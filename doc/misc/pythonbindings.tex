%%%%%%%%%%%%%%%%%%%%%%%%%%%%%%%%%%%%
\section{\label{API-Python} Python Bindings}
%%%%%%%%%%%%%%%%%%%%%%%%%%%%%%%%%%%%
\index{API!Python bindings}
\index{Python bindings}

The Python module provides bindings to the client-side APIs for HTCondor and
the ClassAd language.

These Python bindings depend on loading the HTCondor shared libraries; this
means the same code is used here as the HTCondor client tools.  It is more
efficient in terms of memory and CPU to utilize these bindings than to parse
the output of the HTCondor client tools when writing applications in Python.

Currently, the Python bindings are only available on Linux platforms.

%%%%%%%%%%%%%%%%%%%%%%%%%%%%%%%%%%%%
\subsection{\label{Python-OtherModule} \texttt{htcondor}  Module}
%%%%%%%%%%%%%%%%%%%%%%%%%%%%%%%%%%%%
The \texttt{htcondor} module provides a client interface to the various 
HTCondor daemons. It tries to provide functionality similar to the HTCondor 
command line tools.

\textbf{\texttt{htcondor} module functions:}
\begin{flushleft}
\begin{tabular}{|p{14cm}|} \hline
\texttt{platform( )}

Returns the platform of HTCondor this module is running on.
\\ \hline
\texttt{version( )}

Returns the version of HTCondor this module is linked against. 
\\ \hline
\texttt{reload\_config( )}

Reload the HTCondor configuration from disk. 
\\ \hline
\texttt{send\_command( ad, (DaemonCommands)dc, (str)target = None) }

Send a command to an HTCondor daemon specified by a location ClassAd. 

\texttt{ad} is a ClassAd specifying the location of the daemon; 
typically, found by using \texttt{Collector.locate(...)}.

\texttt{dc} is a command type; must be a member of the enum 
\texttt{DaemonCommands}. 

\texttt{target} is an optional parameter, representing an additional command
to send to a daemon.   Some commands require additional arguments; 
for example, sending \texttt{DaemonOff} to a \Condor{master} requires 
one to specify which subsystem to turn off. 
\\ \hline
\texttt{read\_events( file\_obj, is\_xml = True ) }

Read and parse an HTCondor event log file.
Returns a python iterator of ClassAds.

Parameter \texttt{file\_obj} is a file object corresponding to an HTCondor
event log.

The optional parameter \texttt{is\_xml} specifies whether the event log is
XML-formatted.

\\ \hline

\texttt{lock( file\_obj, lock\_type )}

Take a lock on a file object using the HTCondor locking protocol,
which is distinct from typical POSIX locks.
Returns a context manager object; the lock is released as
this context manager object is destroyed.

Parameter \texttt{file\_obj} is a file object corresponding to the file
which should be locked.

Parameter \texttt{lock\_type} specifies the string
\texttt{"ReadLock"} if the lock should be for reads 
or \texttt{"WriteLock"} if the lock should be for writes.

\\ \hline

\texttt{enable\_debug( )}

Enable debugging output from HTCondor, where output is sent to \texttt{stderr}.
The logging level is controlled by \MacroNI{TOOL\_DEBUG}.

\\ \hline
\texttt{enable\_log( )}

Enable debugging output from HTCondor, where output is sent to a file.
The log level is controlled by \MacroNI{TOOL\_DEBUG},
and the file used is controlled by \MacroNI{TOOL\_LOG}.

\end{tabular}
\end{flushleft}

\textbf{The module object, \texttt{param}}, is
a dictionary-like object providing access to the configuration variables
in the current HTCondor configuration.

\textbf{The \texttt{Schedd} class:}
\begin{flushleft}
\begin{tabular}{|p{14cm}|} \hline

\texttt{\_\_init\_\_( classad )}

Create an instance of the \texttt{Schedd} class.  

Optional parameter \texttt{classad} 
describes the location of the remote \Condor{schedd} daemon.
If the parameter is omitted, the local \Condor{schedd} daemon is used.
\\ \hline
\texttt{transaction( flags = 0, continue\_txn = False ) }

Start a transaction with the \Condor{schedd}.
Returns a transaction context manager.
Starting a new transaction while one is ongoing is an error. 

The optional parameter \texttt{flags} defaults to 0.
Transaction flags are from the the enum \texttt{htcondor.TransactionFlags},
and the three flags are
\texttt{NonDurable}, \texttt{SetDirty}, or \texttt{ShouldLog}. 
\texttt{NonDurable} is used for performance, as it eliminates 
extra \Procedure{fsync} calls.
If the \Condor{schedd} crashes before the transaction is written to disk,
the transaction will be retried on restart of the  \Condor{schedd}. 
\texttt{SetDirty} marks the changed ClassAds as dirty,
so an update notification is sent to the \Condor{shadow} and 
the \Condor{gridmanager}. 
\texttt{ShouldLog} causes changes to the job queue to be logged
in the job event log file.

The optional parameter \texttt{continue\_txn} defaults to \texttt{false};
set the value to \texttt{true} to extend an ongoing transaction. 
\\ \hline
\texttt{act( (JobAction)action, (object)job\_spec )}

Change status of job(s) in the \Condor{schedd} daemon.
The integer return value is a \texttt{ClassAd} object describing 
the number of jobs changed.

Parameter \texttt{action} is the action to perform; must be of the
enum \texttt{JobAction}.

Parameter \texttt{job\_spec} is the job specification.
It can either be a list of job IDs or a string specifying a constraint 
to match jobs.
\\ \hline
\texttt{edit( (object)job\_spec, (str)attr, (object)value )}

Edit one or more jobs in the queue.

Parameter \texttt{job\_spec} is either a list of jobs, 
with each given as \texttt{ClusterId.ProcId} 
or a string containing a constraint to match jobs against.

Parameter \texttt{attr} is the attribute name of the attribute to edit.

Parameter \texttt{value} is the new value of the job attribute. 
It should be a string, which will be converted to a ClassAd expression,
or an \texttt{ExprTree} object.
\\ \hline
\texttt{query( constraint = true, attr\_list = [] )}

Query the \Condor{schedd} daemon for jobs.
Returns a list of ClassAds representing the matching jobs,
containing at least the requested attributes requested by the second parameter.

The optional parameter \texttt{constraint} provides a constraint for 
filtering out jobs.
It defaults to \texttt{True}.

Parameter \texttt{attr\_list} is a list of attributes for the \Condor{schedd}
daemon to project along.  
It defaults to having the \Condor{schedd} daemon return all attributes.
\\ \hline
\texttt{xquery( constraint = true, attr\_list = [] )}

Query the \Condor{schedd} daemon for jobs.
<<<<<<< HEAD
Returns a iterator of ClassAds representing the matching jobs,
containing at least the requested attributes requested by the second parameter.
=======
Returns an iterator of ClassAds representing the matching jobs
containing at least the list of attributes requested by the second parameter.
>>>>>>> c98d1290

The optional parameter \texttt{constraint} provides a constraint for
filtering out jobs.
It defaults to \texttt{True}.

Parameter \texttt{attr\_list} is a list of attributes for the \Condor{schedd}
daemon to project along.
It defaults to having the \Condor{schedd} daemon return all attributes.
\\ \hline
\texttt{submit( ad, count = 1, spool = false, ad\_results = None )}

Submit one or more jobs to the \Condor{schedd} daemon.
Returns the newly created cluster ID.

This method requires the invoker to provide a ClassAd for the new job cluster;
such a ClassAd contains attributes with different names than the commands in
a submit description file.  As an example, the stdout file is referred to as
\texttt{output} in the submit description file,
but \texttt{Out} in the ClassAd.
To generate an example ClassAd, 
take a sample submit description file and invoke 

\texttt{condor\_submit -dump <filename> [cmdfile]}

Then, load the resulting contents of <filename> into Python.

Parameter \texttt{ad} is the ClassAd describing the job cluster.

Parameter \texttt{count} is the number of jobs to submit to the cluster.
Defaults to 1.

Parameter \texttt{spool} inserts the necessary attributes into the job for it
to have the input files spooled to a remote \Condor{schedd} daemon.
This parameter is necessary for jobs submitted to a remote \Condor{schedd}.

Parameter \texttt{ad\_results}, if set to a list, 
will contain the job ClassAds resulting from the job submission.
These are useful for interacting with the job spool at a later time.
\\ \hline
\texttt{spool( ad\_list )}

Spools the files specified in a list of job ClassAds to the \Condor{schedd}.
Throws a RuntimeError exception if there are any errors.

Parameter \texttt{ad\_list} is a list of ClassAds containing job descriptions;
typically, this is the list filled by the \texttt{ad\_results} argument of the 
\texttt{submit} method call.
\\ \hline
\texttt{retrieve( job\_spec )}

Retrieve the output sandbox from one or more jobs.

Parameter \texttt{job\_spec} is an expression string matching 
the list of job output sandboxes to retrieve.
\\ \hline
\texttt{refreshGSIProxy(cluster, proc, filename, lifetime)}

Refresh the GSI proxy of a job with job identifier given
by parameters \texttt{cluster} and \texttt{proc}.
This will refresh the remote proxy with the contents of the file identified
by parameter \texttt{filename}.  

Parameter \texttt{lifetime} indicates the desired
lifetime (in seconds) of the delegated proxy.
A value of 0 specifies to not shorten the proxy lifetime.
A value of -1 specifies to use the value of configuration variable
\MacroNI{DELEGATE\_JOB\_GSI\_CREDENTIALS\_LIFETIME}.
Note that, depending on the lifetime
of the proxy in \texttt{filename}, the resulting lifetime may be shorter
than the desired lifetime.

\end{tabular}
\end{flushleft}

\textbf{The \texttt{Collector} class:}
\begin{flushleft}
\begin{tabular}{|p{14cm}|} \hline

\texttt{\_\_init\_\_( pool = None )}

Create an instance of the \texttt{Collector} class.  

Optional parameter \texttt{pool} is a string with host:port pair specified or
a list of pairs.
If omitted, the value of configuration variable \MacroNI{COLLECTOR\_HOST} 
is used.
\\ \hline
\texttt{locate( (DaemonTypes)daemon\_type, (str)name )}

Query the \Condor{collector} for a particular daemon.
Returns the ClassAd of the requested daemon.

Parameter \texttt{daemon\_type} is the type of daemon; 
must be of the enum \texttt{DaemonTypes}. 

Optional parameter \texttt{name} is the name of daemon to locate.  
If not specified, it searches for the local daemon.
\\ \hline
\texttt{locateAll( (DaemonTypes)daemon\_type )}

Query the \Condor{collector} daemon for all ClassAds of a particular type.
Returns a list of matching ClassAds.

Parameter \texttt{daemon\_type} is the type of daemon; 
must be of the enum \texttt{DaemonTypes}. 

\\ \hline
\texttt{query( (AdTypes)ad\_type, constraint=True, attrs=[] )}

Query the contents of a \Condor{collector} daemon.
Returns a list of ClassAds that match the \texttt{constraint} parameter.

Optional parameter \texttt{ad\_type} is the type of ClassAd to return,
where the types are from the enum \texttt{AdTypes}.
If not specified, the type will be \texttt{ANY\_AD}.

Optional parameter \texttt{constraint} is a constraint for the ClassAd query.
It defaults to \texttt{True}.

Optional parameter \texttt{attrs} is a list of attributes.
If specified, the returned ClassAds will be projected along these attributes.
\\ \hline
\texttt{advertise( ad\_list, command=UPDATE\_AD\_GENERIC, use\_tcp = True )}

Advertise a list of ClassAds into the \Condor{collector}.

Parameter \texttt{ad\_list} is the list of ClassAds to advertise.

Optional parameter \texttt{command} is a command for the \Condor{collector}.
It defaults to \texttt{UPDATE\_AD\_GENERIC}.
Other commands, such as \texttt{UPDATE\_STARTD\_AD},
may require reduced authorization levels.  

Optional parameter \texttt{use\_tcp} causes updates to be sent via TCP.
Defaults to \texttt{True}.
\\ \hline

\end{tabular}
\end{flushleft}

\textbf{The \texttt{Negotiator} class:}
\begin{flushleft}
\begin{tabular}{|p{14cm}|} \hline

\texttt{\_\_init\_\_( (ClassAd)ad = None ) }

Create an instance of the \texttt{Negotiator} class.  

Optional parameter \texttt{ad} is a ClassAd containing the location of 
the \Condor{negotiator} daemon.
If omitted, uses the local pool.
\\ \hline
\texttt{deleteUser( (str)user )}

Delete a user from the accounting.

\texttt{user} is a fully-qualified user name, \Expr{"USER@DOMAIN"}.
\\ \hline
\texttt{getPriorities( [(bool)rollup = False ] ) }

Retrieve the pool accounting information.
Returns a list of accounting ClassAds.

Optional parameter \texttt{rollup} identifies if accounting information,
as applied to hierarchical group quotas,
should be summed for groups and subgroups (\Expr{True}) 
or not (\Expr{False}, the default).
\\ \hline
\texttt{getResourceUsage( (str)user ) }

Get the resource usage for a specified user.
Returns a list of ClassAd attributes.

Parameter \texttt{user} is a fully-qualified user name, \Expr{"USER@DOMAIN"}.
\\ \hline
\texttt{resetAllUsage(  ) }

Reset all usage accounting.

\\ \hline
\texttt{resetUsage( (str)user )}

Reset all usage accounting of the specified \texttt{user}.

Parameter \texttt{user} is a fully-qualified user name, 
\Expr{"USER@DOMAIN"}; resets the usage of only this user.
\\ \hline
\texttt{setBeginUsage( (str)user, (time\_t)value ) }

Initialize the time that a user begins using the pool.

Parameter \texttt{user} is a fully-qualified user name, \Expr{"USER@DOMAIN"}.
Parameter \texttt{value} is the time of initial usage.
\\ \hline
\texttt{setLastUsage( (str)user, (time\_t)value ) }

Set the time that a user last began using the pool.

Parameter \texttt{user} is a fully-qualified user name, \Expr{"USER@DOMAIN"}.
Parameter \texttt{value} is the time of last usage.
\\ \hline
\texttt{setFactor( (str)user, (float)factor ) }

Set the priority factor of a specified user.

Parameter \texttt{user} is a fully-qualified user name, \Expr{"USER@DOMAIN"}.
Parameter \texttt{factor} is the priority factor to be set for the user;
must be greater than or equal to 1.0.
\\ \hline
\texttt{setPriority( (str)user, (float)prio ) }

Set the real priority of a specified user.

Parameter \texttt{user} is a fully-qualified user name, \Expr{"USER@DOMAIN"}.
Parameter \texttt{prio} is the priority to be set for the user;
must be greater than 0.0.
\\ \hline
\texttt{setUsage( (str)user, (float)usage ) }

Set the accumulated usage of a specified user.

Parameter \texttt{user} is a fully-qualified user name, \Expr{"USER@DOMAIN"}.
Parameter \texttt{usage} is the usage to be set for the user.
\\ \hline
\end{tabular}
\end{flushleft}

\textbf{The \texttt{SecMan} class} accesses the internal security object.
This class allows access to the security layer of HTCondor.

Currently, this is limited to resetting security sessions and doing
test authorizations against remote daemons.

If a security session becomes invalid,
for example, because the remote daemon restarts, reuses the same port, 
and the client continues to use the session,
then all future commands will fail with strange connection errors.
This is the only mechanism to invalidate in-memory sessions.

\begin{flushleft}
\begin{tabular}{|p{14cm}|} \hline

\texttt{\_\_init\_\_( )}

Create a \texttt{SecMan} object.
\\ \hline
\texttt{invalidateAllSessions( )}

Invalidate all security sessions.
Any future connections to a daemon will cause a new security session 
to be created.

\\ \hline
\texttt{ping ( (ClassAd)ad, (str)command )}

or

\texttt{ping ( (string)sinful, (str)command )}

Perform a test authorization against a remote daemon for a given
command.

Returns the ClassAd of the security session.

Parameter \texttt{ad} is the ClassAd of the daemon as returned by
\texttt{Collector.locate}; alternately, the sinful string can be given
directly as the first parameter.

Optional parameter \texttt{command} is the DaemonCore command to
try; if not given, \texttt{DC\_NOP} will be used.

\\ \hline

\end{tabular}
\end{flushleft}

\textbf{Module enums:}
\begin{flushleft}
\begin{tabular}{|p{14cm}|} \hline

\texttt{AdTypes}

A list of types used as values for the \Attr{MyType} ClassAd attribute.  
These types are only used by the HTCondor system, not the ClassAd language.
Typically, these specify different kinds of daemons.
\\ \hline
\texttt{DaemonCommands}

A list of commands which can be sent to a remote daemon.
\\ \hline
\texttt{DaemonTypes}

A list of types of known HTCondor daemons.
\\ \hline
\texttt{JobAction}

A list of actions that can be performed on a job in a \Condor{schedd}.
\\ \hline

\end{tabular}
\end{flushleft}

%%%%%%%%%%%%%%%%%%%%%%%%%%%%%%%%%%%%
\subsection{\label{Python-Example} Sample Code using the \texttt{htcondor} Python Module}
%%%%%%%%%%%%%%%%%%%%%%%%%%%%%%%%%%%%
This sample code illustrates interactions with the \texttt{htcondor} Python Module. 

\footnotesize
\begin{verbatim}
$ python
Python 2.6.6 (r266:84292, Jun 18 2012, 09:57:52) 
[GCC 4.4.6 20110731 (Red Hat 4.4.6-3)] on linux2
Type "help", "copyright", "credits" or "license" for more information.
>>> import htcondor
>>> import classad
>>> coll = htcondor.Collector("red-condor.unl.edu")
>>> results = coll.query(htcondor.AdTypes.Startd, "true", ["Name"])
>>> len(results)
3812
>>> results[0]
[ Name = "slot1@red-d20n35"; MyType = "Machine"; TargetType = "Job"; CurrentTime = time() ]
>>> scheddAd = coll.locate(htcondor.DaemonTypes.Schedd, "red-gw1.unl.edu")
>>> scheddAd["ScheddIpAddr"]
'<129.93.239.132:53020>'
>>> schedd = htcondor.Schedd(scheddAd)
>>> results = schedd.query('Owner =?= "cmsprod088"', ["ClusterId", "ProcId"])
>>> len(results)
63
>>> results[0]
[ MyType = "Job"; TargetType = "Machine"; ServerTime = 1356722353; ClusterId = 674143; ProcId = 0; CurrentTime = time() ]
>>> htcondor.param["COLLECTOR_HOST"]
'hcc-briantest.unl.edu'
>>> schedd = htcondor.Schedd() # Defaults to the local schedd.
>>> results = schedd.query()
>>> results[0]["RequestMemory"]
ifthenelse(MemoryUsage isnt undefined,MemoryUsage,( ImageSize + 1023 ) / 1024)
>>> results[0]["RequestMemory"].eval()
1L
>>> ad=classad.parse(open("test.submit.ad"))
>>> print schedd.submit(ad, 2) # Submits two jobs in the cluster; edit test.submit.ad to preference.
110
>>> print schedd.act(htcondor.JobAction.Remove, ["111.0", "110.0"])'
    [
        TotalNotFound = 0; 
        TotalPermissionDenied = 0; 
        TotalAlreadyDone = 0; 
        TotalJobAds = 2; 
        TotalSuccess = 2; 
        TotalChangedAds = 1; 
        TotalBadStatus = 0; 
        TotalError = 0
    ]
>>> print schedd.act(htcondor.JobAction.Hold, "Owner =?= \"bbockelm\"")'
    [
        TotalNotFound = 0; 
        TotalPermissionDenied = 0; 
        TotalAlreadyDone = 0; 
        TotalJobAds = 2; 
        TotalSuccess = 2; 
        TotalChangedAds = 1; 
        TotalBadStatus = 0; 
        TotalError = 0
    ]
>>> schedd.edit('Owner =?= "bbockelm"', "Foo", classad.ExprTree('"baz"'))
>>> schedd.edit(["110.0"], "Foo", '"bar"')
>>> coll = htcondor.Collector()
>>> master_ad = coll.locate(htcondor.DaemonTypes.Master)
>>> htcondor.send_command(master_ad, htcondor.DaemonCommands.Reconfig) # Reconfigures the local master and all children
>>> htcondor.version()
'$CondorVersion: 7.9.4 Jan 02 2013 PRE-RELEASE-UWCS $'
>>> htcondor.platform()
'$CondorPlatform: X86_64-ScientificLinux_6.3 $'

\end{verbatim}
\normalsize

The bindings can use a dictionary where a ClassAd is expected.
Here is an example that uses the ClassAd:
\footnotesize
\begin{verbatim}
htcondor.Schedd().submit(classad.ClassAd({"Cmd": "/bin/echo"}))
\end{verbatim}
\normalsize
This same example, using a dictionary instead of constructing a ClassAd:
\footnotesize
\begin{verbatim}
htcondor.Schedd().submit({"Cmd": "/bin/echo"})
\end{verbatim}
\normalsize


%%%%%%%%%%%%%%%%%%%%%%%%%%%%%%%%%%%%
\subsection{\label{Python-ClassAd} ClassAd Module}
%%%%%%%%%%%%%%%%%%%%%%%%%%%%%%%%%%%%

The \texttt{classad} module class provides a dictionary-like mechanism 
for interacting with the ClassAd language. 
\texttt{classad} objects implement the iterator interface to iterate 
through the \texttt{classad}'s attributes.
The constructor can take a dictionary,
and the object can take lists, dictionaries, and ClassAds as values.

\textbf{\texttt{classad} module functions:}
\begin{flushleft}
\begin{tabular}{|p{14cm}|} \hline
\texttt{parse( input )}

Parse input into a ClassAd.  
Returns a ClassAd object.

Parameter \texttt{input} is a string-like object or a file pointer.
\\ \hline

\texttt{parseOld( )}

Parse old ClassAd format input into a ClassAd.
\\ \hline
\texttt{version( )}

Return the version of the linked ClassAd library.
\\ \hline
\texttt{Attribute( name )}

Given the string \texttt{name}, 
return an \texttt{ExprTree} object which is a
reference to an attribute of that name.
The ClassAd expression \Expr{foo == 1} can be constructed 
by the python \Expr{Attribute("foo") == 1}.

\\ \hline
\texttt{Function( name, arg1, arg2, ... )}

Given function name \texttt{name}, and zero-or-more arguments, 
construct an \texttt{ExprTree} which is a function call expression.  
The function is not evaluated.
The ClassAd expression \Expr{strcat("hello ", "world")} 
can be constructed by the python 
\Expr{Function("strcat", "hello ", "world")}.

\\ \hline
\texttt{Literal( obj )}

Given python object \texttt{obj}, convert it to a ClassAd literal.
Python strings, floats, integers, and booleans have equivalent literals.

\\ \hline

\end{tabular}
\end{flushleft}


\textbf{Standard Python object methods for the \Expr{ClassAd} class:}
\begin{flushleft}
\begin{tabular}{|p{14cm}|} \hline

\texttt{\_\_init\_\_( str )}

Create a ClassAd object from string, \texttt{str}, passed as a parameter.
The string must be formatted in the new ClassAd format.
\\ \hline
\texttt{\_\_len\_\_( )}

Returns the number of attributes in the ClassAd; 
allows \texttt{len(object)} semantics for ClassAds.
\\ \hline
\texttt{\_\_str\_\_( )}

Converts the ClassAd to a string and returns the string;
the formatting style is new ClassAd,
with square brackets and semicolons.
For example, \Expr{[ Foo = "bar"; ]} may be returned.

\\ \hline
\end{tabular}
\end{flushleft}


\textbf{The \texttt{classad} object has the following dictionary-like methods:}
\begin{flushleft}
\begin{tabular}{|p{14cm}|} \hline
\texttt{items( )}

Returns an iterator of tuples. Each item returned by the iterator 
is a tuple representing a pair (attribute,value) in the ClassAd object.
\\ \hline
\texttt{values( )}

Returns an iterator of objects. 
Each item returned by the iterator is a value in the ClassAd. 

If the value is a literal, 
it will be cast to a native Python object, 
so a ClassAd string will be returned as a Python string.
\\ \hline
\texttt{keys( )}

Returns an iterator of strings. Each item returned by the iterator 
is an attribute string in the ClassAd.
\\ \hline
\texttt{get( attr, value )}

Behaves like the corresponding Python dictionary method.
Given the \texttt{attr} as key, returns either the value of that key,
or if the key is not in the object, returns \texttt{None} or
the optional second parameter when specified.
\\ \hline
\texttt{\_\_getitem\_\_( attr )}

Returns (as an object) the value corresponding to the attribute
\texttt{attr} passed as a parameter.

ClassAd values will be returned as Python objects; 
ClassAd expressions will be returned as \texttt{ExprTree} objects.
\\ \hline
\texttt{\_\_setitem\_\_( attr, value )}

Sets the ClassAd attribute \texttt{attr} to the \texttt{value}.

ClassAd values will be returned as Python objects; 
ClassAd expressions will be returned as \texttt{ExprTree} objects.
\\ \hline
\texttt{setdefault( attr, value )}

Behaves like the corresponding Python dictionary method.
If called with an attribute, \texttt{attr}, that is not set,
it will set the attribute to the specified \texttt{value}.
It returns the value of the attribute.  
If called with an attribute that is already set,
it does not change the object.
\\ \hline

\texttt{update( object )}

Behaves like the corresponding Python dictionary method.
Updates the ClassAd with the key/value pairs of the given object.

Returns nothing.
\\ \hline

\end{tabular}
\end{flushleft}


\textbf{Additional methods:}
\begin{flushleft}
\begin{tabular}{|p{14cm}|} \hline
\texttt{eval( attr )}

Evaluate the value given a ClassAd attribute \texttt{attr}.
Throws \texttt{ValueError} if unable to evaluate the object.

Returns the Python object corresponding to the evaluated ClassAd attribute.
\\ \hline
\texttt{lookup( attr )}

Look up the \texttt{ExprTree} object associated with attribute \texttt{attr}.
No attempt will be made to convert to a Python object.

Returns an \texttt{ExprTree} object.
\\ \hline
\texttt{printOld( )}

Print the ClassAd in the old ClassAd format. 

Returns a string.
\\ \hline
\texttt{quote( str )}

Converts the Python string, \Code{str}, into a ClassAd string literal.

Returns the string literal.
\\ \hline
\texttt{unquote( str )}

Converts the Python string, \Code{str}, escaped as a ClassAd string back to a
Python string.

Returns the Python string.
\\ \hline
\texttt{parseAds( input )}

Given \Code{input} of a string or file, return an iterator of
ClassAds where the ClassAds are in the New ClassAd format.

Returns an iterator.
\\ \hline
\texttt{parseOldAds( input )}

Given \Code{input} of a string or file, return an iterator of
ClassAds where the ClassAds are in the Old ClassAd format.

Returns an iterator.
\\ \hline
\texttt{flatten( expression )}

Given \texttt{ExprTree} object \texttt{expression}, 
perform a partial evaluation.  
All the attributes in \texttt{expression} and
defined in this object are evaluated and expanded.  Any constant
expressions, such as \Expr{1 + 2}, are evaluated.  

Returns a new \texttt{ExprTree} object.
\\ \hline
\texttt{matches( ad )}

Given \texttt{ClassAd} object \texttt{ad}, 
check to see if this object matches the \Code{Requirements} attribute 
of \texttt{ad}.
Returns \texttt{true} if it does.

\\ \hline
\texttt{symmetricMatch( ad )}

Returns \texttt{true} if the given \texttt{ad} matches this and this matches
\Code{ad}.  Equivalent to \texttt{self.matches(ad) and ad.matches(self)}.
\\ \hline

\end{tabular}
\end{flushleft}


\textbf{The \Expr{ExprTree} class} object
represents an expression in the ClassAd language.  The python operators
for \texttt{ExprTree} have been overloaded so, if \texttt{e1} and \texttt{e2}
are \texttt{ExprTree} objects, then \texttt{e1 + e2} is also a \texttt{ExprTree}
object.  Lazy-evaluation is used, so an expression \texttt{"foo" + 1} does not
produce an error until it is evaluated with a call to \Code{bool()} or the
\Code{.eval()} class member.

\textbf{\texttt{ExprTree} class methods:}
\begin{flushleft}
\begin{tabular}{|p{14cm}|} \hline
\texttt{\_\_init\_\_( str )}

Parse the string \texttt{str} to create an \texttt{ExprTree}.
\\ \hline
\texttt{\_\_str\_\_( )}

Represent and return the ClassAd expression as a string.
\\ \hline
\texttt{eval( )}

Evaluate the expression and return as a ClassAd value, 
typically a Python object.
\\ \hline
\end{tabular}
\end{flushleft}

%%%%%%%%%%%%%%%%%%%%%%%%%%%%%%%%%%%%
\subsection{\label{Python-ClassAd-Example} Sample Code using the \texttt{classad} Module}
%%%%%%%%%%%%%%%%%%%%%%%%%%%%%%%%%%%%
This sample Python code illustrates interactions with the \texttt{classad} module. 

\footnotesize
\begin{verbatim}
$ python
Python 2.6.6 (r266:84292, Jun 18 2012, 09:57:52) 
[GCC 4.4.6 20110731 (Red Hat 4.4.6-3)] on linux2
Type "help", "copyright", "credits" or "license" for more information.
>>> import classad
>>> ad = classad.ClassAd()
>>> expr = classad.ExprTree("2+2")
>>> ad["foo"] = expr
>>> print ad["foo"].eval()
4
>>> ad["bar"] = 2.1
>>> ad["baz"] = classad.ExprTree("time() + 4")
>>> print list(ad)
['bar', 'foo', 'baz']
>>> print dict(ad.items())
{'baz': time() + 4, 'foo': 2 + 2, 'bar': 2.100000000000000E+00}
>>> print ad
    [
        bar = 2.100000000000000E+00; 
        foo = 2 + 2; 
        baz = time() + 4
    ]
>>> ad2=classad.parse(open("test_ad", "r"));
>>> ad2["error"] = classad.Value.Error
>>> ad2["undefined"] = classad.Value.Undefined
>>> print ad2
    [
        error = error; 
        bar = 2.100000000000000E+00; 
        foo = 2 + 2; 
        undefined = undefined; 
        baz = time() + 4
    ]
>>> ad2["undefined"]
classad.Value.Undefined

\end{verbatim}
\normalsize

Here is an example that illustrates the dictionary properties of
the constructor.
\footnotesize
\begin{verbatim}
>>> classad.ClassAd({"foo": "bar"})
[ foo = "bar" ]
>>> ad = classad.ClassAd({"foo": [1, 2, 3]})
>>> ad
[ foo = { 1,2,3 } ]
>>> ad["foo"][2]
3L
>>> ad = classad.ClassAd({"foo": {"bar": 1}})
>>> ad
[ foo = [ bar = 1 ] ]
>>> ad["foo"]["bar"]
1L

\end{verbatim}
\normalsize

Here are examples that illustrate the \texttt{get} method.
\footnotesize
\begin{verbatim}


>>> ad = classad.ClassAd({"foo": "bar"})
>>> ad
[ foo = "bar" ]
>>> ad["foo"]
'bar'
>>> ad.get("foo")
'bar'
>>> ad.get("foo", 2)
'bar'
>>> ad.get("baz", 2)
2
>>> ad.get("baz")
>>>

\end{verbatim}
\normalsize


Here are examples that illustrate the \texttt{setdefault} method.
\footnotesize
\begin{verbatim}

>>> ad = classad.ClassAd()
>>> ad
[  ]
>>> ad["foo"]
Traceback (most recent call last):
  File "<stdin>", line 1, in <module>
KeyError: 'foo'
>>> ad.setdefault("foo", 1)
1
>>> ad
[ foo = 1 ]
>>> ad.setdefault("foo", 2)
1L
>>> ad
[ foo = 1 ]

\end{verbatim}
\normalsize

Here is an example that illustrates the use of the iterator
\texttt{parseOldAds} method on a history log.
\footnotesize
\begin{verbatim}
>>> import classad
>>> import os
>>> fd = os.popen("condor_history -l -match 4")
>>> ads = classad.parseOldAds(fd)
>>> print [ad["ClusterId"] for ad in ads]
[23389L, 23388L, 23386L, 23387L]
>>>
\end{verbatim}
\normalsize<|MERGE_RESOLUTION|>--- conflicted
+++ resolved
@@ -178,13 +178,8 @@
 \texttt{xquery( constraint = true, attr\_list = [] )}
 
 Query the \Condor{schedd} daemon for jobs.
-<<<<<<< HEAD
-Returns a iterator of ClassAds representing the matching jobs,
-containing at least the requested attributes requested by the second parameter.
-=======
 Returns an iterator of ClassAds representing the matching jobs
 containing at least the list of attributes requested by the second parameter.
->>>>>>> c98d1290
 
 The optional parameter \texttt{constraint} provides a constraint for
 filtering out jobs.
