--- conflicted
+++ resolved
@@ -479,8 +479,6 @@
 Parameter \texttt{submit} is the Submit object to copy.
 
 \\ \hline
-<<<<<<< HEAD
-=======
 
 \texttt{ jobs( (int)count = 0, (object)from = None, (int)clusterid = 1, (int) procid = 0, (time_t) qdate = 0, (string) owner = "" )}
 
@@ -560,7 +558,6 @@
 Sets the arguments to be used by subsequent calls to the \texttt{queue} or \texttt{queue\_from\_itemdata} methods.
 
 \\ \hline
->>>>>>> fb8ab825
 \end{longtable}
 \end{flushleft}
 
