--- conflicted
+++ resolved
@@ -11,11 +11,7 @@
 \newcommand{\CondorTM}{\TM{HTCondor}}
 
 \newcommand{\CopyrightNotice}{
-<<<<<<< HEAD
-  Copyright \copyright\ 1990-2017 Center for High Throughput Computing,
-=======
-  Copyright \copyright\ 1990-2018 Center for High Throughput Computing, 
->>>>>>> 685d125f
+  Copyright \copyright\ 1990-2018 Center for High Throughput Computing,
   Computer Sciences Department, 
   University of Wisconsin-Madison, Madison, WI.  All Rights Reserved.  
 	Licensed under the Apache License, Version 2.0.  }
