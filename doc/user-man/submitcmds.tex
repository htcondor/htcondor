%%%%%%%%%%%%%%%%%%%%
\subsection{\label{sec:submit-cmds}Submit Description File Commands}  
%%%%%%%%%%%%%%%%%%%%
\index{submit commands}

Each submit description file describes one cluster of jobs to be
placed in the Condor execution pool. All jobs in a cluster must share
the same executable, but they may have different input and output files,
and different program arguments. The submit description file is
the only command-line argument to \Condor{submit}. If the submit description
file argument is omitted, \Condor{submit} will read the submit description
from standard input.

The submit description file must contain 
one \Arg{executable} command and at least one \Arg{queue} command.
All of the other commands have default actions.

The commands which can appear in the submit description file are
numerous.  They are listed here in alphabetical order by category.

%%%%%%%%%%%%%%%%%%%%%%%%%%%%%%%
\emph{BASIC COMMANDS}
%%%%%%%%%%%%%%%%%%%%%%%%%%%%%%%
\begin{description} 

%%%%%%%%%%%%%%%%%%%
%% arguments
%%%%%%%%%%%%%%%%%%%

\index{submit commands!arguments}
\item[arguments = $<$argument\_list$>$]
\label{man-condor-submit-arguments}
List of arguments to be supplied
to the program on the command line.   In the Java Universe, the first
argument must be the name of the class containing \Code{main}.

There are two permissible formats for specifying arguments.  The new
syntax supports uniform quoting of spaces within arguments; the old
syntax supports spaces in arguments only in special circumstances.

In the old syntax, arguments are delimited (separated) by space
characters.  Double-quotes must be escaped with a backslash (i.e. put
a backslash in front of each double-quote).

Further interpretation of the argument string differs depending on the
operating system.  On Windows, your argument string is
simply passed verbatim (other than the backslash in front of
double-quotes) to the Windows application.  Most Windows applications
will allow you to put spaces within an argument value by surrounding
the argument with double-quotes.
In all
other cases, there is no further interpretation of the arguments.

Example:

\begin{verbatim}
arguments = one \"two\" 'three'
\end{verbatim}

Produces in Unix vanilla universe:

\begin{verbatim}
argument 1: one
argument 2: "two"
argument 3: 'three'
\end{verbatim}

Here are the rules for using the new syntax:

\begin{enumerate}

\item Put double quotes around the entire argument string.  This
distinguishes the new syntax from the old, because these double-quotes
are not escaped with backslashes, as required in the old syntax.  Any
literal double-quotes within the string must be escaped by repeating
them.

\item Use white space (e.g. spaces or tabs) to separate arguments.

\item To put any white space in an argument, you must surround the
space and as much of the surrounding argument as you like with
single-quotes.

\item To insert a literal single-quote, you must repeat it anywhere
inside of a single-quoted section.

\end{enumerate}

Example:

\begin{verbatim}
arguments = "one ""two"" 'spacey ''quoted'' argument'"
\end{verbatim}

Produces:

\begin{verbatim}
argument 1: one
argument 2: "two"
argument 3: spacey 'quoted' argument
\end{verbatim}

Notice that in the new syntax, backslash has no special meaning.  This
is for the convenience of Windows users.

%%%%%%%%%%%%%%%%%%%
%% environment
%%%%%%%%%%%%%%%%%%%

\index{submit commands!environment}
\item[environment = $<$parameter\_list$>$] List of environment
\index{environment variables!setting, for a job}
\label{man-condor-submit-environment}
variables.

There are two different formats for specifying the environment
variables: the old format and the new format.  The old format is
retained for backward-compatibility.  It suffers from a
platform-dependent syntax and the inability to insert some special
characters into the environment.

The new syntax for specifying environment values:

\begin{enumerate}

\item Put double quote marks around the entire argument string.  This
distinguishes the new syntax from the old.
The old syntax does not have double quote marks around it.
Any literal double quote marks within the string
must be escaped by repeating the double quote mark.

\item Each environment entry has the form

\begin{verbatim}
<name>=<value>
\end{verbatim}

\item Use white space (space or tab characters) to separate environment entries.

\item To put any white space in an environment entry, surround
the space and as much of the surrounding entry as desired with
single quote marks.

\item To insert a literal single quote mark, repeat the single quote mark
anywhere inside of a section surrounded by single quote marks.

\end{enumerate}

Example:

\begin{verbatim}
environment = "one=1 two=""2"" three='spacey ''quoted'' value'"
\end{verbatim}

Produces the following environment entries:

\begin{verbatim}
one=1
two="2"
three=spacey 'quoted' value
\end{verbatim}

Under the old syntax, there are no double quote marks surrounding the
environment specification.  Each environment entry remains of the form
\begin{verbatim}
<name>=<value>
\end{verbatim}
Under Unix, list multiple environment entries by separating them with
a semicolon (;).  Under Windows, separate multiple entries with a
vertical bar (\Bar).  There is no way to insert a literal semicolon
under Unix or a literal vertical bar under Windows.  Note that spaces
are accepted, but rarely desired, characters within parameter names
and values, because they are treated as literal characters, not
separators or ignored white space.  Place spaces within the parameter
list only if required.

A Unix example:

\begin{verbatim}
environment = one=1;two=2;three="quotes have no 'special' meaning"
\end{verbatim}

This produces the following:

\begin{verbatim}
one=1
two=2
three="quotes have no 'special' meaning"
\end{verbatim}

If the environment is set with the \Opt{environment} command \emph{and}
\Opt{getenv} is also set to true, values specified with
\Opt{environment} override values in the submittor's environment
(regardless of the order of the \Opt{environment} and \Opt{getenv}
commands).


%%%%%%%%%%%%%%%%%%%
%% error
%%%%%%%%%%%%%%%%%%%

\index{submit commands!error}
\item[error = $<$pathname$>$]
A path and file name used by Condor to capture any
error messages the program would normally write to the screen
(that is, this file becomes \File{stderr}).
If not specified, the default value of
\File{/dev/null} is used for submission to a Unix machine.
If not specified, error messages are ignored
for submission to a Windows machine.
More than one job should not use the same error file, since
this will cause one job to overwrite the errors of another.
The error file and the output file should not be the same file
as the outputs will overwrite each other or be lost.
For grid universe jobs, \SubmitCmd{error} may be a URL that the Globus
tool \Prog{globus\_url\_copy} understands.


%%%%%%%%%%%%%%%%%%%
%% executable
%%%%%%%%%%%%%%%%%%%

\index{submit commands!executable}
\item[executable = $<$pathname$>$]
An optional path and a required file name of the executable file for this
job cluster. Only one \SubmitCmd{executable} command within a
submit description file is guaranteed to work properly.
More than one often works.

If no path or a relative path is used, then the executable file
is presumed to be relative
to the current working directory of the user as the
\Condor{submit} command is issued.

If submitting into the standard universe, then the named executable
must have been re-linked with the Condor libraries (such as via the
\Condor{compile} command). If submitting into the vanilla universe
(the default), then the named executable need not be re-linked and can
be any process which can run in the background (shell scripts work
fine as well).  If submitting into the Java universe, then the
argument must be a compiled \File{.class} file.

%%%%%%%%%%%%%%%%%%%
%% getenv
%%%%%%%%%%%%%%%%%%%

\index{submit commands!getenv}
\item[getenv = $<$True \Bar\ False$>$] If \SubmitCmd{getenv} is set to
\index{environment variables!copying current environment}
\Expr{True}, then \Condor{submit} will copy all of the user's current
shell environment variables at the time of job submission into the job
ClassAd. The job will therefore execute with the same set of environment
variables that the user had at submit time. Defaults to \Expr{False}.
%You must be careful when using this feature, since the maximum allowed
%size of the environment in Condor is 10240 characters.
%If your environment is larger than that, Condor will not allow you to
%submit your job, and you will have to use the ``Environment'' setting
%described below, instead.

If the environment is set with the \Opt{environment} command \emph{and}
\Opt{getenv} is also set to true, values specified with
\Opt{environment} override values in the submittor's environment
(regardless of the order of the \Opt{environment} and \Opt{getenv}
commands).


%%%%%%%%%%%%%%%%%%%
%% input
%%%%%%%%%%%%%%%%%%%

\index{submit commands!input}
\item[input = $<$pathname$>$]
Condor assumes that its jobs are
long-running, and that the user will not wait at the terminal for their
completion. Because of this, the standard files which normally access
the terminal, (\File{stdin}, \File{stdout}, and \File{stderr}),
must refer to files. Thus,
the file name specified with \SubmitCmd{input} should contain any keyboard
input the program requires (that is, this file becomes \File{stdin}).
If not specified, the default value
of \File{/dev/null} is used for submission to a Unix machine.
If not specified, input is ignored
for submission to a Windows machine.
For grid universe jobs, \SubmitCmd{input} may be a URL that the Globus
tool \Prog{globus\_url\_copy} understands.

Note that this command does \emph{not} refer to the command-line
arguments of the program.  The command-line arguments are specified by
the \SubmitCmd{arguments} command.

%%%%%%%%%%%%%%%%%%%
%% log
%%%%%%%%%%%%%%%%%%%

\index{submit commands!log}
\item[log = $<$pathname$>$] Use \SubmitCmd{log} to specify a file name where
Condor will write a log file of what is happening with this job cluster.
For example, Condor will place a log entry into this file
when and where the job begins running,
when the job produces a checkpoint, or moves (migrates) to another machine,
and when the job completes.
Most users find specifying a \SubmitCmd{log} file to be handy;
its use is recommended. If no \SubmitCmd{log} entry is specified, 
Condor does not create a log for this cluster.

%%%%%%%%%%%%%%%%%%%
%% log_xml
%%%%%%%%%%%%%%%%%%%

\index{submit commands!log\_xml}
\item[log\_xml = $<$True \Bar\ False$>$]
If \SubmitCmd{log\_xml} is \Expr{True}, 
then the log file will be written in ClassAd XML.
If not specified, XML is not used.
Note that the file is an XML fragment; it is
missing the file header and footer.
Do not mix XML and non-XML within a single file.
If multiple jobs write to a
single log file, ensure that all of the jobs specify
this option in the same way.

%%%%%%%%%%%%%%%%%%%
%% notification
%%%%%%%%%%%%%%%%%%%

\label{man-condor-submit-notification}
\item[notification = $<$Always \Bar\ Complete \Bar\ Error \Bar\ Never$>$]
\index{submit commands!notification}
Owners of Condor jobs are notified by
e-mail when certain events occur.
If defined by \Arg{Always}, the owner will be notified
whenever the job produces a checkpoint, as well as when the job completes.
If defined by \Arg{Complete} (the default), the owner will
be notified when the job terminates.
If defined by \Arg{Error}, the owner will only be notified
if the job terminates abnormally.
If defined by \Arg{Never}, the owner will not receive e-mail,
regardless to what happens to the job.
The statistics included in the e-mail are documented in
section~\ref{sec:job-completion} on
page~\pageref{sec:job-completion}.

%%%%%%%%%%%%%%%%%%%
%% notify_user
%%%%%%%%%%%%%%%%%%%

\index{submit commands!notify\_user}
\item[notify\_user = $<$email-address$>$]
\label{man-condor-submit-notify-user}
Used to specify the e-mail
address to use when Condor sends e-mail about a job.  If not specified,
Condor defaults to using the e-mail address defined by
\begin{verbatim}
job-owner@UID_DOMAIN
\end{verbatim}
where the configuration variable \Macro{UID\_DOMAIN}
is specified by the Condor site administrator.
If \Macro{UID\_DOMAIN} has not been specified,
Condor sends the e-mail to:
\begin{verbatim}
job-owner@submit-machine-name
\end{verbatim}

%%%%%%%%%%%%%%%%%%%
%% output
%%%%%%%%%%%%%%%%%%%

\index{submit commands!output}
\item[output = $<$pathname$>$]
\label{man-condor-submit-output}
The \SubmitCmd{output} file captures
any information the program would ordinarily write to the screen
(that is, this file becomes \File{stdout}).
If not specified, the default value of
\File{/dev/null} is used for submission to a Unix machine.
If not specified, output is ignored
for submission to a Windows machine.
Multiple jobs should not use the same output
file, since this will cause one job to overwrite the output of
another.
The output file and the error file should not be the same file
as the outputs will overwrite each other or be lost.
For grid universe jobs, \SubmitCmd{output} may be a URL that the Globus
tool \Prog{globus\_url\_copy} understands.

Note that if a program explicitly opens and writes to a file,
that file should \emph{not} be specified as the \SubmitCmd{output} file.

%%%%%%%%%%%%%%%%%%%
%% priority
%%%%%%%%%%%%%%%%%%%

\index{submit commands!priority}
\item[priority = $<$integer$>$] 
\label{man-condor-submit-priority}
A Condor job priority 
can be any integer, with 0 being the default.
Jobs with higher numerical priority will
run before jobs with lower numerical priority. Note that this priority
is on a per user basis.
One user with many jobs may use this command
to order his/her own jobs,
and this will have no effect on whether or
not these jobs will run ahead of another user's jobs.

%%%%%%%%%%%%%%%%%%%
%% queue
%%%%%%%%%%%%%%%%%%%

% these do not put the right bracket on the same line
% \item[queue \Lbr number-of-procs \Rbr] Places one or more
% \item[queue $[$number-of-procs$]$] Places one or more
% this also doesn't work, but Karen doesn't know what else to try,
% and it isn't worth the time.
\index{submit commands!queue}
\item[queue \oOptnm{number-of-procs}] Places one or more
\label{man-condor-submit-queue}
copies of the job into the Condor queue.
The optional
argument \Arg{number-of-procs} specifies how many times to submit the
job to the queue, and it defaults to 1.
If desired, any commands may be placed
between subsequent \SubmitCmd{queue} commands, such as new \SubmitCmd{input},
\SubmitCmd{output}, \SubmitCmd{error}, \SubmitCmd{initialdir},
or \SubmitCmd{arguments} commands.
This is handy when submitting multiple runs into one cluster with
one submit description file.

%%%%%%%%%%%%%%%%%%%
%% universe
%%%%%%%%%%%%%%%%%%%

\index{submit commands!universe}
\item[universe = $<$vanilla \Bar\ standard \Bar\ scheduler
\Bar\ local \Bar\ grid \Bar\ java \Bar\ vm$>$]
\label{man-condor-submit-universe}
Specifies which Condor Universe to use when running this job.  The Condor
Universe specifies a Condor execution environment.
The \SubmitCmd{standard} Universe tells Condor that this job has been
re-linked via \Condor{compile} with the Condor libraries and therefore
supports checkpointing and remote system calls.
The \SubmitCmd{vanilla} Universe is the default (except where the
configuration variable \Macro{DEFAULT\_UNIVERSE} defines it
otherwise), and is an execution environment for jobs which have not
been linked with the Condor libraries.  \emph{Note:} Use the
\SubmitCmd{vanilla} Universe to submit shell scripts to Condor.
The \SubmitCmd{scheduler} is for a job that
should act as a metascheduler.
The \SubmitCmd{grid} universe forwards the job to an external job
management system.
Further specification of the \SubmitCmd{grid} universe is done with the
\SubmitCmd{grid\_resource} command.
The \SubmitCmd{java} universe is for programs written to the Java Virtual Machine.
The \SubmitCmd{vm} universe facilitates the execution of a virtual
machine.

\end{description} 


%%%%%%%%%%%%%%%%%%%%%%%%%%%%%%%
\emph{COMMANDS FOR MATCHMAKING}
%%%%%%%%%%%%%%%%%%%%%%%%%%%%%%%
\begin{description} 

%%%%%%%%%%%%%%%%%%%
%% rank
%%%%%%%%%%%%%%%%%%%

\index{submit commands!rank}
\item[rank = $<$ClassAd Float Expression$>$]
A ClassAd Floating-Point
expression that states how to rank machines which have already met the requirements
expression. Essentially, rank expresses preference.  A higher numeric value
equals better rank. Condor will give the job the machine with the
highest rank.  For example,
\begin{verbatim}
        requirements = Memory > 60
        rank = Memory
\end{verbatim}
asks Condor to find all available machines with more than 60 megabytes of memory
and give to the job the machine with the most amount of memory.
See section~\ref{sec:user-man-req-and-rank} 
within the Condor Users
Manual for complete information on the syntax and available attributes
that can be used in the ClassAd expression.

%%%%%%%%%%%%%%%%%%%
%% requirements
%%%%%%%%%%%%%%%%%%%

\index{submit commands!requirements}
\item[requirements = $<$ClassAd Boolean Expression$>$]
The requirements
command is a boolean ClassAd expression which uses C-like operators. In
order for any job in this cluster to run on a given machine, this
requirements expression must evaluate to true on the given machine. For
example, to require that whatever machine executes a Condor job has a
least 64 Meg of RAM and has a MIPS performance rating greater than 45,
use:
\begin{verbatim}
requirements = Memory >= 64 && Mips > 45
\end{verbatim}
For scheduler and local universe jobs, the requirements expression is
evaluated against
the \Attr{Scheduler} ClassAd which represents the 
the \Condor{schedd} daemon running on the submit machine,
rather than a remote machine.
Like all commands in the submit description file, if multiple requirements
commands are present, all but the last one are ignored.
By default, \Condor{submit} appends the following clauses to
the requirements expression:
\begin{enumerate}
        \item Arch and OpSys are set equal to the Arch and OpSys of the
submit machine.  In other words: unless you request otherwise, Condor will give your
job machines with the same architecture and operating system version as
the machine running \Condor{submit}.
        \item Disk $>=$ DiskUsage.
The \AdAttr{DiskUsage} attribute is initialized to the size of the
executable plus the size of any files specified in a
\SubmitCmd{transfer\_input\_files} command.
It exists to ensure there is enough disk space on the
target machine for Condor to copy over both the executable
and needed input files.
The \AdAttr{DiskUsage} attribute represents the maximum amount of
total disk space required by the job in kilobytes.
Condor automatically updates the \AdAttr{DiskUsage} attribute
approximately every 20 minutes while the job runs with the
amount of space being used by the job on the execute machine.
        \item (Memory * 1024) $>=$ ImageSize.  To ensure the target machine
has enough memory to run your job.
        \item If Universe is set to Vanilla, FileSystemDomain is set equal to
the submit machine's FileSystemDomain.
\end{enumerate}
View the requirements of a job
which has already been submitted (along with everything else about the
job ClassAd) with the command \Condor{q -l}; see the command reference for
\Condor{q} on page~\pageref{man-condor-q}.  Also, see the Condor Users
Manual for complete information on the syntax and available attributes
that can be used in the ClassAd expression.


\end{description} 

%%%%%%%%%%%%%%%%%%%%%%%%%%%%%%%
\emph{FILE TRANSFER COMMANDS}
%%%%%%%%%%%%%%%%%%%%%%%%%%%%%%%
\begin{description} 

%%%%%%%%%%%%%%%%%%%
%% should_transfer_files
%%%%%%%%%%%%%%%%%%%

\index{submit commands!should\_transfer\_files}
\item[should\_transfer\_files = $<$YES \Bar\ NO \Bar\ IF\_NEEDED $>$] 
\index{file transfer mechanism}
The \SubmitCmd{should\_transfer\_files} setting is used to define if Condor
should transfer files to and from the remote machine where the job
runs.
The file transfer mechanism is used to run jobs which are not in the
standard universe (and can therefore use remote system calls for file
access) on machines which do not have a shared file system with the
submit machine.
\SubmitCmd{should\_transfer\_files} equal to \Arg{YES} will cause Condor to
always transfer files for the job.
\Arg{NO} disables Condor's file transfer mechanism.
\Arg{IF\_NEEDED} will not transfer files for the job if it is matched
with a resource in the same \Attr{FileSystemDomain} as the submit
machine (and therefore, on a machine with the same shared file
system).
If the job is matched with a remote resource in a different 
\Attr{FileSystemDomain}, Condor will transfer the necessary files. 

If defining \SubmitCmd{should\_transfer\_files} you \emph{must} also
define \SubmitCmd{when\_to\_transfer\_output} (described below).
For more information about this and other settings related to
transferring files, see section~\ref{sec:file-transfer} on
page~\pageref{sec:file-transfer}.

Note that \SubmitCmd{should\_transfer\_files} is not supported
for jobs submitted to the grid universe.

%%%%%%%%%%%%%%%%%%%
%% stream_error
%%%%%%%%%%%%%%%%%%%
\index{submit commands!stream\_error}
\item[stream\_error = $<$True \Bar\ False$>$]
If \Expr{True}, then \File{stderr} is streamed back to
the machine from which the job was submitted.
If \Expr{False}, \File{stderr} is stored locally
and transferred back when the job completes.
This command is ignored if the job ClassAd attribute
\Attr{TransferErr} is
\Expr{False}.
The default value is \Expr{True} in the grid
universe and \Expr{False} otherwise.
This command must be used in conjunction with 
\SubmitCmd{error}, otherwise \File{stderr} will
sent to \File{/dev/null} on Unix machines and
ignored on Windows machines.

%%%%%%%%%%%%%%%%%%%
%% stream_input
%%%%%%%%%%%%%%%%%%%
\index{submit commands!stream\_input}
\item[stream\_input = $<$True \Bar\ False$>$]
If \Expr{True}, then \File{stdin} is streamed from the
machine on which the job was submitted.
The default value is \Expr{False}.
The command is only relevant for jobs submitted to
the vanilla or java universes, and
it is ignored by the grid
universe.
This command must be used in conjunction with 
\SubmitCmd{input}, otherwise \File{stdin} will
be \File{/dev/null} on Unix machines and
ignored on Windows machines.

%%%%%%%%%%%%%%%%%%%
%% stream_output
%%%%%%%%%%%%%%%%%%%
\index{submit commands!stream\_output}
\item[stream\_output = $<$True \Bar\ False$>$]
If \Expr{True}, then \File{stdout} is streamed back to
the machine from which the job was submitted.
If \Expr{False}, \File{stdout} is stored locally
and transferred back when the job completes.
This command is ignored if the job ClassAd attribute
\Attr{TransferOut} is
\Expr{False}.
The default value is \Expr{True} in the grid
universe and \Expr{False} otherwise.
This command must be used in conjunction with 
\SubmitCmd{output}, otherwise \File{stdout} will
sent to \File{/dev/null} on Unix machines and
ignored on Windows machines.

%%%%%%%%%%%%%%%%%%%
%% transfer_executable
%%%%%%%%%%%%%%%%%%%

\index{submit commands!transfer\_executable}
\item[transfer\_executable = $<$True \Bar\ False$>$]
This command is applicable to jobs submitted to the grid,
and vanilla universes.
If \SubmitCmd{transfer\_executable} is set to
\Expr{False}, then Condor looks for the executable on the remote machine, and
does not transfer the executable over.
This is useful for an already pre-staged 
executable; Condor behaves more like rsh.
The default value is \Expr{True}.

%%%%%%%%%%%%%%%%%%%
%% transfer_input_files
%%%%%%%%%%%%%%%%%%%

\index{submit commands!transfer\_input\_files}
\item[transfer\_input\_files = $<$ file1,file2,file... $>$]
A comma-delimited list of all the files to be transferred into the
working directory for the job before the job is started.
By default, the file specified in the
\SubmitCmd{executable} command and any file specified in the \SubmitCmd{input}
command (for example, \File{stdin}) are transferred.

Only the transfer of files is available; the transfer of
subdirectories is not supported.

For more information about this and other settings related to
transferring files, see section~\ref{sec:file-transfer} on
page~\pageref{sec:file-transfer}.

%%%%%%%%%%%%%%%%%%%
%% transfer_output_files
%%%%%%%%%%%%%%%%%%%

\index{submit commands!transfer\_output\_files}
\item[transfer\_output\_files = $<$ file1,file2,file... $>$]
This command forms an explicit list of output files to be transferred
back from the temporary working directory on the execute machine to
the submit machine.
Most of the time, there is no need to use this command.
For grid universe jobs, other than where the grid type is \SubmitCmd{condor},
the use of \SubmitCmd{transfer\_output\_files} is useful.
For Condor-C jobs and all other non-grid universe jobs,
if \SubmitCmd{transfer\_output\_files} is not specified,
Condor will automatically transfer back all files in the job's
temporary working directory which have been
modified or created by the job.
This is usually the desired behavior.
Explicitly listing output files is typically only done when the job creates
many files, and the user wants to keep a subset of
those files.
If there are multiple files, they must be delimited with commas.
\Warn Do not specify \SubmitCmd{transfer\_output\_files} in the
submit description file unless there is a really good reason -- it is
best to let Condor figure things out by itself based upon what
the job produces.

For grid universe jobs other than with grid type \SubmitCmd{condor},
to have files other than standard output and standard error transferred
from the execute machine back to the submit machine,
do use \SubmitCmd{transfer\_output\_files}, listing
all files to be transferred.
These files are found on the execute machine in the
working directory of the job.

For more information about this and other settings related to
transferring files, see section~\ref{sec:file-transfer} on
page~\pageref{sec:file-transfer}.

%%%%%%%%%%%%%%%%%%%
%% transfer_output_remaps
%%%%%%%%%%%%%%%%%%%

\index{submit commands!transfer\_output\_remaps}
\item[transfer\_output\_remaps $=$ $<$ `` name $=$ newname ; name2 $=$ newname2 ... ''$>$ ]
This specifies the name (and optionally path) to use when downloading output
files from the completed job.  Normally, output files are transferred back
to the initial working directory with the same name they had in the execution
directory.  This gives you the option to save them with a different path
or name.  If you specify a relative path, the final path will be relative
to the job's initial working directory.

\Arg{name} describes an output file name produced by your job, and
\Arg{newname} describes the file name it should be downloaded to.
Multiple remaps can be specified by separating each with a semicolon.
If you wish to remap file names that contain equals signs or
semicolons, these special characters may be escaped with a backslash.


%%%%%%%%%%%%%%%%%%%
%% when_to_transfer_output
%%%%%%%%%%%%%%%%%%%

\index{submit commands!when\_to\_transfer\_output}
\item[when\_to\_transfer\_output = $<$ ON\_EXIT \Bar\ ON\_EXIT\_OR\_EVICT $>$] 

Setting \SubmitCmd{when\_to\_transfer\_output} equal to \Arg{ON\_EXIT} will
cause Condor to transfer the job's output files back to the submitting
machine only when the job completes (exits on its own).

The \Arg{ON\_EXIT\_OR\_EVICT} option is intended for fault tolerant
jobs which periodically save their own state and can restart where
they left off.
In this case, files are spooled to the submit machine any time the
job leaves a remote site, either because it exited on its own, or was
evicted by the Condor system for any reason prior to job completion.
The files spooled back are placed in a directory defined by
the value of the \MacroNI{SPOOL} configuration variable.
Any output files transferred back to the submit machine are
automatically sent back out again as input files if the job restarts.

For more information about this and other settings related to
transferring files, see section~\ref{sec:file-transfer} on
page~\pageref{sec:file-transfer}.

\end{description} 

%%%%%%%%%%%%%%%%%%%%%%%%%%%%%%%
\emph{POLICY COMMANDS}
%%%%%%%%%%%%%%%%%%%%%%%%%%%%%%%
\begin{description} 

%%%%%%%%%%%%%%%%%%%
%% hold
%%%%%%%%%%%%%%%%%%%

\index{submit commands!hold}
\item[hold = $<$True \Bar\ False$>$] If \SubmitCmd{hold} is set to
\Expr{True}, then the submitted job will be placed into the Hold state.
Jobs in the Hold state will not run until released by \Condor{release}.
Defaults to \Expr{False}.

%%%%%%%%%%%%%%%%%%%
%% leave_in_queue
%%%%%%%%%%%%%%%%%%%

\index{submit commands!leave\_in\_queue}
\item[leave\_in\_queue = $<$ClassAd Boolean Expression$>$]
When the ClassAd Expression evaluates to \Expr{True}, the job is
not removed from the queue upon completion.
This allows the user of a remotely spooled job to retrieve output
files in cases where Condor would have removed them as part of
the cleanup associated with completion. The job will only exit
the queue once it has been marked for removal (via \Condor{rm},
for example) and the \SubmitCmd{leave\_in\_queue} expression has
become \Expr{False}.
\SubmitCmd{leave\_in\_queue} defaults to \Expr{False}.

%%%%%%%%%%%%%%%%%%%
%% on_exit_hold
%%%%%%%%%%%%%%%%%%%

\index{submit commands!on\_exit\_hold}
\item[on\_exit\_hold = $<$ClassAd Boolean Expression$>$] 
The ClassAd expression is checked when the job exits, and if \Expr{True},
places the job into the Hold state.
If \Expr{False} (the default value when not defined),
then nothing happens and the \AdAttr{on\_exit\_remove} expression is
checked to determine if that needs to be applied.

For example:
Suppose a job is known to run for a minimum of an hour.
If the job exits after less than an hour, the job should be placed on
hold and an e-mail notification sent,
instead of being allowed to leave the queue.

\footnotesize
\begin{verbatim}
  on_exit_hold = (CurrentTime - JobStartDate) < (60 * $(MINUTE))
\end{verbatim}
\normalsize

This expression places the job on hold if it exits for any reason
before running for an hour. An e-mail will be sent to the user explaining
that the job was placed on hold because this expression became \Expr{True}.

\AdAttr{periodic\_*} expressions take
precedence over \AdAttr{on\_exit\_*} expressions,
and \AdAttr{*\_hold} expressions take
precedence over a \AdAttr{*\_remove} expressions.

Only job ClassAd attributes will be defined for use by this ClassAd expression.
This expression is available for the vanilla, java, parallel, grid,
local and scheduler universes.
It is additionally available, when submitted from a Unix machine,
for the standard universe.

%%%%%%%%%%%%%%%%%%%
%% on_exit_remove
%%%%%%%%%%%%%%%%%%%

\index{submit commands!on\_exit\_remove}
\item[on\_exit\_remove = $<$ClassAd Boolean Expression$>$] 
The ClassAd expression is checked when the job exits, and if \Expr{True}
(the default value when undefined),
then it allows the job to leave the queue normally.
If \Expr{False}, then the job is placed back into the Idle state.
If the user job runs under the vanilla universe,
then the job restarts from the beginning.
If the user job runs under the standard universe,
then it continues from where it left off, using the last checkpoint.

For example,
suppose a job occasionally segfaults,
but chances are that the job will finish successfully
if the job is run again with the same data.
The \SubmitCmd{on\_exit\_remove} expression can cause the job
to run again with the following command.
Assume that the signal identifier for the segmentation fault is 11 on the
platform where the job will be running.
\footnotesize
\begin{verbatim}
  on_exit_remove = (ExitBySignal == False) || (ExitSignal != 11)
\end{verbatim}
\normalsize
This expression lets the job leave the queue if the job was
not killed by a signal or if it was
killed by a signal other than 11, representing segmentation fault in
this example.
So, if the exited due to signal 11, it will stay in the job queue.
In any other case of the job exiting,
the job will leave the queue as it normally would have done.

As another example,
if the job should only leave the queue if it exited on its own with
status 0,
this \SubmitCmd{on\_exit\_remove} expression works well:

\footnotesize
\begin{verbatim}
  on_exit_remove = (ExitBySignal == False) && (ExitCode == 0)
\end{verbatim}
\normalsize
If the job was killed by a signal or exited with a non-zero exit
status, Condor would leave the job in the queue to run again.

\AdAttr{periodic\_*} expressions take
precedence over \AdAttr{on\_exit\_*} expressions,
and \AdAttr{*\_hold} expressions take
precedence over a \AdAttr{*\_remove} expressions.

Only job ClassAd attributes will be defined for use by this ClassAd expression.
This expression is available for the vanilla, java, parallel, grid,
local and scheduler universes.
It is additionally available, when submitted from a Unix machine, for the
standard universe.  Note that the \Condor{schedd} daemon,
by default, only checks
these periodic expressions once every 300 seconds.  The period of
these evaluations can be adjusted by setting the
\MacroNI{PERIODIC\_EXPR\_INTERVAL} configuration macro.


%%%%%%%%%%%%%%%%%%%
%% periodic_hold
%%%%%%%%%%%%%%%%%%%

\index{submit commands!periodic\_hold}
\item[periodic\_hold = $<$ClassAd Boolean Expression$>$]
This expression is checked periodically at an interval of
the number of seconds set by
the configuration variable \MacroNI{PERIODIC\_EXPR\_INTERVAL}.
If it becomes \Expr{True}, the job will be placed on hold.
If unspecified, the default value is \Expr{False}.

\AdAttr{periodic\_*} expressions take
precedence over \AdAttr{on\_exit\_*} expressions,
and \AdAttr{*\_hold} expressions take
precedence over a \AdAttr{*\_remove} expressions.

Only job ClassAd attributes will be defined for use by this ClassAd expression.
This expression is available for the vanilla, java, parallel, grid,
local and scheduler universes.
It is additionally available, when submitted from a Unix machine,
for the standard universe.  Note that the \Condor{schedd} daemon,
by default, only checks
these periodic expressions once every 300 seconds.  The period of
these evaluations can be adjusted by setting the
\MacroNI{PERIODIC\_EXPR\_INTERVAL} configuration macro.

%%%%%%%%%%%%%%%%%%%
%% periodic_release
%%%%%%%%%%%%%%%%%%%

\index{submit commands!periodic\_release}
\item[periodic\_release = $<$ClassAd Boolean Expression$>$]
This expression is checked periodically at an interval of
the number of seconds set by
the configuration variable \MacroNI{PERIODIC\_EXPR\_INTERVAL}
while the job is in the Hold state.
If the expression becomes \Expr{True}, the job will be released.

% The expression is evaluated:
%- every time there is a condor_reconfig
%- every time condor_reschedule happens
%- every time condor_submit happens
%- BUT never more often than condor_config SCHEDD_MIN_INTERVAL seconds
%(default of 5 seconds)
%- AND never less often than condor_config SCHEDD_INTERVAL seconds (defaults
%to 5 minutes).
%
%So the short answer: by default, every SCHEDD_INTERVAL (5 minutes by
%default) or more often as needed.

Only job ClassAd attributes will be defined for use by this ClassAd expression.
This expression is available for the vanilla, java, parallel, grid,
local and scheduler universes.
It is additionally available, when submitted from a Unix machine,
for the standard universe.  Note that the \Condor{schedd} daemon,
by default, only checks
periodic expressions once every 300 seconds.  The period of
these evaluations can be adjusted by setting the
\MacroNI{PERIODIC\_EXPR\_INTERVAL} configuration macro.

%%%%%%%%%%%%%%%%%%%
%% periodic_remove
%%%%%%%%%%%%%%%%%%%

\index{submit commands!periodic\_remove}
\item[periodic\_remove = $<$ClassAd Boolean Expression$>$]
This expression is checked periodically at an interval of
the number of seconds set by
the configuration variable \MacroNI{PERIODIC\_EXPR\_INTERVAL}.
If it becomes \Expr{True}, the job is removed from the queue.
If unspecified, the default value is \Expr{False}.

See section~\ref{condor-submit-examples},
the Examples section of the \Condor{submit} manual page,
for an example of a \SubmitCmd{periodic\_remove} expression.

\AdAttr{periodic\_*} expressions take
precedence over \AdAttr{on\_exit\_*} expressions,
and \AdAttr{*\_hold} expressions take
precedence over a \AdAttr{*\_remove} expressions.
So, the \AdAttr{periodic\_remove} expression takes precedent over
the \AdAttr{on\_exit\_remove} expression,
if the two describe conflicting actions.

Only job ClassAd attributes will be defined for use by this ClassAd expression.
This expression is available for the vanilla, java, parallel, grid,
local and scheduler universes.
It is additionally available, when submitted from a Unix machine,
for the standard universe.  Note that the \Condor{schedd} daemon,
by default, only checks
periodic expressions once every 300 seconds.  The period of
these evaluations can be adjusted by setting the
\MacroNI{PERIODIC\_EXPR\_INTERVAL} configuration macro.

%%%%%%%%%%%%%%%%%%%
%% next_job_start_delay
%%%%%%%%%%%%%%%%%%%

\index{submit commands!next\_job\_start\_delay}
\item[next\_job\_start\_delay = $<$ClassAd Boolean Expression$>$]
This expression specifies the number of seconds to delay after starting up
this job before the next job is started.  The maximum
allowed delay is specified by the Condor configuration variable
\Macro{MAX\_NEXT\_JOB\_START\_DELAY}, which defaults to 10 minutes.
This command does not apply to \SubmitCmd{scheduler}
or \SubmitCmd{local} universe jobs.

This command has been historically used to implement a form
of job start throttling from the job submitter's perspective.
It was effective for the case of multiple job submission where
the transfer of extremely large input data sets to the execute
machine caused machine performance to suffer.
This command is no longer useful, as throttling should be
accomplished through configuration of the \Condor{schedd} daemon.

\end{description} 



%%%%%%%%%%%%%%%%%%%%%%%%%%%%%%%
\emph{COMMANDS SPECIFIC TO THE STANDARD UNIVERSE}
%%%%%%%%%%%%%%%%%%%%%%%%%%%%%%%

\begin{description} 

%%%%%%%%%%%%%%%%%%%
%% allow_startup_script
%%%%%%%%%%%%%%%%%%%
\index{submit commands!allow\_startup\_script}
\item[allow\_startup\_script = $<$True \Bar\ False$>$]
If True, a standard universe job will execute a script
instead of submitting the job,
and the consistency check to see if the executable has
been linked using \Condor{compile} is omitted.
The \SubmitCmd{executable} command within the submit description
file specifies the name of the script.
The script is used to do preprocessing before the
job is submitted.
The shell script ends with an \Prog{exec} of the
job executable, such that the process id of the executable is the
same as that of the shell script.
Here is an example script that gets a copy of a machine-specific
executable before the \Prog{exec}.
\footnotesize
\begin{verbatim} 
   #! /bin/sh

   # get the host name of the machine
   $host=`uname -n`

   # grab a standard universe executable designed specifically
   # for this host
   scp elsewhere@cs.wisc.edu:${host} executable

   # The PID MUST stay the same, so exec the new standard universe process.
   exec executable ${1+"$@"}
\end{verbatim} 
\normalsize
If this command is not present (defined), then the value
defaults to false.

%%%%%%%%%%%%%%%%%%%
%% append_files
%%%%%%%%%%%%%%%%%%%

\index{submit commands!append\_files}
\item[append\_files = file1, file2, ...]

If your job attempts to access a file mentioned in this list,
Condor will force all writes to that file to be appended to the end.
Furthermore, condor\_submit will not truncate it.
This list uses the same syntax as compress\_files, shown above.

This option may yield some surprising results.  If several
jobs attempt to write to the same file, their output may be intermixed.
If a job is evicted from one or more machines during the course of its
lifetime, such an output file might contain several copies of the results.
This option should be only be used when you wish a certain file to be
treated as a running log instead of a precise result.

This option only applies to standard-universe jobs.

%%%%%%%%%%%%%%%%%%%
%% buffer_files, buffer_size, buffer_block_size
%%%%%%%%%%%%%%%%%%%

\index{submit commands!buffer\_files}
\index{submit commands!buffer\_size}
\index{submit commands!buffer\_block\_size}
\item[buffer\_files $=$ $<$ `` name $=$ (size,block-size) ; name2 $=$ (size,block-size) ... '' $>$ ]
\item[buffer\_size $=$ $<$bytes-in-buffer$>$]
\item[buffer\_block\_size $=$ $<$bytes-in-block$>$]
Condor keeps a buffer of recently-used data for each file a job accesses.
This buffer is used both to cache commonly-used data and to consolidate small
reads and writes into larger operations that get better throughput.
The default settings should produce reasonable results for most programs.

These options only apply to standard-universe jobs.

If needed, you may set the buffer controls individually for each file using
the buffer\_files option. For example, to set the buffer size to 1 Mbyte and
the block size to 256 Kbytes for the file \File{input.data}, use this command:

\begin{verbatim}
buffer_files = "input.data=(1000000,256000)"
\end{verbatim}

Alternatively, you may use these two options to set
the default sizes for all files used by your job:

\begin{verbatim}
buffer_size = 1000000
buffer_block_size = 256000
\end{verbatim}

If you do not set these, Condor will use the values given by these
two configuration file macros:

\begin{verbatim}
DEFAULT_IO_BUFFER_SIZE = 1000000
DEFAULT_IO_BUFFER_BLOCK_SIZE = 256000
\end{verbatim}

Finally, if no other settings are present, Condor will use
a buffer of 512 Kbytes
and a block size of 32 Kbytes.

%%%%%%%%%%%%%%%%%%%
%% compress_files
%%%%%%%%%%%%%%%%%%%

\index{submit commands!compress\_files}
\item[compress\_files = file1, file2, ...]

If your job attempts to access any of the files mentioned in this list,
Condor will automatically compress them (if writing) or decompress them (if reading).
The compress format is the same as used by GNU gzip.

The files given in this list may be simple file names or complete paths and may
include $*$ as a wild card.  For example, this list causes the file /tmp/data.gz,
any file named event.gz, and any file ending in .gzip to be automatically
compressed or decompressed as needed:

\begin{verbatim}
compress_files = /tmp/data.gz, event.gz, *.gzip
\end{verbatim}
Due to the nature of the compression format, compressed files must only
be accessed sequentially.  Random access reading is allowed but is very slow,
while random access writing is simply not possible.  This restriction may be
avoided by using both compress\_files and fetch\_files at the same time.  When
this is done, a file is kept in the decompressed state at the execution
machine, but is compressed for transfer to its original location.

This option only applies to standard universe jobs.

%%%%%%%%%%%%%%%%%%%
%% fetch_files
%%%%%%%%%%%%%%%%%%%

\index{submit commands!fetch\_files}
\item[fetch\_files = file1, file2, ...]
If your job attempts to access a file mentioned in this list,
Condor will automatically copy the whole file to the executing machine,
where it can be accessed quickly.  When your job closes the file,
it will be copied back to its original location.
This list uses the same syntax as compress\_files, shown above.

This option only applies to standard universe jobs.

%%%%%%%%%%%%%%%%%%%
%% file_remaps
%%%%%%%%%%%%%%%%%%%

\index{submit commands!file\_remaps}
\item[file\_remaps $=$ $<$ `` name $=$ newname ; name2 $=$ newname2 ... ''$>$ ]

Directs Condor to use a new file name in place of an old one.  \Arg{name}
describes a file name that your job may attempt to open, and \Arg{newname}
describes the file name it should be replaced with.
\Arg{newname} may include an optional leading
access specifier, \verb@local:@ or \verb@remote:@.  If left unspecified,
the default access specifier is \verb@remote:@.  Multiple remaps can be
specified by separating each with a semicolon.

This option only applies to standard universe jobs.

If you wish to remap file names that contain equals signs or semicolons,
these special characters may be escaped with a backslash.

\begin{description}
\item[Example One:]
Suppose that your job reads a file named \File{dataset.1}.
To instruct Condor
to force your job to read \File{other.dataset} instead,
add this to the submit file:
\begin{verbatim}
file_remaps = "dataset.1=other.dataset"
\end{verbatim}
\item[Example Two:]
Suppose that your run many jobs which all read in the same large file,
called \File{very.big}.
If this file can be found in the same place on
a local disk in every machine in the pool,
(say \File{/bigdisk/bigfile},) you can
instruct Condor of this fact by remapping \File{very.big} to
\File{/bigdisk/bigfile} and specifying that the file is to be read locally,
which will be much faster than reading over the network.
\begin{verbatim}
file_remaps = "very.big = local:/bigdisk/bigfile"
\end{verbatim}
\item[Example Three:]
Several remaps can be applied at once by separating each with a semicolon.
\footnotesize
\begin{verbatim}
file_remaps = "very.big = local:/bigdisk/bigfile ; dataset.1 = other.dataset"
\end{verbatim}
\normalsize
\end{description}


%%%%%%%%%%%%%%%%%%%
%% local_files
%%%%%%%%%%%%%%%%%%%

\index{submit commands!local\_files}
\item[local\_files = file1, file2, ...]

If your job attempts to access a file mentioned in this list,
Condor will cause it to be read or written at the execution machine.
This is most useful for temporary files not used for input or output.
This list uses the same syntax as compress\_files, shown above.

\begin{verbatim}
local_files = /tmp/*
\end{verbatim}

This option only applies to standard universe jobs.

%%%%%%%%%%%%%%%%%%%
%% want_remote_io
%%%%%%%%%%%%%%%%%%%

\index{submit commands!want\_remote\_io}
\item[want\_remote\_io = $<$True \Bar\ False$>$]
This option controls how a file is opened and manipulated in a standard
universe job.
If this option is true, which is the default, then the \Condor{shadow}
makes all decisions about how each and every file should be opened by
the executing job.
This entails a network round trip (or more) from the job to the
\Condor{shadow} and back again for every single \Syscall{open}
in addition to other needed information about the file.
If set to false, then when the job queries the \Condor{shadow} for the
first time about how to open a file, the \Condor{shadow} will inform the
job to automatically perform all of its file manipulation on the local
file system on the execute machine and any file remapping will be ignored.
This means that there \Bold{must} be a shared file system (such
as NFS or AFS) between the execute machine and the submit machine and that
\Bold{ALL} paths that the job could open on the execute machine must be valid.
The ability of the standard universe job to checkpoint, possibly to a
checkpoint server, is not affected by this attribute.
However, when the job resumes it will be expecting the same file system
conditions that were present when the job checkpointed.

\end{description} 

%%%%%%%%%%%%%%%%%%%%%%%%%%%%%%%
\emph{COMMANDS FOR THE GRID}
%%%%%%%%%%%%%%%%%%%%%%%%%%%%%%%
\begin{description} 

%%%%%%%%%%%%%%%%%%%
%% amazon_ami_id
%%%%%%%%%%%%%%%%%%%

\index{submit commands!amazon\_ami\_id}
\item[amazon\_ami\_id = $<$Amazon EC2 AMI ID$>$]
AMI identifier of the VM image to run for \SubmitCmd{amazon} jobs.

%%%%%%%%%%%%%%%%%%%
%% amazon_instance_type
%%%%%%%%%%%%%%%%%%%

\index{submit commands!amazon\_instance\_type}
\item[amazon\_instance\_type = $<$VM Type$>$]
Identifier for the type of VM desired for an \SubmitCmd{amazon} job.
The default value is ``m1.small''.

%%%%%%%%%%%%%%%%%%%
%% amazon_keypair_file
%%%%%%%%%%%%%%%%%%%

\index{submit commands!amazon\_keypair\_file}
\item[amazon\_keypair\_file = $<$pathname$>$]
The complete path and filename of a file into which Condor will write an
ssh key for use with \SubmitCmd{amazon} jobs. The key can be used to
ssh into the virtual machine once it is running.

%%%%%%%%%%%%%%%%%%%
%% amazon_private_key
%%%%%%%%%%%%%%%%%%%

\index{submit commands!amazon\_private\_key}
\item[amazon\_private\_key = $<$pathname$>$]
Used for \SubmitCmd{amazon} jobs. Path and filename of a file containing
the private key to be used to authenticate with Amazon's EC2 service
via SOAP.

%%%%%%%%%%%%%%%%%%%
%% amazon_public_key
%%%%%%%%%%%%%%%%%%%

\index{submit commands!amazon\_public\_key}
\item[amazon\_public\_key = $<$pathname$>$]
Used for \SubmitCmd{amazon} jobs. Path and filename of a file containing
the public X509 certificate to be used to authenticate with Amazon's EC2
service via SOAP.

%%%%%%%%%%%%%%%%%%%
%% amazon_security_groups
%%%%%%%%%%%%%%%%%%%

\index{submit commands!amazon\_security\_groups}
\item[amazon\_security\_groups = group1, group2, ...]
Used for \SubmitCmd{amazon} jobs. A list of Amazon EC2 security group
names, which should be associated with the job.

%%%%%%%%%%%%%%%%%%%
%% amazon_user_data
%%%%%%%%%%%%%%%%%%%

\index{submit commands!amazon\_user\_data}
\item[amazon\_user\_data = $<$data$>$]
Used for \SubmitCmd{amazon} jobs. A block of data that can be accessed
by the virtual machine job inside Amazon EC2.

%%%%%%%%%%%%%%%%%%%
%% amazon_user_data_file
%%%%%%%%%%%%%%%%%%%

\index{submit commands!amazon\_user\_data\_file}
\item[amazon\_user\_data\_file = $<$pathname$>$]
Used for \SubmitCmd{amazon} jobs.
A file containing data that can be accessed
by the virtual machine job inside Amazon EC2.

%%%%%%%%%%%%%%%%%%%
%% globus_rematch
%%%%%%%%%%%%%%%%%%%

\label{condor-submit-globus-rematch}
\index{submit commands!globus\_rematch}
\item[globus\_rematch = $<$ClassAd Boolean Expression$>$]
This expression is evaluated by the \Condor{gridmanager} whenever:
\begin{enumerate}
\item
   the \SubmitCmd{globus\_resubmit} expression evaluates to \Expr{True}
\item
   the \Condor{gridmanager} decides it needs to retry a submission
   (as when a previous submission failed to commit)
\end{enumerate}
If \SubmitCmd{globus\_rematch} evaluates to \Expr{True},
then \emph{before} the job is submitted again to globus,
the \Condor{gridmanager} will request that the \Condor{schedd}
daemon renegotiate
with the matchmaker (the \Condor{negotiator}).
The result is this job will be matched again.

%%%%%%%%%%%%%%%%%%%
%% globus_resubmit
%%%%%%%%%%%%%%%%%%%

\label{condor-submit-globus-resubmit}
\index{submit commands!globus\_resubmit}
\item[globus\_resubmit = $<$ClassAd Boolean Expression$>$]
The expression is evaluated by the \Condor{gridmanager} each time
the \Condor{gridmanager} gets a job ad to manage.
Therefore, the expression is evaluated:
\begin{enumerate}
\item
   when a grid universe job is first submitted to Condor-G
\item
   when a grid universe job is released from the hold state
\item
   when Condor-G is restarted (specifically, whenever the \Condor{gridmanager}
   is restarted)
\end{enumerate}
If the expression evaluates to \Expr{True},
then any previous submission to the grid universe will be
forgotten and this job will be submitted again as a fresh submission to
the grid universe.
This may be useful if there is a desire to give up on a
previous submission and try again.
Note that this may result in the same job running more than
once.  Do not treat this operation lightly.

%%%%%%%%%%%%%%%%%%%
%% globus_rsl
%%%%%%%%%%%%%%%%%%%

\index{submit commands!globus\_rsl}
\item[globus\_rsl = $<$RSL-string$>$]
Used to provide any additional Globus RSL
string attributes which are not covered by other submit description
file commands or job attributes. Used for \SubmitCmd{grid} \SubmitCmd{universe}
jobs, where the grid resource has a \SubmitCmd{grid-type-string} of
\SubmitCmd{gt2}.

%%%%%%%%%%%%%%%%%%%
%% globus_xml
%%%%%%%%%%%%%%%%%%%

\index{submit commands!globus\_xml}
\item[globus\_xml = $<$XML-string$>$]
Used to provide any additional attributes in the GRAM XML job description
that Condor writes which are not covered by regular submit description
file parameters. Used for grid type \SubmitCmd{gt4} jobs.

%%%%%%%%%%%%%%%%%%%
%% grid_resource
%%%%%%%%%%%%%%%%%%%
\index{submit commands!grid\_resource}
\item[grid\_resource = $<$grid-type-string$>$ $<$grid-specific-parameter-list$>$ ]
For each \SubmitCmd{grid-type-string} value, 
there are further type-specific values that must specified.
This submit description file command allows each to
be given in a space-separated list.
Allowable \SubmitCmd{grid-type-string} values are
\SubmitCmd{amazon}, \SubmitCmd{condor}, \SubmitCmd{cream}, 
\SubmitCmd{gt2}, \SubmitCmd{gt4}, \SubmitCmd{gt5},
\SubmitCmd{lsf}, \SubmitCmd{nordugrid}, \SubmitCmd{pbs},
and \SubmitCmd{unicore}.
See section~\ref{sec:GridUniverse} for details on the variety of 
grid types.

For a \SubmitCmd{grid-type-string} of \SubmitCmd{amazon}, no additional
parameters are used.
See section~\ref{sec:Amazon} for details.

For a \SubmitCmd{grid-type-string} of \SubmitCmd{condor},
the first parameter is the name of the remote \Condor{schedd}
daemon.
The second parameter is the name of the pool to which the remote
\Condor{schedd} daemon belongs.
See section~\ref{sec:Condor-C-Submit} for details.

For a \SubmitCmd{grid-type-string} of \SubmitCmd{cream},
there are three parameters.
The first parameter is the web services address of the CREAM server.
The second parameter is the 
name of the batch system that sits behind the CREAM server.
The third parameter identifies a site-specific queue
within the batch system.
See section~\ref{sec:CREAM} for details.

For a \SubmitCmd{grid-type-string} of \SubmitCmd{gt2},
the single parameter is the name of the pre-WS GRAM resource to be used.
See section~\ref{sec:Using-gt2} for details.

For a \SubmitCmd{grid-type-string} of \SubmitCmd{gt4},
the first parameter is the name of the WS GRAM service to be used.
The second parameter is the name of WS resource to be used (usually the
name of the back-end scheduler).
See section~\ref{sec:Using-gt4} for details.

For a \SubmitCmd{grid-type-string} of \SubmitCmd{gt5},
the single parameter is the name of the pre-WS GRAM resource to be used,
which is the same as for the \SubmitCmd{grid-type-string} of \SubmitCmd{gt2}.
See section~\ref{sec:Using-gt5} for details.

For a \SubmitCmd{grid-type-string} of \SubmitCmd{lsf}, no additional
parameters are used.
See section~\ref{sec:LSF} for details.

For a \SubmitCmd{grid-type-string} of \SubmitCmd{nordugrid},
the single parameter is the name of the NorduGrid resource to be used.
See section~\ref{sec:NorduGrid} for details.

For a \SubmitCmd{grid-type-string} of \SubmitCmd{pbs}, no additional
parameters are used.
See section~\ref{sec:PBS} for details.

For a \SubmitCmd{grid-type-string} of \SubmitCmd{unicore},
the first parameter is the name of the Unicore Usite to be used.
The second parameter is the name of the Unicore Vsite to be used.
See section~\ref{sec:Unicore} for details.


%%%%%%%%%%%%%%%%%%%
%% keystore_alias
%%%%%%%%%%%%%%%%%%%

\index{submit commands!keystore\_alias}
\item[keystore\_alias = $<$name$>$]
A string to locate the certificate in a Java keystore file,
as used for a \SubmitCmd{unicore} job.

%%%%%%%%%%%%%%%%%%%
%% keystore_file
%%%%%%%%%%%%%%%%%%%

\index{submit commands!keystore\_file}
\item[keystore\_file = $<$pathname$>$]
The complete path and file name of the Java keystore file
containing the certificate to be used for a \SubmitCmd{unicore} job.

%%%%%%%%%%%%%%%%%%%
%% keystore_passphrase_file
%%%%%%%%%%%%%%%%%%%
\index{submit commands!keystore\_passphrase\_file}
\item[keystore\_passphrase\_file = $<$pathname$>$]
The complete path and file name
to the file containing the passphrase protecting a Java keystore
file containing the certificate.
Relevant for a \SubmitCmd{unicore} job.

%%%%%%%%%%%%%%%%%%%
%% MyProxyCredentialName
%%%%%%%%%%%%%%%%%%%

\index{submit commands!MyProxyCredentialName}
\item[MyProxyCredentialName = $<$symbolic name$>$]
The symbolic name that identifies a credential to the \Prog{MyProxy} server.
This symbolic name is set as the credential is
initially stored on the server (using \Prog{myproxy-init}).


%%%%%%%%%%%%%%%%%%%
%% MyProxyHost
%%%%%%%%%%%%%%%%%%%

\index{submit commands!MyProxyHost}
\item[MyProxyHost = $<$host$>$:$<$port$>$]
The Internet address of the host that is the \Prog{MyProxy} server.
The \SubmitCmd{host} may be specified by either a host name
(as in \File{head.example.com}) or an IP address
(of the form 123.456.7.8).
The \SubmitCmd{port} number is an integer.

%%%%%%%%%%%%%%%%%%%
%% MyProxyNewProxyLifetime
%%%%%%%%%%%%%%%%%%%

\index{submit commands!MyProxyNewProxyLifetime}
\item[MyProxyNewProxyLifetime = $<$number-of-minutes$>$]
The new lifetime (in minutes) of the proxy after it is refreshed.

%%%%%%%%%%%%%%%%%%%
%% MyProxyPassword
%%%%%%%%%%%%%%%%%%%

\index{submit commands!MyProxyPassword}
\item[MyProxyPassword = $<$password$>$]
The password needed to refresh a credential on the \Prog{MyProxy} server.
This password is set when the user initially stores
credentials on the server (using \Prog{myproxy-init}).
As an alternative to using \SubmitCmd{MyProxyPassword} in the
submit description file,
the password may be specified as a command line argument to \Condor{submit}
with the \Arg{-password} argument.

%%%%%%%%%%%%%%%%%%%
%% MyProxyRefreshThreshold
%%%%%%%%%%%%%%%%%%%

\index{submit commands!MyProxyRefreshThreshold}
\item[MyProxyRefreshThreshold = $<$number-of-seconds$>$]
The time (in seconds) before the expiration of a proxy 
that the proxy should be refreshed.
For example, if \SubmitCmd{MyProxyRefreshThreshold} is set to the
value 600, the proxy will be refreshed 10 minutes before
it expires.

%%%%%%%%%%%%%%%%%%%
%% MyProxyServerDN
%%%%%%%%%%%%%%%%%%%

\index{submit commands!MyProxyServerDN}
\item[MyProxyServerDN = $<$credential subject$>$]
A string that specifies the expected Distinguished Name (credential subject,
abbreviated DN)
of the \Prog{MyProxy} server.
It must be specified when the \Prog{MyProxy} server
DN does not follow the
conventional naming scheme of a host credential.
This occurs, for
example, when the  \Prog{MyProxy} server DN begins with a user credential.


%%%%%%%%%%%%%%%%%%%
%% nordugrid_rsl
%%%%%%%%%%%%%%%%%%%

\index{submit commands!nordugrid\_rsl}
\item[nordugrid\_rsl = $<$RSL-string$>$]
Used to provide any additional RSL
string attributes which are not covered by regular submit description
file parameters. Used when the \SubmitCmd{universe} is \SubmitCmd{grid},
and the type of grid system is \SubmitCmd{nordugrid}.


%%%%%%%%%%%%%%%%%%%
%% transfer_error
%%%%%%%%%%%%%%%%%%%
\index{submit commands!transfer\_error}
\item[transfer\_error = $<$True \Bar\ False$>$]
For jobs submitted to the grid universe only.
If \Expr{True}, then the error output (from \File{stderr}) from the job
is transferred from the remote machine back to the submit machine.
The name of the file after transfer is given
by the \SubmitCmd{error} command.
If \Expr{False}, no transfer takes place (from the remote machine
to submit machine),
and the name of the file is given
by the \SubmitCmd{error} command.
The default value is \Expr{True}.

%%%%%%%%%%%%%%%%%%%
%% transfer_input
%%%%%%%%%%%%%%%%%%%
\index{submit commands!transfer\_input}
\item[transfer\_input = $<$True \Bar\ False$>$]
For jobs submitted to the grid universe only.
If \Expr{True}, then the job input (\File{stdin}) is transferred
from the machine where the job was submitted to the remote machine.
The name of the file that is transferred is given by the
\SubmitCmd{input} command.
If \Expr{False}, then the job's input is taken from a pre-staged
file on the remote machine, and
the name of the file is given by the \SubmitCmd{input} command.
The default value is \Expr{True}.

For transferring files other than \File{stdin},
see \SubmitCmd{transfer\_input\_files}.

%%%%%%%%%%%%%%%%%%%
%% transfer_output
%%%%%%%%%%%%%%%%%%%
\index{submit commands!transfer\_output}
\item[transfer\_output = $<$True \Bar\ False$>$]
For jobs submitted to the grid universe only.
If \Expr{True}, then the output (from \File{stdout}) from the job
is transferred from the remote machine back to the submit machine.
The name of the file after transfer is given
by the \SubmitCmd{output} command.
If \Expr{False}, no transfer takes place (from the remote machine
to submit machine),
and the name of the file is given
by the \SubmitCmd{output} command.
The default value is \Expr{True}.

For transferring files other than \File{stdout},
see \SubmitCmd{transfer\_output\_files}.

%%%%%%%%%%%%%%%%%%%
%% x509userproxy
%%%%%%%%%%%%%%%%%%%

\index{submit commands!x509userproxy}
\item[x509userproxy = $<$full-pathname$>$] Used to override the default
path name for X.509 user certificates. The default location for X.509 proxies
is the \File{/tmp} directory,
which is generally a local file system.
Setting
this value would allow Condor to access the proxy in a shared file system
(for example, AFS).
Condor will use the proxy specified in the submit description file first.
If nothing is specified in the submit description file,
it will use the environment variable X509\_USER\_CERT.
If that variable is not present,
it will search in the default location.

\SubmitCmd{x509userproxy} is relevant when
the \SubmitCmd{universe} is \SubmitCmd{grid},
and the type of grid system is one of \SubmitCmd{gt2},
\SubmitCmd{gt4}, or \SubmitCmd{nordugrid}.

\end{description} 


%%%%%%%%%%%%%%%%%%%%%%%%%%%%%%%
\emph{COMMANDS FOR PARALLEL, JAVA, and SCHEDULER UNIVERSES}
%%%%%%%%%%%%%%%%%%%%%%%%%%%%%%%
\begin{description} 

%%%%%%%%%%%%%%%%%%%
%% hold_kill_sig
%%%%%%%%%%%%%%%%%%%

\index{submit commands!hold\_kill\_sig}
\item[hold\_kill\_sig = $<$signal-number$>$] For the scheduler universe only,
\SubmitCmd{signal-number} is the signal delivered
to the job when the job is put on hold
with \Condor{hold}.
\SubmitCmd{signal-number} may be either the platform-specific name or value
of the signal.
If this command is not present,
the value of \SubmitCmd{kill\_sig} is used.


%%%%%%%%%%%%%%%%%%%
%% jar_files
%%%%%%%%%%%%%%%%%%%

\index{submit commands!jar\_files}
\item[jar\_files = $<$file\_list$>$]
Specifies a list of additional JAR files to include when using
the Java universe.  JAR files will be transferred along with
the executable and automatically added to the classpath.

%%%%%%%%%%%%%%%%%%%
%% java_vm_args
%%%%%%%%%%%%%%%%%%%

\index{submit commands!java\_vm\_args}
\item[java\_vm\_args = $<$argument\_list$>$]
Specifies a list of additional arguments to the Java VM itself,
When Condor runs the Java program, these are the arguments that 
go before the class name.  This can be used to set VM-specific 
arguments like stack size, garbage-collector arguments 
and initial property values.

%%%%%%%%%%%%%%%%%%%
%% machine_count
%%%%%%%%%%%%%%%%%%%

\index{submit commands!machine\_count}
\item[machine\_count = $<$max$>$] 
For the parallel universe,
a single value (\Arg{max}) is required.
It is neither a maximum or minimum, but 
the number of machines to be dedicated toward running the job.

%%%%%%%%%%%%%%%%%%%
%% remove_kill_sig
%%%%%%%%%%%%%%%%%%%

\index{submit commands!remove\_kill\_sig}
\item[remove\_kill\_sig = $<$signal-number$>$] For the scheduler universe only,
\SubmitCmd{signal-number} is the signal delivered
to the job when the job is removed
with \Condor{rm}.
\SubmitCmd{signal-number} may be either the platform-specific name or value
of the signal.
This example shows it both ways for a Linux signal:
\begin{verbatim}
remove_kill_sig = SIGUSR1
remove_kill_sig = 10
\end{verbatim}
If this command is not present,
the value of \SubmitCmd{kill\_sig} is used.

\end{description} 

%%%%%%%%%%%%%%%%%%%%%%%%%%%%%%%
\emph{COMMANDS FOR THE VM UNIVERSE}
%%%%%%%%%%%%%%%%%%%%%%%%%%%%%%%
\begin{description} 

%%%%%%%%%%%%%%%%%%%
%% vm_cdrom_files
%%%%%%%%%%%%%%%%%%%

\index{submit commands!vm\_cdrom\_files}
\item[vm\_cdrom\_files = file1, file2, \Dots]
A comma-separated list of input CD-ROM files.

%%%%%%%%%%%%%%%%%%%
%% vm_checkpoint
%%%%%%%%%%%%%%%%%%%

\index{submit commands!vm\_checkpoint}
\item[vm\_checkpoint = $<$True \Bar\ False$>$]
A boolean value specifying whether or not to take checkpoints.
If not specified, the default value is \Expr{False}.
In the current implementation, setting both
\SubmitCmd{vm\_checkpoint} and \SubmitCmd{vm\_networking}
to \Expr{True} does not yet work in all cases.
Networking cannot be used if a vm universe job uses a
checkpoint in order to continue execution after migration
to another machine.

%%%%%%%%%%%%%%%%%%%
%% vm_macaddr
%%%%%%%%%%%%%%%%%%%
\index{submit commands!vm\_macaddr}
\item[vm\_macaddr = $<$MACAddr$>$]
Defines that MAC address that the virtual machine's network interface
should have,
in the standard format of six groups of
two hexadecimal digits separated by colons.

%%%%%%%%%%%%%%%%%%%
%% vm_memory
%%%%%%%%%%%%%%%%%%%

\index{submit commands!vm\_memory}
\item[vm\_memory = $<$MBytes-of-memory$>$]
The amount of memory in MBytes that a vm universe job
requires.

%%%%%%%%%%%%%%%%%%%
%% vm_networking
%%%%%%%%%%%%%%%%%%%

\index{submit commands!vm\_networking}
\item[vm\_networking = $<$True \Bar\ False$>$]
Specifies whether to use networking or not.
In the current implementation, setting both
\SubmitCmd{vm\_checkpoint} and \SubmitCmd{vm\_networking}
to \Expr{True} does not yet work in all cases.
Networking cannot be used if a vm universe job uses a
checkpoint in order to continue execution after migration
to another machine.


%%%%%%%%%%%%%%%%%%%
%% vm_networking_type
%%%%%%%%%%%%%%%%%%%

\index{submit commands!vm\_networking\_type}
\item[vm\_networking\_type = $<$nat \Bar\ bridge $>$]
When \SubmitCmd{vm\_networking} is \Expr{True},
this definition augments the job's requirements to match
only machines with the specified networking.
If not specified, then either networking type matches.

%%%%%%%%%%%%%%%%%%%
%% vm_no_output_vm
%%%%%%%%%%%%%%%%%%%

\index{submit commands!vm\_no\_output\_vm}
\item[vm\_no\_output\_vm = $<$True \Bar\ False$>$]
When \Expr{True}, prevents Condor from transferring output
files back to the machine from which the vm universe job
was submitted.
If not specified, the default value is \Expr{False}.

%%%%%%%%%%%%%%%%%%%
%% vm_should_transfer_cdrom_files
%%%%%%%%%%%%%%%%%%%

\index{submit commands!vm\_should\_transfer\_cdrom\_files}
\item[vm\_should\_transfer\_cdrom\_files = $<$True \Bar\ False$>$]
Specifies whether Condor will transfer CD-ROM files to
the execute machine (\Expr{True}) or rely on access through 
a shared file system (\Expr{False}).

%%%%%%%%%%%%%%%%%%%
%% vm_type
%%%%%%%%%%%%%%%%%%%

\index{submit commands!vm\_type}
\item[vm\_type = $<$vmware \Bar\ xen$>$]
Specifies the underlying virtual machine software that this
job expects.

%%%%%%%%%%%%%%%%%%%
%% vmware_dir
%%%%%%%%%%%%%%%%%%%

\index{submit commands!vmware\_dir}
\item[vmware\_dir = $<$pathname$>$]
The complete path and name of the directory where VMware-specific
files and applications such as the VMDK (Virtual Machine Disk Format) and
VMX (Virtual Machine Configuration) reside.

%%%%%%%%%%%%%%%%%%%
%% vmware_should_transfer_files
%%%%%%%%%%%%%%%%%%%

\index{submit commands!vmware\_should\_transfer\_files}
\item[vmware\_should\_transfer\_files = $<$True \Bar\ False$>$]
Specifies whether Condor will transfer VMware-specific files 
located as specified by \SubmitCmd{vmware\_dir} to
the execute machine (\Expr{True}) or rely on access through 
a shared file system (\Expr{False}).
Omission of this required command (for VMware vm universe jobs)
results in an error message from \Condor{submit}, and the
job will not be submitted.

%%%%%%%%%%%%%%%%%%%
%% vmware_snapshot_disk
%%%%%%%%%%%%%%%%%%%

\index{submit commands!vmware\_snapshot\_disk}
\item[vmware\_snapshot\_disk = $<$True \Bar\ False$>$]
When \Expr{True}, causes Condor to utilize
a VMware snapshot disk for new or modified files.
If not specified, the default value is \Expr{True}.

%%%%%%%%%%%%%%%%%%%
%% xen_cdrom_device
%%%%%%%%%%%%%%%%%%%

\index{submit commands!xen\_cdrom\_device}
\item[xen\_cdrom\_device = $<$device$>$]
Describes the Xen CD-ROM device when
\SubmitCmd{vm\_cdrom\_files} is defined.

%%%%%%%%%%%%%%%%%%%
%% xen_disk
%%%%%%%%%%%%%%%%%%%

\index{submit commands!xen\_disk}
\item[xen\_disk = file1:device1:permission1, file2:device2:permission2, \Dots]
A list of comma separated disk files.
Each disk file is specified by 3 colon separated fields.
The first field is the path and file name of the disk file.
The second field specifies the device, and
the third field specifies permissions.

An example that specifies two disk files:
\footnotesize
\begin{verbatim}
xen_disk = /myxen/diskfile.img:sda1:w,/myxen/swap.img:sda2:w
\end{verbatim}
\normalsize

%%%%%%%%%%%%%%%%%%%
%% xen_initrd
%%%%%%%%%%%%%%%%%%%

\index{submit commands!xen\_initrd}
\item[xen\_initrd = $<$image-file$>$]
When \SubmitCmd{xen\_kernel} gives a path and file name for
the kernel image to use, 
this optional command may specify a path to and ramdisk 
(\File{initrd}) image file.

%%%%%%%%%%%%%%%%%%%
%% xen_kernel
%%%%%%%%%%%%%%%%%%%

% \item[xen\_kernel = $<$included \Bar\ any \Bar\ vmx \Bar\ path-to-kernel$>$]
\index{submit commands!xen\_kernel}
\item[xen\_kernel = $<$included \Bar\ any \Bar\  path-to-kernel$>$]
A value of \SubmitCmd{included} specifies that the kernel is
included in the disk file.
A value of \SubmitCmd{any} specifies that the kernel is
deployed on the execute machine, and its location is given
by configuration.
% A value of \SubmitCmd{vmx} specifies that hardware virtualization
% is required.
If not one of these values, then the value is a path and
file name of the kernel to be used.

%%%%%%%%%%%%%%%%%%%
%% xen_kernel_params
%%%%%%%%%%%%%%%%%%%

\index{submit commands!xen\_kernel\_params}
\item[xen\_kernel\_params = $<$string$>$]
A string that is appended to the Xen kernel command line.

%%%%%%%%%%%%%%%%%%%
%% xen_root
%%%%%%%%%%%%%%%%%%%

\index{submit commands!xen\_root}
\item[xen\_root = $<$string$>$]
A string that is appended to the Xen kernel command line
to specify the root device.
This string is required when \SubmitCmd{xen\_kernel} 
is \SubmitCmd{any} or gives a path to a kernel. 
Omission for this required case
results in an error message from \Condor{submit}, and the
job will not be submitted.

%%%%%%%%%%%%%%%%%%%
%% xen_transfer_files
%%%%%%%%%%%%%%%%%%%

\index{submit commands!xen\_transfer\_files}
\item[xen\_transfer\_files = $<$list-of-files$>$]
A comma separated list of all files that Condor is to transfer
to the execute machine.

\end{description} 


%%%%%%%%%%%%%%%%%%%%%%%%%%%%%%%
\emph{ADVANCED COMMANDS}
%%%%%%%%%%%%%%%%%%%%%%%%%%%%%%%
\begin{description} 

%%%%%%%%%%%%%%%%%%%
%% concurrency_limits
%%%%%%%%%%%%%%%%%%%
\index{submit commands!concurrency\_limits}
\item[concurrency\_limits = $<$string-list$>$]
A list of resources that this job needs.
The resources are presumed to have concurrency limits placed upon them,
thereby limiting the number of concurrent jobs in execution which
need the named resource.
Commas and space characters delimit the items in the list.
Each item in the list may specify a numerical value identifying the integer
number of resources required for the job.
The syntax follows the resource name by a colon character (\verb@:@)
and the numerical value.
See section~\ref{sec:Concurrency-Limits} for details on concurrency limits.

%%%%%%%%%%%%%%%%%%%
%% copy_to_spool 
%%%%%%%%%%%%%%%%%%%

\index{submit commands!copy\_to\_spool}
\item[copy\_to\_spool = $<$True \Bar\ False$>$]
If \SubmitCmd{copy\_to\_spool} is \Expr{True},
then \Condor{submit} copies the executable to the local spool 
directory before running it on a remote host. 
As copying can be quite time consuming and unnecessary,
the default value is \Expr{False} for all job universes
other than the standard universe. 
When \Expr{False}, \Condor{submit} does not copy the executable
to a local spool directory.
The default is \Expr{True} in standard universe, because
resuming execution from a checkpoint can only be guaranteed to work using
precisely the same executable that created the checkpoint.

%%%%%%%%%%%%%%%%%%%
%% coresize
%%%%%%%%%%%%%%%%%%%

\index{submit commands!coresize}
\item[coresize = $<$size$>$] Should the user's program abort and produce
a core file, \SubmitCmd{coresize} specifies the maximum size in bytes of the
core file which the user wishes to keep. If \SubmitCmd{coresize} is not
specified in the command file, the system's user resource limit
\mbox{``coredumpsize''} is used.
This limit is not used in HP-UX and DUX operating systems. 

%%%%%%%%%%%%%%%%%%
% cron_day_of_month
%%%%%%%%%%%%%%%%%%
\index{submit commands!cron\_day\_of\_month}
\item[cron\_day\_of\_month = $<$Cron-evaluated Day$>$]
The set of days of the month for which a deferral time applies.
See section~\ref{sec:CronTab} for further details and examples.

%%%%%%%%%%%%%%%%%%
% cron_day_of_week
%%%%%%%%%%%%%%%%%%
\index{submit commands!cron\_day\_of\_week}
\item[cron\_day\_of\_week = $<$Cron-evaluated Day$>$]
The set of days of the week for which a deferral time applies.
See section~\ref{sec:CronTab} for details, semantics, and examples.

%%%%%%%%%%%%%%%%%%
% cron_hour
%%%%%%%%%%%%%%%%%%
\index{submit commands!cron\_hour}
\item[cron\_hour = $<$Cron-evaluated Hour$>$]
The set of hours of the day for which a deferral time applies.
See section~\ref{sec:CronTab} for details, semantics, and examples.

%%%%%%%%%%%%%%%%%%
% cron_minute
%%%%%%%%%%%%%%%%%%
\index{submit commands!cron\_minute}
\item[cron\_minute = $<$Cron-evaluated Minute$>$]
The set of minutes within an hour for which a deferral time applies.
See section~\ref{sec:CronTab} for details, semantics, and examples.

%%%%%%%%%%%%%%%%%%
% cron_month
%%%%%%%%%%%%%%%%%%
\index{submit commands!cron\_month}
\item[cron\_month = $<$Cron-evaluated Month$>$]
The set of months within a year for which a deferral time applies.
See section~\ref{sec:CronTab} for details, semantics, and examples.

%%%%%%%%%%%%%%%%%%
% cron_prep_time
%%%%%%%%%%%%%%%%%%
\index{submit commands!cron\_prep\_time}
\item[cron\_prep\_time = $<$ClassAd Integer Expression$>$]
Analogous to \SubmitCmd{deferral\_prep\_time}.
The number of seconds prior to a job's deferral time that
the job may be matched and sent to an execution machine.

%%%%%%%%%%%%%%%%%%%
%% cron_window
%%%%%%%%%%%%%%%%%%%

\index{submit commands!cron\_window}
\item[cron\_window = $<$ClassAd Integer Expression$>$]
Analogous to the submit command \SubmitCmd{deferral\_window}.
It allows cron jobs that
miss their deferral time to begin execution.

See section~\ref{sec:JobDeferral} for further details and examples.

%%%%%%%%%%%%%%%%%%%
%% deferral_prep_time
%%%%%%%%%%%%%%%%%%%

\index{submit commands!deferral\_prep\_time}
\item[deferral\_prep\_time = $<$ClassAd Integer Expression$>$]
The number of seconds prior to a job's deferral time that
the job may be matched and sent to an execution machine.

See section~\ref{sec:JobDeferral} for further details.

%%%%%%%%%%%%%%%%%%%
%% deferral_time
%%%%%%%%%%%%%%%%%%%

\index{submit commands!deferral\_time}
\item[deferral\_time = $<$ClassAd Integer Expression$>$]
Allows a job to specify the time at which its execution
is to begin,
instead of beginning execution as soon as it arrives at the execution
machine. The deferral time is an expression that 
evaluates to a Unix Epoch timestamp (the number of
seconds elapsed since 00:00:00 on January 1, 1970, Coordinated
Universal Time). 
Deferral time is evaluated with respect to the execution machine.
This option delays the start of
execution, but not the matching and claiming of
a machine for the job.
If the job is not available and ready to begin
execution at the deferral time, it has missed its deferral time.
A job that misses its deferral time will be put on hold
in the queue. 

See section~\ref{sec:JobDeferral} for further details and examples.

Due to implementation details,
a deferral time may not be used for scheduler universe jobs.

%%%%%%%%%%%%%%%%%%%
%% deferral_window
%%%%%%%%%%%%%%%%%%%

\index{submit commands!deferral\_window}
\item[deferral\_window = $<$ClassAd Integer Expression$>$]
The deferral window is used in conjunction with the
\SubmitCmd{deferral\_time} command to allow jobs that
miss their deferral time to begin execution.

See section~\ref{sec:JobDeferral} for further details and examples.

%%%%%%%%%%%%%%%%%%%
%% email_attributes
%%%%%%%%%%%%%%%%%%%

\index{submit commands!email\_attributes}
\item[email\_attributes = $<$list-of-job-ad-attributes$>$] 
A comma-separated list of attributes from the job ClassAd. These
attributes and their values will be included in the e-mail notification
of job completion.

%%%%%%%%%%%%%%%%%%%
%% image_size
%%%%%%%%%%%%%%%%%%%

\index{submit commands!image\_size}
\item[image\_size = $<$size$>$] This command tells Condor the maximum
virtual image size to which you believe your program will grow during
its execution. Condor will then execute your job only on machines which
have enough resources, (such as virtual memory), to support executing
your job. If you do not specify the image size of your job in the
description file, Condor will automatically make a (reasonably accurate)
estimate about its size and adjust this estimate as your program runs.
If the image size of your job is underestimated, it may crash due to
inability to acquire more address space, e.g. malloc() fails. If the image
size is overestimated, Condor may have difficulty finding machines which
have the required resources. \Arg{size} must be in Kbytes, e.g. for
an image size of 8 megabytes, use a \Arg{size} of 8000.

%%%%%%%%%%%%%%%%%%%
%% initialdir
%%%%%%%%%%%%%%%%%%%

\index{submit commands!initialdir}
\item[initialdir = $<$directory-path$>$] 
Used to give jobs a directory with respect to file input and output.
Also provides a directory 
(on the machine from which the job is submitted)
for the user log, when a full path is not specified. 

For vanilla universe jobs where there is a shared file system,
it is the current working directory on the machine where the
job is executed.

For vanilla or grid universe jobs where file transfer mechanisms are
utilized (there is \emph{not} a shared file system),
it is the directory on the machine from which the job is submitted
where the input files come from, and where the job's output
files go to.

For standard universe jobs,
it is the directory on the machine from which the job is submitted
where the \Condor{shadow} daemon runs;
the current working directory for file input and output accomplished
through remote system calls.

For scheduler universe jobs,
it is the directory on the machine from which the job is submitted
where the job runs;
the current working directory for file input and output with
respect to relative path names.

Note that the path to the executable is \emph{not} relative to
\SubmitCmd{initialdir}; if it is a relative path, it is relative to the
directory in which the \Condor{submit} command is run.


%%%%%%%%%%%%%%%%%%%
%% job_lease_duration
%%%%%%%%%%%%%%%%%%%
\index{submit commands!job\_lease\_duration}
\item[job\_lease\_duration = $<$number-of-seconds$>$] For vanilla
and java universe jobs only, the duration (in seconds) of a
job lease.
The default value is twenty minutes for universes that support it.
If a job lease is not desired, the value can be explicitly set to 0 to
disable the job lease semantics.
See section~\ref{sec:Job-Lease} for details of job leases.


%%%%%%%%%%%%%%%%%%%
%% kill_sig
%%%%%%%%%%%%%%%%%%%

\index{submit commands!kill\_sig}
\item[kill\_sig = $<$signal-number$>$] When Condor needs to kick a job
off of a machine, it will send the job the signal specified by
\SubmitCmd{signal-number}.  \SubmitCmd{signal-number} needs to be an integer which
represents a valid signal on the execution machine.  For jobs submitted
to the standard universe, the default value is the number for
\verb@SIGTSTP@ which tells the Condor libraries to initiate a checkpoint
of the process.  For jobs submitted to the vanilla universe,
the default 
is \verb@SIGTERM@ which is the standard way to terminate a program in Unix.  

%%%%%%%%%%%%%%%%%%%
%% load_profile
%%%%%%%%%%%%%%%%%%%

\index{submit commands!load\_profile}
\item[load\_profile = $<$True \Bar\ False$>$]
When \Expr{True}, loads the account profile of the dedicated run account for
Windows jobs.
May not be used with \SubmitCmd{run\_as\_owner}.

%%%%%%%%%%%%%%%%%%%
%% match_list_length
%%%%%%%%%%%%%%%%%%%

\index{submit commands!match\_list\_length}
\item[match\_list\_length = $<$integer value$>$]
Defaults to the value zero (0).
When \SubmitCmd{match\_list\_length} is defined with an integer value
greater than zero (0),
attributes are inserted into the job ClassAd.
The maximum number of attributes defined is given by the integer
value.
The job ClassAds introduced are given as
\begin{verbatim}
LastMatchName0 = "most-recent-Name"
LastMatchName1 = "next-most-recent-Name"
\end{verbatim}

The value for each introduced ClassAd is given by the
value of the \Attr{Name} attribute
from the machine ClassAd of a previous execution (match).
As a job is matched, the definitions for these attributes
will roll,
with \verb@LastMatchName1@ becoming \verb@LastMatchName2@,
\verb@LastMatchName0@ becoming \verb@LastMatchName1@,
and \verb@LastMatchName0@ being set by the most recent
value of the \Attr{Name} attribute.

An intended use of
these job attributes is in the requirements expression.
The requirements can allow a job to prefer a match with either the same
or a different resource than a previous match.


%%%%%%%%%%%%%%%%%%%
%% max_job_retirement_time
%%%%%%%%%%%%%%%%%%%

\index{max\_job\_retirement\_time}
\index{submit commands!max\_job\_retirement\_time}
\item[max\_job\_retirement\_time = $<$integer expression$>$]
An integer-valued expression (in seconds) that
does nothing unless the machine that runs the job has been configured
to provide retirement time
(see section~\ref{sec:State-Expression-Summary}).
Retirement time is a
grace period given to a job to finish naturally
when a resource claim is about to be preempted.
No kill signals are sent during a retirement time.
The default behavior in many cases is to take as much
retirement time as the machine offers,
so this command will rarely appear in a submit description file.

When a resource claim is to be preempted, this expression in the
submit file specifies the maximum run time of the job (in seconds, since
the job started).
This expression has no effect,
if it is greater than the maximum retirement time provided
by the machine policy.
If the resource claim is \emph{not} preempted,
this expression and the machine retirement policy are irrelevant. 
If the resource claim \emph{is} preempted
and the job finishes sooner than the maximum time,
the claim closes gracefully and all is well.
If the resource claim is preempted
and the job does \emph{not} finish in time,
the usual preemption
procedure is followed (typically a soft kill signal, followed by some
time to gracefully shut down, followed by a hard kill signal).

Standard universe jobs and any jobs running with \SubmitCmd{nice\_user}
priority have a default \SubmitCmd{max\_job\_retirement\_time} of 0,
so no retirement time is utilized by default.
In all other cases,
no default value is provided,
so the maximum amount of retirement time is utilized by default.

Setting this expression does not affect the job's resource
requirements or preferences.  
For a job to only run on
a machine with a minimum \AdAttr{},
or to preferentially run on such machines, explicitly
specify this in the requirements and/or rank expressions.

%%%%%%%%%%%%%%%%%%%
%% nice_user
%%%%%%%%%%%%%%%%%%%

\index{submit commands!nice\_user}
\item[nice\_user = $<$True \Bar\ False$>$] \label{man-condor-submit-nice}Normally, when a machine
becomes available to Condor, Condor decides which job to run based upon
user and job priorities. Setting \SubmitCmd{nice\_user} equal to \Expr{True}
tells Condor not to use your regular user priority, but that this job
should have last priority among all users and all jobs. So jobs
submitted in this fashion run only on machines which no other
non-nice\_user job wants --- a true ``bottom-feeder'' job! This is very
handy if a user has some jobs they wish to run, but do not wish to use
resources that could instead be used to run other people's Condor jobs. Jobs
submitted in this fashion have ``nice-user.'' pre-appended in front of
the owner name when viewed from \Condor{q} or \Condor{userprio}.  The
default value is \SubmitCmd{False}.

%%%%%%%%%%%%%%%%%%%
%% noop_job
%%%%%%%%%%%%%%%%%%%

\index{submit commands!noop\_job}
\item[noop\_job = $<$ClassAd Boolean Expression$>$]
When this boolean expression is \Expr{True},
the job is immediately removed from the queue,
and Condor makes no attempt at running the job.
The log file for the job will show a
job submitted event and a job terminated event,
along with an exit code of 0,
unless the user specifies a different signal or exit code.

%%%%%%%%%%%%%%%%%%%
%% noop_job_exit_code
%%%%%%%%%%%%%%%%%%%

\index{submit commands!noop\_job\_exit\_code}
\item[noop\_job\_exit\_code = $<$return value$>$]
When \SubmitCmd{noop\_job} is in the submit description file
and evaluates to \Expr{True},
this command allows the job
to specify the return value as shown in the job's log file
job terminated event.
If not specified, the job will show as having terminated with status 0.
This overrides any value specified with \SubmitCmd{noop\_job\_exit\_signal}.

%%%%%%%%%%%%%%%%%%%
%% noop_job_exit_signal
%%%%%%%%%%%%%%%%%%%

\index{submit commands!noop\_job\_exit\_signal}
\item[noop\_job\_exit\_signal = $<$signal number$>$]
When \SubmitCmd{noop\_job} is in the submit description file
and evaluates to \Expr{True},
this command allows the job
to specify the signal number that the job's log event will show
the job having terminated with.


%%%%%%%%%%%%%%%%%%%
%% remote_initialdir
%%%%%%%%%%%%%%%%%%%
\index{submit commands!remote\_initialdir}
\item[remote\_initialdir = $<$directory-path$>$]
The path specifies the directory in which the job is to be
executed on the remote machine.  This is currently supported in all
universes except for the standard universe.


%%%%%%%%%%%%%%%%%%%
%% rendezvousdir
%%%%%%%%%%%%%%%%%%%
\index{submit commands!rendezvousdir}
\item[rendezvousdir = $<$directory-path$>$] Used to specify the
shared file system directory to be used for file system authentication
when submitting to a remote scheduler.  Should be a path to a preexisting
directory.

%%%%%%%%%%%%%%%%%%%
%% request_cpus
%%%%%%%%%%%%%%%%%%%
\index{submit commands!request\_cpus}
\item[request\_cpus = $<$num-cpus$>$] For pools that enable
dynamic \Condor{startd} provisioning
(see section~\ref{sec:SMP-dynamicprovisioning}),
the number of CPUs requested for this job.

%%%%%%%%%%%%%%%%%%%
%% request_disk
%%%%%%%%%%%%%%%%%%%
\index{submit commands!request\_disk}
\item[request\_disk = $<$quantity$>$] For pools that enable
dynamic \Condor{startd} provisioning
(see section~\ref{sec:SMP-dynamicprovisioning}),
the amount of disk space requested for this job.

%%%%%%%%%%%%%%%%%%%
%% request_memory
%%%%%%%%%%%%%%%%%%%
\index{submit commands!request\_memory}
\item[request\_memory = $<$quantity$>$] For pools that enable
dynamic \Condor{startd} provisioning
(see section~\ref{sec:SMP-dynamicprovisioning}),
the amount of memory space requested for this job.

%%%%%%%%%%%%%%%%%%%
%% run_as_owner
%%%%%%%%%%%%%%%%%%%

\index{submit commands!run\_as\_owner}
\item[run\_as\_owner = $<$True \Bar\ False$>$]
<<<<<<< HEAD
A boolean value that causes the job to be run under the login of the submitter
if supported by the joint configuration of the submit and execute machines.
Under unix, this defaults to true and under Windows, it defaults to false.
May not be used with \SubmitCmd{load\_profile}.
See section~\ref{sec:windows-run-as-owner} for administrative details on
configuring Windows to support this option.  See also
\MacroNI{STARTER\_ALLOW\_RUNAS\_OWNER} on
page~\pageref{param:StarterAllowRunAsOwner}.
=======
A boolean value that causes the job to be run under the login of 
the submitter,
if supported by the joint configuration of the submit and execute machines.
On Unix platforms, this defaults to \Expr{True},
and on Windows platforms, it defaults to \Expr{False}.
May not be used with \SubmitCmd{load\_profile}.
See section~\ref{sec:windows-run-as-owner} for administrative details on
configuring Windows to support this option, as well as 
section~\ref{param:StarterAllowRunAsOwner}
on page~\pageref{param:StarterAllowRunAsOwner} for a definition of
\MacroNI{STARTER\_ALLOW\_RUNAS\_OWNER}.
>>>>>>> 1065bce3


%%%%%%%%%%%%%%%%%%%
% +
% This should always be at the end of the list
%%%%%%%%%%%%%%%%%%%

\item[+$<$attribute$>$ = $<$value$>$] A line which begins with a '+'
(plus) character instructs \Condor{submit} to insert the
following \Arg{attribute} into the job ClassAd with the given 
\Arg{value}. 

\end{description} 


\index{macro!in submit description file}
In addition to commands, the submit description file can contain macros
and comments:

\begin{description}

\item[Macros] Parameterless macros in the form of \MacroUNI{macro\_name}
may be inserted anywhere in Condor submit description files. Macros can be
defined by lines in the form of 
\begin{verbatim} 
        <macro_name> = <string> 
\end{verbatim} 
Three pre-defined macros are supplied by the submit description file parser.
The third of the pre-defined macros is only relevant to MPI applications
under the parallel universe.
The
\MacroU{Cluster} macro supplies the value of the
\index{ClassAd job attribute!ClusterId}
\index{ClusterId!job ClassAd attribute}
\index{job ID!cluster identifier}
\Attr{ClusterId} job
ClassAd attribute, and the
\MacroU{Process} macro supplies the value of the
\Attr{ProcId} job
ClassAd attribute.
These macros are
intended to aid in the specification of input/output files, arguments,
etc., for clusters with lots of jobs, and/or could be used to supply a
Condor process with its own cluster and process numbers on the command
line.
The 
\MacroU{Node} macro is defined for MPI applications run
as parallel universe jobs.
It is a unique value assigned for the duration of the job
that essentially identifies the machine on which a program is
executing.

\index{\$!as a literal character in a submit description file}
To use the dollar sign character (\verb@$@) as a literal,
without macro expansion, use
\begin{verbatim}
$(DOLLAR)
\end{verbatim}

In addition to the normal macro, there is also a special kind of macro
called a \Term{substitution macro}
\index{substitution macro!in submit description file}
that allows the substitution of
a ClassAd attribute value defined on the resource machine itself
(gotten after a match to the machine has been made)
into specific commands within the
submit description file. The substitution macro is of the form:
\begin{verbatim} 
$$(attribute)
\end{verbatim}

A common use of this macro is for the heterogeneous
submission of an executable:
\begin{verbatim}
executable = povray.$$(opsys).$$(arch)
\end{verbatim}
Values for the \AdAttr{opsys} and \AdAttr{arch} attributes are substituted at
match time for any given resource. This allows Condor to automatically
choose the correct executable for the matched machine.

An extension to the syntax of the substitution macro provides an
alternative string to use if the machine attribute within the
substitution macro is undefined.
The syntax appears as:
\begin{verbatim} 
$$(attribute:string_if_attribute_undefined)
\end{verbatim}

An example using this extended syntax provides a path name to a
required input file.
Since the file can be placed in different locations on
different machines, the file's path name is given as an argument
to the program.
\begin{verbatim} 
argument = $$(input_file_path:/usr/foo)
\end{verbatim}
On the machine, if the attribute \Attr{input\_file\_path} is not
defined, then the path \File{/usr/foo} is used instead.

A further extension to the syntax of the substitution macro allows the
evaluation of a ClassAd expression to define the value.
As all substitution macros, the expression is evaluated after
a match has been made.
Therefore, the expression may refer to machine attributes
by prefacing them with the scope resolution prefix \Attr{TARGET.},
as specified in section~\ref{ClassAd:evaluation}.
To place a ClassAd expression into the substitution macro,
square brackets are added to delimit the expression.
The syntax appears as:
\begin{verbatim} 
$$([ClassAd expression])
\end{verbatim}
An example of a job that uses this syntax may be one that
wants to know how much memory it can use. 
The application cannot detect this itself, as it would potentially use
all of the memory on a multi-slot machine.
So the job determines the memory per slot, 
reducing it by 10\Percent\
to account for miscellaneous overhead,
and passes this as a command line argument to the application.
In the submit description file will be
\begin{verbatim} 
arguments=--memory $$([TARGET.Memory * 0.9])
\end{verbatim}

\index{\$\$!as literal characters in a submit description file}
To insert two dollar sign characters (\verb@$$@) as literals
into a ClassAd string, use
\begin{verbatim}
$$(DOLLARDOLLAR)
\end{verbatim}

\index{\$ENV!in submit description file}
\index{submit commands!\$ENV macro}
\index{environment variables!in submit description file}
The environment macro, \$ENV, allows the evaluation of an environment
variable to be used in setting a submit description file command.
The syntax used is
\begin{verbatim} 
$ENV(variable)
\end{verbatim}
An example submit description file command that uses this functionality
evaluates the submittor's home directory in order to set the
path and file name of a log file:
\begin{verbatim} 
log = $ENV(HOME)/jobs/logfile
\end{verbatim}
The environment variable is evaluated when the submit description
file is processed.

\index{\$RANDOM\_CHOICE()!in submit description file}
\index{submit commands!\$RANDOM\_CHOICE() macro}
\index{RANDOM\_CHOICE() macro!use in submit description file}
The \$RANDOM\_CHOICE macro allows a random choice to be made
from a given list of parameters at submission time.
For an expression, if some randomness needs to be generated,
the macro may appear as
\begin{verbatim} 
    $RANDOM_CHOICE(0,1,2,3,4,5,6)
\end{verbatim}
When evaluated, one of the parameters values will be chosen. 

\item[Comments] Blank lines and lines beginning with a 
pound sign
('\#')
character are ignored by the submit description file parser. 

\end{description}
<|MERGE_RESOLUTION|>--- conflicted
+++ resolved
@@ -2433,16 +2433,6 @@
 
 \index{submit commands!run\_as\_owner}
 \item[run\_as\_owner = $<$True \Bar\ False$>$]
-<<<<<<< HEAD
-A boolean value that causes the job to be run under the login of the submitter
-if supported by the joint configuration of the submit and execute machines.
-Under unix, this defaults to true and under Windows, it defaults to false.
-May not be used with \SubmitCmd{load\_profile}.
-See section~\ref{sec:windows-run-as-owner} for administrative details on
-configuring Windows to support this option.  See also
-\MacroNI{STARTER\_ALLOW\_RUNAS\_OWNER} on
-page~\pageref{param:StarterAllowRunAsOwner}.
-=======
 A boolean value that causes the job to be run under the login of 
 the submitter,
 if supported by the joint configuration of the submit and execute machines.
@@ -2454,7 +2444,6 @@
 section~\ref{param:StarterAllowRunAsOwner}
 on page~\pageref{param:StarterAllowRunAsOwner} for a definition of
 \MacroNI{STARTER\_ALLOW\_RUNAS\_OWNER}.
->>>>>>> 1065bce3
 
 
 %%%%%%%%%%%%%%%%%%%
