--- conflicted
+++ resolved
@@ -1878,7 +1878,6 @@
 to \Expr{False} (see ~\ref{param:DAGManMungeNodeNames}).
 
 %%%%%%%%%%%%%%%%%%%%%%%%%%%%%%%%%%%%%%%
-<<<<<<< HEAD
 \subsubsection{\label{sec:DAG-configuration}INCLUDE}
 \index{DAG input file!INCLUDE command}
 \index{DAGMan!DAG INCLUDE command}
@@ -1967,7 +1966,7 @@
 This avoids having to duplicate the \Arg{JOB} and \Arg{PARENT/CHILD}
 commands for every dataset -- we can just re-use the \File{workflow.dag} file,
 in combination with a dataset-specific vars file.
-=======
+
 \subsubsection{\label{sec:DAGsinDAGs}Composing workflows from multiple
 DAG files}
 \index{DAG input file!Composing workflows}
@@ -2019,7 +2018,6 @@
 Note that sub-DAGs and splices can be combined in a single workflow,
 and can be nested to any depth (but be sure to avoid recursion, which
 will cause problems!).
->>>>>>> b6009c39
 
 %%%%%%%%%%%%%%%%%%%%%%%%%%%%%%%%%%%%%%%
 \subsubsection{\label{sec:DAGsinDAGs}A DAG Within a DAG Is a SUBDAG}
@@ -2603,13 +2601,6 @@
 \item[Limitation: Splices and PRE or POST Scripts]
 \end{description}
 
-<<<<<<< HEAD
-A PRE or POST script may not be specified for a splice.
-The nodes of a splice are incorporated into a top level DAG;
-these nodes are scoped and named.
-Therefore, after incorporation, the node name given to the splice
-does not exist as a distinct entity.
-=======
 A PRE or POST script may not be specified for a splice (however, nodes
 within a spliced DAG can have PRE and POST scripts).
 (The reason for this is that, when the DAG is parsed, the splices
@@ -2617,7 +2608,6 @@
 the DAG containing the SPLICE command.  Therefore, once parsing is
 complete, there are no actual nodes corresponding to the splice
 itself to which to "attach" the PRE or POST scripts.)
->>>>>>> b6009c39
 
 To achieve the desired effect of having a PRE script associated with a splice,
 introduce a new NOOP node into the DAG with the splice as a dependency.
