--- conflicted
+++ resolved
@@ -277,7 +277,6 @@
 
 \subsubsection{CPU Hierarchy}
 
-<<<<<<< HEAD
 %Cluster-MPI Job - Entire job can have multiple processes
 %NOOO %Process-Each slot has Machine
 %Process - Each process can have multiple slots
@@ -328,12 +327,6 @@
 % Make sure you do the math for your call to mpirun. Make sure that the sum of 
 % the requested CPUs adds up to the number of nodes you want.
 
-=======
-%Cluster-MPI Job - Entire job
-%Process-Machine
-%Subprocess-Slot (which can have multiple CPUs)
-
->>>>>>> aa34a906
 The way to create multiple processes is to place a number after the \verb=queue= 
 command, such as \verb=queue 8= to create eight different processes with the 
 same cluster. After a particular \verb=queue= command, the user can also change 
