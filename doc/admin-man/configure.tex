>%%%%%%%%%%%%%%%%%%%%%%%%%%%%%%%%%%%%%%%%%%%%%%%%%%%%%%%%%%%%%%%%%%%%%%
\section{\label{sec:Configuring-Condor}Configuration}
%%%%%%%%%%%%%%%%%%%%%%%%%%%%%%%%%%%%%%%%%%%%%%%%%%%%%%%%%%%%%%%%%%%%%%

\index{Condor!configuration}
\index{configuration}

This section describes how to configure all parts of the Condor
system.  General information about the configuration
files and their syntax is followed by a description of
settings that affect all
Condor daemons and tools.
The 
settings that control the policy under which Condor will start,
suspend, resume, vacate or kill jobs
are described in 
section~\ref{sec:Configuring-Policy} on Startd Policy Configuration. 

%%%%%%%%%%%%%%%%%%%%%%%%%%%%%%%%%%%%%%%%%%%%%%%%%%%%%%%%%%%%%%%%%%%%%%
\subsection{\label{sec:Intro-to-Config-Files}Introduction to
Configuration Files} 
%%%%%%%%%%%%%%%%%%%%%%%%%%%%%%%%%%%%%%%%%%%%%%%%%%%%%%%%%%%%%%%%%%%%%%

The Condor configuration files are used to customize how Condor
operates at a given site.  The basic configuration as shipped with
Condor works well for most sites.

Each Condor program will, as part of its initialization process,
configure itself by calling a library routine which parses the
various configuration files that might be used including pool-wide,
platform-specific, and machine-specific configuration files.
Environment variables may also contribute to the configuration.

The result of configuration is a list of key/value pairs.
Each key is a configuration variable name,
and each value is a string literal
that may utilize macro substitution (as defined below).
Some configuration variables are evaluated by Condor as ClassAd
expressions; some are not.  Consult the documentation for each specific
case.  Unless otherwise noted, configuration values that are expected
to be numeric or boolean constants may be any valid ClassAd expression
of operators on constants.  Example:

\begin{verbatim}
MINUTE          = 60
HOUR            = (60 * $(MINUTE))
SHUTDOWN_GRACEFUL_TIMEOUT = ($(HOUR)*24)
\end{verbatim}

%%%%%%%%%%%%%%%%%%%%%%%%%%%%%%%%%%%%%%%%%%%%%%%%%%%%%%%%%%%%%%%%%%%%%%
\subsubsection{\label{sec:Ordering-Config-File}Ordered Evaluation to
Set the Configuration} 
%%%%%%%%%%%%%%%%%%%%%%%%%%%%%%%%%%%%%%%%%%%%%%%%%%%%%%%%%%%%%%%%%%%%%%
\index{configuration file!evaluation order}

Multiple files, as well as a program's environment variables
determine the configuration.
The order in which attributes are defined is important, as later
definitions override existing definitions.
The order in which the (multiple) configuration files are parsed 
is designed to ensure the security of the system.
Attributes which must be set a specific way 
must appear in the last file to be parsed.
This prevents both the naive and the malicious Condor user 
from subverting the system through its configuration.
The order in which items are parsed is
\begin{enumerate}
\item global configuration file
\item local configuration file
\item specific environment variables prefixed with \MacroNI{\_CONDOR\_}
\end{enumerate}

The locations for these files are as given in
section~\ref{sec:Config-File-Locations} on
page~\pageref{sec:Config-File-Locations}.

Some Condor tools utilize environment variables to set their
configuration.
These tools search for specifically-named environment variables.
The variables are prefixed by the string \MacroNI{\_CONDOR\_}
or \MacroNI{\_condor\_}.
The tools strip off the prefix, and utilize what remains
as configuration.
As the use of environment variables is the last within
the ordered evaluation, 
the environment variable definition is used.
The security of the system is not compromised,
as only specific variables are considered for definition
in this manner, not any environment variables with
the \MacroNI{\_CONDOR\_} prefix.


%%%%%%%%%%%%%%%%%%%%%%%%%%%%%%%%%%%%%%%%%%%%%%%%%%%%%%%%%%%%%%%%%%%%%%
\subsubsection{\label{sec:Config-File-Macros}Configuration File Macros} 
%%%%%%%%%%%%%%%%%%%%%%%%%%%%%%%%%%%%%%%%%%%%%%%%%%%%%%%%%%%%%%%%%%%%%%

\index{macro!in configuration file}
\index{configuration file!macro definitions}

Macro definitions are of the form:
\begin{verbatim}
<macro_name> = <macro_definition>
\end{verbatim}

The macro name given on the left hand side of the definition is
a case sensitive identifier.
There must be white space between the macro name, the
equals sign (\verb@=@), and the macro definition.
The macro definition is a string literal that may utilize macro substitution.

Macro invocations are of the form: 
\begin{verbatim}
$(macro_name)
\end{verbatim}

Macro definitions may contain references to other macros, even ones
that are not yet defined, as long as they are eventually defined in
the configuration files.
All macro expansion is done after all configuration files have been parsed,
with the exception of macros that reference themselves.

\begin{verbatim}
A = xxx
C = $(A) 
\end{verbatim}
is a legal set of macro definitions, and the resulting value of 
\MacroNI{C} is
\Expr{xxx}.
Note that
\MacroNI{C} is actually bound to 
\MacroUNI{A}, not its value.

As a further example,
\begin{verbatim}
A = xxx
C = $(A)
A = yyy
\end{verbatim}
is also a legal set of macro definitions, and the resulting value of
\MacroNI{C} is \Expr{yyy}.  

A macro may be incrementally defined by invoking itself in its
definition.  For example,
\begin{verbatim}
A = xxx
B = $(A)
A = $(A)yyy
A = $(A)zzz
\end{verbatim}
is a legal set of macro definitions, and the resulting value of 
\MacroNI{A}
is \Expr{xxxyyyzzz}.
Note that invocations of a macro in
its own definition are immediately
expanded.
\MacroUNI{A} is immediately expanded in line 3 of the example.
If it were not, then the definition would be impossible to
evaluate.

Recursively defined macros such as
\begin{verbatim}
A = $(B)
B = $(A)
\end{verbatim}
are not allowed.
They create definitions that Condor refuses to parse. 

All entries in a configuration file must have an operator,
which will be an equals sign (\verb@=@).
Identifiers are alphanumerics combined with the underscore character,
optionally with a subsystem name and a period as a prefix.
As a special case,
a line without an operator that begins with a left square bracket
will be ignored.
The following two-line example treats the first line as a comment,
and correctly handles the second line.
\begin{verbatim}
[Condor Settings]
my_classad = [ foo=bar ]
\end{verbatim}

% functionality added to version 6.7.13
To simplify pool administration,
any configuration variable name may be prefixed by
a subsystem 
(see the \MacroUNI{SUBSYSTEM} macro in 
section~\ref{sec:Pre-Defined-Macros}
for the list of subsystems)
and the period (\verb@.@) character.
For configuration variables defined this way,
the value is applied to the specific subsystem.
For example,
the ports that Condor may use can be restricted to a range 
using the \MacroNI{HIGHPORT} and \MacroNI{LOWPORT} configuration
variables.
If the range of intended ports is different for specific
daemons, this syntax may be used.

\begin{verbatim}
  MASTER.LOWPORT   = 20000
  MASTER.HIGHPORT  = 20100
  NEGOTIATOR.LOWPORT   =  22000 
  NEGOTIATOR.HIGHPORT  =  22100
\end{verbatim}

Note that all configuration variables may utilize this syntax,
but nonsense configuration variables may result.
For example, it makes no sense to define
\begin{verbatim}
  NEGOTIATOR.MASTER_UPDATE_INTERVAL = 60
\end{verbatim}
since the \Condor{negotiator} daemon does not use the
\MacroNI{MASTER\_UPDATE\_INTERVAL} variable.

It makes little sense to do so, but Condor will configure
correctly with a definition such as
\begin{verbatim}
  MASTER.MASTER_UPDATE_INTERVAL = 60
\end{verbatim}
The \Condor{master} uses this configuration variable,
and the prefix of \MacroNI{MASTER.} causes this configuration
to be specific to the \Condor{master} daemon.

% the local functionality added in 7.1.4
This syntax has been further expanded to allow for the
specification of a local name on the command line 
using the command line option
\begin{verbatim}
  -local-name <local-name>
\end{verbatim}
This allows multiple instances of a daemon to be run 
by the same \Condor{master} daemon,
each instance with its own local configuration variable.

The ordering used to look up a variable, called \verb@<parameter name>@:

\begin{enumerate}
\item \verb@<subsystem name>.<local name>.<parameter name>@

\item \verb@<local name>.<parameter name>@

\item \verb@<subsystem name>.<parameter name>@

\item \verb@<parameter name>@
\end{enumerate}

If this local name is not specified on the command line, 
numbers 1 and 2 are skipped.
As soon as the first match is found, the search is completed,
and the corresponding value is used.

This example configures a \Condor{master} to run 2 \Condor{schedd}
daemons.  The \Condor{master} daemon needs the configuration:
\begin{verbatim}
  XYZZY           = $(SCHEDD)
  XYZZY_ARGS      = -local-name xyzzy
  DAEMON_LIST     = $(DAEMON_LIST) XYZZY
  DC_DAEMON_LIST  = + XYZZY
  XYZZY_LOG       = $(LOG)/SchedLog.xyzzy
\end{verbatim}

Using this example configuration, the \Condor{master} starts up a
second \Condor{schedd} daemon, 
where this second \Condor{schedd} daemon is passed 
\OptArg{-local-name}{xyzzy}
on the command line.

Continuing the example,
configure the \Condor{schedd} daemon named \Attr{xyzzy}.
This \Condor{schedd} daemon will share all configuration variable
definitions with the other \Condor{schedd} daemon,
except for those specified separately.

\begin{verbatim}
  SCHEDD.XYZZY.SCHEDD_NAME = XYZZY
  SCHEDD.XYZZY.SCHEDD_LOG  = $(XYZZY_LOG)
  SCHEDD.XYZZY.SPOOL       = $(SPOOL).XYZZY
\end{verbatim}

Note that the example \MacroNI{SCHEDD\_NAME} and \MacroNI{SPOOL} are
specific to the \Condor{schedd} daemon, as opposed to a different daemon
such as the \Condor{startd}.
Other Condor daemons using this feature will
have different requirements for which parameters need to be
specified individually.  This example works for the \Condor{schedd},
and more local configuration can, and likely would be specified.

Also note that each daemon's log file must be specified individually,
and in two places: one specification is for use by the \Condor{master},
and the other is for use by the daemon itself.
In the example,
the \Attr{XYZZY} \Condor{schedd} configuration variable
\MacroNI{SCHEDD.XYZZY.SCHEDD\_LOG} definition references the
\Condor{master} daemon's \MacroNI{XYZZY\_LOG}.


%%%%%%%%%%%%%%%%%%%%%%%%%%%%%%%%%%%%%%%%%%%%%%%%%%%%%%%%%%%%%%%%%%%%%%
\subsubsection{\label{sec:Other-Syntax}Comments and Line Continuations}
%%%%%%%%%%%%%%%%%%%%%%%%%%%%%%%%%%%%%%%%%%%%%%%%%%%%%%%%%%%%%%%%%%%%%%

A Condor configuration file may contain comments and
line continuations.
A comment is any line beginning with a pound character (\verb@#@).
A continuation is any entry that continues across multiples lines.
Line continuation is accomplished by placing the backslash
character (\Bs) at the end of any line to be continued onto another.
Valid examples of line continuation are
\begin{verbatim}
  START = (KeyboardIdle > 15 * $(MINUTE)) && \
  ((LoadAvg - CondorLoadAvg) <= 0.3)
\end{verbatim}
and
\begin{verbatim}
  ADMIN_MACHINES = condor.cs.wisc.edu, raven.cs.wisc.edu, \
  stork.cs.wisc.edu, ostrich.cs.wisc.edu, \
  bigbird.cs.wisc.edu
  HOSTALLOW_ADMIN = $(ADMIN_MACHINES)
\end{verbatim}

Note that a line continuation character may currently be used within
a comment, so the following example does \emph{not} set the
configuration variable \MacroNI{FOO}:
\begin{verbatim}
  # This comment includes the following line, so FOO is NOT set \
  FOO = BAR
\end{verbatim}
It is a poor idea to use this functionality, as it is likely to
stop working in future Condor releases.

%%%%%%%%%%%%%%%%%%%%%%%%%%%%%%%%%%%%%%%%%%%%%%%%%%%%%%%%%%%%%%%%%%%%%%
\subsubsection{\label{sec:Program-Defined-Macros}Executing a Program to Produce Configuration Macros}
%%%%%%%%%%%%%%%%%%%%%%%%%%%%%%%%%%%%%%%%%%%%%%%%%%%%%%%%%%%%%%%%%%%%%%

Instead of reading from a file,
Condor may run a program to obtain configuration macros.
The vertical bar character (\Bar) as the last character defining
a file name provides the syntax necessary to tell 
Condor to run a program.
This syntax may only be used in the definition of
the \Env{CONDOR\_CONFIG} environment variable,
or the \Macro{LOCAL\_CONFIG\_FILE} configuration variable.

The command line for the program 
is formed by the characters preceding the vertical bar character.
The standard output of the program is parsed as a configuration 
file would be.

An example:
\begin{verbatim}
LOCAL_CONFIG_FILE = /bin/make_the_config|
\end{verbatim}

Program \Prog{/bin/make\_the\_config} is executed, and its output
is the set of configuration macros.

Note that either a program is executed to generate the
configuration macros or the configuration is read from 
one or more files.
The syntax uses space characters to separate command line elements,
if an executed program produces the configuration macros.
Space characters would otherwise separate the list of files.
This syntax does not permit distinguishing one from the other,
so only one may be specified.

%%%%%%%%%%%%%%%%%%%%%%%%%%%%%%%%%%%%%%%%%%%%%%%%%%%%%%%%%%%%%%%%%%%%%%
\subsubsection{\label{sec:Macros-Requiring-Restart}Macros That Will Require a Restart When Changed}
%%%%%%%%%%%%%%%%%%%%%%%%%%%%%%%%%%%%%%%%%%%%%%%%%%%%%%%%%%%%%%%%%%%%%%
\index{configuration change requiring a restart of Condor}
When any of the following listed configuration variables are changed,
Condor must be restarted.
Reconfiguration using \Condor{reconfig} will not be enough.

\begin{itemize}
  \item \verb@BIND_ALL_INTERFACES@
  \item \verb@DAEMON_LIST@
  \item \verb@FetchWorkDelay@
  \item \verb@MAX_NUM_CPUS@
  \item \verb@MAX_TRACKING_GID@
  \item \verb@MIN_TRACKING_GID@
  \item \verb@NETWORK_INTERFACE@
  \item \verb@NUM_CPUS@
  \item \verb@PREEMPTION_REQUIREMENTS_STABLE@
  \item \verb@PRIVSEP_ENABLED@
  \item \verb@PROCD_ADDRESS@
\end{itemize}

%%%%%%%%%%%%%%%%%%%%%%%%%%%%%%%%%%%%%%%%%%%%%%%%%%%%%%%%%%%%%%%%%%%%%%
\subsubsection{\label{sec:Pre-Defined-Macros}Pre-Defined Macros}
%%%%%%%%%%%%%%%%%%%%%%%%%%%%%%%%%%%%%%%%%%%%%%%%%%%%%%%%%%%%%%%%%%%%%%

\index{configuration!pre-defined macros}
\index{configuration file!pre-defined macros}
Condor provides pre-defined macros that help configure Condor.
Pre-defined macros are listed as \MacroUNI{macro\_name}.

This first set are entries whose values are determined at
run time and cannot be overwritten.  These are inserted automatically by
the library routine which parses the configuration files.
This implies that a change to the underlying value of any of these
variables will require a full restart of Condor in order to use
the changed value.
\begin{description}
  
\label{param:FullHostname}
\item[\MacroU{FULL\_HOSTNAME}]
  The fully qualified host name of the local machine, 
  which is host name plus domain name.
  
\label{param:Hostname}
\item[\MacroU{HOSTNAME}]
  The host name of the local machine (no domain name).
  
\label{param:IpAddress}
\item[\MacroU{IP\_ADDRESS}]
  The ASCII string version of the local machine's IP address.

\label{param:Tilde}
\item[\MacroU{TILDE}]
  The full path to the
  home directory of the Unix user condor, if such a user exists on the
  local machine.

  \label{sec:Condor-Subsystem-Names}
  \index{configuration file!subsystem names}
\label{param:Subsystem}
\item[\MacroU{SUBSYSTEM}]
  The subsystem
  name of the daemon or tool that is evaluating the macro.
  This is a unique string which identifies a given daemon within the
  Condor system.  The possible subsystem names are:

  \index{subsystem names}
  \index{macro!subsystem names}
  \begin{itemize}
  \item \verb@STARTD@
  \item \verb@SCHEDD@
  \item \verb@MASTER@
  \item \verb@COLLECTOR@
  \item \verb@NEGOTIATOR@
  \item \verb@KBDD@ 
  \item \verb@SHADOW@
  \item \verb@STARTER@
  \item \verb@CKPT_SERVER@
  \item \verb@SUBMIT@
  \item \verb@GRIDMANAGER@
  \item \verb@TOOL@
  %\item \verb@STORK@
  \item \verb@HAD@
  \item \verb@REPLICATION@
  \item \verb@TRANSFERER@
  \item \verb@QUILL@
  \item \verb@DBMSD@
  \item \verb@JOB_ROUTER@
  \item \verb@LEASEMANAGER@
  \item \verb@ROOSTER@
  \item \verb@SHARED_PORT@
  \item \verb@HDFS@
    \label{list:subsystem names}
  \end{itemize}

\end{description}

This second set of macros are entries whose default values are
determined automatically at run time but which can be overwritten.  
\index{configuration file!macros}
\begin{description}

\label{param:Arch}
\item[\MacroU{ARCH}]
  Defines the string
  used to identify the architecture of the local machine to Condor.
  The \Condor{startd} will advertise itself with this attribute so
  that users can submit binaries compiled for a given platform and
  force them to run on the correct machines.  \Condor{submit} will
  append a requirement to the job ClassAd that it must
  run on the same \MacroNI{ARCH} and \MacroNI{OPSYS} of the machine where
  it was submitted, unless the user specifies \MacroNI{ARCH} and/or
  \MacroNI{OPSYS} explicitly in their submit file.  See the
  the \Condor{submit} manual page
  on page~\pageref{man-condor-submit} for details.

\label{param:OpSys}
\item[\MacroU{OPSYS}]
  Defines the string used to identify the operating system
  of the local machine to Condor.
  If it is not defined in the configuration file, Condor will
  automatically insert the operating system of this machine as
  determined by \Prog{uname}.

\label{param:UnameArch}
\item[\MacroU{UNAME\_ARCH}]
  The architecture as reported by \Prog{uname}(2)'s \Code{machine} field.
  Always the same as \MacroNI{ARCH} on Windows.

\label{param:UnameOpsys}
\item[\MacroU{UNAME\_OPSYS}]
  The operating system as reported by \Prog{uname}(2)'s \Code{sysname} field.
  Always the same as \MacroNI{OPSYS} on Windows.

\label{param:DetectedMemory}
\item[\MacroU{DETECTED\_MEMORY}]
  The amount of detected physical memory (RAM) in Mbytes.

\label{param:DetectedCores}
\item[\MacroU{DETECTED\_CORES}]
  The number of detected CPU cores.  
  This includes hyper threaded cores, if there are any.

\label{param:Pid}
\item[\MacroU{PID}]
  The process ID for the daemon or tool.

\label{param:Ppid}
\item[\MacroU{PPID}]
  The process ID of the parent process for the daemon or tool.

\label{param:Username}
\item[\MacroU{USERNAME}]
  The user name of the UID of the daemon or tool.
  For daemons started as root, but running under another UID
  (typically the user condor), this will be the other UID.

\label{param:FilesystemDomain}
\item[\MacroU{FILESYSTEM\_DOMAIN}]
  Defaults to the fully
  qualified host name of the machine it is evaluated on.  See
  section~\ref{sec:Shared-Filesystem-Config-File-Entries}, Shared
  File System Configuration File Entries for the full description of
  its use and under what conditions you would want to change it.

\label{param:UIDDomain}
\item[\MacroU{UID\_DOMAIN}]
  Defaults to the fully
  qualified host name of the machine it is evaluated on.  See
  section~\ref{sec:Shared-Filesystem-Config-File-Entries} 
  for the full description of this configuration variable.

\end{description}

Since \MacroUNI{ARCH} and \MacroUNI{OPSYS} will automatically be set to the
correct values, we recommend that you do not overwrite them.
Only do so if you know what you are doing.



%%%%%%%%%%%%%%%%%%%%%%%%%%%%%%%%%%%%%%%%%%%%%%%%%%%%%%%%%%%%%%%%%%%%%%
\subsection{\label{sec:Config-File-Special}Special Macros}
%%%%%%%%%%%%%%%%%%%%%%%%%%%%%%%%%%%%%%%%%%%%%%%%%%%%%%%%%%%%%%%%%%%%%%

\index{configuration file!\$ENV definition}
\index{\$ENV!in configuration file}
References to the Condor process's environment are allowed in the
configuration files.
Environment references use the \Macro{ENV} macro and are of the form:
\begin{verbatim}
  $ENV(environment_variable_name)
\end{verbatim}
For example, 
\begin{verbatim}
  A = $ENV(HOME)
\end{verbatim}
binds \MacroNI{A} to the value of the HOME environment variable.
Environment references are not currently used in standard Condor
configurations.
However, they can sometimes be useful in custom configurations.

\index{\$RANDOM\_CHOICE()!in configuration}
This same syntax is used in the \Macro{RANDOM\_CHOICE()} macro to
allow a random choice of a parameter
within a configuration file.
These references are of the form:
\begin{verbatim}
  $RANDOM_CHOICE(list of parameters)
\end{verbatim}
This allows a random choice within the parameter list to be made
at configuration time.  Of the list of parameters, one is
chosen when encountered during configuration.  For example,
if one of the integers 0-8 (inclusive) should be randomly
chosen, the macro usage is
\begin{verbatim}
  $RANDOM_CHOICE(0,1,2,3,4,5,6,7,8)
\end{verbatim}

\index{\$RANDOM\_INTEGER()!in configuration}
The \Macro{RANDOM\_INTEGER()} macro is similar to the \MacroNI{RANDOM\_CHOICE()}
macro, and is used to select a random integer within a configuration file.
References are of the form:
\begin{verbatim}
  $RANDOM_INTEGER(min, max [, step])
\end{verbatim}
A random integer within the range \verb@min@ and \verb@max@, inclusive,
is selected at configuration time.
The optional \verb@step@ parameter
controls the stride within the range, and it defaults to the value 1.
For example, to randomly chose an even integer in the range 0-8 (inclusive),
the macro usage is
\begin{verbatim}
  $RANDOM_INTEGER(0, 8, 2)
\end{verbatim}

See section~\ref{sec:randomintegerusage} on
page~\pageref{sec:randomintegerusage}
for an actual use of this specialized macro.
%%%%%%%%%%%%%%%%%%%%%%%%%%%%%%%%%%%%%%%%%%%%%%%%%%%%%%%%%%%%%%%%%%%%%%
\subsection{\label{sec:Condor-wide-Config-File-Entries}Condor-wide Configuration File Entries} 
%%%%%%%%%%%%%%%%%%%%%%%%%%%%%%%%%%%%%%%%%%%%%%%%%%%%%%%%%%%%%%%%%%%%%%

\index{configuration!Condor-wide configuration variables}

This section describes settings which affect all parts of the Condor
system. 
Other system-wide settings can be found in
section~\ref{sec:Network-Related-Config-File-Entries} on
``Network-Related Configuration File Entries'', and
section~\ref{sec:Shared-Filesystem-Config-File-Entries} on ``Shared
File System Configuration File Entries''. 

\begin{description}
  
\label{param:CondorHost}
\item[\Macro{CONDOR\_HOST}]
  This macro may be
  used to define the \MacroUNI{NEGOTIATOR\_HOST} and is used to define the
  \MacroUNI{COLLECTOR\_HOST} macro.  Normally the \Condor{collector}
  and \Condor{negotiator} would run on the same machine.  If for some
  reason they were not run on the same machine,
  \MacroUNI{CONDOR\_HOST} would not be needed.  Some
  of the host-based security macros use \MacroUNI{CONDOR\_HOST} by
  default.  See section~\ref{sec:Host-Security}, on Setting up
  IP/host-based security in Condor for details.
  
\label{param:CollectorHost}
\item[\Macro{COLLECTOR\_HOST}]
  The host name of the machine where the \Condor{collector} is running for
  your pool.  Normally, it is defined relative to
  the \MacroUNI{CONDOR\_HOST}
  macro.  There is no default value for this macro;
  \MacroNI{COLLECTOR\_HOST} must be defined for the pool to work
  properly.

  In addition to defining the host name, this setting can optionally be
  used to specify the network port of the \Condor{collector}.
  The port is separated from the host name by a colon ('\verb@:@').
  For example,
  \begin{verbatim}
    COLLECTOR_HOST = $(CONDOR_HOST):1234
  \end{verbatim}
  If no port is specified, the default port of 9618 is used.
  Using the default port is recommended for most sites.
  It is only changed if there is a conflict with another
  service listening on the same network port.
  For more information about specifying a non-standard port for the
  \Condor{collector} daemon,
  see section~\ref{sec:Ports-NonStandard} on
  page~\pageref{sec:Ports-NonStandard}.


\label{param:NegotiatorHost} 
\item[\Macro{NEGOTIATOR\_HOST}]
  This configuration variable is no longer used.
  It previously defined the host name of the machine where 
  the \Condor{negotiator} is running.
  At present, the port where the \Condor{negotiator} is listening 
  is dynamically allocated.

  % commented out by Karen in 2008, as this 6.7ism is too old
  %For pools running 6.7.3 and older versions: The
  %host name of the machine where the \Condor{negotiator} is running for
  %the pool.
  %Normally, it is defined relative to the \MacroUNI{CONDOR\_HOST}
  %macro.  There is no default value for this macro;
  %\MacroNI{NEGOTIATOR\_HOST} must be defined for the pool to work
  %properly.
  %This variable may also be used to optionally define a network port for
  %the \Condor{negotiator} daemon, as explained for the
  %\MacroNI{COLLECTOR\_HOST} variable.

\label{param:CondorViewHost}
\item[\Macro{CONDOR\_VIEW\_HOST}]
  The host name of the machine, optionally appended by a colon and the
  port number, where the CondorView server is running.
  This service is optional, and requires additional configuration 
  to enable it.  There is no default value for
  \MacroNI{CONDOR\_VIEW\_HOST}.  If \MacroNI{CONDOR\_VIEW\_HOST} is not
  defined, no CondorView server is used.
  See section~\ref{sec:Contrib-CondorView-Install} on
  page~\pageref{sec:Contrib-CondorView-Install} for more details.

\label{param:ScheddHost}
\item[\Macro{SCHEDD\_HOST}]
  The host name of the machine where the \Condor{schedd} is running for
  your pool.  This is the host that queues submitted jobs.  Note that,
  in most condor installations, there is a \Condor{schedd} running on
  each host from which jobs are submitted.  The default value of
  \Macro{SCHEDD\_HOST} is the current host.  For most pools, this
  macro is not defined.

\label{param:ReleaseDir}
\item[\Macro{RELEASE\_DIR}]
  The full path to
  the Condor release directory, which holds the \File{bin},
  \File{etc}, \File{lib}, and \File{sbin} directories.  Other macros
  are defined relative to this one.  There is no default value for
  \Macro{RELEASE\_DIR}.

\label{param:Bin}
\item[\Macro{BIN}]
  This directory points to the
  Condor directory where user-level programs are installed.  It is
  usually defined relative to the \MacroUNI{RELEASE\_DIR} macro.
  There is no default value for \Macro{BIN}.
  
\label{param:Lib}
\item[\Macro{LIB}]
  This directory points to the
  Condor directory where libraries used to link jobs for Condor's
  standard universe are stored.  The \Condor{compile} program uses
  this macro to find these libraries, so it must be defined for
  \Condor{compile} to function.  \MacroUNI{LIB} is usually defined
  relative to the \MacroUNI{RELEASE\_DIR} macro, and has no default
  value.

\label{param:LibExec}
\item[\Macro{LIBEXEC}]
  This directory points
  to the Condor directory where support commands that Condor
  needs will be placed.
  Do not add this directory to a user or system-wide path.

\label{param:Include}
\item[\Macro{INCLUDE}]
  This directory points to the Condor directory where header files reside.
  \MacroUNI{INCLUDE} would usually be defined relative to
  the \MacroUNI{RELEASE\_DIR} configuration macro.
  There is no default value, but
  if defined, it can make inclusion of necessary header files
  for compilation of programs (such as those programs
  that use \File{libcondorapi.a})
  easier through the use of \Condor{config\_val}.

\label{param:Sbin}
\item[\Macro{SBIN}]
  This directory points to the
  Condor directory where Condor's system binaries (such as the
  binaries for the Condor daemons) and administrative tools are
  installed.  Whatever directory \MacroU{SBIN} points to ought
  to be in the \Env{PATH} of users acting as Condor
  administrators.  \Macro{SBIN} has no default value.

\label{param:LocalDir}
\item[\Macro{LOCAL\_DIR}]
  The location of the
  local Condor directory on each machine in your pool.  One common
  option is to use the condor user's home directory which may be
  specified with \MacroUNI{TILDE}.  There is no default value for
  \Macro{LOCAL\_DIR}.  For example:
  \begin{verbatim}
    LOCAL_DIR = $(tilde)
  \end{verbatim}
  
  On machines with a shared file system, where either the
  \MacroUNI{TILDE} directory or another directory you want to use is
  shared among all machines in your pool, you might use the
  \MacroUNI{HOSTNAME} macro and have a directory with many
  subdirectories, one for each machine in your pool, each named by
  host names.  For example:
  \begin{verbatim}
    LOCAL_DIR = $(tilde)/hosts/$(hostname)      
  \end{verbatim}
  or:
  \begin{verbatim}
    LOCAL_DIR = $(release_dir)/hosts/$(hostname)
  \end{verbatim}
  
\label{param:Log}
\item[\Macro{LOG}]
  Used to specify the
  directory where each Condor daemon writes its log files.  The names
  of the log files themselves are defined with other macros, which use
  the \MacroUNI{LOG} macro by default.  The log directory also acts as
  the current working directory of the Condor daemons as the run, so
  if one of them should produce a core file for any reason, it would
  be placed in the directory defined by this macro.  \MacroNI{LOG} is
  required to be defined.  Normally, \MacroUNI{LOG} is defined in
  terms of \MacroUNI{LOCAL\_DIR}.
  
\label{param:Spool}
\item[\Macro{SPOOL}]
  The spool directory is where
  certain files used by the \Condor{schedd} are stored, such as the
  job queue file and the initial executables of any jobs that have
  been submitted.  In addition, for systems not using a checkpoint
  server, all the checkpoint files from jobs that have been submitted
  from a given machine will be store in that machine's spool
  directory.  Therefore, you will want to ensure that the spool
  directory is located on a partition with enough disk space.  If a
  given machine is only set up to execute Condor jobs and not submit
  them, it would not need a spool directory (or this macro defined).
  There is no default value for \Macro{SPOOL}, and the \Condor{schedd}
  will not function without it \Macro{SPOOL} defined.  Normally,
  \MacroUNI{SPOOL} is defined in terms of \MacroUNI{LOCAL\_DIR}.
  
\label{param:Execute}
\item[\Macro{EXECUTE}]
  This directory acts as
  a place to create the scratch directory of any Condor job that is executing
  on
  the local machine.  The scratch directory is the destination of
  any input files that were specified for transfer.  It also serves
  as the job's working directory if the job is using file transfer
  mode and no other working directory was specified.
  If a given machine is set up to only submit
  jobs and not execute them, it would not need an execute directory,
  and this macro need not be defined.  There is no default value for
  \MacroNI{EXECUTE}, and the \Condor{startd} will not function if
  \MacroNI{EXECUTE} is undefined.  Normally, \MacroUNI{EXECUTE} is
  defined in terms of \MacroUNI{LOCAL\_DIR}.  To customize the execute
  directory independently for each batch slot, use \MacroNI{SLOT<N>\_EXECUTE}.

\label{param:SlotNExecute}
\item[\Macro{SLOT<N>\_EXECUTE}]
  Specifies an
  execute directory for use by a specific batch slot.
  \MacroNI{<N>} represents the number of the batch slot, such as 1, 2, 3, etc.
  This execute directory serves the same purpose as \Macro{EXECUTE}, but it
  allows the configuration of the directory independently for each batch
  slot.  Having slots each using a different partition would be
  useful, for example, in preventing one job from filling up the same
  disk that other jobs are trying to write to.  If this parameter is
  undefined for a given batch slot, it will use \MacroNI{EXECUTE} as
  the default.  Note that each slot will advertise \AdAttr{TotalDisk}
  and \AdAttr{Disk} for the partition containing its execute
  directory.

\label{param:LocalConfigFile}
\item[\Macro{LOCAL\_CONFIG\_FILE}]
  Identifies the
  location of the local, machine-specific configuration
  file for each machine
  in the pool.  The two most common choices would be putting this
  file in the \MacroUNI{LOCAL\_DIR}, or putting all
  local configuration files for the pool in a shared directory, each one
  named by host name.  For example,
  \begin{verbatim}
    LOCAL_CONFIG_FILE = $(LOCAL_DIR)/condor_config.local
  \end{verbatim}
  or,
  \begin{verbatim}
    LOCAL_CONFIG_FILE = $(release_dir)/etc/$(hostname).local
  \end{verbatim}
  or, not using the release directory
  \begin{verbatim}
    LOCAL_CONFIG_FILE = /full/path/to/configs/$(hostname).local
  \end{verbatim}
  
  The value of \MacroUNI{LOCAL\_CONFIG\_FILE} is treated as a list of files,
  not a
  single file.  The items in the list are delimited by either commas
  or space characters.
  This allows the specification of multiple files as
  the local configuration file, each one processed in the
  order given (with parameters set in later files overriding values
  from previous files).  This allows the use of one global
  configuration file for multiple platforms in the pool, defines a
  platform-specific configuration file for each platform, and uses a
  local configuration file for each machine. 
  If the list of files is changed in one of the later read files, the new list
  replaces the old list, but any files that have already been processed
  remain processed, and are removed from the new list if they are present
  to prevent cycles.
  See section~\ref{sec:Program-Defined-Macros} on 
  page~\pageref{sec:Program-Defined-Macros} for directions on
  using a program to generate the configuration macros that would
  otherwise reside in one or more files as described here.
  If \MacroNI{LOCAL\_CONFIG\_FILE} is not defined, no local configuration
  files are processed.  For more information on this, see
  section~\ref{sec:Multiple-Platforms} about Configuring Condor for
  Multiple Platforms on page~\pageref{sec:Multiple-Platforms}.

\label{param:RequireLocalConfigFile}
\item[\Macro{REQUIRE\_LOCAL\_CONFIG\_FILE}]
  A boolean value that defaults to \Expr{True}.
  When \Expr{True}, Condor exits with an error,
  if any file listed in \MacroNI{LOCAL\_CONFIG\_FILE} cannot be read.
  A value of \Expr{False} allows local configuration files to be missing.
  This is most useful for sites that have 
  both large numbers of machines in the pool and a local configuration file
  that uses the \MacroUNI{HOSTNAME} macro in its definition.
  Instead of having an empty file for every host
  in the pool, files can simply be omitted.

\label{param:LocalConfigDir} 
\item[\Macro{LOCAL\_CONFIG\_DIR}]
  Beginning in Condor 6.7.18, a directory may be used as a container for 
  local configuration files. 
  The files found in the directory are sorted into lexicographical order, and 
  then each file is treated as though it was listed in 
  \MacroNI{LOCAL\_CONFIG\_FILE}. 
  \MacroNI{LOCAL\_CONFIG\_DIR} is processed before any files listed in 
  \MacroNI{LOCAL\_CONFIG\_FILE}, and is checked again after processing
  the \MacroNI{LOCAL\_CONFIG\_FILE} list. 
  It is a list of directories, and each directory is processed in the order
  it appears in the list. 
  The process is not recursive, so any directories found inside the directory
  being processed are ignored. 

\label{param:CondorIds}
\item[\Macro{CONDOR\_IDS}]
  The User ID (UID) and Group ID (GID) pair that the Condor daemons
  should run as, if the daemons are spawned as root.
  This value can also be specified in the \Env{CONDOR\_IDS}
  environment variable.
  If the Condor daemons are not started as root, then neither this
  \MacroNI{CONDOR\_IDS} configuration macro nor the \Env{CONDOR\_IDS}
  environment variable are used.
  The value is given by two integers, separated by a period.  For
  example, \verb@CONDOR_IDS = 1234.1234@.
  If this pair is not specified in either the configuration file or in the
  environment, and the Condor daemons are spawned as root,
  then Condor will
  search for a \verb@condor@ user on the system, and run as that user's
  UID and GID.
  See section~\ref{sec:uids} on UIDs in Condor for more details.

\label{param:CondorAdmin}
\item[\Macro{CONDOR\_ADMIN}]
  The email address that Condor will send mail to if something goes wrong in
  your pool.  For example, if a daemon crashes, the \Condor{master}
  can send an \Term{obituary} to this address with the last few lines
  of that daemon's log file and a brief message that describes what
  signal or exit status that daemon exited with.  There is no default
  value for \Macro{CONDOR\_ADMIN}.
  
\label{param:CondorSupportEmail}
\item[\Macro{CONDOR\_SUPPORT\_EMAIL}]
  The email address to be included at the bottom of all email Condor
  sends out under the label ``Email address of the local Condor
  administrator:''.  
  This is the address where Condor users at your site should send
  their questions about Condor and get technical support.
  If this setting is not defined, Condor will use the address
  specified in \MacroNI{CONDOR\_ADMIN} (described above).

\label{param:EmailSignature}
\item[\Macro{EMAIL\_SIGNATURE}]
  Every e-mail sent by Condor includes a short signature line appended
  to the body.  By default, this signature includes the URL to the
  global Condor project website.  
  When set, this variable defines an alternative signature line to be
  used instead of the default. 
  Note that the value can only be one line in length.
  This variable could be used to direct users
  to look at local web site with information specific to the installation
  of Condor.

\label{param:Mail}
\item[\Macro{MAIL}]
  The full path to a mail
  sending program that uses \Opt{-s} to specify a subject for the
  message.  On all platforms, the default shipped with Condor should
  work.  Only if you installed things in a non-standard location on
  your system would you need to change this setting.  There is no
  default value for \MacroNI{MAIL}, and the \Condor{schedd} will not
  function unless \MacroNI{MAIL} is defined.

\label{param:ReservedSwap}
\item[\Macro{RESERVED\_SWAP}]
  The amount of swap space in Mbytes to reserve for this machine.
  Condor will not start up more \Condor{shadow} processes if the
  amount of free swap space on this machine falls below this level.
  The default value is 0, which disables this check.
  It is anticipated that this configuration variable will no longer
  be used in the near future.
  If \MacroNI{RESERVED\_SWAP} is \emph{not} set to 0,
  the value of \Macro{SHADOW\_SIZE\_ESTIMATE} is used.

\label{param:ReservedDisk}
\item[\Macro{RESERVED\_DISK}]
  Determines how much disk space you want to reserve for your own machine.
  When Condor is reporting the amount of free disk space in a given
  partition on your machine, it will always subtract this amount.  An
  example is the \Condor{startd}, which advertises the amount of free
  space in the \MacroUNI{EXECUTE} directory.  The default value of
  \Macro{RESERVED\_DISK} is zero.
  
\label{param:Lock}
\item[\Macro{LOCK}]
  Condor needs to create
  lock files to synchronize access to various log files.  Because of
  problems with network file systems and file locking over
  the years, we \emph{highly} recommend that you put these lock
  files on a local partition on each machine.  If you do not have your
  \MacroUNI{LOCAL\_DIR} on a local partition, be sure to change this
  entry.

  Whatever user or group Condor is running as needs to have
  write access to this directory.  If you are not running as root, this
  is whatever user you started up the \Condor{master} as.  If you are
  running as root, and there is a condor account, it is most
  likely condor.
  Otherwise, it is whatever you set in the \Env{CONDOR\_IDS}
  \index{environment variables!CONDOR\_IDS@\texttt{CONDOR\_IDS}}
  \index{CONDOR\_IDS@\texttt{CONDOR\_IDS}!environment variable}
  environment variable, or whatever you define in the
  \MacroNI{CONDOR\_IDS} setting in the Condor config files.
  See section~\ref{sec:uids} on UIDs in Condor for details.

  If no value for \MacroNI{LOCK} is provided, the value of \MacroNI{LOG}
  is used.


\label{param:History}
\item[\Macro{HISTORY}]
  Defines the
  location of the Condor history file, which stores information about
  all Condor jobs that have completed on a given machine.  This macro
  is used by both the \Condor{schedd} which appends the information
  and \Condor{history}, the user-level program used to view
  the history file.
  This configuration macro is given the default value of
  \File{\$(SPOOL)/history} in the default configuration.
  If not defined,
  no history file is kept.
  % PKK
  % Described in default config file: YES
  % Defined in the default config file: YES 
  % Default definition in config file: $(SPOOL)/history
  % Result if not defined or RHS is empty: no history file is kept.

\label{param:EnableHistoryRotation} 
\item[\Macro{ENABLE\_HISTORY\_ROTATION}]
  If this is defined to be true, then the
  history file will be rotated. If it is false, then it will not be
  rotated, and it will grow indefinitely, to the limits allowed by the
  operating system. If this is not defined, it is assumed to be
  true. The rotated files will be stored in the same directory as the
  history file. 

\label{param:MaxHistoryLog}
\item[\Macro{MAX\_HISTORY\_LOG}]
  Defines the maximum size for the history file, in bytes. It defaults
  to 20MB. This parameter is only used if history file rotation is
  enabled. 

\label{param:MaxHistoryRotations}
\item[\Macro{MAX\_HISTORY\_ROTATIONS}]
  When history file rotation is turned on, this controls how many
  backup files there are. It default to 2, which means that there may
  be up to three history files (two backups, plus the history file
  that is being currently written to). When the history file is
  rotated, and this rotation would cause the number of backups to be
  too large, the oldest file is removed. 

\label{param:MaxJobQueueLogRotations}
\item[\Macro{MAX\_JOB\_QUEUE\_LOG\_ROTATIONS}]
  The schedd periodically rotates the job queue database file in order
  to save disk space.  This option controls how many rotated files are
  saved.  It defaults to 1, which means there may be up to two history
  files (the previous one, which was rotated out of use, and the current one
  that is being written to).  When the job queue file is rotated,
  and this rotation would cause the number of backups to be larger
  the the maximum specified, the oldest file is removed.  The primary
  reason to save one or more rotated job queue files is if you are
  using Quill, and you want to ensure that Quill keeps an accurate history
  of all events logged in the job queue file.  Quill keeps track of where
  it last left off when reading logged events, so when the file is rotated,
  Quill will resume reading from where it last left off, provided that
  the rotated file still exists.  If Quill finds that it needs to read
  events from a rotated file that has been deleted, it will be forced to
  skip the missing events and resume reading in the next chronological job
  queue file that can be found.  Such an event should not lead to
  an inconsistency in Quill's view of the current queue contents, but it
  would create a inconsistency in Quill's record of the history of the
  job queue.

\label{param:DefaultDomainName}
\item[\Macro{DEFAULT\_DOMAIN\_NAME}]
  The value to be appended to a machine's host name,
  representing a domain name, which Condor then uses
  to form a fully qualified host name.
  This is required if there is no fully qualified host name 
  in file \File{/etc/hosts} or in NIS.
  Set the value in the global configuration file,
  as Condor may depend on knowing this value in order to locate
  the local configuration file(s).
  The default value as given in the sample configuration file of
  the Condor download is bogus, and must be changed.
  If this variable is removed from the global configuration file,
  or if the definition is empty, then Condor attempts to discover
  the value.

\label{param:NoDNS}
\item[\Macro{NO\_DNS}]
  A boolean value that defaults to \Expr{False}.
  When \Expr{True}, Condor constructs host names using the host's IP address
  together with the value defined for \MacroNI{DEFAULT\_DOMAIN\_NAME}. 

\label{param:CMIPAddr}
\item[\Macro{CM\_IP\_ADDR}]
  If neither \MacroNI{COLLECTOR\_HOST} nor 
  \MacroNI{COLLECTOR\_IP\_ADDR} macros are defined, then this
  macro will be used to determine the IP address of the central
  manager (collector daemon).
  This macro is defined by an IP address.
  % PKK
  % Described in default config file: NO
  % Defined in the default config file: NO
  % Default definition in config file: N/A
  % Result if not defined or RHS is empty: Condor performs above algorithm

\label{param:EmailDomain}
\item[\Macro{EMAIL\_DOMAIN}]
  By default, if a user does not specify \AdAttr{notify\_user} in the
  submit description file, any email Condor sends about that job will
  go to "username@UID\_DOMAIN".
  If your machines all share a common UID domain (so that you would
  set \MacroNI{UID\_DOMAIN} to be the same across all machines in your
  pool), but email to user@UID\_DOMAIN is not the right place for
  Condor to send email for your site, you can define the default
  domain to use for email.
  A common example would be to set \MacroNI{EMAIL\_DOMAIN} to the fully
  qualified host name of each machine in your pool, so users submitting
  jobs from a specific machine would get email sent to
  user@machine.your.domain, instead of user@your.domain.  
  You would do this by setting \MacroNI{EMAIL\_DOMAIN} to
  \MacroUNI{FULL\_HOSTNAME}. 
  In general, you should leave this setting commented out unless two
  things are true: 1) \MacroNI{UID\_DOMAIN} is set to your domain, not
  \MacroUNI{FULL\_HOSTNAME}, and 2) email to user@UID\_DOMAIN will not 
  work. 
  % PKK
  % Described in default config file: YES
  % Defined in the default config file: NO
  % Default definition in config file: bogus
  % Result if not defined or RHS is empty: 
  %	Condor will try to use the notify_user attribute email in the job ad.
  %	If that is not present, then it will use the UID_DOMAIN embedded in
  %	the job ad.
  %	If that is not present, then it will use the UID_DOMAIN found in the
  %	config file.
  %	If that is not present, then I suspect there is a bug and the code will
  %	segfault!!! (This needs fixing...)
  
\label{param:CreateCoreFiles}
\item[\Macro{CREATE\_CORE\_FILES}]
  Defines whether or not Condor daemons are to
  create a core file in the \Macro{LOG} directory
  if something really bad happens.  It is
  used to set
  the resource limit for the size of a core file.  If not defined,
  it leaves in place whatever limit was in effect
  when the Condor daemons (normally the \Condor{master}) were started.
  This allows Condor to inherit the default system core file generation
  behavior at start up.  For Unix operating systems, this behavior can
  be inherited from the parent shell, or specified in a shell script
  that starts Condor.
  If this parameter is set and \Expr{True}, the limit is increased to
  the maximum.  If it is set to \Expr{False}, the limit is set at 0
  (which means that no core files are created).  Core files
  greatly help the Condor developers debug any problems you might be
  having.  By using the parameter, you do not have to worry about
  tracking down where in your boot scripts you need to set the core
  limit before starting Condor. You set the parameter
  to whatever behavior you want Condor to enforce.  This parameter
  defaults to undefined to allow the initial operating system default
  value to take precedence, 
  and is commented out in the default configuration file. 
  % PKK
  % Described in default config file: YES
  % Defined in the default config file: NO
  % Default definition in config file: bogus
  % Result if not defined or RHS is empty: shell's default corelimit size applies

\label{param:CkptProbe}
\item[\Macro{CKPT\_PROBE}]
  Defines the path and executable name of the helper process Condor will use to
  determine information for the \Attr{CheckpointPlatform} attribute
  in the machine's ClassAd. 
  The default value is \File{\$(LIBEXEC)/condor\_ckpt\_probe}.

\label{param:AbortOnException}
\item[\Macro{ABORT\_ON\_EXCEPTION}]
  When Condor programs detect a fatal internal exception, they
  normally log an error message and exit.  If you have turned on
  \Macro{CREATE\_CORE\_FILES}, in some cases you may also want to turn
  on \Macro{ABORT\_ON\_EXCEPTION} so that core files are generated
  when an exception occurs.  Set the following to True if that is what
  you want.

\label{param:QQueryTimeout}
\item[\Macro{Q\_QUERY\_TIMEOUT}]
  Defines the timeout (in seconds) that \Condor{q} uses when trying to
  connect to the \Condor{schedd}.  Defaults to 20 seconds.
  % PKK
  % Described in default config file: NO
  % Defined in the default config file: NO
  % Default definition in config file: N/A
  % Result if not defined or RHS is empty: defaults to 20 seconds.

\label{param:DeadCollectorMaxAvoidanceTime}
\item[\Macro{DEAD\_COLLECTOR\_MAX\_AVOIDANCE\_TIME}]
  Defines the interval of time
  (in seconds) between checks for a failed primary \Condor{collector} daemon.
  If connections to the dead primary \Condor{collector} take very
  little time to fail, new attempts to query the primary \Condor{collector} may
  be more frequent than the specified maximum avoidance time.
  The default value equals one hour.
  This variable has relevance to flocked jobs, as it defines 
  the maximum time they may be reporting to the primary \Condor{collector}
  without the \Condor{negotiator} noticing.

\label{param:PasswdCacheRefresh}
\item[\Macro{PASSWD\_CACHE\_REFRESH}]
  Condor can cause NIS servers to become overwhelmed by queries for uid
  and group information in large pools. In order to avoid this problem,
  Condor caches UID and group information internally. This integer value allows
  pool administrators to specify (in seconds) how long Condor should wait
  until refreshes a cache entry. The default is set to 300 seconds, or
  5 minutes, plus a random number of seconds between 0 and 60 to avoid
  having lots of processes refreshing at the same time.
  This means that if a pool administrator updates the user
  or group database (for example, \File{/etc/passwd} or \File{/etc/group}),
  it can take up
  to 6 minutes before Condor will have the updated information. This
  caching feature can be disabled by setting the refresh interval to
  0. In addition, the cache can also be flushed explicitly by running
  the command
  \begin{verbatim}
    condor_reconfig -full
  \end{verbatim}
  This configuration variable has no effect on Windows.
  % PKK
  % Described in default config file: NO
  % Defined in the default config file: NO
  % Default definition in config file: N/A
  % Result if not defined or RHS is empty: 300 seconds

\label{param:SysapiGetLoadavg}
\item[\Macro{SYSAPI\_GET\_LOADAVG}]
  If set to False, then Condor will not attempt to compute the load average
  on the system, and instead will always report the system load average
  to be 0.0.  Defaults to True.

\label{param:NetworkMaxPendingConnects}
\item[\Macro{NETWORK\_MAX\_PENDING\_CONNECTS}]
  This specifies a limit to the maximum number of simultaneous network
  connection attempts.  This is primarily relevant to \Condor{schedd},
  which may try to connect to large numbers of startds when claiming
  them.  The negotiator may also connect to large numbers of startds
  when initiating security sessions used for sending MATCH messages.  On
  Unix, the default for this parameter is eighty percent of the process file
  descriptor limit.  On windows, the default is 1600.

\label{param:WantUDPCommandSocket}
\item[\Macro{WANT\_UDP\_COMMAND\_SOCKET}]
  This setting, added in version 6.9.5, controls if Condor daemons
  should create a UDP command socket in addition to the TCP command
  socket (which is required).
  The default is \Expr{True}, and modifying it requires restarting all
  Condor daemons, not just a \Condor{reconfig} or SIGHUP.

  Normally, updates sent to the \Condor{collector} use UDP, in
  addition to certain keep alive messages and other non-essential
  communication.
  However, in certain situations, it might be desirable to disable the
  UDP command port (for example, to reduce the number of ports
  represented by a GCB broker, etc).

  Unfortunately, due to a limitation in how these command sockets are
  created, it is not possible to define this setting on a per-daemon
  basis, for example, by trying to set
  \MacroNI{STARTD.WANT\_UDP\_COMMAND\_SOCKET}.
  At least for now, this setting must be defined machine wide to
  function correctly.

  If this setting is set to true on a machine running a
  \Condor{collector}, the pool should be configured to use TCP updates
  to that collector (see section~\ref{sec:tcp-collector-update} on
  page~\pageref{sec:tcp-collector-update} for more information).

\label{param:AllowScriptsToRunAsExecutables}
\item[\Macro{ALLOW\_SCRIPTS\_TO\_RUN\_AS\_EXECUTABLES}]
  A boolean value that, when \Expr{True}, permits scripts on Windows
  platforms to be used in place of the \SubmitCmd{executable} in a job
  submit description file, in place of a \Condor{dagman} pre or post script,
  or in producing the configuration, for example. 
  Allows a script to be used in any circumstance previously
  limited to a Windows executable or a batch file.
  The default value is \Expr{True}.
  See section~\ref{sec:windows-scripts-as-executables} on
  page~\pageref{sec:windows-scripts-as-executables} for further description.

\label{param:OpenVerbForExtFiles}
\item[\Macro{OPEN\_VERB\_FOR\_<EXT>\_FILES}]
  A string that defines a Windows \Term{verb} for use in a root hive
  registry look up.
  \verb@<EXT>@ defines the file name extension, which represents a
  scripting language, also needed for the look up.
  See section~\ref{sec:windows-scripts-as-executables} on
  page~\pageref{sec:windows-scripts-as-executables} for a more complete
  description.

\label{param:StrictClassadEvaluation}
\item[\Macro{STRICT\_CLASSAD\_EVALUATION}]
  A boolean value that controls how ClassAd expressions are evaluated. 
  If set to \Expr{True}, then New ClassAd evaluation semantics are used.
  This means that attribute references without a \Attr{MY.} or
  \Attr{TARGET.} prefix are only looked up in the local ClassAd.
  If set to the default value of \Expr{False}, 
  Old ClassAd evaluation semantics are used.
  See section~\ref{sec:classad-newandold}  on
  page~\pageref{sec:classad-newandold} for details.

\label{param:ClassadUserLibs}
\item[\Macro{CLASSAD\_USER\_LIBS}]
  A comma-separate list of paths to shared libraries that contain
  additional ClassAd functions to be used during ClassAd evaluation.

\end{description}


%%%%%%%%%%%%%%%%%%%%%%%%%%%%%%%%%%%%%%%%%%%%%%%%%%%%%%%%%%%%%%%%%%%%%%%%%%%
\subsection{\label{sec:Daemon-Logging-Config-File-Entries}Daemon Logging Configuration File Entries} 
%%%%%%%%%%%%%%%%%%%%%%%%%%%%%%%%%%%%%%%%%%%%%%%%%%%%%%%%%%%%%%%%%%%%%%%%%%%

\index{configuration!daemon logging configuration variables}
These entries control how and where the Condor daemons write to log
files.  Many of the entries in this section represents multiple
macros. There is one for each subsystem (listed
in section~\ref{sec:Condor-Subsystem-Names}).
The macro name for each substitutes \MacroNI{<SUBSYS>} with the name
of the subsystem corresponding to the daemon.
\begin{description}
  
\label{param:SubsysLog}
\item[\MacroB{<SUBSYS>\_LOG}]
\index{SUBSYS\_LOG macro@\texttt{<SUBSYS>\_LOG} macro}
  The name of
  the log file for a given subsystem.  For example,
  \MacroUNI{STARTD\_LOG} gives the location of the log file for
  \Condor{startd}.

\label{param:MaxSubsysLog}
\item[\Macro{MAX\_<SUBSYS>\_LOG}]
  Controls the maximum length in bytes to which a
  log will be allowed to grow.  Each log file will grow to the
  specified length, then be saved to a file with the suffix
  \File{.old}.  The \File{.old}
  files are overwritten each time the log is saved, thus the maximum
  space devoted to logging for any one program will be twice the
  maximum length of its log file.  A value of 0 specifies that the
  file may grow without bounds.  The default is 1 Mbyte.

\label{param:TruncSubsysLogOnOpen}
\item[\Macro{TRUNC\_<SUBSYS>\_LOG\_ON\_OPEN}]
  If this macro is defined and set
  to \Expr{True}, the affected log will be truncated and started from an
  empty file with each invocation of the program.  Otherwise, new
  invocations of the program will append to the previous log
  file.  By default this setting is \Expr{False} for all daemons. 

\label{param:SubsysLock} 
\item[\MacroB{<SUBSYS>\_LOCK}]
\index{SUBSYS\_LOCK macro@\texttt{<SUBSYS>\_LOCK} macro}
This macro
  specifies the lock file used to synchronize append operations to the
  log file for this subsystem.  It must be a separate file from the
  \MacroUNI{<SUBSYS>\_LOG} file, since the \MacroUNI{<SUBSYS>\_LOG} file may be
  rotated and you want to be able to synchronize access across log
  file rotations.  A lock file is only required for log files which
  are accessed by more than one process.  Currently, this includes
  only the \MacroNI{SHADOW} subsystem.  This macro is defined relative
  to the \MacroUNI{LOCK} macro.

\label{param:FileLockViaMutex} 
\item[\Macro{FILE\_LOCK\_VIA\_MUTEX}]
  This macro setting only works on Win32 -- it is ignored on Unix.  If set
  to be \Expr{True}, then log locking is implemented via a kernel mutex
  instead of via file locking.  On Win32, mutex access is FIFO, while
  obtaining a file lock is non-deterministic.  Thus setting to \Expr{True}
  fixes problems on Win32 where processes (usually shadows) could starve
  waiting for a lock on a log file.  Defaults to \Expr{True} on Win32, and is
  always \Expr{False} on Unix.

\label{param:EnableUserlogLocking}
\item[\Macro{ENABLE\_USERLOG\_LOCKING}]
  When \Expr{True} (the default value),
  a user's job log (as specified in a submit description file)
  will be locked before being written to.
  If \Expr{False}, Condor will not lock the file before writing.

\label{param:NewLocking}
\item[\Macro{NEW\_LOCKING}]
  A boolean value utilized only for Unix operating systems, 
  that defaults to \Expr{False}. 
  This variable is only relevant if \MacroNI{ENABLE\_USERLOG\_LOCKING}
  is \Expr{True}.
  When \Expr{True}, job user logs and the global job event log are
  written to a directory named \File{condorLocks},
  thereby using a local drive to avoid known problems with locking on NFS.
  The location of the \File{condorLocks} directory is determined by
  \begin{enumerate}
  \item The value of \MacroNI{TEMP\_DIR}, if defined.
  \item The value of \MacroNI{TMP\_DIR}, if defined and \MacroNI{TEMP\_DIR}
  is not defined.
  \item The default value of \File{/tmp}, if neither \MacroNI{TEMP\_DIR}
  nor \MacroNI{TMP\_DIR} is defined.
  \end{enumerate}

\label{param:TouchLogInterval}
\item[\Macro{TOUCH\_LOG\_INTERVAL}]
  The time interval in seconds between when daemons touch
  their log files.  The change in last modification time for the
  log file is useful when a daemon restarts after failure or shut down.
  The last modification date is printed, and it provides an upper bound
  on the length of time that the daemon was not running.
  Defaults to 60 seconds.

\label{param:LogsUseTimestamp}
\item[\Macro{LOGS\_USE\_TIMESTAMP}]
  This macro controls how the current time is formatted at the start of
  each line in the daemon log files. When \Expr{True}, the Unix time is
  printed (number of seconds since 00:00:00 UTC, January 1, 1970).
  When \Expr{False} (the default value), the time is printed like so:
  \Expr{<Month>/<Day> <Hour>:<Minute>:<Second>} in the local timezone.

\label{param:DebugTimeFormat}
\item[\Macro{DEBUG\_TIME\_FORMAT}]
  This string defines how to format the current time printed at the
  start of each line in the daemon log files.  The value is a format 
  string is passed to the C \Procedure{strftime} function,
  so see that manual page for platform-specific details.
  If not defined, the default value is 
\begin{verbatim}
   "%m/%d %H:%M:%S "  
\end{verbatim}

\label{param:SubsysDebug}
\item[\MacroB{<SUBSYS>\_DEBUG}]
\index{SUBSYS\_DEBUG macro@\texttt{<SUBSYS>\_DEBUG} macro}
  All of the
  Condor daemons can produce different levels of output depending on
  how much information is desired.  The various levels of
  verbosity for a given daemon are determined by this macro.  All
  daemons have the default level \Dflag{ALWAYS}, and log messages for
  that level will be printed to the daemon's log, regardless of this
  macro's setting.  Settings are a comma- or space-separated list
  of the following values:

  \begin{description}
    \label{list:debug-level-description}

  \label{dflag:all}
  \item[\Dflag{ALL}]
    \index{SUBSYS\_DEBUG macro levels@\texttt{<SUBSYS>\_DEBUG} macro levels!D\_ALL@\texttt{D\_ALL}}
    This flag turns on \emph{all} debugging output by enabling all of the debug
    levels at once.  There is no need to list any other debug levels in addition
    to \Dflag{ALL}; doing so would be redundant.  Be warned: this will
    generate
    about a \emph{HUGE} amount of output.
    To obtain a higher
    level of output than the default, consider using \Dflag{FULLDEBUG} before
    using this option.

  \label{dflag:fulldebug}
  \item[\Dflag{FULLDEBUG}]
    \index{SUBSYS\_DEBUG macro levels@\texttt{<SUBSYS>\_DEBUG} macro levels!D\_FULLDEBUG@\texttt{D\_FULLDEBUG}}
    This level
    provides verbose output of a general nature into the log files.  
    Frequent log messages for very specific debugging
    purposes would be excluded. In those cases, the messages would
    be viewed by having that another flag and \Dflag{FULLDEBUG} both
    listed in the configuration file.

  \label{dflag:daemoncore} 
  \item[\Dflag{DAEMONCORE}]
    \index{SUBSYS\_DEBUG macro levels@\texttt{<SUBSYS>\_DEBUG} macro levels!D\_DAEMONCORE@\texttt{D\_DAEMONCORE}}
    Provides log
    file entries specific to DaemonCore, such as
    timers the daemons have set and the commands that are registered.
    If both \Dflag{FULLDEBUG} and \Dflag{DAEMONCORE} are set,
    expect \emph{very} verbose output.

  \label{dflag:priv}
  \item[\Dflag{PRIV}]
    \index{SUBSYS\_DEBUG macro levels@\texttt{<SUBSYS>\_DEBUG} macro levels!D\_PRIV@\texttt{D\_PRIV}}
    This flag provides log
    messages about the \Term{privilege state} switching that the daemons
    do.  See section~\ref{sec:uids} on UIDs in Condor for details.

  \label{dflag:command}
  \item[\Dflag{COMMAND}]
    \index{SUBSYS\_DEBUG macro levels@\texttt{<SUBSYS>\_DEBUG} macro levels!D\_COMMAND@\texttt{D\_COMMAND}}
    With this flag set, any
    daemon that uses DaemonCore will print out a log message
    whenever a command comes in.  The name and integer of the command,
    whether the command was sent via UDP or TCP, and where
    the command was sent from are all logged.  
    Because the messages about the command used by \Condor{kbdd} to
    communicate with the \Condor{startd} whenever there is activity on
    the X server, and the command used for keep-alives are both only
    printed with \Dflag{FULLDEBUG} enabled, it is best if this setting
    is used for all daemons.

  \label{dflag:load}
  \item[\Dflag{LOAD}]
    \index{SUBSYS\_DEBUG macro levels@\texttt{<SUBSYS>\_DEBUG} macro levels!D\_LOAD@\texttt{D\_LOAD}}
    The \Condor{startd} keeps track
    of the load average on the machine where it is running.  Both the
    general system load average, and the load average being generated by
    Condor's activity there are determined.
    With this flag set, the \Condor{startd}
    will log a message with the current state of both of these
    load averages whenever it computes them.  This flag only affects the
    \Condor{startd}.

  \label{dflag:keyboard} 
  \item[\Dflag{KEYBOARD}]
    \index{SUBSYS\_DEBUG macro levels@\texttt{<SUBSYS>\_DEBUG} macro levels!D\_KEYBOARD@\texttt{D\_KEYBOARD}}
    With this flag set, the \Condor{startd} will print out a log message
    with the current values for remote and local keyboard idle time.
    This flag affects only the \Condor{startd}.

  \label{dflag:job}
  \item[\Dflag{JOB}]
    \index{SUBSYS\_DEBUG macro levels@\texttt{<SUBSYS>\_DEBUG} macro levels!D\_JOB@\texttt{D\_JOB}}
    When this flag is set, the
    \Condor{startd} will send to its log file the contents of any
    job ClassAd that the \Condor{schedd} sends to claim the
    \Condor{startd} for its use.  This flag affects only the
    \Condor{startd}.
    
  \label{dflag:machine}
  \item[\Dflag{MACHINE}]
    \index{SUBSYS\_DEBUG macro levels@\texttt{<SUBSYS>\_DEBUG} macro levels!D\_MACHINE@\texttt{D\_MACHINE}}
    When this flag is set,
    the \Condor{startd} will send to its log file the contents of
    its resource ClassAd when the \Condor{schedd} tries to claim the
    \Condor{startd} for its use.  This flag affects only the
    \Condor{startd}.

  \label{dflag:syscalls}
  \item[\Dflag{SYSCALLS}]
    \index{SUBSYS\_DEBUG macro levels@\texttt{<SUBSYS>\_DEBUG} macro levels!D\_SYSCALLS@\texttt{D\_SYSCALLS}}
    This flag is used to
    make the \Condor{shadow} log remote syscall requests and return
    values.  This can help track down problems a user is having with a
    particular job by providing the system calls the job is
    performing. If any are failing, the reason for the
    failure is given.  The \Condor{schedd} also uses this flag for the server
    portion of the queue management code.  With \Dflag{SYSCALLS}
    defined in \MacroNI{SCHEDD\_DEBUG} there will be verbose logging of all
    queue management operations the \Condor{schedd} performs.  

  \label{dflag:match}
  \item[\Dflag{MATCH}]
    \index{SUBSYS\_DEBUG macro levels@\texttt{<SUBSYS>\_DEBUG} macro levels!D\_MATCH@\texttt{D\_MATCH}}
    When this flag is
    set, the \Condor{negotiator} logs a message for every match.

  \label{dflag:network}
  \item[\Dflag{NETWORK}]
    \index{SUBSYS\_DEBUG macro levels@\texttt{<SUBSYS>\_DEBUG} macro levels!D\_NETWORK@\texttt{D\_NETWORK}}
    When this flag is set,
    all Condor daemons will log a message on every TCP accept, connect,
    and close, and on every UDP send and receive.  This flag is not
    yet fully supported in the \Condor{shadow}.

  \label{dflag:hostname}
  \item[\Dflag{HOSTNAME}]
    \index{SUBSYS\_DEBUG macro levels@\texttt{<SUBSYS>\_DEBUG} macro levels!D\_HOSTNAME@\texttt{D\_HOSTNAME}}
    When this flag is set, the Condor daemons and/or tools will print
    verbose messages explaining how they resolve host names, domain
    names, and IP addresses.
    This is useful for sites that are having trouble getting Condor to
    work because of problems with DNS, NIS or other host name resolving
    systems in use.

  \label{dflag:ckpt}
  \item[\Dflag{CKPT}]
    \index{SUBSYS\_DEBUG macro levels@\texttt{<SUBSYS>\_DEBUG} macro levels!D\_CKPT@\texttt{D\_CKPT}}
    When this flag is set,
    the Condor process checkpoint support code, which is linked into a STANDARD 
    universe user job, will output some low-level details about the checkpoint
    procedure into the \MacroUNI{SHADOW\_LOG}.

  \label{dflag:security}
  \item[\Dflag{SECURITY}]
    \index{SUBSYS\_DEBUG macro levels@\texttt{<SUBSYS>\_DEBUG} macro levels!D\_SECURITY@\texttt{D\_SECURITY}}
    This flag will enable debug messages pertaining to the setup of 
    secure network communication, 
    including messages for the negotiation of a socket 
    authentication mechanism, the management of a session key cache.
    and messages about the authentication process itself.  See
    section~\ref{sec:Config-Security} for more information about
    secure communication configuration.

  \label{dflag:procfamily}
  \item[\Dflag{PROCFAMILY}]
    \index{SUBSYS\_DEBUG macro levels@\texttt{<SUBSYS>\_DEBUG} macro levels!D\_PROCFAMILY@\texttt{D\_PROCFAMILY}}
    Condor often times needs to manage an entire family of processes, (that
    is, a 
    process and all descendants of that process).  This debug flag will 
    turn on debugging output for the management of families of processes.

  \label{dflag:accountant}
  \item[\Dflag{ACCOUNTANT}]
    \index{SUBSYS\_DEBUG macro levels@\texttt{<SUBSYS>\_DEBUG} macro levels!D\_ACCOUNTANT@\texttt{D\_ACCOUNTANT}}
    When this flag is set,
    the \Condor{negotiator} will output debug messages relating to the computation
    of user priorities (see section~\ref{sec:UserPrio}).

  \label{dflag:protocol}
  \item[\Dflag{PROTOCOL}]
    \index{SUBSYS\_DEBUG macro levels@\texttt{<SUBSYS>\_DEBUG} macro levels!D\_PROTOCOL@\texttt{D\_PROTOCOL}}
    Enable debug messages relating to the protocol for Condor's matchmaking and
    resource claiming framework.
    
  \label{dflag:pid}
  \item[\Dflag{PID}]
    \index{SUBSYS\_DEBUG macro levels@\texttt{<SUBSYS>\_DEBUG} macro levels!D\_PID@\texttt{D\_PID}}
    This flag is different from the other flags, because it is
    used to change the formatting of all log messages that are printed,
    as opposed to specifying what kinds of messages should be printed.
    If \Dflag{PID} is set, Condor will always print out the process
    identifier (PID) of the process writing each line to the log file.
    This is especially helpful for Condor daemons that can fork
    multiple helper-processes (such as the \Condor{schedd} or
    \Condor{collector}) so the log file will clearly show which thread
    of execution is generating each log message.
    
  \label{dflag:fds}
  \item[\Dflag{FDS}]
    \index{SUBSYS\_DEBUG macro levels@\texttt{<SUBSYS>\_DEBUG} macro levels!D\_FDS@\texttt{D\_FDS}}
    This flag is different from the other flags, because it is
    used to change the formatting of all log messages that are printed,
    as opposed to specifying what kinds of messages should be printed.
    If \Dflag{FDS} is set, Condor will always print out the file descriptor
    that the open of the log file was allocated by the operating system.
    This can be helpful in debugging Condor's use of system file
    descriptors as it will generally track the number of file descriptors
    that Condor has open.

    
  \end{description}

\label{param:AllDebug}
\item[\Macro{ALL\_DEBUG}]
  Used to make all subsystems
  share a debug flag. Set the parameter \MacroNI{ALL\_DEBUG}
  instead of changing all of the individual parameters.  For example,
  to turn on all debugging in all subsystems, set
  \verb$ALL_DEBUG = D_ALL$.

\label{param:ToolDebug}
\item[\Macro{TOOL\_DEBUG}]
  Uses the same values (debugging levels) as \MacroNI{<SUBSYS>\_DEBUG} to
  describe the amount of debugging information sent to \File{stderr} 
  for Condor tools.

\end{description}

Log files may optionally be specified per debug level as follows:
\begin{description}

\label{param:SubsysLevelLog}
\item[\MacroB{<SUBSYS>\_<LEVEL>\_LOG}]
\index{SUBSYS\_LEVEL\_LOG macro@\texttt{<SUBSYS>\_<LEVEL>\_LOG} macro}
  This is
  the name of a log file for messages at a specific debug level for a
  specific subsystem.  If the debug level is included in
  \MacroUNI{<SUBSYS>\_DEBUG}, then all messages of this debug level will be
  written both to the \MacroUNI{<SUBSYS>\_LOG} file and the
  \MacroUNI{<SUBSYS>\_<LEVEL>\_LOG} file.  For example,
  \MacroUNI{SHADOW\_SYSCALLS\_LOG} specifies a log file for all remote
  system call debug messages.

\label{param:MaxSubsysLevelLog}
\item[\Macro{MAX\_<SUBSYS>\_<LEVEL>\_LOG}]
  Similar to \Macro{MAX\_<SUBSYS>\_LOG}.

\label{param:TruncSubsysLevelLogOnOpen}
\item[\Macro{TRUNC\_<SUBSYS>\_<LEVEL>\_LOG\_ON\_OPEN}]
  Similar to \Macro{TRUNC\_<SUBSYS>\_LOG\_ON\_OPEN}.

\end{description}

The following macros control where and what is written to the 
event log,
a file that receives job user log events, 
but across all users and user's jobs.

\begin{description}

\label{param:EventLog}
\item[\Macro{EVENT\_LOG}]
  The full path and file name of the event log.
  There is no default value for this variable,
  so no event log will be written, if not defined.

\label{param:EventLogMaxSize}
\item[\Macro{EVENT\_LOG\_MAX\_SIZE}]
  Controls the maximum length in bytes to which the event log
  will be allowed to grow. The log file will grow to the specified length,
  then be saved to a file with the suffix .old.
  The .old  files are overwritten each time the log is saved.
  A value of 0 specifies that the file may grow without bounds (and
  disables rotation).   The default is 1 Mbyte.
  For backwards compatibility, \MacroNI{MAX\_EVENT\_LOG} will be used if
  \MacroNI{EVENT\_LOG\_MAX\_SIZE} is not defined.
  If \MacroNI{EVENT\_LOG} is not defined, this parameter has no effect.

\label{param:MaxEventLog}
\item[\Macro{MAX\_EVENT\_LOG}]
  See \MacroNI{EVENT\_LOG\_MAX\_SIZE}.

\label{param:EventLogMaxRotations}
\item[\Macro{EVENT\_LOG\_MAX\_ROTATIONS}]
  Controls the maximum number of rotations of the event log that
  will be stored.  If this value is 1 (the default), the event log
  will be rotated to a ``.old'' file as described above.  However, if
  this is greater than 1, then multiple rotation files will be stores,
  up to \MacroNI{EVENT\_LOG\_MAX\_ROTATIONS} of them.  These files
  will be named, instead of the ``.old'' suffix, ``.1'', ``.2'', with
  the ``.1'' being the most recent rotation.  This is an integer
  parameter with a default value of 1.
  If \MacroNI{EVENT\_LOG} is not defined, or if
  \MacroNI{EVENT\_LOG\_MAX\_SIZE} has a value of 0 (which disables
  event log rotation), this parameter has no effect.

\label{param:EventLogRotationLock}
\item[\Macro{EVENT\_LOG\_ROTATION\_LOCK}]
  Controls the lock file that will be used to ensure that, when
  rotating files, the rotation is done by a single process.  This is a
  string parameter; it's default value is the file path of the
  event log itself, with a ``.lock'' appended.
  If \MacroNI{EVENT\_LOG} is not defined, or if
  \MacroNI{EVENT\_LOG\_MAX\_SIZE} has a value of 0 (which disables
  event log rotation), this parameter has no effect.

\label{param:EventLogFsync}
\item[\Macro{EVENT\_LOG\_FSYNC}]
  A boolean value that controls whether Condor will perform an
  \Procedure{fsync} after writing each event to the event log.
  When \Expr{True},
  an \Procedure{fsync} operation is performed after each event.
  This \Procedure{fsync} operation forces the operating system to
  synchronize the updates to the event log to the disk, but can
  negatively affect the performance of the system.  
  Defaults to \Expr{False}.

\label{param:EventLogLocking}
\item[\Macro{EVENT\_LOG\_LOCKING}]
  A boolean value that defaults to \Expr{True}.
  When \Expr{True},
  the event log (as specified by \MacroNI{EVENT\_LOG})
  will be locked before being written to.
  When \Expr{False}, Condor does not lock the file before writing.

\label{param:EventLogUseXML}
\item[\Macro{EVENT\_LOG\_USE\_XML}]
  A boolean value that defaults to \Expr{False}.
  When \Expr{True}, events are logged in XML format.
  If \MacroNI{EVENT\_LOG} is not defined, this parameter has no effect.

\label{param:EventLogJobAdInformationAttrs}
\item[\Macro{EVENT\_LOG\_JOB\_AD\_INFORMATION\_ATTRS}]
  A comma-separated list of job ClassAd attributes,
  whose evaluated values form a new event, the JobAdInformationEvent.
  This new event is placed in the event log in addition to each logged event.
<<<<<<< HEAD
  If \MacroNI{EVENT\_LOG} is not defined, this parameter has no affect.
  This configuration setting is the same as the job ad attribute
  \AdAttr{JobAdInformationAttrs} (see
  page~\pageref{JobAdInformationAttrs-job-attribute}) but it applies to
  the system event log rather than the user log.
=======
  If \MacroNI{EVENT\_LOG} is not defined, this parameter has no effect.
>>>>>>> 65e7c06f

\end{description}

%%%%%%%%%%%%%%%%%%%%%%%%%%%%%%%%%%%%%%%%%%%%%%%%%%%%%%%%%%%%%%%%%%%%%%%%%%%
\subsection{\label{sec:DaemonCore-Config-File-Entries}DaemonCore Configuration File Entries} 
%%%%%%%%%%%%%%%%%%%%%%%%%%%%%%%%%%%%%%%%%%%%%%%%%%%%%%%%%%%%%%%%%%%%%%%%%%%

\index{configuration!DaemonCore configuration variables}
Please read section~\ref{sec:DaemonCore} for details
on DaemonCore.  There are certain configuration file settings that
DaemonCore uses which affect all Condor daemons (except the checkpoint
server, standard universe shadow, and standard universe starter, none of
which use DaemonCore).
\begin{description}

\label{param:HostAllow}
\item[\Macro{HOSTALLOW\Dots}]
  All macros that begin with either \Macro{HOSTALLOW} or
  \Macro{HOSTDENY} are settings for Condor's host-based security.
  See section~\ref{sec:Host-Security} on Setting up
  IP/host-based security in Condor for details on these
  macros and how to configure them.

\label{param:EnableRuntimeConfig}
\item[\Macro{ENABLE\_RUNTIME\_CONFIG}]
  The \Condor{config\_val} tool has an option \Opt{-rset} for
  dynamically setting run time configuration values, and which only affect
  the in-memory configuration variables.
  Because of the potential security implications of this feature, by
  default, Condor daemons will not honor these requests.
  To use this functionality, Condor administrators must specifically
  enable it by setting \MacroNI{ENABLE\_RUNTIME\_CONFIG} to \Expr{True}, and
  specify what configuration variables can be changed using the
  \MacroNI{SETTABLE\_ATTRS\Dots} family of configuration options.
  Defaults to \Expr{False}.

\label{param:EnablePersistentConfig}
\item[\Macro{ENABLE\_PERSISTENT\_CONFIG}]
  The \Condor{config\_val} tool has a \Opt{-set} option for
  dynamically setting persistent configuration values.
  These values override options in the normal Condor configuration
  files.
  Because of the potential security implications of this feature, by
  default, Condor daemons will not honor these requests.
  To use this functionality, Condor administrators must specifically
  enable it by setting \MacroNI{ENABLE\_PERSISTENT\_CONFIG} to \Expr{True},
  creating a directory where the Condor daemons will hold these
  dynamically-generated persistent configuration files (declared using
  \MacroNI{PERSISTENT\_CONFIG\_DIR}, described below) and specify what
  configuration variables can be changed using the
  \MacroNI{SETTABLE\_ATTRS\Dots} family of configuration options.
  Defaults to \Expr{False}.

\label{param:PersistentConfigDir}
\item[\Macro{PERSISTENT\_CONFIG\_DIR}]
  Directory where daemons should store dynamically-generated
  persistent configuration files (used to support
  \Condor{config\_val} \Opt{-set})
  This directory should \Bold{only} be writable by root, or the user
  the Condor daemons are running as (if non-root).
  There is no default, administrators that wish to use this
  functionality must create this directory and define this setting.
  This directory must not be shared by multiple Condor installations,
  though it can be shared by all Condor daemons on the same host.
  Keep in mind that this directory should not be placed on an NFS
  mount where ``root-squashing'' is in effect, or else Condor daemons
  running as root will not be able to write to them.
  A directory (only writable by root) on the local file system is
  usually the best location for this directory.

\label{param:SettableAttrs}
\item[\Macro{SETTABLE\_ATTRS\Dots}]
  All macros that begin with \Macro{SETTABLE\_ATTRS} or
  \MacroNI{<SUBSYS>.SETTABLE\_ATTRS} are settings used to restrict the 
  configuration values that can be changed using the \Condor{config\_val} 
  command.
  Section~\ref{sec:Host-Security} on Setting up
  IP/Host-Based Security in Condor for details on these
  macros and how to configure them.  
  In particular, section~\ref{sec:Host-Security}
  on page~\pageref{sec:Host-Security} contains details specific to
  these macros.

\label{param:ShutdownGracefulTimeout}
\item[\Macro{SHUTDOWN\_GRACEFUL\_TIMEOUT}]
  Determines how long
  Condor will allow daemons try their graceful shutdown methods
  before they do a hard shutdown.  It is defined in terms of seconds.
  The default is 1800 (30 minutes).

\label{param:SubsysAddressFile}
\item[\MacroB{<SUBSYS>\_ADDRESS\_FILE}]
  \index{SUBSYS\_ADDRESS\_FILE macro@\texttt{<SUBSYS>\_ADDRESS\_FILE} macro}
  \index{NEGOTIATOR\_ADDRESS\_FILE macro@\texttt{NEGOTIATOR\_ADDRESS\_FILE} macro}
  \index{configuration macro!\texttt{NEGOTIATOR\_ADDRESS\_FILE}}
  \index{COLLECTOR\_ADDRESS\_FILE macro@\texttt{COLLECTOR\_ADDRESS\_FILE} macro}
  \index{configuration macro!\texttt{COLLECTOR\_ADDRESS\_FILE}}
  A complete path to a file that is to contain an
  IP address and port number for a daemon. 
  Every Condor daemon that uses
  DaemonCore has a command port where commands are sent.
  The IP/port of the daemon is put in that daemon's ClassAd,
  so that other machines in the pool can query the
  \Condor{collector} (which listens on a well-known port)
  to find the address of a given daemon on a given machine.
  When tools and daemons are all executing on the same
  single machine, communications do not require a query of the
  \Condor{collector} daemon.
  Instead, they look in a file on the local disk
  to find the IP/port.
  This macro causes daemons to write the
  IP/port of their command socket to a specified file.
  In this way,
  local tools will continue to operate,
  even if the machine running the \Condor{collector} crashes.
  Using this file will also generate
  slightly less network traffic in the pool,
  since tools including \Condor{q} and
  \Condor{rm} do not need to send any messages over the network to
  locate the \Condor{schedd} daemon.
  This macro is not necessary for the \Condor{collector} 
  daemon, since its command socket is at a well-known port.  
  
  The macro is named by substituting \MacroNI{<SUBSYS>}
  with the appropriate subsystem string as defined in
  section~\ref{sec:Condor-Subsystem-Names}.
  
\label{param:SubsysDaemonAdFile}
\item[\MacroB{<SUBSYS>\_DAEMON\_AD\_FILE}]
  \index{SUBSYS\_DAEMON\_AD\_FILE macro@\texttt{<SUBSYS>\_DAEMON\_AD\_FILE} macro}
  A complete path to a file that is to contain the ClassAd for a daemon.
  When the daemon sends a ClassAd describing itself to the
  \Condor{collector}, it will also place a copy of the ClassAd in this
  file. Currently, this setting only works for the \Condor{schedd}
  (that is \Macro{SCHEDD\_DAEMON\_AD\_FILE}) and is required for Quill.

\index{SUBSYS\_ATTRS macro@\texttt{<SUBSYS>\_ATTRS} macro}
\index{SUBSYS\_EXPRS macro@\texttt{<SUBSYS>\_EXPRS} macro}
\MacroIndex{STARTD\_ATTRS}
\MacroIndex{STARTD\_EXPRS}
\label{param:SubsysExprs}
\item[\MacroB{<SUBSYS>\_ATTRS} or
\label{param:SubsysAttrs}
\MacroB{<SUBSYS>\_EXPRS}]
  Allows any DaemonCore daemon to advertise arbitrary
  expressions from the configuration file in its ClassAd.  Give the
  comma-separated list of entries from the configuration file you want in the
  given daemon's ClassAd.
  Frequently used to add attributes to machines so that the
  machines can discriminate between other machines in a job's 
  \Opt{rank} and \Opt{requirements}.

  The macro is named by substituting \MacroNI{<SUBSYS>}
  with the appropriate subsystem string as defined in
  section~\ref{sec:Condor-Subsystem-Names}.

  \MacroNI{<SUBSYS>\_EXPRS} is a historic setting that functions identically to
  \MacroNI{<SUBSYS>\_ATTRS}. Use \MacroNI{<SUBSYS>\_ATTRS}.

  \Note The \Condor{kbdd} does not send
  ClassAds now, so this entry does not affect it.  The
  \Condor{startd}, \Condor{schedd}, \Condor{master}, and
  \Condor{collector} do send ClassAds, so those would be valid
  subsystems to set this entry for.
  
  \MacroNI{SUBMIT\_EXPRS} not part of the \MacroNI{<SUBSYS>\_EXPRS}, it is
  documented in section~\ref{sec:Submit-Config-File-Entries}

  Because of the different syntax of the configuration
  file and ClassAds, a little extra work is required to get a
  given entry into a ClassAd.  In particular, ClassAds require quote
  marks (") around strings.  Numeric values and boolean expressions
  can go in directly.  
  For example, if the \Condor{startd} is to advertise a string macro, a numeric
  macro, and a boolean expression, do something similar to:

  \begin{verbatim}
    STRING = This is a string 
    NUMBER = 666
    BOOL1 = True
    BOOL2 = CurrentTime >= $(NUMBER) || $(BOOL1)
    MY_STRING = "$(STRING)"
    STARTD_ATTRS = MY_STRING, NUMBER, BOOL1, BOOL2
  \end{verbatim}

\label{param:DaemonShutdown}
\item[\Macro{DAEMON\_SHUTDOWN}]
  Starting with Condor version 6.9.3, whenever a daemon is about to
  publish a ClassAd update to the \Condor{collector}, it will evaluate
  this expression.
  If it evaluates to \Expr{True}, the daemon will gracefully shut itself down,
  exit with the exit code 99,
  and will not be restarted by the \Condor{master} (as if it sent
  itself a \Condor{off} command).
  The expression is evaluated in the context of the ClassAd that is
  being sent to the \Condor{collector}, so it can reference any
  attributes that can be seen with
  \verb@condor_status -long [-daemon_type]@ (for example,
  \verb@condor_status -long [-master]@ for the \Condor{master}).
  Since each daemon's ClassAd will contain different attributes,
  administrators should define these shutdown expressions specific to
  each daemon, for example:
  \begin{verbatim}
    STARTD.DAEMON_SHUTDOWN = when to shutdown the startd
    MASTER.DAEMON_SHUTDOWN = when to shutdown the master
  \end{verbatim}
  Normally, these expressions would not be necessary, so if not
  defined, they default to FALSE.
  One possible use case is for Condor glide-in, to have the
  \Condor{startd} shut itself down if it has not been claimed by a job
  after a certain period of time.

  \Note This functionality does not work in conjunction with Condor's
  high-availability support (see section~\ref{sec:high-availability}
  on page~\pageref{sec:high-availability} for more information).
  If you enable high-availability for a particular daemon, you should
  not define this expression.

\label{param:DaemonShutdownFast}
\item[\Macro{DAEMON\_SHUTDOWN\_FAST}]
  Identical to \MacroNI{DAEMON\_SHUTDOWN} (defined above), except the
  daemon will use the fast shutdown mode (as if it sent itself a
  \Condor{off} command using the \Opt{-fast} option).

\label{param:UseCloneToCreateProcesses}
\item[\Macro{USE\_CLONE\_TO\_CREATE\_PROCESSES}]
  This setting controls how a Condor daemon creates a new process under
  certain versions of Linux. If set to \Expr{True} (the default value),
  the \Expr{clone} system call is used. Otherwise, the \Expr{fork} system
  call is used. \Expr{clone} provides scalability improvements for daemons
  using a large amount of memory (e.g. a \Condor{schedd} with a lot of
  jobs in the queue). Currently, the use of \Expr{clone} is available on
  Linux systems other than IA-64, but not when GCB is enabled.  If
  Condor detects that it is running under the valgrind analysis tools,
  this setting is ignored and treated as \Expr{False} to work around
  incompatibilities.

\label{param:NotRespondingTimeout}
\item[\Macro{NOT\_RESPONDING\_TIMEOUT}]
  When a Condor daemon's parent process is another Condor daemon, 
  the child daemon will
  periodically send a short message to its parent stating that it is alive
  and well. If the parent does not hear from the child for a while,
  the parent assumes that the child is hung,
  kills the child, and restarts the child. This parameter
  controls how long the parent waits before killing the child. It is defined
  in terms of seconds and defaults to 3600 (1 hour). The child sends its
  alive and well messages at an interval of one third of this value.

\label{param:SubsysNotRespondingTimeout}
\item[\MacroB{<SUBSYS>\_NOT\_RESPONDING\_TIMEOUT}]
  Identical to \MacroNI{NOT\_RESPONDING\_TIMEOUT}, but controls the timeout
  for a specific type of daemon. For example,
  \MacroNI{SCHEDD\_NOT\_RESPONDING\_TIMEOUT} controls how long the
  \Condor{schedd}'s parent daemon will wait without receiving an 
  alive and well
  message from the \Condor{schedd} before killing it.

\label{param:NotRespondingWantCore}
\item[\Macro{NOT\_RESPONDING\_WANT\_CORE}]
  A boolean parameter with a default value of false.
  This parameter is for debugging purposes on UNIX systems, and
  controls the behavior of the parent process when it determines that
  a child process is not responding (see
  \pageref{param:NotRespondingTimeout}).
  If \MacroNI{NOT\_RESPONDING\_WANT\_CORE} is true, the parent 
  will send a SIGABRT instead of SIGKILL to the child process.
  If the child process is configured with
  \MacroNI{CREATE\_CORE\_FILES} enabled, the child process will then
  generate a core dump.
  See \MacroNI{NOT\_RESPONDING\_TIMEOUT} on page
  \pageref{param:NotRespondingTimeout}, and 
  \MacroNI{CREATE\_CORE\_FILES} on page
  \pageref{param:CreateCoreFiles} for related details.

\label{param:LockFileUpdateInterval}
\item[\Macro{LOCK\_FILE\_UPDATE\_INTERVAL}]
  An integer value representing seconds,
  controlling how often valid lock files should have their on disk
  timestamps updated. Updating the timestamps prevents administrative programs,
  such as \Prog{tmpwatch}, from deleting long lived lock files.
  If set to a value less than 60, the update time will be 60 seconds.
  The default value is 28800, which is 8 hours. 
  This variable only takes effect at the start or restart of a daemon.

\end{description}

%%%%%%%%%%%%%%%%%%%%%%%%%%%%%%%%%%%%%%%%%%%%%%%%%%%%%%%%%%%%%%%%%%%%%%%%%%%
\subsection{\label{sec:Network-Related-Config-File-Entries}Network-Related Configuration File Entries}
%%%%%%%%%%%%%%%%%%%%%%%%%%%%%%%%%%%%%%%%%%%%%%%%%%%%%%%%%%%%%%%%%%%%%%%%%%%
\index{configuration!network-related configuration variables}

More information about networking in Condor can be found in
section~\ref{sec:Networking} on page~\pageref{sec:Networking}.

\begin{description}

\label{param:BindAllInterfaces}
\item[\Macro{BIND\_ALL\_INTERFACES}]
  For systems with multiple network interfaces, if this configuration
  setting is \Expr{False}, Condor will only bind network sockets to 
  the IP address specified with
  \MacroNI{NETWORK\_INTERFACE} (described below).  If set to \Expr{True},
  the default value, Condor will listen on all interfaces.
  However, currently Condor is still only able to advertise a single
  IP address, even if it is listening on multiple interfaces.  By
  default, it will advertise the IP address of the network interface
  used to contact the collector, since this is the most likely to be
  accessible to other processes which query information from the same
  collector.
  More information about using this setting can be found in
  section~\ref{sec:Using-BindAllInterfaces} on
  page~\pageref{sec:Using-BindAllInterfaces}. 

\label{param:CcbAddress}
\item[\Macro{CCB\_ADDRESS}] This is the address of a
  \Condor{collector} that will serve as this daemon's Condor
  Connection Broker (CCB).  Multiple addresses may be listed
  (separated by commas and/or spaces) for redundancy.  The CCB server
  must authorize this daemon at DAEMON level for this configuration to
  succeed.  It is highly recommended to also configure
  \Macro{PRIVATE\_NETWORK\_NAME} if you configure \Macro{CCB\_ADDRESS}
  so communications originating within the same private network do not
  need to go through CCB.  For more information about CCB,
  see page~\pageref{sec:CCB}.

\label{param:CcbHeartbeatInterval}
\item[\Macro{CCB\_HEARTBEAT\_INTERVAL}] This is the maximum
  number of seconds of silence on a daemon's connection to the CCB server
  after which it will ping the server to verify that the connection still
  works.  The default is 20 minutes.  This feature serves to both speed
  up detection of dead connections and to generate a guaranteed minimum
  frequency of activity to attempt to prevent the connection from being
  dropped.  The special value 0 disables the heartbeat.  The heartbeat
  is automatically disabled if the CCB server is older than 7.5.0.

\label{param:UseSharedPort}
\item[\Macro{USE\_SHARED\_PORT}] This is a boolean value that
  specifies whether a Condor process should rely on
  \Condor{shared\_port} for receiving incoming connections.  Write
  access to \Macro{DAEMON\_SOCKET\_DIR} is required for this to take
  effect.  The default is false.  If this is set to true,
  \MacroNI{SHARED\_PORT} should be added to \MacroNI{DAEMON\_LIST}.
  The \Condor{collector} daemon ignores this setting, because it must
  always have its own network port.  For more information about using
  a shared port, see page~\pageref{sec:Config-shared-port}.

\label{param:SubsysMaxFileDescriptors}
\item[\MacroB{<SUBSYS>\_MAX\_FILE\_DESCRIPTORS}]
\index{SUBSYS\_MAX\_FILE\_DESCRIPTORS macro@\texttt{<SUBSYS>\_MAX\_FILE\_DESCRIPTORS}}
This setting is identical to \MacroNI{MAX\_FILE\_DESCRIPTORS}, but it
only applies to a specific condor subsystem.  If the
subsystem-specific setting is unspecified, \MacroNI{MAX\_FILE\_DESCRIPTORS}
is used.

\label{param:MaxFileDescriptors}
\item[\Macro{MAX\_FILE\_DESCRIPTORS}] Under Unix, this specifies the
maximum number of file descriptors to allow the Condor daemon to use.
File descriptors are a system resource used for open files and for
network connections.  Condor daemons that make many simultaneous
network connections may require an increased number of file
descriptors.  For example, see page~\pageref{sec:CCB} for information
on file descriptor requirements of CCB.  Changes to this configuration
variable require a restart of Condor in order to take effect.  Also note
that only if Condor is running as root will it be able to increase the
limit above the hard limit (on maximum open files) that it inherits.

\label{param:NetworkInterface}
\item[\Macro{NETWORK\_INTERFACE}]
  An IP address that depends on the setting of
  \MacroNI{BIND\_ALL\_INTERFACES}.  If \MacroNI{BIND\_ALL\_INTERFACES}
  is \Expr{True} (the default), then this variable controls what IP
  address will be advertised as the public address of the daemon.
  If \MacroNI{BIND\_ALL\_INTERFACES} is \Expr{False}, then this variable
  specifies which IP address to bind network sockets to.
  If \MacroNI{BIND\_ALL\_INTERFACES} is \Expr{False}
  and \MacroNI{NETWORK\_INTERFACE} is not defined,
  Condor chooses a network interface automatically.  It tries
  to choose a public interface if one is available.  If it cannot decide
  which of two interfaces to choose from, it will pick the first one.
  More information about configuring Condor on machines with multiple
  network interfaces can be found in
  section~\ref{sec:Multiple-Interfaces} on
  page~\pageref{sec:Multiple-Interfaces}.

\label{param:PrivateNetworkName}
\item[\Macro{PRIVATE\_NETWORK\_NAME}]
  If two Condor daemons are trying to communicate with each other, and
  they both belong to the same private network, this setting will
  allow them to communicate directly using the private network
  interface, instead of having to use CCB or the Generic Connection Broker
  (GCB) or to go through a public IP address.
  Each private network should be assigned a unique network name.
  This string can have any form, but it must be unique for a
  particular private network.
  If another Condor daemon or tool is configured with the same
  \MacroNI{PRIVATE\_NETWORK\_NAME}, it will attempt to contact this
  daemon using its private network address.
  Even for sites using CCB or GCB, this is an important optimization, since
  it means that two daemons on the same network can communicate
  directly, without having to go through the broker.
  If CCB/GCB is enabled, and the \MacroNI{PRIVATE\_NETWORK\_NAME} is
  defined, the daemon's private address will be defined automatically.
  Otherwise, you can specify a particular private IP address to use by
  defining the \MacroNI{PRIVATE\_NETWORK\_INTERFACE} setting
  (described below).
  There is no default for this setting.
  After changing this setting and running \Condor{reconfig}, it may
  take up to one \Condor{collector} update interval before the change becomes visible.
  % DWW
  % Described in default config file: NO
  % Defined in the default config file: NO
  % Default definition in config file: N/A
  % Result if not defined or RHS is empty: No change in behavior.

\label{param:PrivateNetworkInterface}
\item[\Macro{PRIVATE\_NETWORK\_INTERFACE}]
  For systems with multiple network interfaces, if this configuration
  setting and \MacroNI{PRIVATE\_NETWORK\_NAME} are both defined,
  Condor daemons will advertise some additional attributes in their
  ClassAds to help other Condor daemons and tools in the same private
  network to communicate directly.
  The \MacroNI{PRIVATE\_NETWORK\_INTERFACE} defines what IP address a
  given multi-homed machine should use for the private network.
  If another Condor daemon or tool is configured with the same
  \MacroNI{PRIVATE\_NETWORK\_NAME}, it will attempt to contact this
  daemon using the IP address specified here.
  Sites using CCB or the Generic Connection Broker (GCB) only need to define
  the \MacroNI{PRIVATE\_NETWORK\_NAME}, and the 
  \MacroNI{PRIVATE\_NETWORK\_INTERFACE} will be defined automatically.
  Unless CCB/GCB is enabled, there is no default for this setting.
  After changing this setting and running \Condor{reconfig}, it may
  take up to one \Condor{collector} update interval before the change becomes visible.
  % DWW
  % Described in default config file: NO
  % Defined in the default config file: NO
  % Default definition in config file: N/A
  % Result if not defined or RHS is empty: No change in behavior.

\label{param:TcpForwardingHost}
\item[\Macro{TCP\_FORWARDING\_HOST}]
  This specifies the host or IP address that should be used as the
  public address of this daemon.  If a host name is specified, be aware
  that it will be resolved to an IP address by this daemon, not by the clients
  wishing to connect to it.  It is the IP address that is advertised, not
  the host name.  This setting is useful if Condor on this
  host may be reached through a NAT or firewall by connecting to an
  IP address that forwards connections to this host.  It
  is assumed that the port number on the \MacroNI{TCP\_FORWARDING\_HOST}
  that forwards to this host is the same port number assigned to
  Condor on this host.  This option could also be used when ssh port
  forwarding is being used.  In this case, the incoming addresses
  of connections to this daemon will appear as though they are coming
  from the forwarding host rather than from the real remote host, so any
  authorization settings that rely on host addresses should be
  considered accordingly.

\label{param:HighPort}
\item[\Macro{HIGHPORT}]
  Specifies an upper limit of given port numbers for Condor to use,
  such that Condor is restricted to a range of port numbers.
  If this macro is not explicitly specified, then Condor will
  not restrict the port numbers that it uses. Condor will use
  system-assigned port numbers.
  For this macro to work, both \MacroNI{HIGHPORT} and
  \MacroNI{LOWPORT} (given below) must be defined.
  % PKK
  % Described in default config file: YES
  % Defined in the default config file: NO
  % Default definition in config file: bogus
  % Result if not defined or RHS is empty: Condor uses any ports available,
  % regardless of the LOWPORT setting

\label{param:LowPort}
\item[\Macro{LOWPORT}]
  Specifies a lower limit of given port numbers for Condor to use,
  such that Condor is restricted to a range of port numbers.
  If this macro is not explicitly specified, then Condor will
  not restrict the port numbers that it uses. Condor will use
  system-assigned port numbers.
  For this macro to work, both \MacroNI{HIGHPORT} (given above) and
  \MacroNI{LOWPORT} must be defined.
  % PKK
  % Described in default config file: YES
  % Defined in the default config file: NO
  % Default definition in config file: bogus
  % Result if not defined or RHS is empty: Condor uses any ports available,
  % regardless of the HIGHPORT setting

\label{param:InLowPort}
\item[\Macro{IN\_LOWPORT}]
  An integer value that specifies a lower limit of given port numbers
  for Condor to use on incoming connections (ports for listening),
  such that Condor is restricted to a range of port numbers.
  This range implies the use of both \MacroNI{IN\_LOWPORT} and
  \MacroNI{IN\_HIGHPORT}.
  A range of port numbers less than 1024 may be used for daemons 
  running as root.
  Do not specify \MacroNI{IN\_LOWPORT} in combination with 
  \MacroNI{IN\_HIGHPORT} such that the range crosses the port 1024
  boundary.
  Applies only to Unix machine configuration.
  Use of \MacroNI{IN\_LOWPORT} and \MacroNI{IN\_HIGHPORT} overrides
  any definition of \MacroNI{LOWPORT} and \MacroNI{HIGHPORT}.

\label{param:InHighPort}
\item[\Macro{IN\_HIGHPORT}]
  An integer value that specifies an upper limit of given port numbers
  for Condor to use on incoming connections (ports for listening),
  such that Condor is restricted to a range of port numbers.
  This range implies the use of both \MacroNI{IN\_LOWPORT} and
  \MacroNI{IN\_HIGHPORT}.
  A range of port numbers less than 1024 may be used for daemons 
  running as root.
  Do not specify \MacroNI{IN\_LOWPORT} in combination with 
  \MacroNI{IN\_HIGHPORT} such that the range crosses the port 1024
  boundary.
  Applies only to Unix machine configuration.
  Use of \MacroNI{IN\_LOWPORT} and \MacroNI{IN\_HIGHPORT} overrides
  any definition of \MacroNI{LOWPORT} and \MacroNI{HIGHPORT}.

\label{param:OutLowPort}
\item[\Macro{OUT\_LOWPORT}]
  An integer value that specifies a lower limit of given port numbers
  for Condor to use on outgoing connections,
  such that Condor is restricted to a range of port numbers.
  This range implies the use of both \MacroNI{OUT\_LOWPORT} and
  \MacroNI{OUT\_HIGHPORT}.
  A range of port numbers less than 1024 is inappropriate, as
  not all daemons and tools will be run as root.
  Applies only to Unix machine configuration.
  Use of \MacroNI{OUT\_LOWPORT} and \MacroNI{OUT\_HIGHPORT} overrides
  any definition of \MacroNI{LOWPORT} and \MacroNI{HIGHPORT}.

\label{param:OutHighPort}
\item[\Macro{OUT\_HIGHPORT}]
  An integer value that specifies an upper limit of given port numbers
  for Condor to use on outgoing connections,
  such that Condor is restricted to a range of port numbers.
  This range implies the use of both \MacroNI{OUT\_LOWPORT} and
  \MacroNI{OUT\_HIGHPORT}.
  A range of port numbers less than 1024 is inappropriate, as
  not all daemons and tools will be run as root.
  Applies only to Unix machine configuration.
  Use of \MacroNI{OUT\_LOWPORT} and \MacroNI{OUT\_HIGHPORT} overrides
  any definition of \MacroNI{LOWPORT} and \MacroNI{HIGHPORT}.

\label{param:UpdateCollectorWithTcp}
\item[\Macro{UPDATE\_COLLECTOR\_WITH\_TCP}]
  If your site needs to use TCP connections to send ClassAd updates to
  your collector, set to \Expr{True}
  to enable this feature.
  Please read section~\ref{sec:tcp-collector-update} on ``Using TCP to
  Send Collector Updates'' on page~\pageref{sec:tcp-collector-update}
  for more details and a discussion of when this
  functionality is needed. 
  At this time, this setting only affects the main \Condor{collector}
  for the site, not any sites that a \Condor{schedd} might flock to. 
  For large pools, it is also necessary to
  ensure that the collector has a high enough file descriptor limit
  (e.g. using \Macro{MAX\_FILE\_DESCRIPTORS}.
  Defaults to \Expr{False}.
  % PKK
  % Described in default config file: YES
  % Defined in the default config file: NO
  % Default definition in config file: bogus
  % Result if not defined or RHS is empty: disable the feature of TCP updates to
  % collectors
  % WARNING: The code also looks for UPDATE_COLLECTORS_WITH_TCP, which
  % means the SAME THING as UPDATE_COLLECTOR_WITH_TCP

\label{param:TcpUpdateCollectors}
\item[\Macro{TCP\_UPDATE\_COLLECTORS}]
  The list of collectors which will be updated with TCP instead of UDP.
  Please read section~\ref{sec:tcp-collector-update} on ``Using TCP to
  Send Collector Updates'' on page~\pageref{sec:tcp-collector-update}
  for more details and a discussion of when a site needs this
  functionality. 
  If not defined, no collectors use TCP instead of UDP.
  % PKK
  % Described in default config file: NO
  % Defined in the default config file: NO
  % Default definition in config file: N/A
  % Result if not defined or RHS is empty: no collectors are updated with TCP
  % WARNING: Look in Version 6.5.2 version history for more information about
  % this particular entry.

\label{param:SubsysTimeoutMultiplier}
\item[\MacroB{<SUBSYS>\_TIMEOUT\_MULTIPLIER}]
  \index{SUBSYS\_TIMEOUT\_MULTIPLIER macro@\texttt{<SUBSYS>\_TIMEOUT\_MULTIPLIER} macro}
  An integer value that defaults to 1.
  This value multiplies configured timeout values
  for all targeted subsystem communications,
  thereby increasing the time until a timeout occurs.
  This configuration variable is intended for use by developers for
  debugging purposes, where communication timeouts interfere.

\label{param:NonblockingCollectorUpdate}
\item[\Macro{NONBLOCKING\_COLLECTOR\_UPDATE}]
  A boolean value that defaults to \Expr{True}.
  When \Expr{True}, the establishment of TCP connections
  to the \Condor{collector} daemon
  for a security-enabled pool are done in a nonblocking manner.

\label{param:NegotiatorUseNonblockingStartdContact}
\item[\Macro{NEGOTIATOR\_USE\_NONBLOCKING\_STARTD\_CONTACT}]
  A boolean value that defaults to \Expr{True}.
  When \Expr{True}, the establishment of TCP connections
  from the \Condor{negotiator} daemon to the \Condor{startd} daemon
  for a security-enabled pool are done in a nonblocking manner.

\end{description}

The following settings are specific to enabling Generic Connection
Brokering or GCB in your Condor pool.  The functionality of GCB is
being replaced with CCB, so consider using CCB if it fits your needs.
More information about GCB and how to configure it can be found in
section~\ref{sec:GCB} on page~\pageref{sec:GCB}.

\begin{description}

\label{param:NetRemapEnable}
\item[\Macro{NET\_REMAP\_ENABLE}] 
  A boolean variable, that when defined to \Expr{True}, enables a network 
  remapping service for Condor.
  The service to use is controlled by \MacroNI{NET\_REMAP\_SERVICE}.
  This boolean value defaults to \Expr{False}.

\label{param:NetRemapService}
\item[\Macro{NET\_REMAP\_SERVICE}]
  If \MacroNI{NET\_REMAP\_ENABLE} is
  defined to \Expr{True}, this setting controls what network remapping
  service should be used.
  Currently, the only value supported is \verb@GCB@.
  The default is undefined.

\label{param:NetRemapInagent}
\item[\Macro{NET\_REMAP\_INAGENT}]
  A comma or space-separated list of IP addresses for GCB brokers.
  Upon start up, the \Condor{master} chooses one at random from
  among the working brokers in the list.
  There is no default if not defined.

\label{param:NetRemapRoute}
\item[\Macro{NET\_REMAP\_ROUTE}]
  Hosts with the GCB network remapping service enabled that would like
  to use a GCB routing table 
  GCB broker specify
  the full path to their routing table with this setting.
  There is no default value if undefined.

\label{param:MasterWaitsForGCBBroker}
\item[\Macro{MASTER\_WAITS\_FOR\_GCB\_BROKER}]
  A boolean value that defaults to \Expr{True}.
  This variable determines the behavior of the \Condor{master}
  with GCB enabled.
  With no GCB broker working upon either the start up of the \Condor{master}, 
  or once the \Condor{master} has successfully communicated with a
  GCB broker, but the communication fails,
  if \MacroNI{MASTER\_WAITS\_FOR\_GCB\_BROKER} is \Expr{True},
  the \Condor{master} waits while attempting to find a
  working GCB broker.
  With no GCB broker working upon the start up of the \Condor{master}, 
  if \MacroNI{MASTER\_WAITS\_FOR\_GCB\_BROKER} is \Expr{False},
  the \Condor{master} fails and exits, without restarting.
  Once the \Condor{master} has successfully communicated with a
  GCB broker, but the communication fails,
  if \MacroNI{MASTER\_WAITS\_FOR\_GCB\_BROKER} is \Expr{False},
  the \Condor{master} kills all its children, exits, and restarts.

  The set up task of \Condor{glidein} explicitly sets
  \MacroNI{MASTER\_WAITS\_FOR\_GCB\_BROKER} to \Expr{False} in the
  configuration file it produces.

\end{description}

%%%%%%%%%%%%%%%%%%%%%%%%%%%%%%%%%%%%%%%%%%%%%%%%%%%%%%%%%%%%%%%%%%%%%%%%%%%
\subsection{\label{sec:Shared-Filesystem-Config-File-Entries}Shared File System Configuration File Macros} 
%%%%%%%%%%%%%%%%%%%%%%%%%%%%%%%%%%%%%%%%%%%%%%%%%%%%%%%%%%%%%%%%%%%%%%%%%%%
\index{configuration!shared file system configuration variables}

These macros control how Condor interacts with various shared and
network file systems.  If you are using AFS as your shared file system,
be sure to read section~\ref{sec:Condor-AFS} on Using Condor with
AFS.
For information on submitting jobs under shared file systems,
see
section~\ref{sec:shared-fs}.
\begin{description}

\label{param:UidDomain}
\item[\Macro{UID\_DOMAIN}]
  The \MacroNI{UID\_DOMAIN} macro
  is used to decide under which user to run jobs.
  If the \MacroUNI{UID\_DOMAIN}
  on the submitting machine is different than
  the \MacroUNI{UID\_DOMAIN}
  on the machine that runs a job, then Condor runs
  the job as the user \Login{nobody}.
  For example, if the submit machine has
  a \MacroUNI{UID\_DOMAIN} of
  flippy.cs.wisc.edu, and the machine where the job will execute
  has a \MacroUNI{UID\_DOMAIN} of
  cs.wisc.edu, the job will run as user \Login{nobody}, because
  the two \MacroUNI{UID\_DOMAIN}s are not the same.
  If the \MacroUNI{UID\_DOMAIN}
  is the same on both the submit and execute machines,
  then Condor will run the job as the user that submitted the job.

  A further check attempts to assure that the submitting
  machine can not lie about its \MacroNI{UID\_DOMAIN}.
  Condor compares the 
  submit machine's claimed value for \MacroNI{UID\_DOMAIN}
  to its fully qualified name.
  If the two do not end the same, then the submit machine
  is presumed to be lying about its \MacroNI{UID\_DOMAIN}.
  In this case, Condor will run the job as user \Login{nobody}.
  For example, a job submission to the Condor pool at the UW Madison
  from flippy.example.com, claiming a \MacroNI{UID\_DOMAIN} of
  of cs.wisc.edu,
  will run the job as the user \Login{nobody}.

  Because of this verification,
  \MacroUNI{UID\_DOMAIN} must be a real domain name.
  At the Computer Sciences department
  at the UW Madison, we set the \MacroUNI{UID\_DOMAIN}
  to be cs.wisc.edu to
  indicate that whenever someone submits from a department machine, we
  will run the job as the user who submits it.

  Also see \MacroNI{SOFT\_UID\_DOMAIN}
  below for information about one more check
  that Condor performs before running a job as a given user.

  A few details:

  An administrator could set \MacroNI{UID\_DOMAIN}
  to *. This will match all domains,
  but it is a gaping security hole. It is not recommended.

  An administrator can also leave \MacroNI{UID\_DOMAIN} undefined.
  This will force Condor to always run jobs as user \Login{nobody}.
  Running standard universe jobs as user \Login{nobody} enhances
  security and should cause no problems, because the jobs use remote
  I/O to access all of their files.
  However, if vanilla jobs are run as
  user \Login{nobody}, then files that need to be accessed by the job will need
  to be marked as world readable/writable so the user \Login{nobody} can access
  them.

  When Condor sends e-mail about a job, Condor sends the e-mail to
  %% This is the wrong LaTeX  macro to use, but we don't have a correct one.
  \File{user@\$(UID\_DOMAIN)}.
  If \MacroNI{UID\_DOMAIN}
  is undefined, the e-mail is sent to \File{user@submitmachinename}.


\label{param:TrustUidDomain}
\item[\Macro{TRUST\_UID\_DOMAIN}]
  As an added security precaution when Condor is about to spawn a job,
  it ensures that the \MacroNI{UID\_DOMAIN} of a given
  submit machine is a substring of that machine's fully-qualified
  host name.
  However, at some sites, there may be multiple UID spaces that do
  not clearly correspond to Internet domain names.
  In these cases, administrators may wish to use names to describe the
  UID domains which are not substrings of the host names of the
  machines.
  For this to work, Condor must not do this regular security check.
  If the \MacroNI{TRUST\_UID\_DOMAIN} setting is defined to \Expr{True},
  Condor will not perform this test, and will trust whatever
  \MacroNI{UID\_DOMAIN} is presented by the submit machine when trying
  to spawn a job, instead of making sure the submit machine's host name
  matches the \MacroNI{UID\_DOMAIN}.
  When not defined, the default is \Expr{False},
  since it is more secure to perform this test. 
  % PKK
  % Described in default config file: YES
  % Defined in the default config file: NO
  % Default definition in config file: bogus
  % Result if not defined or RHS is empty: this entry is considered False

\label{param:SoftUidDomain}
\item[\Macro{SOFT\_UID\_DOMAIN}]
  A boolean variable that defaults to \Expr{False} when not defined.
  When Condor is about to run a job as a particular user 
  (instead of as user \Login{nobody}),
  it verifies that the UID given for the user is in the
  password file and actually matches the given user name.
  However, under installations that do not have every user
  in every machine's password file,
  this check will fail and the execution attempt will be aborted.
  To cause Condor not to do
  this check, set this configuration variable to \Expr{True}.
  Condor will then run the job under the user's UID.

\label{param:SlotNUser}
\item[\Macro{SLOT<N>\_USER}]
  The name of a user for Condor to use instead of
  user nobody,
  as part of a solution that plugs a security hole whereby
  a lurker process can prey on a subsequent job run as user name nobody. 
  \MacroNI{<N>} is an integer associated with slots.
  On Windows, \MacroNI{SLOT<N>\_USER}
  will only work if the credential of the specified
  user is stored on the execute machine using \Condor{store\_cred}.
  See Section~\ref{sec:RunAsNobody} for more information.

\label{param:StarterAllowRunAsOwner}
\item[\Macro{STARTER\_ALLOW\_RUNAS\_OWNER}]
  A boolean expression evaluated with the job ad as the
  target, that determines whether the job may run under the job owner's
  account (\Expr{True}) or whether it will run as \MacroNI{SLOT<N>\_USER} or
  nobody (\Expr{False}).  On Unix, this defaults to \Expr{True}.
  On Windows, it defaults to \Expr{False}.
  The job ClassAd may also contain the attribute
  \Attr{RunAsOwner} which is logically ANDed with the \Condor{starter} daemon's
  boolean value.  Under Unix, if the job does not specify it, this
  attribute defaults to \Expr{True}.
  Under Windows, the attribute defaults to \Expr{False}.
  In Unix, if the \Attr{UidDomain} of the machine and job do not
  match, then there is no possibility to run the job as the owner
  anyway, so, in that case, this setting has no effect.  See
  Section~\ref{sec:RunAsNobody} for more information.

\label{param:DedicatedExecuteAccountRegexp}
\item[\Macro{DEDICATED\_EXECUTE\_ACCOUNT\_REGEXP}]
  This is a regular expression (i.e. a string matching pattern) that
  matches the account name(s) that are dedicated to running condor
  jobs on the execute machine and which will never be used for more
  than one job at a time.  The default matches no account name.  If
  you have configured \MacroNI{SLOT<N>\_USER} to be a \emph{different}
  account for each Condor slot, and no non-condor processes will ever be
  run by these accounts, then this pattern should match the names of
  all \MacroNI{SLOT<N>\_USER} accounts.  Jobs run under a dedicated
  execute account are reliably tracked by Condor, whereas other jobs,
  may spawn processes that Condor fails to detect.  Therefore, a
  dedicated execution account provides more reliable tracking of CPU
  usage by the job and it also guarantees that when the job exits, no
  ``lurker'' processes are left behind.  When the job exits, condor
  will attempt to kill all processes owned by the dedicated execution
  account.  Example:

\begin{verbatim}
SLOT1_USER = cndrusr1
SLOT2_USER = cndrusr2
STARTER_ALLOW_RUNAS_OWNER = False
DEDICATED_EXECUTE_ACCOUNT_REGEXP = cndrusr[0-9]+
\end{verbatim}

  You can tell if the starter is in fact treating the account as a
  dedicated account, because it will print a line such as the following
  in its log file:

\begin{verbatim}
Tracking process family by login "cndrusr1"
\end{verbatim}


\label{param:ExecuteLoginIsDedicated}
\item[\Macro{EXECUTE\_LOGIN\_IS\_DEDICATED}]
  This configuration setting is deprecated because it cannot handle the
  case where some jobs run as dedicated accounts and some do not.  Use
  \MacroNI{DEDICATED\_EXECUTE\_ACCOUNT\_REGEXP} instead.

  A boolean value that defaults to \Expr{False}.  When \Expr{True},
  Condor knows that all jobs are being run by dedicated execution
  accounts (whether they are running as the job owner or as nobody or as
  \MacroNI{SLOT<N>\_USER}).  Therefore, when the job exits, all processes
  running under the same account will be killed.

\label{param:FilesystemDomain}
\item[\Macro{FILESYSTEM\_DOMAIN}]
  The \MacroNI{FILESYSTEM\_DOMAIN}
  macro is an arbitrary string that is used to decide if
  two machines (a submitting machine and an execute machine) share a
  file system.
  Although the macro name contains the word ``DOMAIN'',
  the macro is not required to be a domain name. 
  It often is a domain name.

  % NO LONGER TRUE
  % Vanilla Unix jobs currently require a shared file system in order to
  % share any data files or see the output of the program.
  % Condor decides if there is a shared filesystem by comparing the values
  % of 
  % \MacroUNI{FILESYSTEM\_DOMAIN}
  % of both the submitting and execute machines.
  % If the values are the same,
  % Condor assume there is a shared file system.
  % Condor implements the check
  % by extending the Requirements for your job.
  % You can see these requirements by using the \oArg{-v} argument
  % to \Condor{submit}.

  Note that this implementation is not ideal: machines may share some
  file systems but not others. Condor currently has no way to express
  this automatically. You can express the need to use a
  particular file system by adding additional attributes to your machines
  and submit files, similar to the example given in 
  Frequently Asked Questions, 
  section~\ref{sec:FAQ} on
  how to run jobs only on machines that have 
  certain software packages.

  Note that if you do not set 
  \MacroUNI{FILESYSTEM\_DOMAIN}, Condor defaults
  to setting the macro's value to be the fully qualified host name
  of the local machine.
  Since each machine will have a different
  \MacroUNI{FILESYSTEM\_DOMAIN},
  they will not be considered to have shared file systems.

  
  % no longer used, and gone from the sample config file as of 5/30/03.
  %\item[\Macro{HAS\_AFS}] \label{param:HasAfs} Set this macro to \Expr{True} if
  %  all the machines you plan on adding in your pool can all access a
  %  common set of AFS fileservers.  Otherwise, set it to \Expr{False}.
  
\label{param:ReserveAfsCache}
\item[\Macro{RESERVE\_AFS\_CACHE}]
  If your machine is running AFS and the AFS cache lives on the same
  partition as the other Condor directories, and you want Condor to
  reserve the space that your AFS cache is configured to use, set this
  macro to \Expr{True}.  It defaults to \Expr{False}.
  
\label{param:UseNfs}
\item[\Macro{USE\_NFS}]
  This macro influences
  how Condor jobs running in the standard universe access their
  files.  Condor will redirect the file I/O requests
  of standard universe jobs to be executed on the machine which
  submitted the job.  Because of this, as a Condor job migrates around
  the network, the file system always appears to be identical to the
  file system where the job was submitted.  However, consider the case
  where a user's data files are sitting on an NFS server. The machine
  running the user's program will send all I/O over the network to the
  machine which submitted the job, which in turn sends all the I/O
  over the network a second time back to the NFS file server. Thus,
  all of the program's I/O is being sent over the network twice.
  
  If this macro to \Expr{True}, then Condor will attempt to
  read/write files without redirecting I/O back to the submitting
  machine if both the submitting machine and the machine running the job
  are both accessing the same NFS servers (\emph{if} they are both in the
  same \MacroUNI{FILESYSTEM\_DOMAIN} and in the same \MacroUNI{UID\_DOMAIN},
  as described above).  The result is I/O performed by Condor standard
  universe jobs is only sent over the network once.  
  While sending all file operations over the network twice might sound
  really bad, unless you are operating over networks where bandwidth
  as at a very high premium, practical experience reveals that this
  scheme offers very little real performance gain.  There are also
  some (fairly rare) situations where this scheme can break down.
  
  Setting \MacroUNI{USE\_NFS} to \Expr{False} is always safe.  It may result
  in slightly more network traffic, but Condor jobs are most often heavy
  on CPU and light on I/O.  It also ensures that a remote
  standard universe Condor job will always use Condor's remote system
  calls mechanism to reroute I/O and therefore see the exact same
  file system that the user sees on the machine where she/he submitted
  the job.
  
  Some gritty details for folks who want to know: If the you set
  \MacroUNI{USE\_NFS} to \Expr{True}, and the \MacroUNI{FILESYSTEM\_DOMAIN} of
  both the submitting machine and the remote machine about to execute
  the job match, and the \MacroUNI{FILESYSTEM\_DOMAIN} claimed by the
  submit machine is indeed found to be a subset of what an inverse
  look up to a DNS (domain name server) reports as the fully qualified
  domain name for the submit machine's IP address (this security
  measure safeguards against the submit machine from lying),
  \emph{then} the job will access files using a local system call,
  without redirecting them to the submitting machine (with
  NFS).  Otherwise, the system call will get routed back to the
  submitting machine using Condor's remote system call mechanism.
  \Note When submitting a vanilla job, \Condor{submit} will, by default,
  append requirements to the Job ClassAd that specify the machine to run
  the job must be in the same \MacroUNI{FILESYSTEM\_DOMAIN} and the same
  \MacroUNI{UID\_DOMAIN}.

\label{param:IgnoreNFSLockErrors}
\item[\Macro{IGNORE\_NFS\_LOCK\_ERRORS}]
  When set to \Expr{True}, all errors related to file locking errors from
  NFS are ignored.
  Defaults to \Expr{False}, not ignoring errors.
  
\label{param:UseAfs}
\item[\Macro{USE\_AFS}]
  If your machines have AFS,
  this macro determines whether Condor will use remote system calls for
  standard universe jobs to send I/O requests to the submit machine,
  or if it should use local file access on the execute machine (which
  will then use AFS to get to the submitter's files).  Read the
  setting above on \MacroUNI{USE\_NFS} for a discussion of why you might
  want to use AFS access instead of remote system calls.
  
  One important difference between \MacroUNI{USE\_NFS} and
  \MacroUNI{USE\_AFS} is the AFS cache.  With \MacroUNI{USE\_AFS} set to
  \Expr{True}, the remote Condor job executing on some machine will start
  modifying the AFS cache, possibly evicting the machine owner's
  files from the cache to make room for its own.  Generally speaking,
  since we try to minimize the impact of having a Condor job run on a
  given machine, we do not recommend using this setting.

  While sending all file operations over the network twice might sound
  really bad, unless you are operating over networks where bandwidth
  as at a very high premium, practical experience reveals that this
  scheme offers very little real performance gain.  There are also
  some (fairly rare) situations where this scheme can break down.
  
  Setting \MacroUNI{USE\_AFS} to \Expr{False} is always safe.  It may result
  in slightly more network traffic, but Condor jobs are usually heavy
  on CPU and light on I/O.  \Expr{False} ensures that a remote
  standard universe Condor job will always see the exact same
  file system that the user on sees on the machine where he/she
  submitted the job.  Plus, it will ensure that the machine where the
  job executes does not have its AFS cache modified as a result of
  the Condor job being there.  
  
  However, things may be different at your site, which is why the
  setting is there.

\end{description}

%%%%%%%%%%%%%%%%%%%%%%%%%%%%%%%%%%%%%%%%%%%%%%%%%%%%%%%%%%%%%%%%%%%%%%%%%%%
\subsection{\label{sec:Checkpoint-Server-Config-File-Entries}Checkpoint Server Configuration File Macros} 
%%%%%%%%%%%%%%%%%%%%%%%%%%%%%%%%%%%%%%%%%%%%%%%%%%%%%%%%%%%%%%%%%%%%%%%%%%%

\index{configuration!checkpoint server configuration variables}
These macros control whether or not Condor uses a checkpoint server.
This section
describes the settings that the checkpoint server itself needs defined. 
See section~\ref{sec:Ckpt-Server} on Installing a Checkpoint Server
for details on installing and running a checkpoint server.

\begin{description}
  
\label{param:CkptServerHost}
\item[\Macro{CKPT\_SERVER\_HOST}]
  The host name of a checkpoint server.

\label{param:StarterChoosesCkptServer}
\item[\Macro{STARTER\_CHOOSES\_CKPT\_SERVER}]
  If this parameter is \Expr{True} or undefined on
  the submit machine, the checkpoint server specified by
  \MacroUNI{CKPT\_SERVER\_HOST} on the execute machine is used.  If it is
  \Expr{False} on the submit machine, the checkpoint server
  specified by \MacroUNI{CKPT\_SERVER\_HOST} on the submit machine is
  used.
  
\label{param:CkptServerDir}
\item[\Macro{CKPT\_SERVER\_DIR}]
  The full path of the
  directory the checkpoint server should use to store checkpoint files.
  Depending on the size of the pool and the size of the jobs submitted,
  this directory and its subdirectories might
  need to store many Mbytes of data.

\label{param:UseCkptServer}
\item[\Macro{USE\_CKPT\_SERVER}]
  A boolean which determines if a given submit machine is to use a
  checkpoint server if one is available.  If a
  checkpoint server is not available or the variable \MacroNI{USE\_CKPT\_SERVER}
  is set to \Expr{False},
  checkpoints will be written to the local \MacroUNI{SPOOL} directory on
  the submission machine.

\label{param:MaxDiscardedRunTime}
\item[\Macro{MAX\_DISCARDED\_RUN\_TIME}]
  If the \Condor{shadow} daemon is unable to read a
  checkpoint file from the checkpoint server, it keeps trying only if
  the job has accumulated more than this many seconds of CPU usage.
  Otherwise, the job is started from scratch.  
  Defaults to 3600 (1 hour). 
  This variable is only used if \MacroUNI{USE\_CKPT\_SERVER} is \Expr{True}.

\label{param:CkptServerCheckParentInterval}
\item[\Macro{CKPT\_SERVER\_CHECK\_PARENT\_INTERVAL}]
  This is the number of seconds between checks to see whether the parent
  of the checkpoint server (usually the \Condor{master}) has died.  If the
  parent has died, the checkpoint server shuts itself down.
  The default is 120 seconds.
  A setting of 0 disables this check.

\label{param:CkptServerInterval}
\item[\Macro{CKPT\_SERVER\_INTERVAL}]
  The maximum number of seconds the checkpoint server
  waits for activity on network sockets before performing other
  tasks. The default value is 300 seconds.

\label{param:CkptServerClassadFile}
\item[\Macro{CKPT\_SERVER\_CLASSAD\_FILE}]
  A string that represents a file in the file system to which
  ClassAds will be written. The ClassAds denote information about stored
  checkpoint files, such as owner, shadow IP address, name of the
  file, and size of the file. This information is also independently
  recorded in the \File{TransferLog}. The default setting is undefined,
  which means a checkpoint server ClassAd file will not be kept.

\label{param:CkptServerCleanInterval}
\item[\Macro{CKPT\_SERVER\_CLEAN\_INTERVAL}]
  The number of seconds that must pass until the ClassAd log file
  as described by the \MacroNI{CKPT\_SERVER\_CLASSAD\_FILE} variable gets
  truncated. The default is 86400 seconds, which is one day.

\label{param:CkptServerRemoveStaleCkptInterval}
\item[\Macro{CKPT\_SERVER\_REMOVE\_STALE\_CKPT\_INTERVAL}]
  The number of seconds between attempts to discover and remove
  stale checkpoint files. It defaults to 86400 seconds, which is one day.

\label{param:CkptServerSocketBufsize}
\item[\Macro{CKPT\_SERVER\_SOCKET\_BUFSIZE}]
  The number of bytes representing the size of the TCP
  send/recv buffer on the socket file descriptor related to moving
  the checkpoint file to and from the checkpoint server. 
  The default value is 0, which allows the operating system to decide the size.

\label{param:CkptServerMaxProcesses}
\item[\Macro{CKPT\_SERVER\_MAX\_PROCESSES}]
  The maximum number of child processes that could be working on
  behalf of the checkpoint server. This includes store processes and
  restore processes. The default value is 50.

\label{param:CkptServerMaxStoreProcesses}
\item[\Macro{CKPT\_SERVER\_MAX\_STORE\_PROCESSES}]
  The maximum number of child process strictly devoted
  to the storage of checkpoints. 
  The default is the value of \MacroNI{CKPT\_SERVER\_MAX\_PROCESSES}.

\label{param:CkptServerMaxRestoreProcesses}
\item[\Macro{CKPT\_SERVER\_MAX\_RESTORE\_PROCESSES}]
  The maximum number of child process strictly devoted
  to the restoring of checkpoints. 
  The default is the value of \MacroNI{CKPT\_SERVER\_MAX\_PROCESSES}.

\label{param:CkptServerStaleCkptAgeCutoff}
\item[\Macro{CKPT\_SERVER\_STALE\_CKPT\_AGE\_CUTOFF}]
  The number of seconds after which if a checkpoint file has not
  been accessed, it is considered stale.
  The default value is 5184000 seconds, which is sixty days.

\end{description}


%%%%%%%%%%%%%%%%%%%%%%%%%%%%%%%%%%%%%%%%%%%%%%%%%%%%%%%%%%%%%%%%%%%%%%%%%%%
\subsection{\label{sec:Master-Config-File-Entries}\condor{master} Configuration File Macros} 
%%%%%%%%%%%%%%%%%%%%%%%%%%%%%%%%%%%%%%%%%%%%%%%%%%%%%%%%%%%%%%%%%%%%%%%%%%%

\index{configuration!condor\_master configuration variables}
These macros control the \Condor{master}.
\begin{description}
  
\label{param:DaemonList}
\item[\Macro{DAEMON\_LIST}]
  This macro
  determines what daemons the \Condor{master} will start and keep its
  watchful eyes on.  The list is a comma or space separated list of
  subsystem names (listed in
  section~\ref{sec:Condor-Subsystem-Names}).  For example,
\begin{verbatim}
  DAEMON_LIST = MASTER, STARTD, SCHEDD
\end{verbatim}

  \Note This configuration variable cannot be changed 
  by using \Condor{reconfig} or 
  by sending a SIGHUP.
  To change this configuration variable, restart the
  \Condor{master} daemon
  by using \Condor{restart}.
  Only then will the change take effect.

  \Note On your central manager, your \MacroUNI{DAEMON\_LIST}
  will be different from your regular pool, since it will include
  entries for the \Condor{collector} and \Condor{negotiator}.  
  
\label{param:DCDaemonList}
\item[\Macro{DC\_DAEMON\_LIST}]
  A list delimited by commas and/or spaces that
  lists the daemons in \MacroNI{DAEMON\_LIST} which use the Condor
  DaemonCore library.  The \Condor{master} must differentiate between
  daemons that use DaemonCore and those that do not,
  so it uses the appropriate inter-process communication mechanisms.
  This list currently includes all Condor daemons except the checkpoint server
  by default.

  As of Condor version 7.2.1, a daemon may be appended to the default
  \MacroNI{DC\_DAEMON\_LIST} value by placing the plus character
  (\verb@+@) before the first entry in the \MacroNI{DC\_DAEMON\_LIST} 
  definition.
  For example:
\begin{verbatim}
  DC_DAEMON_LIST = +NEW_DAEMON
\end{verbatim}

\label{param:SUBSYS}
\item[\MacroB{<SUBSYS>}]
  \index{SUBSYS macro@\texttt{<SUBSYS>} macro}
  Once you have defined which
  subsystems you want the \Condor{master} to start, you must provide
  it with the full path to each of these binaries.  For example:
  \begin{verbatim}
    MASTER          = $(SBIN)/condor_master
    STARTD          = $(SBIN)/condor_startd
    SCHEDD          = $(SBIN)/condor_schedd
  \end{verbatim}
  These are most often defined relative to the \MacroUNI{SBIN} macro.

  The macro is named by substituting \MacroNI{<SUBSYS>}
  with the appropriate subsystem string as defined in
  section~\ref{sec:Condor-Subsystem-Names}.

\label{param:DaemonNameEnvironment}
\item[\Macro{DAEMONNAME\_ENVIRONMENT}]
  For each subsystem defined in \MacroNI{DAEMON\_LIST}, you may specify
  changes to the environment that daemon is started with by setting
  \MacroNI{DAEMONNAME\_ENVIRONMENT}, where \MacroNI{DAEMONNAME} is the name of
  a daemon listed in \MacroNI{DAEMON\_LIST}. It should use the same syntax
  for specifying the environment as the environment specification in
  a \Condor{submit} file (see page~\pageref{man-condor-submit-environment}).
  For example, if you wish to redefine the
  \Env{TMP} and \Env{CONDOR\_CONFIG} environment variables seen by the
  \Condor{schedd}, you could place the following in the config file:
  \begin{verbatim}
    SCHEDD_ENVIRONMENT = "TMP=/new/value CONDOR_CONFIG=/special/config"
  \end{verbatim}
  When the \Condor{schedd} was started by the \Condor{master}, it would
  see the specified values of \Env{TMP} and \Env{CONDOR\_CONFIG}.

\label{param:SubsysArgs}
\item[\MacroB{<SUBSYS>\_ARGS}]
  \index{SUBSYS\_ARGS macro@\texttt{<SUBSYS>\_ARGS} macro}
  This macro allows
  the specification of additional command line arguments for any
  process spawned by the \Condor{master}.  List the desired arguments
  using the same syntax as the arguments specification in a
  \Condor{submit} submit file (see
  page~\pageref{man-condor-submit-arguments}), with one exception: do
  not escape double-quotes when using the old-style syntax (this is
  for backward compatibility).  Set the arguments for a specific
  daemon with this macro, and the macro will affect only that
  daemon. Define one of these for each daemon the \Condor{master} is
  controlling.  For example, set \MacroUNI{STARTD\_ARGS} to specify
  any extra command line arguments to the \Condor{startd}.

  The macro is named by substituting \MacroNI{<SUBSYS>}
  with the appropriate subsystem string as defined in
  section~\ref{sec:Condor-Subsystem-Names}.

\label{param:SubsysUserid}
\item[\MacroB{<SUBSYS>\_USERID}]
  \index{SUBSYS\_USERID macro@\texttt{<SUBSYS>\_USERID} macro}
  The account name that should be used to run the \MacroNI{SUBSYS} process
  spawned by the \Condor{master}.  When not defined, the process is
  spawned as the same user that is running \Condor{master}.  When
  defined, the real user id of the spawned process will be set to the
  specified account, so if this account is not \Login{root}, the process will
  not have \Login{root} privileges.  The \Condor{master} must be running as
  root in order to start processes as other users.  Example configuration:

\begin{verbatim}
COLLECTOR_USERID = condor
NEGOTIATOR_USERID = condor
\end{verbatim}

  The above example runs the \Condor{collector} and \Condor{negotiator}
  as the \Login{condor} user with no \Login{root} privileges.
  If we specified some account other than the \Login{condor} user,
  as set by the (\MacroNI{CONDOR\_IDS}) configuration variable, then we
  would need to configure the log files for these daemons to be in a
  directory that they can write to.  When using GSI security or any
  other security method in which the daemon credential is owned by \Login{root},
  it is also necessary to make a copy of the credential, make it be
  owned by the account the daemons are using, and configure the daemons
  to use that copy.

\label{param:Preen}
\item[\Macro{PREEN}]
  In addition to the daemons
  defined in \MacroUNI{DAEMON\_LIST}, the \Condor{master} also starts up
  a special process, \Condor{preen} to clean out junk files that have
  been left laying around by Condor.  This macro determines where the
  \Condor{master} finds the \Condor{preen} binary.
  Comment out this macro, and \Condor{preen} will not run.

\label{param:PreenArgs}
\item[\Macro{PREEN\_ARGS}]
  Controls how \Condor{preen} behaves by allowing the specification
  of command-line arguments.
  This macro works as \MacroUNI{<SUBSYS>\_ARGS} does.
  The difference is that you must specify this macro for
  \Condor{preen} if you want it to do anything.
  \Condor{preen} takes action only
  because of command line arguments.
  \Opt{-m} means you want e-mail about files \Condor{preen} finds that it
  thinks it should remove.
  \Opt{-r} means you want \Condor{preen} to actually remove these files.

\item[\Macro{PREEN\_INTERVAL}]
\label{param:PreenInterval}
  This macro determines how often \Condor{preen} should be started.
  It is defined in terms of seconds and defaults to 86400 (once a day).

\label{param:PublishObituaries}
\item[\Macro{PUBLISH\_OBITUARIES}]
  When a daemon crashes, the \Condor{master} can send e-mail to the
  address specified by \MacroUNI{CONDOR\_ADMIN} with an obituary letting
  the administrator know that the daemon died, the cause of
  death (which signal or exit status it exited with), and
  (optionally) the last few entries from that daemon's log file.  If
  you want obituaries, set this macro to \Expr{True}.

\label{param:ObituaryLogLength}
\item[\Macro{OBITUARY\_LOG\_LENGTH}]
  This macro controls how many lines
  of the log file are part of obituaries.  This macro has a default
  value of 20 lines.

\label{param:StartMaster}
\item[\Macro{START\_MASTER}]
  If this setting is defined and set to \Expr{False}
  when the \Condor{master} starts up, the first
  thing it will do is exit.  This appears strange, but perhaps you
  do not want Condor to run on certain machines in your pool, yet
  the boot scripts for your entire pool are handled by a centralized
  This is
  an entry you would most likely find in a local configuration file,
  not a global configuration file.

\label{param:StartDaemons}
\item[\Macro{START\_DAEMONS}]
  This macro
  is similar to the \MacroUNI{START\_MASTER} macro described above.
  However, the \Condor{master} does not exit; it does not start any
  of the daemons listed in the \MacroUNI{DAEMON\_LIST}.
  The daemons may be started at a later time with a \Condor{on}
  command.

\label{param:MasterUpdateInterval}
\item[\Macro{MASTER\_UPDATE\_INTERVAL}]
  This macro determines how often
  the \Condor{master} sends a ClassAd update to the
  \Condor{collector}.  It is defined in seconds and defaults to 300
  (every 5 minutes).
  
\label{param:MasterCheckNewExecInterval}
\item[\Macro{MASTER\_CHECK\_NEW\_EXEC\_INTERVAL}]
  This macro controls how often the \Condor{master} checks the timestamps
  of the running daemons.  If any daemons have been modified, the
  master restarts them.  It is defined in seconds and defaults to 300
  (every 5 minutes).

\label{param:MasterNewBinaryDelay}
\item[\Macro{MASTER\_NEW\_BINARY\_DELAY}]
  Once the \Condor{master} has
  discovered a new binary, this macro controls how long it waits
  before attempting to execute the new binary.  This delay exists
  because the \Condor{master} might notice a new binary while it
  is in the process of being copied,
  in which case trying to execute it yields
  unpredictable results.  The entry is defined in seconds and
  defaults to 120 (2 minutes).

\label{param:ShutdownFastTimeout}
\item[\Macro{SHUTDOWN\_FAST\_TIMEOUT}]
  This macro determines the maximum
  amount of time daemons are given to perform their
  fast shutdown procedure before the \Condor{master} kills them
  outright.  It is defined in seconds and defaults to 300 (5 minutes).

\label{param:MasterShutdownProgram}
\item[\Macro{MASTER\_SHUTDOWN\_$<$Name$>$}]
  A full path and file name of
  a program that the \Condor{master} is to execute
  via the Unix \Procedure{execl} call, 
  or the similar Win32 \Procedure{\_execl} call,
  instead of the normal call to \Procedure{exit}.
  Multiple programs to execute may be defined with multiple entries,
  each with a unique \MacroNI{Name}.
  These macros have no affect on a
  \Condor{master} unless \Condor{set\_shutdown} is run.  
  The \MacroNI{Name} specified as an argument to the \Condor{set\_shutdown}
  program must match the \MacroNI{Name} portion of one of these
  \MacroNI{MASTER\_SHUTDOWN\_$<$Name$>$} macros; if not, the
  \Condor{master} will log an error and ignore the command.  If a
  match is found, the \Condor{master} will attempt to verify the
  program, and it will store the path and program name.  When the
  \Condor{master} shuts down, the program is then executed as
  described above.
  The manual page for \Condor{set\_shutdown} on
  page~\pageref{man-condor-set-shutdown} contains details on the use
  of this program.

\label{param:MasterBackoffConstant}
\item[\Macro{MASTER\_BACKOFF\_CONSTANT} and
  \Macro{MASTER\_<name>\_BACKOFF\_CONSTANT}]
  When a daemon crashes, \Condor{master} uses an exponential back off
  delay before restarting it; see the discussion at the end of this
  section for a detailed discussion on how these parameters work together.
  These settings define the constant value of the expression used to
  determine how long to wait before starting the daemon again (and,
  effectively becomes the initial backoff time).  It is an integer in
  units of seconds, and defaults to 9 seconds.

  \MacroUNI{MASTER\_<name>\_BACKOFF\_CONSTANT} is the daemon-specific
  form of \MacroNI{MASTER\_BACKOFF\_CONSTANT}; if this daemon-specific
  macro is not defined for a specific daemon, the non-daemon-specific
  value will used.

\label{param:MasterBackoffFactor}
\item[\Macro{MASTER\_BACKOFF\_FACTOR} and
      \Macro{MASTER\_<name>\_BACKOFF\_FACTOR}]
  When a daemon crashes, \Condor{master} uses an exponential back off
  delay before restarting it; see the discussion at the end of this
  section for a detailed discussion on how these parameters work together.
  This setting is the base of the
  exponent used to determine how long to wait before starting the
  daemon again.  It defaults to 2 seconds.

  \MacroUNI{MASTER\_<name>\_BACKOFF\_FACTOR} is the daemon-specific
  form of \MacroNI{MASTER\_BACKOFF\_FACTOR}; if this daemon-specific
  macro is not defined for a specific daemon, the non-daemon-specific
  value will used.

\label{param:MasterBackoffCeiling}
\item[\Macro{MASTER\_BACKOFF\_CEILING} and
      \Macro{MASTER\_<name>\_BACKOFF\_CEILING}]
  When a daemon crashes, \Condor{master} uses an exponential back off
  delay before restarting it; see the discussion at the end of this
  section for a detailed discussion on how these parameters work together.
  This entry determines the maximum amount of time you want the master
  to wait between attempts to start a given daemon.
  (With 2.0 as the \MacroUNI{MASTER\_BACKOFF\_FACTOR},
  1 hour is obtained in 12 restarts).  It is defined in terms of
  seconds and defaults to 3600 (1 hour).

  \MacroUNI{MASTER\_<name>\_BACKOFF\_CEILING} is the daemon-specific
  form of \MacroNI{MASTER\_BACKOFF\_CEILING}; if this daemon-specific
  macro is not defined for a specific daemon, the non-daemon-specific
  value will used.

\label{param:MasterRecoverFactor}
\item[\Macro{MASTER\_RECOVER\_FACTOR} and
      \Macro{MASTER\_<name>\_RECOVER\_FACTOR}]
  A macro to set how long a daemon 
  needs to run without crashing before it is considered \emph{recovered}.
  Once a
  daemon has recovered, the number of restarts is reset, so the
  exponential back off returns to its initial state.  
  The macro is defined in
  terms of seconds and defaults to 300 (5 minutes).

  \MacroUNI{MASTER\_<name>\_RECOVER\_FACTOR} is the daemon-specific
  form of \MacroNI{MASTER\_RECOVER\_FACTOR}; if this daemon-specific
  macro is not defined for a specific daemon, the non-daemon-specific
  value will used.

\end{description}

When a daemon crashes, \Condor{master} will restart the daemon after a
delay (a back off).
The length of this delay is based on how many times it has been
restarted, and gets larger after each crashes. 
The equation for calculating this backoff time is
given by: $$t = c + k^n$$ where $t$ is the calculated time, $c$ is
the constant defined by \MacroUNI{MASTER\_BACKOFF\_CONSTANT}, $k$ is
the ``factor'' defined by \MacroUNI{MASTER\_BACKOFF\_FACTOR}, and $n$
is the number of restarts already attempted (0 for the first restart,
1 for the next, etc.).

With default values, after the first crash, the delay would be $t = 9
+ 2.0^0$, giving 10 seconds (remember, $n = 0$).  If the daemon keeps
crashing, the delay increases.

For example, take the \MacroUNI{MASTER\_BACKOFF\_FACTOR} (which defaults
to 2.0) to the power the number of times the daemon has restarted, and add
\MacroUNI{MASTER\_BACKOFF\_CONSTANT} (which defaults to 9).
Thus:

 $1^{st}$ crash:  $n = 0$, so: $t = 9 + 2^0 = 9 + 1 = 10\ seconds$

 $2^{nd}$ crash:  $n = 1$, so: $t = 9 + 2^1 = 9 + 2 = 11\ seconds$

 $3^{rd}$ crash:  $n = 2$, so: $t = 9 + 2^2 = 9 + 4 = 13\ seconds$

    ...

 $6^{th}$ crash:  $n = 5$, so: $t = 9 + 2^5 = 9 + 32 = 41\ seconds$

    ...

 $9^{th}$ crash:  $n = 8$, so: $t = 9 + 2^8 = 9 + 256 = 265\ seconds$

And, after the 13 crashes, it would be:

 $13^{th}$ crash:  $n = 12$, so: $t = 9 + 2^{12} = 9 + 4096 = 4105\ seconds$

This is bigger than the \MacroUNI{MASTER\_BACKOFF\_CEILING}, which
defaults to 3600, so the daemon would really be restarted after only
3600 seconds, not 4105.
The \Condor{master} tries again every hour (since the numbers would
get larger and would always be capped by the ceiling).
Eventually, imagine that daemon finally started and did not crash.
This might happen if, for example, an administrator reinstalled
an accidentally deleted binary after receiving e-mail about
the daemon crashing.
If it stayed alive for
\MacroUNI{MASTER\_RECOVER\_FACTOR} seconds (defaults to 5 minutes),
the count of how many restarts this daemon has performed is reset to
0.

The moral of the example is that 
the defaults work quite well, and you probably 
will not want to change them for any reason.
\begin{description}

\label{param:MasterName}
\item[\Macro{MASTER\_NAME}]
  Defines a unique name given for a \Condor{master} daemon on a machine.
  For a \Condor{master} running as \Login{root},
  it defaults to the fully qualified host name.
  When \emph{not} running as \Login{root},
  it defaults to the user that instantiates the
  \Condor{master}, concatenated with an at symbol (\verb$@$),
  concatenated with the fully qualified host name.
  If more than one \Condor{master} is running on the same host, 
  then the \MacroNI{MASTER\_NAME} for each
  \Condor{master} must be defined to uniquely identify the separate
  daemons. 

  A defined \MacroNI{MASTER\_NAME} is presumed to be of the form
  \verb$identifying-string@full.host.name$.
  If the string does not include an \verb$@$ sign,
  Condor appends one, followed by the fully qualified host name
  of the local machine.
  The \verb$identifying-string$ portion may contain any
  alphanumeric ASCII characters or punctuation marks, except the \verb$@$ sign.
  We recommend that the string does not contain the \verb$:$ (colon)
  character, since that might cause problems with certain tools.
  Previous to Condor 7.1.1, when the string included
  an \verb$@$ sign, Condor replaced whatever followed the \verb$@$
  sign with the fully qualified host name of the local machine.
  Condor does not modify any portion of the string, if it
  contains an \verb$@$ sign.
  This is useful for remote job submissions under the high availability
  of the job queue.

  If the \MacroNI{MASTER\_NAME} setting is used, and the
  \Condor{master} is configured to spawn a \Condor{schedd},
  the name
  defined with \MacroNI{MASTER\_NAME} takes precedence over the
  \Macro{SCHEDD\_NAME} setting (see section~\ref{param:ScheddName} on
  page~\pageref{param:ScheddName}). 
  Since Condor makes the assumption that there is only one
  instance of the \Condor{startd} running on a machine,
  the \MacroNI{MASTER\_NAME} is not automatically propagated to the
  \Condor{startd}.
  However, in situations where multiple \Condor{startd} daemons are
  running on the same host (for example, when using \Condor{glidein}),
  the \MacroNI{STARTD\_NAME} should be set to uniquely identify 
  the \Condor{startd} daemons
  (this is done automatically in the case of \Condor{glidein}).

  If a Condor daemon (master, schedd or startd) has been given a
  unique name, all Condor tools that need to contact that daemon can
  be told what name to use via the \Opt{-name} command-line option.


\label{param:MasterExprs}
\item[\Macro{MASTER\_ATTRS}]
  This macro is described in section~\ref{param:SubsysExprs} as
  \MacroNI{<SUBSYS>\_ATTRS}.

\label{param:MasterDebug}
\item[\Macro{MASTER\_DEBUG}]
  This macro is described in section~\ref{param:SubsysDebug} as
  \MacroNI{<SUBSYS>\_DEBUG}.

\label{param:MasterAddressFile}
\item[\Macro{MASTER\_ADDRESS\_FILE}]
  This macro is described in
  section~\ref{param:SubsysAddressFile} as
  \MacroNI{<SUBSYS>\_ADDRESS\_FILE}. 

\label{param:SecondaryCollectorList}
\item[\Macro{SECONDARY\_COLLECTOR\_LIST}]
  This macro has been removed as of Condor version 6.9.3.
  Use the \Macro{COLLECTOR\_HOST} configuration variable, which may define a
  list of \Condor{collector} daemons.

\label{param:AllowAdminCommands}
\item[\Macro{ALLOW\_ADMIN\_COMMANDS}]
  If set to NO for a given host, this
  macro disables administrative commands, such as 
  \Condor{restart}, \Condor{on}, and \Condor{off}, to that host.

\label{param:MasterInstanceLock}
\item[\Macro{MASTER\_INSTANCE\_LOCK}]
  Defines the name of a file for the \Condor{master} daemon
  to lock in order to prevent multiple \Condor{master}s
  from starting.
  This is useful when using shared file systems like NFS which do
  not technically support locking in the case where the lock files
  reside on a local disk.
  If this macro is not defined, the default file name will be
  \File{\$(LOCK)/InstanceLock}.
  \File{\$(LOCK)} can instead be defined to
  specify the location of all lock files, not just the 
  \Condor{master}'s \File{InstanceLock}.
  If \File{\$(LOCK)} is undefined, then the master log itself is locked.

\label{param:AddWindowsFirewallException}
\item[\Macro{ADD\_WINDOWS\_FIREWALL\_EXCEPTION}]
  When set to \Expr{False}, the
  \Condor{master} will not automatically add Condor to the Windows
  Firewall list of trusted applications. Such trusted applications can
  accept incoming connections without interference from the firewall. This
  only affects machines running Windows XP SP2 or higher. The default
  is \Expr{True}.

\label{param:WindowsFirewallFailureRetry} 
\item[\Macro{WINDOWS\_FIREWALL\_FAILURE\_RETRY}]
  An integer value (default value is 60) that represents
  the number of times the \Condor{master} will retry to add
  firewall exceptions.
  When a Windows machine boots
  up, Condor starts up by default as well. Under certain conditions, the
  \Condor{master} may have difficulty adding exceptions to the Windows
  Firewall because of a delay in other services starting up.
  Examples of services that may possibly be slow are the 
  SharedAccess service, the Netman service, or the Workstation service.
  This configuration variable allows administrators to set the number of
  times (once every 10 seconds) that the \Condor{master} will retry
  to add firewall exceptions. A value of 0 means that Condor will
  retry indefinitely.

\label{param:UseProcessGroups} 
\item[\Macro{USE\_PROCESS\_GROUPS}]
  A boolean value that defaults to \Expr{True}.  When \Expr{False},
  Condor daemons on Unix machines will \emph{not} create new sessions
  or process groups. Condor uses processes groups to help it track the
  descendants of processes it creates. This can cause problems when
  Condor is run under another job execution system (e.g. Condor Glidein).

\end{description}

%%%%%%%%%%%%%%%%%%%%%%%%%%%%%%%%%%%%%%%%%%%%%%%%%%%%%%%%%%%%%%%%%%%%%%%%%%%
\subsection{\label{sec:Startd-Config-File-Entries}\condor{startd}
Configuration File Macros}
%%%%%%%%%%%%%%%%%%%%%%%%%%%%%%%%%%%%%%%%%%%%%%%%%%%%%%%%%%%%%%%%%%%%%%%%%%%

\index{configuration!condor\_startd configuration variables}
\Note If you are running Condor on a multi-CPU machine, be sure
to also read section~\ref{sec:Configuring-SMP} on
page~\pageref{sec:Configuring-SMP} which describes how to set up and
configure Condor on SMP machines.

These settings control general operation of the \Condor{startd}.
Examples using these configuration macros,
as well as further explanation is found in
section~\ref{sec:Configuring-Policy} on
Configuring The Startd Policy.

\begin{description}

\label{param:Start}
\item[\Macro{START}]
  A boolean expression
  that, when \Expr{True}, indicates that the machine is willing
  to start running a Condor job.
  \MacroNI{START} is considered when the \Condor{negotiator} daemon
  is considering evicting the job to replace it with one that will
  generate a better rank for the \Condor{startd} daemon,
  or a user with a higher priority.

\label{param:Suspend}
\item[\Macro{SUSPEND}]
  A boolean expression that, when \Expr{True},
  causes Condor to suspend running a Condor job.
  The machine may still be claimed, but the job makes no further
  progress, and Condor does not generate a load on the machine.

\label{param:Preempt}
\item[\Macro{PREEMPT}]
  A boolean expression that, when \Expr{True},
  causes Condor to stop a currently running job.

\label{param:WantHold}
\item[\Macro{WANT\_HOLD}]
  A boolean expression that defaults to \Expr{False}.
  When \Expr{True} and the value of \MacroNI{PREEMPT} becomes \Expr{True},
  the job is put on hold for the reason
  (optionally) specified by the variables \MacroNI{WANT\_HOLD\_REASON} and
  \MacroNI{WANT\_HOLD\_SUBCODE}.
  As usual, the job owner may specify
  \SubmitCmd{periodic\_release} and/or \SubmitCmd{periodic\_remove}
  expressions to react to specific hold states automatically.
  The attribute \AdAttr{HoldReasonCode} in the job ClassAd is set to 
  the value 21 when
  \MacroNI{WANT\_HOLD} is responsible for putting the job on hold.

  Here is an example policy that puts jobs on hold
  that use too much virtual memory:

\footnotesize
\begin{verbatim}
VIRTUAL_MEMORY_AVAILABLE_MB = (VirtualMemory*0.9)
MEMORY_EXCEEDED = ImageSize/1024 > $(VIRTUAL_MEMORY_AVAILABLE_MB)
PREEMPT = ($(PREEMPT)) || ($(MEMORY_EXCEEDED))
WANT_SUSPEND = ($(WANT_SUSPEND)) && ($(MEMORY_EXCEEDED)) =!= TRUE
WANT_HOLD = ($(MEMORY_EXCEEDED))
WANT_HOLD_REASON = \
   ifThenElse( $(MEMORY_EXCEEDED), \
               "Your job used too much virtual memory.", \
               undefined )
\end{verbatim}
\normalsize

\label{param:WantHoldReason}
\item[\Macro{WANT\_HOLD\_REASON}]
  An expression that defines a string utilized to set the job ClassAd
  attribute \AdAttr{HoldReason} when a job is put on hold due to
  \MacroNI{WANT\_HOLD}.
  If not defined or if the expression evaluates to \Expr{Undefined},
  a default hold reason is provided.

\label{param:WantHoldSubcode}
\item[\Macro{WANT\_HOLD\_SUBCODE}]
  An expression that defines an integer value utilized to set the job ClassAd
  attribute \AdAttr{HoldReasonSubCode}  when a job is put on hold due to
  \MacroNI{WANT\_HOLD}.
  If not defined or if the expression evaluates to \Expr{Undefined},
  the value is set to 0.
  Note that \AdAttr{HoldReasonCode} is always set to 21.

\label{param:Continue}
\item[\Macro{CONTINUE}]
  A boolean expression that, when \Expr{True},
  causes Condor to continue the execution of a suspended job.

\label{param:Kill}
\item[\Macro{KILL}]
  A boolean expression that, when \Expr{True},
  causes Condor to immediately stop the
  execution of a currently running job, without delay, and
  without taking the time to produce a checkpoint (for a standard
  universe job).

\label{param:PeriodicCheckpoint}
\item[\Macro{PERIODIC\_CHECKPOINT}]
  A boolean expression that, when \Expr{True}, causes Condor to
  initiate a checkpoint of the currently running job. This setting
  applies to all standard universe jobs and to vm universe jobs
  that have set \SubmitCmd{vm\_checkpoint} to \Expr{True}
  in the submit description file.

\label{param:Rank}
\item[\Macro{RANK}]
  A floating point value that Condor uses to compare potential jobs.
  A larger value for a specific job ranks that job above
  others with lower values for \MacroNI{RANK}.

\label{param:IsValidCheckpointPlatform}
\item[\Macro{IS\_VALID\_CHECKPOINT\_PLATFORM}]
  A boolean expression that is logically ANDed with the
  with the \MacroNI{START} expression to limit which machines a
  standard universe job may continue execution on once they have
  produced a checkpoint.
  The default expression is

   \footnotesize
   \begin{verbatim}
   IS_VALID_CHECKPOINT_PLATFORM =
   (
     ( (TARGET.JobUniverse == 1) == FALSE) ||
   
     (
       (MY.CheckpointPlatform =!= UNDEFINED) &&
       (
         (TARGET.LastCheckpointPlatform =?= MY.CheckpointPlatform) ||
         (TARGET.NumCkpts == 0)
       )
     )
   )
   \end{verbatim}
   \normalsize

\label{param:WantSuspend}
\item[\Macro{WANT\_SUSPEND}]
  A boolean expression that, when \Expr{True},
  tells Condor to evaluate the \MacroNI{SUSPEND} expression.

\label{param:WantVacate}
\item[\Macro{WANT\_VACATE}]
  A boolean expression that, when \Expr{True}, defines that a preempted
  Condor job is to be vacated, instead of killed.

\label{param:IsOwner}
\item[\Macro{IS\_OWNER}]
  A boolean expression that defaults to being defined as
\begin{verbatim}
        IS_OWNER = (START =?= FALSE)
\end{verbatim}
  Used to describe the state of the machine with respect to its use
  by its owner.
  Job ClassAd attributes are not used in defining \MacroNI{IS\_OWNER},
  as they would be \Expr{Undefined}.

\label{param:StartdHistory}
\item[\Macro{STARTD\_HISTORY}]
  A file name where the \Condor{startd} daemon will
  maintain a job history file in an analogous way to that of the 
  history file defined by the configuration variable \MacroNI{HISTORY}.
  It will be rotated in the same way,
  and the same parameters that apply to the \MacroNI{HISTORY} file
  rotation apply to the \Condor{startd} daemon history as well.

\end{description}




\begin{description}

\label{param:Starter}
\item[\Macro{STARTER}]
  This macro holds the
  full path to the \Condor{starter} binary that the \Condor{startd} should 
  spawn.
  It is normally defined relative to \MacroUNI{SBIN}.
  
\label{param:KillingTimeout}
\item[\Macro{KILLING\_TIMEOUT}]
  The amount of time in seconds that the \Condor{startd} should wait after 
  sending a job-defined signal and before forcibly killing the job.  
  Applies to all job universes other than the standard universe.
  The default value is 30 seconds. 

\label{param:PollingInterval}
\item[\Macro{POLLING\_INTERVAL}]
  When a
  \Condor{startd} enters the claimed state, this macro determines how often
  the state of the machine is polled to check the need to suspend, resume,
  vacate or kill the job.  It is defined in terms of seconds and defaults to
  5.
  
\label{param:UpdateInterval}
\item[\Macro{UPDATE\_INTERVAL}]
  Determines how often the \Condor{startd} should send a ClassAd update
  to the \Condor{collector}.  The \Condor{startd} also sends update on any
  state or activity change, or if the value of its \Expr{START} expression
  changes.  See section~\ref{sec:States} on \Condor{startd}
  states, section~\ref{sec:Activities} on \Condor{startd}
  Activities, and section~\ref{sec:Start-Expr} on \Condor{startd}
  \Expr{START} expression for details on states, activities, and the
  \Expr{START} expression.  This macro is defined in
  terms of seconds and defaults to 300 (5 minutes).
  
\label{param:UpdateOffset}
\item[\Macro{UPDATE\_OFFSET}]
  An integer value representing the number of seconds of delay 
  that the \Condor{startd} should wait
  before sending its initial update, and the first update after a
  \Condor{reconfig} command is sent to the \Condor{collector}.
  The time of all other updates sent after this initial update
  is determined by \MacroUNI{UPDATE\_INTERVAL}.
  Thus, the first update will be sent after
  \MacroUNI{UPDATE\_OFFSET} seconds, and the second update will be sent after
  \MacroUNI{UPDATE\_OFFSET} + \MacroUNI{UPDATE\_INTERVAL}.
  This is useful when used in conjunction
  with the \MacroNI{\$RANDOM\_INTEGER()} macro for large pools,
  to spread out the updates
  sent by a large number of \Condor{startd} daemons.
  Defaults to zero.
  The example configuration
  \footnotesize
  \begin{verbatim}
  startd.UPDATE_INTERVAL = 300
  startd.UPDATE_OFFSET   = $RANDOM_INTEGER(0,300)
  \end{verbatim}
  \normalsize
  causes the initial update to occur at a random number of seconds
  falling between 0 and 300,
  with all further updates occurring at fixed 300
  second intervals following the initial update.

\label{param:MaxJobRetirementTime}
\item[\Macro{MAXJOBRETIREMENTTIME}]
  An integer value representing the number of seconds a preempted job
  will be allowed to run before being evicted. The default value of 0
  (when the configuration variable is not present) means that the job
  gets no retirement time.  Note that in peaceful shutdown mode of the
  \Condor{startd}, retirement time is treated as though infinite.
  In graceful shutdown mode, the job will not be preempted until the
  configured retirement time expires or \Macro{SHUTDOWN\_GRACEFUL\_TIMEOUT}
  expires.  In fast shutdown mode, retirement time is ignored.  See
  \MacroNI{MAXJOBRETIREMENTTIME} in
  section~\ref{sec:State-Expression-Summary} for further explanation.

\label{param:ClaimWorklife}
\item[\Macro{CLAIM\_WORKLIFE}]
  If provided, this expression specifies the number of seconds after
  which a claim will stop accepting additional jobs.  By default, once
  the negotiator gives a schedd a claim to a slot, the schedd will
  keep running jobs on that slot as long as it has more jobs with
  matching requirements, without returning the slot to the unclaimed
  state and renegotiating for machines.  Once \MacroNI{CLAIM\_WORKLIFE}
  expires, any existing job may continue to run as usual, but once it
  finishes or is preempted, the claim is closed.
  This may be useful if you want to force periodic renegotiation of
  resources without preemption having to occur.  For example, if you
  have some low-priority jobs which should never be interrupted with
  kill signals, you could prevent them from being killed with
  \Expr{MaxJobRetirementTime}, but now high-priority jobs may have to
  wait in line when they match to a machine that is busy running one of
  these uninterruptible jobs.  You can prevent the high-priority jobs
  from ever matching to such a machine by using a rank expression in the
  job or in the negotiator's rank expressions, but then the low-priority
  claim will never be interrupted; it can keep running more jobs.  The
  solution is to use \Expr{CLAIM\_WORKLIFE} to force the claim to stop
  running additional jobs after a certain amount of time.
  The default value for \Expr{CLAIM\_WORKLIFE} is -1, which is treated
  as an infinite claim worklife, so claims may be held indefinitely
  (as long as they are not preempted and the schedd does not
  relinquish them, of course).  A value of 0 has the effect of not allowing
  more than one job to run per claim, since it immediately expires after the
  first job starts running.

\label{param:MaxClaimAlivesMissed}
\item[\Macro{MAX\_CLAIM\_ALIVES\_MISSED}]
  The \Condor{schedd} sends periodic updates
  to each \Condor{startd} as a keep alive (see the description of
  \Macro{ALIVE\_INTERVAL} on page~\pageref{param:AliveInterval}).  
  If the \Condor{startd} does not receive any keep alive messages, it assumes
  that something has gone wrong with the \Condor{schedd} and that the resource
  is not being effectively used.
  Once this happens, the \Condor{startd} considers the claim to have timed out,
  it releases the claim, and starts advertising itself as available
  for other jobs.
  Because these keep alive messages are sent via UDP, they are
  sometimes dropped by the network.
  Therefore, the \Condor{startd} has some tolerance for missed keep alive
  messages, so that in case a few keep alives are lost, the \Condor{startd}
  will not immediately release the claim.
  This setting controls how many keep alive messages can be missed
  before the \Condor{startd} considers the claim no longer valid.
  The default is 6.

\label{param:StartdHasBadUtmp}
\item[\Macro{STARTD\_HAS\_BAD\_UTMP}]
  When the \Condor{startd} is computing the idle time of all the
  users of the machine (both local and remote), it checks the
  \File{utmp} file to find all the currently active ttys, and only
  checks access time of the devices associated with active logins.
  Unfortunately, on some systems, \File{utmp} is unreliable, and the
  \Condor{startd} might miss keyboard activity by doing this.  So, if your
  \File{utmp} is unreliable, set this macro to \Expr{True} and the
  \Condor{startd} will check the access time on all tty and pty devices.
  
\label{param:ConsoleDevices}
\item[\Macro{CONSOLE\_DEVICES}]
  This macro allows the \Condor{startd} to monitor console (keyboard and mouse)
  activity by checking the access times on special files in
  \File{/dev}.  Activity on these files shows up as 
  \AdAttr{ConsoleIdle}
  time in the \Condor{startd}'s ClassAd.  Give a comma-separated list of
  the names of devices considered the console, without the
  \File{/dev/} portion of the path name.  The defaults vary from
  platform to platform, and are usually correct.  

  One possible exception to this is on Linux, where
  we use ``mouse'' as
  one of the entries.  Most Linux installations put in a
  soft link from \File{/dev/mouse} that points to the appropriate
  device (for example, \File{/dev/psaux} for a PS/2 bus mouse, or
  \File{/dev/tty00} for a serial mouse connected to com1).  However,
  if your installation does not have this soft link, you will either
  need to put it in (you will be glad you did), or change this
  macro to point to the right device. 
  
  Unfortunately, modern versions of Linux do not update the access time of
  device files for USB devices. Thus, these files cannot be be used to
  determine when the console is in use. Instead, use the \Condor{kbdd} daemon,
  which gets this information by connecting to the X server.
  
\label{param:StartdJobExprs}
\item[\Macro{STARTD\_JOB\_EXPRS}]
  When the machine is claimed by a remote user,
  the \Condor{startd} can also advertise
  arbitrary attributes from the job ClassAd in the machine ClassAd.
  List the attribute names to be advertised.  \Note Since
  these are already ClassAd expressions, do not do anything
  unusual with strings.   
  This setting defaults to ``JobUniverse''.

\label{param:StartdAttrs}
\item[\Macro{STARTD\_ATTRS}]
  This macro is described in section~\ref{param:SubsysAttrs} as
  \MacroNI{<SUBSYS>\_ATTRS}.

\label{param:StartdDebug}
\item[\Macro{STARTD\_DEBUG}]
  This macro
  (and other settings related to debug logging in the \Condor{startd}) is
  described in section~\ref{param:SubsysDebug} as
  \MacroNI{<SUBSYS>\_DEBUG}.

\label{param:StartdAddressFile}
\item[\Macro{STARTD\_ADDRESS\_FILE}]
  This macro is described in section~\ref{param:SubsysAddressFile} as
  \MacroNI{<SUBSYS>\_ADDRESS\_FILE} 

\label{param:StartdSendsAlives}
\item[\Macro{STARTD\_SENDS\_ALIVES}]
  A boolean value that defaults to \Expr{False},
  such that the \Condor{schedd} daemon sends keep alive signals
  to the \Condor{startd} daemon.
  When \Expr{True}, the \Condor{startd} daemon sends keep alive signals
  to the \Condor{schedd} daemon, reversing the direction.
  This may be useful if the \Condor{startd} daemon is on a private
  network or behind a firewall.

\label{param:StartdShouldWriteClaimIdFile}
\item[\Macro{STARTD\_SHOULD\_WRITE\_CLAIM\_ID\_FILE}]
  The \Condor{startd} can be configured
  to write out the \Attr{ClaimId} for the next available claim on all
  slots to separate files.
  This boolean attribute controls whether the \Condor{startd} should
  write these files.
  The default value is \Expr{True}.
  
\label{param:StartdClaimIdFile}
\item[\Macro{STARTD\_CLAIM\_ID\_FILE}]
  This macro controls what file names are used if the above
  \MacroNI{STARTD\_SHOULD\_WRITE\_CLAIM\_ID\_FILE} is true.  By
  default, Condor will write the ClaimId into a file in the
  \MacroU{LOG} directory called \File{.startd\_claim\_id.slotX}, where
  \verb@X@ is the value of \Attr{SlotID}, the integer that
  identifies a given slot on the system, or \verb@1@ on a
  single-slot machine.
  If you define your own value for this setting, you should provide a
  full path, and Condor will automatically append the \verb@.slotX@
  portion of the file name.

\label{param:SlotWeight}
\item[\Macro{SlotWeight}]
  This may be used to give a slot greater weight when
  calculating usage, computing fair shares, and enforcing group
  quotas.  For example, claiming a slot with \Expr{SlotWeight = 2} is
  equivalent to claiming two \Expr{SlotWeight = 1} slots.  The default
  value is \AdAttr{Cpus}, the number of CPUs associated with the slot,
  which is 1 unless specially configured.  Any expression referring to
  attributes of the slot ClassAd and evaluating to a positive floating
  point number is valid.

\label{param:NumCpus}
\item[\Macro{NUM\_CPUS}]
  An integer value, which can be used to lie to the \Condor{startd} daemon
  about how many CPUs a machine has.
  When set, it overrides the value determined with Condor's 
  automatic computation of the number of CPUs in the machine.
  Lying in this way can allow multiple Condor jobs to run on a
  single-CPU machine, by having that machine treated like an SMP
  machine with multiple CPUs, which could have different Condor jobs
  running on each one.
  Or, an SMP machine may advertise more slots than it has CPUs.
  However, lying in this manner will hurt the performance of the jobs,
  since now multiple jobs will run on the same CPU,
  and the jobs will compete with each other.
  The option is only meant for people who specifically want this
  behavior and know what they are doing.  
  It is disabled by default.

  The default value is equal to \Macro{DETECTED\_CORES} minus
  hyperthreaded cores if \Macro{COUNT\_HYPERTHREAD\_CPUS} is false.  If
  that value exceeds \Macro{MAX\_NUM\_CPUS}, then the latter is used
  instead.

  Note that this setting cannot be changed with a simple reconfigure, 
  either by sending a SIGHUP or by using the \Condor{reconfig} command.
  To change this, restart the \Condor{startd} daemon for the
  change to take effect. The command will be
\begin{verbatim}
  condor_restart -startd
\end{verbatim}

  If lying about a given machine, 
  this fact should probably be advertised in the machine's ClassAd
  by using the \MacroNI{STARTD\_ATTRS} setting.
  This way, jobs submitted in the pool could specify that they did or
  did not want to be matched with machines that were only really
  offering these fractional CPUs.

\label{param:MaxNumCpus}
\item[\Macro{MAX\_NUM\_CPUS}]
  An integer value used as a ceiling for the number of CPUs detected
  by Condor on a machine.
  This value is ignored if \MacroNI{NUM\_CPUS} is set.
  If set to zero, there is no ceiling. 
  If not defined, the default value is zero, and thus there is no ceiling. 

  Note that this setting cannot be changed with a simple reconfigure, 
  either by sending a SIGHUP or by using the \Condor{reconfig} command.
  To change this, restart the \Condor{startd} daemon for the
  change to take effect. The command will be
\begin{verbatim}
  condor_restart -startd
\end{verbatim}

\label{param:CountHyperthreadCpus}
\item[\Macro{COUNT\_HYPERTHREAD\_CPUS}]
  This macro controls how Condor sees hyper threaded
  processors. When set to \Expr{True} (the default), it includes virtual CPUs in
  the default value of \MacroNI{NUM\_CPUS}. On dedicated cluster nodes, 
  counting virtual CPUs can sometimes improve total throughput at the expense 
  of individual job speed. However, counting them on desktop workstations can
  interfere with interactive job performance.

\label{param:Memory}
\item[\Macro{MEMORY}]
  Normally, Condor will automatically detect the amount of physical
  memory available on your machine.  Define \MacroNI{MEMORY} to tell
  Condor how much physical memory (in MB) your machine has, overriding
  the value Condor computes automatically.  The actual amount of memory
  detected by Condor is always available in the pre-defined configuration
  macro \Macro{DETECTED\_MEMORY}.

\label{param:ReservedMemory}
\item[\Macro{RESERVED\_MEMORY}]
  How much memory would you like reserved from Condor?  By default,
  Condor considers all the physical memory of your machine as
  available to be used by Condor jobs.  If \MacroNI{RESERVED\_MEMORY} is
  defined, Condor subtracts it from the amount of memory it advertises
  as available.

\label{param:StartdName}
\item[\Macro{STARTD\_NAME}]
  Used to give an alternative value to the \Attr{Name} attribute
  in the \Condor{startd}'s ClassAd.
  This esoteric configuration macro might be used in the situation
  where there are two \Condor{startd} daemons running on one machine,
  and each reports to the same \Condor{collector}.
  Different names will distinguish the two daemons.
  See the description of \MacroNI{MASTER\_NAME} in
  section~\ref{param:MasterName} on page~\pageref{param:MasterName}
  for defaults and composition of valid Condor daemon names.

\label{param:RunBenchmarks}
\item[\Macro{RUNBENCHMARKS}]
  Specifies when to run benchmarks.
  When the machine is in the Unclaimed state and this expression
  evaluates to \Expr{True}, benchmarks will be run.
  If RunBenchmarks is specified and set to anything other than \Expr{False},
  additional benchmarks will be run when the \Condor{startd} initially starts.
  To disable start up benchmarks, set \MacroNI{RunBenchmarks} to \Expr{False},
  or comment it out of the configuration file.

\label{param:DedicatedScheduler}
\item[\Macro{DedicatedScheduler}]
  A string that identifies the dedicated scheduler this machine is managed by.
  Section~\ref{sec:Configure-Dedicated-Resource}
  on page~\pageref{sec:Configure-Dedicated-Resource} details the use of
  a dedicated scheduler.

\label{param:StartdNoclaimShutdown}
\item[\Macro{STARTD\_NOCLAIM\_SHUTDOWN}]
  The number of seconds to run without receiving a claim before
  shutting Condor down on this machine.  Defaults to unset, which
  means to never shut down.  This is primarily intended for \condor{glidein}.
  Use in other situations is not recommended.

\end{description}

These macros control if the \Condor{startd} daemon should perform
backfill computations whenever resources would otherwise be idle.  
See section~\ref{sec:Backfill} on page~\pageref{sec:Backfill} on
Configuring Condor for Running Backfill Jobs for details.

\begin{description}

\label{param:EnableBackfill}
\item[\Macro{ENABLE\_BACKFILL}]
  A boolean value that, when \Expr{True}, indicates that the machine is willing
  to perform backfill computations when it would otherwise be idle.
  This is not a policy expression that is evaluated, it is a simple
  \Expr{True} or \Expr{False}.
  This setting controls if any of the other backfill-related
  expressions should be evaluated.
  The default is \Expr{False}.

\label{param:BackfillSystem}
\item[\Macro{BACKFILL\_SYSTEM}]
  A string that defines what backfill system to use for spawning and managing
  backfill computations.
  Currently, the only supported value for this is \AdStr{BOINC}, which
  stands for the \Term{Berkeley Open Infrastructure for Network
  Computing}.
  See \URL{http://boinc.berkeley.edu} for more information about
  BOINC.
  There is no default value, administrators must define this.
  
\label{param:StartBackfill}
\item[\Macro{START\_BACKFILL}]
  A boolean expression that is evaluated whenever a Condor resource is in the
  Unclaimed/Idle state and the \MacroNI{ENABLE\_BACKFILL} expression
  is \Expr{True}.  
  If \MacroNI{START\_BACKFILL} evaluates to \Expr{True}, the machine
  will enter the Backfill state and attempt to spawn a backfill
  computation. 
  This expression is analogous to the \Macro{START} expression that
  controls when a Condor resource is available to run normal Condor
  jobs.
  The default value is \Expr{False} (which means do not spawn a
  backfill job even if the machine is idle and
  \MacroNI{ENABLE\_BACKFILL} expression is \Expr{True}).
  For more information about policy expressions and the Backfill
  state, see section~\ref{sec:Configuring-Policy} beginning on
  page~\pageref{sec:Configuring-Policy}, especially
  sections~\ref{sec:States}, \ref{sec:Activities}, and
  \ref{sec:State-and-Activity-Transitions}.

\label{param:EvictBackfill}
\item[\Macro{EVICT\_BACKFILL}]
  A boolean expression that is evaluated whenever a Condor resource is in the
  Backfill state which, when \Expr{True}, indicates the machine should
  immediately kill the currently running backfill computation and
  return to the Owner state.
  This expression is a way for administrators to define a policy where
  interactive users on a machine will cause backfill jobs to be
  removed.
  The default value is \Expr{False}.
  For more information about policy expressions and the Backfill
  state, see section~\ref{sec:Configuring-Policy} beginning on
  page~\pageref{sec:Configuring-Policy}, especially
  sections~\ref{sec:States}, \ref{sec:Activities}, and
  \ref{sec:State-and-Activity-Transitions}.

\end{description}


These macros only apply to the \Condor{startd} daemon when it is running on an
SMP machine. 
See section~\ref{sec:Configuring-SMP} on
page~\pageref{sec:Configuring-SMP} on Configuring The Startd for 
SMP Machines for details.

\begin{description}

\label{param:StartdResourcePrefix}
\item[\Macro{STARTD\_RESOURCE\_PREFIX}] 
  A string which specifies what prefix to give the unique Condor
  resources that are advertised on SMP machines.
  Previously, Condor used the term \Term{virtual machine} to describe
  these resources, so the default value for this setting was ``vm''.
  However, to avoid confusion with other kinds of virtual machines
  (the ones created using tools like VMware or Xen), the old
  \Term{virtual machine} terminology has been changed, and we now use
  the term \Term{slot}.
  Therefore, the default value of this prefix is now ``slot''.
  If sites want to keep using ``vm'', or prefer something other
  ``slot'', this setting enables sites to define what string the
  \Condor{startd} will use to name the individual resources on an SMP
  machine.

\label{param:SlotsConnectedToConsole}
\item[\Macro{SLOTS\_CONNECTED\_TO\_CONSOLE}] 
  An integer which indicates how many of the machine slots
  the \Condor{startd} is representing should be "connected" to the
  console (in other words, notice when there's console activity).
  This defaults to all slots (N in a machine with N CPUs).

\label{param:SlotsConnectedToKeyboard}
\item[\Macro{SLOTS\_CONNECTED\_TO\_KEYBOARD}]
  An integer which indicates how many of the machine slots
  the \Condor{startd} is representing should be "connected" to the
  keyboard (for remote tty activity, as well as console activity).
  Defaults to 1.

\label{param:DisconnectedKeyboardIdleBoost}
\item[\Macro{DISCONNECTED\_KEYBOARD\_IDLE\_BOOST}]
  If there are slots not connected to either the keyboard
  or the console, the corresponding idle time reported will be the
  time since the \Condor{startd} was spawned, plus the value of this macro.
  It defaults to 1200 seconds (20 minutes). 
  We do this because if the slot is configured not to care
  about keyboard activity, we want it to be available to Condor jobs
  as soon as the \Condor{startd} starts up, instead of having to wait for 15
  minutes or more (which is the default time a machine must be idle
  before Condor will start a job).
  If you do not want this boost, set the value to 0.  
  If you change your START expression to require more than 15 minutes
  before a job starts, but you still want jobs to start right away on
  some of your SMP nodes, increase this macro's value.

\label{param:StartdSlotAttrs}
\item[\Macro{STARTD\_SLOT\_ATTRS}]
  The list of ClassAd attribute names that should be shared across all
  slots on the same machine.
  This setting was formerly know as \Macro{STARTD\_VM\_ATTRS} or
  \Macro{STARTD\_VM\_EXPRS} (before version 6.9.3).
  For each attribute in the list, the attribute's value is taken from
  each slot's machine ClassAd and placed into the machine
  ClassAd of all the other slots within the machine.
  For example, if the configuration file for a 2-slot machine
  contains
\begin{verbatim}
        STARTD_SLOT_ATTRS = State, Activity, EnteredCurrentActivity
\end{verbatim}
  then the machine ClassAd for both slots will contain
  attributes that will be of the form:
\begin{verbatim}
     slot1_State = "Claimed"
     slot1_Activity = "Busy"
     slot1_EnteredCurrentActivity = 1075249233
     slot2_State = "Unclaimed"
     slot2_Activity = "Idle"
     slot2_EnteredCurrentActivity = 1075240035
\end{verbatim}


\end{description}

The following settings control the number of slots reported
for a given SMP host, and what attributes each one has.  
They are only needed if you do not want to have an SMP machine report
to Condor with a separate slot for each CPU, with all
shared system resources evenly divided among them.
Please read section~\ref{sec:SMP-Divide} on
page~\pageref{sec:SMP-Divide} for details on how to properly configure
these settings to suit your needs.

\Note You can only change the number of each type of slot
the \Condor{startd} is reporting with a simple reconfig (such as
sending a SIGHUP signal, or using the \Condor{reconfig} command).
You cannot change the definition of the different slot
types with a reconfig.  
If you change them, you must restart the \Condor{startd} for the
change to take effect (for example, using 
\Code{condor\_restart -startd}).

\Note Prior to version 6.9.3, any settings that included the term
``slot'' used to use ``virtual machine'' or ``vm''.
If you're looking for information about one of these older settings,
search for the corresponding attribute names using ``slot'', instead.

\begin{description}

\label{param:MaxSlotTypes}
\item[\Macro{MAX\_SLOT\_TYPES}]
  The maximum number of different slot types.  
  Note: this is the maximum number of different \emph{types}, not of
  actual slots.
  Defaults to 10.  
  (You should only need to change this setting if you define more than
  10 separate slot types, which would be pretty rare.)

\label{param:SlotTypeN}
\item[\Macro{SLOT\_TYPE\_<N>}]
  This setting defines a given slot type, by specifying
  what part of each shared system resource (like RAM, swap space, etc)
  this kind of slot gets.  This setting has \emph{no} effect unless you also
  define \MacroNI{NUM\_SLOTS\_TYPE\_<N>}.
  N can be any integer from 1 to the value of
  \MacroUNI{MAX\_SLOT\_TYPES}, such as
  \MacroNI{SLOT\_TYPE\_1}. 
  The format of this entry can be somewhat complex, so please refer to
  section~\ref{sec:SMP-Divide} on page~\pageref{sec:SMP-Divide} for
  details on the different possibilities.

\label{param:SlotTypeNPartitionable}
\item[\Macro{SLOT\_TYPE\_<N>\_PARTITIONABLE}]
  A boolean variable that defaults to \Expr{False}.
  When \Expr{True}, this slot permits dynamic provisioning, as specified in
  section~ \ref{sec:SMP-dynamicprovisioning}.

\label{param:NumSlotsTypeN}
\item[\Macro{NUM\_SLOTS\_TYPE\_<N>}]
  This macro controls how many of a given slot type
  are actually reported to Condor.
  There is no default.

\label{param:NumSlots}
\item[\Macro{NUM\_SLOTS}]
  An integer value representing the number of slots reported when
  the SMP machine is being evenly divided, and the slot
  type settings described above are not being used.
  The default is one slot for each CPU.
  This setting can be used to reserve some CPUs on an SMP which would
  not be reported to the Condor pool.
  This value cannot be used to
  make Condor advertise more slots than there are CPUs on the machine.
  To do that, use \Macro{NUM\_CPUS}.

\label{param:AllowVMCruft}
\item[\Macro{ALLOW\_VM\_CRUFT}]
  A boolean value that Condor sets and uses internally, currently
  defaulting to \Expr{True}.  When \Expr{True},
  Condor looks for configuration variables named with the
  previously used string \MacroNI{VM} after searching unsuccessfully
  for variables named with the currently used string \MacroNI{SLOT}.
  When \Expr{False}, Condor does \emph{not} look for variables named
  with the previously used string \MacroNI{VM} after searching
  unsuccessfully for the string \MacroNI{SLOT}. 

\end{description}

The following macros describe the \Prog{cron} capabilities of Condor.
The \Prog{cron} mechanism is used to run executables (called
modules) directly from the \Condor{startd} daemon.
The output from modules
is incorporated into the machine ClassAd generated by the
\Condor{startd}.  These capabilities are used in Hawkeye, but can be
used in other situations as well.

These configuration macros are divided into three sets.
The three sets occurred as the functionality and usage of
Condor's \Prog{cron} capabilities evolved.
The first set applies to both new and older macros and syntax.
The second set applies to the new macros and syntax.
The third set applies only to the older (and outdated) macros and syntax.


This first set of configuration macros applies to both new
and older macros and syntax.
\begin{description}

\label{param:StartdCronName}
\item[\Macro{STARTD\_CRON\_NAME}]
  Defines a logical name to be used in the formation of related
  configuration macro names. While
  not required, this macro makes other macros
  more readable and maintainable.  A common example is
\begin{verbatim}
   STARTD_CRON_NAME = HAWKEYE
\end{verbatim}
  This example allows the naming of other related macros
  to contain the string \verb@"HAWKEYE"@ in their name.

\label{param:StartdCronConfigVal}
\item[\Macro{STARTD\_CRON\_CONFIG\_VAL}]
  This configuration variable can be used to specify the
  \Condor{config\_val} program which the modules (jobs) should use to
  get configuration information from the daemon.  If this is provided,
  a environment variable by the same name with the same value will be
  passed to all modules.

  If \MacroNI{STARTD\_CRON\_NAME}
  is defined, then this configuration macro name is changed from
  \MacroNI{STARTD\_CRON\_CONFIG\_VAL} to
  \MacroNI{\MacroUNI{STARTD\_CRON\_NAME}\_CONFIG\_VAL}.  Example:

\begin{verbatim}
  HAWKEYE_CONFIG_VAL = /usr/local/condor/bin/condor_config_val
\end{verbatim}

\label{param:StartdCronAutopublish}
\item[\Macro{STARTD\_CRON\_AUTOPUBLISH}]
  Optional setting that determines if the \Condor{startd} should
  automatically publish a new update to the \Condor{collector} after
  any of the cron modules produce output.
  Beware that enabling this setting can greatly increase the network
  traffic in a Condor pool, especially when many modules are
  executed, or if the period in which they run is short.
  There are three possible (case insensitive) values for this
  setting: 
  \begin{description}
     \item[\texttt{Never}] This default value causes the
     \Condor{startd} to not automatically publish updates based on
     any cron modules. Instead, updates rely on the usual behavior for sending
     updates, which is periodic, based on the \Macro{UPDATE\_INTERVAL}
     configuration setting, or whenever a given slot
     changes state.
     \item[\texttt{Always}] Causes the \Condor{startd} to always send a new
     update to the \Condor{collector} whenever any module exits.
     \item[\texttt{If\_Changed}] Causes the \Condor{startd} to only send a
     new update to the \Condor{collector} if the output produced by a
     given module is different than the previous output of the
     same module.
     The only exception is the \Attr{LastUpdate} attribute
     (automatically set for all cron modules to be the timestamp when
     the module last ran), which is ignored when
     \MacroNI{STARTD\_CRON\_AUTOPUBLISH} is set to \verb@If_Changed@.
  \end{description}
  Beware that \MacroNI{STARTD\_CRON\_AUTOPUBLISH} does not honor the
  \MacroNI{STARTD\_CRON\_NAME} setting described above.
  Even if \MacroNI{STARTD\_CRON\_NAME} is defined,
  \MacroNI{STARTD\_CRON\_AUTOPUBLISH} will have the same name.

\end{description}

The following 
second set of configuration macros applies only to the new
macros and syntax.
This set is to be used for all new applications.
\begin{description}

\label{param:StartdCronJobList}
\item[\Macro{STARTD\_CRON\_JOBLIST}]
  This configuration variable is defined by a white space separated
  list of job names (called modules) to run.
  Each of these is the logical name of the module.  This name
  must be unique (no two modules may have the same name).

  If \MacroNI{STARTD\_CRON\_NAME}
  is defined, then this configuration macro name is changed from
  \MacroNI{STARTD\_CRON\_JOBLIST} to
  \MacroNI{\MacroUNI{STARTD\_CRON\_NAME}\_JOBLIST}.

\label{param:StartdCronModulePrefix}
\item[\Macro{STARTD\_CRON\_<ModuleName>\_PREFIX}]
  Specifies a string which is prepended by
  Condor to all attribute names that the module generates.
  The use of prefixes avoids the conflicts that would be caused by
  attributes of the same name generated and utilized by different
  modules.
  For example, if a module prefix is \verb@xyz_@,
  and an individual attribute is named \verb@abc@,
  then the resulting attribute name will be \verb@xyz_abc@.
  Due to restrictions on ClassAd names, a prefix is only permitted to contain
  alpha-numeric characters and the underscore character.

  If \MacroNI{STARTD\_CRON\_NAME} is defined,
  then this configuration variable name is changed from
  \MacroNI{STARTD\_CRON\_<ModuleName>\_PREFIX} to
  \MacroNI{\MacroUNI{STARTD\_CRON\_NAME}\_<ModuleName>\_PREFIX}.

\label{param:StartdCronModuleExecutable}
\item[\Macro{STARTD\_CRON\_<ModuleName>\_EXECUTABLE}]
  Used to specify the full path to the
  executable to run for this module.  Note that multiple modules may
  specify the same executable (although the modules need to have different
  names).

  If \MacroNI{STARTD\_CRON\_NAME}
  is defined, then this configuration macro name is changed from
  \MacroNI{STARTD\_CRON\_<ModuleName>\_EXECUTABLE} to
  \MacroNI{\MacroUNI{STARTD\_CRON\_NAME}\_<ModuleName>\_EXECUTABLE}.

\label{param:StartdCronModulePeriod}
\item[\Macro{STARTD\_CRON\_<ModuleName>\_PERIOD}]
  The period specifies time intervals at which the module should be run.
  For periodic modules, this
  is the time interval that passes between starting the execution
  of the module.
  The value may be specified in seconds (append value with the
  character 's'), in minutes (append value with the character 'm'),
  or in hours (append value with the character 'h').
  As an example, 5m starts the execution of the module every five minutes.
  If no character is appended to the value, seconds are used as a default.
  In \Expr{WaitForExit} mode, the value has a different meaning; in
  this case 
  the period specifies the length of time after the module ceases execution
  before it is restarted.
  The minimum valid value of the period is 1 second.

  If \MacroNI{STARTD\_CRON\_NAME}
  is defined, then this configuration macro name is changed from
  \MacroNI{STARTD\_CRON\_<ModuleName>\_PERIOD} to
  \MacroNI{\MacroUNI{STARTD\_CRON\_NAME}\_<ModuleName>\_PERIOD}.


\label{param:StartdCronModuleMode}
\item[\Macro{STARTD\_CRON\_<ModuleName>\_MODE}]
  A string that specifies a mode within which the module operates.
  Legal values are \Expr{WaitForExit} and \Expr{Periodic} (the
  default).  

  If \MacroNI{STARTD\_CRON\_NAME}
  is defined, then this configuration macro name is changed from
  \MacroNI{STARTD\_CRON\_<ModuleName>\_MODE} to
  \MacroNI{\MacroUNI{STARTD\_CRON\_NAME}\_<ModuleName>\_MODE}.

  The default \Expr{Periodic} mode is used for most modules.  In
  this mode, the module is expected to be started by the
  \Condor{startd} daemon, gather and publish its data, and then
  exit.

  The \Expr{WaitForExit} mode is used to specify a module
  which runs in the \Expr{WaitForExit} mode.
  In this mode, the \Condor{startd} daemon interprets the period as defined by 
  \MacroNI{STARTD\_CRON\_<ModuleName>\_PERIOD} differently.
  In this case, it refers to the amount of time to wait after the module exits
  before restarting it.  With a value of 1, the module is kept
  running nearly continuously.

  In general, \Expr{WaitForExit} mode is for modules that produce
  a periodic stream of updated data, but it can be used for other
  purposes, as well.

\label{param:StartdCronModuleReconfig}
\item[\Macro{STARTD\_CRON\_<ModuleName>\_RECONFIG}]
  A boolean value that when \Expr{True}, causes the \Condor{startd}
  daemon to send an HUP signal when the \Condor{startd} daemon is reconfigured.
  The module is expected to reread its configuration at that time.

  If \MacroNI{STARTD\_CRON\_NAME}
  is defined, then this configuration variable name is changed from
  \MacroNI{STARTD\_CRON\_<ModuleName>\_RECONFIG} to
  \MacroNI{\MacroUNI{STARTD\_CRON\_NAME}\_<ModuleName>\_RECONFIG}.

\label{param:StartdCronModuleKill}
\item[\Macro{STARTD\_CRON\_<ModuleName>\_KILL}]
  A boolean value applicable only for modules that have
  \Expr{STARTD\_CRON\_<ModuleName>\_MODE = Periodic}.
  The default value is \Expr{False}.

  If \MacroNI{STARTD\_CRON\_NAME}
  is defined, then this configuration macro name is changed from
  \MacroNI{STARTD\_CRON\_<ModuleName>\_KILL} to
  \MacroNI{\MacroUNI{STARTD\_CRON\_NAME}\_<ModuleName>\_KILL}.

  This variable controls the behavior of the \Condor{startd} when it
  detects that an instance of the module's executable is still running
  as it is time to invoke the module again.
  If \Expr{True}, the \Condor{startd} will kill the module and then invoke
  an new instance of the module.
  If \Expr{False}, the existing module invocation is allowed to
  continue running. 

\label{param:StartdCronModuleArgs}
\item[\Macro{STARTD\_CRON\_<ModuleName>\_ARGS}]
  The command line arguments to pass to the module to be executed. 

  If \MacroNI{STARTD\_CRON\_NAME}
  is defined, then this configuration macro name is changed from
  \MacroNI{STARTD\_CRON\_<ModuleName>\_ARGS} to
  \MacroNI{\MacroUNI{STARTD\_CRON\_NAME}\_<ModuleName>\_ARGS}.

\label{param:StartdCronModuleEnv}
\item[\Macro{STARTD\_CRON\_<ModuleName>\_ENV}]
  The environment string to pass to the module.
  The syntax is the same as that of 
  \MacroNI{DAEMONNAME\_ENVIRONMENT} in ~\ref{param:DaemonNameEnvironment}.

  If \MacroNI{STARTD\_CRON\_NAME}
  is defined, then this configuration macro name is changed from
  \MacroNI{STARTD\_CRON\_<ModuleName>\_ENV} to
  \MacroNI{\MacroUNI{STARTD\_CRON\_NAME}\_<ModuleName>\_ENV}.

\label{param:StartdCronModuleCwd}
\item[\Macro{STARTD\_CRON\_<ModuleName>\_CWD}]
  The working directory in which to start the module.

  If \MacroNI{STARTD\_CRON\_NAME}
  is defined, then this configuration macro name is changed from
  \MacroNI{STARTD\_CRON\_<ModuleName>\_CWD} to
  \MacroNI{\MacroUNI{STARTD\_CRON\_NAME}\_<ModuleName>\_CWD}.

\label{param:StartdCronModuleOptions}
\item[\Macro{STARTD\_CRON\_<ModuleName>\_OPTIONS}]
  A colon separated list of options. 
  Not all combinations of options make sense;
  when a nonsense combination is listed,
  the last one in the list is followed.

  If \MacroNI{STARTD\_CRON\_NAME}
  is defined, then this configuration macro name is changed from
  \MacroNI{STARTD\_CRON\_<ModuleName>\_OPTIONS} to
  \MacroNI{\MacroUNI{STARTD\_CRON\_NAME}\_<ModuleName>\_OPTIONS}.

  \begin{itemize}

	\item The \Expr{WaitForExit} option enables the \Expr{WaitForExit} mode.

	\item The \Expr{ReConfig} option enables the \Expr{ReConfig} setting.

	\item The \Expr{NoReConfig} option disables the \Expr{ReConfig} setting.

	\item The \Expr{Kill} option enables the \Expr{Kill} setting.

	\item The \Expr{NoKill} option disables the \Expr{Kill} setting.

    \end{itemize}

\end{description}
Here is a complete configuration example that uses Hawkeye.
\begin{verbatim}
# Hawkeye Job Definitions
STARTD_CRON_NAME = HAWKEYE

# Job 1
HAWKEYE_JOBLIST = job1
HAWKEYE_job1_PREFIX = prefix_
HAWKEYE_job1_EXECUTABLE = $(MODULES)/job1
HAWKEYE_job1_PERIOD = 5m
HAWKEYE_job1_MODE = WaitForExit
HAWKEYE_job1_KILL = false
HAWKEYE_job1_ARGS =-foo -bar
HAWKEYE_job1_ENV = xyzzy=somevalue

# Job 2
HAWKEYE_JOBLIST = $(HAWKEYE_JOBLIST) job2
HAWKEYE_job2_PREFIX = prefix_
HAWKEYE_job2_EXECUTABLE = $(MODULES)/job2
HAWKEYE_job2_PERIOD = 1h
HAWKEYE_job2_ENV = lwpi=somevalue
\end{verbatim}


The following 
third set of configuration macros applies only to older
macros and syntax.
This set is documented for completeness and backwards
compatibility.
Do not use these configuration macros for any new application.
Future releases of Condor may disable the use of this set.

\begin{description}

\label{param:StartdCronJobs}
\item[\Macro{STARTD\_CRON\_JOBS}]
  The list of the modules to execute.  In Hawkeye, this is usually
  named HAWKEYE\_JOBS.
  This configuration variable is defined by
  a white space or newline separated list of jobs (called modules) to run,
  where each module is specified using the format
\begin{verbatim}
   modulename:prefix:executable:period[:options]
\end{verbatim}
  Each of these fields can be surrounded by matching quote characters
  (single quote or double quote, but they must match).  This allows
  colon and white space characters to be specified.  For example, the
  following specifies an executable name with a colon and a space in it:
\begin{verbatim}
   foo:foo_:"c:/some dir/foo.exe":10m
\end{verbatim}
  These individual fields are described below: 
    \begin{itemize}

    \item \MacroNI{modulename} The logical name of the module.  This 
    must be unique (no two modules may have the same name).  See 
    \MacroNI{STARTD\_CRON\_JOBLIST}

    \item \MacroNI{prefix}
    See \MacroNI{STARTD\_CRON\_<ModuleName>\_PREFIX}

    \item \MacroNI{executable}
    See \MacroNI{STARTD\_CRON\_<ModuleName>\_EXECUTABLE}

    \item \MacroNI{period}
    See \MacroNI{STARTD\_CRON\_<ModuleName>\_PERIOD}

   \item Several options are available. Using more than one
   of these options for one module does not make sense.  If this happens,
   the last one in the list is followed. 
   See \MacroNI{STARTD\_CRON\_<ModuleName>\_OPTIONS}

	\begin{itemize}
	\item The ``Continuous'' option is used to specify a module
	which runs in continuous mode (as described above).  See the
	``WaitForExit'' and ``ReConfig'' options which replace
	``Continuous''.

	This option is now deprecated, and its functionality has been
	replaced by the new ``WaitForExit'' and ``ReConfig'' options,
	which together implement the capabilities of ``Continuous''.
	This option will be removed from a future version of Condor.

	\item The ``WaitForExit'' option

	See the discussion of ``WaitForExit'' in
	\MacroNI{STARTD\_CRON\_<ModuleName>\_OPTIONS} above.

	\item The ``ReConfig'' option

	See the discussion of ``ReConfig in
	\MacroNI{STARTD\_CRON\_<ModuleName>\_OPTIONS} above.

	\item The `NoReConfig'' option

	See the discussion of ``NoReConfig in
	\MacroNI{STARTD\_CRON\_<ModuleName>\_OPTIONS} above.

	\item The ``Kill'' option

	See the discussion of ``Kill'' in
	\MacroNI{STARTD\_CRON\_<ModuleName>\_OPTIONS} above.

	\item The ``NoKill'' option

	See the discussion of ``NoKill'' in
	\MacroNI{STARTD\_CRON\_<ModuleName>\_OPTIONS} above.

    \end{itemize}
	
  \end{itemize}
\Note The configuration file parsing logic will strip white space from
the beginning and end of continuation lines.  Thus, a job list like
below will be misinterpreted and will not work as expected:
\begin{verbatim}
# Hawkeye Job Definitions
HAWKEYE_JOBS   =\
    JOB1:prefix_:$(MODULES)/job1:5m:nokill\
    JOB2:prefix_:$(MODULES)/job1_co:1h
HAWKEYE_JOB1_ARGS =-foo -bar
HAWKEYE_JOB1_ENV = xyzzy=somevalue
HAWKEYE_JOB2_ENV = lwpi=somevalue
\end{verbatim}
Instead, write this as below:
\begin{verbatim}
# Hawkeye Job Definitions
HAWKEYE_JOBS   =

# Job 1
HAWKEYE_JOBS = $(HAWKEYE_JOBS) JOB1:prefix_:$(MODULES)/job1:5m:nokill
HAWKEYE_JOB1_ARGS =-foo -bar
HAWKEYE_JOB1_ENV = xyzzy=somevalue

# Job 2
HAWKEYE_JOBS = $(HAWKEYE_JOBS) JOB2:prefix_:$(MODULES)/job2:1h
HAWKEYE_JOB2_ENV = lwpi=somevalue
\end{verbatim}


\end{description}

The following macros control the optional computation of resource
availability statistics in the \Condor{startd}.

\begin{description}

\label{param:StartdComputeAvailStats}
\item[\Macro{STARTD\_COMPUTE\_AVAIL\_STATS}]
  A boolean that determines if the \Condor{startd} computes resource
  availability statistics.  The default is False.

If \Macro{STARTD\_COMPUTE\_AVAIL\_STATS} = True, the \Condor{startd} will
define the following ClassAd attributes for resources:

\begin{description}
\item[\AdAttr{AvailTime}]
\index{ClassAd machine attribute!AvailTime}
  The proportion of the time (between 0.0 and 1.0)
  that this resource has been in a state other than Owner.
\item[\AdAttr{LastAvailInterval}]
\index{ClassAd machine attribute!LastAvailInterval}
  The duration (in seconds) of the last period between Owner states.
\end{description}

The following attributes will also be included if the resource is
not in the Owner state:

\begin{description}
\item[\AdAttr{AvailSince}]
\index{ClassAd machine attribute!AvailSince}
  The time at which the resource last left the
  Owner state.  Measured in the number of seconds since the
  epoch (00:00:00 UTC, Jan 1, 1970).
\item[\AdAttr{AvailTimeEstimate}]
\index{ClassAd machine attribute!AvailTimeEstimate}
  Based on past history, an estimate
  of how long the current period between Owner states will last.
\end{description}

\label{param:StartdAvailConfidence}
\item[\Macro{STARTD\_AVAIL\_CONFIDENCE}]
  A floating point number representing the confidence level of the
  \Condor{startd} daemon's AvailTime estimate.
  By default, the estimate is based on
  the 80th percentile of past values
  (that is, the value is initially set to 0.8).

\label{param:StartdMaxAvailPeriodSamples}
\item[\Macro{STARTD\_MAX\_AVAIL\_PERIOD\_SAMPLES}]
  An integer that limits the number of samples of past available
  intervals stored by the \Condor{startd} to limit memory and disk consumption.
  Each sample requires 4 bytes of memory and approximately 10 bytes of
  disk space.

\end{description}


The following configuration variables support java universe jobs.

\begin{description}
\label{param:Java}
\item[\Macro{JAVA}]
  The full path to the Java interpreter (the Java Virtual Machine).

\label{param:JavaMaxheapArgument}
\item[\Macro{JAVA\_MAXHEAP\_ARGUMENT}]
  An incomplete command line argument to the Java interpreter
  (the Java Virtual Machine)
  to specify the switch name for the Maxheap Argument.
  Condor uses it to construct the maximum heap size
  for the Java Virtual Machine. 
  For example, the value for the Sun JVM is \Arg{-Xmx}.

\label{param:JavaClasspathArgument}
\item[\Macro{JAVA\_CLASSPATH\_ARGUMENT}]
  The command line argument to the Java interpreter (the Java Virtual Machine)
  that specifies the Java Classpath.
  Classpath is a Java-specific term that denotes the list of
  locations (\File{.jar} files and/or directories)
  where the Java interpreter can
  look for the Java class files that a Java program requires.

\label{param:JavaClasspathSeparator}
\item[\Macro{JAVA\_CLASSPATH\_SEPARATOR}]
  The single character used to delimit constructed entries in the
  Classpath for the given operating system and Java Virtual Machine.
  If not defined, the operating system is queried for its default
  Classpath separator.

\label{param:JavaClasspathDefault}
\item[\Macro{JAVA\_CLASSPATH\_DEFAULT}]
  A list of path names to \File{.jar} files to be added to the Java Classpath 
  by default.
  The comma and/or space character delimits list entries.

\label{param:JavaExtraArguments}
\item[\Macro{JAVA\_EXTRA\_ARGUMENTS}]
  A list of additional arguments to be passed to the Java executable.
\end{description}

These macros control the power management capabilities of the 
\Condor{startd} to optionally put the machine in to a low power state
and wake it up later.
See section~\ref{sec:power-man} on page~\pageref{sec:power-man} on
Power Management for more details.

\begin{description}

\label{param:HibernateCheckInterval}
\item[\Macro{HIBERNATE\_CHECK\_INTERVAL}]
  An integer number of seconds that
  determines how often the \Condor{startd} checks to see if the 
  machine is ready to enter a low power state.
  The default value is 0,
  which disables the check.
  If not 0, the \MacroNI{HIBERNATE} expression is
  evaluated within the context of each slot at the given interval.  
  If used, a value 300 (5 minutes) is recommended.

  As a special case, the interval is ignored when the 
  machine has just returned from a low power state (excluding 
  shutdown (5)).  In order to avoid machines from volleying between 
  a running state and a low power state, an hour of uptime is enforced
  after a machine has been woken.  After the hour has passed,
  regular checks resume.

\label{param:Hibernate}
\item[\Macro{HIBERNATE}]
  A string expression that represents lower power state.  When this
  state name evaluates to a valid non-``NONE'' state (see below),
  causes Condor to put the machine into the specified low power state.
  The following names are supported
  (and are not case sensitive):

  \begin{itemize}
  \item[] "NONE", "0": No-op: do not enter a low power state
  \item[] "S1",   "1", "STANDBY", "SLEEP": On Windows, this is Sleep (standby)
  \item[] "S2",   "2": On Windows, this is Sleep (standby)
  \item[] "S3",   "3", "RAM", "MEM", "SUSPEND": On Windows, this is Sleep (standby)
  \item[] "S4",   "4", "DISK", "HIBERNATE": Hibernate
  \item[] "S5",   "5", "SHUTDOWN", "OFF": Shutdown (soft-off)
  \end{itemize}
  
  The \MacroNI{HIBERNATE} expression is written in terms of the S-states
  as defined in the Advanced Configuration and Power Interface 
  (ACPI) specification.  The S-states take the form S$n$, where $n$ is 
  an integer in the range $0$ to $5$, inclusive.  The number that results 
  from evaluating the expression determines which S-state to enter. The 
  $n$ from S$n$ notation was adopted because at this junction in time 
  it appears to be the standard naming scheme for power states on several
  popular Operating Systems, including various flavors of Windows and Linux
  distributions.  The other strings ("RAM", "DISK", etc.) are
  provided for ease of configuration.

  Since this expression is evaluated in the context of each slot on the
  machine, any one slot has veto power over the other slots.  If the 
  evaluation of \MacroNI{HIBERNATE} in one slot evaluates to "NONE"
  or "0", then the machine will not be placed into a low power
  state.  On the other 
  hand, if all slots evaluate to a non-zero value, but differ in value, 
  then the largest value is used as the representative power state.

  Strings that do not match any in the table above are treated as
  "NONE".

\label{param:Unhibernate}
\item[\Macro{UNHIBERNATE}]
  A boolean expression that specifies when an offline machine should be
  woken up.
  The default value is \Expr{MachineLastMatchTime =!= UNDEFINED}.
  This expression does not do anything,
  unless there is an instance of \Condor{rooster} running,
  or another program that evaluates the
  \Attr{Unhibernate} expression of offline machine ClassAds.
  In addition, the collecting of offline machine ClassAds must be enabled
  for this expression to work.  The variable \Macro{OFFLINE\_LOG}, as
  detailed on page~\pageref{param:OfflineLog} explains this.
  The special attribute
  \Attr{MachineLastMatchTime} is updated in the ClassAds of offline machines
  when a job would have been matched to the machine if it had been online.
  For multi-slot machines, the offline ClassAd for slot1 will also contain
  the attributes \Attr{slot<X>\_MachineLastMatchTime},
  where \MacroNI{X} is replaced by the
  slot id of the other slots that would have been matched while offline.
  This allows the slot1 \Macro{UNHIBERNATE} expression to refer to
  all of the slots on the machine, in case that is necessary.
  By default,
  \Condor{rooster} will wake up a machine if any slot on the machine has
  its \Macro{UNHIBERNATE} expression evaluate to \Expr{True}.

\label{param:HibernationPlugin}
\item[\Macro{HIBERNATION\_PLUGIN}]
  A string which specifies the path and executable name of 
  the hibernation plug-in that the \Condor{startd} should use 
  in the detection of low power states and switching to the low power states.
  The default value is \File{\$(LIBEXEC)/power\_state}.  
  A default executable in that location which meets these specifications is
  shipped with Condor. 

  The \Condor{startd} initially invokes this plug-in with the argument
  \Arg{ad}, and expects the plug-in to output a ClassAd to
  its standard output stream.
  The \Condor{startd} will use this ClassAd to determine what low power
  setting to use on further invocations of the plug-in.
  To that end, the ClassAd must contain the attribute
  \Attr{HibernationSupportedStates}, a comma separated list of
  low power modes that are available.  
  The recognized mode strings are the same as those in the table for
  the configuration variable \MacroNI{HIBERNATE}.
  The optional attribute \Attr{HibernationMethod} specifies a string 
  which describes the mechanism used by the plug-in.
  The default Linux plug-in shipped with Condor will produce 
  one of the strings
  \verb@NONE@, \verb@/sys@, \verb@/proc@, or \verb@pm-utils@.
  The optional attribute \Attr{HibernationRawMask}
  is an integer which represents the bit mask of the modes detected.

  Subsequent \Condor{startd} invocations of the plug-in have command
  line arguments \OptArg{set}{<power-mode>}, where \Arg{<power-mode>}
  is one of the supported states as given in the attribute
  \Attr{HibernationSupportedStates}.

\label{param:HibernationPluginArgs}
\item[\Macro{HIBERNATION\_PLUGIN\_ARGS}]
  Command line arguments appended to the command that invokes the plug-in.
  Used only when the \Condor{startd} is \emph{not} initially invoking the
  plug-in to determine the low power states supported.

\label{param:HibernationOverrideWOL}
\item[\Macro{HIBERNATION\_OVERRIDE\_WOL}]
  A boolean value that defaults to \Expr{False}.
  When \Expr{True}, it causes the \Condor{startd} daemon's detection of
  the whether or not the network interface handles WOL packets to be ignored.
  When \Expr{False}, hibernation is disabled if the network interface
  does not use WOL packets to wake from hibernation.
  Therefore, when \Expr{True} hibernation can be enabled despite
  the fact that WOL packets are not used to wake machines.

\label{param:LinuxHibernationMethod}
\item[\Macro{LINUX\_HIBERNATION\_METHOD}]
  A string that can be used to override the default search used by
  Condor on Linux platforms to detect the hibernation method to use.
  This is used by the default hibernation plug-in executable that is
  shipped with Condor.  The default behavior orders its search with:
  \begin{enumerate}
  \item Detect and use the \Prog{pm-utils} command line tools.
    The corresponding string is defined with \verb@"pm-utils"@. 
  \item Detect and use the directory in the virtual file system
    \File{/sys/power}.
    The corresponding string is defined with \verb@"/sys"@.
  \item Detect and use the directory in the virtual file system
    \File{/proc/ACPI}.
    The corresponding string is defined with \verb@"/proc"@.
  \end{enumerate}
  To override this ordered search behavior,
  and force the use of one particular method,
  set \MacroNI{LINUX\_HIBERNATION\_METHOD} to one of the defined strings.

\label{param:OfflineLog}
\item[\Macro{OFFLINE\_LOG}]
  The full path and file name of a file that stores machine ClassAds 
  for every hibernating machine.  This forms a persistent storage
  of these ClassAds, in case the \Condor{collector} daemon crashes.

  To avoid \Condor{preen} removing this log, place it in a directory
  other than the directory defined by \MacroUNI{SPOOL}.  
  Alternatively, if this log file is to go in the 
  directory defined by \MacroUNI{SPOOL}, add the file to the list
  given by \MacroNI{VALID\_SPOOL\_FILES}.

\label{param:OfflineExpireAdsAfter}
\item[\Macro{OFFLINE\_EXPIRE\_ADS\_AFTER}]
  An integer number of seconds specifying the lifetime of the
  persistent machine ClassAd representing a hibernating machine.
  Defaults to the largest 32-bit integer.

\end{description}

%%%%%%%%%%%%%%%%%%%%%%%%%%%%%%%%%%%%%%%%%%%%%%%%%%%%%%%%%%%%%%%%%%%%%%%%%%%
\subsection{\label{sec:Schedd-Config-File-Entries}\condor{schedd}
Configuration File Entries}
%%%%%%%%%%%%%%%%%%%%%%%%%%%%%%%%%%%%%%%%%%%%%%%%%%%%%%%%%%%%%%%%%%%%%%%%%%%

\index{configuration!condor\_schedd configuration variables}
These macros control the \Condor{schedd}.
\begin{description}

\label{param:Shadow}
\item[\Macro{SHADOW}]
  This macro determines the
  full path of the \Condor{shadow} binary that the \Condor{schedd}
  spawns.  It is normally defined in terms of \MacroUNI{SBIN}. 
  
\label{param:StartLocalUniverse}
\item[\Macro{START\_LOCAL\_UNIVERSE}]
  A boolean value that defaults to \Expr{TotalLocalJobsRunning < 200}.
  The \Condor{schedd} uses this macro to determine whether to start
  a \SubmitCmd{local} universe job. 
  At intervals determined by \MacroNI{SCHEDD\_INTERVAL}, 
  the \Condor{schedd} daemon evaluates this macro
  for each idle \SubmitCmd{local} universe job that it has.
  For each job, if the \MacroNI{START\_LOCAL\_UNIVERSE} 
  macro is \Expr{True}, then the job's \Macro{Requirements} expression
  is evaluated. If both conditions are met, then the job is allowed
  to begin execution. 
  
  The following example only allows 10 \SubmitCmd{local} universe jobs to
  execute concurrently. The attribute \Attr{TotalLocalJobsRunning}
  is supplied by \Condor{schedd}'s ClassAd:
  
  \footnotesize
  \begin{verbatim}
    START_LOCAL_UNIVERSE = TotalLocalJobsRunning < 10
  \end{verbatim}
  \normalsize
  
\label{param:StarterLocal}
\item[\Macro{STARTER\_LOCAL}]
  The complete path and executable name of the \Condor{starter} to
  run for \SubmitCmd{local} universe jobs.  This variable's value
  is defined in the initial configuration provided with Condor as
  \footnotesize
  \begin{verbatim}
  STARTER_LOCAL = $(SBIN)/condor_starter
  \end{verbatim}
  \normalsize
  This variable would only be modified or hand added into 
  the configuration for a pool to be upgraded from one
  running a version of Condor that existed before the
  \SubmitCmd{local} universe to one that includes the
  \SubmitCmd{local} universe, but without utilizing the newer, provided
  configuration files.

\label{param:LocalUnivExecute}
\item[\Macro{LOCAL\_UNIV\_EXECUTE}]
  A string value specifying the execute location for local
  universe jobs.  Each running local universe job will receive a
  uniquely named subdirectory within this directory.
  If not specified, it defaults to \File{\$(SPOOL)/local\_univ\_execute}.

\label{param:StartSchedulerUniverse}
\item[\Macro{START\_SCHEDULER\_UNIVERSE}]
  A boolean value that defaults to \Expr{TotalSchedulerJobsRunning < 200}.
  The \Condor{schedd} uses this macro to determine whether to start
  a \SubmitCmd{scheduler} universe job. 
  At intervals determined by \MacroNI{SCHEDD\_INTERVAL}, 
  the \Condor{schedd} daemon evaluates this macro
  for each idle \SubmitCmd{scheduler} universe job that it has.
  For each job, if the \MacroNI{START\_SCHEDULER\_UNIVERSE} 
  macro is \Expr{True}, then the job's \Macro{Requirements} expression
  is evaluated. If both conditions are met, then the job is allowed
  to begin execution. 
  
  The following example only allows 10 \SubmitCmd{scheduler} universe jobs to
  execute concurrently. The attribute \Attr{TotalSchedulerJobsRunning}
  is supplied by \Condor{schedd}'s ClassAd:
  
  \footnotesize
  \begin{verbatim}
    START_SCHEDULER_UNIVERSE = TotalSchedulerJobsRunning < 10
  \end{verbatim}
  \normalsize
  
  
\label{param:MaxJobsRunning}
\item[\Macro{MAX\_JOBS\_RUNNING}]
  An integer representing a limit on the number of processes
  spawned by a given \Condor{schedd} daemon,
  for all job universes except the grid universe. 
  The number of processes limit includes \Condor{shadow} processes,
  scheduler universe processes, including \Condor{dagman}, and
  local universe \Condor{starter} processes.
  Limiting the number of running scheduler and local universe
  jobs below the upper limit set by \MacroNI{MAX\_JOBS\_RUNNING} is best
  done using \MacroNI{START\_LOCAL\_UNIVERSE} and
  \MacroNI{START\_SCHEDULER\_UNIVERSE}.
  The actual number of allowed \Condor{shadow} daemons may be reduced,
  if the amount of memory defined by \MacroNI{RESERVED\_SWAP} limits the
  number of \Condor{shadow} daemons.
  A value for \MacroNI{MAX\_JOBS\_RUNNING} that is less than or equal to 0
  prevents any new job from starting.  Changing this setting to be below
  the current number of jobs that are running will cause running jobs to
  be aborted until the number running is within the limit.

  Like all integer configuration variables, \MacroNI{MAX\_JOBS\_RUNNING}
  may be a ClassAd expression that evaluates to an integer, and which
  refers to constants either directly or via macro substitution.
  The default value is an expression that depends on the total amount
  of memory and the operating system.  The default
  expression requires 1MByte of RAM per running job on the submit machine.
  In some environments and configurations, this is overly
  generous and can be cut by as much as 50\%.
  On Windows platforms, the number of running jobs is still capped at 200.
  A 64-bit version of Windows  is recommended in order to raise the value
  above the default.
  Under Unix, the maximum default is now 10,000.  To scale higher, we
  recommend that the system ephemeral port range is extended
  such that there are at least 2.1 ports per running job.

  Here are example configurations:

\footnotesize
\begin{verbatim}
## Example 1:
MAX_JOBS_RUNNING	= 10000

## Example 2:
## This is more complicated, but it produces the same limit as the default.
## First define some expressions to use in our calculation.
## Assume we can use up to 80% of memory and estimate shadow private data
## size of 800k.
MAX_SHADOWS_MEM	= ceiling($(DETECTED_MEMORY)*0.8*1024/800)
## Assume we can use ~21,000 ephemeral ports (avg ~2.1 per shadow).
## Under Linux, the range is set in /proc/sys/net/ipv4/ip_local_port_range.
MAX_SHADOWS_PORTS	= 10000
## Under windows, things are much less scalable, currently.
## Note that this can probably be safely increased a bit under 64-bit windows.
MAX_SHADOWS_OPSYS	= ifThenElse(regexp("WIN.*","$(OPSYS)"),200,100000)
## Now build up the expression for MAX_JOBS_RUNNING.  This is complicated
## due to lack of a min() function.
MAX_JOBS_RUNNING	= $(MAX_SHADOWS_MEM)
MAX_JOBS_RUNNING	= \
  ifThenElse( $(MAX_SHADOWS_PORTS) < $(MAX_JOBS_RUNNING), \
              $(MAX_SHADOWS_PORTS), \
              $(MAX_JOBS_RUNNING) )
MAX_JOBS_RUNNING	= \
  ifThenElse( $(MAX_SHADOWS_OPSYS) < $(MAX_JOBS_RUNNING), \
              $(MAX_SHADOWS_OPSYS), \
              $(MAX_JOBS_RUNNING) )
\end{verbatim}
\normalsize

\label{param:MaxJobsSubmitted}
\item[\Macro{MAX\_JOBS\_SUBMITTED}]
  This integer value limits the number of jobs permitted in 
  a \Condor{schedd} daemon's queue. Submission of a new cluster
  of jobs fails, if the total number of jobs would exceed this limit. 
  The default value for this variable is the largest positive
  integer value.

\label{param:MaxShadowExceptions}
\item[\Macro{MAX\_SHADOW\_EXCEPTIONS}]
  This macro controls the maximum
  number of times that \Condor{shadow} processes can have a fatal
  error (exception) before the \Condor{schedd} will relinquish
  the match associated with the dying shadow.  Defaults to 5.

\label{param:MaxPendingStartdContacts}
\item[\Macro{MAX\_PENDING\_STARTD\_CONTACTS}]
  An integer value that limits
  the number of simultaneous connection attempts by the \Condor{schedd}
  when it is requesting claims from one or more \Condor{startd} daemons.
  The intention is to protect the \Condor{schedd} from being overloaded
  by authentication operations.  The default value is 0.
  The special value 0 indicates no limit.

\label{param:MaxConcurrentDownloads}
\item[\Macro{MAX\_CONCURRENT\_DOWNLOADS}]
  This specifies the maximum
  number of simultaneous transfers of output files from execute
  machines to the submit machine.  The limit applies to all jobs
  submitted from the same \Condor{schedd}.  The default is 10.  A
  setting of 0 means unlimited transfers.  This limit currently does
  not apply to grid universe jobs or standard universe jobs, and it
  also does not apply to streaming output files.  When the limit is
  reached, additional transfers will queue up and wait before
  proceeding.

\label{param:MaxConcurrentUploads}
\item[\Macro{MAX\_CONCURRENT\_UPLOADS}]
  This specifies the maximum
  number of simultaneous transfers of input files from the submit
  machine to execute machines.  The limit applies to all jobs
  submitted from the same \Condor{schedd}.  The default is 10.  A
  setting of 0 means unlimited transfers.  This limit currently does
  not apply to grid universe jobs or standard universe jobs.  When the
  limit is reached, additional transfers will queue up and wait before
  proceeding.

\label{param:ScheddQueryWorkers}
\item[\Macro{SCHEDD\_QUERY\_WORKERS}]
  This specifies the maximum number of concurrent sub-processes that
  the \Condor{schedd} will spawn to handle queries.  The setting is
  ignored in Windows.  In Unix, the default is 3.  If the limit is
  reached, the next query will be handled in the \Condor{schedd}'s main
  process.

\label{param:ScheddInterval}
\item[\Macro{SCHEDD\_INTERVAL}]
  This macro determines the maximum interval for both how often the
  \Condor{schedd} sends a ClassAd update to the \Condor{collector} and
  how often the \Condor{schedd} daemon evaluates jobs.  It is defined
  in terms of seconds and defaults to 300 (every 5 minutes).

\label{param:ScheddIntervalTimeslice}
\item[\Macro{SCHEDD\_INTERVAL\_TIMESLICE}]
  The bookkeeping done by the
  \Condor{schedd} takes more time when there are large numbers of jobs
  in the job queue.  However, when it is not too expensive to do this
  bookkeeping, it is best to keep the collector up to date with the
  latest state of the job queue.  Therefore, this macro is used to
  adjust the bookkeeping interval so that it is done more frequently
  when the cost of doing so is relatively small, and less frequently
  when the cost is high.  The default is 0.05, which means the schedd
  will adapt its bookkeeping interval to consume no more than 5\% of the
  total time available to the schedd.  The lower bound is configured by
  \Macro{SCHEDD\_MIN\_INTERVAL} (default 5 seconds), and the upper bound
  is configured by \Macro{SCHEDD\_INTERVAL} (default 300 seconds).


% \label{param:RealTimeJobSuspendUpdates}
% \item[\Macro{REAL\_TIME\_JOB\_SUSPEND\_UPDATES}] 
%  If set to \Expr{True},
%  then the \Condor{shadow} will immediately update the
%  \Condor{schedd} upon the suspension or resumption of a job.
%  This allows \Condor{q} to show a
%  job in a suspended state in its default output.
%  In the \Expr{ST} column, there will be an \Expr{S} instead of an
%  \Expr{R} when the job is running, but suspended.

%  This attribute's real time connotation is currently applied only
%  to jobs in the vanilla, standard, and java universes.
%  Other universes may display a suspension state where applicable,
%  but the information may be stale.

%  The default value and when not present in the configuration
%  file is \Expr{False}.
  
\label{param:JobStartCount}
\item[\Macro{JOB\_START\_COUNT}]
  This macro works together with the \Macro{JOB\_START\_DELAY} macro to
  throttle job starts.  The default and minimum values for this
  integer configuration variable are both 1.

\label{param:JobStartDelay}
\item[\Macro{JOB\_START\_DELAY}]
  This integer-valued macro works together with the
  \Macro{JOB\_START\_COUNT} macro
  to throttle job starts.  The  \Condor{schedd} daemon starts
  \MacroUNI{JOB\_START\_COUNT} jobs at a time, then delays for
  \MacroUNI{JOB\_START\_DELAY} seconds before starting the next set of jobs.
  This delay prevents a sudden, large load on resources required by
  the jobs during their start up phase.
  The resulting job start rate
  averages as fast as
  (\MacroUNI{JOB\_START\_COUNT}/\MacroUNI{JOB\_START\_DELAY}) jobs/second.
  This setting is defined in terms of seconds and defaults to 0, which means
  jobs will be started as fast as possible.  If you wish to throttle
  the rate of specific types of jobs, you can use the job attribute
  \AdAttr{NextJobStartDelay}.

\label{param:MaxNextJobStartDelay}
\item[\Macro{MAX\_NEXT\_JOB\_START\_DELAY}]
  An integer number of seconds representing the maximum allowed value
  of the job ClassAd attribute \AdAttr{NextJobStartDelay}.  It defaults to 600,
  which is 10 minutes.

\label{param:JobStopCount}
\item[\Macro{JOB\_STOP\_COUNT}]
  An integer value representing the number of jobs operated on at one time
  by the \Condor{schedd} daemon, when throttling the rate at which jobs
  are stopped via \Condor{rm}, \Condor{hold}, or \Condor{vacate\_job}.  
  The default and minimum values are both 1.
  This variable is ignored for grid and scheduler universe jobs.

\label{param:JobStopDelay}
\item[\Macro{JOB\_STOP\_DELAY}]
  An integer value representing the number of seconds delay utilized by
  the \Condor{schedd} daemon, when throttling the rate at which jobs
  are stopped via \Condor{rm}, \Condor{hold}, or \Condor{vacate\_job}.  
  The  \Condor{schedd} daemon stops
  \MacroUNI{JOB\_STOP\_COUNT} jobs at a time, then delays for
  \MacroUNI{JOB\_STOP\_DELAY} seconds before stopping the next set of jobs.
  This delay prevents a sudden, large load on resources required by
  the jobs when they are terminating.
  The resulting job stop rate averages as fast as
  \Expr{JOB\_STOP\_COUNT/JOB\_STOP\_DELAY} jobs per second.
  This configuration variable is also used during the graceful shutdown of the
  \Condor{schedd} daemon.
  During graceful shutdown, this macro determines the wait time in
  between requesting each \Condor{shadow} daemon to gracefully shut down.  
  The default value is 0, which means jobs will be stopped as fast as possible.
  This variable is ignored for grid and scheduler universe jobs.

\label{param:JobIsFinishedInterval}
\item[\Macro{JOB\_IS\_FINISHED\_INTERVAL}]
  The \Condor{schedd} maintains a list of jobs that are ready to permanently
  leave the job queue, e.g. they have completed or been removed.  This
  integer-valued macro specifies a delay in seconds to place between the
  taking jobs permanently out of the queue.  The default value is 0, which
  tells the \Condor{schedd} to not impose any delay.  
  
\label{param:AliveInterval}
\item[\Macro{ALIVE\_INTERVAL}]
  An initial value for an integer number of seconds defining
  how often the \Condor{schedd} sends a UDP keep
  alive message to any \Condor{startd} it has claimed.
  When the \Condor{schedd} claims a \Condor{startd}, 
  the \Condor{schedd} tells the \Condor{startd} how often it is
  going to send these messages.
  The utilized interval for sending keep alive messages is the smallest of
  the two values \MacroNI{ALIVE\_INTERVAL} and the expression
  \Expr{JobLeaseDuration/3}, formed with the job ClassAd attribute
  \Attr{JobLeaseDuration}.
  The value of the interval is further constrained by the floor value 
  of 10 seconds.
  If the \Condor{startd} does not receive any of these keep alive messages
  during a certain period of time (defined via
  \Macro{MAX\_CLAIM\_ALIVES\_MISSED}, described on
  page~\pageref{param:MaxClaimAlivesMissed})
  the \Condor{startd} releases the claim, and the \Condor{schedd} no longer pays for
  the resource (in terms of user priority in the system).
  The macro is defined in terms of seconds and defaults to 300, which is
  5 minutes.

%\label{param:StartdSendAlives}
%\item[\Macro{STARTD\_SEND\_ALIVES}]
%  A boolean value that defaults to \Expr{False}.
%  When \Expr{True}, the \Condor{startd} will send alive updates
%  to the \Condor{schedd}, instead of the other way around.
%  These alive upates are delivered via TCP.
%  The alive interval for these updates is the
%  claim lease duration divided by 3.
%  This configuration variable must be set globally to be
%  visible to all \Condor{schedd} and \Condor{startd} daemons that
%  communicate.  If not visible, or if the two have
%  different settings for this value, there is a good chance that
%  keep alive updates will either never be sent, or will be dropped,
%  resulting in expiring and evicted active claims.

\label{param:RequestClaimTimeout}
\item[\Macro{REQUEST\_CLAIM\_TIMEOUT}]
  This macro sets the time (in
  seconds) that the \Condor{schedd} will wait for a claim to be granted by the
  \Condor{startd}.  The default is 30 minutes.  This is only likely to matter
  if the \Condor{startd} has an existing claim and it takes a long time for the
  existing claim to be preempted due to \Expr{MaxJobRetirementTime}.
  Once a request times out, the \Condor{schedd} will simply begin the process
  of finding a machine for the job all over again.

  Normally, it is not a good idea to set this to be very small (e.g. a
  few minutes).  Doing so can lead to failure to preempt, because the
  preempting job will spend a significant fraction of its time waiting
  to be re-matched.  During that time, it would miss out on any
  opportunity to run if the job it is trying to preempt gets out of
  the way.

\label{param:ShadowSizeEstimate}
\item[\Macro{SHADOW\_SIZE\_ESTIMATE}]
  The estimated private virtual memory size of each
  \Condor{shadow} process in Kbytes.
  This value is only used if \MacroNI{RESERVED\_SWAP} is non-zero.
  The default value is 800.

\label{param:ShadowReniceIncrement}
\item[\Macro{SHADOW\_RENICE\_INCREMENT}]
  When the \Condor{schedd} spawns a new
  \Condor{shadow}, it can do so with a \Term{nice-level}.  A
  nice-level is a Unix mechanism that allows users to assign their own
  processes a lower priority so that the processes run with less
  priority than other tasks on the machine.  The value can be any
  integer between 0 and 19, with a value of 19 being the lowest
  priority.  It defaults to 0.

\label{param:SchedUnivReniceIncrement}
\item[\Macro{SCHED\_UNIV\_RENICE\_INCREMENT}]
  Analogous to \MacroNI{JOB\_RENICE\_INCREMENT} and
  \MacroNI{SHADOW\_RENICE\_INCREMENT}, scheduler universe jobs can be
  given a nice-level.  The value can be any integer between 0 and 19,
  with a value of 19 being the lowest priority.  It defaults to 0.

\label{param:QueueCleanInterval}
\item[\Macro{QUEUE\_CLEAN\_INTERVAL}]
  The \Condor{schedd} maintains the job queue on a given machine.  It does so
  in a persistent way such that if the \Condor{schedd} crashes, it can recover
  a valid state of the job queue.  The mechanism it uses is a
  transaction-based log file (the \File{job\_queue.log} file,
  not the \File{SchedLog} file).  This file contains an initial
  state of the job queue, and a series of transactions that were
  performed on the queue (such as new jobs submitted, jobs completing,
  and checkpointing).  Periodically, the \Condor{schedd} will go through
  this log, truncate all the transactions and create a new file with
  containing only the new initial state of the log.
  This is a somewhat expensive operation,
  but it speeds up when the \Condor{schedd} restarts since there are
  fewer transactions it has to play to figure out what state the job
  queue is really in.  This macro determines how often the \Condor{schedd}
  should rework this queue to cleaning it up.  It is defined in terms of
  seconds and defaults to 86400 (once a day). 
  
\label{param:WallClockCkptInterval}
\item[\Macro{WALL\_CLOCK\_CKPT\_INTERVAL}]
  The job queue contains a counter for each job's ``wall clock'' run
  time, i.e., how long each job has executed so far.  This counter is
  displayed by \Condor{q}.  The counter is updated when the job is
  evicted or when the job completes.  When the \Condor{schedd} crashes, the run
  time for jobs that are currently running will not be added to the
  counter (and so, the run time counter may become smaller than the
  CPU time counter).  The \Condor{schedd} saves run time ``checkpoints''
  periodically for running jobs so if the \Condor{schedd} crashes, only run
  time since the last checkpoint is lost.  This macro controls how
  often the \Condor{schedd} saves run time checkpoints.  It is defined in terms
  of seconds and defaults to 3600 (one hour).  A value of 0 will
  disable wall clock checkpoints.

\label{param:QueueAllUsersTrusted}
\item[\Macro{QUEUE\_ALL\_USERS\_TRUSTED}]
  Defaults to False. If set to True, then unauthenticated users are allowed
  to write to the queue, and also we always trust whatever the \Attr{Owner}
  value is set to be by the client in the job ad. This was added so users
  can continue to use the SOAP web-services interface over HTTP (w/o
  authenticating) to submit jobs in a secure, controlled environment -- for
  instance, in a portal setting.
     
\label{param:QueueSuperUsers}
\item[\Macro{QUEUE\_SUPER\_USERS}]
  This macro determines what user names on a given machine have
  \Term{super-user access} to the job queue, meaning that they can
  modify or delete the job ClassAds of other users.  (Normally, you
  can only modify or delete ClassAds from the job queue that you own).
  Whatever user name corresponds with the UID that Condor is running as
  (usually the Unix user condor) will automatically be included in this list
  because that is needed for Condor's proper functioning.  See
  section~\ref{sec:uids} on UIDs in Condor for more details on
  this.  By default, we give root the ability to remove other
  user's jobs, in addition to user condor.
      
\label{param:ScheddLock}
\item[\Macro{SCHEDD\_LOCK}]
  This macro specifies what lock file should be used for access to the
  \File{SchedLog} file.  It must be a separate file from the
  \File{SchedLog}, since the \File{SchedLog} may be rotated and
  synchronization across log file rotations
  is desired.
  This macro is defined relative to the \MacroUNI{LOCK} macro.

\label{param:ScheddName}
\item[\Macro{SCHEDD\_NAME}]
  Used to give an alternative value to the \Attr{Name} attribute 
  in the \Condor{schedd}'s ClassAd.

  See the description of \MacroNI{MASTER\_NAME} in
  section~\ref{param:MasterName} on page~\pageref{param:MasterName}
  for defaults and composition of valid Condor daemon names.
  Also, note that if the \MacroNI{MASTER\_NAME} setting is defined for
  the \Condor{master} that spawned a given \Condor{schedd}, that name
  will take precedence over whatever is defined in
  \MacroNI{SCHEDD\_NAME}. 

\label{param:ScheddAttrs}
\item[\Macro{SCHEDD\_ATTRS}]
  This macro is described in section~\ref{param:SubsysExprs} as
  \MacroNI{<SUBSYS>\_ATTRS}.

\label{param:ScheddDebug}
\item[\Macro{SCHEDD\_DEBUG}]
  This macro
  (and other settings related to debug logging in the \Condor{schedd}) is
  described in section~\ref{param:SubsysDebug} as
  \MacroNI{<SUBSYS>\_DEBUG}.

\label{param:ScheddAddressFile}
\item[\Macro{SCHEDD\_ADDRESS\_FILE}]
  This macro is described in
  section~\ref{param:SubsysAddressFile} as
  \MacroNI{<SUBSYS>\_ADDRESS\_FILE}. 

\label{param:ScheddExecute}
\item[\Macro{SCHEDD\_EXECUTE}]
  A directory to use as a temporary sandbox for local universe jobs.
  Defaults to \File{\MacroUNI{SPOOL}/execute}.

\label{param:FlockNegotiatorHosts} 
\item[\Macro{FLOCK\_NEGOTIATOR\_HOSTS}]
  This macro defines a list of negotiator host names (not including the
  local \MacroUNI{NEGOTIATOR\_HOST} machine) for pools in which the
  \Condor{schedd} should attempt to run jobs.  Hosts in the list should be in
  order of preference.  The \Condor{schedd} will only send a request to a
  central manager in the list if the local pool and pools earlier in
  the list are not satisfying all the job requests.
  \MacroUNI{HOSTALLOW\_NEGOTIATOR\_SCHEDD} (see
  section~\ref{param:HostAllow}) must also be configured to allow
  negotiators from all of the \MacroUNI{FLOCK\_NEGOTIATOR\_HOSTS} to
  contact the \Condor{schedd}.  Please make sure the
  \MacroUNI{NEGOTIATOR\_HOST} is first in the
  \MacroUNI{HOSTALLOW\_NEGOTIATOR\_SCHEDD} list.  Similarly, the
  central managers of the remote pools must be configured to listen to
  requests from this \Condor{schedd}.

\label{param:FlockCollectorHosts}
\item[\Macro{FLOCK\_COLLECTOR\_HOSTS}]
  This macro defines a list of collector host names for pools in which
  the \Condor{schedd} should attempt to run jobs.
  The collectors must be specified in order,
  corresponding to the \MacroUNI{FLOCK\_NEGOTIATOR\_HOSTS} list.
  In the typical case, where each pool
  has the collector and negotiator running on the same machine,
  \MacroUNI{FLOCK\_COLLECTOR\_HOSTS} should have the same definition as
  \MacroUNI{FLOCK\_NEGOTIATOR\_HOSTS}.

  \label{param:NegotiateAllJobsInCluster}
\item[\Macro{NEGOTIATE\_ALL\_JOBS\_IN\_CLUSTER}]
  If this macro is set to False (the default), when the \Condor{schedd} fails
  to start an idle job, it will not try to start any other
  idle jobs in the same cluster during that negotiation cycle.  This
  makes negotiation much more efficient for large job clusters.
  However, in some cases other jobs in the cluster can be started even
  though an earlier job can't.  For example, the jobs' requirements
  may differ, because of different disk space, memory, or
  operating system requirements.  Or, machines may be willing to run
  only some jobs in the cluster, because their requirements reference
  the jobs' virtual memory size or other attribute.  Setting this
  macro to True will force the \Condor{schedd} to try to start all idle jobs in
  each negotiation cycle.  This will make negotiation cycles last
  longer, but it will ensure that all jobs that can be started will be
  started.

\label{param:PeriodicExprInterval}
\item[\Macro{PERIODIC\_EXPR\_INTERVAL}]
  This macro determines the minimum period,
  in seconds, between evaluation of periodic job control expressions,
  such as periodic\_hold, periodic\_release, and periodic\_remove,
  given by the user in a Condor submit file. By default, this value is
  60 seconds.  A value of 0 prevents the \Condor{schedd} from
  performing the periodic evaluations.

\label{param:MaxPeriodicExprInterval}
\item[\Macro{MAX\_PERIODIC\_EXPR\_INTERVAL}]
  This macro determines the maximum period,
  in seconds, between evaluation of periodic job control expressions,
  such as periodic\_hold, periodic\_release, and periodic\_remove,
  given by the user in a Condor submit file. By default, this value is
  1200 seconds.  If Condor is behind on processing events, the actual
  period between evaluations may be higher than specified.

\label{param:PeriodicExprTimeslice}
\item[\Macro{PERIODIC\_EXPR\_TIMESLICE}]
  This macro is used to adapt the
  frequency with which the \Condor{schedd} evaluates periodic job
  control expressions.  When the job queue is very large, the cost of
  evaluating all of the ClassAds is high, so in order for the
  \Condor{schedd} to continue to perform well, it makes sense to
  evaluate these expressions less frequently.  The default time slice
  is 0.01, so the \Condor{schedd} will set the interval between
  evaluations so that it spends only 1\% of its time in this activity.
  The lower bound for the interval is configured by
  \Macro{PERIODIC\_EXPR\_INTERVAL} (default 60 seconds) and the
  upper bound is configured with \Macro{MAX\_PERIODIC\_EXPR\_INTERVAL}
  (default 1200 seconds).

\label{param:SystemPeriodicHold}
\item[\Macro{SYSTEM\_PERIODIC\_HOLD}]
  This expression behaves identically
  to the job expression \AdAttr{periodic\_hold}, but it is evaluated by
  the \Condor{schedd} daemon individually for each job in the queue.
  It defaults to \Expr{False}.
  When \Expr{True}, it causes the job to stop running and go on hold.
  Here is an
  example that puts jobs on hold if they have been restarted too many
  times, have an unreasonably large virtual memory \Attr{ImageSize}, or have
  unreasonably large disk usage for an invented environment.

\footnotesize
\begin{verbatim}
SYSTEM_PERIODIC_HOLD = \
  (JobStatus == 1 || JobStatus == 2) && \
  (JobRunCount > 10 || ImageSize > 3000000 || DiskUsage > 10000000)
\end{verbatim}
\normalsize

\label{param:SystemPeriodicRelease}
\item[\Macro{SYSTEM\_PERIODIC\_RELEASE}]
  This expression behaves identically
  to the job expression \AdAttr{periodic\_release}, but it is evaluated by
  the \Condor{schedd} daemon individually for each job in the queue.
  It defaults to \Expr{False}.
  When \Expr{True}, it causes a held job to return to the idle state.
  Here is an example
  that releases jobs from hold if they have tried to run less than 20
  times, have most recently been on hold for over 20 minutes, and have
  gone on hold due to ``Connection timed out'' when trying to execute
  the job, because the file system containing the job's executable is
  temporarily unavailable.

\footnotesize
\begin{verbatim}
SYSTEM_PERIODIC_RELEASE = \
  (JobRunCount < 20 && CurrentTime - EnteredCurrentStatus > 1200 ) && ( \
    (HoldReasonCode == 6 && HoldReasonSubCode == 110) \
  )
\end{verbatim} 
\normalsize


  \label{param:SystemPeriodicRemove}
\item[\Macro{SYSTEM\_PERIODIC\_REMOVE}]
  This expression behaves identically
  to the job expression \AdAttr{periodic\_remove}, but it is evaluated by
  the \Condor{schedd} daemon individually for each job in the queue.
  It defaults to \Expr{False}.
  When \Expr{True}, it causes the job to be removed from the queue.
  Here is an example
  that removes jobs which have been on hold for 30 days:

\footnotesize
\begin{verbatim}
SYSTEM_PERIODIC_REMOVE = \
  (JobStatus == 5 && CurrentTime - EnteredCurrentStatus > 3600*24*30)
\end{verbatim}
\normalsize

\label{param:ScheddAssumeNegotiatorGone}
\item[\Macro{SCHEDD\_ASSUME\_NEGOTIATOR\_GONE}]
  This macro determines the period,
  in seconds, that the \Condor{schedd} will wait for the \Condor{negotiator} to
  initiate a negotiation cycle before the schedd will simply try to claim
  any local \Condor{startd}.  This allows for a machine that is acting as
  both a submit and execute node to run jobs locally if it cannot
  communicate with the central manager.  The default value, if not
  specified, is 4 x \MacroUNI{NEGOTIATOR\_INTERVAL}.  If
  \MacroUNI{NEGOTIATOR\_INTERVAL} is not defined, then 
  \MacroNI{SCHEDD\_ASSUME\_NEGOTIATOR\_GONE} will default to 1200 (20
  minutes).

\label{param:ScheddRoundAttr}
\item[\Macro{SCHEDD\_ROUND\_ATTR\_<xxxx>}]
  This is used to round off attributes in
  the job ClassAd so that similar jobs may be grouped together for
  negotiation purposes.  There are two cases.  One is that a
  percentage such as 25\% is specified.  In this case, the value of
  the attribute named \verb@<xxxx>\@ in the job ClassAd will be
  rounded up to the next multiple of the specified percentage of the
  values order of magnitude.  For example, a setting of 25\% will
  cause a value near 100 to be rounded up to the next multiple of 25
  and a value near 1000 will be rounded up to the next multiple of
  250.  The other case is that an integer, such as 4, is specified
  instead of a percentage.  In this case, the job attribute is rounded
  up to the specified number of decimal places.
  Replace \verb@<xxxx>@ with the name of the attribute to round, and set this
  macro equal to the number of decimal places to round up.  For example, to
  round the value of job ClassAd attribute \Attr{foo}  up to the nearest
  100, set 
\begin{verbatim}
        SCHEDD_ROUND_ATTR_foo = 2
\end{verbatim}
  When the schedd rounds up an attribute value, it will save the raw 
  (un-rounded) actual value in an attribute with the same name appended
  with ``\_RAW".  So in the above example, the raw value will be stored
  in attribute \Attr{foo\_RAW} in the job ClassAd.
  The following are set by default:
\begin{verbatim}
        SCHEDD_ROUND_ATTR_ImageSize = 25%
        SCHEDD_ROUND_ATTR_ExecutableSize = 25%
        SCHEDD_ROUND_ATTR_DiskUsage = 25%
        SCHEDD_ROUND_ATTR_NumCkpts = 4
\end{verbatim}
  Thus, an ImageSize near 100MB will be rounded up to the next
  multiple of 25MB.  If your batch slots have less
  memory or disk than the rounded values, it may be necessary to
  reduce the amount of rounding, because the job requirements
  will not be met.

\label{param:ScheddBackupSpool}
\item[\Macro{SCHEDD\_BACKUP\_SPOOL}]
  This macro is used to enable the
  \Condor{schedd} to make a backup of the job queue as it starts.  If
  set to ``True'', the \Condor{schedd} will create host specific a
  backup of the current spool file to the spool directory.  This
  backup file will be overwritten each time the \Condor{schedd}
  starts.  \Macro{SCHEDD\_BACKUP\_SPOOL} defaults to ``False''.

\label{param:ScheddPreemptionRequirements}
\item[\Macro{SCHEDD\_PREEMPTION\_REQUIREMENTS}]
  This boolean expression is
  utilized only for machines allocated by a dedicated scheduler.
  When \Expr{True}, a machine becomes a candidate for job preemption.
  This configuration variable has no default;
  when not defined, preemption will never be considered.

\label{param:ScheddPreemptionRank}
\item[\Macro{SCHEDD\_PREEMPTION\_RANK}]
  This floating point value is
  utilized only for machines allocated by a dedicated scheduler.
  It is evaluated in context of a job ClassAd,
  and it represents a machine's preference for running a job.
  This configuration variable has no default;
  when not defined, preemption will never be considered.

\label{param:ParallelSchedulingGroup}
\item[\Macro{ParallelSchedulingGroup}]
  For parallel jobs which must be assigned within a group
  of machines (and not cross group boundaries),
  this configuration variable identifies members of a group. 
  Each machine within a group sets this configuration variable with 
  a string that identifies the group.

\label{param:PerJobHistoryDir}
\item[\Macro{PER\_JOB\_HISTORY\_DIR}]
  If set to a directory writable by the Condor user, when a job
  leaves the \Condor{schedd}'s queue, a copy of its ClassAd will
  be written in that directory.  The files are named ``history.''
  with the job's cluster and process number appended.  For
  example, job 35.2 will result in a file named ``history.35.2''.
  Condor does not rotate or delete the files, so without an
  external entity to clean the directory it can grow very large.
  This option defaults to being unset.  When not set, no such
  files are written.

\label{param:DedicatedSchedulerUseFifo}
\item[\Macro{DEDICATED\_SCHEDULER\_USE\_FIFO}]
  When this parameter is set to true (the default), parallel 
  universe jobs will be scheduled in a first-in, first-out manner.
  When set to false, parallel jobs are scheduled using a
  best-fit algorithm. Using the best-fit algorithm is not recommended,
  as it can cause starvation.

\label{param:ScheddSendVacateViaTcp}
\item[\Macro{SCHEDD\_SEND\_VACATE\_VIA\_TCP}]
  A boolean value that defaults to \Expr{False}.
  When \Expr{True}, the \Condor{schedd} daemon sends vacate signals via TCP,
  instead of the default UDP.

\label{param:ScheddClusterInitialValue}
\item[\Macro{SCHEDD\_CLUSTER\_INITIAL\_VALUE}]
  An integer that specifies the initial cluster number value to use within a
  job id when a job is first submitted.
  The default value is 1.

\label{param:ScheddClusterIncrementValue}
\item[\Macro{SCHEDD\_CLUSTER\_INCREMENT\_VALUE}]
  A positive integer that defaults to 1, representing a stride used
  for assignment of cluster numbers within a job id.
  When a job is submitted, the job will be assigned a job id.  The cluster
  number of the job id will be equal to the previous cluster number used
  plus the value of this setting.

\label{param:GridManagerSelectionExpr}
\item[\Macro{GRIDMANAGER\_SELECTION\_EXPR}]
  By default, the \Condor{schedd} daemon will start a new 
  \Condor{gridmanager} process for each
  discreet user that submits a grid universe job,
  that is, for each discreet value of job attribute \Attr{Owner} across
  all grid universe job ClassAds.
  For additional isolation and/or scalability of grid job management,
  additional \Condor{gridmanager} processes can be spawned to share the load;
  to do so, set this variable to be a ClassAd expression.
  The result of the evaluation of this expression in the
  context of a grid universe job ClassAd will be treated as a hash value.
  All jobs that hash to the same value via this expression will go to the
  same \Condor{gridmanager}.
  For instance, to spawn a separate \Condor{gridmanager} process to
  manage each unique remote site, the following expression works:
\begin{verbatim}
  GRIDMANAGER_SELECTION_EXPR = GridResource 
\end{verbatim}

\label{param:CkptServerClientTimeout}
\item[\Macro{CKPT\_SERVER\_CLIENT\_TIMEOUT}]
  An integer which specifies how long in seconds the \Condor{schedd} is
  willing to wait for a response from a checkpoint server before declaring
  the checkpoint server down. The value of 0 makes the schedd block for
  the operating system configured time (which could be a very long time)
  before the \Syscall{connect} returns on its own with a connection timeout.
  The default value is 20.

\label{param:CkptServerClientTimeoutRetry}
\item[\Macro{CKPT\_SERVER\_CLIENT\_TIMEOUT\_RETRY}]
  An integer which specifies how long in seconds the \Condor{schedd} will
  ignore a checkpoint server that is deemed to be down. After this time
  elapses, the \Condor{schedd} will try again in talking to the checkpoint
  server.
  The default is 1200.

\label{param:ScheddJobQueueLogFlushDelay}
\item[\Macro{SCHEDD\_JOB\_QUEUE\_LOG\_FLUSH\_DELAY}]
  An integer which specifies an upper bound in seconds on how long it
  takes for changes to the job ClassAd to be visible to the Condor Job Router
  and to Quill.  The default is 5 seconds.

\end{description}

%%%%%%%%%%%%%%%%%%%%%%%%%%%%%%%%%%%%%%%%%%%%%%%%%%%%%%%%%%%%%%%%%%%%%%%%%%%
\subsection{\label{sec:Shadow-Config-File-Entries}\condor{shadow}
Configuration File Entries}
%%%%%%%%%%%%%%%%%%%%%%%%%%%%%%%%%%%%%%%%%%%%%%%%%%%%%%%%%%%%%%%%%%%%%%%%%%%

\index{configuration!condor\_shadow configuration variables}
These settings affect the \Condor{shadow}.
\begin{description}

\label{param:ShadowLock}
\item[\Macro{SHADOW\_LOCK}]
  This macro specifies the lock file to be used for access to the
  \File{ShadowLog} file.  It must be a separate file from the
  \File{ShadowLog}, since the \File{ShadowLog} may be rotated 
  and you want to synchronize access across log file rotations.
  This macro is defined relative to the \MacroUNI{LOCK} macro.

\label{param:ShadowDebug}
\item[\Macro{SHADOW\_DEBUG}]
  This macro (and other settings related to debug logging in the shadow) is
  described in section~\ref{param:SubsysDebug} as
  \MacroNI{<SUBSYS>\_DEBUG}.

\label{param:ShadowQueueUpdateInterval}
\item[\Macro{SHADOW\_QUEUE\_UPDATE\_INTERVAL}]
  The amount of time (in seconds) between ClassAd updates that the
  \Condor{shadow} daemon sends to the \Condor{schedd} daemon.
  Defaults to 900 (15 minutes).

\label{param:ShadowLazyQueueUpdate}
\item[\Macro{SHADOW\_LAZY\_QUEUE\_UPDATE}]
  This boolean macro specifies if the \Condor{shadow} should
  immediately update the job queue for certain attributes (at this
  time, it only effects the \AdAttr{NumJobStarts} and
  \AdAttr{NumJobReconnects} counters) or if it should wait and only
  update the job queue on the next periodic update.
  There is a trade-off between performance and the semantics of these
  attributes, which is why the behavior is controlled by a
  configuration macro.
  If the \Condor{shadow} do not use a lazy update, and immediately
  ensures the changes to the job attributes are written to the job
  queue on disk, the semantics for the attributes are very solid
  (there's only a tiny chance that the counters will be out of sync
  with reality), but this introduces a potentially large performance
  and scalability problem for a busy \Condor{schedd}.
  If the \Condor{shadow} uses a lazy update, there's no additional cost
  to the \Condor{schedd}, but it means that \Condor{q} and Quill won't
  immediately see the changes to the job attributes, and if the
  \Condor{shadow} happens to crash or be killed during that time, the
  attributes are never incremented.
  Given that the most obvious usage of these counter attributes is for
  the periodic user policy expressions (which are evaluated directly
  by the \Condor{shadow} using its own copy of the job's classified
  ad, which is immediately updated in either case), and since the
  additional cost for aggressive updates to a busy \Condor{schedd}
  could potentially cause major problems, the default is \Expr{True}
  to do lazy, periodic updates.

\label{param:CompressPeriodicCkpt}
\item[\Macro{COMPRESS\_PERIODIC\_CKPT}]
  A boolean value that when \Expr{True}, directs the \Condor{shadow}
  to instruct applications to compress periodic checkpoints when possible.
  The default is \Expr{False}.

\label{param:CompressVacateCkpt}
\item[\Macro{COMPRESS\_VACATE\_CKPT}]
  A boolean value that when \Expr{True}, directs the \Condor{shadow}
  to instruct applications to compress vacate checkpoints when possible.
  The default is \Expr{False}.

\label{param:PeriodicMemorySync}
\item[\Macro{PERIODIC\_MEMORY\_SYNC}]
  This boolean value specifies whether the \Condor{shadow} should instruct
  applications to commit dirty memory pages to swap space during a
  periodic checkpoint.  The default is \Expr{False}.  This potentially
  reduces the number of dirty memory pages at vacate time, thereby
  reducing swapping activity on the remote machine.

\label{param:SlowCkptSpeed}
\item[\Macro{SLOW\_CKPT\_SPEED}]
  This macro specifies the speed at which vacate checkpoints should be
  written, in kilobytes per second.  If zero (the default), vacate
  checkpoints are written as fast as possible.  Writing vacate
  checkpoints slowly can avoid overwhelming the remote machine with
  swapping activity.

\label{param:ShadowJobCleanupRetryDelay}
\item[\Macro{SHADOW\_JOB\_CLEANUP\_RETRY\_DELAY}]
  This integer specifies the number of seconds to wait between tries
  to commit the final update to the job ClassAd in the \Condor{schedd}'s
  job queue.  The default is 30.

\label{param:ShadowMaxJobCleanupRetries}
\item[\Macro{SHADOW\_MAX\_JOB\_CLEANUP\_RETRIES}]
  This integer specifies the number of times to try committing
  the final update to the job ClassAd in the \Condor{schedd}'s
  job queue.  The default is 5.

\end{description}

%%%%%%%%%%%%%%%%%%%%%%%%%%%%%%%%%%%%%%%%%%%%%%%%%%%%%%%%%%%%%%%%%%%%%%%%%%%
\subsection{\label{sec:Starter-Config-File-Entries}\condor{starter}
Configuration File Entries}
%%%%%%%%%%%%%%%%%%%%%%%%%%%%%%%%%%%%%%%%%%%%%%%%%%%%%%%%%%%%%%%%%%%%%%%%%%%

\index{configuration!condor\_starter configuration variables}
These settings affect the \Condor{starter}.
\begin{description}

\label{param:ExecTransferAttempts}
\item[\Macro{EXEC\_TRANSFER\_ATTEMPTS}]
  Sometimes due to a router misconfiguration, kernel bug, or other
  network problem, the transfer of the initial checkpoint from
  the submit machine to the execute machine will fail midway through.
  This parameter allows a retry of the transfer a certain number of times
  that must be equal to or greater than 1. If this parameter is not
  specified, or specified incorrectly, then it will default to three.
  If the transfer of the initial executable fails every attempt, then
  the job goes back into the idle state until the next renegotiation
  cycle.

  \Note: This parameter does not exist in the NT starter.

\label{param:JobReniceIncrement}
\item[\Macro{JOB\_RENICE\_INCREMENT}]
  When the \Condor{starter} spawns a Condor job, it can do so with a
  \Term{nice-level}.
  A nice-level is a
  Unix mechanism that allows users to assign their own processes a lower 
  priority, such that these processes do not interfere with interactive
  use of the machine.
  For machines with lots
  of real memory and swap space, such that the only scarce resource is CPU time,
  use this macro in conjunction with a policy that
  allows Condor to always start jobs on the machines. 
  Condor jobs would always run,
  but interactive response on the machines would never suffer.
  A user most likely will not notice Condor is
  running jobs.  See section~\ref{sec:Configuring-Policy} on
  Startd Policy Configuration for more details on setting up a
  policy for starting and stopping jobs on a given machine.

  The ClassAd expression is evaluated in the context of the job ad
  to an integer value, which is
  set by the \Condor{starter} daemon for each job just before the
  job runs.
  The range of allowable values are integers in the range of 0 to 19
  (inclusive),
  with a value of 19 being the lowest priority.  
  If the integer value is outside this range,
  then on a Unix machine, a value greater than 19 is auto-decreased to 19;
  a value less than 0 is treated as 0.
  For values outside this range, a Windows machine ignores the value
  and uses the default instead.
  The default value is 10, which maps to the idle priority class on
  a Windows machine.

\label{param:StarterLocalLogging}
\item[\Macro{STARTER\_LOCAL\_LOGGING}]
  This macro determines whether the
  starter should do local logging to its own log file, or send debug
  information back to the \Condor{shadow} where it will end up in the
  ShadowLog.  It defaults to \Expr{True}.

\label{param:StarterDebug}
\item[\Macro{STARTER\_DEBUG}]
  This setting (and other settings related to debug logging in the starter) is
  described above in section~\ref{param:SubsysDebug} as
  \MacroUNI{<SUBSYS>\_DEBUG}.

\label{param:StarterUpdateInterval}
\item[\Macro{STARTER\_UPDATE\_INTERVAL}]
  An integer value representing the number of seconds between 
  ClassAd updates that the \Condor{starter} daemon sends to the 
  \Condor{shadow} and \Condor{startd} daemons. 
  Defaults to 300 (5 minutes).

\label{param:StarterUpdateIntervalTimeslice}
\item[\Macro{STARTER\_UPDATE\_INTERVAL\_TIMESLICE}]
  A floating point value, specifying the highest fraction of time that the 
  \Condor{starter} daemon should spend collecting
  monitoring information about the job, such as disk usage.
  The default  value is 0.1.  
  If monitoring, such as checking disk usage takes a long time,
  the \Condor{starter} will monitor less frequently than specified by
  \MacroNI{STARTER\_UPDATE\_INTERVAL}.

\label{param:UserJobWrapper} 
\item[\Macro{USER\_JOB\_WRAPPER}]
  The full path to an executable or script.
  This macro allows an administrator to specify a wrapper script to handle the
  execution of all user jobs.  
  If specified, Condor never directly executes a job, but instead
  invokes the program specified by this macro.
  The command-line arguments passed to this program will include the
  full-path to the actual user job which should be executed, followed by all
  the command-line parameters to pass to the user job.
  This wrapper program must ultimately replace its image with the user job;
  in other words,
  it must \Procedure{exec} the user job, not \Procedure{fork} it.
  For instance, if the wrapper program is a C/Korn shell script, the
  last line of execution should be:
\begin{verbatim}
        exec $*
\end{verbatim}
%$ (for Emacs)
  This can potentially lose information about the arguments.
  Any argument with embedded white space will be split into multiple
  arguments.
  For example the argument "argument one" will become the two arguments
  "argument" and "one".
  For Bourne type shells (sh, bash, ksh),
  the following preserves the arguments:
\begin{verbatim}
        exec "$@"
\end{verbatim}
  For the C type shells (csh, tcsh), the following preserves the
  arguments:
\begin{verbatim}
        exec $*:q
\end{verbatim}


  For Windows machines, the wrapper will either be
  a batch script (with a file extension of \File{.bat} or \File{.cmd})
  or an executable (with a file extension of \File{.exe} or \File{.com}).

\label{param:UseVisibleDesktop} 
\item[\Macro{USE\_VISIBLE\_DESKTOP}]
  This setting is only meaningful on Windows machines.  If True, Condor will
  allow the job to create windows on the desktop of the execute machine and
  interact with the job.  This is particularly useful for debugging why an
  application will not run under Condor.  If False, Condor uses the default
  behavior of creating a new, non-visible desktop to run the job on.
  See section~\ref{sec:platform-windows} for details on how Condor 
  interacts with the desktop.

\label{param:StarterJobEnvironment}
\item[\Macro{STARTER\_JOB\_ENVIRONMENT}]
  This macro sets the default environment inherited by jobs.  The syntax is
  the same as the syntax for environment settings in the job submit file
  (see page~\pageref{man-condor-submit-environment}).
  If the same environment variable is assigned by this macro and by the user
  in the submit file, the user's setting takes precedence.

\label{param:JobInheritsStarterEnvironment} 
\item[\Macro{JOB\_INHERITS\_STARTER\_ENVIRONMENT}]
  A boolean value that defaults to \Expr{False}.
  When \Expr{True},
  it causes jobs to inherit all environment variables from 
  the \Condor{starter}.
  This is useful for glidein jobs that need to
  access environment variables from the batch system running the glidein
  daemons.
  When both the user job and \MacroNI{STARTER\_JOB\_ENVIRONMENT} define
  an environment variable that is in the \Condor{starter}'s
  environment, the user job's definition takes precedence.
  This variable does not apply to standard universe jobs.

\label{param:StarterUploadTimeout} 
\item[\Macro{STARTER\_UPLOAD\_TIMEOUT}]
  An integer value that specifies the network communication timeout to use
  when transferring files back to the submit machine.  The default value is
  set by the \Condor{shadow} daemon to 300.
  Increase this value if the disk on the submit machine
  cannot keep up with large bursts of activity, such as many jobs all
  completing at the same time.

\label{param:EnforceCpuAffinity} 
\item[\Macro{ENFORCE\_CPU\_AFFINITY}]
  A boolean value that defaults to \Expr{False}.  When \Expr{False},
  the affinity of jobs and their descendants to a CPU is not enforced.
  When \Expr{True}, Condor jobs and their descendants maintain their
  affinity to a CPU.
  When \Expr{True}, more fine grained affinities may be specified with
  \MacroNI{SLOT<N>\_CPU\_AFFINITY}.

\label{param:SlotNCpuAffinity} 
\item[\Macro{SLOT<N>\_CPU\_AFFINITY}]
  A comma separated list of cores to which a Condor job running on
  a specific slot given by the value of \MacroNI{<N>} show affinity.
  Note that slots are numbered beginning with the value 1,
  while CPU cores are numbered beginning with the value 0.
  This affinity list only takes effect if
  \Expr{ENFORCE\_CPU\_AFFINITY = True}.

\label{param:EnableURLTransfers} 
\item[\Macro{ENABLE\_URL\_TRANSFERS}]
  A boolean value that when \Expr{True} causes the \Condor{starter} for
  a job to invoke all plug-ins defined by \MacroNI{FILETRANSFER\_PLUGINS}
  to determine their capabilities for handling protocols to be
  used in file transfer specified with a URL.
  When \Expr{False}, a URL transfer specified in a job's submit description
  file will cause an error issued by \Condor{submit}.
  The default value is \Expr{True}.

\label{param:FiletransferPlugins} 
\item[\Macro{FILETRANSFER\_PLUGINS}]
  A comma separated list of full and absolute path and executable names
  for plug-ins that will accomplish the task of doing file transfer
  when a job requests the transfer of an input file by specifying a URL. 
  See section~\ref{sec:URL-transfer} for a description of the functionality
  required of a plug-in.

\label{param:EnableChirp} 
\item[\Macro{ENABLE\_CHIRP}]
  A boolean value that defaults to \Expr{True}. An administrator
  would set the value to \Expr{False} to disable Chirp remote file access 
  from execute machines. 

\end{description}

%%%%%%%%%%%%%%%%%%%%%%%%%%%%%%%%%%%%%%%%%%%%%%%%%%%%%%%%%%%%%%%%%%%%%%%%%%%
\subsection{\label{sec:Submit-Config-File-Entries}\condor{submit}
Configuration File Entries}
%%%%%%%%%%%%%%%%%%%%%%%%%%%%%%%%%%%%%%%%%%%%%%%%%%%%%%%%%%%%%%%%%%%%%%%%%%%
\index{configuration!condor\_submit configuration variables}

\begin{description}
\label{param:DefaultUniverse}
\item[\Macro{DEFAULT\_UNIVERSE}]
  The universe under which a job is executed may be specified in the submit
  description file.
  If it is not specified in the submit description file, then
  this variable specifies the universe (when defined).
  If the universe is not specified in the submit description
  file, and if this variable is not defined, then
  the default universe for a job will be the vanilla universe.
\end{description}

If you want \Condor{submit} to automatically append an expression to
the \AdAttr{Requirements} expression or \AdAttr{Rank} expression of 
jobs at your site use the following macros:
\begin{description}
  
\label{param:AppendReqVanilla}
\item[\Macro{APPEND\_REQ\_VANILLA}]
  Expression to be appended to vanilla job requirements.
  
\label{param:AppendReqStandard}
\item[\Macro{APPEND\_REQ\_STANDARD}]
  Expression to be appended to standard job requirements.

\label{param:AppendReq}
\item[\Macro{APPEND\_REQUIREMENTS}]
  Expression to be appended to any type of universe jobs. 
  However, if \MacroNI{APPEND\_REQ\_VANILLA} or \MacroNI{APPEND\_REQ\_STANDARD}
  is defined, then ignore the \MacroNI{APPEND\_REQUIREMENTS} for those
  universes.

\label{param:AppendRank}
\item[\Macro{APPEND\_RANK}]
  Expression to be appended to job rank.  \MacroNI{APPEND\_RANK\_STANDARD} or
  \MacroNI{APPEND\_RANK\_VANILLA} will override this setting if defined.

\label{param:AppendRankStandard}
\item[\Macro{APPEND\_RANK\_STANDARD}]
  Expression to be appended to standard job rank.

\label{param:AppendRankVanilla}
\item[\Macro{APPEND\_RANK\_VANILLA}]
  Expression to append to vanilla job rank.

\end{description}

\Note The \Macro{APPEND\_RANK\_STANDARD} and 
\Macro{APPEND\_RANK\_VANILLA} macros were called
\Macro{APPEND\_PREF\_STANDARD} and
\Macro{APPEND\_PREF\_VANILLA} in previous versions of Condor.

In addition, you may provide default \AdAttr{Rank} expressions if your users
do not specify their own with:

\begin{description}

\label{param:DefaultRank}
\item[\Macro{DEFAULT\_RANK}]
  Default rank expression for any job that does not specify
  its own rank expression in the submit description file.  
  There is no default value, such that when undefined,
  the value used will be 0.0.

\label{param:DefaultRankVanilla}
\item[\Macro{DEFAULT\_RANK\_VANILLA}]
  Default rank for vanilla universe jobs.  
  There is no default value, such that when undefined,
  the value used will be 0.0.
  When both \MacroNI{DEFAULT\_RANK} and \MacroNI{DEFAULT\_RANK\_VANILLA}
  are defined, the value for \MacroNI{DEFAULT\_RANK\_VANILLA} is
  used for vanilla universe jobs.

\label{param:DefaultRankStandard}
\item[\Macro{DEFAULT\_RANK\_STANDARD}]
  Default rank for standard universe jobs.
  There is no default value, such that when undefined,
  the value used will be 0.0.
  When both \MacroNI{DEFAULT\_RANK} and \MacroNI{DEFAULT\_RANK\_STANDARD}
  are defined, the value for \MacroNI{DEFAULT\_RANK\_STANDARD} is
  used for standard universe jobs.

\label{param:DefaultBufferSize}
\item[\Macro{DEFAULT\_IO\_BUFFER\_SIZE}]
  Condor keeps a buffer of recently-used data for each file an
  application opens.  This macro specifies the default maximum number
  of bytes to be buffered for each open file at the executing machine.
  The \Condor{status} \MacroNI{buffer\_size} command will override this
  default.  If this macro is undefined, a default size of 512 KB will
  be used.

\label{param:DefaultBufferBlockSize}
\item[\Macro{DEFAULT\_IO\_BUFFER\_BLOCK\_SIZE}] 
  When buffering is enabled,
  Condor will attempt to consolidate small read and write operations
  into large blocks.  This macro specifies the default block size
  Condor will use.  The \Condor{status} \MacroNI{buffer\_block\_size}
  command will override this default.  If this macro is undefined, a
  default size of 32 KB will be used.

\label{param:SubmitSkipFilechecks}
\item[\Macro{SUBMIT\_SKIP\_FILECHECKS}]
  If True, \Condor{submit} behaves as if the \Opt{-d} 
  command-line option is used.
  This tells \Condor{submit} to disable file permission checks when
  submitting a job.
  This can significantly decrease the amount of time required to submit
  a large group of jobs.
  The default value is False.

\label{param:WarnOnUnusedSubmitFileMacros}
\item[\Macro{WARN\_ON\_UNUSED\_SUBMIT\_FILE\_MACROS}]
  A boolean variable that defaults to \Expr{True}.
  When \Expr{True}, \Condor{submit}
  performs checks on the job's submit description file contents
  for commands that define a macro, but do not use the macro within
  the file.
  A warning is issued, but job submission continues.
  A definition of a new macro occurs when the lhs of a command is not
  a known submit command.  This check may help spot spelling errors
  of known submit commands.

\label{param:SubmitSendReschedule}
\item[\Macro{SUBMIT\_SEND\_RESCHEDULE}]
  A boolean expression that when False, prevents \Condor{submit} from
  automatically sending a \Condor{reschedule} command as it completes.
  The \Condor{reschedule} command causes the \Condor{schedd} daemon
  to start searching for machines with which to match the submitted
  jobs.  When True, this step always occurs.
  In the case that the machine where the job(s) are submitted is
  managing a huge number of jobs (thousands or tens of thousands),
  this step would hurt performance in such a way that it became
  an obstacle to scalability.
  The default value is True.

\label{param:SubmitExprs}
\item[\Macro{SUBMIT\_EXPRS}]
  A comma-separated list of ClassAd attributes to be inserted into all 
  the job ClassAds that \Condor{submit} creates.  This is equivalent
  to the \verb@"+"@ syntax in a submit description file.
  Attributes defined in the submit description file with \verb@"+"@ will
  override attributes defined in the configuration file with
  \MacroNI{SUBMIT\_EXPRS}. 
  Note that adding an attribute to a job's ClassAd will \emph{not} function
  as a method for specifying default values of submit description file commands
  forgotten in a job's submit description file.
  The command in the submit description file results in actions by
  \Condor{submit},
  while the use of \MacroNI{SUBMIT\_EXPRS} adds a job ClassAd attribute
  at a later point in time.

\label{param:LogOnNfsIsError}
\item[\Macro{LOG\_ON\_NFS\_IS\_ERROR}]
  A boolean value that controls whether \Condor{submit} prohibits
  job submit files with user log files on NFS.  If
  \MacroNI{LOG\_ON\_NFS\_IS\_ERROR} is set to \Expr{True}, such
  submit files will be rejected.  If \MacroNI{LOG\_ON\_NFS\_IS\_ERROR}
  is set to \Expr{False},
  the job will be submitted.  If not defined,
  \MacroNI{LOG\_ON\_NFS\_IS\_ERROR} defaults to \Expr{False}.

\label{param:SubmitMaxProcsInCluster}
\item[\Macro{SUBMIT\_MAX\_PROCS\_IN\_CLUSTER}]
  An integer value that limits the maximum number of jobs that would
  be assigned within a single cluster.  Job submissions that would exceed
  the defined value fail, issuing an error message, and with no jobs
  submitted.
  The default value is 0, which does not limit the number of jobs
  assigned a single cluster number.

\end{description}

%%%%%%%%%%%%%%%%%%%%%%%%%%%%%%%%%%%%%%%%%%%%%%%%%%%%%%%%%%%%%%%%%%%%%%%%%%%
\subsection{\label{sec:Preen-Config-File-Entries}\condor{preen}
Configuration File Entries}
%%%%%%%%%%%%%%%%%%%%%%%%%%%%%%%%%%%%%%%%%%%%%%%%%%%%%%%%%%%%%%%%%%%%%%%%%%%

\index{configuration!condor\_preen configuration variables}
These macros affect \Condor{preen}.

\begin{description}

\item[\Macro{PREEN\_ADMIN}]
\label{param:PreenAdmin}
  This macro sets the e-mail address where \Condor{preen} will send e-mail
  (if it is configured to send email at all; see the entry for \MacroNI{PREEN}).
  Defaults to \MacroUNI{CONDOR\_ADMIN}.

\label{param:ValidSpoolFiles}
\item[\Macro{VALID\_SPOOL\_FILES}]
  This macro contains a (comma or space separated) list of files that
  \Condor{preen} considers valid files to find in the \MacroUNI{SPOOL}
  directory. There is no default value. \Condor{preen} will add to the
  list files and directories that are normally present in the
  \MacroUNI{SPOOL} directory.
  
\label{param:InvalidLogFiles}
\item[\Macro{INVALID\_LOG\_FILES}]
  This macro contains a (comma or space separated) list of files that
  \Condor{preen} considers invalid files to find in the \MacroUNI{LOG}
  directory.  There is no default value.

\end{description}


%%%%%%%%%%%%%%%%%%%%%%%%%%%%%%%%%%%%%%%%%%%%%%%%%%%%%%%%%%%%%%%%%%%%%%%%%%%
\subsection{\label{sec:Collector-Config-File-Entries}\condor{collector}
Configuration File Entries}
%%%%%%%%%%%%%%%%%%%%%%%%%%%%%%%%%%%%%%%%%%%%%%%%%%%%%%%%%%%%%%%%%%%%%%%%%%%

\index{configuration!condor\_collector configuration variables}
These macros affect the \Condor{collector}.
\begin{description}
  
\label{param:ClassadLifetime}
\item[\Macro{CLASSAD\_LIFETIME}]
  This macro determines the default maximum age for ClassAds collected by the
  \Condor{collector}.  ClassAd older than the maximum age are
  discarded by the \Condor{collector} as stale.

  If present, the ClassAd attribute ``ClassAdLifetime'' specifies the
  ad's lifetime in seconds.  If ``ClassAdLifetime'' is not present in
  the ad, the \Condor{collector} will use the value of
  \MacroUNI{CLASSAD\_LIFETIME}.  The macro is defined in terms of
  seconds, and defaults to 900 (15 minutes).
  
\label{param:MasterCheckInterval}
\item[\Macro{MASTER\_CHECK\_INTERVAL}]
  This macro defines how often the
  collector should check for machines that have ClassAds from some
  daemons, but not from the \Condor{master} (\Term{orphaned daemons})
  and send e-mail about it.  It is defined in seconds and 
  defaults to 10800 (3 hours).

\label{param:CollectorRequirements}
\item[\Macro{COLLECTOR\_REQUIREMENTS}]
  A boolean expression that filters out unwanted ClassAd updates.  The
  expression is evaluated for ClassAd updates that have 
  passed through enabled security authorization checks.
  The default behavior when this expression is not
  defined is to allow all ClassAd updates to take place.
  If \Expr{False}, a ClassAd update will be rejected.

  Stronger security mechanisms are the better way to
  authorize or deny updates to the \Condor{collector}.
  This configuration variable exists to help those that
  use host-based security, and
  do not trust all processes that run on the hosts in the pool.
  This configuration variable may be used to throw out ClassAds that
  should not be allowed.  For example, for
  \Condor{startd} daemons that run on a fixed port,
  configure this expression to ensure that 
  only machine ClassAds advertising the expected
  fixed port are accepted.  As a convenience, before evaluating the
  expression, some basic sanity checks are performed on the ClassAd to
  ensure that all of the ClassAd attributes used by Condor to contain
  IP:port information are consistent.  To validate this
  information, the attribute to check is \AdAttr{TARGET.MyAddress}.
 

\label{param:ClientTimeout}
\item[\Macro{CLIENT\_TIMEOUT}]
  Network timeout that the \Condor{collector} uses when talking to any daemons
  or tools that are sending it a ClassAd update.
  It is defined in seconds and defaults to 30.
  
\label{param:QueryTimeout}
\item[\Macro{QUERY\_TIMEOUT}]
  Network timeout when talking to anyone doing a query.
  It is defined in seconds and defaults to 60.
  
\label{param:CondorDevelopers}
\item[\Macro{CONDOR\_DEVELOPERS}]
  By default,
  Condor will send e-mail once per week to this address with the output
  of the \Condor{status} command, which lists how many machines
  are in the pool and how many are running jobs.  The default
  value of \Email{condor-admin@cs.wisc.edu} will send this report to
  the Condor Team developers at the University of Wisconsin-Madison.
  The Condor Team uses
  these weekly status messages in order to have some idea as to how
  many Condor pools exist in the world.  We appreciate
  getting the reports, as this is one way we can convince funding
  agencies that Condor is being used in the real world.  
  If you do not wish this information to be sent to the Condor Team,
  explicitly set the value to \Expr{NONE} to disable this feature,
  or replace the
  address with a desired location.  
  If undefined (commented out) in the configuration file, Condor follows
  its default behavior.

\label{param:CollectorName}
\item[\Macro{COLLECTOR\_NAME}]
  This macro is used to specify a short description of your pool.
  It should be about 20 characters long.  For example, the name of the
  UW-Madison Computer Science Condor Pool is \AdStr{UW-Madison CS}.  
  While this macro might seem similar to \MacroNI{MASTER\_NAME} or
  \MacroNI{SCHEDD\_NAME}, it is unrelated.
  Those settings are used to uniquely identify (and locate) a specific
  set of Condor daemons, if there are more than one running on the same
  machine.
  The \MacroNI{COLLECTOR\_NAME} setting is just used as a
  human-readable string to describe the pool, which is included in the
  updates set to the \MacroNI{CONDOR\_DEVELOPERS\_COLLECTOR} (see
  below). 

\label{param:CondorDevelopersCollector}
\item[\Macro{CONDOR\_DEVELOPERS\_COLLECTOR}]
  By default, every pool sends
  periodic updates to a central \Condor{collector} at UW-Madison with
  basic information about the status of the pool.  Updates include only
  the number of total machines, the number of jobs submitted, the
  number of machines running jobs, the host name of the central
  manager, and the \MacroUNI{COLLECTOR\_NAME}.  These
  updates help the Condor Team see how Condor is being used around the world.
  By default, they will be sent to \File{condor.cs.wisc.edu}.
  To discontinue sending updates,
  explicitly set this macro to \Expr{NONE}. 
  If undefined or commented out in the configuration file, Condor follows
  its default behavior.

\label{param:CollectorUpdateInterval}
\item[\Macro{COLLECTOR\_UPDATE\_INTERVAL}]
  This variable is defined in seconds and defaults to 900 (every 15 minutes).
  It controls the frequency of the periodic
  updates sent to a central \Condor{collector} at UW-Madison as
  defined by \MacroNI{CONDOR\_DEVELOPERS\_COLLECTOR}.

\label{param:CollectorSocketBufsize}
\item[\Macro{COLLECTOR\_SOCKET\_BUFSIZE}] 
  This specifies the buffer size, in
  bytes, reserved for \Condor{collector} network UDP sockets.  The default is
  10240000, or a ten megabyte buffer.  This is a healthy size, even for a large
  pool.  The larger this value, the less likely the \Condor{collector} will
  have stale information about the pool due to dropping update packets.  If
  your pool is small or your central manager has very little RAM, considering
  setting this parameter to a lower value (perhaps 256000 or 128000).

  \Note For some Linux distributions, it may be necessary to raise the
  OS's system-wide limit for network buffer sizes. The parameter that
  controls this limit is /proc/sys/net/core/rmem\_max. You can see the
  values that the \Condor{collector} actually uses by enabling D\_FULLDEBUG
  for the collector and looking at the log line that looks like this:

  Reset OS socket buffer size to 2048k (UDP), 255k (TCP).

  For changes to this parameter to take effect, \Condor{collector} must
  be restarted.

\label{param:CollectorTcpSocketBufsize}
\item[\Macro{COLLECTOR\_TCP\_SOCKET\_BUFSIZE}]
  This specifies the TCP buffer
  size, in  bytes, reserved for \Condor{collector} network sockets.  The
  default is 131072, or a 128 kilobyte buffer.  This is a healthy size, even
  for a large pool.  The larger this value, the less likely the
  \Condor{collector} will have stale information about the pool due to
  dropping update packets.  If your pool is small or your central
  manager has very little RAM, considering setting this parameter to a
  lower value (perhaps 65536 or 32768).

  \Note See the note for \Macro{COLLECTOR\_SOCKET\_BUFSIZE}.

\label{param:KeepPoolHistory}
\item[\Macro{KEEP\_POOL\_HISTORY}]
  This boolean macro is used to decide if the collector will write
  out statistical information about the pool to history files.
  The default is \Expr{False}.
  The location, size, and frequency of history logging is controlled
  by the other macros.

\label{param:PoolHistoryDir}
\item[\Macro{POOL\_HISTORY\_DIR}]
  This macro sets the name of the directory where the history
  files reside (if history logging is enabled).
  The default is the \File{SPOOL} directory.

\label{param:PoolHistoryMaxStorage} 
\item[\Macro{POOL\_HISTORY\_MAX\_STORAGE}]
  This macro sets the maximum combined size of the history files.
  When the size of the history files is close to this limit, the oldest
  information will be discarded.
  Thus, the larger this parameter's value is, the larger the time
  range for which history will be available.  The default value is
  10000000 (10 Mbytes).

\label{param:PoolHistorySamplingInterval}
\item[\Macro{POOL\_HISTORY\_SAMPLING\_INTERVAL}]
  This macro sets the interval, in seconds, between samples for
  history logging purposes. 
  When a sample is taken, the collector goes through the information
  it holds, and summarizes it.
  The information is written to the history file once for each 4
  samples.
  The default (and recommended) value is 60 seconds. Setting this
  macro's value too low will increase the load on the collector,
  while setting it to high will produce less precise statistical
  information.

\label{param:CollectorDaemonStats}
\item[\Macro{COLLECTOR\_DAEMON\_STATS}]
  A boolean value that controls whether or not the \Condor{collector} daemon
  keeps update statistics on incoming updates.  
  The default value is \Expr{True}.
  If enabled, the \Condor{collector} will insert several attributes
  into the ClassAds that it stores and sends.  ClassAds without the
  \Attr{UpdateSequenceNumber} and \Attr{DaemonStartTime} attributes will not
  be counted, and will not have attributes inserted (all modern Condor
  daemons which publish ClassAds publish these attributes).

  \index{ClassAd attribute added by the condor\_collector!UpdatesTotal}
  \index{ClassAd attribute added by the condor\_collector!UpdatesSequenced}
  \index{ClassAd attribute added by the condor\_collector!UpdatesLost}
  The attributes inserted are \Attr{UpdatesTotal}, \Attr{UpdatesSequenced},
  and \Attr{UpdatesLost}.  \Attr{UpdatesTotal} is the total number of
  updates (of this ClassAd type) the \Condor{collector} has received 
  from this host.
  \Attr{UpdatesSequenced} is the number of updates that the \Condor{collector}
  could have as lost.  In particular, for the first update from a
  daemon, it is impossible to tell if any previous ones have been lost or not.
  \Attr{UpdatesLost} is the number of updates that the \Condor{collector}
  has detected as being lost.
  See page~\pageref{sec:Collector-Added-Attributes} for more information on the
  added attributes.

\label{param:CollectorStatsSweep}
\item[\Macro{COLLECTOR\_STATS\_SWEEP}]
  This value specifies the number of
  seconds between sweeps of the \Condor{collector}'s per-daemon update
  statistics.  Records for daemons which have not reported in this amount
  of time are purged in order to save memory.  The default is two days.
  It is unlikely that you would ever need to adjust this.

\label{param:CollectorDaemonHistorySize}
\item[\Macro{COLLECTOR\_DAEMON\_HISTORY\_SIZE}]
  This macro controls the
  size of the published update history that the Collector inserts into
  the ClassAds it stores and sends.  The default value is 128, which
  means that history is stored and published for the latest 128
  updates.  This macro is ignored if \MacroU{COLLECTOR\_DAEMON\_STATS}
  is not enabled.

  \index{ClassAd attribute added by the condor\_collector!UpdatesHistory}
  If this has a non-zero value, the Collector will insert
  \Attr{UpdatesHistory} into the ClassAd (similar to \Attr{UpdatesTotal}
  above). Attr{UpdatesHistory} is a hexadecimal string which represents
  a bitmap of the last \Macro{COLLECTOR\_DAEMON\_HISTORY\_SIZE}
  updates.  The most significant bit (MSB) of the bitmap represents the
  most recent update, and the least significant bit (LSB) represents
  the least recent.  A value of zero means that the update was not
  lost, and a value of 1 indicates that the update was detected as
  lost.

  For example, if the last update was not lost, the previous lost, and
  the previous two not, the bitmap would be 0100, and the matching hex
  digit would be ``4''.  Note that the MSB can never be marked as lost
  because its loss can only be detected by a non-lost update (a
  ``gap'' is found in the sequence numbers).  Thus, UpdatesHistory =
  "0x40" would be the history for the last 8 updates.  If the next
  updates are all successful, the values published, after each update,
  would be: 0x20, 0x10, 0x08, 0x04, 0x02, 0x01, 0x00.

  See page~\pageref{sec:Collector-Added-Attributes} for more information on the
  added attribute.


\label{param:CollectorClassHistorySize}
\item[\Macro{COLLECTOR\_CLASS\_HISTORY\_SIZE}]
  This macro controls the
  size of the published update history that the Collector inserts into
  the Collector ClassAds it produces.  The default value is zero.

  If this has a non-zero value, the Collector will insert
  ``UpdatesClassHistory'' into the Collector ClassAd (similar to
  ``UpdatesHistory'' above).  These are added ``per class'' of
  ClassAd, however.  The classes refer to the ``type'' of ClassAds
  (i.e. ``Start'').  Additionally, there is a ``Total'' class created
  which represents the history of all ClassAds that this Collector
  receives.

  Note that the collector always publishes Lost, Total and Sequenced
  counts for all ClassAd ``classes''.  This is similar to the
  statistics gathered if \MacroU{COLLECTOR\_DAEMON\_STATS} is enabled.

\label{param:CollectorQueryWorkers}
\item[\Macro{COLLECTOR\_QUERY\_WORKERS}]
  This macro sets the maximum
  number of ``worker'' processes that the Collector can have.  When
  receiving a query request, the UNIX Collector will ``fork'' a new
  process to handle the query, freeing the main process to handle
  other requests.  When the number of outstanding ``worker'' processes
  reaches this maximum, the request is handled by the main process.
  This macro is ignored on Windows, and its default value is zero.
  The default configuration, however, has this set to 16.

\label{param:CollectorDebug}
\item[\Macro{COLLECTOR\_DEBUG}]
  This macro (and other macros related to debug logging in the collector)
  is described in section~\ref{param:SubsysDebug} as
  \MacroNI{<SUBSYS>\_DEBUG}.

\end{description}

%%%%%%%%%%%%%%%%%%%%%%%%%%%%%%%%%%%%%%%%%%%%%%%%%%%%%%%%%%%%%%%%%%%%%%%%%%%
\subsection{\label{sec:Negotiator-Config-File-Entries}\condor{negotiator}
Configuration File Entries}
%%%%%%%%%%%%%%%%%%%%%%%%%%%%%%%%%%%%%%%%%%%%%%%%%%%%%%%%%%%%%%%%%%%%%%%%%%%
\index{configuration!condor\_negotiator configuration variables}

These macros affect the \Condor{negotiator}.
\begin{description}
  
\label{param:NegotiatorInterval}
\item[\Macro{NEGOTIATOR\_INTERVAL}]
  Sets how often the \Condor{negotiator} starts a negotiation cycle.
  It is defined in seconds and defaults to 60 (1 minute).
  
\label{param:NegotiatorCycleDelay}
\item[\Macro{NEGOTIATOR\_CYCLE\_DELAY}]
  An integer value that represents the minimum number of seconds
  that must pass before a new negotiation cycle may start.
  The default value is 20.
  \MacroNI{NEGOTIATOR\_CYCLE\_DELAY} is intended only for use by
  Condor experts.

\label{param:NegotiatorTimeout}
\item[\Macro{NEGOTIATOR\_TIMEOUT}]
  Sets the timeout that the negotiator uses on its network connections
  to the \Condor{schedd} and \Condor{startd}s.
  It is defined in seconds and defaults to 30.
  
\label{param:PriorityHalfLife}
\item[\Macro{PRIORITY\_HALFLIFE}]
  This macro defines the half-life of the user priorities.  See
  section~\ref{sec:user-priority-explained}
  on User Priorities for details.  It is defined in seconds and defaults
  to 86400 (1 day).

\label{param:DefaultPrioFactor} 
\item[\Macro{DEFAULT\_PRIO\_FACTOR}]
  This macro sets the priority factor for local users. See
  section~\ref{sec:user-priority-explained}
  on User Priorities for details.  Defaults to 1.

\label{param:NiceUserPrioFactor} 
\item[\Macro{NICE\_USER\_PRIO\_FACTOR}]
  This macro sets the priority factor for nice users. See
  section~\ref{sec:user-priority-explained}
  on User Priorities for details.  Defaults to 10000000.

\label{param:RemotePrioFactor} 
\item[\Macro{REMOTE\_PRIO\_FACTOR}]
  This macro defines the priority factor for remote users (users who
  who do not belong to the accountant's local domain - see
  below). See section~\ref{sec:user-priority-explained}
  on User Priorities for details.  Defaults to 10000.

\label{param:AccountantLocalDomain} 
\item[\Macro{ACCOUNTANT\_LOCAL\_DOMAIN}]
  This macro is used to decide if a user is local or remote. A user
  is considered to be in the local domain if the UID\_DOMAIN matches
  the value of this macro. Usually, this macro is set
  to the local UID\_DOMAIN. If it is not defined, all users are considered
  local.

\label{param:MaxAccountantDatabaseSize}
\item[\Macro{MAX\_ACCOUNTANT\_DATABASE\_SIZE}] 
  This macro defines the maximum size (in bytes) that the accountant
  database log file can reach before it is truncated (which re-writes
  the file in a more compact format).
  If, after truncating, the file is larger than one half the maximum
  size specified with this macro, the maximum size will be
  automatically expanded.
  The default is 1 megabyte (1000000).

\label{param:NegotiatorDiscountSuspendedResources} 
\item[\Macro{NEGOTIATOR\_DISCOUNT\_SUSPENDED\_RESOURCES}]
   This macro tells the negotiator to not count resources that are suspended
   when calculating the number of resources a user is using. 
   Defaults to false, that is, a user is still charged for a resource even
   when that resource has suspended the job.

\label{param:NegotiatorSocketCacheSize}
\item[\Macro{NEGOTIATOR\_SOCKET\_CACHE\_SIZE}]
  This macro defines the maximum number of sockets that the \Condor{negotiator}
  keeps in its open socket cache.
  Caching open sockets makes the negotiation
  protocol more efficient by eliminating the need for socket
  connection establishment for each negotiation cycle.  The default is
  currently 16.  To be effective, this parameter should be set to a
  value greater than the number of \Condor{schedd}s submitting jobs to the
  negotiator at any time.  If you lower this number, you must run
  \Condor{restart} and not just \Condor{reconfig} for the change to
  take effect.

\label{param:NegotiatorInformStartd}
\item[\Macro{NEGOTIATOR\_INFORM\_STARTD}]
  Boolean setting that controls if the \Condor{negotiator} should
  inform the \Condor{startd} when it has been matched with a job.
  The default is \Expr{True}.
  When this is set to \Expr{False}, the \Condor{startd} will never
  enter the Matched state, and will go directly from Unclaimed to
  Claimed.
  Because this notification is done via UDP, if a pool is configured
  so that the execute hosts do not create UDP command sockets (see the
  \Macro{WANT\_UDP\_COMMAND\_SOCKET} setting described in
  section~\ref{param:WantUDPCommandSocket} on
  page~\pageref{param:WantUDPCommandSocket} for details), the
  \Condor{negotiator} should be configured not to attempt to contact
  these \Condor{startds} by configuring this setting to \Expr{False}.

\label{param:NegotiatorPreJobRank}
\item[\Macro{NEGOTIATOR\_PRE\_JOB\_RANK}]
  Resources that match a request
  are first sorted by this expression.  If there are any ties in the
  rank of the top choice, the top resources are sorted by the
  user-supplied rank in the job ClassAd, then by
  \MacroNI{NEGOTIATOR\_POST\_JOB\_RANK}, then by
  \MacroNI{PREEMPTION\_RANK} (if the match would cause preemption and
  there are still any ties in the top choice).  \verb@MY@ refers to
  attributes of the machine ClassAd and \verb@TARGET@ refers to the
  job ClassAd.  The purpose of the pre job rank is to allow the pool
  administrator to override any other rankings, in order to optimize
  overall throughput.  For example, it is commonly used to minimize
  preemption, even if the job rank prefers a machine that is busy.  If
  undefined, this expression has no effect on the ranking of matches.
  The standard configuration file shipped with Condor specifies an
  expression to steer jobs away from busy resources:

\begin{verbatim}
  NEGOTIATOR_PRE_JOB_RANK = RemoteOwner =?= UNDEFINED
\end{verbatim}

\label{param:NegotiatorPostJobRank}
\item[\Macro{NEGOTIATOR\_POST\_JOB\_RANK}]
  Resources that match a request are first sorted by
  \MacroNI{NEGOTIATOR\_PRE\_JOB\_RANK}.  If there are any ties in the
  rank of the top choice, the top resources are sorted by the
  user-supplied rank in the job ClassAd, then by
  \MacroNI{NEGOTIATOR\_POST\_JOB\_RANK}, then by
  \MacroNI{PREEMPTION\_RANK} (if the match would cause preemption and
  there are still any ties in the top choice).  \Expr{MY.} refers to
  attributes of the machine ClassAd and \Expr{TARGET.} refers to the
  job ClassAd.  The purpose of the post job rank is to allow the pool
  administrator to choose between machines that the job ranks equally.
  The default value is undefined, which causes this rank to have no
  effect on the ranking of matches.  The following example expression
  steers jobs toward faster machines and tends to fill a cluster of
  multi-processors by spreading across all machines before filling up
  individual machines.  In this example, the expression is chosen to
  have no effect when preemption would take place, allowing control to
  pass on to \MacroNI{PREEMPTION\_RANK}.

\begin{verbatim}
  UWCS_NEGOTIATOR_POST_JOB_RANK = \
   (RemoteOwner =?= UNDEFINED) * (KFlops - SlotID)
\end{verbatim}


\label{param:PreemptionRequirements}
\item[\Macro{PREEMPTION\_REQUIREMENTS}]
  When considering user priorities, the negotiator will not preempt
  a job running on a given machine unless the
  \MacroNI{PREEMPTION\_REQUIREMENTS} expression evaluates to \Expr{True} and the
  owner of the idle job has a better priority than the owner of the
  running job. 
  The \MacroNI{PREEMPTION\_REQUIREMENTS} expression is evaluated within the
  context of the candidate machine ClassAd and the candidate idle job
  ClassAd; thus the \verb@MY@ scope prefix refers to the machine ClassAd,
  and the \verb@TARGET@ scope prefix refers to the ClassAd of the idle
  (candidate) job.  There is no direct access to the currently running job,
  but attributes of the currently running job that need to be accessed
  in \MacroNI{PREEMPTION\_REQUIREMENTS} can be placed in the machine ClassAd
  using \Macro{STARTD\_JOB\_EXPRS}.
  If not explicitly set in the Condor configuration file, the default value
  for this expression is \Expr{True}.
  Note that this setting does not
  influence other potential causes of preemption, such as startd
  \MacroNI{RANK}, or \MacroNI{PREEMPT} expressions.  See
  section \ref{sec:Disabling Preemption} for a general discussion of
  limiting preemption.

\label{param:PreemptionRequirementsStable} 
\item[\Macro{PREEMPTION\_REQUIREMENTS\_STABLE}]
  A boolean value that defaults to \Expr{True}, implying that all attributes
  utilized to define the \MacroNI{PREEMPTION\_REQUIREMENTS} variable will not
  change within a negotiation period time interval.
  If utilized attributes will change during the 
  negotiation period time interval, then set this variable to \Expr{False}. 

\label{param:PreemptionRank}
\item[\Macro{PREEMPTION\_RANK}]
  Resources that match a request are first sorted by
  \MacroNI{NEGOTIATOR\_PRE\_JOB\_RANK}.  If there are any ties in the
  rank of the top choice, the top resources are sorted by the
  user-supplied rank in the job ClassAd, then by
  \MacroNI{NEGOTIATOR\_POST\_JOB\_RANK}, then by
  \MacroNI{PREEMPTION\_RANK} (if the match would cause preemption and
  there are still any ties in the top choice).  \verb@MY@ refers to
  attributes of the machine ClassAd and \verb@TARGET@ refers to the
  job ClassAd.  This expression is used to rank machines that the job
  and the other negotiation expressions rank the same.  For example,
  if the job has no preference, it is usually preferable to preempt a
  job with a small \AdAttr{ImageSize} instead of a job with a large
  \AdAttr{ImageSize}.  The default is to rank all preemptable matches
  the same.  However, the negotiator will always prefer to match the
  job with an idle machine over a preemptable machine, if none of the
  other ranks express a preference between them.

\label{param:PreemptionRankStable}
\item[\Macro{PREEMPTION\_RANK\_STABLE}]
  A boolean value that defaults to \Expr{True}, implying that all attributes
  utilized to define the \MacroNI{PREEMPTION\_RANK} variable will not
  change within a negotiation period time interval.
  If utilized attributes will change during the 
  negotiation period time interval, then set this variable to \Expr{False}.

\label{param:NegotiatorDebug}
\item[\Macro{NEGOTIATOR\_DEBUG}]
  This macro (and other settings related to debug logging in the negotiator) is
  described in section~\ref{param:SubsysDebug} as \MacroNI{<SUBSYS>\_DEBUG}.

\label{param:NegotiatorMaxTimePerSubmitter}
\item[\Macro{NEGOTIATOR\_MAX\_TIME\_PER\_SUBMITTER}]
  The maximum number of seconds
  the \Condor{negotiator} will spend with a submitter during one
  negotiation cycle.  Once this time limit has been reached, the
  \Condor{negotiator} will still finish its current pie spin, but it will skip
  over the submitter if subsequent pie spins are needed to dish out all
  of the available machines.  It defaults to one year.  See
  \MacroNI{NEGOTIATOR\_MAX\_TIME\_PER\_PIESPIN} for more information.

\label{param:NegotiatorMaxTimePerPieSpin}
\item[\Macro{NEGOTIATOR\_MAX\_TIME\_PER\_PIESPIN}]
  The maximum number of seconds the
  \Condor{negotiator} will spend with a submitter in one pie spin.
  A negotiation cycle is composed of at least one pie spin, possibly more,
  depending on whether there are still machines left over after
  computing fair shares and negotiating with each submitter.  By
  limiting the maximum length of a pie spin or the maximum time per
  submitter per negotiation cycle, the \Condor{negotiator} is protected
  against spending a long time talking to one submitter, for example someone
  with a very slow \Condor{schedd} daemon.
  But, this can result in unfair allocation of
  machines or some machines not being allocated at all.
  See section~\ref{sec:PieSlice} on page~\pageref{sec:PieSlice}
  for a description of a pie slice.

\label{param:NegotiatorMatchExprs}
\item[\Macro{NEGOTIATOR\_MATCH\_EXPRS}]
  A comma-separated list of macro names that are inserted as
  ClassAd attributes into matched job ClassAds.
  The attribute name in the ClassAd will be given the prefix
  \Attr{NegotiatorMatchExpr}, 
  if the macro name does not already begin with that.
  Example:

\footnotesize
\begin{verbatim}
  NegotiatorName = "My Negotiator"
  NEGOTIATOR_MATCH_EXPRS = NegotiatorName
\end{verbatim}
\normalsize

  As a result of the above configuration, jobs that are matched by this
  \Condor{negotiator} will contain the following attribute when they are 
  sent to the \Condor{startd}:

\footnotesize
\begin{verbatim}
  NegotiatorMatchExprNegotiatorName = "My Negotiator"
\end{verbatim}
\normalsize

  The expressions inserted by the \Condor{negotiator} may be useful in 
  \Condor{startd} policy expressions,
  when the \Condor{startd} belongs to multiple Condor pools.

\label{param:NegotiatorMatchlistCaching}
\item[\Macro{NEGOTIATOR\_MATCHLIST\_CACHING}]
  A boolean value that defaults to \Expr{True}.
  When \Expr{True}, it enables an optimization in the \Condor{negotiator}
  that works with auto clustering.
  In determining the sorted list of machines that a job might use,
  the job goes to the first machine off the top of the list. 
  If \MacroNI{NEGOTIATOR\_MATCHLIST\_CACHING} is \Expr{True},
  and if the next job is part of the same auto cluster,
  meaning that it is a very similar job,
  the \Condor{negotiator} will reuse the previous list of machines,
  instead of recreating the list from scratch.

  If matching grid resources, and the desire is for a
  given resource to potentially match multiple times per \Condor{negotiator}
  pass, \MacroNI{NEGOTIATOR\_MATCHLIST\_CACHING} should be \Expr{False}.
  See section~\ref{sec:Grid-Matchmaking} on page~\pageref{sec:Grid-Matchmaking}
  in the subsection on Advertising Grid Resources to Condor for an example.

\end{description}

The following configuration macros affect negotiation for group users.
\begin{description}

\label{param:GroupNames}
\item[\Macro{GROUP\_NAMES}]
  A comma-separated list of the recognized group names, case insensitive.
  If undefined (the default), group support is disabled.
  Group names must not conflict with any user names.
  That is, if there is a \verb@physics@ group, there may not be
  a \verb@physics@ user.
  Any group that is defined here must also have a quota,
  or the group will be ignored. Example: 
  \begin{verbatim}
    GROUP_NAMES = group_physics, group_chemistry 
  \end{verbatim}

\label{param:GroupQuotaGroupname}
\item[\Macro{GROUP\_QUOTA\_<groupname>}]
  A positive integer  to represent a static quota specifying
  the exact number of machines owned by this group.
  Note that Condor does not verify or check consistency of quota values.
  % When both are defined, static quotas supersede dynamic quotas. 
  Example:
  \begin{verbatim}
    GROUP_QUOTA_group_physics = 20
    GROUP_QUOTA_group_chemistry = 10
  \end{verbatim}

%\label{param:GroupDynamicMachConstraint}
%\item[\Macro{GROUP\_DYNAMIC\_MACH\_CONSTRAINT}]
%  Filter the number of machines for use with dynamic groups accounting
%  quotas, below.  Without this filter, dynamic quotas are calculated
%  from the total of all machines, in all states, that have reported to
%  the collector, which is probably not what you want.  Use this filter to
%  restrict the number of machines reserved for calculating dynamic
%  quotas.  The value is a ClassAd expression, and is evaluated every
%  negotiation cycle.  For example, the following expression will only
%  consider unclaimed Intel/Linux machines for dynamic quotas.
%
%  \begin{verbatim}
%    GROUP_DYNAMIC_MACH_CONSTRAINT = State == "Unclaimed" && \
%    Arch == "INTEL" && OpSys == "LINUX"
%  \end{verbatim}
%  will only considered. If all computers should be considered for
%  dynamic quotas, then the following expression could be used:
%  \begin{verbatim}
%      GROUP_DYNAMIC_MACH_CONSTRAINT = TRUE
%  \end{verbatim}


%\label{param:GroupQuotaDynamicGroupname}
%\item[\Macro{GROUP\_QUOTA\_DYNAMIC\_<groupname>}]
%  Specify a dynamic group accounting quota.  For example, the following
%  specifies that a quota of 25\% of the total dynamic quota machines are
%  reserved for members of the group\_biology group.
%  \begin{verbatim}
%  	GROUP_QUOTA_DYNAMIC_group_biology = 0.25
%  \end{verbatim}
%  The total dynamic quota machine count is determined using
%  \Macro{GROUP\_DYNAMIC\_MACH\_CONSTRAINT above}. The group name must
%  also be specified in the \Macro{GROUP\_NAMES} list. The value must be
%  positive float between 0.0 and 1.0. Condor does not verify that the
%  quota value is reasonable, nor does Condor verify that all specified
%  quotas are consistent.  This parameter is evaluated whenever Condor
%  negotiates for the group.  When both are defined, static quotas
%  supersede dynamic quotas.

\label{param:GroupPrioFactorGroupname}
\item[\Macro{GROUP\_PRIO\_FACTOR\_<groupname>}]
  A floating point value greater than or equal to 1.0 to specify the
  default user priority factor for \verb@<groupname>@. 
  The group name must also be specified in the \MacroNI{GROUP\_NAMES} list.
  \MacroNI{GROUP\_PRIO\_FACTOR\_<groupname>} is evaluated when
  the negotiator first negotiates for the user as a member of the group.
  All members of the group inherit the default priority factor
  when no other value is present.
  For example, the following setting
  specifies that all members of the group named \verb@group_physics@
  inherit a default user priority factor of 2.0:
  \begin{verbatim}
    GROUP_PRIO_FACTOR_group_physics = 2.0
  \end{verbatim}

\label{param:GroupAutoregroup}
\item[\Macro{GROUP\_AUTOREGROUP}]
  A boolean value (defaults to \Expr{False}) that when \Expr{True},
  causes users who submitted to a specific group to
  also negotiate a second time with the \verb@none@ group,
  to be considered with the independent job submitters. 
  This allows group submitted jobs to be matched with idle machines
  even if the group is over its quota.

\label{param:GroupAutoregroupGroupname}
\item[\Macro{GROUP\_AUTOREGROUP\_<groupname>}]
  This is the same as \MacroNI{GROUP\_AUTOREGROUP}, but it is settable
  on a per-group basis.  If no value is specified for a given group,
  the default behavior is determined by \MacroNI{GROUP\_AUTOREGROUP},
  which in turn defaults to \Expr{False}.

\label{param:NegotiatorConsiderPreemption}
\item[\Macro{NEGOTIATOR\_CONSIDER\_PREEMPTION}]
  For expert users only. A boolean value (defaults to \Expr{True}),
  that when \Expr{False},
  can cause the negotiator to run
  faster and also have better spinning pie accuracy.
  \emph{Only set this to \Expr{False} if \Macro{PREEMPTION\_REQUIREMENTS}
  is \Expr{False},
  and if all \condor{startd} rank expressions are \Expr{False}.}

\label{param:StartdAdReevalExpr}
\item[\Macro{STARTD\_AD\_REEVAL\_EXPR}]
  A boolean value evaluated in the context of each machine ClassAd within
  a negotiation cycle that determines whether the ClassAd from the
  \Condor{collector} is to replace the stashed ClassAd utilized during
  the previous negotiation cycle.
  When \Expr{True},
  the ClassAd from the \Condor{collector} does replace the stashed one.
  When not defined, the default value is to replace the stashed ClassAd
  if the stashed ClassAd's sequence number is older than its potential
  replacement.

\end{description}

% entire section commented out Nov 2005
%%%%%%%%%%%%%%%%%%%%%%%%%%%%%%%%%%%%%%%%%%%%%%%%%%%%%%%%%%%%%%%%%%%%%%%%%%%
% \subsection{\label{sec:Eventd-Config-File-Entries}
% \condor{eventd} Configuration File Entries}
%%%%%%%%%%%%%%%%%%%%%%%%%%%%%%%%%%%%%%%%%%%%%%%%%%%%%%%%%%%%%%%%%%%%%%%%%%%

% \index{configuration!condor\_eventd configuration variables}
% These macros affect the Condor Event daemon.  See
% section~\ref{sec:EventD} on page~\pageref{sec:EventD} for an
% introduction.  The eventd is not included in the main Condor binary
% distribution or installation procedure.  It can be installed as a
% contrib module.
% 
% \begin{description}
  
% \label{param:EventList}
% \item[\Macro{EVENT\_LIST}]
% List of macros
% which define events to be managed by the event daemon.

% \label{param:EventdCapInfo}
% \item[\Macro{EVENTD\_CAPACITY\_INFO}]
% Configures the bandwidth limits used when scheduling job checkpoint
% transfers before \MacroNI{SHUTDOWN} events.
% The \MacroNI{EVENTD\_CAPACITY\_INFO} file has the same
% format as the \MacroNI{NETWORK\_CAPACITY\_INFO} file, described in
% section~\ref{sec:Bandwidth-Alloc-Capinfo}.

% \label{param:EventdRouteInfo}
% \item[\Macro{EVENTD\_ROUTING\_INFO}]
% Configures the network routing information used when scheduling job
% checkpoint transfers before \MacroNI{SHUTDOWN} events.
% The \MacroNI{EVENTD\_ROUTING\_INFO} file has the same
% format as the \MacroNI{NETWORK\_ROUTING\_INFO} file, described in
% section~\ref{sec:Bandwidth-Alloc-Routes}.

% \label{param:EventdInterval}
% \item[\Macro{EVENTD\_INTERVAL}]
% The number
% of seconds between collector queries to determine pool
% state.  The default is 15 minutes (300 seconds).

% \label{param:EventdMaxPreparation}
% \item[\Macro{EVENTD\_MAX\_PREPARATION}]
%  The number of minutes before a
% scheduled event when the eventd should start periodically querying the
% collector.  If 0 (default), the eventd always polls.

% \label{param:EventdShutdownSlowStartInterval}
% \item[\Macro{EVENTD\_SHUTDOWN\_SLOW\_START\_INTERVAL}]
% The number of seconds
% between each machine startup after a shutdown event.  The default is 0.

% \label{param:EventdShutdownCleanupInterval}
% \item[\Macro{EVENTD\_SHUTDOWN\_CLEANUP\_INTERVAL}]
% The number of seconds
% between each check for old shutdown configurations in the pool.  The default
% is one hour (3600 seconds).

% \end{description}

%%%%%%%%%%%%%%%%%%%%%%%%%%%%%%%%%%%%%%%%%%%%%%%%%%%%%%%%%%%%%%%%%%%%%%
\subsection{\label{sec:Procd-Config-File-Entries}\condor{procd}
Configuration File Macros}
%%%%%%%%%%%%%%%%%%%%%%%%%%%%%%%%%%%%%%%%%%%%%%%%%%%%%%%%%%%%%%%%%%%%%%

\begin{description}

\label{param:UseProcd}
\item[\Macro{USE\_PROCD}]
  This boolean parameter
  is used to determine whether the \Condor{procd} will be used for
  managing process families. If the \Condor{procd} is not used, each
  daemon will run the process family tracking logic on its own. Use of
  the \Condor{procd} results in improved scalability because only one
  instance of this logic is required. The \Condor{procd} is required
  when using privilege separation (see Section~\ref{sec:PrivSep}) or
  group ID-based process tracking (see
  Section~\ref{sec:GroupTracking}). In either of these cases, the
  \MacroNI{USE\_PROCD} setting will be ignored and a \Condor{procd} will
  always be used. By default, the \Condor{master} will not use a
  \Condor{procd} but all other daemons that need process family tracking will.
  A daemon that uses the \Condor{procd} will start a \Condor{procd} for
  use by itself and all of its child daemons.

\label{param:ProcdMaxSnapshotInterval}
\item[\Macro{PROCD\_MAX\_SNAPSHOT\_INTERVAL}]
  This setting determines the maximum time that the \Condor{procd} will
  wait between probes of the system for information about the process
  families it is tracking.

\label{param:ProcdLog}
\item[\Macro{PROCD\_LOG}]
  Specifies a log file for the \Condor{procd} to use.
  Note that by design, the \Condor{procd} does not
  include most of the other logic that is shared amongst the various
  Condor daemons. This is because the \Condor{procd} is a component of
  the PrivSep Kernel (see Section~\ref{sec:PrivSep} for more information
  regarding privilege separation). This means that the \Condor{procd}
  does not include the normal Condor logging subsystem, and thus 
  multiple debug levels are not supported.
  \MacroNI{PROCD\_LOG} is not set by default and
  is only intended to debug problems should they arise. Note, however,
  that enabling \Dflag{PROCFAMILY} in the debug level for any other
  daemon will cause it to log all interactions with the \Condor{procd}.


\label{param:MaxProcdLog}
\item[\Macro{MAX\_PROCD\_LOG}]
  Controls the maximum length in bytes to which the \Condor{procd}
  log will be allowed to grow.  The log file will grow to the
  specified length, then be saved to a file with the suffix
  \File{.old}.  The \File{.old}
  file is overwritten each time the log is saved, thus the maximum
  space devoted to logging will be twice the
  maximum length of this log file.  A value of 0 specifies that the
  file may grow without bounds.  The default is 10 Mbyte.

\label{param:ProcdAddress}
\item[\Macro{PROCD\_ADDRESS}]
  This specifies
  the address that the \Condor{procd} will use to receive requests
  from other Condor daemons. On Unix, this should point to a file system
  location that can be used for a named pipe. On Windows, named pipes
  are also used but they do not exist in the file system. The default
  setting therefore depends on the platform: 
  \verb@$(LOCK)/procd_pipe@ on Unix and
%  \Code{$\backslash$$\backslash$.$\backslash$pipe$\backslash$procd\_pipe}
  \verb@\\.\pipe\procd_pipe@ on Windows.

\label{param:UseGIDProcessTracking}
\item[\Macro{USE\_GID\_PROCESS\_TRACKING}]
  A boolean value that defaults to \Expr{False}.
  When \Expr{True}, a job's initial process is assigned a dedicated GID
  which is further used by the \Condor{procd} to reliably track all
  processes associated with a job.
  When \Expr{True}, values for \MacroNI{MIN\_TRACKING\_GID} and 
  \MacroNI{MAX\_TRACKING\_GID} must also be set, or Condor will abort,
  logging an error message.
  See section~\ref{sec:GroupTracking} on page~\pageref{sec:GroupTracking} for 
  a detailed description.

\label{param:MinTrackingGID}
\item[\Macro{MIN\_TRACKING\_GID}]
  An integer value, that together with \MacroNI{MAX\_TRACKING\_GID}
  specify a range of GIDs to be assigned on a per slot basis for
  use by the \Condor{procd} in tracking processes associated with a job.
  See section~\ref{sec:GroupTracking} on page~\pageref{sec:GroupTracking} for 
  a detailed description.

\label{param:MaxTrackingGID}
\item[\Macro{MAX\_TRACKING\_GID}]
  An integer value, that together with \MacroNI{MIN\_TRACKING\_GID}
  specify a range of GIDs to be assigned on a per slot basis for
  use by the \Condor{procd} in tracking processes associated with a job.
  See section~\ref{sec:GroupTracking} on page~\pageref{sec:GroupTracking} for 
  a detailed description.

\end{description}

%%%%%%%%%%%%%%%%%%%%%%%%%%%%%%%%%%%%%%%%%%%%%%%%%%%%%%%%%%%%%%%%%%%%%%
\subsection{\label{sec:Credd-Config-File-Entries}\condor{credd}
Configuration File Macros}
%%%%%%%%%%%%%%%%%%%%%%%%%%%%%%%%%%%%%%%%%%%%%%%%%%%%%%%%%%%%%%%%%%%%%%
 
\index{Condor daemon!condor\_credd@\Condor{credd}}
\index{daemon!condor\_credd@\Condor{credd}}
\index{condor\_credd daemon}
\index{configuration!condor\_credd configuration variables}
These macros affect the \Condor{credd}.

\begin{description}

\label{param:CreddHost}
\item[\Macro{CREDD\_HOST}]
  The host name of the machine running the \Condor{credd} daemon.

\label{param:CreddCacheLocally}
\item[\Macro{CREDD\_CACHE\_LOCALLY}]
  A boolean value that defaults to \Expr{False}.
  When \Expr{True}, the first successful password fetch operation to the
  \Condor{credd} daemon causes the password to be stashed in a local, 
  secure password store.
  Subsequent uses of that password do not require
  communication with the \Condor{credd} daemon.

\end{description}


%%%%%%%%%%%%%%%%%%%%%%%%%%%%%%%%%%%%%%%%%%%%%%%%%%%%%%%%%%%%%%%%%%%%%%%%%%%
\subsection{\label{sec:Gridmanager-Config-File-Entries}\condor{gridmanager}
Configuration File Entries}
%%%%%%%%%%%%%%%%%%%%%%%%%%%%%%%%%%%%%%%%%%%%%%%%%%%%%%%%%%%%%%%%%%%%%%%%%%%

\index{configuration!condor\_gridmanager configuration variables}
These macros affect the \Condor{gridmanager}.
\begin{description}

\label{param:GridmanagerLog}
\item[\Macro{GRIDMANAGER\_LOG}]
  Defines the path and file name for the log of the \Condor{gridmanager}. 
  The owner of the file is the \Login{condor} user.

\label{param:GridmanagerCheckproxyInterval}
\item[\Macro{GRIDMANAGER\_CHECKPROXY\_INTERVAL}]
  The number of seconds
  between checks for an updated X509 proxy credential. The default
  is 10 minutes (600 seconds).

\label{param:GridmanagerMinimumProxyTime}
\item[\Macro{GRIDMANAGER\_MINIMUM\_PROXY\_TIME}]
  The minimum number of
  seconds before expiration of the X509 proxy credential for the
  gridmanager to continue operation. If seconds until expiration is
  less than this number, the gridmanager will shutdown and wait for
  a refreshed proxy credential. The default is 3 minutes (180 seconds).

\label{param:HoldJobIfCredentialExpires}
\item[\Macro{HOLD\_JOB\_IF\_CREDENTIAL\_EXPIRES}]
  True or False.  Defaults to True.
  If True, and for grid universe jobs only,
  Condor-G will place a job on hold
  \MacroNI{GRIDMANAGER\_MINIMUM\_PROXY\_TIME} seconds
  before the proxy expires.
  If False,
  the job will stay in the last known state,
  and Condor-G will periodically check to see if the job's proxy has been
  refreshed, at which point management of the job will resume.

\label{param:GridmanagerContactScheddDelay}
\item[\Macro{GRIDMANAGER\_CONTACT\_SCHEDD\_DELAY}]
  The minimum number of
  seconds between connections to the \Condor{schedd}. The default is 5 seconds.

\label{param:GridmanagerJobProbeInterval}
\item[\Macro{GRIDMANAGER\_JOB\_PROBE\_INTERVAL}]
  The number of seconds between
  active probes of the status of a submitted job.
  The default is 5 minutes (300 seconds).

\label{param:CondorJobPollInterval}
\item[\Macro{CONDOR\_JOB\_POLL\_INTERVAL}]
  After a condor grid type job is submitted,
  how often (in seconds) the \Condor{gridmanager}
  should probe the remote \Condor{schedd} to check the jobs status.  
  This defaults to 300 seconds (5 minutes).
  Setting this to a lower number will decrease latency (Condor will discover
  that a job has finished more quickly), but will increase network traffic.


\label{param:GridmanagerResourceProbeInterval}
\item[\Macro{GRIDMANAGER\_RESOURCE\_PROBE\_INTERVAL}]
  When a resource appears to be down, how often (in seconds) the
  \Condor{gridmanager}
  should ping it to test if it is up again.

\label{param:GridmanagerResourceProbeDelay}
\item[\Macro{GRIDMANAGER\_RESOURCE\_PROBE\_DELAY}]
  The number of seconds
  between pings of a remote resource that is currently down.
  The default is 5 minutes (300 seconds).

\label{param:GridmanagerEmptyResourceDelay}
\item[\Macro{GRIDMANAGER\_EMPTY\_RESOURCE\_DELAY}]
  The number of seconds
  that the \Condor{gridmanager} retains information about a grid
  resource, once the \Condor{gridmanager} has no active jobs
  on that resource.
  An active job is a grid universe job that is in the queue,
  but is not in the HELD state.
  Defaults to 300 seconds.

\label{param:GridmanagerMaxSubmittedJobsPerResource}
\item[\Macro{GRIDMANAGER\_MAX\_SUBMITTED\_JOBS\_PER\_RESOURCE}]
  An integer value that limits the number of jobs
  that a \Condor{gridmanager} daemon will submit to a resource.
  It is useful for controlling the number of \Prog{jobmanager}
  processes running on the front-end node of a cluster.
  This number may be exceeded, if it is reduced through the use
  of \Condor{reconfig} while the \Condor{gridmanager} is running,
  or if the \Condor{gridmanager} receives new
  jobs from the \Condor{schedd} that were already submitted
  (that is, their \MacroNI{GridJobId} is not undefined).
  In these cases, submitted jobs will not be killed,
  but no new jobs can be submitted until the number of submitted
  jobs falls below the current limit.
  Defaults to 1000.

\label{param:GridmanagerMaxJobmanagersPerResource}
\item[\Macro{GRIDMANAGER\_MAX\_JOBMANAGERS\_PER\_RESOURCE}]
  For grid jobs of type \SubmitCmd{gt2}, limits the number of globus-job-manager
  processes that the \Condor{gridmanager} lets run at a time on
  the remote head node. Allowing too many globus-job-managers to run
  causes severe load on the headnote, possibly making it
  non-functional.
  This number may be exceeded if it is reduced through the use
  of \Condor{reconfig} while the \Condor{gridmanager} is running
  or if some globus-job-managers take a few extra seconds to exit.
  The value 0 means there is no limit. The default value is 10.

\label{param:GridmanagerMaxWsDestroysPerResource}
\item[\Macro{GRIDMANAGER\_MAX\_WS\_DESTROYS\_PER\_RESOURCE}]
  For grid jobs of type \SubmitCmd{gt4}, limits the number of destroy
  commands that the \Condor{gridmanager} will issue at a time to each
  WS GRAM server. Too many destroy commands can have severe effects on
  the server. The default value is 5.

\label{param:Gahp}
\item[\Macro{GAHP}]
  The full path to the binary of the GAHP server.
  This configuration variable is no longer used.
  Use \MacroNI{GT2\_GAHP} at section~\ref{param:GT2GAHP} instead.

\label{param:GahpArgs}
\item[\Macro{GAHP\_ARGS}]
  Arguments to be passed to the GAHP server.
  This configuration variable is no longer used.

\label{param:GridmanagerGahpCallTimeout}
\item[\Macro{GRIDMANAGER\_GAHP\_CALL\_TIMEOUT}]
  The number of seconds after
  which a pending GAHP command should time out. 
  The default is 5 minutes (300 seconds).

\label{param:GridmanagerMaxPendingRequests}
\item[\Macro{GRIDMANAGER\_MAX\_PENDING\_REQUESTS}]
  The maximum number of GAHP
  commands that can be pending at any time. The default is 50.

\label{param:GridmanagerConnectFailureRetryCount}
\item[\Macro{GRIDMANAGER\_CONNECT\_FAILURE\_RETRY\_COUNT}]
  The number of times
  to retry a command that failed due to a timeout or a failed connection.
  The default is 3.

\label{param:GridmanagerGlobusCommitTimeout}
\item[\Macro{GRIDMANAGER\_GLOBUS\_COMMIT\_TIMEOUT}]
  The duration, in seconds, of the
  two phase commit timeout to Globus for gt2 jobs only.
  This maps directly to the \texttt{two\_phase} setting in the Globus RSL.

% configuration variable introduced into Condor due to Globus a GAHP
% bug.  Users with Globus where this bug has been fixed should never
% use nor even know about this configuration variable.
% \label{param:GridmanagerRestartOnAnyDownResources} 
% \item[\Macro{GRIDMANAGER\_RESTART\_ON\_ANY\_DOWN\_RESOURCES}]
% The current GAHP server can transition into a state where it
% cannot contact remote machines,
% making the machines appear to be down.
% Restarting the GAHP server fixes the problem.
% This parameter controls whether one machine or
% all machine need to appear to be down to trigger a restart of the GAHP
% server.

% configuration variable introduced into Condor due to Globus a GAHP
% bug.  Users with Globus where this bug has been fixed should never
% use nor even know about this configuration variable.
%\label{param:GridmanagerMaxTimeDownResources} 
%\item[\Macro{GRIDMANAGER\_MAX\_TIME\_DOWN\_RESOURCES}]
%Related to GRIDMANAGER\_RESTART\_ON\_ANY\_DOWN\_RESOURCES,
%this configuration variable defines how long (in seconds) one or
%more machines need to be down (or just appear to be) to trigger a restart
%of the GAHP server.

\label{param:GlobusGatekeeperTimeout}
\item[\Macro{GLOBUS\_GATEKEEPER\_TIMEOUT}]
  The number of seconds after which if a gt2 grid
  universe job fails to ping the gatekeeper, the job will be put on hold.
  Defaults to 5 days (in seconds).

\label{param:GridftpUrlBase} 
\item[\Macro{GRIDFTP\_URL\_BASE}]
  Specifies an existing \Prog{GridFTP} server on the local system to be used for
  file transfers for gt4 grid universe jobs. The value is given as the base
  of a URL, such as \Expr{gsiftp://mycomp.foo.edu:2118}. The default is for
  Condor to launch temporary \Prog{GridFTP} servers as needed for file transfer.

\label{param:CGAHPLog}
\item[\Macro{C\_GAHP\_LOG}]
  The complete path and file name of the Condor GAHP server's log.
  There is no default value. The expected location as defined
  in the example configuration is \File{/temp/CGAHPLog.\MacroUNI{USERNAME}}.

\label{param:MaxCGAHPLog}
\item[\Macro{MAX\_C\_GAHP\_LOG}]
  The maximum size of the \MacroNI{C\_GAHP\_LOG}.

\label{param:CGAHPWorkerThreadLog}
\item[\Macro{C\_GAHP\_WORKER\_THREAD\_LOG}]
  The complete path and file name of the Condor GAHP worker process' log.
  There is no default value.
  The expected location as defined in the example configuration is
  \File{/temp/CGAHPWorkerLog.\MacroUNI{USERNAME}}.

\label{param:CGAHPContactScheddDelay}
\item[\Macro{C\_GAHP\_CONTACT\_SCHEDD\_DELAY}]
  The number of seconds that the \Condor{C-gahp} daemon waits between
  consecutive connections to the remote \Condor{schedd} in order to
  send batched sets of commands to be executed on that remote \Condor{schedd}
  daemon.
  The default value is 5.

\label{param:GLITELocation}
\item[\Macro{GLITE\_LOCATION}]
  The complete path to the directory containing the Glite software.
  There is no default value. The expected location as given
  in the example configuration is \File{\MacroUNI{LIB}/glite}.
  The necessary Glite software is included with Condor,
  and is required for pbs and lsf jobs.

\label{param:AmazonEC2URL}
\item[\Macro{AMAZON\_EC2\_URL}]
  The URL Condor should use when contacting the Amazon EC2 service.
  This URL may include a user name and password as in the implied
  syntax example:
\footnotesize
\begin{verbatim}
  protocol://username:password@domain:port/path/to/resource
\end{verbatim}
\normalsize
  The default value is \MacroNI{https://ec2.amazonaws.com/}.

\label{param:AmazonHttpProxy}
\item[\Macro{AMAZON\_HTTP\_PROXY}]
  The http proxy that Condor should use when contacting the Amazon EC2
  service. The default is to not use a proxy.

\label{param:CondorGAHP}
\item[\Macro{CONDOR\_GAHP}]
  The complete path and file name of the Condor GAHP executable.
  There is no default value. The expected location as given
  in the example configuration is \File{\MacroUNI{SBIN}/condor\_c-gahp}.

\label{param:AmazonGAHP}
\item[\Macro{AMAZON\_GAHP}]
  The complete path and file name of the Amazon GAHP executable.
  There is no default value. The expected location as given
  in the example configuration is \File{\MacroUNI{SBIN}/amazon-gahp}.

\label{param:GT2GAHP}
\item[\Macro{GT2\_GAHP}]
  The complete path and file name of the GT2 GAHP executable.
  There is no default value. The expected location as given
  in the example configuration is \File{\MacroUNI{SBIN}/gahp\_server}.

\label{param:GT4GAHP}
\item[\Macro{GT4\_GAHP}]
  The complete path and file name of the
  wrapper script that invokes the GT4 GAHP executable.
  There is no default value. The expected location as given
  in the example configuration is \File{\MacroUNI{SBIN}/gt4\_gahp}.

\label{param:PBSGAHP}
\item[\Macro{PBS\_GAHP}]
  The complete path and file name of the PBS GAHP executable.
  There is no default value.
  The expected location as given in the example configuration is
  \File{\MacroUNI{GLITE\_LOCATION}/bin/batch\_gahp}.

\label{param:LSFGAHP}
\item[\Macro{LSF\_GAHP}]
  The complete path and file name of the LSF GAHP executable.
  There is no default value.
  The expected location as given in the example configuration is
  \File{\MacroUNI{GLITE\_LOCATION}/bin/batch\_gahp}.

\label{param:UnicoreGAHP}
\item[\Macro{UNICORE\_GAHP}]
  The complete path and file name of the
  wrapper script that invokes the Unicore GAHP executable.
  There is no default value. The expected location as given
  in the example configuration is \File{\MacroUNI{SBIN}/unicore\_gahp}.

\label{param:NorduGridGAHP}
\item[\Macro{NORDUGRID\_GAHP}]
  The complete path and file name of the
  wrapper script that invokes the NorduGrid GAHP executable.
  There is no default value. The expected location as given
  in the example configuration is \File{\MacroUNI{SBIN}/nordugrid\_gahp}.

\label{param:CREAMGAHP}
\item[\Macro{CREAM\_GAHP}]
  The complete path and file name of the CREAM GAHP executable.
  There is no default value.
  The expected location as given in the example configuration is
  \File{\MacroUNI{SBIN}/cream\_gahp}.

\end{description}

%%%%%%%%%%%%%%%%%%%%%%%%%%%%%%%%%%%%%%%%%%%%%%%%%%%%%%%%%%%%%%%%%%%%%%%%%%
\subsection{\label{sec:JobRouter-Config-File-Entries}\condor{job\_router}
Configuration File Entries}
%%%%%%%%%%%%%%%%%%%%%%%%%%%%%%%%%%%%%%%%%%%%%%%%%%%%%%%%%%%%%%%%%%%%%%%%%%%

\index{configuration!condor\_job\_router configuration variables}
These macros affect the \Condor{job\_router} daemon.

\begin{description}

\label{param:JobRouterDefaults}
\item[\Macro{JOB\_ROUTER\_DEFAULTS}]
  Defined by a single ClassAd in New ClassAd syntax, 
  used to provide default values for all routes in the \Condor{job\_router}
  daemon's routing table.
  Where an attribute is set outside of these defaults,
  that attribute value takes precedence.

\label{param:JobRouterEntries}
\item[\Macro{JOB\_ROUTER\_ENTRIES}]
  Specification of the job routing table.  It is a list of ClassAds,
  in New ClassAd syntax,
  where each individual ClassAd is surrounded by square brackets,
  and the ClassAds are separated from each other by spaces.
  Each ClassAd describes one entry in the routing table,
  and each describes a site that jobs may be routed to.

  A \Condor{reconfig} command causes the \Condor{job\_router} daemon
  to rebuild the routing table.
  Routes are distinguished by a routing table entry's ClassAd attribute
  \Attr{Name}.
  Therefore, a \Attr{Name} change in an existing route has the potential to
  cause the inaccurate reporting of routes.

  Instead of setting job routes using this configuration variable,
  they may be read from an
  external source using the \MacroNI{JOB\_ROUTER\_ENTRIES\_FILE} or
  be dynamically generated by an external program via the
  \MacroNI{JOB\_ROUTER\_ENTRIES\_CMD} configuration variable.


\label{param:JobRouterEntriesFile}
\item[\Macro{JOB\_ROUTER\_ENTRIES\_FILE}]
  A path and file name of a file that contains the ClassAds,
  in New ClassAd syntax, describing the routing table.
  The specified file is periodically reread to check for new information.
  This occurs every \MacroUNI{JOB\_ROUTER\_ENTRIES\_REFRESH} seconds.

\label{param:JobRouterEntriesCmd}
\item[\Macro{JOB\_ROUTER\_ENTRIES\_CMD}]
  Specifies the command line of an external program
  to run.  The output of the program defines or updates the routing table,
  and the output must be given in New ClassAd syntax.
  The specified command is periodically rerun to regenerate or update
  the routing table.
  This occurs every \MacroUNI{JOB\_ROUTER\_ENTRIES\_REFRESH} seconds.
  Specify the full path and file name of the executable within this
  command line, as no assumptions may be made about the current working
  directory upon command invocation.
  To enter spaces in any command-line arguments or in the command name itself,
  surround the right hand side of this definition with double quotes,
  and use single quotes around individual arguments that contain spaces.
  This is the same as when dealing with spaces within job arguments
  in a Condor submit description file. 

\label{param:JobRouterEntriesRefresh}
\item[\Macro{JOB\_ROUTER\_ENTRIES\_REFRESH}]
  The number of seconds between updates to the routing table described by
  \MacroNI{JOB\_ROUTER\_ENTRIES\_FILE} or
  \MacroNI{JOB\_ROUTER\_ENTRIES\_CMD}.
  The default value is 0, meaning no periodic updates occur.
  With the default value of 0, the routing table can be modified
  when a \Condor{reconfig} command is invoked 
  or when the \Condor{job\_router} daemon restarts.

\label{JobRouterLock}
\item[\Macro{JOB\_ROUTER\_LOCK}] This specifies the name of a lock
 file that is used to ensure that multiple instances of
 \condor{job\_router} never run with the same
 \MacroNI{JOB\_ROUTER\_NAME}.  Multiple instances running with the
 same name could lead to mismanagement of routed jobs.  The default
 value is \verb@$(LOCK)/$(JOB_ROUTER_NAME)Lock@.

\label{JobRouterSourceJobConstraint}
\item[\Macro{JOB\_ROUTER\_SOURCE\_JOB\_CONSTRAINT}]
  Specifies a global \Attr{Requirements} expression that will be appended
  to all routed jobs,
  in addition to any \Attr{Requirements} specified within a routing table entry.

\label{JobRouterMaxJobs}
\item[\Macro{JOB\_ROUTER\_MAX\_JOBS}]
  An integer value representing the maximum number of jobs that may be routed,
  summed over all routes.
  The default value is -1, which means an unlimited number of jobs
  may be routed.

\label{MaxJobMirrorUpdateLag}
\item[\Macro{MAX\_JOB\_MIRROR\_UPDATE\_LAG}]
  An integer value that administrators will rarely consider changing,
  representing the maximum number of
  seconds the \Condor{job\_router} daemon waits,
  before it decides that routed copies have gone awry,
  due to the failure of events to appear
  in the \Condor{schedd}'s job queue log file.
  The default value is 600.
  As the \Condor{job\_router} daemon uses the \Condor{schedd}'s
  job queue log file entries for synchronization of routed copies,
  when an expected log file event fails to appear after this wait period,
  the \Condor{job\_router} daemon acts presuming the expected event
  will never occur.

\label{JobRouterPollingPeriod}
\item[\Macro{JOB\_ROUTER\_POLLING\_PERIOD}]
  An integer value representing the number of seconds
  between cycles in the \Condor{job\_router} daemon's task loop.
  The default is 10 seconds.
  A small value makes the \Condor{job\_router} daemon 
  quick to see new candidate jobs for routing.
  A large value makes the \Condor{job\_router} daemon generate less
  overhead at the cost of being slower to see new candidates for routing.
  For very large job queues where a few minutes of
  routing latency is no problem, increasing this value to a few
  hundred seconds would be reasonable.

\label{JobRouterName}
\item[\Macro{JOB\_ROUTER\_NAME}]
  A unique identifier utilized to name multiple instances of
  the \Condor{job\_router} daemon on the same machine.
  Each instance must have a different name,
  or all but the first to start up will refuse to run.
  The default is "jobrouter".

  Changing this value when routed jobs already exist is not currently
  gracefully handled.  However, it can be done if one also uses
  \Condor{qedit} to change the value of \Attr{ManagedManager} and
  \Attr{RoutedBy} from the old name to the new name.  The following commands
  may be helpful:

\begin{verbatim}
condor_qedit -constraint 'RoutedToJobId =!= undefined && \
  ManagedManager == "insert_old_name"' \
  ManagedManager '"insert_new_name"'
condor_qedit -constraint 'RoutedBy == "insert_old_name"' \
  RoutedBy '"insert_new_name"'
\end{verbatim}

\label{JobRouterReleaseOnHold}
\item[\Macro{JOB\_ROUTER\_RELEASE\_ON\_HOLD}]
  A boolean value that defaults to \Expr{True}.
  It controls how the \Condor{job\_router} handles the routed copy when it
  goes on hold.
  When \Expr{True}, the \Condor{job\_router} leaves the original job 
  ClassAd in the same state as when claimed.  When \Expr{False},
  the \Condor{job\_router} does not attempt to reset the original job
  ClassAd to a pre-claimed state upon yielding control of the job.

\end{description}



%%%%%%%%%%%%%%%%%%%%%%%%%%%%%%%%%%%%%%%%%%%%%%%%%%%%%%%%%%%%%%%%%%%%%%%%%%%
\subsection{\label{sec:LeaseManager-Config-File-Entries}\condor{lease\_manager}
Configuration File Entries}
%%%%%%%%%%%%%%%%%%%%%%%%%%%%%%%%%%%%%%%%%%%%%%%%%%%%%%%%%%%%%%%%%%%%%%%%%%%$

\index{configuration!condor\_lease\_manager configuration variables}
These macros affect the \Condor{lease\_manager}.

The \Condor{lease\_manager} expects to use the syntax
\begin{verbatim}
 <subsystem name>.<parameter name>
\end{verbatim}
in configuration.
This allows multiple instances of the
\Condor{lease\_manager} to be easily configured using the syntax
\begin{verbatim}
 <subsystem name>.<local name>.<parameter name>
\end{verbatim}

\begin{description}

\label{param:LeaseManager.GetAdsInterval}
\item[\Macro{LeaseManager.GETADS\_INTERVAL}]
  An integer value, given in seconds, that controls the frequency
  with which the \Condor{lease\_manager}
  pulls relevant resource ClassAds from the \Condor{collector}.
  The default value is 60 seconds, with a minimum value of 2 seconds.


\label{param:LeaseManager.UpdateInterval}
\item[\Macro{LeaseManager.UPDATE\_INTERVAL}]
  An integer value, given in seconds, that controls the frequency
  with which the \Condor{lease\_manager}
  sends its ClassAds to the \Condor{collector}.
  The default value is 60 seconds, with a minimum value of 5 seconds.

\label{param:LeaseManager.PruneInterval}
\item[\Macro{LeaseManager.PRUNE\_INTERVAL}]
  An integer value, given in seconds, that controls the frequency
  with which the \Condor{lease\_manager} \Term{prunes} its leases.
  This involves checking all leases to see if they have expired.
  The default value is 60 seconds, with no minimum value.

\label{param:LeaseManager.DebugAds}
\item[\Macro{LeaseManager.DEBUG\_ADS}]
  A boolean value that defaults to \Expr{False}.
  When \Expr{True}, it enables extra
  debugging information about the resource ClassAds that it retrieves
  from the \Condor{collector} and about the search ClassAds that it sends
  to the \Condor{collector}.

\label{param:LeaseManager.MaxLeaseDuration}
\item[\Macro{LeaseManager.MAX\_LEASE\_DURATION}]
  An integer value representing seconds which determines 
  the maximum duration of a lease.  This can
  be used to provide a hard limit on lease durations.  Normally, the
  \Condor{lease\_manager} honors the \Attr{MaxLeaseDuration} attribute
  from the resource ClassAd.  If this configuration variable is defined,
  it limits the effective maximum duration for all resources to this value.
  The default value is 1800 seconds.

  Note that leases can be renewed, and thus can be extended beyond this
  limit.  To provide a limit on the total duration of a lease, use 
  \MacroNI{LeaseManager.MAX\_TOTAL\_LEASE\_DURATION}.

\label{param:LeaseManager.MaxTotalLeaseDuration}
\item[\Macro{LeaseManager.MAX\_TOTAL\_LEASE\_DURATION}]
  An integer value representing seconds used to limit
  the \emph{total} duration of leases, over
  all its renewals.  
  The default value is 3600 seconds.

\label{param:LeaseManager.DefaultMaxLeaseDuration}
\item[\Macro{LeaseManager.DEFAULT\_MAX\_LEASE\_DURATION}]
  The \Condor{lease\_manager} uses the
  \Attr{MaxLeaseDuration} attribute from the resource ClassAd to limit the
  lease duration.  If this attribute is not present in a resource
  ClassAd, then this configuration variable is used instead.
  This integer value is given in units of seconds,
  with a default value of 60 seconds.

\label{param:LeaseManager.ClassadLog}
\item[\Macro{LeaseManager.CLASSAD\_LOG}]
  This variable defines a full path and file name to the location
  where the \Condor{lease\_manager} keeps persistent state information.
  This variable has no default value.

\label{param:LeaseManager.QueryAdtype}
\item[\Macro{LeaseManager.QUERY\_ADTYPE}]
  This parameter controls the type of the query in the ClassAd sent to
  the \Condor{collector}, which will control the types of ClassAds
  returned by the \Condor{collector}.  This parameter must be a valid
  ClassAd type name, with a default value of \AdStr{Any}.

\label{param:LeaseManager.QueryConstraints}
\item[\Macro{LeaseManager.QUERY\_CONSTRAINTS}]
  A ClassAd expression that controls the constraint in the query sent to the
  \Condor{collector}.
  It is used to further constrain the types
  of ClassAds from the \Condor{collector}.
  There is no default value, resulting in no constraints being placed on query.

\end{description}

%%%%%%%%%%%%%%%%%%%%%%%%%%%%%%%%%%%%%%%%%%%%%%%%%%%%%%%%%%%%%%%%%%%%%%%%%%%
\subsection{\label{sec:HDFS-Config-File-Entries}\condor{hdfs}
Configuration File Entries}
%%%%%%%%%%%%%%%%%%%%%%%%%%%%%%%%%%%%%%%%%%%%%%%%%%%%%%%%%%%%%%%%%%%%%%%%%%%$

\index{configuration!condor\_hdfs configuration variables}
These macros affect the \Condor{hdfs} daemon.
Many of these variables determine how the \Condor{hdfs} daemon sets
the HDFS XML configuration.

\begin{description}

\label{param:HDFSHome}
\item[\Macro{HDFS\_HOME}]
  The directory path for the Hadoop file system installation directory.
  Defaults to \File{\MacroUNI{RELEASE\_DIR}/libexec}.
  This directory is required to contain 

  \begin{itemize}
  \item{directory \File{lib}},
  containing all necessary jar files for the execution of Name-nodes
  and Data-nodes.
  \item{directory \File{conf}},
  containing default Hadoop file system configuration files with names that
  conform to \Expr{*-site.xml}.
  \item{directory \File{webapps}},
  containing JavaServer pages (jsp) files for the Hadoop file 
  system's embedded server.
  \end{itemize}

\label{param:HDFSNamenode}
\item[\Macro{HDFS\_NAMENODE}]
  The host and port number for the HDFS Name-node.
  There is no default value for this required variable.
  Defines the value of \Expr{fs.default.name} in the HDFS XML configuration.

\label{param:HDFSNamenodeWeb}
\item[\Macro{HDFS\_NAMENODE\_WEB}]
  The IP address and port number for the HDFS embedded web server within the
  Name-node with the syntax of \Expr{a.b.c.d:portnumber}.
  There is no default value for this required variable.
  Defines the value of \Expr{dfs.http.address} in the HDFS XML configuration.

\label{param:HDFSNamenodeWeb}
\item[\Macro{HDFS\_DATANODE\_WEB}]
  The IP address and port number for the HDFS embedded web server within the
  Name-node with the syntax of \Expr{a.b.c.d:portnumber}.
  The default value for this optional variable is 0.0.0.0:0, which means
  bind to the default interface on a dynamic port.
  Defines the value of \Expr{dfs.datanode.http.address} in 
  the HDFS XML configuration.

\label{param:HDFSNamenodeDir}
\item[\Macro{HDFS\_NAMENODE\_DIR}]
  The path to the directory on a local file system where the Name-node will
  store its meta-data for file blocks.
  There is no default value for this variable; it is required to be defined
  for the Name-node machine.
  Defines the value of \Expr{dfs.name.dir} in the HDFS XML configuration.

\label{param:HDFSDatanodeDir}
\item[\Macro{HDFS\_DATANODE\_DIR}]
  The path to the directory on a local file system where the Data-node will
  store file blocks.
  There is no default value for this variable; it is required to be defined
  for a Data-node machine.
  Defines the value of \Expr{dfs.data.dir} in the HDFS XML configuration.

\label{param:HDFSDatanodeAddress}
\item[\Macro{HDFS\_DATANODE\_ADDRESS}]
  The IP address and port number of this machine's Data-node.
  There is no default value for this variable; it is required to be defined
  for a Data-node machine, and may be given the value \Expr{0.0.0.0:0}
  as a Data-node need not be running on a known port.
  Defines the value of \Expr{dfs.datanode.address} in the HDFS XML
 configuration.

\label{param:HDFSServices}
\item[\Macro{HDFS\_SERVICES}]
  A host name, to identify the machine acting as the Name-node.

\label{param:HDFSLog4j}
\item[\Macro{HDFS\_LOG4J}]
  Used to set the configuration for the HDFS debugging level.
  Currently one of  \Expr{OFF}, \Expr{FATAL}, \Expr{ERROR}, \Expr{WARN},
  \Expr{INFODEBUG}, \Expr{ALL} or \Expr{INFO}.
  Debugging output is written to \File{\MacroUNI{LOG}/hdfs.log}.
  The default value is \Expr{INFO}.

\label{param:HDFSAllow}
\item[\Macro{HDFS\_ALLOW}]
  A comma separated list of hosts that are authorized with read and write
  access to the invoked HDFS.
  Note that this configuration variable name is likely to change to
  \MacroNI{HOSTALLOW\_HDFS}.

\label{param:HDFSDeny}
\item[\Macro{HDFS\_DENY}]
  A comma separated list of hosts that are denied access to the invoked HDFS.
  Note that this configuration variable name is likely to change to
  \MacroNI{HOSTDENY\_HDFS}.

\label{param:HDFSNamenodeClass}
\item[\Macro{HDFS\_NAMENODE\_CLASS}]
  An optional value that specifies the class to invoke.
  The default value is \verb@org.apache.hadoop.hdfs.server.namenode.NameNode@.

\label{param:HDFSDatanodeClass}
\item[\Macro{HDFS\_DATANODE\_CLASS}]
  An optional value that specifies the class to invoke.
  The default value is \verb@org.apache.hadoop.hdfs.server.datanode.DataNode@.

\label{param:HDFSSiteFile}
\item[\Macro{HDFS\_SITE\_FILE}]
  The optional value that specifies the HDFS XML configuration file to generate.
  The default value is \File{hdfs-site.xml}.

\label{param:HDFSReplication}
\item[\Macro{HDFS\_REPLICATION}]
  An integer value that facilitates setting the replication factor of an HDFS,
  defining the value of \Expr{dfs.replication} in the HDFS XML
  configuration.  This configuration variable is optional, as the HDFS has
  its own default value of 3 when not set through configuration.

\end{description}

%%%%%%%%%%%%%%%%%%%%%%%%%%%%%%%%%%%%%%%%%%%%%%%%%%%%%%%%%%%%%%%%%%%%%%%%%%%
\subsection{\label{sec:GridMonitor-Config-File-Entries}Grid Monitor
Configuration File Entries}
%%%%%%%%%%%%%%%%%%%%%%%%%%%%%%%%%%%%%%%%%%%%%%%%%%%%%%%%%%%%%%%%%%%%%%%%%%%

\index{configuration!Grid Monitor configuration variables}
These macros affect the Grid Monitor.
\begin{description}

\label{param:EnableGridMonitor}
\item[\Macro{ENABLE\_GRID\_MONITOR}]
  A boolean value that when \Expr{True} enables the Grid Monitor.
  The Grid Monitor is used to reduce load on Globus gatekeepers.
  This parameter only affects grid jobs of type \SubmitCmd{gt2}.
  The variable \MacroNI{GRID\_MONITOR} must also be correctly configured.
  Defaults to \Expr{True}.
  See section~\ref{sec:Condor-G-GridMonitor} on
  page~\pageref{sec:Condor-G-GridMonitor}
  for more information.

\label{param:GridMonitor}
\item[\Macro{GRID\_MONITOR}]
  The complete path name of the \Prog{grid\_monitor.sh} tool used to reduce
  the load on Globus gatekeepers.
  This parameter only affects grid jobs of type \SubmitCmd{gt2}.
  This parameter is not referenced unless
  \MacroNI{ENABLE\_GRID\_MONITOR} is set to \Expr{True} (the default value). 

\label{param:GridMonitorHeartbeatTimeout}
\item[\Macro{GRID\_MONITOR\_HEARTBEAT\_TIMEOUT}]
  The integer number of seconds that may pass without hearing from a 
  working Grid Monitor before it is assumed to be dead.
  Defaults to 300 (5 minutes).  Increasing this number
  will improve the ability of the Grid Monitor to survive in the face of
  transient problems,
  but will also increase the time before Condor notices a problem.

\label{param:GridMonitorRetryDuration}
\item[\Macro{GRID\_MONITOR\_RETRY\_DURATION}]
  When Condor-G attempts to start the Grid Monitor at a particular
  site, it will wait this many seconds to start hearing from the
  Grid Monitor. Defaults to 900 (15 minutes).  If this duration
  passes without success, the Grid Monitor will be disabled for the
  site in question for the period of time set by
  \Macro{GRID\_MONITOR\_DISABLE\_TIME}.

\label{param:GridMonitorNoStatusTimeout}
\item[\Macro{GRID\_MONITOR\_NO\_STATUS\_TIMEOUT}]
  Jobs can disappear from the Grid Monitor's status reports for
  short periods of time under normal circumstances, but a prolonged
  absence is often a sign of problems on the remote machine. This variable
  sets the amount of time (in seconds) that a job can be absent before the
  \Condor{gridmanager} reacts by restarting the GRAM \Prog{jobmanager}.
  The default is 900, which is 15 minutes.

\label{param:GridMonitorDisableTime}
\item[\Macro{GRID\_MONITOR\_DISABLE\_TIME}]
  When an error occurs with a Grid Monitor job, this parameter controls
  how long the \Condor{gridmanager} will wait before attempting to
  start a new Grid Monitor job. The value is in seconds and the default
  is 3600 (1 hour).

\end{description}


%%%%%%%%%%%%%%%%%%%%%%%%%%%%%%%%%%%%%%%%%%%%%%%%%%%%%%%%%%%%%%%%%%%%%%%%%%%
\subsection{\label{sec:Grid-Config-File-Entries}Configuration File
Entries Relating to Grid Usage and Glidein}
%%%%%%%%%%%%%%%%%%%%%%%%%%%%%%%%%%%%%%%%%%%%%%%%%%%%%%%%%%%%%%%%%%%%%%%%%%%

\index{configuration!grid and glidein configuration variables}
These macros affect the Condor's usage of grid resources
and glidein.
\begin{description}
\label{param:GlideinServerURLS}
\item[\Macro{GLIDEIN\_SERVER\_URLS}]
  A comma or space-separated list of URLs that contain the binaries
  that must be copied by \Condor{glidein}.
  There are no default values, but working URLs that copy from the UW site
  are provided in the distributed sample configuration files.

\label{param:GlexecJob}
\item[\Macro{GLEXEC\_JOB}]
  A boolean value that defaults to \Expr{False}.
  When \Expr{True}, it enables the use of \Prog{glexec} on the machine.

\label{param:Glexec}
\item[\Macro{GLEXEC}]
  The full path and file name of the \Prog{glexec} executable.

\end{description}

%%%%%%%%%%%%%%%%%%%%%%%%%%%%%%%%%%%%%%%%%%%%%%%%%%%%%%%%%%%%%%%%%%%%%%%%%%%
\subsection{\label{sec:DAGMan-Config-File-Entries}Configuration File 
Entries for DAGMan}
%%%%%%%%%%%%%%%%%%%%%%%%%%%%%%%%%%%%%%%%%%%%%%%%%%%%%%%%%%%%%%%%%%%%%%%%%%%

\index{configuration!DAGMan configuration variables}
These macros affect the operation of DAGMan and DAGMan
jobs within Condor.

Some of these configuration variables will be most appropriately set on
a per DAG basis.
Setting these is explained in section~\ref{sec:DAG-configuration}.

\begin{description}

\label{param:DAGManUserLogScanInterval}
\item[\Macro{DAGMAN\_USER\_LOG\_SCAN\_INTERVAL}]
  An integer value representing the number of seconds that 
  \Condor{dagman} waits between checking job log files for status updates.
  Setting this value lower than the default increases the CPU
  time \Condor{dagman} spends checking files, perhaps fruitlessly, but
  increases responsiveness to nodes completing or failing.
  The legal range of values is 1 to INT\_MAX.
  If not defined, it defaults to 5 seconds.

\label{param:DAGManDebugCacheEnable}
\item[\Macro{DAGMAN\_DEBUG\_CACHE\_ENABLE}]
  A boolean value that determines if log line caching for the \File{dagman.out}
  file should be enabled in the \Condor{dagman} process to increase
  performance (potentially by orders of magnitude) when writing the
  \File{dagman.out} file to an NFS server. 
  Currently, this cache is only utilized in Recovery Mode.  
  If not defined, it defaults to \Expr{False}.

\label{param:DAGManDebugCacheSize}
\item[\Macro{DAGMAN\_DEBUG\_CACHE\_SIZE}]
  An integer value representing the number of bytes of log lines to
  be stored in the log line cache. When the cache surpasses this number,
  the entries are written out in one call to the logging subsystem. A value of
  zero is not recommended since each log line would surpass the cache size 
  and be emitted in addition to bracketing log lines explaining that the 
  flushing was happening.
  The legal range of values is 0 to INT\_MAX.
  If defined with a value less than 0, the  value 0 will be used.
  If not defined, it defaults to 5 Megabytes.

\label{param:DAGManMaxSubmitsPerInterval}
\item[\Macro{DAGMAN\_MAX\_SUBMITS\_PER\_INTERVAL}]
  An integer that controls how many individual jobs
  \Condor{dagman} will submit in a row
  before servicing other requests (such as a \Condor{rm}).
  The legal range of values is 1 to 1000.
  If defined with a value less than 1, the  value 1 will be used.
  If defined with a value greater than 1000, the value 1000 will be used.
  If not defined, it defaults to 5.

\label{param:DAGManMaxSubmitAttempts}
\item[\Macro{DAGMAN\_MAX\_SUBMIT\_ATTEMPTS}]
  An integer that controls how
  many times in a row \Condor{dagman} will attempt to execute
  \Condor{submit} for a given job before giving up.
  Note that consecutive attempts use an exponential backoff,
  starting with 1 second.
  The legal range of values is 1 to 16.
  If defined with a value less than 1, the  value 1 will be used.
  If defined with a value greater than 16, the value 16 will be used.
  Note that a value of 16 would result in \Condor{dagman} trying for
  approximately 36 hours before giving up.
  If not defined,
  it defaults to 6 (approximately two minutes before giving up).

\label{param:DAGManSubmitDelay}
\item[\Macro{DAGMAN\_SUBMIT\_DELAY}]
  An integer that controls the number of seconds
  that \Condor{dagman} will sleep before submitting consecutive jobs.
  It can be increased to help reduce the load on the \Condor{schedd} daemon.
  The legal range of values is 0 to 60.
  If defined with a value less than 0, the  value 0 will be used.
  If defined with a value greater than 60, the value 60 will be used.
  The default value is 0.

\label{param:DAGManStartupCycleDetect}
\item[\Macro{DAGMAN\_STARTUP\_CYCLE\_DETECT}]
  A boolean value that defaults to \Expr{False}.
  When \Expr{True},
  causes \Condor{dagman} to check for cycles in the DAG before
  submitting DAG node jobs,
  in addition to its run time cycle detection.

\label{param:DAGManRetrySubmitFirst}
\item[\Macro{DAGMAN\_RETRY\_SUBMIT\_FIRST}]
  A boolean value that controls whether a failed submit is retried first
  (before any other submits) or last (after all other ready jobs are
  submitted).  If this value is set to \Expr{True}, when a job submit
  fails, the job is placed at the head of the queue of ready jobs, so
  that it will be submitted again before any other jobs are submitted.
  This had been the behavior of \Condor{dagman}.
  If this value is set to \Expr{False}, when a job submit fails, the job
  is placed at the tail of the queue of ready jobs.
  If not defined, it defaults to \Expr{True}.

\label{param:DAGManRetryNodeFirst}
\item[\Macro{DAGMAN\_RETRY\_NODE\_FIRST}]
  A boolean value that controls whether a failed node with retries
  is retried first (before any other ready nodes) or last (after all
  other ready nodes).  If this value is set to \Expr{True}, when a
  node with retries fails after the submit succeeded, the node is
  placed at the head of the queue of ready nodes, so that it will be
  tried again before any other jobs are submitted.  If this value is
  set to \Expr{False}, when a node with retries fails, the node
  is placed at the tail of the queue of ready nodes.
  This had been the behavior of \Condor{dagman}.
  If not defined, it defaults to \Expr{False}.

\label{param:DAGManMaxJobsIdle}
\item[\Macro{DAGMAN\_MAX\_JOBS\_IDLE}]
  An integer value that controls the maximum number of idle node jobs
  allowed within the DAG before \Condor{dagman} temporarily stops
  submitting jobs.  Once idle jobs start to run, \Condor{dagman} will
  resume submitting jobs.  If both the command line option and the
  configuration parameter are specified, the command line option overrides
  the configuration variable.  Unfortunately,
  \MacroNI{DAGMAN\_MAX\_JOBS\_IDLE} currently counts each individual
  process within a cluster as a job, which is inconsistent with
  \MacroNI{DAGMAN\_MAX\_JOBS\_SUBMITTED}.  The default is that there is
  no limit on the maximum number of idle jobs.

\label{param:DAGManMaxJobsSubmitted}
\item[\Macro{DAGMAN\_MAX\_JOBS\_SUBMITTED}]
  An integer value that controls the maximum number of node jobs within the
  DAG that will  be submitted to Condor at one time.  Note that this
  variable has the same functionality as the \OptArg{-maxjobs} 
  command line option to \Condor{submit\_dag}.
  If both the command line option and the
  configuration parameter are specified, the command line option overrides
  the configuration variable.  A single invocation of \Condor{submit}
  counts as one job, even if the submit file produces a multi-job cluster.
  The default is that there is no limit on the maximum number of jobs
  run at one time.

\label{param:DAGManMungeNodeNames}
\item[\Macro{DAGMAN\_MUNGE\_NODE\_NAMES}]
  A boolean value that controls whether \Condor{dagman} automatically
  renames nodes when running multiple DAGs.
  The renaming is done to avoid possible name conflicts.
  If this value is set to \Expr{True},
  all node names have the DAG number followed by the period character
  (\verb@.@) prepended to them.
  For example, the first DAG specified on the \Condor{submit\_dag}
  command line is considered DAG number 0, the second is DAG number 1, etc.
  So if DAG number 2 has a node named B,
  that node will internally be renamed to 2.B.
  If not defined, \MacroNI{DAGMAN\_MUNGE\_NODE\_NAMES} defaults to \Expr{True}.

\label{param:DAGManIgnoreDuplicateJobExecution}
\item[\Macro{DAGMAN\_IGNORE\_DUPLICATE\_JOB\_EXECUTION}]
  This configuration variable is no longer used. The improved functionality
  of the \MacroNI{DAGMAN\_ALLOW\_EVENTS} macro eliminates the
  need for this variable.

  For completeness, here is the definition for historical purposes: 
  A boolean value that controls
  whether \Condor{dagman} aborts or continues with a DAG
  in the rare case that Condor erroneously executes
  the job within a DAG node more than once.
  A bug in Condor very occasionally causes a job to run twice.
  Running a job twice is contrary to the semantics of a DAG.
  The configuration macro \MacroNI{DAGMAN\_IGNORE\_DUPLICATE\_JOB\_EXECUTION}
  determines whether  \Condor{dagman} considers this a fatal error or not.
  The default value is \Expr{False}; \Condor{dagman} considers
  running the job more than once a fatal error, 
  logs this fact,
  and aborts the DAG.
  When set to \Expr{True}, \Condor{dagman} still
  logs this fact,
  but continues with the DAG. 

  This configuration macro is to remain at its default value 
  except in the case
  where a site encounters the Condor bug in which DAG job nodes
  are executed twice,
  and where it is certain
  that having a DAG job node run twice will not corrupt the DAG.
  The logged messages within \File{*.dagman.out} files
  in the case of that a node job runs twice
  contain the string
  "EVENT ERROR."

\label{param:DAGManAllowEvents}
\item[\Macro{DAGMAN\_ALLOW\_EVENTS}]
  An integer that controls which bad events are considered
  fatal errors by \Condor{dagman}.  This macro replaces and expands
  upon the functionality of the
  \MacroNI{DAGMAN\_IGNORE\_DUPLICATE\_JOB\_EXECUTION} macro.
  If \MacroNI{DAGMAN\_ALLOW\_EVENTS} is set, it overrides the
  setting of \MacroNI{DAGMAN\_IGNORE\_DUPLICATE\_JOB\_EXECUTION}.

  The \MacroNI{DAGMAN\_ALLOW\_EVENTS} value is a logical bitwise OR of the
  following values:
  \begin{description}
  \item 0 = allow no bad events
  \item 1 = allow all bad events, \emph{except} the event
    \AdStr{job re-run after terminated event}
  \item 2 = allow terminated/aborted event combination
  \item 4 = allow a \AdStr{job re-run after terminated event} bug
  \item 8 = allow garbage or orphan events
  \item 16 = allow an execute or terminate event before job's submit event
  \item 32 = allow two terminated events per job, as sometimes seen
    with grid jobs
  \item 64 = allow duplicated events in general
  \end{description}

  The default value is 114, which allows terminated/aborted event combination,
  allows an execute and/or terminated event before job's submit event,
  allows double terminated events, and allows general duplicate events.

  As examples, a value of 6 instructs \Condor{dagman} to allow both
  the terminated/aborted event combination and the 
  \AdStr{job re-run after terminated event} bug.
  A value of 0 means that any bad event will be considered a fatal error.

  A value of 5 will never abort the DAG because of a bad event.
  But this value should almost never be used,
  because the \AdStr{job re-run after terminated event} 
  bug breaks the semantics of the DAG.

\label{param:DAGManDebug}
\item[\Macro{DAGMAN\_DEBUG}]
  This variable is described in section~\ref{param:SubsysDebug} as
  \MacroNI{<SUBSYS>\_DEBUG}.

\label{Param:MaxDAGManLog}
\item[\Macro{MAX\_DAGMAN\_LOG}]
  This variable is described in section~\ref{param:MaxSubsysLog} as
  \MacroNI{MAX\_<SUBSYS>\_LOG}.

\label{param:DAGManCondorSubmitExe}
\item[\Macro{DAGMAN\_CONDOR\_SUBMIT\_EXE}]
  The executable that \Condor{dagman} will use to submit Condor jobs.
  If not defined, \Condor{dagman} looks for \Condor{submit} in the path.

\label{param:DAGManStorkSubmitExe}
\item[\Macro{DAGMAN\_STORK\_SUBMIT\_EXE}]
  The executable that \Condor{dagman} will use to submit Stork jobs.
  If not defined, \Condor{dagman} looks for \Prog{stork\_submit} in the path.

\label{param:DAGManCondorRmExe}
\item[\Macro{DAGMAN\_CONDOR\_RM\_EXE}]
  The executable that \Condor{dagman} will use to remove Condor jobs.
  If not defined, \Condor{dagman} looks for \Condor{rm} in the path.

\label{param:DAGManStorkRmExe}
\item[\Macro{DAGMAN\_STORK\_RM\_EXE}]
  The executable that \Condor{dagman} will use to remove Stork jobs.
  If not defined, \Condor{dagman} looks for \Prog{stork\_rm} in the path.

\label{param:DAGManProhibitMultiJobs}
\item[\Macro{DAGMAN\_PROHIBIT\_MULTI\_JOBS}]
  A boolean value that controls whether \Condor{dagman} prohibits
  node job submit description files that queue multiple job procs other than 
  parallel universe.  If a DAG references such a submit file, the
  DAG will abort during the initialization process.  If not defined,
  \MacroNI{DAGMAN\_PROHIBIT\_MULTI\_JOBS} defaults to \Expr{False}.

\label{param:DAGManLogOnNfsIsError}
\item[\Macro{DAGMAN\_LOG\_ON\_NFS\_IS\_ERROR}]
  A boolean value that controls whether \Condor{dagman} prohibits
  node job submit description files with user log files on NFS.
  If a DAG references such a submit description file and
  \MacroNI{DAGMAN\_LOG\_ON\_NFS\_IS\_ERROR} is \Expr{True},
  the DAG will abort during the initialization process. 
  If \MacroNI{DAGMAN\_LOG\_ON\_NFS\_IS\_ERROR} is \Expr{False}, a warning
  will be issued, but the DAG will still be submitted.
  It is \emph{strongly}
  recommended that \MacroNI{DAGMAN\_LOG\_ON\_NFS\_IS\_ERROR}
  remain set to the default value, because running a DAG with node job
  log files on NFS will often cause errors.
  If not defined, \MacroNI{DAGMAN\_LOG\_ON\_NFS\_IS\_ERROR} defaults to
  \Expr{True}.

\label{param:DAGManAbortDuplicates}
\item[\Macro{DAGMAN\_ABORT\_DUPLICATES}]
  A boolean value that controls whether to attempt to abort duplicate
  instances of \Condor{dagman} running the same DAG on the same
  machine.  When \Condor{dagman} starts up, if no DAG lock file exists,
  \Condor{dagman} creates the lock file and writes its PID into it.  If
  the lock file does exist, and \MacroNI{DAGMAN\_ABORT\_DUPLICATES} is
  set to \Expr{True}, \Condor{dagman} checks whether a process with the
  given PID exists, and if so, it assumes that there is already another
  instance of \Condor{dagman} running the same DAG.  Note that this
  test is not foolproof: it is possible that, if \Condor{dagman} crashes,
  the same PID gets reused by another process before \Condor{dagman}
  gets rerun on that DAG.  This should be quite rare, however.
  If not defined, \MacroNI{DAGMAN\_ABORT\_DUPLICATES} defaults to
  \Expr{True}.

\label{param:DAGManSubmitDepthFirst}
\item[\Macro{DAGMAN\_SUBMIT\_DEPTH\_FIRST}]
  A boolean value that controls whether to submit ready DAG node jobs
  in (more-or-less) depth first order, as opposed to breadth-first order.
  Setting \MacroNI{DAGMAN\_SUBMIT\_DEPTH\_FIRST} to \Expr{True} does
  \emph{not} override dependencies defined in the DAG.  Rather, it
  causes newly ready nodes to be added to the head, rather than the tail,
  of the ready node list.  If there are no PRE scripts in the DAG, this
  will cause the ready nodes to be submitted depth-first.  If there
  are PRE scripts, the order will not be strictly depth-first, but it
  will tend to favor depth rather than breadth in executing the DAG.
  If \MacroNI{DAGMAN\_SUBMIT\_DEPTH\_FIRST} is set to \Expr{True},
  consider also setting \MacroNI{DAGMAN\_RETRY\_SUBMIT\_FIRST} and
  \Macro{DAGMAN\_RETRY\_NODE\_FIRST} to \Expr{True}.
  If not defined, \MacroNI{DAGMAN\_SUBMIT\_DEPTH\_FIRST} defaults to
  \Expr{False}.

\label{param:DAGManOnExitRemove}
\item[\Macro{DAGMAN\_ON\_EXIT\_REMOVE}]
  Defines the \Attr{OnExitRemove} ClassAd expression placed
  into the \Condor{dagman} submit description file by \Condor{submit\_dag}.
  The default expression is designed to ensure that \Condor{dagman} is
  automatically re-queued by the \Condor{schedd} daemon if it exits abnormally
  or is killed (for example, during a reboot).
  If this results in \Condor{dagman}
  staying in the queue when it should exit, consider changing 
  to a less restrictive expression, as in the example
\footnotesize
\begin{verbatim}
  (ExitBySignal == false || ExitSignal =!= 9)
\end{verbatim}
\normalsize
  If not defined, \MacroNI{DAGMAN\_ON\_EXIT\_REMOVE} defaults to
  the expression
\footnotesize
\begin{verbatim}
  ( ExitSignal =?= 11 || (ExitCode =!= UNDEFINED && ExitCode >=0 && ExitCode <= 2))
\end{verbatim}
\normalsize

\item[\Macro{DAGMAN\_ABORT\_ON\_SCARY\_SUBMIT}]
\label{param:DAGManAbortOnScarySubmit}
  A boolean value that controls whether to abort a DAG upon detection of
  a scary submit event.
  An example of a scary submit event is one in which the Condor ID
  does not match the expected value.
  Note that in all Condor versions prior to 6.9.3,
  \Condor{dagman} did \emph{not} abort a DAG upon detection of
  a scary submit event.
  This behavior is what now happens if
  \MacroNI{DAGMAN\_ABORT\_ON\_SCARY\_SUBMIT} is set to \Expr{False}.
  If not defined, \MacroNI{DAGMAN\_ABORT\_ON\_SCARY\_SUBMIT} defaults to
  \Expr{True}.

\label{param:DAGManPendingReportInterval}
\item[\Macro{DAGMAN\_PENDING\_REPORT\_INTERVAL}]
  An integer value representing the number of seconds that controls
  how often \Condor{dagman}
  will print a report of pending nodes to the \File{dagman.out} file.
  The report will only be printed if \Condor{dagman} has
  been waiting at least \MacroNI{DAGMAN\_PENDING\_REPORT\_INTERVAL}
  seconds without seeing any node job user log events, in order to
  avoid cluttering the \File{dagman.out} file.
  This feature is mainly intended to help diagnose \Condor{dagman} processes 
  that are stuck waiting indefinitely for a job to finish.
  If not defined,
  \MacroNI{DAGMAN\_PENDING\_REPORT\_INTERVAL} defaults to 600 seconds
  (10 minutes).

\label{param:DAGManInsertSubFile}
\item[\Macro{DAGMAN\_INSERT\_SUB\_FILE}]
  A file name of a file containing submit description file commands to be
  inserted into the \File{.condor.sub} file created by \Condor{submit\_dag}.
  The specified file is inserted into the \File{.condor.sub} file before
  the \SubmitCmd{queue} command and before any commands specified with the
  \Opt{-append} \Condor{submit\_dag} command line option.
  Note that the \MacroNI{DAGMAN\_INSERT\_SUB\_FILE} value can be overridden
  by the \Condor{submit\_dag} \Opt{-insert\_sub\_file} command line option.

\label{param:DAGManOldRescue}
\item[\Macro{DAGMAN\_OLD\_RESCUE}]
  A boolean value that controls whether \Condor{dagman} uses old-style
  rescue DAG naming when creating a rescue DAG.
  In the old-style rescue DAG naming,
  if a DAG file named \File{my.dag}, the rescue DAG file will
  be \File{my.dag.rescue}, and that file will be overwritten if the re-run
  \File{my.dag} fails again.  
  With the new-style rescue DAG naming,
  the first time a rescue DAG is created for \File{my.dag}, it will be
  named \File{my.dag.rescue001}, and subsequent failures of
  \File{my.dag} will produce rescue DAGs named \File{my.dag.rescue002},
  \File{my.dag.rescue003}, etc.
  If not defined, \MacroNI{DAGMAN\_OLD\_RESCUE} defaults to \Expr{False}.

\label{param:DAGManAutoRescue}
\item[\Macro{DAGMAN\_AUTO\_RESCUE}]
  A boolean value that controls whether \Condor{dagman} automatically
  runs rescue DAGs.  If \MacroNI{DAGMAN\_AUTO\_RESCUE} is \Expr{True}
  and the DAG file \File{my.dag} is run,
  if a rescue dag such as the examples \File{my.dag.rescue001} or
  \File{my.dag.rescue002} exists, 
  then the newest (highest-numbered) such rescue DAG will be run.
  If not defined, \MacroNI{DAGMAN\_AUTO\_RESCUE} defaults to \Expr{True}.

  Note: having \MacroNI{DAGMAN\_OLD\_RESCUE} and
  \MacroNI{DAGMAN\_AUTO\_RESCUE} both set to \Expr{True} is a fatal error.

\label{param:DAGManMaxRescueNum}
\item[\Macro{DAGMAN\_MAX\_RESCUE\_NUM}]
  An integer value that controls the maximum new-style rescue DAG
  number that will be written, 
  in the case that \MacroNI{DAGMAN\_OLD\_RESCUE} is \Expr{False},
  or run if \MacroNI{DAGMAN\_AUTO\_RESCUE} is \Expr{True}).
  The maximum legal value is 999; the minimum value is 0,
  which prevents a rescue DAG from being written at all,
  or automatically run.
  If not defined, \MacroNI{DAGMAN\_MAX\_RESCUE\_NUM} defaults to 100.

\label{param:DAGManCopyToSpool}
\item[\Macro{DAGMAN\_COPY\_TO\_SPOOL}]
  A boolean value that when \Expr{True} copies the \Condor{dagman} binary
  to the spool directory when a DAG is submitted.
  Setting this variable to \Expr{True} allows
  long-running DAGs to survive a DAGMan version upgrade.
  For running large numbers of small DAGs, leave this
  variable unset or set it to \Expr{False}.
  The default value if not defined is \Expr{False}.

\label{param:DAGManDefaultNodeLog}
\item[\Macro{DAGMAN\_DEFAULT\_NODE\_LOG}]
  The name of a file to be used as a user log by any node jobs that
  do not define their own log files.
  The default value if not defined is \File{<DagFile>.nodes.log},
  where \verb@<DagFile>@ is replaced by the command line argument
  to \Condor{submit\_dag} that specifies the DAG input file.

\label{param:DAGManGenerateSubDagSubmits}
\item[\Macro{DAGMAN\_GENERATE\_SUBDAG\_SUBMITS}]
  A boolean value specifying whether \Condor{dagman} itself should
  create the \File{.condor.sub} files for nested DAGs.  
  If set to \Expr{False}, nested DAGs will fail unless
  the \File{.condor.sub} files are generated manually by running
  \Condor{submit\_dag} \Arg{-no\_submit} on each nested DAG, or the
  \Arg{-do\_recurse} flag is passed to \Condor{submit\_dag} for the
  top-level DAG.
  DAG nodes specified with the
  \MacroNI{SUBDAG EXTERNAL} keyword or with submit description file names ending
  in \File{.condor.sub} are considered nested DAGs.
  The default value if not defined is \Expr{True}.

\end{description}

%%%%%%%%%%%%%%%%%%%%%%%%%%%%%%%%%%%%%%%%%%%%%%%%%%%%%%%%%%%%%%%%%%%%%%%%%%%
\subsection{\label{sec:Config-Security}Configuration File Entries
Relating to Security}
%%%%%%%%%%%%%%%%%%%%%%%%%%%%%%%%%%%%%%%%%%%%%%%%%%%%%%%%%%%%%%%%%%%%%%%%%%%

\index{configuration!security configuration variables}
These macros affect the secure operation of Condor.
Many of these macros are described in
section~\ref{sec:Security} on Security.

\begin{description}
\label{param:SecAuthentication}
\item[\Macro{SEC\_*\_AUTHENTICATION}]
\Todo

\label{param:SecEncryption}
\item[\Macro{SEC\_*\_ENCRYPTION}]
\Todo

\label{param:SecIntegrity}
\item[\Macro{SEC\_*\_INTEGRITY}]
\Todo

\label{param:SecNegotiation}
\item[\Macro{SEC\_*\_NEGOTIATION}]
\Todo

\label{param:SecAuthenticationMethods}
\item[\Macro{SEC\_*\_AUTHENTICATION\_METHODS}]
\Todo

\label{param:SecCryptoMethods}
\item[\Macro{SEC\_*\_CRYPTO\_METHODS}]
\Todo

\label{param:GSIDaemonName}
\item[\Macro{GSI\_DAEMON\_NAME}]
  This configuration variable is retired.
  Instead use \Macro{ALLOW\_CLIENT} or \Macro{DENY\_CLIENT} as
  appropriate. When used, this variable defined
  a comma separated list of the subject
  name(s) of the certificate(s) that the daemons use.

\label{param:GSIDaemonDirectory}
\item[\Macro{GSI\_DAEMON\_DIRECTORY}]
  A directory name used in the
  construction of complete paths for the configuration variables
  \MacroNI{GSI\_DAEMON\_CERT},
  \MacroNI{GSI\_DAEMON\_KEY}, and
  \MacroNI{GSI\_DAEMON\_TRUSTED\_CA\_DIR},
  for any of these configuration variables are not explicitly set.

\label{param:GSIDaemonCert}
\item[\Macro{GSI\_DAEMON\_CERT}]
  A complete path and file name to the
  X.509 certificate to be used in GSI authentication.
  If this configuration variable is not defined, and
  \MacroNI{GSI\_DAEMON\_DIRECTORY} is defined, then Condor uses
  \MacroNI{GSI\_DAEMON\_DIRECTORY} to construct the path and file name as
  \begin{verbatim}
  GSI_DAEMON_CERT  = $(GSI_DAEMON_DIRECTORY)/hostcert.pem
  \end{verbatim}

\label{param:GSIDaemonKey}
\item[\Macro{GSI\_DAEMON\_KEY}]
  A complete path and file name to the
  X.509 private key to be used in GSI authentication.
  If this configuration variable is not defined, and
  \MacroNI{GSI\_DAEMON\_DIRECTORY} is defined, then Condor uses
  \MacroNI{GSI\_DAEMON\_DIRECTORY} to construct the path and file name as
  \begin{verbatim}
  GSI_DAEMON_KEY  = $(GSI_DAEMON_DIRECTORY)/hostkey.pem
  \end{verbatim}

\label{param:GSIDaemonTrustedCADir}
\item[\Macro{GSI\_DAEMON\_TRUSTED\_CA\_DIR}]
  The directory that contains the
  list of trusted certification authorities to be used in GSI authentication.
  The files in this directory are the public keys and signing policies
  of the trusted certification authorities.
  If this configuration variable is not defined, and
  \MacroNI{GSI\_DAEMON\_DIRECTORY} is defined, then Condor uses
  \MacroNI{GSI\_DAEMON\_DIRECTORY} to construct the directory path as
  \begin{verbatim}
  GSI_DAEMON_TRUSTED_CA_DIR  = $(GSI_DAEMON_DIRECTORY)/certificates
  \end{verbatim}

\label{param:GSIDaemonProxy}
\item[\Macro{GSI\_DAEMON\_PROXY}]
  A complete path and file name to the
  X.509 proxy to be used in GSI authentication.
  When this configuration variable is defined, use of this proxy
  takes precedence over use of a certificate and key.

\label{param:DelegateJobGSICredentials} 
\item[\Macro{DELEGATE\_JOB\_GSI\_CREDENTIALS}]
  A boolean value that defaults to \Expr{True} for Condor version 6.7.19
  and more recent versions.
  When \Expr{True}, a job's GSI X.509 credentials are delegated,
  instead of being copied.
  This results in a more secure communication when not encrypted.

\label{param:DelegateFullJobGSICredentials} 
\item[\Macro{DELEGATE\_FULL\_JOB\_GSI\_CREDENTIALS}]
  A boolean value that controls whether Condor will delegate a full or limited
  GSI X.509 proxy.  
  The default value of \Expr{False} indicates the limited GSI X.509 proxy.

\label{param:GridMap}
\item[\Macro{GRIDMAP}]
  The complete path and file name of the Globus Gridmap file.
  The Gridmap file is used to map
  X.509 distinguished names to Condor user ids.

\label{param:SecDefaultSessionDuration}
\MacroIndex{SEC\_DEFAULT\_SESSION\_DURATION}
\item[\Macro{SEC\_<access-level>\_SESSION\_DURATION}]
  The amount of time in seconds before
  a communication session expires.
  A session is a record of necessary information to do communication
  between a client and daemon, and is protected by a shared secret key.
  The session expires to reduce the window of opportunity where
  the key may be compromised by attack.  A short session duration
  increases the frequency with which daemons have to reauthenticate
  with each other, which may impact performance.

  If the client and server are configured with different durations,
  the shorter of the two will be used.  The default for daemons is
  86400 seconds (1 day) and the default for command-line tools is 60
  seconds.  The shorter default for command-line tools is intended to
  prevent daemons from accumulating a large number of communication
  sessions from the short-lived tools that contact them over time.  A
  large number of security sessions consumes a large amount of memory.
  It is therefore important when changing this configuration setting
  to preserve the small session duration for command-line tools.

  One example of how to safely change the session duration is to
  explicitly set a short duration for tools and \Condor{submit}
  and a longer duration for everything else:

\begin{verbatim}
SEC_DEFAULT_SESSION_DURATION = 50000
TOOL.SEC_DEFAULT_SESSION_DURATION = 60
SUBMIT.SEC_DEFAULT_SESSION_DURATION = 60
\end{verbatim}

Another example of how to safely change the session duration is to
explicitly set the session duration for a specific daemon:

\begin{verbatim}
COLLECTOR.SEC_DEFAULT_SESSION_DURATION = 50000
\end{verbatim}

\label{param:SecDefaultSessionLease}
\MacroIndex{SEC\_DEFAULT\_SESSION\_LEASE}
\item[\Macro{SEC\_<access-level>\_SESSION\_LEASE}]
  The maximum number of seconds an unused security session will be
  kept in a daemon's session cache before being removed to save memory.
  The default is 3600.  If the server and client have different
  configurations, the smaller one will be used.

\label{param:SecInvalidateSessionsViaTcp}
\item[\Macro{SEC\_INVALIDATE\_SESSIONS\_VIA\_TCP}]
  Use TCP (if True) or UDP (if False)
  for responding to attempts to use an invalid security session.  This happens,
  for example, if a daemon restarts and receives incoming commands from
  other daemons that are still using a previously established security session.
  The default is True.

\label{param:FSRemoteDir}
\item[\Macro{FS\_REMOTE\_DIR}]
  The location of a file visible to both server and client in
  Remote File System authentication.
  The default when not defined is the directory 
  \File{/shared/scratch/tmp}.

\label{param:EncryptExecuteDirectory}
\item[\Macro{ENCRYPT\_EXECUTE\_DIRECTORY}]
  The execute directory for jobs on Windows platforms may be
  encrypted by setting this configuration variable to \Expr{True}.
  Defaults to \Expr{False}.
  The method of encryption uses the EFS (Encrypted File System)
  feature of Windows NTFS v5.

\label{param:SecTCPSessionTimeout}
\item[\Macro{SEC\_TCP\_SESSION\_TIMEOUT}]
  The length of time in seconds until the timeout
  on individual network operations when establishing a UDP security
  session via TCP.
  The default value is 20 seconds.
  Scalability issues with a large pool would be the only basis
  for a change from the default value.

\label{param:SecTCPSessionDeadline}
\item[\Macro{SEC\_TCP\_SESSION\_DEADLINE}]
  An integer representing the total length of time in seconds until giving up
  when establishing a security session.  Whereas
  \Macro{SEC\_TCP\_SESSION\_TIMEOUT} specifies the timeout
  for individual blocking operations (connect, read, write), this
  setting specifies the total time across all operations, including
  non-blocking operations that have little cost other than holding
  open the socket.
  The default value is 120 seconds.
  The intention of this setting is to avoid waiting for hours
  for a response in the rare event that the other side
  freezes up and the socket remains in a connected state.
  This problem has been observed in some types of operating system
  crashes.

\label{param:SecDefaultAuthenticationTimeout}
\item[\Macro{SEC\_DEFAULT\_AUTHENTICATION\_TIMEOUT}]
  The length of time in seconds that Condor should attempt
  authenticating network connections before giving up.
  The default is 20 seconds.
  Like other security settings, the portion of the configuration variable
  name, \MacroNI{DEFAULT}, 
  may be replaced by a different access level to specify the timeout to use for
  different types of commands, for example
  \MacroNI{SEC\_CLIENT\_AUTHENTICATION\_TIMEOUT}.

\label{param:SecPasswordFile}
\item[\Macro{SEC\_PASSWORD\_FILE}]
  For Unix machines, the path and file name
  of  the file containing the pool password for password authentication.


\label{param:AuthSSLServerCAFile}
\item[\Macro{AUTH\_SSL\_SERVER\_CAFILE}]
  The path and file name of
  a file containing one or more trusted CA's certificates
  for the server side of a communication authenticating 
  with SSL.

\label{param:AuthSSLClientCAFile}
\item[\Macro{AUTH\_SSL\_CLIENT\_CAFILE}]
  The path and file name of
  a file containing one or more trusted CA's certificates
  for the client side of a communication authenticating 
  with SSL.


\label{param:AuthSSLServerCADir}  
\item[\Macro{AUTH\_SSL\_SERVER\_CADIR}]
  The path to a directory that may contain the 
  certificates (each in its own file) for multiple trusted CAs 
  for the server side of a communication authenticating 
  with SSL.
  When defined, the authenticating entity's certificate 
  is utilized to identify the trusted CA's certificate
  within the directory.

\label{param:AuthSSLClientCADir} 
\item[\Macro{AUTH\_SSL\_CLIENT\_CADIR}]
  The path to a directory that may contain the 
  certificates (each in its own file) for multiple trusted CAs 
  for the client side of a communication authenticating with SSL.
  When defined, the authenticating entity's certificate 
  is utilized to identify the trusted CA's certificate
  within the directory.


\label{param:AuthSSLServerCertfile}  
\item[\Macro{AUTH\_SSL\_SERVER\_CERTFILE}]
  The path and file name of the file containing the public certificate
  for the server side of a communication authenticating with SSL.

\label{param:AuthSSLClientCertfile}
\item[\Macro{AUTH\_SSL\_CLIENT\_CERTFILE}]
  The path and file name of the file containing the public certificate
  for the client side of a communication authenticating with SSL.


\label{param:AuthSSLServerKeyfile}
\item[\Macro{AUTH\_SSL\_SERVER\_KEYFILE}]
  The path and file name of the file containing the private key
  for the server side of a communication authenticating with SSL.

\label{param:AuthSSLClientKeyfile}
\item[\Macro{AUTH\_SSL\_CLIENT\_KEYFILE}]
  The path and file name of the file containing the private key
  for the client side of a communication authenticating with SSL.


\label{param:CertificateMapfile}
\item[\Macro{CERTIFICATE\_MAPFILE}]
  A path and file name of the unified map file.

\label{param:SecEnableMatchPasswordAuthentication}
\item[\Macro{SEC\_ENABLE\_MATCH\_PASSWORD\_AUTHENTICATION}]
  This is a special authentication mechanism designed to minimize
  overhead in the \Condor{schedd} when communicating with the execute
  machine.  Essentially, matchmaking results in a secret being shared
  between the \Condor{schedd} and \Condor{startd}, and this is used to
  establish a strong security session between the execute and submit
  daemons without going through the usual security negotiation protocol.
  This is especially important when operating at large scale over high
  latency networks (e.g. a glidein pool with one schedd and thousands of
  startds on a network with 0.1 second round trip times).

  The default value for this configuration option is \Expr{False}.  To
  have any effect, it must be \Expr{True} in the configuration of both
  the execute side (startd) as well as the submit side (schedd).  When
  this authentication method is used, all other security negotiation
  between the submit and execute daemons is bypassed.  All inter-daemon
  communication between the submit and execute side will use the
  startd's settings for \MacroNI{SEC\_DAEMON\_ENCRYPTION} and
  \MacroNI{SEC\_DAEMON\_INTEGRITY}; the configuration of these values in
  the schedd, shadow, and starter are ignored.

  Important: For strong security, at least one of the two, integrity or
  encryption, should be enabled in the startd configuration.  Also, some
  form of strong mutual authentication (e.g. GSI) should be enabled
  between all daemons and the central manager or the shared secret which
  is exchanged in matchmaking cannot be safely encrypted when transmitted
  over the network.

  The schedd and shadow will be authenticated as
  \verb|submit-side@matchsession| when they talk to the startd and
  starter.  The startd and starter will be authenticated as
  \verb|execute-side@matchsession| when they talk to the schedd and
  shadow.  On the submit side, authorization of the execute side happens
  automatically.  On the execute side, it is necessary to explicitly
  authorize the submit side.  Example:

\begin{verbatim}
  ALLOW_DAEMON = submit-side@matchsession/192.168.123.*
\end{verbatim}

  Replace the example netmask with something suitable for your situation.

\label{param:KerberosServerKeytab}
\item[\Macro{KERBEROS\_SERVER\_KEYTAB}]
  The path and file name of the keytab file that holds the necessary Kerberos
  principals.
  If not defined, this variable's value is set by the installed Kerberos;
  it is \File{/etc/v5srvtab} on most systems.

\label{param:KerberosServerPrincipal}
\item[\Macro{KERBEROS\_SERVER\_PRINCIPAL}]
  An exact Kerberos principal to use.
  The default value is \verb$host/<hostname>@<realm>$, as set by the
  installed Kerberos.
  Where both \MacroNI{KERBEROS\_SERVER\_PRINCIPAL} and
  \MacroNI{KERBEROS\_SERVER\_SERVICE} are defined, this value takes
  precedence.

\label{param:KerberosServerUser}
\item[\Macro{KERBEROS\_SERVER\_USER}]
  The user name that the Kerberos server principal will map to after
  authentication.
  The default value is \verb@condor@.

\label{param:KerberosServerService}
\item[\Macro{KERBEROS\_SERVER\_SERVICE}]
  A string representing the Kerberos service name.
  This string is prepended with a slash character (\verb@/@) and the host name
  in order to form the Kerberos server principal.
  This value defaults to \verb@host@, resulting in the same default value
  as specified by using \MacroNI{KERBEROS\_SERVER\_PRINCIPAL}.
  Where both \MacroNI{KERBEROS\_SERVER\_PRINCIPAL} and
  \MacroNI{KERBEROS\_SERVER\_SERVICE} are defined, the value of
  \MacroNI{KERBEROS\_SERVER\_PRINCIPAL} takes precedence.


\label{param:KerberosClientKeytab}
\item[\Macro{KERBEROS\_CLIENT\_KEYTAB}]
  The path and file name of the keytab file for the client
  in Kerberos authentication.
  This variable has no default value.

\end{description}

%%%%%%%%%%%%%%%%%%%%%%%%%%%%%%%%%%%%%%%%%%%%%%%%%%%%%%%%%%%%%%%%%%%%%%%%%%%
\subsection{\label{sec:Config-PrivSep}Configuration File Entries
Relating to PrivSep}
%%%%%%%%%%%%%%%%%%%%%%%%%%%%%%%%%%%%%%%%%%%%%%%%%%%%%%%%%%%%%%%%%%%%%%%%%%%
\index{configuration!PrivSep configuration variables}
\begin{description}
\label{param:PrivSepEnabled}
\item[\Macro{PRIVSEP\_ENABLED}]
  A boolean variable that, when \Expr{True}, enables PrivSep.
  When \Expr{True}, the \Condor{procd} is used,
  ignoring the definition of the configuration variable \Macro{USE\_PROCD}.
  The default value when this configuration variable is not defined
  is \Expr{False}.

\label{param:PrivSepSwitchboard}
\item[\Macro{PRIVSEP\_SWITCHBOARD}]
  The full (trusted) path and file name of the \Condor{root\_switchboard}
  executable.

\end{description}

%%%%%%%%%%%%%%%%%%%%%%%%%%%%%%%%%%%%%%%%%%%%%%%%%%%%%%%%%%%%%%%%%%%%%%%%%%%
\subsection{\label{sec:Config-VMs}Configuration File Entries
Relating to Virtual Machines}
%%%%%%%%%%%%%%%%%%%%%%%%%%%%%%%%%%%%%%%%%%%%%%%%%%%%%%%%%%%%%%%%%%%%%%%%%%%

\index{configuration!virtual machine configuration variables}
These macros affect how Condor runs \SubmitCmd{vm} universe jobs on
a matched machine within the pool.
They specify items related to the \Condor{vm-gahp}.

\begin{description}
\label{param:VMGAHPServer}
\item[\Macro{VM\_GAHP\_SERVER}]
  The complete path and file name of the \Condor{vm-gahp}.
  There is no default value for this required configuration variable.

\label{param:VMGAHPLog}
\item[\Macro{VM\_GAHP\_LOG}]
  The complete path and file name of the \Condor{vm-gahp} log.
  If not specified on a Unix platform, the \Condor{starter}
  log will be used for \Condor{vm-gahp} log items. 
  There is no default value for this required configuration variable
  on Windows platforms.

\label{param:MaxVMGAHPLog}
\item[\Macro{MAX\_VM\_GAHP\_LOG}]
  Controls the maximum length (in bytes) to which the \Condor{vm-gahp} log
  will be allowed to grow.

\label{param:VMType}
\item[\Macro{VM\_TYPE}]
  Specifies the type of supported virtual machine software.
  It will be the value \verb@kvm@, \verb@xen@ or \verb@vmware@.
  There is no default value for this required configuration variable.

\label{param:VMMaxMemory}
\item[\Macro{VM\_MEMORY}]
  An integer to specify the maximum amount of memory in Mbytes
  that will be allowed to the virtual machine program.

\label{param:VMMaxNumber}
\item[\Macro{VM\_MAX\_NUMBER}]
  An integer limit on the number of executing virtual machines.
  When not defined, the default value is the same \MacroNI{NUM\_CPUS}.
  When it evaluates to \Expr{Undefined},
  as is the case when not defined with a numeric value,
  no meaningful limit is imposed.

\label{param:VMStatusInterval}
\item[\Macro{VM\_STATUS\_INTERVAL}]
  An integer number of seconds that defaults to 60,
  representing the interval between job status checks by the
  \Condor{starter} to see if the job has finished.
  A minimum value of 30 seconds is enforced.

\label{param:VMGAHPReqTimeout}
\item[\Macro{VM\_GAHP\_REQ\_TIMEOUT}]
  An integer number of seconds that defaults to 300 (five minutes),
  representing the amount of time Condor will wait for a command issued
  from the \Condor{starter} to the \Condor{vm-gahp} to be completed.
  When a command times out, an error is reported to the \Condor{startd}.

\label{param:VMRecheckInterval}
\item[\Macro{VM\_RECHECK\_INTERVAL}]
  An integer number of seconds that defaults to 600 (ten minutes),
  representing the amount of time the \Condor{startd} waits after a
  virtual machine error as reported by the \Condor{starter},
  and before checking a final time on the status of the virtual machine.
  If the check fails, Condor disables starting any new vm universe jobs
  by removing the \Attr{VM\_Type} attribute from the machine ClassAd.

\label{param:VMSoftSuspend}
\item[\Macro{VM\_SOFT\_SUSPEND}]
  A boolean value that defaults to \Expr{False},
  causing Condor to free the memory of a vm universe job when
  the job is suspended.
  When \Expr{True}, the memory is not freed.

\label{param:VMUnivNobodyUser}
\item[\Macro{VM\_UNIV\_NOBODY\_USER}]
  Identifies a login name of a user with a home directory that
  may be used for job owner of a vm universe job.
  The \Login{nobody} user normally utilized when the job arrives
  from a different UID domain will not be allowed to invoke a VMware
  virtual machine.

\label{param:AlwaysVMUnivUseNobody}
\item[\Macro{ALWAYS\_VM\_UNIV\_USE\_NOBODY}]
  A boolean value that defaults to \Expr{False}.
  When \Expr{True}, all vm universe jobs (independent of their
  UID domain) will run as the user defined in \MacroNI{VM\_UNIV\_NOBODY\_USER}.

\label{param:VMNetworking}
\item[\Macro{VM\_NETWORKING}]
  A boolean variable describing if networking is supported.
  When not defined, the default value is \Expr{False}.

\label{param:VMNetworkingType}
\item[\Macro{VM\_NETWORKING\_TYPE}]
  A string describing the type of networking,
  required and relevant only when \MacroNI{VM\_NETWORKING} is \Expr{True}.
  Defined strings are
  \begin{verbatim}
    bridge
    nat
    nat, bridge
  \end{verbatim}

\label{param:VMNetworkingDefaultType}
\item[\Macro{VM\_NETWORKING\_DEFAULT\_TYPE}]
  Where multiple networking types are given in \MacroNI{VM\_NETWORKING\_TYPE},
  this optional configuration variable identifies which to use.
  Therefore, for 
  \begin{verbatim}
  VM_NETWORKING_TYPE = nat, bridge
  \end{verbatim}
  this variable may be defined as either \Expr{nat} or \Expr{bridge}.
  Where multiple networking types are given in \MacroNI{VM\_NETWORKING\_TYPE},
  and this variable is \emph{not} defined, a default of \Expr{nat}
  is used.

\label{param:VMScript}
\item[\Macro{VM\_SCRIPT}]
  The complete path and file name of the script that controls Xen and KVM.
    There is no default value for this required variable.

\label{param:VMBridgeScript}
\item[\Macro{VM\_BRIDGE\_SCRIPT}]
  A path, file name, and command-line arguments to specify a script
  that will be run to set up a bridging network interface for guests.
  The interface should provide direct access to the host system's LAN,
  that is, not be NAT'd on the host. 
  An example:
  \begin{verbatim}
  VM_BRIDGE_SCRIPT = vif-bridge bridge=xenbr0
  \end{verbatim}

\end{description}

The following configuration variables are specific to the VMware
virtual machine software.

\begin{description}
\label{param:VMwarePerl}
\item[\Macro{VMWARE\_PERL}]
  The complete path and file name to \Prog{Perl}.
  There is no default value for this required variable.

\label{param:VMwareScript}
\item[\Macro{VMWARE\_SCRIPT}]
  The complete path and file name of the script that controls VMware.
  There is no default value for this required variable.

\label{param:VMwareNetworkingType}
\item[\Macro{VMWARE\_NETWORKING\_TYPE}]
  An optional string used in networking that the \Condor{vm-gahp}
  inserts into the VMware configuration file to define a networking type.
  Defined types are \Expr{nat} or \Expr{bridged}.
  If a default value is needed, the inserted string will be \Expr{nat}.

\label{param:VMwareNatNetworkingType}
\item[\Macro{VMWARE\_NAT\_NETWORKING\_TYPE}]
  An optional string used in networking that the \Condor{vm-gahp}
  inserts into the VMware configuration file to define a networking type.
  If nat networking is used, this variable's definition takes
  precedence over one defined by \MacroNI{VMWARE\_NETWORKING\_TYPE}.

\label{param:VMwareBridgeNetworkingType}
\item[\Macro{VMWARE\_BRIDGE\_NETWORKING\_TYPE}]
  An optional string used in networking that the \Condor{vm-gahp}
  inserts into the VMware configuration file to define a networking type.
  If bridge networking is used, this variable's definition takes
  precedence over one defined by \MacroNI{VMWARE\_NETWORKING\_TYPE}.

\label{param:VMwareLocalSettingsFile}
\item[\Macro{VMWARE\_LOCAL\_SETTINGS\_FILE}]
  The complete path and file name to a file, whose contents will be
  inserted into the VMware description file (i.e., the .vmx file) before
  Condor starts the virtual machine. This parameter is optional.

\end{description}

The following configuration variables are specific to the Xen
virtual machine software.

\begin{description}

\label{param:XenBootloader}
\item[\Macro{XEN\_BOOTLOADER}]
  A required full path and executable for the Xen bootloader,
  if the kernel image includes a disk image.

\label{param:XenLocalSettingsFile}
\item[\Macro{XEN\_LOCAL\_SETTINGS\_FILE}]
  A complete path and file name. The file's contents will be included in
  the Xen configuration file that Condor writes to run the virtual machine.
  This parameter is optional.

\end{description}

The following two macros affect the configuration of Condor where Condor is
running on a host machine, the host machine is running an
inner virtual machine,
and Condor is also running on that inner virtual machine.
These two variables have nothing to do with the \SubmitCmd{vm}
universe.

\begin{description}
\label{param:VMPHostMachine}
\item[\Macro{VMP\_HOST\_MACHINE}]
  A configuration variable for the inner virtual machine,
  which specifies the host name.

\label{param:VMPVMList}
\item[\Macro{VMP\_VM\_LIST}]
  For the host, 
  a comma separated list of the host names or IP addresses
  for machines running inner virtual machines on a host.
\end{description}

%%%%%%%%%%%%%%%%%%%%%%%%%%%%%%%%%%%%%%%%%%%%%%%%%%%%%%%%%%%%%%%%%%%%%%%%%%%
\subsection{\label{sec:HA-Config-File-Entries}Configuration File Entries
Relating to High Availability}
%%%%%%%%%%%%%%%%%%%%%%%%%%%%%%%%%%%%%%%%%%%%%%%%%%%%%%%%%%%%%%%%%%%%%%%%%%%

\index{configuration!high availability configuration variables}
These macros affect the high availability operation of Condor.

\begin{description}
\label{param:MasterHAList}
\item[\Macro{MASTER\_HA\_LIST}]
  Similar to \MacroNI{DAEMON\_LIST}, this macro defines a list of daemons that
  the \Condor{master} starts and keeps its watchful eyes on.
  However, the \MacroNI{MASTER\_HA\_LIST} daemons are run in a
  \emph{High Availability} mode.
  The list is a comma or space separated list of subsystem names
  (as listed in section~\ref{sec:Condor-Subsystem-Names}).
  For example,
  \begin{verbatim}
        MASTER_HA_LIST = SCHEDD
  \end{verbatim}

  The \emph{High Availability} feature allows for several \Condor{master}
  daemons (most likely on separate machines) to work together to
  insure that a particular service stays available.  These
  \Condor{master} daemons ensure that one and only one of them will
  have the listed daemons running.

  To use this feature, the lock URL must be set with
  \MacroNI{HA\_LOCK\_URL}.

  Currently, only file URLs are supported 
  (those with \File{file:\Dots}).
  The default value for \MacroNI{MASTER\_HA\_LIST} is 
  the empty string, which disables the feature.
  
\label{param:HALockURL}
\item[\Macro{HA\_LOCK\_URL}]
  This macro specifies the URL that the \Condor{master} processes use to
  synchronize for the \emph{High Availability} service.
  Currently, only file URLs are supported; for example,
  \File{file:/share/spool}.  Note that this URL must be identical
  for all \Condor{master} processes sharing this resource.  For
  \Condor{schedd} sharing, we recommend setting up \MacroNI{SPOOL}
  on an NFS share and having all \emph{High Availability}
  \Condor{schedd} processes sharing it,
  and setting the \MacroNI{HA\_LOCK\_URL} to point at this directory
  as well.  For example:
\begin{verbatim}
        MASTER_HA_LIST = SCHEDD
        SPOOL = /share/spool
        HA_LOCK_URL = file:/share/spool
        VALID_SPOOL_FILES = SCHEDD.lock
\end{verbatim}

  A separate lock is created for each \emph{High Availability} daemon.

  There is no default value for \MacroNI{HA\_LOCK\_URL}.

  Lock files are in the form \verb@<@SUBSYS\verb@>@.lock.
  \Condor{preen} is not currently aware of the lock files and will
  delete them if they are placed in the \MacroNI{SPOOL} directory,
  so be sure to add \verb@<@SUBSYS\verb@>@.lock to 
  \Macro{VALID\_SPOOL\_FILES} for each \emph{High Availability} daemon.

\label{param:HASubsysLockURL}
\item[\Macro{HA\_<SUBSYS>\_LOCK\_URL}]
  This macro controls the 
  \emph{High Availability} lock URL for a specific subsystem
  as specified in the configuration variable name,
  and it overrides the system-wide lock URL specified by
  \MacroNI{HA\_LOCK\_URL}.  If not defined for each subsystem,
  \MacroNI{HA\_<SUBSYS>\_LOCK\_URL} is ignored, and the value of
  \MacroNI{HA\_LOCK\_URL} is used.

\label{param:HALockHoldTime}
\item[\Macro{HA\_LOCK\_HOLD\_TIME}]
  This macro
  specifies the number of seconds that the \Condor{master} will hold the
  lock for each \emph{High Availability} daemon.
  Upon gaining the shared lock,
  the \Condor{master} will hold the lock for this number of seconds.
  Additionally, the \Condor{master} will periodically renew
  each lock as long as the \Condor{master} and the daemon are running.
  When the daemon dies, or the \Condor{master} exists, the
  \Condor{master} will immediately release the lock(s) it holds.

  \MacroNI{HA\_LOCK\_HOLD\_TIME} defaults to 3600 seconds (one hour).

\label{param:HASubsysLockHoldTime}
\item[\Macro{HA\_<SUBSYS>\_LOCK\_HOLD\_TIME}]
  This macro controls the \emph{High Availability} lock
  hold time for a specific subsystem
  as specified in the configuration variable name,
  and it overrides the system wide poll period specified by
  \MacroNI{HA\_LOCK\_HOLD\_TIME}.
  If not defined for each subsystem,
  \MacroNI{HA\_<SUBSYS>\_LOCK\_HOLD\_TIME} is ignored,
  and the value of \MacroNI{HA\_LOCK\_HOLD\_TIME} is used.

\label{param:HALockPollPeriod} 
\item[\Macro{HA\_POLL\_PERIOD}]
  This macro specifies how often the \Condor{master} polls the
  \emph{High Availability} locks to see if any locks are either stale
  (meaning not updated for \MacroNI{HA\_LOCK\_HOLD\_TIME} seconds),
  or have been released by the owning \Condor{master}.
  Additionally, the \Condor{master} renews any locks that it
  holds during these polls.

  \MacroNI{HA\_POLL\_PERIOD} defaults to 300 seconds (five minutes).

\label{param:HALockPollSubsysPeriod}
\item[\Macro{HA\_<SUBSYS>\_POLL\_PERIOD}]
  This macro controls the \emph{High Availability} poll period
  for a specific subsystem
  as specified in the configuration variable name,
  and it overrides the system wide poll period specified by
  \MacroNI{HA\_POLL\_PERIOD}.
  If not defined for each subsystem,
  \MacroNI{HA\_<SUBSYS>\_POLL\_PERIOD} is ignored,
  and the value of \MacroNI{HA\_POLL\_PERIOD} is used.

\label{param:MasterSubsysController}
\item[\Macro{MASTER\_<SUBSYS>\_CONTROLLER}]
  Used only in HA configurations involving the \Condor{had}.

  The \Condor{master} has the concept of a controlling and controlled
  daemon, typically
  with the \Condor{had} daemon serving as the controlling process.
  In this case, all \Condor{on} and \Condor{off} commands directed
  at controlled daemons are given to the controlling daemon, which
  then handles the command, and, when required, sends appropriate
  commands to the \Condor{master} to do the actual work.  This allows
  the controlling daemon to know the state of the controlled daemon.

  As of 6.7.14, this configuration variable must be specified for all
  configurations using \Condor{had}.
  To configure the \Condor{negotiator} controlled by \Condor{had}:

\begin{verbatim}
MASTER_NEGOTIATOR_CONTROLLER = HAD
\end{verbatim}

  The macro is named by substituting \MacroNI{<SUBSYS>}
  with the appropriate subsystem string as defined in
  section~\ref{sec:Condor-Subsystem-Names}.


\label{param:HADList}
\item[\Macro{HAD\_LIST}]
  A comma-separated list of all \Condor{had} daemons
  in the form \Expr{IP:port} or \Expr{hostname:port}.
  Each central manager machine that runs the \Condor{had} daemon
  should appear in this list.
  If \MacroNI{HAD\_USE\_PRIMARY} is set to \Expr{True},
  then the first machine in this list is the primary central
  manager, and all others in the list are backups.

  All central manager machines must be configured with 
  an identical \MacroNI{HAD\_LIST}.
  The machine addresses are identical to the addresses defined
  in \MacroNI{COLLECTOR\_HOST}.

%The following examples are all valid HAD\_LIST declarations: 
%
%HAD\_LIST =<132.68.37.104:10001>,<132.68.37.105:10002>,<132.68.37.106:1045>
%
%HAD\_LIST =132.68.37.104:10001,132.68.37.105:10002,132.68.37.106:1045
%
%HAD\_LIST=ds-r3.cs.technion.ac.il:10001,ds-r3.cs.technion.ac.il:10002,ds-r3.cs.technion.ac.il:1045
%

\label{param:HADUsePrimary}
\item[\Macro{HAD\_USE\_PRIMARY}]
  Boolean value to determine if the first machine in the 
  \MacroNI{HAD\_LIST} configuration variable is
  a primary central manager.
  Defaults to \Expr{False}.

\label{param:HADControllee}
\item[\Macro{HAD\_CONTROLLEE}]
  This macro is used to specify the name of the daemon which the
  \Condor{had} daemon controls.   This name should match the daemon
  name in the \Condor{master}'s \MacroNI{DAEMON\_LIST}.  The default
  value of \MacroNI{HAD\_CONTROLLEE} is ``NEGOTIATOR''.

\label{param:HADConnectionTimeout}
\item[\Macro{HAD\_CONNECTION\_TIMEOUT}]
  The time (in seconds) that the \Condor{had} daemon waits before giving
  up on the establishment of a TCP connection.
  The failure of the communication connection
  is the detection mechanism for the failure of a central
  manager machine.
  For a LAN, a recommended value is 2 seconds.
  The use of authentication (by Condor) increases the connection
  time.
  The default value is 5 seconds.
  If this value is set too low,
  \Condor{had} daemons will incorrectly assume
  the failure of other machines.

\label{param:HADArgs}
\item[\Macro{HAD\_ARGS}]
  Command line arguments passed by the \Condor{master} daemon
  as it invokes the \Condor{had} daemon.
  To make high availability work, the \Condor{had} daemon
  requires the port number it is to use.
  This argument is of the form
  \begin{verbatim}
   -p $(HAD_PORT_NUMBER)
  \end{verbatim}
  where \MacroNI{HAD\_PORT\_NUMBER} is a helper configuration variable
  defined with the desired port number.
  Note that this port number must be the same value here as
  used in \MacroNI{HAD\_LIST}.
  There is no default value.


\label{param:HAD}
\item[\Macro{HAD}]
  The path to the \Condor{had} executable. Normally it is defined
  relative to \MacroUNI{SBIN}.
  This configuration variable has no default value.

\label{param:MaxHADLog}
\item[\Macro{MAX\_HAD\_LOG}]
  Controls the maximum length in bytes to which the \Condor{had}
  daemon log will be allowed to grow. It will grow to the specified length,
  then be saved to a file with the suffix \File{.old}. 
  The \File{.old}  file is overwritten each time the log is saved,
  thus the maximum space devoted to logging is twice the maximum length
  of this log file.
  A value of 0 specifies that this file may grow without bounds.
  The default is 1 Mbyte.

\label{param:HADDebug}
\item[\Macro{HAD\_DEBUG}]
  Logging level for the \Condor{had} daemon.
  See \MacroNI{<SUBSYS>\_DEBUG} for values.

\label{param:HADLog}
\item[\Macro{HAD\_LOG}]
  Full path and file name of the log file.
  There is no default value.

\label{param:ReplicationList}
\item[\Macro{REPLICATION\_LIST}]
  A comma-separated list of all \Condor{replication} daemons
  in the form \Expr{IP:port} or \Expr{hostname:port}.
  Each central manager machine that runs the \Condor{had} daemon
  should appear in this list.
  All potential central manager machines must be configured with
  an identical \MacroNI{REPLICATION\_LIST}.

\label{param:StateFile}
\item[\Macro{STATE\_FILE}]
  A full path and file name of the file protected by the replication
  mechanism.
  When not defined, the default path and file used is
  \begin{verbatim}
  $(SPOOL)/Accountantnew.log
  \end{verbatim}

\label{param:ReplicationInterval}
\item[\Macro{REPLICATION\_INTERVAL}]
  Sets how often the \Condor{replication} daemon initiates its tasks of
  replicating the \MacroUNI{STATE\_FILE}.
  It is defined in seconds and defaults to 300 (5 minutes).
  This is the same as the default \MacroNI{NEGOTIATOR\_INTERVAL}.

\label{param:MaxTransferLifetime}
\item[\Macro{MAX\_TRANSFERER\_LIFETIME}]
  A timeout period within which the process that
  transfers the state file must complete its transfer.
  The recommended value is
  \Expr{2 * average size of state file / network rate}.
  It is defined in seconds and defaults to 300 (5 minutes).

\label{param:HADUpdateInterval}
\item[\Macro{HAD\_UPDATE\_INTERVAL}]
  Like \MacroNI{UPDATE\_INTERVAL},
  determines how often the \Condor{had} is to send a ClassAd update
  to the \Condor{collector}.
  Updates are also sent at each and every change in state.
  It is defined in seconds and defaults to 300 (5 minutes).

\label{param:HADUseReplication}
\item[\Macro{HAD\_USE\_REPLICATION}]
  A boolean value that defaults to \Expr{False}.
  When \Expr{True}, the use of \Condor{replication} daemons is enabled.

\label{param:ReplicationArgs}
\item[\Macro{REPLICATION\_ARGS}]
  Command line arguments passed by the \Condor{master} daemon
  as it invokes the \Condor{replication} daemon.
  To make high availability work, the \Condor{replication} daemon
  requires the port number it is to use.
  This argument is of the form
  \begin{verbatim}
  -p $(REPLICATION_PORT_NUMBER)
  \end{verbatim}
  where \MacroNI{REPLICATION\_PORT\_NUMBER} is a helper configuration
  variable defined with the desired port number.
  Note that this port number must be the same value as
  used in \MacroNI{REPLICATION\_LIST}.
  There is no default value.

\label{param:Replication}
\item[\Macro{REPLICATION}]
  The full path and file name of the \Condor{replication} executable.
  It is normally defined relative to \MacroUNI{SBIN}.
  There is no default value.

\label{param:MaxReplicationLog}
\item[\Macro{MAX\_REPLICATION\_LOG}]
  Controls the maximum length in bytes to which the \Condor{replication}
  daemon log will be allowed to grow. It will grow to the specified length,
  then be saved to a file with the suffix \File{.old}.
  The \File{.old}  file is overwritten each time the log is saved,
  thus the maximum space devoted to logging is twice the maximum length
  of this log file.
  A value of 0 specifies that this file may grow without bounds.
  The default is 1 Mbyte.

\label{param:ReplicationDebug}
\item[\Macro{REPLICATION\_DEBUG}]
  Logging level for the \Condor{replication} daemon.
  See \MacroNI{<SUBSYS>\_DEBUG} for values.

\label{param:ReplicationLog}
\item[\Macro{REPLICATION\_LOG}]
  Full path and file name to the log file.
  There is no default value.

\label{param:Transferer}
\item[\Macro{TRANSFERER}]
  The full path and file name of the \Condor{transferer} executable.
  Versions of Condor previous to 7.2.2 hard coded the location
  as \File{\MacroUNI{RELEASE\_DIR}/sbin/condor\_transferer}.
  This is now the default value.
  The future default value is likely to change, 
  and be defined relative to \MacroUNI{SBIN}.

\label{param:TransfererLog}
\item[\Macro{TRANSFERER\_LOG}]
  Full path and file name to the log file.
  There is no default value for this variable; a definition is required
  if the \Condor{replication} daemon does a file transfer.

\label{param:TransfererDebug}
\item[\Macro{TRANSFERER\_DEBUG}]
  Logging level for the \Condor{transferer} daemon.
  See \MacroNI{<SUBSYS>\_DEBUG} for values.

\label{param:MaxTransfererLog}
\item[\Macro{MAX\_TRANSFERER\_LOG}]
  Controls the maximum length in bytes to which the \Condor{transferer}
  daemon log will be allowed to grow.
  A value of 0 specifies that this file may grow without bounds.
  The default is 1 Mbyte.

\end{description}


%%%%%%%%%%%%%%%%%%%%%%%%%%%%%%%%%%%%%%%%%%%%%%%%%%%%%%%%%%%%%%%%%%%%%%%%%%%
\subsection{\label{sec:Quill-Config-File-Entries}Configuration File
Entries Relating to Quill}
%%%%%%%%%%%%%%%%%%%%%%%%%%%%%%%%%%%%%%%%%%%%%%%%%%%%%%%%%%%%%%%%%%%%%%%%%%%

\index{configuration!Quill configuration variables}
These macros affect the Quill database
management and interface to its representation of the job queue.

\begin{description}
\label{param:Quill}
\item[\Macro{QUILL}]
  The full path name to the \Condor{quill} daemon.

\label{param:QuillArgs}
\item[\Macro{QUILL\_ARGS}]
  Arguments to be passed to the \Condor{quill} daemon upon its invocation.

\label{param:QuillLog}
\item[\Macro{QUILL\_LOG}]
  Path to the Quill daemon's log file.

\label{param:QuillEnabled}
\item[\Macro{QUILL\_ENABLED}]
  A boolean variable that defaults to \Expr{False}.
  When \Expr{True}, Quill functionality is enabled.
  When \Expr{False}, the Quill daemon writes a message to its log and exits.
  The \Condor{q} and \Condor{history} tools then do not use Quill.

\label{param:QuillName}
\item[\Macro{QUILL\_NAME}]
  A string that uniquely identifies an instance of the \Condor{quill}
  daemon, as there may be more than \Condor{quill} daemon per pool.
  The string must not be the same as for any \Condor{schedd} daemon.

  See the description of \MacroNI{MASTER\_NAME} in
  section~\ref{param:MasterName} on page~\pageref{param:MasterName}
  for defaults and composition of valid Condor daemon names.

\label{param:QuillUseSQLLog}
\item[\Macro{QUILL\_USE\_SQL\_LOG}]
  In order for Quill to store historical job information or resource
  information, the Condor daemons must write information to the SQL logfile.
  By default, this is set to \Expr{False}, and the only information Quill
  stores in the database is the current job queue.
  This can be set on a per daemon basis. For example, to store information
  about historical jobs, but not store execute resource information, set
  \MacroNI{QUILL\_USE\_SQL\_LOG} to \Expr{False} and set
  \MacroNI{SCHEDD.\_QUILL\_USE\_SQL\_LOG} to \Expr{True}.

\label{param:QuillDBName}
\item[\Macro{QUILL\_DB\_NAME}]
  A string that identifies a database within a database server.

\label{param:QuillDBUser}
\item[\Macro{QUILL\_DB\_USER}]
	A string that identifies the \Prog{PostgreSQL} user that Quill will
    connect to the database as.
	We recommend \Username{quillwriter} for this setting. 

\label{param:QuillDBType}
\item[\Macro{QUILL\_DB\_TYPE}]
  A string that distinguishes between database system types.
  Defaults to the only database system currently defined,
  \verb@"PGSQL"@.

\label{param:QuillDBIPAddr}
\item[\Macro{QUILL\_DB\_IP\_ADDR}]
  The host address of the database server. It can be either an IP address
  or an IP address.
  It must match exactly what is used in the \File{.pgpass} file.

\label{param:QuillPollingPeriod}
\item[\Macro{QUILL\_POLLING\_PERIOD}]
  The frequency, in number of seconds, at which the Quill daemon
  polls the file \File{job\_queue.log} for updates.
  New information in the log file is sent to the database.
  The default value is 10.

\label{param:QuillNotRespondingTimeout}
\item[\Macro{QUILL\_NOT\_RESPONDING\_TIMEOUT}]
  The length of time, in seconds, before the \Condor{master}
  may decide that the \Condor{quill} daemon is hung due to 
  a lack of communication,
  potentially causing  the \Condor{master} to kill and
  restart the \Condor{quill} daemon.
  When the \Condor{quill} daemon is processing a very long log file, it 
  may not be able to communicate with the master. 
  The default is 3600 seconds, or one hour. It may be
  advisable to increase this to several hours. 

\label{param:QuillMaintainDBConn}
\item[\Macro{QUILL\_MAINTAIN\_DB\_CONN}]
  A boolean variable that defaults to \Expr{True}.
  When \Expr{True}, the \Condor{quill} daemon
  maintains an open connection the database server,
  which speeds up updates to the database.
  As each open connection consumes resources at the database server,
  we recommend a setting of \Expr{False} for large pools.

\label{param:QuillDatabasePurgeInterval}
\item[\Macro{DATABASE\_PURGE\_INTERVAL}] 
  The interval, in seconds, between scans of the database to identify and
  delete records that are beyond their history durations. 
  The default value is 86400, or one day.

\label{param:QuillDatabaseReindexInterval}
\item[\Macro{DATABASE\_REINDEX\_INTERVAL}] 
  The interval, in seconds, between reindex commands on the database.
  The default value is 86400, or one day.
  This is only used when the \MacroNI{QUILL\_DB\_TYPE} is set to
  \verb@"PGSQL"@.

\label{param:QuillJobHistoryDuration}
\item[\Macro{QUILL\_JOB\_HISTORY\_DURATION}]
  The number of days after entry into the database that a job will
  remain in the database.
  After \MacroNI{QUILL\_JOB\_HISTORY\_DURATION} days, the job is deleted.
  The job history is the final ClassAd, and contains all information 
  necessary for \Condor{history} to succeed.
  The default is 3650, or about 10 years. 

\label{param:QuillRunHistoryDuration}
\item[\Macro{QUILL\_RUN\_HISTORY\_DURATION}]
  The number of days after entry into the database that extra information 
  about the job will remain in the database.
  After \MacroNI{QUILL\_RUN\_HISTORY\_DURATION} days, the records are deleted.
  This data includes matches made for the job, file transfers the job 
  performed, and user log events.
  The default is 7 days, or one week. 

\label{param:QuillResourceHistoryDuration}
\item[\Macro{QUILL\_RESOURCE\_HISTORY\_DURATION}]
  The number of days after entry into the database that a resource record will
  remain in the database.
  After \MacroNI{QUILL\_RESOURCE\_HISTORY\_DURATION} days, the record is 
  deleted.
  The resource history data includes the ClassAd of a compute slot,
  submitter ClassAds, and daemon ClassAds.
  The default is 7 days, or one week. 

\label{param:QuillDBSizeLimit}
\item[\Macro{QUILL\_DBSIZE\_LIMIT}]
  After each purge, the \Condor{quill} daemon estimates 
  the size of the database. 
  If the size of the database exceeds this limit, 
  the \Condor{quill} daemon will e-mail the administrator a warning. 
  This size is given in gigabytes, and defaults to 20. 

\label{param:QuillManageVacuum}
\item[\Macro{QUILL\_MANAGE\_VACUUM}]
  A boolean value that defaults to \Expr{False}.
  When \Expr{True}, the \Condor{quill} daemon takes on 
  the maintenance task of vacuuming the database.
  As of \Prog{PostgreSQL} version 8.1, the database
  can perform this task automatically; 
  therefore, having the \Condor{quill} daemon vacuum is not necessary.
  A value of \Expr{True} causes warnings to be written to the log file.

\label{param:QuillShouldReindex}
\item[\Macro{QUILL\_SHOULD\_REINDEX}]
  A boolean value that defaults to \Expr{True}.
  When \Expr{True}, the \Condor{quill} daemon will re-index the database
  tables when the history file is purged of old data. So, if Quill is
  configured to never delete history data, the tables are never re-indexed.

\label{param:QuillIsRemotelyQueryable}
\item[\Macro{QUILL\_IS\_REMOTELY\_QUERYABLE}]
  A boolean value that defaults to \Expr{True}.
  When \Expr{False}, the remote database tables may not be remotely
  queryable.

\label{param:QuillDBQueryPassword}
\item[\Macro{QUILL\_DB\_QUERY\_PASSWORD}]
  Defines the password string needed by \Condor{q} to gain read
  access for remotely querying the Quill database.

\label{param:QuillAddressFile}
\item[\Macro{QUILL\_ADDRESS\_FILE}]
  When defined, it specifies the path and file name of a local file
  containing the IP address and port number of the Quill daemon.
  By using the file, tools executed on the local machine do not need
  to query the central manager in order to find the \Condor{quill} daemon.

\label{param:DBMSD} 
\item[\Macro{DBMSD}]
  The full path name to the \Condor{dbmsd} daemon.
  The default location is \File{\$(SBIN)/condor\_dbmsd}.

\label{param:DBMSDArgs}
\item[\Macro{DBMSD\_ARGS}]
  Arguments to be passed to the \Condor{dbmsd} daemon upon its invocation.
  The default arguments are \verb@-f@.

\label{param:DBMSDLog}
\item[\Macro{DBMSD\_LOG}]
  Path to the \Condor{dbmsd} daemon's log file.
  The default log location is \File{\$(LOG)/DbmsdLog}.

\label{param:DBMSDNotRespondingTimeout}
\item[\Macro{DBMSD\_NOT\_RESPONDING\_TIMEOUT}]
  The length of time, in seconds, before the \Condor{master}
  may decide that the \Condor{dbmsd} is hung due to a lack of communication,
  potentially causing  the \Condor{master} to kill and
  restart the \Condor{dbmsd} daemon.
  When the \Condor{dbmsd} is purging or reindexing a very large database, it 
  may not be able to communicate with the master. 
  The default is 3600 seconds, or one hour. It may be
  advisable to increase this to several hours. 

\end{description}



%%%%%%%%%%%%%%%%%%%%%%%%%%%%%%%%%%%%%%%%%%%%%%%%%%%%%%%%%%%%%%%%%%%%%%
\subsection{\label{sec:MyProxy-Config-File-Entries}MyProxy
Configuration File Macros}
%%%%%%%%%%%%%%%%%%%%%%%%%%%%%%%%%%%%%%%%%%%%%%%%%%%%%%%%%%%%%%%%%%%%%%
 
In some cases, Condor can autonomously refresh GSI certificate proxies
via \Prog{MyProxy}, available from
\URL{http://myproxy.ncsa.uiuc.edu/}.

\begin{description}

\label{param:MyProxyGetDelegation}
\item[\Macro{MYPROXY\_GET\_DELEGATION}]
  The full path name to the
  \Prog{myproxy-get-delegation} executable, installed as part of the
  \Prog{MyProxy} software.  Often, it is necessary to wrap the actual
  executable with a script that sets the environment, such as the
  \MacroNI{LD\_LIBRARY\_PATH}, correctly.  If this macro is defined,
  Condor-G and \Condor{credd} will have the capability to autonomously
  refresh proxy certificates.  By default, this macro is undefined.

\end{description}

%%%%%%%%%%%%%%%%%%%%%%%%%%%%%%%%%%%%%%%%%%%%%%%%%%%%%%%%%%%%%%%%%%%%%%
\subsection{\label{sec:API-Config-File-Entries}
Configuration File Macros Affecting APIs}
%%%%%%%%%%%%%%%%%%%%%%%%%%%%%%%%%%%%%%%%%%%%%%%%%%%%%%%%%%%%%%%%%%%%%%

\begin{description}

\label{param:EnableSoap}
\item[\Macro{ENABLE\_SOAP}]
  A boolean value that defaults to \Expr{False}.
  When \Expr{True}, Condor daemons will respond to HTTP PUT commands
  as if they were SOAP calls. When \Expr{False},
  all HTTP PUT commands are denied.

\label{param:EnableWebServer}
\item[\Macro{ENABLE\_WEB\_SERVER}]
  A boolean value that defaults to \Expr{False}.
  When \Expr{True}, Condor daemons will respond to HTTP GET commands,
  and send the static files sitting in the subdirectory defined
  by the configuration variable \MacroNI{WEB\_ROOT\_DIR}.
  In addition, web commands are considered a READ command,
  so the client will be checked by host-based security.

\label{param:SoapLeaveInQueue}
\item[\Macro{SOAP\_LEAVE\_IN\_QUEUE}]
  A boolean expression that when \Expr{True},
  causes a job in the completed state to remain in the queue,
  instead of being removed based on the completion of file transfer.
  If provided, this expression will be logically ANDed with the
  default behavior of leaving the job in the queue until \Expr{FilesRetrieved}
  becomes \Expr{True}.

\label{param:WebRootDir}
\item[\Macro{WEB\_ROOT\_DIR}]
  A complete path to the directory containing all the files served
  by the web server.

\label{param:SubsysEnableSoapSSL}
\item[\MacroB{<SUBSYS>\_ENABLE\_SOAP\_SSL}]
  \index{SUBSYS\_ENABLE\_SOAP\_SSL macro@\texttt{<SUBSYS>\_ENABLE\_SOAP\_SSL} macro}
  A boolean value that defaults to \Expr{False}.
  When \Expr{True}, enables SOAP over SSL for the specified
  \MacroNI{<SUBSYS>}.
  Any specific \MacroNI{<SUBSYS>\_ENABLE\_SOAP\_SSL} setting overrides
  the value of \MacroNI{ENABLE\_SOAP\_SSL}.

\label{param:EnableSoapSSL}
\item[\Macro{ENABLE\_SOAP\_SSL}]
  A boolean value that defaults to \Expr{False}.
  When \Expr{True}, enables SOAP over SSL for all daemons.

\label{param:SubsysSoapSSLPort}
\item[\MacroB{<SUBSYS>\_SOAP\_SSL\_PORT}]
  \index{SUBSYS\_SOAP\_SSL\_PORT macro@\texttt{<SUBSYS>\_SOAP\_SSL\_PORT} macro}
  The port number on which SOAP over SSL messages are
  accepted, when SOAP over SSL is enabled.
  The \MacroNI{<SUBSYS>} must be specified, because multiple daemons
  running on a single machine may not share a port.
  This parameter is required when SOAP over SSL is enabled.
  There is no default value.

  The macro is named by substituting \MacroNI{<SUBSYS>}
  with the appropriate subsystem string as defined in
  section~\ref{sec:Condor-Subsystem-Names}.

\label{param:SoapSSLServerKeyfile}
\item[\Macro{SOAP\_SSL\_SERVER\_KEYFILE}]
  The complete path and file name to specify the daemon's
  identity, as used in authentication when SOAP over SSL is enabled.
  The file is to be  an OpenSSL PEM file containing a certificate
  and private key.
  This parameter is required when SOAP over SSL is enabled.
  There is no default value.

\label{param:SoapSSLServerKeyfilePassword}
\item[\Macro{SOAP\_SSL\_SERVER\_KEYFILE\_PASSWORD}]
  An optional complete path and file name to specify
  a password for unlocking the daemon's private key.
  There is no default value.

\label{param:SoapSSLCaFile}
\item[\Macro{SOAP\_SSL\_CA\_FILE}]
  The complete path and file name to specify 
  a file containing certificates of trusted Certificate Authorities (CAs).
  Only clients who present a certificate signed by a trusted
  CA will be authenticated.
  When SOAP over SSL is enabled, this parameter or
  \Macro{SOAP\_SSL\_CA\_DIR} must be set.
  There is no default value.

\label{param:SoapSSLCaDir}
\item[\Macro{SOAP\_SSL\_CA\_DIR}]
  The complete path to a directory
  containing certificates of trusted Certificate Authorities (CAs).
  Only clients who present a certificate signed by a trusted
  CA will be authenticated.
  When SOAP over SSL is enabled, this variable or the variable
  \Macro{SOAP\_SSL\_CA\_FILE} must be defined.
  This variable is also used when communicating with an Amazon EC2 server
  (possibly through a proxy), although it is not required in that case.
  There is no default value.

\label{param:SoapSSLDhFile}
\item[\Macro{SOAP\_SSL\_DH\_FILE}]
  An optional complete path and file name to a DH file
  containing keys for a DH key exchange.
  There is no default value.

\end{description}



%%%%%%%%%%%%%%%%%%%%%%%%%%%%%%%%%%%%%%%%%%%%%%%%%%%%%%%%%%%%%%%%%%%%%%
%\subsection{\label{sec:Stork-Config-File-Entries}Stork Configuration
%File Macros}
%%%%%%%%%%%%%%%%%%%%%%%%%%%%%%%%%%%%%%%%%%%%%%%%%%%%%%%%%%%%%%%%%%%%%%
%
%\begin{description}
%
%\label{param:StorkMaxNumJobs}
%\item[\Macro{STORK\_MAX\_NUM\_JOBS}]
  %An integer limit on the number of concurrent data placement jobs
  %handled by Stork.  The default value when not defined is 10.
%
%\label{param:StorkMaxRetry}
%\item[\Macro{STORK\_MAX\_RETRY}]
  %An integer limit on the
  %number of attempts for a single data placement job.  For data transfers,
  %this includes transfer attempts on the primary protocol, all
  %alternate protocols, and all retries.
  %The default value when not defined is 10.
%
%\label{param:StorkMaxDelayInMinutes}
%\item[\Macro{STORK\_MAXDELAY\_INMINUTES}]
  %An integer limit (in minutes) on the run time for a data placement job,
  %after which the job is considered failed.
  %The default value when not defined is 10,
  %and the minimum legal value is 1.
%
%\label{param:StorkTmpCredDir}
%\item[\Macro{STORK\_TMP\_CRED\_DIR}]
  %The full path to the temporary credential storage directory used by Stork.
  %The default value is \File{/tmp} when not defined. 
%
%\label{param:StorkModuleDir}
%\item[\Macro{STORK\_MODULE\_DIR}]
  %The full path to the directory containing Stork modules.
  %The default value when not defined is 
  %as defined by \MacroUNI{LIBEXEC}.  It is a fatal error for
  %both \MacroNI{STORK\_MODULE\_DIR} and \MacroNI{LIBEXEC} to be undefined.
%
%\label{param:CreddSuperUsers}
%\item[\Macro{CRED\_SUPER\_USERS}]
  %Access to a stored credential is
  %restricted to the user who submitted the credential, and any user
  %names specified in this macro.  The format is a space or comma
  %separated list of user names which are valid on the \Stork{credd}
  %host.
  %The default value of this macro is \Expr{root} on Unix systems, and
  %\Expr{Administrator} on Windows systems.
%
%\label{param:CredStoreDir}
%\item[\Macro{CRED\_STORE\_DIR}]
  %Directory for storing credentials.  This
  %directory must exist prior to starting \Stork{credd}.  It is highly
  %recommended to restrict access permissions to \emph{only} the
  %directory owner.
  %The default value is \Expr{\$(SPOOL\_DIR)/cred}.
%
%\label{param:CredIndexFile}
%\item[\Macro{CRED\_INDEX\_FILE}]
  %Index file path of saved credentials.
  %This file will be automatically created if it does not exist.
  %The default value is \Expr{\$(CRED\_STORE\_DIR)/cred-index}.
%
%\label{param:DefaultCredExpireThreshold}
%\item[\Macro{DEFAULT\_CRED\_EXPIRE\_THRESHOLD}]
  %\Stork{credd} will attempt
  %to refresh credentials when their remaining lifespan is less than this
  %value.
  %Units = seconds.  Default value = 3600 seconds (1 hour).
%
%\label{param:CredCheckInterval}
%\item[\Macro{CRED\_CHECK\_INTERVAL}]
  %\Stork{credd} periodically checks
  %remaining lifespan of stored credentials, at this interval.
  %Units = seconds.  Default value = 60 seconds (1 minute).
%
%\end{description}

%%%%%%%%%%%%%%%%%%%%%%%%%%%%%%%%%%%%%%%%%%%%%%%%%%%%%%%%%%%%%%%%%%%%%%%%%%%
\subsection{\label{sec:Config-ssh-to-job}Configuration File Entries
Relating to \Condor{ssh\_to\_job}}
%%%%%%%%%%%%%%%%%%%%%%%%%%%%%%%%%%%%%%%%%%%%%%%%%%%%%%%%%%%%%%%%%%%%%%%%%%%

\index{configuration!condor\_ssh\_to\_job configuration variables}
These macros affect how Condor deals with \Condor{ssh\_to\_job},
a tool that allows users to interactively debug jobs.  
With these configuration variables, 
the administrator can control who can use the tool,
and how the \Prog{ssh} programs are invoked.
The manual page for \Condor{ssh\_to\_job} is at
section~\ref{man-condor-ssh-to-job}.

\begin{description}
\label{param:EnableSSHToJob}
\item[\Macro{ENABLE\_SSH\_TO\_JOB}]
  A boolean expression read by the \Condor{starter},
  that when \Expr{True} allows
  the owner of the job or a queue super user on the \Condor{schedd}
  where the job was submitted to connect to the job via \Prog{ssh}.
  The expression may refer to attributes of both the job and 
  the machine ClassAds.
  The job ClassAd attributes may be referenced by using the prefix
  \Expr{TARGET.},
  and the machine ClassAd attributes may be referenced by using the prefix
  \Expr{MY.}.
  When \Expr{False},
  it prevents \Condor{ssh\_to\_job} from starting an \Prog{ssh} session.
  The default value is \Expr{True}.

\label{param:ScheddEnableSSHToJob}
\item[\Macro{SCHEDD\_ENABLE\_SSH\_TO\_JOB}]
  A boolean expression read by the \Condor{schedd},
  that when \Expr{True} allows the owner of the job or a queue super user 
  to connect to the job via \Prog{ssh} if the execute machine also
  allows \Condor{ssh\_to\_job} access (see \MacroNI{ENABLE\_SSH\_TO\_JOB}).
  The expression may refer to attributes of only the job ClassAd.
  When \Expr{False},
  it prevents \Condor{ssh\_to\_job} from starting an
  \Prog{ssh} session for all jobs managed by the \Condor{schedd}.
  The default value is \Expr{True}.

\label{param:SSHToJobSSHClientCmd}
\item[\Macro{SSH\_TO\_JOB\_<SSH-CLIENT>\_CMD}]
  A string read by the \Condor{ssh\_to\_job} tool.
  It specifies the command and arguments to use when invoking
  the program specified by \MacroNI{<SSH-CLIENT>}.
  Values substituted for the placeholder \MacroNI{<SSH-CLIENT>} may be
  \verb@SSH@, \verb@SFTP@, \verb@SCP@, or any other \Prog{ssh} client capable
  of using a command as a proxy for the connection to \Prog{sshd}.
  The entire command plus arguments string is enclosed in double quote marks.
  Individual arguments may be quoted with single quotes,
  using the same syntax as for arguments in a \Condor{submit} file.
  The following substitutions are made within the arguments:

\begin{description}
  \item \verb@%h@: is substituted by the remote host
  \item \verb@%i@: is substituted by the ssh key
  \item \verb@%k@: is substituted by the known hosts file
  \item \verb@%u@: is substituted by the remote user
  \item \verb@%x@: is substituted by a proxy command suitable for use with the \Prog{OpenSSH}
  ProxyCommand option
  \item \verb@%%@:  is substituted by the percent mark character
\end{description}

  The default string is:\\
  \Expr{"ssh -oUser=\%u -oIdentityFile=\%i -oStrictHostKeyChecking=yes -oUserKnownHostsFile=\%k -oGlobalKnownHostsFile=\%k -oProxyCommand=\%x \%h"}

  When the \MacroNI{<SSH-CLIENT>} is \Prog{scp}, \%h is omitted.


\label{param:SSHToJobSSHD}
\item[\Macro{SSH\_TO\_JOB\_SSHD}]
  The path and executable name of the \Prog{ssh} daemon.
  The value is read by the \Condor{starter}.
  The default value is \File{/usr/sbin/sshd}.

\label{param:SSHToJobSSHDArgs}
\item[\Macro{SSH\_TO\_JOB\_SSHD\_ARGS}]
  A string, read by the \Condor{starter} that specifies the command-line
  arguments to be passed to the \Prog{sshd} to handle an incoming ssh
  connection on its \File{stdin} or \File{stdout} streams in inetd mode.
  Enclose the entire arguments string in double quote marks.
  Individual arguments may be quoted with single quotes,
  using the same syntax as
  for arguments in a Condor submit description file.
  Within the arguments, 
  the characters \verb@%f@ are replaced by the path to the \Prog{sshd}
  configuration file
  the characters \verb@%%@ are replaced by a single percent character.
  The default value is the string \verb@"-i -e -f %f"@.

\label{param:SSHToJobSSHDConfigTemplate}
\item[\Macro{SSH\_TO\_JOB\_SSHD\_CONFIG\_TEMPLATE}]
  A string, read by the \Condor{starter} that specifies 
  the path and file name of an \Prog{sshd} configuration template file.
  The template is turned into an \Prog{sshd}
  configuration file by replacing macros within the template that
  specify such things as the paths to key files.
  The macro replacement
  is done by the script \Expr{\$(LIBEXEC)/condor\_ssh\_to\_job\_sshd\_setup}.
  The default value is 
  \Expr{\$(LIB)/condor\_ssh\_to\_job\_sshd\_config\_template}.

\label{param:SSHToJobSSHKeygen}
\item[\Macro{SSH\_TO\_JOB\_SSH\_KEYGEN}]
  A string, read by the \Condor{starter} that specifies 
  the path to \Prog{ssh\_keygen}, the program used to create ssh keys.

\label{param:SSHToJobSSHKeygenArgs}
\item[\Macro{SSH\_TO\_JOB\_SSH\_KEYGEN\_ARGS}]
  A string, read by the \Condor{starter} that specifies 
  the command-line arguments to be passed to the \Prog{ssh\_keygen}
  to generate an ssh key.
  Enclose the entire arguments string in double quotes.
  Individual arguments may be quoted with single quotes, using the same
  syntax as for arguments in a Condor submit description file.
  Within the arguments, 
  the characters \verb@%f@ are replaced by the path to the key file to be
  generated,
  and the characters \verb@%%@ are replaced by a single percent character.
  The default value is the string
  \verb|"-N '' -C '' -q -f %f -t rsa"|.
  If the user specifies additional
  arguments with the command
  \verb@condor_ssh_to_job -keygen-options@,
  then those arguments are placed after the arguments specified by
  the value of \MacroNI{SSH\_TO\_JOB\_SSH\_KEYGEN\_ARGS}.

\end{description}

%%%%%%%%%%%%%%%%%%%%%%%%%%%%%%%%%%%%%%%%%%%%%%%%%%%%%%%%%%%%%%%%%%%%%%%%%%%
\subsection{\label{sec:Config-rooster}\Condor{rooster} Configuration File Macros}
%%%%%%%%%%%%%%%%%%%%%%%%%%%%%%%%%%%%%%%%%%%%%%%%%%%%%%%%%%%%%%%%%%%%%%%%%%%

\index{configuration!condor\_rooster configuration variables}
\Condor{rooster} is an optional daemon that may be added to the
\Condor{master} daemon's \MacroNI{DAEMON\_LIST}.
It is responsible for waking up
hibernating machines when their \Macro{UNHIBERNATE} expression becomes
\Expr{True}.
In the typical case, a pool runs a single instance of
\Condor{rooster} on the central manager.
However, if the network topology requires that 
Wake On LAN packets be sent to specific machines from different locations,
\Condor{rooster} can be run on any
machine(s) that can read from the pool's \Condor{collector} daemon.

For \Condor{rooster} to wake up hibernating machines, the collecting
of offline machine ClassAds must be enabled.  See variable
\Macro{OFFLINE\_LOG} on page~\pageref{param:OfflineLog} for details on
how to do this.

\begin{description}

\label{param:RoosterInterval}
\item[\Macro{ROOSTER\_INTERVAL}]
  The integer number of seconds between checks for offline machines that
  should be woken.  The default value is 300.

\label{param:RoosterMaxUnhibernate}
\item[\Macro{ROOSTER\_MAX\_UNHIBERNATE}]
  An integer specifying the maximum number of machines to wake up per
  cycle.  The default value of 0 means no limit.

\label{param:RoosterUnhibernate}
\item[\Macro{ROOSTER\_UNHIBERNATE}]
  A boolean expression that specifies which machines should be woken up.
  The default expression is \Expr{Offline \&\& Unhibernate}.
  If network topology or other considerations demand that some machines
  in a pool be woken up by one instance of \Condor{rooster}, 
  while others be woken up by a different instance,
  \Macro{ROOSTER\_UNHIBERNATE} may be set locally such that it is
  different for the two instances of \Condor{rooster}.
  In this way, the different instances will only
  try to wake up their respective subset of the pool.

\label{param:RoosterUnhibernateRank}
\item[\Macro{ROOSTER\_UNHIBERNATE\_RANK}] A ClassAd expression
 specifying which machines should be woken up first in a given cycle.
  Higher ranked machines are woken first.  If the number of machines
 to be woken up is limited by \Macro{ROOSTER\_MAX\_UNHIBERNATE}, the
 rank may be used for determining which machines are woken before
 reaching the limit.

\label{param:RoosterWakeupCmd}
\item[\Macro{ROOSTER\_WAKEUP\_CMD}]
  A string representing the command line invoked by \Condor{rooster}
  that is to wake up a machine.
  The command and any arguments should be enclosed in double quote marks,
  the same as \SubmitCmd{arguments} syntax in a Condor submit description file.
  The default value is \verb@"$(BIN)/condor_power -d -i"@.
  The command is expected to read
  from its standard input a ClassAd representing the offline machine.

\end{description}

%%%%%%%%%%%%%%%%%%%%%%%%%%%%%%%%%%%%%%%%%%%%%%%%%%%%%%%%%%%%%%%%%%%%%%%%%%%
\subsection{\label{sec:Config-shared-port}\Condor{shared\_port} Configuration File Macros}
%%%%%%%%%%%%%%%%%%%%%%%%%%%%%%%%%%%%%%%%%%%%%%%%%%%%%%%%%%%%%%%%%%%%%%%%%%%
\index{configuration!condor\_shared\_port configuration variables}
These configuration variables affect the \Condor{shared\_port} daemon.

\begin{description}

\label{param:SharedPortDaemonAdFile}
\item[\Macro{SHARED\_PORT\_DAEMON\_AD\_FILE}]
  This specifies the full path and name of a file used to publish the
  address of \Condor{shared\_port}.  This file is read by the other
  daemons that have \Expr{USE\_SHARED\_PORT=True} and which are therefore
  sharing the same port.  The default typically does not need to be changed.

\label{param:SharedPortMaxWorkers}
\item[\Macro{SHARED\_PORT\_MAX\_WORKERS}] An integer that specifies
 the maximum number of sub-processes created by \Condor{shared\_port}
 while servicing requests to connect to the daemons that are sharing the port.
 The default is 50.

\label{param:DaemonSocketDir}
\item[\Macro{DAEMON\_SOCKET\_DIR}] This specifies the directory where
 Condor daemons will create named sockets so that incoming
 connections can be forwarded to them by \Condor{shared\_port}.  If
 this directory does not exist, it will be created. The maximum length
 of named socket paths plus names is restricted by the operating system,
 so it is important that this path not exceed 90 characters.

Write access to this directory grants permission to receive
 connections through the shared port.  By default, the directory is
 created to be owned by Condor and is made to be only writable by
 Condor.  One possible reason to broaden access to this directory is
 if execute nodes are accessed via CCB and the submit node is behind a
 firewall with only one open port (the port assigned to
 \Condor{shared\_port}).  In this case, commands that interact with
 the execute node such as \Condor{ssh\_to\_job} will not be able to
 operate unless run by a user with write access to
 \MacroNI{DAEMON\_SOCKET\_DIR}.  In this case, one could grant
 tmp-like permissions to this directory so that all users can receive
 CCB connections back through the firewall.  (But consider the wisdom
 of having a firewall in the first place if you are going to
 circumvent it in this way.)  The default
 \MacroNI{DAEMON\_SOCKET\_DIR} is \verb|$(LOCK)/daemon_sock|.  This
 directory must be on a local file system that supports named sockets.

\label{param:SharedPortArgs}
\item[\Macro{SHARED\_PORT\_ARGS}] Like all daemons started by
 \Condor{master}, \Condor{shared\_port} arguments can be customized.
  One reason to do this is to specify the port number that
 \Condor{shared\_port} should use.  For example, the following line
 configures \Condor{shared\_port} to use port 4080.

\begin{verbatim}
SHARED_PORT_ARGS = -p 4080
\end{verbatim}

If no port is specified, a port will be dynamically chosen; it may be
 different each time Condor is started.
\end{description}

%%%%%%%%%%%%%%%%%%%%%%%%%%%%%%%%%%%%%%%%%%%%%%%%%%%%%%%%%%%%%%%%%%%%%%%%%%%
\subsection{\label{sec:Config-hooks}Configuration File Entries Relating to Hooks}
%%%%%%%%%%%%%%%%%%%%%%%%%%%%%%%%%%%%%%%%%%%%%%%%%%%%%%%%%%%%%%%%%%%%%%%%%%%
\index{configuration!hook configuration variables}
\index{Job Router}

These macros control the various hooks that interact with Condor.
Currently, there are two independent sets of hooks.
One is a set of fetch work hooks, some of which are invoked by
the \Condor{startd} to optionally fetch work,
and some are invoked by the \Condor{starter}.
See section~\ref{sec:job-hooks} on page~\pageref{sec:job-hooks} on
Job Hooks for more details.
The other set replace functionality of the \Condor{job\_router} daemon.
Documentation for the \Condor{job\_router} daemon is in
section~\ref{sec:JobRouter} on page~\pageref{sec:JobRouter}.

\begin{description}

\label{param:SlotNJobHookKeyword}
\item[\Macro{SLOT<N>\_JOB\_HOOK\_KEYWORD}]
  For the fetch work hooks,
  the keyword used to define which set of hooks a particular
  compute slot should invoke.
  The value of \verb@<N>@ is replaced by the slot
  identification number. For example, on slot 1, the variable name will be
  called \MacroNI{[SLOT1\_JOB\_HOOK\_KEYWORD}.
  There is no default keyword.
  Sites that wish to use these job hooks must explicitly define the
  keyword and the corresponding hook paths.

\label{param:StartdJobHookKeyword}
\item[\Macro{STARTD\_JOB\_HOOK\_KEYWORD}]
  For the fetch work hooks,
  the keyword used to define which set of hooks a particular
  \Condor{startd} should invoke.
  This setting is only used if a slot-specific keyword is not defined
  for a given compute slot.
  There is no default keyword.
  Sites that wish to use job hooks must explicitly define the
  keyword and the corresponding hook paths.

\label{param:HookFetchWork}
\item[\Macro{<Keyword>\_HOOK\_FETCH\_WORK}]
  For the fetch work hooks,
  the full path to the program to invoke whenever the \Condor{startd}
  wants to fetch work.
  \MacroNI{<Keyword>} is is the hook keyword defined to distinguish
  between sets of hooks.
  There is no default.

\label{param:HookReplyFetch}
\item[\Macro{<Keyword>\_HOOK\_REPLY\_FETCH}]
  For the fetch work hooks,
  the full path to the program to invoke when the hook defined by
  \MacroNI{<Keyword>\_HOOK\_FETCH\_WORK}  returns data and the the \Condor{startd}
  decides if it is going to accept the fetched job or not.
  \MacroNI{<Keyword>} is is the hook keyword defined to distinguish
  between sets of hooks.

\label{param:HookReplyClaim}
\item[\Macro{<Keyword>\_HOOK\_REPLY\_CLAIM}]
  For the fetch work hooks,
  the full path to the program to invoke whenever the \Condor{startd}
  finishes fetching a job and decides what to do with it.
  \MacroNI{<Keyword>} is is the hook keyword defined to distinguish

  between sets of hooks.
  There is no default.

\label{param:HookPrepareJob}
\item[\Macro{<Keyword>\_HOOK\_PREPARE\_JOB}]
  For the fetch work hooks,
  the full path to the program invoked by the \Condor{starter} before it
  runs the job.
  \MacroNI{<Keyword>} is is the hook keyword defined to distinguish
  between sets of hooks.

\label{param:HookUpdateJobInfo}
\item[\Macro{<Keyword>\_HOOK\_UPDATE\_JOB\_INFO}]
  This configuration variable is used by both fetch work hooks and
  by \Condor{job\_router} hooks.

  For the fetch work hooks,
  the full path to the program invoked by the \Condor{starter} periodically
  as the job runs, allowing the \Condor{starter} to present an updated
  and augmented job ClassAd to the program.
  See section~\ref{sec:job-hooks-hooks} on page~\pageref{sec:job-hooks-hooks}
  for the list of additional attributes included.
  When the job is first invoked, the \Condor{starter} will invoke the program
  after \MacroUNI{STARTER\_INITIAL\_UPDATE\_INTERVAL} seconds.
  Thereafter, the \Condor{starter} will invoke the program every 
  \MacroUNI{STARTER\_UPDATE\_INTERVAL} seconds.
  \MacroNI{<Keyword>} is the hook keyword defined to distinguish
  between sets of hooks.

  As a Job Router hook,
  the full path to the program invoked when the Job Router polls the status
  of routed jobs at intervals set by \MacroNI{JOB\_ROUTER\_POLLING\_PERIOD}.
  \MacroNI{<Keyword>} is is the hook keyword defined by
  \MacroNI{JOB\_ROUTER\_HOOK\_KEYWORD} to identify the hooks.

\label{param:HookEvictClaim}
\item[\Macro{<Keyword>\_HOOK\_EVICT\_CLAIM}]
  For the fetch work hooks,
  the full path to the program to invoke whenever the \Condor{startd}
  needs to evict a fetched claim.
  \MacroNI{<Keyword>} is is the hook keyword defined to distinguish
  between sets of hooks.
  There is no default.

\label{param:HookJobExit}
\item[\Macro{<Keyword>\_HOOK\_JOB\_EXIT}]
  For the fetch work hooks,
  the full path to the program invoked by the \Condor{starter}
  whenever a job exits,
  either on its own or when being evicted from an execution slot. 
  \MacroNI{<Keyword>} is is the hook keyword defined to distinguish
  between sets of hooks.

\label{param:FetchWorkDelay}
\item[\Macro{FetchWorkDelay}]
  An expression that defines the number of seconds that the
  \Condor{startd} should wait after an invocation of
  \Macro{<Keyword>\_HOOK\_FETCH\_WORK} completes before the hook should be
  invoked again.
  The expression is evaluated in the context of the slot ClassAd, and
  the ClassAd of the currently running job (if any).
  The expression must evaluate to an integer.
  If not defined, the \Condor{startd} will wait 300 seconds (five
  minutes) between attempts to fetch work.
  For more information about this expression, see
  section~\ref{sec:job-hooks-fetch-work-delay} on
  page~\pageref{sec:job-hooks-fetch-work-delay}.

\label{param:JobRouterHookKeyword}
\item[\Macro{JOB\_ROUTER\_HOOK\_KEYWORD}]
  For the Job Router hooks,
  the keyword used to define the set of hooks the \Condor{job\_router}
  is to invoke to replace functionality of routing translation.
  There is no default keyword.
  Use of these hooks requires the explicit definition of the
  keyword and the corresponding hook paths.

\label{param:HookTranslate}
\item[\Macro{<Keyword>\_HOOK\_TRANSLATE}]
  A Job Router hook,
  the full path to the program invoked when the Job Router has determined
  that a job meets the definition for a route.  
  This hook is responsible for doing the transformation of the job.
  \MacroNI{<Keyword>} is is the hook keyword defined by
  \MacroNI{JOB\_ROUTER\_HOOK\_KEYWORD} to identify the hooks.

\label{param:HookJobFinalize}
\item[\Macro{<Keyword>\_HOOK\_JOB\_FINALIZE}]
  A Job Router hook,
  the full path to the program invoked when the Job Router has determined
  that the job completed.
  \MacroNI{<Keyword>} is is the hook keyword defined by
  \MacroNI{JOB\_ROUTER\_HOOK\_KEYWORD} to identify the hooks.

\label{param:HookJobCleanup}
\item[\Macro{<Keyword>\_HOOK\_JOB\_CLEANUP}]
  A Job Router hook,
  the full path to the program invoked when the Job Router finishes 
  managing the job.
  \MacroNI{<Keyword>} is is the hook keyword defined by
  \MacroNI{JOB\_ROUTER\_HOOK\_KEYWORD} to identify the hooks.

\end{description}<|MERGE_RESOLUTION|>--- conflicted
+++ resolved
@@ -1768,15 +1768,11 @@
   A comma-separated list of job ClassAd attributes,
   whose evaluated values form a new event, the JobAdInformationEvent.
   This new event is placed in the event log in addition to each logged event.
-<<<<<<< HEAD
-  If \MacroNI{EVENT\_LOG} is not defined, this parameter has no affect.
+  If \MacroNI{EVENT\_LOG} is not defined, this parameter has no effect.
   This configuration setting is the same as the job ad attribute
   \AdAttr{JobAdInformationAttrs} (see
   page~\pageref{JobAdInformationAttrs-job-attribute}) but it applies to
   the system event log rather than the user log.
-=======
-  If \MacroNI{EVENT\_LOG} is not defined, this parameter has no effect.
->>>>>>> 65e7c06f
 
 \end{description}
 
