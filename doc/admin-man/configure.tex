%%%%%%%%%%%%%%%%%%%%%%%%%%%%%%%%%%%%%%%%%%%%%%%%%%%%%%%%%%%%%%%%%%%%%%
\section{\label{sec:Configuring-Condor}Configuration}
%%%%%%%%%%%%%%%%%%%%%%%%%%%%%%%%%%%%%%%%%%%%%%%%%%%%%%%%%%%%%%%%%%%%%%

\index{Condor!configuration}
\index{configuration}

This section describes how to configure all parts of the Condor
system.  General information about the configuration
files and their syntax is followed by a description of
settings that affect all
Condor daemons and tools.
The 
settings that control the policy under which Condor will start,
suspend, resume, vacate or kill jobs
are described in 
section~\ref{sec:Configuring-Policy} on Startd Policy Configuration. 

%%%%%%%%%%%%%%%%%%%%%%%%%%%%%%%%%%%%%%%%%%%%%%%%%%%%%%%%%%%%%%%%%%%%%%
\subsection{\label{sec:Intro-to-Config-Files}Introduction to
Configuration Files} 
%%%%%%%%%%%%%%%%%%%%%%%%%%%%%%%%%%%%%%%%%%%%%%%%%%%%%%%%%%%%%%%%%%%%%%

The Condor configuration files are used to customize how Condor
operates at a given site.  The basic configuration as shipped with
Condor works well for most sites.

Each Condor program will, as part of its initialization process,
configure itself by calling a library routine which parses the
various configuration files that might be used including pool-wide,
platform-specific, and machine-specific configuration files.
Environment variables may also contribute to the configuration.

The result of configuration is a list of key/value pairs.
Each key is a configuration variable name,
and each value is a string literal
that may utilize macro substitution (as defined below).
Some configuration variables are evaluated by Condor as ClassAd
expressions; some are not.  Consult the documentation for each specific
case.  Unless otherwise noted, configuration values that are expected
to be numeric or boolean constants may be any valid ClassAd expression
of operators on constants.  Example:

\begin{verbatim}
MINUTE          = 60
HOUR            = (60 * $(MINUTE))
SHUTDOWN_GRACEFUL_TIMEOUT = ($(HOUR)*24)
\end{verbatim}

%%%%%%%%%%%%%%%%%%%%%%%%%%%%%%%%%%%%%%%%%%%%%%%%%%%%%%%%%%%%%%%%%%%%%%
\subsubsection{\label{sec:Ordering-Config-File}Ordered Evaluation to
Set the Configuration} 
%%%%%%%%%%%%%%%%%%%%%%%%%%%%%%%%%%%%%%%%%%%%%%%%%%%%%%%%%%%%%%%%%%%%%%
\index{configuration file!evaluation order}

Multiple files, as well as a program's environment variables
determine the configuration.
The order in which attributes are defined is important, as later
definitions override existing definitions.
The order in which the (multiple) configuration files are parsed 
is designed to ensure the security of the system.
Attributes which must be set a specific way 
must appear in the last file to be parsed.
This prevents both the naive and the malicious Condor user 
from subverting the system through its configuration.
The order in which items are parsed is
\begin{enumerate}
\item global configuration file
\item local configuration file
\item specific environment variables prefixed with \MacroNI{\_CONDOR\_}
\end{enumerate}

The locations for these files are as given in
section~\ref{sec:Config-File-Locations} on
page~\pageref{sec:Config-File-Locations}.

Some Condor tools utilize environment variables to set their
configuration.
These tools search for specifically-named environment variables.
The variables are prefixed by the string \MacroNI{\_CONDOR\_}
or \MacroNI{\_condor\_}.
The tools strip off the prefix, and utilize what remains
as configuration.
As the use of environment variables is the last within
the ordered evaluation, 
the environment variable definition is used.
The security of the system is not compromised,
as only specific variables are considered for definition
in this manner, not any environment variables with
the \MacroNI{\_CONDOR\_} prefix.


%%%%%%%%%%%%%%%%%%%%%%%%%%%%%%%%%%%%%%%%%%%%%%%%%%%%%%%%%%%%%%%%%%%%%%
\subsubsection{\label{sec:Config-File-Macros}Configuration File Macros} 
%%%%%%%%%%%%%%%%%%%%%%%%%%%%%%%%%%%%%%%%%%%%%%%%%%%%%%%%%%%%%%%%%%%%%%

\index{macro!in configuration file}
\index{configuration file!macro definitions}

Macro definitions are of the form:
\begin{verbatim}
<macro_name> = <macro_definition>
\end{verbatim}

The macro name given on the left hand side of the definition is
a case sensitive identifier.
There must be white space between the macro name, the
equals sign (\verb@=@), and the macro definition.
The macro definition is a string literal that may utilize macro substitution.

Macro invocations are of the form: 
\begin{verbatim}
$(macro_name)
\end{verbatim}

Macro definitions may contain references to other macros, even ones
that are not yet defined, as long as they are eventually defined in
the configuration files.
All macro expansion is done after all configuration files have been parsed,
with the exception of macros that reference themselves.

\begin{verbatim}
A = xxx
C = $(A) 
\end{verbatim}
is a legal set of macro definitions, and the resulting value of 
\MacroNI{C} is
\Expr{xxx}.
Note that
\MacroNI{C} is actually bound to 
\MacroUNI{A}, not its value.

As a further example,
\begin{verbatim}
A = xxx
C = $(A)
A = yyy
\end{verbatim}
is also a legal set of macro definitions, and the resulting value of
\MacroNI{C} is \Expr{yyy}.  

A macro may be incrementally defined by invoking itself in its
definition.  For example,
\begin{verbatim}
A = xxx
B = $(A)
A = $(A)yyy
A = $(A)zzz
\end{verbatim}
is a legal set of macro definitions, and the resulting value of 
\MacroNI{A}
is \Expr{xxxyyyzzz}.
Note that invocations of a macro in
its own definition are immediately
expanded.
\MacroUNI{A} is immediately expanded in line 3 of the example.
If it were not, then the definition would be impossible to
evaluate.

Recursively defined macros such as
\begin{verbatim}
A = $(B)
B = $(A)
\end{verbatim}
are not allowed.
They create definitions that Condor refuses to parse. 

All entries in a configuration file must have an operator,
which will be an equals sign (\verb@=@).
Identifiers are alphanumerics combined with the underscore character,
optionally with a subsystem name and a period as a prefix.
As a special case,
a line without an operator that begins with a left square bracket
will be ignored.
The following two-line example treats the first line as a comment,
and correctly handles the second line.
\begin{verbatim}
[Condor Settings]
my_classad = [ foo=bar ]
\end{verbatim}

% functionality added to version 6.7.13
To simplify pool administration,
any configuration variable name may be prefixed by
a subsystem 
(see the \MacroUNI{SUBSYSTEM} macro in 
section~\ref{sec:Pre-Defined-Macros}
for the list of subsystems)
and the period (\verb@.@) character.
For configuration variables defined this way,
the value is applied to the specific subsystem.
For example,
the ports that Condor may use can be restricted to a range 
using the \MacroNI{HIGHPORT} and \MacroNI{LOWPORT} configuration
variables.
If the range of intended ports is different for specific
daemons, this syntax may be used.

\begin{verbatim}
  MASTER.LOWPORT   = 20000
  MASTER.HIGHPORT  = 20100
  NEGOTIATOR.LOWPORT   =  22000 
  NEGOTIATOR.HIGHPORT  =  22100
\end{verbatim}

Note that all configuration variables may utilize this syntax,
but nonsense configuration variables may result.
For example, it makes no sense to define
\begin{verbatim}
  NEGOTIATOR.MASTER_UPDATE_INTERVAL = 60
\end{verbatim}
since the \Condor{negotiator} daemon does not use the
\MacroNI{MASTER\_UPDATE\_INTERVAL} variable.

It makes little sense to do so, but Condor will configure
correctly with a definition such as
\begin{verbatim}
  MASTER.MASTER_UPDATE_INTERVAL = 60
\end{verbatim}
The \Condor{master} uses this configuration variable,
and the prefix of \MacroNI{MASTER.} causes this configuration
to be specific to the \Condor{master} daemon.

% the local functionality added in 7.1.4
This syntax has been further expanded to allow for the
specification of a local name on the command line 
using the command line option
\begin{verbatim}
  -local-name <local-name>
\end{verbatim}
This allows multiple instances of a daemon to be run 
by the same \Condor{master} daemon,
each instance with its own local configuration variable.

The ordering used to look up a variable, called \verb@<parameter name>@:

\begin{enumerate}
\item \verb@<subsystem name>.<local name>.<parameter name>@

\item \verb@<local name>.<parameter name>@

\item \verb@<subsystem name>.<parameter name>@

\item \verb@<parameter name>@
\end{enumerate}

If this local name is not specified on the command line, 
numbers 1 and 2 are skipped.
As soon as the first match is found, the search is completed,
and the corresponding value is used.

This example configures a \Condor{master} to run 2 \Condor{schedd}
daemons.  The \Condor{master} daemon needs the configuration:
\begin{verbatim}
  XYZZY           = $(SCHEDD)
  XYZZY_ARGS      = -local-name xyzzy
  DAEMON_LIST     = $(DAEMON_LIST) XYZZY
  DC_DAEMON_LIST  = + XYZZY
  XYZZY_LOG       = $(LOG)/SchedLog.xyzzy
\end{verbatim}

Using this example configuration, the \Condor{master} starts up a
second \Condor{schedd} daemon, 
where this second \Condor{schedd} daemon is passed 
\OptArg{-local-name}{xyzzy}
on the command line.

Continuing the example,
configure the \Condor{schedd} daemon named \Attr{xyzzy}.
This \Condor{schedd} daemon will share all configuration variable
definitions with the other \Condor{schedd} daemon,
except for those specified separately.

\begin{verbatim}
  SCHEDD.XYZZY.SCHEDD_NAME = XYZZY
  SCHEDD.XYZZY.SCHEDD_LOG  = $(XYZZY_LOG)
  SCHEDD.XYZZY.SPOOL       = $(SPOOL).XYZZY
\end{verbatim}

Note that the example \MacroNI{SCHEDD\_NAME} and \MacroNI{SPOOL} are
specific to the \Condor{schedd} daemon, as opposed to a different daemon
such as the \Condor{startd}.
Other Condor daemons using this feature will
have different requirements for which parameters need to be
specified individually.  This example works for the \Condor{schedd},
and more local configuration can, and likely would be specified.

Also note that each daemon's log file must be specified individually,
and in two places: one specification is for use by the \Condor{master},
and the other is for use by the daemon itself.
In the example,
the \Attr{XYZZY} \Condor{schedd} configuration variable
\MacroNI{SCHEDD.XYZZY.SCHEDD\_LOG} definition references the
\Condor{master} daemon's \MacroNI{XYZZY\_LOG}.


%%%%%%%%%%%%%%%%%%%%%%%%%%%%%%%%%%%%%%%%%%%%%%%%%%%%%%%%%%%%%%%%%%%%%%
\subsubsection{\label{sec:Other-Syntax}Comments and Line Continuations}
%%%%%%%%%%%%%%%%%%%%%%%%%%%%%%%%%%%%%%%%%%%%%%%%%%%%%%%%%%%%%%%%%%%%%%

A Condor configuration file may contain comments and
line continuations.
A comment is any line beginning with a pound character (\verb@#@).
A continuation is any entry that continues across multiples lines.
Line continuation is accomplished by placing the backslash
character (\Bs) at the end of any line to be continued onto another.
Valid examples of line continuation are
\begin{verbatim}
  START = (KeyboardIdle > 15 * $(MINUTE)) && \
  ((LoadAvg - CondorLoadAvg) <= 0.3)
\end{verbatim}
and
\begin{verbatim}
  ADMIN_MACHINES = condor.cs.wisc.edu, raven.cs.wisc.edu, \
  stork.cs.wisc.edu, ostrich.cs.wisc.edu, \
  bigbird.cs.wisc.edu
  HOSTALLOW_ADMIN = $(ADMIN_MACHINES)
\end{verbatim}

Note that a line continuation character may currently be used within
a comment, so the following example does \emph{not} set the
configuration variable \MacroNI{FOO}:
\begin{verbatim}
  # This comment includes the following line, so FOO is NOT set \
  FOO = BAR
\end{verbatim}
It is a poor idea to use this functionality, as it is likely to
stop working in future Condor releases.

%%%%%%%%%%%%%%%%%%%%%%%%%%%%%%%%%%%%%%%%%%%%%%%%%%%%%%%%%%%%%%%%%%%%%%
\subsubsection{\label{sec:Program-Defined-Macros}Executing a Program to Produce Configuration Macros}
%%%%%%%%%%%%%%%%%%%%%%%%%%%%%%%%%%%%%%%%%%%%%%%%%%%%%%%%%%%%%%%%%%%%%%

Instead of reading from a file,
Condor may run a program to obtain configuration macros.
The vertical bar character (\Bar) as the last character defining
a file name provides the syntax necessary to tell 
Condor to run a program.
This syntax may only be used in the definition of
the \Env{CONDOR\_CONFIG} environment variable,
or the \Macro{LOCAL\_CONFIG\_FILE} configuration variable.

The command line for the program 
is formed by the characters preceding the vertical bar character.
The standard output of the program is parsed as a configuration 
file would be.

An example:
\begin{verbatim}
LOCAL_CONFIG_FILE = /bin/make_the_config|
\end{verbatim}

Program \Prog{/bin/make\_the\_config} is executed, and its output
is the set of configuration macros.

Note that either a program is executed to generate the
configuration macros or the configuration is read from 
one or more files.
The syntax uses space characters to separate command line elements,
if an executed program produces the configuration macros.
Space characters would otherwise separate the list of files.
This syntax does not permit distinguishing one from the other,
so only one may be specified.

%%%%%%%%%%%%%%%%%%%%%%%%%%%%%%%%%%%%%%%%%%%%%%%%%%%%%%%%%%%%%%%%%%%%%%
\subsubsection{\label{sec:Macros-Requiring-Restart}Macros That Will Require a Restart When Changed}
%%%%%%%%%%%%%%%%%%%%%%%%%%%%%%%%%%%%%%%%%%%%%%%%%%%%%%%%%%%%%%%%%%%%%%
\index{configuration change requiring a restart of Condor}
When any of the following listed configuration variables are changed,
Condor must be restarted.
Reconfiguration using \Condor{reconfig} will not be enough.

\begin{itemize}
  \item \verb@BIND_ALL_INTERFACES@
  \item \verb@FetchWorkDelay@
  \item \verb@MAX_NUM_CPUS@
  \item \verb@MAX_TRACKING_GID@
  \item \verb@MIN_TRACKING_GID@
  \item \verb@NETWORK_INTERFACE@
  \item \verb@NUM_CPUS@
  \item \verb@PREEMPTION_REQUIREMENTS_STABLE@
  \item \verb@PRIVSEP_ENABLED@
  \item \verb@PROCD_ADDRESS@
\end{itemize}

%%%%%%%%%%%%%%%%%%%%%%%%%%%%%%%%%%%%%%%%%%%%%%%%%%%%%%%%%%%%%%%%%%%%%%
\subsubsection{\label{sec:Pre-Defined-Macros}Pre-Defined Macros}
%%%%%%%%%%%%%%%%%%%%%%%%%%%%%%%%%%%%%%%%%%%%%%%%%%%%%%%%%%%%%%%%%%%%%%

\index{configuration!pre-defined macros}
\index{configuration file!pre-defined macros}
Condor provides pre-defined macros that help configure Condor.
Pre-defined macros are listed as \MacroUNI{macro\_name}.

This first set are entries whose values are determined at
run time and cannot be overwritten.  These are inserted automatically by
the library routine which parses the configuration files.
This implies that a change to the underlying value of any of these
variables will require a full restart of Condor in order to use
the changed value.
\begin{description}
  
\label{param:FullHostname}
\item[\MacroU{FULL\_HOSTNAME}]
  The fully qualified host name of the local machine, 
  which is host name plus domain name.
  
\label{param:Hostname}
\item[\MacroU{HOSTNAME}]
  The host name of the local machine (no domain name).
  
\label{param:IpAddress}
\item[\MacroU{IP\_ADDRESS}]
  The ASCII string version of the local machine's IP address.

\label{param:Tilde}
\item[\MacroU{TILDE}]
  The full path to the
  home directory of the Unix user condor, if such a user exists on the
  local machine.

  \label{sec:Condor-Subsystem-Names}
  \index{configuration file!subsystem names}
\label{param:Subsystem}
\item[\MacroU{SUBSYSTEM}]
  The subsystem
  name of the daemon or tool that is evaluating the macro.
  This is a unique string which identifies a given daemon within the
  Condor system.  The possible subsystem names are:

  \index{subsystem names}
  \index{macro!subsystem names}
  \begin{itemize}
  \label{list:subsystem names}
  \item \verb@C_GAHP@
  \item \verb@CKPT_SERVER@
  \item \verb@COLLECTOR@
  \item \verb@DBMSD@
<<<<<<< HEAD
  \item \verb@DEFRAG@
=======
>>>>>>> 54e8ab2e
  \item \verb@EC2_GAHP@
  \item \verb@GRIDMANAGER@
  \item \verb@HAD@
  \item \verb@HDFS@
  \item \verb@JOB_ROUTER@
  \item \verb@KBDD@ 
  \item \verb@LEASEMANAGER@
  \item \verb@MASTER@
  \item \verb@NEGOTIATOR@
  \item \verb@QUILL@
  \item \verb@REPLICATION@
  \item \verb@ROOSTER@
  \item \verb@SCHEDD@
  \item \verb@SHADOW@
  \item \verb@STARTD@
  \item \verb@STARTER@
  %\item \verb@STORK@
  \item \verb@SUBMIT@
  \item \verb@TOOL@
  \item \verb@TRANSFERER@
  \end{itemize}

\end{description}

This second set of macros are entries whose default values are
determined automatically at run time but which can be overwritten.  
\index{configuration file!macros}
\begin{description}

\label{param:Arch}
\item[\MacroU{ARCH}]
  Defines the string
  used to identify the architecture of the local machine to Condor.
  The \Condor{startd} will advertise itself with this attribute so
  that users can submit binaries compiled for a given platform and
  force them to run on the correct machines.  \Condor{submit} will
  append a requirement to the job ClassAd that it must
  run on the same \MacroNI{ARCH} and \MacroNI{OPSYS} of the machine where
  it was submitted, unless the user specifies \MacroNI{ARCH} and/or
  \MacroNI{OPSYS} explicitly in their submit file.  See the
  the \Condor{submit} manual page
  on page~\pageref{man-condor-submit} for details.

\label{param:OpSys}
\item[\MacroU{OPSYS}]
  Defines the string used to identify the operating system
  of the local machine to Condor.
  If it is not defined in the configuration file, Condor will
  automatically insert the operating system of this machine as
  determined by \Prog{uname}.

\label{param:OpSysVer}
\item[\MacroU{OPSYS\_VER}]
  Defines the integer used to identify the operating system version number.

\label{param:OpSysAndVer}
\item[\MacroU{OPSYS\_AND\_VER}]
  Defines the string used prior to Condor version 7.7.2 as \MacroUNI{OPSYS}.

\label{param:UnameArch}
\item[\MacroU{UNAME\_ARCH}]
  The architecture as reported by \Prog{uname}(2)'s \Code{machine} field.
  Always the same as \MacroNI{ARCH} on Windows.

\label{param:UnameOpsys}
\item[\MacroU{UNAME\_OPSYS}]
  The operating system as reported by \Prog{uname}(2)'s \Code{sysname} field.
  Always the same as \MacroNI{OPSYS} on Windows.

\label{param:DetectedMemory}
\item[\MacroU{DETECTED\_MEMORY}]
  The amount of detected physical memory (RAM) in Mbytes.

\label{param:DetectedCores}
\item[\MacroU{DETECTED\_CORES}]
  The number of detected CPU cores.  
  This includes hyper threaded cores, if there are any.

\label{param:Pid}
\item[\MacroU{PID}]
  The process ID for the daemon or tool.

\label{param:Ppid}
\item[\MacroU{PPID}]
  The process ID of the parent process for the daemon or tool.

\label{param:Username}
\item[\MacroU{USERNAME}]
  The user name of the UID of the daemon or tool.
  For daemons started as root, but running under another UID
  (typically the user condor), this will be the other UID.

\label{param:FilesystemDomain}
\item[\MacroU{FILESYSTEM\_DOMAIN}]
  Defaults to the fully
  qualified host name of the machine it is evaluated on.  See
  section~\ref{sec:Shared-Filesystem-Config-File-Entries}, Shared
  File System Configuration File Entries for the full description of
  its use and under what conditions you would want to change it.

\label{param:UIDDomain}
\item[\MacroU{UID\_DOMAIN}]
  Defaults to the fully
  qualified host name of the machine it is evaluated on.  See
  section~\ref{sec:Shared-Filesystem-Config-File-Entries} 
  for the full description of this configuration variable.

\end{description}

Since \MacroUNI{ARCH} and \MacroUNI{OPSYS} will automatically be set to the
correct values, we recommend that you do not overwrite them.
Only do so if you know what you are doing.



%%%%%%%%%%%%%%%%%%%%%%%%%%%%%%%%%%%%%%%%%%%%%%%%%%%%%%%%%%%%%%%%%%%%%%
\subsection{\label{sec:Config-File-Special}Special Macros}
%%%%%%%%%%%%%%%%%%%%%%%%%%%%%%%%%%%%%%%%%%%%%%%%%%%%%%%%%%%%%%%%%%%%%%

\index{configuration file!\$ENV definition}
\index{\$ENV!in configuration file}
References to the Condor process's environment are allowed in the
configuration files.
Environment references use the \Macro{ENV} macro and are of the form:
\begin{verbatim}
  $ENV(environment_variable_name)
\end{verbatim}
For example, 
\begin{verbatim}
  A = $ENV(HOME)
\end{verbatim}
binds \MacroNI{A} to the value of the HOME environment variable.
Environment references are not currently used in standard Condor
configurations.
However, they can sometimes be useful in custom configurations.

\index{\$RANDOM\_CHOICE()!in configuration}
This same syntax is used in the \Macro{RANDOM\_CHOICE()} macro to
allow a random choice of a parameter
within a configuration file.
These references are of the form:
\begin{verbatim}
  $RANDOM_CHOICE(list of parameters)
\end{verbatim}
This allows a random choice within the parameter list to be made
at configuration time.  Of the list of parameters, one is
chosen when encountered during configuration.  For example,
if one of the integers 0-8 (inclusive) should be randomly
chosen, the macro usage is
\begin{verbatim}
  $RANDOM_CHOICE(0,1,2,3,4,5,6,7,8)
\end{verbatim}

\index{\$RANDOM\_INTEGER()!in configuration}
The \Macro{RANDOM\_INTEGER()} macro is similar to the \MacroNI{RANDOM\_CHOICE()}
macro, and is used to select a random integer within a configuration file.
References are of the form:
\begin{verbatim}
  $RANDOM_INTEGER(min, max [, step])
\end{verbatim}
A random integer within the range \verb@min@ and \verb@max@, inclusive,
is selected at configuration time.
The optional \verb@step@ parameter
controls the stride within the range, and it defaults to the value 1.
For example, to randomly chose an even integer in the range 0-8 (inclusive),
the macro usage is
\begin{verbatim}
  $RANDOM_INTEGER(0, 8, 2)
\end{verbatim}

See section~\ref{sec:randomintegerusage} on
page~\pageref{sec:randomintegerusage}
for an actual use of this specialized macro.
%%%%%%%%%%%%%%%%%%%%%%%%%%%%%%%%%%%%%%%%%%%%%%%%%%%%%%%%%%%%%%%%%%%%%%
\subsection{\label{sec:Condor-wide-Config-File-Entries}Condor-wide Configuration File Entries} 
%%%%%%%%%%%%%%%%%%%%%%%%%%%%%%%%%%%%%%%%%%%%%%%%%%%%%%%%%%%%%%%%%%%%%%

\index{configuration!Condor-wide configuration variables}

This section describes settings which affect all parts of the Condor
system. 
Other system-wide settings can be found in
section~\ref{sec:Network-Related-Config-File-Entries} on
``Network-Related Configuration File Entries'', and
section~\ref{sec:Shared-Filesystem-Config-File-Entries} on ``Shared
File System Configuration File Entries''. 

\begin{description}
  
\label{param:CondorHost}
\item[\Macro{CONDOR\_HOST}]
  This macro may be
  used to define the \MacroUNI{NEGOTIATOR\_HOST} and is used to define the
  \MacroUNI{COLLECTOR\_HOST} macro.  Normally the \Condor{collector}
  and \Condor{negotiator} would run on the same machine.  If for some
  reason they were not run on the same machine,
  \MacroUNI{CONDOR\_HOST} would not be needed.  Some
  of the host-based security macros use \MacroUNI{CONDOR\_HOST} by
  default.  See section~\ref{sec:Host-Security}, on Setting up
  IP/host-based security in Condor for details.
  
\label{param:CollectorHost}
\item[\Macro{COLLECTOR\_HOST}]
  The host name of the machine where the \Condor{collector} is running for
  your pool.  Normally, it is defined relative to
  the \MacroUNI{CONDOR\_HOST}
  macro.  There is no default value for this macro;
  \MacroNI{COLLECTOR\_HOST} must be defined for the pool to work
  properly.

  In addition to defining the host name, this setting can optionally be
  used to specify the network port of the \Condor{collector}.
  The port is separated from the host name by a colon ('\verb@:@').
  For example,
  \begin{verbatim}
    COLLECTOR_HOST = $(CONDOR_HOST):1234
  \end{verbatim}
  If no port is specified, the default port of 9618 is used.
  Using the default port is recommended for most sites.
  It is only changed if there is a conflict with another
  service listening on the same network port.
  For more information about specifying a non-standard port for the
  \Condor{collector} daemon,
  see section~\ref{sec:Ports-NonStandard} on
  page~\pageref{sec:Ports-NonStandard}.


\label{param:NegotiatorHost} 
\item[\Macro{NEGOTIATOR\_HOST}]
  This configuration variable is no longer used.
  It previously defined the host name of the machine where 
  the \Condor{negotiator} is running.
  At present, the port where the \Condor{negotiator} is listening 
  is dynamically allocated.

  % commented out by Karen in 2008, as this 6.7ism is too old
  %For pools running 6.7.3 and older versions: The
  %host name of the machine where the \Condor{negotiator} is running for
  %the pool.
  %Normally, it is defined relative to the \MacroUNI{CONDOR\_HOST}
  %macro.  There is no default value for this macro;
  %\MacroNI{NEGOTIATOR\_HOST} must be defined for the pool to work
  %properly.
  %This variable may also be used to optionally define a network port for
  %the \Condor{negotiator} daemon, as explained for the
  %\MacroNI{COLLECTOR\_HOST} variable.

\label{param:CondorViewHost}
\item[\Macro{CONDOR\_VIEW\_HOST}]
  A list of CondorView servers, separated by commas and/or spaces.
  Each CondorView server is denoted by the host name of the machine
  it is running on, optionally appended by a colon and the port number.
  This service is optional, and requires additional configuration 
  to enable it.  There is no default value for
  \MacroNI{CONDOR\_VIEW\_HOST}.  If \MacroNI{CONDOR\_VIEW\_HOST} is not
  defined, no CondorView server is used.
  See section~\ref{sec:Contrib-CondorView-Install} on
  page~\pageref{sec:Contrib-CondorView-Install} for more details.

\label{param:ScheddHost}
\item[\Macro{SCHEDD\_HOST}]
  The host name of the machine where the \Condor{schedd} is running for
  your pool.  This is the host that queues submitted jobs.
  If the host specifies \Macro{SCHEDD\_NAME} or \Macro{MASTER\_NAME}, that
  name must be included in the form name\verb$@$hostname.
  In most condor installations, there is a \Condor{schedd} running on
  each host from which jobs are submitted.  The default value of
  \Macro{SCHEDD\_HOST} is the current host with the optional name included.  For most pools, this
  macro is not defined, nor does it need to be defined..

\label{param:ReleaseDir}
\item[\Macro{RELEASE\_DIR}]
  The full path to
  the Condor release directory, which holds the \File{bin},
  \File{etc}, \File{lib}, and \File{sbin} directories.  Other macros
  are defined relative to this one.  There is no default value for
  \Macro{RELEASE\_DIR}.

\label{param:Bin}
\item[\Macro{BIN}]
  This directory points to the
  Condor directory where user-level programs are installed.  It is
  usually defined relative to the \MacroUNI{RELEASE\_DIR} macro.
  There is no default value for \Macro{BIN}.
  
\label{param:Lib}
\item[\Macro{LIB}]
  This directory points to the
  Condor directory where libraries used to link jobs for Condor's
  standard universe are stored.  The \Condor{compile} program uses
  this macro to find these libraries, so it must be defined for
  \Condor{compile} to function.  \MacroUNI{LIB} is usually defined
  relative to the \MacroUNI{RELEASE\_DIR} macro, and has no default
  value.

\label{param:LibExec}
\item[\Macro{LIBEXEC}]
  This directory points
  to the Condor directory where support commands that Condor
  needs will be placed.
  Do not add this directory to a user or system-wide path.

\label{param:Include}
\item[\Macro{INCLUDE}]
  This directory points to the Condor directory where header files reside.
  \MacroUNI{INCLUDE} would usually be defined relative to
  the \MacroUNI{RELEASE\_DIR} configuration macro.
  There is no default value, but
  if defined, it can make inclusion of necessary header files
  for compilation of programs (such as those programs
  that use \File{libcondorapi.a})
  easier through the use of \Condor{config\_val}.

\label{param:Sbin}
\item[\Macro{SBIN}]
  This directory points to the
  Condor directory where Condor's system binaries (such as the
  binaries for the Condor daemons) and administrative tools are
  installed.  Whatever directory \MacroU{SBIN} points to ought
  to be in the \Env{PATH} of users acting as Condor
  administrators.  \Macro{SBIN} has no default value.

\label{param:LocalDir}
\item[\Macro{LOCAL\_DIR}]
  The location of the
  local Condor directory on each machine in your pool.  One common
  option is to use the condor user's home directory which may be
  specified with \MacroUNI{TILDE}.  There is no default value for
  \Macro{LOCAL\_DIR}.  For example:
  \begin{verbatim}
    LOCAL_DIR = $(tilde)
  \end{verbatim}
  
  On machines with a shared file system, where either the
  \MacroUNI{TILDE} directory or another directory you want to use is
  shared among all machines in your pool, you might use the
  \MacroUNI{HOSTNAME} macro and have a directory with many
  subdirectories, one for each machine in your pool, each named by
  host names.  For example:
  \begin{verbatim}
    LOCAL_DIR = $(tilde)/hosts/$(hostname)      
  \end{verbatim}
  or:
  \begin{verbatim}
    LOCAL_DIR = $(release_dir)/hosts/$(hostname)
  \end{verbatim}
  
\label{param:Log}
\item[\Macro{LOG}]
  Used to specify the
  directory where each Condor daemon writes its log files.  The names
  of the log files themselves are defined with other macros, which use
  the \MacroUNI{LOG} macro by default.  The log directory also acts as
  the current working directory of the Condor daemons as the run, so
  if one of them should produce a core file for any reason, it would
  be placed in the directory defined by this macro.  \MacroNI{LOG} is
  required to be defined.  Normally, \MacroUNI{LOG} is defined in
  terms of \MacroUNI{LOCAL\_DIR}.
  
\label{param:Spool}
\item[\Macro{SPOOL}]
  The spool directory is where
  certain files used by the \Condor{schedd} are stored, such as the
  job queue file and the initial executables of any jobs that have
  been submitted.  In addition, for systems not using a checkpoint
  server, all the checkpoint files from jobs that have been submitted
  from a given machine will be store in that machine's spool
  directory.  Therefore, you will want to ensure that the spool
  directory is located on a partition with enough disk space.  If a
  given machine is only set up to execute Condor jobs and not submit
  them, it would not need a spool directory (or this macro defined).
  There is no default value for \Macro{SPOOL}, and the \Condor{schedd}
  will not function without it \Macro{SPOOL} defined.  Normally,
  \MacroUNI{SPOOL} is defined in terms of \MacroUNI{LOCAL\_DIR}.
  
\label{param:Execute}
\item[\Macro{EXECUTE}]
  This directory acts as
  a place to create the scratch directory of any Condor job that is executing
  on
  the local machine.  The scratch directory is the destination of
  any input files that were specified for transfer.  It also serves
  as the job's working directory if the job is using file transfer
  mode and no other working directory was specified.
  If a given machine is set up to only submit
  jobs and not execute them, it would not need an execute directory,
  and this macro need not be defined.  There is no default value for
  \MacroNI{EXECUTE}, and the \Condor{startd} will not function if
  \MacroNI{EXECUTE} is undefined.  Normally, \MacroUNI{EXECUTE} is
  defined in terms of \MacroUNI{LOCAL\_DIR}.  To customize the execute
  directory independently for each batch slot, use \MacroNI{SLOT<N>\_EXECUTE}.

\label{param:SlotNExecute}
\item[\Macro{SLOT<N>\_EXECUTE}]
  Specifies an
  execute directory for use by a specific batch slot.
  \MacroNI{<N>} represents the number of the batch slot, such as 1, 2, 3, etc.
  This execute directory serves the same purpose as \Macro{EXECUTE}, but it
  allows the configuration of the directory independently for each batch
  slot.  Having slots each using a different partition would be
  useful, for example, in preventing one job from filling up the same
  disk that other jobs are trying to write to.  If this parameter is
  undefined for a given batch slot, it will use \MacroNI{EXECUTE} as
  the default.  Note that each slot will advertise \AdAttr{TotalDisk}
  and \AdAttr{Disk} for the partition containing its execute
  directory.

\label{param:LocalConfigFile}
\item[\Macro{LOCAL\_CONFIG\_FILE}]
  Identifies the
  location of the local, machine-specific configuration
  file for each machine
  in the pool.  The two most common choices would be putting this
  file in the \MacroUNI{LOCAL\_DIR}, or putting all
  local configuration files for the pool in a shared directory, each one
  named by host name.  For example,
  \begin{verbatim}
    LOCAL_CONFIG_FILE = $(LOCAL_DIR)/condor_config.local
  \end{verbatim}
  or,
  \begin{verbatim}
    LOCAL_CONFIG_FILE = $(release_dir)/etc/$(hostname).local
  \end{verbatim}
  or, not using the release directory
  \begin{verbatim}
    LOCAL_CONFIG_FILE = /full/path/to/configs/$(hostname).local
  \end{verbatim}
  
  The value of \MacroNI{LOCAL\_CONFIG\_FILE} is treated as a list of files,
  not a
  single file.  The items in the list are delimited by either commas
  or space characters.
  This allows the specification of multiple files as
  the local configuration file, each one processed in the
  order given (with parameters set in later files overriding values
  from previous files).  This allows the use of one global
  configuration file for multiple platforms in the pool, defines a
  platform-specific configuration file for each platform, and uses a
  local configuration file for each machine. 
  If the list of files is changed in one of the later read files, the new list
  replaces the old list, but any files that have already been processed
  remain processed, and are removed from the new list if they are present
  to prevent cycles.
  See section~\ref{sec:Program-Defined-Macros} on 
  page~\pageref{sec:Program-Defined-Macros} for directions on
  using a program to generate the configuration macros that would
  otherwise reside in one or more files as described here.
  If \MacroNI{LOCAL\_CONFIG\_FILE} is not defined, no local configuration
  files are processed.  For more information on this, see
  section~\ref{sec:Multiple-Platforms} about Configuring Condor for
  Multiple Platforms on page~\pageref{sec:Multiple-Platforms}.

  If all files in a directory are local configuration files to be processed,
  then consider using \MacroNI{LOCAL\_CONFIG\_DIR}, defined at
  section~\ref{param:LocalConfigDir}.

\label{param:RequireLocalConfigFile}
\item[\Macro{REQUIRE\_LOCAL\_CONFIG\_FILE}]
  A boolean value that defaults to \Expr{True}.
  When \Expr{True}, Condor exits with an error,
  if any file listed in \MacroNI{LOCAL\_CONFIG\_FILE} cannot be read.
  A value of \Expr{False} allows local configuration files to be missing.
  This is most useful for sites that have 
  both large numbers of machines in the pool and a local configuration file
  that uses the \MacroUNI{HOSTNAME} macro in its definition.
  Instead of having an empty file for every host
  in the pool, files can simply be omitted.

\label{param:LocalConfigDir} 
\item[\Macro{LOCAL\_CONFIG\_DIR}]
  A directory may be used as a container for local configuration files. 
  The files found in the directory are sorted into lexicographical order 
  by file name, and 
  then each file is treated as though it was listed in 
  \MacroNI{LOCAL\_CONFIG\_FILE}. 
  \MacroNI{LOCAL\_CONFIG\_DIR} is processed before any files listed in 
  \MacroNI{LOCAL\_CONFIG\_FILE}, and is checked again after processing
  the \MacroNI{LOCAL\_CONFIG\_FILE} list. 
  It is a list of directories, and each directory is processed in the order
  it appears in the list. 
  The process is not recursive, so any directories found inside the directory
  being processed are ignored. 
  See also \MacroNI{LOCAL\_CONFIG\_DIR\_EXCLUDE\_REGEXP}.

\label{param:LocalConfigDirExcludeRegexp}
\item[\Macro{LOCAL\_CONFIG\_DIR\_EXCLUDE\_REGEXP}]
  A regular expression that specifies file names to be ignored when
  looking for configuration files within the directories specified via
  \MacroNI{LOCAL\_CONFIG\_DIR}.  The default expression ignores files
  with names beginning with a `.' or a `\verb|#|', as well as files with names
  ending in `\~{}'.  This avoids accidents that can be caused by
  treating temporary files created by text editors as configuration
  files.

\label{param:CondorIds}
\item[\Macro{CONDOR\_IDS}]
  The User ID (UID) and Group ID (GID) pair that the Condor daemons
  should run as, if the daemons are spawned as root.
  This value can also be specified in the \Env{CONDOR\_IDS}
  environment variable.
  If the Condor daemons are not started as root, then neither this
  \MacroNI{CONDOR\_IDS} configuration macro nor the \Env{CONDOR\_IDS}
  environment variable are used.
  The value is given by two integers, separated by a period.  For
  example, \verb@CONDOR_IDS = 1234.1234@.
  If this pair is not specified in either the configuration file or in the
  environment, and the Condor daemons are spawned as root,
  then Condor will
  search for a \verb@condor@ user on the system, and run as that user's
  UID and GID.
  See section~\ref{sec:uids} on UIDs in Condor for more details.

\label{param:CondorAdmin}
\item[\Macro{CONDOR\_ADMIN}]
  The email address that Condor will send mail to if something goes wrong in
  the pool.  For example, if a daemon crashes, the \Condor{master}
  can send an \Term{obituary} to this address with the last few lines
  of that daemon's log file and a brief message that describes what
  signal or exit status that daemon exited with.  There is no default
  value for \MacroNI{CONDOR\_ADMIN}.

\label{param:SubsysAdminEmail}
\item[\MacroB{<SUBSYS>\_ADMIN\_EMAIL}]
\index{SUBSYS\_ADMIN\_EMAIL macro@\texttt{<SUBSYS>\_ADMIN\_EMAIL} macro}
  The email address that Condor will send mail to if something goes wrong
  with the named \MacroNI{<SUBSYS>}.  Identical to \MacroNI{CONDOR\_ADMIN},
  but done on a per subsystem basis. There is no default value.
  
\label{param:CondorSupportEmail}
\item[\Macro{CONDOR\_SUPPORT\_EMAIL}]
  The email address to be included at the bottom of all email Condor
  sends out under the label ``Email address of the local Condor
  administrator:''.  
  This is the address where Condor users at your site should send
  their questions about Condor and get technical support.
  If this setting is not defined, Condor will use the address
  specified in \MacroNI{CONDOR\_ADMIN} (described above).

\label{param:EmailSignature}
\item[\Macro{EMAIL\_SIGNATURE}]
  Every e-mail sent by Condor includes a short signature line appended
  to the body.  By default, this signature includes the URL to the
  global Condor project website.  
  When set, this variable defines an alternative signature line to be
  used instead of the default. 
  Note that the value can only be one line in length.
  This variable could be used to direct users
  to look at local web site with information specific to the installation
  of Condor.

\label{param:Mail}
\item[\Macro{MAIL}]
  The full path to a mail
  sending program that uses \Opt{-s} to specify a subject for the
  message.  On all platforms, the default shipped with Condor should
  work.  Only if you installed things in a non-standard location on
  your system would you need to change this setting.  There is no
  default value for \MacroNI{MAIL}, and the \Condor{schedd} will not
  function unless \MacroNI{MAIL} is defined.

\label{param:MailFrom}
\item[\Macro{MAIL\_FROM}]
  The e-mail address that notification e-mails appear to come from.
  Contents is that of the \Expr{From} header.
  There is no default value; if undefined, the \Expr{From} header may
  be nonsensical.

\label{param:SMTPServer}
\item[\Macro{SMTP\_SERVER}]
  For Windows platforms only, the host name of the server through which
  to route notification e-mail.
  There is no default value; if undefined and the debug level is
  at  \Expr{FULLDEBUG}, an error message will be generated.

\label{param:ReservedSwap}
\item[\Macro{RESERVED\_SWAP}]
  The amount of swap space in Mbytes to reserve for this machine.
  Condor will not start up more \Condor{shadow} processes if the
  amount of free swap space on this machine falls below this level.
  The default value is 0, which disables this check.
  It is anticipated that this configuration variable will no longer
  be used in the near future.
  If \MacroNI{RESERVED\_SWAP} is \emph{not} set to 0,
  the value of \Macro{SHADOW\_SIZE\_ESTIMATE} is used.

\label{param:ReservedDisk}
\item[\Macro{RESERVED\_DISK}]
  Determines how much disk space you want to reserve for your own machine.
  When Condor is reporting the amount of free disk space in a given
  partition on your machine, it will always subtract this amount.  An
  example is the \Condor{startd}, which advertises the amount of free
  space in the \MacroUNI{EXECUTE} directory.  The default value of
  \Macro{RESERVED\_DISK} is zero.
  
\label{param:Lock}
\item[\Macro{LOCK}]
  Condor needs to create
  lock files to synchronize access to various log files.  Because of
  problems with network file systems and file locking over
  the years, we \emph{highly} recommend that you put these lock
  files on a local partition on each machine.  If you do not have your
  \MacroUNI{LOCAL\_DIR} on a local partition, be sure to change this
  entry.

  Whatever user or group Condor is running as needs to have
  write access to this directory.  If you are not running as root, this
  is whatever user you started up the \Condor{master} as.  If you are
  running as root, and there is a condor account, it is most
  likely condor.
  Otherwise, it is whatever you set in the \Env{CONDOR\_IDS}
  \index{environment variables!CONDOR\_IDS@\texttt{CONDOR\_IDS}}
  \index{CONDOR\_IDS@\texttt{CONDOR\_IDS}!environment variable}
  environment variable, or whatever you define in the
  \MacroNI{CONDOR\_IDS} setting in the Condor config files.
  See section~\ref{sec:uids} on UIDs in Condor for details.

  If no value for \MacroNI{LOCK} is provided, the value of \MacroNI{LOG}
  is used.


\label{param:History}
\item[\Macro{HISTORY}]
  Defines the
  location of the Condor history file, which stores information about
  all Condor jobs that have completed on a given machine.  This macro
  is used by both the \Condor{schedd} which appends the information
  and \Condor{history}, the user-level program used to view
  the history file.
  This configuration macro is given the default value of
  \File{\$(SPOOL)/history} in the default configuration.
  If not defined,
  no history file is kept.
  % PKK
  % Described in default config file: YES
  % Defined in the default config file: YES 
  % Default definition in config file: $(SPOOL)/history
  % Result if not defined or RHS is empty: no history file is kept.

\label{param:EnableHistoryRotation} 
\item[\Macro{ENABLE\_HISTORY\_ROTATION}]
  If this is defined to be true, then the
  history file will be rotated. If it is false, then it will not be
  rotated, and it will grow indefinitely, to the limits allowed by the
  operating system. If this is not defined, it is assumed to be
  true. The rotated files will be stored in the same directory as the
  history file. 

\label{param:MaxHistoryLog}
\item[\Macro{MAX\_HISTORY\_LOG}]
  Defines the maximum size for the history file, in bytes. It defaults
  to 20MB. This parameter is only used if history file rotation is
  enabled. 

\label{param:MaxHistoryRotations}
\item[\Macro{MAX\_HISTORY\_ROTATIONS}]
  When history file rotation is turned on, this controls how many
  backup files there are. It default to 2, which means that there may
  be up to three history files (two backups, plus the history file
  that is being currently written to). When the history file is
  rotated, and this rotation would cause the number of backups to be
  too large, the oldest file is removed. 

\label{param:MaxJobQueueLogRotations}
\item[\Macro{MAX\_JOB\_QUEUE\_LOG\_ROTATIONS}]
  The schedd periodically rotates the job queue database file in order
  to save disk space.  This option controls how many rotated files are
  saved.  It defaults to 1, which means there may be up to two history
  files (the previous one, which was rotated out of use, and the current one
  that is being written to).  When the job queue file is rotated,
  and this rotation would cause the number of backups to be larger
  the the maximum specified, the oldest file is removed.  The primary
  reason to save one or more rotated job queue files is if you are
  using Quill, and you want to ensure that Quill keeps an accurate history
  of all events logged in the job queue file.  Quill keeps track of where
  it last left off when reading logged events, so when the file is rotated,
  Quill will resume reading from where it last left off, provided that
  the rotated file still exists.  If Quill finds that it needs to read
  events from a rotated file that has been deleted, it will be forced to
  skip the missing events and resume reading in the next chronological job
  queue file that can be found.  Such an event should not lead to
  an inconsistency in Quill's view of the current queue contents, but it
  would create a inconsistency in Quill's record of the history of the
  job queue.

\label{param:DefaultDomainName}
\item[\Macro{DEFAULT\_DOMAIN\_NAME}]
  The value to be appended to a machine's host name,
  representing a domain name, which Condor then uses
  to form a fully qualified host name.
  This is required if there is no fully qualified host name 
  in file \File{/etc/hosts} or in NIS.
  Set the value in the global configuration file,
  as Condor may depend on knowing this value in order to locate
  the local configuration file(s).
  The default value as given in the sample configuration file of
  the Condor download is bogus, and must be changed.
  If this variable is removed from the global configuration file,
  or if the definition is empty, then Condor attempts to discover
  the value.

\label{param:NoDNS}
\item[\Macro{NO\_DNS}]
  A boolean value that defaults to \Expr{False}.
  When \Expr{True}, Condor constructs host names using the host's IP address
  together with the value defined for \MacroNI{DEFAULT\_DOMAIN\_NAME}. 

\label{param:CMIPAddr}
\item[\Macro{CM\_IP\_ADDR}]
  If neither \MacroNI{COLLECTOR\_HOST} nor 
  \MacroNI{COLLECTOR\_IP\_ADDR} macros are defined, then this
  macro will be used to determine the IP address of the central
  manager (collector daemon).
  This macro is defined by an IP address.
  % PKK
  % Described in default config file: NO
  % Defined in the default config file: NO
  % Default definition in config file: N/A
  % Result if not defined or RHS is empty: Condor performs above algorithm

\label{param:EmailDomain}
\item[\Macro{EMAIL\_DOMAIN}]
  By default, if a user does not specify \AdAttr{notify\_user} in the
  submit description file, any email Condor sends about that job will
  go to "username@UID\_DOMAIN".
  If your machines all share a common UID domain (so that you would
  set \MacroNI{UID\_DOMAIN} to be the same across all machines in your
  pool), but email to user@UID\_DOMAIN is not the right place for
  Condor to send email for your site, you can define the default
  domain to use for email.
  A common example would be to set \MacroNI{EMAIL\_DOMAIN} to the fully
  qualified host name of each machine in your pool, so users submitting
  jobs from a specific machine would get email sent to
  user@machine.your.domain, instead of user@your.domain.  
  You would do this by setting \MacroNI{EMAIL\_DOMAIN} to
  \MacroUNI{FULL\_HOSTNAME}. 
  In general, you should leave this setting commented out unless two
  things are true: 1) \MacroNI{UID\_DOMAIN} is set to your domain, not
  \MacroUNI{FULL\_HOSTNAME}, and 2) email to user@UID\_DOMAIN will not 
  work. 
  % PKK
  % Described in default config file: YES
  % Defined in the default config file: NO
  % Default definition in config file: bogus
  % Result if not defined or RHS is empty: 
  %	Condor will try to use the notify_user attribute email in the job ad.
  %	If that is not present, then it will use the UID_DOMAIN embedded in
  %	the job ad.
  %	If that is not present, then it will use the UID_DOMAIN found in the
  %	config file.
  %	If that is not present, then I suspect there is a bug and the code will
  %	segfault!!! (This needs fixing...)
  
\label{param:CreateCoreFiles}
\item[\Macro{CREATE\_CORE\_FILES}]
  Defines whether or not Condor daemons are to
  create a core file in the \Macro{LOG} directory
  if something really bad happens.  It is
  used to set
  the resource limit for the size of a core file.  If not defined,
  it leaves in place whatever limit was in effect
  when the Condor daemons (normally the \Condor{master}) were started.
  This allows Condor to inherit the default system core file generation
  behavior at start up.  For Unix operating systems, this behavior can
  be inherited from the parent shell, or specified in a shell script
  that starts Condor.
  If this parameter is set and \Expr{True}, the limit is increased to
  the maximum.  If it is set to \Expr{False}, the limit is set at 0
  (which means that no core files are created).  Core files
  greatly help the Condor developers debug any problems you might be
  having.  By using the parameter, you do not have to worry about
  tracking down where in your boot scripts you need to set the core
  limit before starting Condor. You set the parameter
  to whatever behavior you want Condor to enforce.  This parameter
  defaults to undefined to allow the initial operating system default
  value to take precedence, 
  and is commented out in the default configuration file. 
  % PKK
  % Described in default config file: YES
  % Defined in the default config file: NO
  % Default definition in config file: bogus
  % Result if not defined or RHS is empty: shell's default corelimit size applies

\label{param:CkptProbe}
\item[\Macro{CKPT\_PROBE}]
  Defines the path and executable name of the helper process Condor will use to
  determine information for the \Attr{CheckpointPlatform} attribute
  in the machine's ClassAd. 
  The default value is \File{\$(LIBEXEC)/condor\_ckpt\_probe}.

\label{param:AbortOnException}
\item[\Macro{ABORT\_ON\_EXCEPTION}]
  When Condor programs detect a fatal internal exception, they
  normally log an error message and exit.  If you have turned on
  \Macro{CREATE\_CORE\_FILES}, in some cases you may also want to turn
  on \Macro{ABORT\_ON\_EXCEPTION} so that core files are generated
  when an exception occurs.  Set the following to True if that is what
  you want.

\label{param:QQueryTimeout}
\item[\Macro{Q\_QUERY\_TIMEOUT}]
  Defines the timeout (in seconds) that \Condor{q} uses when trying to
  connect to the \Condor{schedd}.  Defaults to 20 seconds.
  % PKK
  % Described in default config file: NO
  % Defined in the default config file: NO
  % Default definition in config file: N/A
  % Result if not defined or RHS is empty: defaults to 20 seconds.

\label{param:DeadCollectorMaxAvoidanceTime}
\item[\Macro{DEAD\_COLLECTOR\_MAX\_AVOIDANCE\_TIME}]
  Defines the interval of time
  (in seconds) between checks for a failed primary \Condor{collector} daemon.
  If connections to the dead primary \Condor{collector} take very
  little time to fail, new attempts to query the primary \Condor{collector} may
  be more frequent than the specified maximum avoidance time.
  The default value equals one hour.
  This variable has relevance to flocked jobs, as it defines 
  the maximum time they may be reporting to the primary \Condor{collector}
  without the \Condor{negotiator} noticing.

\label{param:PasswdCacheRefresh}
\item[\Macro{PASSWD\_CACHE\_REFRESH}]
  Condor can cause NIS servers to become overwhelmed by queries for uid
  and group information in large pools. In order to avoid this problem,
  Condor caches UID and group information internally. This integer value allows
  pool administrators to specify (in seconds) how long Condor should wait
  until refreshes a cache entry. The default is set to 300 seconds, or
  5 minutes, plus a random number of seconds between 0 and 60 to avoid
  having lots of processes refreshing at the same time.
  This means that if a pool administrator updates the user
  or group database (for example, \File{/etc/passwd} or \File{/etc/group}),
  it can take up
  to 6 minutes before Condor will have the updated information. This
  caching feature can be disabled by setting the refresh interval to
  0. In addition, the cache can also be flushed explicitly by running
  the command \Condor{reconfig}.
  This configuration variable has no effect on Windows.
  % PKK
  % Described in default config file: NO
  % Defined in the default config file: NO
  % Default definition in config file: N/A
  % Result if not defined or RHS is empty: 300 seconds

\label{param:SysapiGetLoadavg}
\item[\Macro{SYSAPI\_GET\_LOADAVG}]
  If set to False, then Condor will not attempt to compute the load average
  on the system, and instead will always report the system load average
  to be 0.0.  Defaults to True.

\label{param:NetworkMaxPendingConnects}
\item[\Macro{NETWORK\_MAX\_PENDING\_CONNECTS}]
  This specifies a limit to the maximum number of simultaneous network
  connection attempts.  This is primarily relevant to \Condor{schedd},
  which may try to connect to large numbers of startds when claiming
  them.  The negotiator may also connect to large numbers of startds
  when initiating security sessions used for sending MATCH messages.  On
  Unix, the default for this parameter is eighty percent of the process file
  descriptor limit.  On windows, the default is 1600.

\label{param:WantUDPCommandSocket}
\item[\Macro{WANT\_UDP\_COMMAND\_SOCKET}]
  This setting, added in version 6.9.5, controls if Condor daemons
  should create a UDP command socket in addition to the TCP command
  socket (which is required).
  The default is \Expr{True}, and modifying it requires restarting all
  Condor daemons, not just a \Condor{reconfig} or SIGHUP.

  Normally, updates sent to the \Condor{collector} use UDP, in
  addition to certain keep alive messages and other non-essential
  communication.
  However, in certain situations, it might be desirable to disable the
  UDP command port (for example, to reduce the number of ports
  represented by a GCB broker, etc).

  Unfortunately, due to a limitation in how these command sockets are
  created, it is not possible to define this setting on a per-daemon
  basis, for example, by trying to set
  \MacroNI{STARTD.WANT\_UDP\_COMMAND\_SOCKET}.
  At least for now, this setting must be defined machine wide to
  function correctly.

  If this setting is set to true on a machine running a
  \Condor{collector}, the pool should be configured to use TCP updates
  to that collector (see section~\ref{sec:tcp-collector-update} on
  page~\pageref{sec:tcp-collector-update} for more information).

\label{param:AllowScriptsToRunAsExecutables}
\item[\Macro{ALLOW\_SCRIPTS\_TO\_RUN\_AS\_EXECUTABLES}]
  A boolean value that, when \Expr{True}, permits scripts on Windows
  platforms to be used in place of the \SubmitCmd{executable} in a job
  submit description file, in place of a \Condor{dagman} pre or post script,
  or in producing the configuration, for example. 
  Allows a script to be used in any circumstance previously
  limited to a Windows executable or a batch file.
  The default value is \Expr{True}.
  See section~\ref{sec:windows-scripts-as-executables} on
  page~\pageref{sec:windows-scripts-as-executables} for further description.

\label{param:OpenVerbForExtFiles}
\item[\Macro{OPEN\_VERB\_FOR\_<EXT>\_FILES}]
  A string that defines a Windows \Term{verb} for use in a root hive
  registry look up.
  \verb@<EXT>@ defines the file name extension, which represents a
  scripting language, also needed for the look up.
  See section~\ref{sec:windows-scripts-as-executables} on
  page~\pageref{sec:windows-scripts-as-executables} for a more complete
  description.

\label{param:StrictClassadEvaluation}
\item[\Macro{STRICT\_CLASSAD\_EVALUATION}]
  A boolean value that controls how ClassAd expressions are evaluated. 
  If set to \Expr{True}, then New ClassAd evaluation semantics are used.
  This means that attribute references without a \Attr{MY.} or
  \Attr{TARGET.} prefix are only looked up in the local ClassAd.
  If set to the default value of \Expr{False}, 
  Old ClassAd evaluation semantics are used.
  See section~\ref{sec:classad-newandold}  on
  page~\pageref{sec:classad-newandold} for details.

\label{param:ClassadUserLibs}
\item[\Macro{CLASSAD\_USER\_LIBS}]
  A comma separated list of paths to shared libraries that contain
  additional ClassAd functions to be used during ClassAd evaluation.
  
\label{param:CondorFsync}
\item[\Macro{CONDOR\_FSYNC}]
  A boolean value that controls whether Condor calls fsync when
  writing the user job and transaction logs.  Setting this value to false
  will disable calls to fsync, which can help performance for schedd
  log writes at the cost of some durability of the log contents should
  there be a power or hardware failure.  This value is true by default.

\end{description}


%%%%%%%%%%%%%%%%%%%%%%%%%%%%%%%%%%%%%%%%%%%%%%%%%%%%%%%%%%%%%%%%%%%%%%%%%%%
\subsection{\label{sec:Daemon-Logging-Config-File-Entries}Daemon Logging Configuration File Entries} 
%%%%%%%%%%%%%%%%%%%%%%%%%%%%%%%%%%%%%%%%%%%%%%%%%%%%%%%%%%%%%%%%%%%%%%%%%%%

\index{configuration!daemon logging configuration variables}
These entries control how and where the Condor daemons write to log
files.  Many of the entries in this section represents multiple
macros. There is one for each subsystem (listed
in section~\ref{sec:Condor-Subsystem-Names}).
The macro name for each substitutes \MacroNI{<SUBSYS>} with the name
of the subsystem corresponding to the daemon.
\begin{description}
  
\label{param:SubsysLog}
\item[\MacroB{<SUBSYS>\_LOG}]
\index{SUBSYS\_LOG macro@\texttt{<SUBSYS>\_LOG} macro}
  The name of
  the log file for a given subsystem.  For example,
  \MacroUNI{STARTD\_LOG} gives the location of the log file for
  \Condor{startd}. The default is \File{\$(LOG)/<SUBSYS>LOG}.

\label{param:MaxSubsysLog}
\item[\Macro{MAX\_<SUBSYS>\_LOG}]
  Controls the maximum length in bytes to which a
  log will be allowed to grow.  Each log file will grow to the
  specified length, then be saved to a file with an ISO timestamp 
  suffix. The oldest rotated file receives the ending \File{.old}. 
  The \File{.old} files are overwritten each time the maximum 
  number of rotated files (determined by the value of
  \MacroNI{MAX\_NUM\_<SUBSYS>\_LOG}) is exceeded.
  Thus, the maximum space devoted to logging for 
  any one program will be \Expr{MAX\_NUM\_<SUBSYS>\_LOG + 1} times 
  the maximum length of its log file.  A value of 0 specifies that 
  the file may grow without bounds. The default is 1 Mbyte.
 
\label{param:MaxNumSubsysLog}
\item[\Macro{MAX\_NUM\_<SUBSYS>\_LOG}]
  An integer that controls the maximum number of rotations a log file 
  is allowed to perform before the oldest one will be 
  rotated away. Thus, at most \Expr{MAX\_NUM\_<SUBSYS>\_LOG + 1}
  log files of the same program coexist at a given time.
  The default value is 1.

\label{param:TruncSubsysLogOnOpen}
\item[\Macro{TRUNC\_<SUBSYS>\_LOG\_ON\_OPEN}]
  If this macro is defined and set
  to \Expr{True}, the affected log will be truncated and started from an
  empty file with each invocation of the program.  Otherwise, new
  invocations of the program will append to the previous log
  file.  By default this setting is \Expr{False} for all daemons.
  
\label{param:SubsysLogKeepOpen}
\item[\MacroB{<SUBSYS>\_LOG\_KEEP\_OPEN}]
\index{SUBSYS\_LOG\_KEEP\_OPEN macro@\texttt{<SUBSYS>\_LOG\_KEEP\_OPEN} macro}
  A boolean value that controls whether or not the log file is kept open 
  between writes.
  When \Expr{True}, the daemon will not open and close the log file
  between writes.  Instead the daemon will hold the log file open until the log
  needs to be rotated. 
  When \Expr{False}, the daemon reverts to the previous behavior
  of opening and closing the log file between writes.  
  When the \MacroUNI{<SUBSYS>\_LOCK} macro is defined,
  setting \MacroUNI{<SUBSYS>\_LOG\_KEEP\_OPEN} has no effect,
  as the daemon
  will unconditionally revert back to the open/close between writes behavior.
  On Windows platforms,
  the value defaults to \Expr{True} for all daemons. 
  On Linux platforms,
  the value defaults to \Expr{True} for all daemons,
  except the \Condor{shadow},
  due to a global file descriptor limit.

\label{param:SubsysLock} 
\item[\MacroB{<SUBSYS>\_LOCK}]
\index{SUBSYS\_LOCK macro@\texttt{<SUBSYS>\_LOCK} macro}
  This macro
  specifies the lock file used to synchronize append operations to the
  log file for this subsystem.  It must be a separate file from the
  \MacroUNI{<SUBSYS>\_LOG} file, since the \MacroUNI{<SUBSYS>\_LOG} file may be
  rotated and you want to be able to synchronize access across log
  file rotations.  A lock file is only required for log files which
  are accessed by more than one process.  Currently, this includes
  only the \MacroNI{SHADOW} subsystem.  This macro is defined relative
  to the \MacroUNI{LOCK} macro.

\label{param:JobQueueLog} 
\item[\Macro{JOB\_QUEUE\_LOG}]
  A full path and file name, specifying the job queue log.  
  The default value, when not defined is \File{\MacroUNI{SPOOL}/job\_queue.log}.
  This specification can be useful,
  if there is a solid state drive which is big enough to hold the
  frequently written to \File{job\_queue.log},
  but not big enough to hold the whole contents of the spool directory.

\label{param:FileLockViaMutex} 
\item[\Macro{FILE\_LOCK\_VIA\_MUTEX}]
  This macro setting only works on Win32 -- it is ignored on Unix.  If set
  to be \Expr{True}, then log locking is implemented via a kernel mutex
  instead of via file locking.  On Win32, mutex access is FIFO, while
  obtaining a file lock is non-deterministic.  Thus setting to \Expr{True}
  fixes problems on Win32 where processes (usually shadows) could starve
  waiting for a lock on a log file.  Defaults to \Expr{True} on Win32, and is
  always \Expr{False} on Unix.

\label{param:LockDebugLogToAppend}
\item[\Macro{LOCK\_DEBUG\_LOG\_TO\_APPEND}]
  A boolean value that defaults to \Expr{False}.
  This variable controls whether a daemon's debug lock is used when
  appending to the log.  
  When \Expr{False}, the debug lock is only used when rotating the log file.
  This is more efficient, 
  especially when many processes share the same log file.
  When \Expr{True}, the debug lock is used when writing to the log,
  as well as when rotating the log file.  
  This setting is ignored under Windows,
  and the behavior of Windows platforms is as though 
  this variable were \Expr{True}.
  Under Unix, the default value of \Expr{False} is appropriate when
  logging to file systems that support the POSIX semantics of \Expr{O\_APPEND}.
  On non-POSIX-compliant file systems, 
  it is possible for the characters in log messages from multiple processes
  sharing the same log to be interleaved, unless locking is used.
  Since Condor does not support sharing of debug logs between
  processes running on different machines, many non-POSIX-compliant
  file systems will still avoid interleaved messages without requiring
  Condor to use a lock.  Tests of AFS and NFS have
  not revealed any problems when appending to the log without locking.

\label{param:EnableUserlogLocking}
\item[\Macro{ENABLE\_USERLOG\_LOCKING}]
  When \Expr{True} (the default value),
  a user's job log (as specified in a submit description file)
  will be locked before being written to.
  If \Expr{False}, Condor will not lock the file before writing.

\label{param:NewLocking}
\item[\Macro{CREATE\_LOCKS\_ON\_LOCAL\_DISK}]
  A boolean value utilized only for Unix operating systems, 
  that defaults to \Expr{True}. 
  This variable is only relevant if \MacroNI{ENABLE\_USERLOG\_LOCKING}
  is \Expr{True}.
  When \Expr{True}, job user logs and the global job event log are
  written to a directory named \File{condorLocks},
  thereby using a local drive to avoid known problems with locking on NFS.
  The location of the \File{condorLocks} directory is determined by
  \begin{enumerate}
  \item The value of \MacroNI{TEMP\_DIR}, if defined.
  \item The value of \MacroNI{TMP\_DIR}, if defined and \MacroNI{TEMP\_DIR}
  is not defined.
  \item The default value of \File{/tmp}, if neither \MacroNI{TEMP\_DIR}
  nor \MacroNI{TMP\_DIR} is defined.
  \end{enumerate}

\label{param:TouchLogInterval}
\item[\Macro{TOUCH\_LOG\_INTERVAL}]
  The time interval in seconds between when daemons touch
  their log files.  The change in last modification time for the
  log file is useful when a daemon restarts after failure or shut down.
  The last modification date is printed, and it provides an upper bound
  on the length of time that the daemon was not running.
  Defaults to 60 seconds.

\label{param:LogsUseTimestamp}
\item[\Macro{LOGS\_USE\_TIMESTAMP}]
  This macro controls how the current time is formatted at the start of
  each line in the daemon log files. When \Expr{True}, the Unix time is
  printed (number of seconds since 00:00:00 UTC, January 1, 1970).
  When \Expr{False} (the default value), the time is printed like so:
  \Expr{<Month>/<Day> <Hour>:<Minute>:<Second>} in the local timezone.

\label{param:DebugTimeFormat}
\item[\Macro{DEBUG\_TIME\_FORMAT}]
  This string defines how to format the current time printed at the
  start of each line in the daemon log files.  The value is a format 
  string is passed to the C \Procedure{strftime} function,
  so see that manual page for platform-specific details.
  If not defined, the default value is 
\begin{verbatim}
   "%m/%d %H:%M:%S "  
\end{verbatim}

\label{param:SubsysDebug}
\item[\MacroB{<SUBSYS>\_DEBUG}]
\index{SUBSYS\_DEBUG macro@\texttt{<SUBSYS>\_DEBUG} macro}
  All of the
  Condor daemons can produce different levels of output depending on
  how much information is desired.  The various levels of
  verbosity for a given daemon are determined by this macro.  All
  daemons have the default level \Dflag{ALWAYS}, and log messages for
  that level will be printed to the daemon's log, regardless of this
  macro's setting.  Settings are a comma- or space-separated list
  of the following values:

  \begin{description}
    \label{list:debug-level-description}

  \label{dflag:all}
  \item[\Dflag{ALL}]
    \index{SUBSYS\_DEBUG macro levels@\texttt{<SUBSYS>\_DEBUG} macro levels!D\_ALL@\texttt{D\_ALL}}
    This flag turns on \emph{all} debugging output by enabling all of the debug
    levels at once.  There is no need to list any other debug levels in addition
    to \Dflag{ALL}; doing so would be redundant.  Be warned: this will
    generate
    about a \emph{HUGE} amount of output.
    To obtain a higher
    level of output than the default, consider using \Dflag{FULLDEBUG} before
    using this option.

  \label{dflag:fulldebug}
  \item[\Dflag{FULLDEBUG}]
    \index{SUBSYS\_DEBUG macro levels@\texttt{<SUBSYS>\_DEBUG} macro levels!D\_FULLDEBUG@\texttt{D\_FULLDEBUG}}
    This level
    provides verbose output of a general nature into the log files.  
    Frequent log messages for very specific debugging
    purposes would be excluded. In those cases, the messages would
    be viewed by having that another flag and \Dflag{FULLDEBUG} both
    listed in the configuration file.

  \label{dflag:daemoncore} 
  \item[\Dflag{DAEMONCORE}]
    \index{SUBSYS\_DEBUG macro levels@\texttt{<SUBSYS>\_DEBUG} macro levels!D\_DAEMONCORE@\texttt{D\_DAEMONCORE}}
    Provides log
    file entries specific to DaemonCore, such as
    timers the daemons have set and the commands that are registered.
    If both \Dflag{FULLDEBUG} and \Dflag{DAEMONCORE} are set,
    expect \emph{very} verbose output.

  \label{dflag:priv}
  \item[\Dflag{PRIV}]
    \index{SUBSYS\_DEBUG macro levels@\texttt{<SUBSYS>\_DEBUG} macro levels!D\_PRIV@\texttt{D\_PRIV}}
    This flag provides log
    messages about the \Term{privilege state} switching that the daemons
    do.  See section~\ref{sec:uids} on UIDs in Condor for details.

  \label{dflag:command}
  \item[\Dflag{COMMAND}]
    \index{SUBSYS\_DEBUG macro levels@\texttt{<SUBSYS>\_DEBUG} macro levels!D\_COMMAND@\texttt{D\_COMMAND}}
    With this flag set, any
    daemon that uses DaemonCore will print out a log message
    whenever a command comes in.  The name and integer of the command,
    whether the command was sent via UDP or TCP, and where
    the command was sent from are all logged.  
    Because the messages about the command used by \Condor{kbdd} to
    communicate with the \Condor{startd} whenever there is activity on
    the X server, and the command used for keep-alives are both only
    printed with \Dflag{FULLDEBUG} enabled, it is best if this setting
    is used for all daemons.

  \label{dflag:load}
  \item[\Dflag{LOAD}]
    \index{SUBSYS\_DEBUG macro levels@\texttt{<SUBSYS>\_DEBUG} macro levels!D\_LOAD@\texttt{D\_LOAD}}
    The \Condor{startd} keeps track
    of the load average on the machine where it is running.  Both the
    general system load average, and the load average being generated by
    Condor's activity there are determined.
    With this flag set, the \Condor{startd}
    will log a message with the current state of both of these
    load averages whenever it computes them.  This flag only affects the
    \Condor{startd}.

  \label{dflag:keyboard} 
  \item[\Dflag{KEYBOARD}]
    \index{SUBSYS\_DEBUG macro levels@\texttt{<SUBSYS>\_DEBUG} macro levels!D\_KEYBOARD@\texttt{D\_KEYBOARD}}
    With this flag set, the \Condor{startd} will print out a log message
    with the current values for remote and local keyboard idle time.
    This flag affects only the \Condor{startd}.

  \label{dflag:job}
  \item[\Dflag{JOB}]
    \index{SUBSYS\_DEBUG macro levels@\texttt{<SUBSYS>\_DEBUG} macro levels!D\_JOB@\texttt{D\_JOB}}
    When this flag is set, the
    \Condor{startd} will send to its log file the contents of any
    job ClassAd that the \Condor{schedd} sends to claim the
    \Condor{startd} for its use.  This flag affects only the
    \Condor{startd}.
    
  \label{dflag:machine}
  \item[\Dflag{MACHINE}]
    \index{SUBSYS\_DEBUG macro levels@\texttt{<SUBSYS>\_DEBUG} macro levels!D\_MACHINE@\texttt{D\_MACHINE}}
    When this flag is set,
    the \Condor{startd} will send to its log file the contents of
    its resource ClassAd when the \Condor{schedd} tries to claim the
    \Condor{startd} for its use.  This flag affects only the
    \Condor{startd}.

  \label{dflag:syscalls}
  \item[\Dflag{SYSCALLS}]
    \index{SUBSYS\_DEBUG macro levels@\texttt{<SUBSYS>\_DEBUG} macro levels!D\_SYSCALLS@\texttt{D\_SYSCALLS}}
    This flag is used to
    make the \Condor{shadow} log remote syscall requests and return
    values.  This can help track down problems a user is having with a
    particular job by providing the system calls the job is
    performing. If any are failing, the reason for the
    failure is given.  The \Condor{schedd} also uses this flag for the server
    portion of the queue management code.  With \Dflag{SYSCALLS}
    defined in \MacroNI{SCHEDD\_DEBUG} there will be verbose logging of all
    queue management operations the \Condor{schedd} performs.  

  \label{dflag:match}
  \item[\Dflag{MATCH}]
    \index{SUBSYS\_DEBUG macro levels@\texttt{<SUBSYS>\_DEBUG} macro levels!D\_MATCH@\texttt{D\_MATCH}}
    When this flag is
    set, the \Condor{negotiator} logs a message for every match.

  \label{dflag:network}
  \item[\Dflag{NETWORK}]
    \index{SUBSYS\_DEBUG macro levels@\texttt{<SUBSYS>\_DEBUG} macro levels!D\_NETWORK@\texttt{D\_NETWORK}}
    When this flag is set,
    all Condor daemons will log a message on every TCP accept, connect,
    and close, and on every UDP send and receive.  This flag is not
    yet fully supported in the \Condor{shadow}.

  \label{dflag:hostname}
  \item[\Dflag{HOSTNAME}]
    \index{SUBSYS\_DEBUG macro levels@\texttt{<SUBSYS>\_DEBUG} macro levels!D\_HOSTNAME@\texttt{D\_HOSTNAME}}
    When this flag is set, the Condor daemons and/or tools will print
    verbose messages explaining how they resolve host names, domain
    names, and IP addresses.
    This is useful for sites that are having trouble getting Condor to
    work because of problems with DNS, NIS or other host name resolving
    systems in use.

  \label{dflag:ckpt}
  \item[\Dflag{CKPT}]
    \index{SUBSYS\_DEBUG macro levels@\texttt{<SUBSYS>\_DEBUG} macro levels!D\_CKPT@\texttt{D\_CKPT}}
    When this flag is set,
    the Condor process checkpoint support code, which is linked into a STANDARD 
    universe user job, will output some low-level details about the checkpoint
    procedure into the \MacroUNI{SHADOW\_LOG}.

  \label{dflag:security}
  \item[\Dflag{SECURITY}]
    \index{SUBSYS\_DEBUG macro levels@\texttt{<SUBSYS>\_DEBUG} macro levels!D\_SECURITY@\texttt{D\_SECURITY}}
    This flag will enable debug messages pertaining to the setup of 
    secure network communication, 
    including messages for the negotiation of a socket 
    authentication mechanism, the management of a session key cache.
    and messages about the authentication process itself.  See
    section~\ref{sec:Config-Security} for more information about
    secure communication configuration.

  \label{dflag:procfamily}
  \item[\Dflag{PROCFAMILY}]
    \index{SUBSYS\_DEBUG macro levels@\texttt{<SUBSYS>\_DEBUG} macro levels!D\_PROCFAMILY@\texttt{D\_PROCFAMILY}}
    Condor often times needs to manage an entire family of processes, (that
    is, a 
    process and all descendants of that process).  This debug flag will 
    turn on debugging output for the management of families of processes.

  \label{dflag:accountant}
  \item[\Dflag{ACCOUNTANT}]
    \index{SUBSYS\_DEBUG macro levels@\texttt{<SUBSYS>\_DEBUG} macro levels!D\_ACCOUNTANT@\texttt{D\_ACCOUNTANT}}
    When this flag is set,
    the \Condor{negotiator} will output debug messages relating to the computation
    of user priorities (see section~\ref{sec:UserPrio}).

  \label{dflag:protocol}
  \item[\Dflag{PROTOCOL}]
    \index{SUBSYS\_DEBUG macro levels@\texttt{<SUBSYS>\_DEBUG} macro levels!D\_PROTOCOL@\texttt{D\_PROTOCOL}}
    Enable debug messages relating to the protocol for Condor's matchmaking and
    resource claiming framework.
    
  \label{dflag:pid}
  \item[\Dflag{PID}]
    \index{SUBSYS\_DEBUG macro levels@\texttt{<SUBSYS>\_DEBUG} macro levels!D\_PID@\texttt{D\_PID}}
    This flag is different from the other flags, because it is
    used to change the formatting of all log messages that are printed,
    as opposed to specifying what kinds of messages should be printed.
    If \Dflag{PID} is set, Condor will always print out the process
    identifier (PID) of the process writing each line to the log file.
    This is especially helpful for Condor daemons that can fork
    multiple helper-processes (such as the \Condor{schedd} or
    \Condor{collector}) so the log file will clearly show which thread
    of execution is generating each log message.
    
  \label{dflag:fds}
  \item[\Dflag{FDS}]
    \index{SUBSYS\_DEBUG macro levels@\texttt{<SUBSYS>\_DEBUG} macro levels!D\_FDS@\texttt{D\_FDS}}
    This flag is different from the other flags, because it is
    used to change the formatting of all log messages that are printed,
    as opposed to specifying what kinds of messages should be printed.
    If \Dflag{FDS} is set, Condor will always print out the file descriptor
    that the open of the log file was allocated by the operating system.
    This can be helpful in debugging Condor's use of system file
    descriptors as it will generally track the number of file descriptors
    that Condor has open.

    
  \end{description}

\label{param:AllDebug}
\item[\Macro{ALL\_DEBUG}]
  Used to make all subsystems
  share a debug flag. Set the parameter \MacroNI{ALL\_DEBUG}
  instead of changing all of the individual parameters.  For example,
  to turn on all debugging in all subsystems, set
  \verb$ALL_DEBUG = D_ALL$.

\label{param:ToolDebug}
\item[\Macro{TOOL\_DEBUG}]
  Uses the same values (debugging levels) as \MacroNI{<SUBSYS>\_DEBUG} to
  describe the amount of debugging information sent to \File{stderr} 
  for Condor tools.

\end{description}

Log files may optionally be specified per debug level as follows:
\begin{description}

\label{param:SubsysLevelLog}
\item[\MacroB{<SUBSYS>\_<LEVEL>\_LOG}]
\index{SUBSYS\_LEVEL\_LOG macro@\texttt{<SUBSYS>\_<LEVEL>\_LOG} macro}
  The name of a log file for messages at a specific debug level for a
  specific subsystem.  
  \verb@<LEVEL>@ is defined by any debug level,
  but without the \verb@D_@ prefix.
  See section~\ref{list:debug-level-description} for the list of debug levels.
  If the debug level is included in
  \MacroUNI{<SUBSYS>\_DEBUG}, then all messages of this debug level will be
  written both to the log file defined by \MacroNI{<SUBSYS>\_LOG} and the
  the log file defined by \MacroNI{<SUBSYS>\_<LEVEL>\_LOG}.  As examples,
  \MacroNI{SHADOW\_SYSCALLS\_LOG} specifies a log file for all remote
  system call debug messages,
  and \Macro{NEGOTIATOR\_MATCH\_LOG} specifies a log file that only captures
  \Condor{negotiator} debug events occurring with matches.

\label{param:MaxSubsysLevelLog}
\item[\Macro{MAX\_<SUBSYS>\_<LEVEL>\_LOG}]
  See section~\ref{param:MaxSubsysLog}, the definition of
  \MacroNI{MAX\_<SUBSYS>\_LOG}.

\label{param:TruncSubsysLevelLogOnOpen}
\item[\Macro{TRUNC\_<SUBSYS>\_<LEVEL>\_LOG\_ON\_OPEN}]
  Similar to \Macro{TRUNC\_<SUBSYS>\_LOG\_ON\_OPEN}.

\end{description}

The following macros control where and what is written to the 
event log,
a file that receives job user log events, 
but across all users and user's jobs.

\begin{description}

\label{param:EventLog}
\item[\Macro{EVENT\_LOG}]
  The full path and file name of the event log.
  There is no default value for this variable,
  so no event log will be written, if not defined.

\label{param:EventLogMaxSize}
\item[\Macro{EVENT\_LOG\_MAX\_SIZE}]
  Controls the maximum length in bytes to which the event log
  will be allowed to grow. The log file will grow to the specified length,
  then be saved to a file with the suffix .old.
  The .old  files are overwritten each time the log is saved.
  A value of 0 specifies that the file may grow without bounds (and
  disables rotation).   The default is 1 Mbyte.
  For backwards compatibility, \MacroNI{MAX\_EVENT\_LOG} will be used if
  \MacroNI{EVENT\_LOG\_MAX\_SIZE} is not defined.
  If \MacroNI{EVENT\_LOG} is not defined, this parameter has no effect.

\label{param:MaxEventLog}
\item[\Macro{MAX\_EVENT\_LOG}]
  See \MacroNI{EVENT\_LOG\_MAX\_SIZE}.

\label{param:EventLogMaxRotations}
\item[\Macro{EVENT\_LOG\_MAX\_ROTATIONS}]
  Controls the maximum number of rotations of the event log that
  will be stored.  If this value is 1 (the default), the event log
  will be rotated to a ``.old'' file as described above.  However, if
  this is greater than 1, then multiple rotation files will be stores,
  up to \MacroNI{EVENT\_LOG\_MAX\_ROTATIONS} of them.  These files
  will be named, instead of the ``.old'' suffix, ``.1'', ``.2'', with
  the ``.1'' being the most recent rotation.  This is an integer
  parameter with a default value of 1.
  If \MacroNI{EVENT\_LOG} is not defined, or if
  \MacroNI{EVENT\_LOG\_MAX\_SIZE} has a value of 0 (which disables
  event log rotation), this parameter has no effect.

\label{param:EventLogRotationLock}
\item[\Macro{EVENT\_LOG\_ROTATION\_LOCK}]
  Controls the lock file that will be used to ensure that, when
  rotating files, the rotation is done by a single process.  This is a
  string parameter; it's default value is the file path of the
  event log itself, with a ``.lock'' appended.
  If \MacroNI{EVENT\_LOG} is not defined, or if
  \MacroNI{EVENT\_LOG\_MAX\_SIZE} has a value of 0 (which disables
  event log rotation), this parameter has no effect.

\label{param:EventLogFsync}
\item[\Macro{EVENT\_LOG\_FSYNC}]
  A boolean value that controls whether Condor will perform an
  \Procedure{fsync} after writing each event to the event log.
  When \Expr{True},
  an \Procedure{fsync} operation is performed after each event.
  This \Procedure{fsync} operation forces the operating system to
  synchronize the updates to the event log to the disk, but can
  negatively affect the performance of the system.  
  Defaults to \Expr{False}.

\label{param:EventLogLocking}
\item[\Macro{EVENT\_LOG\_LOCKING}]
  A boolean value that defaults to \Expr{True}.
  When \Expr{True},
  the event log (as specified by \MacroNI{EVENT\_LOG})
  will be locked before being written to.
  When \Expr{False}, Condor does not lock the file before writing.

\label{param:EventLogUseXML}
\item[\Macro{EVENT\_LOG\_USE\_XML}]
  A boolean value that defaults to \Expr{False}.
  When \Expr{True}, events are logged in XML format.
  If \MacroNI{EVENT\_LOG} is not defined, this parameter has no effect.

\label{param:EventLogJobAdInformationAttrs}
\item[\Macro{EVENT\_LOG\_JOB\_AD\_INFORMATION\_ATTRS}]
  A comma-separated list of job ClassAd attributes,
  whose evaluated values form a new event, the JobAdInformationEvent.
  This new event is placed in the event log in addition to each logged event.
  If \MacroNI{EVENT\_LOG} is not defined, this parameter has no effect.
  This configuration setting is the same as the job ad attribute
  \AdAttr{JobAdInformationAttrs} (see
  page~\pageref{JobAdInformationAttrs-job-attribute}) but it applies to
  the system event log rather than the user log.

\end{description}

%%%%%%%%%%%%%%%%%%%%%%%%%%%%%%%%%%%%%%%%%%%%%%%%%%%%%%%%%%%%%%%%%%%%%%%%%%%
\subsection{\label{sec:DaemonCore-Config-File-Entries}DaemonCore Configuration File Entries} 
%%%%%%%%%%%%%%%%%%%%%%%%%%%%%%%%%%%%%%%%%%%%%%%%%%%%%%%%%%%%%%%%%%%%%%%%%%%

\index{configuration!DaemonCore configuration variables}
Please read section~\ref{sec:DaemonCore} for details
on DaemonCore.  There are certain configuration file settings that
DaemonCore uses which affect all Condor daemons (except the checkpoint
server, standard universe shadow, and standard universe starter, none of
which use DaemonCore).
\begin{description}

\label{param:HostAllow}
\item[\Macro{HOSTALLOW\Dots}]
  All macros that begin with either \Macro{HOSTALLOW} or
  \Macro{HOSTDENY} are settings for Condor's host-based security.
  See section~\ref{sec:Host-Security} on Setting up
  IP/host-based security in Condor for details on these
  macros and how to configure them.

\label{param:EnableRuntimeConfig}
\item[\Macro{ENABLE\_RUNTIME\_CONFIG}]
  The \Condor{config\_val} tool has an option \Opt{-rset} for
  dynamically setting run time configuration values, and which only affect
  the in-memory configuration variables.
  Because of the potential security implications of this feature, by
  default, Condor daemons will not honor these requests.
  To use this functionality, Condor administrators must specifically
  enable it by setting \MacroNI{ENABLE\_RUNTIME\_CONFIG} to \Expr{True}, and
  specify what configuration variables can be changed using the
  \MacroNI{SETTABLE\_ATTRS\Dots} family of configuration options.
  Defaults to \Expr{False}.

\label{param:EnablePersistentConfig}
\item[\Macro{ENABLE\_PERSISTENT\_CONFIG}]
  The \Condor{config\_val} tool has a \Opt{-set} option for
  dynamically setting persistent configuration values.
  These values override options in the normal Condor configuration
  files.
  Because of the potential security implications of this feature, by
  default, Condor daemons will not honor these requests.
  To use this functionality, Condor administrators must specifically
  enable it by setting \MacroNI{ENABLE\_PERSISTENT\_CONFIG} to \Expr{True},
  creating a directory where the Condor daemons will hold these
  dynamically-generated persistent configuration files (declared using
  \MacroNI{PERSISTENT\_CONFIG\_DIR}, described below) and specify what
  configuration variables can be changed using the
  \MacroNI{SETTABLE\_ATTRS\Dots} family of configuration options.
  Defaults to \Expr{False}.

\label{param:PersistentConfigDir}
\item[\Macro{PERSISTENT\_CONFIG\_DIR}]
  Directory where daemons should store dynamically-generated
  persistent configuration files (used to support
  \Condor{config\_val} \Opt{-set})
  This directory should \Bold{only} be writable by root, or the user
  the Condor daemons are running as (if non-root).
  There is no default, administrators that wish to use this
  functionality must create this directory and define this setting.
  This directory must not be shared by multiple Condor installations,
  though it can be shared by all Condor daemons on the same host.
  Keep in mind that this directory should not be placed on an NFS
  mount where ``root-squashing'' is in effect, or else Condor daemons
  running as root will not be able to write to them.
  A directory (only writable by root) on the local file system is
  usually the best location for this directory.

\label{param:SettableAttrs}
\item[\Macro{SETTABLE\_ATTRS\Dots}]
  All macros that begin with \Macro{SETTABLE\_ATTRS} or
  \MacroNI{<SUBSYS>.SETTABLE\_ATTRS} are settings used to restrict the 
  configuration values that can be changed using the \Condor{config\_val} 
  command.
  Section~\ref{sec:Host-Security} on Setting up
  IP/Host-Based Security in Condor for details on these
  macros and how to configure them.  
  In particular, section~\ref{sec:Host-Security}
  on page~\pageref{sec:Host-Security} contains details specific to
  these macros.

\label{param:ShutdownGracefulTimeout}
\item[\Macro{SHUTDOWN\_GRACEFUL\_TIMEOUT}]
  Determines how long
  Condor will allow daemons try their graceful shutdown methods
  before they do a hard shutdown.  It is defined in terms of seconds.
  The default is 1800 (30 minutes).

\label{param:SubsysAddressFile}
\item[\MacroB{<SUBSYS>\_ADDRESS\_FILE}]
  \index{SUBSYS\_ADDRESS\_FILE macro@\texttt{<SUBSYS>\_ADDRESS\_FILE} macro}
  \index{NEGOTIATOR\_ADDRESS\_FILE macro@\texttt{NEGOTIATOR\_ADDRESS\_FILE} macro}
  \index{configuration macro!\texttt{NEGOTIATOR\_ADDRESS\_FILE}}
  \index{COLLECTOR\_ADDRESS\_FILE macro@\texttt{COLLECTOR\_ADDRESS\_FILE} macro}
  \index{configuration macro!\texttt{COLLECTOR\_ADDRESS\_FILE}}
  A complete path to a file that is to contain an
  IP address and port number for a daemon. 
  Every Condor daemon that uses
  DaemonCore has a command port where commands are sent.
  The IP/port of the daemon is put in that daemon's ClassAd,
  so that other machines in the pool can query the
  \Condor{collector} (which listens on a well-known port)
  to find the address of a given daemon on a given machine.
  When tools and daemons are all executing on the same
  single machine, communications do not require a query of the
  \Condor{collector} daemon.
  Instead, they look in a file on the local disk
  to find the IP/port.
  This macro causes daemons to write the
  IP/port of their command socket to a specified file.
  In this way,
  local tools will continue to operate,
  even if the machine running the \Condor{collector} crashes.
  Using this file will also generate
  slightly less network traffic in the pool,
  since tools including \Condor{q} and
  \Condor{rm} do not need to send any messages over the network to
  locate the \Condor{schedd} daemon.
  This macro is not necessary for the \Condor{collector} 
  daemon, since its command socket is at a well-known port.  
  
  The macro is named by substituting \MacroNI{<SUBSYS>}
  with the appropriate subsystem string as defined in
  section~\ref{sec:Condor-Subsystem-Names}.
  
\label{param:SubsysDaemonAdFile}
\item[\MacroB{<SUBSYS>\_DAEMON\_AD\_FILE}]
  \index{SUBSYS\_DAEMON\_AD\_FILE macro@\texttt{<SUBSYS>\_DAEMON\_AD\_FILE} macro}
  A complete path to a file that is to contain the ClassAd for a daemon.
  When the daemon sends a ClassAd describing itself to the
  \Condor{collector}, it will also place a copy of the ClassAd in this
  file. Currently, this setting only works for the \Condor{schedd}
  (that is \Macro{SCHEDD\_DAEMON\_AD\_FILE}) and is required for Quill.

\index{SUBSYS\_ATTRS macro@\texttt{<SUBSYS>\_ATTRS} macro}
\index{SUBSYS\_EXPRS macro@\texttt{<SUBSYS>\_EXPRS} macro}
\MacroIndex{STARTD\_ATTRS}
\MacroIndex{STARTD\_EXPRS}
\label{param:SubsysExprs}
\item[\MacroB{<SUBSYS>\_ATTRS} or
\label{param:SubsysAttrs}
\MacroB{<SUBSYS>\_EXPRS}]
  Allows any DaemonCore daemon to advertise arbitrary
  expressions from the configuration file in its ClassAd.  Give the
  comma-separated list of entries from the configuration file you want in the
  given daemon's ClassAd.
  Frequently used to add attributes to machines so that the
  machines can discriminate between other machines in a job's 
  \Opt{rank} and \Opt{requirements}.

  The macro is named by substituting \MacroNI{<SUBSYS>}
  with the appropriate subsystem string as defined in
  section~\ref{sec:Condor-Subsystem-Names}.

  \MacroNI{<SUBSYS>\_EXPRS} is a historic setting that functions identically to
  \MacroNI{<SUBSYS>\_ATTRS}. Use \MacroNI{<SUBSYS>\_ATTRS}.

  \Note The \Condor{kbdd} does not send
  ClassAds now, so this entry does not affect it.  The
  \Condor{startd}, \Condor{schedd}, \Condor{master}, and
  \Condor{collector} do send ClassAds, so those would be valid
  subsystems to set this entry for.
  
  \MacroNI{SUBMIT\_EXPRS} not part of the \MacroNI{<SUBSYS>\_EXPRS}, it is
  documented in section~\ref{sec:Submit-Config-File-Entries}

  Because of the different syntax of the configuration
  file and ClassAds, a little extra work is required to get a
  given entry into a ClassAd.  In particular, ClassAds require quote
  marks (") around strings.  Numeric values and boolean expressions
  can go in directly.  
  For example, if the \Condor{startd} is to advertise a string macro, a numeric
  macro, and a boolean expression, do something similar to:

  \begin{verbatim}
    STRING = This is a string 
    NUMBER = 666
    BOOL1 = True
    BOOL2 = CurrentTime >= $(NUMBER) || $(BOOL1)
    MY_STRING = "$(STRING)"
    STARTD_ATTRS = MY_STRING, NUMBER, BOOL1, BOOL2
  \end{verbatim}

\label{param:DaemonShutdown}
\item[\Macro{DAEMON\_SHUTDOWN}]
  Starting with Condor version 6.9.3, whenever a daemon is about to
  publish a ClassAd update to the \Condor{collector}, it will evaluate
  this expression.
  If it evaluates to \Expr{True}, the daemon will gracefully shut itself down,
  exit with the exit code 99,
  and will not be restarted by the \Condor{master} (as if it sent
  itself a \Condor{off} command).
  The expression is evaluated in the context of the ClassAd that is
  being sent to the \Condor{collector}, so it can reference any
  attributes that can be seen with
  \verb@condor_status -long [-daemon_type]@ (for example,
  \verb@condor_status -long [-master]@ for the \Condor{master}).
  Since each daemon's ClassAd will contain different attributes,
  administrators should define these shutdown expressions specific to
  each daemon, for example:
  \begin{verbatim}
    STARTD.DAEMON_SHUTDOWN = when to shutdown the startd
    MASTER.DAEMON_SHUTDOWN = when to shutdown the master
  \end{verbatim}
  Normally, these expressions would not be necessary, so if not
  defined, they default to FALSE.
  One possible use case is for Condor glide-in, to have the
  \Condor{startd} shut itself down if it has not been claimed by a job
  after a certain period of time.

  \Note This functionality does not work in conjunction with Condor's
  high-availability support (see section~\ref{sec:high-availability}
  on page~\pageref{sec:high-availability} for more information).
  If you enable high-availability for a particular daemon, you should
  not define this expression.

\label{param:DaemonShutdownFast}
\item[\Macro{DAEMON\_SHUTDOWN\_FAST}]
  Identical to \MacroNI{DAEMON\_SHUTDOWN} (defined above), except the
  daemon will use the fast shutdown mode (as if it sent itself a
  \Condor{off} command using the \Opt{-fast} option).

\label{param:UseCloneToCreateProcesses}
\item[\Macro{USE\_CLONE\_TO\_CREATE\_PROCESSES}]
  A boolean value that controls how a Condor daemon creates a new process on
  Linux platforms. If set to the default value of \Expr{True},
  the \Expr{clone} system call is used. Otherwise, the \Expr{fork} system
  call is used. \Expr{clone} provides scalability improvements for daemons
  using a large amount of memory, for example, a \Condor{schedd} with a lot of
  jobs in the queue. Currently, the use of \Expr{clone} is available on
  Linux systems, but not when GCB is enabled.  If
  Condor detects that it is running under the \Prog{valgrind} analysis tools,
  this setting is ignored and treated as \Expr{False}, to work around
  incompatibilities.

\label{param:NotRespondingTimeout}
\item[\Macro{NOT\_RESPONDING\_TIMEOUT}]
  When a Condor daemon's parent process is another Condor daemon, 
  the child daemon will
  periodically send a short message to its parent stating that it is alive
  and well. If the parent does not hear from the child for a while,
  the parent assumes that the child is hung,
  kills the child, and restarts the child. This parameter
  controls how long the parent waits before killing the child. It is defined
  in terms of seconds and defaults to 3600 (1 hour). The child sends its
  alive and well messages at an interval of one third of this value.

\label{param:SubsysNotRespondingTimeout}
\item[\MacroB{<SUBSYS>\_NOT\_RESPONDING\_TIMEOUT}]
  Identical to \MacroNI{NOT\_RESPONDING\_TIMEOUT}, but controls the timeout
  for a specific type of daemon. For example,
  \MacroNI{SCHEDD\_NOT\_RESPONDING\_TIMEOUT} controls how long the
  \Condor{schedd}'s parent daemon will wait without receiving an 
  alive and well
  message from the \Condor{schedd} before killing it.

\label{param:NotRespondingWantCore}
\item[\Macro{NOT\_RESPONDING\_WANT\_CORE}]
  A boolean value with a default value of \Expr{False}.
  This parameter is for debugging purposes on Unix systems, and it
  controls the behavior of the parent process when the parent process
  determines that a child process is not responding.
  If \MacroNI{NOT\_RESPONDING\_WANT\_CORE} is \Expr{True}, the parent 
  will send a SIGABRT instead of SIGKILL to the child process.
  If the child process is configured with the configuration variable
  \MacroNI{CREATE\_CORE\_FILES} enabled, the child process will then
  generate a core dump.
  See \MacroNI{NOT\_RESPONDING\_TIMEOUT} on page
  \pageref{param:NotRespondingTimeout}, and 
  \MacroNI{CREATE\_CORE\_FILES} on page
  \pageref{param:CreateCoreFiles} for related details.

\label{param:LockFileUpdateInterval}
\item[\Macro{LOCK\_FILE\_UPDATE\_INTERVAL}]
  An integer value representing seconds,
  controlling how often valid lock files should have their on disk
  timestamps updated. Updating the timestamps prevents administrative programs,
  such as \Prog{tmpwatch}, from deleting long lived lock files.
  If set to a value less than 60, the update time will be 60 seconds.
  The default value is 28800, which is 8 hours. 
  This variable only takes effect at the start or restart of a daemon.

\label{param:MaxAcceptsPerCycle}
\item[\Macro{MAX\_ACCEPTS\_PER\_CYCLE}]
  An integer value that defaults to 4.
  It is a limit on the number of accepts of new, incoming, 
  socket connect requests per DaemonCore event cycle.
  It has the most noticeable effect on the \Condor{schedd},
  and would be given a higher integer value for tuning purposes when 
  there is a high number of jobs starting and exiting per second.

\end{description}

%%%%%%%%%%%%%%%%%%%%%%%%%%%%%%%%%%%%%%%%%%%%%%%%%%%%%%%%%%%%%%%%%%%%%%%%%%%
\subsection{\label{sec:Network-Related-Config-File-Entries}Network-Related Configuration File Entries}
%%%%%%%%%%%%%%%%%%%%%%%%%%%%%%%%%%%%%%%%%%%%%%%%%%%%%%%%%%%%%%%%%%%%%%%%%%%
\index{configuration!network-related configuration variables}

More information about networking in Condor can be found in
section~\ref{sec:Networking} on page~\pageref{sec:Networking}.

\begin{description}

\label{param:BindAllInterfaces}
\item[\Macro{BIND\_ALL\_INTERFACES}]
  For systems with multiple network interfaces, if this configuration
  setting is \Expr{False}, Condor will only bind network sockets to 
  the IP address specified with
  \MacroNI{NETWORK\_INTERFACE} (described below).  If set to \Expr{True},
  the default value, Condor will listen on all interfaces.
  However, currently Condor is still only able to advertise a single
  IP address, even if it is listening on multiple interfaces.  By
  default, it will advertise the IP address of the network interface
  used to contact the collector, since this is the most likely to be
  accessible to other processes which query information from the same
  collector.
  More information about using this setting can be found in
  section~\ref{sec:Using-BindAllInterfaces} on
  page~\pageref{sec:Using-BindAllInterfaces}. 

\label{param:CcbAddress}
\item[\Macro{CCB\_ADDRESS}] This is the address of a
  \Condor{collector} that will serve as this daemon's Condor
  Connection Broker (CCB).  Multiple addresses may be listed
  (separated by commas and/or spaces) for redundancy.  The CCB server
  must authorize this daemon at DAEMON level for this configuration to
  succeed.  It is highly recommended to also configure
  \Macro{PRIVATE\_NETWORK\_NAME} if you configure \Macro{CCB\_ADDRESS}
  so communications originating within the same private network do not
  need to go through CCB.  For more information about CCB,
  see page~\pageref{sec:CCB}.

\label{param:CcbHeartbeatInterval}
\item[\Macro{CCB\_HEARTBEAT\_INTERVAL}] This is the maximum
  number of seconds of silence on a daemon's connection to the CCB server
  after which it will ping the server to verify that the connection still
  works.  The default is 20 minutes.  This feature serves to both speed
  up detection of dead connections and to generate a guaranteed minimum
  frequency of activity to attempt to prevent the connection from being
  dropped.  The special value 0 disables the heartbeat.  The heartbeat
  is automatically disabled if the CCB server is older than 7.5.0.

\label{param:UseSharedPort}
\item[\Macro{USE\_SHARED\_PORT}] A boolean value that
  specifies whether a Condor process should rely on
  \Condor{shared\_port} for receiving incoming connections.  
  Under Unix, write access to the location defined by 
  \Macro{DAEMON\_SOCKET\_DIR} is required for this to take
  effect.  The default is \Expr{False}.  If set to \Expr{True},
  \MacroNI{SHARED\_PORT} should be added to \MacroNI{DAEMON\_LIST}.
  For more information about using
  a shared port, see page~\pageref{sec:Config-shared-port}.

\label{param:SubsysMaxFileDescriptors}
\item[\MacroB{<SUBSYS>\_MAX\_FILE\_DESCRIPTORS}]
\index{SUBSYS\_MAX\_FILE\_DESCRIPTORS macro@\texttt{<SUBSYS>\_MAX\_FILE\_DESCRIPTORS}}
This setting is identical to \MacroNI{MAX\_FILE\_DESCRIPTORS}, but it
only applies to a specific condor subsystem.  If the
subsystem-specific setting is unspecified, \MacroNI{MAX\_FILE\_DESCRIPTORS}
is used.

\label{param:MaxFileDescriptors}
\item[\Macro{MAX\_FILE\_DESCRIPTORS}] Under Unix, this specifies the
maximum number of file descriptors to allow the Condor daemon to use.
File descriptors are a system resource used for open files and for
network connections.  Condor daemons that make many simultaneous
network connections may require an increased number of file
descriptors.  For example, see page~\pageref{sec:CCB} for information
on file descriptor requirements of CCB.  Changes to this configuration
variable require a restart of Condor in order to take effect.  Also note
that only if Condor is running as root will it be able to increase the
limit above the hard limit (on maximum open files) that it inherits.

\label{param:NetworkInterface}
\item[\Macro{NETWORK\_INTERFACE}]
  An IP address of the form \Expr{123.123.123.123} or the name
  of a network device, as in the example \Expr{eth0}.
  The wild card character (\Expr{*}) may be used within either.
  For example, \Expr{123.123.*} would match a network interface
  with an IP address of \Expr{123.123.123.123} or \Expr{123.123.100.100}.
  The default value is \Expr{*}, which matches all network interfaces.

  The effect of this variable depends on the value of
  \MacroNI{BIND\_ALL\_INTERFACES}.  There are two cases:

  If \MacroNI{BIND\_ALL\_INTERFACES} is \Expr{True} (the default),
  \MacroNI{NETWORK\_INTERFACE} controls what IP address
  will be advertised as the public address of the daemon.  
  If multiple network interfaces match the value and
  \MacroNI{ENABLE\_ADDRESS\_REWRITING} is \Expr{True} (the default),
  the IP address that is chosen to be advertised will be the one that
  is used to communicate with the \Condor{collector}.
  If \MacroNI{ENABLE\_ADDRESS\_REWRITING} is \Expr{False}, the IP address
  that is chosen to be advertised will be the one associated with the
  first device (in system-defined order) that is in a public address
  space, or a private address space, or a loopback address, in that
  order of preference.  
  If it is desired to advertise an IP address
  that is not associated with any local network interface, 
  for example, when TCP forwarding is being used,
  then \Macro{TCP\_FORWARDING\_HOST} should be used instead of
  \MacroNI{NETWORK\_INTERFACE}.

  If \MacroNI{BIND\_ALL\_INTERFACES} is \Expr{False},
  then \MacroNI{NETWORK\_INTERFACE} specifies which IP address Condor
  should use for all incoming and outgoing communication.
  If more than one IP address matches the value, 
  then the IP address that is
  chosen will be the one associated with the first device (in
  system-defined order) that is in a public address space, or a
  private address space, or a loopback address, in that order of
  preference.

  More information about configuring Condor on machines with multiple
  network interfaces can be found in
  section~\ref{sec:Multiple-Interfaces} on
  page~\pageref{sec:Multiple-Interfaces}.

\label{param:PrivateNetworkName}
\item[\Macro{PRIVATE\_NETWORK\_NAME}]
  If two Condor daemons are trying to communicate with each other, and
  they both belong to the same private network, this setting will
  allow them to communicate directly using the private network
  interface, instead of having to use CCB or the Generic Connection Broker
  (GCB) or to go through a public IP address.
  Each private network should be assigned a unique network name.
  This string can have any form, but it must be unique for a
  particular private network.
  If another Condor daemon or tool is configured with the same
  \MacroNI{PRIVATE\_NETWORK\_NAME}, it will attempt to contact this
  daemon using its private network address.
  Even for sites using CCB or GCB, this is an important optimization, since
  it means that two daemons on the same network can communicate
  directly, without having to go through the broker.
  If CCB/GCB is enabled, and the \MacroNI{PRIVATE\_NETWORK\_NAME} is
  defined, the daemon's private address will be defined automatically.
  Otherwise, you can specify a particular private IP address to use by
  defining the \MacroNI{PRIVATE\_NETWORK\_INTERFACE} setting
  (described below).
  There is no default for this setting.
  After changing this setting and running \Condor{reconfig}, it may
  take up to one \Condor{collector} update interval before the change becomes visible.
  % DWW
  % Described in default config file: NO
  % Defined in the default config file: NO
  % Default definition in config file: N/A
  % Result if not defined or RHS is empty: No change in behavior.

\label{param:PrivateNetworkInterface}
\item[\Macro{PRIVATE\_NETWORK\_INTERFACE}]
  For systems with multiple network interfaces, if this configuration
  setting and \MacroNI{PRIVATE\_NETWORK\_NAME} are both defined,
  Condor daemons will advertise some additional attributes in their
  ClassAds to help other Condor daemons and tools in the same private
  network to communicate directly.

  \MacroNI{PRIVATE\_NETWORK\_INTERFACE} defines what IP address
  of the form \Expr{123.123.123.123} or name
  of a network device (as in the example \Expr{eth0})
  a given multi-homed machine should use for the private network.
  The asterisk (\verb|*|) may be used as a wild card character within either
  the IP address or the device name.
  If another Condor daemon or tool is configured with the same
  \MacroNI{PRIVATE\_NETWORK\_NAME}, it will attempt to contact this
  daemon using the IP address specified here.
  The syntax for specifying an IP address is identical to 
  \MacroNI{NETWORK\_INTERFACE}.
  Sites using CCB or the Generic Connection Broker (GCB) only need to define
  the \MacroNI{PRIVATE\_NETWORK\_NAME},
  and the \MacroNI{PRIVATE\_NETWORK\_INTERFACE} will be defined automatically.
  Unless CCB/GCB is enabled, there is no default value for this variable.
  After changing this variable and running \Condor{reconfig}, 
  it may take up to one \Condor{collector} update interval 
  before the change becomes visible.

\label{param:TcpForwardingHost}
\item[\Macro{TCP\_FORWARDING\_HOST}]
  This specifies the host or IP address that should be used as the
  public address of this daemon.  If a host name is specified, be aware
  that it will be resolved to an IP address by this daemon, not by the clients
  wishing to connect to it.  It is the IP address that is advertised, not
  the host name.  This setting is useful if Condor on this
  host may be reached through a NAT or firewall by connecting to an
  IP address that forwards connections to this host.  It
  is assumed that the port number on the \MacroNI{TCP\_FORWARDING\_HOST}
  that forwards to this host is the same port number assigned to
  Condor on this host.  This option could also be used when ssh port
  forwarding is being used.  In this case, the incoming addresses
  of connections to this daemon will appear as though they are coming
  from the forwarding host rather than from the real remote host, so any
  authorization settings that rely on host addresses should be
  considered accordingly.

\label{param:EnableAddressRewriting}
\item[\Macro{ENABLE\_ADDRESS\_REWRITING}]
  A boolean value that defaults to \Expr{True}.  When
  \MacroNI{NETWORK\_INTERFACE} matches only one IP address or
  \MacroNI{TCP\_FORWARDING\_HOST} is defined or
  \MacroNI{NET\_REMAP\_ENABLE} is \Expr{True}, this setting has no effect and
  the behavior is as though it had been set to \Expr{False}.  When \Expr{True},
  IP addresses published by Condor daemons are automatically rewritten to
  match the IP address of the network interface used to make the
  publication.  For example, if the \Condor{schedd} advertises itself to
  two pools via flocking, and the \Condor{collector} for one pool is reached
  by the \Condor{schedd} through a private network interface, while
  the \Condor{collector} for the other pool is reached through a different
  network interface, the IP address published by the \Condor{schedd}
  daemon will match the address of the respective network interfaces
  used in the two cases.  The intention is to make it easier for
  Condor daemons to operate in a multi-homed environment.

\label{param:HighPort}
\item[\Macro{HIGHPORT}]
  Specifies an upper limit of given port numbers for Condor to use,
  such that Condor is restricted to a range of port numbers.
  If this macro is not explicitly specified, then Condor will
  not restrict the port numbers that it uses. Condor will use
  system-assigned port numbers.
  For this macro to work, both \MacroNI{HIGHPORT} and
  \MacroNI{LOWPORT} (given below) must be defined.
  % PKK
  % Described in default config file: YES
  % Defined in the default config file: NO
  % Default definition in config file: bogus
  % Result if not defined or RHS is empty: Condor uses any ports available,
  % regardless of the LOWPORT setting

\label{param:LowPort}
\item[\Macro{LOWPORT}]
  Specifies a lower limit of given port numbers for Condor to use,
  such that Condor is restricted to a range of port numbers.
  If this macro is not explicitly specified, then Condor will
  not restrict the port numbers that it uses. Condor will use
  system-assigned port numbers.
  For this macro to work, both \MacroNI{HIGHPORT} (given above) and
  \MacroNI{LOWPORT} must be defined.
  % PKK
  % Described in default config file: YES
  % Defined in the default config file: NO
  % Default definition in config file: bogus
  % Result if not defined or RHS is empty: Condor uses any ports available,
  % regardless of the HIGHPORT setting

\label{param:InLowPort}
\item[\Macro{IN\_LOWPORT}]
  An integer value that specifies a lower limit of given port numbers
  for Condor to use on incoming connections (ports for listening),
  such that Condor is restricted to a range of port numbers.
  This range implies the use of both \MacroNI{IN\_LOWPORT} and
  \MacroNI{IN\_HIGHPORT}.
  A range of port numbers less than 1024 may be used for daemons 
  running as root.
  Do not specify \MacroNI{IN\_LOWPORT} in combination with 
  \MacroNI{IN\_HIGHPORT} such that the range crosses the port 1024
  boundary.
  Applies only to Unix machine configuration.
  Use of \MacroNI{IN\_LOWPORT} and \MacroNI{IN\_HIGHPORT} overrides
  any definition of \MacroNI{LOWPORT} and \MacroNI{HIGHPORT}.

\label{param:InHighPort}
\item[\Macro{IN\_HIGHPORT}]
  An integer value that specifies an upper limit of given port numbers
  for Condor to use on incoming connections (ports for listening),
  such that Condor is restricted to a range of port numbers.
  This range implies the use of both \MacroNI{IN\_LOWPORT} and
  \MacroNI{IN\_HIGHPORT}.
  A range of port numbers less than 1024 may be used for daemons 
  running as root.
  Do not specify \MacroNI{IN\_LOWPORT} in combination with 
  \MacroNI{IN\_HIGHPORT} such that the range crosses the port 1024
  boundary.
  Applies only to Unix machine configuration.
  Use of \MacroNI{IN\_LOWPORT} and \MacroNI{IN\_HIGHPORT} overrides
  any definition of \MacroNI{LOWPORT} and \MacroNI{HIGHPORT}.

\label{param:OutLowPort}
\item[\Macro{OUT\_LOWPORT}]
  An integer value that specifies a lower limit of given port numbers
  for Condor to use on outgoing connections,
  such that Condor is restricted to a range of port numbers.
  This range implies the use of both \MacroNI{OUT\_LOWPORT} and
  \MacroNI{OUT\_HIGHPORT}.
  A range of port numbers less than 1024 is inappropriate, as
  not all daemons and tools will be run as root.
  Applies only to Unix machine configuration.
  Use of \MacroNI{OUT\_LOWPORT} and \MacroNI{OUT\_HIGHPORT} overrides
  any definition of \MacroNI{LOWPORT} and \MacroNI{HIGHPORT}.

\label{param:OutHighPort}
\item[\Macro{OUT\_HIGHPORT}]
  An integer value that specifies an upper limit of given port numbers
  for Condor to use on outgoing connections,
  such that Condor is restricted to a range of port numbers.
  This range implies the use of both \MacroNI{OUT\_LOWPORT} and
  \MacroNI{OUT\_HIGHPORT}.
  A range of port numbers less than 1024 is inappropriate, as
  not all daemons and tools will be run as root.
  Applies only to Unix machine configuration.
  Use of \MacroNI{OUT\_LOWPORT} and \MacroNI{OUT\_HIGHPORT} overrides
  any definition of \MacroNI{LOWPORT} and \MacroNI{HIGHPORT}.

\label{param:UpdateCollectorWithTcp}
\item[\Macro{UPDATE\_COLLECTOR\_WITH\_TCP}]
  If your site needs to use TCP connections to send ClassAd updates to
  your collector, set to \Expr{True}
  to enable this feature.
  Please read section~\ref{sec:tcp-collector-update} on ``Using TCP to
  Send Collector Updates'' on page~\pageref{sec:tcp-collector-update}
  for more details and a discussion of when this
  functionality is needed. 
  At this time, this setting only affects the main \Condor{collector}
  for the site, not any sites that a \Condor{schedd} might flock to. 
  For large pools, it is also necessary to
  ensure that the collector has a high enough file descriptor limit
  (e.g. using \Macro{MAX\_FILE\_DESCRIPTORS}.
  Defaults to \Expr{False}.
  % PKK
  % Described in default config file: YES
  % Defined in the default config file: NO
  % Default definition in config file: bogus
  % Result if not defined or RHS is empty: disable the feature of TCP updates to
  % collectors
  % WARNING: The code also looks for UPDATE_COLLECTORS_WITH_TCP, which
  % means the SAME THING as UPDATE_COLLECTOR_WITH_TCP

\label{param:TcpUpdateCollectors}
\item[\Macro{TCP\_UPDATE\_COLLECTORS}]
  The list of collectors which will be updated with TCP instead of UDP.
  Please read section~\ref{sec:tcp-collector-update} on ``Using TCP to
  Send Collector Updates'' on page~\pageref{sec:tcp-collector-update}
  for more details and a discussion of when a site needs this
  functionality. 
  If not defined, no collectors use TCP instead of UDP.
  % PKK
  % Described in default config file: NO
  % Defined in the default config file: NO
  % Default definition in config file: N/A
  % Result if not defined or RHS is empty: no collectors are updated with TCP
  % WARNING: Look in Version 6.5.2 version history for more information about
  % this particular entry.

\label{param:SubsysTimeoutMultiplier}
\item[\MacroB{<SUBSYS>\_TIMEOUT\_MULTIPLIER}]
  \index{SUBSYS\_TIMEOUT\_MULTIPLIER macro@\texttt{<SUBSYS>\_TIMEOUT\_MULTIPLIER} macro}
  An integer value that defaults to 1.
  This value multiplies configured timeout values
  for all targeted subsystem communications,
  thereby increasing the time until a timeout occurs.
  This configuration variable is intended for use by developers for
  debugging purposes, where communication timeouts interfere.

\label{param:NonblockingCollectorUpdate}
\item[\Macro{NONBLOCKING\_COLLECTOR\_UPDATE}]
  A boolean value that defaults to \Expr{True}.
  When \Expr{True}, the establishment of TCP connections
  to the \Condor{collector} daemon
  for a security-enabled pool are done in a nonblocking manner.

\label{param:NegotiatorUseNonblockingStartdContact}
\item[\Macro{NEGOTIATOR\_USE\_NONBLOCKING\_STARTD\_CONTACT}]
  A boolean value that defaults to \Expr{True}.
  When \Expr{True}, the establishment of TCP connections
  from the \Condor{negotiator} daemon to the \Condor{startd} daemon
  for a security-enabled pool are done in a nonblocking manner.

\end{description}

The following settings are specific to enabling Generic Connection
Brokering or GCB in your Condor pool.  The functionality of GCB is
being replaced with CCB, so consider using CCB if it fits your needs.
More information about GCB and how to configure it can be found in
section~\ref{sec:GCB} on page~\pageref{sec:GCB}.

\begin{description}

\label{param:NetRemapEnable}
\item[\Macro{NET\_REMAP\_ENABLE}] 
  A boolean variable, that when defined to \Expr{True}, enables a network 
  remapping service for Condor.
  The service to use is controlled by \MacroNI{NET\_REMAP\_SERVICE}.
  This boolean value defaults to \Expr{False}.

\label{param:NetRemapService}
\item[\Macro{NET\_REMAP\_SERVICE}]
  If \MacroNI{NET\_REMAP\_ENABLE} is
  defined to \Expr{True}, this setting controls what network remapping
  service should be used.
  Currently, the only value supported is \verb@GCB@.
  The default is undefined.

\label{param:NetRemapInagent}
\item[\Macro{NET\_REMAP\_INAGENT}]
  A comma or space-separated list of IP addresses for GCB brokers.
  Upon start up, the \Condor{master} chooses one at random from
  among the working brokers in the list.
  There is no default if not defined.

\label{param:NetRemapRoute}
\item[\Macro{NET\_REMAP\_ROUTE}]
  Hosts with the GCB network remapping service enabled that would like
  to use a GCB routing table 
  GCB broker specify
  the full path to their routing table with this setting.
  There is no default value if undefined.

\label{param:MasterWaitsForGCBBroker}
\item[\Macro{MASTER\_WAITS\_FOR\_GCB\_BROKER}]
  A boolean value that defaults to \Expr{True}.
  This variable determines the behavior of the \Condor{master}
  with GCB enabled.
  With no GCB broker working upon either the start up of the \Condor{master}, 
  or once the \Condor{master} has successfully communicated with a
  GCB broker, but the communication fails,
  if \MacroNI{MASTER\_WAITS\_FOR\_GCB\_BROKER} is \Expr{True},
  the \Condor{master} waits while attempting to find a
  working GCB broker.
  With no GCB broker working upon the start up of the \Condor{master}, 
  if \MacroNI{MASTER\_WAITS\_FOR\_GCB\_BROKER} is \Expr{False},
  the \Condor{master} fails and exits, without restarting.
  Once the \Condor{master} has successfully communicated with a
  GCB broker, but the communication fails,
  if \MacroNI{MASTER\_WAITS\_FOR\_GCB\_BROKER} is \Expr{False},
  the \Condor{master} kills all its children, exits, and restarts.

  The set up task of \Condor{glidein} explicitly sets
  \MacroNI{MASTER\_WAITS\_FOR\_GCB\_BROKER} to \Expr{False} in the
  configuration file it produces.

\end{description}

%%%%%%%%%%%%%%%%%%%%%%%%%%%%%%%%%%%%%%%%%%%%%%%%%%%%%%%%%%%%%%%%%%%%%%%%%%%
\subsection{\label{sec:Shared-Filesystem-Config-File-Entries}Shared File System Configuration File Macros} 
%%%%%%%%%%%%%%%%%%%%%%%%%%%%%%%%%%%%%%%%%%%%%%%%%%%%%%%%%%%%%%%%%%%%%%%%%%%
\index{configuration!shared file system configuration variables}

These macros control how Condor interacts with various shared and
network file systems.  If you are using AFS as your shared file system,
be sure to read section~\ref{sec:Condor-AFS} on Using Condor with
AFS.
For information on submitting jobs under shared file systems,
see
section~\ref{sec:shared-fs}.
\begin{description}

\label{param:UidDomain}
\item[\Macro{UID\_DOMAIN}]
  The \MacroNI{UID\_DOMAIN} macro
  is used to decide under which user to run jobs.
  If the \MacroUNI{UID\_DOMAIN}
  on the submitting machine is different than
  the \MacroUNI{UID\_DOMAIN}
  on the machine that runs a job, then Condor runs
  the job as the user \Login{nobody}.
  For example, if the submit machine has
  a \MacroUNI{UID\_DOMAIN} of
  flippy.cs.wisc.edu, and the machine where the job will execute
  has a \MacroUNI{UID\_DOMAIN} of
  cs.wisc.edu, the job will run as user \Login{nobody}, because
  the two \MacroUNI{UID\_DOMAIN}s are not the same.
  If the \MacroUNI{UID\_DOMAIN}
  is the same on both the submit and execute machines,
  then Condor will run the job as the user that submitted the job.

  A further check attempts to assure that the submitting
  machine can not lie about its \MacroNI{UID\_DOMAIN}.
  Condor compares the 
  submit machine's claimed value for \MacroNI{UID\_DOMAIN}
  to its fully qualified name.
  If the two do not end the same, then the submit machine
  is presumed to be lying about its \MacroNI{UID\_DOMAIN}.
  In this case, Condor will run the job as user \Login{nobody}.
  For example, a job submission to the Condor pool at the UW Madison
  from flippy.example.com, claiming a \MacroNI{UID\_DOMAIN} of
  of cs.wisc.edu,
  will run the job as the user \Login{nobody}.

  Because of this verification,
  \MacroUNI{UID\_DOMAIN} must be a real domain name.
  At the Computer Sciences department
  at the UW Madison, we set the \MacroUNI{UID\_DOMAIN}
  to be cs.wisc.edu to
  indicate that whenever someone submits from a department machine, we
  will run the job as the user who submits it.

  Also see \MacroNI{SOFT\_UID\_DOMAIN}
  below for information about one more check
  that Condor performs before running a job as a given user.

  A few details:

  An administrator could set \MacroNI{UID\_DOMAIN}
  to *. This will match all domains,
  but it is a gaping security hole. It is not recommended.

  An administrator can also leave \MacroNI{UID\_DOMAIN} undefined.
  This will force Condor to always run jobs as user \Login{nobody}.
  Running standard universe jobs as user \Login{nobody} enhances
  security and should cause no problems, because the jobs use remote
  I/O to access all of their files.
  However, if vanilla jobs are run as
  user \Login{nobody}, then files that need to be accessed by the job will need
  to be marked as world readable/writable so the user \Login{nobody} can access
  them.

  When Condor sends e-mail about a job, Condor sends the e-mail to
  %% This is the wrong LaTeX  macro to use, but we don't have a correct one.
  \File{user@\$(UID\_DOMAIN)}.
  If \MacroNI{UID\_DOMAIN}
  is undefined, the e-mail is sent to \File{user@submitmachinename}.


\label{param:TrustUidDomain}
\item[\Macro{TRUST\_UID\_DOMAIN}]
  As an added security precaution when Condor is about to spawn a job,
  it ensures that the \MacroNI{UID\_DOMAIN} of a given
  submit machine is a substring of that machine's fully-qualified
  host name.
  However, at some sites, there may be multiple UID spaces that do
  not clearly correspond to Internet domain names.
  In these cases, administrators may wish to use names to describe the
  UID domains which are not substrings of the host names of the
  machines.
  For this to work, Condor must not do this regular security check.
  If the \MacroNI{TRUST\_UID\_DOMAIN} setting is defined to \Expr{True},
  Condor will not perform this test, and will trust whatever
  \MacroNI{UID\_DOMAIN} is presented by the submit machine when trying
  to spawn a job, instead of making sure the submit machine's host name
  matches the \MacroNI{UID\_DOMAIN}.
  When not defined, the default is \Expr{False},
  since it is more secure to perform this test. 
  % PKK
  % Described in default config file: YES
  % Defined in the default config file: NO
  % Default definition in config file: bogus
  % Result if not defined or RHS is empty: this entry is considered False

\label{param:SoftUidDomain}
\item[\Macro{SOFT\_UID\_DOMAIN}]
  A boolean variable that defaults to \Expr{False} when not defined.
  When Condor is about to run a job as a particular user 
  (instead of as user \Login{nobody}),
  it verifies that the UID given for the user is in the
  password file and actually matches the given user name.
  However, under installations that do not have every user
  in every machine's password file,
  this check will fail and the execution attempt will be aborted.
  To cause Condor not to do
  this check, set this configuration variable to \Expr{True}.
  Condor will then run the job under the user's UID.

\label{param:SlotNUser}
\item[\Macro{SLOT<N>\_USER}]
  The name of a user for Condor to use instead of
  user nobody,
  as part of a solution that plugs a security hole whereby
  a lurker process can prey on a subsequent job run as user name nobody. 
  \MacroNI{<N>} is an integer associated with slots.
  On Windows, \MacroNI{SLOT<N>\_USER}
  will only work if the credential of the specified
  user is stored on the execute machine using \Condor{store\_cred}.
  See Section~\ref{sec:RunAsNobody} for more information.

\label{param:StarterAllowRunAsOwner}
\item[\Macro{STARTER\_ALLOW\_RUNAS\_OWNER}]
  A boolean expression evaluated with the job ad as the
  target, that determines whether the job may run under the job owner's
  account (\Expr{True}) or whether it will run as \MacroNI{SLOT<N>\_USER} or
  nobody (\Expr{False}).  On Unix, this defaults to \Expr{True}.
  On Windows, it defaults to \Expr{False}.
  The job ClassAd may also contain the attribute
  \Attr{RunAsOwner} which is logically ANDed with the \Condor{starter} daemon's
  boolean value.  Under Unix, if the job does not specify it, this
  attribute defaults to \Expr{True}.
  Under Windows, the attribute defaults to \Expr{False}.
  In Unix, if the \Attr{UidDomain} of the machine and job do not
  match, then there is no possibility to run the job as the owner
  anyway, so, in that case, this setting has no effect.  See
  Section~\ref{sec:RunAsNobody} for more information.

\label{param:DedicatedExecuteAccountRegexp}
\item[\Macro{DEDICATED\_EXECUTE\_ACCOUNT\_REGEXP}]
  This is a regular expression (i.e. a string matching pattern) that
  matches the account name(s) that are dedicated to running condor
  jobs on the execute machine and which will never be used for more
  than one job at a time.  The default matches no account name.  If
  you have configured \MacroNI{SLOT<N>\_USER} to be a \emph{different}
  account for each Condor slot, and no non-condor processes will ever be
  run by these accounts, then this pattern should match the names of
  all \MacroNI{SLOT<N>\_USER} accounts.  Jobs run under a dedicated
  execute account are reliably tracked by Condor, whereas other jobs,
  may spawn processes that Condor fails to detect.  Therefore, a
  dedicated execution account provides more reliable tracking of CPU
  usage by the job and it also guarantees that when the job exits, no
  ``lurker'' processes are left behind.  When the job exits, condor
  will attempt to kill all processes owned by the dedicated execution
  account.  Example:

\begin{verbatim}
SLOT1_USER = cndrusr1
SLOT2_USER = cndrusr2
STARTER_ALLOW_RUNAS_OWNER = False
DEDICATED_EXECUTE_ACCOUNT_REGEXP = cndrusr[0-9]+
\end{verbatim}

  You can tell if the starter is in fact treating the account as a
  dedicated account, because it will print a line such as the following
  in its log file:

\begin{verbatim}
Tracking process family by login "cndrusr1"
\end{verbatim}


\label{param:ExecuteLoginIsDedicated}
\item[\Macro{EXECUTE\_LOGIN\_IS\_DEDICATED}]
  This configuration setting is deprecated because it cannot handle the
  case where some jobs run as dedicated accounts and some do not.  Use
  \MacroNI{DEDICATED\_EXECUTE\_ACCOUNT\_REGEXP} instead.

  A boolean value that defaults to \Expr{False}.  When \Expr{True},
  Condor knows that all jobs are being run by dedicated execution
  accounts (whether they are running as the job owner or as nobody or as
  \MacroNI{SLOT<N>\_USER}).  Therefore, when the job exits, all processes
  running under the same account will be killed.

\label{param:FilesystemDomain}
\item[\Macro{FILESYSTEM\_DOMAIN}]
  The \MacroNI{FILESYSTEM\_DOMAIN}
  macro is an arbitrary string that is used to decide if
  two machines (a submitting machine and an execute machine) share a
  file system.
  Although the macro name contains the word ``DOMAIN'',
  the macro is not required to be a domain name. 
  It often is a domain name.

  % NO LONGER TRUE
  % Vanilla Unix jobs currently require a shared file system in order to
  % share any data files or see the output of the program.
  % Condor decides if there is a shared filesystem by comparing the values
  % of 
  % \MacroUNI{FILESYSTEM\_DOMAIN}
  % of both the submitting and execute machines.
  % If the values are the same,
  % Condor assume there is a shared file system.
  % Condor implements the check
  % by extending the Requirements for your job.
  % You can see these requirements by using the \oArg{-v} argument
  % to \Condor{submit}.

  Note that this implementation is not ideal: machines may share some
  file systems but not others. Condor currently has no way to express
  this automatically. You can express the need to use a
  particular file system by adding additional attributes to your machines
  and submit files, similar to the example given in 
  Frequently Asked Questions, 
  section~\ref{sec:FAQ} on
  how to run jobs only on machines that have 
  certain software packages.

  Note that if you do not set 
  \MacroUNI{FILESYSTEM\_DOMAIN}, Condor defaults
  to setting the macro's value to be the fully qualified host name
  of the local machine.
  Since each machine will have a different
  \MacroUNI{FILESYSTEM\_DOMAIN},
  they will not be considered to have shared file systems.

  
  % no longer used, and gone from the sample config file as of 5/30/03.
  %\item[\Macro{HAS\_AFS}] \label{param:HasAfs} Set this macro to \Expr{True} if
  %  all the machines you plan on adding in your pool can all access a
  %  common set of AFS fileservers.  Otherwise, set it to \Expr{False}.
  
\label{param:ReserveAfsCache}
\item[\Macro{RESERVE\_AFS\_CACHE}]
  If your machine is running AFS and the AFS cache lives on the same
  partition as the other Condor directories, and you want Condor to
  reserve the space that your AFS cache is configured to use, set this
  macro to \Expr{True}.  It defaults to \Expr{False}.
  
\label{param:UseNfs}
\item[\Macro{USE\_NFS}]
  This macro influences
  how Condor jobs running in the standard universe access their
  files.  Condor will redirect the file I/O requests
  of standard universe jobs to be executed on the machine which
  submitted the job.  Because of this, as a Condor job migrates around
  the network, the file system always appears to be identical to the
  file system where the job was submitted.  However, consider the case
  where a user's data files are sitting on an NFS server. The machine
  running the user's program will send all I/O over the network to the
  machine which submitted the job, which in turn sends all the I/O
  over the network a second time back to the NFS file server. Thus,
  all of the program's I/O is being sent over the network twice.
  
  If this macro to \Expr{True}, then Condor will attempt to
  read/write files without redirecting I/O back to the submitting
  machine if both the submitting machine and the machine running the job
  are both accessing the same NFS servers (\emph{if} they are both in the
  same \MacroUNI{FILESYSTEM\_DOMAIN} and in the same \MacroUNI{UID\_DOMAIN},
  as described above).  The result is I/O performed by Condor standard
  universe jobs is only sent over the network once.  
  While sending all file operations over the network twice might sound
  really bad, unless you are operating over networks where bandwidth
  as at a very high premium, practical experience reveals that this
  scheme offers very little real performance gain.  There are also
  some (fairly rare) situations where this scheme can break down.
  
  Setting \MacroUNI{USE\_NFS} to \Expr{False} is always safe.  It may result
  in slightly more network traffic, but Condor jobs are most often heavy
  on CPU and light on I/O.  It also ensures that a remote
  standard universe Condor job will always use Condor's remote system
  calls mechanism to reroute I/O and therefore see the exact same
  file system that the user sees on the machine where she/he submitted
  the job.
  
  Some gritty details for folks who want to know: If the you set
  \MacroUNI{USE\_NFS} to \Expr{True}, and the \MacroUNI{FILESYSTEM\_DOMAIN} of
  both the submitting machine and the remote machine about to execute
  the job match, and the \MacroUNI{FILESYSTEM\_DOMAIN} claimed by the
  submit machine is indeed found to be a subset of what an inverse
  look up to a DNS (domain name server) reports as the fully qualified
  domain name for the submit machine's IP address (this security
  measure safeguards against the submit machine from lying),
  \emph{then} the job will access files using a local system call,
  without redirecting them to the submitting machine (with
  NFS).  Otherwise, the system call will get routed back to the
  submitting machine using Condor's remote system call mechanism.
  \Note When submitting a vanilla job, \Condor{submit} will, by default,
  append requirements to the Job ClassAd that specify the machine to run
  the job must be in the same \MacroUNI{FILESYSTEM\_DOMAIN} and the same
  \MacroUNI{UID\_DOMAIN}.

\label{param:IgnoreNFSLockErrors}
\item[\Macro{IGNORE\_NFS\_LOCK\_ERRORS}]
  When set to \Expr{True}, all errors related to file locking errors from
  NFS are ignored.
  Defaults to \Expr{False}, not ignoring errors.
  
\label{param:UseAfs}
\item[\Macro{USE\_AFS}]
  If your machines have AFS,
  this macro determines whether Condor will use remote system calls for
  standard universe jobs to send I/O requests to the submit machine,
  or if it should use local file access on the execute machine (which
  will then use AFS to get to the submitter's files).  Read the
  setting above on \MacroUNI{USE\_NFS} for a discussion of why you might
  want to use AFS access instead of remote system calls.
  
  One important difference between \MacroUNI{USE\_NFS} and
  \MacroUNI{USE\_AFS} is the AFS cache.  With \MacroUNI{USE\_AFS} set to
  \Expr{True}, the remote Condor job executing on some machine will start
  modifying the AFS cache, possibly evicting the machine owner's
  files from the cache to make room for its own.  Generally speaking,
  since we try to minimize the impact of having a Condor job run on a
  given machine, we do not recommend using this setting.

  While sending all file operations over the network twice might sound
  really bad, unless you are operating over networks where bandwidth
  as at a very high premium, practical experience reveals that this
  scheme offers very little real performance gain.  There are also
  some (fairly rare) situations where this scheme can break down.
  
  Setting \MacroUNI{USE\_AFS} to \Expr{False} is always safe.  It may result
  in slightly more network traffic, but Condor jobs are usually heavy
  on CPU and light on I/O.  \Expr{False} ensures that a remote
  standard universe Condor job will always see the exact same
  file system that the user on sees on the machine where he/she
  submitted the job.  Plus, it will ensure that the machine where the
  job executes does not have its AFS cache modified as a result of
  the Condor job being there.  
  
  However, things may be different at your site, which is why the
  setting is there.

\end{description}

%%%%%%%%%%%%%%%%%%%%%%%%%%%%%%%%%%%%%%%%%%%%%%%%%%%%%%%%%%%%%%%%%%%%%%%%%%%
\subsection{\label{sec:Checkpoint-Server-Config-File-Entries}Checkpoint Server Configuration File Macros} 
%%%%%%%%%%%%%%%%%%%%%%%%%%%%%%%%%%%%%%%%%%%%%%%%%%%%%%%%%%%%%%%%%%%%%%%%%%%

\index{configuration!checkpoint server configuration variables}
These macros control whether or not Condor uses a checkpoint server.
This section
describes the settings that the checkpoint server itself needs defined. 
See section~\ref{sec:Ckpt-Server} on Installing a Checkpoint Server
for details on installing and running a checkpoint server.

\begin{description}
  
\label{param:CkptServerHost}
\item[\Macro{CKPT\_SERVER\_HOST}]
  The host name of a checkpoint server.

\label{param:StarterChoosesCkptServer}
\item[\Macro{STARTER\_CHOOSES\_CKPT\_SERVER}]
  If this parameter is \Expr{True} or undefined on
  the submit machine, the checkpoint server specified by
  \MacroUNI{CKPT\_SERVER\_HOST} on the execute machine is used.  If it is
  \Expr{False} on the submit machine, the checkpoint server
  specified by \MacroUNI{CKPT\_SERVER\_HOST} on the submit machine is
  used.
  
\label{param:CkptServerDir}
\item[\Macro{CKPT\_SERVER\_DIR}]
  The full path of the
  directory the checkpoint server should use to store checkpoint files.
  Depending on the size of the pool and the size of the jobs submitted,
  this directory and its subdirectories might
  need to store many Mbytes of data.

\label{param:UseCkptServer}
\item[\Macro{USE\_CKPT\_SERVER}]
  A boolean which determines if a given submit machine is to use a
  checkpoint server if one is available.  If a
  checkpoint server is not available or the variable \MacroNI{USE\_CKPT\_SERVER}
  is set to \Expr{False},
  checkpoints will be written to the local \MacroUNI{SPOOL} directory on
  the submission machine.

\label{param:MaxDiscardedRunTime}
\item[\Macro{MAX\_DISCARDED\_RUN\_TIME}]
  If the \Condor{shadow} daemon is unable to read a
  checkpoint file from the checkpoint server, it keeps trying only if
  the job has accumulated more than this many seconds of CPU usage.
  Otherwise, the job is started from scratch.  
  Defaults to 3600 (1 hour). 
  This variable is only used if \MacroUNI{USE\_CKPT\_SERVER} is \Expr{True}.

\label{param:CkptServerCheckParentInterval}
\item[\Macro{CKPT\_SERVER\_CHECK\_PARENT\_INTERVAL}]
  This is the number of seconds between checks to see whether the parent
  of the checkpoint server (usually the \Condor{master}) has died.  If the
  parent has died, the checkpoint server shuts itself down.
  The default is 120 seconds.
  A setting of 0 disables this check.

\label{param:CkptServerInterval}
\item[\Macro{CKPT\_SERVER\_INTERVAL}]
  The maximum number of seconds the checkpoint server
  waits for activity on network sockets before performing other
  tasks. The default value is 300 seconds.

\label{param:CkptServerClassadFile}
\item[\Macro{CKPT\_SERVER\_CLASSAD\_FILE}]
  A string that represents a file in the file system to which
  ClassAds will be written. The ClassAds denote information about stored
  checkpoint files, such as owner, shadow IP address, name of the
  file, and size of the file. This information is also independently
  recorded in the \File{TransferLog}. The default setting is undefined,
  which means a checkpoint server ClassAd file will not be kept.

\label{param:CkptServerCleanInterval}
\item[\Macro{CKPT\_SERVER\_CLEAN\_INTERVAL}]
  The number of seconds that must pass until the ClassAd log file
  as described by the \MacroNI{CKPT\_SERVER\_CLASSAD\_FILE} variable gets
  truncated. The default is 86400 seconds, which is one day.

\label{param:CkptServerRemoveStaleCkptInterval}
\item[\Macro{CKPT\_SERVER\_REMOVE\_STALE\_CKPT\_INTERVAL}]
  The number of seconds between attempts to discover and remove
  stale checkpoint files. It defaults to 86400 seconds, which is one day.

\label{param:CkptServerSocketBufsize}
\item[\Macro{CKPT\_SERVER\_SOCKET\_BUFSIZE}]
  The number of bytes representing the size of the TCP
  send/recv buffer on the socket file descriptor related to moving
  the checkpoint file to and from the checkpoint server. 
  The default value is 0, which allows the operating system to decide the size.

\label{param:CkptServerMaxProcesses}
\item[\Macro{CKPT\_SERVER\_MAX\_PROCESSES}]
  The maximum number of child processes that could be working on
  behalf of the checkpoint server. This includes store processes and
  restore processes. The default value is 50.

\label{param:CkptServerMaxStoreProcesses}
\item[\Macro{CKPT\_SERVER\_MAX\_STORE\_PROCESSES}]
  The maximum number of child process strictly devoted
  to the storage of checkpoints. 
  The default is the value of \MacroNI{CKPT\_SERVER\_MAX\_PROCESSES}.

\label{param:CkptServerMaxRestoreProcesses}
\item[\Macro{CKPT\_SERVER\_MAX\_RESTORE\_PROCESSES}]
  The maximum number of child process strictly devoted
  to the restoring of checkpoints. 
  The default is the value of \MacroNI{CKPT\_SERVER\_MAX\_PROCESSES}.

\label{param:CkptServerStaleCkptAgeCutoff}
\item[\Macro{CKPT\_SERVER\_STALE\_CKPT\_AGE\_CUTOFF}]
  The number of seconds after which if a checkpoint file has not
  been accessed, it is considered stale.
  The default value is 5184000 seconds, which is sixty days.

\end{description}


%%%%%%%%%%%%%%%%%%%%%%%%%%%%%%%%%%%%%%%%%%%%%%%%%%%%%%%%%%%%%%%%%%%%%%%%%%%
\subsection{\label{sec:Master-Config-File-Entries}\condor{master} Configuration File Macros} 
%%%%%%%%%%%%%%%%%%%%%%%%%%%%%%%%%%%%%%%%%%%%%%%%%%%%%%%%%%%%%%%%%%%%%%%%%%%

\index{configuration!condor\_master configuration variables}
These macros control the \Condor{master}.
\begin{description}
  
\label{param:DaemonList}
\item[\Macro{DAEMON\_LIST}]
  This macro
  determines what daemons the \Condor{master} will start and keep its
  watchful eyes on.  The list is a comma or space separated list of
  subsystem names (listed in
  section~\ref{sec:Condor-Subsystem-Names}).  For example,
\begin{verbatim}
  DAEMON_LIST = MASTER, STARTD, SCHEDD
\end{verbatim}

  \Note This configuration variable cannot be changed 
  by using \Condor{reconfig} or 
  by sending a SIGHUP.
  To change this configuration variable, restart the
  \Condor{master} daemon
  by using \Condor{restart}.
  Only then will the change take effect.

  \Note On your central manager, your \MacroUNI{DAEMON\_LIST}
  will be different from your regular pool, since it will include
  entries for the \Condor{collector} and \Condor{negotiator}.  
  
\label{param:DCDaemonList}
\item[\Macro{DC\_DAEMON\_LIST}]
  A list delimited by commas and/or spaces that
  lists the daemons in \MacroNI{DAEMON\_LIST} which use the Condor
  DaemonCore library.  The \Condor{master} must differentiate between
  daemons that use DaemonCore and those that do not,
  so it uses the appropriate inter-process communication mechanisms.
  This list currently includes all Condor daemons except the checkpoint server
  by default.

  As of Condor version 7.2.1, a daemon may be appended to the default
  \MacroNI{DC\_DAEMON\_LIST} value by placing the plus character
  (\verb@+@) before the first entry in the \MacroNI{DC\_DAEMON\_LIST} 
  definition.
  For example:
\begin{verbatim}
  DC_DAEMON_LIST = +NEW_DAEMON
\end{verbatim}

\label{param:SUBSYS}
\item[\MacroB{<SUBSYS>}]
  \index{SUBSYS macro@\texttt{<SUBSYS>} macro}
  Once you have defined which
  subsystems you want the \Condor{master} to start, you must provide
  it with the full path to each of these binaries.  For example:
  \begin{verbatim}
    MASTER          = $(SBIN)/condor_master
    STARTD          = $(SBIN)/condor_startd
    SCHEDD          = $(SBIN)/condor_schedd
  \end{verbatim}
  These are most often defined relative to the \MacroUNI{SBIN} macro.

  The macro is named by substituting \MacroNI{<SUBSYS>}
  with the appropriate subsystem string as defined in
  section~\ref{sec:Condor-Subsystem-Names}.

\label{param:DaemonNameEnvironment}
\item[\Macro{<DaemonName>\_ENVIRONMENT}]
  \MacroNI{<DaemonName>} is the name of a daemon listed in
  \MacroNI{DAEMON\_LIST}.
  Defines changes to the environment that the daemon is invoked with.
  It should use the same syntax
  for specifying the environment as the environment specification in
  a submit description file.
  For example, to redefine the
  \Env{TMP} and \Env{CONDOR\_CONFIG} environment variables seen by the
  \Condor{schedd}, place the following in the configuration:
  \footnotesize
\begin{verbatim}
  SCHEDD_ENVIRONMENT = "TMP=/new/value CONDOR_CONFIG=/special/config"
\end{verbatim}
  \normalsize
  When the \Condor{schedd} daemon is started by the \Condor{master}, it would
  see the specified values of \Env{TMP} and \Env{CONDOR\_CONFIG}.

\label{param:SubsysArgs}
\item[\MacroB{<SUBSYS>\_ARGS}]
  \index{SUBSYS\_ARGS macro@\texttt{<SUBSYS>\_ARGS} macro}
  This macro allows
  the specification of additional command line arguments for any
  process spawned by the \Condor{master}.  List the desired arguments
  using the same syntax as the arguments specification in a
  \Condor{submit} submit file (see
  page~\pageref{man-condor-submit-arguments}), with one exception: do
  not escape double-quotes when using the old-style syntax (this is
  for backward compatibility).  Set the arguments for a specific
  daemon with this macro, and the macro will affect only that
  daemon. Define one of these for each daemon the \Condor{master} is
  controlling.  For example, set \MacroUNI{STARTD\_ARGS} to specify
  any extra command line arguments to the \Condor{startd}.

  The macro is named by substituting \MacroNI{<SUBSYS>}
  with the appropriate subsystem string as defined in
  section~\ref{sec:Condor-Subsystem-Names}.

\label{param:SubsysUserid}
\item[\MacroB{<SUBSYS>\_USERID}]
  \index{SUBSYS\_USERID macro@\texttt{<SUBSYS>\_USERID} macro}
  The account name that should be used to run the \MacroNI{SUBSYS} process
  spawned by the \Condor{master}.  When not defined, the process is
  spawned as the same user that is running \Condor{master}.  When
  defined, the real user id of the spawned process will be set to the
  specified account, so if this account is not \Login{root}, the process will
  not have \Login{root} privileges.  The \Condor{master} must be running as
  root in order to start processes as other users.  Example configuration:

\begin{verbatim}
COLLECTOR_USERID = condor
NEGOTIATOR_USERID = condor
\end{verbatim}

  The above example runs the \Condor{collector} and \Condor{negotiator}
  as the \Login{condor} user with no \Login{root} privileges.
  If we specified some account other than the \Login{condor} user,
  as set by the (\MacroNI{CONDOR\_IDS}) configuration variable, then we
  would need to configure the log files for these daemons to be in a
  directory that they can write to.  When using GSI security or any
  other security method in which the daemon credential is owned by \Login{root},
  it is also necessary to make a copy of the credential, make it be
  owned by the account the daemons are using, and configure the daemons
  to use that copy.

\label{param:Preen}
\item[\Macro{PREEN}]
  In addition to the daemons
  defined in \MacroUNI{DAEMON\_LIST}, the \Condor{master} also starts up
  a special process, \Condor{preen} to clean out junk files that have
  been left laying around by Condor.  This macro determines where the
  \Condor{master} finds the \Condor{preen} binary.
  If this macro is set to nothing, \Condor{preen} will not run.

\label{param:PreenArgs}
\item[\Macro{PREEN\_ARGS}]
  Controls how \Condor{preen} behaves by allowing the specification
  of command-line arguments.
  This macro works as \MacroUNI{<SUBSYS>\_ARGS} does.
  The difference is that you must specify this macro for
  \Condor{preen} if you want it to do anything.
  \Condor{preen} takes action only
  because of command line arguments.
  \Opt{-m} means you want e-mail about files \Condor{preen} finds that it
  thinks it should remove.
  \Opt{-r} means you want \Condor{preen} to actually remove these files.

\item[\Macro{PREEN\_INTERVAL}]
\label{param:PreenInterval}
  This macro determines how often \Condor{preen} should be started.
  It is defined in terms of seconds and defaults to 86400 (once a day).

\label{param:PublishObituaries}
\item[\Macro{PUBLISH\_OBITUARIES}]
  When a daemon crashes, the \Condor{master} can send e-mail to the
  address specified by \MacroUNI{CONDOR\_ADMIN} with an obituary letting
  the administrator know that the daemon died, the cause of
  death (which signal or exit status it exited with), and
  (optionally) the last few entries from that daemon's log file.  If
  you want obituaries, set this macro to \Expr{True}.

\label{param:ObituaryLogLength}
\item[\Macro{OBITUARY\_LOG\_LENGTH}]
  This macro controls how many lines
  of the log file are part of obituaries.  This macro has a default
  value of 20 lines.

\label{param:StartMaster}
\item[\Macro{START\_MASTER}]
  If this setting is defined and set to \Expr{False}
  when the \Condor{master} starts up, the first
  thing it will do is exit.  This appears strange, but perhaps you
  do not want Condor to run on certain machines in your pool, yet
  the boot scripts for your entire pool are handled by a centralized
  This is
  an entry you would most likely find in a local configuration file,
  not a global configuration file.

\label{param:StartDaemons}
\item[\Macro{START\_DAEMONS}]
  This macro
  is similar to the \MacroUNI{START\_MASTER} macro described above.
  However, the \Condor{master} does not exit; it does not start any
  of the daemons listed in the \MacroUNI{DAEMON\_LIST}.
  The daemons may be started at a later time with a \Condor{on}
  command.

\label{param:MasterUpdateInterval}
\item[\Macro{MASTER\_UPDATE\_INTERVAL}]
  This macro determines how often
  the \Condor{master} sends a ClassAd update to the
  \Condor{collector}.  It is defined in seconds and defaults to 300
  (every 5 minutes).
  
\label{param:MasterCheckNewExecInterval}
\item[\Macro{MASTER\_CHECK\_NEW\_EXEC\_INTERVAL}]
  This macro controls how often the \Condor{master} checks the timestamps
  of the running daemons.  If any daemons have been modified, the
  master restarts them.  It is defined in seconds and defaults to 300
  (every 5 minutes).

\label{param:MasterNewBinaryDelay}
\item[\Macro{MASTER\_NEW\_BINARY\_DELAY}]
  Once the \Condor{master} has
  discovered a new binary, this macro controls how long it waits
  before attempting to execute the new binary.  This delay exists
  because the \Condor{master} might notice a new binary while it
  is in the process of being copied,
  in which case trying to execute it yields
  unpredictable results.  The entry is defined in seconds and
  defaults to 120 (2 minutes).

\label{param:ShutdownFastTimeout}
\item[\Macro{SHUTDOWN\_FAST\_TIMEOUT}]
  This macro determines the maximum
  amount of time daemons are given to perform their
  fast shutdown procedure before the \Condor{master} kills them
  outright.  It is defined in seconds and defaults to 300 (5 minutes).

\label{param:MasterShutdownProgram}
\item[\Macro{MASTER\_SHUTDOWN\_$<$Name$>$}]
  A full path and file name of
  a program that the \Condor{master} is to execute
  via the Unix \Procedure{execl} call, 
  or the similar Win32 \Procedure{\_execl} call,
  instead of the normal call to \Procedure{exit}.
  Multiple programs to execute may be defined with multiple entries,
  each with a unique \MacroNI{Name}.
  These macros have no affect on a
  \Condor{master} unless \Condor{set\_shutdown} is run.  
  The \MacroNI{Name} specified as an argument to the \Condor{set\_shutdown}
  program must match the \MacroNI{Name} portion of one of these
  \MacroNI{MASTER\_SHUTDOWN\_$<$Name$>$} macros; if not, the
  \Condor{master} will log an error and ignore the command.  If a
  match is found, the \Condor{master} will attempt to verify the
  program, and it will store the path and program name.  When the
  \Condor{master} shuts down (that is, just before it exits),
  the program is then executed as described above.
  The manual page for \Condor{set\_shutdown} on
  page~\pageref{man-condor-set-shutdown} contains details on the use
  of this program.

  \Note This program will be run with root privileges under Unix 
  or administrator privileges under Windows.  
  The administrator must ensure that this cannot
  be used in such a way as to violate system integrity.

\label{param:MasterBackoffConstant}
\item[\Macro{MASTER\_BACKOFF\_CONSTANT} and
  \Macro{MASTER\_<name>\_BACKOFF\_CONSTANT}]
  When a daemon crashes, \Condor{master} uses an exponential back off
  delay before restarting it; see the discussion at the end of this
  section for a detailed discussion on how these parameters work together.
  These settings define the constant value of the expression used to
  determine how long to wait before starting the daemon again (and,
  effectively becomes the initial backoff time).  It is an integer in
  units of seconds, and defaults to 9 seconds.

  \MacroUNI{MASTER\_<name>\_BACKOFF\_CONSTANT} is the daemon-specific
  form of \MacroNI{MASTER\_BACKOFF\_CONSTANT}; if this daemon-specific
  macro is not defined for a specific daemon, the non-daemon-specific
  value will used.

\label{param:MasterBackoffFactor}
\item[\Macro{MASTER\_BACKOFF\_FACTOR} and
      \Macro{MASTER\_<name>\_BACKOFF\_FACTOR}]
  When a daemon crashes, \Condor{master} uses an exponential back off
  delay before restarting it; see the discussion at the end of this
  section for a detailed discussion on how these parameters work together.
  This setting is the base of the
  exponent used to determine how long to wait before starting the
  daemon again.  It defaults to 2 seconds.

  \MacroUNI{MASTER\_<name>\_BACKOFF\_FACTOR} is the daemon-specific
  form of \MacroNI{MASTER\_BACKOFF\_FACTOR}; if this daemon-specific
  macro is not defined for a specific daemon, the non-daemon-specific
  value will used.

\label{param:MasterBackoffCeiling}
\item[\Macro{MASTER\_BACKOFF\_CEILING} and
      \Macro{MASTER\_<name>\_BACKOFF\_CEILING}]
  When a daemon crashes, \Condor{master} uses an exponential back off
  delay before restarting it; see the discussion at the end of this
  section for a detailed discussion on how these parameters work together.
  This entry determines the maximum amount of time you want the master
  to wait between attempts to start a given daemon.
  (With 2.0 as the \MacroUNI{MASTER\_BACKOFF\_FACTOR},
  1 hour is obtained in 12 restarts).  It is defined in terms of
  seconds and defaults to 3600 (1 hour).

  \MacroUNI{MASTER\_<name>\_BACKOFF\_CEILING} is the daemon-specific
  form of \MacroNI{MASTER\_BACKOFF\_CEILING}; if this daemon-specific
  macro is not defined for a specific daemon, the non-daemon-specific
  value will used.

\label{param:MasterRecoverFactor}
\item[\Macro{MASTER\_RECOVER\_FACTOR} and
      \Macro{MASTER\_<name>\_RECOVER\_FACTOR}]
  A macro to set how long a daemon 
  needs to run without crashing before it is considered \emph{recovered}.
  Once a
  daemon has recovered, the number of restarts is reset, so the
  exponential back off returns to its initial state.  
  The macro is defined in
  terms of seconds and defaults to 300 (5 minutes).

  \MacroUNI{MASTER\_<name>\_RECOVER\_FACTOR} is the daemon-specific
  form of \MacroNI{MASTER\_RECOVER\_FACTOR}; if this daemon-specific
  macro is not defined for a specific daemon, the non-daemon-specific
  value will used.

\end{description}

When a daemon crashes, \Condor{master} will restart the daemon after a
delay (a back off).
The length of this delay is based on how many times it has been
restarted, and gets larger after each crashes. 
The equation for calculating this backoff time is
given by: $$t = c + k^n$$ where $t$ is the calculated time, $c$ is
the constant defined by \MacroUNI{MASTER\_BACKOFF\_CONSTANT}, $k$ is
the ``factor'' defined by \MacroUNI{MASTER\_BACKOFF\_FACTOR}, and $n$
is the number of restarts already attempted (0 for the first restart,
1 for the next, etc.).

With default values, after the first crash, the delay would be $t = 9
+ 2.0^0$, giving 10 seconds (remember, $n = 0$).  If the daemon keeps
crashing, the delay increases.

For example, take the \MacroUNI{MASTER\_BACKOFF\_FACTOR} (which defaults
to 2.0) to the power the number of times the daemon has restarted, and add
\MacroUNI{MASTER\_BACKOFF\_CONSTANT} (which defaults to 9).
Thus:

 $1^{st}$ crash:  $n = 0$, so: $t = 9 + 2^0 = 9 + 1 = 10\ seconds$

 $2^{nd}$ crash:  $n = 1$, so: $t = 9 + 2^1 = 9 + 2 = 11\ seconds$

 $3^{rd}$ crash:  $n = 2$, so: $t = 9 + 2^2 = 9 + 4 = 13\ seconds$

    ...

 $6^{th}$ crash:  $n = 5$, so: $t = 9 + 2^5 = 9 + 32 = 41\ seconds$

    ...

 $9^{th}$ crash:  $n = 8$, so: $t = 9 + 2^8 = 9 + 256 = 265\ seconds$

And, after the 13 crashes, it would be:

 $13^{th}$ crash:  $n = 12$, so: $t = 9 + 2^{12} = 9 + 4096 = 4105\ seconds$

This is bigger than the \MacroUNI{MASTER\_BACKOFF\_CEILING}, which
defaults to 3600, so the daemon would really be restarted after only
3600 seconds, not 4105.
The \Condor{master} tries again every hour (since the numbers would
get larger and would always be capped by the ceiling).
Eventually, imagine that daemon finally started and did not crash.
This might happen if, for example, an administrator reinstalled
an accidentally deleted binary after receiving e-mail about
the daemon crashing.
If it stayed alive for
\MacroUNI{MASTER\_RECOVER\_FACTOR} seconds (defaults to 5 minutes),
the count of how many restarts this daemon has performed is reset to
0.

The moral of the example is that 
the defaults work quite well, and you probably 
will not want to change them for any reason.
\begin{description}

\label{param:MasterName}
\item[\Macro{MASTER\_NAME}]
  Defines a unique name given for a \Condor{master} daemon on a machine.
  For a \Condor{master} running as \Login{root},
  it defaults to the fully qualified host name.
  When \emph{not} running as \Login{root},
  it defaults to the user that instantiates the
  \Condor{master}, concatenated with an at symbol (\verb$@$),
  concatenated with the fully qualified host name.
  If more than one \Condor{master} is running on the same host, 
  then the \MacroNI{MASTER\_NAME} for each
  \Condor{master} must be defined to uniquely identify the separate
  daemons. 

  A defined \MacroNI{MASTER\_NAME} is presumed to be of the form
  \verb$identifying-string@full.host.name$.
  If the string does not include an \verb$@$ sign,
  Condor appends one, followed by the fully qualified host name
  of the local machine.
  The \verb$identifying-string$ portion may contain any
  alphanumeric ASCII characters or punctuation marks, except the \verb$@$ sign.
  We recommend that the string does not contain the \verb$:$ (colon)
  character, since that might cause problems with certain tools.
  Previous to Condor 7.1.1, when the string included
  an \verb$@$ sign, Condor replaced whatever followed the \verb$@$
  sign with the fully qualified host name of the local machine.
  Condor does not modify any portion of the string, if it
  contains an \verb$@$ sign.
  This is useful for remote job submissions under the high availability
  of the job queue.

  If the \MacroNI{MASTER\_NAME} setting is used, and the
  \Condor{master} is configured to spawn a \Condor{schedd},
  the name
  defined with \MacroNI{MASTER\_NAME} takes precedence over the
  \Macro{SCHEDD\_NAME} setting (see section~\ref{param:ScheddName} on
  page~\pageref{param:ScheddName}). 
  Since Condor makes the assumption that there is only one
  instance of the \Condor{startd} running on a machine,
  the \MacroNI{MASTER\_NAME} is not automatically propagated to the
  \Condor{startd}.
  However, in situations where multiple \Condor{startd} daemons are
  running on the same host (for example, when using \Condor{glidein}),
  the \MacroNI{STARTD\_NAME} should be set to uniquely identify 
  the \Condor{startd} daemons
  (this is done automatically in the case of \Condor{glidein}).

  If a Condor daemon (master, schedd or startd) has been given a
  unique name, all Condor tools that need to contact that daemon can
  be told what name to use via the \Opt{-name} command-line option.


\label{param:MasterExprs}
\item[\Macro{MASTER\_ATTRS}]
  This macro is described in section~\ref{param:SubsysExprs} as
  \MacroNI{<SUBSYS>\_ATTRS}.

\label{param:MasterDebug}
\item[\Macro{MASTER\_DEBUG}]
  This macro is described in section~\ref{param:SubsysDebug} as
  \MacroNI{<SUBSYS>\_DEBUG}.

\label{param:MasterAddressFile}
\item[\Macro{MASTER\_ADDRESS\_FILE}]
  This macro is described in
  section~\ref{param:SubsysAddressFile} as
  \MacroNI{<SUBSYS>\_ADDRESS\_FILE}. 

\label{param:SecondaryCollectorList}
\item[\Macro{SECONDARY\_COLLECTOR\_LIST}]
  This macro has been removed as of Condor version 6.9.3.
  Use the \Macro{COLLECTOR\_HOST} configuration variable, which may define a
  list of \Condor{collector} daemons.

\label{param:AllowAdminCommands}
\item[\Macro{ALLOW\_ADMIN\_COMMANDS}]
  If set to NO for a given host, this
  macro disables administrative commands, such as 
  \Condor{restart}, \Condor{on}, and \Condor{off}, to that host.

\label{param:MasterInstanceLock}
\item[\Macro{MASTER\_INSTANCE\_LOCK}]
  Defines the name of a file for the \Condor{master} daemon
  to lock in order to prevent multiple \Condor{master}s
  from starting.
  This is useful when using shared file systems like NFS which do
  not technically support locking in the case where the lock files
  reside on a local disk.
  If this macro is not defined, the default file name will be
  \File{\$(LOCK)/InstanceLock}.
  \File{\$(LOCK)} can instead be defined to
  specify the location of all lock files, not just the 
  \Condor{master}'s \File{InstanceLock}.
  If \File{\$(LOCK)} is undefined, then the master log itself is locked.

\label{param:AddWindowsFirewallException}
\item[\Macro{ADD\_WINDOWS\_FIREWALL\_EXCEPTION}]
  When set to \Expr{False}, the
  \Condor{master} will not automatically add Condor to the Windows
  Firewall list of trusted applications. Such trusted applications can
  accept incoming connections without interference from the firewall. This
  only affects machines running Windows XP SP2 or higher. The default
  is \Expr{True}.

\label{param:WindowsFirewallFailureRetry} 
\item[\Macro{WINDOWS\_FIREWALL\_FAILURE\_RETRY}]
  An integer value (default value is 60) that represents
  the number of times the \Condor{master} will retry to add
  firewall exceptions.
  When a Windows machine boots
  up, Condor starts up by default as well. Under certain conditions, the
  \Condor{master} may have difficulty adding exceptions to the Windows
  Firewall because of a delay in other services starting up.
  Examples of services that may possibly be slow are the 
  SharedAccess service, the Netman service, or the Workstation service.
  This configuration variable allows administrators to set the number of
  times (once every 10 seconds) that the \Condor{master} will retry
  to add firewall exceptions. A value of 0 means that Condor will
  retry indefinitely.

\label{param:UseProcessGroups} 
\item[\Macro{USE\_PROCESS\_GROUPS}]
  A boolean value that defaults to \Expr{True}.  When \Expr{False},
  Condor daemons on Unix machines will \emph{not} create new sessions
  or process groups. Condor uses processes groups to help it track the
  descendants of processes it creates. This can cause problems when
  Condor is run under another job execution system (e.g. Condor Glidein).

\end{description}

%%%%%%%%%%%%%%%%%%%%%%%%%%%%%%%%%%%%%%%%%%%%%%%%%%%%%%%%%%%%%%%%%%%%%%%%%%%
\subsection{\label{sec:Startd-Config-File-Entries}\condor{startd}
Configuration File Macros}
%%%%%%%%%%%%%%%%%%%%%%%%%%%%%%%%%%%%%%%%%%%%%%%%%%%%%%%%%%%%%%%%%%%%%%%%%%%

\index{configuration!condor\_startd configuration variables}
\Note If you are running Condor on a multi-CPU machine, be sure
to also read section~\ref{sec:Configuring-SMP} on
page~\pageref{sec:Configuring-SMP} which describes how to set up and
configure Condor on SMP machines.

These settings control general operation of the \Condor{startd}.
Examples using these configuration macros,
as well as further explanation is found in
section~\ref{sec:Configuring-Policy} on
Configuring The Startd Policy.

\begin{description}

\label{param:Start}
\item[\Macro{START}]
  A boolean expression
  that, when \Expr{True}, indicates that the machine is willing
  to start running a Condor job.
  \MacroNI{START} is considered when the \Condor{negotiator} daemon
  is considering evicting the job to replace it with one that will
  generate a better rank for the \Condor{startd} daemon,
  or a user with a higher priority.

\label{param:Suspend}
\item[\Macro{SUSPEND}]
  A boolean expression that, when \Expr{True},
  causes Condor to suspend running a Condor job.
  The machine may still be claimed, but the job makes no further
  progress, and Condor does not generate a load on the machine.

\label{param:Preempt}
\item[\Macro{PREEMPT}]
  A boolean expression that, when \Expr{True},
  causes Condor to stop a currently running job.

\label{param:WantHold}
\item[\Macro{WANT\_HOLD}]
  A boolean expression that defaults to \Expr{False}.
  When \Expr{True} and the value of \MacroNI{PREEMPT} becomes \Expr{True},
  the job is put on hold for the reason
  (optionally) specified by the variables \MacroNI{WANT\_HOLD\_REASON} and
  \MacroNI{WANT\_HOLD\_SUBCODE}.
  As usual, the job owner may specify
  \SubmitCmd{periodic\_release} and/or \SubmitCmd{periodic\_remove}
  expressions to react to specific hold states automatically.
  The attribute \AdAttr{HoldReasonCode} in the job ClassAd is set to 
  the value 21 when
  \MacroNI{WANT\_HOLD} is responsible for putting the job on hold.

  Here is an example policy that puts jobs on hold
  that use too much virtual memory:

\footnotesize
\begin{verbatim}
VIRTUAL_MEMORY_AVAILABLE_MB = (VirtualMemory*0.9)
MEMORY_EXCEEDED = ImageSize/1024 > $(VIRTUAL_MEMORY_AVAILABLE_MB)
PREEMPT = ($(PREEMPT)) || ($(MEMORY_EXCEEDED))
WANT_SUSPEND = ($(WANT_SUSPEND)) && ($(MEMORY_EXCEEDED)) =!= TRUE
WANT_HOLD = ($(MEMORY_EXCEEDED))
WANT_HOLD_REASON = \
   ifThenElse( $(MEMORY_EXCEEDED), \
               "Your job used too much virtual memory.", \
               undefined )
\end{verbatim}
\normalsize

\label{param:WantHoldReason}
\item[\Macro{WANT\_HOLD\_REASON}]
  An expression that defines a string utilized to set the job ClassAd
  attribute \AdAttr{HoldReason} when a job is put on hold due to
  \MacroNI{WANT\_HOLD}.
  If not defined or if the expression evaluates to \Expr{Undefined},
  a default hold reason is provided.

\label{param:WantHoldSubcode}
\item[\Macro{WANT\_HOLD\_SUBCODE}]
  An expression that defines an integer value utilized to set the job ClassAd
  attribute \AdAttr{HoldReasonSubCode}  when a job is put on hold due to
  \MacroNI{WANT\_HOLD}.
  If not defined or if the expression evaluates to \Expr{Undefined},
  the value is set to 0.
  Note that \AdAttr{HoldReasonCode} is always set to 21.

\label{param:Continue}
\item[\Macro{CONTINUE}]
  A boolean expression that, when \Expr{True},
  causes Condor to continue the execution of a suspended job.

\label{param:Kill}
\item[\Macro{KILL}]
  A boolean expression that, when \Expr{True},
  causes Condor to immediately stop the
  execution of a vacating job, without delay.
  The job is hard-killed, so any attempt by the job to checkpoint or
  clean up will be aborted.  This expression should normally be
  \Expr{False}.  When desired, it may be used to abort the graceful
  shutdown of a job earlier than the limit imposed by
  \Macro{MachineMaxVacateTime}.

\label{param:PeriodicCheckpoint}
\item[\Macro{PERIODIC\_CHECKPOINT}]
  A boolean expression that, when \Expr{True}, causes Condor to
  initiate a checkpoint of the currently running job. This setting
  applies to all standard universe jobs and to vm universe jobs
  that have set \SubmitCmd{vm\_checkpoint} to \Expr{True}
  in the submit description file.

\label{param:Rank}
\item[\Macro{RANK}]
  A floating point value that Condor uses to compare potential jobs.
  A larger value for a specific job ranks that job above
  others with lower values for \MacroNI{RANK}.

\label{param:IsValidCheckpointPlatform}
\item[\Macro{IS\_VALID\_CHECKPOINT\_PLATFORM}]
  A boolean expression that is logically ANDed with the
  with the \MacroNI{START} expression to limit which machines a
  standard universe job may continue execution on once they have
  produced a checkpoint.
  The default expression is

   \footnotesize
   \begin{verbatim}
   IS_VALID_CHECKPOINT_PLATFORM =
   (
     ( (TARGET.JobUniverse == 1) == FALSE) ||
   
     (
       (MY.CheckpointPlatform =!= UNDEFINED) &&
       (
         (TARGET.LastCheckpointPlatform =?= MY.CheckpointPlatform) ||
         (TARGET.NumCkpts == 0)
       )
     )
   )
   \end{verbatim}
   \normalsize

\label{param:WantSuspend}
\item[\Macro{WANT\_SUSPEND}]
  A boolean expression that, when \Expr{True},
  tells Condor to evaluate the \MacroNI{SUSPEND} expression to decide
  whether to suspend a running job.
  When not explicitly set, the \Condor{startd} exits with an error.
  When explicitly set, but the evaluated value is anything other than
  \Expr{True}, the value is utilized as if it were \Expr{False}.

\label{param:WantVacate}
\item[\Macro{WANT\_VACATE}]
  A boolean expression that, when \Expr{True}, defines that a preempted
  Condor job is to be vacated, instead of killed.  This means the
  job will be soft-killed and given time to checkpoint or clean up.
  The amount of time given depends on \Macro{MachineMaxVacateTime}
  and \Macro{KILL}.

\label{param:EnableVersionedOpsys}
\item[\Macro{ENABLE\_VERSIONED\_OPSYS}]
  A boolean expression that determines whether pre-7.7.2 strings used for
  the machine ClassAd attribute \Attr{OpSys} are used or not.
  Defaults to \Expr{False} on Windows platforms, meaning that the newer
  behavior of setting \Expr{OpSys = "WINDOWS"} and \Expr{OpSysVer = 601}
  (for example), while \Expr{OpSysAndVer = "WINNT61"}.
  On platforms \emph{other} than Windows, the default value is \Expr{True},
  meaning that the values for \Attr{OpSys} and \Attr{OpSysAndVer} are the same,
  implementing the pre-7.7.2 behavior.

\label{param:IsOwner}
\item[\Macro{IS\_OWNER}]
  A boolean expression that defaults to being defined as
\begin{verbatim}
        IS_OWNER = (START =?= FALSE)
\end{verbatim}
  Used to describe the state of the machine with respect to its use
  by its owner.
  Job ClassAd attributes are not used in defining \MacroNI{IS\_OWNER},
  as they would be \Expr{Undefined}.

\label{param:StartdHistory}
\item[\Macro{STARTD\_HISTORY}]
  A file name where the \Condor{startd} daemon will
  maintain a job history file in an analogous way to that of the 
  history file defined by the configuration variable \MacroNI{HISTORY}.
  It will be rotated in the same way,
  and the same parameters that apply to the \MacroNI{HISTORY} file
  rotation apply to the \Condor{startd} daemon history as well.

\end{description}




\begin{description}

\label{param:Starter}
\item[\Macro{STARTER}]
  This macro holds the
  full path to the \Condor{starter} binary that the \Condor{startd} should 
  spawn.
  It is normally defined relative to \MacroUNI{SBIN}.
  
\label{param:KillingTimeout}
\item[\Macro{KILLING\_TIMEOUT}]
  The amount of time in seconds that the \Condor{startd} should wait after 
  sending a job-defined signal and before forcibly killing the job.  
  Applies to all job universes other than the standard universe.
  The default value is 30 seconds. 

\label{param:PollingInterval}
\item[\Macro{POLLING\_INTERVAL}]
  When a
  \Condor{startd} enters the claimed state, this macro determines how often
  the state of the machine is polled to check the need to suspend, resume,
  vacate or kill the job.  It is defined in terms of seconds and defaults to
  5.
  
\label{param:UpdateInterval}
\item[\Macro{UPDATE\_INTERVAL}]
  Determines how often the \Condor{startd} should send a ClassAd update
  to the \Condor{collector}.  The \Condor{startd} also sends update on any
  state or activity change, or if the value of its \Expr{START} expression
  changes.  See section~\ref{sec:States} on \Condor{startd}
  states, section~\ref{sec:Activities} on \Condor{startd}
  Activities, and section~\ref{sec:Start-Expr} on \Condor{startd}
  \Expr{START} expression for details on states, activities, and the
  \Expr{START} expression.  This macro is defined in
  terms of seconds and defaults to 300 (5 minutes).
  
\label{param:UpdateOffset}
\item[\Macro{UPDATE\_OFFSET}]
  An integer value representing the number of seconds of delay 
  that the \Condor{startd} should wait
  before sending its initial update, and the first update after a
  \Condor{reconfig} command is sent to the \Condor{collector}.
  The time of all other updates sent after this initial update
  is determined by \MacroUNI{UPDATE\_INTERVAL}.
  Thus, the first update will be sent after
  \MacroUNI{UPDATE\_OFFSET} seconds, and the second update will be sent after
  \MacroUNI{UPDATE\_OFFSET} + \MacroUNI{UPDATE\_INTERVAL}.
  This is useful when used in conjunction
  with the \MacroNI{\$RANDOM\_INTEGER()} macro for large pools,
  to spread out the updates
  sent by a large number of \Condor{startd} daemons.
  Defaults to zero.
  The example configuration
  \footnotesize
  \begin{verbatim}
  startd.UPDATE_INTERVAL = 300
  startd.UPDATE_OFFSET   = $RANDOM_INTEGER(0,300)
  \end{verbatim}
  \normalsize
  causes the initial update to occur at a random number of seconds
  falling between 0 and 300,
  with all further updates occurring at fixed 300
  second intervals following the initial update.

\label{param:MachineMaxVacateTime}
\item[\Macro{MachineMaxVacateTime}] An integer expression representing
  the number of seconds the machine is willing to wait for a job that
  has been soft-killed to gracefully shut down.  The default value is
  600 seconds (10 minutes).  This expression is evaluated when the job
  starts running.  The job may adjust the wait time by setting
  \Attr{JobMaxVacateTime}.  If the job's setting is less than the
  machine's, the job's specification is used.  
  If the job's setting is larger than the machine's,
  the result depends on whether the job has any excess
  retirement time.  If the job has more retirement time left than the
  machine's maximum vacate time setting, then retirement time will be
  converted into vacating time, up to the amount of
  \Attr{JobMaxVacateTime}.  The \Macro{KILL} expression may be used
  to abort the graceful shutdown of the job at any time.  At the time
  when the job is preempted, the \Macro{WANT\_VACATE} expression may
  be used to skip the graceful shutdown of the job.

\label{param:MaxJobRetirementTime}
\item[\Macro{MAXJOBRETIREMENTTIME}]
  An integer value representing the number of seconds a preempted job
  will be allowed to run before being evicted. The default value of 0
  (when the configuration variable is not present) means that the job
  gets no retirement time.  If the job vacating policy grants the job
  X seconds of vacating time, a preempted job will be soft-killed X seconds
  before the end of its retirement time, so that hard-killing of the job
  will not happen until the end of the retirement time if the job does
  not finish shutting down before then.
  Note that in peaceful shutdown mode of the
  \Condor{startd}, retirement time is treated as though infinite.
  In graceful shutdown mode, the job will not be preempted until the
  configured retirement time expires or \Macro{SHUTDOWN\_GRACEFUL\_TIMEOUT}
  expires.  In fast shutdown mode, retirement time is ignored.  See
  \MacroNI{MAXJOBRETIREMENTTIME} in
  section~\ref{sec:State-Expression-Summary} for further explanation.

\label{param:ClaimWorklife}
\item[\Macro{CLAIM\_WORKLIFE}]
  If provided, this expression specifies the number of seconds after
  which a claim will stop accepting additional jobs.  By default, once
  the negotiator gives a schedd a claim to a slot, the schedd will
  keep running jobs on that slot as long as it has more jobs with
  matching requirements, without returning the slot to the unclaimed
  state and renegotiating for machines.  Once \MacroNI{CLAIM\_WORKLIFE}
  expires, any existing job may continue to run as usual, but once it
  finishes or is preempted, the claim is closed.
  This may be useful if you want to force periodic renegotiation of
  resources without preemption having to occur.  For example, if you
  have some low-priority jobs which should never be interrupted with
  kill signals, you could prevent them from being killed with
  \Expr{MaxJobRetirementTime}, but now high-priority jobs may have to
  wait in line when they match to a machine that is busy running one of
  these uninterruptible jobs.  You can prevent the high-priority jobs
  from ever matching to such a machine by using a rank expression in the
  job or in the negotiator's rank expressions, but then the low-priority
  claim will never be interrupted; it can keep running more jobs.  The
  solution is to use \Expr{CLAIM\_WORKLIFE} to force the claim to stop
  running additional jobs after a certain amount of time.
  The default value for \Expr{CLAIM\_WORKLIFE} is -1, which is treated
  as an infinite claim worklife, so claims may be held indefinitely
  (as long as they are not preempted and the schedd does not
  relinquish them, of course).  A value of 0 has the effect of not allowing
  more than one job to run per claim, since it immediately expires after the
  first job starts running.

\label{param:MaxClaimAlivesMissed}
\item[\Macro{MAX\_CLAIM\_ALIVES\_MISSED}]
  The \Condor{schedd} sends periodic updates
  to each \Condor{startd} as a keep alive (see the description of
  \Macro{ALIVE\_INTERVAL} on page~\pageref{param:AliveInterval}).  
  If the \Condor{startd} does not receive any keep alive messages, it assumes
  that something has gone wrong with the \Condor{schedd} and that the resource
  is not being effectively used.
  Once this happens, the \Condor{startd} considers the claim to have timed out,
  it releases the claim, and starts advertising itself as available
  for other jobs.
  Because these keep alive messages are sent via UDP, they are
  sometimes dropped by the network.
  Therefore, the \Condor{startd} has some tolerance for missed keep alive
  messages, so that in case a few keep alives are lost, the \Condor{startd}
  will not immediately release the claim.
  This setting controls how many keep alive messages can be missed
  before the \Condor{startd} considers the claim no longer valid.
  The default is 6.

\label{param:StartdHasBadUtmp}
\item[\Macro{STARTD\_HAS\_BAD\_UTMP}]
  When the \Condor{startd} is computing the idle time of all the
  users of the machine (both local and remote), it checks the
  \File{utmp} file to find all the currently active ttys, and only
  checks access time of the devices associated with active logins.
  Unfortunately, on some systems, \File{utmp} is unreliable, and the
  \Condor{startd} might miss keyboard activity by doing this.  So, if your
  \File{utmp} is unreliable, set this macro to \Expr{True} and the
  \Condor{startd} will check the access time on all tty and pty devices.
  
\label{param:ConsoleDevices}
\item[\Macro{CONSOLE\_DEVICES}]
  This macro allows the \Condor{startd} to monitor console (keyboard and mouse)
  activity by checking the access times on special files in
  \File{/dev}.  Activity on these files shows up as 
  \AdAttr{ConsoleIdle}
  time in the \Condor{startd}'s ClassAd.  Give a comma-separated list of
  the names of devices considered the console, without the
  \File{/dev/} portion of the path name.  The defaults vary from
  platform to platform, and are usually correct.  

  One possible exception to this is on Linux, where
  we use ``mouse'' as
  one of the entries.  Most Linux installations put in a
  soft link from \File{/dev/mouse} that points to the appropriate
  device (for example, \File{/dev/psaux} for a PS/2 bus mouse, or
  \File{/dev/tty00} for a serial mouse connected to com1).  However,
  if your installation does not have this soft link, you will either
  need to put it in (you will be glad you did), or change this
  macro to point to the right device. 
  
  Unfortunately, modern versions of Linux do not update the access time of
  device files for USB devices. Thus, these files cannot be be used to
  determine when the console is in use. Instead, use the \Condor{kbdd} daemon,
  which gets this information by connecting to the X server.
  
\label{param:StartdJobExprs}
\item[\Macro{STARTD\_JOB\_EXPRS}]
  When the machine is claimed by a remote user,
  the \Condor{startd} can also advertise
  arbitrary attributes from the job ClassAd in the machine ClassAd.
  List the attribute names to be advertised.  \Note Since
  these are already ClassAd expressions, do not do anything
  unusual with strings.   
  This setting defaults to ``JobUniverse''.

\label{param:StartdAttrs}
\item[\Macro{STARTD\_ATTRS}]
  This macro is described in section~\ref{param:SubsysAttrs} as
  \MacroNI{<SUBSYS>\_ATTRS}.

\label{param:StartdDebug}
\item[\Macro{STARTD\_DEBUG}]
  This macro
  (and other settings related to debug logging in the \Condor{startd}) is
  described in section~\ref{param:SubsysDebug} as
  \MacroNI{<SUBSYS>\_DEBUG}.

\label{param:StartdAddressFile}
\item[\Macro{STARTD\_ADDRESS\_FILE}]
  This macro is described in section~\ref{param:SubsysAddressFile} as
  \MacroNI{<SUBSYS>\_ADDRESS\_FILE} 

\label{param:StartdShouldWriteClaimIdFile}
\item[\Macro{STARTD\_SHOULD\_WRITE\_CLAIM\_ID\_FILE}]
  The \Condor{startd} can be configured
  to write out the \Attr{ClaimId} for the next available claim on all
  slots to separate files.
  This boolean attribute controls whether the \Condor{startd} should
  write these files.
  The default value is \Expr{True}.
  
\label{param:StartdClaimIdFile}
\item[\Macro{STARTD\_CLAIM\_ID\_FILE}]
  This macro controls what file names are used if the above
  \MacroNI{STARTD\_SHOULD\_WRITE\_CLAIM\_ID\_FILE} is true.  By
  default, Condor will write the ClaimId into a file in the
  \MacroU{LOG} directory called \File{.startd\_claim\_id.slotX}, where
  \verb@X@ is the value of \Attr{SlotID}, the integer that
  identifies a given slot on the system, or \verb@1@ on a
  single-slot machine.
  If you define your own value for this setting, you should provide a
  full path, and Condor will automatically append the \verb@.slotX@
  portion of the file name.

\label{param:SlotWeight}
\item[\Macro{SlotWeight}]
  This may be used to give a slot greater weight when
  calculating usage, computing fair shares, and enforcing group
  quotas.  For example, claiming a slot with \Expr{SlotWeight = 2} is
  equivalent to claiming two \Expr{SlotWeight = 1} slots.  The default
  value is \AdAttr{Cpus}, the number of CPUs associated with the slot,
  which is 1 unless specially configured.  Any expression referring to
  attributes of the slot ClassAd and evaluating to a positive floating
  point number is valid.

\label{param:NumCpus}
\item[\Macro{NUM\_CPUS}]
  An integer value, which can be used to lie to the \Condor{startd} daemon
  about how many CPUs a machine has.
  When set, it overrides the value determined with Condor's 
  automatic computation of the number of CPUs in the machine.
  Lying in this way can allow multiple Condor jobs to run on a
  single-CPU machine, by having that machine treated like an SMP
  machine with multiple CPUs, which could have different Condor jobs
  running on each one.
  Or, an SMP machine may advertise more slots than it has CPUs.
  However, lying in this manner will hurt the performance of the jobs,
  since now multiple jobs will run on the same CPU,
  and the jobs will compete with each other.
  The option is only meant for people who specifically want this
  behavior and know what they are doing.  
  It is disabled by default.

  The default value is equal to \Macro{DETECTED\_CORES} minus
  hyperthreaded cores if \Macro{COUNT\_HYPERTHREAD\_CPUS} is false.  If
  that value exceeds \Macro{MAX\_NUM\_CPUS}, then the latter is used
  instead.

  Note that this setting cannot be changed with a simple reconfigure, 
  either by sending a SIGHUP or by using the \Condor{reconfig} command.
  To change this, restart the \Condor{startd} daemon for the
  change to take effect. The command will be
\begin{verbatim}
  condor_restart -startd
\end{verbatim}

  If lying about a given machine, 
  this fact should probably be advertised in the machine's ClassAd
  by using the \MacroNI{STARTD\_ATTRS} setting.
  This way, jobs submitted in the pool could specify that they did or
  did not want to be matched with machines that were only really
  offering these fractional CPUs.

\label{param:MaxNumCpus}
\item[\Macro{MAX\_NUM\_CPUS}]
  An integer value used as a ceiling for the number of CPUs detected
  by Condor on a machine.
  This value is ignored if \MacroNI{NUM\_CPUS} is set.
  If set to zero, there is no ceiling. 
  If not defined, the default value is zero, and thus there is no ceiling. 

  Note that this setting cannot be changed with a simple reconfigure, 
  either by sending a SIGHUP or by using the \Condor{reconfig} command.
  To change this, restart the \Condor{startd} daemon for the
  change to take effect. The command will be
\begin{verbatim}
  condor_restart -startd
\end{verbatim}

\label{param:CountHyperthreadCpus}
\item[\Macro{COUNT\_HYPERTHREAD\_CPUS}]
  This macro controls how Condor sees hyper threaded
  processors. When set to \Expr{True} (the default), it includes virtual CPUs in
  the default value of \MacroNI{NUM\_CPUS}. On dedicated cluster nodes, 
  counting virtual CPUs can sometimes improve total throughput at the expense 
  of individual job speed. However, counting them on desktop workstations can
  interfere with interactive job performance.

\label{param:Memory}
\item[\Macro{MEMORY}]
  Normally, Condor will automatically detect the amount of physical
  memory available on your machine.  Define \MacroNI{MEMORY} to tell
  Condor how much physical memory (in MB) your machine has, overriding
  the value Condor computes automatically.  The actual amount of memory
  detected by Condor is always available in the pre-defined configuration
  macro \Macro{DETECTED\_MEMORY}.

\label{param:ReservedMemory}
\item[\Macro{RESERVED\_MEMORY}]
  How much memory would you like reserved from Condor?  By default,
  Condor considers all the physical memory of your machine as
  available to be used by Condor jobs.  If \MacroNI{RESERVED\_MEMORY} is
  defined, Condor subtracts it from the amount of memory it advertises
  as available.

\label{param:StartdName}
\item[\Macro{STARTD\_NAME}]
  Used to give an alternative value to the \Attr{Name} attribute
  in the \Condor{startd}'s ClassAd.
  This esoteric configuration macro might be used in the situation
  where there are two \Condor{startd} daemons running on one machine,
  and each reports to the same \Condor{collector}.
  Different names will distinguish the two daemons.
  See the description of \MacroNI{MASTER\_NAME} in
  section~\ref{param:MasterName} on page~\pageref{param:MasterName}
  for defaults and composition of valid Condor daemon names.

\label{param:RunBenchmarks}
\item[\Macro{RUNBENCHMARKS}]
  Specifies when to run benchmarks.
  When the machine is in the Unclaimed state and this expression
  evaluates to \Expr{True}, benchmarks will be run.
  If RunBenchmarks is specified and set to anything other than \Expr{False},
  additional benchmarks will be run when the \Condor{startd} initially starts.
  To disable start up benchmarks, set \MacroNI{RunBenchmarks} to \Expr{False},
  or comment it out of the configuration file.

\label{param:DedicatedScheduler}
\item[\Macro{DedicatedScheduler}]
  A string that identifies the dedicated scheduler this machine is managed by.
  Section~\ref{sec:Configure-Dedicated-Resource}
  on page~\pageref{sec:Configure-Dedicated-Resource} details the use of
  a dedicated scheduler.

\label{param:StartdNoclaimShutdown}
\item[\Macro{STARTD\_NOCLAIM\_SHUTDOWN}]
  The number of seconds to run without receiving a claim before
  shutting Condor down on this machine.  Defaults to unset, which
  means to never shut down.  This is primarily intended for \condor{glidein}.
  Use in other situations is not recommended.

\label{param:StartdPublishWinreg}
\item[\Macro{STARTD\_PUBLISH\_WINREG}]
  A string containing a semicolon-separated list of Windows registry key names.
  For each registry key, the contents of the registry key are published in
  the machine ClassAd.
  All attribute names are prefixed with \Expr{WINREG\_}. 
  The remainder of the attribute name is formed in one of two ways.
  The first way explicitly specifies the name within the list with the
  syntax
\begin{verbatim}
  STARTD_PUBLISH_WINREG = AttrName1 = KeyName1; AttrName2 = KeyName2
\end{verbatim}

  The second way of forming the attribute name derives the attribute names
  from the key names in the list.
  The derivation uses the last three path elements in the key name and changes
  each illegal character to an underscore character.
  Illegal characters are essentially any non-alphanumeric character. 
  In addition, the percent character (\verb@%@) is replaced by the
  string \Expr{Percent},
  and the string \Expr{/sec} is replaced by the string \Expr{\_Per\_Sec}.

  Condor expects that the hive identifier, 
  which is the first element in the full path given by a key name,
  will be the valid abbreviation.
  Here is a list of abbreviations:
  \begin{description}
    \item \Expr{HKLM} is the abbreviation for  \Expr{HKEY\_LOCAL\_MACHINE}
    \item \Expr{HKCR} is the abbreviation for  \Expr{HKEY\_CLASSES\_ROOT}
    \item \Expr{HKCU} is the abbreviation for  \Expr{HKEY\_CURRENT\_USER}
    \item \Expr{HKPD} is the abbreviation for  \Expr{HKEY\_PERFORMANCE\_DATA}
    \item \Expr{HKCC} is the abbreviation for  \Expr{HKEY\_CURRENT\_CONFIG}
    \item \Expr{HKU} is the abbreviation for  \Expr{HKEY\_USERS}
  \end{description}
  The \Expr{HKPD} key names are unusual, 
  as they are not shown in \Prog{regedit}.
  Their values are periodically updated at the interval defined by 
  \MacroNI{UPDATE\_INTERVAL}. 
  The others are not updated until \Condor{reconfig} is issued.

  Here is a complete example of the configuration variable definition,
\begin{verbatim}
    STARTD_PUBLISH_WINREG = HKLM\Software\Perl\BinDir; \
     BATFile_RunAs_Command = HKCR\batFile\shell\RunAs\command; \
     HKPD\Memory\Available MBytes; \
     BytesAvail = HKPD\Memory\Available Bytes; \
     HKPD\Terminal Services\Total Sessions; \
     HKPD\Processor\% Idle Time; \
     HKPD\System\Processes
\end{verbatim}
  which generates the following portion of a machine ClassAd: 
\begin{verbatim}
  WINREG_Software_Perl_BinDir = "C:\Perl\bin\perl.exe"
  WINREG_BATFile_RunAs_Command = "%SystemRoot%\System32\cmd.exe /C \"%1\" %*"
  WINREG_Memory_Available_MBytes = 5331
  WINREG_BytesAvail = 5590536192.000000
  WINREG_Terminal_Services_Total_Sessions = 2
  WINREG_Processor_Percent_Idle_Time = 72.350384
  WINREG_System_Processes = 166
\end{verbatim}

\end{description}

These macros control if the \Condor{startd} daemon should perform
backfill computations whenever resources would otherwise be idle.  
See section~\ref{sec:Backfill} on page~\pageref{sec:Backfill} on
Configuring Condor for Running Backfill Jobs for details.

\begin{description}

\label{param:EnableBackfill}
\item[\Macro{ENABLE\_BACKFILL}]
  A boolean value that, when \Expr{True}, indicates that the machine is willing
  to perform backfill computations when it would otherwise be idle.
  This is not a policy expression that is evaluated, it is a simple
  \Expr{True} or \Expr{False}.
  This setting controls if any of the other backfill-related
  expressions should be evaluated.
  The default is \Expr{False}.

\label{param:BackfillSystem}
\item[\Macro{BACKFILL\_SYSTEM}]
  A string that defines what backfill system to use for spawning and managing
  backfill computations.
  Currently, the only supported value for this is \AdStr{BOINC}, which
  stands for the \Term{Berkeley Open Infrastructure for Network
  Computing}.
  See \URL{http://boinc.berkeley.edu} for more information about
  BOINC.
  There is no default value, administrators must define this.
  
\label{param:StartBackfill}
\item[\Macro{START\_BACKFILL}]
  A boolean expression that is evaluated whenever a Condor resource is in the
  Unclaimed/Idle state and the \MacroNI{ENABLE\_BACKFILL} expression
  is \Expr{True}.  
  If \MacroNI{START\_BACKFILL} evaluates to \Expr{True}, the machine
  will enter the Backfill state and attempt to spawn a backfill
  computation. 
  This expression is analogous to the \Macro{START} expression that
  controls when a Condor resource is available to run normal Condor
  jobs.
  The default value is \Expr{False} (which means do not spawn a
  backfill job even if the machine is idle and
  \MacroNI{ENABLE\_BACKFILL} expression is \Expr{True}).
  For more information about policy expressions and the Backfill
  state, see section~\ref{sec:Configuring-Policy} beginning on
  page~\pageref{sec:Configuring-Policy}, especially
  sections~\ref{sec:States}, \ref{sec:Activities}, and
  \ref{sec:State-and-Activity-Transitions}.

\label{param:EvictBackfill}
\item[\Macro{EVICT\_BACKFILL}]
  A boolean expression that is evaluated whenever a Condor resource is in the
  Backfill state which, when \Expr{True}, indicates the machine should
  immediately kill the currently running backfill computation and
  return to the Owner state.
  This expression is a way for administrators to define a policy where
  interactive users on a machine will cause backfill jobs to be
  removed.
  The default value is \Expr{False}.
  For more information about policy expressions and the Backfill
  state, see section~\ref{sec:Configuring-Policy} beginning on
  page~\pageref{sec:Configuring-Policy}, especially
  sections~\ref{sec:States}, \ref{sec:Activities}, and
  \ref{sec:State-and-Activity-Transitions}.

\end{description}


These macros only apply to the \Condor{startd} daemon when it is running on an
SMP machine. 
See section~\ref{sec:Configuring-SMP} on
page~\pageref{sec:Configuring-SMP} on Configuring The Startd for 
SMP Machines for details.

\begin{description}

\label{param:StartdResourcePrefix}
\item[\Macro{STARTD\_RESOURCE\_PREFIX}] 
  A string which specifies what prefix to give the unique Condor
  resources that are advertised on SMP machines.
  Previously, Condor used the term \Term{virtual machine} to describe
  these resources, so the default value for this setting was ``vm''.
  However, to avoid confusion with other kinds of virtual machines
  (the ones created using tools like VMware or Xen), the old
  \Term{virtual machine} terminology has been changed, and we now use
  the term \Term{slot}.
  Therefore, the default value of this prefix is now ``slot''.
  If sites want to keep using ``vm'', or prefer something other
  ``slot'', this setting enables sites to define what string the
  \Condor{startd} will use to name the individual resources on an SMP
  machine.

\label{param:SlotsConnectedToConsole}
\item[\Macro{SLOTS\_CONNECTED\_TO\_CONSOLE}] 
  An integer which indicates how many of the machine slots
  the \Condor{startd} is representing should be "connected" to the
  console (in other words, notice when there's console activity).
  This defaults to all slots (N in a machine with N CPUs).

\label{param:SlotsConnectedToKeyboard}
\item[\Macro{SLOTS\_CONNECTED\_TO\_KEYBOARD}]
  An integer which indicates how many of the machine slots
  the \Condor{startd} is representing should be "connected" to the
  keyboard (for remote tty activity, as well as console activity).
  Defaults to 1.

\label{param:DisconnectedKeyboardIdleBoost}
\item[\Macro{DISCONNECTED\_KEYBOARD\_IDLE\_BOOST}]
  If there are slots not connected to either the keyboard
  or the console, the corresponding idle time reported will be the
  time since the \Condor{startd} was spawned, plus the value of this macro.
  It defaults to 1200 seconds (20 minutes). 
  We do this because if the slot is configured not to care
  about keyboard activity, we want it to be available to Condor jobs
  as soon as the \Condor{startd} starts up, instead of having to wait for 15
  minutes or more (which is the default time a machine must be idle
  before Condor will start a job).
  If you do not want this boost, set the value to 0.  
  If you change your START expression to require more than 15 minutes
  before a job starts, but you still want jobs to start right away on
  some of your SMP nodes, increase this macro's value.

\label{param:StartdSlotAttrs}
\item[\Macro{STARTD\_SLOT\_ATTRS}]
  The list of ClassAd attribute names that should be shared across all
  slots on the same machine.
  This setting was formerly know as \Macro{STARTD\_VM\_ATTRS} or
  \Macro{STARTD\_VM\_EXPRS} (before version 6.9.3).
  For each attribute in the list, the attribute's value is taken from
  each slot's machine ClassAd and placed into the machine
  ClassAd of all the other slots within the machine.
  For example, if the configuration file for a 2-slot machine
  contains
\begin{verbatim}
        STARTD_SLOT_ATTRS = State, Activity, EnteredCurrentActivity
\end{verbatim}
  then the machine ClassAd for both slots will contain
  attributes that will be of the form:
\begin{verbatim}
     slot1_State = "Claimed"
     slot1_Activity = "Busy"
     slot1_EnteredCurrentActivity = 1075249233
     slot2_State = "Unclaimed"
     slot2_Activity = "Idle"
     slot2_EnteredCurrentActivity = 1075240035
\end{verbatim}


\end{description}

The following settings control the number of slots reported
for a given SMP host, and what attributes each one has.  
They are only needed if you do not want to have an SMP machine report
to Condor with a separate slot for each CPU, with all
shared system resources evenly divided among them.
Please read section~\ref{sec:SMP-Divide} on
page~\pageref{sec:SMP-Divide} for details on how to properly configure
these settings to suit your needs.

\Note You can only change the number of each type of slot
the \Condor{startd} is reporting with a simple reconfig (such as
sending a SIGHUP signal, or using the \Condor{reconfig} command).
You cannot change the definition of the different slot
types with a reconfig.  
If you change them, you must restart the \Condor{startd} for the
change to take effect (for example, using 
\Code{condor\_restart -startd}).

\Note Prior to version 6.9.3, any settings that included the term
``slot'' used to use ``virtual machine'' or ``vm''.
If you're looking for information about one of these older settings,
search for the corresponding attribute names using ``slot'', instead.

\begin{description}

\label{param:MaxSlotTypes}
\item[\Macro{MAX\_SLOT\_TYPES}]
  The maximum number of different slot types.  
  Note: this is the maximum number of different \emph{types}, not of
  actual slots.
  Defaults to 10.  
  (You should only need to change this setting if you define more than
  10 separate slot types, which would be pretty rare.)

\label{param:SlotTypeN}
\item[\Macro{SLOT\_TYPE\_<N>}]
  This setting defines a given slot type, by specifying
  what part of each shared system resource (like RAM, swap space, etc)
  this kind of slot gets.  This setting has \emph{no} effect unless you also
  define \MacroNI{NUM\_SLOTS\_TYPE\_<N>}.
  N can be any integer from 1 to the value of
  \MacroUNI{MAX\_SLOT\_TYPES}, such as
  \MacroNI{SLOT\_TYPE\_1}. 
  The format of this entry can be somewhat complex, so please refer to
  section~\ref{sec:SMP-Divide} on page~\pageref{sec:SMP-Divide} for
  details on the different possibilities.

\label{param:SlotTypeNPartitionable}
\item[\Macro{SLOT\_TYPE\_<N>\_PARTITIONABLE}]
  A boolean variable that defaults to \Expr{False}.
  When \Expr{True}, this slot permits dynamic provisioning, as specified in
  section~ \ref{sec:SMP-dynamicprovisioning}.

\label{param:NumSlotsTypeN}
\item[\Macro{NUM\_SLOTS\_TYPE\_<N>}]
  This macro controls how many of a given slot type
  are actually reported to Condor.
  There is no default.

\label{param:NumSlots}
\item[\Macro{NUM\_SLOTS}]
  An integer value representing the number of slots reported when
  the SMP machine is being evenly divided, and the slot
  type settings described above are not being used.
  The default is one slot for each CPU.
  This setting can be used to reserve some CPUs on an SMP which would
  not be reported to the Condor pool.
  This value cannot be used to
  make Condor advertise more slots than there are CPUs on the machine.
  To do that, use \Macro{NUM\_CPUS}.

\label{param:AllowVMCruft}
\item[\Macro{ALLOW\_VM\_CRUFT}]
  A boolean value that Condor sets and uses internally, currently
  defaulting to \Expr{True}.  When \Expr{True},
  Condor looks for configuration variables named with the
  previously used string \MacroNI{VM} after searching unsuccessfully
  for variables named with the currently used string \MacroNI{SLOT}.
  When \Expr{False}, Condor does \emph{not} look for variables named
  with the previously used string \MacroNI{VM} after searching
  unsuccessfully for the string \MacroNI{SLOT}. 

\end{description}

The following configuration variables support java universe jobs.

\begin{description}
\label{param:Java}
\item[\Macro{JAVA}]
  The full path to the Java interpreter (the Java Virtual Machine).

\label{param:JavaClasspathArgument}
\item[\Macro{JAVA\_CLASSPATH\_ARGUMENT}]
  The command line argument to the Java interpreter (the Java Virtual Machine)
  that specifies the Java Classpath.
  Classpath is a Java-specific term that denotes the list of
  locations (\File{.jar} files and/or directories)
  where the Java interpreter can
  look for the Java class files that a Java program requires.

\label{param:JavaClasspathSeparator}
\item[\Macro{JAVA\_CLASSPATH\_SEPARATOR}]
  The single character used to delimit constructed entries in the
  Classpath for the given operating system and Java Virtual Machine.
  If not defined, the operating system is queried for its default
  Classpath separator.

\label{param:JavaClasspathDefault}
\item[\Macro{JAVA\_CLASSPATH\_DEFAULT}]
  A list of path names to \File{.jar} files to be added to the Java Classpath 
  by default.
  The comma and/or space character delimits list entries.

\label{param:JavaExtraArguments}
\item[\Macro{JAVA\_EXTRA\_ARGUMENTS}]
  A list of additional arguments to be passed to the Java executable.
\end{description}

The following configuration variables control .NET version advertisement.

\begin{description}
\label{param:StartdPublishDotnet}
\item[\Macro{STARTD\_PUBLISH\_DOTNET}]
  A boolean value that controls the advertising of the .NET framework 
  on Windows platforms.
  When \Expr{True}, the \Condor{startd} will advertise all installed versions 
  of the .NET framework within the \Attr{DotNetVersions} attribute 
  in the \Condor{startd} machine ClassAd.
  The default value is \Expr{True}.
  Set the value to \Expr{false} to turn off .NET version advertising.
  
\label{param:DotNetVersions}
\item[\Macro{DOT\_NET\_VERSIONS}]
  A string expression that administrators can use to override the way that
  .NET versions are advertised.  
  If the administrator wishes to advertise .NET installations,
  but wishes to do so in a format different than what the \Condor{startd}
  publishes in its ClassAds,
  setting a string in this expression will result in the \Condor{startd}
  publishing the string when \Macro{STARTD\_PUBLISH\_DOTNET} is \Expr{True}.
  No value is set by default.
\end{description}

These macros control the power management capabilities of the 
\Condor{startd} to optionally put the machine in to a low power state
and wake it up later.
See section~\ref{sec:power-man} on page~\pageref{sec:power-man} on
Power Management for more details.

\begin{description}

\label{param:HibernateCheckInterval}
\item[\Macro{HIBERNATE\_CHECK\_INTERVAL}]
  An integer number of seconds that
  determines how often the \Condor{startd} checks to see if the 
  machine is ready to enter a low power state.
  The default value is 0,
  which disables the check.
  If not 0, the \MacroNI{HIBERNATE} expression is
  evaluated within the context of each slot at the given interval.  
  If used, a value 300 (5 minutes) is recommended.

  As a special case, the interval is ignored when the 
  machine has just returned from a low power state (excluding 
  shutdown (5)).  In order to avoid machines from volleying between 
  a running state and a low power state, an hour of uptime is enforced
  after a machine has been woken.  After the hour has passed,
  regular checks resume.

\label{param:Hibernate}
\item[\Macro{HIBERNATE}]
  A string expression that represents lower power state.  When this
  state name evaluates to a valid non-``NONE'' state (see below),
  causes Condor to put the machine into the specified low power state.
  The following names are supported
  (and are not case sensitive):

  \begin{itemize}
  \item[] "NONE", "0": No-op: do not enter a low power state
  \item[] "S1",   "1", "STANDBY", "SLEEP": On Windows, this is Sleep (standby)
  \item[] "S2",   "2": On Windows, this is Sleep (standby)
  \item[] "S3",   "3", "RAM", "MEM", "SUSPEND": On Windows, this is Sleep (standby)
  \item[] "S4",   "4", "DISK", "HIBERNATE": Hibernate
  \item[] "S5",   "5", "SHUTDOWN", "OFF": Shutdown (soft-off)
  \end{itemize}
  
  The \MacroNI{HIBERNATE} expression is written in terms of the S-states
  as defined in the Advanced Configuration and Power Interface 
  (ACPI) specification.  The S-states take the form S$n$, where $n$ is 
  an integer in the range $0$ to $5$, inclusive.  The number that results 
  from evaluating the expression determines which S-state to enter. The 
  $n$ from S$n$ notation was adopted because at this junction in time 
  it appears to be the standard naming scheme for power states on several
  popular Operating Systems, including various flavors of Windows and Linux
  distributions.  The other strings ("RAM", "DISK", etc.) are
  provided for ease of configuration.

  Since this expression is evaluated in the context of each slot on the
  machine, any one slot has veto power over the other slots.  If the 
  evaluation of \MacroNI{HIBERNATE} in one slot evaluates to "NONE"
  or "0", then the machine will not be placed into a low power
  state.  On the other 
  hand, if all slots evaluate to a non-zero value, but differ in value, 
  then the largest value is used as the representative power state.

  Strings that do not match any in the table above are treated as
  "NONE".

\label{param:Unhibernate}
\item[\Macro{UNHIBERNATE}]
  A boolean expression that specifies when an offline machine should be
  woken up.
  The default value is \Expr{MachineLastMatchTime =!= UNDEFINED}.
  This expression does not do anything,
  unless there is an instance of \Condor{rooster} running,
  or another program that evaluates the
  \Attr{Unhibernate} expression of offline machine ClassAds.
  In addition, the collecting of offline machine ClassAds must be enabled
  for this expression to work.  The variable \Macro{OFFLINE\_LOG}, as
  detailed on page~\pageref{param:OfflineLog} explains this.
  The special attribute
  \Attr{MachineLastMatchTime} is updated in the ClassAds of offline machines
  when a job would have been matched to the machine if it had been online.
  For multi-slot machines, the offline ClassAd for slot1 will also contain
  the attributes \Attr{slot<X>\_MachineLastMatchTime},
  where \MacroNI{X} is replaced by the
  slot id of the other slots that would have been matched while offline.
  This allows the slot1 \Macro{UNHIBERNATE} expression to refer to
  all of the slots on the machine, in case that is necessary.
  By default,
  \Condor{rooster} will wake up a machine if any slot on the machine has
  its \Macro{UNHIBERNATE} expression evaluate to \Expr{True}.

\label{param:HibernationPlugin}
\item[\Macro{HIBERNATION\_PLUGIN}]
  A string which specifies the path and executable name of 
  the hibernation plug-in that the \Condor{startd} should use 
  in the detection of low power states and switching to the low power states.
  The default value is \File{\$(LIBEXEC)/power\_state}.  
  A default executable in that location which meets these specifications is
  shipped with Condor. 

  The \Condor{startd} initially invokes this plug-in with the argument
  \Arg{ad}, and expects the plug-in to output a ClassAd to
  its standard output stream.
  The \Condor{startd} will use this ClassAd to determine what low power
  setting to use on further invocations of the plug-in.
  To that end, the ClassAd must contain the attribute
  \Attr{HibernationSupportedStates}, a comma separated list of
  low power modes that are available.  
  The recognized mode strings are the same as those in the table for
  the configuration variable \MacroNI{HIBERNATE}.
  The optional attribute \Attr{HibernationMethod} specifies a string 
  which describes the mechanism used by the plug-in.
  The default Linux plug-in shipped with Condor will produce 
  one of the strings
  \verb@NONE@, \verb@/sys@, \verb@/proc@, or \verb@pm-utils@.
  The optional attribute \Attr{HibernationRawMask}
  is an integer which represents the bit mask of the modes detected.

  Subsequent \Condor{startd} invocations of the plug-in have command
  line arguments \OptArg{set}{<power-mode>}, where \Arg{<power-mode>}
  is one of the supported states as given in the attribute
  \Attr{HibernationSupportedStates}.

\label{param:HibernationPluginArgs}
\item[\Macro{HIBERNATION\_PLUGIN\_ARGS}]
  Command line arguments appended to the command that invokes the plug-in.
  Used only when the \Condor{startd} is \emph{not} initially invoking the
  plug-in to determine the low power states supported.

\label{param:HibernationOverrideWOL}
\item[\Macro{HIBERNATION\_OVERRIDE\_WOL}]
  A boolean value that defaults to \Expr{False}.
  When \Expr{True}, it causes the \Condor{startd} daemon's detection of
  the whether or not the network interface handles WOL packets to be ignored.
  When \Expr{False}, hibernation is disabled if the network interface
  does not use WOL packets to wake from hibernation.
  Therefore, when \Expr{True} hibernation can be enabled despite
  the fact that WOL packets are not used to wake machines.

\label{param:LinuxHibernationMethod}
\item[\Macro{LINUX\_HIBERNATION\_METHOD}]
  A string that can be used to override the default search used by
  Condor on Linux platforms to detect the hibernation method to use.
  This is used by the default hibernation plug-in executable that is
  shipped with Condor.  The default behavior orders its search with:
  \begin{enumerate}
  \item Detect and use the \Prog{pm-utils} command line tools.
    The corresponding string is defined with \verb@"pm-utils"@. 
  \item Detect and use the directory in the virtual file system
    \File{/sys/power}.
    The corresponding string is defined with \verb@"/sys"@.
  \item Detect and use the directory in the virtual file system
    \File{/proc/ACPI}.
    The corresponding string is defined with \verb@"/proc"@.
  \end{enumerate}
  To override this ordered search behavior,
  and force the use of one particular method,
  set \MacroNI{LINUX\_HIBERNATION\_METHOD} to one of the defined strings.

\label{param:OfflineLog}
\item[\Macro{OFFLINE\_LOG}]
  The full path and file name of a file that stores machine ClassAds 
  for every hibernating machine.  This forms a persistent storage
  of these ClassAds, in case the \Condor{collector} daemon crashes.

  To avoid \Condor{preen} removing this log, place it in a directory
  other than the directory defined by \MacroUNI{SPOOL}.  
  Alternatively, if this log file is to go in the 
  directory defined by \MacroUNI{SPOOL}, add the file to the list
  given by \MacroNI{VALID\_SPOOL\_FILES}.

\label{param:OfflineExpireAdsAfter}
\item[\Macro{OFFLINE\_EXPIRE\_ADS\_AFTER}]
  An integer number of seconds specifying the lifetime of the
  persistent machine ClassAd representing a hibernating machine.
  Defaults to the largest 32-bit integer.

\end{description}

The following macros control the optional computation of resource
availability statistics in the \Condor{startd}.

\begin{description}

\label{param:StartdComputeAvailStats}
\item[\Macro{STARTD\_COMPUTE\_AVAIL\_STATS}]
  A boolean value that determines if the \Condor{startd} computes resource
  availability statistics.  The default is \Expr{False}.

  If \Macro{STARTD\_COMPUTE\_AVAIL\_STATS} is \Expr{True}, 
  the \Condor{startd} will
  define the following ClassAd attributes for resources:

  \begin{description}
  \item[\AdAttr{AvailTime}]
  \index{ClassAd machine attribute!AvailTime}
    The proportion of the time (between 0.0 and 1.0)
    that this resource has been in a state other than Owner.
  \item[\AdAttr{LastAvailInterval}]
  \index{ClassAd machine attribute!LastAvailInterval}
    The duration in seconds of the last period between Owner states.
  \end{description}

  The following attributes will also be included if the resource is
  not in the Owner state:

  \begin{description}
  \item[\AdAttr{AvailSince}]
  \index{ClassAd machine attribute!AvailSince}
    The time at which the resource last left the
    Owner state.  Measured in the number of seconds since the
    epoch (00:00:00 UTC, Jan 1, 1970).
  \item[\AdAttr{AvailTimeEstimate}]
  \index{ClassAd machine attribute!AvailTimeEstimate}
    Based on past history, an estimate
    of how long the current period between Owner states will last.
  \end{description}

\label{param:StartdAvailConfidence}
\item[\Macro{STARTD\_AVAIL\_CONFIDENCE}]
  A floating point number representing the confidence level of the
  \Condor{startd} daemon's \Attr{AvailTime} estimate.
  By default, the estimate is based on
  the 80th percentile of past values, so the value is initially set to 0.8.

\label{param:StartdMaxAvailPeriodSamples}
\item[\Macro{STARTD\_MAX\_AVAIL\_PERIOD\_SAMPLES}]
  An integer that limits the number of samples of past available
  intervals stored by the \Condor{startd} to limit memory and disk consumption.
  Each sample requires 4 bytes of memory and approximately 10 bytes of
  disk space.

\end{description}

%%%%%%%%%%%%%%%%%%%%%%%%%%%%%%%%%%%%%%%%%%%%%%%%%%%%%%%%%%%%%%%%%%%%%%%%%%%
\subsection{\label{sec:Schedd-Config-File-Entries}\condor{schedd}
Configuration File Entries}
%%%%%%%%%%%%%%%%%%%%%%%%%%%%%%%%%%%%%%%%%%%%%%%%%%%%%%%%%%%%%%%%%%%%%%%%%%%

\index{configuration!condor\_schedd configuration variables}
These macros control the \Condor{schedd}.
\begin{description}

\label{param:Shadow}
\item[\Macro{SHADOW}]
  This macro determines the
  full path of the \Condor{shadow} binary that the \Condor{schedd}
  spawns.  It is normally defined in terms of \MacroUNI{SBIN}. 
  
\label{param:StartLocalUniverse}
\item[\Macro{START\_LOCAL\_UNIVERSE}]
  A boolean value that defaults to \Expr{TotalLocalJobsRunning < 200}.
  The \Condor{schedd} uses this macro to determine whether to start
  a \SubmitCmd{local} universe job. 
  At intervals determined by \MacroNI{SCHEDD\_INTERVAL}, 
  the \Condor{schedd} daemon evaluates this macro
  for each idle \SubmitCmd{local} universe job that it has.
  For each job, if the \MacroNI{START\_LOCAL\_UNIVERSE} 
  macro is \Expr{True}, then the job's \Macro{Requirements} expression
  is evaluated. If both conditions are met, then the job is allowed
  to begin execution. 
  
  The following example only allows 10 \SubmitCmd{local} universe jobs to
  execute concurrently. The attribute \Attr{TotalLocalJobsRunning}
  is supplied by \Condor{schedd}'s ClassAd:
  
  \footnotesize
  \begin{verbatim}
    START_LOCAL_UNIVERSE = TotalLocalJobsRunning < 10
  \end{verbatim}
  \normalsize
  
\label{param:StarterLocal}
\item[\Macro{STARTER\_LOCAL}]
  The complete path and executable name of the \Condor{starter} to
  run for \SubmitCmd{local} universe jobs.  This variable's value
  is defined in the initial configuration provided with Condor as
  \footnotesize
  \begin{verbatim}
  STARTER_LOCAL = $(SBIN)/condor_starter
  \end{verbatim}
  \normalsize
  This variable would only be modified or hand added into 
  the configuration for a pool to be upgraded from one
  running a version of Condor that existed before the
  \SubmitCmd{local} universe to one that includes the
  \SubmitCmd{local} universe, but without utilizing the newer, provided
  configuration files.

\label{param:LocalUnivExecute}
\item[\Macro{LOCAL\_UNIV\_EXECUTE}]
  A string value specifying the execute location for local
  universe jobs.  Each running local universe job will receive a
  uniquely named subdirectory within this directory.
  If not specified, it defaults to \File{\$(SPOOL)/local\_univ\_execute}.

\label{param:StartSchedulerUniverse}
\item[\Macro{START\_SCHEDULER\_UNIVERSE}]
  A boolean value that defaults to \Expr{TotalSchedulerJobsRunning < 200}.
  The \Condor{schedd} uses this macro to determine whether to start
  a \SubmitCmd{scheduler} universe job. 
  At intervals determined by \MacroNI{SCHEDD\_INTERVAL}, 
  the \Condor{schedd} daemon evaluates this macro
  for each idle \SubmitCmd{scheduler} universe job that it has.
  For each job, if the \MacroNI{START\_SCHEDULER\_UNIVERSE} 
  macro is \Expr{True}, then the job's \Macro{Requirements} expression
  is evaluated. If both conditions are met, then the job is allowed
  to begin execution. 
  
  The following example only allows 10 \SubmitCmd{scheduler} universe jobs to
  execute concurrently. The attribute \Attr{TotalSchedulerJobsRunning}
  is supplied by \Condor{schedd}'s ClassAd:
  
  \footnotesize
  \begin{verbatim}
    START_SCHEDULER_UNIVERSE = TotalSchedulerJobsRunning < 10
  \end{verbatim}
  \normalsize
  
  
\label{param:MaxJobsRunning}
\item[\Macro{MAX\_JOBS\_RUNNING}]
  An integer representing a limit on the number of processes
  spawned by a given \Condor{schedd} daemon,
  for all job universes except the grid universe. 
  The number of processes limit includes \Condor{shadow} processes,
  scheduler universe processes, including \Condor{dagman}, and
  local universe \Condor{starter} processes.
  Limiting the number of running scheduler and local universe
  jobs below the upper limit set by \MacroNI{MAX\_JOBS\_RUNNING} is best
  done using \MacroNI{START\_LOCAL\_UNIVERSE} and
  \MacroNI{START\_SCHEDULER\_UNIVERSE}.
  The actual number of allowed \Condor{shadow} daemons may be reduced,
  if the amount of memory defined by \MacroNI{RESERVED\_SWAP} limits the
  number of \Condor{shadow} daemons.
  A value for \MacroNI{MAX\_JOBS\_RUNNING} that is less than or equal to 0
  prevents any new job from starting.  Changing this setting to be below
  the current number of jobs that are running will cause running jobs to
  be aborted until the number running is within the limit.

  Like all integer configuration variables, \MacroNI{MAX\_JOBS\_RUNNING}
  may be a ClassAd expression that evaluates to an integer, and which
  refers to constants either directly or via macro substitution.
  The default value is an expression that depends on the total amount
  of memory and the operating system.  The default
  expression requires 1MByte of RAM per running job on the submit machine.
  In some environments and configurations, this is overly
  generous and can be cut by as much as 50\%.
  On Windows platforms, the number of running jobs is still capped at 200.
  A 64-bit version of Windows  is recommended in order to raise the value
  above the default.
  Under Unix, the maximum default is now 10,000.  To scale higher, we
  recommend that the system ephemeral port range is extended
  such that there are at least 2.1 ports per running job.

  Here are example configurations:

\footnotesize
\begin{verbatim}
## Example 1:
MAX_JOBS_RUNNING	= 10000

## Example 2:
## This is more complicated, but it produces the same limit as the default.
## First define some expressions to use in our calculation.
## Assume we can use up to 80% of memory and estimate shadow private data
## size of 800k.
MAX_SHADOWS_MEM	= ceiling($(DETECTED_MEMORY)*0.8*1024/800)
## Assume we can use ~21,000 ephemeral ports (avg ~2.1 per shadow).
## Under Linux, the range is set in /proc/sys/net/ipv4/ip_local_port_range.
MAX_SHADOWS_PORTS	= 10000
## Under windows, things are much less scalable, currently.
## Note that this can probably be safely increased a bit under 64-bit windows.
MAX_SHADOWS_OPSYS	= ifThenElse(regexp("WIN.*","$(OPSYS)"),200,100000)
## Now build up the expression for MAX_JOBS_RUNNING.  This is complicated
## due to lack of a min() function.
MAX_JOBS_RUNNING	= $(MAX_SHADOWS_MEM)
MAX_JOBS_RUNNING	= \
  ifThenElse( $(MAX_SHADOWS_PORTS) < $(MAX_JOBS_RUNNING), \
              $(MAX_SHADOWS_PORTS), \
              $(MAX_JOBS_RUNNING) )
MAX_JOBS_RUNNING	= \
  ifThenElse( $(MAX_SHADOWS_OPSYS) < $(MAX_JOBS_RUNNING), \
              $(MAX_SHADOWS_OPSYS), \
              $(MAX_JOBS_RUNNING) )
\end{verbatim}
\normalsize

\label{param:MaxJobsSubmitted}
\item[\Macro{MAX\_JOBS\_SUBMITTED}]
  This integer value limits the number of jobs permitted in 
  a \Condor{schedd} daemon's queue. Submission of a new cluster
  of jobs fails, if the total number of jobs would exceed this limit. 
  The default value for this variable is the largest positive
  integer value.

\label{param:MaxShadowExceptions}
\item[\Macro{MAX\_SHADOW\_EXCEPTIONS}]
  This macro controls the maximum
  number of times that \Condor{shadow} processes can have a fatal
  error (exception) before the \Condor{schedd} will relinquish
  the match associated with the dying shadow.  Defaults to 5.

\label{param:MaxPendingStartdContacts}
\item[\Macro{MAX\_PENDING\_STARTD\_CONTACTS}]
  An integer value that limits
  the number of simultaneous connection attempts by the \Condor{schedd}
  when it is requesting claims from one or more \Condor{startd} daemons.
  The intention is to protect the \Condor{schedd} from being overloaded
  by authentication operations.  The default value is 0.
  The special value 0 indicates no limit.

\label{param:MaxConcurrentDownloads}
\item[\Macro{MAX\_CONCURRENT\_DOWNLOADS}]
  This specifies the maximum
  number of simultaneous transfers of output files from execute
  machines to the submit machine.  The limit applies to all jobs
  submitted from the same \Condor{schedd}.  The default is 10.  A
  setting of 0 means unlimited transfers.  This limit currently does
  not apply to grid universe jobs or standard universe jobs, and it
  also does not apply to streaming output files.  When the limit is
  reached, additional transfers will queue up and wait before
  proceeding.

\label{param:MaxConcurrentUploads}
\item[\Macro{MAX\_CONCURRENT\_UPLOADS}]
  This specifies the maximum
  number of simultaneous transfers of input files from the submit
  machine to execute machines.  The limit applies to all jobs
  submitted from the same \Condor{schedd}.  The default is 10.  A
  setting of 0 means unlimited transfers.  This limit currently does
  not apply to grid universe jobs or standard universe jobs.  When the
  limit is reached, additional transfers will queue up and wait before
  proceeding.

\label{param:ScheddQueryWorkers}
\item[\Macro{SCHEDD\_QUERY\_WORKERS}]
  This specifies the maximum number of concurrent sub-processes that
  the \Condor{schedd} will spawn to handle queries.  The setting is
  ignored in Windows.  In Unix, the default is 3.  If the limit is
  reached, the next query will be handled in the \Condor{schedd}'s main
  process.

\label{param:ScheddInterval}
\item[\Macro{SCHEDD\_INTERVAL}]
  This macro determines the maximum interval for both how often the
  \Condor{schedd} sends a ClassAd update to the \Condor{collector} and
  how often the \Condor{schedd} daemon evaluates jobs.  It is defined
  in terms of seconds and defaults to 300 (every 5 minutes).

\label{param:WindowedStatWidth}
\item[\Macro{WINDOWED\_STAT\_WIDTH}]
  The number of seconds that forms a time window within which performance
  statistics of the \Condor{schedd} daemon are calculated.
  Defaults to 300 seconds.

\label{param:ScheddIntervalTimeslice}
\item[\Macro{SCHEDD\_INTERVAL\_TIMESLICE}]
  The bookkeeping done by the
  \Condor{schedd} takes more time when there are large numbers of jobs
  in the job queue.  However, when it is not too expensive to do this
  bookkeeping, it is best to keep the collector up to date with the
  latest state of the job queue.  Therefore, this macro is used to
  adjust the bookkeeping interval so that it is done more frequently
  when the cost of doing so is relatively small, and less frequently
  when the cost is high.  The default is 0.05, which means the schedd
  will adapt its bookkeeping interval to consume no more than 5\% of the
  total time available to the schedd.  The lower bound is configured by
  \Macro{SCHEDD\_MIN\_INTERVAL} (default 5 seconds), and the upper bound
  is configured by \Macro{SCHEDD\_INTERVAL} (default 300 seconds).


% \label{param:RealTimeJobSuspendUpdates}
% \item[\Macro{REAL\_TIME\_JOB\_SUSPEND\_UPDATES}] 
%  If set to \Expr{True},
%  then the \Condor{shadow} will immediately update the
%  \Condor{schedd} upon the suspension or resumption of a job.
%  This allows \Condor{q} to show a
%  job in a suspended state in its default output.
%  In the \Expr{ST} column, there will be an \Expr{S} instead of an
%  \Expr{R} when the job is running, but suspended.

%  This attribute's real time connotation is currently applied only
%  to jobs in the vanilla, standard, and java universes.
%  Other universes may display a suspension state where applicable,
%  but the information may be stale.

%  The default value and when not present in the configuration
%  file is \Expr{False}.
  
\label{param:JobStartCount}
\item[\Macro{JOB\_START\_COUNT}]
  This macro works together with the \Macro{JOB\_START\_DELAY} macro to
  throttle job starts.  The default and minimum values for this
  integer configuration variable are both 1.

\label{param:JobStartDelay}
\item[\Macro{JOB\_START\_DELAY}]
  This integer-valued macro works together with the
  \Macro{JOB\_START\_COUNT} macro
  to throttle job starts.  The  \Condor{schedd} daemon starts
  \MacroUNI{JOB\_START\_COUNT} jobs at a time, then delays for
  \MacroUNI{JOB\_START\_DELAY} seconds before starting the next set of jobs.
  This delay prevents a sudden, large load on resources required by
  the jobs during their start up phase.
  The resulting job start rate
  averages as fast as
  (\MacroUNI{JOB\_START\_COUNT}/\MacroUNI{JOB\_START\_DELAY}) jobs/second.
  This setting is defined in terms of seconds and defaults to 0, which means
  jobs will be started as fast as possible.  If you wish to throttle
  the rate of specific types of jobs, you can use the job attribute
  \AdAttr{NextJobStartDelay}.

\label{param:MaxNextJobStartDelay}
\item[\Macro{MAX\_NEXT\_JOB\_START\_DELAY}]
  An integer number of seconds representing the maximum allowed value
  of the job ClassAd attribute \AdAttr{NextJobStartDelay}.  It defaults to 600,
  which is 10 minutes.

\label{param:JobStopCount}
\item[\Macro{JOB\_STOP\_COUNT}]
  An integer value representing the number of jobs operated on at one time
  by the \Condor{schedd} daemon, when throttling the rate at which jobs
  are stopped via \Condor{rm}, \Condor{hold}, or \Condor{vacate\_job}.  
  The default and minimum values are both 1.
  This variable is ignored for grid and scheduler universe jobs.

\label{param:JobStopDelay}
\item[\Macro{JOB\_STOP\_DELAY}]
  An integer value representing the number of seconds delay utilized by
  the \Condor{schedd} daemon, when throttling the rate at which jobs
  are stopped via \Condor{rm}, \Condor{hold}, or \Condor{vacate\_job}.  
  The  \Condor{schedd} daemon stops
  \MacroUNI{JOB\_STOP\_COUNT} jobs at a time, then delays for
  \MacroUNI{JOB\_STOP\_DELAY} seconds before stopping the next set of jobs.
  This delay prevents a sudden, large load on resources required by
  the jobs when they are terminating.
  The resulting job stop rate averages as fast as
  \Expr{JOB\_STOP\_COUNT/JOB\_STOP\_DELAY} jobs per second.
  This configuration variable is also used during the graceful shutdown of the
  \Condor{schedd} daemon.
  During graceful shutdown, this macro determines the wait time in
  between requesting each \Condor{shadow} daemon to gracefully shut down.  
  The default value is 0, which means jobs will be stopped as fast as possible.
  This variable is ignored for grid and scheduler universe jobs.

\label{param:JobIsFinishedInterval}
\item[\Macro{JOB\_IS\_FINISHED\_INTERVAL}]
  The \Condor{schedd} maintains a list of jobs that are ready to permanently
  leave the job queue, e.g. they have completed or been removed.  This
  integer-valued macro specifies a delay in seconds to place between the
  taking jobs permanently out of the queue.  The default value is 0, which
  tells the \Condor{schedd} to not impose any delay.  
  
\label{param:AliveInterval}
\item[\Macro{ALIVE\_INTERVAL}]
  An initial value for an integer number of seconds defining
  how often the \Condor{schedd} sends a UDP keep
  alive message to any \Condor{startd} it has claimed.
  When the \Condor{schedd} claims a \Condor{startd}, 
  the \Condor{schedd} tells the \Condor{startd} how often it is
  going to send these messages.
  The utilized interval for sending keep alive messages is the smallest of
  the two values \MacroNI{ALIVE\_INTERVAL} and the expression
  \Expr{JobLeaseDuration/3}, formed with the job ClassAd attribute
  \Attr{JobLeaseDuration}.
  The value of the interval is further constrained by the floor value 
  of 10 seconds.
  If the \Condor{startd} does not receive any of these keep alive messages
  during a certain period of time (defined via
  \Macro{MAX\_CLAIM\_ALIVES\_MISSED}, described on
  page~\pageref{param:MaxClaimAlivesMissed})
  the \Condor{startd} releases the claim, and the \Condor{schedd} no longer pays for
  the resource (in terms of user priority in the system).
  The macro is defined in terms of seconds and defaults to 300, which is
  5 minutes.

\label{param:StartdSendsAlives}
\item[\Macro{STARTD\_SENDS\_ALIVES}]
  A boolean value that defaults to \Expr{True},
  causing keep alive messages to be sent from the \Condor{startd} to the
  \Condor{schedd} by TCP during a claim.
  When \Expr{False}, the \Condor{schedd} daemon sends keep alive signals
  to the the \Condor{startd}, reversing the direction.
  If both \Condor{startd} and \Condor{schedd} daemons are Condor version 7.5.4
  or more recent, this variable is only used by the \Condor{schedd} daemon.
  For earlier Condor versions, the variable must be set to the same value,
  and it must be set for both daemons.

\label{param:RequestClaimTimeout}
\item[\Macro{REQUEST\_CLAIM\_TIMEOUT}]
  This macro sets the time (in
  seconds) that the \Condor{schedd} will wait for a claim to be granted by the
  \Condor{startd}.  The default is 30 minutes.  This is only likely to matter
  if the \Condor{startd} has an existing claim and it takes a long time for the
  existing claim to be preempted due to \Expr{MaxJobRetirementTime}.
  Once a request times out, the \Condor{schedd} will simply begin the process
  of finding a machine for the job all over again.

  Normally, it is not a good idea to set this to be very small (e.g. a
  few minutes).  Doing so can lead to failure to preempt, because the
  preempting job will spend a significant fraction of its time waiting
  to be re-matched.  During that time, it would miss out on any
  opportunity to run if the job it is trying to preempt gets out of
  the way.

\label{param:ShadowSizeEstimate}
\item[\Macro{SHADOW\_SIZE\_ESTIMATE}]
  The estimated private virtual memory size of each
  \Condor{shadow} process in Kbytes.
  This value is only used if \MacroNI{RESERVED\_SWAP} is non-zero.
  The default value is 800.

\label{param:ShadowReniceIncrement}
\item[\Macro{SHADOW\_RENICE\_INCREMENT}]
  When the \Condor{schedd} spawns a new
  \Condor{shadow}, it can do so with a \Term{nice-level}.  A
  nice-level is a Unix mechanism that allows users to assign their own
  processes a lower priority so that the processes run with less
  priority than other tasks on the machine.  The value can be any
  integer between 0 and 19, with a value of 19 being the lowest
  priority.  It defaults to 0.

\label{param:SchedUnivReniceIncrement}
\item[\Macro{SCHED\_UNIV\_RENICE\_INCREMENT}]
  Analogous to \MacroNI{JOB\_RENICE\_INCREMENT} and
  \MacroNI{SHADOW\_RENICE\_INCREMENT}, scheduler universe jobs can be
  given a nice-level.  The value can be any integer between 0 and 19,
  with a value of 19 being the lowest priority.  It defaults to 0.

\label{param:QueueCleanInterval}
\item[\Macro{QUEUE\_CLEAN\_INTERVAL}]
  The \Condor{schedd} maintains the job queue on a given machine.  It does so
  in a persistent way such that if the \Condor{schedd} crashes, it can recover
  a valid state of the job queue.  The mechanism it uses is a
  transaction-based log file (the \File{job\_queue.log} file,
  not the \File{SchedLog} file).  This file contains an initial
  state of the job queue, and a series of transactions that were
  performed on the queue (such as new jobs submitted, jobs completing,
  and checkpointing).  Periodically, the \Condor{schedd} will go through
  this log, truncate all the transactions and create a new file with
  containing only the new initial state of the log.
  This is a somewhat expensive operation,
  but it speeds up when the \Condor{schedd} restarts since there are
  fewer transactions it has to play to figure out what state the job
  queue is really in.  This macro determines how often the \Condor{schedd}
  should rework this queue to cleaning it up.  It is defined in terms of
  seconds and defaults to 86400 (once a day). 
  
\label{param:WallClockCkptInterval}
\item[\Macro{WALL\_CLOCK\_CKPT\_INTERVAL}]
  The job queue contains a counter for each job's ``wall clock'' run
  time, i.e., how long each job has executed so far.  This counter is
  displayed by \Condor{q}.  The counter is updated when the job is
  evicted or when the job completes.  When the \Condor{schedd} crashes, the run
  time for jobs that are currently running will not be added to the
  counter (and so, the run time counter may become smaller than the
  CPU time counter).  The \Condor{schedd} saves run time ``checkpoints''
  periodically for running jobs so if the \Condor{schedd} crashes, only run
  time since the last checkpoint is lost.  This macro controls how
  often the \Condor{schedd} saves run time checkpoints.  It is defined in terms
  of seconds and defaults to 3600 (one hour).  A value of 0 will
  disable wall clock checkpoints.

\label{param:QueueAllUsersTrusted}
\item[\Macro{QUEUE\_ALL\_USERS\_TRUSTED}]
  Defaults to False. If set to True, then unauthenticated users are allowed
  to write to the queue, and also we always trust whatever the \Attr{Owner}
  value is set to be by the client in the job ad. This was added so users
  can continue to use the SOAP web-services interface over HTTP (w/o
  authenticating) to submit jobs in a secure, controlled environment -- for
  instance, in a portal setting.
     
\label{param:QueueSuperUsers}
\item[\Macro{QUEUE\_SUPER\_USERS}]
  A comma and/or space separated list of user names on a given machine that
  are given \Term{super-user access} to the job queue, meaning that they can
  modify or delete the job ClassAds of other users.  When not on this list,
  users can only modify or delete their own ClassAds from the job queue.
  Whatever user name corresponds with the UID that Condor is running as --
  usually user \Login{condor} --
  will automatically be included in this list,
  because that is needed for Condor's proper functioning.
  See section~\ref{sec:uids} on UIDs in Condor for more details on this.
  By default, the Unix user \Login{root} and the Windows user 
  \Login{administrator} are given the ability to remove other user's jobs,
  in addition to user \Login{condor}.

\label{param:SystemJobMachineAttrs}
\item[\Macro{SYSTEM\_JOB\_MACHINE\_ATTRS}]
  This macro specifies a space and/or comma separated list of
  machine attributes that should be recorded in the job ClassAd.  The
  default attributes are \Attr{Cpus} and \Attr{SlotWeight}.  When
  there are multiple run attempts, history of machine attributes from
  previous run attempts may be kept.  The number of run attempts to
  store is specified by the configuration variable
  \Macro{SYSTEM\_JOB\_MACHINE\_ATTRS\_HISTORY\_LENGTH}.  A machine
  attribute named \Attr{X} will be inserted into the job ClassAd as an
  attribute named \Attr{MachineAttrX0}.  The previous value of this
  attribute will be named \Attr{MachineAttrX1}, the previous to that
  will be named \Attr{MachineAttrX2}, and so on, up to the specified
  history length.  A history of length 1 means that only \Attr{MachineAttrX0}
  will be recorded.  Additional attributes to record may be specified on
  a per-job basis by using the \SubmitCmd{job\_machine\_attrs} submit
  file command.  The value recorded in the job ClassAd is the evaluation of
  the machine attribute in the context of the job ClassAd when 
  the \Condor{schedd}
  daemon initiates the start up of the job.  If the evaluation results in
  an \Expr{Undefined} or \Expr{Error} result, 
  the value recorded in the job ClassAd will be
  \Expr{Undefined} or \Expr{Error} respectively.

\label{param:SystemJobMachineAttrsHistoryLength}
\item[\Macro{SYSTEM\_JOB\_MACHINE\_ATTRS\_HISTORY\_LENGTH}]
  The integer number of run attempts to store in
  the job ClassAd when recording the values of machine attributes listed
  in \Macro{SYSTEM\_JOB\_MACHINE\_ATTRS}.  The default is 1.
  The history length may also be extended on a per-job
  basis by using the submit file command
  \SubmitCmd{job\_machine\_attrs\_history\_length}.  The larger of the
  system and per-job history lengths will be used.  A history length of 0
  disables recording of machine attributes.

\label{param:ScheddLock}
\item[\Macro{SCHEDD\_LOCK}]
  This macro specifies what lock file should be used for access to the
  \File{SchedLog} file.  It must be a separate file from the
  \File{SchedLog}, since the \File{SchedLog} may be rotated and
  synchronization across log file rotations
  is desired.
  This macro is defined relative to the \MacroUNI{LOCK} macro.

\label{param:ScheddName}
\item[\Macro{SCHEDD\_NAME}]
  Used to give an alternative value to the \Attr{Name} attribute 
  in the \Condor{schedd}'s ClassAd.

  See the description of \MacroNI{MASTER\_NAME} in
  section~\ref{param:MasterName} on page~\pageref{param:MasterName}
  for defaults and composition of valid Condor daemon names.
  Also, note that if the \MacroNI{MASTER\_NAME} setting is defined for
  the \Condor{master} that spawned a given \Condor{schedd}, that name
  will take precedence over whatever is defined in
  \MacroNI{SCHEDD\_NAME}. 

\label{param:ScheddAttrs}
\item[\Macro{SCHEDD\_ATTRS}]
  This macro is described in section~\ref{param:SubsysExprs} as
  \MacroNI{<SUBSYS>\_ATTRS}.

\label{param:ScheddDebug}
\item[\Macro{SCHEDD\_DEBUG}]
  This macro
  (and other settings related to debug logging in the \Condor{schedd}) is
  described in section~\ref{param:SubsysDebug} as
  \MacroNI{<SUBSYS>\_DEBUG}.

\label{param:ScheddAddressFile}
\item[\Macro{SCHEDD\_ADDRESS\_FILE}]
  This macro is described in
  section~\ref{param:SubsysAddressFile} as
  \MacroNI{<SUBSYS>\_ADDRESS\_FILE}. 

\label{param:ScheddExecute}
\item[\Macro{SCHEDD\_EXECUTE}]
  A directory to use as a temporary sandbox for local universe jobs.
  Defaults to \File{\MacroUNI{SPOOL}/execute}.

\label{param:FlockNegotiatorHosts} 
\item[\Macro{FLOCK\_NEGOTIATOR\_HOSTS}]
  Defines a comma and/or space separated list of \Condor{negotiator} host
  names for pools in which the \Condor{schedd} should attempt to run jobs.
  If not set,
  the \Condor{schedd} will query the \Condor{collector} daemons for 
  the addresses of the \Condor{negotiator} daemons.
  If set, then the \Condor{negotiator} daemons must be specified in order,
  corresponding to the list set by \MacroNI{FLOCK\_COLLECTOR\_HOSTS}.
  In the typical case, where each pool
  has the \Condor{collector} and \Condor{negotiator} running on the 
  same machine,
  \MacroUNI{FLOCK\_NEGOTIATOR\_HOSTS} should have the same definition as
  \MacroUNI{FLOCK\_COLLECTOR\_HOSTS}.  This configuration value is also
  typically used as a macro for adding the \Condor{negotiator} to the relevant
  authorization lists.

\label{param:FlockCollectorHosts}
\item[\Macro{FLOCK\_COLLECTOR\_HOSTS}]
  This macro defines a list of collector host names (not including the
  local \MacroUNI{COLLECTOR\_HOST} machine) for pools in which the
  \Condor{schedd} should attempt to run jobs.  Hosts in the list
  should be in order of preference.  The \Condor{schedd} will only
  send a request to a central manager in the list if the local pool
  and pools earlier in the list are not satisfying all the job
  requests.  \MacroUNI{HOSTALLOW\_NEGOTIATOR\_SCHEDD} (see
  section~\ref{param:HostAllow}) must also be configured to allow
  negotiators from all of the pools to contact the \Condor{schedd} at
  the \DCPerm{NEGOTIATOR} authorization level.  Similarly, the central
  managers of the remote pools must be configured to allow this
  \Condor{schedd} to join the pool (this requires \DCPerm{ADVERTISE\_SCHEDD}
  authorization level, which defaults to \DCPerm{WRITE}).

  \label{param:NegotiateAllJobsInCluster}
\item[\Macro{NEGOTIATE\_ALL\_JOBS\_IN\_CLUSTER}]
  If this macro is set to False (the default), when the \Condor{schedd} fails
  to start an idle job, it will not try to start any other
  idle jobs in the same cluster during that negotiation cycle.  This
  makes negotiation much more efficient for large job clusters.
  However, in some cases other jobs in the cluster can be started even
  though an earlier job can't.  For example, the jobs' requirements
  may differ, because of different disk space, memory, or
  operating system requirements.  Or, machines may be willing to run
  only some jobs in the cluster, because their requirements reference
  the jobs' virtual memory size or other attribute.  Setting this
  macro to True will force the \Condor{schedd} to try to start all idle jobs in
  each negotiation cycle.  This will make negotiation cycles last
  longer, but it will ensure that all jobs that can be started will be
  started.

\label{param:PeriodicExprInterval}
\item[\Macro{PERIODIC\_EXPR\_INTERVAL}]
  This macro determines the minimum period,
  in seconds, between evaluation of periodic job control expressions,
  such as periodic\_hold, periodic\_release, and periodic\_remove,
  given by the user in a Condor submit file. By default, this value is
  60 seconds.  A value of 0 prevents the \Condor{schedd} from
  performing the periodic evaluations.

\label{param:MaxPeriodicExprInterval}
\item[\Macro{MAX\_PERIODIC\_EXPR\_INTERVAL}]
  This macro determines the maximum period,
  in seconds, between evaluation of periodic job control expressions,
  such as periodic\_hold, periodic\_release, and periodic\_remove,
  given by the user in a Condor submit file. By default, this value is
  1200 seconds.  If Condor is behind on processing events, the actual
  period between evaluations may be higher than specified.

\label{param:PeriodicExprTimeslice}
\item[\Macro{PERIODIC\_EXPR\_TIMESLICE}]
  This macro is used to adapt the
  frequency with which the \Condor{schedd} evaluates periodic job
  control expressions.  When the job queue is very large, the cost of
  evaluating all of the ClassAds is high, so in order for the
  \Condor{schedd} to continue to perform well, it makes sense to
  evaluate these expressions less frequently.  The default time slice
  is 0.01, so the \Condor{schedd} will set the interval between
  evaluations so that it spends only 1\% of its time in this activity.
  The lower bound for the interval is configured by
  \Macro{PERIODIC\_EXPR\_INTERVAL} (default 60 seconds) and the
  upper bound is configured with \Macro{MAX\_PERIODIC\_EXPR\_INTERVAL}
  (default 1200 seconds).

\label{param:SystemPeriodicHold}
\item[\Macro{SYSTEM\_PERIODIC\_HOLD}]
  This expression behaves identically
  to the job expression \AdAttr{periodic\_hold}, but it is evaluated by
  the \Condor{schedd} daemon individually for each job in the queue.
  It defaults to \Expr{False}.
  When \Expr{True}, it causes the job to stop running and go on hold.
  Here is an
  example that puts jobs on hold if they have been restarted too many
  times, have an unreasonably large virtual memory \Attr{ImageSize}, or have
  unreasonably large disk usage for an invented environment.

\footnotesize
\begin{verbatim}
SYSTEM_PERIODIC_HOLD = \
  (JobStatus == 1 || JobStatus == 2) && \
  (JobRunCount > 10 || ImageSize > 3000000 || DiskUsage > 10000000)
\end{verbatim}
\normalsize

\label{param:SystemPeriodicHoldReason}
\item[\Macro{SYSTEM\_PERIODIC\_HOLD\_REASON}]
  This string expression is evaluated when the job is placed on hold
  due to \MacroNI{SYSTEM\_PERIODIC\_HOLD} evaluating to \Expr{True}.
  If it evaluates to a non-empty string, this value is used to set the
  job attribute \AdAttr{HoldReason}.
  Otherwise, a default description is used.

\label{param:SystemPeriodicHoldSubCode}
\item[\Macro{SYSTEM\_PERIODIC\_HOLD\_SUBCODE}]
  This integer expression is evaluated when the job is placed on hold
  due to \MacroNI{SYSTEM\_PERIODIC\_HOLD} evaluating to \Expr{True}.
  If it evaluates to a valid integer, this value is used to set the job
  attribute \Attr{HoldReasonSubCode}.  
  Otherwise, a default of 0 is used.
  The attribute \AdAttr{HoldReasonCode} is set to 26, which
  indicates that the job went on hold due to a system job policy expression.

\label{param:SystemPeriodicRelease}
\item[\Macro{SYSTEM\_PERIODIC\_RELEASE}]
  This expression behaves identically
  to the job expression \AdAttr{periodic\_release}, but it is evaluated by
  the \Condor{schedd} daemon individually for each job in the queue.
  It defaults to \Expr{False}.
  When \Expr{True}, it causes a held job to return to the idle state.
  Here is an example
  that releases jobs from hold if they have tried to run less than 20
  times, have most recently been on hold for over 20 minutes, and have
  gone on hold due to ``Connection timed out'' when trying to execute
  the job, because the file system containing the job's executable is
  temporarily unavailable.

\footnotesize
\begin{verbatim}
SYSTEM_PERIODIC_RELEASE = \
  (JobRunCount < 20 && CurrentTime - EnteredCurrentStatus > 1200 ) && ( \
    (HoldReasonCode == 6 && HoldReasonSubCode == 110) \
  )
\end{verbatim} 
\normalsize


  \label{param:SystemPeriodicRemove}
\item[\Macro{SYSTEM\_PERIODIC\_REMOVE}]
  This expression behaves identically
  to the job expression \AdAttr{periodic\_remove}, but it is evaluated by
  the \Condor{schedd} daemon individually for each job in the queue.
  It defaults to \Expr{False}.
  When \Expr{True}, it causes the job to be removed from the queue.
  Here is an example
  that removes jobs which have been on hold for 30 days:

\footnotesize
\begin{verbatim}
SYSTEM_PERIODIC_REMOVE = \
  (JobStatus == 5 && CurrentTime - EnteredCurrentStatus > 3600*24*30)
\end{verbatim}
\normalsize

\label{param:ScheddAssumeNegotiatorGone}
\item[\Macro{SCHEDD\_ASSUME\_NEGOTIATOR\_GONE}]
  This macro determines the period,
  in seconds, that the \Condor{schedd} will wait for the \Condor{negotiator} to
  initiate a negotiation cycle before the schedd will simply try to claim
  any local \Condor{startd}.  This allows for a machine that is acting as
  both a submit and execute node to run jobs locally if it cannot
  communicate with the central manager. The default value, if not
  specified, is 1200 (20 minutes).

\label{param:ScheddRoundAttr}
\item[\Macro{SCHEDD\_ROUND\_ATTR\_<xxxx>}]
  This is used to round off attributes in
  the job ClassAd so that similar jobs may be grouped together for
  negotiation purposes.  There are two cases.  One is that a
  percentage such as 25\% is specified.  In this case, the value of
  the attribute named \verb@<xxxx>\@ in the job ClassAd will be
  rounded up to the next multiple of the specified percentage of the
  values order of magnitude.  For example, a setting of 25\% will
  cause a value near 100 to be rounded up to the next multiple of 25
  and a value near 1000 will be rounded up to the next multiple of
  250.  The other case is that an integer, such as 4, is specified
  instead of a percentage.  In this case, the job attribute is rounded
  up to the specified number of decimal places.
  Replace \verb@<xxxx>@ with the name of the attribute to round, and set this
  macro equal to the number of decimal places to round up.  For example, to
  round the value of job ClassAd attribute \Attr{foo}  up to the nearest
  100, set 
\begin{verbatim}
        SCHEDD_ROUND_ATTR_foo = 2
\end{verbatim}
  When the schedd rounds up an attribute value, it will save the raw 
  (un-rounded) actual value in an attribute with the same name appended
  with ``\_RAW".  So in the above example, the raw value will be stored
  in attribute \Attr{foo\_RAW} in the job ClassAd.
  The following are set by default:
\begin{verbatim}
        SCHEDD_ROUND_ATTR_ImageSize = 25%
        SCHEDD_ROUND_ATTR_ExecutableSize = 25%
        SCHEDD_ROUND_ATTR_DiskUsage = 25%
        SCHEDD_ROUND_ATTR_NumCkpts = 4
\end{verbatim}
  Thus, an ImageSize near 100MB will be rounded up to the next
  multiple of 25MB.  If your batch slots have less
  memory or disk than the rounded values, it may be necessary to
  reduce the amount of rounding, because the job requirements
  will not be met.

\label{param:ScheddBackupSpool}
\item[\Macro{SCHEDD\_BACKUP\_SPOOL}]
  This macro is used to enable the
  \Condor{schedd} to make a backup of the job queue as it starts.  If
  set to ``True'', the \Condor{schedd} will create host specific a
  backup of the current spool file to the spool directory.  This
  backup file will be overwritten each time the \Condor{schedd}
  starts.  \Macro{SCHEDD\_BACKUP\_SPOOL} defaults to ``False''.

\label{param:ScheddPreemptionRequirements}
\item[\Macro{SCHEDD\_PREEMPTION\_REQUIREMENTS}]
  This boolean expression is
  utilized only for machines allocated by a dedicated scheduler.
  When \Expr{True}, a machine becomes a candidate for job preemption.
  This configuration variable has no default;
  when not defined, preemption will never be considered.

\label{param:ScheddPreemptionRank}
\item[\Macro{SCHEDD\_PREEMPTION\_RANK}]
  This floating point value is
  utilized only for machines allocated by a dedicated scheduler.
  It is evaluated in context of a job ClassAd,
  and it represents a machine's preference for running a job.
  This configuration variable has no default;
  when not defined, preemption will never be considered.

\label{param:ParallelSchedulingGroup}
\item[\Macro{ParallelSchedulingGroup}]
  For parallel jobs which must be assigned within a group
  of machines (and not cross group boundaries),
  this configuration variable identifies members of a group. 
  Each machine within a group sets this configuration variable with 
  a string that identifies the group.

\label{param:PerJobHistoryDir}
\item[\Macro{PER\_JOB\_HISTORY\_DIR}]
  If set to a directory writable by the Condor user, when a job
  leaves the \Condor{schedd}'s queue, a copy of its ClassAd will
  be written in that directory.  The files are named ``history.''
  with the job's cluster and process number appended.  For
  example, job 35.2 will result in a file named ``history.35.2''.
  Condor does not rotate or delete the files, so without an
  external entity to clean the directory it can grow very large.
  This option defaults to being unset.  When not set, no such
  files are written.

\label{param:DedicatedSchedulerUseFifo}
\item[\Macro{DEDICATED\_SCHEDULER\_USE\_FIFO}]
  When this parameter is set to true (the default), parallel 
  universe jobs will be scheduled in a first-in, first-out manner.
  When set to false, parallel jobs are scheduled using a
  best-fit algorithm. Using the best-fit algorithm is not recommended,
  as it can cause starvation.

\label{param:ScheddSendVacateViaTcp}
\item[\Macro{SCHEDD\_SEND\_VACATE\_VIA\_TCP}]
  A boolean value that defaults to \Expr{False}.
  When \Expr{True}, the \Condor{schedd} daemon sends vacate signals via TCP,
  instead of the default UDP.

\label{param:ScheddClusterInitialValue}
\item[\Macro{SCHEDD\_CLUSTER\_INITIAL\_VALUE}]
  An integer that specifies the initial cluster number value to use within a
  job id when a job is first submitted.
  If the job cluster number reaches the value set by 
  \MacroNI{SCHEDD\_CLUSTER\_MAXIMUM\_VALUE} and wraps,
  it will be re-set to the value given by this variable.
  The default value is 1.

\label{param:ScheddClusterIncrementValue}
\item[\Macro{SCHEDD\_CLUSTER\_INCREMENT\_VALUE}]
  A positive integer that defaults to 1, representing a stride used
  for the assignment of cluster numbers within a job id.
  When a job is submitted, the job will be assigned a job id.  The cluster
  number of the job id will be equal to the previous cluster number used
  plus the value of this variable.

\label{param:ScheddClusterMaximumValue}
\item[\Macro{SCHEDD\_CLUSTER\_MAXIMUM\_VALUE}]
  An integer that specifies an upper bound on assigned job cluster id values.
  For value $M$, the maximum job cluster id assigned to 
  any job will be $M-1$. When the maximum id is reached, cluster ids will 
  continue assignment using \MacroNI{SCHEDD\_CLUSTER\_INITIAL\_VALUE}. The 
  default value of this variable is zero,
  which represents the behavior of having no maximum cluster id value. 

  Note that Condor does not check for nor take responsibility for duplicate
  cluster ids for queued jobs. 
  If \MacroNI{SCHEDD\_CLUSTER\_MAXIMUM\_VALUE} is set to a non-zero value,
  the system administrator is
  responsible for ensuring that older jobs do not stay in the queue long
  enough for cluster ids of new jobs to wrap around and reuse the same id.
  With a low enough value, it is possible for jobs to be erroneously assigned 
  duplicate cluster ids, which will result in a corrupt job queue.

\label{param:GridManagerSelectionExpr}
\item[\Macro{GRIDMANAGER\_SELECTION\_EXPR}]
  By default, the \Condor{schedd} daemon will start a new 
  \Condor{gridmanager} process for each
  discrete user that submits a grid universe job,
  that is, for each discrete value of job attribute \Attr{Owner} across
  all grid universe job ClassAds.
  For additional isolation and/or scalability of grid job management,
  additional \Condor{gridmanager} processes can be spawned to share the load;
  to do so, set this variable to be a ClassAd expression.
  The result of the evaluation of this expression in the
  context of a grid universe job ClassAd will be treated as a hash value.
  All jobs that hash to the same value via this expression will go to the
  same \Condor{gridmanager}.
  For instance, to spawn a separate \Condor{gridmanager} process to
  manage each unique remote site, the following expression works:
\begin{verbatim}
  GRIDMANAGER_SELECTION_EXPR = GridResource 
\end{verbatim}

\label{param:CkptServerClientTimeout}
\item[\Macro{CKPT\_SERVER\_CLIENT\_TIMEOUT}]
  An integer which specifies how long in seconds the \Condor{schedd} is
  willing to wait for a response from a checkpoint server before declaring
  the checkpoint server down. The value of 0 makes the schedd block for
  the operating system configured time (which could be a very long time)
  before the \Syscall{connect} returns on its own with a connection timeout.
  The default value is 20.

\label{param:CkptServerClientTimeoutRetry}
\item[\Macro{CKPT\_SERVER\_CLIENT\_TIMEOUT\_RETRY}]
  An integer which specifies how long in seconds the \Condor{schedd} will
  ignore a checkpoint server that is deemed to be down. After this time
  elapses, the \Condor{schedd} will try again in talking to the checkpoint
  server.
  The default is 1200.

\label{param:ScheddJobQueueLogFlushDelay}
\item[\Macro{SCHEDD\_JOB\_QUEUE\_LOG\_FLUSH\_DELAY}]
  An integer which specifies an upper bound in seconds on how long it
  takes for changes to the job ClassAd to be visible to the Condor Job Router
  and to Quill.  The default is 5 seconds.

\label{param:RotateHistoryDaily}
\item[\Macro{ROTATE\_HISTORY\_DAILY}]
  A boolean value that defaults to \Expr{False}.
  When \Expr{True}, the history file will be rotated daily,
  in addition to the rotations that occur due to the definition of  
  \MacroNI{MAX\_HISTORY\_LOG} that rotate due to size.

\label{param:RotateHistoryMonthly}
\item[\Macro{ROTATE\_HISTORY\_MONTHLY}]
  A boolean value that defaults to \Expr{False}.
  When \Expr{True}, the history file will be rotated monthly,
  in addition to the rotations that occur due to the definition of  
  \MacroNI{MAX\_HISTORY\_LOG} that rotate due to size.

\end{description}

%%%%%%%%%%%%%%%%%%%%%%%%%%%%%%%%%%%%%%%%%%%%%%%%%%%%%%%%%%%%%%%%%%%%%%%%%%%
\subsection{\label{sec:Shadow-Config-File-Entries}\condor{shadow}
Configuration File Entries}
%%%%%%%%%%%%%%%%%%%%%%%%%%%%%%%%%%%%%%%%%%%%%%%%%%%%%%%%%%%%%%%%%%%%%%%%%%%

\index{configuration!condor\_shadow configuration variables}
These settings affect the \Condor{shadow}.
\begin{description}

\label{param:ShadowLock}
\item[\Macro{SHADOW\_LOCK}]
  This macro specifies the lock file to be used for access to the
  \File{ShadowLog} file.  It must be a separate file from the
  \File{ShadowLog}, since the \File{ShadowLog} may be rotated 
  and you want to synchronize access across log file rotations.
  This macro is defined relative to the \MacroUNI{LOCK} macro.

\label{param:ShadowDebug}
\item[\Macro{SHADOW\_DEBUG}]
  This macro (and other settings related to debug logging in the shadow) is
  described in section~\ref{param:SubsysDebug} as
  \MacroNI{<SUBSYS>\_DEBUG}.

\label{param:ShadowQueueUpdateInterval}
\item[\Macro{SHADOW\_QUEUE\_UPDATE\_INTERVAL}]
  The amount of time (in seconds) between ClassAd updates that the
  \Condor{shadow} daemon sends to the \Condor{schedd} daemon.
  Defaults to 900 (15 minutes).

\label{param:ShadowLazyQueueUpdate}
\item[\Macro{SHADOW\_LAZY\_QUEUE\_UPDATE}]
  This boolean macro specifies if the \Condor{shadow} should
  immediately update the job queue for certain attributes (at this
  time, it only effects the \AdAttr{NumJobStarts} and
  \AdAttr{NumJobReconnects} counters) or if it should wait and only
  update the job queue on the next periodic update.
  There is a trade-off between performance and the semantics of these
  attributes, which is why the behavior is controlled by a
  configuration macro.
  If the \Condor{shadow} do not use a lazy update, and immediately
  ensures the changes to the job attributes are written to the job
  queue on disk, the semantics for the attributes are very solid
  (there's only a tiny chance that the counters will be out of sync
  with reality), but this introduces a potentially large performance
  and scalability problem for a busy \Condor{schedd}.
  If the \Condor{shadow} uses a lazy update, there's no additional cost
  to the \Condor{schedd}, but it means that \Condor{q} and Quill won't
  immediately see the changes to the job attributes, and if the
  \Condor{shadow} happens to crash or be killed during that time, the
  attributes are never incremented.
  Given that the most obvious usage of these counter attributes is for
  the periodic user policy expressions (which are evaluated directly
  by the \Condor{shadow} using its own copy of the job's classified
  ad, which is immediately updated in either case), and since the
  additional cost for aggressive updates to a busy \Condor{schedd}
  could potentially cause major problems, the default is \Expr{True}
  to do lazy, periodic updates.

\label{param:ShadowWorklife}
\item[\Macro{SHADOW\_WORKLIFE}]
  The integer number of seconds after which the \Condor{shadow} will exit
  when the current job finishes, instead of fetching a new job to
  manage.  Having the \Condor{shadow} continue managing jobs helps
  reduce overhead and can allow the \Condor{schedd} to achieve higher
  job completion rates.  The default is 3600, one hour.  The value 0
  causes \Condor{shadow} to exit after running a single job.

\label{param:CompressPeriodicCkpt}
\item[\Macro{COMPRESS\_PERIODIC\_CKPT}]
  A boolean value that when \Expr{True}, directs the \Condor{shadow}
  to instruct applications to compress periodic checkpoints when possible.
  The default is \Expr{False}.

\label{param:CompressVacateCkpt}
\item[\Macro{COMPRESS\_VACATE\_CKPT}]
  A boolean value that when \Expr{True}, directs the \Condor{shadow}
  to instruct applications to compress vacate checkpoints when possible.
  The default is \Expr{False}.

\label{param:PeriodicMemorySync}
\item[\Macro{PERIODIC\_MEMORY\_SYNC}]
  This boolean value specifies whether the \Condor{shadow} should instruct
  applications to commit dirty memory pages to swap space during a
  periodic checkpoint.  The default is \Expr{False}.  This potentially
  reduces the number of dirty memory pages at vacate time, thereby
  reducing swapping activity on the remote machine.

\label{param:SlowCkptSpeed}
\item[\Macro{SLOW\_CKPT\_SPEED}]
  This macro specifies the speed at which vacate checkpoints should be
  written, in kilobytes per second.  If zero (the default), vacate
  checkpoints are written as fast as possible.  Writing vacate
  checkpoints slowly can avoid overwhelming the remote machine with
  swapping activity.

\label{param:ShadowJobCleanupRetryDelay}
\item[\Macro{SHADOW\_JOB\_CLEANUP\_RETRY\_DELAY}]
  This integer specifies the number of seconds to wait between tries
  to commit the final update to the job ClassAd in the \Condor{schedd}'s
  job queue.  The default is 30.

\label{param:ShadowMaxJobCleanupRetries}
\item[\Macro{SHADOW\_MAX\_JOB\_CLEANUP\_RETRIES}]
  This integer specifies the number of times to try committing
  the final update to the job ClassAd in the \Condor{schedd}'s
  job queue.  The default is 5.

\label{param:ShadowCheckproxyInterval}
\item[\Macro{SHADOW\_CHECKPROXY\_INTERVAL}]
  The number of seconds between tests to see if the job proxy has been
  updated or should be refreshed.  The default is 600 seconds (10 minutes).
  This variable's value should be small in comparison to the refresh interval
  required to keep delegated credentials from expiring 
  (configured via
  \Macro{DELEGATE\_JOB\_GSI\_CREDENTIALS\_REFRESH} and
  \Macro{DELEGATE\_JOB\_GSI\_CREDENTIALS\_LIFETIME}).  
  If this variable's value is too small, 
  proxy updates could happen very frequently, 
  potentially creating a lot of load on the submit machine.

\label{param:ShadowRunUnknownUserJobs}
\item[\Macro{SHADOW\_RUN\_UNKNOWN\_USER\_JOBS}]
  A boolean that defaults to \Expr{False}.
  When \Expr{True}, it allows the \Condor{shadow} daemon to run jobs 
  as user \Login{nobody} when remotely submitted and from
  users not in the local password file.
\end{description}

%%%%%%%%%%%%%%%%%%%%%%%%%%%%%%%%%%%%%%%%%%%%%%%%%%%%%%%%%%%%%%%%%%%%%%%%%%%
\subsection{\label{sec:Starter-Config-File-Entries}\condor{starter}
Configuration File Entries}
%%%%%%%%%%%%%%%%%%%%%%%%%%%%%%%%%%%%%%%%%%%%%%%%%%%%%%%%%%%%%%%%%%%%%%%%%%%

\index{configuration!condor\_starter configuration variables}
These settings affect the \Condor{starter}.
\begin{description}

\label{param:ExecTransferAttempts}
\item[\Macro{EXEC\_TRANSFER\_ATTEMPTS}]
  Sometimes due to a router misconfiguration, kernel bug, or other
  network problem, the transfer of the initial checkpoint from
  the submit machine to the execute machine will fail midway through.
  This parameter allows a retry of the transfer a certain number of times
  that must be equal to or greater than 1. If this parameter is not
  specified, or specified incorrectly, then it will default to three.
  If the transfer of the initial executable fails every attempt, then
  the job goes back into the idle state until the next renegotiation
  cycle.

  \Note: This parameter does not exist in the NT starter.

\label{param:JobReniceIncrement}
\item[\Macro{JOB\_RENICE\_INCREMENT}]
  When the \Condor{starter} spawns a Condor job, it can do so with a
  \Term{nice-level}.
  A nice-level is a
  Unix mechanism that allows users to assign their own processes a lower 
  priority, such that these processes do not interfere with interactive
  use of the machine.
  For machines with lots
  of real memory and swap space, such that the only scarce resource is CPU time,
  use this macro in conjunction with a policy that
  allows Condor to always start jobs on the machines. 
  Condor jobs would always run,
  but interactive response on the machines would never suffer.
  A user most likely will not notice Condor is
  running jobs.  See section~\ref{sec:Configuring-Policy} on
  Startd Policy Configuration for more details on setting up a
  policy for starting and stopping jobs on a given machine.

  The ClassAd expression is evaluated in the context of the job ad
  to an integer value, which is
  set by the \Condor{starter} daemon for each job just before the
  job runs.
  The range of allowable values are integers in the range of 0 to 19
  (inclusive),
  with a value of 19 being the lowest priority.  
  If the integer value is outside this range,
  then on a Unix machine, a value greater than 19 is auto-decreased to 19;
  a value less than 0 is treated as 0.
  For values outside this range, a Windows machine ignores the value
  and uses the default instead.
  The default value is 10, which maps to the idle priority class on
  a Windows machine.

\label{param:StarterLocalLogging}
\item[\Macro{STARTER\_LOCAL\_LOGGING}]
  This macro determines whether the
  starter should do local logging to its own log file, or send debug
  information back to the \Condor{shadow} where it will end up in the
  ShadowLog.  It defaults to \Expr{True}.

\label{param:StarterDebug}
\item[\Macro{STARTER\_DEBUG}]
  This setting (and other settings related to debug logging in the starter) is
  described above in section~\ref{param:SubsysDebug} as
  \MacroUNI{<SUBSYS>\_DEBUG}.

\label{param:StarterUpdateInterval}
\item[\Macro{STARTER\_UPDATE\_INTERVAL}]
  An integer value representing the number of seconds between 
  ClassAd updates that the \Condor{starter} daemon sends to the 
  \Condor{shadow} and \Condor{startd} daemons. 
  Defaults to 300 (5 minutes).

\label{param:StarterUpdateIntervalTimeslice}
\item[\Macro{STARTER\_UPDATE\_INTERVAL\_TIMESLICE}]
  A floating point value, specifying the highest fraction of time that the 
  \Condor{starter} daemon should spend collecting
  monitoring information about the job, such as disk usage.
  The default  value is 0.1.  
  If monitoring, such as checking disk usage takes a long time,
  the \Condor{starter} will monitor less frequently than specified by
  \MacroNI{STARTER\_UPDATE\_INTERVAL}.

\label{param:UserJobWrapper} 
\item[\Macro{USER\_JOB\_WRAPPER}]
  The full path to an executable or script.
  This macro allows an administrator to specify a wrapper script to handle the
  execution of all user jobs.  
  If specified, Condor never directly executes a job, but instead
  invokes the program specified by this macro.
  The command-line arguments passed to this program will include the
  full-path to the actual user job which should be executed, followed by all
  the command-line parameters to pass to the user job.
  This wrapper program must ultimately replace its image with the user job;
  in other words,
  it must \Procedure{exec} the user job, not \Procedure{fork} it.
  For instance, if the wrapper program is a C/Korn shell script, the
  last line of execution should be:
\begin{verbatim}
        exec $*
\end{verbatim}
%$ (for Emacs)
  This can potentially lose information about the arguments.
  Any argument with embedded white space will be split into multiple
  arguments.
  For example the argument "argument one" will become the two arguments
  "argument" and "one".
  For Bourne type shells (sh, bash, ksh),
  the following preserves the arguments:
\begin{verbatim}
        exec "$@"
\end{verbatim}
  For the C type shells (csh, tcsh), the following preserves the
  arguments:
\begin{verbatim}
        exec $*:q
\end{verbatim}


  For Windows machines, the wrapper will either be
  a batch script (with a file extension of \File{.bat} or \File{.cmd})
  or an executable (with a file extension of \File{.exe} or \File{.com}).

  When a wrapper is in use, the executable of a job submission may be
  kept relative and resolved by the user's path by setting:
\begin{verbatim}
        +PreserveRelativeExecutable = True
\end{verbatim}
  in the job submission file.  If this is set, then the executable does
  not need to be fully qualified, for example
\begin{verbatim}
        # Let this executable be resolved by user's path in the wrapper
        cmd = sleep
\end{verbatim}
  As opposed to
\begin{verbatim}
        # A typical fully-qualified executable path
        cmd = /bin/sleep
\end{verbatim}


\label{param:UseVisibleDesktop} 
\item[\Macro{USE\_VISIBLE\_DESKTOP}]
  This setting is only meaningful on Windows machines.  If True, Condor will
  allow the job to create windows on the desktop of the execute machine and
  interact with the job.  This is particularly useful for debugging why an
  application will not run under Condor.  If False, Condor uses the default
  behavior of creating a new, non-visible desktop to run the job on.
  See section~\ref{sec:platform-windows} for details on how Condor 
  interacts with the desktop.

\label{param:StarterJobEnvironment}
\item[\Macro{STARTER\_JOB\_ENVIRONMENT}]
  This macro sets the default environment inherited by jobs.  The syntax is
  the same as the syntax for environment settings in the job submit file
  (see page~\pageref{man-condor-submit-environment}).
  If the same environment variable is assigned by this macro and by the user
  in the submit file, the user's setting takes precedence.

\label{param:JobInheritsStarterEnvironment} 
\item[\Macro{JOB\_INHERITS\_STARTER\_ENVIRONMENT}]
  A boolean value that defaults to \Expr{False}.
  When \Expr{True},
  it causes jobs to inherit all environment variables from 
  the \Condor{starter}.
  This is useful for glidein jobs that need to
  access environment variables from the batch system running the glidein
  daemons.
  When both the user job and \MacroNI{STARTER\_JOB\_ENVIRONMENT} define
  an environment variable that is in the \Condor{starter}'s
  environment, the user job's definition takes precedence.
  This variable does not apply to standard universe jobs.

\label{param:StarterUploadTimeout} 
\item[\Macro{STARTER\_UPLOAD\_TIMEOUT}]
  An integer value that specifies the network communication timeout to use
  when transferring files back to the submit machine.  The default value is
  set by the \Condor{shadow} daemon to 300.
  Increase this value if the disk on the submit machine
  cannot keep up with large bursts of activity, such as many jobs all
  completing at the same time.

\label{param:EnforceCpuAffinity} 
\item[\Macro{ENFORCE\_CPU\_AFFINITY}]
  A boolean value that defaults to \Expr{False}.  When \Expr{False},
  the affinity of jobs and their descendants to a CPU is not enforced.
  When \Expr{True}, Condor jobs and their descendants maintain their
  affinity to a CPU.
  When \Expr{True}, more fine grained affinities may be specified with
  \MacroNI{SLOT<N>\_CPU\_AFFINITY}.

\label{param:SlotNCpuAffinity} 
\item[\Macro{SLOT<N>\_CPU\_AFFINITY}]
  A comma separated list of cores to which a Condor job running on
  a specific slot given by the value of \MacroNI{<N>} show affinity.
  Note that slots are numbered beginning with the value 1,
  while CPU cores are numbered beginning with the value 0.
  This affinity list only takes effect if
  \Expr{ENFORCE\_CPU\_AFFINITY = True}.

\label{param:EnableURLTransfers} 
\item[\Macro{ENABLE\_URL\_TRANSFERS}]
  A boolean value that when \Expr{True} causes the \Condor{starter} for
  a job to invoke all plug-ins defined by \MacroNI{FILETRANSFER\_PLUGINS}
  to determine their capabilities for handling protocols to be
  used in file transfer specified with a URL.
  When \Expr{False}, a URL transfer specified in a job's submit description
  file will cause an error issued by \Condor{submit}.
  The default value is \Expr{True}.

\label{param:FiletransferPlugins} 
\item[\Macro{FILETRANSFER\_PLUGINS}]
  A comma separated list of full and absolute path and executable names
  for plug-ins that will accomplish the task of doing file transfer
  when a job requests the transfer of an input file by specifying a URL. 
  See section~\ref{sec:URL-transfer} for a description of the functionality
  required of a plug-in.

\label{param:EnableChirp} 
\item[\Macro{ENABLE\_CHIRP}]
  A boolean value that defaults to \Expr{True}. An administrator
  would set the value to \Expr{False} to disable Chirp remote file access 
  from execute machines. 

\end{description}

%%%%%%%%%%%%%%%%%%%%%%%%%%%%%%%%%%%%%%%%%%%%%%%%%%%%%%%%%%%%%%%%%%%%%%%%%%%
\subsection{\label{sec:Submit-Config-File-Entries}\condor{submit}
Configuration File Entries}
%%%%%%%%%%%%%%%%%%%%%%%%%%%%%%%%%%%%%%%%%%%%%%%%%%%%%%%%%%%%%%%%%%%%%%%%%%%
\index{configuration!condor\_submit configuration variables}

\begin{description}
\label{param:DefaultUniverse}
\item[\Macro{DEFAULT\_UNIVERSE}]
  The universe under which a job is executed may be specified in the submit
  description file.
  If it is not specified in the submit description file, then
  this variable specifies the universe (when defined).
  If the universe is not specified in the submit description
  file, and if this variable is not defined, then
  the default universe for a job will be the vanilla universe.
\end{description}

If you want \Condor{submit} to automatically append an expression to
the \AdAttr{Requirements} expression or \AdAttr{Rank} expression of 
jobs at your site use the following macros:
\begin{description}
  
\label{param:AppendReqVanilla}
\item[\Macro{APPEND\_REQ\_VANILLA}]
  Expression to be appended to vanilla job requirements.
  
\label{param:AppendReqStandard}
\item[\Macro{APPEND\_REQ\_STANDARD}]
  Expression to be appended to standard job requirements.

\label{param:AppendReq}
\item[\Macro{APPEND\_REQUIREMENTS}]
  Expression to be appended to any type of universe jobs. 
  However, if \MacroNI{APPEND\_REQ\_VANILLA} or \MacroNI{APPEND\_REQ\_STANDARD}
  is defined, then ignore the \MacroNI{APPEND\_REQUIREMENTS} for those
  universes.

\label{param:AppendRank}
\item[\Macro{APPEND\_RANK}]
  Expression to be appended to job rank.  \MacroNI{APPEND\_RANK\_STANDARD} or
  \MacroNI{APPEND\_RANK\_VANILLA} will override this setting if defined.

\label{param:AppendRankStandard}
\item[\Macro{APPEND\_RANK\_STANDARD}]
  Expression to be appended to standard job rank.

\label{param:AppendRankVanilla}
\item[\Macro{APPEND\_RANK\_VANILLA}]
  Expression to append to vanilla job rank.

\end{description}

\Note The \Macro{APPEND\_RANK\_STANDARD} and 
\Macro{APPEND\_RANK\_VANILLA} macros were called
\Macro{APPEND\_PREF\_STANDARD} and
\Macro{APPEND\_PREF\_VANILLA} in previous versions of Condor.

In addition, you may provide default \AdAttr{Rank} expressions if your users
do not specify their own with:

\begin{description}

\label{param:DefaultRank}
\item[\Macro{DEFAULT\_RANK}]
  Default rank expression for any job that does not specify
  its own rank expression in the submit description file.  
  There is no default value, such that when undefined,
  the value used will be 0.0.

\label{param:DefaultRankVanilla}
\item[\Macro{DEFAULT\_RANK\_VANILLA}]
  Default rank for vanilla universe jobs.  
  There is no default value, such that when undefined,
  the value used will be 0.0.
  When both \MacroNI{DEFAULT\_RANK} and \MacroNI{DEFAULT\_RANK\_VANILLA}
  are defined, the value for \MacroNI{DEFAULT\_RANK\_VANILLA} is
  used for vanilla universe jobs.

\label{param:DefaultRankStandard}
\item[\Macro{DEFAULT\_RANK\_STANDARD}]
  Default rank for standard universe jobs.
  There is no default value, such that when undefined,
  the value used will be 0.0.
  When both \MacroNI{DEFAULT\_RANK} and \MacroNI{DEFAULT\_RANK\_STANDARD}
  are defined, the value for \MacroNI{DEFAULT\_RANK\_STANDARD} is
  used for standard universe jobs.

\label{param:DefaultBufferSize}
\item[\Macro{DEFAULT\_IO\_BUFFER\_SIZE}]
  Condor keeps a buffer of recently-used data for each file an
  application opens.  This macro specifies the default maximum number
  of bytes to be buffered for each open file at the executing machine.
  The \Condor{status} \MacroNI{buffer\_size} command will override this
  default.  If this macro is undefined, a default size of 512 KB will
  be used.

\label{param:DefaultBufferBlockSize}
\item[\Macro{DEFAULT\_IO\_BUFFER\_BLOCK\_SIZE}] 
  When buffering is enabled,
  Condor will attempt to consolidate small read and write operations
  into large blocks.  This macro specifies the default block size
  Condor will use.  The \Condor{status} \MacroNI{buffer\_block\_size}
  command will override this default.  If this macro is undefined, a
  default size of 32 KB will be used.

\label{param:SubmitSkipFilechecks}
\item[\Macro{SUBMIT\_SKIP\_FILECHECKS}]
  If \Expr{True}, \Condor{submit} behaves as if the \Opt{-disable} 
  command-line option is used.
  This tells \Condor{submit} to disable file permission checks 
  when submitting a job
  for read permissions on all input files, such as those defined by
  commands \SubmitCmd{input} and \SubmitCmd{transfer\_input\_files},
  as well as write permission to output files, such as a
  log file defined by \SubmitCmd{log} and output files defined with 
  \SubmitCmd{output} or \SubmitCmd{transfer\_output\_files}.
  This can significantly decrease the amount of time required to submit
  a large group of jobs.
  The default value is \Expr{False}.

\label{param:WarnOnUnusedSubmitFileMacros}
\item[\Macro{WARN\_ON\_UNUSED\_SUBMIT\_FILE\_MACROS}]
  A boolean variable that defaults to \Expr{True}.
  When \Expr{True}, \Condor{submit}
  performs checks on the job's submit description file contents
  for commands that define a macro, but do not use the macro within
  the file.
  A warning is issued, but job submission continues.
  A definition of a new macro occurs when the lhs of a command is not
  a known submit command.  This check may help spot spelling errors
  of known submit commands.

\label{param:SubmitSendReschedule}
\item[\Macro{SUBMIT\_SEND\_RESCHEDULE}]
  A boolean expression that when False, prevents \Condor{submit} from
  automatically sending a \Condor{reschedule} command as it completes.
  The \Condor{reschedule} command causes the \Condor{schedd} daemon
  to start searching for machines with which to match the submitted
  jobs.  When True, this step always occurs.
  In the case that the machine where the job(s) are submitted is
  managing a huge number of jobs (thousands or tens of thousands),
  this step would hurt performance in such a way that it became
  an obstacle to scalability.
  The default value is True.

\label{param:SubmitExprs}
\item[\Macro{SUBMIT\_EXPRS}]
  A comma-separated list of ClassAd attributes to be inserted into all 
  the job ClassAds that \Condor{submit} creates.  This is equivalent
  to the \verb@"+"@ syntax in a submit description file.
  Attributes defined in the submit description file with \verb@"+"@ will
  override attributes defined in the configuration file with
  \MacroNI{SUBMIT\_EXPRS}. 
  Note that adding an attribute to a job's ClassAd will \emph{not} function
  as a method for specifying default values of submit description file commands
  forgotten in a job's submit description file.
  The command in the submit description file results in actions by
  \Condor{submit},
  while the use of \MacroNI{SUBMIT\_EXPRS} adds a job ClassAd attribute
  at a later point in time.

\label{param:LogOnNfsIsError}
\item[\Macro{LOG\_ON\_NFS\_IS\_ERROR}]
  A boolean value that controls whether \Condor{submit} prohibits
  job submit files with user log files on NFS.  If
  \MacroNI{LOG\_ON\_NFS\_IS\_ERROR} is set to \Expr{True}, such
  submit files will be rejected.  If \MacroNI{LOG\_ON\_NFS\_IS\_ERROR}
  is set to \Expr{False},
  the job will be submitted.  If not defined,
  \MacroNI{LOG\_ON\_NFS\_IS\_ERROR} defaults to \Expr{False}.

\label{param:SubmitMaxProcsInCluster}
\item[\Macro{SUBMIT\_MAX\_PROCS\_IN\_CLUSTER}]
  An integer value that limits the maximum number of jobs that would
  be assigned within a single cluster.  Job submissions that would exceed
  the defined value fail, issuing an error message, and with no jobs
  submitted.
  The default value is 0, which does not limit the number of jobs
  assigned a single cluster number.

\end{description}

%%%%%%%%%%%%%%%%%%%%%%%%%%%%%%%%%%%%%%%%%%%%%%%%%%%%%%%%%%%%%%%%%%%%%%%%%%%
\subsection{\label{sec:Preen-Config-File-Entries}\condor{preen}
Configuration File Entries}
%%%%%%%%%%%%%%%%%%%%%%%%%%%%%%%%%%%%%%%%%%%%%%%%%%%%%%%%%%%%%%%%%%%%%%%%%%%

\index{configuration!condor\_preen configuration variables}
These macros affect \Condor{preen}.

\begin{description}

\item[\Macro{PREEN\_ADMIN}]
\label{param:PreenAdmin}
  This macro sets the e-mail address where \Condor{preen} will send e-mail
  (if it is configured to send email at all; see the entry for \MacroNI{PREEN}).
  Defaults to \MacroUNI{CONDOR\_ADMIN}.

\label{param:ValidSpoolFiles}
\item[\Macro{VALID\_SPOOL\_FILES}]
  This macro contains a (comma or space separated) list of files that
  \Condor{preen} considers valid files to find in the \MacroUNI{SPOOL}
  directory. There is no default value. \Condor{preen} will add to the
  list files and directories that are normally present in the
  \MacroUNI{SPOOL} directory.
  
\label{param:InvalidLogFiles}
\item[\Macro{INVALID\_LOG\_FILES}]
  This macro contains a (comma or space separated) list of files that
  \Condor{preen} considers invalid files to find in the \MacroUNI{LOG}
  directory.  There is no default value.

\end{description}


%%%%%%%%%%%%%%%%%%%%%%%%%%%%%%%%%%%%%%%%%%%%%%%%%%%%%%%%%%%%%%%%%%%%%%%%%%%
\subsection{\label{sec:Collector-Config-File-Entries}\condor{collector}
Configuration File Entries}
%%%%%%%%%%%%%%%%%%%%%%%%%%%%%%%%%%%%%%%%%%%%%%%%%%%%%%%%%%%%%%%%%%%%%%%%%%%

\index{configuration!condor\_collector configuration variables}
These macros affect the \Condor{collector}.
\begin{description}
  
\label{param:ClassadLifetime}
\item[\Macro{CLASSAD\_LIFETIME}]
  This macro determines the default maximum age for ClassAds collected by the
  \Condor{collector}.  ClassAd older than the maximum age are
  discarded by the \Condor{collector} as stale.

  If present, the ClassAd attribute ``ClassAdLifetime'' specifies the
  ad's lifetime in seconds.  If ``ClassAdLifetime'' is not present in
  the ad, the \Condor{collector} will use the value of
  \MacroUNI{CLASSAD\_LIFETIME}.  The macro is defined in terms of
  seconds, and defaults to 900 (15 minutes).
  
\label{param:MasterCheckInterval}
\item[\Macro{MASTER\_CHECK\_INTERVAL}]
  This macro defines how often the
  collector should check for machines that have ClassAds from some
  daemons, but not from the \Condor{master} (\Term{orphaned daemons})
  and send e-mail about it.  It is defined in seconds and 
  defaults to 10800 (3 hours).

\label{param:CollectorRequirements}
\item[\Macro{COLLECTOR\_REQUIREMENTS}]
  A boolean expression that filters out unwanted ClassAd updates.  The
  expression is evaluated for ClassAd updates that have 
  passed through enabled security authorization checks.
  The default behavior when this expression is not
  defined is to allow all ClassAd updates to take place.
  If \Expr{False}, a ClassAd update will be rejected.

  Stronger security mechanisms are the better way to
  authorize or deny updates to the \Condor{collector}.
  This configuration variable exists to help those that
  use host-based security, and
  do not trust all processes that run on the hosts in the pool.
  This configuration variable may be used to throw out ClassAds that
  should not be allowed.  For example, for
  \Condor{startd} daemons that run on a fixed port,
  configure this expression to ensure that 
  only machine ClassAds advertising the expected
  fixed port are accepted.  As a convenience, before evaluating the
  expression, some basic sanity checks are performed on the ClassAd to
  ensure that all of the ClassAd attributes used by Condor to contain
  IP:port information are consistent.  To validate this
  information, the attribute to check is \AdAttr{TARGET.MyAddress}.
 

\label{param:ClientTimeout}
\item[\Macro{CLIENT\_TIMEOUT}]
  Network timeout that the \Condor{collector} uses when talking to any daemons
  or tools that are sending it a ClassAd update.
  It is defined in seconds and defaults to 30.
  
\label{param:QueryTimeout}
\item[\Macro{QUERY\_TIMEOUT}]
  Network timeout when talking to anyone doing a query.
  It is defined in seconds and defaults to 60.
  
\label{param:CondorDevelopers}
\item[\Macro{CONDOR\_DEVELOPERS}]
  By default,
  Condor will send e-mail once per week to this address with the output
  of the \Condor{status} command, which lists how many machines
  are in the pool and how many are running jobs.  The default
  value of \Email{condor-admin@cs.wisc.edu} will send this report to
  the Condor Team developers at the University of Wisconsin-Madison.
  The Condor Team uses
  these weekly status messages in order to have some idea as to how
  many Condor pools exist in the world.  We appreciate
  getting the reports, as this is one way we can convince funding
  agencies that Condor is being used in the real world.  
  If you do not wish this information to be sent to the Condor Team,
  explicitly set the value to \Expr{NONE} to disable this feature,
  or replace the
  address with a desired location.  
  If undefined (commented out) in the configuration file, Condor follows
  its default behavior.

\label{param:CollectorName}
\item[\Macro{COLLECTOR\_NAME}]
  This macro is used to specify a short description of your pool.
  It should be about 20 characters long.  For example, the name of the
  UW-Madison Computer Science Condor Pool is \AdStr{UW-Madison CS}.  
  While this macro might seem similar to \MacroNI{MASTER\_NAME} or
  \MacroNI{SCHEDD\_NAME}, it is unrelated.
  Those settings are used to uniquely identify (and locate) a specific
  set of Condor daemons, if there are more than one running on the same
  machine.
  The \MacroNI{COLLECTOR\_NAME} setting is just used as a
  human-readable string to describe the pool, which is included in the
  updates set to the \MacroNI{CONDOR\_DEVELOPERS\_COLLECTOR} (see
  below). 

\label{param:CondorDevelopersCollector}
\item[\Macro{CONDOR\_DEVELOPERS\_COLLECTOR}]
  By default, every pool sends
  periodic updates to a central \Condor{collector} at UW-Madison with
  basic information about the status of the pool.  Updates include only
  the number of total machines, the number of jobs submitted, the
  number of machines running jobs, the host name of the central
  manager, and the \MacroUNI{COLLECTOR\_NAME}.  These
  updates help the Condor Team see how Condor is being used around the world.
  By default, they will be sent to \File{condor.cs.wisc.edu}.
  To discontinue sending updates,
  explicitly set this macro to \Expr{NONE}. 
  If undefined or commented out in the configuration file, Condor follows
  its default behavior.

\label{param:CollectorUpdateInterval}
\item[\Macro{COLLECTOR\_UPDATE\_INTERVAL}]
  This variable is defined in seconds and defaults to 900 (every 15 minutes).
  It controls the frequency of the periodic
  updates sent to a central \Condor{collector} at UW-Madison as
  defined by \MacroNI{CONDOR\_DEVELOPERS\_COLLECTOR}.

\label{param:CollectorSocketBufsize}
\item[\Macro{COLLECTOR\_SOCKET\_BUFSIZE}] 
  This specifies the buffer size, in
  bytes, reserved for \Condor{collector} network UDP sockets.  The default is
  10240000, or a ten megabyte buffer.  This is a healthy size, even for a large
  pool.  The larger this value, the less likely the \Condor{collector} will
  have stale information about the pool due to dropping update packets.  If
  your pool is small or your central manager has very little RAM, considering
  setting this parameter to a lower value (perhaps 256000 or 128000).

  \Note For some Linux distributions, it may be necessary to raise the
  OS's system-wide limit for network buffer sizes. The parameter that
  controls this limit is /proc/sys/net/core/rmem\_max. You can see the
  values that the \Condor{collector} actually uses by enabling D\_FULLDEBUG
  for the collector and looking at the log line that looks like this:

  Reset OS socket buffer size to 2048k (UDP), 255k (TCP).

  For changes to this parameter to take effect, \Condor{collector} must
  be restarted.

\label{param:CollectorTcpSocketBufsize}
\item[\Macro{COLLECTOR\_TCP\_SOCKET\_BUFSIZE}]
  This specifies the TCP buffer
  size, in  bytes, reserved for \Condor{collector} network sockets.  The
  default is 131072, or a 128 kilobyte buffer.  This is a healthy size, even
  for a large pool.  The larger this value, the less likely the
  \Condor{collector} will have stale information about the pool due to
  dropping update packets.  If your pool is small or your central
  manager has very little RAM, considering setting this parameter to a
  lower value (perhaps 65536 or 32768).

  \Note See the note for \Macro{COLLECTOR\_SOCKET\_BUFSIZE}.

\label{param:KeepPoolHistory}
\item[\Macro{KEEP\_POOL\_HISTORY}]
  This boolean macro is used to decide if the collector will write
  out statistical information about the pool to history files.
  The default is \Expr{False}.
  The location, size, and frequency of history logging is controlled
  by the other macros.

\label{param:PoolHistoryDir}
\item[\Macro{POOL\_HISTORY\_DIR}]
  This macro sets the name of the directory where the history
  files reside (if history logging is enabled).
  The default is the \File{SPOOL} directory.

\label{param:PoolHistoryMaxStorage} 
\item[\Macro{POOL\_HISTORY\_MAX\_STORAGE}]
  This macro sets the maximum combined size of the history files.
  When the size of the history files is close to this limit, the oldest
  information will be discarded.
  Thus, the larger this parameter's value is, the larger the time
  range for which history will be available.  The default value is
  10000000 (10 Mbytes).

\label{param:PoolHistorySamplingInterval}
\item[\Macro{POOL\_HISTORY\_SAMPLING\_INTERVAL}]
  This macro sets the interval, in seconds, between samples for
  history logging purposes. 
  When a sample is taken, the collector goes through the information
  it holds, and summarizes it.
  The information is written to the history file once for each 4
  samples.
  The default (and recommended) value is 60 seconds. Setting this
  macro's value too low will increase the load on the collector,
  while setting it to high will produce less precise statistical
  information.

\label{param:CollectorDaemonStats}
\item[\Macro{COLLECTOR\_DAEMON\_STATS}]
  A boolean value that controls whether or not the \Condor{collector} daemon
  keeps update statistics on incoming updates.  
  The default value is \Expr{True}.
  If enabled, the \Condor{collector} will insert several attributes
  into the ClassAds that it stores and sends.  ClassAds without the
  \Attr{UpdateSequenceNumber} and \Attr{DaemonStartTime} attributes will not
  be counted, and will not have attributes inserted (all modern Condor
  daemons which publish ClassAds publish these attributes).

  \index{ClassAd attribute added by the condor\_collector!UpdatesTotal}
  \index{ClassAd attribute added by the condor\_collector!UpdatesSequenced}
  \index{ClassAd attribute added by the condor\_collector!UpdatesLost}
  The attributes inserted are \Attr{UpdatesTotal}, \Attr{UpdatesSequenced},
  and \Attr{UpdatesLost}.  \Attr{UpdatesTotal} is the total number of
  updates (of this ClassAd type) the \Condor{collector} has received 
  from this host.
  \Attr{UpdatesSequenced} is the number of updates that the \Condor{collector}
  could have as lost.  In particular, for the first update from a
  daemon, it is impossible to tell if any previous ones have been lost or not.
  \Attr{UpdatesLost} is the number of updates that the \Condor{collector}
  has detected as being lost.
  See page~\pageref{sec:Collector-Added-Attributes} for more information on the
  added attributes.

\label{param:CollectorStatsSweep}
\item[\Macro{COLLECTOR\_STATS\_SWEEP}]
  This value specifies the number of
  seconds between sweeps of the \Condor{collector}'s per-daemon update
  statistics.  Records for daemons which have not reported in this amount
  of time are purged in order to save memory.  The default is two days.
  It is unlikely that you would ever need to adjust this.

\label{param:CollectorDaemonHistorySize}
\item[\Macro{COLLECTOR\_DAEMON\_HISTORY\_SIZE}]
  This macro controls the
  size of the published update history that the Collector inserts into
  the ClassAds it stores and sends.  The default value is 128, which
  means that history is stored and published for the latest 128
  updates.  This macro is ignored if \MacroU{COLLECTOR\_DAEMON\_STATS}
  is not enabled.

  \index{ClassAd attribute added by the condor\_collector!UpdatesHistory}
  If this has a non-zero value, the Collector will insert
  \Attr{UpdatesHistory} into the ClassAd (similar to \Attr{UpdatesTotal}
  above). Attr{UpdatesHistory} is a hexadecimal string which represents
  a bitmap of the last \Macro{COLLECTOR\_DAEMON\_HISTORY\_SIZE}
  updates.  The most significant bit (MSB) of the bitmap represents the
  most recent update, and the least significant bit (LSB) represents
  the least recent.  A value of zero means that the update was not
  lost, and a value of 1 indicates that the update was detected as
  lost.

  For example, if the last update was not lost, the previous lost, and
  the previous two not, the bitmap would be 0100, and the matching hex
  digit would be ``4''.  Note that the MSB can never be marked as lost
  because its loss can only be detected by a non-lost update (a
  ``gap'' is found in the sequence numbers).  Thus, UpdatesHistory =
  "0x40" would be the history for the last 8 updates.  If the next
  updates are all successful, the values published, after each update,
  would be: 0x20, 0x10, 0x08, 0x04, 0x02, 0x01, 0x00.

  See page~\pageref{sec:Collector-Added-Attributes} for more information on the
  added attribute.


\label{param:CollectorClassHistorySize}
\item[\Macro{COLLECTOR\_CLASS\_HISTORY\_SIZE}]
  This macro controls the
  size of the published update history that the Collector inserts into
  the Collector ClassAds it produces.  The default value is zero.

  If this has a non-zero value, the Collector will insert
  ``UpdatesClassHistory'' into the Collector ClassAd (similar to
  ``UpdatesHistory'' above).  These are added ``per class'' of
  ClassAd, however.  The classes refer to the ``type'' of ClassAds
  (i.e. ``Start'').  Additionally, there is a ``Total'' class created
  which represents the history of all ClassAds that this Collector
  receives.

  Note that the collector always publishes Lost, Total and Sequenced
  counts for all ClassAd ``classes''.  This is similar to the
  statistics gathered if \MacroU{COLLECTOR\_DAEMON\_STATS} is enabled.

\label{param:CollectorQueryWorkers}
\item[\Macro{COLLECTOR\_QUERY\_WORKERS}]
  This macro sets the maximum
  number of ``worker'' processes that the Collector can have.  When
  receiving a query request, the UNIX Collector will ``fork'' a new
  process to handle the query, freeing the main process to handle
  other requests.  When the number of outstanding ``worker'' processes
  reaches this maximum, the request is handled by the main process.
  This macro is ignored on Windows, and its default value is zero.
  The default configuration, however, has this set to 16.

\label{param:CollectorDebug}
\item[\Macro{COLLECTOR\_DEBUG}]
  This macro (and other macros related to debug logging in the collector)
  is described in section~\ref{param:SubsysDebug} as
  \MacroNI{<SUBSYS>\_DEBUG}.

\label{param:CondorViewClassadTypes}
\item[\Macro{CONDOR\_VIEW\_CLASSAD\_TYPES}]
  Provides the ClassAd types that will be forwarded to the
  \MacroNI{CONDOR\_VIEW\_HOST}. The ClassAd types can be found with 
  \Condor{status -any}. The default forwarding behavior of the 
  \Condor{collector} is equivalent to 
\begin{verbatim}
  CONDOR_VIEW_CLASSAD_TYPES=Machine,Submitter
\end{verbatim} 
  There is no default value for this variable.

\end{description}

%%%%%%%%%%%%%%%%%%%%%%%%%%%%%%%%%%%%%%%%%%%%%%%%%%%%%%%%%%%%%%%%%%%%%%%%%%%
\subsection{\label{sec:Negotiator-Config-File-Entries}\condor{negotiator}
Configuration File Entries}
%%%%%%%%%%%%%%%%%%%%%%%%%%%%%%%%%%%%%%%%%%%%%%%%%%%%%%%%%%%%%%%%%%%%%%%%%%%
\index{configuration!condor\_negotiator configuration variables}

These macros affect the \Condor{negotiator}.
\begin{description}
  
\label{param:NegotiatorInterval}
\item[\Macro{NEGOTIATOR\_INTERVAL}]
  Sets how often the \Condor{negotiator} starts a negotiation cycle.
  It is defined in seconds and defaults to 60 (1 minute).
  
\label{param:NegotiatorCycleDelay}
\item[\Macro{NEGOTIATOR\_CYCLE\_DELAY}]
  An integer value that represents the minimum number of seconds
  that must pass before a new negotiation cycle may start.
  The default value is 20.
  \MacroNI{NEGOTIATOR\_CYCLE\_DELAY} is intended only for use by
  Condor experts.

\label{param:NegotiatorTimeout}
\item[\Macro{NEGOTIATOR\_TIMEOUT}]
  Sets the timeout that the negotiator uses on its network connections
  to the \Condor{schedd} and \Condor{startd}s.
  It is defined in seconds and defaults to 30.

\label{param:NegotiationCycleStatsLength}
\item[\Macro{NEGOTIATION\_CYCLE\_STATS\_LENGTH}] Specifies how many
  recent negotiation cycles should be included in the history that is
  published in the \Condor{negotiator}'s ad.  The default is 3 and the
  maximum allowed value is 100.  Setting this value to 0 disables
  publication of negotiation cycle statistics.  The
  statistics about recent cycles are stored in several attributes per
  cycle.  Each of these attribute names will have a number appended to
  it to indicate how long ago the cycle happened, for example:
  \AdAttr{LastNegotiationCycleDuration0},
  \AdAttr{LastNegotiationCycleDuration1},
  \AdAttr{LastNegotiationCycleDuration2}, \Dots.  The attribute
  numbered 0 applies to the most recent negotiation cycle.  The
  attribute numbered 1 applies to the next most recent negotiation
  cycle, and so on.  See
  page~\pageref{attr:LastNegotiationCycleActiveSubmitterCount<X>} for a
  list of attributes that are published.

\label{param:PriorityHalfLife}
\item[\Macro{PRIORITY\_HALFLIFE}]
  This macro defines the half-life of the user priorities.  See
  section~\ref{sec:user-priority-explained}
  on User Priorities for details.  It is defined in seconds and defaults
  to 86400 (1 day).

\label{param:DefaultPrioFactor} 
\item[\Macro{DEFAULT\_PRIO\_FACTOR}]
  This macro sets the priority factor for local users. See
  section~\ref{sec:user-priority-explained}
  on User Priorities for details.  Defaults to 1.

\label{param:NiceUserPrioFactor} 
\item[\Macro{NICE\_USER\_PRIO\_FACTOR}]
  This macro sets the priority factor for nice users. See
  section~\ref{sec:user-priority-explained}
  on User Priorities for details.  Defaults to 10000000.

\label{param:RemotePrioFactor} 
\item[\Macro{REMOTE\_PRIO\_FACTOR}]
  This macro defines the priority factor for remote users (users who
  who do not belong to the accountant's local domain - see
  below). See section~\ref{sec:user-priority-explained}
  on User Priorities for details.  Defaults to 10000.

\label{param:AccountantLocalDomain} 
\item[\Macro{ACCOUNTANT\_LOCAL\_DOMAIN}]
  This macro is used to decide if a user is local or remote. A user
  is considered to be in the local domain if the UID\_DOMAIN matches
  the value of this macro. Usually, this macro is set
  to the local UID\_DOMAIN. If it is not defined, all users are considered
  local.

\label{param:MaxAccountantDatabaseSize}
\item[\Macro{MAX\_ACCOUNTANT\_DATABASE\_SIZE}] 
  This macro defines the maximum size (in bytes) that the accountant
  database log file can reach before it is truncated (which re-writes
  the file in a more compact format).
  If, after truncating, the file is larger than one half the maximum
  size specified with this macro, the maximum size will be
  automatically expanded.
  The default is 1 megabyte (1000000).

\label{param:NegotiatorDiscountSuspendedResources} 
\item[\Macro{NEGOTIATOR\_DISCOUNT\_SUSPENDED\_RESOURCES}]
   This macro tells the negotiator to not count resources that are suspended
   when calculating the number of resources a user is using. 
   Defaults to false, that is, a user is still charged for a resource even
   when that resource has suspended the job.

\label{param:NegotiatorSocketCacheSize}
\item[\Macro{NEGOTIATOR\_SOCKET\_CACHE\_SIZE}]
  This macro defines the maximum number of sockets that the \Condor{negotiator}
  keeps in its open socket cache.
  Caching open sockets makes the negotiation
  protocol more efficient by eliminating the need for socket
  connection establishment for each negotiation cycle.  The default is
  currently 16.  To be effective, this parameter should be set to a
  value greater than the number of \Condor{schedd}s submitting jobs to the
  negotiator at any time.  If you lower this number, you must run
  \Condor{restart} and not just \Condor{reconfig} for the change to
  take effect.

\label{param:NegotiatorInformStartd}
\item[\Macro{NEGOTIATOR\_INFORM\_STARTD}]
  Boolean setting that controls if the \Condor{negotiator} should
  inform the \Condor{startd} when it has been matched with a job.
  The default is \Expr{True}.
  When this is set to \Expr{False}, the \Condor{startd} will never
  enter the Matched state, and will go directly from Unclaimed to
  Claimed.
  Because this notification is done via UDP, if a pool is configured
  so that the execute hosts do not create UDP command sockets (see the
  \Macro{WANT\_UDP\_COMMAND\_SOCKET} setting described in
  section~\ref{param:WantUDPCommandSocket} on
  page~\pageref{param:WantUDPCommandSocket} for details), the
  \Condor{negotiator} should be configured not to attempt to contact
  these \Condor{startds} by configuring this setting to \Expr{False}.

\label{param:NegotiatorPreJobRank}
\item[\Macro{NEGOTIATOR\_PRE\_JOB\_RANK}]
  Resources that match a request
  are first sorted by this expression.  If there are any ties in the
  rank of the top choice, the top resources are sorted by the
  user-supplied rank in the job ClassAd, then by
  \MacroNI{NEGOTIATOR\_POST\_JOB\_RANK}, then by
  \MacroNI{PREEMPTION\_RANK} (if the match would cause preemption and
  there are still any ties in the top choice).  \verb@MY@ refers to
  attributes of the machine ClassAd and \verb@TARGET@ refers to the
  job ClassAd.  The purpose of the pre job rank is to allow the pool
  administrator to override any other rankings, in order to optimize
  overall throughput.  For example, it is commonly used to minimize
  preemption, even if the job rank prefers a machine that is busy.  If
  undefined, this expression has no effect on the ranking of matches.
  The standard configuration file shipped with Condor specifies an
  expression to steer jobs away from busy resources:

\begin{verbatim}
  NEGOTIATOR_PRE_JOB_RANK = RemoteOwner =?= UNDEFINED
\end{verbatim}

\label{param:NegotiatorPostJobRank}
\item[\Macro{NEGOTIATOR\_POST\_JOB\_RANK}]
  Resources that match a request are first sorted by
  \MacroNI{NEGOTIATOR\_PRE\_JOB\_RANK}.  If there are any ties in the
  rank of the top choice, the top resources are sorted by the
  user-supplied rank in the job ClassAd, then by
  \MacroNI{NEGOTIATOR\_POST\_JOB\_RANK}, then by
  \MacroNI{PREEMPTION\_RANK} (if the match would cause preemption and
  there are still any ties in the top choice).  \Expr{MY.} refers to
  attributes of the machine ClassAd and \Expr{TARGET.} refers to the
  job ClassAd.  The purpose of the post job rank is to allow the pool
  administrator to choose between machines that the job ranks equally.
  The default value is undefined, which causes this rank to have no
  effect on the ranking of matches.  The following example expression
  steers jobs toward faster machines and tends to fill a cluster of
  multi-processors by spreading across all machines before filling up
  individual machines.  In this example, the expression is chosen to
  have no effect when preemption would take place, allowing control to
  pass on to \MacroNI{PREEMPTION\_RANK}.

\begin{verbatim}
  UWCS_NEGOTIATOR_POST_JOB_RANK = \
   (RemoteOwner =?= UNDEFINED) * (KFlops - SlotID)
\end{verbatim}


\label{param:PreemptionRequirements}
\item[\Macro{PREEMPTION\_REQUIREMENTS}]
  When considering user priorities, the negotiator will not preempt
  a job running on a given machine unless the
  \MacroNI{PREEMPTION\_REQUIREMENTS} expression evaluates to \Expr{True} and the
  owner of the idle job has a better priority than the owner of the
  running job. 
  The \MacroNI{PREEMPTION\_REQUIREMENTS} expression is evaluated within the
  context of the candidate machine ClassAd and the candidate idle job
  ClassAd; thus the \verb@MY@ scope prefix refers to the machine ClassAd,
  and the \verb@TARGET@ scope prefix refers to the ClassAd of the idle
  (candidate) job.  There is no direct access to the currently running job,
  but attributes of the currently running job that need to be accessed
  in \MacroNI{PREEMPTION\_REQUIREMENTS} can be placed in the machine ClassAd
  using \Macro{STARTD\_JOB\_EXPRS}.
  If not explicitly set in the Condor configuration file, the default value
  for this expression is \Expr{True}.
  Note that this setting does not
  influence other potential causes of preemption, such as startd
  \MacroNI{RANK}, or \MacroNI{PREEMPT} expressions.  See
  section \ref{sec:Disabling Preemption} for a general discussion of
  limiting preemption.

\label{param:PreemptionRequirementsStable} 
\item[\Macro{PREEMPTION\_REQUIREMENTS\_STABLE}]
  A boolean value that defaults to \Expr{True}, implying that all attributes
  utilized to define the \MacroNI{PREEMPTION\_REQUIREMENTS} variable will not
  change within a negotiation period time interval.
  If utilized attributes will change during the 
  negotiation period time interval, then set this variable to \Expr{False}. 

\label{param:PreemptionRank}
\item[\Macro{PREEMPTION\_RANK}]
  Resources that match a request are first sorted by
  \MacroNI{NEGOTIATOR\_PRE\_JOB\_RANK}.  If there are any ties in the
  rank of the top choice, the top resources are sorted by the
  user-supplied rank in the job ClassAd, then by
  \MacroNI{NEGOTIATOR\_POST\_JOB\_RANK}, then by
  \MacroNI{PREEMPTION\_RANK} (if the match would cause preemption and
  there are still any ties in the top choice).  \verb@MY@ refers to
  attributes of the machine ClassAd and \verb@TARGET@ refers to the
  job ClassAd.  This expression is used to rank machines that the job
  and the other negotiation expressions rank the same.  For example,
  if the job has no preference, it is usually preferable to preempt a
  job with a small \AdAttr{ImageSize} instead of a job with a large
  \AdAttr{ImageSize}.  The default is to rank all preemptable matches
  the same.  However, the negotiator will always prefer to match the
  job with an idle machine over a preemptable machine, if none of the
  other ranks express a preference between them.

\label{param:PreemptionRankStable}
\item[\Macro{PREEMPTION\_RANK\_STABLE}]
  A boolean value that defaults to \Expr{True}, implying that all attributes
  utilized to define the \MacroNI{PREEMPTION\_RANK} variable will not
  change within a negotiation period time interval.
  If utilized attributes will change during the 
  negotiation period time interval, then set this variable to \Expr{False}.

\label{param:NegotiatorSlotConstraint}
\item[\Macro{NEGOTIATOR\_SLOT\_CONSTRAINT}]
  An expression which constrains which machine ClassAds are fetched from the
  \Condor{collector} by the \Condor{negotiator} during a negotiation
  cycle.

\label{param:NegotiatorSlotPoolsizeConstraint}
\label{param:GroupDynamicMachConstraint}
\item[\Macro{NEGOTIATOR\_SLOT\_POOLSIZE\_CONSTRAINT} or
  \Macro{GROUP\_DYNAMIC\_MACH\_CONSTRAINT}]
  This optional expression specifies which machine ClassAds should be counted
  when computing the size of the pool.
  It applies both for group quota allocation and when there are no groups.
  The default is to count all machine ClassAds.
  When extra slots exist for special purposes,
  as, for example, suspension slots or file transfer slots,
  this expression can be used to inform the \Condor{negotiator} that 
  only normal slots should be counted when computing how big each group's 
  share of the pool should be.
 
  The name \MacroNI{NEGOTIATOR\_SLOT\_POOLSIZE\_CONSTRAINT} replaces
  \MacroNI{GROUP\_DYNAMIC\_MACH\_CONSTRAINT} as of Condor version 7.7.3.
  Using the older name causes a warning to be logged, although the
  behavior is unchanged.

\label{param:NegotiatorDebug}
\item[\Macro{NEGOTIATOR\_DEBUG}]
  This macro (and other settings related to debug logging in the negotiator) is
  described in section~\ref{param:SubsysDebug} as \MacroNI{<SUBSYS>\_DEBUG}.

\label{param:NegotiatorMaxTimePerSubmitter}
\item[\Macro{NEGOTIATOR\_MAX\_TIME\_PER\_SUBMITTER}]
  The maximum number of seconds
  the \Condor{negotiator} will spend with a submitter during one
  negotiation cycle.  Once this time limit has been reached, the
  \Condor{negotiator} will still finish its current pie spin, but it will skip
  over the submitter if subsequent pie spins are needed to dish out all
  of the available machines.  It defaults to one year.  See
  \MacroNI{NEGOTIATOR\_MAX\_TIME\_PER\_PIESPIN} for more information.

\label{param:NegotiatorMaxTimePerPieSpin}
\item[\Macro{NEGOTIATOR\_MAX\_TIME\_PER\_PIESPIN}]
  The maximum number of seconds the
  \Condor{negotiator} will spend with a submitter in one pie spin.
  A negotiation cycle is composed of at least one pie spin, possibly more,
  depending on whether there are still machines left over after
  computing fair shares and negotiating with each submitter.  By
  limiting the maximum length of a pie spin or the maximum time per
  submitter per negotiation cycle, the \Condor{negotiator} is protected
  against spending a long time talking to one submitter, for example someone
  with a very slow \Condor{schedd} daemon.
  But, this can result in unfair allocation of
  machines or some machines not being allocated at all.
  See section~\ref{sec:PieSlice} on page~\pageref{sec:PieSlice}
  for a description of a pie slice.

\label{param:NegotiatorMatchExprs}
\item[\Macro{NEGOTIATOR\_MATCH\_EXPRS}]
  A comma-separated list of macro names that are inserted as
  ClassAd attributes into matched job ClassAds.
  The attribute name in the ClassAd will be given the prefix
  \Attr{NegotiatorMatchExpr}, 
  if the macro name does not already begin with that.
  Example:

\footnotesize
\begin{verbatim}
  NegotiatorName = "My Negotiator"
  NEGOTIATOR_MATCH_EXPRS = NegotiatorName
\end{verbatim}
\normalsize

  As a result of the above configuration, jobs that are matched by this
  \Condor{negotiator} will contain the following attribute when they are 
  sent to the \Condor{startd}:

\footnotesize
\begin{verbatim}
  NegotiatorMatchExprNegotiatorName = "My Negotiator"
\end{verbatim}
\normalsize

  The expressions inserted by the \Condor{negotiator} may be useful in 
  \Condor{startd} policy expressions,
  when the \Condor{startd} belongs to multiple Condor pools.

\label{param:NegotiatorMatchlistCaching}
\item[\Macro{NEGOTIATOR\_MATCHLIST\_CACHING}]
  A boolean value that defaults to \Expr{True}.
  When \Expr{True}, it enables an optimization in the \Condor{negotiator}
  that works with auto clustering.
  In determining the sorted list of machines that a job might use,
  the job goes to the first machine off the top of the list. 
  If \MacroNI{NEGOTIATOR\_MATCHLIST\_CACHING} is \Expr{True},
  and if the next job is part of the same auto cluster,
  meaning that it is a very similar job,
  the \Condor{negotiator} will reuse the previous list of machines,
  instead of recreating the list from scratch.

  If matching grid resources, and the desire is for a
  given resource to potentially match multiple times per \Condor{negotiator}
  pass, \MacroNI{NEGOTIATOR\_MATCHLIST\_CACHING} should be \Expr{False}.
  See section~\ref{sec:Grid-Matchmaking} on page~\pageref{sec:Grid-Matchmaking}
  in the subsection on Advertising Grid Resources to Condor for an example.

\label{param:NegotiatorConsiderPreemption}
\item[\Macro{NEGOTIATOR\_CONSIDER\_PREEMPTION}]
  For expert users only. A boolean value (defaults to \Expr{True}),
  that when \Expr{False},
  can cause the \Condor{negotiator} to run
  faster and also have better spinning pie accuracy.
  \emph{Only set this to \Expr{False} if \Macro{PREEMPTION\_REQUIREMENTS}
  is \Expr{False},
  and if all \Condor{startd} rank expressions are \Expr{False}.}

\label{param:StartdAdReevalExpr}
\item[\Macro{STARTD\_AD\_REEVAL\_EXPR}]
  A boolean value evaluated in the context of each machine ClassAd within
  a negotiation cycle that determines whether the ClassAd from the
  \Condor{collector} is to replace the stashed ClassAd utilized during
  the previous negotiation cycle.
  When \Expr{True},
  the ClassAd from the \Condor{collector} does replace the stashed one.
  When not defined, the default value is to replace the stashed ClassAd
  if the stashed ClassAd's sequence number is older than its potential
  replacement.

\label{param:NegotiatorUpdateAfterCycle}
\item[\Macro{NEGOTIATOR\_UPDATE\_AFTER\_CYCLE}]
  A boolean value that defaults to \Expr{False}.
  When \Expr{True}, it will force the \Condor{negotiator} daemon to publish 
  an update to the \Condor{collector} at the end of every negotiation cycle.
  This is useful if monitoring statistics for the previous negotiation cycle. 

\end{description}

The following configuration macros affect negotiation for group users.
\begin{description}

\label{param:GroupNames}
\item[\Macro{GROUP\_NAMES}]
  A comma-separated list of the recognized group names, case insensitive.
  If undefined (the default), group support is disabled.
  Group names must not conflict with any user names.
  That is, if there is a \verb@physics@ group, there may not be
  a \verb@physics@ user.
  Any group that is defined here must also have a quota,
  or the group will be ignored. Example: 
  \begin{verbatim}
    GROUP_NAMES = group_physics, group_chemistry 
  \end{verbatim}

\label{param:GroupQuotaGroupname}
\item[\Macro{GROUP\_QUOTA\_<groupname>}]
  A floating point value to represent a static quota specifying
  an integral number of machines for the hierarchical group
  identified by \Expr{<groupname>}.
  It is meaningless to specify a non integer value, 
  since only integral numbers of machines can be allocated.
  Example:
  \begin{verbatim}
    GROUP_QUOTA_group_physics = 20
    GROUP_QUOTA_group_chemistry = 10
  \end{verbatim}
  When both static and dynamic quotas are defined for a specific group,
  the static quota is used and the dynamic quota is ignored. 

\label{param:GroupQuotaDynamicGroupname}
\item[\Macro{GROUP\_QUOTA\_DYNAMIC\_<groupname>}]
  A floating point value in the range 0.0 to 1.0, inclusive,
  representing a fraction of a pool's machines (slots) set as
  a dynamic quota for the hierarchical group identified by \Expr{<groupname>}.
  For example, the following
  specifies that a quota of 25\% of the total machines are
  reserved for members of the group\_biology group.
  \begin{verbatim}
  	GROUP_QUOTA_DYNAMIC_group_biology = 0.25
  \end{verbatim}
  The group name must be specified in the \Macro{GROUP\_NAMES} list.
  \MoreTodo
  %Condor does not verify that the
  %quota value is reasonable, nor does Condor verify that all specified
  %quotas are consistent.  This parameter is evaluated whenever Condor
  %negotiates for the group.  When both are defined, static quotas
  %supersede dynamic quotas.

\label{param:GroupPrioFactorGroupname}
\item[\Macro{GROUP\_PRIO\_FACTOR\_<groupname>}]
  A floating point value greater than or equal to 1.0 to specify the
  default user priority factor for \verb@<groupname>@. 
  The group name must also be specified in the \MacroNI{GROUP\_NAMES} list.
  \MacroNI{GROUP\_PRIO\_FACTOR\_<groupname>} is evaluated when
  the negotiator first negotiates for the user as a member of the group.
  All members of the group inherit the default priority factor
  when no other value is present.
  For example, the following setting
  specifies that all members of the group named \verb@group_physics@
  inherit a default user priority factor of 2.0:
  \begin{verbatim}
    GROUP_PRIO_FACTOR_group_physics = 2.0
  \end{verbatim}

\label{param:GroupAutoregroup}
\item[\Macro{GROUP\_AUTOREGROUP}]
  A boolean value (defaults to \Expr{False}) that when \Expr{True},
  causes users who submitted to a specific group to
  also negotiate a second time with the \verb@none@ group,
  to be considered with the independent job submitters. 
  This allows group submitted jobs to be matched with idle machines
  even if the group is over its quota.  The user name that is
  used for accounting and prioritization purposes is still
  the group user as specified by \AdAttr{AccountingGroup}
  in the job ClassAd.

\label{param:GroupAutoregroupGroupname}
\item[\Macro{GROUP\_AUTOREGROUP\_<groupname>}]
  This is the same as \MacroNI{GROUP\_AUTOREGROUP}, but it is settable
  on a per-group basis.  If no value is specified for a given group,
  the default behavior is determined by \MacroNI{GROUP\_AUTOREGROUP},
  which in turn defaults to \Expr{False}.

\label{param:GroupAcceptSurplus}
\item[\Macro{GROUP\_ACCEPT\_SURPLUS}]
  A boolean value that, when \Expr{True}, specifies that groups should be 
  allowed to use more than their configured quota when there is not enough 
  demand from other groups to use all of the available machines.
  The default value is \Expr{False}. 

\label{param:GroupAcceptSurplusGroupname}
\item[\Macro{GROUP\_ACCEPT\_SURPLUS\_<groupname>}]
  A boolean value applied as a group-specific version of 
  \MacroNI{GROUP\_ACCEPT\_SURPLUS}.
  When not specified, the value of \MacroNI{GROUP\_ACCEPT\_SURPLUS} applies
  to the named group.

\label{param:GroupQuotaRoundRobinRate}
\item[\Macro{GROUP\_QUOTA\_ROUND\_ROBIN\_RATE}]
  The maximum sum of weighted slots that should be handed out to an individual 
  submitter in each iteration within a negotiation cycle. 
  If slot weights are not being used by the \Condor{negotiator},
  as specified by \Expr{NEGOTIATOR\_USE\_SLOT\_WEIGHTS = False},
  then this value is just the (unweighted) number of slots. 
  The default value is a very big number, effectively infinite. 
  Setting the value to a number smaller than the size of the pool 
  can help avoid starvation. 
  An example of the starvation problem is when there are a subset of machines 
  in a pool with large memory,
  and there are multiple job submitters who desire all of these machines.
  Normally, Condor will decide how much of the full pool each person should get,
  and then attempt to hand out that number of resources to each person. 
  Since the big memory machines are only a subset of pool, 
  it may happen that they are all given to the first person contacted, 
  and the remainder requiring large memory machines get nothing. 
  Setting \MacroNI{GROUP\_QUOTA\_ROUND\_ROBIN\_RATE} to a value that is small 
  compared to the size of subsets of machines will reduce starvation at the 
  cost of possibly slowing down the rate at which resources are allocated.

\label{param:GroupQuotaMaxAllocationRounds}
\item[\Macro{GROUP\_QUOTA\_MAX\_ALLOCATION\_ROUNDS}]
  An integer that specifies the maximum number of times within 
  one negotiation cycle the \Condor{negotiator} will calculate how many 
  slots each group deserves and attempt to allocate them. 
  The default value is 3. 
  The reason it may take more than one round is that some groups may not 
  have jobs that match some of the available machines, 
  so some of the slots that were withheld for those groups 
  may not get allocated in any given round.

\label{param:NegotiatorUseSlotWeights}
\item[\Macro{NEGOTIATOR\_USE\_SLOT\_WEIGHTS}]
  A boolean value with a default of \Expr{True}. 
  When \Expr{True}, the \Condor{negotiator} pays attention to the
  machine ClassAd attribute \Attr{SlotWeight}. 
  When \Expr{False}, each slot effectively has a weight of 1.

\end{description}

% entire section commented out Nov 2005
%%%%%%%%%%%%%%%%%%%%%%%%%%%%%%%%%%%%%%%%%%%%%%%%%%%%%%%%%%%%%%%%%%%%%%%%%%%
% \subsection{\label{sec:Eventd-Config-File-Entries}
% \condor{eventd} Configuration File Entries}
%%%%%%%%%%%%%%%%%%%%%%%%%%%%%%%%%%%%%%%%%%%%%%%%%%%%%%%%%%%%%%%%%%%%%%%%%%%

% \index{configuration!condor\_eventd configuration variables}
% These macros affect the Condor Event daemon.  See
% section~\ref{sec:EventD} on page~\pageref{sec:EventD} for an
% introduction.  The eventd is not included in the main Condor binary
% distribution or installation procedure.  It can be installed as a
% contrib module.
% 
% \begin{description}
  
% \label{param:EventList}
% \item[\Macro{EVENT\_LIST}]
% List of macros
% which define events to be managed by the event daemon.

% \label{param:EventdCapInfo}
% \item[\Macro{EVENTD\_CAPACITY\_INFO}]
% Configures the bandwidth limits used when scheduling job checkpoint
% transfers before \MacroNI{SHUTDOWN} events.
% The \MacroNI{EVENTD\_CAPACITY\_INFO} file has the same
% format as the \MacroNI{NETWORK\_CAPACITY\_INFO} file, described in
% section~\ref{sec:Bandwidth-Alloc-Capinfo}.

% \label{param:EventdRouteInfo}
% \item[\Macro{EVENTD\_ROUTING\_INFO}]
% Configures the network routing information used when scheduling job
% checkpoint transfers before \MacroNI{SHUTDOWN} events.
% The \MacroNI{EVENTD\_ROUTING\_INFO} file has the same
% format as the \MacroNI{NETWORK\_ROUTING\_INFO} file, described in
% section~\ref{sec:Bandwidth-Alloc-Routes}.

% \label{param:EventdInterval}
% \item[\Macro{EVENTD\_INTERVAL}]
% The number
% of seconds between collector queries to determine pool
% state.  The default is 15 minutes (300 seconds).

% \label{param:EventdMaxPreparation}
% \item[\Macro{EVENTD\_MAX\_PREPARATION}]
%  The number of minutes before a
% scheduled event when the eventd should start periodically querying the
% collector.  If 0 (default), the eventd always polls.

% \label{param:EventdShutdownSlowStartInterval}
% \item[\Macro{EVENTD\_SHUTDOWN\_SLOW\_START\_INTERVAL}]
% The number of seconds
% between each machine startup after a shutdown event.  The default is 0.

% \label{param:EventdShutdownCleanupInterval}
% \item[\Macro{EVENTD\_SHUTDOWN\_CLEANUP\_INTERVAL}]
% The number of seconds
% between each check for old shutdown configurations in the pool.  The default
% is one hour (3600 seconds).

% \end{description}

%%%%%%%%%%%%%%%%%%%%%%%%%%%%%%%%%%%%%%%%%%%%%%%%%%%%%%%%%%%%%%%%%%%%%%
\subsection{\label{sec:Procd-Config-File-Entries}\condor{procd}
Configuration File Macros}
%%%%%%%%%%%%%%%%%%%%%%%%%%%%%%%%%%%%%%%%%%%%%%%%%%%%%%%%%%%%%%%%%%%%%%

\begin{description}

\label{param:UseProcd}
\item[\Macro{USE\_PROCD}]
  This boolean parameter
  is used to determine whether the \Condor{procd} will be used for
  managing process families. If the \Condor{procd} is not used, each
  daemon will run the process family tracking logic on its own. Use of
  the \Condor{procd} results in improved scalability because only one
  instance of this logic is required. The \Condor{procd} is required
  when using privilege separation (see Section~\ref{sec:PrivSep}) or
  group ID-based process tracking (see
  Section~\ref{sec:GroupTracking}). In either of these cases, the
  \MacroNI{USE\_PROCD} setting will be ignored and a \Condor{procd} will
  always be used. By default, the \Condor{master} will not use a
  \Condor{procd} but all other daemons that need process family tracking will.
  A daemon that uses the \Condor{procd} will start a \Condor{procd} for
  use by itself and all of its child daemons.

\label{param:ProcdMaxSnapshotInterval}
\item[\Macro{PROCD\_MAX\_SNAPSHOT\_INTERVAL}]
  This setting determines the maximum time that the \Condor{procd} will
  wait between probes of the system for information about the process
  families it is tracking.

\label{param:ProcdLog}
\item[\Macro{PROCD\_LOG}]
  Specifies a log file for the \Condor{procd} to use.
  Note that by design, the \Condor{procd} does not
  include most of the other logic that is shared amongst the various
  Condor daemons. This is because the \Condor{procd} is a component of
  the PrivSep Kernel (see Section~\ref{sec:PrivSep} for more information
  regarding privilege separation). This means that the \Condor{procd}
  does not include the normal Condor logging subsystem, and thus 
  multiple debug levels are not supported.
  \MacroNI{PROCD\_LOG} is not set by default and
  is only intended to debug problems should they arise. Note, however,
  that enabling \Dflag{PROCFAMILY} in the debug level for any other
  daemon will cause it to log all interactions with the \Condor{procd}.


\label{param:MaxProcdLog}
\item[\Macro{MAX\_PROCD\_LOG}]
  Controls the maximum length in bytes to which the \Condor{procd}
  log will be allowed to grow.  The log file will grow to the
  specified length, then be saved to a file with the suffix
  \File{.old}.  The \File{.old}
  file is overwritten each time the log is saved, thus the maximum
  space devoted to logging will be twice the
  maximum length of this log file.  A value of 0 specifies that the
  file may grow without bounds.  The default is 10 Mbyte.

\label{param:ProcdAddress}
\item[\Macro{PROCD\_ADDRESS}]
  This specifies
  the address that the \Condor{procd} will use to receive requests
  from other Condor daemons. On Unix, this should point to a file system
  location that can be used for a named pipe. On Windows, named pipes
  are also used but they do not exist in the file system. The default
  setting therefore depends on the platform: 
  \verb@$(LOCK)/procd_pipe@ on Unix and
%  \Code{$\backslash$$\backslash$.$\backslash$pipe$\backslash$procd\_pipe}
  \verb@\\.\pipe\procd_pipe@ on Windows.

\label{param:UseGIDProcessTracking}
\item[\Macro{USE\_GID\_PROCESS\_TRACKING}]
  A boolean value that defaults to \Expr{False}.
  When \Expr{True}, a job's initial process is assigned a dedicated GID
  which is further used by the \Condor{procd} to reliably track all
  processes associated with a job.
  When \Expr{True}, values for \MacroNI{MIN\_TRACKING\_GID} and 
  \MacroNI{MAX\_TRACKING\_GID} must also be set, or Condor will abort,
  logging an error message.
  See section~\ref{sec:GroupTracking} on page~\pageref{sec:GroupTracking} for 
  a detailed description.

\label{param:MinTrackingGID}
\item[\Macro{MIN\_TRACKING\_GID}]
  An integer value, that together with \MacroNI{MAX\_TRACKING\_GID}
  specify a range of GIDs to be assigned on a per slot basis for
  use by the \Condor{procd} in tracking processes associated with a job.
  See section~\ref{sec:GroupTracking} on page~\pageref{sec:GroupTracking} for 
  a detailed description.

\label{param:MaxTrackingGID}
\item[\Macro{MAX\_TRACKING\_GID}]
  An integer value, that together with \MacroNI{MIN\_TRACKING\_GID}
  specify a range of GIDs to be assigned on a per slot basis for
  use by the \Condor{procd} in tracking processes associated with a job.
  See section~\ref{sec:GroupTracking} on page~\pageref{sec:GroupTracking} for 
  a detailed description.

\end{description}

%%%%%%%%%%%%%%%%%%%%%%%%%%%%%%%%%%%%%%%%%%%%%%%%%%%%%%%%%%%%%%%%%%%%%%
\subsection{\label{sec:Credd-Config-File-Entries}\condor{credd}
Configuration File Macros}
%%%%%%%%%%%%%%%%%%%%%%%%%%%%%%%%%%%%%%%%%%%%%%%%%%%%%%%%%%%%%%%%%%%%%%
 
\index{Condor daemon!condor\_credd@\Condor{credd}}
\index{daemon!condor\_credd@\Condor{credd}}
\index{condor\_credd daemon}
\index{configuration!condor\_credd configuration variables}
These macros affect the \Condor{credd}.

\begin{description}

\label{param:CreddHost}
\item[\Macro{CREDD\_HOST}]
  The host name of the machine running the \Condor{credd} daemon.

\label{param:CreddCacheLocally}
\item[\Macro{CREDD\_CACHE\_LOCALLY}]
  A boolean value that defaults to \Expr{False}.
  When \Expr{True}, the first successful password fetch operation to the
  \Condor{credd} daemon causes the password to be stashed in a local, 
  secure password store.
  Subsequent uses of that password do not require
  communication with the \Condor{credd} daemon.
  
\label{param:SkipWindowsLogonNetwork}
\item[\Macro{SKIP\_WINDOWS\_LOGON\_NETWORK}]
  A boolean value that defaults to \Expr{False}.
  When \Expr{True}, Windows authentication skips trying authentication
  with the \Expr{LOGON\_NETWORK} method first, 
  and attempts authentication  with \Expr{LOGON\_INTERACTIVE} method. 
  This can be useful if many authentication failures are noticed, 
  potentially leading to users getting locked out.

\end{description}


%%%%%%%%%%%%%%%%%%%%%%%%%%%%%%%%%%%%%%%%%%%%%%%%%%%%%%%%%%%%%%%%%%%%%%%%%%%
\subsection{\label{sec:Gridmanager-Config-File-Entries}\condor{gridmanager}
Configuration File Entries}
%%%%%%%%%%%%%%%%%%%%%%%%%%%%%%%%%%%%%%%%%%%%%%%%%%%%%%%%%%%%%%%%%%%%%%%%%%%

\index{configuration!condor\_gridmanager configuration variables}
These macros affect the \Condor{gridmanager}.
\begin{description}

\label{param:GridmanagerLog}
\item[\Macro{GRIDMANAGER\_LOG}]
  Defines the path and file name for the log of the \Condor{gridmanager}. 
  The owner of the file is the \Login{condor} user.

\label{param:GridmanagerCheckproxyInterval}
\item[\Macro{GRIDMANAGER\_CHECKPROXY\_INTERVAL}]
  The number of seconds
  between checks for an updated X509 proxy credential. The default
  is 10 minutes (600 seconds).

\label{param:GridmanagerMinimumProxyTime}
\item[\Macro{GRIDMANAGER\_MINIMUM\_PROXY\_TIME}]
  The minimum number of
  seconds before expiration of the X509 proxy credential for the
  gridmanager to continue operation. If seconds until expiration is
  less than this number, the gridmanager will shutdown and wait for
  a refreshed proxy credential. The default is 3 minutes (180 seconds).

\label{param:HoldJobIfCredentialExpires}
\item[\Macro{HOLD\_JOB\_IF\_CREDENTIAL\_EXPIRES}]
  True or False.  Defaults to True.
  If True, and for grid universe jobs only,
  Condor-G will place a job on hold
  \MacroNI{GRIDMANAGER\_MINIMUM\_PROXY\_TIME} seconds
  before the proxy expires.
  If False,
  the job will stay in the last known state,
  and Condor-G will periodically check to see if the job's proxy has been
  refreshed, at which point management of the job will resume.

\label{param:GridmanagerContactScheddDelay}
\item[\Macro{GRIDMANAGER\_CONTACT\_SCHEDD\_DELAY}]
  The minimum number of
  seconds between connections to the \Condor{schedd}. The default is 5 seconds.

\label{param:GridmanagerJobProbeInterval}
\item[\Macro{GRIDMANAGER\_JOB\_PROBE\_INTERVAL}]
  The number of seconds between
  active probes of the status of a submitted job.
  The default is 5 minutes (300 seconds).

\label{param:CondorJobPollInterval}
\item[\Macro{CONDOR\_JOB\_POLL\_INTERVAL}]
  After a condor grid type job is submitted,
  how often (in seconds) the \Condor{gridmanager}
  should probe the remote \Condor{schedd} to check the jobs status.  
  This defaults to 300 seconds (5 minutes).
  Setting this to a lower number will decrease latency (Condor will discover
  that a job has finished more quickly), but will increase network traffic.


\label{param:GridmanagerResourceProbeInterval}
\item[\Macro{GRIDMANAGER\_RESOURCE\_PROBE\_INTERVAL}]
  When a resource appears to be down, how often (in seconds) the
  \Condor{gridmanager}
  should ping it to test if it is up again.

\label{param:GridmanagerResourceProbeDelay}
\item[\Macro{GRIDMANAGER\_RESOURCE\_PROBE\_DELAY}]
  The number of seconds
  between pings of a remote resource that is currently down.
  The default is 5 minutes (300 seconds).

\label{param:GridmanagerEmptyResourceDelay}
\item[\Macro{GRIDMANAGER\_EMPTY\_RESOURCE\_DELAY}]
  The number of seconds
  that the \Condor{gridmanager} retains information about a grid
  resource, once the \Condor{gridmanager} has no active jobs
  on that resource.
  An active job is a grid universe job that is in the queue,
  but is not in the HELD state.
  Defaults to 300 seconds.

\label{param:GridmanagerMaxSubmittedJobsPerResource}
\item[\Macro{GRIDMANAGER\_MAX\_SUBMITTED\_JOBS\_PER\_RESOURCE}]
  An integer value that limits the number of jobs
  that a \Condor{gridmanager} daemon will submit to a resource.
  It is useful for controlling the number of \Prog{jobmanager}
  processes running on the front-end node of a cluster.
  This number may be exceeded, if it is reduced through the use
  of \Condor{reconfig} while the \Condor{gridmanager} is running,
  or if the \Condor{gridmanager} receives new
  jobs from the \Condor{schedd} that were already submitted
  (that is, their \MacroNI{GridJobId} is not undefined).
  In these cases, submitted jobs will not be killed,
  but no new jobs can be submitted until the number of submitted
  jobs falls below the current limit.
  Defaults to 1000.

\label{param:GridmanagerMaxJobmanagersPerResource}
\item[\Macro{GRIDMANAGER\_MAX\_JOBMANAGERS\_PER\_RESOURCE}]
  For grid jobs of type \SubmitCmd{gt2}, limits the number of globus-job-manager
  processes that the \Condor{gridmanager} lets run at a time on
  the remote head node. Allowing too many globus-job-managers to run
  causes severe load on the headnote, possibly making it
  non-functional.
  This number may be exceeded if it is reduced through the use
  of \Condor{reconfig} while the \Condor{gridmanager} is running
  or if some globus-job-managers take a few extra seconds to exit.
  The value 0 means there is no limit. The default value is 10.

\label{param:GridmanagerMaxWsDestroysPerResource}
\item[\Macro{GRIDMANAGER\_MAX\_WS\_DESTROYS\_PER\_RESOURCE}]
  For grid jobs of type \SubmitCmd{gt4}, limits the number of destroy
  commands that the \Condor{gridmanager} will issue at a time to each
  WS GRAM server. Too many destroy commands can have severe effects on
  the server. The default value is 5.

\label{param:Gahp}
\item[\Macro{GAHP}]
  The full path to the binary of the GAHP server.
  This configuration variable is no longer used.
  Use \MacroNI{GT2\_GAHP} at section~\ref{param:GT2GAHP} instead.

\label{param:GahpArgs}
\item[\Macro{GAHP\_ARGS}]
  Arguments to be passed to the GAHP server.
  This configuration variable is no longer used.

\label{param:GridmanagerGahpCallTimeout}
\item[\Macro{GRIDMANAGER\_GAHP\_CALL\_TIMEOUT}]
  The number of seconds after
  which a pending GAHP command should time out. 
  The default is 5 minutes (300 seconds).

\label{param:GridmanagerMaxPendingRequests}
\item[\Macro{GRIDMANAGER\_MAX\_PENDING\_REQUESTS}]
  The maximum number of GAHP
  commands that can be pending at any time. The default is 50.

\label{param:GridmanagerConnectFailureRetryCount}
\item[\Macro{GRIDMANAGER\_CONNECT\_FAILURE\_RETRY\_COUNT}]
  The number of times
  to retry a command that failed due to a timeout or a failed connection.
  The default is 3.

\label{param:GridmanagerGlobusCommitTimeout}
\item[\Macro{GRIDMANAGER\_GLOBUS\_COMMIT\_TIMEOUT}]
  The duration, in seconds, of the
  two phase commit timeout to Globus for gt2 jobs only.
  This maps directly to the \texttt{two\_phase} setting in the Globus RSL.

% configuration variable introduced into Condor due to Globus a GAHP
% bug.  Users with Globus where this bug has been fixed should never
% use nor even know about this configuration variable.
% \label{param:GridmanagerRestartOnAnyDownResources} 
% \item[\Macro{GRIDMANAGER\_RESTART\_ON\_ANY\_DOWN\_RESOURCES}]
% The current GAHP server can transition into a state where it
% cannot contact remote machines,
% making the machines appear to be down.
% Restarting the GAHP server fixes the problem.
% This parameter controls whether one machine or
% all machine need to appear to be down to trigger a restart of the GAHP
% server.

% configuration variable introduced into Condor due to Globus a GAHP
% bug.  Users with Globus where this bug has been fixed should never
% use nor even know about this configuration variable.
%\label{param:GridmanagerMaxTimeDownResources} 
%\item[\Macro{GRIDMANAGER\_MAX\_TIME\_DOWN\_RESOURCES}]
%Related to GRIDMANAGER\_RESTART\_ON\_ANY\_DOWN\_RESOURCES,
%this configuration variable defines how long (in seconds) one or
%more machines need to be down (or just appear to be) to trigger a restart
%of the GAHP server.

\label{param:GlobusGatekeeperTimeout}
\item[\Macro{GLOBUS\_GATEKEEPER\_TIMEOUT}]
  The number of seconds after which if a gt2 grid
  universe job fails to ping the gatekeeper, the job will be put on hold.
  Defaults to 5 days (in seconds).

\label{param:GramVersionDetection}
\item[\Macro{GRAM\_VERSION\_DETECTION}]
  A boolean value that defaults to \Expr{True}.
  When \Expr{True}, the \Condor{gridmanager} treats grid types
  \Expr{gt2} and \Expr{gt5} identically, and queries each server to
  determine which protocol it is using.
  When \Expr{False}, the \Condor{gridmanager} trusts the grid type
  provided in job attribute \Attr{GridResource}, and treats the server
  accordingly.
  Beware that identifying a \Expr{gt2} server as \Expr{gt5} can result in
  overloading the server, if a large number of jobs are submitted.

\label{param:GridftpUrlBase} 
\item[\Macro{GRIDFTP\_URL\_BASE}]
  Specifies an existing \Prog{GridFTP} server on the local system to be used for
  file transfers for gt4 grid universe jobs. The value is given as the base
  of a URL, such as \Expr{gsiftp://mycomp.foo.edu:2118}. The default is for
  Condor to launch temporary \Prog{GridFTP} servers as needed for file transfer.

\label{param:CGAHPLog}
\item[\Macro{C\_GAHP\_LOG}]
  The complete path and file name of the Condor GAHP server's log.
  There is no default value. The expected location as defined
  in the example configuration is \File{/temp/CGAHPLog.\MacroUNI{USERNAME}}.

\label{param:MaxCGAHPLog}
\item[\Macro{MAX\_C\_GAHP\_LOG}]
  The maximum size of the \MacroNI{C\_GAHP\_LOG}.

\label{param:CGAHPWorkerThreadLog}
\item[\Macro{C\_GAHP\_WORKER\_THREAD\_LOG}]
  The complete path and file name of the Condor GAHP worker process' log.
  There is no default value.
  The expected location as defined in the example configuration is
  \File{/temp/CGAHPWorkerLog.\MacroUNI{USERNAME}}.

\label{param:CGAHPContactScheddDelay}
\item[\Macro{C\_GAHP\_CONTACT\_SCHEDD\_DELAY}]
  The number of seconds that the \Condor{C-gahp} daemon waits between
  consecutive connections to the remote \Condor{schedd} in order to
  send batched sets of commands to be executed on that remote \Condor{schedd}
  daemon.
  The default value is 5.

\label{param:GLITELocation}
\item[\Macro{GLITE\_LOCATION}]
  The complete path to the directory containing the Glite software.
  There is no default value. The expected location as given
  in the example configuration is \File{\MacroUNI{LIB}/glite}.
  The necessary Glite software is included with Condor,
  and is required for pbs and lsf jobs.

\label{param:CondorGAHP}
\item[\Macro{CONDOR\_GAHP}]
  The complete path and file name of the Condor GAHP executable.
  There is no default value. The expected location as given
  in the example configuration is \File{\MacroUNI{SBIN}/condor\_c-gahp}.

\label{param:EC2GAHP}
\item[\Macro{EC2\_GAHP}]
  The complete path and file name of the EC2 GAHP executable.
  There is no default value. The expected location as given
  in the example configuration is \File{\MacroUNI{SBIN}/ec2\_gahp}.

\label{param:GT2GAHP}
\item[\Macro{GT2\_GAHP}]
  The complete path and file name of the GT2 GAHP executable.
  There is no default value. The expected location as given
  in the example configuration is \File{\MacroUNI{SBIN}/gahp\_server}.

\label{param:GT4GAHP}
\item[\Macro{GT4\_GAHP}]
  The complete path and file name of the
  wrapper script that invokes the GT4 GAHP executable.
  There is no default value. The expected location as given
  in the example configuration is \File{\MacroUNI{SBIN}/gt4\_gahp}.

\label{param:PBSGAHP}
\item[\Macro{PBS\_GAHP}]
  The complete path and file name of the PBS GAHP executable.
  There is no default value.
  The expected location as given in the example configuration is
  \File{\MacroUNI{GLITE\_LOCATION}/bin/batch\_gahp}.

\label{param:LSFGAHP}
\item[\Macro{LSF\_GAHP}]
  The complete path and file name of the LSF GAHP executable.
  There is no default value.
  The expected location as given in the example configuration is
  \File{\MacroUNI{GLITE\_LOCATION}/bin/batch\_gahp}.

\label{param:UnicoreGAHP}
\item[\Macro{UNICORE\_GAHP}]
  The complete path and file name of the
  wrapper script that invokes the Unicore GAHP executable.
  There is no default value. The expected location as given
  in the example configuration is \File{\MacroUNI{SBIN}/unicore\_gahp}.

\label{param:NorduGridGAHP}
\item[\Macro{NORDUGRID\_GAHP}]
  The complete path and file name of the
  wrapper script that invokes the NorduGrid GAHP executable.
  There is no default value. The expected location as given
  in the example configuration is \File{\MacroUNI{SBIN}/nordugrid\_gahp}.

\label{param:CREAMGAHP}
\item[\Macro{CREAM\_GAHP}]
  The complete path and file name of the CREAM GAHP executable.
  There is no default value.
  The expected location as given in the example configuration is
  \File{\MacroUNI{SBIN}/cream\_gahp}.

\label{param:DeltacloudGAHP}
\item[\Macro{DELTACLOUD\_GAHP}]
  The complete path and file name of the Deltacloud GAHP executable.
  There is no default value.
  The expected location as given in the example configuration is
  \File{\MacroUNI{SBIN}/deltacloud\_gahp}.

\end{description}

%%%%%%%%%%%%%%%%%%%%%%%%%%%%%%%%%%%%%%%%%%%%%%%%%%%%%%%%%%%%%%%%%%%%%%%%%%
\subsection{\label{sec:JobRouter-Config-File-Entries}\condor{job\_router}
Configuration File Entries}
%%%%%%%%%%%%%%%%%%%%%%%%%%%%%%%%%%%%%%%%%%%%%%%%%%%%%%%%%%%%%%%%%%%%%%%%%%%

\index{configuration!condor\_job\_router configuration variables}
These macros affect the \Condor{job\_router} daemon.

\begin{description}

\label{param:JobRouterDefaults}
\item[\Macro{JOB\_ROUTER\_DEFAULTS}]
  Defined by a single ClassAd in New ClassAd syntax, 
  used to provide default values for all routes in the \Condor{job\_router}
  daemon's routing table.
  Where an attribute is set outside of these defaults,
  that attribute value takes precedence.

\label{param:JobRouterEntries}
\item[\Macro{JOB\_ROUTER\_ENTRIES}]
  Specification of the job routing table.  It is a list of ClassAds,
  in New ClassAd syntax,
  where each individual ClassAd is surrounded by square brackets,
  and the ClassAds are separated from each other by spaces.
  Each ClassAd describes one entry in the routing table,
  and each describes a site that jobs may be routed to.

  A \Condor{reconfig} command causes the \Condor{job\_router} daemon
  to rebuild the routing table.
  Routes are distinguished by a routing table entry's ClassAd attribute
  \Attr{Name}.
  Therefore, a \Attr{Name} change in an existing route has the potential to
  cause the inaccurate reporting of routes.

  Instead of setting job routes using this configuration variable,
  they may be read from an
  external source using the \MacroNI{JOB\_ROUTER\_ENTRIES\_FILE} or
  be dynamically generated by an external program via the
  \MacroNI{JOB\_ROUTER\_ENTRIES\_CMD} configuration variable.


\label{param:JobRouterEntriesFile}
\item[\Macro{JOB\_ROUTER\_ENTRIES\_FILE}]
  A path and file name of a file that contains the ClassAds,
  in New ClassAd syntax, describing the routing table.
  The specified file is periodically reread to check for new information.
  This occurs every \MacroUNI{JOB\_ROUTER\_ENTRIES\_REFRESH} seconds.

\label{param:JobRouterEntriesCmd}
\item[\Macro{JOB\_ROUTER\_ENTRIES\_CMD}]
  Specifies the command line of an external program
  to run.  The output of the program defines or updates the routing table,
  and the output must be given in New ClassAd syntax.
  The specified command is periodically rerun to regenerate or update
  the routing table.
  This occurs every \MacroUNI{JOB\_ROUTER\_ENTRIES\_REFRESH} seconds.
  Specify the full path and file name of the executable within this
  command line, as no assumptions may be made about the current working
  directory upon command invocation.
  To enter spaces in any command-line arguments or in the command name itself,
  surround the right hand side of this definition with double quotes,
  and use single quotes around individual arguments that contain spaces.
  This is the same as when dealing with spaces within job arguments
  in a Condor submit description file. 

\label{param:JobRouterEntriesRefresh}
\item[\Macro{JOB\_ROUTER\_ENTRIES\_REFRESH}]
  The number of seconds between updates to the routing table described by
  \MacroNI{JOB\_ROUTER\_ENTRIES\_FILE} or
  \MacroNI{JOB\_ROUTER\_ENTRIES\_CMD}.
  The default value is 0, meaning no periodic updates occur.
  With the default value of 0, the routing table can be modified
  when a \Condor{reconfig} command is invoked 
  or when the \Condor{job\_router} daemon restarts.

\label{JobRouterLock}
\item[\Macro{JOB\_ROUTER\_LOCK}] This specifies the name of a lock
 file that is used to ensure that multiple instances of
 \condor{job\_router} never run with the same
 \MacroNI{JOB\_ROUTER\_NAME}.  Multiple instances running with the
 same name could lead to mismanagement of routed jobs.  The default
 value is \verb@$(LOCK)/$(JOB_ROUTER_NAME)Lock@.

\label{JobRouterSourceJobConstraint}
\item[\Macro{JOB\_ROUTER\_SOURCE\_JOB\_CONSTRAINT}]
  Specifies a global \Attr{Requirements} expression that must be true
  for all newly routed jobs,
  in addition to any \Attr{Requirements} specified within a routing table entry.
  In addition to the configurable constraints, the
 \Condor{job\_router} also has some hard-coded constraints.  It avoids
 recursively routing jobs by requiring that the job's attribute \Attr{RoutedBy}
 does not match \Macro{JOB\_ROUTER\_NAME}.  When not running as root,
 it also avoids routing jobs belonging to other users.

\label{JobRouterMaxJobs}
\item[\Macro{JOB\_ROUTER\_MAX\_JOBS}]
  An integer value representing the maximum number of jobs that may be routed,
  summed over all routes.
  The default value is -1, which means an unlimited number of jobs
  may be routed.

\label{MaxJobMirrorUpdateLag}
\item[\Macro{MAX\_JOB\_MIRROR\_UPDATE\_LAG}]
  An integer value that administrators will rarely consider changing,
  representing the maximum number of
  seconds the \Condor{job\_router} daemon waits,
  before it decides that routed copies have gone awry,
  due to the failure of events to appear
  in the \Condor{schedd}'s job queue log file.
  The default value is 600.
  As the \Condor{job\_router} daemon uses the \Condor{schedd}'s
  job queue log file entries for synchronization of routed copies,
  when an expected log file event fails to appear after this wait period,
  the \Condor{job\_router} daemon acts presuming the expected event
  will never occur.

\label{JobRouterPollingPeriod}
\item[\Macro{JOB\_ROUTER\_POLLING\_PERIOD}]
  An integer value representing the number of seconds
  between cycles in the \Condor{job\_router} daemon's task loop.
  The default is 10 seconds.
  A small value makes the \Condor{job\_router} daemon 
  quick to see new candidate jobs for routing.
  A large value makes the \Condor{job\_router} daemon generate less
  overhead at the cost of being slower to see new candidates for routing.
  For very large job queues where a few minutes of
  routing latency is no problem, increasing this value to a few
  hundred seconds would be reasonable.

\label{JobRouterName}
\item[\Macro{JOB\_ROUTER\_NAME}]
  A unique identifier utilized to name multiple instances of
  the \Condor{job\_router} daemon on the same machine.
  Each instance must have a different name,
  or all but the first to start up will refuse to run.
  The default is "jobrouter".

  Changing this value when routed jobs already exist is not currently
  gracefully handled.  However, it can be done if one also uses
  \Condor{qedit} to change the value of \Attr{ManagedManager} and
  \Attr{RoutedBy} from the old name to the new name.  The following commands
  may be helpful:

\begin{verbatim}
condor_qedit -constraint 'RoutedToJobId =!= undefined && \
  ManagedManager == "insert_old_name"' \
  ManagedManager '"insert_new_name"'
condor_qedit -constraint 'RoutedBy == "insert_old_name"' \
  RoutedBy '"insert_new_name"'
\end{verbatim}

\label{JobRouterReleaseOnHold}
\item[\Macro{JOB\_ROUTER\_RELEASE\_ON\_HOLD}]
  A boolean value that defaults to \Expr{True}.
  It controls how the \Condor{job\_router} handles the routed copy when it
  goes on hold.
  When \Expr{True}, the \Condor{job\_router} leaves the original job 
  ClassAd in the same state as when claimed.  When \Expr{False},
  the \Condor{job\_router} does not attempt to reset the original job
  ClassAd to a pre-claimed state upon yielding control of the job.

\end{description}



%%%%%%%%%%%%%%%%%%%%%%%%%%%%%%%%%%%%%%%%%%%%%%%%%%%%%%%%%%%%%%%%%%%%%%%%%%%
\subsection{\label{sec:LeaseManager-Config-File-Entries}\condor{lease\_manager}
Configuration File Entries}
%%%%%%%%%%%%%%%%%%%%%%%%%%%%%%%%%%%%%%%%%%%%%%%%%%%%%%%%%%%%%%%%%%%%%%%%%%%$

\index{configuration!condor\_lease\_manager configuration variables}
These macros affect the \Condor{lease\_manager}.

The \Condor{lease\_manager} expects to use the syntax
\begin{verbatim}
 <subsystem name>.<parameter name>
\end{verbatim}
in configuration.
This allows multiple instances of the
\Condor{lease\_manager} to be easily configured using the syntax
\begin{verbatim}
 <subsystem name>.<local name>.<parameter name>
\end{verbatim}

\begin{description}

\label{param:LeaseManager.GetAdsInterval}
\item[\Macro{LeaseManager.GETADS\_INTERVAL}]
  An integer value, given in seconds, that controls the frequency
  with which the \Condor{lease\_manager}
  pulls relevant resource ClassAds from the \Condor{collector}.
  The default value is 60 seconds, with a minimum value of 2 seconds.


\label{param:LeaseManager.UpdateInterval}
\item[\Macro{LeaseManager.UPDATE\_INTERVAL}]
  An integer value, given in seconds, that controls the frequency
  with which the \Condor{lease\_manager}
  sends its ClassAds to the \Condor{collector}.
  The default value is 60 seconds, with a minimum value of 5 seconds.

\label{param:LeaseManager.PruneInterval}
\item[\Macro{LeaseManager.PRUNE\_INTERVAL}]
  An integer value, given in seconds, that controls the frequency
  with which the \Condor{lease\_manager} \Term{prunes} its leases.
  This involves checking all leases to see if they have expired.
  The default value is 60 seconds, with no minimum value.

\label{param:LeaseManager.DebugAds}
\item[\Macro{LeaseManager.DEBUG\_ADS}]
  A boolean value that defaults to \Expr{False}.
  When \Expr{True}, it enables extra
  debugging information about the resource ClassAds that it retrieves
  from the \Condor{collector} and about the search ClassAds that it sends
  to the \Condor{collector}.

\label{param:LeaseManager.MaxLeaseDuration}
\item[\Macro{LeaseManager.MAX\_LEASE\_DURATION}]
  An integer value representing seconds which determines 
  the maximum duration of a lease.  This can
  be used to provide a hard limit on lease durations.  Normally, the
  \Condor{lease\_manager} honors the \Attr{MaxLeaseDuration} attribute
  from the resource ClassAd.  If this configuration variable is defined,
  it limits the effective maximum duration for all resources to this value.
  The default value is 1800 seconds.

  Note that leases can be renewed, and thus can be extended beyond this
  limit.  To provide a limit on the total duration of a lease, use 
  \MacroNI{LeaseManager.MAX\_TOTAL\_LEASE\_DURATION}.

\label{param:LeaseManager.MaxTotalLeaseDuration}
\item[\Macro{LeaseManager.MAX\_TOTAL\_LEASE\_DURATION}]
  An integer value representing seconds used to limit
  the \emph{total} duration of leases, over
  all its renewals.  
  The default value is 3600 seconds.

\label{param:LeaseManager.DefaultMaxLeaseDuration}
\item[\Macro{LeaseManager.DEFAULT\_MAX\_LEASE\_DURATION}]
  The \Condor{lease\_manager} uses the
  \Attr{MaxLeaseDuration} attribute from the resource ClassAd to limit the
  lease duration.  If this attribute is not present in a resource
  ClassAd, then this configuration variable is used instead.
  This integer value is given in units of seconds,
  with a default value of 60 seconds.

\label{param:LeaseManager.ClassadLog}
\item[\Macro{LeaseManager.CLASSAD\_LOG}]
  This variable defines a full path and file name to the location
  where the \Condor{lease\_manager} keeps persistent state information.
  This variable has no default value.

\label{param:LeaseManager.QueryAdtype}
\item[\Macro{LeaseManager.QUERY\_ADTYPE}]
  This parameter controls the type of the query in the ClassAd sent to
  the \Condor{collector}, which will control the types of ClassAds
  returned by the \Condor{collector}.  This parameter must be a valid
  ClassAd type name, with a default value of \AdStr{Any}.

\label{param:LeaseManager.QueryConstraints}
\item[\Macro{LeaseManager.QUERY\_CONSTRAINTS}]
  A ClassAd expression that controls the constraint in the query sent to the
  \Condor{collector}.
  It is used to further constrain the types
  of ClassAds from the \Condor{collector}.
  There is no default value, resulting in no constraints being placed on query.

\end{description}

%%%%%%%%%%%%%%%%%%%%%%%%%%%%%%%%%%%%%%%%%%%%%%%%%%%%%%%%%%%%%%%%%%%%%%%%%%%
\subsection{\label{sec:HDFS-Config-File-Entries}\condor{hdfs}
Configuration File Entries}
%%%%%%%%%%%%%%%%%%%%%%%%%%%%%%%%%%%%%%%%%%%%%%%%%%%%%%%%%%%%%%%%%%%%%%%%%%%$

\index{configuration!condor\_hdfs configuration variables}
These macros affect the \Condor{hdfs} daemon.
Many of these variables determine how the \Condor{hdfs} daemon sets
the HDFS XML configuration.

\begin{description}

\label{param:HDFSHome}
\item[\Macro{HDFS\_HOME}]
  The directory path for the Hadoop file system installation directory.
  Defaults to \File{\MacroUNI{RELEASE\_DIR}/libexec}.
  This directory is required to contain 

  \begin{itemize}
  \item{directory \File{lib}},
  containing all necessary jar files for the execution of a Name node
  and Data nodes.
  \item{directory \File{conf}},
  containing default Hadoop file system configuration files with names that
  conform to \Expr{*-site.xml}.
  \item{directory \File{webapps}},
  containing JavaServer pages (jsp) files for the Hadoop file 
  system's embedded server.
  \end{itemize}

\label{param:HDFSNamenode}
\item[\Macro{HDFS\_NAMENODE}]
  The host and port number for the HDFS Name node.
  There is no default value for this required variable.
  Defines the value of \Expr{fs.default.name} in the HDFS XML configuration.

\label{param:HDFSNamenodeWeb}
\item[\Macro{HDFS\_NAMENODE\_WEB}]
  The IP address and port number for the HDFS embedded web server within the
  Name node with the syntax of \Expr{a.b.c.d:portnumber}.
  There is no default value for this required variable.
  Defines the value of \Expr{dfs.http.address} in the HDFS XML configuration.

\label{param:HDFSDatanodeWeb}
\item[\Macro{HDFS\_DATANODE\_WEB}]
  The IP address and port number for the HDFS embedded web server within the
  Data node with the syntax of \Expr{a.b.c.d:portnumber}.
  The default value for this optional variable is 0.0.0.0:0, which means
  bind to the default interface on a dynamic port.
  Defines the value of \Expr{dfs.datanode.http.address} in 
  the HDFS XML configuration.

\label{param:HDFSNamenodeDir}
\item[\Macro{HDFS\_NAMENODE\_DIR}]
  The path to the directory on a local file system where the Name node will
  store its meta-data for file blocks.
  There is no default value for this variable; it is required to be defined
  for the Name node machine.
  Defines the value of \Expr{dfs.name.dir} in the HDFS XML configuration.

\label{param:HDFSDatanodeDir}
\item[\Macro{HDFS\_DATANODE\_DIR}]
  The path to the directory on a local file system where the Data node will
  store file blocks.
  There is no default value for this variable; it is required to be defined
  for a Data node machine.
  Defines the value of \Expr{dfs.data.dir} in the HDFS XML configuration.

\label{param:HDFSDatanodeAddress}
\item[\Macro{HDFS\_DATANODE\_ADDRESS}]
  The IP address and port number of this machine's Data node.
  There is no default value for this variable; it is required to be defined
  for a Data node machine, and may be given the value \Expr{0.0.0.0:0}
  as a Data node need not be running on a known port.
  Defines the value of \Expr{dfs.datanode.address} in the HDFS XML
  configuration.

\label{param:HDFS}
\item[\Macro{HDFS\_NODETYPE}]
  A host name, to identify the machine acting as the Name node.

\label{param:HDFSBackupnode}
\item[\Macro{HDFS\_BACKUPNODE}]
  The host address and port number for the HDFS Backup node.
  There is no default value.
  It defines the value of the HDFS dfs.namenode.backup.address
  field in the HDFS XML configuration file.

\label{param:HDFSBackupnodeWeb}
\item[\Macro{HDFS\_BACKUPNODE\_WEB}]
  The address and port number for the HDFS embedded web server 
  within the Backup node,
  with the syntax of hdfs://<host\_address>:<portnumber>.
  There is no default value for this required variable. 
  It defines the value of dfs.namenode.backup.http-address in the 
  HDFS XML configuration. 

\label{param:HDFSNamenodeRole}
\item[\Macro{HDFS\_NAMENODE\_ROLE}]
  If this machine is selected to be the Name node,
  then the role must be defined. 
  Possible values are \Expr{ACTIVE}, \Expr{BACKUP}, \Expr{CHECKPOINT}, 
  and \Expr{STANDBY}.
  The default value is \Expr{ACTIVE}.
  The \Expr{STANDBY} value exists for future expansion.
  If \MacroNI{HDFS\_NODETYPE} is selected to be Data node
  (\MacroNI{HDFS\_DATANODE}), then this variable is ignored.  

\label{param:HDFSLog4j}
\item[\Macro{HDFS\_LOG4J}]
  Used to set the configuration for the HDFS debugging level.
  Currently one of  \Expr{OFF}, \Expr{FATAL}, \Expr{ERROR}, \Expr{WARN},
  \Expr{INFODEBUG}, \Expr{ALL} or \Expr{INFO}.
  Debugging output is written to \File{\MacroUNI{LOG}/hdfs.log}.
  The default value is \Expr{INFO}.

\label{param:HDFSAllow}
\item[\Macro{HDFS\_ALLOW}]
  A comma separated list of hosts that are authorized with read and write
  access to the invoked HDFS.
  Note that this configuration variable name is likely to change to
  \MacroNI{HOSTALLOW\_HDFS}.

\label{param:HDFSDeny}
\item[\Macro{HDFS\_DENY}]
  A comma separated list of hosts that are denied access to the invoked HDFS.
  Note that this configuration variable name is likely to change to
  \MacroNI{HOSTDENY\_HDFS}.

\label{param:HDFSNamenodeClass}
\item[\Macro{HDFS\_NAMENODE\_CLASS}]
  An optional value that specifies the class to invoke.
  The default value is \verb@org.apache.hadoop.hdfs.server.namenode.NameNode@.

\label{param:HDFSDatanodeClass}
\item[\Macro{HDFS\_DATANODE\_CLASS}]
  An optional value that specifies the class to invoke.
  The default value is \verb@org.apache.hadoop.hdfs.server.datanode.DataNode@.

\label{param:HDFSSiteFile}
\item[\Macro{HDFS\_SITE\_FILE}]
  The optional value that specifies the HDFS XML configuration file to generate.
  The default value is \File{hdfs-site.xml}.

\label{param:HDFSReplication}
\item[\Macro{HDFS\_REPLICATION}]
  An integer value that facilitates setting the replication factor of an HDFS,
  defining the value of \Expr{dfs.replication} in the HDFS XML
  configuration.  This configuration variable is optional, as the HDFS has
  its own default value of 3 when not set through configuration.

\end{description}

%%%%%%%%%%%%%%%%%%%%%%%%%%%%%%%%%%%%%%%%%%%%%%%%%%%%%%%%%%%%%%%%%%%%%%%%%%%
\subsection{\label{sec:GridMonitor-Config-File-Entries}Grid Monitor
Configuration File Entries}
%%%%%%%%%%%%%%%%%%%%%%%%%%%%%%%%%%%%%%%%%%%%%%%%%%%%%%%%%%%%%%%%%%%%%%%%%%%

\index{configuration!Grid Monitor configuration variables}
These macros affect the Grid Monitor.
\begin{description}

\label{param:EnableGridMonitor}
\item[\Macro{ENABLE\_GRID\_MONITOR}]
  A boolean value that when \Expr{True} enables the Grid Monitor.
  The Grid Monitor is used to reduce load on Globus gatekeepers.
  This parameter only affects grid jobs of type \SubmitCmd{gt2}.
  The variable \MacroNI{GRID\_MONITOR} must also be correctly configured.
  Defaults to \Expr{True}.
  See section~\ref{sec:Condor-G-GridMonitor} on
  page~\pageref{sec:Condor-G-GridMonitor}
  for more information.

\label{param:GridMonitor}
\item[\Macro{GRID\_MONITOR}]
  The complete path name of the \Prog{grid\_monitor.sh} tool used to reduce
  the load on Globus gatekeepers.
  This parameter only affects grid jobs of type \SubmitCmd{gt2}.
  This parameter is not referenced unless
  \MacroNI{ENABLE\_GRID\_MONITOR} is set to \Expr{True} (the default value). 

\label{param:GridMonitorHeartbeatTimeout}
\item[\Macro{GRID\_MONITOR\_HEARTBEAT\_TIMEOUT}]
  The integer number of seconds that may pass without hearing from a 
  working Grid Monitor before it is assumed to be dead.
  Defaults to 300 (5 minutes).  Increasing this number
  will improve the ability of the Grid Monitor to survive in the face of
  transient problems,
  but will also increase the time before Condor notices a problem.

\label{param:GridMonitorRetryDuration}
\item[\Macro{GRID\_MONITOR\_RETRY\_DURATION}]
  When Condor-G attempts to start the Grid Monitor at a particular
  site, it will wait this many seconds to start hearing from the
  Grid Monitor. Defaults to 900 (15 minutes).  If this duration
  passes without success, the Grid Monitor will be disabled for the
  site in question for the period of time set by
  \Macro{GRID\_MONITOR\_DISABLE\_TIME}.

\label{param:GridMonitorNoStatusTimeout}
\item[\Macro{GRID\_MONITOR\_NO\_STATUS\_TIMEOUT}]
  Jobs can disappear from the Grid Monitor's status reports for
  short periods of time under normal circumstances, but a prolonged
  absence is often a sign of problems on the remote machine. This variable
  sets the amount of time (in seconds) that a job can be absent before the
  \Condor{gridmanager} reacts by restarting the GRAM \Prog{jobmanager}.
  The default is 900, which is 15 minutes.

\label{param:GridMonitorDisableTime}
\item[\Macro{GRID\_MONITOR\_DISABLE\_TIME}]
  When an error occurs with a Grid Monitor job, this parameter controls
  how long the \Condor{gridmanager} will wait before attempting to
  start a new Grid Monitor job. The value is in seconds and the default
  is 3600 (1 hour).

\end{description}


%%%%%%%%%%%%%%%%%%%%%%%%%%%%%%%%%%%%%%%%%%%%%%%%%%%%%%%%%%%%%%%%%%%%%%%%%%%
\subsection{\label{sec:Grid-Config-File-Entries}Configuration File
Entries Relating to Grid Usage and Glidein}
%%%%%%%%%%%%%%%%%%%%%%%%%%%%%%%%%%%%%%%%%%%%%%%%%%%%%%%%%%%%%%%%%%%%%%%%%%%

\index{configuration!grid and glidein configuration variables}
These macros affect the Condor's usage of grid resources
and glidein.
\begin{description}
\label{param:GlideinServerURLS}
\item[\Macro{GLIDEIN\_SERVER\_URLS}]
  A comma or space-separated list of URLs that contain the binaries
  that must be copied by \Condor{glidein}.
  There are no default values, but working URLs that copy from the UW site
  are provided in the distributed sample configuration files.

\label{param:GlexecJob}
\item[\Macro{GLEXEC\_JOB}]
  A boolean value that defaults to \Expr{False}.
  When \Expr{True}, it enables the use of \Prog{glexec} on the machine.

\label{param:Glexec}
\item[\Macro{GLEXEC}]
  The full path and file name of the \Prog{glexec} executable.

\end{description}

%%%%%%%%%%%%%%%%%%%%%%%%%%%%%%%%%%%%%%%%%%%%%%%%%%%%%%%%%%%%%%%%%%%%%%%%%%%
\subsection{\label{sec:DAGMan-Config-File-Entries}Configuration File 
Entries for DAGMan}
%%%%%%%%%%%%%%%%%%%%%%%%%%%%%%%%%%%%%%%%%%%%%%%%%%%%%%%%%%%%%%%%%%%%%%%%%%%

\index{configuration!DAGMan configuration variables}
These macros affect the operation of DAGMan and DAGMan
jobs within Condor.

\Bold{Note}: Many, if not all, of these configuration variables will
be most appropriately set on a per DAG basis, rather than in the
global Condor configuration files.  Per DAG configuration is explained
in section~\ref{sec:DAG-configuration}.

\begin{description}

\label{param:DAGManUserLogScanInterval}
\item[\Macro{DAGMAN\_USER\_LOG\_SCAN\_INTERVAL}]
  An integer value representing the number of seconds that 
  \Condor{dagman} waits between checking job log files for status updates.
  Setting this value lower than the default increases the CPU
  time \Condor{dagman} spends checking files, perhaps fruitlessly, but
  increases responsiveness to nodes completing or failing.
  The legal range of values is 1 to INT\_MAX.
  If not defined, it defaults to 5 seconds.

\label{param:DAGManDebugCacheEnable}
\item[\Macro{DAGMAN\_DEBUG\_CACHE\_ENABLE}]
  A boolean value that determines if log line caching for the \File{dagman.out}
  file should be enabled in the \Condor{dagman} process to increase
  performance (potentially by orders of magnitude) when writing the
  \File{dagman.out} file to an NFS server. 
  Currently, this cache is only utilized in Recovery Mode.  
  If not defined, it defaults to \Expr{False}.

\label{param:DAGManDebugCacheSize}
\item[\Macro{DAGMAN\_DEBUG\_CACHE\_SIZE}]
  An integer value representing the number of bytes of log lines to
  be stored in the log line cache. When the cache surpasses this number,
  the entries are written out in one call to the logging subsystem. A value of
  zero is not recommended since each log line would surpass the cache size 
  and be emitted in addition to bracketing log lines explaining that the 
  flushing was happening.
  The legal range of values is 0 to INT\_MAX.
  If defined with a value less than 0, the  value 0 will be used.
  If not defined, it defaults to 5 Megabytes.

\label{param:DAGManMaxSubmitsPerInterval}
\item[\Macro{DAGMAN\_MAX\_SUBMITS\_PER\_INTERVAL}]
  An integer that controls how many individual jobs
  \Condor{dagman} will submit in a row
  before servicing other requests (such as a \Condor{rm}).
  The legal range of values is 1 to 1000.
  If defined with a value less than 1, the  value 1 will be used.
  If defined with a value greater than 1000, the value 1000 will be used.
  If not defined, it defaults to 5.

\label{param:DAGManMaxSubmitAttempts}
\item[\Macro{DAGMAN\_MAX\_SUBMIT\_ATTEMPTS}]
  An integer that controls how
  many times in a row \Condor{dagman} will attempt to execute
  \Condor{submit} for a given job before giving up.
  Note that consecutive attempts use an exponential backoff,
  starting with 1 second.
  The legal range of values is 1 to 16.
  If defined with a value less than 1, the  value 1 will be used.
  If defined with a value greater than 16, the value 16 will be used.
  Note that a value of 16 would result in \Condor{dagman} trying for
  approximately 36 hours before giving up.
  If not defined,
  it defaults to 6 (approximately two minutes before giving up).

\label{param:DAGManSubmitDelay}
\item[\Macro{DAGMAN\_SUBMIT\_DELAY}]
  An integer that controls the number of seconds
  that \Condor{dagman} will sleep before submitting consecutive jobs.
  It can be increased to help reduce the load on the \Condor{schedd} daemon.
  The legal range of values is 0 to 60.
  If defined with a value less than 0, the  value 0 will be used.
  If defined with a value greater than 60, the value 60 will be used.
  The default value is 0.

\label{param:DAGManStartupCycleDetect}
\item[\Macro{DAGMAN\_STARTUP\_CYCLE\_DETECT}]
  A boolean value that defaults to \Expr{False}.
  When \Expr{True},
  causes \Condor{dagman} to check for cycles in the DAG before
  submitting DAG node jobs,
  in addition to its run time cycle detection.

\label{param:DAGManRetrySubmitFirst}
\item[\Macro{DAGMAN\_RETRY\_SUBMIT\_FIRST}]
  A boolean value that controls whether a failed submit is retried first
  (before any other submits) or last (after all other ready jobs are
  submitted).  If this value is set to \Expr{True}, when a job submit
  fails, the job is placed at the head of the queue of ready jobs, so
  that it will be submitted again before any other jobs are submitted.
  This had been the behavior of \Condor{dagman}.
  If this value is set to \Expr{False}, when a job submit fails, the job
  is placed at the tail of the queue of ready jobs.
  If not defined, it defaults to \Expr{True}.

\label{param:DAGManRetryNodeFirst}
\item[\Macro{DAGMAN\_RETRY\_NODE\_FIRST}]
  A boolean value that controls whether a failed node with retries
  is retried first (before any other ready nodes) or last (after all
  other ready nodes).  If this value is set to \Expr{True}, when a
  node with retries fails after the submit succeeded, the node is
  placed at the head of the queue of ready nodes, so that it will be
  tried again before any other jobs are submitted.  If this value is
  set to \Expr{False}, when a node with retries fails, the node
  is placed at the tail of the queue of ready nodes.
  This had been the behavior of \Condor{dagman}.
  If not defined, it defaults to \Expr{False}.

\label{param:DAGManMaxJobsIdle}
\item[\Macro{DAGMAN\_MAX\_JOBS\_IDLE}]
  An integer value that controls the maximum number of idle node jobs
  allowed within the DAG before \Condor{dagman} temporarily stops
  submitting jobs.  Once idle jobs start to run, \Condor{dagman} will
  resume submitting jobs.  If both the command line option and the
  configuration parameter are specified, the command line option overrides
  the configuration variable.  Unfortunately,
  \MacroNI{DAGMAN\_MAX\_JOBS\_IDLE} currently counts each individual
  process within a cluster as a job, which is inconsistent with
  \MacroNI{DAGMAN\_MAX\_JOBS\_SUBMITTED}.  The default is that there is
  no limit on the maximum number of idle jobs.

\label{param:DAGManMaxJobsSubmitted}
\item[\Macro{DAGMAN\_MAX\_JOBS\_SUBMITTED}]
  An integer value that controls the maximum number of node jobs within the
  DAG that will  be submitted to Condor at one time.  Note that this
  variable has the same functionality as the \OptArg{-maxjobs} 
  command line option to \Condor{submit\_dag}.
  If both the command line option and the
  configuration parameter are specified, the command line option overrides
  the configuration variable.  A single invocation of \Condor{submit}
  counts as one job, even if the submit file produces a multi-job cluster.
  The default is that there is no limit on the maximum number of jobs
  run at one time.

\label{param:DAGManMungeNodeNames}
\item[\Macro{DAGMAN\_MUNGE\_NODE\_NAMES}]
  A boolean value that controls whether \Condor{dagman} automatically
  renames nodes when running multiple DAGs.
  The renaming is done to avoid possible name conflicts.
  If this value is set to \Expr{True},
  all node names have the DAG number followed by the period character
  (\verb@.@) prepended to them.
  For example, the first DAG specified on the \Condor{submit\_dag}
  command line is considered DAG number 0, the second is DAG number 1, etc.
  So if DAG number 2 has a node named B,
  that node will internally be renamed to 2.B.
  If not defined, \MacroNI{DAGMAN\_MUNGE\_NODE\_NAMES} defaults to \Expr{True}.

\label{param:DAGManIgnoreDuplicateJobExecution}
\item[\Macro{DAGMAN\_IGNORE\_DUPLICATE\_JOB\_EXECUTION}]
  This configuration variable is no longer used. The improved functionality
  of the \MacroNI{DAGMAN\_ALLOW\_EVENTS} macro eliminates the
  need for this variable.

  For completeness, here is the definition for historical purposes: 
  A boolean value that controls
  whether \Condor{dagman} aborts or continues with a DAG
  in the rare case that Condor erroneously executes
  the job within a DAG node more than once.
  A bug in Condor very occasionally causes a job to run twice.
  Running a job twice is contrary to the semantics of a DAG.
  The configuration macro \MacroNI{DAGMAN\_IGNORE\_DUPLICATE\_JOB\_EXECUTION}
  determines whether  \Condor{dagman} considers this a fatal error or not.
  The default value is \Expr{False}; \Condor{dagman} considers
  running the job more than once a fatal error, 
  logs this fact,
  and aborts the DAG.
  When set to \Expr{True}, \Condor{dagman} still
  logs this fact,
  but continues with the DAG. 

  This configuration macro is to remain at its default value 
  except in the case
  where a site encounters the Condor bug in which DAG job nodes
  are executed twice,
  and where it is certain
  that having a DAG job node run twice will not corrupt the DAG.
  The logged messages within \File{*.dagman.out} files
  in the case of that a node job runs twice
  contain the string
  "EVENT ERROR."

\label{param:DAGManAllowEvents}
\item[\Macro{DAGMAN\_ALLOW\_EVENTS}]
  An integer that controls which bad events are considered
  fatal errors by \Condor{dagman}.  This macro replaces and expands
  upon the functionality of the
  \MacroNI{DAGMAN\_IGNORE\_DUPLICATE\_JOB\_EXECUTION} macro.
  If \MacroNI{DAGMAN\_ALLOW\_EVENTS} is set, it overrides the
  setting of \MacroNI{DAGMAN\_IGNORE\_DUPLICATE\_JOB\_EXECUTION}.

  The \MacroNI{DAGMAN\_ALLOW\_EVENTS} value is a logical bitwise OR of the
  following values:
  \begin{description}
  \item 0 = allow no bad events
  \item 1 = allow all bad events, \emph{except} the event
    \AdStr{job re-run after terminated event}
  \item 2 = allow terminated/aborted event combination
  \item 4 = allow a \AdStr{job re-run after terminated event} bug
  \item 8 = allow garbage or orphan events
  \item 16 = allow an execute or terminate event before job's submit event
  \item 32 = allow two terminated events per job, as sometimes seen
    with grid jobs
  \item 64 = allow duplicated events in general
  \end{description}

  The default value is 114, which allows terminated/aborted event combination,
  allows an execute and/or terminated event before job's submit event,
  allows double terminated events, and allows general duplicate events.

  As examples, a value of 6 instructs \Condor{dagman} to allow both
  the terminated/aborted event combination and the 
  \AdStr{job re-run after terminated event} bug.
  A value of 0 means that any bad event will be considered a fatal error.

  A value of 5 will never abort the DAG because of a bad event.
  But this value should almost never be used,
  because the \AdStr{job re-run after terminated event} 
  bug breaks the semantics of the DAG.

\label{param:DAGManDebug}
\item[\Macro{DAGMAN\_DEBUG}]
  This variable is described in section~\ref{param:SubsysDebug} as
  \MacroNI{<SUBSYS>\_DEBUG}.

\label{Param:MaxDAGManLog}
\item[\Macro{MAX\_DAGMAN\_LOG}]
  This variable is described in section~\ref{param:MaxSubsysLog} as
  \MacroNI{MAX\_<SUBSYS>\_LOG}.

\label{param:DAGManCondorSubmitExe}
\item[\Macro{DAGMAN\_CONDOR\_SUBMIT\_EXE}]
  The executable that \Condor{dagman} will use to submit Condor jobs.
  If not defined, \Condor{dagman} looks for \Condor{submit} in the path.

\label{param:DAGManStorkSubmitExe}
\item[\Macro{DAGMAN\_STORK\_SUBMIT\_EXE}]
  The executable that \Condor{dagman} will use to submit Stork jobs.
  If not defined, \Condor{dagman} looks for \Prog{stork\_submit} in the path.

\label{param:DAGManCondorRmExe}
\item[\Macro{DAGMAN\_CONDOR\_RM\_EXE}]
  The executable that \Condor{dagman} will use to remove Condor jobs.
  If not defined, \Condor{dagman} looks for \Condor{rm} in the path.

\label{param:DAGManStorkRmExe}
\item[\Macro{DAGMAN\_STORK\_RM\_EXE}]
  The executable that \Condor{dagman} will use to remove Stork jobs.
  If not defined, \Condor{dagman} looks for \Prog{stork\_rm} in the path.

\label{param:DAGManProhibitMultiJobs}
\item[\Macro{DAGMAN\_PROHIBIT\_MULTI\_JOBS}]
  A boolean value that controls whether \Condor{dagman} prohibits
  node job submit description files that queue multiple job procs other than 
  parallel universe.  If a DAG references such a submit file, the
  DAG will abort during the initialization process.  If not defined,
  \MacroNI{DAGMAN\_PROHIBIT\_MULTI\_JOBS} defaults to \Expr{False}.

\label{param:DAGManLogOnNfsIsError}
\item[\Macro{DAGMAN\_LOG\_ON\_NFS\_IS\_ERROR}]
  A boolean value that controls whether \Condor{dagman} prohibits
  node job submit description files with user log files on NFS.
  If a DAG references such a submit description file and
  \MacroNI{DAGMAN\_LOG\_ON\_NFS\_IS\_ERROR} is \Expr{True},
  the DAG will abort during the initialization process. 
  If \MacroNI{DAGMAN\_LOG\_ON\_NFS\_IS\_ERROR} is \Expr{False}, a warning
  will be issued, but the DAG will still be submitted.
  It is \emph{strongly}
  recommended that \MacroNI{DAGMAN\_LOG\_ON\_NFS\_IS\_ERROR}
  remain set to the default value, because running a DAG with node job
  log files on NFS will often cause errors.
  If not defined, \MacroNI{DAGMAN\_LOG\_ON\_NFS\_IS\_ERROR} defaults to
  \Expr{True}.

\label{param:DAGManAbortDuplicates}
\item[\Macro{DAGMAN\_ABORT\_DUPLICATES}]
  A boolean value that controls whether to attempt to abort duplicate
  instances of \Condor{dagman} running the same DAG on the same
  machine.  When \Condor{dagman} starts up, if no DAG lock file exists,
  \Condor{dagman} creates the lock file and writes its PID into it.  If
  the lock file does exist, and \MacroNI{DAGMAN\_ABORT\_DUPLICATES} is
  set to \Expr{True}, \Condor{dagman} checks whether a process with the
  given PID exists, and if so, it assumes that there is already another
  instance of \Condor{dagman} running the same DAG.  Note that this
  test is not foolproof: it is possible that, if \Condor{dagman} crashes,
  the same PID gets reused by another process before \Condor{dagman}
  gets rerun on that DAG.  This should be quite rare, however.
  If not defined, \MacroNI{DAGMAN\_ABORT\_DUPLICATES} defaults to
  \Expr{True}.

\label{param:DAGManSubmitDepthFirst}
\item[\Macro{DAGMAN\_SUBMIT\_DEPTH\_FIRST}]
  A boolean value that controls whether to submit ready DAG node jobs
  in (more-or-less) depth first order, as opposed to breadth-first order.
  Setting \MacroNI{DAGMAN\_SUBMIT\_DEPTH\_FIRST} to \Expr{True} does
  \emph{not} override dependencies defined in the DAG.  Rather, it
  causes newly ready nodes to be added to the head, rather than the tail,
  of the ready node list.  If there are no PRE scripts in the DAG, this
  will cause the ready nodes to be submitted depth-first.  If there
  are PRE scripts, the order will not be strictly depth-first, but it
  will tend to favor depth rather than breadth in executing the DAG.
  If \MacroNI{DAGMAN\_SUBMIT\_DEPTH\_FIRST} is set to \Expr{True},
  consider also setting \MacroNI{DAGMAN\_RETRY\_SUBMIT\_FIRST} and
  \Macro{DAGMAN\_RETRY\_NODE\_FIRST} to \Expr{True}.
  If not defined, \MacroNI{DAGMAN\_SUBMIT\_DEPTH\_FIRST} defaults to
  \Expr{False}.

\label{param:DAGManOnExitRemove}
\item[\Macro{DAGMAN\_ON\_EXIT\_REMOVE}]
  Defines the \Attr{OnExitRemove} ClassAd expression placed
  into the \Condor{dagman} submit description file by \Condor{submit\_dag}.
  The default expression is designed to ensure that \Condor{dagman} is
  automatically re-queued by the \Condor{schedd} daemon if it exits abnormally
  or is killed (for example, during a reboot).
  If this results in \Condor{dagman}
  staying in the queue when it should exit, consider changing 
  to a less restrictive expression, as in the example
\footnotesize
\begin{verbatim}
  (ExitBySignal == false || ExitSignal =!= 9)
\end{verbatim}
\normalsize
  If not defined, \MacroNI{DAGMAN\_ON\_EXIT\_REMOVE} defaults to
  the expression
\footnotesize
\begin{verbatim}
  ( ExitSignal =?= 11 || (ExitCode =!= UNDEFINED && ExitCode >=0 && ExitCode <= 2))
\end{verbatim}
\normalsize

\item[\Macro{DAGMAN\_ABORT\_ON\_SCARY\_SUBMIT}]
\label{param:DAGManAbortOnScarySubmit}
  A boolean value that controls whether to abort a DAG upon detection of
  a scary submit event.
  An example of a scary submit event is one in which the Condor ID
  does not match the expected value.
  Note that in all Condor versions prior to 6.9.3,
  \Condor{dagman} did \emph{not} abort a DAG upon detection of
  a scary submit event.
  This behavior is what now happens if
  \MacroNI{DAGMAN\_ABORT\_ON\_SCARY\_SUBMIT} is set to \Expr{False}.
  If not defined, \MacroNI{DAGMAN\_ABORT\_ON\_SCARY\_SUBMIT} defaults to
  \Expr{True}.

\label{param:DAGManPendingReportInterval}
\item[\Macro{DAGMAN\_PENDING\_REPORT\_INTERVAL}]
  An integer value representing the number of seconds that controls
  how often \Condor{dagman}
  will print a report of pending nodes to the \File{dagman.out} file.
  The report will only be printed if \Condor{dagman} has
  been waiting at least \MacroNI{DAGMAN\_PENDING\_REPORT\_INTERVAL}
  seconds without seeing any node job user log events, in order to
  avoid cluttering the \File{dagman.out} file.
  This feature is mainly intended to help diagnose \Condor{dagman} processes 
  that are stuck waiting indefinitely for a job to finish.
  If not defined,
  \MacroNI{DAGMAN\_PENDING\_REPORT\_INTERVAL} defaults to 600 seconds
  (10 minutes).

\label{param:DAGManInsertSubFile}
\item[\Macro{DAGMAN\_INSERT\_SUB\_FILE}]
  A file name of a file containing submit description file commands to be
  inserted into the \File{.condor.sub} file created by \Condor{submit\_dag}.
  The specified file is inserted into the \File{.condor.sub} file before
  the \SubmitCmd{queue} command and before any commands specified with the
  \Opt{-append} \Condor{submit\_dag} command line option.
  Note that the \MacroNI{DAGMAN\_INSERT\_SUB\_FILE} value can be overridden
  by the \Condor{submit\_dag} \Opt{-insert\_sub\_file} command line option.

\label{param:DAGManAutoRescue}
\item[\Macro{DAGMAN\_AUTO\_RESCUE}]
  A boolean value that controls whether \Condor{dagman} automatically
  runs Rescue DAGs.  If \MacroNI{DAGMAN\_AUTO\_RESCUE} is \Expr{True}
  and the DAG input file \File{my.dag} is submitted,
  and if a Rescue DAG such as the examples \File{my.dag.rescue001} or
  \File{my.dag.rescue002} exists, 
  then the largest magnitude Rescue DAG will be run.
  If not defined, \MacroNI{DAGMAN\_AUTO\_RESCUE} defaults to \Expr{True}.

\label{param:DAGManMaxRescueNum}
\item[\Macro{DAGMAN\_MAX\_RESCUE\_NUM}]
  An integer value that controls the maximum rescue DAG
  number that will be written, 
  in the case that \MacroNI{DAGMAN\_OLD\_RESCUE} is \Expr{False},
  or run if \MacroNI{DAGMAN\_AUTO\_RESCUE} is \Expr{True}.
  The maximum legal value is 999; the minimum value is 0,
  which prevents a rescue DAG from being written at all,
  or automatically run.
  If not defined, \MacroNI{DAGMAN\_MAX\_RESCUE\_NUM} defaults to 100.

\label{param:DAGManWritePartialRescue}
\item[\Macro{DAGMAN\_WRITE\_PARTIAL\_RESCUE}]
  A boolean value that controls whether \Condor{dagman} writes a partial
  or a full DAG file as a Rescue DAG.  
  As of Condor version 7.2.2, writing a partial DAG is preferred.
  If not defined, \MacroNI{DAGMAN\_WRITE\_PARTIAL\_RESCUE} defaults to
  \Expr{True}.

\label{param:DAGManResetRetriesUponRescue}
\item[\Macro{DAGMAN\_RESET\_RETRIES\_UPON\_RESCUE}]
  A boolean value that controls whether node retries are reset in a Rescue
  DAG.  If this value is \Expr{False}, the number of node retries written
  in a Rescue DAG is decreased,
  if any retries were used in the original run of the DAG; 
  otherwise, the original number of retries is allowed
  when running the Rescue DAG.
  If not defined, \MacroNI{DAGMAN\_RESET\_RETRIES\_UPON\_RESCUE} defaults to
  \Expr{True}.

\label{param:DAGManCopyToSpool}
\item[\Macro{DAGMAN\_COPY\_TO\_SPOOL}]
  A boolean value that when \Expr{True} copies the \Condor{dagman} binary
  to the spool directory when a DAG is submitted.
  Setting this variable to \Expr{True} allows
  long-running DAGs to survive a DAGMan version upgrade.
  For running large numbers of small DAGs, leave this
  variable unset or set it to \Expr{False}.
  The default value if not defined is \Expr{False}.

\label{param:DAGManDefaultNodeLog}
\item[\Macro{DAGMAN\_DEFAULT\_NODE\_LOG}]
  The name of a file to be used as a user log by any node jobs that
  do not define their own log files.
  The default value if not defined is \File{<DagFile>.nodes.log},
  where \verb@<DagFile>@ is replaced by the command line argument
  to \Condor{submit\_dag} that specifies the DAG input file.

\label{param:DAGManGenerateSubDagSubmits}
\item[\Macro{DAGMAN\_GENERATE\_SUBDAG\_SUBMITS}]
  A boolean value specifying whether \Condor{dagman} itself should
  create the \File{.condor.sub} files for nested DAGs.  
  If set to \Expr{False}, nested DAGs will fail unless
  the \File{.condor.sub} files are generated manually by running
  \Condor{submit\_dag} \Arg{-no\_submit} on each nested DAG, or the
  \Arg{-do\_recurse} flag is passed to \Condor{submit\_dag} for the
  top-level DAG.
  DAG nodes specified with the
  \MacroNI{SUBDAG EXTERNAL} keyword or with submit description file names ending
  in \File{.condor.sub} are considered nested DAGs.
  The default value if not defined is \Expr{True}.

\label{param:DAGManMaxJobHolds}
\item[\Macro{DAGMAN\_MAX\_JOB\_HOLDS}]
  An integer value defining the maximum number of times a node job is
  allowed to go on hold. As a job goes on hold this number of
  times, it is removed from the queue.  For example, if the value
  is 2, as the job goes on hold for the second time,
  it will be removed.
  At this time, this feature is not fully compatible with node jobs
  that have more than one \Attr{ProcID}.
  The number of holds of each process in the cluster count towards the
  total, rather than counting individually.
  So, this setting should take that possibility into account,
  possibly using a larger value.
  A value of 0 allows a job to go on hold any number of times.
  The default value if not defined is 100.

\label{param:DAGManVerbosity}
\item[\Macro{DAGMAN\_VERBOSITY}]
  An integer value defining the verbosity of output to the
  \File{dagman.out} file, as follows (each level includes all output
  from lower debug levels):
  \begin{itemize}
    \item level = 0; never produce output,
          except for usage info
    \item level = 1; very quiet, output severe errors
    \item level = 2; output errors and warnings
    \item level = 3; normal output
    \item level = 4; internal debugging output
    \item level = 5; internal debugging output; outer loop debugging
    \item level = 6; internal debugging output; inner loop debugging
    \item level = 7; internal debugging output; rarely used
  \end{itemize}
  The default value if not defined is 3.

\label{param:DAGManMaxPreScripts}
\item[\Macro{DAGMAN\_MAX\_PRE\_SCRIPTS}]
  An integer defining the maximum number of PRE scripts that any given
  \Condor{dagman} will run at the same time.  The default value if not
  defined is 0, which means to allow any number of PRE scripts to run.

\label{param:DAGManMaxPostScripts}
\item[\Macro{DAGMAN\_MAX\_POST\_SCRIPTS}]
  An integer defining the maximum number of POST scripts that any given
  \Condor{dagman} will run at the same time.  The default value if not
  defined is 0, which means to allow any number of POST scripts to run.

\label{param:DAGManAllowLogError}
\item[\Macro{DAGMAN\_ALLOW\_LOG\_ERROR}]
  A boolean value defining whether \Condor{dagman} will still attempt
  to run a node job, even if errors are detected in the user log
  specification.  This setting has an effect only on nodes that are
  Stork jobs (not Condor jobs).  The default value if not defined is
  \Expr{False}.

\label{param:DAGManUseStrict}
\item[\Macro{DAGMAN\_USE\_STRICT}]
  An integer defining the level of strictness \Condor{dagman} will apply
  when turning warnings into fatal errors, as follows:
  \begin{itemize}
    \item 0: no warnings become errors
    \item 1: severe warnings become errors
    \item 2: medium-severity warnings become errors
    \item 3: almost all warnings become errors
  \end{itemize}
  Using a strictness value greater than 0 may help find problems with
  a DAG that may otherwise escape notice.
  The default value if not defined is 0.

\label{param:DAGmanAlwaysRunPost}
\item[\Macro{DAGMAN\_ALWAYS\_RUN\_POST}]
  A boolean value defining whether \Condor{dagman} will ignore the return value
  of a PRE script when deciding to run a POST script.  The default is
  \Expr{True}, which says that the POST script will run regardless of the return
  value of the PRE script. Changing this to \Expr{False} will restore old
  behavior of \Condor{dagman}, which is that the failure of a PRE script causes
  the POST script to not be executed.

\end{description}

%%%%%%%%%%%%%%%%%%%%%%%%%%%%%%%%%%%%%%%%%%%%%%%%%%%%%%%%%%%%%%%%%%%%%%%%%%%
\subsection{\label{sec:Config-Security}Configuration File Entries
Relating to Security}
%%%%%%%%%%%%%%%%%%%%%%%%%%%%%%%%%%%%%%%%%%%%%%%%%%%%%%%%%%%%%%%%%%%%%%%%%%%

\index{configuration!security configuration variables}
These macros affect the secure operation of Condor.
Many of these macros are described in
section~\ref{sec:Security} on Security.

\begin{description}
\label{param:SecAuthentication}
\item[\Macro{SEC\_*\_AUTHENTICATION}]
\Todo

\label{param:SecEncryption}
\item[\Macro{SEC\_*\_ENCRYPTION}]
\Todo

\label{param:SecIntegrity}
\item[\Macro{SEC\_*\_INTEGRITY}]
\Todo

\label{param:SecNegotiation}
\item[\Macro{SEC\_*\_NEGOTIATION}]
\Todo

\label{param:SecAuthenticationMethods}
\item[\Macro{SEC\_*\_AUTHENTICATION\_METHODS}]
\Todo

\label{param:SecCryptoMethods}
\item[\Macro{SEC\_*\_CRYPTO\_METHODS}]
\Todo

\label{param:GSIDaemonName}
\item[\Macro{GSI\_DAEMON\_NAME}]
  This configuration variable is retired.
  Instead use \Macro{ALLOW\_CLIENT} or \Macro{DENY\_CLIENT} as
  appropriate. When used, this variable defined
  a comma separated list of the subject
  name(s) of the certificate(s) that the daemons use.

\label{param:GSIDaemonDirectory}
\item[\Macro{GSI\_DAEMON\_DIRECTORY}]
  A directory name used in the
  construction of complete paths for the configuration variables
  \MacroNI{GSI\_DAEMON\_CERT},
  \MacroNI{GSI\_DAEMON\_KEY}, and
  \MacroNI{GSI\_DAEMON\_TRUSTED\_CA\_DIR},
  for any of these configuration variables are not explicitly set.

\label{param:GSIDaemonCert}
\item[\Macro{GSI\_DAEMON\_CERT}]
  A complete path and file name to the
  X.509 certificate to be used in GSI authentication.
  If this configuration variable is not defined, and
  \MacroNI{GSI\_DAEMON\_DIRECTORY} is defined, then Condor uses
  \MacroNI{GSI\_DAEMON\_DIRECTORY} to construct the path and file name as
  \begin{verbatim}
  GSI_DAEMON_CERT  = $(GSI_DAEMON_DIRECTORY)/hostcert.pem
  \end{verbatim}

\label{param:GSIDaemonKey}
\item[\Macro{GSI\_DAEMON\_KEY}]
  A complete path and file name to the
  X.509 private key to be used in GSI authentication.
  If this configuration variable is not defined, and
  \MacroNI{GSI\_DAEMON\_DIRECTORY} is defined, then Condor uses
  \MacroNI{GSI\_DAEMON\_DIRECTORY} to construct the path and file name as
  \begin{verbatim}
  GSI_DAEMON_KEY  = $(GSI_DAEMON_DIRECTORY)/hostkey.pem
  \end{verbatim}

\label{param:GSIDaemonTrustedCADir}
\item[\Macro{GSI\_DAEMON\_TRUSTED\_CA\_DIR}]
  The directory that contains the
  list of trusted certification authorities to be used in GSI authentication.
  The files in this directory are the public keys and signing policies
  of the trusted certification authorities.
  If this configuration variable is not defined, and
  \MacroNI{GSI\_DAEMON\_DIRECTORY} is defined, then Condor uses
  \MacroNI{GSI\_DAEMON\_DIRECTORY} to construct the directory path as
  \begin{verbatim}
  GSI_DAEMON_TRUSTED_CA_DIR  = $(GSI_DAEMON_DIRECTORY)/certificates
  \end{verbatim}

\label{param:GSIDaemonProxy}
\item[\Macro{GSI\_DAEMON\_PROXY}]
  A complete path and file name to the
  X.509 proxy to be used in GSI authentication.
  When this configuration variable is defined, use of this proxy
  takes precedence over use of a certificate and key.

\label{param:DelegateJobGSICredentials} 
\item[\Macro{DELEGATE\_JOB\_GSI\_CREDENTIALS}]
  A boolean value that defaults to \Expr{True} for Condor version 6.7.19
  and more recent versions.
  When \Expr{True}, a job's GSI X.509 credentials are delegated,
  instead of being copied.
  This results in a more secure communication when not encrypted.

\label{param:DelegateFullJobGSICredentials} 
\item[\Macro{DELEGATE\_FULL\_JOB\_GSI\_CREDENTIALS}]
  A boolean value that controls whether Condor will delegate a full or limited
  GSI X.509 proxy.  
  The default value of \Expr{False} indicates the limited GSI X.509 proxy.

\label{param:DelegateJobGSICredentialsLifetime}
\item[\Macro{DELEGATE\_JOB\_GSI\_CREDENTIALS\_LIFETIME}]
  An integer value that specifies the maximum number of seconds for
  which delegated proxies should be valid.  
  The default value is one day.
  A value of 0 indicates that the delegated proxy should be valid for as
  long as allowed by the credential used to create the proxy.  
  The job may override this configuration setting by using the
  \SubmitCmd{delegated\_job\_GSI\_credentials\_lifetime} submit file
  command.  This configuration variable currently only applies to
  proxies delegated for non-grid jobs and Condor-C jobs.  It does not
  currently apply to globus grid jobs, which always behave as though
  the value is 0.
  This variable has no effect if \Macro{DELEGATE\_JOB\_GSI\_CREDENTIALS}
  is \Expr{False}.

\label{param:DelegateJobGSICredentialsRefresh}
\item[\Macro{DELEGATE\_JOB\_GSI\_CREDENTIALS\_REFRESH}]
  A floating point number between 0 and 1 that indicates the fraction of 
  a proxy's lifetime at which point delegated
  credentials with a limited lifetime should be renewed.  
  The renewal is attempted periodically at or near the specified fraction
  of the lifetime of the delegated credential.  
  The default value is 0.25.
  This setting has no effect if \Macro{DELEGATE\_JOB\_GSI\_CREDENTIALS} is 
  \Expr{False} or if
  \Macro{DELEGATE\_JOB\_GSI\_CREDENTIALS\_LIFETIME} is 0.  
  For non-grid jobs, the precise timing of the proxy refresh depends on
  \Macro{SHADOW\_CHECKPROXY\_INTERVAL}.  
  To ensure that the delegated proxy remains valid, 
  the interval for checking the proxy should be,
  at most, half of the interval for refreshing it.

\label{param:GridMap}
\item[\Macro{GRIDMAP}]
  The complete path and file name of the Globus Gridmap file.
  The Gridmap file is used to map
  X.509 distinguished names to Condor user ids.

\label{param:SecDefaultSessionDuration}
\MacroIndex{SEC\_DEFAULT\_SESSION\_DURATION}
\item[\Macro{SEC\_<access-level>\_SESSION\_DURATION}]
  The amount of time in seconds before
  a communication session expires.
  A session is a record of necessary information to do communication
  between a client and daemon, and is protected by a shared secret key.
  The session expires to reduce the window of opportunity where
  the key may be compromised by attack.  A short session duration
  increases the frequency with which daemons have to reauthenticate
  with each other, which may impact performance.

  If the client and server are configured with different durations,
  the shorter of the two will be used.  The default for daemons is
  86400 seconds (1 day) and the default for command-line tools is 60
  seconds.  The shorter default for command-line tools is intended to
  prevent daemons from accumulating a large number of communication
  sessions from the short-lived tools that contact them over time.  A
  large number of security sessions consumes a large amount of memory.
  It is therefore important when changing this configuration setting
  to preserve the small session duration for command-line tools.

  One example of how to safely change the session duration is to
  explicitly set a short duration for tools and \Condor{submit}
  and a longer duration for everything else:

\begin{verbatim}
SEC_DEFAULT_SESSION_DURATION = 50000
TOOL.SEC_DEFAULT_SESSION_DURATION = 60
SUBMIT.SEC_DEFAULT_SESSION_DURATION = 60
\end{verbatim}

Another example of how to safely change the session duration is to
explicitly set the session duration for a specific daemon:

\begin{verbatim}
COLLECTOR.SEC_DEFAULT_SESSION_DURATION = 50000
\end{verbatim}

\label{param:SecDefaultSessionLease}
\MacroIndex{SEC\_DEFAULT\_SESSION\_LEASE}
\item[\Macro{SEC\_<access-level>\_SESSION\_LEASE}]
  The maximum number of seconds an unused security session will be
  kept in a daemon's session cache before being removed to save memory.
  The default is 3600.  If the server and client have different
  configurations, the smaller one will be used.

\label{param:SecInvalidateSessionsViaTcp}
\item[\Macro{SEC\_INVALIDATE\_SESSIONS\_VIA\_TCP}]
  Use TCP (if True) or UDP (if False)
  for responding to attempts to use an invalid security session.  This happens,
  for example, if a daemon restarts and receives incoming commands from
  other daemons that are still using a previously established security session.
  The default is True.

\label{param:FSRemoteDir}
\item[\Macro{FS\_REMOTE\_DIR}]
  The location of a file visible to both server and client in
  Remote File System authentication.
  The default when not defined is the directory 
  \File{/shared/scratch/tmp}.

\label{param:EncryptExecuteDirectory}
\item[\Macro{ENCRYPT\_EXECUTE\_DIRECTORY}]
  The execute directory for jobs on Windows platforms may be
  encrypted by setting this configuration variable to \Expr{True}.
  Defaults to \Expr{False}.
  The method of encryption uses the EFS (Encrypted File System)
  feature of Windows NTFS v5.

\label{param:SecTCPSessionTimeout}
\item[\Macro{SEC\_TCP\_SESSION\_TIMEOUT}]
  The length of time in seconds until the timeout
  on individual network operations when establishing a UDP security
  session via TCP.
  The default value is 20 seconds.
  Scalability issues with a large pool would be the only basis
  for a change from the default value.

\label{param:SecTCPSessionDeadline}
\item[\Macro{SEC\_TCP\_SESSION\_DEADLINE}]
  An integer representing the total length of time in seconds until giving up
  when establishing a security session.  Whereas
  \Macro{SEC\_TCP\_SESSION\_TIMEOUT} specifies the timeout
  for individual blocking operations (connect, read, write), this
  setting specifies the total time across all operations, including
  non-blocking operations that have little cost other than holding
  open the socket.
  The default value is 120 seconds.
  The intention of this setting is to avoid waiting for hours
  for a response in the rare event that the other side
  freezes up and the socket remains in a connected state.
  This problem has been observed in some types of operating system
  crashes.

\label{param:SecDefaultAuthenticationTimeout}
\item[\Macro{SEC\_DEFAULT\_AUTHENTICATION\_TIMEOUT}]
  The length of time in seconds that Condor should attempt
  authenticating network connections before giving up.
  The default is 20 seconds.
  Like other security settings, the portion of the configuration variable
  name, \MacroNI{DEFAULT}, 
  may be replaced by a different access level to specify the timeout to use for
  different types of commands, for example
  \MacroNI{SEC\_CLIENT\_AUTHENTICATION\_TIMEOUT}.

\label{param:SecPasswordFile}
\item[\Macro{SEC\_PASSWORD\_FILE}]
  For Unix machines, the path and file name
  of  the file containing the pool password for password authentication.


\label{param:AuthSSLServerCAFile}
\item[\Macro{AUTH\_SSL\_SERVER\_CAFILE}]
  The path and file name of
  a file containing one or more trusted CA's certificates
  for the server side of a communication authenticating 
  with SSL.

\label{param:AuthSSLClientCAFile}
\item[\Macro{AUTH\_SSL\_CLIENT\_CAFILE}]
  The path and file name of
  a file containing one or more trusted CA's certificates
  for the client side of a communication authenticating 
  with SSL.


\label{param:AuthSSLServerCADir}  
\item[\Macro{AUTH\_SSL\_SERVER\_CADIR}]
  The path to a directory that may contain the 
  certificates (each in its own file) for multiple trusted CAs 
  for the server side of a communication authenticating 
  with SSL.
  When defined, the authenticating entity's certificate 
  is utilized to identify the trusted CA's certificate
  within the directory.

\label{param:AuthSSLClientCADir} 
\item[\Macro{AUTH\_SSL\_CLIENT\_CADIR}]
  The path to a directory that may contain the 
  certificates (each in its own file) for multiple trusted CAs 
  for the client side of a communication authenticating with SSL.
  When defined, the authenticating entity's certificate 
  is utilized to identify the trusted CA's certificate
  within the directory.


\label{param:AuthSSLServerCertfile}  
\item[\Macro{AUTH\_SSL\_SERVER\_CERTFILE}]
  The path and file name of the file containing the public certificate
  for the server side of a communication authenticating with SSL.

\label{param:AuthSSLClientCertfile}
\item[\Macro{AUTH\_SSL\_CLIENT\_CERTFILE}]
  The path and file name of the file containing the public certificate
  for the client side of a communication authenticating with SSL.


\label{param:AuthSSLServerKeyfile}
\item[\Macro{AUTH\_SSL\_SERVER\_KEYFILE}]
  The path and file name of the file containing the private key
  for the server side of a communication authenticating with SSL.

\label{param:AuthSSLClientKeyfile}
\item[\Macro{AUTH\_SSL\_CLIENT\_KEYFILE}]
  The path and file name of the file containing the private key
  for the client side of a communication authenticating with SSL.


\label{param:CertificateMapfile}
\item[\Macro{CERTIFICATE\_MAPFILE}]
  A path and file name of the unified map file.

\label{param:SecEnableMatchPasswordAuthentication}
\item[\Macro{SEC\_ENABLE\_MATCH\_PASSWORD\_AUTHENTICATION}]
  This is a special authentication mechanism designed to minimize
  overhead in the \Condor{schedd} when communicating with the execute
  machine.  Essentially, matchmaking results in a secret being shared
  between the \Condor{schedd} and \Condor{startd}, and this is used to
  establish a strong security session between the execute and submit
  daemons without going through the usual security negotiation protocol.
  This is especially important when operating at large scale over high
  latency networks (e.g. a glidein pool with one schedd and thousands of
  startds on a network with 0.1 second round trip times).

  The default value for this configuration option is \Expr{False}.  To
  have any effect, it must be \Expr{True} in the configuration of both
  the execute side (startd) as well as the submit side (schedd).  When
  this authentication method is used, all other security negotiation
  between the submit and execute daemons is bypassed.  All inter-daemon
  communication between the submit and execute side will use the
  startd's settings for \MacroNI{SEC\_DAEMON\_ENCRYPTION} and
  \MacroNI{SEC\_DAEMON\_INTEGRITY}; the configuration of these values in
  the schedd, shadow, and starter are ignored.

  Important: For strong security, at least one of the two, integrity or
  encryption, should be enabled in the startd configuration.  Also, some
  form of strong mutual authentication (e.g. GSI) should be enabled
  between all daemons and the central manager or the shared secret which
  is exchanged in matchmaking cannot be safely encrypted when transmitted
  over the network.

  The schedd and shadow will be authenticated as
  \verb|submit-side@matchsession| when they talk to the startd and
  starter.  The startd and starter will be authenticated as
  \verb|execute-side@matchsession| when they talk to the schedd and
  shadow.  On the submit side, authorization of the execute side happens
  automatically.  On the execute side, it is necessary to explicitly
  authorize the submit side.  Example:

\begin{verbatim}
  ALLOW_DAEMON = submit-side@matchsession/192.168.123.*
\end{verbatim}

  Replace the example netmask with something suitable for your situation.

\label{param:KerberosServerKeytab}
\item[\Macro{KERBEROS\_SERVER\_KEYTAB}]
  The path and file name of the keytab file that holds the necessary Kerberos
  principals.
  If not defined, this variable's value is set by the installed Kerberos;
  it is \File{/etc/v5srvtab} on most systems.

\label{param:KerberosServerPrincipal}
\item[\Macro{KERBEROS\_SERVER\_PRINCIPAL}]
  An exact Kerberos principal to use.
  The default value is \verb$host/<hostname>@<realm>$, as set by the
  installed Kerberos.
  Where both \MacroNI{KERBEROS\_SERVER\_PRINCIPAL} and
  \MacroNI{KERBEROS\_SERVER\_SERVICE} are defined, this value takes
  precedence.

\label{param:KerberosServerUser}
\item[\Macro{KERBEROS\_SERVER\_USER}]
  The user name that the Kerberos server principal will map to after
  authentication.
  The default value is \verb@condor@.

\label{param:KerberosServerService}
\item[\Macro{KERBEROS\_SERVER\_SERVICE}]
  A string representing the Kerberos service name.
  This string is prepended with a slash character (\verb@/@) and the host name
  in order to form the Kerberos server principal.
  This value defaults to \verb@host@, resulting in the same default value
  as specified by using \MacroNI{KERBEROS\_SERVER\_PRINCIPAL}.
  Where both \MacroNI{KERBEROS\_SERVER\_PRINCIPAL} and
  \MacroNI{KERBEROS\_SERVER\_SERVICE} are defined, the value of
  \MacroNI{KERBEROS\_SERVER\_PRINCIPAL} takes precedence.


\label{param:KerberosClientKeytab}
\item[\Macro{KERBEROS\_CLIENT\_KEYTAB}]
  The path and file name of the keytab file for the client
  in Kerberos authentication.
  This variable has no default value.

\end{description}

%%%%%%%%%%%%%%%%%%%%%%%%%%%%%%%%%%%%%%%%%%%%%%%%%%%%%%%%%%%%%%%%%%%%%%%%%%%
\subsection{\label{sec:Config-PrivSep}Configuration File Entries
Relating to PrivSep}
%%%%%%%%%%%%%%%%%%%%%%%%%%%%%%%%%%%%%%%%%%%%%%%%%%%%%%%%%%%%%%%%%%%%%%%%%%%
\index{configuration!PrivSep configuration variables}
\begin{description}
\label{param:PrivSepEnabled}
\item[\Macro{PRIVSEP\_ENABLED}]
  A boolean variable that, when \Expr{True}, enables PrivSep.
  When \Expr{True}, the \Condor{procd} is used,
  ignoring the definition of the configuration variable \Macro{USE\_PROCD}.
  The default value when this configuration variable is not defined
  is \Expr{False}.

\label{param:PrivSepSwitchboard}
\item[\Macro{PRIVSEP\_SWITCHBOARD}]
  The full (trusted) path and file name of the \Condor{root\_switchboard}
  executable.

\end{description}

%%%%%%%%%%%%%%%%%%%%%%%%%%%%%%%%%%%%%%%%%%%%%%%%%%%%%%%%%%%%%%%%%%%%%%%%%%%
\subsection{\label{sec:Config-VMs}Configuration File Entries
Relating to Virtual Machines}
%%%%%%%%%%%%%%%%%%%%%%%%%%%%%%%%%%%%%%%%%%%%%%%%%%%%%%%%%%%%%%%%%%%%%%%%%%%

\index{configuration!virtual machine configuration variables}
These macros affect how Condor runs \SubmitCmd{vm} universe jobs on
a matched machine within the pool.
They specify items related to the \Condor{vm-gahp}.

\begin{description}
\label{param:VMGAHPServer}
\item[\Macro{VM\_GAHP\_SERVER}]
  The complete path and file name of the \Condor{vm-gahp}.
  There is no default value for this required configuration variable.

\label{param:VMGAHPLog}
\item[\Macro{VM\_GAHP\_LOG}]
  The complete path and file name of the \Condor{vm-gahp} log.
  If not specified on a Unix platform, the \Condor{starter}
  log will be used for \Condor{vm-gahp} log items. 
  There is no default value for this required configuration variable
  on Windows platforms.

\label{param:MaxVMGAHPLog}
\item[\Macro{MAX\_VM\_GAHP\_LOG}]
  Controls the maximum length (in bytes) to which the \Condor{vm-gahp} log
  will be allowed to grow.

\label{param:VMType}
\item[\Macro{VM\_TYPE}]
  Specifies the type of supported virtual machine software.
  It will be the value \verb@kvm@, \verb@xen@ or \verb@vmware@.
  There is no default value for this required configuration variable.

\label{param:VMMaxMemory}
\item[\Macro{VM\_MEMORY}]
  An integer to specify the maximum amount of memory in Mbytes
  that will be allowed to the virtual machine program.

\label{param:VMMaxNumber}
\item[\Macro{VM\_MAX\_NUMBER}]
  An integer limit on the number of executing virtual machines.
  When not defined, the default value is the same \MacroNI{NUM\_CPUS}.
  When it evaluates to \Expr{Undefined},
  as is the case when not defined with a numeric value,
  no meaningful limit is imposed.

\label{param:VMStatusInterval}
\item[\Macro{VM\_STATUS\_INTERVAL}]
  An integer number of seconds that defaults to 60,
  representing the interval between job status checks by the
  \Condor{starter} to see if the job has finished.
  A minimum value of 30 seconds is enforced.

\label{param:VMGAHPReqTimeout}
\item[\Macro{VM\_GAHP\_REQ\_TIMEOUT}]
  An integer number of seconds that defaults to 300 (five minutes),
  representing the amount of time Condor will wait for a command issued
  from the \Condor{starter} to the \Condor{vm-gahp} to be completed.
  When a command times out, an error is reported to the \Condor{startd}.

\label{param:VMRecheckInterval}
\item[\Macro{VM\_RECHECK\_INTERVAL}]
  An integer number of seconds that defaults to 600 (ten minutes),
  representing the amount of time the \Condor{startd} waits after a
  virtual machine error as reported by the \Condor{starter},
  and before checking a final time on the status of the virtual machine.
  If the check fails, Condor disables starting any new vm universe jobs
  by removing the \Attr{VM\_Type} attribute from the machine ClassAd.

\label{param:VMSoftSuspend}
\item[\Macro{VM\_SOFT\_SUSPEND}]
  A boolean value that defaults to \Expr{False},
  causing Condor to free the memory of a vm universe job when
  the job is suspended.
  When \Expr{True}, the memory is not freed.

\label{param:VMUnivNobodyUser}
\item[\Macro{VM\_UNIV\_NOBODY\_USER}]
  Identifies a login name of a user with a home directory that
  may be used for job owner of a vm universe job.
  The \Login{nobody} user normally utilized when the job arrives
  from a different UID domain will not be allowed to invoke a VMware
  virtual machine.

\label{param:AlwaysVMUnivUseNobody}
\item[\Macro{ALWAYS\_VM\_UNIV\_USE\_NOBODY}]
  A boolean value that defaults to \Expr{False}.
  When \Expr{True}, all vm universe jobs (independent of their
  UID domain) will run as the user defined in \MacroNI{VM\_UNIV\_NOBODY\_USER}.

\label{param:VMNetworking}
\item[\Macro{VM\_NETWORKING}]
  A boolean variable describing if networking is supported.
  When not defined, the default value is \Expr{False}.

\label{param:VMNetworkingType}
\item[\Macro{VM\_NETWORKING\_TYPE}]
  A string describing the type of networking,
  required and relevant only when \MacroNI{VM\_NETWORKING} is \Expr{True}.
  Defined strings are
  \begin{verbatim}
    bridge
    nat
    nat, bridge
  \end{verbatim}

\label{param:VMNetworkingDefaultType}
\item[\Macro{VM\_NETWORKING\_DEFAULT\_TYPE}]
  Where multiple networking types are given in \MacroNI{VM\_NETWORKING\_TYPE},
  this optional configuration variable identifies which to use.
  Therefore, for 
  \begin{verbatim}
  VM_NETWORKING_TYPE = nat, bridge
  \end{verbatim}
  this variable may be defined as either \Expr{nat} or \Expr{bridge}.
  Where multiple networking types are given in \MacroNI{VM\_NETWORKING\_TYPE},
  and this variable is \emph{not} defined, a default of \Expr{nat}
  is used.

\label{param:VMNetworkingBridgeInterface}
\item[\Macro{VM\_NETWORKING\_BRIDGE\_INTERFACE}]
  For Xen and KVM only, a required string if bridge networking is to be
  enabled.  It specifies the networking interface that vm universe jobs
  will use.

\label{param:LibvirtXmlScript}
\item[\Macro{LIBVIRT\_XML\_SCRIPT}]
  For Xen and KVM only, a path and executable specifying a program.
  When the \Condor{vm-gahp} is ready to start a Xen or KVM 
  \SubmitCmd{vm} universe job, 
  it will invoke this program to generate the XML description of 
  the virtual machine,
  which it then provides to the virtualization software.
  The job ClassAd will be provided to this program via standard input. 
  This program should print the XML to standard output.
  If this configuration variable is not set,
  the \Condor{vm-gahp} will generate the XML itself. 
  The provided script in \File{\MacroUNI{LIBEXEC}/libvirt\_simple\_script.awk} 
  will generate the same XML that the \Condor{vm-gahp} would.

\label{param:LibvirtXmlScriptArgs}
\item[\Macro{LIBVIRT\_XML\_SCRIPT\_ARGS}]
  For Xen and KVM only, the command-line arguments to be given to 
  the program specified by  \MacroNI{LIBVIRT\_XML\_SCRIPT}. 

\end{description}

The following configuration variables are specific to the VMware
virtual machine software.

\begin{description}
\label{param:VMwarePerl}
\item[\Macro{VMWARE\_PERL}]
  The complete path and file name to \Prog{Perl}.
  There is no default value for this required variable.

\label{param:VMwareScript}
\item[\Macro{VMWARE\_SCRIPT}]
  The complete path and file name of the script that controls VMware.
  There is no default value for this required variable.

\label{param:VMwareNetworkingType}
\item[\Macro{VMWARE\_NETWORKING\_TYPE}]
  An optional string used in networking that the \Condor{vm-gahp}
  inserts into the VMware configuration file to define a networking type.
  Defined types are \Expr{nat} or \Expr{bridged}.
  If a default value is needed, the inserted string will be \Expr{nat}.

\label{param:VMwareNatNetworkingType}
\item[\Macro{VMWARE\_NAT\_NETWORKING\_TYPE}]
  An optional string used in networking that the \Condor{vm-gahp}
  inserts into the VMware configuration file to define a networking type.
  If nat networking is used, this variable's definition takes
  precedence over one defined by \MacroNI{VMWARE\_NETWORKING\_TYPE}.

\label{param:VMwareBridgeNetworkingType}
\item[\Macro{VMWARE\_BRIDGE\_NETWORKING\_TYPE}]
  An optional string used in networking that the \Condor{vm-gahp}
  inserts into the VMware configuration file to define a networking type.
  If bridge networking is used, this variable's definition takes
  precedence over one defined by \MacroNI{VMWARE\_NETWORKING\_TYPE}.

\label{param:VMwareLocalSettingsFile}
\item[\Macro{VMWARE\_LOCAL\_SETTINGS\_FILE}]
  The complete path and file name to a file, whose contents will be
  inserted into the VMware description file (i.e., the .vmx file) before
  Condor starts the virtual machine. This parameter is optional.

\end{description}

The following configuration variables are specific to the Xen
virtual machine software.

\begin{description}

\label{param:XenBootloader}
\item[\Macro{XEN\_BOOTLOADER}]
  A required full path and executable for the Xen bootloader,
  if the kernel image includes a disk image.

\end{description}

The following two macros affect the configuration of Condor where Condor is
running on a host machine, the host machine is running an
inner virtual machine,
and Condor is also running on that inner virtual machine.
These two variables have nothing to do with the \SubmitCmd{vm}
universe.

\begin{description}
\label{param:VMPHostMachine}
\item[\Macro{VMP\_HOST\_MACHINE}]
  A configuration variable for the inner virtual machine,
  which specifies the host name.

\label{param:VMPVMList}
\item[\Macro{VMP\_VM\_LIST}]
  For the host, 
  a comma separated list of the host names or IP addresses
  for machines running inner virtual machines on a host.
\end{description}

%%%%%%%%%%%%%%%%%%%%%%%%%%%%%%%%%%%%%%%%%%%%%%%%%%%%%%%%%%%%%%%%%%%%%%%%%%%
\subsection{\label{sec:HA-Config-File-Entries}Configuration File Entries
Relating to High Availability}
%%%%%%%%%%%%%%%%%%%%%%%%%%%%%%%%%%%%%%%%%%%%%%%%%%%%%%%%%%%%%%%%%%%%%%%%%%%

\index{configuration!high availability configuration variables}
These macros affect the high availability operation of Condor.

\begin{description}
\label{param:MasterHAList}
\item[\Macro{MASTER\_HA\_LIST}]
  Similar to \MacroNI{DAEMON\_LIST}, this macro defines a list of daemons that
  the \Condor{master} starts and keeps its watchful eyes on.
  However, the \MacroNI{MASTER\_HA\_LIST} daemons are run in a
  \emph{High Availability} mode.
  The list is a comma or space separated list of subsystem names
  (as listed in section~\ref{sec:Condor-Subsystem-Names}).
  For example,
  \begin{verbatim}
        MASTER_HA_LIST = SCHEDD
  \end{verbatim}

  The \emph{High Availability} feature allows for several \Condor{master}
  daemons (most likely on separate machines) to work together to
  insure that a particular service stays available.  These
  \Condor{master} daemons ensure that one and only one of them will
  have the listed daemons running.

  To use this feature, the lock URL must be set with
  \MacroNI{HA\_LOCK\_URL}.

  Currently, only file URLs are supported 
  (those with \File{file:\Dots}).
  The default value for \MacroNI{MASTER\_HA\_LIST} is 
  the empty string, which disables the feature.
  
\label{param:HALockURL}
\item[\Macro{HA\_LOCK\_URL}]
  This macro specifies the URL that the \Condor{master} processes use to
  synchronize for the \emph{High Availability} service.
  Currently, only file URLs are supported; for example,
  \File{file:/share/spool}.  Note that this URL must be identical
  for all \Condor{master} processes sharing this resource.  For
  \Condor{schedd} sharing, we recommend setting up \MacroNI{SPOOL}
  on an NFS share and having all \emph{High Availability}
  \Condor{schedd} processes sharing it,
  and setting the \MacroNI{HA\_LOCK\_URL} to point at this directory
  as well.  For example:
\begin{verbatim}
        MASTER_HA_LIST = SCHEDD
        SPOOL = /share/spool
        HA_LOCK_URL = file:/share/spool
        VALID_SPOOL_FILES = SCHEDD.lock
\end{verbatim}

  A separate lock is created for each \emph{High Availability} daemon.

  There is no default value for \MacroNI{HA\_LOCK\_URL}.

  Lock files are in the form \verb@<@SUBSYS\verb@>@.lock.
  \Condor{preen} is not currently aware of the lock files and will
  delete them if they are placed in the \MacroNI{SPOOL} directory,
  so be sure to add \verb@<@SUBSYS\verb@>@.lock to 
  \Macro{VALID\_SPOOL\_FILES} for each \emph{High Availability} daemon.

\label{param:HASubsysLockURL}
\item[\Macro{HA\_<SUBSYS>\_LOCK\_URL}]
  This macro controls the 
  \emph{High Availability} lock URL for a specific subsystem
  as specified in the configuration variable name,
  and it overrides the system-wide lock URL specified by
  \MacroNI{HA\_LOCK\_URL}.  If not defined for each subsystem,
  \MacroNI{HA\_<SUBSYS>\_LOCK\_URL} is ignored, and the value of
  \MacroNI{HA\_LOCK\_URL} is used.

\label{param:HALockHoldTime}
\item[\Macro{HA\_LOCK\_HOLD\_TIME}]
  This macro
  specifies the number of seconds that the \Condor{master} will hold the
  lock for each \emph{High Availability} daemon.
  Upon gaining the shared lock,
  the \Condor{master} will hold the lock for this number of seconds.
  Additionally, the \Condor{master} will periodically renew
  each lock as long as the \Condor{master} and the daemon are running.
  When the daemon dies, or the \Condor{master} exists, the
  \Condor{master} will immediately release the lock(s) it holds.

  \MacroNI{HA\_LOCK\_HOLD\_TIME} defaults to 3600 seconds (one hour).

\label{param:HASubsysLockHoldTime}
\item[\Macro{HA\_<SUBSYS>\_LOCK\_HOLD\_TIME}]
  This macro controls the \emph{High Availability} lock
  hold time for a specific subsystem
  as specified in the configuration variable name,
  and it overrides the system wide poll period specified by
  \MacroNI{HA\_LOCK\_HOLD\_TIME}.
  If not defined for each subsystem,
  \MacroNI{HA\_<SUBSYS>\_LOCK\_HOLD\_TIME} is ignored,
  and the value of \MacroNI{HA\_LOCK\_HOLD\_TIME} is used.

\label{param:HALockPollPeriod} 
\item[\Macro{HA\_POLL\_PERIOD}]
  This macro specifies how often the \Condor{master} polls the
  \emph{High Availability} locks to see if any locks are either stale
  (meaning not updated for \MacroNI{HA\_LOCK\_HOLD\_TIME} seconds),
  or have been released by the owning \Condor{master}.
  Additionally, the \Condor{master} renews any locks that it
  holds during these polls.

  \MacroNI{HA\_POLL\_PERIOD} defaults to 300 seconds (five minutes).

\label{param:HALockPollSubsysPeriod}
\item[\Macro{HA\_<SUBSYS>\_POLL\_PERIOD}]
  This macro controls the \emph{High Availability} poll period
  for a specific subsystem
  as specified in the configuration variable name,
  and it overrides the system wide poll period specified by
  \MacroNI{HA\_POLL\_PERIOD}.
  If not defined for each subsystem,
  \MacroNI{HA\_<SUBSYS>\_POLL\_PERIOD} is ignored,
  and the value of \MacroNI{HA\_POLL\_PERIOD} is used.

\label{param:MasterSubsysController}
\item[\Macro{MASTER\_<SUBSYS>\_CONTROLLER}]
  Used only in HA configurations involving the \Condor{had}.

  The \Condor{master} has the concept of a controlling and controlled
  daemon, typically
  with the \Condor{had} daemon serving as the controlling process.
  In this case, all \Condor{on} and \Condor{off} commands directed
  at controlled daemons are given to the controlling daemon, which
  then handles the command, and, when required, sends appropriate
  commands to the \Condor{master} to do the actual work.  This allows
  the controlling daemon to know the state of the controlled daemon.

  As of 6.7.14, this configuration variable must be specified for all
  configurations using \Condor{had}.
  To configure the \Condor{negotiator} controlled by \Condor{had}:

\begin{verbatim}
MASTER_NEGOTIATOR_CONTROLLER = HAD
\end{verbatim}

  The macro is named by substituting \MacroNI{<SUBSYS>}
  with the appropriate subsystem string as defined in
  section~\ref{sec:Condor-Subsystem-Names}.


\label{param:HADList}
\item[\Macro{HAD\_LIST}]
  A comma-separated list of all \Condor{had} daemons
  in the form \Expr{IP:port} or \Expr{hostname:port}.
  Each central manager machine that runs the \Condor{had} daemon
  should appear in this list.
  If \MacroNI{HAD\_USE\_PRIMARY} is set to \Expr{True},
  then the first machine in this list is the primary central
  manager, and all others in the list are backups.

  All central manager machines must be configured with 
  an identical \MacroNI{HAD\_LIST}.
  The machine addresses are identical to the addresses defined
  in \MacroNI{COLLECTOR\_HOST}.

%The following examples are all valid HAD\_LIST declarations: 
%
%HAD\_LIST =<132.68.37.104:10001>,<132.68.37.105:10002>,<132.68.37.106:1045>
%
%HAD\_LIST =132.68.37.104:10001,132.68.37.105:10002,132.68.37.106:1045
%
%HAD\_LIST=ds-r3.cs.technion.ac.il:10001,ds-r3.cs.technion.ac.il:10002,ds-r3.cs.technion.ac.il:1045
%

\label{param:HADUsePrimary}
\item[\Macro{HAD\_USE\_PRIMARY}]
  Boolean value to determine if the first machine in the 
  \MacroNI{HAD\_LIST} configuration variable is
  a primary central manager.
  Defaults to \Expr{False}.

\label{param:HADControllee}
\item[\Macro{HAD\_CONTROLLEE}]
  This macro is used to specify the name of the daemon which the
  \Condor{had} daemon controls.   This name should match the daemon
  name in the \Condor{master}'s \MacroNI{DAEMON\_LIST}.  The default
  value of \MacroNI{HAD\_CONTROLLEE} is ``NEGOTIATOR''.

\label{param:HADConnectionTimeout}
\item[\Macro{HAD\_CONNECTION\_TIMEOUT}]
  The time (in seconds) that the \Condor{had} daemon waits before giving
  up on the establishment of a TCP connection.
  The failure of the communication connection
  is the detection mechanism for the failure of a central
  manager machine.
  For a LAN, a recommended value is 2 seconds.
  The use of authentication (by Condor) increases the connection
  time.
  The default value is 5 seconds.
  If this value is set too low,
  \Condor{had} daemons will incorrectly assume
  the failure of other machines.

\label{param:HADArgs}
\item[\Macro{HAD\_ARGS}]
  Command line arguments passed by the \Condor{master} daemon
  as it invokes the \Condor{had} daemon.
  To make high availability work, the \Condor{had} daemon
  requires the port number it is to use.
  This argument is of the form
  \begin{verbatim}
   -p $(HAD_PORT_NUMBER)
  \end{verbatim}
  where \MacroNI{HAD\_PORT\_NUMBER} is a helper configuration variable
  defined with the desired port number.
  Note that this port number must be the same value here as
  used in \MacroNI{HAD\_LIST}.
  There is no default value.


\label{param:HAD}
\item[\Macro{HAD}]
  The path to the \Condor{had} executable. Normally it is defined
  relative to \MacroUNI{SBIN}.
  This configuration variable has no default value.

\label{param:MaxHADLog}
\item[\Macro{MAX\_HAD\_LOG}]
  Controls the maximum length in bytes to which the \Condor{had}
  daemon log will be allowed to grow. It will grow to the specified length,
  then be saved to a file with the suffix \File{.old}. 
  The \File{.old}  file is overwritten each time the log is saved,
  thus the maximum space devoted to logging is twice the maximum length
  of this log file.
  A value of 0 specifies that this file may grow without bounds.
  The default is 1 Mbyte.

\label{param:HADDebug}
\item[\Macro{HAD\_DEBUG}]
  Logging level for the \Condor{had} daemon.
  See \MacroNI{<SUBSYS>\_DEBUG} for values.

\label{param:HADLog}
\item[\Macro{HAD\_LOG}]
  Full path and file name of the log file.
  There is no default value.

\label{param:ReplicationList}
\item[\Macro{REPLICATION\_LIST}]
  A comma-separated list of all \Condor{replication} daemons
  in the form \Expr{IP:port} or \Expr{hostname:port}.
  Each central manager machine that runs the \Condor{had} daemon
  should appear in this list.
  All potential central manager machines must be configured with
  an identical \MacroNI{REPLICATION\_LIST}.

\label{param:StateFile}
\item[\Macro{STATE\_FILE}]
  A full path and file name of the file protected by the replication
  mechanism.
  When not defined, the default path and file used is
  \begin{verbatim}
  $(SPOOL)/Accountantnew.log
  \end{verbatim}

\label{param:ReplicationInterval}
\item[\Macro{REPLICATION\_INTERVAL}]
  Sets how often the \Condor{replication} daemon initiates its tasks of
  replicating the \MacroUNI{STATE\_FILE}.
  It is defined in seconds and defaults to 300 (5 minutes).

\label{param:MaxTransferLifetime}
\item[\Macro{MAX\_TRANSFERER\_LIFETIME}]
  A timeout period within which the process that
  transfers the state file must complete its transfer.
  The recommended value is
  \Expr{2 * average size of state file / network rate}.
  It is defined in seconds and defaults to 300 (5 minutes).

\label{param:HADUpdateInterval}
\item[\Macro{HAD\_UPDATE\_INTERVAL}]
  Like \MacroNI{UPDATE\_INTERVAL},
  determines how often the \Condor{had} is to send a ClassAd update
  to the \Condor{collector}.
  Updates are also sent at each and every change in state.
  It is defined in seconds and defaults to 300 (5 minutes).

\label{param:HADUseReplication}
\item[\Macro{HAD\_USE\_REPLICATION}]
  A boolean value that defaults to \Expr{False}.
  When \Expr{True}, the use of \Condor{replication} daemons is enabled.

\label{param:ReplicationArgs}
\item[\Macro{REPLICATION\_ARGS}]
  Command line arguments passed by the \Condor{master} daemon
  as it invokes the \Condor{replication} daemon.
  To make high availability work, the \Condor{replication} daemon
  requires the port number it is to use.
  This argument is of the form
  \begin{verbatim}
  -p $(REPLICATION_PORT_NUMBER)
  \end{verbatim}
  where \MacroNI{REPLICATION\_PORT\_NUMBER} is a helper configuration
  variable defined with the desired port number.
  Note that this port number must be the same value as
  used in \MacroNI{REPLICATION\_LIST}.
  There is no default value.

\label{param:Replication}
\item[\Macro{REPLICATION}]
  The full path and file name of the \Condor{replication} executable.
  It is normally defined relative to \MacroUNI{SBIN}.
  There is no default value.

\label{param:MaxReplicationLog}
\item[\Macro{MAX\_REPLICATION\_LOG}]
  Controls the maximum length in bytes to which the \Condor{replication}
  daemon log will be allowed to grow. It will grow to the specified length,
  then be saved to a file with the suffix \File{.old}.
  The \File{.old}  file is overwritten each time the log is saved,
  thus the maximum space devoted to logging is twice the maximum length
  of this log file.
  A value of 0 specifies that this file may grow without bounds.
  The default is 1 Mbyte.

\label{param:ReplicationDebug}
\item[\Macro{REPLICATION\_DEBUG}]
  Logging level for the \Condor{replication} daemon.
  See \MacroNI{<SUBSYS>\_DEBUG} for values.

\label{param:ReplicationLog}
\item[\Macro{REPLICATION\_LOG}]
  Full path and file name to the log file.
  There is no default value.

\label{param:Transferer}
\item[\Macro{TRANSFERER}]
  The full path and file name of the \Condor{transferer} executable.
  Versions of Condor previous to 7.2.2 hard coded the location
  as \File{\MacroUNI{RELEASE\_DIR}/sbin/condor\_transferer}.
  This is now the default value.
  The future default value is likely to change, 
  and be defined relative to \MacroUNI{SBIN}.

\label{param:TransfererLog}
\item[\Macro{TRANSFERER\_LOG}]
  Full path and file name to the log file.
  There is no default value for this variable; a definition is required
  if the \Condor{replication} daemon does a file transfer.

\label{param:TransfererDebug}
\item[\Macro{TRANSFERER\_DEBUG}]
  Logging level for the \Condor{transferer} daemon.
  See \MacroNI{<SUBSYS>\_DEBUG} for values.

\label{param:MaxTransfererLog}
\item[\Macro{MAX\_TRANSFERER\_LOG}]
  Controls the maximum length in bytes to which the \Condor{transferer}
  daemon log will be allowed to grow.
  A value of 0 specifies that this file may grow without bounds.
  The default is 1 Mbyte.

\end{description}


%%%%%%%%%%%%%%%%%%%%%%%%%%%%%%%%%%%%%%%%%%%%%%%%%%%%%%%%%%%%%%%%%%%%%%%%%%%
\subsection{\label{sec:Quill-Config-File-Entries}Configuration File
Entries Relating to Quill}
%%%%%%%%%%%%%%%%%%%%%%%%%%%%%%%%%%%%%%%%%%%%%%%%%%%%%%%%%%%%%%%%%%%%%%%%%%%

\index{configuration!Quill configuration variables}
These macros affect the Quill database
management and interface to its representation of the job queue.

\begin{description}
\label{param:Quill}
\item[\Macro{QUILL}]
  The full path name to the \Condor{quill} daemon.

\label{param:QuillArgs}
\item[\Macro{QUILL\_ARGS}]
  Arguments to be passed to the \Condor{quill} daemon upon its invocation.

\label{param:QuillLog}
\item[\Macro{QUILL\_LOG}]
  Path to the Quill daemon's log file.

\label{param:QuillEnabled}
\item[\Macro{QUILL\_ENABLED}]
  A boolean variable that defaults to \Expr{False}.
  When \Expr{True}, Quill functionality is enabled.
  When \Expr{False}, the Quill daemon writes a message to its log and exits.
  The \Condor{q} and \Condor{history} tools then do not use Quill.

\label{param:QuillName}
\item[\Macro{QUILL\_NAME}]
  A string that uniquely identifies an instance of the \Condor{quill}
  daemon, as there may be more than \Condor{quill} daemon per pool.
  The string must not be the same as for any \Condor{schedd} daemon.

  See the description of \MacroNI{MASTER\_NAME} in
  section~\ref{param:MasterName} on page~\pageref{param:MasterName}
  for defaults and composition of valid Condor daemon names.

\label{param:QuillUseSQLLog}
\item[\Macro{QUILL\_USE\_SQL\_LOG}]
  In order for Quill to store historical job information or resource
  information, the Condor daemons must write information to the SQL logfile.
  By default, this is set to \Expr{False}, and the only information Quill
  stores in the database is the current job queue.
  This can be set on a per daemon basis. For example, to store information
  about historical jobs, but not store execute resource information, set
  \MacroNI{QUILL\_USE\_SQL\_LOG} to \Expr{False} and set
  \MacroNI{SCHEDD.\_QUILL\_USE\_SQL\_LOG} to \Expr{True}.

\label{param:QuillDBName}
\item[\Macro{QUILL\_DB\_NAME}]
  A string that identifies a database within a database server.

\label{param:QuillDBUser}
\item[\Macro{QUILL\_DB\_USER}]
	A string that identifies the \Prog{PostgreSQL} user that Quill will
    connect to the database as.
	We recommend \Username{quillwriter} for this setting. 

\label{param:QuillDBType}
\item[\Macro{QUILL\_DB\_TYPE}]
  A string that distinguishes between database system types.
  Defaults to the only database system currently defined,
  \verb@"PGSQL"@.

\label{param:QuillDBIPAddr}
\item[\Macro{QUILL\_DB\_IP\_ADDR}]
  The host address of the database server. It can be either an IP address
  or an IP address.
  It must match exactly what is used in the \File{.pgpass} file.

\label{param:QuillPollingPeriod}
\item[\Macro{QUILL\_POLLING\_PERIOD}]
  The frequency, in number of seconds, at which the Quill daemon
  polls the file \File{job\_queue.log} for updates.
  New information in the log file is sent to the database.
  The default value is 10.

\label{param:QuillNotRespondingTimeout}
\item[\Macro{QUILL\_NOT\_RESPONDING\_TIMEOUT}]
  The length of time, in seconds, before the \Condor{master}
  may decide that the \Condor{quill} daemon is hung due to 
  a lack of communication,
  potentially causing  the \Condor{master} to kill and
  restart the \Condor{quill} daemon.
  When the \Condor{quill} daemon is processing a very long log file, it 
  may not be able to communicate with the master. 
  The default is 3600 seconds, or one hour. It may be
  advisable to increase this to several hours. 

\label{param:QuillMaintainDBConn}
\item[\Macro{QUILL\_MAINTAIN\_DB\_CONN}]
  A boolean variable that defaults to \Expr{True}.
  When \Expr{True}, the \Condor{quill} daemon
  maintains an open connection the database server,
  which speeds up updates to the database.
  As each open connection consumes resources at the database server,
  we recommend a setting of \Expr{False} for large pools.

\label{param:QuillDatabasePurgeInterval}
\item[\Macro{DATABASE\_PURGE\_INTERVAL}] 
  The interval, in seconds, between scans of the database to identify and
  delete records that are beyond their history durations. 
  The default value is 86400, or one day.

\label{param:QuillDatabaseReindexInterval}
\item[\Macro{DATABASE\_REINDEX\_INTERVAL}] 
  The interval, in seconds, between reindex commands on the database.
  The default value is 86400, or one day.
  This is only used when the \MacroNI{QUILL\_DB\_TYPE} is set to
  \verb@"PGSQL"@.

\label{param:QuillJobHistoryDuration}
\item[\Macro{QUILL\_JOB\_HISTORY\_DURATION}]
  The number of days after entry into the database that a job will
  remain in the database.
  After \MacroNI{QUILL\_JOB\_HISTORY\_DURATION} days, the job is deleted.
  The job history is the final ClassAd, and contains all information 
  necessary for \Condor{history} to succeed.
  The default is 3650, or about 10 years. 

\label{param:QuillRunHistoryDuration}
\item[\Macro{QUILL\_RUN\_HISTORY\_DURATION}]
  The number of days after entry into the database that extra information 
  about the job will remain in the database.
  After \MacroNI{QUILL\_RUN\_HISTORY\_DURATION} days, the records are deleted.
  This data includes matches made for the job, file transfers the job 
  performed, and user log events.
  The default is 7 days, or one week. 

\label{param:QuillResourceHistoryDuration}
\item[\Macro{QUILL\_RESOURCE\_HISTORY\_DURATION}]
  The number of days after entry into the database that a resource record will
  remain in the database.
  After \MacroNI{QUILL\_RESOURCE\_HISTORY\_DURATION} days, the record is 
  deleted.
  The resource history data includes the ClassAd of a compute slot,
  submitter ClassAds, and daemon ClassAds.
  The default is 7 days, or one week. 

\label{param:QuillDBSizeLimit}
\item[\Macro{QUILL\_DBSIZE\_LIMIT}]
  After each purge, the \Condor{quill} daemon estimates 
  the size of the database. 
  If the size of the database exceeds this limit, 
  the \Condor{quill} daemon will e-mail the administrator a warning. 
  This size is given in gigabytes, and defaults to 20. 

\label{param:QuillManageVacuum}
\item[\Macro{QUILL\_MANAGE\_VACUUM}]
  A boolean value that defaults to \Expr{False}.
  When \Expr{True}, the \Condor{quill} daemon takes on 
  the maintenance task of vacuuming the database.
  As of \Prog{PostgreSQL} version 8.1, the database
  can perform this task automatically; 
  therefore, having the \Condor{quill} daemon vacuum is not necessary.
  A value of \Expr{True} causes warnings to be written to the log file.

\label{param:QuillShouldReindex}
\item[\Macro{QUILL\_SHOULD\_REINDEX}]
  A boolean value that defaults to \Expr{True}.
  When \Expr{True}, the \Condor{quill} daemon will re-index the database
  tables when the history file is purged of old data. So, if Quill is
  configured to never delete history data, the tables are never re-indexed.

\label{param:QuillIsRemotelyQueryable}
\item[\Macro{QUILL\_IS\_REMOTELY\_QUERYABLE}]
  A boolean value that defaults to \Expr{True}.
  When \Expr{False}, the remote database tables may not be remotely
  queryable.

\label{param:QuillDBQueryPassword}
\item[\Macro{QUILL\_DB\_QUERY\_PASSWORD}]
  Defines the password string needed by \Condor{q} to gain read
  access for remotely querying the Quill database.

\label{param:QuillAddressFile}
\item[\Macro{QUILL\_ADDRESS\_FILE}]
  When defined, it specifies the path and file name of a local file
  containing the IP address and port number of the Quill daemon.
  By using the file, tools executed on the local machine do not need
  to query the central manager in order to find the \Condor{quill} daemon.

\label{param:DBMSD} 
\item[\Macro{DBMSD}]
  The full path name to the \Condor{dbmsd} daemon.
  The default location is \File{\$(SBIN)/condor\_dbmsd}.

\label{param:DBMSDArgs}
\item[\Macro{DBMSD\_ARGS}]
  Arguments to be passed to the \Condor{dbmsd} daemon upon its invocation.
  The default arguments are \verb@-f@.

\label{param:DBMSDLog}
\item[\Macro{DBMSD\_LOG}]
  Path to the \Condor{dbmsd} daemon's log file.
  The default log location is \File{\$(LOG)/DbmsdLog}.

\label{param:DBMSDNotRespondingTimeout}
\item[\Macro{DBMSD\_NOT\_RESPONDING\_TIMEOUT}]
  The length of time, in seconds, before the \Condor{master}
  may decide that the \Condor{dbmsd} is hung due to a lack of communication,
  potentially causing  the \Condor{master} to kill and
  restart the \Condor{dbmsd} daemon.
  When the \Condor{dbmsd} is purging or reindexing a very large database, it 
  may not be able to communicate with the master. 
  The default is 3600 seconds, or one hour. It may be
  advisable to increase this to several hours. 

\end{description}



%%%%%%%%%%%%%%%%%%%%%%%%%%%%%%%%%%%%%%%%%%%%%%%%%%%%%%%%%%%%%%%%%%%%%%
\subsection{\label{sec:MyProxy-Config-File-Entries}MyProxy
Configuration File Macros}
%%%%%%%%%%%%%%%%%%%%%%%%%%%%%%%%%%%%%%%%%%%%%%%%%%%%%%%%%%%%%%%%%%%%%%
 
In some cases, Condor can autonomously refresh GSI certificate proxies
via \Prog{MyProxy}, available from
\URL{http://myproxy.ncsa.uiuc.edu/}.

\begin{description}

\label{param:MyProxyGetDelegation}
\item[\Macro{MYPROXY\_GET\_DELEGATION}]
  The full path name to the
  \Prog{myproxy-get-delegation} executable, installed as part of the
  \Prog{MyProxy} software.  Often, it is necessary to wrap the actual
  executable with a script that sets the environment, such as the
  \MacroNI{LD\_LIBRARY\_PATH}, correctly.  If this macro is defined,
  Condor-G and \Condor{credd} will have the capability to autonomously
  refresh proxy certificates.  By default, this macro is undefined.

\end{description}

%%%%%%%%%%%%%%%%%%%%%%%%%%%%%%%%%%%%%%%%%%%%%%%%%%%%%%%%%%%%%%%%%%%%%%
\subsection{\label{sec:API-Config-File-Entries}
Configuration File Macros Affecting APIs}
%%%%%%%%%%%%%%%%%%%%%%%%%%%%%%%%%%%%%%%%%%%%%%%%%%%%%%%%%%%%%%%%%%%%%%

\begin{description}

\label{param:EnableSoap}
\item[\Macro{ENABLE\_SOAP}]
  A boolean value that defaults to \Expr{False}.
  When \Expr{True}, Condor daemons will respond to HTTP PUT commands
  as if they were SOAP calls. When \Expr{False},
  all HTTP PUT commands are denied.

\label{param:EnableWebServer}
\item[\Macro{ENABLE\_WEB\_SERVER}]
  A boolean value that defaults to \Expr{False}.
  When \Expr{True}, Condor daemons will respond to HTTP GET commands,
  and send the static files sitting in the subdirectory defined
  by the configuration variable \MacroNI{WEB\_ROOT\_DIR}.
  In addition, web commands are considered a READ command,
  so the client will be checked by host-based security.

\label{param:SoapLeaveInQueue}
\item[\Macro{SOAP\_LEAVE\_IN\_QUEUE}]
  A boolean expression that when \Expr{True},
  causes a job in the completed state to remain in the queue,
  instead of being removed based on the completion of file transfer.
  If provided, this expression will be logically ANDed with the
  default behavior of leaving the job in the queue until \Expr{FilesRetrieved}
  becomes \Expr{True}.

\label{param:WebRootDir}
\item[\Macro{WEB\_ROOT\_DIR}]
  A complete path to the directory containing all the files served
  by the web server.

\label{param:SubsysEnableSoapSSL}
\item[\MacroB{<SUBSYS>\_ENABLE\_SOAP\_SSL}]
  \index{SUBSYS\_ENABLE\_SOAP\_SSL macro@\texttt{<SUBSYS>\_ENABLE\_SOAP\_SSL} macro}
  A boolean value that defaults to \Expr{False}.
  When \Expr{True}, enables SOAP over SSL for the specified
  \MacroNI{<SUBSYS>}.
  Any specific \MacroNI{<SUBSYS>\_ENABLE\_SOAP\_SSL} setting overrides
  the value of \MacroNI{ENABLE\_SOAP\_SSL}.

\label{param:EnableSoapSSL}
\item[\Macro{ENABLE\_SOAP\_SSL}]
  A boolean value that defaults to \Expr{False}.
  When \Expr{True}, enables SOAP over SSL for all daemons.

\label{param:SubsysSoapSSLPort}
\item[\MacroB{<SUBSYS>\_SOAP\_SSL\_PORT}]
  \index{SUBSYS\_SOAP\_SSL\_PORT macro@\texttt{<SUBSYS>\_SOAP\_SSL\_PORT} macro}
  The port number on which SOAP over SSL messages are
  accepted, when SOAP over SSL is enabled.
  The \MacroNI{<SUBSYS>} must be specified, because multiple daemons
  running on a single machine may not share a port.
  This parameter is required when SOAP over SSL is enabled.
  There is no default value.

  The macro is named by substituting \MacroNI{<SUBSYS>}
  with the appropriate subsystem string as defined in
  section~\ref{sec:Condor-Subsystem-Names}.

\label{param:SoapSSLServerKeyfile}
\item[\Macro{SOAP\_SSL\_SERVER\_KEYFILE}]
  The complete path and file name to specify the daemon's
  identity, as used in authentication when SOAP over SSL is enabled.
  The file is to be  an OpenSSL PEM file containing a certificate
  and private key.
  This parameter is required when SOAP over SSL is enabled.
  There is no default value.

\label{param:SoapSSLServerKeyfilePassword}
\item[\Macro{SOAP\_SSL\_SERVER\_KEYFILE\_PASSWORD}]
  An optional complete path and file name to specify
  a password for unlocking the daemon's private key.
  There is no default value.

\label{param:SoapSSLCaFile}
\item[\Macro{SOAP\_SSL\_CA\_FILE}]
  The complete path and file name to specify 
  a file containing certificates of trusted Certificate Authorities (CAs).
  Only clients who present a certificate signed by a trusted
  CA will be authenticated.
  When SOAP over SSL is enabled, this parameter or
  \Macro{SOAP\_SSL\_CA\_DIR} must be set.
  There is no default value.

\label{param:SoapSSLCaDir}
\item[\Macro{SOAP\_SSL\_CA\_DIR}]
  The complete path to a directory
  containing certificates of trusted Certificate Authorities (CAs).
  Only clients who present a certificate signed by a trusted
  CA will be authenticated.
  When SOAP over SSL is enabled, this variable or the variable
  \Macro{SOAP\_SSL\_CA\_FILE} must be defined.
  There is no default value.

\label{param:SoapSSLDhFile}
\item[\Macro{SOAP\_SSL\_DH\_FILE}]
  An optional complete path and file name to a DH file
  containing keys for a DH key exchange.
  There is no default value.

\label{param:SoapSslSkipHostCheck}
\item[\Macro{SOAP\_SSL\_SKIP\_HOST\_CHECK}]
  When a SOAP server is authenticated via SSL, the server's host name
  is normally compared with the host name contained in the server's
  X.509 credential. If the two do not match, authentication fails.
  When this boolean variable is set to \Expr{True},
  the host name comparison is disabled.
  The default value is \Expr{False}.

\end{description}



%%%%%%%%%%%%%%%%%%%%%%%%%%%%%%%%%%%%%%%%%%%%%%%%%%%%%%%%%%%%%%%%%%%%%%
%\subsection{\label{sec:Stork-Config-File-Entries}Stork Configuration
%File Macros}
%%%%%%%%%%%%%%%%%%%%%%%%%%%%%%%%%%%%%%%%%%%%%%%%%%%%%%%%%%%%%%%%%%%%%%
%
%\begin{description}
%
%\label{param:StorkMaxNumJobs}
%\item[\Macro{STORK\_MAX\_NUM\_JOBS}]
  %An integer limit on the number of concurrent data placement jobs
  %handled by Stork.  The default value when not defined is 10.
%
%\label{param:StorkMaxRetry}
%\item[\Macro{STORK\_MAX\_RETRY}]
  %An integer limit on the
  %number of attempts for a single data placement job.  For data transfers,
  %this includes transfer attempts on the primary protocol, all
  %alternate protocols, and all retries.
  %The default value when not defined is 10.
%
%\label{param:StorkMaxDelayInMinutes}
%\item[\Macro{STORK\_MAXDELAY\_INMINUTES}]
  %An integer limit (in minutes) on the run time for a data placement job,
  %after which the job is considered failed.
  %The default value when not defined is 10,
  %and the minimum legal value is 1.
%
%\label{param:StorkTmpCredDir}
%\item[\Macro{STORK\_TMP\_CRED\_DIR}]
  %The full path to the temporary credential storage directory used by Stork.
  %The default value is \File{/tmp} when not defined. 
%
%\label{param:StorkModuleDir}
%\item[\Macro{STORK\_MODULE\_DIR}]
  %The full path to the directory containing Stork modules.
  %The default value when not defined is 
  %as defined by \MacroUNI{LIBEXEC}.  It is a fatal error for
  %both \MacroNI{STORK\_MODULE\_DIR} and \MacroNI{LIBEXEC} to be undefined.
%
%\label{param:CreddSuperUsers}
%\item[\Macro{CRED\_SUPER\_USERS}]
  %Access to a stored credential is
  %restricted to the user who submitted the credential, and any user
  %names specified in this macro.  The format is a space or comma
  %separated list of user names which are valid on the \Stork{credd}
  %host.
  %The default value of this macro is \Expr{root} on Unix systems, and
  %\Expr{Administrator} on Windows systems.
%
%\label{param:CredStoreDir}
%\item[\Macro{CRED\_STORE\_DIR}]
  %Directory for storing credentials.  This
  %directory must exist prior to starting \Stork{credd}.  It is highly
  %recommended to restrict access permissions to \emph{only} the
  %directory owner.
  %The default value is \Expr{\$(SPOOL\_DIR)/cred}.
%
%\label{param:CredIndexFile}
%\item[\Macro{CRED\_INDEX\_FILE}]
  %Index file path of saved credentials.
  %This file will be automatically created if it does not exist.
  %The default value is \Expr{\$(CRED\_STORE\_DIR)/cred-index}.
%
%\label{param:DefaultCredExpireThreshold}
%\item[\Macro{DEFAULT\_CRED\_EXPIRE\_THRESHOLD}]
  %\Stork{credd} will attempt
  %to refresh credentials when their remaining lifespan is less than this
  %value.
  %Units = seconds.  Default value = 3600 seconds (1 hour).
%
%\label{param:CredCheckInterval}
%\item[\Macro{CRED\_CHECK\_INTERVAL}]
  %\Stork{credd} periodically checks
  %remaining lifespan of stored credentials, at this interval.
  %Units = seconds.  Default value = 60 seconds (1 minute).
%
%\end{description}

%%%%%%%%%%%%%%%%%%%%%%%%%%%%%%%%%%%%%%%%%%%%%%%%%%%%%%%%%%%%%%%%%%%%%%%%%%%
\subsection{\label{sec:Config-ssh-to-job}Configuration File Entries
Relating to \Condor{ssh\_to\_job}}
%%%%%%%%%%%%%%%%%%%%%%%%%%%%%%%%%%%%%%%%%%%%%%%%%%%%%%%%%%%%%%%%%%%%%%%%%%%

\index{configuration!condor\_ssh\_to\_job configuration variables}
These macros affect how Condor deals with \Condor{ssh\_to\_job},
a tool that allows users to interactively debug jobs.  
With these configuration variables, 
the administrator can control who can use the tool,
and how the \Prog{ssh} programs are invoked.
The manual page for \Condor{ssh\_to\_job} is at
section~\ref{man-condor-ssh-to-job}.

\begin{description}
\label{param:EnableSSHToJob}
\item[\Macro{ENABLE\_SSH\_TO\_JOB}]
  A boolean expression read by the \Condor{starter},
  that when \Expr{True} allows
  the owner of the job or a queue super user on the \Condor{schedd}
  where the job was submitted to connect to the job via \Prog{ssh}.
  The expression may refer to attributes of both the job and 
  the machine ClassAds.
  The job ClassAd attributes may be referenced by using the prefix
  \Expr{TARGET.},
  and the machine ClassAd attributes may be referenced by using the prefix
  \Expr{MY.}.
  When \Expr{False},
  it prevents \Condor{ssh\_to\_job} from starting an \Prog{ssh} session.
  The default value is \Expr{True}.

\label{param:ScheddEnableSSHToJob}
\item[\Macro{SCHEDD\_ENABLE\_SSH\_TO\_JOB}]
  A boolean expression read by the \Condor{schedd},
  that when \Expr{True} allows the owner of the job or a queue super user 
  to connect to the job via \Prog{ssh} if the execute machine also
  allows \Condor{ssh\_to\_job} access (see \MacroNI{ENABLE\_SSH\_TO\_JOB}).
  The expression may refer to attributes of only the job ClassAd.
  When \Expr{False},
  it prevents \Condor{ssh\_to\_job} from starting an
  \Prog{ssh} session for all jobs managed by the \Condor{schedd}.
  The default value is \Expr{True}.

\label{param:SSHToJobSSHClientCmd}
\item[\Macro{SSH\_TO\_JOB\_<SSH-CLIENT>\_CMD}]
  A string read by the \Condor{ssh\_to\_job} tool.
  It specifies the command and arguments to use when invoking
  the program specified by \MacroNI{<SSH-CLIENT>}.
  Values substituted for the placeholder \MacroNI{<SSH-CLIENT>} may be
  \verb@SSH@, \verb@SFTP@, \verb@SCP@, or any other \Prog{ssh} client capable
  of using a command as a proxy for the connection to \Prog{sshd}.
  The entire command plus arguments string is enclosed in double quote marks.
  Individual arguments may be quoted with single quotes,
  using the same syntax as for arguments in a \Condor{submit} file.
  The following substitutions are made within the arguments:

\begin{description}
  \item \verb@%h@: is substituted by the remote host
  \item \verb@%i@: is substituted by the ssh key
  \item \verb@%k@: is substituted by the known hosts file
  \item \verb@%u@: is substituted by the remote user
  \item \verb@%x@: is substituted by a proxy command suitable for use with the \Prog{OpenSSH}
  ProxyCommand option
  \item \verb@%%@:  is substituted by the percent mark character
\end{description}

  The default string is:\\
  \Expr{"ssh -oUser=\%u -oIdentityFile=\%i -oStrictHostKeyChecking=yes -oUserKnownHostsFile=\%k -oGlobalKnownHostsFile=\%k -oProxyCommand=\%x \%h"}

  When the \MacroNI{<SSH-CLIENT>} is \Prog{scp}, \%h is omitted.


\label{param:SSHToJobSSHD}
\item[\Macro{SSH\_TO\_JOB\_SSHD}]
  The path and executable name of the \Prog{ssh} daemon.
  The value is read by the \Condor{starter}.
  The default value is \File{/usr/sbin/sshd}.

\label{param:SSHToJobSSHDArgs}
\item[\Macro{SSH\_TO\_JOB\_SSHD\_ARGS}]
  A string, read by the \Condor{starter} that specifies the command-line
  arguments to be passed to the \Prog{sshd} to handle an incoming ssh
  connection on its \File{stdin} or \File{stdout} streams in inetd mode.
  Enclose the entire arguments string in double quote marks.
  Individual arguments may be quoted with single quotes,
  using the same syntax as
  for arguments in a Condor submit description file.
  Within the arguments, 
  the characters \verb@%f@ are replaced by the path to the \Prog{sshd}
  configuration file
  the characters \verb@%%@ are replaced by a single percent character.
  The default value is the string \verb@"-i -e -f %f"@.

\label{param:SSHToJobSSHDConfigTemplate}
\item[\Macro{SSH\_TO\_JOB\_SSHD\_CONFIG\_TEMPLATE}]
  A string, read by the \Condor{starter} that specifies 
  the path and file name of an \Prog{sshd} configuration template file.
  The template is turned into an \Prog{sshd}
  configuration file by replacing macros within the template that
  specify such things as the paths to key files.
  The macro replacement
  is done by the script \Expr{\$(LIBEXEC)/condor\_ssh\_to\_job\_sshd\_setup}.
  The default value is 
  \Expr{\$(LIB)/condor\_ssh\_to\_job\_sshd\_config\_template}.

\label{param:SSHToJobSSHKeygen}
\item[\Macro{SSH\_TO\_JOB\_SSH\_KEYGEN}]
  A string, read by the \Condor{starter} that specifies 
  the path to \Prog{ssh\_keygen}, the program used to create ssh keys.

\label{param:SSHToJobSSHKeygenArgs}
\item[\Macro{SSH\_TO\_JOB\_SSH\_KEYGEN\_ARGS}]
  A string, read by the \Condor{starter} that specifies 
  the command-line arguments to be passed to the \Prog{ssh\_keygen}
  to generate an ssh key.
  Enclose the entire arguments string in double quotes.
  Individual arguments may be quoted with single quotes, using the same
  syntax as for arguments in a Condor submit description file.
  Within the arguments, 
  the characters \verb@%f@ are replaced by the path to the key file to be
  generated,
  and the characters \verb@%%@ are replaced by a single percent character.
  The default value is the string
  \verb|"-N '' -C '' -q -f %f -t rsa"|.
  If the user specifies additional
  arguments with the command
  \verb@condor_ssh_to_job -keygen-options@,
  then those arguments are placed after the arguments specified by
  the value of \MacroNI{SSH\_TO\_JOB\_SSH\_KEYGEN\_ARGS}.

\end{description}

%%%%%%%%%%%%%%%%%%%%%%%%%%%%%%%%%%%%%%%%%%%%%%%%%%%%%%%%%%%%%%%%%%%%%%%%%%%
\subsection{\label{sec:Config-rooster}\Condor{rooster} Configuration File Macros}
%%%%%%%%%%%%%%%%%%%%%%%%%%%%%%%%%%%%%%%%%%%%%%%%%%%%%%%%%%%%%%%%%%%%%%%%%%%

\index{configuration!condor\_rooster configuration variables}
\Condor{rooster} is an optional daemon that may be added to the
\Condor{master} daemon's \MacroNI{DAEMON\_LIST}.
It is responsible for waking up
hibernating machines when their \Macro{UNHIBERNATE} expression becomes
\Expr{True}.
In the typical case, a pool runs a single instance of
\Condor{rooster} on the central manager.
However, if the network topology requires that 
Wake On LAN packets be sent to specific machines from different locations,
\Condor{rooster} can be run on any
machine(s) that can read from the pool's \Condor{collector} daemon.

For \Condor{rooster} to wake up hibernating machines, the collecting
of offline machine ClassAds must be enabled.  See variable
\Macro{OFFLINE\_LOG} on page~\pageref{param:OfflineLog} for details on
how to do this.

\begin{description}

\label{param:RoosterInterval}
\item[\Macro{ROOSTER\_INTERVAL}]
  The integer number of seconds between checks for offline machines that
  should be woken.  The default value is 300.

\label{param:RoosterMaxUnhibernate}
\item[\Macro{ROOSTER\_MAX\_UNHIBERNATE}]
  An integer specifying the maximum number of machines to wake up per
  cycle.  The default value of 0 means no limit.

\label{param:RoosterUnhibernate}
\item[\Macro{ROOSTER\_UNHIBERNATE}]
  A boolean expression that specifies which machines should be woken up.
  The default expression is \Expr{Offline \&\& Unhibernate}.
  If network topology or other considerations demand that some machines
  in a pool be woken up by one instance of \Condor{rooster}, 
  while others be woken up by a different instance,
  \Macro{ROOSTER\_UNHIBERNATE} may be set locally such that it is
  different for the two instances of \Condor{rooster}.
  In this way, the different instances will only
  try to wake up their respective subset of the pool.

\label{param:RoosterUnhibernateRank}
\item[\Macro{ROOSTER\_UNHIBERNATE\_RANK}] A ClassAd expression
 specifying which machines should be woken up first in a given cycle.
  Higher ranked machines are woken first.  If the number of machines
 to be woken up is limited by \Macro{ROOSTER\_MAX\_UNHIBERNATE}, the
 rank may be used for determining which machines are woken before
 reaching the limit.

\label{param:RoosterWakeupCmd}
\item[\Macro{ROOSTER\_WAKEUP\_CMD}]
  A string representing the command line invoked by \Condor{rooster}
  that is to wake up a machine.
  The command and any arguments should be enclosed in double quote marks,
  the same as \SubmitCmd{arguments} syntax in a Condor submit description file.
  The default value is \verb@"$(BIN)/condor_power -d -i"@.
  The command is expected to read
  from its standard input a ClassAd representing the offline machine.

\end{description}

%%%%%%%%%%%%%%%%%%%%%%%%%%%%%%%%%%%%%%%%%%%%%%%%%%%%%%%%%%%%%%%%%%%%%%%%%%%
\subsection{\label{sec:Config-shared-port}\Condor{shared\_port} Configuration File Macros}
%%%%%%%%%%%%%%%%%%%%%%%%%%%%%%%%%%%%%%%%%%%%%%%%%%%%%%%%%%%%%%%%%%%%%%%%%%%
\index{configuration!condor\_shared\_port configuration variables}
These configuration variables affect the \Condor{shared\_port} daemon.
For general discussion of \Condor{shared\_port},
see~\pageref{sec:shared-port-daemon}.

\begin{description}

\label{param:SharedPortDaemonAdFile}
\item[\Macro{SHARED\_PORT\_DAEMON\_AD\_FILE}]
  This specifies the full path and name of a file used to publish the
  address of \Condor{shared\_port}.  This file is read by the other
  daemons that have \Expr{USE\_SHARED\_PORT=True} and which are therefore
  sharing the same port.  The default typically does not need to be changed.

\label{param:SharedPortMaxWorkers}
\item[\Macro{SHARED\_PORT\_MAX\_WORKERS}] An integer that specifies
 the maximum number of sub-processes created by \Condor{shared\_port}
 while servicing requests to connect to the daemons that are sharing the port.
 The default is 50.

\label{param:DaemonSocketDir}
\item[\Macro{DAEMON\_SOCKET\_DIR}] This specifies the directory where
 Unix versions of Condor daemons will create named sockets so that incoming
 connections can be forwarded to them by \Condor{shared\_port}.  If
 this directory does not exist, it will be created. The maximum length
 of named socket paths plus names is restricted by the operating system,
 so it is important that this path not exceed 90 characters.

Write access to this directory grants permission to receive
 connections through the shared port.  By default, the directory is
 created to be owned by Condor and is made to be only writable by
 Condor.  One possible reason to broaden access to this directory is
 if execute nodes are accessed via CCB and the submit node is behind a
 firewall with only one open port (the port assigned to
 \Condor{shared\_port}).  In this case, commands that interact with
 the execute node such as \Condor{ssh\_to\_job} will not be able to
 operate unless run by a user with write access to
 \MacroNI{DAEMON\_SOCKET\_DIR}.  In this case, one could grant
 tmp-like permissions to this directory so that all users can receive
 CCB connections back through the firewall.  (But consider the wisdom
 of having a firewall in the first place if you are going to
 circumvent it in this way.)  The default
 \MacroNI{DAEMON\_SOCKET\_DIR} is \verb|$(LOCK)/daemon_sock|.  This
 directory must be on a local file system that supports named sockets.

\label{param:SharedPortArgs}
\item[\Macro{SHARED\_PORT\_ARGS}] Like all daemons started by
 \Condor{master}, \Condor{shared\_port} arguments can be customized.
  One reason to do this is to specify the port number that
 \Condor{shared\_port} should use.  For example, the following line
 configures \Condor{shared\_port} to use port 4080.

\begin{verbatim}
SHARED_PORT_ARGS = -p 4080
\end{verbatim}

If no port is specified, a port will be dynamically chosen; it may be
 different each time Condor is started.
\end{description}

%%%%%%%%%%%%%%%%%%%%%%%%%%%%%%%%%%%%%%%%%%%%%%%%%%%%%%%%%%%%%%%%%%%%%%%%%%%
\subsection{\label{sec:Config-hooks}Configuration File Entries Relating to Hooks}
%%%%%%%%%%%%%%%%%%%%%%%%%%%%%%%%%%%%%%%%%%%%%%%%%%%%%%%%%%%%%%%%%%%%%%%%%%%
\index{configuration!hook configuration variables}
\index{Job Router}

These macros control the various hooks that interact with Condor.
Currently, there are two independent sets of hooks.
One is a set of fetch work hooks, some of which are invoked by
the \Condor{startd} to optionally fetch work,
and some are invoked by the \Condor{starter}.
See section~\ref{sec:job-hooks} on page~\pageref{sec:job-hooks} on
Job Hooks for more details.
The other set replace functionality of the \Condor{job\_router} daemon.
Documentation for the \Condor{job\_router} daemon is in
section~\ref{sec:JobRouter} on page~\pageref{sec:JobRouter}.

\begin{description}

\label{param:SlotNJobHookKeyword}
\item[\Macro{SLOT<N>\_JOB\_HOOK\_KEYWORD}]
  For the fetch work hooks,
  the keyword used to define which set of hooks a particular
  compute slot should invoke.
  The value of \verb@<N>@ is replaced by the slot
  identification number. For example, on slot 1, the variable name will be
  called \MacroNI{[SLOT1\_JOB\_HOOK\_KEYWORD}.
  There is no default keyword.
  Sites that wish to use these job hooks must explicitly define the
  keyword and the corresponding hook paths.

\label{param:StartdJobHookKeyword}
\item[\Macro{STARTD\_JOB\_HOOK\_KEYWORD}]
  For the fetch work hooks,
  the keyword used to define which set of hooks a particular
  \Condor{startd} should invoke.
  This setting is only used if a slot-specific keyword is not defined
  for a given compute slot.
  There is no default keyword.
  Sites that wish to use job hooks must explicitly define the
  keyword and the corresponding hook paths.

\label{param:HookFetchWork}
\item[\Macro{<Keyword>\_HOOK\_FETCH\_WORK}]
  For the fetch work hooks,
  the full path to the program to invoke whenever the \Condor{startd}
  wants to fetch work.
  \MacroNI{<Keyword>} is the hook keyword defined to distinguish
  between sets of hooks.
  There is no default.

\label{param:HookReplyFetch}
\item[\Macro{<Keyword>\_HOOK\_REPLY\_FETCH}]
  For the fetch work hooks,
  the full path to the program to invoke when the hook defined by
  \MacroNI{<Keyword>\_HOOK\_FETCH\_WORK}  returns data and the the \Condor{startd}
  decides if it is going to accept the fetched job or not.
  \MacroNI{<Keyword>} is the hook keyword defined to distinguish
  between sets of hooks.

\label{param:HookReplyClaim}
\item[\Macro{<Keyword>\_HOOK\_REPLY\_CLAIM}]
  For the fetch work hooks,
  the full path to the program to invoke whenever the \Condor{startd}
  finishes fetching a job and decides what to do with it.
  \MacroNI{<Keyword>} is the hook keyword defined to distinguish

  between sets of hooks.
  There is no default.

\label{param:HookPrepareJob}
\item[\Macro{<Keyword>\_HOOK\_PREPARE\_JOB}]
  For the fetch work hooks,
  the full path to the program invoked by the \Condor{starter} before it
  runs the job.
  \MacroNI{<Keyword>} is the hook keyword defined to distinguish
  between sets of hooks.

\label{param:HookUpdateJobInfo}
\item[\Macro{<Keyword>\_HOOK\_UPDATE\_JOB\_INFO}]
  This configuration variable is used by both fetch work hooks and
  by \Condor{job\_router} hooks.

  For the fetch work hooks,
  the full path to the program invoked by the \Condor{starter} periodically
  as the job runs, allowing the \Condor{starter} to present an updated
  and augmented job ClassAd to the program.
  See section~\ref{sec:job-hooks-hooks} on page~\pageref{sec:job-hooks-hooks}
  for the list of additional attributes included.
  When the job is first invoked, the \Condor{starter} will invoke the program
  after \MacroUNI{STARTER\_INITIAL\_UPDATE\_INTERVAL} seconds.
  Thereafter, the \Condor{starter} will invoke the program every 
  \MacroUNI{STARTER\_UPDATE\_INTERVAL} seconds.
  \MacroNI{<Keyword>} is the hook keyword defined to distinguish
  between sets of hooks.

  As a Job Router hook,
  the full path to the program invoked when the Job Router polls the status
  of routed jobs at intervals set by \MacroNI{JOB\_ROUTER\_POLLING\_PERIOD}.
  \MacroNI{<Keyword>} is the hook keyword defined by
  \MacroNI{JOB\_ROUTER\_HOOK\_KEYWORD} to identify the hooks.

\label{param:HookEvictClaim}
\item[\Macro{<Keyword>\_HOOK\_EVICT\_CLAIM}]
  For the fetch work hooks,
  the full path to the program to invoke whenever the \Condor{startd}
  needs to evict a fetched claim.
  \MacroNI{<Keyword>} is the hook keyword defined to distinguish
  between sets of hooks.
  There is no default.

\label{param:HookJobExit}
\item[\Macro{<Keyword>\_HOOK\_JOB\_EXIT}]
  For the fetch work hooks,
  the full path to the program invoked by the \Condor{starter}
  whenever a job exits,
  either on its own or when being evicted from an execution slot. 
  \MacroNI{<Keyword>} is the hook keyword defined to distinguish
  between sets of hooks.

\label{param:HookJobExitTimeout}
\item[\Macro{<Keyword>\_HOOK\_JOB\_EXIT\_TIMEOUT}]
  For the fetch work hooks,
  the number of seconds the \Condor{starter} will wait for the hook
  defined by \MacroNI{<Keyword>\_HOOK\_JOB\_EXIT} hook to exit,
  before continuing with job clean up.  Defaults to 30 seconds.
  \MacroNI{<Keyword>} is the hook keyword defined to distinguish
  between sets of hooks.

\label{param:FetchWorkDelay}
\item[\Macro{FetchWorkDelay}]
  An expression that defines the number of seconds that the
  \Condor{startd} should wait after an invocation of
  \Macro{<Keyword>\_HOOK\_FETCH\_WORK} completes before the hook should be
  invoked again.
  The expression is evaluated in the context of the slot ClassAd, and
  the ClassAd of the currently running job (if any).
  The expression must evaluate to an integer.
  If not defined, the \Condor{startd} will wait 300 seconds (five
  minutes) between attempts to fetch work.
  For more information about this expression, see
  section~\ref{sec:job-hooks-fetch-work-delay} on
  page~\pageref{sec:job-hooks-fetch-work-delay}.

\label{param:JobRouterHookKeyword}
\item[\Macro{JOB\_ROUTER\_HOOK\_KEYWORD}]
  For the Job Router hooks,
  the keyword used to define the set of hooks the \Condor{job\_router}
  is to invoke to replace functionality of routing translation.
  There is no default keyword.
  Use of these hooks requires the explicit definition of the
  keyword and the corresponding hook paths.

\label{param:HookTranslateJob}
\item[\Macro{<Keyword>\_HOOK\_TRANSLATE\_JOB}]
  A Job Router hook,
  the full path to the program invoked when the Job Router has determined
  that a job meets the definition for a route.  
  This hook is responsible for doing the transformation of the job.
  \MacroNI{<Keyword>} is the hook keyword defined by
  \MacroNI{JOB\_ROUTER\_HOOK\_KEYWORD} to identify the hooks.

\label{param:HookJobFinalize}
\item[\Macro{<Keyword>\_HOOK\_JOB\_FINALIZE}]
  A Job Router hook,
  the full path to the program invoked when the Job Router has determined
  that the job completed.
  \MacroNI{<Keyword>} is the hook keyword defined by
  \MacroNI{JOB\_ROUTER\_HOOK\_KEYWORD} to identify the hooks.

\label{param:HookJobCleanup}
\item[\Macro{<Keyword>\_HOOK\_JOB\_CLEANUP}]
  A Job Router hook,
  the full path to the program invoked when the Job Router finishes 
  managing the job.
  \MacroNI{<Keyword>} is the hook keyword defined by
  \MacroNI{JOB\_ROUTER\_HOOK\_KEYWORD} to identify the hooks.

\end{description}

The following macros describe the \Term{Daemon ClassAd Hook}
capabilities of Condor.  
The Daemon ClassAd Hook mechanism is used to run executables (called jobs) 
directly from the \Condor{startd} and \Condor{schedd} daemons.
The output from the jobs is incorporated into the machine ClassAd
generated by the respective daemon. 
The mechanism is described in section~\ref{sec:daemon-classad-hooks} 
on page~\pageref{sec:daemon-classad-hooks}.

\begin{description}

\label{param:StartdCronName}
\label{param:ScheddCronName}
\item[\Macro{STARTD\_CRON\_NAME} and \Macro{SCHEDD\_CRON\_NAME}]
  These variables will be honored through Condor versions 7.6,
  and support will be removed in Condor version 7.7.
  They are no longer documented as to their usage.

  Defines a logical name to be used in the formation of related
  configuration macro names.
  This macro made other Daemon ClassAd Hook macros
  more readable and maintainable.  A common example was
\begin{verbatim}
   STARTD_CRON_NAME = HAWKEYE
\end{verbatim}
  This example allowed the naming of other related macros
  to contain the string \verb@HAWKEYE@ in their name, replacing the
  string \verb@STARTD_CRON@.

  The value of these variables may not be \verb@BENCHMARKS@.
  The Daemon ClassAd Hook mechanism is used to implement a set of provided
  hooks that provide benchmark attributes.

\label{param:StartdCronConfigVal}
\label{param:ScheddCronConfigVal}
\label{param:BenchmarkConfigVal}
\item[\Macro{STARTD\_CRON\_CONFIG\_VAL} and \Macro{SCHEDD\_CRON\_CONFIG\_VAL}
  and \Macro{BENCHMARKS\_CONFIG\_VAL}]
  This configuration variable can be used to specify the
  path and executable name of the
  \Condor{config\_val} program which the jobs (hooks) should use to
  get configuration information from the daemon.  If defined,
  an environment variable by the same name with the same value will be
  passed to all jobs.

\label{param:StartdCronAutopublish}
\item[\Macro{STARTD\_CRON\_AUTOPUBLISH}]
  Optional setting that determines if the \Condor{startd} should
  automatically publish a new update to the \Condor{collector} after
  any of the jobs produce output.
  Beware that enabling this setting can greatly increase the network
  traffic in a Condor pool, especially when many modules are
  executed, or if the period in which they run is short.
  There are three possible (case insensitive) values for this
  variable: 
  \begin{description}
     \item[\Expr{Never}] This default value causes the
     \Condor{startd} to not automatically publish updates based on
     any jobs. Instead, updates rely on the usual behavior for sending
     updates, which is periodic, based on the \Macro{UPDATE\_INTERVAL}
     configuration variable, or whenever a given slot changes state.
     \item[\Expr{Always}] Causes the \Condor{startd} to always send a new
     update to the \Condor{collector} whenever any job exits.
     \item[\Expr{If\_Changed}] Causes the \Condor{startd} to only send a
     new update to the \Condor{collector} if the output produced by a
     given job is different than the previous output of the
     same job.
     The only exception is the \Attr{LastUpdate} attribute, 
     which is automatically set for all jobs to be the timestamp when
     the job last ran. It is ignored when
     \MacroNI{STARTD\_CRON\_AUTOPUBLISH} is set to \Expr{If\_Changed}.
  \end{description}

\label{param:StartdCronJobList}
\label{param:ScheddCronJobList}
\label{param:BenchmarksJobList}
\item[\Macro{STARTD\_CRON\_JOBLIST} and \Macro{SCHEDD\_CRON\_JOBLIST}
  and \Macro{BENCHMARKS\_JOBLIST}]
  These configuration variables are defined by a comma and/or white space
  separated list of job names to run.  Each is the logical name of a job.
  This name must be unique; no two jobs may have the same name.

\label{param:StartdCronJobPrefix}
\label{param:ScheddCronJobPrefix}
\label{param:BenchmarksJobPrefix}
\item[\Macro{STARTD\_CRON\_<JobName>\_PREFIX} 
       and \Macro{SCHEDD\_CRON\_<JobName>\_PREFIX}
       and \Macro{BENCHMARKS\_<JobName>\_PREFIX}]
  Specifies a string which is prepended by
  Condor to all attribute names that the job generates.
  The use of prefixes avoids the conflicts that would be caused by
  attributes of the same name generated and utilized by different jobs.
  For example, if a module prefix is \verb@xyz_@,
  and an individual attribute is named \verb@abc@,
  then the resulting attribute name will be \verb@xyz_abc@.
  Due to restrictions on ClassAd names, a prefix is only permitted to contain
  alpha-numeric characters and the underscore character.

  \Expr{<JobName>} is the logical name assigned for a job as defined by
  configuration variable \MacroNI{STARTD\_CRON\_JOBLIST}, 
  \MacroNI{SCHEDD\_CRON\_JOBLIST}, or \MacroNI{BENCHMARKS\_JOBLIST}.

\label{param:StartdCronJobSlots}
\label{param:BenchmarksJobSlots}
\item[\Macro{STARTD\_CRON\_<JobName>\_SLOTS} 
       and \Macro{BENCHMARKS\_<JobName>\_SLOTS}]
  A comma separated list of slots.
  The output of the job specified by \Expr{<JobName>}
  is incorporated into ClassAds;
  this list specifies which slots are to incorporate the output attributes
  of the job.
  If not specified, the default is to incorporate the output attributes into
  the ClassAd of all slots.

  \Expr{<JobName>} is the logical name assigned for a job as defined by
  configuration variable \MacroNI{STARTD\_CRON\_JOBLIST} 
  or \MacroNI{BENCHMARKS\_JOBLIST}.

\label{param:StartdCronJobExecutable}
\label{param:ScheddCronJobExecutable}
\label{param:BenchmarksJobExecutable}
\item[\Macro{STARTD\_CRON\_<JobName>\_EXECUTABLE} 
       and \Macro{SCHEDD\_CRON\_<JobName>\_EXECUTABLE}
       and \Macro{BENCHMARKS\_<JobName>\_EXECUTABLE}]
  The full path and executable to run for this job.
  Note that multiple jobs may specify the same executable,
  although the jobs need to have different logical names.

  \Expr{<JobName>} is the logical name assigned for a job as defined by
  configuration variable \MacroNI{STARTD\_CRON\_JOBLIST}, 
  \MacroNI{SCHEDD\_CRON\_JOBLIST}, or \MacroNI{BENCHMARKS\_JOBLIST}.

\label{param:StartdCronJobPeriod}
\label{param:ScheddCronJobPeriod}
\label{param:BenchmarksJobPeriod}
\item[\Macro{STARTD\_CRON\_<JobName>\_PERIOD} 
       and \Macro{SCHEDD\_CRON\_<JobName>\_PERIOD}
       and \Macro{BENCHMARKS\_<JobName>\_PERIOD}]
  The period specifies time intervals at which the job should be run.
  For periodic jobs, this
  is the time interval that passes between starting the execution of the job.
  The value may be specified in seconds, minutes,  or hours.
  Specify this time by appending the character \Expr{s}, \Expr{m}, or \Expr{h}
  to the value.
  As an example, 5m starts the execution of the job every five minutes.
  If no character is appended to the value, seconds are used as a default.
  In \Expr{WaitForExit} mode, the value has a different meaning:
  the period specifies the length of time after the job ceases execution and
  before it is restarted.
  The minimum valid value of the period is 1 second.

  \Expr{<JobName>} is the logical name assigned for a job as defined by
  configuration variable \MacroNI{STARTD\_CRON\_JOBLIST}, 
  \MacroNI{SCHEDD\_CRON\_JOBLIST}, or \MacroNI{BENCHMARKS\_JOBLIST}.

\label{param:StartdCronJobMode}
\label{param:ScheddCronJobMode}
\label{param:BenchmarksJobMode}
\item[\Macro{STARTD\_CRON\_<JobName>\_MODE} 
       and \Macro{SCHEDD\_CRON\_<JobName>\_MODE}
       and \Macro{BENCHMARKS\_<JobName>\_MODE}]
  A string that specifies a mode within which the job operates.
  Legal values are 
  \begin{itemize}
  \item \Expr{Periodic}, which is the default.  
  \item \Expr{WaitForExit}
  \item \Expr{OneShot}
  \item \Expr{OnDemand}
  \end{itemize}

  \Expr{<JobName>} is the logical name assigned for a job as defined by
  configuration variable \MacroNI{STARTD\_CRON\_JOBLIST}, 
  \MacroNI{SCHEDD\_CRON\_JOBLIST}, or \MacroNI{BENCHMARKS\_JOBLIST}.

  The default \Expr{Periodic} mode is used for most jobs.
  In this mode, the job is expected to be started by the
  \Condor{startd} daemon, gather and publish its data, and then exit.

  In \Expr{WaitForExit} mode
  the \Condor{startd} daemon interprets the period as defined by 
  \MacroNI{STARTD\_CRON\_<JobName>\_PERIOD} differently.
  In this case, it refers to the amount of time to wait after the job exits
  before restarting it.  With a value of 1, the job is kept
  running nearly continuously.
  In general, \Expr{WaitForExit} mode is for jobs that produce
  a periodic stream of updated data, but it can be used for other
  purposes, as well.

  The \Expr{OneShot} mode is used for jobs that are run once at the
  start of the daemon.  If the \Expr{reconfig\_rerun} option is
  specified, the job will be run again after any reconfiguration.

  The \Expr{OnDemand} mode is used only by the \Expr{BENCHMARKS} mechanism.
  All benchmark jobs must be be \Expr{OnDemand} jobs.  Any other jobs
  specified as \Expr{OnDemand} will never run.  Additional future
  features may allow for other \Expr{OnDemand} job uses.

\label{param:StartdCronJobReconfig}
\label{param:ScheddCronJobReconfig}
\item[\Macro{STARTD\_CRON\_<JobName>\_RECONFIG} 
       and \Macro{SCHEDD\_CRON\_<JobName>\_RECONFIG}]
  A boolean value that when \Expr{True}, causes the 
  daemon to send an HUP signal to the job when the daemon is reconfigured.
  The job is expected to reread its configuration at that time.

  \Expr{<JobName>} is the logical name assigned for a job as defined by
  configuration variable \MacroNI{STARTD\_CRON\_JOBLIST} or
  \MacroNI{SCHEDD\_CRON\_JOBLIST}.

\label{param:StartdCronJobReconfigReRun}
\label{param:ScheddCronJobReconfigReRun}
\item[\Macro{STARTD\_CRON\_<JobName>\_RECONFIG\_RERUN} 
       and \Macro{SCHEDD\_CRON\_<JobName>\_RECONFIG\_RERUN}]
  A boolean value that when \Expr{True}, causes the daemon ClassAd hooks
  mechanism to re-run the specified job when the daemon is
  reconfigured via \Condor{reconfig}.
  The default value is \Expr{False}.

  \Expr{<JobName>} is the logical name assigned for a job as defined by
  configuration variable \MacroNI{STARTD\_CRON\_JOBLIST} or
  \MacroNI{SCHEDD\_CRON\_JOBLIST}.

\label{param:StartdCronJobJobLoad}
\label{param:ScheddCronJobJobLoad}
\label{param:BenchmarksJobJobLoad}
\item[\Macro{STARTD\_CRON\_<JobName>\_JOB\_LOAD} 
       and \Macro{SCHEDD\_CRON\_<JobName>\_JOB\_LOAD}
       and \Macro{BENCHMARKS\_<JobName>\_JOB\_LOAD}]
  A floating point value that represents the assumed and therefore expected
  CPU load that a job induces on the system.
  This job load is then used to limit the total number of jobs that run
  concurrently, by not starting new jobs if the assumed total load from
  all jobs is over a set threshold.
  The default value for each individual 
  \MacroNI{STARTD\_CRON} or a \MacroNI{SCHEDD\_CRON} job is 0.01.
  The default value for each individual 
  \MacroNI{BENCHMARKS} job is 1.0.

  \Expr{<JobName>} is the logical name assigned for a job as defined by
  configuration variable \MacroNI{STARTD\_CRON\_JOBLIST}, 
  \MacroNI{SCHEDD\_CRON\_JOBLIST}, or \MacroNI{BENCHMARKS\_JOBLIST}.

\label{param:StartdCronMaxJobLoad}
\label{param:ScheddCronMaxJobLoad}
\label{param:BenchmarksMaxJobLoad}
\item[\Macro{STARTD\_CRON\_MAX\_JOB\_LOAD} 
       and \Macro{SCHEDD\_CRON\_MAX\_JOB\_LOAD}
       and \Macro{BENCHMARKS\_MAX\_JOB\_LOAD}]
  A floating point value representing a threshold for CPU load,
  such that if starting another job would cause the sum of assumed loads
  for all running jobs to exceed this value,
  no further jobs will be started.
  The default value for \MacroNI{STARTD\_CRON} or a \MacroNI{SCHEDD\_CRON} 
  hook managers is 0.1.
  This implies that a maximum of 10 jobs (using their default, assumed
  load) could be concurrently running.
  The default value for the \MacroNI{BENCHMARKS} hook manager is 1.0.
  This implies that only 1 \MacroNI{BENCHMARKS} job (at the default, assumed
  load) may be running.

\label{param:StartdCronJobKill}
\label{param:ScheddCronJobKill}
\label{param:BenchmarksJobKill}
\item[\Macro{STARTD\_CRON\_<JobName>\_KILL} 
       and \Macro{SCHEDD\_CRON\_<JobName>\_KILL}
       and \Macro{BENCHMARKS\_<JobName>\_KILL}]
  A boolean value applicable only for jobs with a \Expr{MODE} of anything
  other than  \Expr{WaitForExit}.
  The default value is \Expr{False}.

  This variable controls the behavior of the daemon hook manager when it
  detects that an instance of the job's executable is still running
  as it is time to invoke the job again.
  If \Expr{True}, the daemon hook manager will kill the currently running job
  and then invoke an new instance of the job.
  If \Expr{False}, the existing job invocation is allowed to
  continue running. 

  \Expr{<JobName>} is the logical name assigned for a job as defined by
  configuration variable \MacroNI{STARTD\_CRON\_JOBLIST}, 
  \MacroNI{SCHEDD\_CRON\_JOBLIST}, or \MacroNI{BENCHMARKS\_JOBLIST}.

\label{param:StartdCronJobArgs}
\label{param:ScheddCronJobArgs}
\label{param:BenchmarksJobArgs}
\item[\Macro{STARTD\_CRON\_<JobName>\_ARGS} 
       and \Macro{SCHEDD\_CRON\_<JobName>\_ARGS}
       and \Macro{BENCHMARKS\_<JobName>\_ARGS}]
  The command line arguments to pass to the job as it is invoked.
  The first argument will be  \Expr{<JobName>}.

  \Expr{<JobName>} is the logical name assigned for a job as defined by
  configuration variable \MacroNI{STARTD\_CRON\_JOBLIST}, 
  \MacroNI{SCHEDD\_CRON\_JOBLIST}, or \MacroNI{BENCHMARKS\_JOBLIST}.

\label{param:StartdCronJobEnv}
\label{param:ScheddCronJobEnv}
\label{param:BenchmarksJobEnv}
\item[\Macro{STARTD\_CRON\_<JobName>\_ENV} 
       and \Macro{SCHEDD\_CRON\_<JobName>\_ENV}
       and \Macro{BENCHMARKS\_<JobName>\_ENV}]
  The environment string to pass to the job.
  The syntax is the same as that of \MacroNI{<DaemonName>\_ENVIRONMENT}
  as defined at ~\ref{param:DaemonNameEnvironment}.

  \Expr{<JobName>} is the logical name assigned for a job as defined by
  configuration variable \MacroNI{STARTD\_CRON\_JOBLIST}, 
  \MacroNI{SCHEDD\_CRON\_JOBLIST}, or \MacroNI{BENCHMARKS\_JOBLIST}.

\label{param:StartdCronJobCwd}
\label{param:ScheddCronJobCwd}
\label{param:BenchmarksJobCwd}
\item[\Macro{STARTD\_CRON\_<JobName>\_CWD} 
       and \Macro{SCHEDD\_CRON\_<JobName>\_CWD}
       and \Macro{BENCHMARKS\_<JobName>\_CWD}]
  The working directory in which to start the job.

  \Expr{<JobName>} is the logical name assigned for a job as defined by
  configuration variable \MacroNI{STARTD\_CRON\_JOBLIST}, 
  \MacroNI{SCHEDD\_CRON\_JOBLIST}, or \MacroNI{BENCHMARKS\_JOBLIST}.

\end{description}

%%%%%%%%%%%%%%%%%%%%%%%%%%%%%%%%%%%%%%%%%%%%%%%%%%%%%%%%%%%%%%%%%%%%%%%%%%%
\subsection{\label{sec:Config-hooks}Configuration File Entries Only for Windows Platforms}
%%%%%%%%%%%%%%%%%%%%%%%%%%%%%%%%%%%%%%%%%%%%%%%%%%%%%%%%%%%%%%%%%%%%%%%%%%%
\index{configuration!Windows platform configuration variables}
These macros are utilized only on Windows platforms.

\begin{description}

\label{param:WindowsRmdir}
\item[\Macro{WINDOWS\_RMDIR}] The complete path and executable name of the
  Condor version of the built-in \Prog{rmdir} program.
  The Condor version will not fail when the directory contains files that have
  ACLs that deny the SYSTEM process delete access.
  If not defined, the built-in Windows \Prog{rmdir} program is invoked,
  and a value defined for \Macro{WINDOWS\_RMDIR\_OPTIONS} is ignored.

\label{param:WindowsRmdirOptions}
\item[\Macro{WINDOWS\_RMDIR\_OPTIONS}] Command line options to be specified
  when configuration variable \MacroNI{WINDOWS\_RMDIR} is defined.
  Defaults to \Opt{/S} \Opt{/C} when configuration variable 
  \MacroNI{WINDOWS\_RMDIR} is defined and its definition contains the
  string \AdStr{condor\_rmdir.exe}.

\end{description}

%%%%%%%%%%%%%%%%%%%%%%%%%%%%%%%%%%%%%%%%%%%%%%%%%%%%%%%%%%%%%%%%%%%%%%%%%%%
\subsection{\label{sec:Config-defrag}\Condor{defrag} Configuration File Macros}
%%%%%%%%%%%%%%%%%%%%%%%%%%%%%%%%%%%%%%%%%%%%%%%%%%%%%%%%%%%%%%%%%%%%%%%%%%%
\index{configuration!condor\_defrag configuration variables}
These configuration variables affect the \Condor{defrag} daemon.  A general
discussion of \Condor{defrag} may be found in section~\ref{sec:SMP-defrag}.

\begin{description}

\label{param:DefragDrainingMachinesPerHour}
\item[\Macro{DEFRAG\_DRAINING\_MACHINES\_PER\_HOUR}] A floating point
number that specifies how many machines should be drained per hour.
The default is 0, so no draining will happen unless this setting is
changed.  Each \Condor{startd} is considered to be one machine.  The
actual number of machines drained per hour may be less than this if
draining is halted by one of the other defragmentation policy
controls.  The granularity in timing of draining initiation is
controlled by \Macro{DEFRAG\_INTERVAL}.  The lowest rate of draining
that is supported is one machine per day or one machine per
\Macro{DEFRAG\_INTERVAL}, whichever is lower.

\label{param:DefragRequirements}
\item[\Macro{DEFRAG\_REQUIREMENTS}] An expression that specifies which
machines to drain.  The default is \Expr{PartitionableSlot \&\&
  Offline=!=True}.  A machine (i.e. \Condor{startd}) is matched if
\emph{any} of its slots match this expression.  Machines are
automatically excluded if they are already draining or if they match
\Macro{DEFRAG\_WHOLE\_MACHINE\_EXPR}.

\label{param:DefragRequirements}
\item[\Macro{DEFRAG\_RANK}] An expression that specifies which machines
are more desireable to drain.  It should evaluate to a number for each
candidate machine to be drained.  If the number of machines to be
drained is less than the number of candidates, the machines with
higher rank will be chosen.  The rank of a machine
(i.e. \Condor{startd}) is the rank of its highest ranked slot.
The default rank is \Expr{-ExpectedMachineGracefulDrainingBadput}.

\label{param:DefragWholeMachineExpr}
\item[\Macro{DEFRAG\_WHOLE\_MACHINE\_EXPR}] An expression that
specifies which machines are already operating as whole machines.  The
default is \Expr{Cpus == TotalCpus \&\& Offline=!=True}.  A machine is
matched if \emph{any} slot on the machine matches this expression.
Each \Condor{startd} is considered to be one machine.  Whole machines
are excluded when selecting machines to drain.  They are also counted
against \Macro{DEFRAG\_MAX\_WHOLE\_MACHINES}.

\label{param:DefragMaxWholeMachines}
\item[\Macro{DEFRAG\_MAX\_WHOLE\_MACHINES}] An integer that specifies
the maximum number of whole machines.  When the number of whole
machines is greater than or equal to this, no new machines will be
selected for draining.  Each \Condor{startd} is counted as one
machine.  The special value -1 indicates that there is no limit.  The
default is -1.

\label{param:DefragMaxConcurrentDraining}
\item[\Macro{DEFRAG\_MAX\_CONCURRENT\_DRAINING}] An integer that
specifies the maximum number of draining machines.  When the number of
machines that are draining is greater than or equal to this, no new
machines will be selected for draining.  Each draining \Condor{startd}
is counted as one machine.  The special value -1 indicates that there
is no limit.  The default is -1.

\label{param:DefragInterval}
\item[\Macro{DEFRAG\_INTERVAL}] An integer that specifies the number
of seconds between evaluations of the defragmentation policy.  In each
cycle, the state of the pool is observed and machines are drained, if
specified by the policy.  The default is 600 seconds.  Very small
intervals could create excessive load on the \Condor{collector}.

\label{param:DefragSchedule}
\item[\Macro{DEFRAG\_SCHEDULE}] A setting that specifies the draining
schedule to use when draining machines.  Possible values are graceful,
quick, and fast.  The default is graceful.

\begin{description}

\item[graceful] Initiate a graceful eviction of the job.  This means
all promises that have been made to the job are honored, including
\MacroNI{MaxJobRetirementTime}.  The eviction of jobs is coordinated
to reduce idle time.  This means if one slot has a job with a long
retirement time and the other slots have jobs with shorter retirement
times, the effective retirement time for all of the jobs is the longer
one.

\item[quick] \MacroNI{MaxJobRetirementTime} is not honored.  Eviction
of jobs is immediately initiated.  Jobs are given time to shut down
and checkpoint according to the usual policy
(i.e. \MacroNI{MachineMaxVacateTime}).

\item[fast] Jobs are immediately hard-killed with no chance to
gracefully shut down or checkpoint.

\end{description}

\label{param:DefragStateFile}
\item[\Macro{DEFRAG\_STATE\_FILE}] The path to a file used to record
information used by \Condor{defrag} when it is restarted.  This should
only need to be modified if you wish to run multiple instances of
\Condor{defrag} on the same machine.  The default is
\verb|$(LOCK)/defrag_state|.

\label{param:DefragLog}
\item[\Macro{DEFRAG\_LOG}]
Path to the \Condor{defrag} daemon's log file.  The default log
location is \File{\$(LOG)/DefragLog}.

\end{description}<|MERGE_RESOLUTION|>--- conflicted
+++ resolved
@@ -436,10 +436,7 @@
   \item \verb@CKPT_SERVER@
   \item \verb@COLLECTOR@
   \item \verb@DBMSD@
-<<<<<<< HEAD
   \item \verb@DEFRAG@
-=======
->>>>>>> 54e8ab2e
   \item \verb@EC2_GAHP@
   \item \verb@GRIDMANAGER@
   \item \verb@HAD@
