--- conflicted
+++ resolved
@@ -798,25 +798,6 @@
 \MacroNI{GSI\_DAEMON\_DIRECTORY}.
 \end{enumerate}
 
-<<<<<<< HEAD
-When a daemon acts as the client within authentication, its
-authorization policy for what servers it trusts may be specified via
-\MacroNI{ALLOW\_CLIENT} and \MacroNI{DENY\_CLIENT}, which work like
-other \MacroNI{ALLOW}/\MacroNI{DENY} settings.  
-Prior to Condor 7.1.0, those controls did not exist, 
-so the client had to rely on a more
-rudamentary authorization method: \Macro{GSI\_DAEMON\_NAME}.
-This is a list of all server X.509 names trusted by the client.  
-This name is specified with the following format, 
-where each distinguished name may
-contain up to 1 asterix as a wildcard character:
-
-\footnotesize
-\begin{verbatim}
-GSI_DAEMON_NAME = /X.509/name/of/server/1,/X.509/name/of/server/2,...
-\end{verbatim}
-\normalsize
-=======
 When a daemon acts as the client within authentication,
 the daemon needs a listing of those from which it
 will accept certificates.
@@ -824,13 +805,13 @@
 This name is specified with the following format
 \footnotesize
 \begin{verbatim}
-GSI_DAEMON_NAME = /C=?/O=?/O=?/OU=?/CN=<daemon_name@domain>
+GSI_DAEMON_NAME = /X.509/name/of/server/1,/X.509/name/of/server/2,...
 \end{verbatim}
 \normalsize
+
 A complete example that has the question marks filled in and the
 daemon's user name filled in is given in the 
 example configuration below.
->>>>>>> 77723b6b
 
 Condor will also need a way to map an X.509 distinguished
 name to a Condor user id.
@@ -842,12 +823,8 @@
 an administrator-maintained GSI-specific file called an X.509 map file,
 mapping from X509 Distinguished Name (DN) to Condor user id.
 It is similar to a Globus grid map file, except that it is only used for
-<<<<<<< HEAD
 mapping to a user id, not for authorization. 
 If the user names in the
-=======
-mapping to a user id, not for authorization.  If the user names in the
->>>>>>> 77723b6b
 map file do not specify a domain for the user
 (specification would appear as \verb|user@domain|),
 then the value of \MacroNI{UID\_DOMAIN} is used.
@@ -1381,14 +1358,11 @@
 Lookups are therefore defined to use the first mapping that
 matches.
 
-<<<<<<< HEAD
-=======
 A regular expression may need to contain spaces, and in this case the
 entire expression can be surrounded by double-quotes. If a
 double-quote character also needs to appear in such an expression, it
 should be preceeded by a backslash.
 
->>>>>>> 77723b6b
 The default behavior of Condor when no mapfile is specified is to
 do the following mappings, with some additional logic noted below:
 \begin{verbatim}
