--- conflicted
+++ resolved
@@ -1281,11 +1281,7 @@
 kill the underlying HTCondor job.
 Once the machine has begun to hard kill the HTCondor job, the
 \Condor{startd} starts a timer, the length of which is defined by the
-<<<<<<< HEAD
 \Macro{KILLING\_TIMEOUT} ~\ref{param:KillingTimeout} macro.
-=======
-\Macro{KILLING\_TIMEOUT} macro.
->>>>>>> 907bfcf4
 This macro is defined in seconds and defaults to 30.
 If this timer expires and the machine is still in
 the Killing activity, something has gone seriously wrong with the
