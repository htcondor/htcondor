--- conflicted
+++ resolved
@@ -112,7 +112,6 @@
 \Expr{OTHER.LICENSE} will receive the default limit of 5, as
 there is no set named \Expr{OTHER}.
 
-<<<<<<< HEAD
 A concurrency limit may be evaluated against the attributes of a 
 matched machine.
 This allows a job to vary what concurrency limits it requires based on
@@ -171,15 +170,7 @@
 Submit command \SubmitCmdNI{concurrency\_limits\_expr} may not be used 
 together with submit command \SubmitCmdNI{concurrency\_limits}.
 
-Concurrency limit names are case-insensitive.
-The names must consist of alphabetic letters (A to Z), numerical digits
-(0 to 9), the underscore character ( `\_' ), and possibly one period.
-The names cannot start with a digit.
-
 Note that it is possible, under unusual circumstances, for more jobs to
-=======
-Note that it is possible, in unusual circumstances, for more jobs to
->>>>>>> de94d6d7
 be started than should be allowed by the concurrency limits feature.
 In the presence of preemption and dropped updates from the
 \Condor{startd} daemon to the \Condor{collector} daemon, 
