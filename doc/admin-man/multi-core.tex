--- conflicted
+++ resolved
@@ -635,9 +635,10 @@
 configuration variable 
 \Macro{SLOT\_TYPE\_<N>\_PARTITIONABLE} 
 to \Expr{True}.
-<<<<<<< HEAD
-The string \MacroNI{N} within the configuration variable name
-is the slot number.  For the most common cases the machine should
+The value of \Expr{<N>} within the configuration variable name
+is the same value as in slot type definition configuration variable
+\MacroNI{SLOT\_TYPE\_<N>}.
+For the most common cases the machine should
 be configured for one slot, managing all the resources on the machine.
 To do so, set the following configuration variables:
 
@@ -646,11 +647,6 @@
 NUM_SLOTS_TYPE_1=1
 SLOT_TYPE_1_PARTITIONABLE=true
 \end{verbatim}
-=======
-The value of \Expr{<N>} within the configuration variable name
-is the same value as in slot type definition configuration variable
-\MacroNI{SLOT\_TYPE\_<N>}.
->>>>>>> 5dca84e6
 
 In a pool using dynamic provisioning, 
 jobs can have extra, and desired, resources specified in the submit
