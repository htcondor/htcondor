%%%%%%%%%%%%%%%%%%%%%%%%%%%%%%%%%%%%%%%%%%%%%%%%%%%%%%%%%%%%%%%%%%%%%%
\section{Singularity Support}\label{sec:singularity-support}
%%%%%%%%%%%%%%%%%%%%%%%%%%%%%%%%%%%%%%%%%%%%%%%%%%%%%%%%%%%%%%%%%%%%%%

\index{installation!Singularity}
\index{Singularity}

Note:  This documentation is very basic and needs improvement!

Here's an example configuration file:

\begin{verbatim}
  # Only set if singularity is not in $PATH.
  #SINGULARITY = /opt/singularity/bin/singularity

  # Forces _all_ jobs to run inside singularity.
  SINGULARITY_JOB = true

  # Forces all jobs to use the CernVM-based image.
  SINGULARITY_IMAGE_EXPR = "/cvmfs/cernvm-prod.cern.ch/cvm3"

  # Maps $_CONDOR_SCRATCH_DIR on the host to /srv inside the image.
  SINGULARITY_TARGET_DIR = /srv

  # Writable scratch directories inside the image.  Auto-deleted after the job exits.
  MOUNT_UNDER_SCRATCH = /tmp, /var/tmp
\end{verbatim}

This provides the user with no opportunity to select a specific image.
Here are some changes to the above example to allow the user to specify an
image path:

\begin{verbatim}
  SINGULARITY_JOB = !isUndefined(TARGET.SingularityImage)
  SINGULARITY_IMAGE_EXPR = TARGET.SingularityImage
\end{verbatim}

Then, users could add the following to their submit file
(note the quoting):

\begin{verbatim}
  +SingularityImage = "/cvmfs/cernvm-prod.cern.ch/cvm3"
\end{verbatim}

Finally, let's pick an image based on the OS -- not the filename:

\begin{verbatim}
  SINGULARITY_JOB = (TARGET.DESIRED_OS isnt MY.OpSysAndVer) && ((TARGET.DESIRED_OS is "CentOS6") || (TARGET.DESIRED_OS is "CentOS7"))
  SINGULARITY_IMAGE_EXPR = (TARGET.DESIRED_OS is "CentOS6") ? "/cvmfs/cernvm-prod.cern.ch/cvm3" : "/cvmfs/cms.cern.ch/rootfs/x86_64/centos7/latest"
\end{verbatim}

Then, the user adds to their submit file:

\begin{verbatim}
  +DESIRED_OS="CentOS6"
\end{verbatim}

That would cause the job to run on the native host for CentOS6 hosts
and inside a CentOS6 Singularity container on CentOS7 hosts.

<<<<<<< HEAD
If the administrator wants to have the singularity exec command run with 
additional arguments, the optional parameter

\begin{verbatim}
SINGULARITY_EXTRA_ARGUMENTS = "--some-argument"
\end{verbatim}

may be used to pass additional command line arguments to singularity.
=======
By default, singularity will bind mount the scratch directory that contains transfered input files, 
working files, and other per-job information into the container.  The administrator can optionally
specific additional directories to be bind mounted into the container.  For example, if there is some common
shared input data located on a machine, or on a shared filesystem, this directory can be bind-mounted 
and be visible inside the container.  This is controlled by the configuration parameter
SINGULARITY\_BIND\_EXPR.  This is an expression, which is evaluated in the context of the machine and job ads,
and which should evaluated to a string which contains a space separated list of directories to mount.

So, to always bind mount a directory named /nfs into the image, and administrator could set
\begin{verbatim}
 SINGULARITY_BIND_EXPR = "/nfs"
\end{verbatim}

Or, if a trusted user is allowed to bind mount anything on the host, an expression could be
\begin{verbatim}
  SINGULARITY_BIND_EXPR = (Owner == "TrustedUser") ? SomeExpressionFromJob : ""
\end{verbatim}

Finally, if an administrator wants to pass additional arguments to the singularity exec command that HTCondor
does not currently support, the parameter SINGULARITY\_EXTRA\_ARGUMENTS allows arbitraty additional parameters
to be passed to the singularity exec command.  For example, to pass the --nv argument, to allow the GPUs on the
host to be visible inside the container, an administrator could set

\begin{verbatim}
SINGULARITY_EXTRA_ARGUMENTS = --nv
\end{verbatim}
>>>>>>> 8f9cfd72
<|MERGE_RESOLUTION|>--- conflicted
+++ resolved
@@ -58,16 +58,6 @@
 That would cause the job to run on the native host for CentOS6 hosts
 and inside a CentOS6 Singularity container on CentOS7 hosts.
 
-<<<<<<< HEAD
-If the administrator wants to have the singularity exec command run with 
-additional arguments, the optional parameter
-
-\begin{verbatim}
-SINGULARITY_EXTRA_ARGUMENTS = "--some-argument"
-\end{verbatim}
-
-may be used to pass additional command line arguments to singularity.
-=======
 By default, singularity will bind mount the scratch directory that contains transfered input files, 
 working files, and other per-job information into the container.  The administrator can optionally
 specific additional directories to be bind mounted into the container.  For example, if there is some common
@@ -93,5 +83,4 @@
 
 \begin{verbatim}
 SINGULARITY_EXTRA_ARGUMENTS = --nv
-\end{verbatim}
->>>>>>> 8f9cfd72
+\end{verbatim}