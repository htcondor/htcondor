--- conflicted
+++ resolved
@@ -258,7 +258,6 @@
      \Prog{valgrind} software installed will cause the DAG to fail.
      If the DAG does run, it will run much more slowly than usual.
   }
-<<<<<<< HEAD
   \OptItem{\OptArg{-schedd-daemon-ad-file}{FileName}}{
     Specifies a full path to a daemon ad file dropped by a \Condor{schedd}.
     Therefore this allows submission to a specific scheduler if several
@@ -273,7 +272,6 @@
     The value for this argument defaults to the configuration attribute
     \MacroNI{SCHEDD\_ADDRESS\_FILE}.
   }
-=======
   \OptItem{\Opt{-DontAlwaysRunPost}}{This optional argument causes the submit
      description file generated for the submission of \Condor{dagman} to
      be modified.  This will pass the \Opt{-DontAlwaysRunPost} flag in the
@@ -283,7 +281,6 @@
      POST script regardless of the return value of the PRE script. Old
      versions of \Condor{dagman}, prior to 7.7.2, did not ignore the return
      value and would not run the POST script if the PRE script failed.}
->>>>>>> 06647514
   \end{Options}
 
 \SeeAlso
