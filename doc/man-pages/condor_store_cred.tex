--- conflicted
+++ resolved
@@ -32,7 +32,6 @@
 
 \Description 
 
-<<<<<<< HEAD
 \Condor{store\_cred} stores passwords in a secure manner.
 There are two separate uses of \Condor{store\_cred}:
 \begin{enumerate}
@@ -41,9 +40,12 @@
 \Condor{store\_cred} using the \Opt{-c} option deals with the
 password for the implied \verb|condor_pool@$(UID_DOMAIN)| user name.
 
-On a Unix machine, the pool password is
-placed in a file specified by the \MacroNI{SEC\_PASSWORD\_FILE}
-configuration variable.
+On a Unix machine, 
+\Condor{store\_cred} with the \Opt{-f} option is used to set
+the pool password,
+as needed when used with the \Expr{PASSWORD} authentication method.
+The pool password is placed in a file specified by 
+the \MacroNI{SEC\_PASSWORD\_FILE} configuration variable.
 
 \item In order to submit a job from a Windows platform machine,
 or to execute a job on a Windows platform machine utilizing the
@@ -58,31 +60,6 @@
 The password is stored in the same manner as the system does when
 setting or changing account passwords.
 \end{enumerate}
-=======
-\Condor{store\_cred} has two separate uses,
-differing by operating system.
-
-On a Unix machine, 
-\Condor{store\_cred} with the \Opt{-f} option is used to set
-the pool password,
-as needed when used with the \Expr{PASSWORD} authentication method.
-The pool password is placed in a file specified by 
-the \MacroNI{SEC\_PASSWORD\_FILE} configuration variable,
-for use in \Expr{PASSWORD} authentication among Condor daemons.
-
-On a Windows machine, \Condor{store\_cred} stores the password
-of a user/domain pair securely in the Windows registry.
-Using this stored password, Condor is able to
-run jobs with the user ID of the submitting user.
-In addition, Condor uses this password to
-acquire the submitting user's credentials when writing output or log
-files. The password is stored in the same manner as the system does when
-setting or changing account passwords.
-When \Condor{store\_cred} is invoked, it contacts the \Condor{schedd}
-daemon to carry out the requested operations on behalf of the user.
-This is necessary since registry keys are accessible only by the Windows
-Local System account, not by administrators or other users.
->>>>>>> e3f461b5
 
 Passwords are stashed in a persistent manner; they are maintained
 across system reboots.
