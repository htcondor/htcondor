Each submit description file describes one cluster of jobs to be
placed in the Condor execution pool. All jobs in a cluster must share
the same executable, but they may have different input and output files,
and different program arguments. The submit description file is
the only command-line argument to \Condor{submit}. If the submit description
file argument is omitted, \Condor{submit} will read the submit description
from standard input.

The submit description file must contain 
one \Arg{executable} command and at least one \Arg{queue} command.
All of the other commands have default actions.

The commands which can appear in the submit description file are
numerous.  They are listed here in alphabetical order by category.

%%%%%%%%%%%%%%%%%%%%%%%%%%%%%%%
\emph{BASIC COMMANDS}
%%%%%%%%%%%%%%%%%%%%%%%%%%%%%%%
\begin{description} 

%%%%%%%%%%%%%%%%%%%
%% arguments
%%%%%%%%%%%%%%%%%%%

\index{submit commands!arguments}
\item[arguments = $<$argument\_list$>$]
\label{man-condor-submit-arguments}
List of arguments to be supplied
to the executable as part of the command line.

In the \SubmitCmd{java} universe, the first
argument must be the name of the class containing \Code{main}.

There are two permissible formats for specifying arguments,
identified as the old syntax and the new syntax.
The old syntax supports white space characters within arguments
only in special circumstances,
hence the new syntax, 
which supports uniform quoting of white space characters within arguments.

\Bold{Old Syntax}

In the old syntax, individual command line arguments are delimited 
(separated) by space characters.
To allow a double quote mark in an argument,
it is escaped with a backslash; that is,
the two character sequence \verb@\"@
becomes a single double quote mark within an argument.

Further interpretation of the argument string differs depending on the
operating system.  On Windows, the entire argument string is
passed verbatim (other than the backslash in front of double quote marks)
to the Windows application.  
Most Windows applications
will allow spaces within an argument value by surrounding
the argument with double quotes marks.
In all
other cases, there is no further interpretation of the arguments.

Example:

\begin{verbatim}
arguments = one \"two\" 'three'
\end{verbatim}

Produces in Unix vanilla universe:

\begin{verbatim}
argument 1: one
argument 2: "two"
argument 3: 'three'
\end{verbatim}

\Bold{New Syntax}

Here are the rules for using the new syntax:

\begin{enumerate}

\item The entire string representing the command line arguments is
surrounded by double quote marks.
This permits the white space characters of spaces and tabs to potentially
be embedded within a single argument. 
Putting the double quote mark within the arguments
is accomplished by escaping it with another double quote mark.

\item The white space characters of spaces or tabs delimit arguments.

\item To embed white space characters of spaces or tabs within a 
single argument,
surround the entire argument with single quote marks.

\item To insert a literal single quote mark, escape it within
an argument already delimited by single quote marks
by adding another single quote mark.

\end{enumerate}

Example:
\begin{verbatim}
arguments = "3 simple arguments"
\end{verbatim}
Produces:
\begin{verbatim}
argument 1: 3
argument 2: simple
argument 3: arguments
\end{verbatim}

Another example:
\begin{verbatim}
arguments = "one 'two with spaces'	3"
\end{verbatim}
Produces:
\begin{verbatim}
argument 1: one
argument 2: two with spaces
argument 3: 3
\end{verbatim}

And yet another example:
\begin{verbatim}
arguments = "one ""two"" 'spacey ''quoted'' argument'"
\end{verbatim}

Produces:
\begin{verbatim}
argument 1: one
argument 2: "two"
argument 3: spacey 'quoted' argument
\end{verbatim}

Notice that in the new syntax, the backslash has no special meaning.
This is for the convenience of Windows users.

%%%%%%%%%%%%%%%%%%%
%% environment
%%%%%%%%%%%%%%%%%%%

\index{submit commands!environment}
\item[environment = $<$parameter\_list$>$] List of environment
\index{environment variables!setting, for a job}
\label{man-condor-submit-environment}
variables.

There are two different formats for specifying the environment
variables: the old format and the new format.  The old format is
retained for backward-compatibility.  It suffers from a
platform-dependent syntax and the inability to insert some special
characters into the environment.

The new syntax for specifying environment values:

\begin{enumerate}

\item Put double quote marks around the entire argument string.  This
distinguishes the new syntax from the old.
The old syntax does not have double quote marks around it.
Any literal double quote marks within the string
must be escaped by repeating the double quote mark.

\item Each environment entry has the form

\begin{verbatim}
<name>=<value>
\end{verbatim}

\item Use white space (space or tab characters) to separate environment entries.

\item To put any white space in an environment entry, surround
the space and as much of the surrounding entry as desired with
single quote marks.

\item To insert a literal single quote mark, repeat the single quote mark
anywhere inside of a section surrounded by single quote marks.

\end{enumerate}

Example:

\begin{verbatim}
environment = "one=1 two=""2"" three='spacey ''quoted'' value'"
\end{verbatim}

Produces the following environment entries:

\begin{verbatim}
one=1
two="2"
three=spacey 'quoted' value
\end{verbatim}

Under the old syntax, there are no double quote marks surrounding the
environment specification.  Each environment entry remains of the form
\begin{verbatim}
<name>=<value>
\end{verbatim}
Under Unix, list multiple environment entries by separating them with
a semicolon (;).  Under Windows, separate multiple entries with a
vertical bar (\Bar).  There is no way to insert a literal semicolon
under Unix or a literal vertical bar under Windows.  Note that spaces
are accepted, but rarely desired, characters within parameter names
and values, because they are treated as literal characters, not
separators or ignored white space.  Place spaces within the parameter
list only if required.

A Unix example:

\begin{verbatim}
environment = one=1;two=2;three="quotes have no 'special' meaning"
\end{verbatim}

This produces the following:

\begin{verbatim}
one=1
two=2
three="quotes have no 'special' meaning"
\end{verbatim}

If the environment is set with the \Opt{environment} command \emph{and}
\Opt{getenv} is also set to true, values specified with
\Opt{environment} override values in the submittor's environment
(regardless of the order of the \Opt{environment} and \Opt{getenv}
commands).


%%%%%%%%%%%%%%%%%%%
%% error
%%%%%%%%%%%%%%%%%%%

\index{submit commands!error}
\item[error = $<$pathname$>$]
A path and file name used by Condor to capture any
error messages the program would normally write to the screen
(that is, this file becomes \File{stderr}).
A path is given with respect to the file system of the machine
on which the job is submitted.
The file is written (by the job)
in the remote scratch directory of the machine where the job is executed. 
When the job exits, the resulting file is transferred back to the machine
where the job was submitted, and the path is utilized for file placement.
If not specified, the default value of
\File{/dev/null} is used for submission to a Unix machine.
If not specified, error messages are ignored
for submission to a Windows machine.
More than one job should not use the same error file, since
this will cause one job to overwrite the errors of another.
The error file and the output file should not be the same file
as the outputs will overwrite each other or be lost.
For grid universe jobs, \SubmitCmd{error} may be a URL that the Globus
tool \Prog{globus\_url\_copy} understands.


%%%%%%%%%%%%%%%%%%%
%% executable
%%%%%%%%%%%%%%%%%%%

\index{submit commands!executable}
\item[executable = $<$pathname$>$]
An optional path and a required file name of the executable file for this
job cluster. Only one \SubmitCmd{executable} command within a
submit description file is guaranteed to work properly.
More than one often works.

If no path or a relative path is used, then the executable file
is presumed to be relative
to the current working directory of the user as the
\Condor{submit} command is issued.

If submitting into the standard universe, then the named executable
must have been re-linked with the Condor libraries (such as via the
\Condor{compile} command). If submitting into the vanilla universe
(the default), then the named executable need not be re-linked and can
be any process which can run in the background (shell scripts work
fine as well).  If submitting into the Java universe, then the
argument must be a compiled \File{.class} file.

%%%%%%%%%%%%%%%%%%%
%% getenv
%%%%%%%%%%%%%%%%%%%

\index{submit commands!getenv}
\item[getenv = $<$True \Bar\ False$>$] If \SubmitCmd{getenv} is set to
\index{environment variables!copying current environment}
\Expr{True}, then \Condor{submit} will copy all of the user's current
shell environment variables at the time of job submission into the job
ClassAd. The job will therefore execute with the same set of environment
variables that the user had at submit time. Defaults to \Expr{False}.
%You must be careful when using this feature, since the maximum allowed
%size of the environment in Condor is 10240 characters.
%If your environment is larger than that, Condor will not allow you to
%submit your job, and you will have to use the ``Environment'' setting
%described below, instead.

If the environment is set with the \Opt{environment} command \emph{and}
\Opt{getenv} is also set to true, values specified with
\Opt{environment} override values in the submittor's environment
(regardless of the order of the \Opt{environment} and \Opt{getenv}
commands).


%%%%%%%%%%%%%%%%%%%
%% input
%%%%%%%%%%%%%%%%%%%

\index{submit commands!input}
\item[input = $<$pathname$>$]
Condor assumes that its jobs are
long-running, and that the user will not wait at the terminal for their
completion. Because of this, the standard files which normally access
the terminal, (\File{stdin}, \File{stdout}, and \File{stderr}),
must refer to files. Thus,
the file name specified with \SubmitCmd{input} should contain any keyboard
input the program requires (that is, this file becomes \File{stdin}).
A path is given with respect to the file system of the machine
on which the job is submitted.
The file is transferred before execution
to the remote scratch directory of the machine where the job is executed. 
If not specified, the default value
of \File{/dev/null} is used for submission to a Unix machine.
If not specified, input is ignored
for submission to a Windows machine.
For grid universe jobs, \SubmitCmd{input} may be a URL that the Globus
tool \Prog{globus\_url\_copy} understands.

Note that this command does \emph{not} refer to the command-line
arguments of the program.  The command-line arguments are specified by
the \SubmitCmd{arguments} command.

%%%%%%%%%%%%%%%%%%%
%% log
%%%%%%%%%%%%%%%%%%%

\index{submit commands!log}
\item[log = $<$pathname$>$] Use \SubmitCmd{log} to specify a file name where
Condor will write a log file of what is happening with this job cluster.
For example, Condor will place a log entry into this file
when and where the job begins running,
when the job produces a checkpoint, or moves (migrates) to another machine,
and when the job completes.
Most users find specifying a \SubmitCmd{log} file to be handy;
its use is recommended. If no \SubmitCmd{log} entry is specified, 
Condor does not create a log for this cluster.

%%%%%%%%%%%%%%%%%%%
%% log_xml
%%%%%%%%%%%%%%%%%%%

\index{submit commands!log\_xml}
\item[log\_xml = $<$True \Bar\ False$>$]
If \SubmitCmd{log\_xml} is \Expr{True}, 
then the log file will be written in ClassAd XML.
If not specified, XML is not used.
Note that the file is an XML fragment; it is
missing the file header and footer.
Do not mix XML and non-XML within a single file.
If multiple jobs write to a
single log file, ensure that all of the jobs specify
this option in the same way.

%%%%%%%%%%%%%%%%%%%
%% notification
%%%%%%%%%%%%%%%%%%%

\label{man-condor-submit-notification}
\item[notification = $<$Always \Bar\ Complete \Bar\ Error \Bar\ Never$>$]
\index{submit commands!notification}
Owners of Condor jobs are notified by
e-mail when certain events occur.
If defined by \Arg{Always}, the owner will be notified
whenever the job produces a checkpoint, as well as when the job completes.
If defined by \Arg{Complete} (the default), the owner will
be notified when the job terminates.
If defined by \Arg{Error}, the owner will only be notified
if the job terminates abnormally.
If defined by \Arg{Never}, the owner will not receive e-mail,
regardless to what happens to the job.
The statistics included in the e-mail are documented in
section~\ref{sec:job-completion} on
page~\pageref{sec:job-completion}.

%%%%%%%%%%%%%%%%%%%
%% notify_user
%%%%%%%%%%%%%%%%%%%

\index{submit commands!notify\_user}
\item[notify\_user = $<$email-address$>$]
\label{man-condor-submit-notify-user}
Used to specify the e-mail
address to use when Condor sends e-mail about a job.  If not specified,
Condor defaults to using the e-mail address defined by
\begin{verbatim}
job-owner@UID_DOMAIN
\end{verbatim}
where the configuration variable \Macro{UID\_DOMAIN}
is specified by the Condor site administrator.
If \Macro{UID\_DOMAIN} has not been specified,
Condor sends the e-mail to:
\begin{verbatim}
job-owner@submit-machine-name
\end{verbatim}

%%%%%%%%%%%%%%%%%%%
%% output
%%%%%%%%%%%%%%%%%%%

\index{submit commands!output}
\item[output = $<$pathname$>$]
\label{man-condor-submit-output}
The \SubmitCmd{output} file captures
any information the program would ordinarily write to the screen
(that is, this file becomes \File{stdout}).
A path is given with respect to the file system of the machine
on which the job is submitted.
The file is written (by the job)
in the remote scratch directory of the machine where the job is executed. 
When the job exits, the resulting file is transferred back to the machine
where the job was submitted, and the path is utilized for file placement.
If not specified, the default value of
\File{/dev/null} is used for submission to a Unix machine.
If not specified, output is ignored
for submission to a Windows machine.
Multiple jobs should not use the same output
file, since this will cause one job to overwrite the output of
another.
The output file and the error file should not be the same file
as the outputs will overwrite each other or be lost.
For grid universe jobs, \SubmitCmd{output} may be a URL that the Globus
tool \Prog{globus\_url\_copy} understands.

Note that if a program explicitly opens and writes to a file,
that file should \emph{not} be specified as the \SubmitCmd{output} file.

%%%%%%%%%%%%%%%%%%%
%% priority
%%%%%%%%%%%%%%%%%%%

\index{submit commands!priority}
\item[priority = $<$integer$>$] 
\label{man-condor-submit-priority}
A Condor job priority 
can be any integer, with 0 being the default.
Jobs with higher numerical priority will
run before jobs with lower numerical priority. Note that this priority
is on a per user basis.
One user with many jobs may use this command
to order his/her own jobs,
and this will have no effect on whether or
not these jobs will run ahead of another user's jobs.

%%%%%%%%%%%%%%%%%%%
%% queue
%%%%%%%%%%%%%%%%%%%

% these do not put the right bracket on the same line
% \item[queue \Lbr number-of-procs \Rbr] Places one or more
% \item[queue $[$number-of-procs$]$] Places one or more
% this also doesn't work, but Karen doesn't know what else to try,
% and it isn't worth the time.
\index{submit commands!queue}
\item[queue \oOptnm{number-of-procs}] Places one or more
\label{man-condor-submit-queue}
copies of the job into the Condor queue.
The optional
argument \Arg{number-of-procs} specifies how many times to submit the
job to the queue, and it defaults to 1.
If desired, any commands may be placed
between subsequent \SubmitCmd{queue} commands, such as new \SubmitCmd{input},
\SubmitCmd{output}, \SubmitCmd{error}, \SubmitCmd{initialdir},
or \SubmitCmd{arguments} commands.
This is handy when submitting multiple runs into one cluster with
one submit description file.

%%%%%%%%%%%%%%%%%%%
%% universe
%%%%%%%%%%%%%%%%%%%

\index{submit commands!universe}
\item[universe = $<$vanilla \Bar\ standard \Bar\ scheduler
\Bar\ local \Bar\ grid \Bar\ java \Bar\ vm$>$]
\label{man-condor-submit-universe}
Specifies which Condor Universe to use when running this job.  The Condor
Universe specifies a Condor execution environment.
The \SubmitCmd{standard} Universe tells Condor that this job has been
re-linked via \Condor{compile} with the Condor libraries and therefore
supports checkpointing and remote system calls.
The \SubmitCmd{vanilla} Universe is the default (except where the
configuration variable \Macro{DEFAULT\_UNIVERSE} defines it
otherwise), and is an execution environment for jobs which have not
been linked with the Condor libraries.  \emph{Note:} Use the
\SubmitCmd{vanilla} Universe to submit shell scripts to Condor.
The \SubmitCmd{scheduler} is for a job that
should act as a metascheduler.
The \SubmitCmd{grid} universe forwards the job to an external job
management system.
Further specification of the \SubmitCmd{grid} universe is done with the
\SubmitCmd{grid\_resource} command.
The \SubmitCmd{java} universe is for programs written to the Java Virtual Machine.
The \SubmitCmd{vm} universe facilitates the execution of a virtual
machine.

\end{description} 


%%%%%%%%%%%%%%%%%%%%%%%%%%%%%%%
\emph{COMMANDS FOR MATCHMAKING}
%%%%%%%%%%%%%%%%%%%%%%%%%%%%%%%
\begin{description} 

%%%%%%%%%%%%%%%%%%%
%% rank
%%%%%%%%%%%%%%%%%%%

\index{submit commands!rank}
\item[rank = $<$ClassAd Float Expression$>$]
A ClassAd Floating-Point
expression that states how to rank machines which have already met the requirements
expression. Essentially, rank expresses preference.  A higher numeric value
equals better rank. Condor will give the job the machine with the
highest rank.  For example,
\begin{verbatim}
        requirements = Memory > 60
        rank = Memory
\end{verbatim}
asks Condor to find all available machines with more than 60 megabytes of memory
and give to the job the machine with the most amount of memory.
See section~\ref{sec:user-man-req-and-rank} 
within the Condor Users
Manual for complete information on the syntax and available attributes
that can be used in the ClassAd expression.

%%%%%%%%%%%%%%%%%%%
%% requirements
%%%%%%%%%%%%%%%%%%%

\index{submit commands!requirements}
\item[requirements = $<$ClassAd Boolean Expression$>$]
The requirements
command is a boolean ClassAd expression which uses C-like operators. In
order for any job in this cluster to run on a given machine, this
requirements expression must evaluate to true on the given machine. For
example, to require that whatever machine executes a Condor job has a
least 64 Meg of RAM and has a MIPS performance rating greater than 45,
use:
\begin{verbatim}
requirements = Memory >= 64 && Mips > 45
\end{verbatim}
For scheduler and local universe jobs, the requirements expression is
evaluated against
the \Attr{Scheduler} ClassAd which represents the 
the \Condor{schedd} daemon running on the submit machine,
rather than a remote machine.
Like all commands in the submit description file, if multiple requirements
commands are present, all but the last one are ignored.
By default, \Condor{submit} appends the following clauses to
the requirements expression:
\begin{enumerate}
        \item Arch and OpSys are set equal to the Arch and OpSys of the
submit machine.  In other words: unless you request otherwise, Condor will give your
job machines with the same architecture and operating system version as
the machine running \Condor{submit}.
        \item Disk $>=$ DiskUsage.
The \AdAttr{DiskUsage} attribute is initialized to the size of the
executable plus the size of any files specified in a
\SubmitCmd{transfer\_input\_files} command.
It exists to ensure there is enough disk space on the
target machine for Condor to copy over both the executable
and needed input files.
The \AdAttr{DiskUsage} attribute represents the maximum amount of
total disk space required by the job in kilobytes.
Condor automatically updates the \AdAttr{DiskUsage} attribute
approximately every 20 minutes while the job runs with the
amount of space being used by the job on the execute machine.
        \item (Memory * 1024) $>=$ ImageSize.  To ensure the target machine
has enough memory to run your job.
        \item If Universe is set to Vanilla, FileSystemDomain is set equal to
the submit machine's FileSystemDomain.
\end{enumerate}
View the requirements of a job
which has already been submitted (along with everything else about the
job ClassAd) with the command \Condor{q -l}; see the command reference for
\Condor{q} on page~\pageref{man-condor-q}.  Also, see the Condor Users
Manual for complete information on the syntax and available attributes
that can be used in the ClassAd expression.


\end{description} 

%%%%%%%%%%%%%%%%%%%%%%%%%%%%%%%
\emph{FILE TRANSFER COMMANDS}
%%%%%%%%%%%%%%%%%%%%%%%%%%%%%%%
\begin{description} 

%%%%%%%%%%%%%%%%%%%
%% should_transfer_files
%%%%%%%%%%%%%%%%%%%

\index{submit commands!should\_transfer\_files}
\item[should\_transfer\_files = $<$YES \Bar\ NO \Bar\ IF\_NEEDED $>$] 
\index{file transfer mechanism}
The \SubmitCmd{should\_transfer\_files} setting is used to define if Condor
should transfer files to and from the remote machine where the job
runs.
The file transfer mechanism is used to run jobs which are not in the
standard universe (and can therefore use remote system calls for file
access) on machines which do not have a shared file system with the
submit machine.
\SubmitCmd{should\_transfer\_files} equal to \Arg{YES} will cause Condor to
always transfer files for the job.
\Arg{NO} disables Condor's file transfer mechanism.
\Arg{IF\_NEEDED} will not transfer files for the job if it is matched
with a resource in the same \Attr{FileSystemDomain} as the submit
machine (and therefore, on a machine with the same shared file
system).
If the job is matched with a remote resource in a different 
\Attr{FileSystemDomain}, Condor will transfer the necessary files. 

If defining \SubmitCmd{should\_transfer\_files} you \emph{must} also
define \SubmitCmd{when\_to\_transfer\_output} (described below).
For more information about this and other settings related to
transferring files, see section~\ref{sec:file-transfer} on
page~\pageref{sec:file-transfer}.

Note that \SubmitCmd{should\_transfer\_files} is not supported
for jobs submitted to the grid universe.

%%%%%%%%%%%%%%%%%%%
%% stream_error
%%%%%%%%%%%%%%%%%%%
\index{submit commands!stream\_error}
\item[stream\_error = $<$True \Bar\ False$>$]
If \Expr{True}, then \File{stderr} is streamed back to
the machine from which the job was submitted.
If \Expr{False}, \File{stderr} is stored locally
and transferred back when the job completes.
This command is ignored if the job ClassAd attribute
\Attr{TransferErr} is
\Expr{False}.
The default value is \Expr{True} in the grid
universe and \Expr{False} otherwise.
This command must be used in conjunction with 
\SubmitCmd{error}, otherwise \File{stderr} will
sent to \File{/dev/null} on Unix machines and
ignored on Windows machines.

%%%%%%%%%%%%%%%%%%%
%% stream_input
%%%%%%%%%%%%%%%%%%%
\index{submit commands!stream\_input}
\item[stream\_input = $<$True \Bar\ False$>$]
If \Expr{True}, then \File{stdin} is streamed from the
machine on which the job was submitted.
The default value is \Expr{False}.
The command is only relevant for jobs submitted to
the vanilla or java universes, and
it is ignored by the grid
universe.
This command must be used in conjunction with 
\SubmitCmd{input}, otherwise \File{stdin} will
be \File{/dev/null} on Unix machines and
ignored on Windows machines.

%%%%%%%%%%%%%%%%%%%
%% stream_output
%%%%%%%%%%%%%%%%%%%
\index{submit commands!stream\_output}
\item[stream\_output = $<$True \Bar\ False$>$]
If \Expr{True}, then \File{stdout} is streamed back to
the machine from which the job was submitted.
If \Expr{False}, \File{stdout} is stored locally
and transferred back when the job completes.
This command is ignored if the job ClassAd attribute
\Attr{TransferOut} is
\Expr{False}.
The default value is \Expr{True} in the grid
universe and \Expr{False} otherwise.
This command must be used in conjunction with 
\SubmitCmd{output}, otherwise \File{stdout} will
sent to \File{/dev/null} on Unix machines and
ignored on Windows machines.

%%%%%%%%%%%%%%%%%%%
%% transfer_executable
%%%%%%%%%%%%%%%%%%%

\index{submit commands!transfer\_executable}
\item[transfer\_executable = $<$True \Bar\ False$>$]
This command is applicable to jobs submitted to the grid
and vanilla universes.
If \SubmitCmd{transfer\_executable} is set to
\Expr{False}, then Condor looks for the executable on the remote machine, and
does not transfer the executable over.
This is useful for an already pre-staged 
executable; Condor behaves more like rsh.
The default value is \Expr{True}.

%%%%%%%%%%%%%%%%%%%
%% transfer_input_files
%%%%%%%%%%%%%%%%%%%

\index{submit commands!transfer\_input\_files}
\item[transfer\_input\_files = $<$ file1,file2,file... $>$]
A comma-delimited list of all the files and directories to be transferred
into the working directory for the job, before the job is started.
By default, the file specified in the
\SubmitCmd{executable} command and any file specified in the \SubmitCmd{input}
command (for example, \File{stdin}) are transferred.

When a path to an input file or directory is specified, this specifies
the path to the file on the submit side.
The file is placed in the job's temporary scratch directory on the execute side,
and it is named using the base name of the original path.  For
example, \File{/path/to/input\_file} becomes \File{input\_file} in the job's
scratch directory.

A directory may be specified using a trailing path separator.
An example of a trailing path separator is the slash character on Unix
platforms; a directory example using a trailing path separator
is \File{input\_data/}. 
When a directory is specified with a trailing path separator,
the contents of the directory are
transferred,  but the directory itself is not transferred.
It is as if each of the items
within the directory were listed in the transfer list.
When there is no trailing path separator,
the directory is transferred, its contents are transferred,
and these contents are placed inside the transferred directory.

For grid universe jobs other than Condor-C, the transfer of
directories is not currently supported.

Symbolic links to files are transferred as the files they point to.
Transfer of symbolic links to directories is not currently supported.

For vanilla and vm universe jobs only,
a file may be specified by giving a URL, instead of a file name.
The implementation for URL transfers requires both configuration
and available plug-in.  See section~\ref{sec:URL-transfer} for details. 
 
For more information about this and other settings related to
transferring files, see section~\ref{sec:file-transfer} on
page~\pageref{sec:file-transfer}.

%%%%%%%%%%%%%%%%%%%
%% transfer_output_files
%%%%%%%%%%%%%%%%%%%

\index{submit commands!transfer\_output\_files}
\item[transfer\_output\_files = $<$ file1,file2,file... $>$]
This command forms an explicit list of output files and directories 
to be transferred
back from the temporary working directory on the execute machine to
the submit machine.
If there are multiple files, they must be delimited with commas.

For Condor-C jobs and all other non-grid universe jobs,
if \SubmitCmd{transfer\_output\_files} is not specified,
Condor will automatically transfer back all files in the job's
temporary working directory which have been
modified or created by the job.  Subdirectories are not scanned for
output, so if output from subdirectories is desired, the output list
must be explicitly specified.
For grid universe jobs other than Condor-C, desired output files must
also be explicitly listed.
Another reason to explicitly list output files is for a job that creates
many files, and the user wants only a subset transferred back.

For grid universe jobs other than with grid type \SubmitCmd{condor},
to have files other than standard output and standard error transferred
from the execute machine back to the submit machine,
do use \SubmitCmd{transfer\_output\_files}, listing
all files to be transferred.
These files are found on the execute machine in the
working directory of the job.

When a path to an output file or directory is specified,
it specifies the path to the file on the execute side.
As a destination on the submit side,
the file is placed in the job's initial working directory,
and it is named using the base name of the original path.
For example, \File{path/to/output\_file} becomes \File{output\_file} in
the job's initial working directory.
The name and path of the file
that is written on the submit side may be modified by
using \SubmitCmd{transfer\_output\_remaps}.

A directory may be specified using a trailing path separator.
An example of a trailing path separator is the slash character on Unix
platforms; a directory example using a trailing path separator
is \File{input\_data/}. 
When a directory is specified with a trailing path separator,
the contents of the directory are
transferred,  but the directory itself is not transferred.
It is as if each of the items
within the directory were listed in the transfer list.
When there is no trailing path separator,
the directory is transferred, its contents are transferred,
and these contents are placed inside the transferred directory.

For grid universe jobs other than Condor-C, the transfer of
directories is not currently supported.

Symbolic links to files are transferred as the files they point to.
Transfer of symbolic links to directories is not currently supported.

For more information about this and other settings related to
transferring files, see section~\ref{sec:file-transfer} on
page~\pageref{sec:file-transfer}.

%%%%%%%%%%%%%%%%%%%
%% transfer_output_remaps
%%%%%%%%%%%%%%%%%%%

\index{submit commands!transfer\_output\_remaps}
\item[transfer\_output\_remaps $=$ $<$ `` name $=$ newname ; name2 $=$ newname2 ... ''$>$ ]
This specifies the name (and optionally path) to use when downloading output
files from the completed job.  Normally, output files are transferred back
to the initial working directory with the same name they had in the execution
directory.  This gives you the option to save them with a different path
or name.  If you specify a relative path, the final path will be relative
to the job's initial working directory.

\Arg{name} describes an output file name produced by your job, and
\Arg{newname} describes the file name it should be downloaded to.
Multiple remaps can be specified by separating each with a semicolon.
If you wish to remap file names that contain equals signs or
semicolons, these special characters may be escaped with a backslash.


%%%%%%%%%%%%%%%%%%%
%% when_to_transfer_output
%%%%%%%%%%%%%%%%%%%

\index{submit commands!when\_to\_transfer\_output}
\item[when\_to\_transfer\_output = $<$ ON\_EXIT \Bar\ ON\_EXIT\_OR\_EVICT $>$] 

Setting \SubmitCmd{when\_to\_transfer\_output} equal to \Arg{ON\_EXIT} will
cause Condor to transfer the job's output files back to the submitting
machine only when the job completes (exits on its own).

The \Arg{ON\_EXIT\_OR\_EVICT} option is intended for fault tolerant
jobs which periodically save their own state and can restart where
they left off.
In this case, files are spooled to the submit machine any time the
job leaves a remote site, either because it exited on its own, or was
evicted by the Condor system for any reason prior to job completion.
The files spooled back are placed in a directory defined by
the value of the \MacroNI{SPOOL} configuration variable.
Any output files transferred back to the submit machine are
automatically sent back out again as input files if the job restarts.

For more information about this and other settings related to
transferring files, see section~\ref{sec:file-transfer} on
page~\pageref{sec:file-transfer}.

\end{description} 

%%%%%%%%%%%%%%%%%%%%%%%%%%%%%%%
\emph{POLICY COMMANDS}
%%%%%%%%%%%%%%%%%%%%%%%%%%%%%%%
\begin{description} 

%%%%%%%%%%%%%%%%%%%
%% hold
%%%%%%%%%%%%%%%%%%%

\index{submit commands!hold}
\item[hold = $<$True \Bar\ False$>$] If \SubmitCmd{hold} is set to
\Expr{True}, then the submitted job will be placed into the Hold state.
Jobs in the Hold state will not run until released by \Condor{release}.
Defaults to \Expr{False}.

%%%%%%%%%%%%%%%%%%%
%% leave_in_queue
%%%%%%%%%%%%%%%%%%%

\index{submit commands!leave\_in\_queue}
\item[leave\_in\_queue = $<$ClassAd Boolean Expression$>$]
When the ClassAd Expression evaluates to \Expr{True}, the job is
not removed from the queue upon completion.
This allows the user of a remotely spooled job to retrieve output
files in cases where Condor would have removed them as part of
the cleanup associated with completion. The job will only exit
the queue once it has been marked for removal (via \Condor{rm},
for example) and the \SubmitCmd{leave\_in\_queue} expression has
become \Expr{False}.
\SubmitCmd{leave\_in\_queue} defaults to \Expr{False}.

As an example, if the job is to be removed once the output is retrieved
with \Condor{transfer\_data}, then use 
\footnotesize
\begin{verbatim}
leave_in_queue = (JobStatus == 4) && ((StageOutFinish =?= UNDEFINED) ||\
                 (StageOutFinish == 0))
\end{verbatim}
\normalsize

%%%%%%%%%%%%%%%%%%%
%% on_exit_hold
%%%%%%%%%%%%%%%%%%%

\index{submit commands!on\_exit\_hold}
\item[on\_exit\_hold = $<$ClassAd Boolean Expression$>$] 
The ClassAd expression is checked when the job exits, and if \Expr{True},
places the job into the Hold state.
If \Expr{False} (the default value when not defined),
then nothing happens and the \AdAttr{on\_exit\_remove} expression is
checked to determine if that needs to be applied.

For example:
Suppose a job is known to run for a minimum of an hour.
If the job exits after less than an hour, the job should be placed on
hold and an e-mail notification sent,
instead of being allowed to leave the queue.

\footnotesize
\begin{verbatim}
  on_exit_hold = (CurrentTime - JobStartDate) < (60 * $(MINUTE))
\end{verbatim}
\normalsize

This expression places the job on hold if it exits for any reason
before running for an hour. An e-mail will be sent to the user explaining
that the job was placed on hold because this expression became \Expr{True}.

\AdAttr{periodic\_*} expressions take
precedence over \AdAttr{on\_exit\_*} expressions,
and \AdAttr{*\_hold} expressions take
precedence over a \AdAttr{*\_remove} expressions.

Only job ClassAd attributes will be defined for use by this ClassAd expression.
This expression is available for the vanilla, java, parallel, grid,
local and scheduler universes.
It is additionally available, when submitted from a Unix machine,
for the standard universe.

%%%%%%%%%%%%%%%%%%%
%% on_exit_remove
%%%%%%%%%%%%%%%%%%%

\index{submit commands!on\_exit\_remove}
\item[on\_exit\_remove = $<$ClassAd Boolean Expression$>$] 
The ClassAd expression is checked when the job exits, and if \Expr{True}
(the default value when undefined),
then it allows the job to leave the queue normally.
If \Expr{False}, then the job is placed back into the Idle state.
If the user job runs under the vanilla universe,
then the job restarts from the beginning.
If the user job runs under the standard universe,
then it continues from where it left off, using the last checkpoint.

For example,
suppose a job occasionally segfaults,
but chances are that the job will finish successfully
if the job is run again with the same data.
The \SubmitCmd{on\_exit\_remove} expression can cause the job
to run again with the following command.
Assume that the signal identifier for the segmentation fault is 11 on the
platform where the job will be running.
\footnotesize
\begin{verbatim}
  on_exit_remove = (ExitBySignal == False) || (ExitSignal != 11)
\end{verbatim}
\normalsize
This expression lets the job leave the queue if the job was
not killed by a signal or if it was
killed by a signal other than 11, representing segmentation fault in
this example.
So, if the exited due to signal 11, it will stay in the job queue.
In any other case of the job exiting,
the job will leave the queue as it normally would have done.

As another example,
if the job should only leave the queue if it exited on its own with
status 0,
this \SubmitCmd{on\_exit\_remove} expression works well:

\footnotesize
\begin{verbatim}
  on_exit_remove = (ExitBySignal == False) && (ExitCode == 0)
\end{verbatim}
\normalsize
If the job was killed by a signal or exited with a non-zero exit
status, Condor would leave the job in the queue to run again.

\AdAttr{periodic\_*} expressions take
precedence over \AdAttr{on\_exit\_*} expressions,
and \AdAttr{*\_hold} expressions take
precedence over a \AdAttr{*\_remove} expressions.

Only job ClassAd attributes will be defined for use by this ClassAd expression.
This expression is available for the vanilla, java, parallel, grid,
local and scheduler universes.
It is additionally available, when submitted from a Unix machine, for the
standard universe.  Note that the \Condor{schedd} daemon,
by default, only checks
these periodic expressions once every 300 seconds.  The period of
these evaluations can be adjusted by setting the
\MacroNI{PERIODIC\_EXPR\_INTERVAL} configuration macro.


%%%%%%%%%%%%%%%%%%%
%% periodic_hold
%%%%%%%%%%%%%%%%%%%

\index{submit commands!periodic\_hold}
\item[periodic\_hold = $<$ClassAd Boolean Expression$>$]
This expression is checked periodically at an interval of
the number of seconds set by
the configuration variable \MacroNI{PERIODIC\_EXPR\_INTERVAL}.
If it becomes \Expr{True}, the job will be placed on hold.
If unspecified, the default value is \Expr{False}.

\AdAttr{periodic\_*} expressions take
precedence over \AdAttr{on\_exit\_*} expressions,
and \AdAttr{*\_hold} expressions take
precedence over a \AdAttr{*\_remove} expressions.

Only job ClassAd attributes will be defined for use by this ClassAd expression.
This expression is available for the vanilla, java, parallel, grid,
local and scheduler universes.
It is additionally available, when submitted from a Unix machine,
for the standard universe.  Note that the \Condor{schedd} daemon,
by default, only checks
these periodic expressions once every 300 seconds.  The period of
these evaluations can be adjusted by setting the
\MacroNI{PERIODIC\_EXPR\_INTERVAL} configuration macro.

%%%%%%%%%%%%%%%%%%%
%% periodic_release
%%%%%%%%%%%%%%%%%%%

\index{submit commands!periodic\_release}
\item[periodic\_release = $<$ClassAd Boolean Expression$>$]
This expression is checked periodically at an interval of
the number of seconds set by
the configuration variable \MacroNI{PERIODIC\_EXPR\_INTERVAL}
while the job is in the Hold state.
If the expression becomes \Expr{True}, the job will be released.

% The expression is evaluated:
%- every time there is a condor_reconfig
%- every time condor_reschedule happens
%- every time condor_submit happens
%- BUT never more often than condor_config SCHEDD_MIN_INTERVAL seconds
%(default of 5 seconds)
%- AND never less often than condor_config SCHEDD_INTERVAL seconds (defaults
%to 5 minutes).
%
%So the short answer: by default, every SCHEDD_INTERVAL (5 minutes by
%default) or more often as needed.

Only job ClassAd attributes will be defined for use by this ClassAd expression.
This expression is available for the vanilla, java, parallel, grid,
local and scheduler universes.
It is additionally available, when submitted from a Unix machine,
for the standard universe.  Note that the \Condor{schedd} daemon,
by default, only checks
periodic expressions once every 300 seconds.  The period of
these evaluations can be adjusted by setting the
\MacroNI{PERIODIC\_EXPR\_INTERVAL} configuration macro.

%%%%%%%%%%%%%%%%%%%
%% periodic_remove
%%%%%%%%%%%%%%%%%%%

\index{submit commands!periodic\_remove}
\item[periodic\_remove = $<$ClassAd Boolean Expression$>$]
This expression is checked periodically at an interval of
the number of seconds set by
the configuration variable \MacroNI{PERIODIC\_EXPR\_INTERVAL}.
If it becomes \Expr{True}, the job is removed from the queue.
If unspecified, the default value is \Expr{False}.

See section~\ref{condor-submit-examples},
the Examples section of the \Condor{submit} manual page,
for an example of a \SubmitCmd{periodic\_remove} expression.

\AdAttr{periodic\_*} expressions take
precedence over \AdAttr{on\_exit\_*} expressions,
and \AdAttr{*\_hold} expressions take
precedence over a \AdAttr{*\_remove} expressions.
So, the \AdAttr{periodic\_remove} expression takes precedent over
the \AdAttr{on\_exit\_remove} expression,
if the two describe conflicting actions.

Only job ClassAd attributes will be defined for use by this ClassAd expression.
This expression is available for the vanilla, java, parallel, grid,
local and scheduler universes.
It is additionally available, when submitted from a Unix machine,
for the standard universe.  Note that the \Condor{schedd} daemon,
by default, only checks
periodic expressions once every 300 seconds.  The period of
these evaluations can be adjusted by setting the
\MacroNI{PERIODIC\_EXPR\_INTERVAL} configuration macro.

%%%%%%%%%%%%%%%%%%%
%% next_job_start_delay
%%%%%%%%%%%%%%%%%%%

\index{submit commands!next\_job\_start\_delay}
\item[next\_job\_start\_delay = $<$ClassAd Boolean Expression$>$]
This expression specifies the number of seconds to delay after starting up
this job before the next job is started.  The maximum
allowed delay is specified by the Condor configuration variable
\Macro{MAX\_NEXT\_JOB\_START\_DELAY}, which defaults to 10 minutes.
This command does not apply to \SubmitCmd{scheduler}
or \SubmitCmd{local} universe jobs.

This command has been historically used to implement a form
of job start throttling from the job submitter's perspective.
It was effective for the case of multiple job submission where
the transfer of extremely large input data sets to the execute
machine caused machine performance to suffer.
This command is no longer useful, as throttling should be
accomplished through configuration of the \Condor{schedd} daemon.

\end{description} 



%%%%%%%%%%%%%%%%%%%%%%%%%%%%%%%
\emph{COMMANDS SPECIFIC TO THE STANDARD UNIVERSE}
%%%%%%%%%%%%%%%%%%%%%%%%%%%%%%%

\begin{description} 

%%%%%%%%%%%%%%%%%%%
%% allow_startup_script
%%%%%%%%%%%%%%%%%%%
\index{submit commands!allow\_startup\_script}
\item[allow\_startup\_script = $<$True \Bar\ False$>$]
If True, a standard universe job will execute a script
instead of submitting the job,
and the consistency check to see if the executable has
been linked using \Condor{compile} is omitted.
The \SubmitCmd{executable} command within the submit description
file specifies the name of the script.
The script is used to do preprocessing before the
job is submitted.
The shell script ends with an \Prog{exec} of the
job executable, such that the process id of the executable is the
same as that of the shell script.
Here is an example script that gets a copy of a machine-specific
executable before the \Prog{exec}.
\footnotesize
\begin{verbatim} 
   #! /bin/sh

   # get the host name of the machine
   $host=`uname -n`

   # grab a standard universe executable designed specifically
   # for this host
   scp elsewhere@cs.wisc.edu:${host} executable

   # The PID MUST stay the same, so exec the new standard universe process.
   exec executable ${1+"$@"}
\end{verbatim} 
\normalsize
If this command is not present (defined), then the value
defaults to false.

%%%%%%%%%%%%%%%%%%%
%% append_files
%%%%%%%%%%%%%%%%%%%

\index{submit commands!append\_files}
\item[append\_files = file1, file2, ...]

If your job attempts to access a file mentioned in this list,
Condor will force all writes to that file to be appended to the end.
Furthermore, condor\_submit will not truncate it.
This list uses the same syntax as compress\_files, shown above.

This option may yield some surprising results.  If several
jobs attempt to write to the same file, their output may be intermixed.
If a job is evicted from one or more machines during the course of its
lifetime, such an output file might contain several copies of the results.
This option should be only be used when you wish a certain file to be
treated as a running log instead of a precise result.

This option only applies to standard-universe jobs.

%%%%%%%%%%%%%%%%%%%
%% buffer_files, buffer_size, buffer_block_size
%%%%%%%%%%%%%%%%%%%

\index{submit commands!buffer\_files}
\index{submit commands!buffer\_size}
\index{submit commands!buffer\_block\_size}
\item[buffer\_files $=$ $<$ `` name $=$ (size,block-size) ; name2 $=$ (size,block-size) ... '' $>$ ]
\item[buffer\_size $=$ $<$bytes-in-buffer$>$]
\item[buffer\_block\_size $=$ $<$bytes-in-block$>$]
Condor keeps a buffer of recently-used data for each file a job accesses.
This buffer is used both to cache commonly-used data and to consolidate small
reads and writes into larger operations that get better throughput.
The default settings should produce reasonable results for most programs.

These options only apply to standard-universe jobs.

If needed, you may set the buffer controls individually for each file using
the buffer\_files option. For example, to set the buffer size to 1 Mbyte and
the block size to 256 Kbytes for the file \File{input.data}, use this command:

\begin{verbatim}
buffer_files = "input.data=(1000000,256000)"
\end{verbatim}

Alternatively, you may use these two options to set
the default sizes for all files used by your job:

\begin{verbatim}
buffer_size = 1000000
buffer_block_size = 256000
\end{verbatim}

If you do not set these, Condor will use the values given by these
two configuration file macros:

\begin{verbatim}
DEFAULT_IO_BUFFER_SIZE = 1000000
DEFAULT_IO_BUFFER_BLOCK_SIZE = 256000
\end{verbatim}

Finally, if no other settings are present, Condor will use
a buffer of 512 Kbytes
and a block size of 32 Kbytes.

%%%%%%%%%%%%%%%%%%%
%% compress_files
%%%%%%%%%%%%%%%%%%%

\index{submit commands!compress\_files}
\item[compress\_files = file1, file2, ...]

If your job attempts to access any of the files mentioned in this list,
Condor will automatically compress them (if writing) or decompress them (if reading).
The compress format is the same as used by GNU gzip.

The files given in this list may be simple file names or complete paths and may
include $*$ as a wild card.  For example, this list causes the file /tmp/data.gz,
any file named event.gz, and any file ending in .gzip to be automatically
compressed or decompressed as needed:

\begin{verbatim}
compress_files = /tmp/data.gz, event.gz, *.gzip
\end{verbatim}
Due to the nature of the compression format, compressed files must only
be accessed sequentially.  Random access reading is allowed but is very slow,
while random access writing is simply not possible.  This restriction may be
avoided by using both compress\_files and fetch\_files at the same time.  When
this is done, a file is kept in the decompressed state at the execution
machine, but is compressed for transfer to its original location.

This option only applies to standard universe jobs.

%%%%%%%%%%%%%%%%%%%
%% fetch_files
%%%%%%%%%%%%%%%%%%%

\index{submit commands!fetch\_files}
\item[fetch\_files = file1, file2, ...]
If your job attempts to access a file mentioned in this list,
Condor will automatically copy the whole file to the executing machine,
where it can be accessed quickly.  When your job closes the file,
it will be copied back to its original location.
This list uses the same syntax as compress\_files, shown above.

This option only applies to standard universe jobs.

%%%%%%%%%%%%%%%%%%%
%% file_remaps
%%%%%%%%%%%%%%%%%%%

\index{submit commands!file\_remaps}
\item[file\_remaps $=$ $<$ `` name $=$ newname ; name2 $=$ newname2 ... ''$>$ ]

Directs Condor to use a new file name in place of an old one.  \Arg{name}
describes a file name that your job may attempt to open, and \Arg{newname}
describes the file name it should be replaced with.
\Arg{newname} may include an optional leading
access specifier, \verb@local:@ or \verb@remote:@.  If left unspecified,
the default access specifier is \verb@remote:@.  Multiple remaps can be
specified by separating each with a semicolon.

This option only applies to standard universe jobs.

If you wish to remap file names that contain equals signs or semicolons,
these special characters may be escaped with a backslash.

\begin{description}
\item[Example One:]
Suppose that your job reads a file named \File{dataset.1}.
To instruct Condor
to force your job to read \File{other.dataset} instead,
add this to the submit file:
\begin{verbatim}
file_remaps = "dataset.1=other.dataset"
\end{verbatim}
\item[Example Two:]
Suppose that your run many jobs which all read in the same large file,
called \File{very.big}.
If this file can be found in the same place on
a local disk in every machine in the pool,
(say \File{/bigdisk/bigfile},) you can
instruct Condor of this fact by remapping \File{very.big} to
\File{/bigdisk/bigfile} and specifying that the file is to be read locally,
which will be much faster than reading over the network.
\begin{verbatim}
file_remaps = "very.big = local:/bigdisk/bigfile"
\end{verbatim}
\item[Example Three:]
Several remaps can be applied at once by separating each with a semicolon.
\footnotesize
\begin{verbatim}
file_remaps = "very.big = local:/bigdisk/bigfile ; dataset.1 = other.dataset"
\end{verbatim}
\normalsize
\end{description}


%%%%%%%%%%%%%%%%%%%
%% local_files
%%%%%%%%%%%%%%%%%%%

\index{submit commands!local\_files}
\item[local\_files = file1, file2, ...]

If your job attempts to access a file mentioned in this list,
Condor will cause it to be read or written at the execution machine.
This is most useful for temporary files not used for input or output.
This list uses the same syntax as compress\_files, shown above.

\begin{verbatim}
local_files = /tmp/*
\end{verbatim}

This option only applies to standard universe jobs.

%%%%%%%%%%%%%%%%%%%
%% want_remote_io
%%%%%%%%%%%%%%%%%%%

\index{submit commands!want\_remote\_io}
\item[want\_remote\_io = $<$True \Bar\ False$>$]
This option controls how a file is opened and manipulated in a standard
universe job.
If this option is true, which is the default, then the \Condor{shadow}
makes all decisions about how each and every file should be opened by
the executing job.
This entails a network round trip (or more) from the job to the
\Condor{shadow} and back again for every single \Syscall{open}
in addition to other needed information about the file.
If set to false, then when the job queries the \Condor{shadow} for the
first time about how to open a file, the \Condor{shadow} will inform the
job to automatically perform all of its file manipulation on the local
file system on the execute machine and any file remapping will be ignored.
This means that there \Bold{must} be a shared file system (such
as NFS or AFS) between the execute machine and the submit machine and that
\Bold{ALL} paths that the job could open on the execute machine must be valid.
The ability of the standard universe job to checkpoint, possibly to a
checkpoint server, is not affected by this attribute.
However, when the job resumes it will be expecting the same file system
conditions that were present when the job checkpointed.

\end{description} 

%%%%%%%%%%%%%%%%%%%%%%%%%%%%%%%
\emph{COMMANDS FOR THE GRID}
%%%%%%%%%%%%%%%%%%%%%%%%%%%%%%%
\begin{description} 

%%%%%%%%%%%%%%%%%%%
%% amazon_ami_id
%%%%%%%%%%%%%%%%%%%

\index{submit commands!amazon\_ami\_id}
\item[amazon\_ami\_id = $<$Amazon EC2 AMI ID$>$]
AMI identifier of the VM image to run for \SubmitCmd{amazon} jobs.

%%%%%%%%%%%%%%%%%%%
%% amazon_instance_type
%%%%%%%%%%%%%%%%%%%

\index{submit commands!amazon\_instance\_type}
\item[amazon\_instance\_type = $<$VM Type$>$]
An identifier for the type of VM desired for an \SubmitCmd{amazon} job.
The default value is \Expr{m1.small}.
Other values are \Expr{m1.large}, \Expr{m1.xlarge},
\Expr{c1.medium}, and \Expr{c1.xlarge}.

%%%%%%%%%%%%%%%%%%%
%% amazon_keypair_file
%%%%%%%%%%%%%%%%%%%

\index{submit commands!amazon\_keypair\_file}
\item[amazon\_keypair\_file = $<$pathname$>$]
The complete path and filename of a file into which Condor will write an
ssh key for use with \SubmitCmd{amazon} jobs. The key can be used to
ssh into the virtual machine once it is running.

%%%%%%%%%%%%%%%%%%%
%% amazon_private_key
%%%%%%%%%%%%%%%%%%%

\index{submit commands!amazon\_private\_key}
\item[amazon\_private\_key = $<$pathname$>$]
Used for \SubmitCmd{amazon} jobs. Path and filename of a file containing
the private key to be used to authenticate with Amazon's EC2 service
via SOAP.

%%%%%%%%%%%%%%%%%%%
%% amazon_public_key
%%%%%%%%%%%%%%%%%%%

\index{submit commands!amazon\_public\_key}
\item[amazon\_public\_key = $<$pathname$>$]
Used for \SubmitCmd{amazon} jobs. Path and filename of a file containing
the public X509 certificate to be used to authenticate with Amazon's EC2
service via SOAP.

%%%%%%%%%%%%%%%%%%%
%% amazon_security_groups
%%%%%%%%%%%%%%%%%%%

\index{submit commands!amazon\_security\_groups}
\item[amazon\_security\_groups = group1, group2, ...]
Used for \SubmitCmd{amazon} jobs. A list of Amazon EC2 security group
names, which should be associated with the job.

%%%%%%%%%%%%%%%%%%%
%% amazon_user_data
%%%%%%%%%%%%%%%%%%%

\index{submit commands!amazon\_user\_data}
\item[amazon\_user\_data = $<$data$>$]
Used for \SubmitCmd{amazon} jobs. A block of data that can be accessed
by the virtual machine job inside Amazon EC2.
If both \SubmitCmd{amazon\_user\_data} and
\SubmitCmd{amazon\_user\_data\_file} are provided, the two blocks of
data are concatenated, with the data from \SubmitCmd{amazon\_user\_data}
occurring first.

%%%%%%%%%%%%%%%%%%%
%% amazon_user_data_file
%%%%%%%%%%%%%%%%%%%

\index{submit commands!amazon\_user\_data\_file}
\item[amazon\_user\_data\_file = $<$pathname$>$]
Used for \SubmitCmd{amazon} jobs.
A file containing data that can be accessed
by the virtual machine job inside Amazon EC2.
If both \SubmitCmd{amazon\_user\_data} and
\SubmitCmd{amazon\_user\_data\_file} are provided, the two blocks of
data are concatenated, with the data from \SubmitCmd{amazon\_user\_data}
occurring first.

%%%%%%%%%%%%%%%%%%%
%% cream_attributes
%%%%%%%%%%%%%%%%%%%

\index{submit commands!cream\_attributes}
\item[cream\_attributes = $<$name=value;\Dots;name=value$>$]
Provides a list of attribute/value pairs to be set in a CREAM job description
of a grid universe job destined for the CREAM grid system.
The pairs are separated by semicolons, and written in New ClassAd syntax.

%%%%%%%%%%%%%%%%%%%
<<<<<<< HEAD
%% ec2_access_key_id
%%%%%%%%%%%%%%%%%%%

\index{submit commands!ec2\_access\_key\_id}
\item[ec2\_access\_key\_id = $<$pathname$>$]
For grid type \SubmitCmd{ec2} jobs,
identifies the file containing the access key.  
Note that this EC2 Query API's access key is not the same as
an \SubmitCmd{amazon} grid type job's EC2 SOAP API's public key.

%%%%%%%%%%%%%%%%%%%
%% ec2_ami_id
%%%%%%%%%%%%%%%%%%%

\index{submit commands!ec2\_ami\_id}
\item[ec2\_ami\_id = $<$EC2 xMI ID$>$]
For grid type \SubmitCmd{ec2} jobs, identifies the machine image.
Services compatible with the EC2 Query API may refer to these
with abbreviations other than \Expr{AMI},
for example \Expr{EMI} is valid for Eucalyptus.

%%%%%%%%%%%%%%%%%%%
%% ec2_elastic_ip
%%%%%%%%%%%%%%%%%%%

\index{submit commands!ec2\_elastic\_ip}
\item[ec2\_elastic\_ip = $<$elastic IP address$>$]
For grid type \SubmitCmd{ec2} jobs,
specifies an Elastic IP address to associate with the instance.

%%%%%%%%%%%%%%%%%%%
%% ec2_instance_type
%%%%%%%%%%%%%%%%%%%

\index{submit commands!ec2\_instance\_type}
\item[ec2\_instance\_type = $<$instance type$>$]
For grid type \SubmitCmd{ec2} jobs, identifies the instance type.
Different services may offer different instance types,
so no default value is set.

%%%%%%%%%%%%%%%%%%%
%% ec2_keypair_file
%%%%%%%%%%%%%%%%%%%

\index{submit commands!ec2\_keypair\_file}
\item[ec2\_key\_pair\_file = $<$pathname$>$]
For grid type \SubmitCmd{ec2} jobs, 
specifies the path and file name into which to write the SSH key 
used to access the image, once it is running.

%%%%%%%%%%%%%%%%%%%
%% ec2_secret_access_key
%%%%%%%%%%%%%%%%%%%

\index{submit commands!ec2\_secret\_access\_key}
\item[ec2\_secret\_access\_key = $<$pathname$>$]
For grid type \SubmitCmd{ec2} jobs,
specifies the path and file name containing the secret access key.
Note that this EC2 Query API's secret access key 
is not same as a grid type \SubmitCmd{amazon} job's 
EC2 SOAP API's private key.

%%%%%%%%%%%%%%%%%%%
%% ec2_security_groups
%%%%%%%%%%%%%%%%%%%

\index{submit commands!ec2\_security\_groups}
\item[ec2\_security\_groups = group1, group2, ...]
For grid type \SubmitCmd{ec2} jobs, 
defines the list of EC2 security groups which
should be associated with the job.

%%%%%%%%%%%%%%%%%%%
%% ec2_user_data
%%%%%%%%%%%%%%%%%%%

\index{submit commands!ec2\_user\_data}
\item[ec2\_user\_data = $<$data$>$]
For grid type \SubmitCmd{ec2} jobs, 
provides a block of data that can be accessed by the virtual machine.
If both \SubmitCmd{ec2\_user\_data} and 
\SubmitCmd{ec2\_user\_data\_file} are specified for a job,
the two blocks of data are concatenated, 
with the data from this \SubmitCmd{ec2\_user\_data} submit command 
occurring first.

%%%%%%%%%%%%%%%%%%%
%% ec2_user_data_file
%%%%%%%%%%%%%%%%%%%

\index{submit commands!ec2\_user\_data\_file}
\item[ec2\_user\_data\_file = $<$pathname$>$]
For grid type \SubmitCmd{ec2} jobs, 
specifies a path and file name whose contents can be 
accessed by the virtual machine.
If both \SubmitCmd{ec2\_user\_data} and 
\SubmitCmd{ec2\_user\_data\_file} are specified for a job,
the two blocks of data are concatenated, 
with the data from that \SubmitCmd{ec2\_user\_data} submit command 
occurring first.
=======
%% deltacloud_hardware_profile
%%%%%%%%%%%%%%%%%%%

\index{submit commands!deltacloud\_hardware\_profile}
\item[deltacloud\_hardware\_profile = $<$Deltacloud profile name$>$]
Used for \SubmitCmd{deltacloud} jobs.
An optional identifier for the type of VM desired. If not provided,
a service-defined default is used.

%%%%%%%%%%%%%%%%%%%
%% deltacloud_hardware_profile_cpu
%%%%%%%%%%%%%%%%%%%

\index{submit commands!deltacloud\_hardware\_profile\_cpu}
\item[deltacloud\_hardware\_profile\_cpu = $<$cpu details$>$]
Used for \SubmitCmd{deltacloud} jobs.
An optional description of the CPUs desired for the VM, overriding
the selected hardware profile.

%%%%%%%%%%%%%%%%%%%
%% deltacloud_hardware_profile_memory
%%%%%%%%%%%%%%%%%%%

\index{submit commands!deltacloud\_hardware\_profile\_memory}
\item[deltacloud\_hardware\_profile\_memory = $<$memory details$>$]
Used for \SubmitCmd{deltacloud} jobs.
An optional description of the memory (RAM) desired for the VM, overriding
the selected hardware profile.

%%%%%%%%%%%%%%%%%%%
%% deltacloud_hardware_profile_storage
%%%%%%%%%%%%%%%%%%%

\index{submit commands!deltacloud\_hardware\_profile\_storage}
\item[deltacloud\_hardware\_profile\_storage = $<$storage details$>$]
Used for \SubmitCmd{deltacloud} jobs.
An optional description of the storage (disk) desired for the VM, overriding
the selected hardware profile.

%%%%%%%%%%%%%%%%%%%
%% deltacloud_image_id
%%%%%%%%%%%%%%%%%%%

\index{submit commands!deltacloud\_image\_id}
\item[deltacloud\_image\_id = $<$Deltacloud image ID$>$]
Used for \SubmitCmd{deltacloud} jobs.
Identifier of the VM image to run.

%%%%%%%%%%%%%%%%%%%
%% deltacloud_keyname
%%%%%%%%%%%%%%%%%%%

\index{submit commands!deltacloud\_keyname}
\item[deltacloud\_keyname = $<$Deltacloud key name$>$]
Used for \SubmitCmd{deltacloud} jobs.
Identifier of the SSH key pair that should be used to allow remote login
to the running instance. The key pair needs to be created before
submission.

%%%%%%%%%%%%%%%%%%%
%% deltacloud_password_file
%%%%%%%%%%%%%%%%%%%

\index{submit commands!deltacloud\_password\_file}
\item[deltacloud\_password\_file = $<$pathname$>$]
Used for \SubmitCmd{deltacloud} jobs.
Path and file name of a file containing the secret key to be used to
authenticate with a Deltacloud service.

%%%%%%%%%%%%%%%%%%%
%% deltacloud_realm_id
%%%%%%%%%%%%%%%%%%%

\index{submit commands!deltacloud\_realm\_id}
\item[deltacloud\_realm\_id = $<$Deltacloud realm ID$>$]
Used for \SubmitCmd{deltacloud} jobs.
An optional identifier specifying which of multiple locations within a
cloud service should be used to run the VM. If not provided, a
service-selected default is used.

%%%%%%%%%%%%%%%%%%%
%% deltacloud_user_data
%%%%%%%%%%%%%%%%%%%

\index{submit commands!deltacloud\_user\_data}
\item[deltacloud\_user\_data = $<$data$>$]
Used for \SubmitCmd{deltacloud} jobs.
A string, representing a block of data that can be accessed 
by the virtual machine job inside the cloud service.

%%%%%%%%%%%%%%%%%%%
%% deltacloud_username
%%%%%%%%%%%%%%%%%%%

\index{submit commands!deltacloud\_username}
\item[deltacloud\_username = $<$Deltacloud username$>$]
Used for \SubmitCmd{deltacloud} jobs.
The user name to be used to authenticate with a Deltacloud service.
>>>>>>> ffe9f5da

%%%%%%%%%%%%%%%%%%%
%% globus_rematch
%%%%%%%%%%%%%%%%%%%

\label{condor-submit-globus-rematch}
\index{submit commands!globus\_rematch}
\item[globus\_rematch = $<$ClassAd Boolean Expression$>$]
This expression is evaluated by the \Condor{gridmanager} whenever:
\begin{enumerate}
\item
   the \SubmitCmd{globus\_resubmit} expression evaluates to \Expr{True}
\item
   the \Condor{gridmanager} decides it needs to retry a submission
   (as when a previous submission failed to commit)
\end{enumerate}
If \SubmitCmd{globus\_rematch} evaluates to \Expr{True},
then \emph{before} the job is submitted again to globus,
the \Condor{gridmanager} will request that the \Condor{schedd}
daemon renegotiate
with the matchmaker (the \Condor{negotiator}).
The result is this job will be matched again.

%%%%%%%%%%%%%%%%%%%
%% globus_resubmit
%%%%%%%%%%%%%%%%%%%

\label{condor-submit-globus-resubmit}
\index{submit commands!globus\_resubmit}
\item[globus\_resubmit = $<$ClassAd Boolean Expression$>$]
The expression is evaluated by the \Condor{gridmanager} each time
the \Condor{gridmanager} gets a job ad to manage.
Therefore, the expression is evaluated:
\begin{enumerate}
\item
   when a grid universe job is first submitted to Condor-G
\item
   when a grid universe job is released from the hold state
\item
   when Condor-G is restarted (specifically, whenever the \Condor{gridmanager}
   is restarted)
\end{enumerate}
If the expression evaluates to \Expr{True},
then any previous submission to the grid universe will be
forgotten and this job will be submitted again as a fresh submission to
the grid universe.
This may be useful if there is a desire to give up on a
previous submission and try again.
Note that this may result in the same job running more than
once.  Do not treat this operation lightly.

%%%%%%%%%%%%%%%%%%%
%% globus_rsl
%%%%%%%%%%%%%%%%%%%

\index{submit commands!globus\_rsl}
\item[globus\_rsl = $<$RSL-string$>$]
Used to provide any additional Globus RSL
string attributes which are not covered by other submit description
file commands or job attributes. Used for \SubmitCmd{grid} \SubmitCmd{universe}
jobs, where the grid resource has a \SubmitCmd{grid-type-string} of
\SubmitCmd{gt2}.

%%%%%%%%%%%%%%%%%%%
%% globus_xml
%%%%%%%%%%%%%%%%%%%

\index{submit commands!globus\_xml}
\item[globus\_xml = $<$XML-string$>$]
Used to provide any additional attributes in the GRAM XML job description
that Condor writes which are not covered by regular submit description
file parameters. Used for grid type \SubmitCmd{gt4} jobs.

%%%%%%%%%%%%%%%%%%%
%% grid_resource
%%%%%%%%%%%%%%%%%%%
\index{submit commands!grid\_resource}
\item[grid\_resource = $<$grid-type-string$>$ $<$grid-specific-parameter-list$>$ ]
For each \SubmitCmd{grid-type-string} value, 
there are further type-specific values that must specified.
This submit description file command allows each to
be given in a space-separated list.
Allowable \SubmitCmd{grid-type-string} values are
\SubmitCmd{amazon}, \SubmitCmd{condor}, \SubmitCmd{cream}, 
\SubmitCmd{deltacloud}, 
\SubmitCmd{gt2}, \SubmitCmd{gt4}, \SubmitCmd{gt5},
\SubmitCmd{lsf}, \SubmitCmd{nordugrid}, \SubmitCmd{pbs},
and \SubmitCmd{unicore}.
See section~\ref{sec:GridUniverse} for details on the variety of 
grid types.

For a \SubmitCmd{grid-type-string} of \SubmitCmd{amazon},
one additional parameter specifies the EC2 URL.
See section~\ref{sec:Amazon} for details.

For a \SubmitCmd{grid-type-string} of \SubmitCmd{condor},
the first parameter is the name of the remote \Condor{schedd}
daemon.
The second parameter is the name of the pool to which the remote
\Condor{schedd} daemon belongs.
See section~\ref{sec:Condor-C-Submit} for details.

For a \SubmitCmd{grid-type-string} of \SubmitCmd{cream},
there are three parameters.
The first parameter is the web services address of the CREAM server.
The second parameter is the 
name of the batch system that sits behind the CREAM server.
The third parameter identifies a site-specific queue
within the batch system.
See section~\ref{sec:CREAM} for details.

For a \SubmitCmd{grid-type-string} of \SubmitCmd{deltacloud},
the single parameter is the URL of the deltacloud service requested.
See section~\ref{sec:Deltacloud} for details.

For a \SubmitCmd{grid-type-string} of \SubmitCmd{gt2},
the single parameter is the name of the pre-WS GRAM resource to be used.
See section~\ref{sec:Using-gt2} for details.

For a \SubmitCmd{grid-type-string} of \SubmitCmd{gt4},
the first parameter is the name of the WS GRAM service to be used.
The second parameter is the name of WS resource to be used (usually the
name of the back-end scheduler).
See section~\ref{sec:Using-gt4} for details.

For a \SubmitCmd{grid-type-string} of \SubmitCmd{gt5},
the single parameter is the name of the pre-WS GRAM resource to be used,
which is the same as for the \SubmitCmd{grid-type-string} of \SubmitCmd{gt2}.
See section~\ref{sec:Using-gt5} for details.

For a \SubmitCmd{grid-type-string} of \SubmitCmd{lsf}, no additional
parameters are used.
See section~\ref{sec:LSF} for details.

For a \SubmitCmd{grid-type-string} of \SubmitCmd{nordugrid},
the single parameter is the name of the NorduGrid resource to be used.
See section~\ref{sec:NorduGrid} for details.

For a \SubmitCmd{grid-type-string} of \SubmitCmd{pbs}, no additional
parameters are used.
See section~\ref{sec:PBS} for details.

For a \SubmitCmd{grid-type-string} of \SubmitCmd{unicore},
the first parameter is the name of the Unicore Usite to be used.
The second parameter is the name of the Unicore Vsite to be used.
See section~\ref{sec:Unicore} for details.


%%%%%%%%%%%%%%%%%%%
%% keystore_alias
%%%%%%%%%%%%%%%%%%%

\index{submit commands!keystore\_alias}
\item[keystore\_alias = $<$name$>$]
A string to locate the certificate in a Java keystore file,
as used for a \SubmitCmd{unicore} job.

%%%%%%%%%%%%%%%%%%%
%% keystore_file
%%%%%%%%%%%%%%%%%%%

\index{submit commands!keystore\_file}
\item[keystore\_file = $<$pathname$>$]
The complete path and file name of the Java keystore file
containing the certificate to be used for a \SubmitCmd{unicore} job.

%%%%%%%%%%%%%%%%%%%
%% keystore_passphrase_file
%%%%%%%%%%%%%%%%%%%
\index{submit commands!keystore\_passphrase\_file}
\item[keystore\_passphrase\_file = $<$pathname$>$]
The complete path and file name
to the file containing the passphrase protecting a Java keystore
file containing the certificate.
Relevant for a \SubmitCmd{unicore} job.

%%%%%%%%%%%%%%%%%%%
%% MyProxyCredentialName
%%%%%%%%%%%%%%%%%%%

\index{submit commands!MyProxyCredentialName}
\item[MyProxyCredentialName = $<$symbolic name$>$]
The symbolic name that identifies a credential to the \Prog{MyProxy} server.
This symbolic name is set as the credential is
initially stored on the server (using \Prog{myproxy-init}).


%%%%%%%%%%%%%%%%%%%
%% MyProxyHost
%%%%%%%%%%%%%%%%%%%

\index{submit commands!MyProxyHost}
\item[MyProxyHost = $<$host$>$:$<$port$>$]
The Internet address of the host that is the \Prog{MyProxy} server.
The \SubmitCmd{host} may be specified by either a host name
(as in \File{head.example.com}) or an IP address
(of the form 123.456.7.8).
The \SubmitCmd{port} number is an integer.

%%%%%%%%%%%%%%%%%%%
%% MyProxyNewProxyLifetime
%%%%%%%%%%%%%%%%%%%

\index{submit commands!MyProxyNewProxyLifetime}
\item[MyProxyNewProxyLifetime = $<$number-of-minutes$>$]
The new lifetime (in minutes) of the proxy after it is refreshed.

%%%%%%%%%%%%%%%%%%%
%% MyProxyPassword
%%%%%%%%%%%%%%%%%%%

\index{submit commands!MyProxyPassword}
\item[MyProxyPassword = $<$password$>$]
The password needed to refresh a credential on the \Prog{MyProxy} server.
This password is set when the user initially stores
credentials on the server (using \Prog{myproxy-init}).
As an alternative to using \SubmitCmd{MyProxyPassword} in the
submit description file,
the password may be specified as a command line argument to \Condor{submit}
with the \Arg{-password} argument.

%%%%%%%%%%%%%%%%%%%
%% MyProxyRefreshThreshold
%%%%%%%%%%%%%%%%%%%

\index{submit commands!MyProxyRefreshThreshold}
\item[MyProxyRefreshThreshold = $<$number-of-seconds$>$]
The time (in seconds) before the expiration of a proxy 
that the proxy should be refreshed.
For example, if \SubmitCmd{MyProxyRefreshThreshold} is set to the
value 600, the proxy will be refreshed 10 minutes before
it expires.

%%%%%%%%%%%%%%%%%%%
%% MyProxyServerDN
%%%%%%%%%%%%%%%%%%%

\index{submit commands!MyProxyServerDN}
\item[MyProxyServerDN = $<$credential subject$>$]
A string that specifies the expected Distinguished Name (credential subject,
abbreviated DN)
of the \Prog{MyProxy} server.
It must be specified when the \Prog{MyProxy} server
DN does not follow the
conventional naming scheme of a host credential.
This occurs, for
example, when the  \Prog{MyProxy} server DN begins with a user credential.


%%%%%%%%%%%%%%%%%%%
%% nordugrid_rsl
%%%%%%%%%%%%%%%%%%%

\index{submit commands!nordugrid\_rsl}
\item[nordugrid\_rsl = $<$RSL-string$>$]
Used to provide any additional RSL
string attributes which are not covered by regular submit description
file parameters. Used when the \SubmitCmd{universe} is \SubmitCmd{grid},
and the type of grid system is \SubmitCmd{nordugrid}.


%%%%%%%%%%%%%%%%%%%
%% transfer_error
%%%%%%%%%%%%%%%%%%%
\index{submit commands!transfer\_error}
\item[transfer\_error = $<$True \Bar\ False$>$]
For jobs submitted to the grid universe only.
If \Expr{True}, then the error output (from \File{stderr}) from the job
is transferred from the remote machine back to the submit machine.
The name of the file after transfer is given
by the \SubmitCmd{error} command.
If \Expr{False}, no transfer takes place (from the remote machine
to submit machine),
and the name of the file is given
by the \SubmitCmd{error} command.
The default value is \Expr{True}.

%%%%%%%%%%%%%%%%%%%
%% transfer_input
%%%%%%%%%%%%%%%%%%%
\index{submit commands!transfer\_input}
\item[transfer\_input = $<$True \Bar\ False$>$]
For jobs submitted to the grid universe only.
If \Expr{True}, then the job input (\File{stdin}) is transferred
from the machine where the job was submitted to the remote machine.
The name of the file that is transferred is given by the
\SubmitCmd{input} command.
If \Expr{False}, then the job's input is taken from a pre-staged
file on the remote machine, and
the name of the file is given by the \SubmitCmd{input} command.
The default value is \Expr{True}.

For transferring files other than \File{stdin},
see \SubmitCmd{transfer\_input\_files}.

%%%%%%%%%%%%%%%%%%%
%% transfer_output
%%%%%%%%%%%%%%%%%%%
\index{submit commands!transfer\_output}
\item[transfer\_output = $<$True \Bar\ False$>$]
For jobs submitted to the grid universe only.
If \Expr{True}, then the output (from \File{stdout}) from the job
is transferred from the remote machine back to the submit machine.
The name of the file after transfer is given
by the \SubmitCmd{output} command.
If \Expr{False}, no transfer takes place (from the remote machine
to submit machine),
and the name of the file is given
by the \SubmitCmd{output} command.
The default value is \Expr{True}.

For transferring files other than \File{stdout},
see \SubmitCmd{transfer\_output\_files}.

%%%%%%%%%%%%%%%%%%%
%% x509userproxy
%%%%%%%%%%%%%%%%%%%

\index{submit commands!x509userproxy}
\item[x509userproxy = $<$full-pathname$>$] Used to override the default
path name for X.509 user certificates. The default location for X.509 proxies
is the \File{/tmp} directory,
which is generally a local file system.
Setting
this value would allow Condor to access the proxy in a shared file system
(for example, AFS).
Condor will use the proxy specified in the submit description file first.
If nothing is specified in the submit description file,
it will use the environment variable X509\_USER\_CERT.
If that variable is not present,
it will search in the default location.

\SubmitCmd{x509userproxy} is relevant when
the \SubmitCmd{universe} is \SubmitCmd{vanilla},
or when the \SubmitCmd{universe} is \SubmitCmd{grid}
and the type of grid system is one of \SubmitCmd{gt2},
\SubmitCmd{gt4}, or \SubmitCmd{nordugrid}.
Defining a value causes the proxy to be delegated to the execute machine.
Further, VOMS attributes defined in the proxy will appear in
the job ClassAd.
See the unnumbered subsection labeled Job ClassAd Attributes
on page~\pageref{sec:Job-ClassAd-Attributes} for all job attribute descriptions.

\index{submit commands!delegate\_job\_GSI\_credentials\_lifetime}
\item[delegate\_job\_GSI\_credentials\_lifetime = $<$seconds$>$]

This command specifies the maximum number of seconds for which
delegated proxies should be valid.  The default behavior is determined
by the configuration
setting \Macro{DELEGATE\_JOB\_GSI\_CREDENTIALS\_LIFETIME}, which
defaults to one day.  A value of 0 indicates that the delegated proxy
should be valid for as long as allowed by the credential used to
create the proxy.  This setting currently only applies to proxies
delegated for non-grid jobs and Condor-C jobs.  It does not currently
apply to globus grid jobs, which always behave as though this setting
were 0.  This setting has no effect if the configuration
setting \Macro{DELEGATE\_JOB\_GSI\_CREDENTIALS} is false, because in
that case the job proxy is copied rather than delegated.

\end{description} 


%%%%%%%%%%%%%%%%%%%%%%%%%%%%%%%
\emph{COMMANDS FOR PARALLEL, JAVA, and SCHEDULER UNIVERSES}
%%%%%%%%%%%%%%%%%%%%%%%%%%%%%%%
\begin{description} 

%%%%%%%%%%%%%%%%%%%
%% hold_kill_sig
%%%%%%%%%%%%%%%%%%%

\index{submit commands!hold\_kill\_sig}
\item[hold\_kill\_sig = $<$signal-number$>$] For the scheduler universe only,
\SubmitCmd{signal-number} is the signal delivered
to the job when the job is put on hold
with \Condor{hold}.
\SubmitCmd{signal-number} may be either the platform-specific name or value
of the signal.
If this command is not present,
the value of \SubmitCmd{kill\_sig} is used.


%%%%%%%%%%%%%%%%%%%
%% jar_files
%%%%%%%%%%%%%%%%%%%

\index{submit commands!jar\_files}
\item[jar\_files = $<$file\_list$>$]
Specifies a list of additional JAR files to include when using
the Java universe.  JAR files will be transferred along with
the executable and automatically added to the classpath.

%%%%%%%%%%%%%%%%%%%
%% java_vm_args
%%%%%%%%%%%%%%%%%%%

\index{submit commands!java\_vm\_args}
\item[java\_vm\_args = $<$argument\_list$>$]
Specifies a list of additional arguments to the Java VM itself,
When Condor runs the Java program, these are the arguments that 
go before the class name.  This can be used to set VM-specific 
arguments like stack size, garbage-collector arguments 
and initial property values.

%%%%%%%%%%%%%%%%%%%
%% machine_count
%%%%%%%%%%%%%%%%%%%

\index{submit commands!machine\_count}
\item[machine\_count = $<$max$>$] 
For the parallel universe,
a single value (\Arg{max}) is required.
It is neither a maximum or minimum, but 
the number of machines to be dedicated toward running the job.

%%%%%%%%%%%%%%%%%%%
%% remove_kill_sig
%%%%%%%%%%%%%%%%%%%

\index{submit commands!remove\_kill\_sig}
\item[remove\_kill\_sig = $<$signal-number$>$] For the scheduler universe only,
\SubmitCmd{signal-number} is the signal delivered
to the job when the job is removed
with \Condor{rm}.
\SubmitCmd{signal-number} may be either the platform-specific name or value
of the signal.
This example shows it both ways for a Linux signal:
\begin{verbatim}
remove_kill_sig = SIGUSR1
remove_kill_sig = 10
\end{verbatim}
If this command is not present,
the value of \SubmitCmd{kill\_sig} is used.

\end{description} 

%%%%%%%%%%%%%%%%%%%%%%%%%%%%%%%
\emph{COMMANDS FOR THE VM UNIVERSE}
%%%%%%%%%%%%%%%%%%%%%%%%%%%%%%%
\begin{description} 

%%%%%%%%%%%%%%%%%%%
%% kvm_transfer_files
%%%%%%%%%%%%%%%%%%%

\index{submit commands!kvm\_transfer\_files}
\item[kvm\_transfer\_files = $<$list-of-files$>$]
A comma separated list of all files that Condor is to transfer
to the execute machine.

%%%%%%%%%%%%%%%%%%%
%% vm_disk
%%%%%%%%%%%%%%%%%%%

\index{submit commands!vm\_disk}
\item[vm\_disk = file1:device1:permission1, file2:device2:permission2:format2, \Dots]
A list of comma separated disk files.
Each disk file is specified by 4 colon separated fields.
The first field is the path and file name of the disk file.
The second field specifies the device. 
The third field specifies permissions,
and the optional fourth field specifies the image format. 

An example that specifies two disk files:
\footnotesize
\begin{verbatim}
vm_disk = /myxen/diskfile.img:sda1:w,/myxen/swap.img:sda2:w
\end{verbatim}
\normalsize

%%%%%%%%%%%%%%%%%%%
%% vm_checkpoint
%%%%%%%%%%%%%%%%%%%

\index{submit commands!vm\_checkpoint}
\item[vm\_checkpoint = $<$True \Bar\ False$>$]
A boolean value specifying whether or not to take checkpoints.
If not specified, the default value is \Expr{False}.
In the current implementation, setting both
\SubmitCmd{vm\_checkpoint} and \SubmitCmd{vm\_networking}
to \Expr{True} does not yet work in all cases.
Networking cannot be used if a vm universe job uses a
checkpoint in order to continue execution after migration
to another machine.

%%%%%%%%%%%%%%%%%%%
%% vm_macaddr
%%%%%%%%%%%%%%%%%%%
\index{submit commands!vm\_macaddr}
\item[vm\_macaddr = $<$MACAddr$>$]
Defines that MAC address that the virtual machine's network interface
should have,
in the standard format of six groups of
two hexadecimal digits separated by colons.

%%%%%%%%%%%%%%%%%%%
%% vm_memory
%%%%%%%%%%%%%%%%%%%

\index{submit commands!vm\_memory}
\item[vm\_memory = $<$MBytes-of-memory$>$]
The amount of memory in MBytes that a vm universe job
requires.

%%%%%%%%%%%%%%%%%%%
%% vm_networking
%%%%%%%%%%%%%%%%%%%

\index{submit commands!vm\_networking}
\item[vm\_networking = $<$True \Bar\ False$>$]
Specifies whether to use networking or not.
In the current implementation, setting both
\SubmitCmd{vm\_checkpoint} and \SubmitCmd{vm\_networking}
to \Expr{True} does not yet work in all cases.
Networking cannot be used if a vm universe job uses a
checkpoint in order to continue execution after migration
to another machine.

%%%%%%%%%%%%%%%%%%%
%% vm_networking_type
%%%%%%%%%%%%%%%%%%%

\index{submit commands!vm\_networking\_type}
\item[vm\_networking\_type = $<$nat \Bar\ bridge $>$]
When \SubmitCmd{vm\_networking} is \Expr{True},
this definition augments the job's requirements to match
only machines with the specified networking.
If not specified, then either networking type matches.

%%%%%%%%%%%%%%%%%%%
%% vm_no_output_vm
%%%%%%%%%%%%%%%%%%%

\index{submit commands!vm\_no\_output\_vm}
\item[vm\_no\_output\_vm = $<$True \Bar\ False$>$]
When \Expr{True}, prevents Condor from transferring output
files back to the machine from which the vm universe job
was submitted.
If not specified, the default value is \Expr{False}.

%%%%%%%%%%%%%%%%%%%
%% vm_type
%%%%%%%%%%%%%%%%%%%

\index{submit commands!vm\_type}
\item[vm\_type = $<$vmware \Bar\ xen \Bar\ kvm$>$]
Specifies the underlying virtual machine software that this
job expects.

%%%%%%%%%%%%%%%%%%%
%% vmware_dir
%%%%%%%%%%%%%%%%%%%

\index{submit commands!vmware\_dir}
\item[vmware\_dir = $<$pathname$>$]
The complete path and name of the directory where VMware-specific
files and applications such as the VMDK (Virtual Machine Disk Format) and
VMX (Virtual Machine Configuration) reside.
This command is optional; when not specified, all relevant VMware image files
are to be listed using \SubmitCmd{transfer\_input\_files}.

%%%%%%%%%%%%%%%%%%%
%% vmware_should_transfer_files
%%%%%%%%%%%%%%%%%%%

\index{submit commands!vmware\_should\_transfer\_files}
\item[vmware\_should\_transfer\_files = $<$True \Bar\ False$>$]
Specifies whether Condor will transfer VMware-specific files 
located as specified by \SubmitCmd{vmware\_dir} to
the execute machine (\Expr{True}) or rely on access through 
a shared file system (\Expr{False}).
Omission of this required command (for VMware vm universe jobs)
results in an error message from \Condor{submit}, and the
job will not be submitted.

%%%%%%%%%%%%%%%%%%%
%% vmware_snapshot_disk
%%%%%%%%%%%%%%%%%%%

\index{submit commands!vmware\_snapshot\_disk}
\item[vmware\_snapshot\_disk = $<$True \Bar\ False$>$]
When \Expr{True}, causes Condor to utilize
a VMware snapshot disk for new or modified files.
If not specified, the default value is \Expr{True}.

%%%%%%%%%%%%%%%%%%%
%% xen_initrd
%%%%%%%%%%%%%%%%%%%

\index{submit commands!xen\_initrd}
\item[xen\_initrd = $<$image-file$>$]
When \SubmitCmd{xen\_kernel} gives a path and file name for
the kernel image to use, 
this optional command may specify a path to and ramdisk 
(\File{initrd}) image file.

%%%%%%%%%%%%%%%%%%%
%% xen_kernel
%%%%%%%%%%%%%%%%%%%

\index{submit commands!xen\_kernel}
\item[xen\_kernel = $<$included \Bar\  path-to-kernel$>$]
A value of \SubmitCmd{included} specifies that the kernel is
included in the disk file.
If not one of these values, then the value is a path and
file name of the kernel to be used.

%%%%%%%%%%%%%%%%%%%
%% xen_kernel_params
%%%%%%%%%%%%%%%%%%%

\index{submit commands!xen\_kernel\_params}
\item[xen\_kernel\_params = $<$string$>$]
A string that is appended to the Xen kernel command line.

%%%%%%%%%%%%%%%%%%%
%% xen_root
%%%%%%%%%%%%%%%%%%%

\index{submit commands!xen\_root}
\item[xen\_root = $<$string$>$]
A string that is appended to the Xen kernel command line
to specify the root device. This string is required when
\SubmitCmd{xen\_kernel} gives a path to a kernel.  Omission 
for this required case results in an error message during 
submission.

%%%%%%%%%%%%%%%%%%%
%% xen_transfer_files
%%%%%%%%%%%%%%%%%%%

\index{submit commands!xen\_transfer\_files}
\item[xen\_transfer\_files = $<$list-of-files$>$]
A comma separated list of all files that Condor is to transfer
to the execute machine.

\end{description} 

%%%%%%%%%%%%%%%%%%%%%%%%%%%%%%%
\emph{ADVANCED COMMANDS}
%%%%%%%%%%%%%%%%%%%%%%%%%%%%%%%
\begin{description} 

%%%%%%%%%%%%%%%%%%%
%% concurrency_limits
%%%%%%%%%%%%%%%%%%%
\index{submit commands!concurrency\_limits}
\item[concurrency\_limits = $<$string-list$>$]
A list of resources that this job needs.
The resources are presumed to have concurrency limits placed upon them,
thereby limiting the number of concurrent jobs in execution which
need the named resource.
Commas and space characters delimit the items in the list.
Each item in the list may specify a numerical value identifying the integer
number of resources required for the job.
The syntax follows the resource name by a colon character (\verb@:@)
and the numerical value.
See section~\ref{sec:Concurrency-Limits} for details on concurrency limits.

%%%%%%%%%%%%%%%%%%%
%% copy_to_spool 
%%%%%%%%%%%%%%%%%%%

\index{submit commands!copy\_to\_spool}
\item[copy\_to\_spool = $<$True \Bar\ False$>$]
If \SubmitCmd{copy\_to\_spool} is \Expr{True},
then \Condor{submit} copies the executable to the local spool 
directory before running it on a remote host. 
As copying can be quite time consuming and unnecessary,
the default value is \Expr{False} for all job universes
other than the standard universe. 
When \Expr{False}, \Condor{submit} does not copy the executable
to a local spool directory.
The default is \Expr{True} in standard universe, because
resuming execution from a checkpoint can only be guaranteed to work using
precisely the same executable that created the checkpoint.

%%%%%%%%%%%%%%%%%%%
%% coresize
%%%%%%%%%%%%%%%%%%%

\index{submit commands!coresize}
\item[coresize = $<$size$>$] Should the user's program abort and produce
a core file, \SubmitCmd{coresize} specifies the maximum size in bytes of the
core file which the user wishes to keep. If \SubmitCmd{coresize} is not
specified in the command file, the system's user resource limit
\Env{coredumpsize} is used.
A value of -1 results in no limits being applied to the core file size.

%%%%%%%%%%%%%%%%%%
% cron_day_of_month
%%%%%%%%%%%%%%%%%%
\index{submit commands!cron\_day\_of\_month}
\item[cron\_day\_of\_month = $<$Cron-evaluated Day$>$]
The set of days of the month for which a deferral time applies.
See section~\ref{sec:CronTab} for further details and examples.

%%%%%%%%%%%%%%%%%%
% cron_day_of_week
%%%%%%%%%%%%%%%%%%
\index{submit commands!cron\_day\_of\_week}
\item[cron\_day\_of\_week = $<$Cron-evaluated Day$>$]
The set of days of the week for which a deferral time applies.
See section~\ref{sec:CronTab} for details, semantics, and examples.

%%%%%%%%%%%%%%%%%%
% cron_hour
%%%%%%%%%%%%%%%%%%
\index{submit commands!cron\_hour}
\item[cron\_hour = $<$Cron-evaluated Hour$>$]
The set of hours of the day for which a deferral time applies.
See section~\ref{sec:CronTab} for details, semantics, and examples.

%%%%%%%%%%%%%%%%%%
% cron_minute
%%%%%%%%%%%%%%%%%%
\index{submit commands!cron\_minute}
\item[cron\_minute = $<$Cron-evaluated Minute$>$]
The set of minutes within an hour for which a deferral time applies.
See section~\ref{sec:CronTab} for details, semantics, and examples.

%%%%%%%%%%%%%%%%%%
% cron_month
%%%%%%%%%%%%%%%%%%
\index{submit commands!cron\_month}
\item[cron\_month = $<$Cron-evaluated Month$>$]
The set of months within a year for which a deferral time applies.
See section~\ref{sec:CronTab} for details, semantics, and examples.

%%%%%%%%%%%%%%%%%%
% cron_prep_time
%%%%%%%%%%%%%%%%%%
\index{submit commands!cron\_prep\_time}
\item[cron\_prep\_time = $<$ClassAd Integer Expression$>$]
Analogous to \SubmitCmd{deferral\_prep\_time}.
The number of seconds prior to a job's deferral time that
the job may be matched and sent to an execution machine.

%%%%%%%%%%%%%%%%%%%
%% cron_window
%%%%%%%%%%%%%%%%%%%

\index{submit commands!cron\_window}
\item[cron\_window = $<$ClassAd Integer Expression$>$]
Analogous to the submit command \SubmitCmd{deferral\_window}.
It allows cron jobs that
miss their deferral time to begin execution.

See section~\ref{sec:JobDeferral} for further details and examples.

%%%%%%%%%%%%%%%%%%%
%% deferral_prep_time
%%%%%%%%%%%%%%%%%%%

\index{submit commands!deferral\_prep\_time}
\item[deferral\_prep\_time = $<$ClassAd Integer Expression$>$]
The number of seconds prior to a job's deferral time that
the job may be matched and sent to an execution machine.

See section~\ref{sec:JobDeferral} for further details.

%%%%%%%%%%%%%%%%%%%
%% deferral_time
%%%%%%%%%%%%%%%%%%%

\index{submit commands!deferral\_time}
\item[deferral\_time = $<$ClassAd Integer Expression$>$]
Allows a job to specify the time at which its execution
is to begin,
instead of beginning execution as soon as it arrives at the execution
machine. The deferral time is an expression that 
evaluates to a Unix Epoch timestamp (the number of
seconds elapsed since 00:00:00 on January 1, 1970, Coordinated
Universal Time). 
Deferral time is evaluated with respect to the execution machine.
This option delays the start of
execution, but not the matching and claiming of
a machine for the job.
If the job is not available and ready to begin
execution at the deferral time, it has missed its deferral time.
A job that misses its deferral time will be put on hold
in the queue. 

See section~\ref{sec:JobDeferral} for further details and examples.

Due to implementation details,
a deferral time may not be used for scheduler universe jobs.

%%%%%%%%%%%%%%%%%%%
%% deferral_window
%%%%%%%%%%%%%%%%%%%

\index{submit commands!deferral\_window}
\item[deferral\_window = $<$ClassAd Integer Expression$>$]
The deferral window is used in conjunction with the
\SubmitCmd{deferral\_time} command to allow jobs that
miss their deferral time to begin execution.

See section~\ref{sec:JobDeferral} for further details and examples.

%%%%%%%%%%%%%%%%%%%
%% email_attributes
%%%%%%%%%%%%%%%%%%%

\index{submit commands!email\_attributes}
\item[email\_attributes = $<$list-of-job-ad-attributes$>$] 
A comma-separated list of attributes from the job ClassAd. These
attributes and their values will be included in the e-mail notification
of job completion.

%%%%%%%%%%%%%%%%%%%
%% image_size
%%%%%%%%%%%%%%%%%%%

\index{submit commands!image\_size}
\item[image\_size = $<$size$>$] Advice to Condor specifying the maximum
virtual image size to which the job will grow during its execution.
Condor will then execute the job only on machines which have enough resources,
(such as virtual memory), to support executing the job.
If not specified, Condor will automatically make a (reasonably accurate)
estimate about the job's size and adjust this estimate as the program runs.
If specified and underestimated, the job may crash due to
the inability to acquire more address space; 
for example, if \Procedure{malloc} fails. 
If the image size is overestimated,
Condor may have difficulty finding machines which have the required resources.
\Arg{size} is specified in Kbytes. 
For example, for an image size of 8 Megabytes, \Arg{size} should be 8000.

%%%%%%%%%%%%%%%%%%%
%% initialdir
%%%%%%%%%%%%%%%%%%%

\index{submit commands!initialdir}
\label{man-condor-submit-initialdir}
\item[initialdir = $<$directory-path$>$] 
Used to give jobs a directory with respect to file input and output.
Also provides a directory 
(on the machine from which the job is submitted)
for the user log, when a full path is not specified. 

For vanilla universe jobs where there is a shared file system,
it is the current working directory on the machine where the
job is executed.

For vanilla or grid universe jobs where file transfer mechanisms are
utilized (there is \emph{not} a shared file system),
it is the directory on the machine from which the job is submitted
where the input files come from, and where the job's output
files go to.

For standard universe jobs,
it is the directory on the machine from which the job is submitted
where the \Condor{shadow} daemon runs;
the current working directory for file input and output accomplished
through remote system calls.

For scheduler universe jobs,
it is the directory on the machine from which the job is submitted
where the job runs;
the current working directory for file input and output with
respect to relative path names.

Note that the path to the executable is \emph{not} relative to
\SubmitCmd{initialdir}; if it is a relative path, it is relative to the
directory in which the \Condor{submit} command is run.

%%%%%%%%%%%%%%%%%%%
%% job_ad_information_attrs
%%%%%%%%%%%%%%%%%%%

\index{submit commands!job\_ad\_information\_attrs}
\label{man-condor-submit-job-ad-information-attrs}
\item[job\_ad\_information\_attrs =  $<$attribute-list$>$]
A comma-separated list of job ClassAd attribute names.
The named attributes and their values are written to the user log
whenever any event is being written to the log.
This implements the same thing as the configuration variable
\MacroNI{EVENT\_LOG\_INFORMATION\_ATTRS} (see
page~\pageref{param:EventLogJobAdInformationAttrs}),
but it applies to the user log, instead of the system event log.


%%%%%%%%%%%%%%%%%%%
%% job_lease_duration
%%%%%%%%%%%%%%%%%%%
\index{submit commands!job\_lease\_duration}
\item[job\_lease\_duration = $<$number-of-seconds$>$] For vanilla
and java universe jobs only, the duration (in seconds) of a
job lease.
The default value is twenty minutes for universes that support it.
If a job lease is not desired, the value can be explicitly set to 0 to
disable the job lease semantics.
See section~\ref{sec:Job-Lease} for details of job leases.

%%%%%%%%%%%%%%%%%%%
%% job_machine_attrs
%%%%%%%%%%%%%%%%%%%

\label{condor-submit-job-machine-attrs}
\index{submit commands!job\_machine\_attrs}
\index{submit commands!job\_machine\_attrs\_history\_length}
\item[job\_machine\_attrs = $<$attr1, attr2, \Dots $>$]
A comma and/or space separated list of machine attribute names that
should be recorded in the job ClassAd in addition to the ones specified
by the \Condor{schedd} daemon's system configuration variable
\Macro{SYSTEM\_JOB\_MACHINE\_ATTRS}.  When there are multiple run
attempts, history of machine attributes from previous run attempts
may be kept.  The number of run attempts to store may be extended
beyond the system-specified history length by using the submit file
command \SubmitCmd{job\_machine\_attrs\_history\_length}.  A machine
attribute named \Attr{X} will be inserted into the job ClassAd as an
attribute named \Attr{MachineAttrX0}.  The previous value of this
attribute will be named \Attr{MachineAttrX1}, the previous to that
will be named \Attr{MachineAttrX2}, and so on, up to the specified
history length.  A history of length 1 means that only \Attr{MachineAttrX0}
will be recorded.  The value recorded in the job ClassAd is the evaluation
of the machine attribute in the context of the job ClassAd when
the \Condor{schedd} daemon initiates the start up of the job.  If the
evaluation results in an \Expr{Undefined} or \Expr{Error} result, the value
recorded in the job ad will be \Expr{Undefined} or \Expr{Error}, respectively.

%%%%%%%%%%%%%%%%%%%
%% kill_sig
%%%%%%%%%%%%%%%%%%%

\index{submit commands!kill\_sig}
\item[kill\_sig = $<$signal-number$>$] When Condor needs to kick a job
off of a machine, it will send the job the signal specified by
\SubmitCmd{signal-number}.
\SubmitCmd{signal-number} needs to be an integer which
represents a valid signal on the execution machine.  For jobs submitted
to the standard universe, the default value is the number for
\verb@SIGTSTP@ which tells the Condor libraries to initiate a checkpoint
of the process.  For jobs submitted to other universes,
the default value, when not defined,
is \verb@SIGTERM@, which is the standard way to terminate a program in Unix.  

%%%%%%%%%%%%%%%%%%%
%% kill_sig_timeout
%%%%%%%%%%%%%%%%%%%

\index{submit commands!kill\_sig\_timeout}
\item[kill\_sig\_timeout = $<$seconds$>$] The number of seconds that Condor
should wait following the sending of the kill signal defined by
\SubmitCmd{kill\_sig} and forcibly killing the job.
The actual amount of time between sending the signal and forcibly killing
the job is the smallest of this value and the configuration variable
\Macro{KILLING\_TIMEOUT}, as defined on the execute machine.

%%%%%%%%%%%%%%%%%%%
%% load_profile
%%%%%%%%%%%%%%%%%%%

\index{submit commands!load\_profile}
\item[load\_profile = $<$True \Bar\ False$>$]
When \Expr{True}, loads the account profile of the dedicated run account for
Windows jobs.
May not be used with \SubmitCmd{run\_as\_owner}.

%%%%%%%%%%%%%%%%%%%
%% match_list_length
%%%%%%%%%%%%%%%%%%%

\index{submit commands!match\_list\_length}
\item[match\_list\_length = $<$integer value$>$]
Defaults to the value zero (0).
When \SubmitCmd{match\_list\_length} is defined with an integer value
greater than zero (0),
attributes are inserted into the job ClassAd.
The maximum number of attributes defined is given by the integer
value.
The job ClassAds introduced are given as
\begin{verbatim}
LastMatchName0 = "most-recent-Name"
LastMatchName1 = "next-most-recent-Name"
\end{verbatim}

The value for each introduced ClassAd is given by the
value of the \Attr{Name} attribute
from the machine ClassAd of a previous execution (match).
As a job is matched, the definitions for these attributes
will roll,
with \verb@LastMatchName1@ becoming \verb@LastMatchName2@,
\verb@LastMatchName0@ becoming \verb@LastMatchName1@,
and \verb@LastMatchName0@ being set by the most recent
value of the \Attr{Name} attribute.

An intended use of
these job attributes is in the requirements expression.
The requirements can allow a job to prefer a match with either the same
or a different resource than a previous match.



%%%%%%%%%%%%%%%%%%%
%% max_job_retirement_time
%%%%%%%%%%%%%%%%%%%

\index{max\_job\_retirement\_time}
\index{submit commands!max\_job\_retirement\_time}
\item[max\_job\_retirement\_time = $<$integer expression$>$]
An integer-valued expression (in seconds) that
does nothing unless the machine that runs the job has been configured
to provide retirement time
(see section~\ref{sec:State-Expression-Summary}).
Retirement time is a
grace period given to a job to finish naturally
when a resource claim is about to be preempted.
No kill signals are sent during a retirement time.
The default behavior in many cases is to take as much
retirement time as the machine offers,
so this command will rarely appear in a submit description file.

When a resource claim is to be preempted, this expression in the
submit file specifies the maximum run time of the job (in seconds, since
the job started).
This expression has no effect,
if it is greater than the maximum retirement time provided
by the machine policy.
If the resource claim is \emph{not} preempted,
this expression and the machine retirement policy are irrelevant. 
If the resource claim \emph{is} preempted
and the job finishes sooner than the maximum time,
the claim closes gracefully and all is well.
If the resource claim is preempted
and the job does \emph{not} finish in time,
the usual preemption
procedure is followed (typically a soft kill signal, followed by some
time to gracefully shut down, followed by a hard kill signal).

Standard universe jobs and any jobs running with \SubmitCmd{nice\_user}
priority have a default \SubmitCmd{max\_job\_retirement\_time} of 0,
so no retirement time is utilized by default.
In all other cases,
no default value is provided,
so the maximum amount of retirement time is utilized by default.

Setting this expression does not affect the job's resource
requirements or preferences.  
For a job to only run on
a machine with a minimum \AdAttr{},
or to preferentially run on such machines, explicitly
specify this in the requirements and/or rank expressions.

%%%%%%%%%%%%%%%%%%%
%% nice_user
%%%%%%%%%%%%%%%%%%%

\index{submit commands!nice\_user}
\item[nice\_user = $<$True \Bar\ False$>$] \label{man-condor-submit-nice}Normally, when a machine
becomes available to Condor, Condor decides which job to run based upon
user and job priorities. Setting \SubmitCmd{nice\_user} equal to \Expr{True}
tells Condor not to use your regular user priority, but that this job
should have last priority among all users and all jobs. So jobs
submitted in this fashion run only on machines which no other
non-nice\_user job wants --- a true ``bottom-feeder'' job! This is very
handy if a user has some jobs they wish to run, but do not wish to use
resources that could instead be used to run other people's Condor jobs. Jobs
submitted in this fashion have ``nice-user.'' pre-appended in front of
the owner name when viewed from \Condor{q} or \Condor{userprio}.  The
default value is \SubmitCmd{False}.

%%%%%%%%%%%%%%%%%%%
%% noop_job
%%%%%%%%%%%%%%%%%%%

\index{submit commands!noop\_job}
\item[noop\_job = $<$ClassAd Boolean Expression$>$]
When this boolean expression is \Expr{True},
the job is immediately removed from the queue,
and Condor makes no attempt at running the job.
The log file for the job will show a
job submitted event and a job terminated event,
along with an exit code of 0,
unless the user specifies a different signal or exit code.

%%%%%%%%%%%%%%%%%%%
%% noop_job_exit_code
%%%%%%%%%%%%%%%%%%%

\index{submit commands!noop\_job\_exit\_code}
\item[noop\_job\_exit\_code = $<$return value$>$]
When \SubmitCmd{noop\_job} is in the submit description file
and evaluates to \Expr{True},
this command allows the job
to specify the return value as shown in the job's log file
job terminated event.
If not specified, the job will show as having terminated with status 0.
This overrides any value specified with \SubmitCmd{noop\_job\_exit\_signal}.

%%%%%%%%%%%%%%%%%%%
%% noop_job_exit_signal
%%%%%%%%%%%%%%%%%%%

\index{submit commands!noop\_job\_exit\_signal}
\item[noop\_job\_exit\_signal = $<$signal number$>$]
When \SubmitCmd{noop\_job} is in the submit description file
and evaluates to \Expr{True},
this command allows the job
to specify the signal number that the job's log event will show
the job having terminated with.


%%%%%%%%%%%%%%%%%%%
%% remote_initialdir
%%%%%%%%%%%%%%%%%%%
\index{submit commands!remote\_initialdir}
\item[remote\_initialdir = $<$directory-path$>$]
The path specifies the directory in which the job is to be
executed on the remote machine.  This is currently supported in all
universes except for the standard universe.


%%%%%%%%%%%%%%%%%%%
%% rendezvousdir
%%%%%%%%%%%%%%%%%%%
\index{submit commands!rendezvousdir}
\item[rendezvousdir = $<$directory-path$>$] Used to specify the
shared file system directory to be used for file system authentication
when submitting to a remote scheduler.  Should be a path to a preexisting
directory.

%%%%%%%%%%%%%%%%%%%
%% request_cpus
%%%%%%%%%%%%%%%%%%%
\index{submit commands!request\_cpus}
\item[request\_cpus = $<$num-cpus$>$] For pools that enable
dynamic \Condor{startd} provisioning
(see section~\ref{sec:SMP-dynamicprovisioning}),
the number of CPUs requested for this job.
If not specified, the number requested under dynamic \Condor{startd} 
provisioning will be 1.

%%%%%%%%%%%%%%%%%%%
%% request_disk
%%%%%%%%%%%%%%%%%%%
\index{submit commands!request\_disk}
\item[request\_disk = $<$quantity$>$] For pools that enable
dynamic \Condor{startd} provisioning
(see section~\ref{sec:SMP-dynamicprovisioning}),
the amount of disk space in Kbytes requested for this job,
setting an initial value for the job ClassAd attribute \Attr{DiskUsage}.
If not specified, the initial amount requested under dynamic \Condor{startd}
provisioning will depend on the job universe.
For \SubmitCmd{vm} universe jobs, it will be the size of the disk image.
For other universes,
it will be the sum of sizes of the job's executable and all input files.

%%%%%%%%%%%%%%%%%%%
%% request_memory
%%%%%%%%%%%%%%%%%%%
\index{submit commands!request\_memory}
\item[request\_memory = $<$quantity$>$] For pools that enable
dynamic \Condor{startd} provisioning
(see section~\ref{sec:SMP-dynamicprovisioning}),
the amount of memory space in Mbytes requested for this job,
setting an initial value for the job ClassAd attribute \Attr{ImageSize}.
If not specified, the initial amount requested under dynamic \Condor{startd}
provisioning will depend on the job universe.
For \SubmitCmd{vm} universe jobs that do not specify the request with
\SubmitCmd{vm\_memory}, it will be 0.
For other universes,
it will be the size of the job's executable.

%%%%%%%%%%%%%%%%%%%
%% run_as_owner
%%%%%%%%%%%%%%%%%%%

\index{submit commands!run\_as\_owner}
\item[run\_as\_owner = $<$True \Bar\ False$>$]
A boolean value that causes the job to be run under the login of 
the submitter,
if supported by the joint configuration of the submit and execute machines.
On Unix platforms, this defaults to \Expr{True},
and on Windows platforms, it defaults to \Expr{False}.
May not be used with \SubmitCmd{load\_profile}.
See section~\ref{sec:windows-run-as-owner} for administrative details on
configuring Windows to support this option, as well as 
section~\ref{param:StarterAllowRunAsOwner}
on page~\pageref{param:StarterAllowRunAsOwner} for a definition of
\MacroNI{STARTER\_ALLOW\_RUNAS\_OWNER}.

%%%%%%%%%%%%%%%%%%%
%% submit_event_notes
%%%%%%%%%%%%%%%%%%%

\index{submit commands!submit\_event\_notes}
\item[submit\_event\_notes = $<$note$>$]
A string that is appended to the submit event in the job's log file.
For DAGMan jobs, the string \Expr{DAG Node:} and the node's name is
automatically defined for \SubmitCmd{submit\_event\_notes},
causing the logged submit event to identify the DAG node job submitted. 

%%%%%%%%%%%%%%%%%%%
% +
% This should always be at the end of the list
%%%%%%%%%%%%%%%%%%%

\item[+$<$attribute$>$ = $<$value$>$] A line which begins with a '+'
(plus) character instructs \Condor{submit} to insert the
following \Arg{attribute} into the job ClassAd with the given 
\Arg{value}. 

\end{description} 


\index{macro!in submit description file}
In addition to commands, the submit description file can contain macros
and comments:

\begin{description}

\item[Macros] Parameterless macros in the form of \MacroUNI{macro\_name}
may be inserted anywhere in Condor submit description files. Macros can be
defined by lines in the form of 
\begin{verbatim} 
        <macro_name> = <string> 
\end{verbatim} 
Three pre-defined macros are supplied by the submit description file parser.
The third of the pre-defined macros is only relevant to MPI applications
under the parallel universe.
The
\MacroU{Cluster} macro supplies the value of the
\index{ClassAd job attribute!ClusterId}
\index{ClusterId!job ClassAd attribute}
\index{job ID!cluster identifier}
\Attr{ClusterId} job
ClassAd attribute, and the
\MacroU{Process} macro supplies the value of the
\Attr{ProcId} job
ClassAd attribute.
These macros are
intended to aid in the specification of input/output files, arguments,
etc., for clusters with lots of jobs, and/or could be used to supply a
Condor process with its own cluster and process numbers on the command
line.
The 
\MacroU{Node} macro is defined for MPI applications run
as parallel universe jobs.
It is a unique value assigned for the duration of the job
that essentially identifies the machine on which a program is
executing.

\index{\$!as a literal character in a submit description file}
To use the dollar sign character (\verb@$@) as a literal,
without macro expansion, use
\begin{verbatim}
$(DOLLAR)
\end{verbatim}

In addition to the normal macro, there is also a special kind of macro
called a \Term{substitution macro}
\index{substitution macro!in submit description file}
that allows the substitution of
a ClassAd attribute value defined on the resource machine itself
(gotten after a match to the machine has been made)
into specific commands within the
submit description file. The substitution macro is of the form:
\begin{verbatim} 
$$(attribute)
\end{verbatim}

A common use of this macro is for the heterogeneous
submission of an executable:
\begin{verbatim}
executable = povray.$$(opsys).$$(arch)
\end{verbatim}
Values for the \AdAttr{opsys} and \AdAttr{arch} attributes are substituted at
match time for any given resource. This allows Condor to automatically
choose the correct executable for the matched machine.

An extension to the syntax of the substitution macro provides an
alternative string to use if the machine attribute within the
substitution macro is undefined.
The syntax appears as:
\begin{verbatim} 
$$(attribute:string_if_attribute_undefined)
\end{verbatim}

An example using this extended syntax provides a path name to a
required input file.
Since the file can be placed in different locations on
different machines, the file's path name is given as an argument
to the program.
\begin{verbatim} 
argument = $$(input_file_path:/usr/foo)
\end{verbatim}
On the machine, if the attribute \Attr{input\_file\_path} is not
defined, then the path \File{/usr/foo} is used instead.

A further extension to the syntax of the substitution macro allows the
evaluation of a ClassAd expression to define the value.
As all substitution macros, the expression is evaluated after
a match has been made.
Therefore, the expression may refer to machine attributes
by prefacing them with the scope resolution prefix \Attr{TARGET.},
as specified in section~\ref{ClassAd:evaluation}.
To place a ClassAd expression into the substitution macro,
square brackets are added to delimit the expression.
The syntax appears as:
\begin{verbatim} 
$$([ClassAd expression])
\end{verbatim}
An example of a job that uses this syntax may be one that
wants to know how much memory it can use. 
The application cannot detect this itself, as it would potentially use
all of the memory on a multi-slot machine.
So the job determines the memory per slot, 
reducing it by 10\Percent\
to account for miscellaneous overhead,
and passes this as a command line argument to the application.
In the submit description file will be
\begin{verbatim} 
arguments=--memory $$([TARGET.Memory * 0.9])
\end{verbatim}

\index{\$\$!as literal characters in a submit description file}
To insert two dollar sign characters (\verb@$$@) as literals
into a ClassAd string, use
\begin{verbatim}
$$(DOLLARDOLLAR)
\end{verbatim}

\index{\$ENV!in submit description file}
\index{submit commands!\$ENV macro}
\index{environment variables!in submit description file}
The environment macro, \$ENV, allows the evaluation of an environment
variable to be used in setting a submit description file command.
The syntax used is
\begin{verbatim} 
$ENV(variable)
\end{verbatim}
An example submit description file command that uses this functionality
evaluates the submittor's home directory in order to set the
path and file name of a log file:
\begin{verbatim} 
log = $ENV(HOME)/jobs/logfile
\end{verbatim}
The environment variable is evaluated when the submit description
file is processed.

\index{\$RANDOM\_CHOICE()!in submit description file}
\index{submit commands!\$RANDOM\_CHOICE() macro}
\index{RANDOM\_CHOICE() macro!use in submit description file}
The \$RANDOM\_CHOICE macro allows a random choice to be made
from a given list of parameters at submission time.
For an expression, if some randomness needs to be generated,
the macro may appear as
\begin{verbatim} 
    $RANDOM_CHOICE(0,1,2,3,4,5,6)
\end{verbatim}
When evaluated, one of the parameters values will be chosen. 

\item[Comments] Blank lines and lines beginning with a 
pound sign
('\#')
character are ignored by the submit description file parser. 

\end{description}
<|MERGE_RESOLUTION|>--- conflicted
+++ resolved
@@ -1468,7 +1468,106 @@
 The pairs are separated by semicolons, and written in New ClassAd syntax.
 
 %%%%%%%%%%%%%%%%%%%
-<<<<<<< HEAD
+%% deltacloud_hardware_profile
+%%%%%%%%%%%%%%%%%%%
+
+\index{submit commands!deltacloud\_hardware\_profile}
+\item[deltacloud\_hardware\_profile = $<$Deltacloud profile name$>$]
+Used for \SubmitCmd{deltacloud} jobs.
+An optional identifier for the type of VM desired. If not provided,
+a service-defined default is used.
+
+%%%%%%%%%%%%%%%%%%%
+%% deltacloud_hardware_profile_cpu
+%%%%%%%%%%%%%%%%%%%
+
+\index{submit commands!deltacloud\_hardware\_profile\_cpu}
+\item[deltacloud\_hardware\_profile\_cpu = $<$cpu details$>$]
+Used for \SubmitCmd{deltacloud} jobs.
+An optional description of the CPUs desired for the VM, overriding
+the selected hardware profile.
+
+%%%%%%%%%%%%%%%%%%%
+%% deltacloud_hardware_profile_memory
+%%%%%%%%%%%%%%%%%%%
+
+\index{submit commands!deltacloud\_hardware\_profile\_memory}
+\item[deltacloud\_hardware\_profile\_memory = $<$memory details$>$]
+Used for \SubmitCmd{deltacloud} jobs.
+An optional description of the memory (RAM) desired for the VM, overriding
+the selected hardware profile.
+
+%%%%%%%%%%%%%%%%%%%
+%% deltacloud_hardware_profile_storage
+%%%%%%%%%%%%%%%%%%%
+
+\index{submit commands!deltacloud\_hardware\_profile\_storage}
+\item[deltacloud\_hardware\_profile\_storage = $<$storage details$>$]
+Used for \SubmitCmd{deltacloud} jobs.
+An optional description of the storage (disk) desired for the VM, overriding
+the selected hardware profile.
+
+%%%%%%%%%%%%%%%%%%%
+%% deltacloud_image_id
+%%%%%%%%%%%%%%%%%%%
+
+\index{submit commands!deltacloud\_image\_id}
+\item[deltacloud\_image\_id = $<$Deltacloud image ID$>$]
+Used for \SubmitCmd{deltacloud} jobs.
+Identifier of the VM image to run.
+
+%%%%%%%%%%%%%%%%%%%
+%% deltacloud_keyname
+%%%%%%%%%%%%%%%%%%%
+
+\index{submit commands!deltacloud\_keyname}
+\item[deltacloud\_keyname = $<$Deltacloud key name$>$]
+Used for \SubmitCmd{deltacloud} jobs.
+Identifier of the SSH key pair that should be used to allow remote login
+to the running instance. The key pair needs to be created before
+submission.
+
+%%%%%%%%%%%%%%%%%%%
+%% deltacloud_password_file
+%%%%%%%%%%%%%%%%%%%
+
+\index{submit commands!deltacloud\_password\_file}
+\item[deltacloud\_password\_file = $<$pathname$>$]
+Used for \SubmitCmd{deltacloud} jobs.
+Path and file name of a file containing the secret key to be used to
+authenticate with a Deltacloud service.
+
+%%%%%%%%%%%%%%%%%%%
+%% deltacloud_realm_id
+%%%%%%%%%%%%%%%%%%%
+
+\index{submit commands!deltacloud\_realm\_id}
+\item[deltacloud\_realm\_id = $<$Deltacloud realm ID$>$]
+Used for \SubmitCmd{deltacloud} jobs.
+An optional identifier specifying which of multiple locations within a
+cloud service should be used to run the VM. If not provided, a
+service-selected default is used.
+
+%%%%%%%%%%%%%%%%%%%
+%% deltacloud_user_data
+%%%%%%%%%%%%%%%%%%%
+
+\index{submit commands!deltacloud\_user\_data}
+\item[deltacloud\_user\_data = $<$data$>$]
+Used for \SubmitCmd{deltacloud} jobs.
+A string, representing a block of data that can be accessed 
+by the virtual machine job inside the cloud service.
+
+%%%%%%%%%%%%%%%%%%%
+%% deltacloud_username
+%%%%%%%%%%%%%%%%%%%
+
+\index{submit commands!deltacloud\_username}
+\item[deltacloud\_username = $<$Deltacloud username$>$]
+Used for \SubmitCmd{deltacloud} jobs.
+The user name to be used to authenticate with a Deltacloud service.
+
+%%%%%%%%%%%%%%%%%%%
 %% ec2_access_key_id
 %%%%%%%%%%%%%%%%%%%
 
@@ -1569,106 +1668,6 @@
 the two blocks of data are concatenated, 
 with the data from that \SubmitCmd{ec2\_user\_data} submit command 
 occurring first.
-=======
-%% deltacloud_hardware_profile
-%%%%%%%%%%%%%%%%%%%
-
-\index{submit commands!deltacloud\_hardware\_profile}
-\item[deltacloud\_hardware\_profile = $<$Deltacloud profile name$>$]
-Used for \SubmitCmd{deltacloud} jobs.
-An optional identifier for the type of VM desired. If not provided,
-a service-defined default is used.
-
-%%%%%%%%%%%%%%%%%%%
-%% deltacloud_hardware_profile_cpu
-%%%%%%%%%%%%%%%%%%%
-
-\index{submit commands!deltacloud\_hardware\_profile\_cpu}
-\item[deltacloud\_hardware\_profile\_cpu = $<$cpu details$>$]
-Used for \SubmitCmd{deltacloud} jobs.
-An optional description of the CPUs desired for the VM, overriding
-the selected hardware profile.
-
-%%%%%%%%%%%%%%%%%%%
-%% deltacloud_hardware_profile_memory
-%%%%%%%%%%%%%%%%%%%
-
-\index{submit commands!deltacloud\_hardware\_profile\_memory}
-\item[deltacloud\_hardware\_profile\_memory = $<$memory details$>$]
-Used for \SubmitCmd{deltacloud} jobs.
-An optional description of the memory (RAM) desired for the VM, overriding
-the selected hardware profile.
-
-%%%%%%%%%%%%%%%%%%%
-%% deltacloud_hardware_profile_storage
-%%%%%%%%%%%%%%%%%%%
-
-\index{submit commands!deltacloud\_hardware\_profile\_storage}
-\item[deltacloud\_hardware\_profile\_storage = $<$storage details$>$]
-Used for \SubmitCmd{deltacloud} jobs.
-An optional description of the storage (disk) desired for the VM, overriding
-the selected hardware profile.
-
-%%%%%%%%%%%%%%%%%%%
-%% deltacloud_image_id
-%%%%%%%%%%%%%%%%%%%
-
-\index{submit commands!deltacloud\_image\_id}
-\item[deltacloud\_image\_id = $<$Deltacloud image ID$>$]
-Used for \SubmitCmd{deltacloud} jobs.
-Identifier of the VM image to run.
-
-%%%%%%%%%%%%%%%%%%%
-%% deltacloud_keyname
-%%%%%%%%%%%%%%%%%%%
-
-\index{submit commands!deltacloud\_keyname}
-\item[deltacloud\_keyname = $<$Deltacloud key name$>$]
-Used for \SubmitCmd{deltacloud} jobs.
-Identifier of the SSH key pair that should be used to allow remote login
-to the running instance. The key pair needs to be created before
-submission.
-
-%%%%%%%%%%%%%%%%%%%
-%% deltacloud_password_file
-%%%%%%%%%%%%%%%%%%%
-
-\index{submit commands!deltacloud\_password\_file}
-\item[deltacloud\_password\_file = $<$pathname$>$]
-Used for \SubmitCmd{deltacloud} jobs.
-Path and file name of a file containing the secret key to be used to
-authenticate with a Deltacloud service.
-
-%%%%%%%%%%%%%%%%%%%
-%% deltacloud_realm_id
-%%%%%%%%%%%%%%%%%%%
-
-\index{submit commands!deltacloud\_realm\_id}
-\item[deltacloud\_realm\_id = $<$Deltacloud realm ID$>$]
-Used for \SubmitCmd{deltacloud} jobs.
-An optional identifier specifying which of multiple locations within a
-cloud service should be used to run the VM. If not provided, a
-service-selected default is used.
-
-%%%%%%%%%%%%%%%%%%%
-%% deltacloud_user_data
-%%%%%%%%%%%%%%%%%%%
-
-\index{submit commands!deltacloud\_user\_data}
-\item[deltacloud\_user\_data = $<$data$>$]
-Used for \SubmitCmd{deltacloud} jobs.
-A string, representing a block of data that can be accessed 
-by the virtual machine job inside the cloud service.
-
-%%%%%%%%%%%%%%%%%%%
-%% deltacloud_username
-%%%%%%%%%%%%%%%%%%%
-
-\index{submit commands!deltacloud\_username}
-\item[deltacloud\_username = $<$Deltacloud username$>$]
-Used for \SubmitCmd{deltacloud} jobs.
-The user name to be used to authenticate with a Deltacloud service.
->>>>>>> ffe9f5da
 
 %%%%%%%%%%%%%%%%%%%
 %% globus_rematch
