--- conflicted
+++ resolved
@@ -2091,13 +2091,9 @@
 a core file, \SubmitCmd{coresize} specifies the maximum size in bytes of the
 core file which the user wishes to keep. If \SubmitCmd{coresize} is not
 specified in the command file, the system's user resource limit
-<<<<<<< HEAD
-\mbox{``coredumpsize''} is used.
-=======
 \Env{coredumpsize} is used.
 A value of -1 results in no limits being applied to the core file size.
 This limit is not used in HP-UX operating systems. 
->>>>>>> e6b0d570
 
 %%%%%%%%%%%%%%%%%%
 % cron_day_of_month
