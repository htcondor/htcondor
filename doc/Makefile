--- conflicted
+++ resolved
@@ -1,16 +1,8 @@
-<<<<<<< HEAD
 SUBDIR = v7.1.2
 SUBVER = V7_1_2
 MANDIR = /p/condor/public/html/manual/$(SUBDIR)
 TARGETDIR = $(MANDIR).new
-LOCALDIR = ref-master
-=======
-SUBDIR = v7.1.1
-SUBVER = V7_1_1
-MANDIR = /p/condor/public/html/manual/$(SUBDIR)
-TARGETDIR = $(MANDIR).new
 LOCALDIR = ref-v711
->>>>>>> 6016bd02
 all:  ref.dvi
 #all:  man.ps
 
