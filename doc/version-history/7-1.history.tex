--- conflicted
+++ resolved
@@ -134,15 +134,6 @@
   \item \MacroNI{XEN\_IMAGE\_IO\_TYPE}
   \end{itemize}
 
-<<<<<<< HEAD
-\item New configuration parameters
-\MacroNI{VMWARE\_LOCAL\_SETTINGS\_FILE}
-and \MacroNI{XEN\_LOCAL\_SETTINGS\_FILE} have been added. They allow
-a machine administrator to add settings to the virtual machine
-configuration files written by Condor for VMware and Xen.
-See \pageref{param:VMwareLocalSettingsFile} and
-\pageref{param:XenLocalSettingsFile} for details.
-=======
   \MacroNI{VMWARE\_LOCAL\_SETTINGS\_FILE}
   and \MacroNI{XEN\_LOCAL\_SETTINGS\_FILE} have been added. They allow
   a machine administrator to add settings to the virtual machine
@@ -156,7 +147,6 @@
   a specified program as it shuts down.  See
   \pageref{param:MasterShutdownProgram} and \Condor{set\_shutdown}
   manual page for more details.
->>>>>>> e0ed98f5
 
 \end{itemize}
 
