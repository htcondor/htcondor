%%%      PLEASE RUN A SPELL CHECKER BEFORE COMMITTING YOUR CHANGES!
%%%      PLEASE RUN A SPELL CHECKER BEFORE COMMITTING YOUR CHANGES!
%%%      PLEASE RUN A SPELL CHECKER BEFORE COMMITTING YOUR CHANGES!
%%%      PLEASE RUN A SPELL CHECKER BEFORE COMMITTING YOUR CHANGES!
%%%      PLEASE RUN A SPELL CHECKER BEFORE COMMITTING YOUR CHANGES!

%%%%%%%%%%%%%%%%%%%%%%%%%%%%%%%%%%%%%%%%%%%%%%%%%%%%%%%%%%%%%%%%%%%%%%
\section{\label{sec:History-8-0}Stable Release Series 8.0}
%%%%%%%%%%%%%%%%%%%%%%%%%%%%%%%%%%%%%%%%%%%%%%%%%%%%%%%%%%%%%%%%%%%%%%

This is a stable release series of HTCondor.
As usual, only bug fixes (and potentially, ports to new platforms)
will be provided in future 8.0.x releases.
New features will be added in the 8.1.x development series.

The details of each version are described below.

%%%%%%%%%%%%%%%%%%%%%%%%%%%%%%%%%%%%%%%%%%%%%%%%%%%%%%%%%%%%%%%%%%%%%%
\subsection*{\label{sec:New-8-0-7}Version 8.0.7}
%%%%%%%%%%%%%%%%%%%%%%%%%%%%%%%%%%%%%%%%%%%%%%%%%%%%%%%%%%%%%%%%%%%%%%

\noindent Release Notes:

\begin{itemize}

\item HTCondor version 8.0.7 not yet released.
%\item HTCondor version 8.0.7 released on Month Date, 2013.

\end{itemize}


\noindent New Features:

\begin{itemize}

\item None.

\end{itemize}

\noindent Bugs Fixed:

\begin{itemize}

\item None.

\end{itemize}

%%%%%%%%%%%%%%%%%%%%%%%%%%%%%%%%%%%%%%%%%%%%%%%%%%%%%%%%%%%%%%%%%%%%%%
\subsection*{\label{sec:New-8-0-6}Version 8.0.6}
%%%%%%%%%%%%%%%%%%%%%%%%%%%%%%%%%%%%%%%%%%%%%%%%%%%%%%%%%%%%%%%%%%%%%%

\noindent Release Notes:

\begin{itemize}

\item HTCondor version 8.0.6 not yet released.
%\item HTCondor version 8.0.6 released on Month Date, 2013.

\end{itemize}


\noindent New Features:

\begin{itemize}

\item HTCondor now forces proxies that it delegates 
to be a minimum of 1024 bits.
\Ticket{4168}

\end{itemize}

\noindent Bugs Fixed:

\begin{itemize}

\item Fixed a rare bug in the \Condor{negotiator} where 
completely disabled preemption achieved with
\Expr{PREEMPTION\_REQUIREMENTS = False}
might still cause a newly started job to be preempted.  
This bug was much more likely when
configuration variable \Macro{NEGOTIATOR\_CYCLE\_DELAY} was set lower 
than the default value.
\Ticket{4185}

\item Fixed a bug in the \Condor{schedd} which would cause it
to crash when running remotely submitted parallel universe jobs.
\Ticket{4163}

\item Fixed a bug with concurrency limits and partitionable slots,
in which the partitionable slot would consume a concurrency token,
even though the slot never runs jobs.  This would cause fewer jobs
than desired to run.
\Ticket{4145}

\item Fixed a bug in which the Job Exit work fetch hook was prematurely killed.
\Ticket{3669}

\item When the Windows installer was told to use VMware,
it configured a requirement for a 
\File{condor\_vmware\_local\_settings} file that it did not provide.
This caused the \Condor{vm-gahp} to fail to start,
unless the user created this file.
This configuration has been removed, so that the file is no longer required. 
\Ticket{4109}

\item Fixed a crash of the \Condor{shadow}, triggered when a disconnect
from the \Condor{starter} occurs just as the job terminates.
\Ticket{4127}

\item Modified the output of \Condor{q},
such that when invoked with options \Opt{-userlog} and \Opt{-af},
a blank line and a totals summary line are not displayed.
\Ticket{4045}

\item For hierarchical group quotas, 
fixed an incorrect count of the number of jobs when applying a quota.
\Ticket{4117}

\item Fixed the HTCondor module \Procedure{send\_command} python binding;
an incorrect argument was only the first character of the daemon's name,
instead of the full name. 
This affected the ability to turn off specific daemons,
as sent to the \Condor{master}.
\Ticket{4160}

<<<<<<< HEAD
\item Fixed the transfer of files larger than 4Gbytes,
such that they no longer stop before the transfer is completed.
This bug presented itself on all Windows systems and on all
platforms running on a 32-bit architecture.
\Ticket{4150}

\item Fixed a bug that caused \Condor{submit\_dag} to crash on very
large DAG input files, such as those larger than 2 Gbytes.
The new configuration variable \MacroNI{DAGMAN\_USE\_OLD\_DAG\_READER},
as detailed in section~\ref{param:DAGmanUseOldDagReader},
allows disabling the new file reader code put in place to fix the bug.
\Ticket{4171}

=======
\item Fixed a bug that caused \Condor{submit\_dag} to crash on very
large DAG files (e.g., larger than 2 GB).
\Ticket{4171}

\item Fixed a bug that caused \Condor{dagman} to unnecessarily attempt
to read node job submit files, which could cause spurious warnings
in recovery mode.  (Strictly speaking, the bug is fixed only for the
default case of \MacroNI{DAGMAN\_ALWAYS\_USE\_NODE\_LOG} being set
to true.)
\Ticket{3843}

>>>>>>> d7041c4f
\end{itemize}

%%%%%%%%%%%%%%%%%%%%%%%%%%%%%%%%%%%%%%%%%%%%%%%%%%%%%%%%%%%%%%%%%%%%%%
\subsection*{\label{sec:New-8-0-5}Version 8.0.5}
%%%%%%%%%%%%%%%%%%%%%%%%%%%%%%%%%%%%%%%%%%%%%%%%%%%%%%%%%%%%%%%%%%%%%%

\noindent Release Notes:

\begin{itemize}

\item HTCondor version 8.0.5 released on December 12, 2013.

\item Helper script \Condor{ckpt\_probe} has been missing
from HTCondor releases since version 7.8.1, and it is once again 
in this release.
As a result, the machine ClassAd attribute \Attr{CheckpointPlatform}
will change for standard universe jobs upon upgrade to HTCondor version 8.0.5.
This will prevent standard universe jobs started before the upgrade
from continuing, because the attribute change eliminates a match 
with upgraded machines. 
To work around this issue,
change the \Attr{LastCheckpointPlatform} attribute to be current,
such that all jobs that have produced a checkpoint will qualify to 
continue on the upgraded machines.
Make the change by using \Condor{qedit}. 
For example, use
\footnotesize
\begin{verbatim}
condor_qedit -constraint 'LastCheckpointPlatform == "LINUX INTEL 2.6.x normal N/A"'
    LastCheckpointPlatform "LINUX INTEL 2.6.x normal N/A ssse3 sse4_1 sse4_2"
\end{verbatim}
\normalsize
where \Attr{CheckpointPlatform} after upgrade shows as
\Expr{LINUX INTEL 2.6.x normal N/A ssse3 sse4\_1 sse4\_2}.
\Ticket{4025}

\end{itemize}


\noindent New Features:

\begin{itemize}

\item None.

\end{itemize}

\noindent Bugs Fixed:

\begin{itemize}

\item Fixed a bug that resulted in incorrect values for ClassAd attributes
\Attr{RemoteGroupQuota} and \Attr{SubmitterGroupQuota}.
These attributes are commonly used in an expression that defines
\Macro{PREEMPTION\_REQUIREMENTS}.
\Ticket{4093}

\item Fixed a permissions bug that prevented Java universe jobs
from running.
\Ticket{4087}

\item Fixed a bug in which job output files may not have been properly truncated
at start up on Windows platforms. 
\Ticket{4097}

\item Fixed bug with \Condor{submit} 
when invoked with the \Opt{-interactive} option and cgroups where enabled.
The shell was terminated immediately after it started.
\Ticket{4028}

\item Prevent illegal values from being written into the job queue
or accounting recovery logs, in order to minimize the chance of errors when
the \Condor{schedd} or \Condor{negotiator} are restarted. Also
have \Condor{qedit} validate attribute names and values.
\Ticket{3616}

\item The \Condor{starter} now writes to the log file
\File{StarterLog.slotX} when running work fetch jobs, mirroring the
behavior when running jobs that come from a \Condor{schedd}.
Previously, log file \File{StarterLog} was used for all work fetch
jobs.
\Ticket{3091}

\item Fixed a Python binding crash due to a segmentation fault, when evaluating an expression tree with an undefined reference.
\Ticket{3910}

\item Fixed the cURL file transfer plugin such that it now works
on Windows platforms.
\Ticket{3979}
\Ticket{4012}

\item Fixed a bug that caused cream grid universe jobs to fail, 
if the submit description file contained 
submit commands of \SubmitCmd{environment} or \SubmitCmd{cream\_attributes}.
\Ticket{4037}

\item Fixed a bug that could cause the \Condor{schedd} to crash when
starting a local universe job.
\Ticket{4088}

\item Fixed a bug that caused \File{stdout} and \File{stderr} of
nordugrid grid universe jobs to be lost when the remote 
NorduGrid ARC server was using HTCondor as its local batch scheduler.
\Ticket{4017}

\item \Condor{status} with the \Opt{-t} option now consistently 
specifies the \Opt{-total} option. 
The \Opt{-target} option will now be distinguished, as it requires
at least \Opt{-targ} in its specification.
\Ticket{4096}

\item Restored the omitted HTCondor Perl module.
\Ticket{4098}

\item For RPM installations, the post-install script now
checks to make sure that the
SELinux \Code{unconfined\_execmem\_exec\_t type} exists before trying to
add it to the \File{/usr/sbin/condor\_startd} file context.
\Ticket{4034}

\item Fixed a bug in which both daemons and tools may have crashed due to
the inability to resolve a host name defined by 
configuration variable \Macro{COLLECTOR\_HOST} to an IP address.
\Ticket{3946}

\item Changed the algorithm for calculating the value of attribute
\Attr{RecentDaemonCoreDutyCycle} such
that the published value will never be negative.
\Ticket{4052}

\item For VMware vm universe jobs,
the \Condor{vm-gahp} removed from the vm description file any cdrom, 
floppy drive, serial or parallel devices.
Now, only devices that do not refer to image files are removed,
as the devices may be useful to the virtual machine.
\Ticket{4002}

\end{itemize}


%%%%%%%%%%%%%%%%%%%%%%%%%%%%%%%%%%%%%%%%%%%%%%%%%%%%%%%%%%%%%%%%%%%%%%
\subsection*{\label{sec:New-8-0-4}Version 8.0.4}
%%%%%%%%%%%%%%%%%%%%%%%%%%%%%%%%%%%%%%%%%%%%%%%%%%%%%%%%%%%%%%%%%%%%%%

\noindent Release Notes:

\begin{itemize}

\item HTCondor version 8.0.4 released on October 24, 2013.

\item A clipped version of HTCondor is now provided for Ubuntu 12.04 
on the x86\_64 architecture.
\Ticket{3972}

\end{itemize}


\noindent New Features:

\begin{itemize}

\item None.

\end{itemize}

\noindent Configuration Variable and ClassAd Attribute Additions and Changes:

\begin{itemize}

\item The new configuration variable \Macro{DYNAMIC\_RUN\_ACCOUNT\_LOCAL\_GROUP}
permits an administrator of a Windows machine to specify a local group other 
than the default \Expr{Users} for the \Expr{condor-reuse-slot<X>} run account.
\Ticket{3998}

\end{itemize}

\noindent Bugs Fixed:

\begin{itemize}

\item Added a retry to work around problems with slow
DHCP servers.  The result of the problem was that daemons
would not be able to determine their own host names,
and, among other problems, machine ClassAds would appear
in the output of \Condor{status} with blank host names.
\Ticket{3956}

\item A spurious warning in the log of the \Condor{startd} 
about undefined \MacroNI{PREEMPT\_VANILLA} expressions
is no longer generated.
\Ticket{3984}

\item EC2 grid universe jobs may provide data in files.
File contents of null-terminated strings worked correctly,
but binary data did not.
This bug fix makes sure that both kinds of data are read correctly.
\Ticket{3924}

\item EC2 grid universe jobs on OpenNebula work better for user data
specified with \SubmitCmd{ec2\_user\_data},
where the size of the data is larger than 2Kbytes.
\Ticket{3923}

\item Fixed a bug preventing HTTP file transfers from following redirects.
HTTP file transfers also now fail if the file does not exist,
but the server does exist.
\Ticket{3904}

\item Fixed a rare bug in which the \Condor{schedd} would exit
with an ERROR message pertaining to \Procedure{select},
when running with a very heavy load and many \Condor{shadow} daemons
time out.
\Ticket{3947}

\item Fixed a bug in \Condor{ssh\_to\_job}
that caused it to kill the job when the ssh session exited,
if cgroups were enabled.
\Ticket{3921}

\item If a standard universe job exited without producing any checkpoints 
and no checkpoint server was used, 
two spurious error messages would be logged to the \File{SchedLog}, 
as it tried to remove the old checkpoint images from the 
non-existent checkpoint server. 
These error messages are no longer logged.
\Ticket{3919}

\item The configuration file for Windows erroneously had two entries
for configuration variable \Macro{JAVA\_CLASSPATH\_SEPARATOR},
with the second entry specifying the
separator used on Unix platforms, which overrode the first entry. 
The Unix separator no longer affects this configuration file
for Windows platforms.
\Ticket{3957}

\item The NorduGrid GAHP no longer consumes all of the CPU when run
with threaded Globus libraries.
\Ticket{3958}

\item Fixed a bug that could cause ClassAd function \Procedure{quantize} to not
evaluate properly when its second argument was a list and ClassAd caching
was enabled.
\Ticket{3967}

\item Fixed a bug that caused the configuration variable setting 
\Expr{STARTD\_CRON\_AUTOPUBLISH = If\_Changed} to not work correctly.  
Updates were incorrectly sent to the \Condor{collector}
in many cases when no attribute value had changed.
\Ticket{3983}

\item Fixed a bug that could cause \Condor{q} \Opt{-analyze} or 
\Opt{-better-analyze}
to sometimes crash on an Illegal Instruction, 
when the \Attr{Requirements} expression contained a function.
\Ticket{3985}

\item The configuration variables \Macro{UPDATE\_COLLECTOR\_WITH\_TCP}
and \Macro{TCP\_UPDATE\_COLLECTORS} are now respected when forwarding
ClassAds to an HTCondorView server and setting \Macro{CONDOR\_VIEW\_HOST}.
\Ticket{3986}

\item \Condor{who} now prints an error message when passed an invalid argument.
\Ticket{3987}

\item Changed the script that finds the VMware tools to use the standard
environment variables to find \File{Program Files}, instead of using a
hard coded path.
This fixes installation for both 64-bit and non-English language Windows 
platforms.
\Ticket{272}

\end{itemize}

\noindent Known Bugs:

\begin{itemize}

\item None.

\end{itemize}

\noindent Additions and Changes to the Manual:

\begin{itemize}

\item None.

\end{itemize}


%%%%%%%%%%%%%%%%%%%%%%%%%%%%%%%%%%%%%%%%%%%%%%%%%%%%%%%%%%%%%%%%%%%%%%
\subsection*{\label{sec:New-8-0-3}Version 8.0.3}
%%%%%%%%%%%%%%%%%%%%%%%%%%%%%%%%%%%%%%%%%%%%%%%%%%%%%%%%%%%%%%%%%%%%%%

\noindent Release Notes:

\begin{itemize}

\item HTCondor version 8.0.3 released on September 23, 2013.

\end{itemize}


\noindent New Features:

\begin{itemize}

\item None.

\end{itemize}

\noindent Configuration Variable and ClassAd Attribute Additions and Changes:

\begin{itemize}

\item None.

\end{itemize}

\noindent Bugs Fixed:

\begin{itemize}

\item When expressions for \Macro{SUSPEND},
\Macro{CONTINUE}, \Macro{PREEMPT}, and \Macro{KILL}
were evaluated by the \Condor{startd},
a resulting value of
\Expr{UNDEFINED} or \Expr{ERROR} caused an exception in the \Condor{startd}.
These values are now treated as \Expr{False},
eliminating the exception.
This fix addresses CVE-2013-4255.
\Ticket{3869}

\item Fixed a bug that prevented the use of simple host names to identify
machines when using the command-line tools. Before the fix,
\Expr{condor\_status bar.foo.org} would show machine ClassAds, but
\Expr{condor\_status bar} would not.
Both now show machine ClassAds.
\Ticket{3694}

\item Fixed a bug with \Condor{ssh\_to\_job} that occurs when
\Macro{USE\_PID\_NAMESPACES} is enabled.
The bug presented itself as \Condor{ssh\_to\_job}
running in a private pid namespace, 
and the user running \Condor{ssh\_to\_job} not being able to see 
their job with \Prog{ps} or \Prog{gdb}.
As a fix, \Condor{ssh\_to\_job} now runs in the global namespace, 
so that it can see the processes in the user's job.
\Ticket{3872}

\item Fixed a performance problem with the \Condor{qedit} command 
that would cause the \Condor{schedd} to run very slowly when 
\Condor{qedit} is run on a large number of jobs.  
\Condor{qedit} no longer writes an event to the job event log. 
\Ticket{3827}

\item Fixed a problem where the \Code{classad} python module would return
incorrect results when ClassAd caching is enabled.
\Ticket{3879}

\item DAGMan's updating of its job ClassAd with DAG status attributes no
longer causes extra events to be written to the job event log and event log.
\Ticket{3863}

\item Fixed a bug that caused the command
\begin{verbatim}
  condor_submit -
\end{verbatim}
to be interpreted as an interactive submit,
rather than a request to read input from \File{stdin}.
\Condor{qsub} was also modified to be immune to this bug,
such that it will still work with other versions of HTCondor containing
the bug.
\Ticket{3902}

\item Value 032 of the job ClassAd attribute \Attr{HoldReasonCode}
was being used for two different reasons.
Now, value 032 identifies that the maximum total input file 
transfer size was exceeded. 
Value 034 identifies that memory usage exceeds a memory limit.
\Ticket{3858}

\item The values of the job ClassAd attributes \Attr{RemoteSysCpu} 
and \Attr{RemoteUserCpu} are sometimes impossibly large.
This bug rarely occurs and is not well understood.
Code changes attempt to fix this problem.
\Ticket{3814}

\item Fixed a bug that caused DAG recovery mode to fail on
Pegasus-generated sub-DAGs.  (Recovery mode is invoked, for example,
when a \Condor{dagman} is held and released, or when a schedd is
restarted, as happens on a version upgrade.)
\Ticket{3882}

\end{itemize}

\noindent Known Bugs:

\begin{itemize}

\item None.

\end{itemize}

\noindent Additions and Changes to the Manual:

\begin{itemize}

\item None.

\end{itemize}


%%%%%%%%%%%%%%%%%%%%%%%%%%%%%%%%%%%%%%%%%%%%%%%%%%%%%%%%%%%%%%%%%%%%%%
\subsection*{\label{sec:New-8-0-2}Version 8.0.2}
%%%%%%%%%%%%%%%%%%%%%%%%%%%%%%%%%%%%%%%%%%%%%%%%%%%%%%%%%%%%%%%%%%%%%%

\noindent Release Notes:

\begin{itemize}

%\item HTCondor version 8.0.2 not yet released.
\item HTCondor version 8.0.2 released on August 22, 2013.

\item Debian 5 is past its end of life. 
Starting with this release, we no longer provide native packages or
tarballs for Debian 5.
\Ticket{3852}

\end{itemize}


\noindent New Features:

\begin{itemize}

\item None.

\end{itemize}

\noindent Configuration Variable and ClassAd Attribute Additions and Changes:

\begin{itemize}

\item The default value of \Macro{ENABLE\_DEPRECATION\_WARNINGS} 
has been changed to \Expr{False}.
\Ticket{3848}

\end{itemize}

\noindent Bugs Fixed:

\begin{itemize}

\item Implemented a workaround to avoid triggering a Linux kernel defect 
when using cgroups and suspending jobs.
\Ticket{3847}

\item Fixed a python bindings problem of missing converters by providing
\Code{pyclassad} as a shared library.
\Ticket{3780}

\item Fixed a file permission bug introduced in HTCondor version 7.9.2 that
prevented vm universe jobs from working when using the Xen or KVM
hypervisor.
\Ticket{3781}

\item Fixed a bug that could cause the \Condor{collector} to 
become unresponsive if the remote HTCondorView server, 
specified with configuration variable \Macro{CONDOR\_VIEW\_HOST},
becomes unavailable.
\Ticket{3758}

\item Code to publish Linux distribution attributes in the machine ClassAd
is now more robust in the event that the \File{/etc/issue} file was edited.
\Ticket{3854}

\item Fixed a bug that could cause jobs to be incorrectly placed on hold upon
	completion with a hold reason claiming an out-of-memory event.
\Ticket{3824}

\item Fixed a bug that prevented work fetch scripts from running
on systems where cgroup based tracking and management was enabled.
\Ticket{3819}

\item Fixed a bug that could cause the \Condor{negotiator} to give out the same
slot twice, and result in a scary entry in the \File{NegotiatorLog} file 
with the wording:
\begin{verbatim}
  INSANE: bestCached != bestSoFar
\end{verbatim}
\Ticket{2245}

\item Fixed a bug introduced in HTCondor version 7.9.3,
in which concurrency limits were not respected across negotiation cycles when
\Macro{NEGOTIATOR\_CONSIDER\_PREEMPTION} was \Expr{False}.
\Ticket{3815}

\item Fixed a bug from HTCondor version 7.9.6. 
The bug exhibited itself when using CCB to connect to the \Condor{startd};
the \Condor{negotiator} and \Condor{schedd} would sometimes crash and then be restarted
with the following error message in the log:

\begin{verbatim}
ERROR "Selector::add_fd(): fd -1 outside valid range 0-1023"
\end{verbatim}

A workaround for the problem is relevant to HTCondor versions 7.9.6 through
8.0.1. Configure
\begin{verbatim}
  SERVICE_COMMAND_SOCKET_MAX_SOCKET_INDEX = -1
\end{verbatim}
\Ticket{3801}

\item Fixed a bug in the \Condor{qsub} script that caused it to exit
with a syntax error when a job with a memory requirement was
submitted.
\Ticket{3808}

\item Fix a bug causing security groups for EC2 jobs to be ignored.  
Also, the code respects the use of commas, as documented, 
to separate the items in the list of security groups specified by
the submit description file command \SubmitCmd{ec2\_security\_groups}. 
\Ticket{3787}

\item When invoking \Prog{glexec}, environment variable
\Env{GLEXEC\_TARGET\_PROXY} is now set to \File{/dev/null}.  
In some situations, it was previously set
to a nonexistent path, which caused errors in some configurations.
\Ticket{3794}

\item HTCondor daemons are now less vulnerable to long connection delays
when attempting to connect to hosts that are off-line.  A specific case
where this helps is when \Condor{schedd} is using a high availability
configuration, and the primary machine running the \Condor{collector} 
is off-line.
\Ticket{3828}

\item Fixed a bug that could cause \Condor{dagman} to hang 
due to a rarely seen event ordering.
This bug could have been triggered when using the
configuration variable \Macro{DAGMAN\_MAX\_JOBS\_IDLE},
or its equivalent command line option \Opt{-maxidle}.
\Ticket{3834}

\item Fixed a bug that caused job submission from Windows platforms
using \Condor{submit} with the \Opt{-spool} option to always fail.
\Ticket{3791}

\end{itemize}

\noindent Known Bugs:

\begin{itemize}

\item DAGMan recovery mode does not work for Pegasus-generated SUBDAGs.
For SUBDAGs, doing \Condor{hold} or \Condor{release} on
the \Condor{dagman} job, or stopping and re-starting the 
\Condor{schedd} with the DAGMan
job in the queue will result in failure of the DAG.  This can be
avoided by doing a \Condor{rm} of the DAGMan job, which produces a Rescue
DAG, and re-submitting the DAG; the Rescue DAG is automatically run.
This bug was introduced in HTCondor version 8.0.1.
\Ticket{3882}

\end{itemize}

\noindent Additions and Changes to the Manual:

\begin{itemize}

\item None.

\end{itemize}


%%%%%%%%%%%%%%%%%%%%%%%%%%%%%%%%%%%%%%%%%%%%%%%%%%%%%%%%%%%%%%%%%%%%%%
\subsection*{\label{sec:New-8-0-1}Version 8.0.1}
%%%%%%%%%%%%%%%%%%%%%%%%%%%%%%%%%%%%%%%%%%%%%%%%%%%%%%%%%%%%%%%%%%%%%%

\noindent Release Notes:

\begin{itemize}

\item HTCondor version 8.0.1 released on July 17, 2013.

\end{itemize}


\noindent New Features:

\begin{itemize}

\item HTCondor now provides the Debian Linux 7.0 (wheezy) platform,
including support for the standard universe.
\Ticket{3665}

\end{itemize}

\noindent Configuration Variable and ClassAd Attribute Additions and Changes:

\begin{itemize}

\item None.

\end{itemize}

\noindent Bugs Fixed:

\begin{itemize}

\item Fixed a bug that prevented per-slot settings of the 
\MacroNI{STARTD\_ATTRS} configuration variable from being set
correctly for partitionable slots named with a \Expr{SLOTX\_} prefix.
\Ticket{3726}

\item Fixed a bug that caused \Condor{status} \Opt{-submitters} to report twice
as many jobs running as were actually running. 
This bug appeared in HTCondor versions 7.9.6 and 8.0.0.
\Ticket{3713}

\item Fixed a bug with hierarchical group quotas in the \Condor{negotiator}
in which group hierarchies with parent groups that set 
configuration variable \Macro{GROUP\_ACCEPT\_SURPLUS} to
\Expr{False} would be assigned allocations above their quota.
\Ticket{3695}

\item Fixed a bug in which scheduler universe jobs that
have an \SubmitCmd{on\_exit\_hold}
expression that evaluates to \Expr{True} could have duplicate hold messages
in the user log.
\Ticket{3651}

\item Fixed a bug in which \Condor{dagman} would submit multiple copies of the
same job, fail, write a Rescue DAG, and leave the jobs in the queue. 
This was due to a warning from \Condor{submit} that the submit description file
was not using lines containing the string \Expr{"cluster"}. 
As a fix, \Condor{dagman} will search for the
string \Expr{" submitted to cluster "}.
This will generate fewer false alarms. 
If the submission succeeds and \Condor{dagman} gets confused, 
the jobs will be removed when \Condor{dagman} writes a Rescue DAG.
\Ticket{3658}

\item Added \Expr{libdate-manip-perl} as a dependency to the Debian packages.
It is required in order to run the \Condor{gather\_info} script.
\Ticket{3692}

\item Configuration variable \Macro{CCB\_ADDRESS} did not correctly 
support a list of CCB servers.  Only the first one in the list was used.
\Ticket{3699}

\item Fixed a bug that caused some communication layer log messages 
to end with binary characters.
\Ticket{3706}

\item Fixed a bug that can cause the \Condor{procd} to erroneously exit
on Mac OS X when many processes are created in a short period of time.
\Ticket{3725}

\item Removed a bug that caused \Condor{dagman} to have problems restarting
after an upgrade from HTCondor version 7.8.
\Ticket{3707}

\item Fixed a bug that caused the command 
\begin{verbatim}
  condor_q -dag -run
\end{verbatim}
to print garbage.
\Ticket{3578}

\item Fixed a bug that prevented jobs with an invalid \SubmitCmd{ec2\_keypair}
from being removed.
\Ticket{3485}

\item Fixed a memory leak and potential crash in the \Condor{gridmanager}
when requests to an EC2 service fail.
\Ticket{3701}

\item Fixed a bug in the \Condor{gridmanager} that can cause EC2 jobs to be
submitted a second time during recovery.
\Ticket{3705}

\item Fixed a memory leak in the \Condor{gridmanager} that was triggered when
submitting EC2 grid universe jobs.
\Ticket{3720}

\end{itemize}

\noindent Known Bugs:

\begin{itemize}

\item None.

\end{itemize}

\noindent Additions and Changes to the Manual:

\begin{itemize}

\item None.

\end{itemize}


%%%%%%%%%%%%%%%%%%%%%%%%%%%%%%%%%%%%%%%%%%%%%%%%%%%%%%%%%%%%%%%%%%%%%%
\subsection*{\label{sec:New-8-0-0}Version 8.0.0}
%%%%%%%%%%%%%%%%%%%%%%%%%%%%%%%%%%%%%%%%%%%%%%%%%%%%%%%%%%%%%%%%%%%%%%

\noindent Release Notes:

\begin{itemize}

%\item HTCondor version 8.0.0 not yet released.
\item HTCondor version 8.0.0 released on June 6, 2013.

\end{itemize}


\noindent New Features:

\begin{itemize}

% would have been in 7.9.7, but there was no 7.9.7 release
\item The \Condor{chirp} \Opt{write} command now accepts an 
optional \Arg{numbytes} parameter following the local file name.
This allows the write to be limited to the specified number of bytes.
\Ticket{3548}

% would have been in 7.9.7, but there was no 7.9.7 release
\item The HTCondor Python bindings now build on Mac OS X.
\Ticket{3584}

\item Updated the sample \File{condor.plist} file to work better with
current versions of Mac OS X.
\Ticket{3624}

\end{itemize}

\noindent Configuration Variable and ClassAd Attribute Additions and Changes:

\begin{itemize}

\item The new configuration variable
\Macro{DEDICATED\_SCHEDULER\_WAIT\_FOR\_SPOOLER}
permits the specification of a very strict execution order for 
parallel universe jobs handed to a remote scheduler.
\Ticket{2946}

\end{itemize}

\noindent Bugs Fixed:

\begin{itemize}

\item Fixed a bug that happened with partitionable slots, jobs that
requested more than one cpu, and a negotiator with
\Macro{NEGOTIATOR\_CONSIDER\_PREEMPTION} was false.  This would
cause the negotiator to incorrectly assume that each slot had
a slot weight of one.
\Ticket{3737}

\item The redundant configuration variable \Macro{CheckpointPlatform} has
been removed and the configuration variable \Macro{CHECKPOINT\_PLATFORM}
documented.
\Ticket{3544}

\item A standard universe job will no longer crash, and it will no longer 
cause the \Condor{shadow} to crash
if the job calls \Procedure{mmap} with an unsupported combination of flags.
\Ticket{3565}

\item Support for \Prog{VMware Workstation} and \Prog{VMware Player} 
under the \SubmitCmd{vm} universe now works properly on Windows platforms.
\Ticket{3627}

% would have been in 7.9.7, but there was no 7.9.7 release
\item For grid universe jobs intended for an EC2 grid resource,
errors which have no response body now report the HTTP code.
\Ticket{3541}

% would have been in 7.9.7, but there was no 7.9.7 release
\item \Condor{chirp} \Opt{put} would experience an assertion failure when
used on an empty file.  This bug has been fixed, and \Opt{put} can now be
used on an empty file.
\Ticket{3542}

% would have been in 7.9.7, but there was no 7.9.7 release
\item The 32-bit \Condor{starter} could fail to execute jobs when the initial
working directory of the job was on a subsystem containing 64-bit metadata,
such as inode numbers.
\Ticket{3605}

% would have been in 7.9.7, but there was no 7.9.7 release
\item \Condor{dagman} failed to react correctly if a nested DAG file
did not exist. It now reacts correctly and prints a more
helpful error message.
\Ticket{3623}

% would have been in 7.8.9, but there was no 7.8.9 release
\item Fixed a bug that caused the \Condor{master} daemon on Windows platforms
to think there were new binaries
when changing to and from daylight savings time.
The \Condor{master} daemon would then kill and restart itself,
as well as all of the daemons,
if configuration variable \Macro{MASTER\_NEW\_BINARY\_RESTART} was set
to its default value of \Expr{GRACEFUL}.
\Ticket{3572}

\item Fixed a bug that caused redundant lines to show up in the user log
at the end of the partitionable resource usage summary.
\Ticket{3621}

\item Fixed several bugs that can cause the \Condor{procd} to fail on Mac OS X
and not be restartable.
\Ticket{3617}
\Ticket{3618}
\Ticket{3620}

\item The \Condor{procd} now ignores process id 0 on Mac OS X.
\Ticket{3516}

\item Fixed memory leaks in the \Condor{shadow} and the \Condor{startd};
fixed a file descriptor leak in the standard universe \Condor{starter}.
\Ticket{3590}

\item Fixed a bug in which \Condor{dagman} would miscount the number
of held jobs when
multiple copies of hold events were written to the user log.
\Ticket{3650}

\end{itemize}

\noindent Known Bugs:

\begin{itemize}

\item The following obsolete binaries have not yet been removed from
the HTCondor tarballs:  
  \begin{itemize}
  \item \emph{classad\_functional\_tester}
  \item \emph{classad\_version}
  \item \Condor{test\_match}
  \item \Condor{userlog\_job\_counter}
  \end{itemize}
\Ticket{3670}

\item \Condor{status} \Opt{-submitters} reports twice
as many jobs running as were actually running.
\Ticket{3713}

\end{itemize}

\noindent Additions and Changes to the Manual:

\begin{itemize}

\item Fixed the \Condor{configure} man page and added a corresponding
\Condor{install} man page.
\Ticket{3619}

\item Added stub man pages for the Bosco commands.
\Ticket{3634}

\end{itemize}

<|MERGE_RESOLUTION|>--- conflicted
+++ resolved
@@ -3,6 +3,7 @@
 %%%      PLEASE RUN A SPELL CHECKER BEFORE COMMITTING YOUR CHANGES!
 %%%      PLEASE RUN A SPELL CHECKER BEFORE COMMITTING YOUR CHANGES!
 %%%      PLEASE RUN A SPELL CHECKER BEFORE COMMITTING YOUR CHANGES!
+% TEMPTEMP -- I think this should be exactly the same as the 8.0 branch one - check
 
 %%%%%%%%%%%%%%%%%%%%%%%%%%%%%%%%%%%%%%%%%%%%%%%%%%%%%%%%%%%%%%%%%%%%%%
 \section{\label{sec:History-8-0}Stable Release Series 8.0}
@@ -123,7 +124,6 @@
 as sent to the \Condor{master}.
 \Ticket{4160}
 
-<<<<<<< HEAD
 \item Fixed the transfer of files larger than 4Gbytes,
 such that they no longer stop before the transfer is completed.
 This bug presented itself on all Windows systems and on all
@@ -137,19 +137,6 @@
 allows disabling the new file reader code put in place to fix the bug.
 \Ticket{4171}
 
-=======
-\item Fixed a bug that caused \Condor{submit\_dag} to crash on very
-large DAG files (e.g., larger than 2 GB).
-\Ticket{4171}
-
-\item Fixed a bug that caused \Condor{dagman} to unnecessarily attempt
-to read node job submit files, which could cause spurious warnings
-in recovery mode.  (Strictly speaking, the bug is fixed only for the
-default case of \MacroNI{DAGMAN\_ALWAYS\_USE\_NODE\_LOG} being set
-to true.)
-\Ticket{3843}
-
->>>>>>> d7041c4f
 \end{itemize}
 
 %%%%%%%%%%%%%%%%%%%%%%%%%%%%%%%%%%%%%%%%%%%%%%%%%%%%%%%%%%%%%%%%%%%%%%
