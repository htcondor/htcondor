--- conflicted
+++ resolved
@@ -29,28 +29,22 @@
 
 \begin{itemize}
 
-<<<<<<< HEAD
+\item Added experimental support for EC2 spot instances.
+\Ticket{3209}
+
+\item (This feature was added in 7.9.1 but announced for 7.9.2.)  Add new
+protocols, \Expr{euca3://} and \Expr{euca3s://}, to EC2 grid type URLs.  
+Condor will not send resources addressed in this way the
+``InstanceInitiatedShutdownBehavior'' parameter, which would otherwise cause
+an error.
+\Ticket{2974}
+
 \item Added both a \Opt{-suppress\_notification},
 a \Opt{-dont\_suppress\_notification} command line option,
 and corresponding
 \Macro{DAGMAN\_SUPPRESS\_NOTIFICATION} configuration variable
 to \Condor{dagman} and \Condor{submit\_dag}.
 This enables a user of DAGMan to stop email notification of job
-=======
-\item Added experimental support for EC2 spot instances.
-\Ticket{3209}
-
-\item (This feature was added in 7.9.1 but announced for 7.9.2.)  Add new
-protocols, \Expr{euca3://} and \Expr{euca3s://}, to EC2 grid type URLs.  
-Condor will not send resources addressed in this way the
-``InstanceInitiatedShutdownBehavior'' parameter, which would otherwise cause
-an error.
-\Ticket{2974}
-
-\item Added a ``-suppress\_notification'' command line flag and corresponding
-\Macro{DAGMAN\_SUPPRESS\_NOTIFICATION} configuration macro to \Condor{dagman}.
-This enables a user of \Condor{dagman} to stop notification by email of job
->>>>>>> 34b13349
 events for jobs submitted by \Condor{dagman}. The value of
 \Macro{DAGMAN\_SUPPRESS\_NOTIFICATION} defaults to \Expr{True},
 so that jobs submitted
