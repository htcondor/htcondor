%%%      PLEASE RUN A SPELL CHECKER BEFORE COMMITTING YOUR CHANGES!
%%%      PLEASE RUN A SPELL CHECKER BEFORE COMMITTING YOUR CHANGES!
%%%      PLEASE RUN A SPELL CHECKER BEFORE COMMITTING YOUR CHANGES!
%%%      PLEASE RUN A SPELL CHECKER BEFORE COMMITTING YOUR CHANGES!
%%%      PLEASE RUN A SPELL CHECKER BEFORE COMMITTING YOUR CHANGES!

%%%%%%%%%%%%%%%%%%%%%%%%%%%%%%%%%%%%%%%%%%%%%%%%%%%%%%%%%%%%%%%%%%%%%%
\section{\label{sec:History-7-7}Development Release Series 7.7}
%%%%%%%%%%%%%%%%%%%%%%%%%%%%%%%%%%%%%%%%%%%%%%%%%%%%%%%%%%%%%%%%%%%%%%

This is the development release series of Condor.
The details of each version are described below.


%%%%%%%%%%%%%%%%%%%%%%%%%%%%%%%%%%%%%%%%%%%%%%%%%%%%%%%%%%%%%%%%%%%%%%
\subsection*{\label{sec:New-7-7-2}Version 7.7.2}
%%%%%%%%%%%%%%%%%%%%%%%%%%%%%%%%%%%%%%%%%%%%%%%%%%%%%%%%%%%%%%%%%%%%%%

\noindent Release Notes:

\begin{itemize}

\item Condor version 7.7.2 not yet released.
%\item Condor version 7.7.2 released on Month Date, 2011.

\end{itemize}


\noindent New Features:

\begin{itemize}

\item The dedicated scheduler used to attempt to change the
\Attr{Scheduler} attribute on all parallel job processes in a durable fashion,
resulting in an \Procedure{fsync} for each process.
This has been changed to be not durable, 
improving scalability by reducing the 
number of \Procedure{fsync} calls without impacting correctness. 
\Ticket{2367}

\item In privsep mode, when an error is encountered when trying to
switch to the user account chosen for running the job, 
the error message has been improved to make debugging easier.  
Now, the error message distinguishes between safety check failures 
for the UID, tracking group ID, primary group ID, and supplementary group IDs.
\Ticket{2364}

\item When using \Prog{glexec}, if there is a conflict between
environment specified for the job and environment inherited from
glexec, the former always takes precedence when running the job.
Previously, the environment inherited from glexec took
precedence.
\Ticket{2096}

\item \Condor{dagman} now defaults to writing a partial DAG file, as
opposed to a full DAG file, for a Rescue DAG.  The Rescue DAG file is
parsed in combination with the original DAG file, meaning that any
changes to the original DAG input file take effect when running a Rescue DAG.
\Ticket{2165}

\item The behavior of DAGMan is changed, such that, by default, 
POST scripts will be run regardless of the return value from 
the PRE script of the same node
as described in section~\ref{dagman:SCRIPT}.  
The previous behavior of not running the POST script can be restored by
either adding the \Opt{-AlwaysRunPost} option to the \Condor{submit\_dag}
command line, 
or by setting the new configuration variable
\Macro{DAGMAN\_ALWAYS\_RUN\_POST} to \Expr{False}, 
as defined at~\ref{param:DAGmanAlwaysRunPost}.
\Ticket{2057}

% moved to 7.7.2 
% gittrac #659 
%\item Filip Krikava supplied a patch that limits the number of 
%file descriptors that DAGMan has open at a time.
%The reason for creating this capability is that
%DAGman tends to fail on wide DAGs, where many jobs are independent,
%rather than being linear, where jobs have many dependencies.

\item A matchmaking optimization has significantly improved speed of matching
when there are machines with many slots.
\Ticket{2403}

\item The name of the user used to execute the job is now logged in
the starter log, except when using glexec.
\Ticket{2268}

\end{itemize}

\noindent Configuration Variable and ClassAd Attribute Additions and Changes:

\begin{itemize}

% gittrac #2354
\item Attributes have been added to all daemons to publish statistics about
the the number of timers, signals, socket and pipe messages that have been handled
and the amount of time spent handling them.	Statistics attributes for daemon core
have names that begin with \Attr{DC} or \Attr{RecentDC}.
\Ticket{2354}

% gittrac #2366
\item The default value of \Attr{OpSys} on Windows machines has been changed
 to \AdStr{WINDOWS}, and a new attribute \Attr{OpSysVer} has been added 
that contains the version number of the operating system.  
This behavior is controlled by a new configuration variable
\Macro{ENABLE\_VERSIONED\_OPSYS} which defaults to \Expr{False} on Windows 
and to \Expr{True} on other platforms.  
The new machine ClassAd attribute \Attr{OpSys\_And\_Ver} will always contain 
the versioned operating system.  
Note that this change could cause problems with mixed pools,
because Condor version 7.7.2 \Condor{submit} may add \Expr{OpSys="WINDOWS"}, 
but machines running Condor versions prior to 7.7.2 will be publishing 
a versioned \Attr{OpSys} value,
unless there is an override in the configuration.
\Ticket{2366}

\item Configuration variable \Macro{COLLECTOR\_ADDRESS\_FILE} is now set 
in the example configuration,
similar to \MacroNI{MASTER\_ADDRESS\_FILE}.
This configuration variable is required when \Macro{COLLECTOR\_HOST} 
has the port set to 0, which means to select any available port.
In other environments, it should have no visible impact.
\Ticket{2375}

% gittrac #2197
\item Attributes have been added to the \Condor{schedd} to publish aggregate statistics
about jobs that are running and have completed, as well as counts of various
failures. See section ??? for details.
\Ticket{2197}

\item The new configuration variable \Macro{DAGMAN\_WRITE\_PARTIAL\_RESCUE}
enables the new feature of writing a partial DAG file, instead of a full
DAG input file, as a Rescue DAG.  
See section~\ref{param:DAGManWritePartialRescue} for a definition.
Also, the configuration variable
\Macro{DAGMAN\_OLD\_RESCUE} no longer exists,
as it is incompatible with the implementation of partial Rescue DAGs.
\Ticket{2165}

\end{itemize}

\noindent Bugs Fixed:

\begin{itemize}

\item Fixed a bug introduced in 7.7.0, in which the \Condor{startd} may
erroneously report ``Can't find hostname of client machine.'' In
cases where Condor was unable to identify the host name, the ClientMachine
attribute in the Machine ClassAd would have gone unset.
\Ticket{2382}

\item Fixed a bug existing since April 2001,
in which on \Condor{schedd} startup, with parallel universe jobs, 
the job queue sanity checking code would change the \Attr{Scheduler}
attribute on jobs,
only to have the attribute changed later by the dedicated scheduler.
\Ticket{2367}

\item Offline ads with no \Attr{MyType} or no \Attr{TargetType} caused
the \Condor{collector} to fail to start when it was next restarted.
\Ticket{2417}

\end{itemize}

\noindent Known Bugs:

\begin{itemize}

\item None.

\end{itemize}

\noindent Additions and Changes to the Manual:

\begin{itemize}

\item None.

\end{itemize}


%%%%%%%%%%%%%%%%%%%%%%%%%%%%%%%%%%%%%%%%%%%%%%%%%%%%%%%%%%%%%%%%%%%%%%
\subsection*{\label{sec:New-7-7-1}Version 7.7.1}
%%%%%%%%%%%%%%%%%%%%%%%%%%%%%%%%%%%%%%%%%%%%%%%%%%%%%%%%%%%%%%%%%%%%%%

\noindent Release Notes:

\begin{itemize}

\item Condor version 7.7.1 not yet released.
%\item Condor version 7.7.1 released on Month Date, 2011.
This developer release contains all bug fixes from Condor version ?.

\end{itemize}


\noindent New Features:

\begin{itemize}

\item
The new job ClassAd attribute \Attr{KeepClaimIdle} is defined with an integer
number of seconds in the job submit description file, as the example:
\begin{verbatim}
  +KeepClaimIdle = 300
\end{verbatim}
If set, then when the job exits, 
if there are no other jobs immediately ready to run for this user, 
the \Condor{schedd} daemon,
instead of relinquishing the claim back to the \Condor{negotiator}, 
will keep the claim for the specified number of seconds.  
This is useful if another job will be arriving soon, 
which can happen with linear DAGs.  
The \Condor{startd} slot
will go to the Claimed Idle state for at least that many seconds until
either a new job arrives or the timeout occurs.
See page~\pageref{sec:Job-ClassAd-Attributes},
the unnumbered Appendix A for a complete definition of this
job ClassAd attribute.
\Ticket{2094}

% gittrac #2122
\item The new \Arg{PRE\_SKIP} key word in DAGMan changes the
behavior of DAG node execution such that the node's job and POST script
may be skipped based on the exit value of the PRE script.
See section ~\ref{dagman:SCRIPT} for details.
\Ticket{2122}

\item Condor now uses the OS-provided versions of OpenSSL and Kerberos,
rather than including its own versions.
\Ticket{1874}

\end{itemize}

\noindent Configuration Variable and ClassAd Attribute Additions and Changes:

\begin{itemize}

<<<<<<< HEAD
\item None
=======
\item The configuratino parameter NEGOTIATOR\_STARTD\_CONSTRAINT\_REMOVE has been added.  This defaults to false,
if true, then any ads not satisfying the expression in GROUP\_DYNAMIC\_MACH\_CONSTRAINT are removed from the
list of startd ads considered for negotiation.
\Ticket{2232}
>>>>>>> 45973316

\end{itemize}

\noindent Bugs Fixed:

\begin{itemize}

\item Expressions for periodic policies such as 
\MacroNI{PERIODIC\_HOLD} and \MacroNI{PERIODIC\_RELEASE} 
could inadvertently cause a claim to be released,
 if the \Condor{shadow} exited before waiting for final update from the 
\Condor{starter}. 
\Ticket{2329}

\item \Condor{submit} previously could incorrectly detect references
in the requirements expression to special attributes such as
\Attr{Memory} when the name of the attribute happened to appear in a
string literal or as part of the name of some other attribute.  
The detection of references to various special attributes influences the
automatic requirements which are appended to the job requirements.
\Ticket{2350}

\item In rare cases, CCB requests could cause the server to hang for
20 seconds while waiting for all of the request to arrive.
\Ticket{2360}

\end{itemize}

\noindent Known Bugs:

\begin{itemize}

\item None.

\end{itemize}

\noindent Additions and Changes to the Manual:

\begin{itemize}

\item None.

\end{itemize}


%%%%%%%%%%%%%%%%%%%%%%%%%%%%%%%%%%%%%%%%%%%%%%%%%%%%%%%%%%%%%%%%%%%%%%
\subsection*{\label{sec:New-7-7-0}Version 7.7.0}
%%%%%%%%%%%%%%%%%%%%%%%%%%%%%%%%%%%%%%%%%%%%%%%%%%%%%%%%%%%%%%%%%%%%%%

\noindent Release Notes:

\begin{itemize}

\item Condor version 7.7.0 released on July 29, 2011.
This developer release contains all bug fixes from Condor version 7.6.2.

\end{itemize}


\noindent New Features:

\begin{itemize}

\item A full port of Condor is available for RedHat Enterprise Linux 6
on the x86\_64 processor.
A full port includes support for the standard universe.

\item The matchmaking attributes \Attr{SubmitterUserResourcesInUse}
and \Attr{RemoteUserResourcesInUse} are now biased by slot weights.

% gittrac #1971
\item \Condor{submit} now accepts the new command line option \Opt{-addr},
naming the IP address of the \Condor{schedd} to submit to.

\item The \Condor{vm\_gahp} now is dynamically linked to libvirt.  
We believe this makes it more portable.

\item Programs \Condor{reconfig\_schedd} and \Condor{master\_off}
are no longer part of the distribution.
These programs were replaced many years ago by the more general
\Condor{reconfig} and \Condor{off} commands.

\item On Windows platforms, improved the ability of the \Condor{starter}
and \Condor{shadow} daemons to clean up the execute directory,
if jobs have changed the ACLs or permissions on files they have created.

\item \Condor{submit} now sets a default value for job ClassAd attribute
\Attr{RequestMemory}.

\item The submission performance of cream grid jobs has been substantially
improved by batching submit requests.

\item \Condor{q} \Opt{-better} now has cleaner output, and informs
the user when negotiation has not yet occurred.

\item Implemented many improvements to the Condor \Prog{init} scripts.

\item Deltacloud support has been updated to deltacloud version 0.8.

% gittrac #1960
\item As of Condor version 7.6.0,
vm universe submit description files no longer support
automatic creation of cdrom images from text input file.
Users must now explicitly create ISO images and transfer them
with the job.

\item \Condor{q} now supports the new option \Opt{-stream-results}.
  When this option is specified, \Condor{q} displays results as they
  are fetched from the job queue, rather than buffering up the query
  results before displaying anything.

% gittrac #1871 
% gittrac #2295
\item The new submit description file command \SubmitCmd{stack\_size} 
  applies to Linux jobs that are not running in the standard universe. 
  It sets the allocation of stack space to be other than the default
  value, which is unlimited.
  It also advertises the job ClassAd attribute \AdAttr{StackSize}.

% gittrac #1550
\item The new ClassAd function \Code{stringListsIntersect} evaluates to 
  \Expr{True} if two strings of delimited elements have any matching elements,
  and it evaluates to \Expr{False} otherwise.

% gittrac #1821
\item The grid universe now supports the \SubmitCmd{ec2} resource type,
  which uses the EC2 Query (REST) API to start virtual machines on cloud
  resources.

% gittrac #2090 
\item The behavior of DAGMan has changed, 
such that if multiple definitions of a VARS macroname 
for a specific node within a DAG input exist,
a warning is written to the log, of the format
\begin{verbatim}
Warning: VAR <macroname> is already defined in job <JobName>
Discovered at file "<DAG input file name>", line <line number>
\end{verbatim}
See section ~\ref{dagman:VARS} for details.

% gittrac #2297
\item The version number for ClassAds now matches the Condor version number. 

% gittrac #2259
\item When \Prog{glexec} fails to execute a job,
diagnostic error messages produced by \Prog{glexec} used to be discarded.
These error messages are now displayed in the log of the \Condor{starter} 
and in the job's hold reason. 

% gittrac #2185
\item New submit description file commands
\SubmitCmd{periodic\_hold\_reason}, \SubmitCmd{periodic\_hold\_subcode},
\SubmitCmd{on\_exit\_hold\_reason}, and \SubmitCmd{on\_exit\_hold\_subcode}
permit the job to set a hold reason string and subcode number.
Similarly, the system job policy can specify the reason and subcode 
using \Macro{SYSTEM\_PERIODIC\_HOLD\_REASON} and 
\Macro{SYSTEM\_PERIODIC\_HOLD\_SUBCODE}.
In addition, the \Condor{hold} command now accepts a \Opt{-subcode} option,
which is used to set the job attribute \Attr{HoldReasonSubCode}. 

\item If the \Condor{shadow} cannot write to the user log, 
the job is now put on hold.

\end{itemize}


\noindent Configuration Variable and ClassAd Attribute Additions and Changes:

\begin{itemize}

\item The new configuration variable \Macro{NEGOTIATOR\_UPDATE\_AFTER\_CYCLE}
defaults to \Expr{False}.
If set to \Expr{True}, it will force the \Condor{negotiator} daemon
to publish an update ClassAd to the \Condor{collector} at the end of 
every negotiation cycle. 
This is useful if monitoring cycle-based statistics.

% gittrac #1960
% gittrac #2004
\item The new configuration variable \Macro{SHADOW\_RUN\_UNKNOWN\_USER\_JOBS}
defaults to \Expr{False}.
When \Expr{True}, it allows the \Condor{shadow} daemon to run jobs remotely 
submitted from users not in the local password file.

\item The configuration variables for security 
\Macro{DENY\_CLIENT} and \Macro{HOSTDENY\_CLIENT}
now also look for the prefixes \Expr{TOOL} and \Expr{SUBMIT}.
 
% gittrac #1249
\item \Macro{CONDOR\_VIEW\_HOST} is now a comma and/or white space separated
list of hosts, in order to support more than one CondorView host.

\item For a job with an X.509 proxy credential, the new job ClassAd
attribute \AdAttr{X509UserProxyEmail} is the email address extracted
from the proxy.

% gittrac 2067
\item On Linux execute machines with kernel version more recent than 2.6.27,
the proportional set size (PSS) in Kbytes summed across all
processes in the job is now reported in the attribute
\AdAttr{ProportionalSetSizeKb}.  If the execute machine does not
support monitoring of PSS or PSS has not yet been measured, this
attribute will be undefined.  PSS differs from \AdAttr{ImageSize} in
how memory shared between processes is accounted.  The PSS for one
process is the sum of that process' memory pages divided by the
number of processes sharing each of the pages.  \AdAttr{ImageSize} is
the same, except there is no division by the number of processes
sharing the pages.

% gittrac #1755
\item The new configuration variable \Macro{DAGMAN\_USE\_STRICT} 
turns warnings into errors, as defined in section~\ref{param:DAGManUseStrict}.

% gittrac #2006
\item The \Condor{schedd} now publishes performance-related statistics.
  Page~\pageref{sec:Scheduler-ClassAd-Attributes} in Appendix A contains
  definitions for these new attributes:
  \begin{itemize}
    \item \Attr{DetectedMemory}
    \item \Attr{DetectedCpus}
    \item \Attr{UpdateInterval}
    \item \Attr{WindowedStatWidth}
    \item \Attr{ExitCode<N>}
    \item \Attr{ExitCodeCumulative<N>}
    \item \Attr{JobsSubmitted}
    \item \Attr{JobsSubmittedCumulative}
    \item \Attr{JobsStarted}
    \item \Attr{JobsStartedCumulative}
    \item \Attr{JobsCompleted}
    \item \Attr{JobsCompletedCumulative}
    \item \Attr{JobsExited}
    \item \Attr{JobsExitedCumulative}
    \item \Attr{ShadowExceptions}
    \item \Attr{ShadowExceptionsCumulative}
    \item \Attr{JobSubmissionRate}
    \item \Attr{JobStartRate}
    \item \Attr{JobCompletionRate}
    \item \Attr{MeanTimeToStart}
    \item \Attr{MeanTimeToStartCumulative}
    \item \Attr{MeanRunningTime}
    \item \Attr{MeanRunningTimeCumulative}
    \item \Attr{SumTimeToStartCumulative}
    \item \Attr{SumRunningTimeCumulative}
  \end{itemize}

% gittrac #1930
\item For Windows platforms, the \Condor{startd} now publishes the 
ClassAd attribute \Attr{DotNetVersions},
containing a comma separated list of installed .NET versions.

\end{itemize}

\noindent Bugs Fixed:

\begin{itemize}

\item Fixed a bug in which the \Condor{startd} daemon can get stuck in a
loop trying to execute an invalid, 
that is non-existent, Daemon ClassAd Hook job.

\item Fixed bug that would cause the \Condor{startd} daemon to incorrectly
report Benchmarking activity instead of Idle activity,
when there is a problem launching the benchmarking programs.

\item On Windows only, fixed a rare bug that could cause
a sporadic access violation when a Condor daemon spawned another process.

\item Fixed a bug introduced in Condor version 7.5.5,
which caused the \Condor{schedd} to die managing parallel jobs.

% commented out, as this bug fix is listed in the 7.6.1 version history.
% \item Fixed bug present throughout ClassAds,
% where expressions expecting a floating point value returned an error,
% if they got a boolean value.  This is common in \MacroNI{RANK} expressions.

\item The \Condor{startd} daemon now looks up the \Condor{kbdd} daemon address
on every update.  
This fixed problems if the \Condor{kbdd} daemon is restarted 
during the \Condor{startd} lifespan.

\item Fixed bug in \Condor{hold} that happened if the hold
reason contained a double quote character.

\item Fixed a bug introduced in Condor version 7.5.6 that
caused any Daemon ClassAd hook job with non-empty value for
\MacroNI{STARTD\_CRON\_<JobName>\_ARGS},
\MacroNI{SCHEDD\_CRON\_<JobName>\_ARGS}
or \MacroNI{BENCHMARKS\_<JobName>\_ARGS} to fail.
Also, the specification of 
\MacroNI{STARTD\_CRON\_<JobName>\_ENV},
\MacroNI{SCHEDD\_CRON\_<JobName>\_ENV},
or \MacroNI{BENCHMARKS\_<JobName>\_ENV} for these jobs was ignored.

\item Fixed bug in the RPM \Prog{init} script. 
A status request would always report Condor as inactive, 
and a shutdown request would not report failure if there was a
timeout shutting down Condor.

\item File transfer plug-ins now have a correctly set environment.

\item Fixed a problem with detecting IBM Java Virtual Machines whose
version strings have embedded newline characters.

\item \Condor{q} \Opt{-analyze} now works with ClassAd built-in functions.

\item Fixed bug in \Condor{q} \Opt{-run}, such that it displays
the host name correctly for local and scheduler universe jobs.

\item Standalone checkpointing now works with compressed checkpoints again.
This had been broken in Condor version 7.5.4.

%gittrac 1962
\item On Windows, \Prog{net stop condor} would sometimes cause the
\Condor{master} daemon to crash.  This is now fixed.

% gittrac #1928
\item \AdAttr{JobUniverse} was effectively a required attribute for
  jobs created via the Fetch Work hook,
  due to the need to set the \MacroNI{IS\_VALID\_CHECKPOINT\_PLATFORM}
  expression, such that it would not evaluate to \Expr{Undefined}.
  Now the default \MacroNI{IS\_VALID\_CHECKPOINT\_PLATFORM} expression
  evaluates to \Expr{True} when \AdAttr{JobUniverse} is not defined.

% gittrac #1943
\item When there are multiple cpus but only one slot, the slot name no
longer begins with \Expr{slot1@}.

% gittrac #1805 
\item The tool \Condor{advertise} seemed to be trying too hard to resolve
host names. This was fixed to only do the minimally necessary 
number of look ups.

\end{itemize}

\noindent Known Bugs:

\begin{itemize}

\item None.

\end{itemize}

\noindent Additions and Changes to the Manual:

\begin{itemize}

\item None.

\end{itemize}
<|MERGE_RESOLUTION|>--- conflicted
+++ resolved
@@ -237,14 +237,10 @@
 
 \begin{itemize}
 
-<<<<<<< HEAD
-\item None
-=======
 \item The configuratino parameter NEGOTIATOR\_STARTD\_CONSTRAINT\_REMOVE has been added.  This defaults to false,
 if true, then any ads not satisfying the expression in GROUP\_DYNAMIC\_MACH\_CONSTRAINT are removed from the
 list of startd ads considered for negotiation.
 \Ticket{2232}
->>>>>>> 45973316
 
 \end{itemize}
 
