--- conflicted
+++ resolved
@@ -47,14 +47,12 @@
 under the HOST(S) column for grid type ec2 jobs.
 \Ticket{2599}
 
-<<<<<<< HEAD
 \item Condor can now submit jobs to Grid Engine via the new sge grid-type.
 \Ticket{1984}
-=======
+
 \item Added the new "halt file" feature as a second way to suspend
 a running DAG.  See section ~\ref{sec:DagSuspend} for details.
 \Ticket{2213}
->>>>>>> 45ecf09e
 
 \end{itemize}
 
