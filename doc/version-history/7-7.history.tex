--- conflicted
+++ resolved
@@ -144,22 +144,14 @@
 
 \begin{itemize}
 
-<<<<<<< HEAD
 \item Fixed a bug introduced in 7.7.0, in which the \Condor{startd} may
 erroneously report ``Can't find hostname of client machine.'' In
 cases where Condor was unable to identify the host name, the ClientMachine
 attribute in the Machine ClassAd would have gone unset.
 \Ticket{2382}
-=======
-\item Add command line support to suspend and continue jobs.  See GT2368
-
-\item On \Condor{schedd} startup, with parallel universe jobs, the job
-  queue sanity checking code would change the \Attr{Scheduler}
-  attribute on jobs only to have the attribute changed later by the
-  dedicated scheduler. This was because of mismatched expectations
-  dating back to Apr 2001. The expectations are now resolved. See
-  GT2367.
->>>>>>> 7a02fc25
+
+\item Add command line support to suspend and continue jobs. 
+\Ticket{2368}
 
 \item Fixed a bug existing since April 2001,
 in which on \Condor{schedd} startup, with parallel universe jobs, 
