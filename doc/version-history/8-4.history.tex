%%%      PLEASE RUN A SPELL CHECKER BEFORE COMMITTING YOUR CHANGES!
%%%      PLEASE RUN A SPELL CHECKER BEFORE COMMITTING YOUR CHANGES!
%%%      PLEASE RUN A SPELL CHECKER BEFORE COMMITTING YOUR CHANGES!
%%%      PLEASE RUN A SPELL CHECKER BEFORE COMMITTING YOUR CHANGES!
%%%      PLEASE RUN A SPELL CHECKER BEFORE COMMITTING YOUR CHANGES!

%%%%%%%%%%%%%%%%%%%%%%%%%%%%%%%%%%%%%%%%%%%%%%%%%%%%%%%%%%%%%%%%%%%%%%
\section{\label{sec:History-8-4}Stable Release Series 8.4}
%%%%%%%%%%%%%%%%%%%%%%%%%%%%%%%%%%%%%%%%%%%%%%%%%%%%%%%%%%%%%%%%%%%%%%

This is a stable release series of HTCondor.
As usual, only bug fixes (and potentially, ports to new platforms)
will be provided in future 8.4.x releases.
New features will be added in the 8.5.x development series.

The details of each version are described below.

%%%%%%%%%%%%%%%%%%%%%%%%%%%%%%%%%%%%%%%%%%%%%%%%%%%%%%%%%%%%%%%%%%%%%%
\subsection*{\label{sec:New-8-4-4}Version 8.4.4}
%%%%%%%%%%%%%%%%%%%%%%%%%%%%%%%%%%%%%%%%%%%%%%%%%%%%%%%%%%%%%%%%%%%%%%

\noindent Release Notes:

\begin{itemize}

\item HTCondor version 8.4.4 not yet released.
<<<<<<< HEAD
%\item HTCondor version 8.4.4 released on Month Date, 2015.
=======
%\item HTCondor version 8.4.4 released on Month Date, 2016.
>>>>>>> 4f16937b

\end{itemize}


\noindent New Features:

\begin{itemize}

\item None.

\end{itemize}

\noindent Bugs Fixed:

\begin{itemize}

<<<<<<< HEAD
\item None.
=======
\item Fixed a bug that caused the \Condor{collector} to crash if
\MacroNI{CONDOR\_DEVELOPERS\_COLLECTOR}, or its default value it unset,
failed to resolve.
\Ticket{5492}

\item Fixed a bug that caused the \Condor{master} to fail if a shared port
daemon address file from before version 8.4.0 were still present.
\Ticket{5488}

\item Fixed a bug that caused updates to the job attribute
\Attr{TimerRemove} to not be respected while the job was being managed
by the \Condor{shadow}, \Condor{gridmanager}, or the Job Router.
\Ticket{5470}

\item Fixed a bug that caused Condor-C jobs to fail when
\Attr{JobLeaseDuration} was set to less than one hour (3600 seconds).
The remote job would be aborted due to the job lease not being renewed.
\Ticket{5446}
>>>>>>> 4f16937b

\end{itemize}

%%%%%%%%%%%%%%%%%%%%%%%%%%%%%%%%%%%%%%%%%%%%%%%%%%%%%%%%%%%%%%%%%%%%%%
\subsection*{\label{sec:New-8-4-3}Version 8.4.3}
%%%%%%%%%%%%%%%%%%%%%%%%%%%%%%%%%%%%%%%%%%%%%%%%%%%%%%%%%%%%%%%%%%%%%%

\noindent Release Notes:

\begin{itemize}

\item HTCondor version 8.4.3 released on December 16, 2015.

\end{itemize}


\noindent New Features:

\begin{itemize}

\item None.

\end{itemize}

\noindent Bugs Fixed:

\begin{itemize}

\item Fixed a bug that caused the \Opt{-append} option to be handled too
late to apply to the first Queue statement in a \Condor{submit} file.
\Ticket{5414}

\item Fixed a bug that prevented running more than 100 slots on a single
\Condor{startd} with partitionable slots.
\Ticket{5398}

\item Fixed a bug which caused \SubmitCmdNI{ec2\_iam\_profile\_name}
not to work for Spot instances.
\Ticket{5410}

\item Fixed a bug where the cgroup VM limit would not be set for sizes over
2 Gibibytes.
\Ticket{5434}

\item Fixed bugs that prevented the HTCondor daemons from working promptly at
startup when the \Condor{shared\_port} daemon was in use on Windows platforms.
\Ticket{5283}
\Ticket{5430}
\Ticket{5431}
\Ticket{5432}
\Ticket{5433}

\item Added SELinux type enforcement rules to allow the \Condor{schedd}
to use \Prog{sendmail} on Enterprise Linux 7 platforms.
\Ticket{5418}

\item Fixed a bug where HTCondor service would not start if the
\File{condor\_master.pid} file was empty on Linux platforms.
\Ticket{5427}

\end{itemize}

%%%%%%%%%%%%%%%%%%%%%%%%%%%%%%%%%%%%%%%%%%%%%%%%%%%%%%%%%%%%%%%%%%%%%%
\subsection*{\label{sec:New-8-4-2}Version 8.4.2}
%%%%%%%%%%%%%%%%%%%%%%%%%%%%%%%%%%%%%%%%%%%%%%%%%%%%%%%%%%%%%%%%%%%%%%

\noindent Release Notes:

\begin{itemize}

\item HTCondor version 8.4.2 released on November 17, 2015.

\end{itemize}


\noindent New Features:

\begin{itemize}

\item \Condor{history} no longer reports an error when run on a system that does
not have a history file.
This change was made because the history file is not created until after the
first job runs.
So, users were always seeing an error message on a fresh installation of
HTCondor.
\Ticket{5374}

\end{itemize}

\noindent Bugs Fixed:

\begin{itemize}

\item Fixed a bug introduced in 8.4.1 that could cause the \Condor{schedd}
to exit.
This affected remote submit, HTCondor-CE, and HTCondor-C.
\Ticket{4522}

\item The \MacroNI{TCP\_FORWARDING\_HOST} is now honored by
HTCondor client programs.
\Ticket{5339}

\item Fixed a problem where Standard Universe jobs could not restart
from a checkpoint in the Enterprise Linux 6 RPM distribution.
\Ticket{5382}
\Ticket{5383}

\item Fixed bugs in the function of the DAGMan
\Macro{DAGMAN\_MAX\_JOBS\_IDLE}/\Macro{-maxidle} throttle,
especially for node jobs that create multiple procs.
\Ticket{5333}

\item Fixed a problem where the RPMs would claim to publicly provide
Globus shared libraries that are in a private location.
\Ticket{5349}

\item Added a default \Expr{request\_memory} for \Condor{submit} -interactive
of 512 megabytes.  Formerly, the default was one, which is
insufficient in environments that strictly enforce memory
usage.
\Ticket{5344}

\item Fixed a problem were the \Expr{condor\_classad} RPM would claim to
provide a replacement for the \Expr{classad} RPM in EPEL.
\Ticket{5400}

\item HTCondor now applies the configuration settings
\MacroNI{GRIDMANAGER\_GAHP\_CALL\_TIMEOUT} and
\MacroNI{GRIDMANAGER\_CONNECT\_FAILURE\_RETRY\_COUNT}
when running grid universe jobs for EC2 or Google Compute Engine.
\Ticket{5300}

\item Fixed a crash in the \Condor{schedd} that happened when the
schedd was under load and being shutdown in the fast mode.
\Ticket{5371}

\item Added a timeout to the \Condor{fetchlog} command so that it
will not hang forever waiting for a unresponsive daemon.
\Ticket{5325}

\item Fixed a problem that prevented HTCondor from building on some 64-bit Linux
platforms such as Arm64.
This was reported by Debian maintainers as their Bug 804386.
\Ticket{5380}

\item Fixed a problem where the platform string was incorrect in the RPM
packages.
\Ticket{5384}

\end{itemize}

\noindent Known Issues:

\begin{itemize}

\item The DAGMan workflow log file is not correctly written for local
universe DAG node jobs that have no log file specified in the submit file,
which causes DAGMan to wait forever, thinking the jobs have not completed.
Note that this problem can be worked around by specifying \emph{any}
log file for the job, even \Expr{log = /dev/null}.
(This bug is a regression that was introduced some time since version
8.2.4.)
\Ticket{5299}

\item DAG node retries do not work correctly with DAG node submit files
that create more than one proc in the resulting cluster (such nodes
cause DAGMan to hang if the retry is activated).
We believe that this bug has existed since DAGMan first supported
multi-proc node jobs.
\Ticket{5350}

\end{itemize}

%%%%%%%%%%%%%%%%%%%%%%%%%%%%%%%%%%%%%%%%%%%%%%%%%%%%%%%%%%%%%%%%%%%%%%
\subsection*{\label{sec:New-8-4-1}Version 8.4.1}
%%%%%%%%%%%%%%%%%%%%%%%%%%%%%%%%%%%%%%%%%%%%%%%%%%%%%%%%%%%%%%%%%%%%%%

\noindent Release Notes:

\begin{itemize}

\item HTCondor version 8.4.1 released on October 27, 2015.

\end{itemize}

\noindent Known Issues:
\begin{itemize}
\item Remote submit to an 8.4.1 \Condor{schedd} is broken if file transfer is
used.  This also means HTCondor-CE and HTCondor-C are broken.  This bug will
be fixed in version 8.4.2.
\Ticket{4522}

\item \MacroNI{TCP\_FORWARDING\_HOST} is disregarded by HTCondor clients
starting in version 8.3.6.  This bug will be fixed in version 8.4.2 and 8.5.1.
\Ticket{5339}
\end{itemize}


\noindent New Features:

\begin{itemize}

\item Added support to allow an admin to always volume mount
	certain directories into docker universe containers running
	on a host.
\Ticket{5308}

\item Added four policy metaknobs to simplify configuring a policy
	to either preempt or hold jobs that use more memory
	or CPU cores than provisioned in the slot. See the \MacroNI{POLICY}
	category of metaknobs in section~\ref{usecategory:POLICY} for
	additional information.
\Ticket{5250}

\item Added configuration variables and documentation so that we uniformly prefer
    \Macro{<var>\_ATTRS} over \Macro{<var>\_EXPRS} but support both. This includes
    \Macro{STARTD\_ATTRS}, \Macro{STARTD\_JOB\_ATTRS} and \Macro{SUBMIT\_ATTRS}
    which are often used by HTCondor sites which customize the configuration. These
    configuration variables are now exclusively for use by HTCondor administrators;
    The former default values for these variables have been moved into other configuration
    which is reserved for use by HTCondor developers.  This is done to prevent administrators
    from accidentally removing the necessary defaults.
    A warning about use of \Macro{STARTD\_EXPRS} has been disabled unless
    \Macro{STARTD\_ATTRS} or \Macro{SLOT\_TYPE\_<n>\_STARTD\_ATTRS} is also used, since
    the use all three of these at the same time is not supported.
\Ticket{5326}

\item When \Condor{reconfig} and \Condor{restart} are run as root
    they will check to see if the condor user has read access to all of the
    configuration files before sending the command. This is done to prevent aborting the daemons
    accidentally by sending reconfig after the admin creates a new config file and
    forgets to give the condor user read access to that file.
\Ticket{4506}

\item Added the \Opt{-natural} sort option to \Condor{status} to sort the slots
    in numerical order rather than alphabetical order.
\Ticket{5131}

\end{itemize}

\noindent Bugs Fixed:

\begin{itemize}

\item When cgroups are enabled, and CGROUP\_MEMORY\_POLICY is soft, 
HTCondor now also sets the hard limit to the virtual memory limit
of the job, if there is one.
\Ticket{5280}

\item If cgroups are enabled, and a job goes over the memory limit, the
cgroup OOM killer fires, and the job is put on hold.  HTCondor now
updates the job's memory usage statistics with the most up to date
usage, instead of relying on the previous snapshot.
\Ticket{5341}

\item Fixed a bug where the \Condor{kbdd} could not accurately measure
the keyboard idle time.  This daemon now works correctly on Linux systems
whose X server support the MIT screen saver extension.
\Ticket{5265}

\item Fixed a bug which prevented SOAP submissions.
\Ticket{5260}

\item The parameter \Macro{STARTD\_HISTORY} is now set to record
the job histories per startd, in the log directory of the
execute machine. These can be read with the \Condor{history} command.
Previously the default was not to record these.
\Ticket{5257}

\item The parameter \Macro{SCHEDD\_USE\_SLOT\_WEIGHT} now defaults to
true, so that SLOT\_WEIGHT can be used with hierarchical group quotas
and partitionable slots.
\Ticket{5256}

\item Fixed bug whereby occasionally the command-line tools would
	emit debug messages to stderr with text ``I am: hostname: \ldots''.
\Ticket{5276}

\item Fixed a bug that prevented node retries from working on DAG
nodes that are DAG-level NOOP nodes.  (This bug has existed at least since
the 8.2 series.)
\Ticket{5277}

\item Fixed a problem when the HTCondor executables were not compiled
with \Env{RPATH} enabled on Enterprise Linux 6 platforms. \Env{RPATH} is used
to load Globus and other libraries from the condor-externals RPM.
\Ticket{5294}

\item The job attribute \Attr{JobCurrentStartTransferOutputDate} is now
properly reported in the job ad.
\Ticket{5298}

\item Fixed configuration parameter \MacroNI{NETWORK\_HOSTNAME}, which was
broken starting with version 8.3.2.
\Ticket{5288}

\item Fixed a bug that could cause the Job Router to crash when
invoking a transformation hook.
\Ticket{5224}

\item Fixed several memory leaks in the \Prog{nordugrid\_gahp}.
\Ticket{5322}

\item Improved the \Prog{batch\_gahp} to better handle batch systems
that reuse job IDs.
\Ticket{5062}

\item When the \Prog{batch\_gahp} rejects a request because it is
overloaded, the \Condor{gridmanager} now reduces the rate of requests
and retries the rejected request later.
\Ticket{5253}

item The \Condor{had} and \Condor{replication} daemons now work properly
when Shared Port is enabled. They still require their own dedicated ports.
\Ticket{5301}

\item Fixed a bug that cause \Condor{mips} to report numbers about 40 percent lower than it should
on Linux platforms.
\Ticket{5261}

\item Fixed a bug in \Condor{install} that would cause it to configure HTCondor to advertise the public
IP addresses to the collector even when using localhost or 127.0.0.1 for a personal HTCondor.
\Ticket{5286}

\item Fixed a bug in \Condor{q} that caused slices in the Queue statement to be treated as part of the
arguments filename when the slice was longer than 8 characters.
\Ticket{5273}

\item Added SELinux type enforcement rules to allow the \Condor{schedd} to be
able to access user files in NFS mounted file systems.
\Ticket{5343}
\end{itemize}

%%%%%%%%%%%%%%%%%%%%%%%%%%%%%%%%%%%%%%%%%%%%%%%%%%%%%%%%%%%%%%%%%%%%%%
\subsection*{\label{sec:New-8-4-0}Version 8.4.0}
%%%%%%%%%%%%%%%%%%%%%%%%%%%%%%%%%%%%%%%%%%%%%%%%%%%%%%%%%%%%%%%%%%%%%%

\noindent Release Notes:

\begin{itemize}

%\item HTCondor version 8.4.0 not yet released.
\item HTCondor version 8.4.0 released on September 14, 2015.

\end{itemize}


\noindent New Features:

\begin{itemize}

\item None.

\end{itemize}

\noindent Bugs Fixed:

\begin{itemize}

\item Fixed a bug introduced in HTCondor version 8.3.7 that caused the
\Condor{shared\_port} daemon to leak file descriptors.
Also made HTCondor work better when some HTCondor daemons
are using shared port, but the \Condor{master} is not.
\Ticket{5259}

\item The \Condor{starter} lowers the OOM (out of memory) score of jobs
so the OOM killer is more likely to chose an HTCondor job rather than
an HTCondor daemon or other user process.
\Ticket{5249}

\item Job submission fails if X.509 certificates are advertised with EC2 
grid universe jobs.
Therefore EC2 grid universe jobs no longer advertise their access keys.
\Ticket{5252}

\end{itemize}
<|MERGE_RESOLUTION|>--- conflicted
+++ resolved
@@ -24,11 +24,7 @@
 \begin{itemize}
 
 \item HTCondor version 8.4.4 not yet released.
-<<<<<<< HEAD
-%\item HTCondor version 8.4.4 released on Month Date, 2015.
-=======
 %\item HTCondor version 8.4.4 released on Month Date, 2016.
->>>>>>> 4f16937b
 
 \end{itemize}
 
@@ -45,9 +41,6 @@
 
 \begin{itemize}
 
-<<<<<<< HEAD
-\item None.
-=======
 \item Fixed a bug that caused the \Condor{collector} to crash if
 \MacroNI{CONDOR\_DEVELOPERS\_COLLECTOR}, or its default value it unset,
 failed to resolve.
@@ -66,7 +59,6 @@
 \Attr{JobLeaseDuration} was set to less than one hour (3600 seconds).
 The remote job would be aborted due to the job lease not being renewed.
 \Ticket{5446}
->>>>>>> 4f16937b
 
 \end{itemize}
 
