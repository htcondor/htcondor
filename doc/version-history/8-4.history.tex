%%%      PLEASE RUN A SPELL CHECKER BEFORE COMMITTING YOUR CHANGES!
%%%      PLEASE RUN A SPELL CHECKER BEFORE COMMITTING YOUR CHANGES!
%%%      PLEASE RUN A SPELL CHECKER BEFORE COMMITTING YOUR CHANGES!
%%%      PLEASE RUN A SPELL CHECKER BEFORE COMMITTING YOUR CHANGES!
%%%      PLEASE RUN A SPELL CHECKER BEFORE COMMITTING YOUR CHANGES!

%%%%%%%%%%%%%%%%%%%%%%%%%%%%%%%%%%%%%%%%%%%%%%%%%%%%%%%%%%%%%%%%%%%%%%
\section{\label{sec:History-8-4}Stable Release Series 8.4}
%%%%%%%%%%%%%%%%%%%%%%%%%%%%%%%%%%%%%%%%%%%%%%%%%%%%%%%%%%%%%%%%%%%%%%

This is a stable release series of HTCondor.
As usual, only bug fixes (and potentially, ports to new platforms)
will be provided in future 8.4.x releases.
New features will be added in the 8.5.x development series.

The details of each version are described below.

%%%%%%%%%%%%%%%%%%%%%%%%%%%%%%%%%%%%%%%%%%%%%%%%%%%%%%%%%%%%%%%%%%%%%%
\subsection*{\label{sec:New-8-4-10}Version 8.4.10}
%%%%%%%%%%%%%%%%%%%%%%%%%%%%%%%%%%%%%%%%%%%%%%%%%%%%%%%%%%%%%%%%%%%%%%

\noindent Release Notes:

\begin{itemize}

\item HTCondor version 8.4.10 not yet released.
%\item HTCondor version 8.4.10 released on Month Date, 2016.

\end{itemize}


\noindent New Features:

\begin{itemize}

\item None.

\end{itemize}

\noindent Bugs Fixed:

\begin{itemize}

\item None.

\end{itemize}

%%%%%%%%%%%%%%%%%%%%%%%%%%%%%%%%%%%%%%%%%%%%%%%%%%%%%%%%%%%%%%%%%%%%%%
\subsection*{\label{sec:New-8-4-9}Version 8.4.9}
%%%%%%%%%%%%%%%%%%%%%%%%%%%%%%%%%%%%%%%%%%%%%%%%%%%%%%%%%%%%%%%%%%%%%%

\noindent Release Notes:

\begin{itemize}

\item HTCondor version 8.4.9 not yet released.
%\item HTCondor version 8.4.9 released on Month Date, 2016.

\end{itemize}


\noindent New Features:

\begin{itemize}

\item Increased the maximum number of unique attributes that can be 
set by the \Condor{chirp} command \Opt{set\_job\_attr\_delayed} from
50 to 100, and added the configuration knob \MacroNI{CHIRP\_DELAYED\_UPDATE\_MAX\_ATTRS}.
See section~\ref{param:ChirpDelayedUpdateMaxAttrs} for more information.
\Ticket{5891}

\end{itemize}

\noindent Bugs Fixed:

\begin{itemize}

\item Fixed a bug introduced in 8.4.5 that caused configuration variables starting with
STARTD. or STARTER. to be ignored.
\Ticket{5861}

\item Fixed a bug that printed spurious locking-related warnings to
the StarterLog when running Docker universe jobs.
\Ticket{5876}

\item Fixed a bug where if the \Condor{startd} crashed while running a
Docker universe job, the job would be left running and not removed when
the \Condor{startd} restarted.  The \Condor{startd} now removes any
orphaned Docker universe jobs on restart.
\Ticket{5858}

\item Fixed a typo in the desired value of `rmem\_max' in the Linux kernel
tuning script.  Improved logging of Linux kernel tuning script by including
the name of the file (not) being changed.
\Ticket{5829}

\item Fixed a bug that could cause the \Condor{master} to crash after
restarting the \Condor{shared\_port} daemon.
\Ticket{5801}

\item Fixed a bug that could cause the wrong dynamic slots to be preempted
for a match when \MacroNI{ALLOW\_PSLOT\_PREEMPTION} is set to \Expr{True}.
\Ticket{5748}

\item Fixed a bug in \Prog{cream\_gahp} that caused it to delegate
RFC-format X.509 proxies incorrectly to the CREAM service.
\Ticket{5773}

\item Fixed a bug where the Windows version information was set to
a single value for multiple programs.
This resulted in crash boxes for most of the HTCondor tools being reported
as a crash of \Condor{gpu\_discovery}
\Ticket{5795}

\item Fixed a bug whereby the \Condor{collector} process would exit with
an error several times per hour if the configuration knob \Macro{NO\_DNS}
is set to True.
\Ticket{5762}

\item Updated systemd configuration to start HTCondor after NIS has started.
\Ticket{5814}

\item Updated systemd configuration to start HTCondor after local LDAP name
service daemon has started.
\Ticket{5836}

\item Updated systemd configuration to attempt restart of HTCondor daemons
after 1 minute.
\Ticket{5836}

\item Fixed monitoring of memory and CPU usage of running jobs on Mac OS X.
This monitoring didn't work for a personal installation of HTCondor.
With Mac OS X 10.11 and above, this monitoring resulted in a flood of
errors messages to the system logs for a root-based installation.
\Ticket{5777}

\item Fixed a bug when attempting to authenticate using multiple
methods wherein if a method failed, the remaining methods were not
always attempted.
\Ticket{5674}

\item Fixed a bug where \Condor{userprio} may fail to display
the correct priority factor value for a user associated
with a group.
\Ticket{5848}

\item Fixed a bug that can cause the \Condor{procd} to crash.
Fixed a bug that prevented other daemons from talking to the
\Condor{procd} when it is restarted after a crash.
\Ticket{5863}

\item If the \Condor{procd} crashes, the \Condor{master} now tries to
restart it several times. Previously only one restart attempt was done.
\Ticket{3655}

\item Fixed bugs in the Job Router that could cause a routed job to be
aborted if the \MacroNI{UPDATE\_JOB\_INFO} hook printed attributes to be set in
the job ad.
\Ticket{5899}

\item The Job Router and HTCondor-C now properly send a RESCHEDULE
command to the \Condor{schedd} after submitting a job.
\Ticket{5903}

\item The Job Router now uses the correct name for the configuration
parameter for the JOB\_FINALIZE hook.
Previously, the Job Router used the name JOB\_EXIT, counter to what was
documented.
\Ticket{5802}

\item Fixed a bug that resulted in the \Condor{starter} crashing when
attempting to run a BOINC backfill job.
\Ticket{5862}

\item Fixed a bug in the configuration language where an if defined
test would reject a valid variable name when it had both an underscore and a digit.
\Ticket{5914}

<<<<<<< HEAD
\item In the Python bindings, fixed bugs in the LogReader and EventIterator
classes that could cause invocations of poll(), which should block
indefinitely until an event occurs, to return prematurely with no event.
\Ticket{5920}
=======
\item In the RPM packages, move the systemd tmpfiles configuration file to
the recommended directory (/usr/lib/tmpfiles.d).
\Ticket{5896}
>>>>>>> d55240b6

\end{itemize}

%%%%%%%%%%%%%%%%%%%%%%%%%%%%%%%%%%%%%%%%%%%%%%%%%%%%%%%%%%%%%%%%%%%%%%
\subsection*{\label{sec:New-8-4-8}Version 8.4.8}
%%%%%%%%%%%%%%%%%%%%%%%%%%%%%%%%%%%%%%%%%%%%%%%%%%%%%%%%%%%%%%%%%%%%%%

\noindent Release Notes:

\begin{itemize}

\item HTCondor version 8.4.8 released on July 5, 2016.

\end{itemize}


\noindent New Features:

\begin{itemize}

\item None.

\end{itemize}

\noindent Bugs Fixed:

\begin{itemize}

\item Fixed a memory leak in the condor\_q client code that impacted
users of the Python API call htcondor.Schedd().query().
\Ticket{5727}

\item Fixed a bug that caused file transfers to fail when using Bosco.
\Ticket{5710}

\item Fixed a bug that could cause the \Condor{schedd} to crash when using
\MacroNI{SCHEDD\_CRON\_JOBLIST}.
\Ticket{5715}

\item The \Condor{schedd} now rejects job submissions when the job owner
doesn't have a user account on the machine.
Previously, the \Condor{schedd} would accept such jobs and then fail
to run them.
\Ticket{5734}

\item Fixed a bug introduced in the 8.4.7 release that resulted in the remote
\Condor{history} command failing unless the \Opt{-limit} argument is used.
\Ticket{5735}

\item Fixed a bug in \Condor{history} that caused it to treat all unrecognized arguments
as user names
\Ticket{5706}

\item The high-availability daemon now properly detects changes to the
\MacroNI{HAD\_LIST} when reconfigured.
\Ticket{5753}

\item The high-availability daemon now properly internalizes the
\MacroNI{HAD\_LIST} when reconfigured.
\Ticket{5754}

\item Fixed a bug that caused the \Condor{master} to stop responding after it
restarted a child daemon when shared port is enabled on Windows. This bug could also
result in a hang on shutdown.
\Ticket{5713}

\item Fixed a bug that could cause \Condor{status} or \Condor{q} to
crash when the \Opt{-xml} option is used.
\Ticket{5718}

\item Fixed a bug introduced in the 8.4.7 release that resulted in a parse error from \Condor{submit}
when \Attr{JobAdInformationAttrs} was set in the configuration variable \Macro{SUBMIT\_ATTRS}.
\Ticket{5720}

\end{itemize}

%%%%%%%%%%%%%%%%%%%%%%%%%%%%%%%%%%%%%%%%%%%%%%%%%%%%%%%%%%%%%%%%%%%%%%
\subsection*{\label{sec:New-8-4-7}Version 8.4.7}
%%%%%%%%%%%%%%%%%%%%%%%%%%%%%%%%%%%%%%%%%%%%%%%%%%%%%%%%%%%%%%%%%%%%%%

\noindent Release Notes:

\begin{itemize}

\item HTCondor version 8.4.7 released on June 6, 2016.

\end{itemize}


\noindent New Features:

\begin{itemize}

\item Docker universe jobs now drop all Linux capabilities by default.
The new knob DOCKER\_DROP\_ALL\_CAPABILITIES, which defaults to true
can be set to false to revert to the old behavior.
\Ticket{5679}

\item Added configuration variable \MacroNI{MAX\_TIME\_SKIP} to control 
	how much system clock skip is allowed before the HTCondor daemons
	restart.  See Section~\ref{param:MaxTimeSkip} for more information.

\item On Linux, HTCondor appropriately tunes kernel parameters
root\_maxkeys and root\_maxbytes to prevent \Condor{master} 
startup failures on older Linux kernels.
\Ticket{5671}

\item The configuration variable \MacroNI{SUBMIT\_ATTRS} now understands the +Attr
syntax that \Condor{submit} uses to inject attributes directly into the job ClassAd.
\Ticket{5694}

\item The \Condor{submit} variable \MacroNI{job\_lease\_duration} can now be an
expression.
\Ticket{5694}

\end{itemize}

\noindent Bugs Fixed:

\begin{itemize}

\item All \$function macro substitutions in in configuration files
will now correctly handle variables with subsystem and localname prefixes
as well as self references.  In particular \verb@VAR = $F(VAR)@ now substitutes
correctly rather than hanging forever.
\Ticket{5565}

\item Fixed a bug in Docker universe where the job would
not run with the correct group id.
\Ticket{5649}

\item Fixed a performance problem in the \Condor{schedd} that could
cause it to become unresponsive for several minutes after the
set of significant attributes for negotiation changes.
\Ticket{5648}

\item Fixed a bug where the python bindings ClassAd parser would fail to detect
whether old or new format ClassAds were present in a stream, even though the
ClassAd format was specified in advance.
\Ticket{5643}

\item Fixed a bug where some floating point values would have an extra
\Expr{.0} appended to the end when printed (e.g. \Expr{2E40.0}).
These values could not be read properly by normal number parsing functions.
\Ticket{5682}

\item When using \MacroNI{GRIDMANAGER\_SELECTION\_EXPR}, grid ads from
different \Condor{gridmanager} instances will no longer overwrite
each other in the \Condor{collector}.
\Ticket{5683}

\item In addition to logging to the file \MacroNI{KERNEL\_TUNING\_LOG},
the default \MacroNI{LINUX\_KERNEL\_TUNING\_SCRIPT} now also logs to
syslog and \File{/etc/systcl.d/99-htcondor.conf}.
\Ticket{5489}

\item Fixed a bug on \Condor{history} that could result in truncation of
the job id field.
\Ticket{5527}

\item On Windows, configuring HTCondor to restrict the range of outbound
port numbers may cause substantial delays when using the command-line
tools.  Since we now know that it's not free to do so, \MacroNI{LOWPORT}
and \MacroNI{HIGHPORT} no longer restrict the port numbers of outbound
connections on Windows.  If you still require this functionality, use
\MacroNI{OUT\_LOWPORT} and \MacroNI{OUT\_HIGHPORT}.
\Ticket{4711}

\item Fixed a bug that would cause \Condor{submit} to create extra, incorrectly named
output and error files when \verb@$$@ substitution is used as part of the filenames.
\Ticket{2720}

\item Fixed a bug that would cause the \Condor{history\_helper} to be invoked using
the wrong name on Windows
\Ticket{5656}

\item Fixed a bug that would sometimes cause configuration variables with a subsystem prefix
to be ignored.
\Ticket{5310}

\item Fixed a bug that could cause HAD to fail if a machine has an IPv6
address.
\Ticket{5659}

\item Fixed a bugs in \Condor{history} when fetching history from a remote \Condor{schedd}. The
bugs caused complete failure when the remote \Condor{schedd} was running Windows, and
would corrupt some string values when the remote \Condor{schedd} was any other operating system.
\Ticket{5701}

\end{itemize}

%%%%%%%%%%%%%%%%%%%%%%%%%%%%%%%%%%%%%%%%%%%%%%%%%%%%%%%%%%%%%%%%%%%%%%
\subsection*{\label{sec:New-8-4-6}Version 8.4.6}
%%%%%%%%%%%%%%%%%%%%%%%%%%%%%%%%%%%%%%%%%%%%%%%%%%%%%%%%%%%%%%%%%%%%%%

\noindent Release Notes:

\begin{itemize}

\item HTCondor version 8.4.6 released on April 21, 2016.

\end{itemize}


\noindent New Features:

\begin{itemize}

\item \Condor{advertise} \Opt{-multiple} now tolerates multiple blank lines in the
input file. It no longer quits parsing on the first first blank line that does not
follow a valid ClassAd.
\Ticket{5147}

\end{itemize}


\noindent Bugs Fixed:

\begin{itemize}

\item Fixed bug where when partitionable slots were
enabled in the \Condor{startd}, a job would be unable
to start running on that machine in some cases.
\Ticket{5626}

\item Fixed a bug that would cause the \Condor{startd}
to crash when \Macro{ALLOW\_PSLOT\_PREEMPTION} was enabled.
\Ticket{5586}

\item Fixed a bug introduced in version 8.3 that
removed the attribute \Macro{REMOTE\_GROUP\_RESOURCES\_IN\_USE}
from the job ad in the negotiator.
\Ticket{5593}

\item Fixed a bug where HTCondor would regard as invalid text representations
of IPv6 addresses which were the longest possible.  This bug typically
manifested as a failure to contact hosts which were advertising IPv6 addresses
of this sort.
\Ticket{5585}

\item Fixed a memory leak in the \Condor{negotiator} when
\Macro{ALLOW\_PSLOT\_PREEMPTION} was enabled.
\Ticket{5571}

\item Fixed a bug where after a \Condor{schedd} restart
the submitter attribute \Macro{WEIGHTED\_JOBS\_RUNNING}
would be incorrectly computed.
\Ticket{5637}

\item Fixed a bug when using \MacroNI{CLAIM\_PARTITIONABLE\_LEFTOVERS}
and flocking.
Machines from a remote pool could be treated as if they were in the local
pool.
As a result, the \Attr{RemotePool} attribute would not be set in the ads
of jobs running on these machines, and the \Attr{FlockedJobs} and
\Attr{RunningJobs} attributes of submitter ads would have incorrect
values.
\Ticket{5577}

\item Fixed a bug that could cause a job's supplemental groups to be set
incorrectly when \MacroNI{SOFT\_UID\_DOMAIN} is set to \Expr{True}.
\Ticket{5603}

\item Fixed a bug that caused supplemental groups to be set incorrectly
when executing file transfer plugins and various hooks.
\Ticket{5600}

\item Fixed a bug that resulted in Windows 10 being reported as
WindowsUnknown in the \Attr{OPSYSNAME} attribute of the \Condor{startd}
ClassAd.
\Ticket{5575}

\item Fixed a typo in the \MacroNI{LIMIT\_JOB\_RUNTIMES} policy metaknob
that prevented the policy from working as intended.
\Ticket{5307}

\end{itemize}

%%%%%%%%%%%%%%%%%%%%%%%%%%%%%%%%%%%%%%%%%%%%%%%%%%%%%%%%%%%%%%%%%%%%%%
\subsection*{\label{sec:New-8-4-5}Version 8.4.5}
%%%%%%%%%%%%%%%%%%%%%%%%%%%%%%%%%%%%%%%%%%%%%%%%%%%%%%%%%%%%%%%%%%%%%%

\noindent Release Notes:

\begin{itemize}

\item HTCondor version 8.4.5 released on March 22, 2016.

\end{itemize}


\noindent New Features:

\begin{itemize}

\item The default for \MacroNI{DAGMAN\_LOG\_ON\_NFS\_IS\_ERROR} has
been changed from \Expr{True} to \Expr{False}.  This is the result
of changes in the 8.3 series that mean that file locking is no
longer required on user logs.
\Ticket{5516}

\end{itemize}

\noindent Bugs Fixed:

\begin{itemize}

\item Fixed a bug where HTCondor would unconditionally retry non-successful
DNS lookups of the local system's hostname; this could cause delays of up
to sixty seconds when using command-line tools on systems whose hostname
was not in DNS.  We no longer retry on errors at all, and only retry
failures which are temporary.
\Ticket{5553}

\item Fixed a bug that would cause \Condor{schedd}s flocking to remote
pools to not send no jobs, or fewer jobs than possible to the
remote pool. This was a result of not correctly setting
the submitter attribute \Macro{WeightedJobsRunning} for
flocked pools.
\Ticket{5539}

\item Accounting group names that contain spaces are now rejected by
\Condor{submit} and ignored by the \Condor{negotiator}.
Previously, submitting a job with an accounting group name that contained
a space would cause the \Condor{negotiator} to fail at startup.
\Ticket{5538}

\item Fixed a bug whereby per-job history files (enabled by
the configuration setting \Macro{PER\_JOB\_HISTORY\_DIR}) may briefly
appear to be empty or incomplete.
\Ticket{5562}

\item Fixed a bug whereby ClassAds written into history files
may contain the same attribute multiple times.
\Ticket{5548}

\item Fixed a bug that caused DAGMan to not work correctly with
some local universe node jobs.  (This bug was introduced in version
8.3.0.)
\Ticket{5299}

\item Fixed a bug that resulted in jobs managed by the \Condor{job\_router}
not reporting memory and disk usage of the job correctly.
\Ticket{5552}

\item Reworked a bug fix from the 8.4.3 release that was designed to allow for
more than 100 dynamic slots to be a bit more generous in allocating Disk to
those slots.
Now, those slots are less prone to fail to match subsequent jobs.
\Ticket{5535}

\item Fixed a bug in the randomization of ports within the LOWPORT to HIGHPORT range
that would sometimes generate ports outside of this range on Windows.
\Ticket{5555}

\item Fixed a bug in \Condor{off} \Opt{-peaceful} that could result in never
sending the "off" command to machines when at least one of the machines could
not be contacted when sending the previous "peaceful" command.
\Ticket{5504}

\item When cgroups are in use, limit the amount of file system cache in the
kernel to prevent the OOM killer from killing jobs that use a large amount of
file system cache.
\Ticket{5500}

\end{itemize}

%%%%%%%%%%%%%%%%%%%%%%%%%%%%%%%%%%%%%%%%%%%%%%%%%%%%%%%%%%%%%%%%%%%%%%
\subsection*{\label{sec:New-8-4-4}Version 8.4.4}
%%%%%%%%%%%%%%%%%%%%%%%%%%%%%%%%%%%%%%%%%%%%%%%%%%%%%%%%%%%%%%%%%%%%%%

\noindent Release Notes:

\begin{itemize}

\item HTCondor version 8.4.4 released on February 4, 2016.

\end{itemize}


\noindent New Features:

\begin{itemize}

\item None.

\end{itemize}

\noindent Bugs Fixed:

\begin{itemize}

\item Fixed a bug that caused the \Condor{collector} to crash if
\MacroNI{CONDOR\_DEVELOPERS\_COLLECTOR} failed to resolve.
\Ticket{5492}

\item Fixed a bug that caused Condor-C jobs to fail when
\Attr{JobLeaseDuration} was set to less than one hour (3600 seconds).
The remote job would be aborted due to the job lease not being renewed.
\Ticket{5446}

\item Fixed a bug that could cause HTCondor to misreport an EC2 job as running
when it had in fact been purged from the service.  Fixed bugs that could
cause a running EC2 job to be misreported as idle.  HTCondor also no longer
sends EC2 services superfluous queries.  (This may increase the latency
of HTCondor job status updates.)
\Ticket{4568}

\item The grid manager now aborts if the GAHP hangs, which we detect by
the absence of a response after \MacroNI{GRIDMANAGER\_GAHP\_RESPONSE\_TIMEOUT}
seconds.  The EC2 GAHP now performs many fewer memory allocations in the
course of normal operations, which improves stability on some systems.
\Ticket{5442}

\item Fixed a bug that caused the \Condor{master} to fail if a shared port
daemon address file written by a version of HTCondor prior to 8.4.0
is present.
\Ticket{5488}

\item Fixed a bug that caused updates to the job attribute
\Attr{TimerRemove} to not be respected while the job was being managed
by the \Condor{shadow}, \Condor{gridmanager}, or the Job Router.
\Ticket{5470}

\item Fixed a bug where the job policy expression of a job could appear
in one of the \Attr{Reason} attributes of another job.
\Ticket{5466}

\item Fixed a bug, that occurred on the Windows platform, that would cause
the \Condor{shadow} to hang while trying to delete old shadow logs when the
value of \Macro{MAX\_NUM\_SHADOW\_LOG} was larger than the default value of 1.
This bug would also sometimes result in the \Condor{schedd} hanging.
\Ticket{5499}

\end{itemize}

%%%%%%%%%%%%%%%%%%%%%%%%%%%%%%%%%%%%%%%%%%%%%%%%%%%%%%%%%%%%%%%%%%%%%%
\subsection*{\label{sec:New-8-4-3}Version 8.4.3}
%%%%%%%%%%%%%%%%%%%%%%%%%%%%%%%%%%%%%%%%%%%%%%%%%%%%%%%%%%%%%%%%%%%%%%

\noindent Release Notes:

\begin{itemize}

\item HTCondor version 8.4.3 released on December 16, 2015.

\end{itemize}


\noindent New Features:

\begin{itemize}

\item None.

\end{itemize}

\noindent Bugs Fixed:

\begin{itemize}

\item Fixed a bug that caused the \Opt{-append} option to be handled too
late to apply to the first Queue statement in a \Condor{submit} file.
\Ticket{5414}

\item Fixed a bug that prevented running more than 100 slots on a single
\Condor{startd} with partitionable slots.
\Ticket{5398}

\item Fixed a bug which caused \SubmitCmdNI{ec2\_iam\_profile\_name}
not to work for Spot instances.
\Ticket{5410}

\item Fixed a bug where the cgroup VM limit would not be set for sizes over
2 Gibibytes.
\Ticket{5434}

\item Fixed bugs that prevented the HTCondor daemons from working promptly at
startup when the \Condor{shared\_port} daemon was in use on Windows platforms.
\Ticket{5283}
\Ticket{5430}
\Ticket{5431}
\Ticket{5432}
\Ticket{5433}

\item Added SELinux type enforcement rules to allow the \Condor{schedd}
to use \Prog{sendmail} on Enterprise Linux 7 platforms.
\Ticket{5418}

\item Fixed a bug where HTCondor service would not start if the
\File{condor\_master.pid} file was empty on Linux platforms.
\Ticket{5427}

\end{itemize}

%%%%%%%%%%%%%%%%%%%%%%%%%%%%%%%%%%%%%%%%%%%%%%%%%%%%%%%%%%%%%%%%%%%%%%
\subsection*{\label{sec:New-8-4-2}Version 8.4.2}
%%%%%%%%%%%%%%%%%%%%%%%%%%%%%%%%%%%%%%%%%%%%%%%%%%%%%%%%%%%%%%%%%%%%%%

\noindent Release Notes:

\begin{itemize}

\item HTCondor version 8.4.2 released on November 17, 2015.

\end{itemize}


\noindent New Features:

\begin{itemize}

\item \Condor{history} no longer reports an error when run on a system that does
not have a history file.
This change was made because the history file is not created until after the
first job runs.
So, users were always seeing an error message on a fresh installation of
HTCondor.
\Ticket{5374}

\end{itemize}

\noindent Bugs Fixed:

\begin{itemize}

\item Fixed a bug introduced in 8.4.1 that could cause the \Condor{schedd}
to exit.
This affected remote submit, HTCondor-CE, and HTCondor-C.
\Ticket{4522}

\item The \MacroNI{TCP\_FORWARDING\_HOST} is now honored by
HTCondor client programs.
\Ticket{5339}

\item Fixed a problem where Standard Universe jobs could not restart
from a checkpoint in the Enterprise Linux 6 RPM distribution.
\Ticket{5382}
\Ticket{5383}

\item Fixed bugs in the function of the DAGMan
\Macro{DAGMAN\_MAX\_JOBS\_IDLE}/\Macro{-maxidle} throttle,
especially for node jobs that create multiple procs.
\Ticket{5333}

\item Fixed a problem where the RPMs would claim to publicly provide
Globus shared libraries that are in a private location.
\Ticket{5349}

\item Added a default \Expr{request\_memory} for \Condor{submit} -interactive
of 512 megabytes.  Formerly, the default was one, which is
insufficient in environments that strictly enforce memory
usage.
\Ticket{5344}

\item Fixed a problem were the \Expr{condor\_classad} RPM would claim to
provide a replacement for the \Expr{classad} RPM in EPEL.
\Ticket{5400}

\item HTCondor now applies the configuration settings
\MacroNI{GRIDMANAGER\_GAHP\_CALL\_TIMEOUT} and
\MacroNI{GRIDMANAGER\_CONNECT\_FAILURE\_RETRY\_COUNT}
when running grid universe jobs for EC2 or Google Compute Engine.
\Ticket{5300}

\item Fixed a crash in the \Condor{schedd} that happened when the
schedd was under load and being shutdown in the fast mode.
\Ticket{5371}

\item Added a timeout to the \Condor{fetchlog} command so that it
will not hang forever waiting for a unresponsive daemon.
\Ticket{5325}

\item Fixed a problem that prevented HTCondor from building on some 64-bit Linux
platforms such as Arm64.
This was reported by Debian maintainers as their Bug 804386.
\Ticket{5380}

\item Fixed a problem where the platform string was incorrect in the RPM
packages.
\Ticket{5384}

\end{itemize}

\noindent Known Issues:

\begin{itemize}

\item The DAGMan workflow log file is not correctly written for local
universe DAG node jobs that have no log file specified in the submit file,
which causes DAGMan to wait forever, thinking the jobs have not completed.
Note that this problem can be worked around by specifying \emph{any}
log file for the job, even \Expr{log = /dev/null}.
(This bug is a regression that was introduced some time since version
8.2.4.)
\Ticket{5299}

\item DAG node retries do not work correctly with DAG node submit files
that create more than one proc in the resulting cluster (such nodes
cause DAGMan to hang if the retry is activated).
We believe that this bug has existed since DAGMan first supported
multi-proc node jobs.
\Ticket{5350}

\end{itemize}

%%%%%%%%%%%%%%%%%%%%%%%%%%%%%%%%%%%%%%%%%%%%%%%%%%%%%%%%%%%%%%%%%%%%%%
\subsection*{\label{sec:New-8-4-1}Version 8.4.1}
%%%%%%%%%%%%%%%%%%%%%%%%%%%%%%%%%%%%%%%%%%%%%%%%%%%%%%%%%%%%%%%%%%%%%%

\noindent Release Notes:

\begin{itemize}

\item HTCondor version 8.4.1 released on October 27, 2015.

\end{itemize}

\noindent Known Issues:
\begin{itemize}
\item Remote submit to an 8.4.1 \Condor{schedd} is broken if file transfer is
used.  This also means HTCondor-CE and HTCondor-C are broken.  This bug will
be fixed in version 8.4.2.
\Ticket{4522}

\item \MacroNI{TCP\_FORWARDING\_HOST} is disregarded by HTCondor clients
starting in version 8.3.6.  This bug will be fixed in version 8.4.2 and 8.5.1.
\Ticket{5339}
\end{itemize}


\noindent New Features:

\begin{itemize}

\item Added support to allow an admin to always volume mount
	certain directories into docker universe containers running
	on a host.
\Ticket{5308}

\item Added four policy metaknobs to simplify configuring a policy
	to either preempt or hold jobs that use more memory
	or CPU cores than provisioned in the slot. See the \MacroNI{POLICY}
	category of metaknobs in section~\ref{usecategory:POLICY} for
	additional information.
\Ticket{5250}

\item Added configuration variables and documentation so that we uniformly prefer
    \Macro{<var>\_ATTRS} over \Macro{<var>\_EXPRS} but support both. This includes
    \Macro{STARTD\_ATTRS}, \Macro{STARTD\_JOB\_ATTRS} and \Macro{SUBMIT\_ATTRS}
    which are often used by HTCondor sites which customize the configuration. These
    configuration variables are now exclusively for use by HTCondor administrators;
    The former default values for these variables have been moved into other configuration
    which is reserved for use by HTCondor developers.  This is done to prevent administrators
    from accidentally removing the necessary defaults.
    A warning about use of \Macro{STARTD\_EXPRS} has been disabled unless
    \Macro{STARTD\_ATTRS} or \Macro{SLOT\_TYPE\_<n>\_STARTD\_ATTRS} is also used, since
    the use all three of these at the same time is not supported.
\Ticket{5326}

\item When \Condor{reconfig} and \Condor{restart} are run as root
    they will check to see if the condor user has read access to all of the
    configuration files before sending the command. This is done to prevent aborting the daemons
    accidentally by sending reconfig after the admin creates a new config file and
    forgets to give the condor user read access to that file.
\Ticket{4506}

\item Added the \Opt{-natural} sort option to \Condor{status} to sort the slots
    in numerical order rather than alphabetical order.
\Ticket{5131}

\end{itemize}

\noindent Bugs Fixed:

\begin{itemize}

\item When cgroups are enabled, and CGROUP\_MEMORY\_POLICY is soft, 
HTCondor now also sets the hard limit to the virtual memory limit
of the job, if there is one.
\Ticket{5280}

\item If cgroups are enabled, and a job goes over the memory limit, the
cgroup OOM killer fires, and the job is put on hold.  HTCondor now
updates the job's memory usage statistics with the most up to date
usage, instead of relying on the previous snapshot.
\Ticket{5341}

\item Fixed a bug where the \Condor{kbdd} could not accurately measure
the keyboard idle time.  This daemon now works correctly on Linux systems
whose X server support the MIT screen saver extension.
\Ticket{5265}

\item Fixed a bug which prevented SOAP submissions.
\Ticket{5260}

\item The parameter \Macro{STARTD\_HISTORY} is now set to record
the job histories per startd, in the log directory of the
execute machine. These can be read with the \Condor{history} command.
Previously the default was not to record these.
\Ticket{5257}

\item The parameter \Macro{SCHEDD\_USE\_SLOT\_WEIGHT} now defaults to
true, so that SLOT\_WEIGHT can be used with hierarchical group quotas
and partitionable slots.
\Ticket{5256}

\item Fixed bug whereby occasionally the command-line tools would
	emit debug messages to stderr with text ``I am: hostname: \ldots''.
\Ticket{5276}

\item Fixed a bug that prevented node retries from working on DAG
nodes that are DAG-level NOOP nodes.  (This bug has existed at least since
the 8.2 series.)
\Ticket{5277}

\item Fixed a problem when the HTCondor executables were not compiled
with \Env{RPATH} enabled on Enterprise Linux 6 platforms. \Env{RPATH} is used
to load Globus and other libraries from the condor-externals RPM.
\Ticket{5294}

\item The job attribute \Attr{JobCurrentStartTransferOutputDate} is now
properly reported in the job ad.
\Ticket{5298}

\item Fixed configuration parameter \MacroNI{NETWORK\_HOSTNAME}, which was
broken starting with version 8.3.2.
\Ticket{5288}

\item Fixed a bug that could cause the Job Router to crash when
invoking a transformation hook.
\Ticket{5224}

\item Fixed several memory leaks in the \Prog{nordugrid\_gahp}.
\Ticket{5322}

\item Improved the \Prog{batch\_gahp} to better handle batch systems
that reuse job IDs.
\Ticket{5062}

\item When the \Prog{batch\_gahp} rejects a request because it is
overloaded, the \Condor{gridmanager} now reduces the rate of requests
and retries the rejected request later.
\Ticket{5253}

item The \Condor{had} and \Condor{replication} daemons now work properly
when Shared Port is enabled. They still require their own dedicated ports.
\Ticket{5301}

\item Fixed a bug that cause \Condor{mips} to report numbers about 40 percent lower than it should
on Linux platforms.
\Ticket{5261}

\item Fixed a bug in \Condor{install} that would cause it to configure HTCondor to advertise the public
IP addresses to the collector even when using localhost or 127.0.0.1 for a personal HTCondor.
\Ticket{5286}

\item Fixed a bug in \Condor{q} that caused slices in the Queue statement to be treated as part of the
arguments filename when the slice was longer than 8 characters.
\Ticket{5273}

\item Added SELinux type enforcement rules to allow the \Condor{schedd} to be
able to access user files in NFS mounted file systems.
\Ticket{5343}
\end{itemize}

%%%%%%%%%%%%%%%%%%%%%%%%%%%%%%%%%%%%%%%%%%%%%%%%%%%%%%%%%%%%%%%%%%%%%%
\subsection*{\label{sec:New-8-4-0}Version 8.4.0}
%%%%%%%%%%%%%%%%%%%%%%%%%%%%%%%%%%%%%%%%%%%%%%%%%%%%%%%%%%%%%%%%%%%%%%

\noindent Release Notes:

\begin{itemize}

%\item HTCondor version 8.4.0 not yet released.
\item HTCondor version 8.4.0 released on September 14, 2015.

\end{itemize}


\noindent New Features:

\begin{itemize}

\item None.

\end{itemize}

\noindent Bugs Fixed:

\begin{itemize}

\item Fixed a bug introduced in HTCondor version 8.3.7 that caused the
\Condor{shared\_port} daemon to leak file descriptors.
Also made HTCondor work better when some HTCondor daemons
are using shared port, but the \Condor{master} is not.
\Ticket{5259}

\item The \Condor{starter} lowers the OOM (out of memory) score of jobs
so the OOM killer is more likely to chose an HTCondor job rather than
an HTCondor daemon or other user process.
\Ticket{5249}

\item Job submission fails if X.509 certificates are advertised with EC2 
grid universe jobs.
Therefore EC2 grid universe jobs no longer advertise their access keys.
\Ticket{5252}

\end{itemize}
<|MERGE_RESOLUTION|>--- conflicted
+++ resolved
@@ -41,7 +41,10 @@
 
 \begin{itemize}
 
-\item None.
+\item In the Python bindings, fixed bugs in the LogReader and EventIterator
+classes that could cause invocations of poll(), which should block
+indefinitely until an event occurs, to return prematurely with no event.
+\Ticket{5920}
 
 \end{itemize}
 
@@ -176,16 +179,9 @@
 test would reject a valid variable name when it had both an underscore and a digit.
 \Ticket{5914}
 
-<<<<<<< HEAD
-\item In the Python bindings, fixed bugs in the LogReader and EventIterator
-classes that could cause invocations of poll(), which should block
-indefinitely until an event occurs, to return prematurely with no event.
-\Ticket{5920}
-=======
 \item In the RPM packages, move the systemd tmpfiles configuration file to
 the recommended directory (/usr/lib/tmpfiles.d).
 \Ticket{5896}
->>>>>>> d55240b6
 
 \end{itemize}
 
