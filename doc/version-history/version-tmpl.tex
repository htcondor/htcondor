--- conflicted
+++ resolved
@@ -6,13 +6,8 @@
 
 \begin{itemize}
 
-<<<<<<< HEAD
 \item HTCondor version 8.9.X not yet released.
-%\item HTCondor version 8.9.X released on Month Date, 2018.
-=======
-\item HTCondor version 8.8.X not yet released.
-%\item HTCondor version 8.8.X released on Month Date, 2019.
->>>>>>> 36040544
+%\item HTCondor version 8.9.X released on Month Date, 2019.
 
 \end{itemize}
 
