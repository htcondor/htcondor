--- conflicted
+++ resolved
@@ -63,14 +63,11 @@
 
 \begin{itemize}
 
-<<<<<<< HEAD
-=======
 \item Added a new parameter \Macro{SINGULARITY\_IS\_SETUID}, which defaults
 to true.  If false, allows \Condor{ssh\_to\_job} to work when Singularity
 is configured to run without the setuid wrapper.
 \Ticket{6931}
 
->>>>>>> 6ae2bf62
 \item The negotiator parameter \Macro{NEGOTIATOR\_DEPTH\_FIRST}
 has been added which, when using partitionable slots, fill each
 machine up with jobs before trying to use the next available machine.
