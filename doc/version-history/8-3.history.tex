%%%      PLEASE RUN A SPELL CHECKER BEFORE COMMITTING YOUR CHANGES!
%%%      PLEASE RUN A SPELL CHECKER BEFORE COMMITTING YOUR CHANGES!
%%%      PLEASE RUN A SPELL CHECKER BEFORE COMMITTING YOUR CHANGES!
%%%      PLEASE RUN A SPELL CHECKER BEFORE COMMITTING YOUR CHANGES!
%%%      PLEASE RUN A SPELL CHECKER BEFORE COMMITTING YOUR CHANGES!

%%%%%%%%%%%%%%%%%%%%%%%%%%%%%%%%%%%%%%%%%%%%%%%%%%%%%%%%%%%%%%%%%%%%%%
\section{\label{sec:History-8-3}Development Release Series 8.3}
%%%%%%%%%%%%%%%%%%%%%%%%%%%%%%%%%%%%%%%%%%%%%%%%%%%%%%%%%%%%%%%%%%%%%%

This is the development release series of HTCondor.
The details of each version are described below.

%%%%%%%%%%%%%%%%%%%%%%%%%%%%%%%%%%%%%%%%%%%%%%%%%%%%%%%%%%%%%%%%%%%%%%
<<<<<<< HEAD
\subsection*{\label{sec:New-8-3-5}Version 8.3.5}
=======
\subsection*{\label{sec:New-8-3-4}Version 8.3.4}
>>>>>>> a9a8a5ea
%%%%%%%%%%%%%%%%%%%%%%%%%%%%%%%%%%%%%%%%%%%%%%%%%%%%%%%%%%%%%%%%%%%%%%

\noindent Release Notes:

\begin{itemize}

<<<<<<< HEAD
\item HTCondor version 8.3.5 not yet released.
%\item HTCondor version 8.3.5 released on Month Date, 2014.
=======
\item HTCondor version 8.3.4 not yet released.
%\item HTCondor version 8.3.4 released on Month Date, 2015.
>>>>>>> a9a8a5ea

\end{itemize}


\noindent New Features:

\begin{itemize}

<<<<<<< HEAD
\item For an executing job, HTCondor now sets the environment variable 
\Env{OMP\_NUM\_THREADS} to the number of cores of the slot it is running in.
This prevents OpenMP-linked jobs (including \Prog{Matlab}) 
from attempting to use more cores than have been provisioned.
\Ticket{4884}
=======
\item None.
>>>>>>> a9a8a5ea

\end{itemize}

\noindent Bugs Fixed:

\begin{itemize}

<<<<<<< HEAD
\item Fixed a bug in which a \Condor{collector} daemon would have been unable 
to update its own ClassAd.
\Ticket{4850}

\item Fixed a bug introduced in HTCondor version 8.3.2 that caused the 
\Opt{-absent} option of \Condor{status} to print duplicated information 
about each ClassAd.
\Ticket{4853}

\item The python bindings now accept ClassAd expressions for the constraint
of a \Condor{schedd} daemon or a \Condor{collector} daemon query, 
matching the behavior documented in this reference manual.
\Ticket{4907}

\item Fixed a bug introduced in HTCondor 8.3.3 that caused local universe
jobs to execute repeatedly on Windows.
\Ticket{4909}
=======
\item None.
>>>>>>> a9a8a5ea

\end{itemize}

%%%%%%%%%%%%%%%%%%%%%%%%%%%%%%%%%%%%%%%%%%%%%%%%%%%%%%%%%%%%%%%%%%%%%%
\subsection*{\label{sec:New-8-3-3}Version 8.3.3}
%%%%%%%%%%%%%%%%%%%%%%%%%%%%%%%%%%%%%%%%%%%%%%%%%%%%%%%%%%%%%%%%%%%%%%

\noindent Release Notes:

\begin{itemize}

\item HTCondor version 8.3.3 released on Feb. 19, 2015.

\end{itemize}


\noindent New Features:

\begin{itemize}

\item Configuration variable \Macro{ENCRYPT\_EXECUTE\_DIRECTORY} 
is now honored on Linux platforms.
The Linux platform must have the  \Prog{ecryptfs-utils} package installed
and the Linux kernel must be version 2.6.29 or a more recent version.
The new submit command \SubmitCmd{encrypt\_execute\_directory} allows the user
to specify directory encryption on a per-job basis.
\Ticket{4856}


\item By default, HTCondor will no longer have access to Linux 
	system credentials, such as OpenAFS tokens or eCryptFS keys.
	This new behavior ensures these credentials cannot be
	unintentionally obtained by user jobs.  
	For more information, see new configuration variable 
	\Macro{DISCARD\_SESSION\_KEYRING\_ON\_STARTUP}
	in section~\ref{param:DiscardSessionKeyringOnStartup}.
\Ticket{4856}

\item \Condor{q} now offers the new command line option \Arg{-autocluster}, 
which causes it to output \Condor{schedd} daemon auto cluster information. 
The information is an ID number and the number of jobs in each auto cluster.
\Ticket{4792}

\item EC2 grid universe jobs may now specify an IAM (instance) profile.
\Ticket{4810}

\item EC2 jobs may now specify security group IDs instead of names.
This allows the use of VPC instances with non-default security groups.
\Ticket{4796}

\item EC2 jobs may now specify additional parameters to use when starting
the corresponding instance.
\Ticket{4795}

\item Improved the preliminary support for IPv4 and IPv6 dual-protocol
submit nodes,
by allowing them to work with the \Condor{shared\_port} daemon.
\Ticket{4712}

\item The throughput of queries to the \Condor{collector} has been
improved, as the \Condor{collector} now never forks to handle queries 
about \Condor{collector}, \Condor{negotiator}, and \Condor{schedd}
ClassAds.
\Ticket{4821}

\item The new configuration variable \Macro{ADD\_SIGNIFICANT\_ATTRIBUTES}
lists job attributes to be added to the \Condor{negotiator}-determined list
when considering auto clustering.
The new configuration variable \Macro{REMOVE\_SIGNIFICANT\_ATTRIBUTES}
lists job attributes to be removed from the \Condor{negotiator}-determined 
list when considering auto clustering.
\Ticket{4797}

\item For all tools that support the \Opt{-format} or \Opt{-autoformat} option,
the new \%r conversion specifier causes values to be displayed 
in their unevaluated, or raw form.
\Ticket{4814}

\item \Condor{dagman} now prints the hold reason to the \File{dagman.out}
file when node jobs go on hold.
\Ticket{4766}

\item New python bindings can be used to query and set the 
configuration variables of running daemons.
\Ticket{4778}

\item Python functions can be invoked directly from ClassAd expressions 
within HTCondor daemons.  
A system administrator must set the new configuration variable
\Macro{CLASSAD\_USER\_PYTHON\_MODULES}
to specify the python modules that are accessible from within ClassAds.
\Ticket{4773}

\item The new Python \texttt{LogReader} class permits the reading and access
of individual daemon log events.
\Ticket{4588}

\item The default value for configuration variable 
\Macro{DAGMAN\_MAX\_JOBS\_IDLE} has changed from 0, 
which imposes no limits, to 1000.
\Ticket{4748}

\item Configuration variable \Macro{DAGMAN\_USE\_OLD\_DAG\_READER}
is no longer supported.  
Setting it to \Expr{True} will result in a warning, 
and the setting will have no effect on how a DAG input file is read.
\Ticket{4186}

\item ClassAd attributes written by the \Condor{schedd} that
count the number of jobs in various states now include all jobs, 
not only jobs that need to be matched by the \Condor{negotiator} daemon.
These attributes include \Attr{TotalRunningJobs}, \Attr{TotalIdleJobs},
\Attr{TotalHeldJobs}, and \Attr{TotalRemovedJobs}.
\Ticket{4683}

\item \Condor{q} and \Condor{history} offer the new command line option 
\Opt{-limit}, 
which limits number of results returned.
\Ticket{4806}

\item A new, more efficient query protocol has been added as the default 
for \Condor{q},
when querying a \Condor{schedd} daemon that is version 8.3.3 or later. 
To disable this new protocol, set configuration variable
\Macro{CONDOR\_Q\_USE\_V3\_PROTOCOL} to \Expr{False}.
\Ticket{4828}

\end{itemize}

\noindent Bugs Fixed:

\begin{itemize}

\item Fixed a bug that prevented CCB servers from running on Windows platforms.
\Ticket{4713}

\item Configuration variables \MacroNI{ENABLE\_IPV4} or 
\MacroNI{ENABLE\_IPV6} may now be safely set in any configuration file. 
Previously, setting them in any file other than the first configuration file 
parsed could have led to unpredictable behavior.
\Ticket{4829}

\item Fixed a bug in the \Condor{startd} daemon introduced in HTCondor 
version 8.3.2.
The \Condor{startd} slots could get stuck
forever in the Preempting/Killing state when they were claimed by 
an HTCondor version 8.3.1 or older \Condor{schedd}.
\Ticket{4807}

\item Fixed an issue introduced in HTCondor version 8.3.0
that could cause the \Condor{schedd} to become unresponsive when a client 
set configuration variable \Macro{CONDOR\_Q\_USE\_V3\_PROTOCOL} 
to its non default value of \Expr{True}.
\Ticket{4805}

\item Configuration variable \Macro{GRACEFULLY\_REMOVE\_JOBS} now
controls how a running job is killed for all cases,
including when a job policy expression causes the job to be held or removed.
Previously, this configuration variable was consulted only 
when the user ran \Condor{hold} or \Condor{rm}.
\Ticket{4679}

\end{itemize}

\noindent Known Bugs:

\begin{itemize}

\item The ability to transparently encrypt execute directories
is not supported by execute hosts using RHEL 7 and derivative distributions,
as these distributions no longer contain the \Prog{eCryptfs} kernel module.

\item  The submit commands 
\SubmitCmd{on\_exit\_hold} and \SubmitCmd{on\_exit\_remove}  
do not do what they are supposed to do
for local universe jobs on Windows machines.
\Ticket{4902}
\end{itemize}


%%%%%%%%%%%%%%%%%%%%%%%%%%%%%%%%%%%%%%%%%%%%%%%%%%%%%%%%%%%%%%%%%%%%%%
\subsection*{\label{sec:New-8-3-2}Version 8.3.2}
%%%%%%%%%%%%%%%%%%%%%%%%%%%%%%%%%%%%%%%%%%%%%%%%%%%%%%%%%%%%%%%%%%%%%%

\noindent Release Notes:

\begin{itemize}

\item HTCondor version 8.3.2 released on December 23, 2014.
This version contains all bug fixes from HTCondor version 8.2.6.

\end{itemize}


\noindent New Features:

\begin{itemize}

\item It is now possible run a dual-protocol (IPv4 and IPv6) submit node,
submitting to single-protocol execute nodes. This is preliminary work.
\Ticket{4494}

\item The port used by the \Condor{shared\_port} daemon is now
9618 by default.
\Ticket{3813}

\item Improved the handling when vm universe jobs failure to start.
Failures which do
not appear to be the fault of the job now cause the job to be rescheduled and
the machine stops advertising the ability to run vm universe jobs.
The new \Condor{condor\_update\_machine\_ad} tool facilitates changing
the machine ClassAd.
\Ticket{4375}

\item The memory footprint of the \Condor{shadow} has been
reduced when \Prog{Kerberos} or SSL authentication methods are not used, 
as these libraries are now loaded on demand at run time.
\Ticket{374} 

\item The responsiveness of a busy \Condor{schedd} daemon to queries
has been improved.
\Ticket{4735} 
\Ticket{4594} 

\item Added the ability to specify the block device mapping for EC2 jobs.
\Ticket{4657}

\item The new python binding \Procedure{register} has been added 
to allow python functions
be registered with the ClassAds library.  This allows python
functions to be invoked from within ClassAds.
\Ticket{4598}

\item The new python bindings \Procedure{externalRefs} and 
\Procedure{internalRefs} have been added to allow the ClassAd object
to determine internal and external references from an expression.
\Ticket{4681}

\item When the \Condor{startd} has a live \Condor{starter}, 
claim keep alives are sent
by the existing TCP connection between the \Condor{starter} and \Condor{schedd},
rather than creating a new connection to the 
\Condor{schedd} from the \Condor{startd}.
\Ticket{4491}

\item Added the DAGMan feature of \Arg{ALWAYS-UPDATE} for updates
of a DAGMan node status file. 
Specifying this causes the node status file to be overwritten,
even if no nodes have changed status since the file was last written.
\Ticket{4607}

\item Configuration variable \Macro{MAX\_JOBS\_RUNNING} has been
modified such that it only applies to job universes that require a
\Condor{shadow} process.
Scheduler and local universe jobs are no longer affected by this
variable.
The number of running scheduler and local universe jobs can be controlled
with configuration variables \MacroNI{START\_SCHEDULER\_UNIVERSE} and
\MacroNI{START\_LOCAL\_UNIVERSE}, respectively.
\Ticket{4589}

\item The specific versions of Globus GSI libraries to be loaded at run time
are determined at compile time. 
\Ticket{4585} 

\item HTCondor now sets environment variable \Env{\_CONDOR\_JOB\_AD} for
scheduler universe jobs. 
Its value will be the path to a file which contains
the job ClassAd as it was when the job was started.
This feature already exists for vanilla, parallel, java, and local
universe jobs.
\Ticket{4558}

\item The new \Opt{-debug} option to \Condor{userprio} sends
debug output to \File{stderr}.
\Ticket{4636}

\item HTCondor daemons now support a whitelist of statistics attributes to
publish from their ClassAd to the \Condor{collector}.  
This is intended to ease
configuration on systems that use \Prog{ganglia} for monitoring.
\Ticket{4645}

\item New statistics have been added to the \Condor{schedd} to monitor runtime
spent doing DNS queries, using \Prog{fsync}, 
and rebuilding the priority list for negotiation.  
Also additional attributes for average, maximum and minimum
have been added to runtime statistics for command handlers 
for all HTCondor daemons.
These changes are intended to help direct future scalability work.
\Ticket{4593}
\Ticket{4595}

\item The new daemon logging level, \Dflag{SUB\_SECOND}, 
enables millisecond resolution timestamps in daemon logs.
\Ticket{4660}

\end{itemize}

\noindent Bugs Fixed:

\begin{itemize}

\item Fixed a bug introduced in HTCondor version 8.3.1 that caused daemons to be
unreachable if they were configured to use the \Condor{shared\_port} daemon,
but the \Condor{master} was not.
\Ticket{4603}

\item Updated the CREAM client library used in the \Prog{cream\_gahp}.
This fixes the delegation of RFC format proxies, in addition to other
bug fixes.
\Ticket{4596}

\item Fixed a bug that could cause a segmentation fault of \Condor{dagman}
for some DAG input file syntax errors,
rather than printing an appropriate error message.
\Ticket{4616}

\item Fixed a bug that could cause the \Condor{shared\_port} daemon
to fail on Mac OS X platforms,
if configuration variable \MacroNI{LOCK} was not explicitly set 
in a configuration file.
\Ticket{4678}

\item Fixed a bug that caused both \Condor{dagman} and the \Condor{schedd}
daemon to generate commands to remove \Condor{dagman}'s node jobs when
the \Condor{dagman} job is the target of \Condor{rm}.
Now, only the \Condor{schedd} generates the command, 
avoiding the extra load of running two identical commands.
\Ticket{4618}

\item Fixed a bug that caused the DAGMan node status file,
as detailed in section~\ref{sec:DAG-node-status},
to not reflect the final status of a DAG when the DAG is removed
by issuing a \Condor{rm} command,
or when the DAG is
aborted due to an ABORT-DAG-ON specification in the DAG input file.
\Ticket{4686}

\end{itemize}

%%%%%%%%%%%%%%%%%%%%%%%%%%%%%%%%%%%%%%%%%%%%%%%%%%%%%%%%%%%%%%%%%%%%%%
\subsection*{\label{sec:New-8-3-1}Version 8.3.1}
%%%%%%%%%%%%%%%%%%%%%%%%%%%%%%%%%%%%%%%%%%%%%%%%%%%%%%%%%%%%%%%%%%%%%%

\noindent Release Notes:

\begin{itemize}

\item HTCondor version 8.3.1 released on September 11, 2014.

\end{itemize}


\noindent New Features:

\begin{itemize}

\item If cgroups are enabled on Linux platforms, 
the amount of swap space used by a job is now limited to the 
size specified by the machine ClassAd attribute \Attr{VirtualMemory} 
for the slot that the job is running on.
\Ticket{4417}

\item The new configuration variable \Macro{COLLECTOR\_PORT} specifies
the default port used by the \Condor{collector} daemon and command line tools.
The default value is 9618.
This default is the same port as has been used in previous HTCondor versions.
\Ticket{4432}

\item The \Condor{shared\_port} daemon will now work 
if the default location given by configuration variable
\Macro{DAEMON\_SOCKET\_DIR}, which is \Expr{\$(LOCK)/daemon\_sock},
is longer than 90 characters in length.
On Linux platforms, abstract sockets are now the primary method for
\Condor{shared\_port} to forward an incoming connection to the intended
daemon.
\Ticket{4465}

\item Improvements to CCB increase performance.
\Ticket{4453}

\item The use of a single log file to write events and enforce the 
dependencies of a DAG represented by a \Condor{dagman} instance is mandatory.
To implement this,
the \Opt{-dont\_use\_default\_node\_log} command-line
option to \Condor{submit\_dag} is disabled,
and an attempt to set configuration variable
\Macro{DAGMAN\_ALWAYS\_USE\_NODE\_LOG} to \Expr{False} will generate an
error.
\Ticket{3994}

\item The new \Condor{dagman} configuration variable
\Macro{DAGMAN\_SUPPRESS\_JOB\_LOGS} allows users to prevent DAG node
jobs from writing to the log file specified in their submit description file.
See section~\ref{param:DAGManSuppressJobLogs} for details.
\Ticket{4353}

\item New special variables \Expr{@(OWNER)} and \Expr{@(NODE\_NAME)} are
available when defining configuration variable
\Macro{DAGMAN\_DEFAULT\_NODE\_LOG}.
These values make it easier to avoid log file name collisions.
\Ticket{4334}

\item \Condor{submit} will no longer insert an \Attr{OpSys} requirement
for a job
when one of \Attr{OpSysAndVer}, \Attr{OpSysLongName}, \Attr{OpSysName},
or \Attr{OpSysShortName} is already specified by the user in
the \Attr{Requirements} expression of the submit description file.
\Ticket{4519}

\item The configuration file \Expr{\$(HOME)/.condor/condor\_config}
is no longer considered for the single, initial, global configuration file.
Instead, a user-specific configuration file has been added as the
last file parsed.
The new configuration variable \Macro{USER\_CONFIG\_FILE} may change the
default file name or disable this feature.
Section~\ref{sec:Ordering-Config-File} describes the ordering
in which configuration files are parsed.
\Ticket{3158}

\item Daemons now authenticate many client network connections in
parallel, rather than one at a time.
This improves the scalability of daemons that receive many client
connections, like the \Condor{schedd} and \Condor{collector}.
The improvement is most noticeable when using the FS and GSI
authentication methods.
\Ticket{4137}

\item The GSI security libraries are now loaded into memory only when GSI
authentication is required.
This reduces memory usage when GSI authentication is not used.
The memory reduction will be most noticeable when there are many
\Condor{shadow} processes running.
\Ticket{4483}

\item Implemented fine-grained locking in the HTCondor python module to
allow other python threads to run during HTCondor calls.
\Ticket{4507}

\end{itemize}

\noindent Bugs Fixed:

\begin{itemize}

\item None.

\end{itemize}

%%%%%%%%%%%%%%%%%%%%%%%%%%%%%%%%%%%%%%%%%%%%%%%%%%%%%%%%%%%%%%%%%%%%%%
\subsection*{\label{sec:New-8-3-0}Version 8.3.0}
%%%%%%%%%%%%%%%%%%%%%%%%%%%%%%%%%%%%%%%%%%%%%%%%%%%%%%%%%%%%%%%%%%%%%%

\noindent Release Notes:

\begin{itemize}

\item HTCondor version 8.3.0 released on August 12, 2014.
This release contains all improvements and bug fixes from 
HTCondor version 8.2.2.

\end{itemize}


\noindent New Features:

\begin{itemize}

\item When a daemon creates a child daemon process, it also creates a
security session shared with the child daemon.
This makes the initial communication between the daemons more efficient.
\Ticket{4405}

\item Negotiation cycle performance has been improved, especially
over a wide-area network, by reducing network traffic and latency
between a submit machine and a central manager.
The new configuration variable 
\Macro{NEGOTIATOR\_RESOURCE\_REQUEST\_LIST\_SIZE}
does performance tuning, as defined 
in section~\ref{param:NegotiatorResourceRequestListSize}.
\Ticket{4460}

\item The synchronization of the job event log was improved by only
using \Procedure{fsync} where necessary and 
\Procedure{fdatasync} where sufficient.  
This should provide a small reduction in disk I/O to 
the \Condor{schedd} daemon.
\Ticket{4283}

\item CPU usage by the \Condor{collector} has been reduced when
handling normal queries from \Condor{status},
and CPU usage by the \Condor{schedd} has been reduced when
handling normal queries from \Condor{q}.
\Ticket{4448}

\item HTCondor can now internally cache the result of Globus authorization
callouts.  
The caching behavior is enabled by setting configuration variable
\Macro{GSS\_ASSIST\_GRIDMAP\_CACHE\_EXPIRATION} to a non-zero value.
This feature will be useful for sites that use the Globus authorization
callouts based only on DN and VOMS FQAN, and for sites that have 
performance issues.
\Ticket{4138}

\item The job ClassAd attribute \Attr{DAG\_Status} is included in 
the \File{dagman.out} file.
\Ticket{4381}

\item The new \Opt{-DoRecovery} command line option for \Condor{dagman}
and \Condor{submit\_dag} causes \Condor{dagman} to run in
recovery mode.
\Ticket{2218}

\item The new \Opt{-ads} option to \Condor{status} permits a set of ClassAds
to be read from a file, processing the ClassAds as if they came from
the \Condor{collector}.
\Ticket{4414}

\item Daemon ClassAd hooks implementing Startd Cron functionality  
can now return multiple ClassAds,
and the hooks can specify which ClassAds their output should merge into.
\Ticket{4398}

\item Two new \Condor{schedd} ClassAd statistics attributes are
available: \Attr{JobsRunning} and \Attr{JobsAccumExceptionalBadputTime}.
\Ticket{4409}

\end{itemize}

\noindent Bugs Fixed:

\begin{itemize}

\item Fixed a bug that caused \Condor{dagman} to unnecessarily attempt
to read node job submit description files, 
which could cause spurious warnings when in recovery mode.
Strictly speaking, the bug is fixed only for the
default case in which \MacroNI{DAGMAN\_ALWAYS\_USE\_NODE\_LOG} is set
to \Expr{True}.
\Ticket{3843}

\item Fixed a bug in the \Condor{schedd} daemon that caused the values
of the ClassAd attributes \Attr{JobsRunningSizes} and 
\Attr{ JobsRunningRuntimes} to be much larger than they should have been.
\Ticket{4409}

\end{itemize}
<|MERGE_RESOLUTION|>--- conflicted
+++ resolved
@@ -12,24 +12,15 @@
 The details of each version are described below.
 
 %%%%%%%%%%%%%%%%%%%%%%%%%%%%%%%%%%%%%%%%%%%%%%%%%%%%%%%%%%%%%%%%%%%%%%
-<<<<<<< HEAD
 \subsection*{\label{sec:New-8-3-5}Version 8.3.5}
-=======
-\subsection*{\label{sec:New-8-3-4}Version 8.3.4}
->>>>>>> a9a8a5ea
 %%%%%%%%%%%%%%%%%%%%%%%%%%%%%%%%%%%%%%%%%%%%%%%%%%%%%%%%%%%%%%%%%%%%%%
 
 \noindent Release Notes:
 
 \begin{itemize}
 
-<<<<<<< HEAD
 \item HTCondor version 8.3.5 not yet released.
 %\item HTCondor version 8.3.5 released on Month Date, 2014.
-=======
-\item HTCondor version 8.3.4 not yet released.
-%\item HTCondor version 8.3.4 released on Month Date, 2015.
->>>>>>> a9a8a5ea
 
 \end{itemize}
 
@@ -38,15 +29,11 @@
 
 \begin{itemize}
 
-<<<<<<< HEAD
 \item For an executing job, HTCondor now sets the environment variable 
 \Env{OMP\_NUM\_THREADS} to the number of cores of the slot it is running in.
 This prevents OpenMP-linked jobs (including \Prog{Matlab}) 
 from attempting to use more cores than have been provisioned.
 \Ticket{4884}
-=======
-\item None.
->>>>>>> a9a8a5ea
 
 \end{itemize}
 
@@ -54,7 +41,6 @@
 
 \begin{itemize}
 
-<<<<<<< HEAD
 \item Fixed a bug in which a \Condor{collector} daemon would have been unable 
 to update its own ClassAd.
 \Ticket{4850}
@@ -72,9 +58,36 @@
 \item Fixed a bug introduced in HTCondor 8.3.3 that caused local universe
 jobs to execute repeatedly on Windows.
 \Ticket{4909}
-=======
+
+\end{itemize}
+
+%%%%%%%%%%%%%%%%%%%%%%%%%%%%%%%%%%%%%%%%%%%%%%%%%%%%%%%%%%%%%%%%%%%%%%
+\subsection*{\label{sec:New-8-3-4}Version 8.3.4}
+%%%%%%%%%%%%%%%%%%%%%%%%%%%%%%%%%%%%%%%%%%%%%%%%%%%%%%%%%%%%%%%%%%%%%%
+
+\noindent Release Notes:
+
+\begin{itemize}
+
+\item HTCondor version 8.3.4 not yet released.
+%\item HTCondor version 8.3.4 released on Month Date, 2015.
+
+\end{itemize}
+
+
+\noindent New Features:
+
+\begin{itemize}
+
 \item None.
->>>>>>> a9a8a5ea
+
+\end{itemize}
+
+\noindent Bugs Fixed:
+
+\begin{itemize}
+
+\item None.
 
 \end{itemize}
 
