--- conflicted
+++ resolved
@@ -60,16 +60,14 @@
 \Condor{rm}'ed to re-submit nodes other than the FINAL node.
 \Ticket{5090}
 
-<<<<<<< HEAD
+\item Fixed a bug in \Condor{submit} where using submit attibute
+\Attr{EC2IamProfileArn} would lead to requests to EC2 failing.
+\Ticket{5095}
+
 \item Fixed a bug in \Condor{dagman} in which having node retries
 and ABORT-DAG-ON specified for the name node could cause the node
 status to be reported incorrectly.
 \Ticket{5092}
-=======
-\item Fixed a bug in \Condor{submit} where using submit attibute
-\Attr{EC2IamProfileArn} would lead to requests to EC2 failing.
-\Ticket{5095}
->>>>>>> 637b3447
 
 \end{itemize}
 
