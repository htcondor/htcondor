--- conflicted
+++ resolved
@@ -19,8 +19,6 @@
 The details of each version are described below.
 
 
-<<<<<<< HEAD
-=======
 %%%%%%%%%%%%%%%%%%%%%%%%%%%%%%%%%%%%%%%%%%%%%%%%%%%%%%%%%%%%%%%%%%%%%%
 \subsection*{\label{sec:New-7-0-6}Version 7.0.6}
 %%%%%%%%%%%%%%%%%%%%%%%%%%%%%%%%%%%%%%%%%%%%%%%%%%%%%%%%%%%%%%%%%%%%%%
@@ -81,8 +79,6 @@
 \item None.
 
 \end{itemize}
-
->>>>>>> 8ebb8a92
 
 
 %%%%%%%%%%%%%%%%%%%%%%%%%%%%%%%%%%%%%%%%%%%%%%%%%%%%%%%%%%%%%%%%%%%%%%
@@ -139,36 +135,20 @@
 
 \begin{itemize}
 
-<<<<<<< HEAD
-\item \Security A flaw was found in the way Condor processes user submitted
-jobs. It is possible for a user who has permissions to submit jobs into
-=======
 \item \Security A flaw was found and fixed in the way Condor processes user submitted
 jobs. It was possible for a user who had permissions to submit jobs into
->>>>>>> 8ebb8a92
 Condor to do so in a way that could cause that job to run as any other
 non-root user. We have not had any reported incidents exploiting this
 flaw. (CVE-2008-3826)
 
-<<<<<<< HEAD
-\item \Security A stack-based buffer overflow flaw was found in the
-\Condor{schedd} daemon. A user who has permissions to submit a job could
-do so in a manner that could cause the \Condor{schedd} to crash or,
-=======
 \item \Security A stack-based buffer overflow flaw was found and fixed in the
 \Condor{schedd} daemon. A user who had permissions to submit a job could
 do so in a manner that could cause the \Condor{schedd} to crash, or
->>>>>>> 8ebb8a92
 potentially, execute arbitrary code on the submit machine with the
 \Condor{schedd}'s identity. We are not aware of any known exploits for
 this flaw. We have not had any reported incidents exploiting this flaw.
 (CVE-2008-3828)
 
-<<<<<<< HEAD
-\item \Security A denial-of-service flaw was found in the \Condor{schedd} daemon. A user who has permissions to submit a job could do so in a manner that would cause \Condor{schedd} to crash. We have not had any reported incidents exploiting this flaw. (CVE-2008-3829)
-
-\item \Security A flaw was found in the way Condor processes allow and deny netmasks for access control. If Condor's configuration file contained overlapping netmasks in the allow or deny rules, it could cause those rules to be ignored, potentially allowing unintended access to users in Condor's deny authorization lists. We have not had any reported incidents exploiting this flaw. (CVE-2008-3830) 
-=======
 \item \Security A denial-of-service flaw was found and fixed in the \Condor{schedd}
 daemon. A user who had permissions to submit a job could have done so in a
 manner that would cause \Condor{schedd} to crash. 
@@ -181,7 +161,6 @@
 potentially allowing unintended access to users in Condor's 
 deny authorization lists. 
 We have not had any reported incidents exploiting this flaw. (CVE-2008-3830) 
->>>>>>> 8ebb8a92
 
 % Fixed by Red Hat
 \item Fixed a segmentation fault bug with \Condor{submit} \Opt{-dump} when
