--- conflicted
+++ resolved
@@ -158,10 +158,6 @@
 \Env{GLOBUS\_THREAD\_MODEL} was set in the environment.
 \Ticket{4464}
 
-<<<<<<< HEAD
-\item Fixed a rare memory leak. The leak occurred when IPv6 was disabled, but the NETWORK\_INTERFACE and COLLECTOR\_HOST were set to IPv6 addresses.
-\Ticket{4502}
-=======
 \item Fixed a bug in \Condor{ft-gahp} that caused it to ignore the peer
 version given by the \Expr{CONDOR\_VERSION} command, causing it to think that
 its file transfer peer was the same version as itself.
@@ -171,7 +167,9 @@
 \Prog{remote\_gahp}. This is used as part of the batch grid-type when
 submitting jobs to a remote system via \Prog{ssh}.
 \Ticket{4434}
->>>>>>> 8dbce0aa
+
+\item Fixed a rare memory leak. The leak occurred when IPv6 was disabled, but the NETWORK\_INTERFACE and COLLECTOR\_HOST were set to IPv6 addresses.
+\Ticket{4502}
 
 \end{itemize}
 
