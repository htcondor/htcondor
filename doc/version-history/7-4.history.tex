--- conflicted
+++ resolved
@@ -194,13 +194,12 @@
 that begin with a digit, such as \Expr{1abc}.
 It incorrectly used them as cluster numbers. 
 
-<<<<<<< HEAD
 % gittrac #1423
 \item Fixed a bug that caused the \Condor{startd} to invoke the
   ``power\_state'' plug-in as the condor user.  This caused
   hibernation to fail because power\_state requires root privileges
   to function properly.
-=======
+
 % gittrac #1330
 \item Fixed a bug that could cause the \Condor{schedd} to crash if there
 were any idle scheduler universe jobs when files were staged into the
@@ -216,7 +215,6 @@
 % gittrac #1413
 \item Fixed a bug that caused \Prog{startd\_cron} jobs to fail on Windows. This bug is 
 present in all earlier 7.4.x Condor releases.
->>>>>>> ed7ff295
 
 \end{itemize}
 
