--- conflicted
+++ resolved
@@ -16,19 +16,15 @@
 The details of each version are described below.
 
 %%%%%%%%%%%%%%%%%%%%%%%%%%%%%%%%%%%%%%%%%%%%%%%%%%%%%%%%%%%%%%%%%%%%%%
-\subsection*{\label{sec:New-8-6-8}Version 8.6.8}
-%%%%%%%%%%%%%%%%%%%%%%%%%%%%%%%%%%%%%%%%%%%%%%%%%%%%%%%%%%%%%%%%%%%%%%
-
-\noindent Release Notes:
-
-\begin{itemize}
-
-<<<<<<< HEAD
-\item HTCondor version 8.6.8 not yet released.
-%\item HTCondor version 8.6.8 released on Month Date, 2017.
-=======
-\item HTCondor version 8.6.8 released on November 14, 2017.
->>>>>>> e17bbe44
+\subsection*{\label{sec:New-8-6-9}Version 8.6.9}
+%%%%%%%%%%%%%%%%%%%%%%%%%%%%%%%%%%%%%%%%%%%%%%%%%%%%%%%%%%%%%%%%%%%%%%
+
+\noindent Release Notes:
+
+\begin{itemize}
+
+\item HTCondor version 8.6.9 not yet released.
+%\item HTCondor version 8.6.9 released on Month Date, 2017.
 
 \end{itemize}
 
@@ -45,7 +41,6 @@
 
 \begin{itemize}
 
-<<<<<<< HEAD
 \item Fixed a bug when IPv6 is enabled which could cause the
 \Condor{startd} to crash when spawning a starter.
 \Ticket {6462}
@@ -58,10 +53,36 @@
 \item Fixed a bug in \Condor{q} which could cause the DONE amount to be incorrect
 when multiple clusters shared a batch name.
 \Ticket{6469}
-=======
+
+\end{itemize}
+
+%%%%%%%%%%%%%%%%%%%%%%%%%%%%%%%%%%%%%%%%%%%%%%%%%%%%%%%%%%%%%%%%%%%%%%
+\subsection*{\label{sec:New-8-6-8}Version 8.6.8}
+%%%%%%%%%%%%%%%%%%%%%%%%%%%%%%%%%%%%%%%%%%%%%%%%%%%%%%%%%%%%%%%%%%%%%%
+
+\noindent Release Notes:
+
+\begin{itemize}
+
+\item HTCondor version 8.6.8 released on November 14, 2017.
+
+\end{itemize}
+
+
+\noindent New Features:
+
+\begin{itemize}
+
+\item None.
+
+\end{itemize}
+
+\noindent Bugs Fixed:
+
+\begin{itemize}
+
 \item Fixed an issue with validating VOMS proxies.
 \Ticket{6455}
->>>>>>> e17bbe44
 
 \end{itemize}
 
