%%%      PLEASE RUN A SPELL CHECKER BEFORE COMMITTING YOUR CHANGES!
%%%      PLEASE RUN A SPELL CHECKER BEFORE COMMITTING YOUR CHANGES!
%%%      PLEASE RUN A SPELL CHECKER BEFORE COMMITTING YOUR CHANGES!
%%%      PLEASE RUN A SPELL CHECKER BEFORE COMMITTING YOUR CHANGES!
%%%      PLEASE RUN A SPELL CHECKER BEFORE COMMITTING YOUR CHANGES!

%%%%%%%%%%%%%%%%%%%%%%%%%%%%%%%%%%%%%%%%%%%%%%%%%%%%%%%%%%%%%%%%%%%%%%
\section{\label{sec:History-8-6}Stable Release Series 8.6}
%%%%%%%%%%%%%%%%%%%%%%%%%%%%%%%%%%%%%%%%%%%%%%%%%%%%%%%%%%%%%%%%%%%%%%

This is a stable release series of HTCondor.
As usual, only bug fixes (and potentially, ports to new platforms)
will be provided in future 8.6.x releases.
New features will be added in the 8.7.x development series.

The details of each version are described below.

%%%%%%%%%%%%%%%%%%%%%%%%%%%%%%%%%%%%%%%%%%%%%%%%%%%%%%%%%%%%%%%%%%%%%%
\subsection*{\label{sec:New-8-6-7}Version 8.6.7}
%%%%%%%%%%%%%%%%%%%%%%%%%%%%%%%%%%%%%%%%%%%%%%%%%%%%%%%%%%%%%%%%%%%%%%

\noindent Release Notes:

\begin{itemize}

\item HTCondor version 8.6.7 not yet released.
%\item HTCondor version 8.6.7 released on Month Date, 2017.

\end{itemize}


\noindent New Features:

\begin{itemize}

\item Job attributes that are recognized by the \Prog{batch\_gahp}
but not by HTCondor can now be specified in the job ad without using
a prefix of \Attr{Remote\_}.
\Ticket{6422}

\end{itemize}

\noindent Bugs Fixed:

\begin{itemize}

\item Change the default value of STARTD\_RECOMPUTE\_DISK\_FREE to false, so 
that the Disk attribute is mostly correct for partitionable slots.
\Ticket{6424}

\item Docker universe now sets the cgroup cpu-shares field to 100 times the number of requested cores, which matches vanilla universe
\Ticket{6423}

\item MOUNT\_UNDER\_SCRATCH when used in Docker universe can now be an expression, not just a literal string.  This matches the way it works in vanilla universe
\Ticket{6401}

\item Fixed a bug that caused systems using cgroup memory limits to
not properly reset the memory limit after the first use of a slot.  The memory
limit would get reused from the previous slot value.
\Ticket{6414}

<<<<<<< HEAD
=======
\item Fixed a bug that could cause the \Condor{startd} to crash when spawning
a \Condor{starter} with mixed mode networking.
\Ticket{6461}

>>>>>>> 4ef301ef
\item Asking systemd to stop condor now allows the HTCondor daemons to properly
clean up, instead of simply immediately sending a SIGKILL.  As a result,
HTCondor daemons stopped via systemd will no longer continue to appear 
alive with \Condor{status}.
\Ticket{6096}

\item \Condor{status} will now print longer lines when its output is
redirected into a pipe, rather than its input coming from one.
\Ticket{6381}

\item Fixed a crash in \Condor{transferer} when a connection can't be
established with its peer.
\Ticket{6412}

\item Fixed support for HTTPS transfers in the \MacroNI{curl\_plugin}
utility.
\Ticket{6253}

\item Fixed problems in python bindings when using the Submit class
to submit jobs specifying environment variables or file redirection.
\Ticket{6420}

\item Fixed a bug that caused \Condor{job\_router\_info} to crash if
configuration paramater \MacroNI{JOB\_ROUTER\_ENTRIES\_REFRESH} was
set to a positive value.
\Ticket{6444}

\item Fixed a bug in \Condor{history} that caused it to print invalid
XML or JSON syntax when reading from multiple history files.
\Ticket{6437}

\end{itemize}

%%%%%%%%%%%%%%%%%%%%%%%%%%%%%%%%%%%%%%%%%%%%%%%%%%%%%%%%%%%%%%%%%%%%%%
\subsection*{\label{sec:New-8-6-6}Version 8.6.6}
%%%%%%%%%%%%%%%%%%%%%%%%%%%%%%%%%%%%%%%%%%%%%%%%%%%%%%%%%%%%%%%%%%%%%%

\noindent Release Notes:

\begin{itemize}

\item HTCondor version 8.6.6 released on September 12, 2017.

\end{itemize}


\noindent New Features:

\begin{itemize}

\item None.

\end{itemize}

\noindent Bugs Fixed:

\begin{itemize}

\item Fixed a bug that might cause the \Condor{schedd} or other daemons to
crash when logging on Linux to the syslog facility, and the \Condor{reconfig}
command was run.
\Ticket{6364}

\item Fixed a bug that prevented condor daemons from writing out a
core file for debugging in the very unlikely event that one of them
crashed.
\Ticket{6365}

\item Fixed a bug where the negotiator would make matches where the daemons
involved did not share an IP version, and thus could not talk to each other.
\Ticket{6351}

\item HTCondor now works properly with systemd's watchdog feature on
all flavors of Linux.
Previously, the \Condor{master} wouldn't send alive messages to systemd
if systemd wasn't part of the Linux distribution's standard configuration.
This would result in systemd killing the HTCondor daemons after a
short period of time.
\Ticket{6385}

\item Fixed handling of backslashes in string values in old ClassAds
format in the python bindings.
\Ticket{6382}

\item Fixed a bug in how the CPU usage of Slurm jobs is interpreted.
\Ticket{6380}

\item Fixed a bug that caused a machine claimed by a parallel universe
job to stick in the Claimed/Idle state forever.  This could only happen
if the job was removed as it was in the process of claiming resources.
\Ticket{6376}

\item Fixed a bug that caused a machine to stick in the
Preempting/Vacating state after a job was removed
when a \MacroNI{JOB\_EXIT\_HOOK} was defined.
\Ticket{6383}

\item Added type enforcement rules for cgroups to HTCondor's SELinux
profile.
\Ticket{6168}

\item Fixed a bug where setting \MacroNI{delegate\_job\_gsi\_credentials\_lifetime}
to 0 in a submit description file was treated the same as not setting
it at all.
\Ticket{6375}

\item Fixed handling of octal escape sequences in ClassAd strings.
\Ticket{6384}

\item Updated Boost external to version 1.64.
\Ticket{6369}

\end{itemize}

%%%%%%%%%%%%%%%%%%%%%%%%%%%%%%%%%%%%%%%%%%%%%%%%%%%%%%%%%%%%%%%%%%%%%%
\subsection*{\label{sec:New-8-6-5}Version 8.6.5}
%%%%%%%%%%%%%%%%%%%%%%%%%%%%%%%%%%%%%%%%%%%%%%%%%%%%%%%%%%%%%%%%%%%%%%

\noindent Release Notes:

\begin{itemize}

\item HTCondor version 8.6.5 released on August 1, 2017.

\end{itemize}


\noindent New Features:

\begin{itemize}

\item Added avx2 to the set of processor flags advertised by the
\Condor{startd}.
\Ticket{6317}

\end{itemize}

\noindent Bugs Fixed:

\begin{itemize}

\item Fixed a bug in socket clean-up that was causing a memory leak.  This
may have been particularly noticeable in the \Condor{collector}.
\Ticket{6342}

\item Fixed a bug that caused an infinite loop in the \Condor{starter} when
cgroups were enabled on systems (such as Debian) where the kernel has disabled
the memory accounting controller.  A job on such a system would go into the
"R" state, but never actually start running.
\Ticket{6347}

\item Fixed a bug where setting \MacroNI{NETWORK\_INTERFACE} to an
IPv6 address could cause HTCondor daemons to except.
\Ticket{6339}

\item Fixed a bug where a cross protocol CCB connection would cause the
\Condor{shadow} or \Condor{schedd} to except.
\Ticket{6344}

\item Fixed a bug where the wildcard '*' in ALLOW or DENY lists was
being interpreted as only matching IPv4 addresses.  It now properly
matches any address family.
\Ticket{6340}

\item Fixed a bug where reverse resolutions could return the string
representation of the address in question instead of failing.  This
resulted in spurious warnings of the form "WARNING: forward resolution of
2001:630:10:f001::19a0 doesn't match 2001:630:10:f001::19a0!"
\Ticket{6338}

\item Fixed a bug which prevented using an ImDisk RAM disk
as the execute directory on Windows.
\Ticket{6324}

\item Fixed a bug where removal of a job could cause another job from
the same user to also be removed.
This was mostly likely to happen when the \Condor{schedd} is under
heavy load.
\Ticket{6353}

\item Fixed a bug that cause parallel universe jobs not to start on
pools with partitionable slots.
\Ticket{6308}

\item Fixed a problem, introduced in HTCondor 8.6.4, where the
\Condor{collector} plugins where loaded but not used.
\Ticket{6343}

\item Fixed a bug where "\Condor{q} \Opt{-grid}" did not display the
status column for any non-Globus job.
\Ticket{6306}

\item Fixed bugs in the \Condor{schedd} and \Condor{negotiator} that
could cause jobs to not be negotiated for when
\MacroNI{NEGOTIATOR\_PREFETCH\_REQUESTS} is set to \Expr{TRUE}.
\Ticket{6336}
\Ticket{6312}

\end{itemize}

%%%%%%%%%%%%%%%%%%%%%%%%%%%%%%%%%%%%%%%%%%%%%%%%%%%%%%%%%%%%%%%%%%%%%%
\subsection*{\label{sec:New-8-6-4}Version 8.6.4}
%%%%%%%%%%%%%%%%%%%%%%%%%%%%%%%%%%%%%%%%%%%%%%%%%%%%%%%%%%%%%%%%%%%%%%

\noindent Release Notes:

\begin{itemize}

\item HTCondor version 8.6.4 released on June 22, 2017.

\end{itemize}


\noindent New Features:

\begin{itemize}

\item Python bindings are now available on MacOSX.
\Ticket{6244}

\item Allow Python modules to be used as \Condor{collector} plugin.
This undocumented feature is to be used by expert developers only.
\Ticket{6213}
\Ticket{6295}

\end{itemize}

\noindent Bugs Fixed:

\begin{itemize}

\item Fixed a bug with PASSWORD authentication that would sporadically cause
it to fail to exchange keys, due to whether or not the first round-trip of
communications blocked on reading from the network.
\Ticket{6265}

\item Pslot preemption now properly handles machine custom resources,
such as GPUs.
\Ticket{6297}

\item Fixed a bug that prevented HTCondor from correctly setting
virtual memory cgroup limits when soft physical memory limits
were being used.
\Ticket{6294}

\item Fixed a bug that prevented parallel universe jobs from running
that used \$\$() expansion in submit files.
\Ticket{6299}

\item Added a new knob, \MacroNI{STARTD\_RECOMPUTE\_DISK\_FREE}, which defaults
to true, which tells the startd to periodically recompute and advertise free
disk space.  Admins can set this to false for partitionable slots whose execute
directory is used by HTCondor alone.
\Ticket{6301}

\item Fixed a bug that could cause \Condor{submit} to fail to submit a
job with a proxy file to a \Condor{schedd} older than 8.5.8, due to the
absence of an X.509 CA certificates directory.
\Ticket{6258}

\item Restored a check in \Condor{submit} about whether the job's X.509
proxy has sufficient lifetime remaining.
\Ticket{6283}

\item Fixed a bug in \Condor{dagman} where the DAG status file showed an
incorrect status code if submit attempts failed for the final node.
\Ticket{6069}

\item Bosco now properly identifies CentOS 7 as a supported platform.
\Ticket{6303}

\item Fixed a bug when Bosco is used to submit jobs to multiple remote
clusters. When arguments to \Prog{remote\_gahp} are provided in the
GridResource attribute, jobs could be submitted to the wrong cluster.
\Ticket{6277}

\item To speed up the installation process on Enterprise Linux 7, the
SELinux profile is now reloaded only once, when setting the HTCondor
daemons to run in permissive mode.
\Ticket{6304}

\item Update the systemd configuration on Enterprise Linux 7 to start the
\Condor{master} after time synchronization is achieved. This prevents
unnecessary daemon restarts due to sudden time shifts.
\Ticket{6255}

\item The \Condor{shadow} will now ignore updates of \Attr{JobStartDate}
from the \Condor{starter} since the \Condor{schedd} already sets this
attribute correctly and the \Condor{starter} incorrectly tries to set it
even if the job has already run once. A consequence of this fix is that the
value of \Attr{JobStartDate} that the \Condor{startd} uses for policy
expressions will be different than the value that the \Condor{schedd} uses.
Resolving this problem will potentially break existing policy expressions
in the \Condor{startd}, so it will be be not be changed in the 8.6 series,
but fixed in the 8.7 series.
\Ticket{6280}

\item Fixed a bug where per-instance job attributes like \AdAttr{RemoteHost}
would show up in the history file for completed jobs.  This bug occurred if
a job happened to complete while the \Condor{schedd} was in the process of a
graceful shutdown.
\Ticket{6251}

\item The \Condor{convert\_history} command is present again in this release.
\Ticket{6282}

\item The parameter \MacroNI{SETTABLE\_ATTRS\_ADMINISTRATOR} is now correctly
appears in \Condor{config\_val}.
\Ticket{6286}

\end{itemize}

%%%%%%%%%%%%%%%%%%%%%%%%%%%%%%%%%%%%%%%%%%%%%%%%%%%%%%%%%%%%%%%%%%%%%%
\subsection*{\label{sec:New-8-6-3}Version 8.6.3}
%%%%%%%%%%%%%%%%%%%%%%%%%%%%%%%%%%%%%%%%%%%%%%%%%%%%%%%%%%%%%%%%%%%%%%

\noindent Release Notes:

\begin{itemize}

\item HTCondor version 8.6.3 released on May 9, 2017.

\end{itemize}

\noindent Bugs Fixed:

\begin{itemize}

\item Fixed a bug that rarely corrupts the \Condor{schedd}'s job queue
log file when the input sandbox of a job with an X.509 proxy file is
spooled.
\Ticket{6240}

\item Fixed a memory leak in the Python bindings related to logging.
\Ticket{6227}

\end{itemize}

%%%%%%%%%%%%%%%%%%%%%%%%%%%%%%%%%%%%%%%%%%%%%%%%%%%%%%%%%%%%%%%%%%%%%%
\subsection*{\label{sec:New-8-6-2}Version 8.6.2}
%%%%%%%%%%%%%%%%%%%%%%%%%%%%%%%%%%%%%%%%%%%%%%%%%%%%%%%%%%%%%%%%%%%%%%

\noindent Release Notes:

\begin{itemize}

\item HTCondor version 8.6.2 released on April 24, 2017.

\end{itemize}


\noindent New Features:

\begin{itemize}

\item Added metaknobs for defining map files for use with the ClassAd usermap function
in the \Condor{schedd}, and a metaknob for automatically assigning an accounting group to
a job based on a mapping of the owner name of the job.
\Ticket{6179}

\item When the \Condor{credd} is polling for credentials, the timeout is now
configurable using \MacroNI{CREDD\_POLLING\_TIMEOUT}.

\item The \Opt{reverse} option for \Condor{q} was changed to \Opt{reverse-analyze},
and it now implies \Opt{better-analyze}. Formerly, the \Opt{reverse} option was ignored
unless \Opt{-better-analyze} was also specified.
\Ticket{6167}

\end{itemize}

\noindent Bugs Fixed:

\begin{itemize}

\item Fixed a bug that could cause \Condor{store\_cred} to fail on
Windows due to a case-sensitive check of the user's account name.
\Ticket{6200}

\item Updated Open MPI helper script to catch and handle SIGTERM and
to use bash explicitly.
\Ticket{6194}

\item Docker Universe jobs now update the RemoteSysCpu attributes for job
and in the job log. Previously, this field was always 0.
\Ticket{6173}

\item Docker universe detection is now more robust in the
face of extraneous output to standard error on docker startup.
This was preventing Condor from detecting that docker was properly
working on hosts.
\Ticket{6185}

\item Fixed a bug that prevented \MacroNI{SUBMIT\_REQUIREMENT} and
\MacroNI{JOB\_TRANSFORM} expressions from referencing job attributes
describing the job's X.509 proxy credential.
\Ticket{6188}

\item The Linux kernel tuning script no longer adjusts some kernel parameters
unless a \Condor{schedd} will be started by the master.
\Ticket{6208}

\item Fixed a bug that caused all but the first in a list of metaknobs to be ignored
unless there were commas separating the list items. So \MacroNI{use ROLE : Execute CentralManager}
would incorrectly add only the Execute role.
Previously, \MacroNI{use ROLE : Execute, CentralManager} would correctly add both roles.
\Ticket{6171}

\item Worked around a problem with FORTRAN programs built with \Condor{compile}
and recent versions of gfortran (4.7.2 was OK, 4.8.5 was not), where those
executables would not write to standard out if started in the standard universe.
Also, updated the checkpointing library to permit \Condor{compile} to
successfully link FORTRAN (and other) programs calling certain math
functions and built against up-to-date versions of glibc.
\Ticket{6026}

\item The default values for \MacroNI{HAD\_SOCKET\_NAME} and
\MacroNI{REPLICATION\_SOCKET\_NAME} have changed to enable the documented
configuration for using these services with shared port to work.
\Ticket{6186}

\item Fixed a bug that caused \Condor{dagman} to sometimes (rarely, but
repeatably) crash when parsing DAGs containing splices.
\Ticket{6170}

\item The configuration parameters that control when job policy expressions
are evaluated now work as documented.
Previously, the default value for \MacroNI{PERIODIC\_EXPR\_INTERVAL} was
300, not 60 as intended.
Also, the parameters \MacroNI{MAX\_PERIODIC\_EXPR\_INTERVAL} and
\MacroNI{PERIODIC\_EXPR\_TIMESLICE} were ignored for grid universe jobs.
\Ticket{6199}

\item Fixed a bug that could cause the Job Router to crash if the
\File{job\_queue.log} contained invalid or incomplete records.
\Ticket{6195}

\item Fixed a bug that caused updates of the job attribute
\Attr{x509UserProxyExpiration} to be ignored for job policy evaluation
when the job was managed by the Job Router.
\Ticket{6209}

\item Changed the default value of configuration parameters
\MacroNI{CREAM\_GAHP\_WORKER\_THREADS} to the value of
\MacroNI{GRIDMANAGER\_MAX\_PENDING\_REQUESTS}.
This should prevent a back-log of commands in the CREAM GAHP observed
by some users.
\Ticket{6071}

\item Fixed modification of \Env{PYTHONPATH} environment variable that
could fail in bash if \Prog{set -u} is enabled.
\Ticket{6211}

\item \Prog{bosco\_quickstart} no longer assumes that submitting to a Slurm
cluster requires the PBS emulation module.
\Ticket{6211}

\item Fixed a bug that caused \Condor{submit} \Opt{-dump} to crash when
the submit file had an attribute to enable the use of an x509 user proxy.
\Ticket{6197}

\item Updated the supported platform list in the Bosco installer script to
include Ubuntu 16 and Mac OSX 10.12. Also, dropped Ubuntu 12 and Mac OSX
10.6 through 10.9.
\Ticket{6178}

\item Fixed a bug which in some obscure configurations caused a spurious
PERMISSION DENIED error was printed in the StartLog when activating a claim.
\Ticket{6172}.

\item Fixed a bug which forced the administrator to restart (rather than
reconfigure) running daemons after adding an entry to a \MacroNI{DENY\_*}
authorization list.
\Ticket{6172}.

\end{itemize}

%%%%%%%%%%%%%%%%%%%%%%%%%%%%%%%%%%%%%%%%%%%%%%%%%%%%%%%%%%%%%%%%%%%%%%
\subsection*{\label{sec:New-8-6-1}Version 8.6.1}
%%%%%%%%%%%%%%%%%%%%%%%%%%%%%%%%%%%%%%%%%%%%%%%%%%%%%%%%%%%%%%%%%%%%%%

\noindent Release Notes:

\begin{itemize}

\item HTCondor version 8.6.1 released on March 2, 2017.

\end{itemize}


\noindent New Features:

\begin{itemize}

\item \Condor{q} now checks to see if authentication and security negotiation are enabled before attempting to
request only the current users jobs from the \Condor{schedd}.  Prior to this change, configurations that disabled
security or authentication would also need to set \MacroNI{CONDOR\_Q\_ONLY\_MY\_JOBS} to false.
\Ticket{6125}

\item The CLAIMTOBE authentication method is now in the list of methods for READ access if no list of
authentication methods for READ or DEFAULT is specified in the configuration.  This change allows sites that
use the default host based security model to use \Condor{q} \Opt{-global} with the only-my-jobs feature
without making changes to their security configuration.
\Ticket{6125}

\item The collector now records the authentication method used to determine the authenticated identity.
\Ticket{6122}

\end{itemize}

\noindent Bugs Fixed:

\begin{itemize}

\item Update Docker interface to be able to retrieve usage information
from running containers and to remove containers when certain errors
occurred when using Docker version 1.13.
\Ticket{6088}

\item In Docker universe, all writes to files in \File{/tmp} and \File{/var/tmp} by default
write inside the container.  There is a limit on the file size within the container,
and jobs that write a lot to \File{/tmp} may hit that.  If a docker universe job now runs
on a system with \MacroNI{MOUNT\_UNDER\_SCRATCH} defined, HTCondor now adds those
mounts as volume mounts, so file writes do not go to the container, but to the host
file system.
\Ticket{6080}

\item Fixed a bug in \Condor{status} \Opt{-format} and \Condor{q} \Opt{-format} that caused the
tools to truncate output to the width specified in the format specifier. The most likely manifestation of
this bug was that punctuation after the format would not be printed when the format had an explicit width.
\Ticket{6120}

\item Fixed a bug that caused spurious shared port-related error
messages to appear in the \File{dagman.out} file (by adding the
new \MacroNI{DAGMAN\_USE\_SHARED\_PORT} configuration macro).
\Ticket{6156}

\item Fixed a bug that caused VM universe jobs to fail if the
\SubmitCmdNI{vm\_disk} submit command contained spaces after a comma.
\Ticket{6132}

\item Fixed a bug that can cause the Job Router and \Condor{c-gahp} to
crash if they fail to submit a job due to submit transforms or
submit requirements.
\Ticket{6152}

\item Fixed a bug that caused the Job Router to not route any jobs if
the \MacroNI{JOB\_ROUTER\_DEFAULTS} configuration parameter value
started with white space.
\Ticket{6128}

\item Fixed several bugs in how the Job Router writes to job event logs.
\Ticket{6092}

\item Removed Bosco's attempt to configure a default value for
\SubmitCmdNI{grid\_resource} in the submit description file, as
\Condor{submit} no longer supports this ability.
Also, Bosco now works with Slurm clusters.
\Ticket{6106}

\item Changed Bosco's configuration of the \Condor{ft-gahp} to eliminate
worrying error messages in the \Condor{ft-gahp}'s log file.
\Ticket{6107}

\item Fixed a bug that could cause a grid batch job submitted to PBS or
Slurm to go on hold when the job's X.509 proxy is refreshed.
\Ticket{6136}

\item Fixed a bug where the \Condor{gridmanager} fails to put a job on
hold due to the desired hold reason containing invalid characters.
\Ticket{6142}

\item Improved the hold reason when submission of a grid-type batch
job fails.
\Ticket{3377}

\item Update helper scripts to work with current versions of Open MPI and MPICH2.
\Ticket{6024}

\item Fixes a bug that could cause events for local universe jobs to not
be written to the global event log.
\Ticket{6100}

\item Fixed a bug on execute machines that enable PID namespaces that
    would generate a spurious error message in the daemon log when \Condor{off} -fast was issued.
\Ticket{6137}

\item Fixed a bug that could corrupt the job queue log file such that
the \Condor{schedd} cannot restart.
The bug is mostly likely to occur if the disk becomes full.
\Ticket{6153}

\item Incremented the ClassAd library version number, since the deprecated
iostream interface has been removed.
\Ticket{6050}
\Ticket{6115}

\end{itemize}

%%%%%%%%%%%%%%%%%%%%%%%%%%%%%%%%%%%%%%%%%%%%%%%%%%%%%%%%%%%%%%%%%%%%%%
\subsection*{\label{sec:New-8-6-0}Version 8.6.0}
%%%%%%%%%%%%%%%%%%%%%%%%%%%%%%%%%%%%%%%%%%%%%%%%%%%%%%%%%%%%%%%%%%%%%%

\noindent Release Notes:

\begin{itemize}

\item HTCondor version 8.6.0 released on January 26, 2017.

\end{itemize}


\noindent New Features:

\begin{itemize}

\item Added two new job ClassAd attributes, \MacroNI{CumulativeRemoteSysCpu} and
\MacroNI{CumulativeRemoteUserCpu}, which keep a running total of system and user
CPU usage, respectively, across all job restarts.  Also, immediately clear attributes
\MacroNI{RemoteSysCpu} and \MacroNI{RemoveUserCpu} on job start, instead of on first update.
\Ticket{6022}

\item Added a new configuration knob, \MacroNI{ALWAYS\_REUSEADDR}, which defaults
to \Expr{True}.  When \Expr{True}, it tells HTCondor to set the
\MacroNI{SO\_REUSEADDR} socket option, so that
the schedd can run large numbers of very short jobs without exhausting the
number of local ports needed for shadows.
\Ticket{6040}

\item Changed the default value of \MacroNI{IGNORE\_LEAF\_OOM} to \Expr{True}.
\Ticket{5775}

\end{itemize}

\noindent Bugs Fixed:

\begin{itemize}

\item Fixed a bug causing unnecessarily slow updates from the \Condor{startd}.
If you depend on the old behavior, set \MacroNI{UPDATE\_SPREAD\_TIME} to 8.  A
value of 0 enables the fix.
\Ticket{6062}

\item Fixed a race condition when running multiple concurrent jobs on the same claim.
When the starter exits, it notifies the shadow, which tells the startd to kill the starter.
Immediately after the shadows tells the startd, it fetches the next job, and tries to start it.
If the starter hasn't completely exited yet (perhaps it needs to clean up a large sandbox),
it will notice the shadow has closed the command socket, and the starter will go into disconnected
mode, and get confused.  This has been fixed.
\Ticket{6049}

\item Fixed an infelicity with \Condor{submit} -i and docker universe,
where it would start an interactive shell without a container.  Added error
message expressing that this combination is not currently supported.
\Ticket{6083}

\item When a job claimed by the Job Router is held or removed, it is no
longer considered a failure of the job route chosen for that job.
\Ticket{5968}

\item Fixed a bug in recovering a Google Compute Engine (GCE) job if the
\Condor{gridmanager} restarts during submission of the instance request.
\Ticket{6078}

\item Fixed a bug that could cause re-installation of a remote cluster
to fail in Bosco.
\Ticket{6042}

\item Fixed a bug with handling the proxy files of grid-type batch jobs
when the proxy's file name is a relative path.
\Ticket{6053}

\item Fixed a bug that caused the \Prog{batch\_gahp} to crash when a job's
X.509 proxy is refreshed and the \Prog{batch\_gahp} is configured to not
create a limited copy of the proxy.
\Ticket{6051}

\item Fixed a bug in the virtual machine universe where \Attr{RequestMemory}
and \Attr{RequestCPUs} were not changing the resources assigned to the VM
created by HTCondor.  Now, \Attr{VM\_Memory} defaults to \Attr{RequestMemory},
and the number of CPUs defaults to \Attr{RequestCPUs}.
\Ticket{5998}

\end{itemize}<|MERGE_RESOLUTION|>--- conflicted
+++ resolved
@@ -59,13 +59,10 @@
 limit would get reused from the previous slot value.
 \Ticket{6414}
 
-<<<<<<< HEAD
-=======
 \item Fixed a bug that could cause the \Condor{startd} to crash when spawning
 a \Condor{starter} with mixed mode networking.
 \Ticket{6461}
 
->>>>>>> 4ef301ef
 \item Asking systemd to stop condor now allows the HTCondor daemons to properly
 clean up, instead of simply immediately sending a SIGKILL.  As a result,
 HTCondor daemons stopped via systemd will no longer continue to appear 
