%%%      PLEASE RUN A SPELL CHECKER BEFORE COMMITTING YOUR CHANGES!
%%%      PLEASE RUN A SPELL CHECKER BEFORE COMMITTING YOUR CHANGES!
%%%      PLEASE RUN A SPELL CHECKER BEFORE COMMITTING YOUR CHANGES!
%%%      PLEASE RUN A SPELL CHECKER BEFORE COMMITTING YOUR CHANGES!
%%%      PLEASE RUN A SPELL CHECKER BEFORE COMMITTING YOUR CHANGES!

%%%%%%%%%%%%%%%%%%%%%%%%%%%%%%%%%%%%%%%%%%%%%%%%%%%%%%%%%%%%%%%%%%%%%%
\section{\label{sec:History-8-6}Stable Release Series 8.6}
%%%%%%%%%%%%%%%%%%%%%%%%%%%%%%%%%%%%%%%%%%%%%%%%%%%%%%%%%%%%%%%%%%%%%%

This is a stable release series of HTCondor.
As usual, only bug fixes (and potentially, ports to new platforms)
will be provided in future 8.6.x releases.
New features will be added in the 8.7.x development series.

The details of each version are described below.

%%%%%%%%%%%%%%%%%%%%%%%%%%%%%%%%%%%%%%%%%%%%%%%%%%%%%%%%%%%%%%%%%%%%%%
\subsection*{\label{sec:New-8-6-0}Version 8.6.0}
%%%%%%%%%%%%%%%%%%%%%%%%%%%%%%%%%%%%%%%%%%%%%%%%%%%%%%%%%%%%%%%%%%%%%%

\noindent Release Notes:

\begin{itemize}

\item HTCondor version 8.6.0 released on January 26, 2017.

\end{itemize}


\noindent New Features:

\begin{itemize}

\item Added two new job classad attributes, \Macro{CumulativeRemoteSysCpu} and 
\Macro{CumulativeRemoteUserCpu}, which keep a running total of system and user
cpu usage, respectively, across all job restarts.  Also, immediately clear attributes
\Macro{RemoteSysCpu} and \Macro{RemoveUserCpu} on job start, instead of on first update.
\Ticket{6022}

\item Added a new config knob, \MacroNI{ALWAYS\_REUSEADDR}, which defaults
to \Expr{True}.  When \Expr{True}, it tells HTCondor to set the
\MacroNI{SO\_REUSEADDR} socket option, so that
the schedd can run large numbers of very short jobs without exhausting the
number of local ports needed for shadows.
\Ticket{6040}

\item Changed the default value of \MacroNI{IGNORE\_LEAF\_OOM} to \Expr{True}.
\Ticket{5775}

\end{itemize}

\noindent Bugs Fixed:

\begin{itemize}

\item Fixed a bug causing unnecessarily slow updates from the \Condor{startd}.
If you depend on the old behavior, set \Macro{UPDATE\_SPREAD\_TIME} to 8.  A
value of 0 enables the fix.
\Ticket{6062}

\item Fixed a race condition when running multiple concurrent jobs on the same claim.
When the starter exits, it notifies the shadow, which tells the startd to kill the starter.
Immediately after the shadows tells the startd, it fetches the next job, and tries to start it.
If the starter hasn't completely exited yet (perhaps it needs to clean up a large sandbox),
it will notice the shadow has closed the command socket, and the starter will go into disconnected
mode, and get confused.  This has been fixed.
\Ticket{6049}

\item Fixed an infelicity with \Condor{submit} -i and docker universe,
where it would start an interactive shell without a container.  Added error
message expressing that this combination is not currently supported.
\Ticket{6083}

\item When a job claimed by the Job Router is held or removed, it is no
longer considered a failure of the job route chosen for that job.
\Ticket{5968}

\item Fixed a bug in recovering a Google Compute Engine (GCE) job if the
\Condor{gridmanager} restarts during submission of the instance request.
\Ticket{6078}

\item Fixed a bug that could cause re-installation of a remote cluster
to fail in Bosco.
\Ticket{6042}

\item Fixed a bug with handling the proxy files of grid-type batch jobs
when the proxy's filename is a relative path.
\Ticket{6053}

<<<<<<< HEAD
=======
\item Fixed a bug that caused the \Prog{batch\_gahp} to crash when a job's
X.509 proxy is refreshed and the \Prog{batch\_gahp} is configured to not
create a limited copy of the proxy.
\Ticket{6051}

\item Fixed a bug in the virtual machine universe where \Attr{RequestMemory}
and \Attr{RequestCPUs} were not changing the resources assigned to the VM
created by HTCondor.  Now, \Attr{VM\_Memory} defaults to \Attr{RequestMemory},
and the number of CPUs defaults to \Attr{RequestCPUs}.
\Ticket{5998}

>>>>>>> 8bf59c2b
\end{itemize}

%%%%%%%%%%%%%%%%%%%%%%%%%%%%%%%%%%%%%%%%%%%%%%%%%%%%%%%%%%%%%%%%%%%%%%
\subsection*{\label{sec:New-8-6-1}Version 8.6.1}
%%%%%%%%%%%%%%%%%%%%%%%%%%%%%%%%%%%%%%%%%%%%%%%%%%%%%%%%%%%%%%%%%%%%%%

\noindent Release Notes:

\begin{itemize}

\item HTCondor version 8.6.1 not yet released.
%\item HTCondor version 8.6.1 released on Month Date, 2017.

\end{itemize}


\noindent New Features:

\begin{itemize}

\item None.

\end{itemize}

\noindent Bugs Fixed:

\begin{itemize}

\item None.

\end{itemize}
<|MERGE_RESOLUTION|>--- conflicted
+++ resolved
@@ -88,8 +88,6 @@
 when the proxy's filename is a relative path.
 \Ticket{6053}
 
-<<<<<<< HEAD
-=======
 \item Fixed a bug that caused the \Prog{batch\_gahp} to crash when a job's
 X.509 proxy is refreshed and the \Prog{batch\_gahp} is configured to not
 create a limited copy of the proxy.
@@ -101,7 +99,6 @@
 and the number of CPUs defaults to \Attr{RequestCPUs}.
 \Ticket{5998}
 
->>>>>>> 8bf59c2b
 \end{itemize}
 
 %%%%%%%%%%%%%%%%%%%%%%%%%%%%%%%%%%%%%%%%%%%%%%%%%%%%%%%%%%%%%%%%%%%%%%
