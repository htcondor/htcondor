--- conflicted
+++ resolved
@@ -88,7 +88,17 @@
 when the proxy's filename is a relative path.
 \Ticket{6053}
 
-<<<<<<< HEAD
+\item Fixed a bug that caused the \Prog{batch\_gahp} to crash when a job's
+X.509 proxy is refreshed and the \Prog{batch\_gahp} is configured to not
+create a limited copy of the proxy.
+\Ticket{6051}
+
+\item Fixed a bug in the virtual machine universe where \Attr{RequestMemory}
+and \Attr{RequestCPUs} were not changing the resources assigned to the VM
+created by HTCondor.  Now, \Attr{VM\_Memory} defaults to \Attr{RequestMemory},
+and the number of CPUs defaults to \Attr{RequestCPUs}.
+\Ticket{5998}
+
 \end{itemize}
 
 %%%%%%%%%%%%%%%%%%%%%%%%%%%%%%%%%%%%%%%%%%%%%%%%%%%%%%%%%%%%%%%%%%%%%%
@@ -120,17 +130,3 @@
 \item None.
 
 \end{itemize}
-=======
-\item Fixed a bug that caused the \Prog{batch\_gahp} to crash when a job's
-X.509 proxy is refreshed and the \Prog{batch\_gahp} is configured to not
-create a limited copy of the proxy.
-\Ticket{6051}
-
-\item Fixed a bug in the virtual machine universe where \Attr{RequestMemory}
-and \Attr{RequestCPUs} were not changing the resources assigned to the VM
-created by HTCondor.  Now, \Attr{VM\_Memory} defaults to \Attr{RequestMemory},
-and the number of CPUs defaults to \Attr{RequestCPUs}.
-\Ticket{5998}
-
-\end{itemize}
->>>>>>> be8ca029
