--- conflicted
+++ resolved
@@ -59,8 +59,6 @@
 
 \begin{itemize}
 
-<<<<<<< HEAD
-=======
 \item When Docker universe starts a job, it no longer uses the docker
 run command line to do so.  Now, it first creates a container with
 docker create, then starts it with docker start.  This allows HTCondor
@@ -70,7 +68,6 @@
 and not the run that it used to.
 \Ticket{6377}
 
->>>>>>> ea5bd604
 \item When docker universe reports memory usage, it now reports the
 RSS (Resident Set Size) of the container, previously it reported
 RSS + page cache size
@@ -154,13 +151,10 @@
 and RemoteSysCpu where never updated in the history file, or in condor\_q
 output.  The user log would show the correct values.
 \Ticket{6426}
-<<<<<<< HEAD
-=======
 
 \item The new behavior of the \Opt{-expand} command line argument of \Condor{config\_val} was breaking some
 scripts, so that functionality has been moved and \Opt{-expand} reverted to the pre 8.7.2 behavior.
 \Ticket{6416}
->>>>>>> ea5bd604
 
 \end{itemize}
 
