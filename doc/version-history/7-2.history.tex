%%%      PLEASE RUN A SPELL CHECKER BEFORE COMMITTING YOUR CHANGES!
%%%      PLEASE RUN A SPELL CHECKER BEFORE COMMITTING YOUR CHANGES!
%%%      PLEASE RUN A SPELL CHECKER BEFORE COMMITTING YOUR CHANGES!
%%%      PLEASE RUN A SPELL CHECKER BEFORE COMMITTING YOUR CHANGES!
%%%      PLEASE RUN A SPELL CHECKER BEFORE COMMITTING YOUR CHANGES!

%%%%%%%%%%%%%%%%%%%%%%%%%%%%%%%%%%%%%%%%%%%%%%%%%%%%%%%%%%%%%%%%%%%%%%
\section{\label{sec:History-7-2}Stable Release Series 7.2}
%%%%%%%%%%%%%%%%%%%%%%%%%%%%%%%%%%%%%%%%%%%%%%%%%%%%%%%%%%%%%%%%%%%%%%

This is a stable release series of Condor.
As usual, only bug fixes (and potentially, ports to new platforms)
will be provided in future 7.2.x releases.
New features will be added in the 7.3.x development series.

The details of each version are described below.


%%%%%%%%%%%%%%%%%%%%%%%%%%%%%%%%%%%%%%%%%%%%%%%%%%%%%%%%%%%%%%%%%%%%%%
\subsection*{\label{sec:New-7-2-2}Version 7.2.2}
%%%%%%%%%%%%%%%%%%%%%%%%%%%%%%%%%%%%%%%%%%%%%%%%%%%%%%%%%%%%%%%%%%%%%%

\noindent Release Notes:

\begin{itemize}

\item None.

\end{itemize}


\noindent New Features:

\begin{itemize}

\item Added the \Opt{-DumpRescue} command-line flag to \Condor{dagman}
and \Condor{submit\_dag}.  This flag is intended mainly for testing.

\end{itemize}

\noindent Configuration Variable Additions and Changes:

\begin{itemize}

\item The new boolean configuration variable
  \Macro{EVENT\_LOG\_FSYNC} provides control of the behavior of
  Condor when writing events to the event log.  Previously,
  the behavior was as if this parameter were set to \Expr{False}.
  See \ref{param:EventLogFsync} for the complete definition of
  this variable.

\item The new boolean configuration variable
  \Macro{EVENT\_LOG\_LOCKING} provides control of the behavior of
  Condor when writing events to the event log.  Previously,
  the behavior was controlled by \MacroNI{ENABLE\_USERLOG\_LOCKING}.
  See \ref{param:EventLogLocking} for the complete definition of
  this variable.

% gittrac #314
\item The new string configuration variable \Macro{TRANSFERER}
  specifies the path to the \Condor{transferer} program which is
  invoked by the \Condor{replication} daemon to perform the actual
  transfer of the file set by \MacroNI{STATE\_FILE}.
  This is part of the high availability framework.
  Prior to Condor 7.2.2, the value of \MacroNI{TRANSFERER} was hard coded to
  \File{\MacroUNI{RELEASE\_DIR}/sbin/condor\_transferer}.  The use of
  this hard coded behavior should be considered obsolete behavior, and
  will be removed in a future version of Condor.

\end{itemize}

\noindent Bugs Fixed:

\begin{itemize}

\item Fixed a bug in which an ill-formed network packet could
crash a Condor daemon.
This would not be seen in normal Condor operation,
but sometimes port-scanning software could trigger such a crash.

\item \Condor{q} would sometimes exit with  the value zero,
indicating success, when it could not connect to a \Condor{schedd} daemon.
Now it exits with an error code in this case.

\item Fixed two seemingly small memory leaks in Condor's SOAP
interface. A small amount of memory was lost per SOAP transaction. On
a high traffic machine, this leak would eventually render the
\Condor{schedd} daemon unresponsive.

\item Fixed a bug in Condor's hibernation facilities, where if any slot
satisfied the \MacroNI{HIBERNATE} expression, the machine would enter
a low power state.

\item Fixed a bug in the parallel universe where periodic expressions
involving the \Attr{JobStatus} attribute would not function properly.

\item Fixed a bug where Condor daemons could segmentation fault while trying
to write a core file to disk in the Unix ports.

\item Fixed a bug in which the use of dedicated execute accounts
(indicated by use of the configuration variable
\MacroNI{DEDICATED\_EXECUTE\_ACCOUNT\_REGEXP}) did not work properly
in PrivSep mode: those with the configuration variable
\MacroNI{PRIVSEP\_ENABLED} set to \Expr{True}.

\item Fixed an erroneous log message that reported that
the hook defined by \Macro{HOOK\_UPDATE\_JOB\_INFO} had run,
but would print the \MacroUNI{HOOK\_PREPARE\_JOB} path.
The correct hook ran, so this was only a logging error.
The log message is only visible at the \Expr{D\_FULLDEBUG} level.

% PR 953
\item Fixed a bug that caused \Condor{dagman} to crash if the
\File{dagman.out} file reached a size of 2 GBytes.

\item Fixed a problem affecting the \Condor{starter} when in PrivSep mode.
After the user job exited, an error was printed in the
\Condor{starter} log file complaining that it failed to \Prog{chown} the
sandbox to Condor ownership.  This error was not actually harmful,
just noisy.

\item Fixed a bug in the \Condor{master} that caused it to not have
  \MacroNI{REPLICATION} in its default list for \MacroNI{DC\_DAEMON\_LIST}.
  The example
  configuration file for HAD has been updated to match, as well.

\item Fixed the \Condor{transferer} daemon and documentation to consistently
  use the value of the configuration variable 
  \MacroNI{MAX\_TRANSFERER\_LIFETIME} in High Availability code.

% gittrac #285
\item Fixed a bug that caused \Condor{dagman} to crash,
if a splice DAG has node categories.

\item Changed splice-related \Condor{dagman} debug messages
to \emph{not} be printed at the default verbosity.
They are now mostly printed at debug level 4.
For definitions of the debug levels, see the \Condor{dagman} manual
page at section~ \ref{man-condor-dagman}.

% gittrac #313
\item Fixed a bug that caused the \Condor{replication} daemon,
  as part of the high availability framework,
  to start the \Condor{transferer} client incorrectly; the end result was
  that the \Condor{transferer} was unable to authenticate via GSI
  using host-based certificates.

\item Fixed a bug in which the ClassAd attribute \AdAttr{RemoteWallClockTime}
  could get too big after a restart of the \Condor{schedd} daemon,
  for jobs that were running at the time of the restart.

% gittrac #231
\item Fixed a bug that was causing the \Condor{startd} to log the
  error message 
\begin{verbatim}
  ioctl(SIOCETHTOOL/GWOL) failed: Operation not permitted (1)
\end{verbatim}
  when started as a Personal Condor on Linux.
  The message is now suppressed in this case.  When the message is
  printed, an additional message is logged informing the user that
  this error can be ignored, unless hibernation is being used.

% gittrac #330
\item Fixed a bug that was causing the \Condor{startd} to sometimes
  publish the network adapter's hardware address incorrectly in its
  ClassAd.

<<<<<<< HEAD
% PR 953
\item Fixed a bug that caused \Condor{dagman} to crash if the
\File{dagman.out} file reached a size of 2 GB.
=======
\item Fixed a case in which \Condor{history} could get into an infinite
loop when searching through a corrupted history file.
>>>>>>> 4cf8a1e6

\end{itemize}

\noindent Known Bugs:

\begin{itemize}

\item None.

\end{itemize}

\noindent Additions and Changes to the Manual:

\begin{itemize}

\item Added a note about the fact that environment values specified
with the \Opt{environment} submit description file command override values from
the submittor's environment, as imported with \Opt{getenv = True}.

\end{itemize}


%%%%%%%%%%%%%%%%%%%%%%%%%%%%%%%%%%%%%%%%%%%%%%%%%%%%%%%%%%%%%%%%%%%%%%
\subsection*{\label{sec:New-7-2-1}Version 7.2.1}
%%%%%%%%%%%%%%%%%%%%%%%%%%%%%%%%%%%%%%%%%%%%%%%%%%%%%%%%%%%%%%%%%%%%%%

\noindent Release Notes:

\begin{itemize}

\item This release addresses reported 7.2.0 problems with the
Windows distribution.

\end{itemize}


\noindent New Features:

\begin{itemize}

\item Condor now has a clipped port to i386 Debian 5.0 (Lenny).

\item Added standard universe support for \Prog{gfortran}.

\item Added support for standard output and standard error to be greater
than 2 Gigabytes.

\end{itemize}

\noindent Configuration Variable Additions and Changes:

\begin{itemize}

\item The configuration variable \Macro{JAVA\_MAXHEAP\_ARGUMENT} now
defaults to the value \Opt{-Xmx1024m}.  The installation process of
Condor resets this value to \Expr{UNDEFINED} in the local
configuration file, if the detected JVM is not from Sun Microsystems.

\item A new feature has been added to the \Condor{master} that makes
it possible to append to the \MacroNI{DC\_DAEMON\_LIST} configuration
variable, instead of overwriting it.  To take advantage of this, place
the plus character ('\verb@+@') as the first character in the
\MacroNI{DC\_DAEMON\_LIST} definition.  For example:
\begin{verbatim}
  DAEMON_LIST     = NEW_DAEMON
  DC_DAEMON_LIST  = +NEW_DAEMON
\end{verbatim}

% PR 959
\item The new configuration variable \Macro{DAGMAN\_COPY\_TO\_SPOOL}
controls whether the \Condor{dagman} binary gets copied to the spool
directory when a DAG is submitted.  See \ref{param:DAGManCopyToSpool}
for details.

% PR 964
\item Added \Opt{-version} and \Opt{-help} command line options to
\Condor{submit\_dag}.

\end{itemize}

\noindent Bugs Fixed:

\begin{itemize}

\item Fixed a bug in the \Condor{collector} which could cause it
to hang indefinitely while reading network input in rare conditions.

\item Fixed a bug in \Condor{chirp} for Windows which was causing it
to crash on invocation.

\item Fixed a bug in the Windows \Condor{mail} program, which was causing
it to become unresponsive when run.  If left running, the application also
increased its memory consumption.

\item Fixed a bug that could cause the \Condor{schedd} to never
evaluate periodic expressions.

\item Fixed a bug on Unix platforms where \Condor{configure} would
provide incorrect defaults for the \MacroNI{JAVA\_MAXHEAP\_ARGUMENT}
attribute in the installed configuration files. The new current
default for Sun Java JVMs is \Opt{-Xmx1024m}.

\item Fixed a bug on Unix platforms where \Condor{configure} would
imply that using the Unix user \Login{root} or UID 0 for the
\Opt{--owner} option is a good thing.  It is not, and would then complain
that it could not find user \Login{root} in the password file.

\item Fixed a bug on Unix platforms where \Condor{configure} would
emit errors about not being able to execute \Prog{ldd} when installing
Condor on the Mac OS X 10.5 platform.  \Condor{configure} now
correctly detects shared library requirements when installing the
Condor binaries on the Mac OS X 10.5 platform.

\item Fixed a bug where execute-side daemons started before the
\Condor{credd} would fail to match with Windows jobs with
\SubmitCmd{run\_as\_owner} set.  This condition persisted until the
execute-side daemons were either restarted or reconfigured.

\item Fixed a problem affecting the Job Router and Condor-C.  When jobs
spool input files, they enter a temporary hold state, which could
trigger actions by a naive periodic remove or release expression.
Periodic expressions are no longer evaluated when in this temporary
hold state, which has the hold reason \AdStr{Spooling input data files}.

\item The example init script \Prog{condor.boot.generic} erroneously claimed
that the \Condor{master} would begin sending SIGKILL to child
processes after 20 seconds if SIGQUIT (the fast shutdown) failed.  The
\Condor{master} will actually wait \MacroUNI{SHUTDOWN\_FAST\_TIMEOUT}
seconds, a value that currently defaults to 300 seconds.

\item Environment variable names are now properly treated as
case-insensitive on Windows. The most common symptom of this bug was
the inability to specify a custom \Env{PATH} environment variable
for a job from its submit description file.

\item Changed \Condor{submit} \Opt{-debug} to issue a warning when ignoring
environment variables. This occurs with \SubmitCmd{getenv = True} set
in a submit description file.

\item Fixed a long-standing memory leak in SOAP interface.
This caused the leak of a few hundred bytes of memory for each connection.
This could eventually have caused the \Condor{schedd} daemon to crash.

\item Fixed Job Router hooks so that their output is properly
propagated where appropriate.

\item Implemented a fix for the \Condor{startd} that prevents it from
crashing if the user specified the configuration variable
\MacroNI{NUM\_SLOTS\_TYPE\_N}, without also specifying \MacroNI{SLOT\_TYPE\_N}.

\item The sample configuration files now correctly set the default
universe to vanilla.  This default has been true since 7.2.0,
but was not reflected in the sample configuration files.

\item Fixed a bug that incorrectly set the value of the
job ClassAd attribute \Attr{RequestMemory} to be 1024 times its
correct size due to a mismatch in units;
the attribute \Attr{RequestMemory} is given in Mbytes, while
the attribute \Attr{ImageSize} is given in Kbytes.

\item Fixed a memory leak in \Condor{dagman} that leaked a small
amount of memory for each job submitted.

\item Fixed a bug that was causing the network mask to be advertised
as a Condor sinful string, rather than a dotted-quad.

\item Fixed a handle leak in the \Condor{procd} on Windows.

\end{itemize}

\noindent Known Bugs:

\begin{itemize}

\item None.

\end{itemize}

\noindent Additions and Changes to the Manual:

\begin{itemize}

\item Added a FAQ entry for Windows describing how machines
with miss-configured performance counters may cause the \Condor{procd}
to crash.

\item Added a manual page for the command \Condor{router\_history}.

\end{itemize}



%%%%%%%%%%%%%%%%%%%%%%%%%%%%%%%%%%%%%%%%%%%%%%%%%%%%%%%%%%%%%%%%%%%%%%
\subsection*{\label{sec:New-7-2-0}Version 7.2.0}
%%%%%%%%%%%%%%%%%%%%%%%%%%%%%%%%%%%%%%%%%%%%%%%%%%%%%%%%%%%%%%%%%%%%%%

\noindent Release Notes:

\begin{itemize}

\item A bug in some older Xen kernels can result in Condor errors
due to a broken assumption in the \Condor{procd} daemon.
See the FAQ entry at section~ \ref{sec:xen-jiffies-bug} for details.

\item A problem has been discovered when using snapshot disks with 
\SubmitCmd{vm} universe VMware jobs,
if the path that the \Condor{vm-gahp} uses to refer to the
virtual machine's VMX file contains a symbolic link.
See the FAQ entry at section~ \ref{sec:vmware-symlink-bug} for details.

\item The name of the Amazon EC2 GAHP binary has changed from
\Prog{amazon-gahp} to \Prog{amazon\_gahp}. This makes it consistent
with the naming of other Condor binaries.

\end{itemize}


\noindent New Features:

\begin{itemize}

\item The default \SubmitCmd{universe} for jobs is now 
\SubmitCmd{vanilla}, instead of \SubmitCmd{standard}.
The default can be changed using the configuration variable
\Macro{DEFAULT\_UNIVERSE}.

\item VMware \SubmitCmd{vm} universe jobs now have any BIOS settings saved in
an \File{nvram} file in the \SubmitCmd{vmware\_dir} given in the
job's submit file transferred to the execute machine, so that they
apply to the job's execution.

\item Daemons that become unresponsive are now killed using the
SIGABRT signal, which causes a core file to be dropped.
Setting the configuration variable \Macro{NOT\_RESPONDING\_WANT\_CORE}
to \Expr{False} will revert to the previous behavior that used
the SIGKILL signal.

\item The \Condor{job\_router} and the
\Condor{q} command with the \Opt{-better-analyze} option now
support more ClassAd functions than they previously did.  They now
support all ClassAd functions, except for those with names beginning
with the string \Code{stringList}.

\item \Condor{status} given the options \Opt{-submitters} \Opt{-xml}
no longer emits a single blank line when there are no submitters,
instead it prints valid XML output with an empty body.

\end{itemize}

\noindent Configuration Variable Additions and Changes:

\begin{itemize}

\item The HAD configuration variable \MacroNI{NEGOTIATOR\_STATE\_FILE}
has changed its name to \MacroNI{STATE\_FILE}.

\end{itemize}

\noindent Bugs Fixed:

\begin{itemize}

\item \Security A flaw was found and fixed that could allow an unauthenticated
user to cause Condor daemons to shut down,
and could allow running jobs to be removed from the queue.

% PR 952
\item Fixed a bug that caused \Condor{dagman} to stay in the Condor
queue, if \Condor{dagman} was accidentally submitted with an empty DAG
input file.

% PR 959
\item \Condor{submit\_dag} now generates a \File{.condor.sub} file with
the submit description file command \SubmitCmd{copy\_to\_spool}
set to \Expr{True}, to ease version upgrades while
large DAGs are running.

\item Fixed a problem in the \Condor{startd} when using
\MacroNI{STARTD\_SLOT\_EXPRS} for attributes that are sometimes
present and sometimes absent from the machine ClassAd.  This is most
typical of attributes that enter the machine ClassAd from the job, via
\MacroNI{STARTD\_JOB\_EXPRS}.  When the attribute went away from slot X
(for example, because the job on slot X finished), the corresponding
\MacroNI{SlotX\_<AttributeName>} attribute was not reliably removed from
all of the other slots.

\item Removed some redundant information from the \Condor{startd} 
advertisements to the \Condor{collector}, 
from within the private ClassAd that is not user-visible.
This fix reduces UDP traffic and memory usage generated by
the \Condor{startd} by about 20\Percent\
in the \Condor{collector} and \Condor{negotiator} daemons.

\item Fixed the \Condor{master} daemon to correctly preserve all command-line
arguments when restarting itself.  In some cases, not preserving \Code{argv[0]}
confused external utilities that monitor the \Condor{master} process by looking
at the output of \Prog{ps} or similar programs.  Also, not preserving
\Opt{-pid} and \Opt{-runfor} could cause unexpected behavior.

\item Fixed a bug that exhibited itself when
the configuration variable \MacroNI{NEGOTIATOR\_CONSIDER\_PREEMPTION}
was set to \Expr{False}, in which jobs
would not be matched to slots in the backfill state.  Corrected, slots doing
backfill are included in the matchmaking process.

\item The \Condor{job\_router} did not work while managing jobs from
multiple users when read access to the \Condor{schedd} required
authentication.  The \Condor{job\_router} was also not able to use
authentication methods other than FS.  Now it can use any
authentication method, as long as the resulting identity is listed in
the configuration variable
\MacroNI{QUEUE\_SUPER\_USERS} or the \Condor{job\_router} and
\Condor{schedd} are running as a Personal Condor in non-root mode.

% Commented out by Karen, as it provides no relevant information
% in the given form.
% \item Fixed a number of memory leaks.

\item Fixed a bug in the \Condor{schedd} daemon that could cause it to write
  an incorrect Unique ID to the event log's header.

\item Fixed a bug in the user log reader API that could cause it to
  incorrectly return a ULOG\_NO\_EVENT in rare cases.

\item Fixed a bug in the user log reader API that could cause it to
  crash if the application attempted to re-initialize the ReadUserLog
  object.  The code now detects this condition, and returns an error
  when the application attempts to re-initialization an already
  initialized ReadUserLog object.

\item Fixed a bug that limited the size of \File{stdin}, \File{stdout},
and \File{stderr} files in the vanilla universe to 2GBytes.

\item Fixed a bug that could cause the \Condor{starter} to EXCEPT upon 
completion or eviction of a \SubmitCmd{vm} universe job.
The error message that appeared in the \File{StarterLog} file was
\begin{verbatim}
  Write_Pipe: invalid pipe end
\end{verbatim}

\item When a held job is removed, the values of the attributes
\Attr{HoldReason}, \Attr{HoldReasonCode} and \Attr{HoldReasonSubCode}
are moved to \Attr{LastHoldReason}, \Attr{LastHoldReasonCode} and
\Attr{LastHoldReasonSubCode}. Before, a hold reason could be lost if a
removed job was subsequently held.

\item The executable attribute for amazon grid universe jobs no longer
needs to be a valid file path.

\item Improved error reporting when a Xen or VMware command fails in the
\SubmitCmd{vm} universe.

\item For \SubmitCmd{vm} universe jobs,
virtual floppy disks are no longer disabled.

\item Fixed a bug introduced in Condor 7.1.4 that caused Condor to
ignore the virtual machine status reported by Xen in the \SubmitCmd{vm} universe.

\item Fixed a 20-second delay in the start up of the \Condor{c-gahp} and
the \Condor{vm-gahp}.

\item Fixed a bug which caused the net mask to be published
  into the machine ClassAd incorrectly.

\item Fixed a bug introduced in Condor 7.1.4 which could cause any
  Condor daemon to crash if the level of debugging output \MacroNI{D\_ALL}
  is enabled when a \Condor{reconfig} command is issued.

\item Fixed a bug introduced in Condor 7.1.4 which caused standard universe
jobs to fail to start up, if security authentication, but not encryption was
enabled between the submit side and the execute side.

% Commented out by Karen, as it gives no relevant information to any
% reader of this version history.  
%\item Many bugs fixed in the \Condor{job\_router} hooks.

\item Fixed a bug with streaming \File{stdin}, \File{stdout}, and
\File{stderr} when using \Prog{glexec}.

% Commented out by Karen, as it gives no relevant information to any
% reader of this version history, and has nothing to do with bugs fixed.
% \item Many improvements in error propagation and debugging output.

\end{itemize}

\noindent Known Bugs:

\begin{itemize}

\item None.

\end{itemize}

\noindent Additions and Changes to the Manual:

\begin{itemize}

\item Initial documentation for dynamic provisioning is available
in section~ \ref{sec:SMP-dynamicprovisioning}.

\item Documentation for Kerberos authentication
(see section~ \ref{sec:Kerberos-Authentication})
and associated configuration variables has been updated.

\end{itemize}
<|MERGE_RESOLUTION|>--- conflicted
+++ resolved
@@ -109,10 +109,6 @@
 The correct hook ran, so this was only a logging error.
 The log message is only visible at the \Expr{D\_FULLDEBUG} level.
 
-% PR 953
-\item Fixed a bug that caused \Condor{dagman} to crash if the
-\File{dagman.out} file reached a size of 2 GBytes.
-
 \item Fixed a problem affecting the \Condor{starter} when in PrivSep mode.
 After the user job exited, an error was printed in the
 \Condor{starter} log file complaining that it failed to \Prog{chown} the
@@ -165,14 +161,12 @@
   publish the network adapter's hardware address incorrectly in its
   ClassAd.
 
-<<<<<<< HEAD
+\item Fixed a case in which \Condor{history} could get into an infinite
+loop when searching through a corrupted history file.
+
 % PR 953
 \item Fixed a bug that caused \Condor{dagman} to crash if the
 \File{dagman.out} file reached a size of 2 GB.
-=======
-\item Fixed a case in which \Condor{history} could get into an infinite
-loop when searching through a corrupted history file.
->>>>>>> 4cf8a1e6
 
 \end{itemize}
 
