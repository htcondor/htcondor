--- conflicted
+++ resolved
@@ -13,8 +13,6 @@
 
 
 %%%%%%%%%%%%%%%%%%%%%%%%%%%%%%%%%%%%%%%%%%%%%%%%%%%%%%%%%%%%%%%%%%%%%%
-<<<<<<< HEAD
-=======
 \subsection*{\label{sec:New-8-1-7}Version 8.1.7}
 %%%%%%%%%%%%%%%%%%%%%%%%%%%%%%%%%%%%%%%%%%%%%%%%%%%%%%%%%%%%%%%%%%%%%%
 
@@ -45,7 +43,6 @@
 \end{itemize}
 
 %%%%%%%%%%%%%%%%%%%%%%%%%%%%%%%%%%%%%%%%%%%%%%%%%%%%%%%%%%%%%%%%%%%%%%
->>>>>>> ac269908
 \subsection*{\label{sec:New-8-1-6}Version 8.1.6}
 %%%%%%%%%%%%%%%%%%%%%%%%%%%%%%%%%%%%%%%%%%%%%%%%%%%%%%%%%%%%%%%%%%%%%%
 
@@ -63,9 +60,6 @@
 
 \begin{itemize}
 
-<<<<<<< HEAD
-\item None.
-=======
 \item The \Condor{schedd} may now keep open a configurable number
 of job event log files.
 This improves performance over the previous behavior of
@@ -88,7 +82,6 @@
 \item Changed the format of DAG node status files to be HTCondor new-style
 ClassAds, and increased the amount of information in the file.
 \Ticket{4115}
->>>>>>> ac269908
 
 \end{itemize}
 
@@ -96,9 +89,6 @@
 
 \begin{itemize}
 
-<<<<<<< HEAD
-\item None.
-=======
 \item The \Condor{shared\_port} daemon no longer blocks
 on a very unresponsive daemon.
 \Ticket{4314}
@@ -110,7 +100,6 @@
 \item The \Condor{gridmanager} no longer assumes that a NorduGrid ARC job
 with a reported exit code greater than 128 exited abnormally via a signal.
 \Ticket{4342}
->>>>>>> ac269908
 
 \end{itemize}
 
