%%%      PLEASE RUN A SPELL CHECKER BEFORE COMMITTING YOUR CHANGES!
%%%      PLEASE RUN A SPELL CHECKER BEFORE COMMITTING YOUR CHANGES!
%%%      PLEASE RUN A SPELL CHECKER BEFORE COMMITTING YOUR CHANGES!
%%%      PLEASE RUN A SPELL CHECKER BEFORE COMMITTING YOUR CHANGES!
%%%      PLEASE RUN A SPELL CHECKER BEFORE COMMITTING YOUR CHANGES!

%%%%%%%%%%%%%%%%%%%%%%%%%%%%%%%%%%%%%%%%%%%%%%%%%%%%%%%%%%%%%%%%%%%%%%
\section{\label{sec:History-8-1}Development Release Series 8.1}
%%%%%%%%%%%%%%%%%%%%%%%%%%%%%%%%%%%%%%%%%%%%%%%%%%%%%%%%%%%%%%%%%%%%%%

This is the development release series of HTCondor.
The details of each version are described below.


%%%%%%%%%%%%%%%%%%%%%%%%%%%%%%%%%%%%%%%%%%%%%%%%%%%%%%%%%%%%%%%%%%%%%%
\subsection*{\label{sec:New-8-1-6}Version 8.1.6}
%%%%%%%%%%%%%%%%%%%%%%%%%%%%%%%%%%%%%%%%%%%%%%%%%%%%%%%%%%%%%%%%%%%%%%

\noindent Release Notes:

\begin{itemize}

\item HTCondor version 8.1.6 released on May 22, 2014.

\end{itemize}


\noindent New Features:

\begin{itemize}

\item HTCondor can discover, schedule, and manage GPUs in an
exceedingly simple way by inserting
\begin{verbatim}
  use feature : GPUs
\end{verbatim}
in the configuration file.
The HTCondor wiki page, 
\URL{https://htcondor-wiki.cs.wisc.edu/index.cgi/wiki?p=HowToManageGpus},
describes the capabilities.

\item The grid universe can now be used to submit and manage jobs on
a BOINC server, using the new grid type \SubmitCmdNI{boinc}.
\Ticket{3540}

\item Configuration has been enhanced in structure and with
newly implemented semantics describing configuration.
As part of this effort, most all configuration variables have
compile-time defaults specified and incorporated into the code.
Therefore, they no longer appear in the example, distributed
configuration file.
It is only when values change that these variables will be placed
into a configuration file.
For current installations wishing to transition to the new, stripped down
configurations files, 
the new \Opt{-writeconfig} option to \Condor{config\_val} will
help to identify values different from defaults.
New configuration semantics permit
\begin{itemize}
  \item the inclusion of configuration defined elsewhere.
  See section~\ref{sec:Config-Include} for a description.
  \item metaknobs, which incorporate predefined sets of configuration
  that are commonly used.
  See section~\ref{sec:Config-Metaknobs} for a description.
  \item a simple if/else syntax for conditional specification of 
  configuration. 
  See section~\ref{sec:Config-IfElse} for a description.
\end{itemize}
\Ticket{4325}
\Ticket{3894}
\Ticket{4319}
\Ticket{4031}
\Ticket{4211}

\item When hierarchical group quotas are used, and surplus
sharing is enabled, the quotas are now correctly computed
if slot weights are also enabled.
\Ticket{4324}

\item The default priority factor set for new users is now 1000.
This was changed from a default value of 1, because a value of 1 
leaves no room to boost the priority factor.
\Ticket{4282}

\item The \Condor{schedd} may now keep open a configurable number
of job event log files.
This improves performance over the previous behavior of
open, write, close done for each event.
New configuration variables \Macro{USERLOG\_FILE\_CACHE\_MAX} and 
\Macro{USERLOG\_FILE\_CACHE\_CLEAR\_INTERVAL} specify the number
of job event log files that may be kept open at the same time
and the periodic interval of time that passes
before the set of open files are closed.
\Ticket{4040}

\item The curl file transfer plug-in can now be used to transfer output
files in addition to input files.
\Ticket{4190}

\item New python bindings allow the user access to the same 
file locking protocol as HTCondor daemons.
\Ticket{4315}

\item The DAGMan node status file formatting has changed.
The format of the DAG node status file is now New ClassAds,
and the amount of information in the file has increased.
Section~\ref{sec:DAG-node-status} has details on node status files.
\Ticket{4115}

\item The new configuration variable \Macro{STARTER\_LOG\_NAME\_APPEND}
controls the file name extension of the log used by the \Condor{starter}.
\Ticket{4244}

\item The new configuration variable
 \Macro{ENVIRONMENT\_VALUE\_FOR\_UnAssigned<name>}
is intended for use with GPUs, where \texttt{<name>} is \texttt{GPUs}. 
It defines what GPU ID to assign to slots that have no assigned GPU.
Without this, the CUDA runtime would allow slots with no assigned GPU to use
all of the GPUs.
\Ticket{4320}

\item The batch system name \texttt{HTCondor} is now published in 
each job's environment.
\Ticket{4233}

\item New configuration variables \Macro{UDP\_NETWORK\_FRAGMENT\_SIZE} and
	\Macro{UDP\_LOOPBACK\_FRAGMENT\_SIZE} added to control UDP message
	fragmentation size over the network and loopback interface, 
	respectively.
\Ticket{4321}

\item The new \Condor{pool\_job\_report} tool for Linux platforms
composes and mails a report about all jobs run in the previous
24 hours on all execute machines within the pool. 
\Ticket{4267}

\item HTCondor now publishes more I/O statistics as job ClassAd attributes.
The new attributes are
\Attr{BlockReads},
\Attr{BlockWrites},
\Attr{RecentBlockReads},
\Attr{RecentBlockWrites},
\Attr{RecentBlockReadKbytes}, and
\Attr{RecentBlockWriteKbytes}.
\Ticket{3850}

\item The new job ClassAd attribute \Attr{SpoolOnEvict} facilitates
the debugging of failed jobs.
\Ticket{4292}

\item Memory corruption mitigation is enabled by additional linker flags,
when building HTCondor from source against system-shared
libraries installed by the distribution.
\Ticket{4153}

\item An experimental new feature to overlap the transfer of job output
with the execution of a subsequent job is documented with a link from
the HTCondor wiki page, 
\URL{https://htcondor-wiki.cs.wisc.edu/index.cgi/wiki?p=ExperimentalFeatures}.
\Ticket{4291}

\item An experimental new feature to provide custom output formatting
for \Condor{q} and \Condor{status} is documented with a link from
the HTCondor wiki page, 
\URL{https://htcondor-wiki.cs.wisc.edu/index.cgi/wiki?p=ExperimentalFeatures}.
\Ticket{4241}

\end{itemize}

\noindent Bugs Fixed:

\begin{itemize}

\item The \Condor{shared\_port} daemon no longer blocks
on a very unresponsive daemon.
\Ticket{4314}

\item vm universe jobs now report attribute \Attr{RemoteUserCPU} when
run on a KVM hypervisor.
CPU usage remains unreported by VMware hypervisors.
\Ticket{4337}

\item The \Condor{gridmanager} no longer assumes that a NorduGrid ARC job
with a reported exit code greater than 128 exited abnormally via a signal.
\Ticket{4342}

\item Many tools, including \Condor{off} and \Condor{restart} interpreted
the command line argument \Opt{-defrag} incorrectly as \Opt{-debug},
since both words start with the string \AdStr{de}.
The confusion has been fixed. 
Use of \Opt{-defrag} will now produce an error message, 
since it is not a valid option for these tools.
\Ticket{3717}

\item Fixed a crash by the \Condor{gpu\_discovery} tool,
when running on a 32-bit platform or on Windows and detecting via OpenCL.
\Ticket{4339}

\end{itemize}

%%%%%%%%%%%%%%%%%%%%%%%%%%%%%%%%%%%%%%%%%%%%%%%%%%%%%%%%%%%%%%%%%%%%%%
\subsection*{\label{sec:New-8-1-5}Version 8.1.5}
%%%%%%%%%%%%%%%%%%%%%%%%%%%%%%%%%%%%%%%%%%%%%%%%%%%%%%%%%%%%%%%%%%%%%%

\noindent Release Notes:

\begin{itemize}

\item HTCondor version 8.1.5 released on April 15, 2014.

\end{itemize}


\noindent New Features:

\begin{itemize}

<<<<<<< HEAD
\item The protocol between \Condor{q} and the schedd was rewritten.  The new
protocol does not require the schedd to fork a child process and does
not cause blocking; the result is that the schedd should be able to handle
many concurrent \Condor{q} requests with minimal resource usage.
\Ticket{4111}
=======
\item The default configuration now implements a policy 
that disables preemption.
\Ticket{4281}

\item The protocol for interaction between \Condor{q} and the 
\Condor{schedd} daemon has been rewritten.
The new protocol does not require the \Condor{schedd} to fork a child process 
and does not cause blocking; 
the result is that the \Condor{schedd} should be able to handle
many concurrent \Condor{q} requests with minimal resource usage.
\Ticket{4111}

\item The specification in configuration for the size or amount of time
that a log file may grow has changed.
An explicit size or amount of time may still be specified for any
individual log file.
However, any log files not explicitly specified have a default maximum
size specified by the new configuration variable 
\Macro{MAX\_DEFAULT\_LOG}.
\Ticket{4246}

\item The new \Condor{urlfetch} tool is enables the  acquisition of
configuration with a query to a URL.
\Ticket{4018}

\item The \Prog{cream\_gahp} and \Prog{nordugrid\_gahp} can now talk to
servers over IPv6.
\Ticket{4243}

\item The python bindings can now accept a list of \Condor{collector} hosts
in the constructor of the \texttt{Collector} object.  
This eases use of the bindings for high availability setups.
\Ticket{4245}

\item The new python binding \texttt{transaction} creates a transaction
with the \Condor{schedd},
providing a way to submit multiple clusters of jobs
or edit multiple attributes atomically.
\Ticket{4225}

\item New configuration variable \Macro{NEGOTIATOR\_MAX\_TIME\_PER\_CYCLE}
places an upper time limit on the time spent in each negotiation cycle.
\Ticket{4271}

\item The configuration variable \Macro{VALID\_SPOOL\_FILES} has been redefined
to list only files that the system administrator determines must not
be removed by \Condor{preen}.
The new configuration variable \Macro{SYSTEM\_VALID\_SPOOL\_FILES} contains 
a predetermined list of files that are known to be valid at 
the time HTCondor was built. 
\Condor{preen} will use the union of these two configuration variables 
as the set of valid files that should not be removed from the \MacroNI{SPOOL}
directory.
\Ticket{4257}

\item The new configuration variable \Macro{OFFLINE\_MACHINE\_RESOURCE\_<name>}
is used to identify a custom machine resource as offline,
so that the resource will not be allocated to any slot.
\Ticket{4177}

\item The default value of configuration variable 
\Macro{NEGOTIATOR\_USE\_WEIGHTED\_DEMAND} has been changed from 
\Expr{False} to \Expr{True}.
\Ticket{4238}

\item The new configuration variable 
\Macro{NEGOTIATOR\_TRIM\_SHUTDOWN\_THRESHOLD} can be used to avoid 
making matches to resources that are about to go away. 
It is primarily of interest to glidein pools.  
Section~\ref{param:NegotiatorTrimShutdownThreshold} details the new
configuration variable.
\Ticket{4266}

\item No user-visible changes result from reductions in the quantity of
unused memory within DaemonCore data structures.
\Ticket{4206}

\item The \Condor{negotiator} logs more information about its round robin
iteration to ease debugging.
\Ticket{3871}

\item Some communications between daemons will cause fewer network timeouts,
as the reading of commands no longer blocks while
waiting for completion of the command.
\Ticket{4237}

\end{itemize}

\noindent Bugs Fixed:

\begin{itemize}

\item Fixed a bug that affected \Condor{on}, \Condor{off}, \Condor{restart},
\Condor{reconfig}, and \Condor{set\_shutdown}. 
When multiple machines were named on the command line, 
these tools could report 
\begin{verbatim}
Can't find address for master XXXX 
\end{verbatim}
for some daemons,
even though the daemons were properly advertised to the \Condor{collector}.
\Ticket{4207}

\item Fixed a bug that could have caused the \Condor{startd} to become 
unresponsive when starting a job obtained via the Work Fetch Hook.
\Ticket{4210}

\item Fixed a bug that could have caused the \Condor{schedd} to advertise a 
stale address in the \Attr{ScheddIpAddr} attribute of its submitter ClassAds,
resulting in other daemons being unable to contact it.
The problem occurred when using both the \Condor{shared\_port} daemon and CCB,
and the value of configuration variable \Macro{CCB\_ADDRESS} was changed.
\Ticket{4250}

\item Fixed a bug introduced earlier in the 8.1 developer series that 
could cause \Condor{submit} to crash when reading 
large submit description files.
\Ticket{4260}

\item Fixed a bug that prevented a configuration variable 
from referring to itself,
when the previous value was defined by the code,
rather than within a configuration file.
\Ticket{4256}

\item The temperature attributes output by the \Condor{gpu\_discovery} tool
contained values represented in Celsius, while
the names of these attributes ended in the letter 'F,' implying Fahrenheit.
The names of these attributes have been changed to end with the letter 'C.' 
For instance \Attr{<name>DieTempF} has been changed to \Attr{<name>DieTempC}.
\Ticket{4294}

\item The \Condor{startd} no longer generates this erroneous message
when a plugin can not be run:
\begin{verbatim}
Warning: Starter pid XXX is not associated with a claim.
A slot may fail to transition to Idle.
\end{verbatim}
\Ticket{4026}

\end{itemize}
>>>>>>> c98d1290

%%%%%%%%%%%%%%%%%%%%%%%%%%%%%%%%%%%%%%%%%%%%%%%%%%%%%%%%%%%%%%%%%%%%%%
\subsection*{\label{sec:New-8-1-4}Version 8.1.4}
%%%%%%%%%%%%%%%%%%%%%%%%%%%%%%%%%%%%%%%%%%%%%%%%%%%%%%%%%%%%%%%%%%%%%%

\noindent Release Notes:

\begin{itemize}

\item HTCondor version 8.1.4 released on February 27, 2014.

\item This version of HTCondor includes all bug fixes from version 8.0.6,
as well as the new full port for the Red Hat Enterprise Linux 7.0 \emph{Beta} 
release on the x86\_64 architecture.
A full port includes support for the standard universe. 

\end{itemize}


\noindent New Features:

\begin{itemize}

\item When configured to use partitionable slots,
those slots running jobs can now be preempted by the 
\Condor{negotiator} daemon based on the value of 
the machine's configuration of \MacroNI{RANK}.
\Ticket{3667}

\item Improved support for publishing monitoring information about an
HTCondor pool to \TM{Ganglia}.
Added Ganglia statistics for total job starts and total job preemptions
within a \Condor{startd}.
This allows Ganglia to graph the total job preemptions
across all \Condor{startd} daemons in a pool.
See section~\ref{sec:Config-gangliad} for configuration variable definitions,
and section~\ref{sec:monitor-ganglia} for details about monitoring
with Ganglia.
\Ticket{4151}
\Ticket{3965}

\item The grid universe can now be used to create and manage VM instances
in Google Compute Engine (GCE), using the new grid type \SubmitCmdNI{gce}.
\Ticket{3833}

\item As a scalability improvement for Unix platforms, 
the \Condor{shared\_port} daemon no longer forks on incoming connections.
\Ticket{4094}

\item \Condor{ssh\_to\_job} and interactive jobs no longer try to 
connect to held jobs.
They instead report the hold and the reason why the job is being held.
\Ticket{3867}

\item Improved the restart time of the \Condor{schedd} after it has crashed.
\Ticket{4169}

\item The new configuration variable \Macro{EC2\_RESOURCE\_TIMEOUT} sets
the amount of time that HTCondor will wait for an unresponsive EC2 service 
before placing the corresponding jobs on hold.
\Ticket{4113}

\item The new python binding \Procedure{refreshGSIProxy}
can refresh a remote job's GSI proxy as a part of the \texttt{Schedd} object.
\Ticket{4116}

\item By default, 
the TCP keep alive interval is automatically tuned to 5 minutes.  
This causes at least one packet to be sent on established,
but idle, TCP connections once every 5 minutes, 
and it speeds up the detection of connections that were silently dropped 
by NAT or firewall devices.
Without this, 
the \Condor{shadow} may not reliably recover from transient network failures.
This behavior is controlled by the new configuration variable
\Macro{TCP\_KEEPALIVE\_INTERVAL}.
Setting this variable to 0 restores the prior behavior.
In addition, the configuration variable \Macro{CCB\_HEARTBEAT\_INTERVAL} 
default value has been reduced to 5 minutes.
\Ticket{4122}

<<<<<<< HEAD
=======
\item New python \Code{ClassAd} module function calls 
\Procedure{Attribute}, \Procedure{Function}, \Procedure{Literal},
\Procedure{flatten}, \Procedure{matches}, and \Procedure{symmetricMatch}
aid the composition of ClassAd expressions.
It should now be possible to build expressions directly
in python, without having to resort to string manipulation.
\Ticket{4154}

\item For those that use the Python bindings,
the \Env{LD\_LIBRARY\_PATH} environment variable no longer needs to be set.
\Ticket{4128}

\item The Python bindings are now compatible with Python 3.
\Ticket{4146}


\item Setting configuration variable
\Macro{DAGMAN\_ALWAYS\_USE\_NODE\_LOG} to \Expr{False}
or using the corresponding \Opt{-dont\_use\_default\_node\_log} option
to \Condor{submit\_dag} is no longer recommended.
It is no longer recommended to have \Condor{dagman} read the log files 
specified in the node job submit description files.
\Ticket{4091}

\item Invoking \Condor{fetchlog} with the \Arg{STARTD\_HISTORY} argument
now fetches all \Condor{startd} history by concatenating all instances 
of log files resulting from rotation to the current history log.
\Ticket{4152}

\item Several general mechanisms for specifying user-defined \Condor{startd} 
resources have been enhanced,
so that GPUs can be easily defined and used.
New to this 8.1.4 version of HTCondor is the allocation of user defined
resources (especially GPUs) with partitionable and dynamic slots.
This includes having HTCondor automatically set the environment variable
\Env{CUDA\_VISIBLE\_DEVICES} for jobs that use CUDA GPUs
and \Env{GPU\_DEVICE\_ORDINAL} for jobs that use OpenCL GPUs.

The mechanism defines configuration variables 
\Macro{MACHINE\_RESOURCE\_<name>} and 
\Macro{MACHINE\_RESOURCE\_INVENTORY\_<name>}
to specify the definition user-defined resources with a list of resource
identifiers.  
When HTCondor allocates one of these user-defined resources to a slot, 
it will also publish this assignment within the slot's ClassAd 
using the new job ClassAd attribute \Attr{Assigned<name>}.
And, it will define in the job's environment the variable
\Env{\_CONDOR\_Assigned<name>}.
The new configuration variable \Macro{ENVIRONMENT\_FOR\_Assigned<name>}
also sets further environment variables.
\Ticket{4141}
\Ticket{4148}

\item The new \Condor{gpu\_discovery} tool detects CUDA and OpenCL GPUs,
reporting them in the format needed to configure GPU resources 
using the configuration variable
\Macro{MACHINE\_RESOURCE\_INVENTORY\_GPUs}.
\Ticket{3386}

\item Two new pre-defined configuration variables are referenced with
\MacroU{DETECTED\_PHYSICAL\_CPUS} and \MacroU{DETECTED\_CPUS}.
\MacroUNI{DETECTED\_PHYSICAL\_CPUS} contains the number of 
physical (non-hyperthreaded) CPUs. 
\MacroUNI{DETECTED\_CPUS} will match the value of
either \MacroNI{DETECTED\_CORES} or \MacroNI{DETECTED\_PHYSICAL\_CPUS}, 
depending on the state of \Macro{COUNT\_HYPERTHREAD\_CPUS}.
The default value of \Macro{NUM\_CPUS} now defaults to the value
of \MacroNI{DETECTED\_CPUS}.
\Ticket{4197}

\item \Condor{q} will now show the macro-expanded job description from the attribute
\Attr{MATCH\_EXP\_JobDescription} instead of \Attr{JobDescription} if it is available.
\Ticket{4110}

>>>>>>> c98d1290
\end{itemize}

\noindent Bugs Fixed:

\begin{itemize}

\item Fixed a small memory leak that was triggered by failed
file transfer attempts.
\Ticket{4134}

\item Fixed a bug that would leak one socket in each daemon,
when \Expr{NO\_DNS = True}.
\Ticket{4140}

\item Changed the way the \Condor{startd} allocates CPUs to
slots in configurations where there are more slots than CPUs.
CPUs are now distributed equally between slots that are not configured
to receive a specific number 
(using configuration variable \Macro{SLOT\_TYPE\_<N>}).
Before this change, these slots received 1 CPU each.
The new behavior matches how other slot resources are distributed.
\Ticket{3249}

\item The failure to terminate an EC2 grid universe job instance,
because the instance no longer exists at the service, 
is now considered a successful termination.  
This allows EC2 grid universe jobs to exit the queue, 
if the service purges termination records quickly.
\Ticket{4133}

\item HTCondor now interacts with EC2 services by using \Code{POST}
instead of \Code{GET},
which permits more services to accept user data with size greater than 8Kbytes.
\Ticket{4004}

\item Improved the handling of the \SubmitCmd{coresize} 
submit description file command,
by allowing values larger than 4Gbytes.
\Ticket{4155}

\item Fixed a bug that caused job arguments to not be displayed in the
default output of \Condor{q} when the submit description file used the
new syntax for job arguments.
\Ticket{2875}

\item The \Condor{startd} daemon will no longer abort when it exhausts
the supply of user-defined resources such as GPUs 
while assigning automatic resource shares to slots.
\Ticket{4176}

\end{itemize}

%%%%%%%%%%%%%%%%%%%%%%%%%%%%%%%%%%%%%%%%%%%%%%%%%%%%%%%%%%%%%%%%%%%%%%
\subsection*{\label{sec:New-8-1-3}Version 8.1.3}
%%%%%%%%%%%%%%%%%%%%%%%%%%%%%%%%%%%%%%%%%%%%%%%%%%%%%%%%%%%%%%%%%%%%%%

\noindent Release Notes:

\begin{itemize}

\item HTCondor version 8.1.3 released on December 23, 2013.
This developer release contains all bug fixes from HTCondor version 8.0.5.

\end{itemize}


\noindent New Features:

\begin{itemize}

\item The parsing of configuration has changed with respect to how
line continuation characters and comments interact.
The line continuation character no longer takes precedence over the
comment character.
\Ticket{4027}

\index{SUBSYS\_SUPER\_ADDRESS\_FILE macro@\texttt{<SUBSYS>\_SUPER\_ADDRESS\_FILE} macro}
\index{configuration macro!\texttt{SUBSYS\_SUPER\_ADDRESS\_FILE}}
\item When the super user issues a command 
or when the new \Condor{sos} tool invokes another tool,
the command can be serviced with a higher priority. 
This should be useful when attempting to get information from an
overloaded daemon, in order to diagnose or fix a problem.
Commands directed at the \Condor{schedd} or \Condor{collector} daemons 
have this ability by default.
Other DaemonCore daemons require configuration using the new 
configuration variable
\MacroB{<SUBSYS>\_SUPER\_ADDRESS\_FILE}.
\Ticket{4029}

\item The dedicated scheduler cpu usage within the \Condor{schedd} is now
throttled, so that it cannot consume all of the cpu, while starving the vanilla
scheduler.  This throttle can be adjusted by the new configuration variable
\Macro{DEDICATED\_SCHEDULER\_DELAY\_FACTOR}.  
This variable, which defaults to five,
sets the ratio of time spent not in the dedicated scheduler to the 
time scheduling parallel jobs.  
With this default of five, 
a maximum of 20\% of the scheduler's time will go to scheduling
parallel jobs.
\Ticket{4048}

\item The new \Condor{defrag} daemon ClassAd attribute 
\Attr{MeanDrainedArrived}
measures the mean time between arrivals of fully drained machines,
and the new attribute \Attr{DrainedMachines} 
measures the total numbers of fully drained machines
which have arrived during the run time of this \Condor{defrag} daemon.
\Ticket{4055}

\item The new \Opt{-defrag} option for \Condor{status} queries ClassAds
of the \Condor{defrag} daemon.
\Ticket{4039}

\item Machine ClassAd attributes \Attr{ExpectedMachineQuickDrainingCompletion}
and \Attr{ExpectedMachineGracefulDrainingCompletion} are updated with their
completion times if there are no active claims,
making these attributes more useful in setting policy for
partitionable slots. 
\Ticket{3481}

\item In a DAG, the node retry number is now available as VARS macro
(see section~\ref{dagman:VARS}).
\Ticket{4032}

\item Macro substitution both within configuration and within submit
description files has been extended to specify and use  
an optional default value if a value is not defined.
Section~\ref{sec:Config-File-Macros} has details for configuration.
\Ticket{4033}

\item The Python bindings \Code{htcondor} module has 
a new \Procedure{read\_events} method to acquire an iterator of
an HTCondor event log file.
\Ticket{4071}

\item The new \Opt{-daemons} option to \Condor{who} prints information
about the HTCondor daemons running on the specified machine,
including the daemon's PID, IP address and command port.
\Ticket{4007}

\end{itemize}

\noindent Configuration Variable and ClassAd Attribute Additions and Changes:

\begin{itemize}

\item Configuration variable \Macro{DAGMAN\_DEFAULT\_NODE\_LOG}
has been made more powerful,
so that it can be defined in HTCondor configuration files, 
instead of being useful only when defined in a per-DAG configuration file.
See section~\ref{param:DAGManDefaultNodeLog} for details.
\Ticket{3930}

\item The new configuration variable \Macro{CORE\_FILE\_NAME} is used to set
the name that DaemonCore uses to create a core file,
in the event of a daemon crash.
The default value for this configuration variable appends the daemon name,
so a crash of the \Condor{schedd} would create a core file named
\File{core.SCHEDD}.
\Ticket{4100}

\item The new configuration variable \Macro{JOB\_EXECDIR\_PERMISSIONS}
defines the permissions on a job's scratch directory. 
It defaults to setting permissions as \emph{0700}.
\Ticket{4016}

\item The following recently added machine ClassAd attributes have been renamed.
\begin{description}
\item \Attr{TotalJobStarts} became \Attr{JobStarts}.
\item \Attr{RecentTotalJobStarts} became \Attr{RecentJobStarts}.
\item \Attr{TotalPreemptions} became \Attr{JobPreemptions}.
\item \Attr{RecentPreemptions} became \Attr{RecentJobPreemptions}.
\item \Attr{TotalRankPreemptions} became \Attr{JobRankPreemptions}.
\item \Attr{RecentTotalRankPreemptions} became \Attr{RecentJobRankPreemptions}.
\item \Attr{TotalUserPrioPreemptions} became \Attr{JobUserPrioPreemptions}.
\item \Attr{RecentTotalUserPrioPreemptions} became \Attr{RecentJobUserPrioPreemptions}.
\end{description}
\Ticket{4101}

\item The new \Condor{schedd} statistics ClassAd attribute
\Attr{Autoclusters} gives the number of active autoclusters.
\Ticket{4020}

\end{itemize}

\noindent Bugs Fixed:

\begin{itemize}

\item None.

\end{itemize}

\noindent Known Bugs:

\begin{itemize}

\item None.

\end{itemize}

\noindent Additions and Changes to the Manual:

\begin{itemize}

\item None.

\end{itemize}


%%%%%%%%%%%%%%%%%%%%%%%%%%%%%%%%%%%%%%%%%%%%%%%%%%%%%%%%%%%%%%%%%%%%%%
\subsection*{\label{sec:New-8-1-2}Version 8.1.2}
%%%%%%%%%%%%%%%%%%%%%%%%%%%%%%%%%%%%%%%%%%%%%%%%%%%%%%%%%%%%%%%%%%%%%%

\noindent Release Notes:

\begin{itemize}

\item HTCondor version 8.1.2 released on October 31, 2013.
This 8.1.2 release contains all bug fixes from HTCondor version 8.0.4.

\end{itemize}


\noindent New Features:

\begin{itemize}

\item \Condor{config\_val} now supports \Opt{-dump} and \Opt{-verbose}
options to query configuration remotely from daemons.
\Ticket{3894}

\item The \Condor{chirp} protocol and command line tool has been
enhanced to support lower-cost, delayed updates to the job
ClassAd residing in the \Condor{schedd}; updates occur as other communications
take place, eliminating the overhead of a separate update.
These two new Chirp commands,
\Opt{set\_job\_attr\_delayed} and \Opt{get\_job\_attr\_delayed} allow the job
to send lightweight notification for events such as progress
monitoring, which need not be durable.
\Ticket{3353}

\item \Condor{history} has been enhanced to support
remote history using new \Opt{-pool} and \Opt{-name} options.
\Ticket{3897}

\item Matchmaking in the \Condor{negotiator} may be made aware of resources
available for partitionable slots.
This permits multiple jobs to be matched against a partitionable slot
during a single negotiation cycle.
The new policies discussed in Section~\ref{sec:consumption-policy}
are set using new configuration variables and are known as consumption policies.
\Ticket{3435}

\item Definition syntax for the authorization configuration variables
\Macro{ALLOW\_*} and \Macro{DENY\_*} has been expanded to permit
the specification of Unix netgroups.
See section~\ref{sec:Security-Authorization} for the syntax.
\Ticket{3859}

\item Definition syntax for the configuration variable
\Macro{QUEUE\_SUPER\_USERS} has been expanded to accept a specification
of Unix user groups.
See section~\ref{param:QueueSuperUsers} for the syntax.
\Ticket{3859}

\item To ensure that a grid universe job running at an EC2 service
terminates, 
HTCondor now checks after a fixed time interval 
that the job actually has terminated,
instead of relying on the service's potentially unreliable 
job shut down indication.
If the job has not terminated after a total of four checks,
the job is placed on hold; it does not leave the queue marked as completed.
\Ticket{3438}

\item Email alerts about file transfers taking longer than
\Macro{MAX\_TRANSFER\_QUEUE\_AGE} are now grouped together
to reduce the number of email messages that are sent.

\item Floating point values in Old ClassAds are now printed in a more
human-readable format, while retaining 64-bit double precision.
In previous versions, these values were always printed in scientific
notation.
\Ticket{3928}

\item \Condor{ssh\_to\_job} now works with grid universe jobs
which use EC2 resources.
\Ticket{1548}

\item Machine ClassAd attributes \Attr{Disk} and \Attr{TotalDisk} 
are now published as 64-bit integers,
rather than being capped at the maximum value of a 32-bit integer.
\Ticket{1784}

\item In an effort to improve scalability under heavy load, the tuning
configuration variable \Macro{MAX\_REAPS\_PER\_CYCLE} is exposed,
as defined at section~\ref{param:MaxReapsPerCycle}.
The default for this variable changed from 1 to 0.
\Ticket{3992}

\item To reduce the overwhelming quantity of per-user \Condor{schedd} 
statistics that are generated when configuration variables 
\MacroNI{SCHEDD\_COLLECT\_STATS\_FOR\_<Name>} or 
\MacroNI{SCHEDD\_COLLECT\_STATS\_BY\_<Name>} are used, 
the statistics are now published at verbosity level 2,
instead of verbosity level 1.
\Ticket{3980}

\item The Python bindings now include the \Code{Negotiator} class to
manage users and their priorities.
\Ticket{3893}

\item The Python bindings now provide automatic conversions from 
dictionaries to ClassAds,
so they can accept a dictionary directly as an argument,
rather than constructing a ClassAd from the dictionary.
\Ticket{3892}

\item The Python bindings \Code{ClassAd} module has 
\Procedure{quote} and \Procedure{unquote} 
methods to help create string literals. 
\Ticket{3900}

\item The Python bindings \Code{ClassAd} module has new
methods \Procedure{parseAds} and \Procedure{parseOldAds} 
that implement an iterator over ClassAds, in the New ClassAd and 
Old ClassAd format. 
\Ticket{3918}

\item The ordering of adding attributes to the machine ClassAd has been
changed, such that the attributes \Attr{Draining}, \Attr{DrainingRequestId},
and \Attr{LastDrainStartTime} are now added before the job retirement
is calculated.
This allows a decision about preemption to be made based on if
a machine is currently draining. 
\Ticket{3901}

\end{itemize}

\noindent Bugs Fixed:

\begin{itemize}

\item When \Macro{USE\_PID\_NAMESPACES} is \Expr{True}, 
the soft kill signal is now successfully sent to the job.
Previously, a \Condor{rm}
command of such a job would not remove the job until the
killing timeout had expired.
\Ticket{3981}

\item If a standard universe job exited without producing any
checkpoints and no checkpoint server was used, 
two spurious error messages would be logged to the \File{SchedLog},
as it tried to remove the old checkpoint images from the
non-existent checkpoint server.  
These error messages are no longer logged.
\Ticket{3919}

\item When configuration variable \Macro{STARTER\_RLIMIT\_AS} is set 
to its default value of 0, it means that there is no limit.  
This value was logged as a limit of 0Mb, leading to confusion.
Now, no message is logged in this default case.
\Ticket{3914}

\item Improved how the \Condor{schedd} notifies the \Condor{shadow}
and \Condor{gridmanager} about modifications to job ClassAds made using
\Condor{qedit}.
\Ticket{3909}

\item Grid universe jobs now use the correct executable file when
\SubmitCmd{copy\_to\_spool} is set to \Expr{True}.
Previously, the executable file named in the submit description file 
would be copied to the remote server, 
rather than the copy of the executable file stored in the spool directory.
\Ticket{3589}

\item The example configuration provided within files 
\File{condor\_config.generic} and \File{condor\_config.generic.redhat} 
has been updated to fix an inadequate expression defining 
\MacroNI{NEGOTIATOR\_POST\_JOB\_RANK} when the \Condor{startd} is 
configured to not run benchmarks, as \Attr{Kflops} would not be defined.
\Ticket{3589}

\item Fixed a Python binding crash due to a segmentation fault,
when evaluating an expression tree with an undefined reference.
The fix allows the user to define the \Code{ClassAd} scope 
within which an expression tree is evaluated.
\Ticket{3910}

\item The Python bindings now include a correct conversion of
\Code{absTime} and \Code{relTime} ClassAd literals to the 
corresponding Python types.
\Ticket{3911}

\end{itemize}


%%%%%%%%%%%%%%%%%%%%%%%%%%%%%%%%%%%%%%%%%%%%%%%%%%%%%%%%%%%%%%%%%%%%%%
\subsection*{\label{sec:New-8-1-1}Version 8.1.1}
%%%%%%%%%%%%%%%%%%%%%%%%%%%%%%%%%%%%%%%%%%%%%%%%%%%%%%%%%%%%%%%%%%%%%%

\noindent Release Notes:

\begin{itemize}

\item HTCondor version 8.1.1 released on September 17, 2013.
This release contains all bug fixes from the stable release version 8.0.2.

\end{itemize}


\noindent New Features:

\begin{itemize}

\item Reduced the number of calls to the service when managing EC2 jobs. This
should increase the number of EC2 jobs HTCondor can manage on a given service
without overloading it.
\Ticket{3683}

\item When configuration variable \Macro{USE\_SHARED\_PORT} is \Expr{True},
\Macro{SHARED\_PORT} will now be automatically added to \Macro{DAEMON\_LIST}.
To disable this new behavior, set the new configuration variable:
\begin{verbatim}
  AUTO_INSERT_SHARED_PORT_IN_DAEMON_LIST = False
\end{verbatim}
\Ticket{3799}

\item Floating point values in ClassAds are now printed as 64-bit
double precision values when sent over the network, written to disk, and
displayed using the \Opt{-long} or \Opt{-autoformat} options of
\Condor{status} and \Condor{q}.
\Ticket{3363}

\item In the Pegasus/DAGMan workflow metrics,
as documented in section ~\ref{sec:DAGMetrics},
the two metrics
\Expr{dagman\_id} and \Expr{parent\_dagman\_id} are now reported
as the \Attr{ClusterId} of the \Condor{dagman} job.  This
eliminates any privacy concerns with reporting the \Condor{schedd} 
daemon's address,
which includes the submit machine's IP address.

\item The python bindings now can perform the equivalent of 
\Condor{ping} as a part of the \texttt{SecMan} object.
\Ticket{3857}

\item The \Condor{gridmanager} and \Condor{ft-gahp} now create
dynamic security session for performing file transfers.
Previously, the security configuration had to be set in a special
way for file transfers with the \Condor{ft-gahp} to work.
\Ticket{3536}

\end{itemize}

\noindent Configuration Variable and ClassAd Attribute Additions and Changes:

\begin{itemize}

\item The new configuration variable \Macro{USE\_RESOURCE\_REQUEST\_COUNTS}
is a boolean value that defaults to \Expr{True}, 
reducing the latency of negotiation 
when there are many jobs next to each other in the queue 
with the same auto cluster, and many matches are being made.
\Ticket{3585}

\item Four new machine ClassAd attributes are advertised.
\Attr{TotalJobStarts} is the total number of jobs started by 
this \Condor{startd} daemon since it booted. 
\Attr{RecentTotalJobStarts} is the number of jobs started in the
last twenty minutes.  
Similarly, \Attr{TotalPreemptions} is
the number of jobs preempted since the \Condor{startd} daemon started,
and \Attr{RecentTotalPreemptions} is 
the number in the last 20 minutes.
\Ticket{3712}

\item \Macro{FILE\_TRANSFER\_DISK\_LOAD\_THROTTLE} now accepts tabs in addition to spaces as delimiters.
\Ticket{3798}

\item Configuration variable \Macro{VALID\_SPOOL\_FILES} has been expanded
to accept a single asterisk wild card character in each listed file name.
\Ticket{3764}

\item The new configuration variable \Macro{GAHP\_DEBUG\_HIDE\_SENSITIVE\_DATA}
is a boolean value that defaults to hiding sensitive data 
such as security keys and passwords
when communication with a GAHP server is written to a daemon log.
\Ticket{3536}

\item The default value of configuration variable 
\Macro{ENABLE\_CLASSAD\_CACHING} has changed to \Expr{True} for all
daemons other than the \Condor{shadow}, \Condor{starter}, and \Condor{master}.
\Ticket{3441}

\end{itemize}

\noindent Bugs Fixed:

\begin{itemize}

\item The \Condor{gridmanager} now does proper failure recovery when
submitting EC2 grid universe jobs to services that do not support 
the EC2 ClientToken parameter.
Previously, if there was a failure when submitting jobs to OpenStack
or Eucalyptus, the jobs could be submitted twice.
\Ticket{3682}

\item Fixed the printing of nested ClassAds, so that the nested ClassAds
can be read back properly.
\Ticket{3772}

\item Fixed a bug between the \Condor{gridmanager} and \Condor{ft-gahp}
that caused file transfers to fail if one of the two daemons was older
than version 8.1.0.
\Ticket{3856}

\item Fixed a bug that caused substitution in configuration variable
evaluation to ignore per-daemon overrides. 
This is a long standing bug that may result in subtle changes
to the way your configuration files are processed.
An example of how substitution works with the per-daemon overrides
is in section \ref{sec:Config-File-Macros}.
\Ticket{3822}

\item Fixed a bug that caused the command
\begin{verbatim}
  condor_submit -
\end{verbatim}
to be interpreted as an interactive submit,
rather than a request to read input from \File{stdin}.
\Condor{qsub} was also modified to be immune to this bug,
such that it will still work with other versions of HTCondor containing
the bug.
\Ticket{3902}

\end{itemize}

\noindent Known Bugs:

\begin{itemize}
\item DAGMan recovery mode does not work for Pegasus-generated sub-DAGs.
For sub-DAGs, doing \Condor{hold} or \Condor{release} on
the \Condor{dagman} job, or stopping and re-starting the
\Condor{schedd} with the DAGMan
job in the queue will result in failure of the DAG.  This can be
avoided by doing a \Condor{rm} of the DAGMan job, which produces a Rescue
DAG, and re-submitting the DAG; the Rescue DAG is automatically run.
This bug was introduced in HTCondor version 8.0.1, and it also appears
in versions 8.0.2, 8.1.0, and 8.1.1.
\Ticket{3882}

\end{itemize}

\noindent Additions and Changes to the Manual:

\begin{itemize}

\item None.

\end{itemize}


%%%%%%%%%%%%%%%%%%%%%%%%%%%%%%%%%%%%%%%%%%%%%%%%%%%%%%%%%%%%%%%%%%%%%%
\subsection*{\label{sec:New-8-1-0}Version 8.1.0}
%%%%%%%%%%%%%%%%%%%%%%%%%%%%%%%%%%%%%%%%%%%%%%%%%%%%%%%%%%%%%%%%%%%%%%

\noindent Release Notes:

\begin{itemize}

\item HTCondor version 8.1.0 released on August 5, 2013.
This release contains all bug fixes from the stable release version 8.0.1.

\end{itemize}


\noindent New Features:

\begin{itemize}

\item Added support for publishing information about an HTCondor pool 
to \TM{Ganglia}.
See section~\ref{sec:Config-gangliad} on 
page~\pageref{sec:Config-gangliad} for configuration variable details.
\Ticket{3515}

\item Improved the performance of the \Condor{collector} daemon when running
at sites that do not observe daylight savings time.
\Ticket{2898}

\item \Condor{q}, \Condor{rm}, \Condor{status} and \Condor{qedit} are now 
more consistent in the way they handle the \Opt{-constraint} option.
\Ticket{1156}

\item The new \Condor{dagman\_metrics\_reporter} executable
with manual page at ~\pageref{man-condor-dagman-metrics-reporter},
reports metrics for DAGMan workflows running under Pegasus.  \Condor{dagman}
now generates an output file of the relevant metrics,
as described at ~\pageref{sec:DAGMetrics}.
\Ticket{3532}

\end{itemize}

\noindent Configuration Variable and ClassAd Attribute Additions and Changes:

\begin{itemize}

\item The default value of configuration variable
\Macro{COLLECTOR\_MAX\_FILE\_DESCRIPTORS} has changed to 10240,
and the default value of configuration variable 
\Macro{SCHEDD\_MAX\_FILE\_DESCRIPTORS} has changed to 4096.
This increases the scalability of the default configuration.
\Ticket{3626}

\item The new configuration variable
\Macro{FILE\_TRANSFER\_DISK\_LOAD\_THROTTLE} enables dynamic
adjustment of the level of file transfer concurrency in order to
keep the disk load generated by transfers below a specified level.
Supporting this new feature are configuration variables
\Macro{FILE\_TRANSFER\_DISK\_LOAD\_THROTTLE\_WAIT\_BETWEEN\_INCREMENTS},
\Macro{FILE\_TRANSFER\_DISK\_LOAD\_THROTTLE\_SHORT\_HORIZON}, and
\Macro{FILE\_TRANSFER\_DISK\_LOAD\_THROTTLE\_LONG\_HORIZON}.
\Ticket{3613}

\item The following new \Condor{schedd} ClassAd attributes are for
monitoring file transfer activity:
\AdAttr{TransferQueueMBWaitingToDownload},
\AdAttr{TransferQueueMBWaitingToUpload},
\AdAttr{FileTransferDiskThrottleLevel},
\AdAttr{FileTransferDiskThrottleHigh}, and
\AdAttr{FileTransferDiskThrottleLow}.
\Ticket{3613}

\item The default value for the configuration variable
\Macro{PASSWD\_CACHE\_REFRESH} has been changed from 300 seconds to
72000 seconds (20 hours).
\Ticket{3723}

\item The new configuration variables
\Macro{DAGMAN\_PEGASUS\_REPORT\_METRICS} and
\Macro{DAGMAN\_PEGASUS\_REPORT\_TIMEOUT}
set defaults used by the new \Condor{dagman\_metrics\_reporter} executable,
which reports metrics for DAGMan jobs running under Pegasus.
\Ticket{3532}

\end{itemize}

\noindent Bugs Fixed:

\begin{itemize}

\item HTCondor version 8.0.0 had an unintended change in the Chirp 
wire protocol.
This change caused \Condor{chirp} with the \Opt{put} option
to fail when the execute node
was running HTCondor version 7.8.x or earlier versions. 
HTCondor 8.0.1 and later
versions will now send the original wire protocol, and accept either the
original protocol, or the variant that HTCondor version 8.0.0 sends.
\Ticket{3735}

\item Fixed a bug that could cause the daemons to crash on Unix platforms,
if the operating system reported that a job owner's account 
did not exist, for example due to a temporary NIS or LDAP failure.
\Ticket{3723}

\item Fixed a bug that resulted in a misleading error message when
\Condor{status} with the \Opt{-constraint} option specified a constraint 
that could not be parsed.
\Ticket{1319}

\item Fixed a typo in the output of \Condor{q},
where a period was erroneously present within a heading.
\Ticket{3703}

\end{itemize}

\noindent Known Bugs:

\begin{itemize}

\item None.

\end{itemize}

\noindent Additions and Changes to the Manual:

\begin{itemize}

\item None.

\end{itemize}

<|MERGE_RESOLUTION|>--- conflicted
+++ resolved
@@ -215,13 +215,6 @@
 
 \begin{itemize}
 
-<<<<<<< HEAD
-\item The protocol between \Condor{q} and the schedd was rewritten.  The new
-protocol does not require the schedd to fork a child process and does
-not cause blocking; the result is that the schedd should be able to handle
-many concurrent \Condor{q} requests with minimal resource usage.
-\Ticket{4111}
-=======
 \item The default configuration now implements a policy 
 that disables preemption.
 \Ticket{4281}
@@ -363,7 +356,6 @@
 \Ticket{4026}
 
 \end{itemize}
->>>>>>> c98d1290
 
 %%%%%%%%%%%%%%%%%%%%%%%%%%%%%%%%%%%%%%%%%%%%%%%%%%%%%%%%%%%%%%%%%%%%%%
 \subsection*{\label{sec:New-8-1-4}Version 8.1.4}
@@ -445,8 +437,6 @@
 default value has been reduced to 5 minutes.
 \Ticket{4122}
 
-<<<<<<< HEAD
-=======
 \item New python \Code{ClassAd} module function calls 
 \Procedure{Attribute}, \Procedure{Function}, \Procedure{Literal},
 \Procedure{flatten}, \Procedure{matches}, and \Procedure{symmetricMatch}
@@ -521,7 +511,6 @@
 \Attr{MATCH\_EXP\_JobDescription} instead of \Attr{JobDescription} if it is available.
 \Ticket{4110}
 
->>>>>>> c98d1290
 \end{itemize}
 
 \noindent Bugs Fixed:
