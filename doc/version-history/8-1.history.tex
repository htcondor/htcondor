%%%      PLEASE RUN A SPELL CHECKER BEFORE COMMITTING YOUR CHANGES!
%%%      PLEASE RUN A SPELL CHECKER BEFORE COMMITTING YOUR CHANGES!
%%%      PLEASE RUN A SPELL CHECKER BEFORE COMMITTING YOUR CHANGES!
%%%      PLEASE RUN A SPELL CHECKER BEFORE COMMITTING YOUR CHANGES!
%%%      PLEASE RUN A SPELL CHECKER BEFORE COMMITTING YOUR CHANGES!

%%%%%%%%%%%%%%%%%%%%%%%%%%%%%%%%%%%%%%%%%%%%%%%%%%%%%%%%%%%%%%%%%%%%%%
\section{\label{sec:History-8-1}Development Release Series 8.1}
%%%%%%%%%%%%%%%%%%%%%%%%%%%%%%%%%%%%%%%%%%%%%%%%%%%%%%%%%%%%%%%%%%%%%%

This is the development release series of HTCondor.
The details of each version are described below.


%%%%%%%%%%%%%%%%%%%%%%%%%%%%%%%%%%%%%%%%%%%%%%%%%%%%%%%%%%%%%%%%%%%%%%
\subsection*{\label{sec:New-8-1-4}Version 8.1.4}
%%%%%%%%%%%%%%%%%%%%%%%%%%%%%%%%%%%%%%%%%%%%%%%%%%%%%%%%%%%%%%%%%%%%%%

\noindent Release Notes:

\begin{itemize}

\item HTCondor version 8.1.4 not yet released.
%\item HTCondor version 8.1.4 released on Month Date, 2013.

\end{itemize}


\noindent New Features:

\begin{itemize}

<<<<<<< HEAD
\item The protocol between \Condor{q} and the schedd was rewritten.  The new
protocol does not require the schedd to fork a child process and does
not cause blocking; the result is that the schedd should be able to handle
many concurrent \Condor{q} requests with minimal resource usage.
\Ticket{4111}
=======

\item The python bindings now can refresh a remote job's GSI proxy
 as a part of the \texttt{Schedd} object.
\Ticket{4116}

\item By default, the TCP keepalive interval is automatically tuned to 5
minutes.  This causes at least one packet to be sent on established but
idle TCP connections once every 5 minutes and speeds up the detection
of connections that were silently dropped by NAT or firewall devices.
Without this, the \Condor{shadow} may not reliably recover from transient
network failures.  This behavior is controlled by the new TCP\_KEEPALIVE\_INTERVAL
parameter; setting this to 0 restores the prior behavior.
The parameter CCB\_HEARTBEAT\_INTERVAL default has been reduced to 5 minutes.
\Ticket{4122}

>>>>>>> 07fa8981

\end{itemize}

\noindent Bugs Fixed:

\begin{itemize}

\item HTCondor now interacts with EC2 services using POST instead of GET,
which permits more services to accept user data greater than 8KB.

\end{itemize}

%%%%%%%%%%%%%%%%%%%%%%%%%%%%%%%%%%%%%%%%%%%%%%%%%%%%%%%%%%%%%%%%%%%%%%
\subsection*{\label{sec:New-8-1-3}Version 8.1.3}
%%%%%%%%%%%%%%%%%%%%%%%%%%%%%%%%%%%%%%%%%%%%%%%%%%%%%%%%%%%%%%%%%%%%%%

\noindent Release Notes:

\begin{itemize}

\item HTCondor version 8.1.3 released on December 23, 2013.
This developer release contains all bug fixes from HTCondor version 8.0.5.

\end{itemize}


\noindent New Features:

\begin{itemize}

\item The parsing of configuration has changed with respect to how
line continuation characters and comments interact.
The line continuation character no longer takes precedence over the
comment character.
\Ticket{4027}

\index{SUBSYS\_SUPER\_ADDRESS\_FILE macro@\texttt{<SUBSYS>\_SUPER\_ADDRESS\_FILE} macro}
\index{configuration macro!\texttt{SUBSYS\_SUPER\_ADDRESS\_FILE}}
\item When the super user issues a command 
or when the new \Condor{sos} tool invokes another tool,
the command can be serviced with a higher priority. 
This should be useful when attempting to get information from an
overloaded daemon, in order to diagnose or fix a problem.
Commands directed at the \Condor{schedd} or \Condor{collector} daemons 
have this ability by default.
Other DaemonCore daemons require configuration using the new 
configuration variable
\MacroB{<SUBSYS>\_SUPER\_ADDRESS\_FILE}.
\Ticket{4029}

\item The dedicated scheduler cpu usage within the \Condor{schedd} is now
throttled, so that it cannot consume all of the cpu, while starving the vanilla
scheduler.  This throttle can be adjusted by the new configuration variable
\Macro{DEDICATED\_SCHEDULER\_DELAY\_FACTOR}.  
This variable, which defaults to five,
sets the ratio of time spent not in the dedicated scheduler to the 
time scheduling parallel jobs.  
With this default of five, 
a maximum of 20\% of the scheduler's time will go to scheduling
parallel jobs.
\Ticket{4048}

\item The new \Condor{defrag} daemon ClassAd attribute 
\Attr{MeanDrainedArrived}
measures the mean time between arrivals of fully drained machines,
and the new attribute \Attr{DrainedMachines} 
measures the total numbers of fully drained machines
which have arrived during the run time of this \Condor{defrag} daemon.
\Ticket{4055}

\item The new \Opt{-defrag} option for \Condor{status} queries ClassAds
of the \Condor{defrag} daemon.
\Ticket{4039}

\item Machine ClassAd attributes \Attr{ExpectedMachineQuickDrainingCompletion}
and \Attr{ExpectedMachineGracefulDrainingCompletion} are updated with their
completion times if there are no active claims,
making these attributes more useful in setting policy for
partitionable slots. 
\Ticket{3481}

\item In a DAG, the node retry number is now available as VARS macro
(see section~\ref{dagman:VARS}).
\Ticket{4032}

\item Macro substitution both within configuration and within submit
description files has been extended to specify and use  
an optional default value if a value is not defined.
Section~\ref{sec:Config-File-Macros} has details for configuration.
\Ticket{4033}

\item The Python bindings \Code{htcondor} module has 
a new \Procedure{read\_events} method to acquire an iterator of
an HTCondor event log file.
\Ticket{4071}

\item The new \Opt{-daemons} option to \Condor{who} prints information
about the HTCondor daemons running on the specified machine,
including the daemon's PID, IP address and command port.
\Ticket{4007}

\end{itemize}

\noindent Configuration Variable and ClassAd Attribute Additions and Changes:

\begin{itemize}

\item Configuration variable \Macro{DAGMAN\_DEFAULT\_NODE\_LOG}
has been made more powerful,
so that it can be defined in HTCondor configuration files, 
instead of being useful only when defined in a per-DAG configuration file.
See section~\ref{param:DAGManDefaultNodeLog} for details.
\Ticket{3930}

\item The new configuration variable \Macro{CORE\_FILE\_NAME} is used to set
the name that DaemonCore uses to create a core file,
in the event of a daemon crash.
The default value for this configuration variable appends the daemon name,
so a crash of the \Condor{schedd} would create a core file named
\File{core.SCHEDD}.
\Ticket{4100}

\item The new configuration variable \Macro{JOB\_EXECDIR\_PERMISSIONS}
defines the permissions on a job's scratch directory. 
It defaults to setting permissions as \emph{0700}.
\Ticket{4016}

\item The following recently added machine ClassAd attributes have been renamed.
\begin{description}
\item \Attr{TotalJobStarts} became \Attr{JobStarts}.
\item \Attr{RecentTotalJobStarts} became \Attr{RecentJobStarts}.
\item \Attr{TotalPreemptions} became \Attr{JobPreemptions}.
\item \Attr{RecentPreemptions} became \Attr{RecentJobPreemptions}.
\item \Attr{TotalRankPreemptions} became \Attr{JobRankPreemptions}.
\item \Attr{RecentTotalRankPreemptions} became \Attr{RecentJobRankPreemptions}.
\item \Attr{TotalUserPrioPreemptions} became \Attr{JobUserPrioPreemptions}.
\item \Attr{RecentTotalUserPrioPreemptions} became \Attr{RecentJobUserPrioPreemptions}.
\end{description}
\Ticket{4101}

\item The new \Condor{schedd} statistics ClassAd attribute
\Attr{Autoclusters} gives the number of active autoclusters.
\Ticket{4020}

\end{itemize}

\noindent Bugs Fixed:

\begin{itemize}

\item None.

\end{itemize}

\noindent Known Bugs:

\begin{itemize}

\item None.

\end{itemize}

\noindent Additions and Changes to the Manual:

\begin{itemize}

\item None.

\end{itemize}


%%%%%%%%%%%%%%%%%%%%%%%%%%%%%%%%%%%%%%%%%%%%%%%%%%%%%%%%%%%%%%%%%%%%%%
\subsection*{\label{sec:New-8-1-2}Version 8.1.2}
%%%%%%%%%%%%%%%%%%%%%%%%%%%%%%%%%%%%%%%%%%%%%%%%%%%%%%%%%%%%%%%%%%%%%%

\noindent Release Notes:

\begin{itemize}

\item HTCondor version 8.1.2 released on October 31, 2013.
This 8.1.2 release contains all bug fixes from HTCondor version 8.0.4.

\end{itemize}


\noindent New Features:

\begin{itemize}

\item \Condor{config\_val} now supports \Opt{-dump} and \Opt{-verbose}
options to query configuration remotely from daemons.
\Ticket{3894}

\item The \Condor{chirp} protocol and command line tool has been
enhanced to support lower-cost, delayed updates to the job
ClassAd residing in the \Condor{schedd}; updates occur as other communications
take place, eliminating the overhead of a separate update.
These two new Chirp commands,
\Opt{set\_job\_attr\_delayed} and \Opt{get\_job\_attr\_delayed} allow the job
to send lightweight notification for events such as progress
monitoring, which need not be durable.
\Ticket{3353}

\item \Condor{history} has been enhanced to support
remote history using new \Opt{-pool} and \Opt{-name} options.
\Ticket{3897}

\item Matchmaking in the \Condor{negotiator} may be made aware of resources
available for partitionable slots.
This permits multiple jobs to be matched against a partitionable slot
during a single negotiation cycle.
The new policies discussed in Section~\ref{sec:consumption-policy}
are set using new configuration variables and are known as consumption policies.
\Ticket{3435}

\item Definition syntax for the authorization configuration variables
\Macro{ALLOW\_*} and \Macro{DENY\_*} has been expanded to permit
the specification of Unix netgroups.
See section~\ref{sec:Security-Authorization} for the syntax.
\Ticket{3859}

\item Definition syntax for the configuration variable
\Macro{QUEUE\_SUPER\_USERS} has been expanded to accept a specification
of Unix user groups.
See section~\ref{param:QueueSuperUsers} for the syntax.
\Ticket{3859}

\item To ensure that a grid universe job running at an EC2 service
terminates, 
HTCondor now checks after a fixed time interval 
that the job actually has terminated,
instead of relying on the service's potentially unreliable 
job shut down indication.
If the job has not terminated after a total of four checks,
the job is placed on hold; it does not leave the queue marked as completed.
\Ticket{3438}

\item Email alerts about file transfers taking longer than
\Macro{MAX\_TRANSFER\_QUEUE\_AGE} are now grouped together
to reduce the number of email messages that are sent.

\item Floating point values in Old ClassAds are now printed in a more
human-readable format, while retaining 64-bit double precision.
In previous versions, these values were always printed in scientific
notation.
\Ticket{3928}

\item \Condor{ssh\_to\_job} now works with grid universe jobs
which use EC2 resources.
\Ticket{1548}

\item Machine ClassAd attributes \Attr{Disk} and \Attr{TotalDisk} 
are now published as 64-bit integers,
rather than being capped at the maximum value of a 32-bit integer.
\Ticket{1784}

\item In an effort to improve scalability under heavy load, the tuning
configuration variable \Macro{MAX\_REAPS\_PER\_CYCLE} is exposed,
as defined at section~\ref{param:MaxReapsPerCycle}.
The default for this variable changed from 1 to 0.
\Ticket{3992}

\item To reduce the overwhelming quantity of per-user \Condor{schedd} 
statistics that are generated when configuration variables 
\MacroNI{SCHEDD\_COLLECT\_STATS\_FOR\_<Name>} or 
\MacroNI{SCHEDD\_COLLECT\_STATS\_BY\_<Name>} are used, 
the statistics are now published at verbosity level 2,
instead of verbosity level 1.
\Ticket{3980}

\item The Python bindings now include the \Code{Negotiator} class to
manage users and their priorities.
\Ticket{3893}

\item The Python bindings now provide automatic conversions from 
dictionaries to ClassAds,
so they can accept a dictionary directly as an argument,
rather than constructing a ClassAd from the dictionary.
\Ticket{3892}

\item The Python bindings \Code{ClassAd} module has 
\Procedure{quote} and \Procedure{unquote} 
methods to help create string literals. 
\Ticket{3900}

\item The Python bindings \Code{ClassAd} module has new
methods \Procedure{parseAds} and \Procedure{parseOldAds} 
that implement an iterator over ClassAds, in the New ClassAd and 
Old ClassAd format. 
\Ticket{3918}

\item The ordering of adding attributes to the machine ClassAd has been
changed, such that the attributes \Attr{Draining}, \Attr{DrainingRequestId},
and \Attr{LastDrainStartTime} are now added before the job retirement
is calculated.
This allows a decision about preemption to be made based on if
a machine is currently draining. 
\Ticket{3901}

\end{itemize}

\noindent Bugs Fixed:

\begin{itemize}

\item When \Macro{USE\_PID\_NAMESPACES} is \Expr{True}, 
the soft kill signal is now successfully sent to the job.
Previously, a \Condor{rm}
command of such a job would not remove the job until the
killing timeout had expired.
\Ticket{3981}

\item If a standard universe job exited without producing any
checkpoints and no checkpoint server was used, 
two spurious error messages would be logged to the \File{SchedLog},
as it tried to remove the old checkpoint images from the
non-existent checkpoint server.  
These error messages are no longer logged.
\Ticket{3919}

\item When configuration variable \Macro{STARTER\_RLIMIT\_AS} is set 
to its default value of 0, it means that there is no limit.  
This value was logged as a limit of 0Mb, leading to confusion.
Now, no message is logged in this default case.
\Ticket{3914}

\item Improved how the \Condor{schedd} notifies the \Condor{shadow}
and \Condor{gridmanager} about modifications to job ClassAds made using
\Condor{qedit}.
\Ticket{3909}

\item Grid universe jobs now use the correct executable file when
\SubmitCmd{copy\_to\_spool} is set to \Expr{True}.
Previously, the executable file named in the submit description file 
would be copied to the remote server, 
rather than the copy of the executable file stored in the spool directory.
\Ticket{3589}

\item The example configuration provided within files 
\File{condor\_config.generic} and \File{condor\_config.generic.redhat} 
has been updated to fix an inadequate expression defining 
\MacroNI{NEGOTIATOR\_POST\_JOB\_RANK} when the \Condor{startd} is 
configured to not run benchmarks, as \Attr{Kflops} would not be defined.
\Ticket{3589}

\item Fixed a Python binding crash due to a segmentation fault,
when evaluating an expression tree with an undefined reference.
The fix allows the user to define the \Code{ClassAd} scope 
within which an expression tree is evaluated.
\Ticket{3910}

\item The Python bindings now include a correct conversion of
\Code{absTime} and \Code{relTime} ClassAd literals to the 
corresponding Python types.
\Ticket{3911}

\end{itemize}


%%%%%%%%%%%%%%%%%%%%%%%%%%%%%%%%%%%%%%%%%%%%%%%%%%%%%%%%%%%%%%%%%%%%%%
\subsection*{\label{sec:New-8-1-1}Version 8.1.1}
%%%%%%%%%%%%%%%%%%%%%%%%%%%%%%%%%%%%%%%%%%%%%%%%%%%%%%%%%%%%%%%%%%%%%%

\noindent Release Notes:

\begin{itemize}

\item HTCondor version 8.1.1 released on September 17, 2013.
This release contains all bug fixes from the stable release version 8.0.2.

\end{itemize}


\noindent New Features:

\begin{itemize}

\item Reduced the number of calls to the service when managing EC2 jobs. This
should increase the number of EC2 jobs HTCondor can manage on a given service
without overloading it.
\Ticket{3683}

\item When configuration variable \Macro{USE\_SHARED\_PORT} is \Expr{True},
\Macro{SHARED\_PORT} will now be automatically added to \Macro{DAEMON\_LIST}.
To disable this new behavior, set the new configuration variable:
\begin{verbatim}
  AUTO_INSERT_SHARED_PORT_IN_DAEMON_LIST = False
\end{verbatim}
\Ticket{3799}

\item Floating point values in ClassAds are now printed as 64-bit
double precision values when sent over the network, written to disk, and
displayed using the \Opt{-long} or \Opt{-autoformat} options of
\Condor{status} and \Condor{q}.
\Ticket{3363}

\item In the Pegasus/DAGMan workflow metrics,
as documented in section ~\ref{sec:DAGMetrics},
the two metrics
\Expr{dagman\_id} and \Expr{parent\_dagman\_id} are now reported
as the \Attr{ClusterId} of the \Condor{dagman} job.  This
eliminates any privacy concerns with reporting the \Condor{schedd} 
daemon's address,
which includes the submit machine's IP address.

\item The python bindings now can perform the equivalent of 
\Condor{ping} as a part of the \texttt{SecMan} object.
\Ticket{3857}

\item The \Condor{gridmanager} and \Condor{ft-gahp} now create
dynamic security session for performing file transfers.
Previously, the security configuration had to be set in a special
way for file transfers with the \Condor{ft-gahp} to work.
\Ticket{3536}

\end{itemize}

\noindent Configuration Variable and ClassAd Attribute Additions and Changes:

\begin{itemize}

\item The new configuration variable \Macro{USE\_RESOURCE\_REQUEST\_COUNTS}
is a boolean value that defaults to \Expr{True}, 
reducing the latency of negotiation 
when there are many jobs next to each other in the queue 
with the same auto cluster, and many matches are being made.
\Ticket{3585}

\item Four new machine ClassAd attributes are advertised.
\Attr{TotalJobStarts} is the total number of jobs started by 
this \Condor{startd} daemon since it booted. 
\Attr{RecentTotalJobStarts} is the number of jobs started in the
last twenty minutes.  
Similarly, \Attr{TotalPreemptions} is
the number of jobs preempted since the \Condor{startd} daemon started,
and \Attr{RecentTotalPreemptions} is 
the number in the last 20 minutes.
\Ticket{3712}

\item \Macro{FILE\_TRANSFER\_DISK\_LOAD\_THROTTLE} now accepts tabs in addition to spaces as delimiters.
\Ticket{3798}

\item Configuration variable \Macro{VALID\_SPOOL\_FILES} has been expanded
to accept a single asterisk wild card character in each listed file name.
\Ticket{3764}

\item The new configuration variable \Macro{GAHP\_DEBUG\_HIDE\_SENSITIVE\_DATA}
is a boolean value that defaults to hiding sensitive data 
such as security keys and passwords
when communication with a GAHP server is written to a daemon log.
\Ticket{3536}

\item The default value of configuration variable 
\Macro{ENABLE\_CLASSAD\_CACHING} has changed to \Expr{True} for all
daemons other than the \Condor{shadow}, \Condor{starter}, and \Condor{master}.
\Ticket{3441}

\end{itemize}

\noindent Bugs Fixed:

\begin{itemize}

\item The \Condor{gridmanager} now does proper failure recovery when
submitting EC2 grid universe jobs to services that do not support 
the EC2 ClientToken parameter.
Previously, if there was a failure when submitting jobs to OpenStack
or Eucalyptus, the jobs could be submitted twice.
\Ticket{3682}

\item Fixed the printing of nested ClassAds, so that the nested ClassAds
can be read back properly.
\Ticket{3772}

\item Fixed a bug between the \Condor{gridmanager} and \Condor{ft-gahp}
that caused file transfers to fail if one of the two daemons was older
than version 8.1.0.
\Ticket{3856}

\item Fixed a bug that caused substitution in configuration variable
evaluation to ignore per-daemon overrides. 
This is a long standing bug that may result in subtle changes
to the way your configuration files are processed.
An example of how substitution works with the per-daemon overrides
is in section \ref{sec:Config-File-Macros}.
\Ticket{3822}

\item Fixed a bug that caused the command
\begin{verbatim}
  condor_submit -
\end{verbatim}
to be interpreted as an interactive submit,
rather than a request to read input from \File{stdin}.
\Condor{qsub} was also modified to be immune to this bug,
such that it will still work with other versions of HTCondor containing
the bug.
\Ticket{3902}

\end{itemize}

\noindent Known Bugs:

\begin{itemize}
\item DAGMan recovery mode does not work for Pegasus-generated SUBDAGs.
For SUBDAGs, doing \Condor{hold} or \Condor{release} on
the \Condor{dagman} job, or stopping and re-starting the
\Condor{schedd} with the DAGMan
job in the queue will result in failure of the DAG.  This can be
avoided by doing a \Condor{rm} of the DAGMan job, which produces a Rescue
DAG, and re-submitting the DAG; the Rescue DAG is automatically run.
This bug was introduced in HTCondor version 8.0.1, and it also appears
in versions 8.0.2, 8.1.0, and 8.1.1.
\Ticket{3882}

\end{itemize}

\noindent Additions and Changes to the Manual:

\begin{itemize}

\item None.

\end{itemize}


%%%%%%%%%%%%%%%%%%%%%%%%%%%%%%%%%%%%%%%%%%%%%%%%%%%%%%%%%%%%%%%%%%%%%%
\subsection*{\label{sec:New-8-1-0}Version 8.1.0}
%%%%%%%%%%%%%%%%%%%%%%%%%%%%%%%%%%%%%%%%%%%%%%%%%%%%%%%%%%%%%%%%%%%%%%

\noindent Release Notes:

\begin{itemize}

\item HTCondor version 8.1.0 released on August 5, 2013.
This release contains all bug fixes from the stable release version 8.0.1.

\end{itemize}


\noindent New Features:

\begin{itemize}

\item Added support for publishing information about an HTCondor pool 
to \TM{Ganglia}.
See section~\ref{sec:Config-gangliad} on 
page~\pageref{sec:Config-gangliad} for configuration variable details.
\Ticket{3515}

\item Improved the performance of the \Condor{collector} daemon when running
at sites that do not observe daylight savings time.
\Ticket{2898}

\item \Condor{q}, \Condor{rm}, \Condor{status} and \Condor{qedit} are now 
more consistent in the way they handle the \Opt{-constraint} option.
\Ticket{1156}

\item The new \Condor{dagman\_metrics\_reporter} executable
with manual page at ~\pageref{man-condor-dagman-metrics-reporter},
reports metrics for DAGMan workflows running under Pegasus.  \Condor{dagman}
now generates an output file of the relevant metrics,
as described at ~\pageref{sec:DAGMetrics}.
\Ticket{3532}

\end{itemize}

\noindent Configuration Variable and ClassAd Attribute Additions and Changes:

\begin{itemize}

\item The default value of configuration variable
\Macro{COLLECTOR\_MAX\_FILE\_DESCRIPTORS} has changed to 10240,
and the default value of configuration variable 
\Macro{SCHEDD\_MAX\_FILE\_DESCRIPTORS} has changed to 4096.
This increases the scalability of the default configuration.
\Ticket{3626}

\item The new configuration variable
\Macro{FILE\_TRANSFER\_DISK\_LOAD\_THROTTLE} enables dynamic
adjustment of the level of file transfer concurrency in order to
keep the disk load generated by transfers below a specified level.
Supporting this new feature are configuration variables
\Macro{FILE\_TRANSFER\_DISK\_LOAD\_THROTTLE\_WAIT\_BETWEEN\_INCREMENTS},
\Macro{FILE\_TRANSFER\_DISK\_LOAD\_THROTTLE\_SHORT\_HORIZON}, and
\Macro{FILE\_TRANSFER\_DISK\_LOAD\_THROTTLE\_LONG\_HORIZON}.
\Ticket{3613}

\item The following new \Condor{schedd} ClassAd attributes are for
monitoring file transfer activity:
\AdAttr{TransferQueueMBWaitingToDownload},
\AdAttr{TransferQueueMBWaitingToUpload},
\AdAttr{FileTransferDiskThrottleLevel},
\AdAttr{FileTransferDiskThrottleHigh}, and
\AdAttr{FileTransferDiskThrottleLow}.
\Ticket{3613}

\item The default value for the configuration variable
\Macro{PASSWD\_CACHE\_REFRESH} has been changed from 300 seconds to
72000 seconds (20 hours).
\Ticket{3723}

\item The new configuration variables
\Macro{DAGMAN\_PEGASUS\_REPORT\_METRICS} and
\Macro{DAGMAN\_PEGASUS\_REPORT\_TIMEOUT}
set defaults used by the new \Condor{dagman\_metrics\_reporter} executable,
which reports metrics for DAGMan jobs running under Pegasus.
\Ticket{3532}
\end{itemize}

\noindent Bugs Fixed:

\begin{itemize}

\item HTCondor version 8.0.0 had an unintended change in the Chirp 
wire protocol.
This change caused \Condor{chirp} with the \Opt{put} option
to fail when the execute node
was running HTCondor version 7.8.x or earlier versions. 
HTCondor 8.0.1 and later
versions will now send the original wire protocol, and accept either the
original protocol, or the variant that HTCondor version 8.0.0 sends.
\Ticket{3735}

\item Fixed a bug that could cause the daemons to crash on Unix platforms,
if the operating system reported that a job owner's account 
did not exist, for example due to a temporary NIS or LDAP failure.
\Ticket{3723}

\item Fixed a bug that resulted in a misleading error message when
\Condor{status} with the \Opt{-constraint} option specified a constraint 
that could not be parsed.
\Ticket{1319}

\item Fixed a typo in the output of \Condor{q},
where a period was erroneously present within a heading.
\Ticket{3703}

\end{itemize}

\noindent Known Bugs:

\begin{itemize}

\item None.

\end{itemize}

\noindent Additions and Changes to the Manual:

\begin{itemize}

\item None.

\end{itemize}

<|MERGE_RESOLUTION|>--- conflicted
+++ resolved
@@ -30,13 +30,11 @@
 
 \begin{itemize}
 
-<<<<<<< HEAD
 \item The protocol between \Condor{q} and the schedd was rewritten.  The new
 protocol does not require the schedd to fork a child process and does
 not cause blocking; the result is that the schedd should be able to handle
 many concurrent \Condor{q} requests with minimal resource usage.
 \Ticket{4111}
-=======
 
 \item The python bindings now can refresh a remote job's GSI proxy
  as a part of the \texttt{Schedd} object.
@@ -51,8 +49,6 @@
 parameter; setting this to 0 restores the prior behavior.
 The parameter CCB\_HEARTBEAT\_INTERVAL default has been reduced to 5 minutes.
 \Ticket{4122}
-
->>>>>>> 07fa8981
 
 \end{itemize}
 
