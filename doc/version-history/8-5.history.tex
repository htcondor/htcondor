%%%      PLEASE RUN A SPELL CHECKER BEFORE COMMITTING YOUR CHANGES!
%%%      PLEASE RUN A SPELL CHECKER BEFORE COMMITTING YOUR CHANGES!
%%%      PLEASE RUN A SPELL CHECKER BEFORE COMMITTING YOUR CHANGES!
%%%      PLEASE RUN A SPELL CHECKER BEFORE COMMITTING YOUR CHANGES!
%%%      PLEASE RUN A SPELL CHECKER BEFORE COMMITTING YOUR CHANGES!

%%%%%%%%%%%%%%%%%%%%%%%%%%%%%%%%%%%%%%%%%%%%%%%%%%%%%%%%%%%%%%%%%%%%%%
\section{\label{sec:History-8-5}Development Release Series 8.5}
%%%%%%%%%%%%%%%%%%%%%%%%%%%%%%%%%%%%%%%%%%%%%%%%%%%%%%%%%%%%%%%%%%%%%%

This is the development release series of HTCondor.
The details of each version are described below.

%%%%%%%%%%%%%%%%%%%%%%%%%%%%%%%%%%%%%%%%%%%%%%%%%%%%%%%%%%%%%%%%%%%%%%
\subsection*{\label{sec:New-8-5-4}Version 8.5.4}
%%%%%%%%%%%%%%%%%%%%%%%%%%%%%%%%%%%%%%%%%%%%%%%%%%%%%%%%%%%%%%%%%%%%%%

\noindent Release Notes:

\begin{itemize}

\item HTCondor version 8.5.4 not yet released.
%\item HTCondor version 8.5.4 released on Month Date, 2016.

\item The \SubmitCmdNI{deltacloud} type in the grid universe, which allowed
submission to Deltacloud services, has been removed.
\Ticket{5569}

\end{itemize}


\noindent New Features:

\begin{itemize}

<<<<<<< HEAD
\item \Condor{user\_prio} now queries the \Condor{collector} for 
accounting information by default, when appropriate.  This should be
much faster than the older way of querying the \Condor{negotiator}. The
old path is still available by passing the -negotiator option to the
tool.
\Ticket{5508}.
=======
\item The default value of \MacroNI{DAGMAN\_ALWAYS\_RUN\_POST} has been
changed from \Expr{True} to \Expr{False}.  This means that, by
default, if the PRE script of a DAG node fails, the POST script
of the node will \emph{not} be run.  (This had been the default
behavior until version 7.7.2.  The 7.7.2-8.5.3 behavior can be
restored by setting \MacroNI{DAGMAN\_ALWAYS\_RUN\_POST} to 
\Expr{True}, or by passing the new \Opt{-AlwaysRunPost}
argument to \Condor{submit\_dag}.)
\Ticket{5477}
>>>>>>> a3783778

\end{itemize}

\noindent Bugs Fixed:

\begin{itemize}

\item None.

\end{itemize}

%%%%%%%%%%%%%%%%%%%%%%%%%%%%%%%%%%%%%%%%%%%%%%%%%%%%%%%%%%%%%%%%%%%%%%
\subsection*{\label{sec:New-8-5-3}Version 8.5.3}
%%%%%%%%%%%%%%%%%%%%%%%%%%%%%%%%%%%%%%%%%%%%%%%%%%%%%%%%%%%%%%%%%%%%%%

\noindent Release Notes:

\begin{itemize}

\item HTCondor version 8.5.3 released on March 24, 2016.

\end{itemize}

\noindent New Features:

\begin{itemize}

\item \MacroNI{ENABLE\_IPV4} and \MacroNI{ENABLE\_IPV6} both now accept
the special value "AUTO", which is true if an interface with the corresponding
protocol exists on the host, and false otherwise.
\Ticket{5524}

\item \MacroNI{ENABLE\_IPV4} and \MacroNI{ENABLE\_IPV6} both now default
to the special value "AUTO".  Additionally, the new configuration macro
\MacroNI{PREFER\_IPV4} is true by default.  This macro causes HTCondor to
prefer IPv4 over IPv6 when choosing an address to advertise, when choosing
the address of daemon looked up in the collector, and when resolving DNS
queries.
\Ticket{5104}

\item New configuration macros added: \MacroNI{IPV4\_ADDRESS},
\Macro{IPV6\_ADDRESS}, \MacroNI{IP\_ADDRESS\_IS\_V6}.
\Ticket{5512}

\item New attributes have been added to the Submitter ClassAd to indicate
the number of Idle and Running jobs for Scheduler universe and for Local
universe.
\Ticket{5519}

\item Jobs can now be submitted to the SLURM batch scheduling system via
the new \SubmitCmdNI{slurm} type in the grid universe.
\Ticket{5515}

\item In addition to logging to the file \MacroNI{KERNEL\_TUNING\_LOG},
the default \MacroNI{LINUX\_KERNEL\_TUNING\_SCRIPT} now also logs to
syslog and \File{/etc/systcl.d/99-htcondor.conf}.
\Ticket{5489}

\item \Condor{history} \Opt{-autoformat} now supports the j option to print
job ids like \Condor{q} does.
\Ticket{5558}

\item HTCondor is now built and linked with Globus 6.0.
\Ticket{5520}

\item Pre-size the ClassAd hash table to improve the performance of the
\Condor{collector} when getting ClassAd updates.
\Ticket{5551}

\item The negotiator now forwards accounting information to the collector,
where it can be easily queried and monitored.
\Ticket{5491}

\end{itemize}

\noindent Bugs Fixed:

\begin{itemize}

\item Fixed a bug on \Condor{history} that could result in truncation of
the job id field.
\Ticket{5527}

\end{itemize}

%%%%%%%%%%%%%%%%%%%%%%%%%%%%%%%%%%%%%%%%%%%%%%%%%%%%%%%%%%%%%%%%%%%%%%
\subsection*{\label{sec:New-8-5-2}Version 8.5.2}
%%%%%%%%%%%%%%%%%%%%%%%%%%%%%%%%%%%%%%%%%%%%%%%%%%%%%%%%%%%%%%%%%%%%%%

\noindent Release Notes:

\begin{itemize}

\item HTCondor version 8.5.2 released on February 18, 2015.

\end{itemize}


\noindent New Features:

\begin{itemize}

\item \Bold{\Condor{q} now defaults to showing only the current user's
jobs, unless the current user is a queue superuser.} This behavior
can be turned off by setting the new configuration option \Macro{CONDOR\_Q\_ONLY\_MY\_JOBS}
to \Expr{False} in the configuration for either the \Condor{schedd} or \Condor{q}. It can also be 
turned off by passing the new \Opt{-allusers} command line option to \Condor{q}.
\Ticket{5271}

\item Added support for immutable job attributes and protected job attributes.
\Ticket{5065}

\item Improved the speed of \Condor{q} and other tools when
querying non-local servers.
\Ticket{5150}

\item The new \Opt{-batch} command line option to \Condor{q} can be used to show a single
line of progress information for a batch of jobs, where a batch is either an entire workflow (a DAG, including sub-DAGs), all
of the jobs in a cluster, all of the jobs from a single user that have the same executable specified in their submit file,
or all of the jobs from a single user that have the same batch name.
\Ticket{4976}

\item \Condor{submit} and \Condor{submit\_dag} both have a new command line option \Opt{-batch-name}
which can be used to set the batch name used by \Condor{q} \Opt{-batch}.
\Ticket{5490}

\item \Condor{q} and \Condor{status} now attempt to avoid truncating data by making use of the
full width of the terminal.
\Ticket{5429}
\Ticket{5459}

\item Docker Universe jobs now report and update
ResidentSetSize, ImageSize, MemoryUsage, NetworkInput, and 
NetworkOutput attributes in the job ad and log file.
\Ticket{5456}

\item Added the capability to set ClassAd attributes for a
\Condor{dagman} job within the DAG file by using the new
\MacroNI{SET\_JOB\_ATTR} command.  (See section~\ref{sec:DAG-SetAttributes}
for details.)
\Ticket{5107}

\item The \File{dagman.out} file produced by \Condor{dagman} now has event
timestamps added to the lines that report \Condor{dagman} reading
a log event.  For example:
\begin{verbatim}
  01/13/16 11:29:03 Event: ULOG_SUBMIT for HTCondor Node NodeA (674.0.0) {01/13/16 11:28:59}
\end{verbatim}
The timestamp in curly brackets at the end is the actual timestamp
of the event.
\Ticket{5439}

\item The \Opt{-run} and \Opt{-hold} arguments of \Condor{q} used to produce garbage output
when used with other formatting options such as \Opt{-format}.  Now they will always constrain
the query, and will also set the output format when used by themselves.
\Ticket{11}

\item The \Condor{status} \Opt{-verbose} argument has been removed;
the equivalent \Opt{-long} argument should be used instead.
% No ticket for this -- wenger 2016-02-11

\end{itemize}

\noindent Bugs Fixed:

\begin{itemize}

\item On Windows, configuring HTCondor to restrict the range of outbound
port numbers may cause substantial delays when using the command-line
tools.  Since we now know that it's not free to do so, \MacroNI{LOWPORT}
and \MacroNI{HIGHPORT} no longer restrict the port numbers of outbound
connections on Windows.  If you still require this functionality, use
\MacroNI{OUT\_LOWPORT} and \MacroNI{OUT\_HIGHPORT}.
\Ticket{4711}

\item Fixed a bug that could cause a daemon to be in the wrong
privilege state when attempting to act as the user.
\Ticket{5467}

\end{itemize}


%%%%%%%%%%%%%%%%%%%%%%%%%%%%%%%%%%%%%%%%%%%%%%%%%%%%%%%%%%%%%%%%%%%%%%
\subsection*{\label{sec:New-8-5-1}Version 8.5.1}
%%%%%%%%%%%%%%%%%%%%%%%%%%%%%%%%%%%%%%%%%%%%%%%%%%%%%%%%%%%%%%%%%%%%%%

\noindent Release Notes:

\begin{itemize}

\item HTCondor version 8.5.1 released on December 21, 2015.

\item Shared port is enabled by default.
\Ticket{3813}
\Ticket{5103}

\end{itemize}


\noindent New Features:

\begin{itemize}

\item The \Condor{startd} history file now contains the peak
memory usage, by an exited job, not the more recent.
\Ticket{5436}

\item When the \Condor{starter} evicts a job, perhaps because
it has exceeded a memory limit, it does not transfer back to
the submit machine the sandbox of working files.  This is
consistent with other types of holds.
\Ticket{5437}

\item The \Condor{startd} now advertises the following attributes
on Linux machines: CpuFamily CpuModelNumber CacheSize.  These are
pulled from the /proc/cpuinfo file.
\Ticket{5323}

\item \Condor{q} has a new option \Opt{-schedd-constraint} which can be used
to constrain the queues displayed when using the \Opt{-global} option.
\Ticket{5043}

\item When an HTCondor-C job is submitted to a remote \Condor{schedd},
the remote job ad now includes the attribute \AdAttr{SubmitterGlobalJobId},
whose value is the same as the attribute \AdAttr{GlobalJobId} in the
original HTCondor-C job.
\Ticket{3472}

\item The \Condor{schedd} now sets environment variables for scheduler
universe jobs so that the jobs can more easily find the \Condor{schedd}'s
contact information.
On machines where there are multiple \Condor{schedd}s running, this helps
DAGMan and similar applications contact the \Condor{schedd} that started
them.
\Ticket{5166}

\item When \MacroNI{SEC\_ENABLE\_MATCH\_PASSWORD\_AUTHENTICATION} is set
to \Expr{True}, the related authorizations are now automatically enabled.
Previously, \Expr{submit-side@matchsession} and
\Expr{execute-side@matchsession} entries had to be added to the
\MacroNI{ALLOW\_DAEMON} and \MacroNI{ALLOW\_CLIENT} (if set)
authorization parameters in order for this feature to work.
\Ticket{5304}

\end{itemize}

\noindent Bugs Fixed:

\begin{itemize}

\item 

\Condor{history} \-run on a pool with partitionable slots now shows
the correct dynamic slot.
\Ticket{4261}

\end{itemize}

%%%%%%%%%%%%%%%%%%%%%%%%%%%%%%%%%%%%%%%%%%%%%%%%%%%%%%%%%%%%%%%%%%%%%%
\subsection*{\label{sec:New-8-5-0}Version 8.5.0}
%%%%%%%%%%%%%%%%%%%%%%%%%%%%%%%%%%%%%%%%%%%%%%%%%%%%%%%%%%%%%%%%%%%%%%

\noindent Release Notes:

\begin{itemize}

%\item HTCondor version 8.5.0 not yet released.
\item HTCondor version 8.5.0 released on October 12, 2015.

\end{itemize}


\noindent New Features:

\begin{itemize}

\item The \Condor{startd} history file contains two new attributes: BadputCausedByDraining and BadputCausedByPreemption, two boolean-valued attributes which are true if the job was evicted not by a user request.
\Ticket{5255}

\item The python bindings have a new Claim API, allowing Computing-On-Demand (COD) to be
invoked via python.
\Ticket{5130}

\item The python bindings can now submit multiple distinct processes using the \texttt{submitMany}
method, similar to a \Condor{submit} file with multiple \texttt{queue} statements.
\Ticket{4916}

\item The python bindings now provide improved support for managing multiple concurrent queries.
\Ticket{5187}

\item As an experimental feature, the python bindings implement the HTCondor negotiation protocol.
\Ticket{5125}

\item Changed \AdStr{Condor} to \AdStr{HTCondor} in \Condor{dagman}
output (mainly in the \File{dagman}.out file).
\Ticket{5144}

\item The new configuration parameter \MacroNI{JOB\_SPOOL\_PERMISSIONS}
controls the permissions on a job's spool directory managed by the
\Condor{schedd} on unix.
It defaults to the value \Expr{user}, which results in a permissions
value of \Expr{0700}.
Other valid values are \Expr{group} (permissions \Expr{0750}) and
\Expr{world} (permissions \Expr{0755}).
Previously, all job spool directories had access permissions of \Expr{0755}.
\Ticket{4896}

\item The \Condor{schedd} no longer changes the ownership of spooled job
files that it manages.
Now, the files are always owned by the submitting user.
The previous behavior of changing ownership to/from the \Expr{condor}
account can be restored by setting the new configuration parameter
\Macro{CHOWN\_JOB\_SPOOL\_FILES} to \Expr{True}.
\Ticket{5226}

\end{itemize}

\noindent Bugs Fixed:

\begin{itemize}

\item None.

\end{itemize}<|MERGE_RESOLUTION|>--- conflicted
+++ resolved
@@ -33,14 +33,13 @@
 
 \begin{itemize}
 
-<<<<<<< HEAD
 \item \Condor{user\_prio} now queries the \Condor{collector} for 
 accounting information by default, when appropriate.  This should be
 much faster than the older way of querying the \Condor{negotiator}. The
 old path is still available by passing the -negotiator option to the
 tool.
 \Ticket{5508}.
-=======
+
 \item The default value of \MacroNI{DAGMAN\_ALWAYS\_RUN\_POST} has been
 changed from \Expr{True} to \Expr{False}.  This means that, by
 default, if the PRE script of a DAG node fails, the POST script
@@ -50,7 +49,6 @@
 \Expr{True}, or by passing the new \Opt{-AlwaysRunPost}
 argument to \Condor{submit\_dag}.)
 \Ticket{5477}
->>>>>>> a3783778
 
 \end{itemize}
 
