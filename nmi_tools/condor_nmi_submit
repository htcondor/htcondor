#!/usr/bin/env perl

###########################################################################
# This script submits condor-specific NMI runs (either builds or tests) 
# Invoke with "--help" for a detailed usage message 
#
# Overview of the tasks of this script:
# 1. Get the buildtags from the nighlty build-tag on the CSL machine or 
#    from the command line arguments
# 2. For each tag defined
#    - Checkout the nmi_tools/glue/SubmitInfo.pm input file and parse it
#    - Generate the appropriate NMI submit and fetch files
#    - run nmi_submit

######################################################################
# Modules used by this script
######################################################################

use strict;
use Cwd;
use DBI;
use Getopt::Long;
use File::Basename;
use File::Spec;
use IO::File;
use FindBin;
use lib $ENV{'NMI_LIB'} || "/usr/local/nmi/lib";

BEGIN { eval "use NmiConf;" }
my $HAS_NMICONF = $INC{"NmiConf.pm"};

# variables we'll be using for from Getopt::Long.  keep these in the
# same order as the call to GetOptions() to help notice discrepancies
use vars qw/ $opt_build $opt_test
    $opt_help $opt_debug $opt_notify $opt_notify_fail_only $opt_platforms $opt_nmi_glue 
    $opt_workspace $opt_git
    $opt_tag $opt_module $opt_nmiconf $opt_desc $opt_append $opt_importance
    $opt_submit_xtests $opt_configure $opt_src_tag $opt_other_tag
    $opt_nightly $opt_externals $opt_without_tests
    $opt_clear_externals_cache $opt_use_externals_cache
    $opt_clear_externals_cache_weekly $opt_clear_externals_cache_daily
    $opt_externals_only $opt_release_only $opt_version_buildid
    $opt_build_args
	$opt_skip_doc $opt_sha1 $opt_private_build
    $opt_buildid $opt_test_src $opt_test_timeout $opt_test_class
    $opt_input_platform $opt_tests_at_once $opt_coverity_analysis
	$opt_ignore_missing_platforms $opt_test_sources_from_workspace
	$opt_append_config_dir

    /;

sub TRUE { 1; };
sub FALSE { 0; };

# Constants for use with makeFetchFileVCS to specify if fetching from
# source (SRC), externals (EXT) or manual (DOC) repositories.
#sub DOC 	{ 1; };
sub SRC 	{ 0; };

######################################################################
# Configurable settings
######################################################################

# Root of the GIT Source repository
my $GITROOT_SRC = $ENV{'GIT_DIR'} || "/home/condorauto/condor.git";

# Root of the GIT Manual repository
# my $GITROOT_DOC = "/space/git/CONDOR_DOC.git";

# name of the submit_info file
my $submit_info_basename = "SubmitInfo.pm";

# Location of the submit_info file
my $submit_info = "nmi_tools/glue/$submit_info_basename";

# CVS location of condor_nmi_submit
my $cvs_condor_nmi_submit = "nmi_tools/condor_nmi_submit";

# Default location to check for NMI tools (if NMI_BIN isn't set)
my $default_nmi_bin =  "/usr/local/nmi/bin";

# Find where the Condor binaries we should use are located
my $default_condor_bin = "/usr/bin";

# Config file encapsulating dependencies on NMI framework.
my $nmiconf;
if( -f '/usr/local/nmi/etc/nmi.conf' ) {
    $nmiconf = '/usr/local/nmi/etc/nmi.conf';
}

######################################################################
# Global variables (set at runtime, from submit_info, or ARGV)
######################################################################

# Who should get notification emails?
my $notify;

# True if we should only notify on build/test errors
my $notify_fail_only;

# What type of run is this? ("build" or "test")
my $runtype;

# Where the script was initially born
my $init_cwd;

# A temporary workspace to generate scratch files, etc
my $workspace;

# User specified directory to build Condor out of.
# undef for builds out of CVS (or any other VCS, e.g. GIT)
my $src_workspace;

# Hash of tag -> module mappings
my %tags;

# Platforms to use (either from command-line or from submit_info).
# Entries in here can either be things like "x86_rhap_5" or
# "x86_rhap_5#default_minimal_platform"--generally
# "platform_name#platform_key", or a build and test set name.  Use the function
# convertPlatformToKeys() to convert an element into the true platform name,
# and a key which can be used to look up the associated information in the
# submit_info hash table from. If no specific key is specified, the platform
# name is itself the platform key. 
my @platforms;

# Platforms defined on the command-line, overrides values in the
# submit_info file
my %opt_platforms;

# Data structures to hold parsed submit info
# These get reset for each tag we're dealing with
my %platforms;   # this is a hash, not a list, to guarantee uniqueness
my $global_prereqs;
my $global_test_prereqs;
my $global_testargs;

my %platform_prereqs;
my %platform_test_prereqs;

my %platform_x_test_platforms;
my %platform_testargs;

# data for the test only platform definitions for cross testing
my %testplatforms;   # this is a hash, not a list, to guarantee uniqueness
my %testplatform_prereqs;
my %testplatform_test_prereqs;

# Global variable for better error messages when parsing submit_info
my $orig_lineno = 0;

# Test timeout value to use (from command-line)
my $test_timeout = 20;

# NMI-specific configuration values
my %conf_nmi;

# NMI Database parameters
my $database;
my $username;
my $password;
my $mysqlhost;
my $db;
my $RUN_TABLE = "Run";
my $TASK_TABLE = "Task";

# These next 3 paths are initialized at runtime based on the
# environment or the defaults supplied above

# Directory for NMI binaries we should use (e.g. nmi_submit)
my $nmi_bin;

# Full path to the nmi_submit program we should invoke
my $nmi_submit;

# Directory for Condor binaries we schould use (actually, these are
# only used by nmi_submit, but set still have to find them) 
my $condor_bin;

# Whether or not the build should be private.  default: NO
my $private_build;

######################################################################
# Actual work of the script
######################################################################

FindBin::again();
print "Location of invoked $FindBin::RealScript: " .
	"$FindBin::RealBin/$FindBin::RealScript\n";

my $tag;
parseOptions();

# we only use git so leave other crud for now but define $opt_git
$opt_git = 1;

initialize();
getTags();
foreach $tag (sort keys %tags ) {
    if( defined $src_workspace ) {
        if( $tag ne 'workspace' ) {
            die "Internal consistency error: attempting --workspace build, but a non-workspace tag was requested.";
        }
    }

    my $cmdfile;
    print "Working on $tag\n";
    chdir($workspace) || die "Can't chdir($workspace): $!\n";
    if( ! -d $tag ) {
        system("mkdir -p $tag" ) && die "Can't mkdir -p $tag: $!\n";
    }
    chdir( $tag ) || die "Can't chdir($tag): $!\n";

    if( defined $src_workspace ) {
        # this isn't really a tag.  Set it to undef
        # to help catch errors.
        $tag = undef;
    }

	# Uses SubmitInfo.pm to get configuration info.
   	getSubmitInfoNew( $tag, $opt_src_tag );
   	$cmdfile = createSubmitFilesNew( $tag, $opt_src_tag, $opt_other_tag, $opt_importance );
   	submitRun( $cmdfile, $tag );
}

print "All steps completed successfully\n";
myExit( 0 );



######################################################################
# functions
######################################################################

sub initialize
{
    # initialize these first, so we don't create the workspace until 
    # afer we're sure these are valid and working...

    $nmi_bin = $ENV{'NMI_BIN'} || $default_nmi_bin;
    if( ! -d $nmi_bin ) { 
        die "$0: FATAL error\n" .
            "Directory for NMI binaries ($nmi_bin) doesn't exist\n" .
            "Please set your NMI_BIN environment variable correctly\n";
    }
    if( $opt_debug ) {
        $nmi_submit = "/bin/cat";
    } else {
        $nmi_submit = "${nmi_bin}/nmi_submit";
    }

    $condor_bin = $ENV{'CONDOR_BIN'} || $default_condor_bin;
    if( ! -d $condor_bin ) { 
        die "$0: FATAL error\n" .
            "Directory for Condor binaries ($condor_bin) doesn't exist\n" .
            "Please set your CONDOR_BIN environment variable correctly\n";
    }

    # Setup our real system PATH, too, since (for now) NMI tools
    # depend on the caller's PATH to find condor tools like
    # condor_submit_dag
    $ENV{PATH} = "${nmi_bin}:${condor_bin}:" . $ENV{PATH};

    # finally, setup the local workspace for all our temp files
    $init_cwd = &getcwd();
    $workspace = "/tmp/condor_$runtype." . "$$" . "." . time;
    mkdir($workspace) || die "Can't create workspace $workspace: $!\n";
    chdir($workspace) || die "Can't chdir($workspace): $!\n";
}


sub initializeDB
{
    # Initialization of the DB-related paramters.  This is in a
    # seperate function because we don't always need to do all this
    # work (find and parse the NMI config file, die if there are
    # errors, etc).  We only need it if we have to query the DB (at
    # this point, only when we're invoked with "--platforms=all").

    print "Initializing Database Parameters\n";

    unless ($HAS_NMICONF) {
	die("ERROR: NmiConf not available, database inaccessible\n");
    }

    if( ! defined $nmiconf ) {
        die "FATAL: $0: No NMI config file specified.\n";
    } 
    if( ! -r $nmiconf ) {
        die "FATAL: $0: NMI config file $nmiconf is not readable.\n";
    }

    # parse the NMI-specific config file to get useful settings
    %conf_nmi = NmiConf::init($nmiconf);

    ## ---------------------------------------------
    ## Database Connection
    ## ---------------------------------------------
    my $DB_HOST = $conf_nmi{'DB_HOST'};
    my $DB_PORT = $conf_nmi{'DB_PORT'};
    my $DB_NAME = $conf_nmi{'DB_NAME'};
    my $DB_READER_USER = $conf_nmi{'DB_READER_USER'};
    my $DB_READER_PASS = $conf_nmi{'DB_READER_PASS'};

    my $DB_CONNECT_STR = "DBI:mysql:database=$DB_NAME;host=$DB_HOST".
                         ($DB_PORT ? ";port=$DB_PORT" : "");
    $db = DBI->connect($DB_CONNECT_STR, $DB_READER_USER, $DB_READER_PASS);
    unless (defined $db) {
       die("ERROR: Could not connect to database: ${DBI::errstr}\n");
    }
}


sub parseOptions
{
    my $platform;
    my $rc;

    $rc = GetOptions(
# primary switch: build vs. test
           'build'         => \$opt_build,
           'test'          => \$opt_test,
# global options
           'help'          => \$opt_help,
           'debug'         => \$opt_debug,
           'notify=s'      => \$opt_notify,
           'notify-fail-only'      => \$opt_notify_fail_only,
           'platforms=s'   => \$opt_platforms,
           'nmi-glue=s'    => \$opt_nmi_glue,
           'workspace=s'   => \$opt_workspace,
           'git'          => \$opt_git,
           'tag=s'         => \$opt_tag,
           'module=s'      => \$opt_module,
           'nmiconf=s'     => \$opt_nmiconf,
           'desc=s'        => \$opt_desc,
           'append=s'      => \$opt_append,
           'importance=i'  => \$opt_importance,
           'submit-xtests!' => \$opt_submit_xtests,
		   # This next option is poorly used and should be removed/redone.
		   # It is used in build/platform_post to pass stuff to the test
		   # glue. It should really be renamed to testglue-configure-append
		   # or something like that. I need to think about it more.
		   'configure=s' => \$opt_configure,
		   'src-tag=s' => \$opt_src_tag,
		   'other-tag=s' => \$opt_other_tag,
# build-specific options
           'nightly'       => \$opt_nightly,
           'externals=s'   => \$opt_externals,
           'without-tests' => \$opt_without_tests,
           'use_externals_cache' => \$opt_use_externals_cache,
           'use-externals-cache' => \$opt_use_externals_cache,
           'clear_externals_cache' => \$opt_clear_externals_cache,
           'clear-externals-cache' => \$opt_clear_externals_cache,
           'clear_externals_cache_weekly' => \$opt_clear_externals_cache_weekly,
           'clear-externals-cache-weekly' => \$opt_clear_externals_cache_weekly,
           'clear-externals-cache-daily' => \$opt_clear_externals_cache_daily,
           'externals-only' => \$opt_externals_only,
		   'release-only' => \$opt_release_only,
		   'version-buildid=s' => \$opt_version_buildid,
           'add-build-args=s' => \$opt_build_args,
		   'skip-doc' => \$opt_skip_doc,
		   'sha1=s' => \$opt_sha1,
		   'private-build:s' => \$opt_private_build,
		   'coverity-analysis' => \$opt_coverity_analysis,
# test-specific options
           'buildid=i'     => \$opt_buildid,
           'test-src=s'    => \$opt_test_src,
           'test-timeout=i' => \$opt_test_timeout,
           'test-class=s'   => \$opt_test_class,
           'input-platform=s' => \$opt_input_platform,
		   'tests-at-once=i' => \$opt_tests_at_once,
		   'ignore-missing-platforms' => \$opt_ignore_missing_platforms,
		   'test-sources-from-workspace' => \$opt_test_sources_from_workspace,
		   'append-config-dir=s' => \$opt_append_config_dir,
    );

    if( !$rc ) {
        printUsage( 1 );
    }
    if( defined $opt_help ) {
        printUsage( 0 );
    }

    if( defined $opt_build ) {
        if( defined $opt_test ) {
            print "ERROR: You cannot specify both --build and --test\n";
            printUsage( 1 );
        }
        $runtype = "build";
    } elsif( defined $opt_test ) {
        $runtype = "test";
    } else {
        print "ERROR: You must specify either --build or --test\n";
        printUsage( 1 );
    }

	if(! defined( $opt_platforms ) ) {
		$opt_platforms = "all";
	}

	if( defined $opt_platforms ) {
		foreach $platform ( split(/\s*,\s*/, $opt_platforms) ) {
			if( $platform eq "all" ) {
				if($runtype eq "build") {
					my $file = dirname($0) . "/nmi-build-platforms";
					open(IN, '<', $file) or die("Cannot open $file for reading: $!");
					while(<IN>) {
						chomp;
						next if(/^\s*#/);
						next if(/^\s*$/);
						$opt_platforms{$_} = 1;
					}
					close(IN);
					next;
				}
				elsif($runtype eq "test") {
					if( ! defined $opt_buildid ) {
						print "ERROR: --platforms=all only works with --buildid\n";
						printUsage( 1 );
					}
				}
			}

			# Thus, only tests will have 'all' in their platform hash.
			$opt_platforms{$platform} = 1;
		}
	}

    # do some sanity checking for test submit...
    if( $runtype eq "test" ) {
        if( ! defined $opt_platforms ) {
            print "ERROR: You must specify --platforms with --test\n";
            printUsage( 1 );
        }
        if( ! defined $opt_buildid ) {
            print "ERROR: You must specify --buildid with --test\n";
            printUsage( 1 );
        }
        if( defined($opt_externals) ) {
            print "ERROR: --externals is not valid with --test\n";
            printUsage( 1 );
        }
        if( defined($opt_nightly) ) {
            print "ERROR: --nightly is not valid with --test\n";
            printUsage( 1 );
        }
        if( defined($opt_use_externals_cache) ) {
            print "ERROR: --use-externals-cache is not valid with --test\n";
            printUsage( 1 );
        }
        if( defined($opt_clear_externals_cache) ) {
            print "ERROR: --clear-externals-cache is not valid with --test\n";
            printUsage( 1 );
        }
        if( defined($opt_clear_externals_cache_weekly) ) {
            print "ERROR: --clear-externals-cache-weekly is not valid with --test\n";
            printUsage( 1 );
        }
        if( defined($opt_clear_externals_cache_daily) ) {
            print "ERROR: --clear-externals-cache-daily is not valid with --test\n";
            printUsage( 1 );
        }
        if( defined($opt_externals_only) ) {
            print "ERROR: --externals-only is not valid with --test\n";
            printUsage( 1 );
        }
		if( defined($opt_release_only) ) {
			print "ERROR: --release-only is not valid with --test\n";
			printUsage( 1 );
		}
		if( defined($opt_version_buildid) ) {
			print "ERROR: --version-buildid is not valid with --test\n";
			printUsage( 1 );
		}
		if( defined($opt_build_args) ) {
			print "ERROR: --opt-build-args is not valid with --test\n";
			printUsage( 1 );
		}
    } else {
        if( defined $opt_input_platform ) {
            print "ERROR: --input_platform is not valid with --build\n";
            printUsage( 1 );
        }
    }

    if( defined $opt_notify ) {
        $notify = "$opt_notify";
    }

	if( defined $opt_notify_fail_only ) {
		$notify_fail_only = 1;
	}

	if ( defined $opt_tag ) {
		if((defined $opt_src_tag) or (defined $opt_other_tag)) {
			print "ERROR: Either build from same branch in all repositories\n";
			print "or you use a unique branch for source with another for all\n";
			print "the other repositories\n";
			print "Either --tag=AAAAA Or --src-tag=BBBBB --other-tag=CCCCC\n";
	    	printUsage( 1 );
		}
	}

    if ( defined $opt_tag && defined $opt_module ) {
        $tags{"$opt_tag"} = $opt_module;
    } elsif ( defined $opt_src_tag && defined $opt_other_tag ) {
	    print "You requested a split fetch from two branches\n";
        $tags{"$opt_other_tag"} = "split_fetch";
    } elsif ( defined $opt_nightly ) {
        print "You specified --nightly, will munge tag name with --desc for " . 
				"Condor's NMI pages\n";
    } else {
		if( ! defined $opt_workspace ) {
			print( "Using default workspace (the parent directory).\n" );
			$opt_workspace = "..";
		}

		$src_workspace = File::Spec->rel2abs($opt_workspace);
    }

	if ( defined($opt_nightly) && !(defined($opt_tag) || defined($opt_module)))
	{
		print "ERROR: You need to specify --tag and --module with --nightly\n";
		printUsage( 1 );
	}

    if( defined($opt_externals) ) {
        if( defined($opt_nightly) ) {
            print "ERROR: You cannot use --externals with --nightly\n";
            printUsage( 1 );
        }
    }

    if( defined($opt_without_tests) ) {
        if( defined($opt_submit_xtests) && $opt_submit_xtests == 1) {
          print "ERROR: You cannot use --without-tests and --submit-xtests\n";
          printUsage( 1 );
        }
    }

    if( defined $opt_workspace ) {
        if( defined $opt_nightly ) {
            print "ERROR: You cannot use --workspace with --nightly\n";
            printUsage( 1 );
        }
        if(defined $opt_module ) {
            print "ERROR: You cannot use --workspace with --module\n";
            printUsage( 1 );
        }
        if( not -d $opt_workspace ) {
            print "ERROR: Workspace $opt_workspace does not exist\n";
            printUsage( 1 );
        }

        my(@condor_req_dirs) = qw( src );
        if ($runtype eq "build") {
           if( ! defined($opt_skip_doc )) { push @condor_req_dirs, 'docs'; }
           if( ! defined($opt_externals) ) { push @condor_req_dirs, 'externals'; }
        }
    	foreach my $subdir (@condor_req_dirs) {
              if( not -d "$opt_workspace/$subdir" ) {
                print "ERROR: Workspace $opt_workspace does not not appear to be a Condor workspace (missing $opt_workspace/$subdir)\n";
                printUsage( 1 );
            }
        }

        $tags{"workspace"} = undef;
    }

    if( defined($src_workspace) && defined($opt_nmi_glue) && -d "$src_workspace/nmi_tools/glue" ) {
        # If you want to try and fix the race condition, it will
        # involve somehow not copying the $src_workspace/nmi_tools/glue directory
        # in generateBuildFetchFiles().
        print "WARNING: Your workspace ($src_workspace) contains an nmi_tools/glue subdirectory.  You also specified an --nmi-glue directory ($opt_nmi_glue).  At the moment there is a race condition and you could get either directory.  As a workaround, rename %src_workspace/nmi_tools/glue.\n";
    }

    if( defined($opt_nmi_glue) ) {
        # SCP the glue from different location
        if ( not -d "$opt_nmi_glue/$runtype" ) {
            print "Glue directory $opt_nmi_glue/$runtype does not exist\n";
            printUsage( 1 );
        }
    }

    if( defined($opt_test_timeout) ) {
        $test_timeout = $opt_test_timeout;
    }

    if( defined $opt_nmiconf ) {
        if( -f $opt_nmiconf ) {
            $nmiconf = $opt_nmiconf;
        } else {
            print "NMI Config file '$opt_nmiconf' does not exist\n";
            printUsage( 1 );
        }
    }

	if( defined($opt_private_build) ) {
		$private_build = $opt_private_build;
	}

	if( defined( $opt_append_config_dir ) ) {
		if( ! -d $opt_append_config_dir ) {
			print( "No such directory '${opt_append_config_dir}'.\n" );
			myExit( 1 );
		}

		if( ! -f "${opt_append_config_dir}/testconfigappend" ) {
			print( "The append-config-dir must contain a file name 'testconfigappend'.\n" );
			myExit( 1 );
		}
	}
}

# TODO: this should be more clear about the required vs. optional
# arguments, especially for --test...
sub printUsage
{
    my $exit_code = shift;
    print <<END_USAGE;

condor_nmi_submit.pl --build [options] [build-options]
condor_nmi_submit.pl --test  [options] [test-options]

Where [options] can be any of:
--help             <This screen>
--debug            <Print out the generated submit files, don't submit them>
--notify=string    <Comma-seprated list of users to notify with results>
--notify-fail-only  <Only send notification email on build or test failure>
--platforms=string <Comma-sperated list of platforms to run tests on. A
                    platform can be a 'build-and-test-set name', a 'name', or
                    a 'name#key' pair. A build-and-test-set name must match
                    a pre-defined build-and-test-set name in SubmitInfo.pm.
                    A bare platform is its own key and uses the information
                    associated with they key from the %submit_info hash in 
                    the batlab. Bare names that do not exist in the 
                    %submit_info hash will be assigned the 
                    'default_minimal_platform' key. The only valid keys
                    are those that exist in the %submit_info hash table
                    in SubmitInfo.pm.>
--tag=string       <Condor source code tag to be fetched from cvs>
--module=string    <Condor source code module to be fetched from cvs>
--nmi-glue=string  <nmi_glue directory containing customised glue scripts>
--workspace=path   <directory containing Condor source to build> 
--nmiconf=string   <full path to the NMI config file to use if needed
                    (defaults to /nmi/etc/nmi.conf)>
--desc=string      <arbitrary text for a human readable description of the job>
--append=string    <arbitrary text to be appended to the NMI submit file>
--submit-xtests    <should this run submit the cross-platform tests defined
                    in the submit_info file?>
--src-tag          <source only tag to use/ someone's branch>
--other-tag        <tag to use for other repositories. Must be used with
					--src-tag>

Where [build-options] can be any of:
--nightly          <Munges the description of a build to be programmatically
                    understood by the Condor NMI pages. You must still supply
                    --tag and --module.>
--externals=string <Module name to use for fetching externals (only needed 
                    if the tag defined with --tag doesn't define them)>
--without-tests    <Submit a build job such that it will NOT submit
                    test runs as each platform completes>
--use-externals-cache   Use the externals cache stored in /scratch on execute
                        nodes. Do NOT use this option if your build is testing
                        a new external.
--clear-externals-cache Delete the externals cache before building. This can
                        be done along with --use_externals_cache.
--externals-only  Perform a build that only builds the externals. This is
                  useful when testing a new external on all platforms.
--release-only    Perform a build that only executes 'make release',
                  i.e. the public, stripped, static, etc targets are
                  skipped. This can help in performing quick complication
                  on all platforms. Do NOT use this option if you want to
                  submit test runs based on this build.
--version-buildid=string <Build RunId to use in the version string>
--add-build-args=string <Specify extra build config arguments>
--sha1            Place the sha1 into the database as the product_version.
--skip-doc        skips doc requirement
Where [test-options] can be any of:
--buildid=string   <Build RunId to test>
--test-src=string  <Custom source tarball for building tests with>
--test-class=string <Arguments to select what tests to declare>
--test-timeout=int <timeout in minutes for each test task (default is 20)>
--input-platform=string <Fetch binaries from this platform from given buildid>
--tests-at-once=count <run count tests concurrently>
--platforms=all    <will query DB for all platforms in the given buildid>

END_USAGE

    myExit( $exit_code );
}


sub getTags
{
    # Sanity checking 
    if( (scalar keys %tags > 1) && (exists $tags{'workspace'}) ) {
        # parseOptions should have caught this, but just in case.
        die "Internal consistency error: Multiple tags present, one of which is 'workspace'.  This is probably a --workspace build which has no hope of working with --tag or --nightly builds.";
    }
}


sub getSubmitInfoNew
{
    my( $tag, $src_tag ) = @_;
    my $submit_info_path;
	my $ret;
	our $slaved_module = 1; # needed for loading the SubmitInfo.pm module 
	my $p;
	my $i;
	my ($platform_name, $platform_key, $pkeyp);

    if( defined $opt_nmi_glue ) {
        $submit_info_path = "$opt_nmi_glue/$submit_info_basename";
    }
    elsif( defined $src_workspace ) {
        $submit_info_path = "$src_workspace/$submit_info";
        # in this case $tag is worthless, so trying to
        # check it out is hopeless.
    }
    else {
		if(defined $src_tag) {
			my $realtag = "origin\/" . $src_tag;
        	checkoutSubmitInfo( $realtag ) ||
	    		die "$tag does not contain $submit_info!\n";
		} else {
        	checkoutSubmitInfo( $tag ) ||
	    		die "$tag does not contain $submit_info!\n";
		}
        $submit_info_path = $submit_info;
    }

    -f $submit_info_path || die "$submit_info_path doesn't exist!\n";

	loadModule($submit_info_path, "SubmitInfo");

	# Figure out what platforms upon which I need to build.
	# I'm going to get it from the command line only, from the
	# build and test set in SubmitInfo, or a combination of the two.
	# If testing, then dig around in the DB with the runid for the platform
	# to get which platforms the build was for.
    if( %opt_platforms ) {
        if( defined $opt_platforms{all} ) {
            # we already verified the command-line, so we know we've
            # got opt_buildid and we're in test mode... 
            if( ! defined $opt_buildid ) {
                die "IMPOSSIBLE: saw --platforms=all without --buildid\n";
            }
            @platforms = ();
            print "Saw --platforms=all, getting platforms from build runid: "
                . "$opt_buildid\n";
            @platforms = getPlatformsFromRunid( $opt_buildid );
        } else {
			# We're in build mode so pick through the supplied platforms and
			# either add the build and test set specified, or the specific
			# platform mentioned.

			foreach $p (sort keys %opt_platforms) {
				($platform_name, $platform_key, $pkeyp) = 
					convertPlatformToKeys($p);

				if (exists($SubmitInfo::build_and_test_sets{$platform_name})) {
					if ($pkeyp) {
						die "ERROR: A build and test set name with a " .
							"platform key is unimplemented and undefined. " .
							"Don't do that.";
					}
					push @platforms, 
						@{$SubmitInfo::build_and_test_sets{$platform_name}};
				} else {
					# We preserve any platform key that may be already 
					# associated with this platform.
					push @platforms, $p;
				}
			}
		}
    } else {
		# we default to the 'official_ports' key in the build and test set
        @platforms = @{$SubmitInfo::build_and_test_sets{'official_ports'}};
    }

	@platforms = sort(removeDuplicates(@platforms));

	# For any platforms we don't know about, give it a platform key to the
	# default minimal build platform in %submit_info.

	for(my $i = 0; $i < scalar(@platforms); $i++) {
		($platform_name, $platform_key, $pkeyp) = 
			convertPlatformToKeys($platforms[$i]);

		if ($platform_name =~ /^$/) {
			die "ERROR: A platform name must be a defined value!";
		}

		if ($pkeyp) {
			# don't assume the user knows what they are doing with the platform
			# key. If they specified one, it *must* exist in the SubmitInfo
			# database. This doesn't check to see if platform_name is actually
			# meaningful, however.
			if (!exists($SubmitInfo::submit_info{$platform_key})) {
				die "ERROR: While processing platform name: " .
					"'${platform_name}', I found that the platform key: " .
					"'${platform_key}' does not exist!";
			}
		}

		if (!exists($SubmitInfo::submit_info{$platform_key})) {
			print "No platform key for platform: '${platform_name}' " .
				"found. Assigning key: 'default_minimal_platform' " .
				"to it.\n";
			$platforms[$i] = "${platform_name}#default_minimal_platform";
			}
		}

	# We print out the full name of these platforms, even if they want a
	# specified key.
	# print "Found platforms: " . join( ', ', @platforms ) . "\n";

	#
	# Conform @platforms to an external whitelist.  This allows us to
	# easily and temporarily turn off builds for some platform(s),
	# without leaving a long tail in git.
	#
	my %allowedPlatforms;
	my $file = "/home/condorauto/permitted-build-platforms";
	if( ! open( IN, '<', $file ) ) {
		print "WARNING -- unable to open /home/condorauto/permitted-build-platforms, permitting all platforms.\n";
		print "Found platforms: " . join( ', ', @platforms ) . "\n";
		return;
	}
	while( <IN> ) {
		chomp;
	    next if(/^\s*#/);
	    next if(/^\s*$/);
	    $allowedPlatforms{ $_ } = 1;
	}
	close( IN );

	my $i = 0;
	while( $i < scalar( @platforms ) ) {
		my $platform = $platforms[$i];
	    if( ! exists( $allowedPlatforms{ $platform  } ) ) {
			splice( @platforms, $i, 1 );
	    } else { ++$i; }
	}

	print "Found platforms: " . join( ', ', @platforms ) . "\n";
}

sub loadModule
{
	# module_path contains the path up to and including the module name.
	# module_name just includes the module name without a path or suffix.
	my ($module_path, $module_name) =  @_;
	my $mpath;
	
	$mpath = dirname($module_path);

	# Here we make the idempotency check fail so
	# the new module gets loaded and stomps on the old module's
	# definitions--which is what we want. This is vile and ugly but does the
	# thing people implicitly expect.
	if (exists($INC{"$module_name.pm"})) {
		print "Removing perl's module idempotency check to allow reloading " .
				"of $module_name.pm with new definitions.\n";
		delete $INC{"$module_name.pm"};
	}

	# I need the load to happen with runtime information, not compile time, so
	# this is why I'm messing about with @INC here.
	if (scalar(grep(/^\Q$mpath\E$/, @INC)) == 0) {
		# Only push path if not already present.
		push @INC, $mpath;
	}
	print "About to load module: $module_path\n";
	print "You can ignore the warnings about function redefinitions, if any.\n";
	eval "use $module_name;";
	die $@ if $@;
	print "Loaded $module_name.pm!\n";
}

# takes an array, returns an array with duplicates elements removed.
sub removeDuplicates
{
	my @array = @_;
	my %hash;
	my $k;
	my @new;

	foreach $k (@array) {
		$hash{$k} = 1;
	}
	@new = keys %hash;

	return @new;
}

sub createSubmitFilesNew
{
    my ( $tag, $srctag, $othertag, $importance ) = @_;
    my $module;
    my @fetch_files;
    my $cmdfile = "cmdfile";

	print "createSubmitFiles: $tag, $srctag, $othertag\n";

    if( defined $tag ) {
        $cmdfile .= "-$tag";
	$cmdfile =~ s,/,,g;
    } else {
        $cmdfile .= "-workspace";
    }

    if( defined $tag ) {
        $module = $tags{$tag};
    }
    
    # Generate the cmdfile
    open(CMDFILE, ">$cmdfile") || die "Can't open $cmdfile for writing: $!\n";

    writeCommonInfo( *CMDFILE, $tag, $module );

    # define inputs
    if( $runtype eq "build" ) {
        @fetch_files = generateBuildFetchFiles( $tag, $module, $opt_src_tag, $opt_other_tag );
    } else {
        @fetch_files = generateTestFetchFiles( $tag, $module, $opt_src_tag, $opt_other_tag );
    }
    print CMDFILE "inputs = " . join(', ', @fetch_files) . "\n";


	if( $runtype eq "build" ) {
		print CMDFILE "run_type = build\n";
		writeBuildPrereqsNew( *CMDFILE );
		writeBuildGlueNew( *CMDFILE, $tag, $module );
		writeBuildXTestSpecsNew( *CMDFILE );

		# This disk requirement is intended to override the default
		# requirement inserted by condor_submit.  This is a temporary
		# workaround for the problem of interrupted jobs failing to
		# rerun because the slot Disk advertised by a number of platforms
		# is not actually big enough for Condor builds.  The automatic
		# requirements fail because the job's DiskUsage gets updated
		# in the first attempt to run the job and then prevent the job
		# from matching in the second attempt.
		#
		# Then, only run this job on machines that advertise the are for batlab
		print CMDFILE "append_requirements = Disk =!= UNDEFINED && TotalDisk >= 10000000 && DedicatedForBaTLab == true\n";

	} else {

		print CMDFILE "run_type = test\n";
		print CMDFILE "platform_job_timeout = 16h\n";
		# allow tests on changing systems like unmanaged-x86_rhap_5.1"
		print CMDFILE "++unmanaged = true \n";
		print CMDFILE "append_requirements = DedicatedForBaTLab == true\n";

		writeTestPrereqsNew( *CMDFILE );
		writeTestGlueNew( *CMDFILE );
	}

	# Not all builds should be public (e.g. security releases).  Set the flag
	# if defined
	if (defined($private_build)) {
		my $private_username;
		if ($private_build ne "") {
			$private_username = $private_build;
		} else {
			$private_username = "condor-team";
		}

		print "PRIVATE BUILD: $private_username\n";
		print CMDFILE "private_web_users = " . $private_username . "\n";
	} else {
		print "PUBLIC BUILD\n";
	}


	# Sometimes builds and tests get backed up.  If so, we would 
	# like to eventually run all the jobs, but we'd like to see results from
	# newer ones first.  Setting the user job prio to the Qdate should
	# help with this.

	my $job_prio = time;
	if (defined($importance)) { $job_prio = $job_prio + ($importance * 3600); }
	print CMDFILE "+priority = $job_prio\n";

	# Glorious hack.
	# It is best if the 'build' and 'test' jobs request the same amount of memory
	# THen we resuse the dynamic slots efficiently on our Docker build machine
	if( $runtype eq "build" ) {
		# Request 1 core.  It gets quantized up to four or eight cores for some machines
		print CMDFILE "request_cpus = 1\n";
		# Need 11Gb to match test runs.  Otherwise, this could be 8Gb (1 Gb per core)
		# ARM EL9 (qemu) needs 17G to build on 8 cores
<<<<<<< HEAD
		print CMDFILE "request_memory = 17G\n";
=======
		print CMDFILE "request_memory = 15G\n";
>>>>>>> d641435e
		print CMDFILE "request_disk = 8G\n";

		# Select Docker NAT network for more reliable HTCondor startup
		print CMDFILE "+docker_network_type = nat\n";
	} else {
		# Request 1 core.  It gets quantized up to four or eight cores for some machines
		print CMDFILE "request_cpus = 1\n";
		# Need 11Gb for qemu platforms.  Otherwise, this could be 4Gb
<<<<<<< HEAD
		print CMDFILE "request_memory = 17G\n";
=======
		print CMDFILE "request_memory = 15G\n";
>>>>>>> d641435e
		print CMDFILE "request_disk = 8G\n";

		# Select Docker NAT network to avoid port exhaustion when running lots of test runs
		print CMDFILE "+docker_network_type = nat\n";
	}

	close CMDFILE;
    return $cmdfile;
}

sub checkoutSubmitInfo
{
    my( $tag ) = @_;
    my @output;
    my $retval;

    print "Attempting to fetch $submit_info from $tag...\n";
    my $cmd = "/bin/false FATAL ERROR, UNKNOWN VCS";
    if (defined($opt_git)) {
# This fails to find $tag on newer version of git.
#	$cmd = "git archive --remote=$GITROOT_SRC $tag $submit_info | tar x";
	$cmd = "git --git-dir=$GITROOT_SRC archive $tag $submit_info | tar x";
    }

    open( OUT, "$cmd 2>&1 |" ) ||
        die "Can't open '$cmd' as a pipe: $!\n";
    @output = <OUT>;
    close( OUT );
    $retval = $? / 256;
    if( $retval != 0 ) {
        print @output;
        print "FAILED (return value $retval)\n";
	print "FAILED (command was '$cmd')\n";
        return 0;
    } 
    if( ! -f $submit_info ) {
        print @output;
        print "FAILED ($submit_info does not exist)\n";
        return 0;
    }
    print "SUCCESS\n";
    return 1;
}


sub clearGlobalSubmitInfo
{
    undef $global_prereqs;
    undef $global_test_prereqs;
    undef $global_testargs;
    undef %platform_prereqs;
    undef %platform_test_prereqs;
    undef %platform_x_test_platforms;
    undef %platform_testargs;
    undef %platforms;
    undef @platforms;
	# cross testing platform defs
    undef %testplatforms;
    undef %testplatform_prereqs;
    undef %testplatform_test_prereqs;
}


sub printSubmitInfo
{
    my $key;

    print "----- Start of data parsed from submit_info -----\n";
    print "Platforms: " . join(', ',sort(keys(%platforms))) . "\n";
    print "Global testargs: $global_testargs\n";
    print "Global prereqs: $global_prereqs\n";
    print "Global test prereqs: $global_test_prereqs\n";

    print "Platform-specific testargs:\n";
    foreach $key (sort keys %platform_testargs ) {
        print "  $key: $platform_testargs{$key}\n";
    }
    print "Platform-specific prereqs:\n";
    foreach $key (sort keys %platform_prereqs ) {
        print "  $key: $platform_prereqs{$key}\n";
    }
    print "Platform-specific testing prereqs:\n";
    foreach $key (sort keys %platform_test_prereqs ) {
        print "  $key: $platform_test_prereqs{$key}\n";
    }
    print "Cross-Platform testing:\n";
    foreach $key (sort keys %platform_x_test_platforms) {
        print "  $key: should also test on $platform_x_test_platforms{$key}\n";
    }
    print "----- End of data parsed from submit_info -----\n";
}

# We convert a platform string like "ia64_rhas_3" or the alternate form for a
# minimal build configuration like: "ia64_rhas_3#default_minimal_platform" into
# the actual platform name, and the platform key for which we should get the
# information from the %submit_info hash table. They will be identical for the
# first case. The key will be "default_minimal_platform" for the second
# case. 
#
# Return the platform name, the platform key, and a boolean for whether or not
# they are different (true if different).

sub convertPlatformToKeys
{
	my $platform = shift @_;
	my ($platform_name, $platform_key, $pkeyp);

	($platform_name, $platform_key) = split(/#/, $platform);
	$platform_name =~ s/^\s+//g;
	$platform_name =~ s/\s+$//g;
	$platform_key =~ s/^\s+//g;
	$platform_key =~ s/\s+$//g;

	if( $platform =~ m!^docker://(.*)! ) {
		$platform_key = basename($1);
		$platform_key =~ s/-\d+$//; # Trim off any tag version
	}

	# assume they are the same unless I can show otherwise.
	$pkeyp = 0;

	if (!defined($platform_key)) {
		# No specific key mentioned, then they are the same.
		$platform_key = $platform;
		$platform_name = $platform;
	} else {
		# there is a specific key...
		if ($platform_name ne $platform_key) {
			# and they are different from each other.
			$pkeyp = 1; 
		}
	}

	return ($platform_name, $platform_key, $pkeyp);
}

sub writeTestPrereqsNew
{
    my $fh = shift;
    my $platform;

	print $fh <<EOF;
###############################################################################
# Test Pre-requisites
###############################################################################

# Global test prerequesites:
#	This is hard coded to none, since each platform now
#	provides their own specific prereqs.
prereqs =

EOF

	# emit the test prereqs, if any, for each platform
    foreach $platform ( @platforms ) {
		my ($platform_name, $platform_key, $pkeyp);

		($platform_name, $platform_key, $pkeyp) = 
			convertPlatformToKeys($platform);

		print $fh "# Test Prereqs for Platform ${platform_name}\n";
		if ($pkeyp) {
			print $fh "# Using the platform key ${platform_key} for " .
				"configuration values.\n";
		}

		if (defined($SubmitInfo::submit_info{$platform_key}{'test'}{'prereqs'})) {
            # print $fh "prereqs_${platform_name} = " .
            print $fh "prereqs_${platform_key} = " .
				join(', ', @{$SubmitInfo::submit_info{$platform_key}{'test'}{'prereqs'}}) .
				"\n";
		} else {
			print $fh "# None.\n";
		}

		print $fh "\n";
	}

}

sub writeBuildPrereqsNew
{
    my $fh = shift;
    my $platform;
	my $bref;

	print $fh <<EOF;
###############################################################################
# Build Pre-requisites
###############################################################################

# Global build prerequesites:
#	This is hard coded to none, since each platform now
#	provides their own specific prereqs.
prereqs =

EOF

	# Now, for each platform, write out the prereqs associated with that
	# platform.

    foreach $platform ( @platforms ) {
		my ($platform_name, $platform_key, $pkeyp);

		($platform_name, $platform_key, $pkeyp) = 
			convertPlatformToKeys($platform);

		print $fh "# Build prereq for: ${platform_name}\n";
		if ($pkeyp) {
			print $fh "# Using the platform key ${platform_key} for " .
				"configuration values.\n";
		}

        if (defined($SubmitInfo::submit_info{$platform_key}{'build'}{'prereqs'})) 
		{
            # print $fh "prereqs_${platform_name} = " .
            print $fh "prereqs_${platform_key} = " .
				join (', ', @{$SubmitInfo::submit_info{$platform_key}{'build'}{'prereqs'}}) .
				"\n";
        } else {
			print $fh "# None.\n";
		}
		print $fh "\n";
    }
}

sub writeBuildXTestSpecsNew
{
    my $fh = shift;
	my $platform;

	print $fh <<EOF;
###############################################################################
# Per Platform Cross Test Specifications
###############################################################################

EOF

    # Drop the info on desired cross testing into environment
    # via entries in the command file.
    if( defined($opt_submit_xtests) && $opt_submit_xtests == 1) {

		foreach $platform (sort @platforms) {
			my ($platform_name, $platform_key, $pkeyp);

			($platform_name, $platform_key, $pkeyp) = 
				convertPlatformToKeys($platform);

			print $fh "# Cross test platforms for ${platform_name}\n";
			if ($pkeyp) {
				print $fh "# Using the platform key ${platform_key} for " .
					"configuration values.\n";
			}

			if (defined($SubmitInfo::submit_info{$platform_key}{'build'}{'xtests'}))
			{
				print $fh "x_test_platforms_${platform_name} = " .
					join(', ', @{$SubmitInfo::submit_info{$platform_key}{'build'}{'xtests'}}) .
					"\n";

			} else {
				print $fh "# None.\n";
			}

			print $fh "\n";
		}
    }
}

sub writeCommonInfo
{
    my ( $fh, $tag, $module ) = @_;

    my $desc;
    my $vers_string;
    my @vers;
	my ($platform, $platform_name, $platform_key, $pkeyp, @platform_names);

    if( defined $opt_src_tag &&  defined $opt_other_tag ) {
		if(defined $opt_desc) {
			# --desc overrides --tag value starting the description
			$desc = $opt_desc;
		} else {
        	($desc, @vers) = parseTag( $tag );
        	$vers_string = join( ',', @vers );
		}
		$tag = "origin\/" . $opt_src_tag;
		print "****** split fetch tag now <$tag> ******\n";
    } elsif( defined $tag ) {
		if (defined($opt_desc) && defined($opt_nightly)) {
			# --desc gets merged with the $desc so it shows up properly
			# on our Condor NMI build and test display pages.
        	($desc, @vers) = parseTag( $tag );
			$desc = "$opt_desc - $desc";
        	$vers_string = join( ',', @vers );
		} elsif (defined $opt_desc) {
			# --desc overrides --tag value starting the description
			$desc = $opt_desc;
		} else {
        	($desc, @vers) = parseTag( $tag );
        	$vers_string = join( ',', @vers );
		}
    } elsif( defined $src_workspace ) {
        $desc = 'workspace';
    	if ( defined $opt_desc ) {
        	$desc = $desc . ": $opt_desc";
    	}
    } else {
        $desc = 'unknown';
    	if ( defined $opt_desc ) {
        	$desc = $desc . ": $opt_desc";
    	}
    }

    #if ( defined $opt_desc ) {
        #$desc = $desc . ": $opt_desc";
    #}

    print $fh "description = $desc\n";
    print $fh "project = condor\n";
	if(defined $opt_sha1) {
        print $fh "project_release = $opt_sha1\n";
    }elsif( defined $vers_string ) {
        print $fh "project_release = $vers_string\n";
    } else {
		# Now that we care about comparing this to
		# to component version to sort displays of
		# native vs pre-binary cross testing lets loose
		# the uninitialized NULL field.
		print $fh "project_release = unknown workspace\n";
	}

    print $fh "component = condor\n";
	if( defined $opt_input_platform ) {
		# brand binaries being tested on this platform so we can find it later
		# its a cross test
		# adjust for api change where all platforms now begin with "nmi:".
		my $adjusted_platform = "nmi:" . "$opt_input_platform";
        print $fh "component_version = $adjusted_platform\n";
    } elsif( $runtype eq "test") {
		# when the optional input is not used its a native test 
        print $fh "component_version = native\n";
	} else {
		# build - so keep marking it as it was
    	if( defined $vers_string ) {
        	print $fh "component_version = $vers_string\n";
    	}
	}
	if( $notify ) {
	    print $fh "notify = $notify\n";
	}
    print $fh "priority = 1\n";
    if ($runtype eq "build") { print $fh "use_remote_post_rval = true\n"; }

	if (defined $notify_fail_only) {
    	print $fh "notify_fail_only = true\n";
	}

	# The following is a short-termhack to work around some condor
	# problems.  This allows our tests to generate core files
	print $fh "+coresize = 100000000\n";

    # print the tag and module in the cmdfile as the user variables
    if( defined $tag ) {
		print "****** print tag and module<$tag><$module> ******\n";
        print $fh "tag = $tag\n";
        print $fh "module = $module\n";
    }
    if ( defined $opt_append ) {
        print $fh "$opt_append\n";
    }

    if ( defined $opt_configure ) {
        print $fh "configure = $opt_configure\n";
    }

    print $fh "++LoadProfile = true\n";

	# collect the names of the platforms, regardless of if they use the
	# default minimal builds or not.
	for $platform (@platforms) {
		($platform_name, $platform_key, $pkeyp) = 
			convertPlatformToKeys($platform);
		push @platform_names, $platform_name;
	}
    print $fh "platforms = " . join(', ', @platform_names) . "\n";

	# Intended so we can add DEBUG_PLATFORMS temporarily.
	my $file = "/home/condorauto/append-to-builds";
	open( IN, '<', $file ) or return;
	while( my $line = <IN> ) {
		print $fh $line;
	}
	close( IN );
}

sub writeBuildGlueNew
{
    my ( $fh, $tag, $module ) = @_;
    my $post_args = '';
    my $common_pre_args = '';
    # tag and module may be null (if $src_workspace is defined)
	my $platform;

	print $fh <<EOF;
###############################################################################
# Build glue specification.
###############################################################################

EOF

#     # define the glue scripts we want
    print $fh "pre_all = nmi_tools/glue/build/pre_all\n";
	my $pre_all_args = "";
	if (defined($opt_skip_doc)) {
		$pre_all_args = $pre_all_args . " --skip-doc";
	}

	if (!defined($opt_workspace)) {
		$pre_all_args = $pre_all_args . " --daily";
	}

    if (defined($opt_version_buildid)) {
      $pre_all_args = $pre_all_args . "--version-buildid=$opt_version_buildid";
    }
    print $fh "pre_all_args = $pre_all_args\n";

    print $fh "remote_declare = nmi_tools/glue/build/remote_declare.pl\n";
    print $fh "remote_pre = nmi_tools/glue/build/remote_pre.pl\n";
    print $fh "remote_task = nmi_tools/glue/build/remote_task.pl\n";
    print $fh "remote_post = nmi_tools/glue/build/remote_post.pl\n";
    print $fh "platform_post = nmi_tools/glue/build/platform_post\n";

	print $fh "post_all = nmi_tools/glue/build/post_all\n";

    if( defined($opt_coverity_analysis)) {
    	print $fh "remote_declare_args = --coverity-analysis\n";
    }

    if( defined($opt_use_externals_cache) ) {
		$common_pre_args .= ' --use-externals-cache';
    }
    if( defined($opt_clear_externals_cache) ) {
		$common_pre_args .= ' --clear-externals-cache';
    }
    if( defined($opt_clear_externals_cache_weekly) ) {
		$common_pre_args .= ' --clear-externals-cache-weekly';
    }
    if( defined($opt_clear_externals_cache_daily) ||
		defined($opt_nightly) ) {

		$common_pre_args .= ' --clear-externals-cache-daily';
    }
	print $fh "\n";

	print $fh <<EOF;
###############################################################################
# Arguments for remote_pre, per platform.
###############################################################################
EOF

	# emit the remote_pre args per platform and mix in the common remote pre
	# args if any.
	for $platform (sort @platforms) {
		my ($platform_name, $platform_key, $pkeyp);
		($platform_name, $platform_key, $pkeyp) = 
			convertPlatformToKeys($platform);

		my $href = $SubmitInfo::submit_info{$platform_key}{'build'}{'configure_args'};
		my $str = "";
		# Add in arguments remote_pre natively understands
		if ($common_pre_args) {
			$str = "$common_pre_args ";
		}

		# everything else will be configure arguments.
		$str .= "-- ";
		if (defined($href)) {
			$str .= join(' ', SubmitInfo::args_to_array($href));
		}
		if (defined($opt_build_args) ) {
			$str .= " " . $opt_build_args;
		}

		print $fh "# Remote Pre Arguments for Platform: ${platform_name}\n";
		if ($pkeyp) {
			print $fh "# Using the platform key ${platform_key} for " .
				"configuration values.\n";
		}
		# print $fh "${platform_name}_remote_pre_args = $str\n";
		print $fh "${platform_key}_remote_pre_args = $str\n";
		print $fh "\n";
	}

	print $fh <<EOF;
###############################################################################
# Arguments for every platform_post invocation
###############################################################################
EOF

    if( defined($opt_without_tests) ) {
        $post_args = '--without-tests';
    } else {
        # If a build is submitted using --submit-xtests, all we have
        # to do is propagate it to platform_post via arguments...
        if( defined($opt_submit_xtests) && $opt_submit_xtests == 1) {
            $post_args = "--submit-xtests";
        } else {
            $post_args = "--nosubmit-xtests";
        }
		# If tests are desired to be run concurrently pass it on
		if( defined $opt_tests_at_once ) {
			$post_args .= " --tests-at-once=$opt_tests_at_once";
		}
        # If a build is submitted using --git pass it on,
        # platform_post checks out the test_glue from some VCS
        if( defined($opt_git) ) {
            $post_args .= " --git";
        }       
        if( defined($src_workspace) ) {
            $post_args .= " --test-args=--workspace='$src_workspace'";
        }
    }
    if( $post_args ) {
        print $fh "platform_post_args = $post_args\n";
    } else {
        print $fh "# None\n";
	}
	print $fh "\n";
}

sub writeTestGlueNew
{
    my ( $fh ) = @_;
    # select scope of testsuite run
    my $args;
	my $platform;

	print $fh <<EOF;
###############################################################################
# Test glue specification.
###############################################################################

EOF

    # define the glue scripts we want for test jobs
    print $fh "pre_all = nmi_tools/glue/test/pre_all\n";
    if( defined $opt_test_src) {
        print CMDFILE "pre_all_args = --src=$opt_test_src\n";
    }
    print $fh "platform_pre = nmi_tools/glue/test/platform_pre\n";
    print $fh "remote_pre_declare = nmi_tools/glue/test/remote_pre_declare.pl\n";
    print $fh "remote_declare = nmi_tools/glue/test/remote_declare.pl\n";
    print $fh "remote_pre = nmi_tools/glue/test/remote_pre.pl\n";
    print $fh "remote_task = nmi_tools/glue/test/remote_task.pl\n";
    print $fh "remote_task_timeout = $test_timeout\n";
    print $fh "remote_post = nmi_tools/glue/test/remote_post.pl\n";
    print $fh "platform_post = nmi_tools/glue/test/platform_post\n";
    print $fh "post_all = nmi_tools/glue/test/post_all\n";
	# turn on testing concurrency
	if( defined $opt_tests_at_once) {
    	print $fh "max_concurrent_subtasks = $opt_tests_at_once\n";
	}
	print $fh "\n";

	print $fh <<EOF;
###############################################################################
# Test Class and Configure Args Specification, per platform.
###############################################################################

EOF
	foreach $platform (sort @platforms) {
		$args = "--test-class "; # clear out the value for each platform.

		my ($platform_name, $platform_key, $pkeyp);
		($platform_name, $platform_key, $pkeyp) = 
			convertPlatformToKeys($platform);

		print $fh "# Testclass/Configure args for platform ${platform_name}\n";
		if ($pkeyp) {
			print $fh "# Using the platform key ${platform_key} for " .
				"configuration values.\n";
		}

		# assemble the test classes from the platform or the command line.

    	if( defined $opt_test_class ) {
			# XXX can only specify a single test class on the command line
			# need to fix GetOpt to handle multiple ones.
			$args .= "$opt_test_class ";

		} else {
			# grab the test classes out of the SubmitInfo file;
			if (defined($SubmitInfo::submit_info{$platform_key}{'test'}{'testclass'}))
			{
				$args .= join(',', @{$SubmitInfo::submit_info{$platform_key}{'test'}{'testclass'}}) . " ";

			} else {
				print $fh "# No test class for ${platform_name}. Default to quick.\n";
   				$args .= "quick ";
			}
		}

		$args .= "-- ";

		# now, add in the configure args for the test suite.

		if (defined($SubmitInfo::submit_info{$platform_key}{'test'}{'configure_args'}))
		{
			$args .= join(' ', 
				SubmitInfo::args_to_array(
					$SubmitInfo::submit_info{$platform_key}{'test'}{'configure_args'}));
		}

		# finally print out the mess which is all passed to remote_declare.
		print $fh "${platform_key}_remote_declare_args = $args\n";
	}
}


sub generateTestFetchFiles
{
    my( $tag, $module ) = @_;
    my @fetch_files;

    @fetch_files = generateSharedFetchFiles( $tag );

    if( defined $src_workspace ) {
        # Workspace build.  Grab out glue from our workspace
        # (We can't assume it will be copied along with the workspace
        # since we don't copy the workspace in a test run.)
        my $glue_file = "test_glue.src";

        # We rather crudely copy all of nmi_glue when we really
        # on need nmi_glue/$runtype.  But we want the nmi_glue path
        # in front of it.
        makeFetchFileSCP( $glue_file, "$src_workspace/nmi_tools", "recursive" );
        push( @fetch_files, $glue_file );

    } elsif( ( ! defined $opt_nmi_glue) ) {
        # $opt_nmi_glue is handled in generateSharedFetchFiles().
        # however, if it's not set, and we're a test job, we need to add a
        # fetch file to checkout the glue from cvs so we have a working
        # copy in our userdir as soon as the fetching is done.  we can't
        # rely on the copy of the glue in the source tarball from the
        # build output, since we have no way to untar it without glue. ;)
        my $glue_file = "test_glue.src";
        makeFetchFileVCS( $glue_file, FALSE, SRC, "nmi_tools/glue/$runtype", $tag );
        push( @fetch_files, $glue_file );
    }
    # else: Not workspace build.  Using --nmi_glue 
    # (handled in generateSharedFetchFiles()).  Nothing to do.

	# if we want different tests then the build we are using had, bring sources
	# along. We could bring less then the entire workspace
    if(( defined $opt_test_sources_from_workspace ) && (defined $src_workspace)) {
		my $test_sources = "source-workspace.src";
		makeFetchFileSCP($test_sources, $src_workspace, "recursive");
		push(@fetch_files, $test_sources);
	}

	# generate the runid input file
	my $runid_file = "input_build_runid.src";
	open(RUNIDFILE, ">$runid_file") || 
	    die "Can't open $runid_file for writing: $!\n";
	print RUNIDFILE "method = nmi\n";
	print RUNIDFILE "input_runids = $opt_buildid\n";
	print RUNIDFILE "untar_results = false\n";     

	# well if we are testing off a previous build missing some results...
	if( defined $opt_ignore_missing_platforms ){
	    print RUNIDFILE "ignore_missing_platforms = true\n";
	} else {
	# allow non-matching test bimaries for cross tests
		if( defined($opt_submit_xtests) && $opt_submit_xtests == 1) {
	        print RUNIDFILE "ignore_missing_platforms = true\n";
	    } else {
	        print RUNIDFILE "ignore_missing_platforms = false\n";
	    }
	}

	if( defined $opt_input_platform ) {
	    my @fetch_platforms;
	    my $platform;
	    foreach $platform (@platforms ) {        
			# new double colon syntax as of 2.5.0
			my $target = "$opt_input_platform" . "::" . "$platform";
	        push( @fetch_platforms, $target );
	    }
	    print RUNIDFILE "platforms = " . join(', ', @fetch_platforms);
	}
	close RUNIDFILE;
	push( @fetch_files, $runid_file );

    if( defined $opt_test_src ) {
        my $test_src_file = "test_sources.src";
        makeFetchFileSCP( $test_src_file, $opt_test_src );
        push( @fetch_files, $test_src_file );
    }

    return @fetch_files;
}


sub generateBuildFetchFiles
{
    my( $tag, $module) = @_;
    my @fetch_files;
	my $srctag = "";
	my $othertag = "";


    if( (defined $tag ) ||(defined $opt_src_tag)) {

		if(defined $opt_src_tag) {
			$srctag = "origin\/" . $opt_src_tag;
			$othertag = "origin\/" . $opt_other_tag;
		} else {
			$srctag = $othertag = $tag;
		}

    	@fetch_files = generateSharedFetchFiles( $srctag );
        my $srcfile = "source-$srctag.src";
		$srcfile =~ s,/,,g;
        makeFetchFileVCS( $srcfile, TRUE, SRC, $module, $srctag );
        push( @fetch_files, $srcfile );

		# This is a bit of a hack, if we are using git then we need to
		# check the externals and manual out from different
		# repositories than the source. Ideally, this would only be
		# visible at the makeFetchFileVCS level.
#		if( defined $opt_git ) {
#	    	my $extfile = "externals-$othertag.src";
#	    	$extfile =~ s,/,,g;
#	    	makeFetchFileVCS( $extfile, TRUE, EXT, $module, $othertag );
#	    	push( @fetch_files, $extfile );
	
#	    	my $docfile = "manual-$othertag.src";
#	    	$docfile =~ s,/,,g;
#	    	makeFetchFileVCS( $docfile, TRUE, DOC, $module, $othertag );
#	    	push( @fetch_files, $docfile );

#	    	my $test_cnffile = "confidential-$othertag.src";
#	    	$test_cnffile =~ s,/,,g;
#	    	makeFetchFileVCS( $test_cnffile, TRUE, TST_CNF, $module, $othertag );
#	    	push( @fetch_files, $test_cnffile );

#	    	my $test_cnffile = "largetests-$othertag.src";
#	    	$test_cnffile =~ s,/,,g;
#	    	makeFetchFileVCS( $test_cnffile, TRUE, TST_LRG, $module, $othertag );
#	    	push( @fetch_files, $test_cnffile );
#		}
    } elsif( defined $src_workspace ) {
        # TODO: There is a race condition if the user also specified
        # --nmi-glue and this directory ($src_workspace) contains
        # an nmi_glue directory.  At the moment parseOptions warns
        # the user, but we don't cope with it.  The solution would
        # likely be: if $opt_nmi_glue is defined and 
        # $src_workspace/nmi_glue exists, somehow pass makeFetchFileSCP
        # a "don't copy this particular subdirectory" option.
        my $srcfile = "source-workspace.src";
    	@fetch_files = generateSharedFetchFiles( $tag );
        makeFetchFileSCP( $srcfile, $src_workspace, "recursive" );
        push( @fetch_files, $srcfile );
    } else {
        die "Internal consistancy error: build lacks a --tag/--nightly or a --workspace.";
    }

#    if( defined $opt_externals ) { 
#        my $ext_file = "externals.src";
#        makeFetchFileVCS( $ext_file, TRUE, EXT, $opt_externals );
#        push( @fetch_files, "$ext_file" );
#    }

    return @fetch_files;
}


sub generateSharedFetchFiles
{
    my( $tag ) = @_;

    my @fetch_files;

    if( defined($opt_nmi_glue) ) {
        my $glue_file = $runtype . "_glue.src";
        makeFetchFileSCP( $glue_file, $opt_nmi_glue, "recursive" );
        push( @fetch_files, "$glue_file" );
    }

	if( defined( $opt_append_config_dir ) ) {
		my $appendFile = "append_config_dir.src";
		makeFetchFileSCP( $appendFile, "${opt_append_config_dir}/testconfigappend" );
		push( @fetch_files, $appendFile );
	}

    return @fetch_files;
}


sub makeFetchFileVCS
{
    # NOTE: this one breaks the convention of $tag first, b/c for
    # things on the trunk (e.g. externals) there is no tag
    # NOTE2: The $is_module parameter is meant to help properly
    # identify the $module parameter as an actual CVS-style module,
    # i.e. a taget that can be checked out that does not directly
    # exist in the repository e.g. something from CVSROOT/modules, or
    # a target that exists, i.e. a file or directory in the
    # repository. $repo is used to target our checkout to either a
    # source repository or externals repository.
    my ( $file, $is_module, $repo, $module, $tag ) = @_;

	print "makeFetchFileVCS: $file, $is_module, $repo, $module, $tag\n";

    open( FILE, ">$file" ) || die "Can't open $file for writing: $!\n";
    if (defined($opt_git)) {
		# git_tree is a commit/tree, could can be a tag or a branch
		# git_path is essentially a filter, only pull git_path or git_path/...
		# ==> git archive --remote=<git_root> <git_tree> <git_path> | tar x
		# perl case clause to allow 3 different test repositories long term
		my $gitroot;
#		if( EXT == $repo) {
#			$gitroot = $GITROOT_EXT;
#		} elsif(DOC == $repo) {
#		if(DOC == $repo) {
#			$gitroot = $GITROOT_DOC;
#		} elsif(TST_CNF == $repo) {
#			$gitroot = $GITROOT_TSTCNF;
#		} elsif(TST_LRG == $repo) {
#			$gitroot = $GITROOT_TSTLRG;
#		} else {
#			$gitroot = $GITROOT_SRC;
#		}
		$gitroot = $GITROOT_SRC;
		print FILE "method = git\n";
		print FILE "git_root = $gitroot\n";
		print FILE "git_path = $module\n" unless $is_module;
		if( $tag ) {
	    	print FILE "git_tree = $tag\n";
		} else {
	    	# the "master" branch is essentially like the CVS
	    	# TRUNK. it should always exist, but it is possible for
	    	# someone to rename it. hopefully we won't do that in the
	    	# NMI copy of the repository
	    	print FILE "git_tree = origin/master\n";
		}
    }

    close FILE;
}


sub makeFetchFileSCP
{
    my ( $file, $path, $is_recursive ) = @_;
    open( FILE, ">$file" ) || die "Can't open $file for writing: $!\n";
    print FILE "method = scp\n";
    print FILE "scp_file = $path\n";
    if( defined $is_recursive ) {
        print FILE "recursive = true\n";
    }
    close FILE;
}


sub parseTag
{
    my $tag = shift;
    my $desc;
    my @vers;

    $tag =~ s/BUILD-//;
    my $desc = $tag;
    $tag =~ s/-branch-.*//;
    $tag =~ s/V//;
    if( $tag =~ /(\d+)(\D*)_(\d+)(\D*)_?(\d+)?(\D*)/ ) {
        $vers[0] = $1;
        $vers[1] = $3;
        if( $5 ) {
            $vers[2] = $5;
        } else {
            $vers[2] = "x";
        }
    }
    return ( $desc, @vers );
}


sub submitRun()
{
    my( $cmdfile, $tag ) = @_;
    my @submit_output;
    print "Submitting condor $runtype from ";
    if( defined $tag ) {
        print "tag: $tag";
    } elsif( defined $src_workspace ) {
        print "workspace: $src_workspace";
    } else {
        print "unknown source";
    }
    print "\n";

	open( SUBMIT, "$nmi_submit $cmdfile|" ) || 
		die "Can't open $nmi_submit as a pipe: $!\n";
	while( <SUBMIT> ) {
		print;
	}
	close( SUBMIT );
	my $status = $? / 256;

    $opt_debug && print "----- Start of nmi_submit input -----\n";


    if ($opt_debug) { 
        print "----- End of nmi_submit input -----\n";
    }
    if ($status == 0) {
        print "nmi_submit successful\n";
    } else {
        die "ERROR: nmi_submit failed!\n";
    }
}


sub run
{
    my ($cmd, $fatal) = @_;
    my $ret;
    my $output = "";

    # if not specified, the command is fatal
    if (!defined($fatal) or ($fatal != 0 and $fatal != 1)) {
        $fatal = 1;
    }

    print "#  $cmd\n";

    # run the command
    system("($cmd)  </dev/null 2>&1");
    $ret = $? / 256;

    # should we die here?
    if ($fatal && $ret != 0) {
        print "\n";
        print "FAILED COMMAND: $cmd\n";
        print "RETURN VALUE:  $ret\n";
        print "\n";
        myExit( 1 );
    }

    # return the commands return value
    return $ret;
}


sub myExit
{
    my $exit_code = shift;
    if ($opt_debug) {
        print "Temporary directory $workspace not removed\n";
    } elsif (defined $workspace && -d $workspace) {
        chdir($init_cwd);
        run("rm -rf $workspace", 0);
    }
    exit $exit_code;
}


sub getPlatformsFromRunid() {
    my( $runid ) = @_;

    # this is the only place we need to talk to the DB, so we'll only
    # incur the cost and complication of initializing our DB settings
    # (i.e. finding and parsing the NMI config file, etc) if we really
    # need to...
    initializeDB();

    my @platforms = ();
    my $platform;

    my $cmd_str = qq/SELECT DISTINCT platform from $TASK_TABLE WHERE
        runid='$runid'/;
    print "$cmd_str\n";

    my $foundDockerPlatforms = 0;
    my $handle = $db->prepare("$cmd_str");
    $handle->execute();
    while ( my $row = $handle->fetchrow_hashref() ) {
        $platform = $row->{'platform'};
        # remove the problem cause by no API and plaform becomming nmi:platform
        $_ = $platform;
        s/nmi://;
        $platform = $_;

        if( $platform =~ /^nmi-zdev:/ ) { $foundDockerPlatforms = 1; next; }

        push(@platforms, $platform) unless $platform =~ /local/;
    }
    $handle->finish();
    $db->disconnect;

    if( $foundDockerPlatforms ) {
        my $output = `${nmi_bin}/nmi_rundir $runid`;
        my( $r, $s ) = split(/ /, $output);
        my( $h, $dir ) = split(":", $s);
        chomp($dir);
        my $list = "${dir}/docker_platforms";

        open( LIST, "<", $list ) or die( "Problem opening '${list}', aborting.\n" );
        while(my $p = <LIST>) {
            chomp($p);
            push(@platforms, "docker://${p}");
        }
        close( LIST );
    }

    return @platforms;
}


######################################################################
# submit_info parsing routines
######################################################################

#----------------------------------------------------------------------
# The main parsing method.  This just parses the input to find the
# data blocks.  For each block, it calls parseBlock() to do the real
# work of parsing, managing, and saving data for the block.  Once it
# reads the whole file, this method also calls cleanPlatformData() on
# each platform to clean and make-sane all the platform-specific data
# (removing duplicate prereqs, sorting, fixing the formatting, etc).
#----------------------------------------------------------------------
sub parseSubmitInfo
{
    my $filename = shift;
    open(FH, "<$filename" ) || die "Can't open '$filename': $!\n";

    my ( $line, $val, $platform );

    while( $line = getLine(*FH) ) {
        if( $line =~ /^\[/ ) {
            # this will consume upto and including the next ']'
            parseBlock(*FH);
            next;
        }
        if( $line =~ /^\]/ ) {
            parseError( "saw ']' while not in a block!" );
        }
        parseError( "Data ('$line') defined outside of a block!" );
    }

    # Now that we're done with the whole file, do some final cleaning
    # of the data
    foreach $platform (sort keys %platforms ) {
        cleanPlatformData($platform);
    }
    delete $platforms{"global"};
}


#----------------------------------------------------------------------
# Helper method to clean up the platform-specific data.  Makes sure
# none of the prereqs are duplicate and ensure we've got a sorted,
# well-formatted list without any funky whitespace, etc.  This method
# just reads out the data for the given platform, stuffs it all into a
# hash table (to guarantee uniqueness), and then uses sort and join to
# format it nicely.  It also handles the special case of the "global"
# platform, and takes the global data out of our hash tables and
# stuffs it into the global scalar values, instead.
#----------------------------------------------------------------------
sub cleanPlatformData
{
    my $platform = shift;

    my( $item, %prereqs, %t_prereqs, %x_test_platforms );

    foreach $item ( split(/[, \t]+/, $platform_prereqs{$platform}) ) {
        $prereqs{$item}=1;
    }
    foreach $item ( split(/[, \t]+/, $platform_test_prereqs{$platform}) ) {
        $t_prereqs{$item}=1;
    }
    foreach $item ( split(/[, \t]+/, $platform_x_test_platforms{$platform}) ) {
        $x_test_platforms{$item}=1;
    }
    if( $platform =~ /global/i ) {
        if( $platform_prereqs{$platform} ) {
            $global_prereqs = join(', ', sort(keys(%prereqs)));
            delete( $platform_prereqs{$platform} );
        }
        if( $platform_test_prereqs{$platform} ) {
            $global_test_prereqs = join(', ', sort(keys(%t_prereqs)));
            delete( $platform_test_prereqs{$platform} );
        }
        if( $platform_testargs{$platform} ) {
            $global_testargs = $platform_testargs{$platform};
            delete( $platform_testargs{$platform} );
        }
    } else {
        if( $platform_prereqs{$platform} ) {
            $platform_prereqs{$platform} = join(', ', sort(keys(%prereqs)));
        }
        if( $platform_test_prereqs{$platform} ) {
            $platform_test_prereqs{$platform} =
                join(', ', sort(keys(%t_prereqs)));
        }
        if( $platform_x_test_platforms{$platform} ) {
            $platform_x_test_platforms{$platform} =
                join(', ', sort(keys(%x_test_platforms)));
        }
    }
}


#----------------------------------------------------------------------
# Method to parse a given platform block.  This is the meat of the
# entire parsing logic.  Assumes it's already read the '[' to start
# the block.  Once it reads a complete block (upto a ']'), it updates
# the global data structures with all the info for the platforms it
# found in that block.
#----------------------------------------------------------------------
sub parseBlock
{
    my $fh = shift;

    my ( $line, $val, $item, $platform );

    # all of the "block_*" local variables hold data as defined in
    # this block...  otherwise, the name should be obvious.

    # these are hashes to guarantee uniqueness
    my %block_platforms;
    my %block_prereqs;
    my %block_test_prereqs;
    my %block_testargs;
    my %block_x_test_platforms;

    # these are hashes to map platform -> prereqs
    my %block_platform_prereqs;
    my %block_platform_test_prereqs;
    my %block_testplatform_prereqs;
    my %block_testplatform_test_prereqs;

	# test platform define local hashes
    my %block_testplatforms;
    my %block_testprereqs;
    my %block_testtest_prereqs;

    # flag to help check for sanity
    my $in_block = 1;

    while( $line = getLine(*$fh) ) {
        if( $line =~ /^\[/ ) {
            parseError( "saw '[' while already in a block" );
        }
        elsif( $line =~ /^\]/ ) {
            $in_block = 0;
            last;
        }
        elsif( $line =~ /^platforms\s*=\s*(.*)/i ) {
            foreach $item ( split(/[, \t]+/, $1)) {
                $block_platforms{$item}=1;
            }
        }
        elsif( $line =~ /^testplatforms\s*=\s*(.*)/i ) {
            foreach $item ( split(/[, \t]+/, $1)) {
                $block_testplatforms{$item}=1;
            }
        }
        elsif( $line =~ /^prereqs\s*=\s*(.*)/i ) {
            foreach $item ( split(/[, \t]+/, $1)) {
                $block_prereqs{$item}=1;
            }
        }
        elsif( $line =~ /^testprereqs\s*=\s*(.*)/i ) {
            foreach $item ( split(/[, \t]+/, $1)) {
				$block_testprereqs{$item} = 1;
            }
        }
        elsif( $line =~ /^prereqs_(\S+)\s*=\s*(.*)/i ) {
            $platform = $1;
            $val = $2;
            if( ! $block_platforms{$platform} ) {
                parseError( "prereqs_$platform defined but "
                            . "$platform not declared in this block" );
            }
            $block_platform_prereqs{$platform} = $val;
        }
        elsif( $line =~ /^testprereqs_(\S+)\s*=\s*(.*)/i ) {
            $platform = $1;
            $val = $2;
            if( ! $block_testplatforms{$platform} ) {
                parseError( "testprereqs_$platform defined but "
                            . "$platform not declared in this block" );
            }
            $block_testplatform_prereqs{$platform} = $val;
        }
        elsif( $line =~ /^test_append_prereqs\s*=\s*(.*)/i ) {
            foreach $item ( split(/[, \t]+/, $1)) {
                $block_test_prereqs{$item} = 1;
            }
        }
        elsif( $line =~ /^testonly_append_prereqs\s*=\s*(.*)/i ) {
            foreach $item ( split(/[, \t]+/, $1)) {
                $block_testtest_prereqs{$item} = 1;
            }
        }
        elsif( $line =~ /^test_append_prereqs_(\S+)\s*=\s*(.*)/i ) {
            $platform = $1;
            $val = $2;
            if( ! $block_platforms{$platform} ) {
                parseError( "test_append_prereqs_$platform defined but "
                            . "$platform not declared in this block" );
            }
            $block_platform_test_prereqs{$platform} = $val;
        }
        elsif( $line =~ /^testonly_append_prereqs_(\S+)\s*=\s*(.*)/i ) {
            $platform = $1;
            $val = $2;
            if( ! $block_testplatforms{$platform} ) {
                parseError( "test_append_prereqs_$platform defined but "
                            . "$platform not declared in this block" );
            }
            $block_testplatform_test_prereqs{$platform} = $val;
        }
        elsif( $line =~ /^testargs(_(\S+))?\s*=\s*(.*)/i ) {
            $platform = $2;
            $val = $3;
            if( ! $platform ) {
                $platform = "block";
            }
            if( $block_testargs{$platform} ) {
                $block_testargs{$platform} .= " ";
            }
            $block_testargs{$platform} .= $val;
        }
        elsif( $line =~ /^x_test_platforms(_(\S+))?\s*=\s*(.*)/i ) {
            $platform = $2;
            $val = $3;
            if( ! $platform ) {
                $platform = "block";
            } elsif( ! $block_platforms{$platform} ) {
                parseError( "x_test_platforms_$platform defined but "
                            . "$platform not declared in this block" );
            }
            if( $block_x_test_platforms{$platform} ) {
                $block_x_test_platforms{$platform} .= " ";
            }
            $block_x_test_platforms{$platform} .= $val;
        }
        else {
            parseError( "unrecognized: '$line'" );
        }
    }

    # now that we broke out of the loop, we're done with this block
    # and we can process what we saw...

    # first, some sanity checks:
    $in_block && parseError( "hit EOM while still in a block" );
    if( (! %block_platforms) && (! %block_testplatforms) ) {
        parseError( "Block defined without any platforms" );
    }

    # append all the (new) platforms we saw to our global list:
    foreach $platform ( keys(%block_platforms) ) {
        $platforms{$platform} = 1;
    }
	 # same for test platforms
    foreach $platform ( keys(%block_testplatforms) ) {
        $testplatforms{$platform} = 1;
    }

    # for each platform we saw, append any platform-specific stuff to
    # the global hash tables
    foreach $platform ( keys(%block_platforms) ) {

        # append all shared prereqs in this block to each platform
        if( %block_prereqs ) { 
            $platform_prereqs{$platform} .= 
                join( ', ', sort(keys(%block_prereqs)) );
            $platform_test_prereqs{$platform} .= 
                join( ', ', sort(keys(%block_prereqs)) );
        }

        # append all shared test prereqs in this block to each platform
        if( %block_test_prereqs ) { 
            if( $platform_test_prereqs{$platform} ) {
                $platform_test_prereqs{$platform} .= ", ";
            }
            $platform_test_prereqs{$platform} .= 
                join( ', ', sort(keys(%block_test_prereqs)) );
        }

        # if this platform also has platform-specific prereqs, append
        # those, too...
        if( $block_platform_prereqs{$platform} ) {
            if( $platform_prereqs{$platform} ) {
                $platform_prereqs{$platform} .= ", ";
            }
            $platform_prereqs{$platform} .= $block_platform_prereqs{$platform};
            if( $platform_test_prereqs{$platform} ) {
                $platform_test_prereqs{$platform} .= ", ";
            }
            $platform_test_prereqs{$platform} .= $block_platform_prereqs{$platform};
        }

        # if this platform also has platform-specific test prereqs,
        # append those, too...
        if( $block_platform_test_prereqs{$platform} ) {
            if( $platform_test_prereqs{$platform} ) {
                $platform_test_prereqs{$platform} .= ", ";
            }
            $platform_test_prereqs{$platform} .=
                $block_platform_test_prereqs{$platform};
        }

        # if this platform defined testargs, over-write those.
        # otherwise if there was a global testarg defined for this
        # block, use that...
        if( $block_testargs{$platform} ) {
            $platform_testargs{$platform} = $block_testargs{$platform};
        } elsif( $block_testargs{"block"} ) {
            $platform_testargs{$platform} = $block_testargs{"block"};
        }

        # if this platform defined x_test_platforms, append those.
        # otherwise, if there was a global x_test_platforms defined
        # for this block, use that...
        my $append = '';
        if( $block_x_test_platforms{$platform} ) {
            $append = $block_x_test_platforms{$platform};
        } elsif( $block_x_test_platforms{"block"} ) {
            $append = $block_x_test_platforms{'block'};
        }
        if( $append ) {
            if( $platform_x_test_platforms{$platform} ) {
                $platform_x_test_platforms{$platform} .= ", ";
            }
            $platform_x_test_platforms{$platform} .= $append;
        }
    }
    foreach $platform ( keys(%block_testplatforms) ) {

        # append all shared prereqs in this block to each platform
        if( %block_testprereqs ) { 
            $testplatform_prereqs{$platform} .= 
                join( ', ', sort(keys(%block_testprereqs)) );
            $testplatform_test_prereqs{$platform} .= 
                join( ', ', sort(keys(%block_testprereqs)) );
        }

        # append all shared test prereqs in this block to each platform
        if( %block_testtest_prereqs ) { 
            if( $testplatform_test_prereqs{$platform} ) {
                $testplatform_test_prereqs{$platform} .= ", ";
            }
            $testplatform_test_prereqs{$platform} .= 
                join( ', ', sort(keys(%block_testtest_prereqs)) );
        }

        # if this platform also has platform-specific prereqs, append
        # those, too...
        if( $block_testplatform_prereqs{$platform} ) {
            if( $testplatform_prereqs{$platform} ) {
                $testplatform_prereqs{$platform} .= ", ";
            }
            $testplatform_prereqs{$platform} .= $block_testplatform_prereqs{$platform};
            if( $testplatform_test_prereqs{$platform} ) {
                $testplatform_test_prereqs{$platform} .= ", ";
            }
            $testplatform_test_prereqs{$platform} .= $block_testplatform_prereqs{$platform};
        }

        # if this platform also has platform-specific test prereqs,
        # append those, too...
        if( $block_testplatform_test_prereqs{$platform} ) {
            if( $testplatform_test_prereqs{$platform} ) {
                $testplatform_test_prereqs{$platform} .= ", ";
            }
            $testplatform_test_prereqs{$platform} .=
                $block_testplatform_test_prereqs{$platform};
        }

    }
}


#----------------------------------------------------------------------
# Helper method that reads another line out of the input file.  Keeps
# track of the original line number in the file we're at, and handles
# comments, continuation, and ignoring/trimming whitespace.
#----------------------------------------------------------------------
sub getLine
{
    my $fh = shift;
    my $line = "";
    my $tmp;

    while( $tmp = <$fh> ) {
        $orig_lineno++;
        chomp( $tmp );
        if( $tmp =~ /(.*)\\$/ ) {
            # continuation, append everything except the '\' to $line
            $line .= $1;
            next;
        } else {
            # note: we want to append to line first, then decide if
            # we're going to throw it out so that we handle comments
            # that have a line continuation...
            $line .= $tmp;
            if( $line =~ /^\s*#.*/ ) {
                # comment
                $line = "";
                next;
            }
            if( $line =~ /^\s*$/ ) {
                # just whitespace
                $line = "";
                next;
            }
            # we're about to return the line.  first, clean it up:
            # - ignore leading whitespace
            # - ignore everything after a '#' (if there is one)
            $line =~ /^\s*([^#]*)\#?(.*)$/;
            return $1;
        }
    }
    # if we're here, <> returned undefined, so we're done.
    return;
}


#----------------------------------------------------------------------
# Helper method to die with a message that includes the line number
#----------------------------------------------------------------------
sub parseError
{
    my $err = shift;
    die "ERROR (line $orig_lineno): $err!\n";
}<|MERGE_RESOLUTION|>--- conflicted
+++ resolved
@@ -994,11 +994,7 @@
 		print CMDFILE "request_cpus = 1\n";
 		# Need 11Gb to match test runs.  Otherwise, this could be 8Gb (1 Gb per core)
 		# ARM EL9 (qemu) needs 17G to build on 8 cores
-<<<<<<< HEAD
-		print CMDFILE "request_memory = 17G\n";
-=======
 		print CMDFILE "request_memory = 15G\n";
->>>>>>> d641435e
 		print CMDFILE "request_disk = 8G\n";
 
 		# Select Docker NAT network for more reliable HTCondor startup
@@ -1007,11 +1003,7 @@
 		# Request 1 core.  It gets quantized up to four or eight cores for some machines
 		print CMDFILE "request_cpus = 1\n";
 		# Need 11Gb for qemu platforms.  Otherwise, this could be 4Gb
-<<<<<<< HEAD
-		print CMDFILE "request_memory = 17G\n";
-=======
 		print CMDFILE "request_memory = 15G\n";
->>>>>>> d641435e
 		print CMDFILE "request_disk = 8G\n";
 
 		# Select Docker NAT network to avoid port exhaustion when running lots of test runs
