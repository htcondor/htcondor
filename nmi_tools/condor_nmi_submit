--- conflicted
+++ resolved
@@ -990,31 +990,19 @@
 	if( $runtype eq "build" ) {
 		# Request 1 core.  It gets quantized up to four or eight cores for some machines
 		print CMDFILE "request_cpus = 1\n";
-<<<<<<< HEAD
-		# Need 11Gb to match test runs otherwise this could be 8Gb
-		print CMDFILE "request_memory = 11G\n";
-		print CMDFILE "request_disk = 8G\n";
-=======
 		# Need 11Gb to match test runs.  Otherwise, this could be 8Gb (1 Gb per core)
 		print CMDFILE "request_memory = 11G\n";
 		# Need 9Gb to match test runs.  Otherwise, this could be 8Gb
 		print CMDFILE "request_disk = 9G\n";
->>>>>>> 50678034
 
 		# Select Docker NAT network for more reliable HTCondor startup
 		print CMDFILE "+docker_network_type = nat\n";
 	} else {
 		print CMDFILE "request_cpus = 1\n";
-<<<<<<< HEAD
-		# Need 11Gb for qemu platforms otherwise this could be 4Gb
-		print CMDFILE "request_memory = 11G\n";
-		print CMDFILE "request_disk = 8G\n";
-=======
 		# Need 11Gb for qemu platforms.  Otherwise, this could be 4Gb
 		print CMDFILE "request_memory = 11G\n";
 		# Need 9Gb for ppc64le platforms.  Otherwise, 8Gb is enough
 		print CMDFILE "request_disk = 9G\n";
->>>>>>> 50678034
 
 		# Select Docker NAT network to avoid port exhaustion when running lots of test runs
 		print CMDFILE "+docker_network_type = nat\n";
