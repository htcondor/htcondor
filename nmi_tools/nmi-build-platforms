# One platform per line.  Comments (starting with #) and blank lines are ignored.

# Officially supported platforms
<<<<<<< HEAD
#86_64_Debian5
=======
>>>>>>> 9376c85d
x86_64_Debian6
x86_64_Debian7
x86_64_MacOSX7
x86_64_MacOSX8
x86_64_RedHat5
x86_64_RedHat6
x86_64_Windows7
x86_64_Windows8
x86_Debian6
x86_RedHat5
x86_RedHat6

# This Windows machine has only 2 slots so we are only building on master currently
#x86_WindowsXP

# We want to build all branches on Fedora because it is our "warning check" platform
x86_64_Fedora17
x86_64_Fedora18
#x86_64_Fedora19

# We might as well build on SL
x86_64_SL6
x86_SL5

# These are NMI requested platforms.  We only need to build these on master since
# NMI will only take releases from our master branch.
x86_64_Solaris11
x86_64_Ubuntu10
x86_64_Ubuntu12
#x86_FreeBSD7<|MERGE_RESOLUTION|>--- conflicted
+++ resolved
@@ -1,10 +1,6 @@
 # One platform per line.  Comments (starting with #) and blank lines are ignored.
 
 # Officially supported platforms
-<<<<<<< HEAD
-#86_64_Debian5
-=======
->>>>>>> 9376c85d
 x86_64_Debian6
 x86_64_Debian7
 x86_64_MacOSX7
