--- conflicted
+++ resolved
@@ -1,7 +1,6 @@
 # One platform per line.  Comments (starting with #) and blank lines are ignored.
 
 # Officially supported platforms
-#docker://timtheisen/nmi-build:x86_64_CentOS6 (Using x86_64_RedHat6 below)
 # Using 64-bit CentOS 7 hardware for std univ tests
 x86_64_CentOS7
 docker://timtheisen/nmi-build:x86_64_CentOS8
@@ -20,12 +19,4 @@
 x86_CentOS7
 
 # We want to build all branches on Fedora because it is our "warning check" platform
-docker://timtheisen/nmi-build:x86_64_Fedora28
-
-<<<<<<< HEAD
-# We might as well build on RedHat while we still have it
-x86_64_RedHat7
-=======
-# Use 64-bit RedHat 6 hardware for std univ tests
-x86_64_RedHat6
->>>>>>> 4ebc0c08
+docker://timtheisen/nmi-build:x86_64_Fedora28