#!/usr/bin/env perl

use strict;
use warnings;

package SubmitInfo;

# (14:06:39) Nick Leroy: #715
# (14:07:09) Nick Leroy: /p/condor/workspaces/nleroy/nmi-ports

###############################################################################
# Note: Even though a lot of information is specified in this file, the various
# glue scripts can add/subtract/manipulate the arguments and or information
# based upon "details on the ground" in the glue script.  One example is the
# location of the --with-externals directory which is not specified in this
# file but instead figured out in the remote_pre script for the build glue.
# Generally, try to put your arguments here if they are really build or test
# specific, but if they are machine specific, then you'll probably have to put
# them into the actual glue script--of course, try to keep this to a minimum.
###############################################################################

###############################################################################
# Build/Test Sets
#
# The Key is a human readable name for a set of nmi_platforms that we would
# like to run a build and test on.
# 
# The Value is an array of nmi_platform names usually (but not required) to
# be described in %submit_info.
#
# Note: Included in the tests are the cross tests if defined.
#
# With nmi_condor_submit, one can request a build/test set to submit.
###############################################################################

# The sets of ports we know about natively in the glue script.
our %build_and_test_sets = (
	# The ports we officially support and for which we provide native binaries
	# on our download site.
	# If you don't specify what platforms you'd like built, then this is the
	# list to which we default.
	
	# NOTE: Keep the stable or developer release branches synchronized with
	# https://condor-wiki.cs.wisc.edu/index.cgi/wiki?p=DeveloperReleasePlan
	'official_ports' => [
		'x86_64_deb_6.0-updated', # this will switch to non-updated when NMI has that platform
		'x86_64_deb_5.0',
		'x86_64_rhap_5',
		'x86_64_rhas_3',
		'x86_deb_5.0',
		'x86_macos_10.4',
		'x86_rhap_5',
		'x86_rhas_3',
		'x86_winnt_5.1',
	],
	
	# NMI will need builds on a set of platforms that we do not provide in our
	# core builds.	These are those platforms.
	'nmi_one_offs' => [
		'x86_64_sol_5.10',
		'x86_64_sol_5.11',
	],
	
	# We will build on a set of machines that we want to be sure continue building
	# but we do not release them so they are not included in the 'official ports' 
	# section above.  Platforms in this list include things like the latest Fedora
	# release - a build problem on this platform could indicate problems on a future
	# release of RHEL.
	'extra_builds' => [
		'x86_64_rhap_5.3-updated',
		'x86_64_fedora_14-updated',
		'x86_64_opensuse_11.3-updated',
		'x86_64_opensuse_11.4-updated',
<<<<<<< HEAD
=======
		'x86_64_fedora_12-updated',
		'x86_freebsd_7.4',
		'x86_64_freebsd_8.2',
		'x86_64_sol_5.11',
>>>>>>> b279eb11
	],
	
	'stduniv' => [
		'x86_64_deb_5.0',
		'x86_64_rhap_5',
		'x86_64_rhas_3',
		'x86_deb_5.0',
	],
	);

###############################################################################
# For every build, test, and cross test, of condor everywhere,
# these are the default prereqs _usually_ involved.
###############################################################################
my @default_prereqs = (
	'tar-1.14',
	'patch-2.5.4',
	'cmake-2.8.3',
	'flex-2.5.4a',
	'make-3.80',
	'byacc-1.9',
	'bison-1.25',
	'wget-1.9.1',
	'm4-1.4.1',
	);

###############################################################################
# Minimal build configuration
# 
# The build arguments to configure which will result in the smallest and most
# portable build of Condor.
#
# This array is being used to initialze key/value pairs in a hash table.
# That is why it has this creepy format.
###############################################################################
my @minimal_build_configure_args =
	(
	 '-DPROPER:BOOL'			 => 'OFF',
	 '-D_VERBOSE:BOOL'			  => 'ON',
	 '-DCLIPPED:BOOL'			  => 'ON',
	 '-DWITH_BLAHP:BOOL'		 => 'OFF',
	 '-DWITH_BOOST:BOOL'		 => 'OFF',
	 '-DWITH_COREDUMPER:BOOL'	 => 'OFF',
	 '-DWITH_CREAM:BOOL'		 => 'OFF',
	 '-DWITH_DRMAA:BOOL'		 => 'OFF',
	 '-DWITH_EXPAT:BOOL'		 => 'OFF',
	 '-DWITH_GCB:BOOL'			 => 'OFF',
	 '-DWITH_GLOBUS:BOOL'		 => 'OFF',
	 '-DWITH_GSOAP:BOOL'		 => 'OFF',
	 '-DWITH_HADOOP:BOOL'		 => 'OFF',
	 '-DWITH_KRB5:BOOL'			 => 'OFF',
	 '-DWITH_LIBDELTACLOUD:BOOL' => 'OFF',
	 '-DWITH_LIBVIRT:BOOL'		 => 'OFF',
	 '-DWITH_LIBXML2:BOOL'		 => 'OFF',
	 '-DWITH_UNICOREGAHP:BOOL'	 => 'OFF',
	 '-DWITH_VOMS:BOOL'			 => 'OFF',
	);

###############################################################################
# DEFAULT List of Tests to Run.
#
# This specifies the test suite testclasses (more than one if you'd like)
# which are run by default for any test. The default of 'quick' means the
# tests we expect to be run by default every day in the nightlies.
###############################################################################
my @default_testclass = ( 'quick' );

###############################################################################
# Default Test Suite Configure Arguments
#
# When running a test suite, this is the list of default arguments to pass to
# the test suite's configure.
###############################################################################
my @default_test_configure_args =
	(
	 '-DNOTHING_SPECIAL:BOOL' => 'ON',
	);

###############################################################################
# Default Configure Arguments for a Condor Build
#
# This assumes that configure will figure out on its own the right information.
# and is generally used for official or completed ports of Condor.
#
# This array is being used to initialze key/value pairs in a hash table.
# That is why it has this creepy format.
###############################################################################
my @default_build_configure_args =
	(
	 '-DPROPER:BOOL'	 => 'OFF',
	 '-D_VERBOSE:BOOL'	 => 'ON',
	 #'-DSCRATCH_EXTERNALS:BOOL' => 'ON',
	);

###############################################################################
# Hash Table of Doom
#
# This table encodes the build and test information for each NMI platform.
###############################################################################
our %submit_info = (

	##########################################################################
	# Default platform chosen for an unknown platform.
	# This might or might not work. If it doesn't work, then likely
	# real changes to configure must be made to identify the platform, or
	# additional arguments specified to configure to set the arch, opsys, 
	# distro, etc, etc, etc.
	# A good sample of stuff to add in case it doesn't work is:
	# --with-arch=X86_64 \
	# --with-os=LINUX \
	# --with-kernel=2.6.18-194.3.1.el5 \		
	# --with-os_version=LINUX_UNKNOWN \				  
	# --with-sysname=unknown \
	# <the big pile of other arguments>
	# 
	# See:
	# https://condor-wiki.cs.wisc.edu/index.cgi/wiki?p=BuildingCondorOnUnix
	##########################################################################
	'default_minimal_platform'	=> {
		'build' => {
			'configure_args' => { @minimal_build_configure_args },
			'prereqs'	=> [ @default_prereqs ],
			'xtests'	=> undef,
		},

		'test' => {
			'configure_args' => { @default_test_configure_args },
			'prereqs'	=> [ @default_prereqs ],
			'testclass' => [ @default_testclass ],
		},
	},

	##########################################################################
	# Microsoft Windows 6.0/2000/xp/whatever on x86_64
	# This probably doesn't work--glue scripts do funky things with it.
	##########################################################################
	'x86_winnt_6.0'		=> {
		'build' => {
			'configure_args' => { '-G \"Visual Studio 9 2008\"' => undef },
			'prereqs'	=> undef,
			'xtests'	=> undef,
		},

		'test' => {
			'configure_args' => { @default_test_configure_args },
			'prereqs'	=> undef,
			'testclass' => [ @default_testclass ],
		},
	},

	##########################################################################
	# Microsoft Windows 5.1/2000/xp/whatever on x86_64
	# This probably doesn't work--glue scripts do funky things with it.
	##########################################################################
	'x86_64_winnt_5.1'	=> {
		'build' => {
			'configure_args' => { '-G \"Visual Studio 9 2008\"' => undef },
			'prereqs'	=> undef,
			'xtests'	=> undef,
		},

		'test' => {
			'configure_args' => { @default_test_configure_args },
			'prereqs'	=> undef,
			'testclass' => [ @default_testclass ],
		},
	},

	##########################################################################
	# Microsoft Windows 5.1/2000/xp/whatever on x86
	# the official "blessed" windows build configuration
	##########################################################################
	'x86_winnt_5.1'		=> {
		'build' => {
			'configure_args' => { '-G \"Visual Studio 9 2008\"' => undef },
			'prereqs'	=> [
				'cmake-2.8.3', '7-Zip-9.20', 'ActivePerl-5.10.1',
				'VisualStudio-9.0', 'WindowsSDK-6.1',
				],
				'xtests'		=> undef,
		},

		'test' => {
			'configure_args' => { @default_test_configure_args },
			'prereqs'	=> [ ],
			'testclass' => [ @default_testclass ],
		},
	},
	
	##########################################################################
	# Microsoft Windows 5.1/2000/xp/whatever on x86
	# CMake build testing configuration
	##########################################################################
	'x86_winnt_5.1-tst' => {
		'build' => {
			'configure_args' => { '-G \"Visual Studio 9 2008\"' => undef },
			'prereqs'	=> undef,
			# when it works add x86_64_winnt_5.1 to the x_tests
			'xtests'	=> [ "x86_winnt_5.1", "x86_64_winnt_5.1", "x86_winnt_6.0" ],
		},

		'test' => {
			'configure_args' => { @default_test_configure_args },
			'prereqs'	=> undef,
			'testclass' => [ @default_testclass ],
		},
	},

	##########################################################################
	# Platform Debian 5.0 on x86_64
	##########################################################################
	'x86_64_deb_5.0'	=> {
		'build' => {
			'configure_args' => { @default_build_configure_args,
								  '-DCLIPPED:BOOL' => 'OFF',
			},
			'prereqs'	=> [ 'libtool-1.5.26', 'cmake-2.8.3' ],
			'xtests'	=>	[ 'x86_64_ubuntu_10.04', ],
		},

		'test' => {
			'configure_args' => { @default_test_configure_args },
			'prereqs'	=> [ 'java-1.4.2_05' ],
			'testclass' => [ @default_testclass ],
		},
	},


	##########################################################################
	# Platform Debian 6.0 on x86_64
	# As of this writing there is no x86_64_deb-6.0 (non updated) machine in 
	# the NMI pool.	 When they include one we should switch this from using
	# the updated machine to the non-updated machine.
	##########################################################################
	'x86_64_deb_6.0-updated' => {
		'build' => {
			'configure_args' => { @default_build_configure_args,
								  '-DCLIPPED:BOOL' => 'OFF',
								  '-DWITH_KRB5:BOOL' => 'OFF',
								  '-DWITH_CREAM:BOOL' => 'OFF',
								  '-DWITH_COREDUMPER:BOOL'	=> 'OFF',
			},
			'prereqs'	=> [ 'cmake-2.8.3' ],
			'xtests'	=>	[ 'x86_64_ubuntu_10.04', ],
		},

		'test' => {
			'configure_args' => { @default_test_configure_args },
			'prereqs'	=> [ 'java-1.4.2_05' ],
			'testclass' => [ @default_testclass ],
		},
	},

	##########################################################################
	# platform RHEL 6 on x86
	##########################################################################
	'x86_rhap_6.0'	=> {
		'build' => {
			'configure_args' => { @default_build_configure_args,
				# turn this back on when ready
				# '-dclipped:bool=off' => undef,
			 },
			'prereqs'	=> [ @default_prereqs ],
			'xtests'	=> undef,
		},

		'test' => {
			'configure_args' => { @default_test_configure_args },
			'prereqs'	=> [ @default_prereqs, 'java-1.4.2_05' ],
			'testclass'	=> [ @default_testclass ],
		},
	},

	##########################################################################
	# Platform RHEL 6 on x86. Unmanaged.
	##########################################################################
	'x86_rhap_6.0-updated'	=> 'x86_rhap_6.0',

	##########################################################################
	# Platform RHEL 6 on x86_64
	##########################################################################
	'x86_64_rhap_6.0'	=> {
		'build' => {
			'configure_args' => { @default_build_configure_args,
				# Turn this back on when ready
				# '-DCLIPPED:BOOL=OFF' => undef,
			 },
			'prereqs'	=> [ @default_prereqs ],
			'xtests'	=> undef,
		},

		'test' => {
			'configure_args' => { @default_test_configure_args },
			'prereqs'	=> [ @default_prereqs, 'java-1.4.2_05' ],
			'testclass'	=> [ @default_testclass ],
		},
	},

	##########################################################################
	# Platform RHEL 6 on x86_64. Unmanaged.
	##########################################################################
	'x86_64_rhap_6.0-updated'	=> 'x86_64_rhap_6.0',

	##########################################################################
	# Platform RHEL 5 on x86_64
	##########################################################################
	'x86_64_rhap_5'		=> {
		'build' => {
			'configure_args' => { @default_build_configure_args,
								  '-DCLIPPED:BOOL' => 'OFF',
			},
			'prereqs'	=> [ @default_prereqs ],
			'xtests'	=> [ 
				'x86_64_fedora_14-updated',
				'x86_64_fedora_13', 'x86_64_fedora_13-updated',
				'x86_64_rhap_5.2', 'x86_64_rhap_5.3', 'x86_64_rhap_5.3-updated',
				'x86_64_sl_5.5',
				'x86_64_opensuse_11.3-updated', 'x86_64_opensuse_11.4-updated',
				'x86_64_rhap_6.0-updated',
				],
		},

		'test' => {
			'configure_args' => { @default_test_configure_args },
			'prereqs'	=> [ @default_prereqs, 'java-1.4.2_05' ],
			'testclass' => [ @default_testclass ],
		},
	},


	##########################################################################
	# Platform RHEL 3 on x86_64
	##########################################################################
	'x86_64_rhas_3'		=> {
		'build' => {
			'configure_args' => { @default_build_configure_args,
								  '-DCLIPPED:BOOL' => 'OFF',
			},
			'prereqs'	=> [ @default_prereqs ],
			'xtests'	=> [
				'x86_64_sles_9',
				'x86_64_rhas_4' ],
		},

		'test' => {
			'configure_args' => { @default_test_configure_args },
			'prereqs'	=> [ @default_prereqs, 'java-1.4.2_05', 'perl-5.8.5',
							 'VMware-server-1.0.7' ],
			'testclass' => [ @default_testclass ],
		},
	},

	##########################################################################
	# Platform Debian 5 on x86
	##########################################################################
	'x86_deb_5.0'		=> {
		'build' => {
			'configure_args' => { @default_build_configure_args,
								  '-DCLIPPED:BOOL' => 'OFF',
			},
									  'prereqs' => [ 'libtool-1.5.26', 'cmake-2.8.3' ],
									  'xtests'	=> [ 'x86_ubuntu_10.04', ],
		},

		'test' => {
			'configure_args' => { @default_test_configure_args },
			'prereqs'		=> [ 'java-1.4.2_05' ],
			'testclass'	=> [ @default_testclass ],
		},
	},

	##########################################################################
	# Platform Mac OSX 10.4 on x86
	##########################################################################
	'x86_macos_10.4'	=> {
		'build' => {
			'configure_args' => { @default_build_configure_args },
			'prereqs'	=> [ @default_prereqs,
							 'coreutils-5.2.1',
							 'libtool-1.5.26',],
			'xtests'	=> [
				'x86_64_macos_10.5-updated',
				'x86_64_macos_10.6',
				'x86_64_macos_10.6-updated',
				],
		},

		'test' => {
			'configure_args' => { @default_test_configure_args },
			'prereqs'	=> [ 
				@default_prereqs, 
				'java-1.4.2_12', 
				'coreutils-5.2.1'
				],
				'testclass'		=> [ @default_testclass ],
		},
	},

	##########################################################################
	# Platform Mac OSX 10.5 on x86_64
	# condor actually builds naturally for this one, we just don't release it
	##########################################################################
	'x86_64_macos_10.5' => {
		'build' => {
			'configure_args' => { @default_build_configure_args },
			'prereqs'	=> [
				@default_prereqs,
				'libtool-1.5.26',
				],
				'xtests'		=> undef,
		},

		'test' => {
			'configure_args' => { @default_test_configure_args },
			'prereqs'	=> [ @default_prereqs ],
			'testclass' => [ @default_testclass ],
		},
	},

	##########################################################################
	# Platform Mac OSX 10.5 on x86_64 with updates
	# condor actually builds naturally for this one, we just don't release it
	##########################################################################
	'x86_64_macos_10.5-updated' => 'x86_64_macos_10.5',


	##########################################################################
	# Platform Mac OSX 10.6 on x86_64
	##########################################################################
	'x86_64_macos_10.6' => {
		'build' => {
			'configure_args' => {  @default_build_configure_args },
			'prereqs'	=> [
				@default_prereqs,
				'libtool-1.5.26',
				],
				'xtests'		=> undef,
		},

		'test' => {
			'configure_args' => { @default_test_configure_args },
			'prereqs'	=> [ @default_prereqs ],
			'testclass' => [ @default_testclass ],
		},
	},

	##########################################################################
	# Platform Mac OSX 10.6 with updates on x86_64
	##########################################################################
	'x86_64_macos_10.6-updated' => 'x86_64_macos_10.6',


	##########################################################################
	# Platform RHEL 5 on x86
	##########################################################################
	'x86_rhap_5'		=> {
		'build' => {
			'configure_args' => { @default_build_configure_args,
								  '-DCLIPPED:BOOL' => 'OFF',
			},
			'prereqs'	=> [ @default_prereqs ],
			'xtests'	=> [ 
				'x86_64_rhap_5.2',
				'x86_64_rhap_5.3',
				'x86_64_rhap_5.3-updated',
				'unmanaged-x86_rhap_5'
				],
		},

		'test' => {
			'configure_args' => { @default_test_configure_args },
			'prereqs'	=> [ @default_prereqs, 'java-1.4.2_05'],
			'testclass' => [ @default_testclass ],
		},
	},

	##########################################################################
	# Platform RHEL 3 on x86
	##########################################################################
	'x86_rhas_3'		=> {
		'build' => {
			'configure_args' => { @default_build_configure_args,
								  '-DCLIPPED:BOOL' => 'OFF',
			},
			'prereqs'	=> [ 
				@default_prereqs,
				'perl-5.8.5', 'gzip-1.3.3', 'autoconf-2.59'
				],
				'xtests'		=> [ 
					'x86_rhas_4', 
					'x86_64_rhas_3',
					'x86_64_rhas_4',
				],
		},

		'test' => {
			'configure_args' => { @default_test_configure_args },
			'prereqs'	=> [ @default_prereqs, 'java-1.4.2_05', 'perl-5.8.5',
							 'VMware-server-1.0.7' ],
			'testclass' => [ @default_testclass ],
		},
	},


	# These describe what a human, sadly, had to figure out about certain
	# ports that we do in a "one off" fashion. These ports are generally
	# not released to the public, but are often needed by NMI to run their
	# cluster. If by chance work happens on these ports to make them officially
	# released, then they will move from this section to the above section, 
	# and most likely with the above arguments to configure. Most of these
	# builds of Condor are as clipped as possible to ensure compilation.

	##########################################################################
	# Platform Fedora 13 on x86_64
	##########################################################################
	'x86_64_fedora_13'	=> {
		'build' => {
			'configure_args' => { @minimal_build_configure_args },
			'prereqs'	=> [ @default_prereqs ],
			'xtests'	=> undef,
		},

		'test' => {
			'configure_args' => { @default_test_configure_args },
			'prereqs'	=> [ @default_prereqs, 'java-1.5.0_08' ],
			'testclass' => [ @default_testclass ],
		},
	},

	##########################################################################
	# Platform Fedora 13 with updates on x86_64
	##########################################################################
	'x86_64_fedora_13-updated'	=> {
		'build' => {
			'configure_args' => { @minimal_build_configure_args },
			'prereqs'	=> [ @default_prereqs ],
			'xtests'	=> undef,
		},

		'test' => {
			'configure_args' => { @default_test_configure_args },
			'prereqs'	=> [ @default_prereqs, 'java-1.5.0_08' ],
			'testclass' => [ @default_testclass ],
		},
	},

	##########################################################################
	# Platform Fedora 14 on x86_64
	##########################################################################
	'x86_64_fedora_14'	=> {
		'build' => {
			'configure_args' => { @minimal_build_configure_args,
								  '-DWITH_EXPAT:BOOL' => 'ON',
			},
			'prereqs'	=> [ @default_prereqs ],
			'xtests'	=> undef,
		},

		'test' => {
			'configure_args' => { @default_test_configure_args },
			'prereqs'	=> [ @default_prereqs, 'java-1.5.0_08' ],
			'testclass' => [ @default_testclass ],
		},
	},

	##########################################################################
	# Platform Fedora 14 with updates on x86_64
	##########################################################################
	'x86_64_fedora_14-updated'	=> {
		'build' => {
			'configure_args' => { @minimal_build_configure_args,
								  '-DWITH_EXPAT:BOOL' => 'ON',
			},
			'prereqs'	=> [ @default_prereqs ],
			'xtests'	=> undef,
		},

		'test' => {
			'configure_args' => { @default_test_configure_args },
			'prereqs'	=> [ @default_prereqs, 'java-1.5.0_08' ],
			'testclass' => [ @default_testclass ],
		},
	},

	##########################################################################
	# Platform Solaris 11 on x86_64
	# Building openssl is problematic on this platform.	 There is
	# some confusion betwen 64-bit and 32-bit, which causes linkage
	# problems.	 Since ssh_to_job depends on openssl's base64 functions,
	# that is also disabled.
	##########################################################################
	'x86_64_sol_5.11'	=> {
		'build' => {
			'configure_args' => { @minimal_build_configure_args,
								  '-DWITH_OPENSSL:BOOL' => 'OFF',
								  '-DWITH_CURL:BOOL' => 'OFF',
								  '-DHAVE_SSH_TO_JOB:BOOL' => 'OFF',
								  '-DWITHOUT_SOAP_TEST:BOOL' => 'ON',
			},
			'prereqs'	=> [ @default_prereqs, 'perl-5.8.9', 'binutils-2.15',
							 'gzip-1.3.3', 'wget-1.9.1', 'coreutils-6.9',
				],
			'xtests'	=> undef,
		},

		'test' => {
			'configure_args' => { @default_test_configure_args },
			'prereqs'	=> [ @default_prereqs, 'perl-5.8.9', 'binutils-2.15',
							 'gzip-1.3.3', 'wget-1.9.1', 'coreutils-6.9' ],
			'testclass' => [ @default_testclass ],
		},
	},

	##########################################################################
	# Platform Solaris 10 on x86_64
	# Building openssl is problematic on this platform.	 There is
	# some confusion betwen 64-bit and 32-bit, which causes linkage
	# problems.	 Since ssh_to_job depends on openssl's base64 functions,
	# that is also disabled.
	##########################################################################
	'x86_64_sol_5.10'	=> {
		'build' => {
			'configure_args' => { @minimal_build_configure_args,
								  '-DWITH_OPENSSL:BOOL' => 'OFF',
								  '-DWITH_CURL:BOOL' => 'OFF',
								  '-DHAVE_SSH_TO_JOB:BOOL' => 'OFF',
								  '-DWITHOUT_SOAP_TEST:BOOL' => 'ON',
			},
			'prereqs'	=> [ @default_prereqs, 'perl-5.8.9', 'binutils-2.21',
							 'gzip-1.3.3', 'wget-1.9.1', 'coreutils-8.9',
				],
			'xtests'	=> undef,
		},

		'test' => {
			'configure_args' => { @default_test_configure_args },
			'prereqs'	=> [ @default_prereqs, 'perl-5.8.9', 'binutils-2.21',
							 'gzip-1.3.3', 'wget-1.9.1', 'coreutils-8.9' ],
			'testclass' => [ @default_testclass ],
		},
	},

	##########################################################################
	# Platform RHEL 5 on x86  (umanaged!)
	# This might work.
	##########################################################################
	'unmanaged-x86_rhap_5'		=> {
		'build' => {
			'configure_args' => { @default_build_configure_args },
			'prereqs'	=> [ @default_prereqs ],
			'xtests'	=> undef,
		},
		
		'test' => {
			'configure_args' => { @default_test_configure_args },
			'prereqs'	=> [ @default_prereqs, 'java-1.5.0_08' ],
			'testclass' => [ @default_testclass ],
		},
	},

	##########################################################################
	# Platform RHEL 5.2 on X86_64
	# This might work.
	# I suspect this could be a real port if we bothered.
	##########################################################################
	'x86_64_rhap_5.2'	=> {
		'build' => {
			'configure_args' => { @minimal_build_configure_args },
			'prereqs'	=> [ @default_prereqs ],
			'xtests'	=> undef,
		},

		'test' => {
			'configure_args' => { @default_test_configure_args },
			'prereqs'	=> [ @default_prereqs ],
			'testclass' => [ @default_testclass ],
		},
	},

	##########################################################################
	# Platform RHEL 5.3 on X86_64
	# This might work.
	# I suspect this could be a real port if we bothered.
	##########################################################################
	'x86_64_rhap_5.3'	=> {
		'build' => {
			'configure_args' => { @minimal_build_configure_args },
			'prereqs'	=> [ @default_prereqs ],
			'xtests'	=> undef,
		},

		'test' => {
			'configure_args' => { @default_test_configure_args },
			'prereqs'	=> [ @default_prereqs ],
			'testclass' => [ @default_testclass ],
		},
	},

	##########################################################################
	# Platform RHEL 5.3 with updates on X86_64
	# This might work.
	# I suspect this could be a real port if we bothered.
	##########################################################################
	'x86_64_rhap_5.3-updated'	=> {
		'build' => {
			'configure_args' => { @default_build_configure_args },
			'prereqs'	=> [ @default_prereqs ],
			'xtests'	=> undef,
		},

		'test' => {
			'configure_args' => { @default_test_configure_args },
			'prereqs'	=> [ @default_prereqs, 'java-1.4.2_05' ],
			'testclass' => [ @default_testclass ],
		},
	},

	##########################################################################
	# Platform RHEL 5.4 on X86_64
	# This might work.
	# I suspect this could be a real port if we bothered.
	##########################################################################
	'x86_64_rhap_5.4'	=> {
		'build' => {
			'configure_args' => { @minimal_build_configure_args },
			'prereqs'	=> [ @default_prereqs ],
			'xtests'	=> undef,
		},

		'test' => {
			'configure_args' => { @default_test_configure_args },
			'prereqs'	=> [ @default_prereqs ],
			'testclass' => [ @default_testclass ],
		},
	},

	##########################################################################
	# Platform SL 5.5 on X86_64
	# I suspect this could be a real port if we bothered.
	##########################################################################
	'x86_64_sl_5.5' => {
		'build' => {
			'configure_args' => { @minimal_build_configure_args },
			'prereqs'	=> [ @default_prereqs ],
			'xtests'	=> undef,
		},

		'test' => {
			'configure_args' => { @default_test_configure_args },
			'prereqs'	=> [ @default_prereqs ],
			'testclass' => [ @default_testclass ],
		},
	},


	##########################################################################
	# Platform RHEL 4 on X86_64
	# This might work.
	##########################################################################
	'x86_64_rhas_4'		=> {
		'build' => {
			'configure_args' => { @minimal_build_configure_args },
			'prereqs'	=> [ @default_prereqs ],
			'xtests'	=> undef,
		},

		'test' => {
			'configure_args' => { @default_test_configure_args },
			'prereqs'	=> [ @default_prereqs, 'java-1.5.0_08', 'perl-5.8.9' ],
			'testclass' => [ @default_testclass ],
		},
	},

	##########################################################################
	# Platform SLES 9 on x86_64
	##########################################################################
	'x86_64_sles_9'				=> {
		'build' => {
			'configure_args' =>{ @minimal_build_configure_args },
			'prereqs'	=> [ @default_prereqs, 'wget-1.9.1' ],
			'xtests'	=> undef,
		},

		'test' => {
			'configure_args' => {
				@default_test_configure_args,
				
			},
			'prereqs'	=> [ @default_prereqs, 'wget-1.9.1', 'java-1.4.2_05' ],
			'testclass' => [ @default_testclass ],
		},
	},

	##########################################################################
	# Platform Ubuntu 10.04 on x86_64
	# This might work.
	##########################################################################
	'x86_64_ubuntu_10.04'		=> {
		'build' => {
			'configure_args' => { @minimal_build_configure_args },
			'prereqs'	=> [ @default_prereqs ],
			'xtests'	=> undef,
		},

		'test' => {
			'configure_args' => { @default_test_configure_args },
			'prereqs'	=> [ @default_prereqs ],
			'testclass' => [ @default_testclass ],
		},
	},

	##########################################################################
	# Platform Ubuntu 10.04 on x86
	##########################################################################
	'x86_ubuntu_10.04' => {
		'build' => {
			'configure_args' => { @minimal_build_configure_args },
			'prereqs'	=> [ @default_prereqs ],
			'xtests'	=> undef,
		},

		'test' => {
			'configure_args' => { @default_test_configure_args },
			'prereqs'	=> [ @default_prereqs ],
			'testclass' => [ @default_testclass ],
		},
	},

	##########################################################################
	# Platform RHEL 4 on x86
	##########################################################################
	'x86_rhas_4'		=> {
		'build' => {
			'configure_args' => { @minimal_build_configure_args },
			'prereqs'	=> [ @default_prereqs ],
			'xtests'	=> undef,
		},

		'test' => {
			'configure_args' => { @default_test_configure_args },
			'prereqs'	=> [ @default_prereqs, 'java-1.4.2_05', 'perl-5.8.5' ],
			'testclass' => [ @default_testclass ],
		},
	},

	##########################################################################
	# Platform openSUSE 11.3 on x86_64 (& updated)
	##########################################################################
	'x86_64_opensuse_11.3'				=> {
		'build' => {
			'configure_args' => { @minimal_build_configure_args,
								  '-DWITHOUT_SOAP_TEST:BOOL' => 'ON',
								  '-DWITHOUT_AMAZON_TEST:BOOL' => 'ON',
								  '-DWITH_CURL:BOOL' => 'ON',
								  '-DWITH_EXPAT:BOOL' => 'ON',
								  '-DWITH_LIBVIRT:BOOL' => 'ON',
								  '-DWITH_LIBXML2:BOOL' => 'ON',
			},
			'prereqs'	=> [ @default_prereqs ],
			'xtests'	=> undef,
		},

		'test' => {
			'configure_args' => {
				@default_test_configure_args
					
			},
					'prereqs'	=> [ @default_prereqs, 'java-1.4.2_05' ],
					'testclass' => [ @default_testclass ],
		},
	},
<<<<<<< HEAD
	'x86_64_opensuse_11.3-updated' => 'x86_64_opensuse_11.3',
	'x86_64_opensuse_11.4'		   => 'x86_64_opensuse_11.3',
	'x86_64_opensuse_11.4-updated' => 'x86_64_opensuse_11.4',
=======
	'x86_64_opensuse_11.3-updated'		=> 'x86_64_opensuse_11.3',
	'x86_64_opensuse_11.4'				=> 'x86_64_opensuse_11.3',
	'x86_64_opensuse_11.4-updated'		=> 'x86_64_opensuse_11.4',


	##########################################################################
	# Platform FreeBSD 7.4 on x86
	##########################################################################
	'x86_freebsd_7.4'		=> {
		'build' => {
			'configure_args' => { @minimal_build_configure_args,
				'-DWITHOUT_SOAP_TEST:BOOL=ON' => undef,
				'-DWITHOUT_AMAZON_TEST:BOOL=ON' => undef,
				'-DWITH_CURL:BOOL=OFF' => undef,
				'-DWITH_EXPAT:BOOL=ON' => undef,
				'-DWITH_LIBVIRT:BOOL=OFF' => undef,
				'-DWITH_LIBXML2:BOOL=ON' => undef,
			},
			'prereqs'	=> [ 'tar-1.14',
							 'patch-2.6.1',
							 'cmake-2.8.3',
							 'flex-2.5.4a',
							 'make-3.80',
							 'byacc-1.9',
							 'bison-1.25',
							 'wget-1.9.1',
							 'm4-1.4.1',
				],
			'xtests'	=> undef,
		},

		'test' => {
			'configure_args' => {
				@default_test_configure_args
				
			},
			'prereqs'	=> [ 'tar-1.14',
							 'patch-2.6.1',
							 'cmake-2.8.3',
							 'flex-2.5.4a',
							 'make-3.80',
							 'byacc-1.9',
							 'bison-1.25',
							 'wget-1.9.1',
							 'm4-1.4.1',
				],
			'testclass'	=> [ @default_testclass ],
		},
	},
	'x86_64_freebsd_7.4'		=> 'x86_freebsd_7.4',
	'x86_freebsd_8.2'			=> 'x86_freebsd_7.4',
	'x86_64_freebsd_8.2'		=> 'x86_freebsd_7.4',
>>>>>>> b279eb11
);

while( 1 ) {
	my $fixed = 0;
	my @skipped;
	foreach my $platform (keys %submit_info) {
		next if ( ref($submit_info{$platform}) eq "HASH" );
		my $target = $submit_info{$platform};
		die "Self reference detected in '$platform' definition!!!"
			if ( $target eq $platform );
		if ( ! exists $submit_info{$target} ) {
			die "No matching platform '$target' for alias '$platform'";
		}
		if ( ref($submit_info{$target}) eq "HASH" )	 {
			$submit_info{$platform} = $submit_info{$target};
			$fixed++;
		}
		else {
			push( @skipped, $platform );
		}
	}
	last if ( scalar(@skipped) == 0 );
	if ( ! $fixed ) {
		die "Can't fixup ", join(", ",@skipped), " platforms!";
	}
}

###############################################################################
# The code below this comment is used to sanity check the above data and
# check for simple type errors and other typos. The main() function is run if
# this file is executed standalone, but not if it is 'use'd by another
# perl script. Of course, the functions are available for use in the other
# perl script if desired.
###############################################################################

sub typecheck {
	my $result = 1; # assume the typecheck passed.

	print "Running typecheck of submit_info.conf:\n";

	return $result;

	# An example, much more could be done...
	foreach my $p (sort keys %submit_info) {
		# ensure configure_args is present and defined
		if (!exists($submit_info{$p}{build}{configure_args})) {
			print "ERROR: Platform $p 'configure_args' not present\n";
			$result = 0;
		}
		# ensure 'configure_args' is defined properly.
		if (!defined($submit_info{$p}{build}{configure_args})) {
			print "ERROR: Platform $p 'configure_args' not defined\n";
			$result = 0;
		}

		# ensure configure_args is present and defined
		if (!exists($submit_info{$p}{test}{configure_args})) {
			print "ERROR: Platform $p 'configure_args' not present\n";
			$result = 0;
		}
		# ensure 'configure_args' is defined properly.
		if (!defined($submit_info{$p}{test}{configure_args})) {
			print "ERROR: Platform $p 'configure_args' not defined\n";
			$result = 0;
		}
	}

	# TODO: Add that the prereqs must contain unique entries.

	return $result;
}

# A simple thing explaining some statistics about submit_info. Mostly useful
# for grant work, I'm sure. :)
sub statistics {
	print "Statistics of submit_info:\n";

	my $nump = scalar(keys(%submit_info));

	print "\tNumber of nmi platforms described: $nump\n";

	#print "\tPlatforms:\n";
	#foreach my $p (sort keys %submit_info) {
	#	print "\t\t$p\n";
	#}
};

sub dump_info
{
	my ($f) = shift(@_);
	my ($bref, $tref);

	if (!defined($f)) {
		$f = *STDOUT;
	}
	
	print $f "-------------------------------\n";
	print $f "Dump of submit_info information\n";
	print $f "-------------------------------\n";

	foreach my $p (sort keys %submit_info) {
		my $found = 0;
		foreach my $pname ( @_ ) {
			if ( $pname eq $p ) {
				$found++;
				last;
			}
			elsif ( $pname =~ /\/(.*)\// ) {
				my $re = "$1";
				if ( $p =~ /$re/ ) {
					$found++;
					last;
				}
			}
		}
		next if ( ! $found );
		print $f "Platform: $p\n";

		print $f "Build Info:\n";
		if (!defined($submit_info{$p}{'build'})) {
			print $f "Undef\n";
		} else {
			$bref = $submit_info{$p}{'build'};

			# emit the build configure arguments
			print $f "\tConfigure Args: ";
			if (!defined($bref->{'configure_args'})) {
				print $f "Undef\n";
			} else {
				print $f join(' ', args_to_array($bref->{'configure_args'})) .
					"\n";
			}
			
			# emit the build prereqs
			print $f "\tPrereqs: ";
			if (!defined($bref->{'prereqs'})) {
				print $f "Undef\n";
			} else {
				print $f join(' ', @{$bref->{'prereqs'}}) . "\n";
			}

			# emit the cross tests
			print $f "\tXTests: ";
			if (!defined($bref->{'xtests'})) {
				print $f "Undef\n";
			} else {
				print $f join(' ', @{$bref->{'xtests'}}) . "\n";
			}
		}

		print $f "Test Info:\n";
		if (!defined($submit_info{$p}{'test'})) {
			print $f "Undef\n";
		} else {
			$tref = $submit_info{$p}{'test'};

			# emit the test configure arguments
			print $f "\tConfigure Args: ";
			if (!defined($tref->{'configure_args'})) {
				print $f "Undef\n";
			} else {
				print $f join(' ', args_to_array($tref->{'configure_args'})) .
					"\n";
			}
			
			# emit the test prereqs
			print $f "\tPrereqs: ";
			if (!defined($tref->{'prereqs'})) {
				print $f "Undef\n";
			} else {
				print $f join(' ', @{$tref->{'prereqs'}}) . "\n";
			}

			# emit the testclass
			print $f "\tTestClass: ";
			if (!defined($tref->{'testclass'})) {
				print $f "Undef\n";
			} else {
				print $f join(' ', @{$tref->{'testclass'}}) . "\n";
			}
		}

		print "\n";
	}
}

# This function converts (and resonably escapes) an argument hash into an array
# usually used for hashes like 'configure_args'
sub args_to_array {
	my ($arg_ref) = (@_);
	my @result;

	foreach my $k (sort keys %{$arg_ref}) {
		if (defined($arg_ref->{$k})) {
			push @result, "$k='" . $arg_ref->{$k} . "'";
		}
		else {
			push @result, "$k";
		}
	}
	return @result;
}

sub main
{
	my @platforms;
	my $usage = "usage: $0 [--help|-h] [--list|-l] [-a|--all] [(<platform>|/<regex>/) ...]";

	foreach my $arg ( @ARGV ) {
		if (  ( $arg eq "-l" ) or ( $arg eq "--list" ) ) {
			foreach my $key ( sort keys(%submit_info) ) {
				print "$key\n";
			}
			exit( 0 );
		}
		elsif (	 ( $arg eq "-a" ) or ( $arg eq "--all" ) ) {
			push( @platforms, "/.*/" );
		}
		elsif (	 ( $arg eq "-h" ) or ( $arg eq "--help" ) ) {
			print "$usage\n";
			print "	 --help|-h:	 This help\n";
			print "	 --list|-l:	 List available platforms\n";
			print "	 --all|-a:	 Dump info on all available platforms\n";
			print "	 <platform>: Dump info named platform\n";
			print "	 /<regex>/:	 Dump info on all platforms matching <regex>\n";
			exit(0);
		}
		elsif ( $arg =~ /_/ or $arg =~ /^\// ) {
			push( @platforms, $arg );
		}
		elsif ( $arg =~ /^-/ ) {
			print "Unknown option: '$arg'\n";
			print "$usage\n";
			exit( 1 );
		}
		else {
			print "'$arg' does not appear to be a valid platform name or regex\n";
			print "$usage\n";
			exit( 1 );
		}
	}
	if ( ! scalar(@platforms) ) {
		print "$usage\n";
		exit( 1 );
	}
	$#ARGV = -1;

	if (!typecheck()) {
		die "\tTypecheck failed!";
	} else {
		print "\tTypecheck passed.\n";
	}
	statistics();
	dump_info( undef, @platforms );
}

###############################################################################
# Topelevel code
###############################################################################

# The variable "$slaved_module" should be defined in the perl script
# that includes this perl file as a data initialization module. In this
# case, the main will not be run. It is useful to run submit_info.conf by hand
# after mucking with it and have it ensure that what you typed in made sense.
if (!defined($main::slaved_module)) {
	$main::slaved_module = undef; # silence warning
	main();
}

1;

### Local Variables: ***
### mode:perl ***
### tab-width: 4  ***
### End: ***<|MERGE_RESOLUTION|>--- conflicted
+++ resolved
@@ -71,13 +71,8 @@
 		'x86_64_fedora_14-updated',
 		'x86_64_opensuse_11.3-updated',
 		'x86_64_opensuse_11.4-updated',
-<<<<<<< HEAD
-=======
-		'x86_64_fedora_12-updated',
 		'x86_freebsd_7.4',
 		'x86_64_freebsd_8.2',
-		'x86_64_sol_5.11',
->>>>>>> b279eb11
 	],
 	
 	'stduniv' => [
@@ -945,15 +940,10 @@
 				@default_test_configure_args
 					
 			},
-					'prereqs'	=> [ @default_prereqs, 'java-1.4.2_05' ],
-					'testclass' => [ @default_testclass ],
-		},
-	},
-<<<<<<< HEAD
-	'x86_64_opensuse_11.3-updated' => 'x86_64_opensuse_11.3',
-	'x86_64_opensuse_11.4'		   => 'x86_64_opensuse_11.3',
-	'x86_64_opensuse_11.4-updated' => 'x86_64_opensuse_11.4',
-=======
+			'prereqs'	=> [ @default_prereqs, 'java-1.4.2_05' ],
+			'testclass' => [ @default_testclass ],
+		},
+	},
 	'x86_64_opensuse_11.3-updated'		=> 'x86_64_opensuse_11.3',
 	'x86_64_opensuse_11.4'				=> 'x86_64_opensuse_11.3',
 	'x86_64_opensuse_11.4-updated'		=> 'x86_64_opensuse_11.4',
@@ -1006,7 +996,6 @@
 	'x86_64_freebsd_7.4'		=> 'x86_freebsd_7.4',
 	'x86_freebsd_8.2'			=> 'x86_freebsd_7.4',
 	'x86_64_freebsd_8.2'		=> 'x86_freebsd_7.4',
->>>>>>> b279eb11
 );
 
 while( 1 ) {
