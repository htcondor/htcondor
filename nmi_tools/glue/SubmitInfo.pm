--- conflicted
+++ resolved
@@ -564,10 +564,7 @@
 	'nmi-build:x86_64_Fedora39'		=> 'x86_64_Fedora',
 	'nmi-build:x86_64_Fedora40'		=> 'x86_64_Fedora',
 	'nmi-build:x86_64_Fedora41'		=> 'x86_64_Fedora',
-<<<<<<< HEAD
-=======
 	'nmi-build:x86_64_Fedora42'		=> 'x86_64_Fedora',
->>>>>>> 8c7cf42a
 	'nmi-build:x86_64_AmazonLinux2023' => 'x86_64_Fedora',
 	'nmi-build:x86_64_openSUSE15'   => 'x86_64_Fedora',
 	
