--- conflicted
+++ resolved
@@ -296,13 +296,8 @@
 
 		'test' => {
 			'configure_args' => { @default_test_configure_args },
-<<<<<<< HEAD
-			'prereqs'	=> [ 'java-1.4.2_05' ],
-			'testclass' => [ @default_testclass ],
-=======
 			'prereqs'	=> [ 'java-1.4.2_05', 'ruby-1.9.2-p180' ],
-			'testclass'	=> [ @default_testclass ],
->>>>>>> 719a0682
+			'testclass' => [ @default_testclass ],
 		},
 	},
 
@@ -311,7 +306,6 @@
 	# Platform Debian 6.0 on x86_64
 	##########################################################################
 	'x86_64_deb_6.0' => {
-<<<<<<< HEAD
 		'build' => {
 			'configure_args' => { @default_build_configure_args,
 								  '-DCLIPPED:BOOL' => 'OFF',
@@ -322,24 +316,9 @@
 
 		'test' => {
 			'configure_args' => { @default_test_configure_args },
-			'prereqs'	=> [ 'java-1.4.2_05' ],
-			'testclass' => [ @default_testclass ],
-		},
-=======
-    	'build' => {
-        	'configure_args' => { @default_build_configure_args,
-                              	'-DCLIPPED:BOOL=OFF' => undef,
-        	},
-        	'prereqs'   => [ 'cmake-2.8.3' ],
-        	'xtests'    =>  [ 'x86_64_ubuntu_10.04', ],
-    	},
-	
-    	'test' => {
-        	'configure_args' => { @default_test_configure_args },
-        	'prereqs'   => [ 'java-1.4.2_05', 'ruby-1.9.2-p180' ],
-        	'testclass' => [ @default_testclass ],
-    	},
->>>>>>> 719a0682
+			'prereqs'	=> [ 'java-1.4.2_05', 'ruby-1.9.2-p180' ],
+			'testclass' => [ @default_testclass ],
+		},
 	},
 
 	##########################################################################
@@ -425,13 +404,8 @@
 
 		'test' => {
 			'configure_args' => { @default_test_configure_args },
-<<<<<<< HEAD
-			'prereqs'	=> [ @default_prereqs, 'java-1.4.2_05' ],
-			'testclass' => [ @default_testclass ],
-=======
 			'prereqs'	=> [ @default_prereqs, 'java-1.4.2_05', 'ruby-1.9.2-p180' ],
-			'testclass'	=> [ @default_testclass ],
->>>>>>> 719a0682
+			'testclass' => [ @default_testclass ],
 		},
 	},
 
@@ -454,13 +428,8 @@
 		'test' => {
 			'configure_args' => { @default_test_configure_args },
 			'prereqs'	=> [ @default_prereqs, 'java-1.4.2_05', 'perl-5.8.5',
-<<<<<<< HEAD
-							 'VMware-server-1.0.7' ],
-			'testclass' => [ @default_testclass ],
-=======
-							'VMware-server-1.0.7', 'ruby-1.9.2-p180' ],
-			'testclass'	=> [ @default_testclass ],
->>>>>>> 719a0682
+							 'VMware-server-1.0.7', 'ruby-1.9.2-p180' ],
+			'testclass' => [ @default_testclass ],
 		},
 	},
 
@@ -478,11 +447,7 @@
 
 		'test' => {
 			'configure_args' => { @default_test_configure_args },
-<<<<<<< HEAD
-			'prereqs'		=> [ 'java-1.4.2_05' ],
-=======
-			'prereqs'	=> [ 'java-1.4.2_05', 'ruby-1.9.2-p180' ],
->>>>>>> 719a0682
+			'prereqs'		=> [ 'java-1.4.2_05', 'ruby-1.9.2-p180' ],
 			'testclass'	=> [ @default_testclass ],
 		},
 	},
@@ -587,13 +552,8 @@
 
 		'test' => {
 			'configure_args' => { @default_test_configure_args },
-<<<<<<< HEAD
-			'prereqs'	=> [ @default_prereqs, 'java-1.4.2_05'],
-			'testclass' => [ @default_testclass ],
-=======
 			'prereqs'	=> [ @default_prereqs, 'java-1.4.2_05', 'ruby-1.9.2-p180' ],
-			'testclass'	=> [ @default_testclass ],
->>>>>>> 719a0682
+			'testclass' => [ @default_testclass ],
 		},
 	},
 
@@ -620,13 +580,8 @@
 		'test' => {
 			'configure_args' => { @default_test_configure_args },
 			'prereqs'	=> [ @default_prereqs, 'java-1.5.0_08', 'perl-5.8.5',
-<<<<<<< HEAD
-							 'VMware-server-1.0.7' ],
-			'testclass' => [ @default_testclass ],
-=======
-							'VMware-server-1.0.7', 'ruby-1.9.2-p180' ],
-			'testclass'	=> [ @default_testclass ],
->>>>>>> 719a0682
+							 'VMware-server-1.0.7', 'ruby-1.9.2-p180' ],
+			'testclass' => [ @default_testclass ],
 		},
 	},
 
@@ -687,13 +642,8 @@
 
 		'test' => {
 			'configure_args' => { @default_test_configure_args },
-<<<<<<< HEAD
-			'prereqs'	=> [ @default_prereqs, 'java-1.5.0_08' ],
-			'testclass' => [ @default_testclass ],
-=======
 			'prereqs'	=> [ @default_prereqs, 'java-1.5.0_08', 'ruby-1.9.2-p180' ],
-			'testclass'	=> [ @default_testclass ],
->>>>>>> 719a0682
+			'testclass' => [ @default_testclass ],
 		},
 	},
 
@@ -787,13 +737,8 @@
 		
 		'test' => {
 			'configure_args' => { @default_test_configure_args },
-<<<<<<< HEAD
-			'prereqs'	=> [ @default_prereqs, 'java-1.5.0_08' ],
-			'testclass' => [ @default_testclass ],
-=======
 			'prereqs'	=> [ @default_prereqs, 'java-1.5.0_08', 'ruby-1.9.2-p180' ],
-			'testclass'	=> [ @default_testclass ],
->>>>>>> 719a0682
+			'testclass' => [ @default_testclass ],
 		},
 	},
 
@@ -811,13 +756,8 @@
 
 		'test' => {
 			'configure_args' => { @default_test_configure_args },
-<<<<<<< HEAD
-			'prereqs'	=> [ @default_prereqs ],
-			'testclass' => [ @default_testclass ],
-=======
 			'prereqs'	=> [ @default_prereqs, 'ruby-1.9.2-p180' ],
-			'testclass'	=> [ @default_testclass ],
->>>>>>> 719a0682
+			'testclass' => [ @default_testclass ],
 		},
 	},
 
@@ -835,13 +775,8 @@
 
 		'test' => {
 			'configure_args' => { @default_test_configure_args },
-<<<<<<< HEAD
-			'prereqs'	=> [ @default_prereqs ],
-			'testclass' => [ @default_testclass ],
-=======
 			'prereqs'	=> [ @default_prereqs, 'ruby-1.9.2-p180' ],
-			'testclass'	=> [ @default_testclass ],
->>>>>>> 719a0682
+			'testclass' => [ @default_testclass ],
 		},
 	},
 
@@ -859,13 +794,8 @@
 
 		'test' => {
 			'configure_args' => { @default_test_configure_args },
-<<<<<<< HEAD
-			'prereqs'	=> [ @default_prereqs, 'java-1.4.2_05' ],
-			'testclass' => [ @default_testclass ],
-=======
 			'prereqs'	=> [ @default_prereqs, 'java-1.4.2_05', 'ruby-1.9.2-p180' ],
-			'testclass'	=> [ @default_testclass ],
->>>>>>> 719a0682
+			'testclass' => [ @default_testclass ],
 		},
 	},
 
@@ -920,13 +850,8 @@
 
 		'test' => {
 			'configure_args' => { @default_test_configure_args },
-<<<<<<< HEAD
-			'prereqs'	=> [ @default_prereqs, 'java-1.5.0_08', 'perl-5.8.9' ],
-			'testclass' => [ @default_testclass ],
-=======
 			'prereqs'	=> [ @default_prereqs, 'java-1.5.0_08', 'perl-5.8.9', 'ruby-1.9.2-p180' ],
-			'testclass'	=> [ @default_testclass ],
->>>>>>> 719a0682
+			'testclass' => [ @default_testclass ],
 		},
 	},
 
@@ -980,13 +905,8 @@
 
 		'test' => {
 			'configure_args' => { @default_test_configure_args },
-<<<<<<< HEAD
-			'prereqs'	=> [ @default_prereqs ],
-			'testclass' => [ @default_testclass ],
-=======
 			'prereqs'	=> [ @default_prereqs, 'ruby-1.9.2-p180' ],
-			'testclass'	=> [ @default_testclass ],
->>>>>>> 719a0682
+			'testclass' => [ @default_testclass ],
 		},
 	},
 
@@ -1002,13 +922,8 @@
 
 		'test' => {
 			'configure_args' => { @default_test_configure_args },
-<<<<<<< HEAD
-			'prereqs'	=> [ @default_prereqs, 'java-1.4.2_05', 'perl-5.8.5' ],
-			'testclass' => [ @default_testclass ],
-=======
 			'prereqs'	=> [ @default_prereqs, 'java-1.4.2_05', 'perl-5.8.5','ruby-1.9.2-p180' ],
-			'testclass'	=> [ @default_testclass ],
->>>>>>> 719a0682
+			'testclass' => [ @default_testclass ],
 		},
 	},
 
