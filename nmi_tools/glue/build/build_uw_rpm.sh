#!/bin/bash
set -e
if [[ $VERBOSE ]]; then
  set -x
fi

# makerpm.sh - generates source and binary rpms with a source tarball
# along with condor.spec and the source files in this directory

usage () {
  echo "usage: [VERBOSE=1] $(basename "$0") [options] [--] [rpmbuild-options]"
  echo "Options:"
  echo "  -ba          Build binary and source packages (default)"
  echo "  -bs          Build source package only"
  echo
  echo "  -o DESTDIR   Output rpms to DESTDIR (default=\$PWD)"
  echo
  echo "Environment:"
  echo "  VERBOSE=1                         Show all commands run by script"
  echo
  exit 1
}

fail () { echo "$@" >&2; exit 1; }

# defaults
buildmethod=-ba

while [[ $1 = -* ]]; do
case $1 in
  -ba | -bs ) buildmethod=$1;              shift ;;
         -o ) dest_dir=$(cd "$2" && pwd);  shift 2 ;;

  --*=*  ) set -- "${1%%=*}" "${1#*=}" "${@:2}" ;;  # parse --option=value

  --help ) usage ;;
  -- ) shift; break ;;
  *  ) usage 1 ;;             # assume remaining args are usage errors
esac
done

if [[ $buildmethod = -bs ]]; then
  buildmethod+=" --nodeps"
fi

[[ $dest_dir ]] || dest_dir=$PWD

check_version_string () {
  [[ ${!1} =~ ^[0-9]+\.[0-9]+\.[0-9]+$ ]] || fail "Bad ${1//_/ }: '${!1}'"
}

# get the version and build id
condor_build_id=$(<BUILD-ID)
condor_version=$(echo condor-*.tgz | sed -e s/^condor-// -e s/.tgz$//)

[[ $condor_version ]] || fail "Condor version string not found"
check_version_string  condor_version

# Do everything in a temp dir that will go away on errors or end of script
tmpd=$(mktemp -d "$PWD/.tmpXXXXXX")
trap 'rm -rf "$tmpd"' EXIT

cd "$tmpd"
mkdir SOURCES BUILD BUILDROOT RPMS SPECS SRPMS
mv "../condor-${condor_version}.tgz" "SOURCES/condor-${condor_version}.tar.gz"

# copy rpm files from condor sources into the SOURCES directory
tar xvfpz "SOURCES/condor-${condor_version}.tar.gz" "condor-${condor_version}/build/packaging/rpm"
cp -p condor-"${condor_version}"/build/packaging/rpm/* SOURCES
rm -rf "condor-${condor_version}"

# inject the version and build id into the spec file
update_spec_define () {
  sed -i "s|^ *%define * $1 .*|%define $1 $2|" SOURCES/condor.spec
}

update_spec_define git_build 0
update_spec_define tarball_version "$condor_version"
update_spec_define condor_build_id "$condor_build_id"
# Set HTCondor base release for pre-release build
update_spec_define condor_base_release "0.$condor_build_id"
# Set HTCondor base release to 1 for final release.
#update_spec_define condor_base_release "1"

VERBOSE=1
export VERBOSE

# Use as many CPUs as are in the condor slot we are in, 1 if undefined
export RPM_BUILD_NCPUS=${OMP_NUM_THREADS-1}

<<<<<<< HEAD
# Hack to reduce memory usage for ARM EL9 builds
if [ $(arch) = 'aarch64' ]; then
    . /etc/os-release
    VERSION_ID=${VERSION_ID%%.*}
    if [ $VERSION_ID -eq 9 ]; then
        if [ $RPM_BUILD_NCPUS -gt 4 ]; then
            export RPM_BUILD_NCPUS=4
        fi
    fi
fi

=======
>>>>>>> 06334eec
rpmbuild -v "$buildmethod" "$@" --define="_topdir $tmpd" SOURCES/condor.spec

readarray -t rpm_files < <(find ./*RPMS -name \*.rpm)
mv "${rpm_files[@]}" "$dest_dir"
ls -lh "$dest_dir"<|MERGE_RESOLUTION|>--- conflicted
+++ resolved
@@ -88,20 +88,6 @@
 # Use as many CPUs as are in the condor slot we are in, 1 if undefined
 export RPM_BUILD_NCPUS=${OMP_NUM_THREADS-1}
 
-<<<<<<< HEAD
-# Hack to reduce memory usage for ARM EL9 builds
-if [ $(arch) = 'aarch64' ]; then
-    . /etc/os-release
-    VERSION_ID=${VERSION_ID%%.*}
-    if [ $VERSION_ID -eq 9 ]; then
-        if [ $RPM_BUILD_NCPUS -gt 4 ]; then
-            export RPM_BUILD_NCPUS=4
-        fi
-    fi
-fi
-
-=======
->>>>>>> 06334eec
 rpmbuild -v "$buildmethod" "$@" --define="_topdir $tmpd" SOURCES/condor.spec
 
 readarray -t rpm_files < <(find ./*RPMS -name \*.rpm)
