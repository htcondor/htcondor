--- conflicted
+++ resolved
@@ -64,19 +64,8 @@
     arch_dist="${arch}_AlmaLinux9"
 elif [[ $dist == el10 ]]; then
     arch_dist="${arch}_AlmaLinux10"
-<<<<<<< HEAD
-elif [[ $dist == fc38 ]]; then
-    arch_dist="${arch}_Fedora38"
-elif [[ $dist == fc39 ]]; then
-    arch_dist="${arch}_Fedora39"
-elif [[ $dist == fc40 ]]; then
-    arch_dist="${arch}_Fedora40"
-elif [[ $dist == fc41 ]]; then
-    arch_dist="${arch}_Fedora41"
-=======
 elif [[ $dist == fc42 ]]; then
     arch_dist="${arch}_Fedora42"
->>>>>>> 46a80aa9
 elif [[ $dist == leap15 ]]; then
     arch_dist="${arch}_openSUSE15"
 else
