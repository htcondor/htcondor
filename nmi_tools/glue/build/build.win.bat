--- conflicted
+++ resolved
@@ -1,44 +1,41 @@
-@echo CD=%CD%
-@echo HOME=%HOME%
-@echo LIB=%LIB%
-@echo INCLUDE=%INCLUDE%
-@echo PATH=%PATH%
-
-REM use FOR to convert from linux path separators to windows path seps
-for %%I in ("%BASE_DIR%") do set BUILD_ROOT=%%~dpfI
-
-md %BUILD_ROOT%\Temp
-REM pcre blows up if the temp path has spaces in it, so make sure that it's a short path.
-set TEMP=%BUILD_ROOT%\Temp
-set TMP=%BUILD_ROOT%\Temp
-
-for /D %%I in ("%VS90COMNTOOLS%..") do set VS90ROOT=%%~sdpI
-set VS_DIR=%VS90ROOT:~0,-1%
-set VC_DIR=%VS_DIR%\VC
-set VC_BIN=%VS_DIR%\bin
-set DOTNET_PATH=%SystemRoot%\Microsoft.NET\Framework\v3.5;%SystemRoot%\Microsoft.NET\Framework\v2.0.50727
-set PERL_PATH=c:\prereq\ActivePerl-5.10.1\bin;c:\perl\bin
-set ZIP_PATH=%ProgramFiles%\7-Zip
-set WIX_PATH=%WIX%
-set MSCONFIG_TOOLS_DIR=%BUILD_ROOT%\msconfig
-set CMAKE_BIN=%ProgramFiles%\CMake 2.8\bin
-
-set PATH=%SystemRoot%\system32;%SystemRoot%;%PERL_PATH%;%MSCONFIG_TOOLS_DIR%;%VS_DIR%\Common7\IDE;%VC_BIN%;%CMAKE_BIN%;%ZIP_PATH%;%WIX_PATH%
-@echo PATH=%PATH%
-
-set INCLUDE=%BUILD_ROOT%\src\condor_utils
-@echo INCLUDE=%INCLUDE%
-
-@echo ----  build.win.bat ENVIRONMENT --------------------------------
-set
-@echo ----  end build.win.bat ENVIRONMENT ----------------------------
-
-@echo devenv CONDOR.sln /Rebuild RelWithDebInfo /project PACKAGE
-devenv CONDOR.sln /Rebuild RelWithDebInfo /project PACKAGE
-REM if the build failed, we don't want to continue, just exit the cmd shell and return the error
-<<<<<<< HEAD
-=======
-REM if we are in NMI, then we want to quit the command shell and not just the batch file.
-if "~%NMI_PLATFORM_TYPE%"=="~nmi" exit /B %ERRORLEVEL%
->>>>>>> 7fd84cf4
-if ERRORLEVEL 1 exit %ERRORLEVEL%
+@echo CD=%CD%
+@echo HOME=%HOME%
+@echo LIB=%LIB%
+@echo INCLUDE=%INCLUDE%
+@echo PATH=%PATH%
+
+REM use FOR to convert from linux path separators to windows path seps
+for %%I in ("%BASE_DIR%") do set BUILD_ROOT=%%~dpfI
+
+md %BUILD_ROOT%\Temp
+REM pcre blows up if the temp path has spaces in it, so make sure that it's a short path.
+set TEMP=%BUILD_ROOT%\Temp
+set TMP=%BUILD_ROOT%\Temp
+
+for /D %%I in ("%VS90COMNTOOLS%..") do set VS90ROOT=%%~sdpI
+set VS_DIR=%VS90ROOT:~0,-1%
+set VC_DIR=%VS_DIR%\VC
+set VC_BIN=%VS_DIR%\bin
+set DOTNET_PATH=%SystemRoot%\Microsoft.NET\Framework\v3.5;%SystemRoot%\Microsoft.NET\Framework\v2.0.50727
+set PERL_PATH=c:\prereq\ActivePerl-5.10.1\bin;c:\perl\bin
+set ZIP_PATH=%ProgramFiles%\7-Zip
+set WIX_PATH=%WIX%
+set MSCONFIG_TOOLS_DIR=%BUILD_ROOT%\msconfig
+set CMAKE_BIN=%ProgramFiles%\CMake 2.8\bin
+
+set PATH=%SystemRoot%\system32;%SystemRoot%;%PERL_PATH%;%MSCONFIG_TOOLS_DIR%;%VS_DIR%\Common7\IDE;%VC_BIN%;%CMAKE_BIN%;%ZIP_PATH%;%WIX_PATH%
+@echo PATH=%PATH%
+
+set INCLUDE=%BUILD_ROOT%\src\condor_utils
+@echo INCLUDE=%INCLUDE%
+
+@echo ----  build.win.bat ENVIRONMENT --------------------------------
+set
+@echo ----  end build.win.bat ENVIRONMENT ----------------------------
+
+@echo devenv CONDOR.sln /Rebuild RelWithDebInfo /project PACKAGE
+devenv CONDOR.sln /Rebuild RelWithDebInfo /project PACKAGE
+REM if the build failed, we don't want to continue, just exit the cmd shell and return the error
+REM if we are in NMI, then we want to quit the command shell and not just the batch file.
+if "~%NMI_PLATFORM_TYPE%"=="~nmi" exit /B %ERRORLEVEL%
+if ERRORLEVEL 1 exit %ERRORLEVEL%