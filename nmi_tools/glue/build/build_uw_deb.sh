--- conflicted
+++ resolved
@@ -84,13 +84,8 @@
 # testing -> rc repo
 # stable -> release repo
 
-<<<<<<< HEAD
-dist='unstable'
-#dist='testing'
-=======
 #dist='unstable'
 dist='testing'
->>>>>>> f1378343
 #dist='stable'
 echo "Distribution is $dist"
 echo "Suffix is '$suffix'"
