#!/bin/bash
set -e
if [[ $VERBOSE ]]; then
  set -x
fi

# build_uw_deb

usage () {
  echo "usage: [VERBOSE=1] $(basename "$0")"
  echo
  echo "Environment:"
  echo "  VERBOSE=1                         Show all commands run by script"
  echo
  exit $1
}

fail () { echo "$@" >&2; exit 1; }

top_dir=$PWD
[[ $dest_dir ]] || dest_dir=$PWD

check_version_string () {
  [[ ${!1} =~ ^[0-9]+\.[0-9]+\.[0-9]+$ ]] || fail "Bad ${1//_/ }: '${!1}'"
}

# get the version and build id
condor_build_id=$(<BUILD-ID)
condor_version=$(echo condor-*.tgz | sed -e s/^condor-// -e s/.tgz$//)

[[ $condor_version ]] || fail "Condor version string not found"
check_version_string  condor_version

# Do everything in a temp dir that will go away on errors or end of script
tmpd=$(mktemp -d "$PWD/.tmpXXXXXX")
trap 'rm -rf "$tmpd"' EXIT

cd "$tmpd"

# Unpack the official tarball
mv ../condor-${condor_version}.tgz ./condor_${condor_version}.orig.tar.gz
tar xfpz condor_${condor_version}.orig.tar.gz
cd condor-${condor_version}

# copy srpm files from condor sources into the SOURCES directory
cp -pr build/packaging/new-debian debian

if $(grep -qi buster /etc/os-release); then
    suffix=''
elif $(grep -qi bullseye /etc/os-release); then
    suffix='n1'
    mv debian/control.focal debian/control
    mv debian/htcondor.install.focal debian/htcondor.install
    mv debian/rules.focal debian/rules
    mv debian/patches/series.focal debian/patches/series
elif $(grep -qi bionic /etc/os-release); then
    suffix=''
elif $(grep -qi focal /etc/os-release); then
    suffix='n1'
    mv debian/control.focal debian/control
    mv debian/htcondor.install.focal debian/htcondor.install
    mv debian/rules.focal debian/rules
    mv debian/patches/series.focal debian/patches/series
else
    suffix=''
fi

# if running in a condor slot, set parallelism to slot size
export DEB_BUILD_OPTIONS="parallel=${OMP_NUM_THREADS-1}"

# Distribution should be one of experimental, unstable, testing, stable, oldstable, oldoldstable
# unstable -> daily repo
# testing -> rc repo
# stable -> release repo

<<<<<<< HEAD
#dist='unstable'
dist='testing'
=======
dist='unstable'
#dist='testing'
>>>>>>> 183f49ff
#dist='stable'
echo "Distribution is $dist"
echo "Suffix is '$suffix'"

# Nightly build changelog
dch --distribution $dist --newversion "$condor_version-0.$condor_build_id" "Nightly build"

# Final release changelog
#dch --release --distribution $dist ignored

if [ "$suffix" = '' ]; then
    build='full'
    dpkg-buildpackage -uc -us
elif [ "$suffix" = 'b1' ]; then
    build='binary'
    dch --distribution $dist --bin-nmu 'place holder entry'
    dpkg-buildpackage --build=$build -uc -us
elif [ "$suffix" = 'b2' ]; then
    build='binary'
    dch --distribution $dist --bin-nmu 'place holder entry'
    dch --distribution $dist --bin-nmu 'place holder entry'
    dpkg-buildpackage --build=$build -uc -us
elif [ "$suffix" = 'n1' ]; then
    build='full'
    dch --distribution $dist --nmu 'place holder entry'
    dpkg-buildpackage --build=$build -uc -us
elif [ "$suffix" = 'n2' ]; then
    build='full'
    dch --distribution $dist --nmu 'place holder entry'
    dch --distribution $dist --nmu 'place holder entry'
    dpkg-buildpackage --build=$build -uc -us
fi

cd ..

if [ "$build" = 'full' ]; then
    mv *.dsc *.debian.tar.xz *.orig.tar.gz "$dest_dir"
fi
mv *.changes *.deb "$dest_dir"
ls -lh "$dest_dir"
<|MERGE_RESOLUTION|>--- conflicted
+++ resolved
@@ -73,13 +73,8 @@
 # testing -> rc repo
 # stable -> release repo
 
-<<<<<<< HEAD
 #dist='unstable'
 dist='testing'
-=======
-dist='unstable'
-#dist='testing'
->>>>>>> 183f49ff
 #dist='stable'
 echo "Distribution is $dist"
 echo "Suffix is '$suffix'"
