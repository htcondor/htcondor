--- conflicted
+++ resolved
@@ -49,17 +49,13 @@
     suffix=''
     mv debian/control.stretch debian/control
 elif $(grep -qi buster /etc/os-release); then
-<<<<<<< HEAD
     suffix='n1'
-=======
-    suffix='b1'
 elif $(grep -qi bullseye /etc/os-release); then
-    suffix='n1'
+    suffix='n2'
     mv debian/control.focal debian/control
     mv debian/htcondor.install.focal debian/htcondor.install
     mv debian/rules.focal debian/rules
     mv debian/patches/series.focal debian/patches/series
->>>>>>> ea51fc19
 elif $(grep -qi xenial /etc/os-release); then
     suffix=''
     mv debian/control.xenial debian/control
