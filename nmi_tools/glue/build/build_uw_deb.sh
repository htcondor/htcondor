#!/bin/bash
set -e
if [[ $VERBOSE ]]; then
  set -x
fi

# build_uw_deb

usage () {
  echo "usage: [VERBOSE=1] $(basename "$0")"
  echo
  echo "Environment:"
  echo "  VERBOSE=1                         Show all commands run by script"
  echo
  exit 1
}

fail () { echo "$@" >&2; exit 1; }

[[ $dest_dir ]] || dest_dir=$PWD

check_version_string () {
  [[ ${!1} =~ ^[0-9]+\.[0-9]+\.[0-9]+$ ]] || fail "Bad ${1//_/ }: '${!1}'"
}

# get the version and build id
condor_build_id=$(<BUILD-ID)
condor_version=$(echo condor-*.tgz | sed -e s/^condor-// -e s/.tgz$//)

[[ $condor_version ]] || fail "Condor version string not found"
check_version_string  condor_version

# Do everything in a temp dir that will go away on errors or end of script
tmpd=$(mktemp -d "$PWD/.tmpXXXXXX")
trap 'rm -rf "$tmpd"' EXIT

cd "$tmpd"

# Unpack the official tarball
mv "../condor-${condor_version}.tgz" "./condor_${condor_version}.orig.tar.gz"
tar xfpz "condor_${condor_version}.orig.tar.gz"
cd "condor-${condor_version}"

# copy debian files into place
cp -pr build/packaging/debian debian
(cd debian; ./prepare-build-files.sh)

# set default email address for build
export DEBEMAIL=${DEBEMAIL-htcondor-admin@cs.wisc.edu}
# if running in a condor slot, set parallelism to slot size
export DEB_BUILD_OPTIONS="parallel=${OMP_NUM_THREADS-1}"

# Extract prerelease value from top level CMake file
PRE_RELEASE=$(grep '^set(PRE_RELEASE' CMakeLists.txt)
PRE_RELEASE=${PRE_RELEASE#*\"} # Trim up to and including leading "
PRE_RELEASE=${PRE_RELEASE%\"*} # Trim trailing " to end of line

# Distribution should be one of experimental, unstable, testing, stable, oldstable, oldoldstable
# unstable -> daily repo
# testing -> rc repo
# stable -> release repo

<<<<<<< HEAD
dist='unstable'
#dist='testing'
#dist='stable'
=======
if [ "$PRE_RELEASE" = 'OFF' ]; then
    dist='stable'
elif [ "$PRE_RELEASE" = 'RC' ]; then
    dist='testing'
else
    dist='unstable'
fi
>>>>>>> 2e3e8c71
echo "Distribution is $dist"

if [ "$PRE_RELEASE" = 'OFF' ]; then
    # Changelog entry is present for final release build
    dch --release --distribution $dist ignored
else
    # Generate a changelog entry
    dch --distribution $dist --newversion "$condor_version-0.$condor_build_id" "Automated build"
fi

. /etc/os-release
if [ "$VERSION_CODENAME" = 'bullseye' ]; then
    true
elif [ "$VERSION_CODENAME" = 'bookworm' ]; then
    dch --distribution $dist --nmu 'place holder entry'
elif [ "$VERSION_CODENAME" = 'bionic' ]; then
    true
elif [ "$VERSION_CODENAME" = 'focal' ]; then
    dch --distribution $dist --nmu 'place holder entry'
elif [ "$VERSION_CODENAME" = 'jammy' ]; then
    dch --distribution $dist --nmu 'place holder entry'
    dch --distribution $dist --nmu 'place holder entry'
else
    echo ERROR: Unknown codename
    exit 1
fi

dpkg-buildpackage -uc -us

cd ..

mv ./*.dsc ./*.debian.tar.xz ./*.orig.tar.gz "$dest_dir"
mv ./*.changes ./*.deb "$dest_dir"
ls -lh "$dest_dir"
<|MERGE_RESOLUTION|>--- conflicted
+++ resolved
@@ -60,11 +60,6 @@
 # testing -> rc repo
 # stable -> release repo
 
-<<<<<<< HEAD
-dist='unstable'
-#dist='testing'
-#dist='stable'
-=======
 if [ "$PRE_RELEASE" = 'OFF' ]; then
     dist='stable'
 elif [ "$PRE_RELEASE" = 'RC' ]; then
@@ -72,7 +67,7 @@
 else
     dist='unstable'
 fi
->>>>>>> 2e3e8c71
+
 echo "Distribution is $dist"
 
 if [ "$PRE_RELEASE" = 'OFF' ]; then
