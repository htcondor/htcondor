#!/usr/bin/env perl
##**************************************************************
##
## Copyright (C) 1990-2011, Condor Team, Computer Sciences Department,
## University of Wisconsin-Madison, WI.
## 
## Licensed under the Apache License, Version 2.0 (the "License"); you
## may not use this file except in compliance with the License.  You may
## obtain a copy of the License at
## 
##    http://www.apache.org/licenses/LICENSE-2.0
## 
## Unless required by applicable law or agreed to in writing, software
## distributed under the License is distributed on an "AS IS" BASIS,
## WITHOUT WARRANTIES OR CONDITIONS OF ANY KIND, either express or implied.
## See the License for the specific language governing permissions and
## limitations under the License.
##
##**************************************************************

use strict;
use warnings;
use Cwd;
use File::Spec;
#use CondorTest;
#use CondorUtils;

package TestGlue;

use Net::Domain qw(hostfqdn);

my $installdir = "";
my $wininstalldir = "";
my $initialconfig = "";

my $iswindows = is_windows();
my $iscygwin  = is_cygwin_perl();
my $configmain = "condor_examples/condor_config.generic";
my $configlocal = "condor_examples/condor_config.local.central.manager";
my $targetconfig = "";
my $targetconfiglocal = "";
my $want_core_dumps = 1;

BEGIN
{
}

sub print_debug_header {
    my $cwd = Cwd::getcwd();
    
    print "----------- Debug Header ----------------\n";
    print "Current time: " . scalar(localtime) . "\n";
    print "Current host: " . `/bin/hostname -f`;
    print "CWD: $cwd\n";
    print "Perl path: $^X\n";
    print "Perl version: $]\n";
    print "Uptime: " . `uptime`;
	print "PATH:$ENV{PATH}\n";
    dir_listing(".");
    print "---------- End Debug Header --------------\n";
}

sub setup_test_environment {

    my $base_dir = Cwd::getcwd();

    if( not is_windows() ) {
        set_env("BASE_DIR", $base_dir);
        set_env("PATH", "$base_dir/nmi_tools/glue/test:$base_dir/condor/bin:$base_dir/condor/sbin:$ENV{PATH}");
<<<<<<< HEAD
		set_env("TESTS","$base_dir/condor_tests");
=======
>>>>>>> b6a332b1
        set_env("CONDOR_CONFIG", "$base_dir/condor_tests/Config/condor_config");
		if(exists $ENV{LD_LIBRARY_PATH}) {
			set_env("LD_LIBRARY_PATH","$ENV{LD_LIBRARY_PATH}:$base_dir/condor/libexec:$base_dir/condor/lib:$base_dir/condor/lib/python");
		} else {
			set_env("LD_LIBRARY_PATH","$base_dir/condor/libexec:$base_dir/condor/lib:$base_dir/condor/lib/python");
		}
    }
    else {
        # Get the right slashes for Windows.  Apparently getcwd() returns forward slashes, even
        # on Windows.
        $base_dir =~ s|/|\\|g;
        set_env("BASE_DIR", $base_dir);

        # Create the Windows PATH
        my $front_path = "$base_dir\\nmi_tools\\glue\\test;$base_dir\\condor\\bin";

        # We installed some tools (unzip, tar) in C:\tools on our Windows NMI machines
        my $end_path = "C:\\tools";

        # We need to add Perl to the path (this works only in old-batlab)
        #$end_path .= ";C:\\prereq\\ActivePerl-5.10.1\\bin";

        my $force_cygwin = 1; # set to 0 to work on removing cygwin dependancies from tests.
        if ( $force_cygwin ) {
            if ( ! ($ENV{PATH} =~ /cygwin/i) ) {
                $front_path .= ";C:\\cygwin\\bin";
            }
        }

        # If we are not using cygwin perl, we need to have the msconfig tools in the path.
        if ( is_windows_native_perl() ) { $end_path = "$base_dir\\msconfig;$end_path"; }

        # Windows requires the SystemRoot directory to the PATH.  This is generally C:\Windows.
        # Also, add the system32 subdirectory in this folder
        #my $system_paths = "$ENV{SystemRoot};" . File::Spec->catdir($ENV{SystemRoot}, "system32");
        #$front_path .= ";$ENV{SystemRoot}";
        #$front_path .= ";" . File::Spec->catdir($ENV{SystemRoot}, "system32");

        set_env("PATH", "$front_path;$ENV{PATH};$end_path");

        # Condor will want Win32-style paths for CONDOR_CONFIG
<<<<<<< HEAD
<<<<<<< HEAD
        set_env("CONDOR_CONFIG", "$base_dir\\condor_tests\\TestingPersonalCondor\\condor_config");
		set_env("TESTS","$base_dir\\condor_tests");
=======
        set_env("CONDOR_CONFIG", "$base_dir\\condor_tests\\Config\\condor_config");
>>>>>>> start of moving config file generation to the glue.#4306
=======
        set_env("CONDOR_CONFIG", "$base_dir\\condor_tests\\Config\\condor_config");
>>>>>>> b6a332b1
        
        # also, throw in the WIN32 version of the base directory path for later use
        set_env("WIN32_BASE_DIR", $base_dir);

        # full environment dump to help debugging
        if ( ! $force_cygwin ) {
            print "----------------------------------\n";
            print "Dumping environment:\n";
            system("set");
            print "----------------------------------\n\n";
        }
    }
}

sub prepare_for_configs {
	my $base_dir = shift;
	$initialconfig = "$base_dir/condor_tests/Config";
	$targetconfig = "$base_dir/condor_tests/Config/condor_config";
	$targetconfiglocal = "$base_dir/condor_tests/Config/condor_config.local";
	if(!(-d $initialconfig)) {
		#print "Calling create_initial_configs($initialconfig)\n";
		create_initial_configs($initialconfig,$base_dir);
	}
}

sub create_initial_configs {
	my $configlocation = shift;
	my $base_dir = shift;

	my $awkscript = "condor_examples/convert_config_to_win32.awk";
	my $genericconfig = "condor_examples/condor_config.generic";
	my $genericlocalconfig = "condor_examples/condor_config.local.central.manager";
	
	if( -d $configlocation ) {
		#print "Config Directory Established prior\n";
	} else {
		#print "Test Personal Condor Directory being Established now\n";
		system("mkdir -p $configlocation");
	}
        
	WhereIsInstallDir($base_dir);
        
	print "Need to set up config files for tests\n";
	CreateConfig($awkscript, $genericconfig);
	CreateLocalConfig($awkscript, $genericlocalconfig);
	#CreateLocal(); We are never going to run a condor here, just need a base set
	# of config files.
}

sub WhereIsInstallDir {
	my $base_dir = shift;
	my $top = $base_dir;
	if($iswindows == 1) {
		#my $top = getcwd();
		print "base_dir is \"$top\"\n";
		if ($iscygwin) {
			my $crunched = `cygpath -m $top`;
			fullchomp($crunched);
			#print "cygpath changed it to: \"$crunched\"\n";
			my $ppwwdd = `pwd`;
			#print "pwd says: $ppwwdd\n";
		} else {
			my $ppwwdd = `cd`;
			#print"cd says: $ppwwdd\n";
		}
	}

	my $master_name = "condor_master"; if ($iswindows) { $master_name = "condor_master.exe"; }
	my $tmp = Which($master_name);
	if ( ! ($tmp =~ /condor_master/ ) ) {
		print STDERR "Which($master_name) returned:$tmp\n";
		print STDERR "Unable to find a $master_name in your PATH!\n";
		system("ls build");
		print "PATH: $ENV{PATH}\n";
		exit(1);
	} else {
		print "Found master via Which here:$tmp\n";
	}
	fullchomp($tmp);
	print "Install Directory \"$tmp\"\n";
	if ($iswindows) {
		if ($iscygwin) {
			$tmp =~ s|\\|/|g; # convert backslashes to forward slashes.
			if($tmp =~ /^(.*)\/bin\/condor_master.exe\s*$/) {
				$installdir = $1;
				$tmp = `cygpath -m $1`;
				fullchomp($tmp);
				$wininstalldir = $tmp;
			}
		} else {
			$tmp =~ s/\\bin\\condor_master.exe$//i;
			$installdir = $tmp;
			$wininstalldir = $tmp;
		}
		$wininstalldir =~ s|/|\\|g; # forward slashes.to backslashes
		$installdir =~ s|\\|/|g; # convert backslashes to forward slashes.
		print "Testing this Install Directory: \"$wininstalldir\"\n";
	} else {
		$tmp =~ s|//|/|g;
		if( ($tmp =~ /^(.*)\/sbin\/condor_master\s*$/) || \
				($tmp =~ /^(.*)\/bin\/condor_master\s*$/) ) {
			$installdir = $1;
			print "Testing This Install Directory: \"$installdir\"\n";
		} else {
			die "'$tmp' didn't match path RE\n";
		}
		if(defined $ENV{LD_LIBRARY_PATH}) {
			$ENV{LD_LIBRARY_PATH} = "$installdir/lib:$ENV{LD_LIBRARY_PATH}";
		} else {
			$ENV{LD_LIBRARY_PATH} = "$installdir/lib";
		}
		if(defined $ENV{PYTHONPATH}) {
			$ENV{PYTHONPATH} = "$installdir/lib/python:$ENV{PYTHONPATH}";
		} else {
			$ENV{PYTHONPATH} = "$installdir/lib/python";
		}
	}
}

# Not called, never going to run a level 1 condor. Jobs will have their own.
sub CreateLocal
{
	if( !(-d "$initialconfig/local")) {
		mkdir( "$initialconfig/local", 0777 ) 
			|| die "Can't mkdir $initialconfig/local: $!\n";
	}
	if( !(-d "$initialconfig/local/spool")) {
		mkdir( "$initialconfig/local/spool", 0777 ) 
			|| die "Can't mkdir $initialconfig/local/spool: $!\n";
	}
	if( !(-d "$initialconfig/local/execute")) {
		mkdir( "$initialconfig/local/execute", 0777 ) 
			|| die "Can't mkdir $initialconfig/local/execute: $!\n";
	}
	if( !(-d "$initialconfig/local/log")) {
		mkdir( "$initialconfig/local/log", 0777 ) 
			|| die "Can't mkdir $initialconfig/local/log: $!\n";
	}
	if( !(-d "$initialconfig/local/log/tmp")) {
		mkdir( "$initialconfig/local/log/tmp", 0777 ) 
			|| die "Can't mkdir $initialconfig/local/log: $!\n";
	}
}

sub CreateConfig {
	my ($awkscript, $genericconfig) = @_;

	# The only change we need to make to the generic configuration
	# file is to set the release-dir and local-dir. (non-windows)
	# change RELEASE_DIR and LOCAL_DIR    
	my $currenthost = getFqdnHost();
	#function above chomps fullchomp($currenthost);

	#print "Set RELEASE_DIR and LOCAL_DIR\n";

	# Windows needs config file preparation, wrapper scripts etc
	if($iswindows == 1) {
		# pre-process config file src and windowize it
		# create config file with todd's awk script
		my $configcmd = "gawk -f $awkscript $genericconfig";
		if ($^O =~ /MSWin32/) {  $configcmd =~ s/gawk/awk/; $configcmd =~ s|/|\\|g; }
		print "awk cmd is $configcmd\n";

		open(OLDFIG, " $configcmd 2>&1 |") || die "Can't run script file\"$configcmd\": $!\n";    
	} else {
		open(OLDFIG, '<', $configmain ) || die "Can't read base config file $configmain: $!\n";
	}

	open(NEWFIG, '>', $targetconfig ) || die "Can't write to new config file $targetconfig: $!\n";    
	while( <OLDFIG> ) {
		fullchomp($_);        
		if(/^RELEASE_DIR\s*=/) {
			#print "Matching:$_\n";
			if($iswindows == 1) {
				print NEWFIG "RELEASE_DIR = $wininstalldir\n";
			}
			else {
				print NEWFIG "RELEASE_DIR = $installdir\n";
			}
		}
		#elsif(/^LOCAL_DIR\s*=/) {
			#debug("Matching:$_\n", 2);
			#if($iswindows == 1) {
				#print NEWFIG "LOCAL_DIR = $initialconfig/local\n";
			#}
			#else {
				#print NEWFIG "LOCAL_DIR = $localdir\n";        
			#}
		#}
		elsif(/^LOCAL_CONFIG_FILE\s*=/) {
			#print "Matching:$_\n";
			if($iswindows == 1) {
				print NEWFIG "LOCAL_CONFIG_FILE = $initialconfig/condor_config.local\n";
			}
			else {
				print NEWFIG "LOCAL_CONFIG_FILE = $initialconfig/condor_config.local\n";
			}
		}
		elsif(/^LOCAL_CONFIG_DIR\s*=/) {
			# we don't want this
		}
		elsif(/^CONDOR_HOST\s*=/) {
			#print "Matching:$_\n";
			print NEWFIG "CONDOR_HOST = $currenthost\n";
		}
		elsif(/^ALLOW_WRITE\s*=/) {
			#print "Matching:$_\n";
			print NEWFIG "ALLOW_WRITE = *\n";
		}
		elsif(/NOT_RESPONDING_WANT_CORE\s*=/ and $want_core_dumps ) {
			#print "Matching:$_\n";
			print NEWFIG "NOT_RESPONDING_WANT_CORE = True\n";
		}
		elsif(/CREATE_CORE_FILES\s*=/ and $want_core_dumps ) {
			#print "Matching:$_\n";
			print NEWFIG "CREATE_CORE_FILES = True\n";
		}
		else {
			print NEWFIG "$_\n";
		}    
	}    
	close( OLDFIG );    
	print NEWFIG "TOOL_TIMEOUT_MULTIPLIER = 10\n";
	print NEWFIG "TOOL_DEBUG_ON_ERROR = D_ANY D_ALWAYS:2\n";
	close( NEWFIG );
}

sub CreateLocalConfig {
	my ($awkscript, $genericlocalconfig) = @_;

	#print "Modifying local config file\n";
	my $logsize = 50000000;

	# make sure ports for Personal Condor are valid, we'll use address
	# files and port = 0 for dynamic ports...
	if($iswindows == 1) {
	# create config file with todd's awk script
		my $configcmd = "gawk -f $awkscript $genericlocalconfig";
		if ($^O =~ /MSWin32/) {  $configcmd =~ s/gawk/awk/; $configcmd =~ s|/|\\|g; }
		print "gawk cmd is $configcmd\n";

		open( ORIG, " $configcmd 2>&1 |")
			|| die "Can't run script file\"$configcmd\": $!\n";    

	} else {
		open( ORIG, "<$configlocal" ) ||
			die "Can't open $configlocal: $!\n";
	}
	open( FIX, ">$targetconfiglocal" ) ||
		die "Can't open $targetconfiglocal: $!\n";

	while( <ORIG> ) {
		print FIX;
	}
	close ORIG;

	print FIX "COLLECTOR_HOST = \$(CONDOR_HOST):0\n";
	print FIX "COLLECTOR_ADDRESS_FILE = \$(LOG)/.collector_address\n";
	print FIX "NEGOTIATOR_ADDRESS_FILE = \$(LOG)/.negotiator_address\n";
	print FIX "MASTER_ADDRESS_FILE = \$(LOG)/.master_address\n";
	print FIX "STARTD_ADDRESS_FILE = \$(LOG)/.startd_address\n";
	print FIX "SCHEDD_ADDRESS_FILE = \$(LOG)/.schedd_address\n";

	# ADD size for log files and debug level
	# default settings are in condor_config, set here to override 
	#print FIX "ALL_DEBUG               = D_FULLDEBUG D_SECURITY D_HOSTNAME\n";
	#print FIX "DEFAULT_DEBUG               = D_FULLDEBUG D_HOSTNAME\n";

	print FIX "MAX_COLLECTOR_LOG       = $logsize\n";
	print FIX "COLLECTOR_DEBUG         = \n";

	print FIX "MAX_KBDD_LOG            = $logsize\n";
	print FIX "KBDD_DEBUG              = \n";

	print FIX "MAX_NEGOTIATOR_LOG      = $logsize\n";
	print FIX "NEGOTIATOR_DEBUG        = D_MATCH\n";
	print FIX "MAX_NEGOTIATOR_MATCH_LOG = $logsize\n";

	print FIX "MAX_SCHEDD_LOG          = 50000000\n";
	print FIX "SCHEDD_DEBUG            = D_COMMAND\n";

	print FIX "MAX_SHADOW_LOG          = $logsize\n";
	print FIX "SHADOW_DEBUG            = D_FULLDEBUG\n";

	print FIX "MAX_STARTD_LOG          = $logsize\n";
	print FIX "STARTD_DEBUG            = D_COMMAND\n";

	print FIX "MAX_STARTER_LOG         = $logsize\n";

	print FIX "MAX_MASTER_LOG          = $logsize\n";
	print FIX "MASTER_DEBUG            = D_COMMAND\n";

	print FIX "EVENT_LOG               = \$(LOG)/EventLog\n";
	print FIX "EVENT_LOG_MAX_SIZE      = $logsize\n";

	if($iswindows == 1) {
		print FIX "WINDOWS_SOFTKILL_LOG = \$(LOG)\\SoftKillLog\n";
	}

	# Add a shorter check time for periodic policy issues
	print FIX "PERIODIC_EXPR_INTERVAL = 15\n";
	print FIX "PERIODIC_EXPR_TIMESLICE = .95\n";
	print FIX "NEGOTIATOR_INTERVAL = 20\n";
	print FIX "DAGMAN_USER_LOG_SCAN_INTERVAL = 1\n";

	# turn on soap for testing
	print FIX "ENABLE_SOAP            	= TRUE\n";
	print FIX "ALLOW_SOAP            	= *\n";
	print FIX "QUEUE_ALL_USERS_TRUSTED 	= TRUE\n";

	# condor_config.generic now contains a special value
	# for ALLOW_WRITE which causes it to EXCEPT on submit
	# till set to some legal value. Old was most insecure..
	print FIX "ALLOW_WRITE 			= *\n";
	print FIX "LOCAL_CONFIG_DIR 			= \n";
	print FIX "NUM_CPUS 			= 15\n";

	if($iswindows == 1) {
		print FIX "JOB_INHERITS_STARTER_ENVIRONMENT = TRUE\n";
	}
	# Allow a default heap size for java(addresses issues on x86_rhas_3)
	# May address some of the other machines with Java turned off also
	print FIX "JAVA_MAXHEAP_ARGUMENT = \n";

	# don't run benchmarks
	print FIX "RunBenchmarks = false\n";
	print FIX "JAVA_BENCHMARK_TIME = 0\n";


	my $jvm = "";
	my $java_libdir = "";
	my $exec_result;
	my $javabinary = "";
	if($iswindows == 1) {

		$javabinary = "java.exe";
		if ($^O =~ /MSWin32/) {
			$jvm = `\@for \%I in ($javabinary) do \@echo(\%~sf\$PATH:I`;
					fullchomp($jvm);
		} else {
			#can't use which. its a linux tool and will lie about the path to java.
			if (1) {
				print "Running where $javabinary\n";
				$jvm = `where $javabinary`;
				fullchomp($jvm);
				# if where doesn't tell us the location of the java binary, just assume it's will be
				# in the path once condor is running. (remember that cygwin lies...)
				if ( ! ($jvm =~ /java/i)) {
					# we need a special check for 64bit java if we are a 32 bit app.
					if ( -e '/cygdrive/c/windows/sysnative/java.exe') {
						print "where $javabinary returned nothing, but found 64bit java in sysnative dir\n";
						$jvm = "c:\\windows\\sysnative\\java.exe";
					} else {
					print "where $javabinary returned nothing, assuming java will be in Condor's path.\n";
					$jvm = "java.exe";
					}
				}
			} else {
				my $whichtest = `which $javabinary`;
				fullchomp($whichtest);
				$whichtest =~ s/Program Files/progra~1/g;
				$jvm = `cygpath -m $whichtest`;
				fullchomp($jvm);
			}
		}
		#print "which java said: $jvm\n";

		$java_libdir = "$wininstalldir/lib";

	} else {
		# below stolen from condor_configure

		my @default_jvm_locations = ("/bin/java",
			"/usr/bin/java",
			"/usr/local/bin/java",
			"/s/std/bin/java");

		$javabinary = "java";
		unless (system ("which java >> /dev/null 2>&1")) {
			fullchomp(my $which_java = Which("$javabinary"));
			#print "CT::Which for $javabinary said $which_java\n";
			@default_jvm_locations = ($which_java, @default_jvm_locations) unless ($?);
		}

		$java_libdir = "$installdir/lib";

		# check some default locations for java and pick first valid one
		foreach my $default_jvm_location (@default_jvm_locations) {
			#print "default_jvm_location is:$default_jvm_location\n";
			if ( -f $default_jvm_location && -x $default_jvm_location) {
				$jvm = $default_jvm_location;
				print "Set JAVA to $jvm\n";
				last;
			}
		}
	}
	# if nothing is found, explain that, otherwise see if they just want to
	# accept what I found.
	print "Setting JAVA=$jvm\n";
	# Now that we have an executable JVM, see if it is a Sun jvm because that
	# JVM it supports the -Xmx argument then, which is used to specify the
	# maximum size to which the heap can grow.

	# execute a program in the condor lib directory that just got installed.
	# We are going to pass an -Xmx flag to it and see if we have a Sun JVM,
	# if so, mark that fact for the config file.

	my $tmp = $ENV{"CLASSPATH"} || undef;   # save CLASSPATH environment
	my $java_jvm_maxmem_arg = "";

	$ENV{"CLASSPATH"} = $java_libdir;
	$exec_result = 0xffff &
		system("$jvm -Xmx1024m CondorJavaInfo new 0 > /dev/null 2>&1");
	if ($tmp) {
		$ENV{"CLASSPATH"} = $tmp;
	}

	if ($exec_result == 0) {
		$java_jvm_maxmem_arg = "-Xmx"; # Sun JVM max heapsize flag
	} else {
		$java_jvm_maxmem_arg = "";
	}

	if($iswindows == 1){
		print FIX "JAVA = $jvm\n";
		print FIX "JAVA_EXTRA_ARGUMENTS = -Xmx1024m\n";
	} else {
		print FIX "JAVA = $jvm\n";
	}


	# above stolen from condor_configure

	if( exists $ENV{NMI_PLATFORM} ) {
		if( ($ENV{NMI_PLATFORM} =~ /hpux_11/) )
		{
	# evil hack b/c our ARCH-detection code is stupid on HPUX, and our
	# HPUX11 build machine in NMI doesn't seem to have the files we're
	# looking for...
			print FIX "ARCH = HPPA2\n";
		}

		if( ($ENV{NMI_PLATFORM} =~ /ppc64_sles_9/) ) {
	# evil work around for bad JIT compiler
			print FIX "JAVA_EXTRA_ARGUMENTS = -Djava.compiler=NONE\n";
		}

		if( ($ENV{NMI_PLATFORM} =~ /ppc64_macos_10.3/) ) {
	# evil work around for macos
			print FIX "JAVA_EXTRA_ARGUMENTS = -Djava.vm.vendor=Apple\n";
		}
	}

	# Add a job wrapper for windows.... and a few other things which
	# normally are done by condor_configure for a personal condor
	#if($iswindows == 1) {
	#	print FIX "USER_JOB_WRAPPER = $wininstalldir/bin/exe_switch.bat\n";
	#}

	# Tell condor to use the current directory for temp.  This way,
	# if we get preempted/killed, we don't pollute the global /tmp
	#mkdir( "$installdir/tmp", 0777 ) || die "Can't mkdir($installdir/tmp): $!\n";
	print FIX "TMP_DIR = \$(LOG)/tmp\n";

	# do this for all now....

	my $mypath = $ENV{PATH};
	print FIX "START = TRUE\n";
	print FIX "PREEMPT = FALSE\n";
	print FIX "SUSPEND = FALSE\n";
	print FIX "KILL = FALSE\n";
	print FIX "WANT_SUSPEND = FALSE\n";
	print FIX "WANT_VACATE = FALSE\n";
	print FIX "COLLECTOR_NAME = Personal Condor for Tests\n";
	print FIX "SCHEDD_INTERVAL_TIMESLICE = .99\n";
	#insure path from framework is injected into the new pool
	if($iswindows == 0) {
		print FIX "environment=\"PATH=\'$mypath\'\"\n";
	}
	print FIX "SUBMIT_EXPRS=environment\n";
	print FIX "PROCD_LOG = \$(LOG)/ProcLog\n";
	if($iswindows == 1) {
		my $procdaddress = "buildandtestprocd" . $$;
		print FIX "PROCD_ADDRESS = \\\\.\\pipe\\$procdaddress\n";
	}

	close FIX; 
}

sub set_env {
    my ($key, $val) = @_;;
    print "Setting environment variable:\n";
    print "\t$key -> '$val'\n";
    $ENV{$key} = $val;
}


sub dir_listing {
    my (@path) = @_;

    my $path = File::Spec->catdir(@path);

    # If we have a relative path then show the CWD
    my $cwd = "";
    if(not File::Spec->file_name_is_absolute($path)) {
        $cwd = "(CWD: '" . Cwd::getcwd() . "')";
    }
    print "Showing directory contents of path '$path' $cwd\n";

    # We have to check $^O because the platform_* scripts will be executed on a Linux
    # submit node - but the nmi platform string will have winnt
    if( is_windows() && $^O ne "linux" ) {
        system("dir $path");
    }
    else {
        system("ls -l $path");
    }
}


sub which {
    my ($exe) = @_;

    if( is_windows() ) {
        return `\@for \%I in ($exe) do \@echo(\%~\$PATH:I`;
    }
    else {
        return system("which $exe");
    }
}

sub is_windows {
    if( $ENV{NMI_PLATFORM} =~ /_win/i ) {
        return 1;
    }
    return 0;
}

sub is_cygwin_perl {
    if ($^O =~ /cygwin/i) {
        return 1;
    }
    return 0;
}

sub is_windows_native_perl {
    if ($^O =~ /MSWin32/) {
         return 1;
    }
    return 0;
}

# Cygwin's chomp does not remove the \r
 sub fullchomp {
	# Preserve the behavior of chomp, e.g. chomp $_ if no argument is specified.
	push (@_,$_) if( scalar(@_) == 0);

	foreach my $arg (@_) {
 		$arg =~ s/[\012\015]+$//;
	}

	return;
}

##############################################################################
##
## getFqdnHost
##
## hostname sometimes does not return a fully qualified
## domain name and we must ensure we have one. We will call
## this function in the tests wherever we were calling
## hostname.
###############################################################################

sub getFqdnHost {
	my $host = hostfqdn();
	fullchomp($host);
	return($host);
}

# which is broken on some platforms, so implement a Perl version here
sub Which {
	my ($exe) = @_;

	return "" if(!$exe);

	if( is_windows_native_perl() ) {
		return `\@for \%I in ($exe) do \@echo(\%~\$PATH:I`;
	}
	foreach my $path (split /:/, $ENV{PATH}) {
		chomp $path;
		#print "Checking <$path>\n";
		if(-f "$path/$exe") {
			return "$path/$exe";
		}
	}

return "";
}

1;<|MERGE_RESOLUTION|>--- conflicted
+++ resolved
@@ -67,10 +67,7 @@
     if( not is_windows() ) {
         set_env("BASE_DIR", $base_dir);
         set_env("PATH", "$base_dir/nmi_tools/glue/test:$base_dir/condor/bin:$base_dir/condor/sbin:$ENV{PATH}");
-<<<<<<< HEAD
 		set_env("TESTS","$base_dir/condor_tests");
-=======
->>>>>>> b6a332b1
         set_env("CONDOR_CONFIG", "$base_dir/condor_tests/Config/condor_config");
 		if(exists $ENV{LD_LIBRARY_PATH}) {
 			set_env("LD_LIBRARY_PATH","$ENV{LD_LIBRARY_PATH}:$base_dir/condor/libexec:$base_dir/condor/lib:$base_dir/condor/lib/python");
@@ -112,16 +109,8 @@
         set_env("PATH", "$front_path;$ENV{PATH};$end_path");
 
         # Condor will want Win32-style paths for CONDOR_CONFIG
-<<<<<<< HEAD
-<<<<<<< HEAD
-        set_env("CONDOR_CONFIG", "$base_dir\\condor_tests\\TestingPersonalCondor\\condor_config");
 		set_env("TESTS","$base_dir\\condor_tests");
-=======
         set_env("CONDOR_CONFIG", "$base_dir\\condor_tests\\Config\\condor_config");
->>>>>>> start of moving config file generation to the glue.#4306
-=======
-        set_env("CONDOR_CONFIG", "$base_dir\\condor_tests\\Config\\condor_config");
->>>>>>> b6a332b1
         
         # also, throw in the WIN32 version of the base directory path for later use
         set_env("WIN32_BASE_DIR", $base_dir);
@@ -645,7 +634,7 @@
 sub which {
     my ($exe) = @_;
 
-    if( is_windows() ) {
+if( is_windows() ) {
         return `\@for \%I in ($exe) do \@echo(\%~\$PATH:I`;
     }
     else {
