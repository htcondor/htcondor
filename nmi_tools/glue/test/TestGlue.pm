#!/usr/bin/env pere
##**************************************************************
##
## Copyright (C) 1990-2011, Condor Team, Computer Sciences Department,
## University of Wisconsin-Madison, WI.
## 
## Licensed under the Apache License, Version 2.0 (the "License"); you
## may not use this file except in compliance with the License.  You may
## obtain a copy of the License at
## 
##    http://www.apache.org/licenses/LICENSE-2.0
## 
## Unless required by applicable law or agreed to in writing, software
## distributed under the License is distributed on an "AS IS" BASIS,
## WITHOUT WARRANTIES OR CONDITIONS OF ANY KIND, either express or implied.
## See the License for the specific language governing permissions and
## limitations under the License.
##
##**************************************************************

use strict;
use warnings;
use Cwd;
use File::Spec;
#use CondorTest;
#use CondorUtils;

package TestGlue;

use Net::Domain qw(hostfqdn);

my $installdir = "";
my $wininstalldir = "";
my $initialconfig = "";

my $iswindows = is_windows();
my $iscygwin  = is_cygwin_perl();
my $configmain = "condor_examples/condor_config.generic";
my $configlocal = "condor_examples/condor_config.local.central.manager";
my $targetconfig = "";
my $targetconfiglocal = "";
my $want_core_dumps = 1;

BEGIN
{
}

sub print_debug_header {
    my $cwd = Cwd::getcwd();
    
    print "----------- Debug Header ----------------\n";
    print "Current time: " . scalar(localtime) . "\n";
    print "Current host: " . `/bin/hostname -f`;
    print "CWD: $cwd\n";
    print "Perl path: $^X\n";
    print "Perl version: $]\n";
    print "Uptime: " . `uptime`;
	print "PATH:$ENV{PATH}\n";
    dir_listing(".");
    print "---------- End Debug Header --------------\n";
}

sub setup_test_environment {

    my $base_dir = Cwd::getcwd();

    if( not is_windows() ) {
        set_env("BASE_DIR", $base_dir);
        set_env("PATH", "$base_dir/nmi_tools/glue/test:$base_dir/condor/bin:$base_dir/condor/sbin:$ENV{PATH}");
<<<<<<< HEAD
        set_env("CONDOR_CONFIG", "$base_dir/condor_tests/Config/condor_config");
=======
>>>>>>> b09c488a
		set_env("TESTS","$base_dir/condor_tests");
        set_env("CONDOR_CONFIG", "$base_dir/condor_tests/Config/condor_config");
		if(exists $ENV{LD_LIBRARY_PATH}) {
			set_env("LD_LIBRARY_PATH","$ENV{LD_LIBRARY_PATH}:$base_dir/condor/libexec:$base_dir/condor/lib:$base_dir/condor/lib/python");
		} else {
			set_env("LD_LIBRARY_PATH","$base_dir/condor/libexec:$base_dir/condor/lib:$base_dir/condor/lib/python");
		}
    }
    else {
        # Get the right slashes for Windows.  Apparently getcwd() returns forward slashes, even
        # on Windows.
        $base_dir =~ s|/|\\|g;
        set_env("BASE_DIR", $base_dir);

        # Create the Windows PATH
        my $front_path = "$base_dir\\nmi_tools\\glue\\test;$base_dir\\condor\\bin";

        # We installed some tools (unzip, tar) in C:\tools on our Windows NMI machines
        my $end_path = "C:\\tools";

        # We need to add Perl to the path (this works only in old-batlab)
        #$end_path .= ";C:\\prereq\\ActivePerl-5.10.1\\bin";

        my $force_cygwin = 1; # set to 0 to work on removing cygwin dependancies from tests.
        if ( $force_cygwin ) {
            if ( ! ($ENV{PATH} =~ /cygwin/i) ) {
                $front_path .= ";C:\\cygwin\\bin";
            }
        }

        # If we are not using cygwin perl, we need to have the msconfig tools in the path.
        if ( is_windows_native_perl() ) { $end_path = "$base_dir\\msconfig;$end_path"; }

        # Windows requires the SystemRoot directory to the PATH.  This is generally C:\Windows.
        # Also, add the system32 subdirectory in this folder
        #my $system_paths = "$ENV{SystemRoot};" . File::Spec->catdir($ENV{SystemRoot}, "system32");
        #$front_path .= ";$ENV{SystemRoot}";
        #$front_path .= ";" . File::Spec->catdir($ENV{SystemRoot}, "system32");

        set_env("PATH", "$front_path;$ENV{PATH};$end_path");

		print "^^^^^^ Windows path set to:$ENV{PATH} ^^^^^^^^^^^^^^^^\n";

        # Condor will want Win32-style paths for CONDOR_CONFIG
<<<<<<< HEAD
        set_env("CONDOR_CONFIG", "$base_dir\\condor_tests\\Config\\condor_config");
=======
>>>>>>> b09c488a
		set_env("TESTS","$base_dir\\condor_tests");
        set_env("CONDOR_CONFIG", "$base_dir\\condor_tests\\Config\\condor_config");
        
        # also, throw in the WIN32 version of the base directory path for later use
        set_env("WIN32_BASE_DIR", $base_dir);

        # full environment dump to help debugging
        if ( ! $force_cygwin ) {
            print "----------------------------------\n";
            print "Dumping environment:\n";
            system("set");
            print "----------------------------------\n\n";
        }
    }
}

sub prepare_for_configs {
	my $base_dir = shift;
<<<<<<< HEAD
	if(($iswindows) && (!$iscygwin)) {
		$initialconfig = "$base_dir\\condor_tests\\Config";
		$targetconfig = "$base_dir\\condor_tests\\Config\\condor_config";
		$targetconfiglocal = "$base_dir\\condor_tests\\Config\\condor_config.local";
	} else {
		$initialconfig = "$base_dir/condor_tests/Config";
		$targetconfig = "$base_dir/condor_tests/Config/condor_config";
		$targetconfiglocal = "$base_dir/condor_tests/Config/condor_config.local";
	}
=======
	$initialconfig = "$base_dir/condor_tests/Config";
	$targetconfig = "$base_dir/condor_tests/Config/condor_config";
	$targetconfiglocal = "$base_dir/condor_tests/Config/condor_config.local";
>>>>>>> b09c488a
	if(!(-d $initialconfig)) {
		#print "Calling create_initial_configs($initialconfig)\n";
		create_initial_configs($initialconfig,$base_dir);
	}
}

sub create_initial_configs {
	my $configlocation = shift;
	my $base_dir = shift;

<<<<<<< HEAD
	my $awkscript = "";
	my $genericconfig = "";
	my $genericlocalconfig = "";
	if(($iswindows) && (!$iscygwin)) {
		$awkscript = "condor_examples\\convert_config_to_win32.awk";
		$genericconfig = "condor_examples\\condor_config.generic";
		$genericlocalconfig = "condor_examples\\condor_config.local.central.manager";
	} else {
		$awkscript = "condor_examples/convert_config_to_win32.awk";
		$genericconfig = "condor_examples/condor_config.generic";
		$genericlocalconfig = "condor_examples/condor_config.local.central.manager";
	}
=======
	my $awkscript = "condor_examples/convert_config_to_win32.awk";
	my $genericconfig = "condor_examples/condor_config.generic";
	my $genericlocalconfig = "condor_examples/condor_config.local.central.manager";
>>>>>>> b09c488a
	
	if( -d $configlocation ) {
		#print "Config Directory Established prior\n";
	} else {
		#print "Test Personal Condor Directory being Established now\n";
<<<<<<< HEAD
		CreateDir("-p $configlocation");
		print "Showing Config folder\n";
		dir_listing($configlocation);
=======
		system("mkdir -p $configlocation");
>>>>>>> b09c488a
	}
        
	WhereIsInstallDir($base_dir);
        
	print "Need to set up config files for tests\n";
	CreateConfig($awkscript, $genericconfig);
<<<<<<< HEAD
	print "Showing Config folder\n";
	dir_listing($configlocation);
	CreateLocalConfig($awkscript, $genericlocalconfig);
	print "Showing Config folder\n";
	dir_listing($configlocation);
=======
	CreateLocalConfig($awkscript, $genericlocalconfig);
>>>>>>> b09c488a
	#CreateLocal(); We are never going to run a condor here, just need a base set
	# of config files.
}

sub WhereIsInstallDir {
	my $base_dir = shift;
	my $top = $base_dir;
	if($iswindows == 1) {
<<<<<<< HEAD
		my $top = Cwd::getcwd();
=======
		#my $top = getcwd();
>>>>>>> b09c488a
		print "base_dir is \"$top\"\n";
		if ($iscygwin) {
			my $crunched = `cygpath -m $top`;
			fullchomp($crunched);
<<<<<<< HEAD
			print "cygpath changed it to: \"$crunched\"\n";
			my $ppwwdd = `pwd`;
			print "pwd says: $ppwwdd\n";
		} else {
			my $ppwwdd = `cd`;
			print"cd says: $ppwwdd\n";
=======
			#print "cygpath changed it to: \"$crunched\"\n";
			my $ppwwdd = `pwd`;
			#print "pwd says: $ppwwdd\n";
		} else {
			my $ppwwdd = `cd`;
			#print"cd says: $ppwwdd\n";
>>>>>>> b09c488a
		}
	}

	my $master_name = "condor_master"; if ($iswindows) { $master_name = "condor_master.exe"; }
	my $tmp = Which($master_name);
	if ( ! ($tmp =~ /condor_master/ ) ) {
		print STDERR "Which($master_name) returned:$tmp\n";
		print STDERR "Unable to find a $master_name in your PATH!\n";
		system("ls build");
		print "PATH: $ENV{PATH}\n";
		exit(1);
	} else {
		print "Found master via Which here:$tmp\n";
	}
	fullchomp($tmp);
	print "Install Directory \"$tmp\"\n";
	if ($iswindows) {
		if ($iscygwin) {
			$tmp =~ s|\\|/|g; # convert backslashes to forward slashes.
			if($tmp =~ /^(.*)\/bin\/condor_master.exe\s*$/) {
				$installdir = $1;
				$tmp = `cygpath -m $1`;
				fullchomp($tmp);
				$wininstalldir = $tmp;
			}
		} else {
<<<<<<< HEAD
			print "$tmp before trying to remove bin\condor_master.exe\n";
			$tmp =~ s/\\bin\\condor_master.exe$//i;
			$installdir = $tmp;
			$wininstalldir = $tmp;
			print "$tmp after trying to remove bin\condor_master.exe\n";
			$tmp =~ s/\\bin\\condor_master.exe$//i;
=======
			$tmp =~ s/\\bin\\condor_master.exe$//i;
			$installdir = $tmp;
			$wininstalldir = $tmp;
>>>>>>> b09c488a
		}
		$wininstalldir =~ s|/|\\|g; # forward slashes.to backslashes
		$installdir =~ s|\\|/|g; # convert backslashes to forward slashes.
		print "Testing this Install Directory: \"$wininstalldir\"\n";
<<<<<<< HEAD
		print "Installdir:$installdir\n";
=======
>>>>>>> b09c488a
	} else {
		$tmp =~ s|//|/|g;
		if( ($tmp =~ /^(.*)\/sbin\/condor_master\s*$/) || \
				($tmp =~ /^(.*)\/bin\/condor_master\s*$/) ) {
			$installdir = $1;
			print "Testing This Install Directory: \"$installdir\"\n";
		} else {
			die "'$tmp' didn't match path RE\n";
		}
		if(defined $ENV{LD_LIBRARY_PATH}) {
			$ENV{LD_LIBRARY_PATH} = "$installdir/lib:$ENV{LD_LIBRARY_PATH}";
		} else {
			$ENV{LD_LIBRARY_PATH} = "$installdir/lib";
		}
		if(defined $ENV{PYTHONPATH}) {
			$ENV{PYTHONPATH} = "$installdir/lib/python:$ENV{PYTHONPATH}";
		} else {
			$ENV{PYTHONPATH} = "$installdir/lib/python";
		}
	}
}

# Not called, never going to run a level 1 condor. Jobs will have their own.
sub CreateLocal
{
<<<<<<< HEAD
	if(($iswindows) &&(!$iscygwin)) {
		if( !(-d "$initialconfig\\local")) {
			CreateDir( "$initialconfig\\local") 
				|| die "Can't mkdir $initialconfig\\local: $!\n";
		}
		if( !(-d "$initialconfig\\local\\spool")) {
			CreateDir( "$initialconfig\\local\\spool") 
				|| die "Can't mkdir $initialconfig\\local\\spool: $!\n";
		}
		if( !(-d "$initialconfig\\local\execute")) {
			CreateDir( "$initialconfig\\local\\execute") 
				|| die "Can't mkdir $initialconfig\\local\\execute: $!\n";
		}
		if( !(-d "$initialconfig\\local\\log")) {
			CreateDir( "$initialconfig\\local\\log") 
				|| die "Can't mkdir $initialconfig\\local\\log: $!\n";
		}
		if( !(-d "$initialconfig\\local\\log\\tmp")) {
			CreateDir( "$initialconfig\\local\\log\\tmp") 
				|| die "Can't mkdir $initialconfig\\local\\log: $!\n";
		}
	} else {
		if( !(-d "$initialconfig/local")) {
			mkdir( "$initialconfig/local", 0777 ) 
				|| die "Can't mkdir $initialconfig/local: $!\n";
		}
		if( !(-d "$initialconfig/local/spool")) {
			mkdir( "$initialconfig/local/spool", 0777 ) 
				|| die "Can't mkdir $initialconfig/local/spool: $!\n";
		}
		if( !(-d "$initialconfig/local/execute")) {
			mkdir( "$initialconfig/local/execute", 0777 ) 
				|| die "Can't mkdir $initialconfig/local/execute: $!\n";
		}
		if( !(-d "$initialconfig/local/log")) {
			mkdir( "$initialconfig/local/log", 0777 ) 
				|| die "Can't mkdir $initialconfig/local/log: $!\n";
		}
		if( !(-d "$initialconfig/local/log/tmp")) {
			mkdir( "$initialconfig/local/log/tmp", 0777 ) 
				|| die "Can't mkdir $initialconfig/local/log: $!\n";
		}
=======
	if( !(-d "$initialconfig/local")) {
		mkdir( "$initialconfig/local", 0777 ) 
			|| die "Can't mkdir $initialconfig/local: $!\n";
	}
	if( !(-d "$initialconfig/local/spool")) {
		mkdir( "$initialconfig/local/spool", 0777 ) 
			|| die "Can't mkdir $initialconfig/local/spool: $!\n";
	}
	if( !(-d "$initialconfig/local/execute")) {
		mkdir( "$initialconfig/local/execute", 0777 ) 
			|| die "Can't mkdir $initialconfig/local/execute: $!\n";
	}
	if( !(-d "$initialconfig/local/log")) {
		mkdir( "$initialconfig/local/log", 0777 ) 
			|| die "Can't mkdir $initialconfig/local/log: $!\n";
	}
	if( !(-d "$initialconfig/local/log/tmp")) {
		mkdir( "$initialconfig/local/log/tmp", 0777 ) 
			|| die "Can't mkdir $initialconfig/local/log: $!\n";
>>>>>>> b09c488a
	}
}

sub CreateConfig {
	my ($awkscript, $genericconfig) = @_;

	# The only change we need to make to the generic configuration
	# file is to set the release-dir and local-dir. (non-windows)
	# change RELEASE_DIR and LOCAL_DIR    
	my $currenthost = getFqdnHost();
	#function above chomps fullchomp($currenthost);

	#print "Set RELEASE_DIR and LOCAL_DIR\n";

	# Windows needs config file preparation, wrapper scripts etc
	if($iswindows == 1) {
		# pre-process config file src and windowize it
		# create config file with todd's awk script
		my $configcmd = "gawk -f $awkscript $genericconfig";
		if ($^O =~ /MSWin32/) {  $configcmd =~ s/gawk/awk/; $configcmd =~ s|/|\\|g; }
		print "awk cmd is $configcmd\n";

<<<<<<< HEAD
		Which("awk");
=======
>>>>>>> b09c488a
		open(OLDFIG, " $configcmd 2>&1 |") || die "Can't run script file\"$configcmd\": $!\n";    
	} else {
		open(OLDFIG, '<', $configmain ) || die "Can't read base config file $configmain: $!\n";
	}

	open(NEWFIG, '>', $targetconfig ) || die "Can't write to new config file $targetconfig: $!\n";    
<<<<<<< HEAD
	print "New config file open......\n";
=======
>>>>>>> b09c488a
	while( <OLDFIG> ) {
		fullchomp($_);        
		if(/^RELEASE_DIR\s*=/) {
			#print "Matching:$_\n";
			if($iswindows == 1) {
				print NEWFIG "RELEASE_DIR = $wininstalldir\n";
			}
			else {
				print NEWFIG "RELEASE_DIR = $installdir\n";
			}
		}
		#elsif(/^LOCAL_DIR\s*=/) {
			#debug("Matching:$_\n", 2);
			#if($iswindows == 1) {
				#print NEWFIG "LOCAL_DIR = $initialconfig/local\n";
			#}
			#else {
				#print NEWFIG "LOCAL_DIR = $localdir\n";        
			#}
		#}
		elsif(/^LOCAL_CONFIG_FILE\s*=/) {
			#print "Matching:$_\n";
			if($iswindows == 1) {
<<<<<<< HEAD
				print NEWFIG "LOCAL_DIR = $initialconfig\n";
				print NEWFIG "LOCAL_CONFIG_FILE = $initialconfig\\condor_config.local\n";
			}
			else {
				print NEWFIG "LOCAL_DIR = $initialconfig\n";
=======
				print NEWFIG "LOCAL_CONFIG_FILE = $initialconfig/condor_config.local\n";
			}
			else {
>>>>>>> b09c488a
				print NEWFIG "LOCAL_CONFIG_FILE = $initialconfig/condor_config.local\n";
			}
		}
		elsif(/^LOCAL_CONFIG_DIR\s*=/) {
			# we don't want this
		}
		elsif(/^CONDOR_HOST\s*=/) {
			#print "Matching:$_\n";
			print NEWFIG "CONDOR_HOST = $currenthost\n";
		}
		elsif(/^ALLOW_WRITE\s*=/) {
			#print "Matching:$_\n";
			print NEWFIG "ALLOW_WRITE = *\n";
		}
		elsif(/NOT_RESPONDING_WANT_CORE\s*=/ and $want_core_dumps ) {
			#print "Matching:$_\n";
			print NEWFIG "NOT_RESPONDING_WANT_CORE = True\n";
		}
		elsif(/CREATE_CORE_FILES\s*=/ and $want_core_dumps ) {
			#print "Matching:$_\n";
			print NEWFIG "CREATE_CORE_FILES = True\n";
		}
		else {
			print NEWFIG "$_\n";
		}    
	}    
	close( OLDFIG );    
	print NEWFIG "TOOL_TIMEOUT_MULTIPLIER = 10\n";
	print NEWFIG "TOOL_DEBUG_ON_ERROR = D_ANY D_ALWAYS:2\n";
	close( NEWFIG );
}

sub CreateLocalConfig {
	my ($awkscript, $genericlocalconfig) = @_;

	#print "Modifying local config file\n";
	my $logsize = 50000000;

	# make sure ports for Personal Condor are valid, we'll use address
	# files and port = 0 for dynamic ports...
	if($iswindows == 1) {
	# create config file with todd's awk script
		my $configcmd = "gawk -f $awkscript $genericlocalconfig";
		if ($^O =~ /MSWin32/) {  $configcmd =~ s/gawk/awk/; $configcmd =~ s|/|\\|g; }
		print "gawk cmd is $configcmd\n";

		open( ORIG, " $configcmd 2>&1 |")
			|| die "Can't run script file\"$configcmd\": $!\n";    

	} else {
		open( ORIG, "<$configlocal" ) ||
			die "Can't open $configlocal: $!\n";
	}
	open( FIX, ">$targetconfiglocal" ) ||
		die "Can't open $targetconfiglocal: $!\n";

	while( <ORIG> ) {
		print FIX;
	}
	close ORIG;

	print FIX "COLLECTOR_HOST = \$(CONDOR_HOST):0\n";
	print FIX "COLLECTOR_ADDRESS_FILE = \$(LOG)/.collector_address\n";
	print FIX "NEGOTIATOR_ADDRESS_FILE = \$(LOG)/.negotiator_address\n";
	print FIX "MASTER_ADDRESS_FILE = \$(LOG)/.master_address\n";
	print FIX "STARTD_ADDRESS_FILE = \$(LOG)/.startd_address\n";
	print FIX "SCHEDD_ADDRESS_FILE = \$(LOG)/.schedd_address\n";

	# ADD size for log files and debug level
	# default settings are in condor_config, set here to override 
	#print FIX "ALL_DEBUG               = D_FULLDEBUG D_SECURITY D_HOSTNAME\n";
	#print FIX "DEFAULT_DEBUG               = D_FULLDEBUG D_HOSTNAME\n";

	print FIX "MAX_COLLECTOR_LOG       = $logsize\n";
	print FIX "COLLECTOR_DEBUG         = \n";

	print FIX "MAX_KBDD_LOG            = $logsize\n";
	print FIX "KBDD_DEBUG              = \n";

	print FIX "MAX_NEGOTIATOR_LOG      = $logsize\n";
	print FIX "NEGOTIATOR_DEBUG        = D_MATCH\n";
	print FIX "MAX_NEGOTIATOR_MATCH_LOG = $logsize\n";

	print FIX "MAX_SCHEDD_LOG          = 50000000\n";
	print FIX "SCHEDD_DEBUG            = D_COMMAND\n";

	print FIX "MAX_SHADOW_LOG          = $logsize\n";
	print FIX "SHADOW_DEBUG            = D_FULLDEBUG\n";

	print FIX "MAX_STARTD_LOG          = $logsize\n";
	print FIX "STARTD_DEBUG            = D_COMMAND\n";

	print FIX "MAX_STARTER_LOG         = $logsize\n";

	print FIX "MAX_MASTER_LOG          = $logsize\n";
	print FIX "MASTER_DEBUG            = D_COMMAND\n";

	print FIX "EVENT_LOG               = \$(LOG)/EventLog\n";
	print FIX "EVENT_LOG_MAX_SIZE      = $logsize\n";

	if($iswindows == 1) {
		print FIX "WINDOWS_SOFTKILL_LOG = \$(LOG)\\SoftKillLog\n";
	}

	# Add a shorter check time for periodic policy issues
	print FIX "PERIODIC_EXPR_INTERVAL = 15\n";
	print FIX "PERIODIC_EXPR_TIMESLICE = .95\n";
	print FIX "NEGOTIATOR_INTERVAL = 20\n";
	print FIX "DAGMAN_USER_LOG_SCAN_INTERVAL = 1\n";

	# turn on soap for testing
	print FIX "ENABLE_SOAP            	= TRUE\n";
	print FIX "ALLOW_SOAP            	= *\n";
	print FIX "QUEUE_ALL_USERS_TRUSTED 	= TRUE\n";

	# condor_config.generic now contains a special value
	# for ALLOW_WRITE which causes it to EXCEPT on submit
	# till set to some legal value. Old was most insecure..
	print FIX "ALLOW_WRITE 			= *\n";
	print FIX "LOCAL_CONFIG_DIR 			= \n";
	print FIX "NUM_CPUS 			= 15\n";

	if($iswindows == 1) {
		print FIX "JOB_INHERITS_STARTER_ENVIRONMENT = TRUE\n";
	}
	# Allow a default heap size for java(addresses issues on x86_rhas_3)
	# May address some of the other machines with Java turned off also
	print FIX "JAVA_MAXHEAP_ARGUMENT = \n";

	# don't run benchmarks
	print FIX "RunBenchmarks = false\n";
	print FIX "JAVA_BENCHMARK_TIME = 0\n";


	my $jvm = "";
	my $java_libdir = "";
	my $exec_result;
	my $javabinary = "";
	if($iswindows == 1) {

		$javabinary = "java.exe";
		if ($^O =~ /MSWin32/) {
			$jvm = `\@for \%I in ($javabinary) do \@echo(\%~sf\$PATH:I`;
					fullchomp($jvm);
		} else {
			#can't use which. its a linux tool and will lie about the path to java.
			if (1) {
				print "Running where $javabinary\n";
				$jvm = `where $javabinary`;
				fullchomp($jvm);
				# if where doesn't tell us the location of the java binary, just assume it's will be
				# in the path once condor is running. (remember that cygwin lies...)
				if ( ! ($jvm =~ /java/i)) {
					# we need a special check for 64bit java if we are a 32 bit app.
					if ( -e '/cygdrive/c/windows/sysnative/java.exe') {
						print "where $javabinary returned nothing, but found 64bit java in sysnative dir\n";
						$jvm = "c:\\windows\\sysnative\\java.exe";
					} else {
					print "where $javabinary returned nothing, assuming java will be in Condor's path.\n";
					$jvm = "java.exe";
					}
				}
			} else {
				my $whichtest = `which $javabinary`;
				fullchomp($whichtest);
				$whichtest =~ s/Program Files/progra~1/g;
				$jvm = `cygpath -m $whichtest`;
				fullchomp($jvm);
			}
		}
		#print "which java said: $jvm\n";

		$java_libdir = "$wininstalldir/lib";

	} else {
		# below stolen from condor_configure

		my @default_jvm_locations = ("/bin/java",
			"/usr/bin/java",
			"/usr/local/bin/java",
			"/s/std/bin/java");

		$javabinary = "java";
		unless (system ("which java >> /dev/null 2>&1")) {
			fullchomp(my $which_java = Which("$javabinary"));
			#print "CT::Which for $javabinary said $which_java\n";
			@default_jvm_locations = ($which_java, @default_jvm_locations) unless ($?);
		}

		$java_libdir = "$installdir/lib";

		# check some default locations for java and pick first valid one
		foreach my $default_jvm_location (@default_jvm_locations) {
			#print "default_jvm_location is:$default_jvm_location\n";
			if ( -f $default_jvm_location && -x $default_jvm_location) {
				$jvm = $default_jvm_location;
				print "Set JAVA to $jvm\n";
				last;
			}
		}
	}
	# if nothing is found, explain that, otherwise see if they just want to
	# accept what I found.
	print "Setting JAVA=$jvm\n";
	# Now that we have an executable JVM, see if it is a Sun jvm because that
	# JVM it supports the -Xmx argument then, which is used to specify the
	# maximum size to which the heap can grow.

	# execute a program in the condor lib directory that just got installed.
	# We are going to pass an -Xmx flag to it and see if we have a Sun JVM,
	# if so, mark that fact for the config file.

	my $tmp = $ENV{"CLASSPATH"} || undef;   # save CLASSPATH environment
	my $java_jvm_maxmem_arg = "";

	$ENV{"CLASSPATH"} = $java_libdir;
	$exec_result = 0xffff &
		system("$jvm -Xmx1024m CondorJavaInfo new 0 > /dev/null 2>&1");
	if ($tmp) {
		$ENV{"CLASSPATH"} = $tmp;
	}

	if ($exec_result == 0) {
		$java_jvm_maxmem_arg = "-Xmx"; # Sun JVM max heapsize flag
	} else {
		$java_jvm_maxmem_arg = "";
	}

	if($iswindows == 1){
		print FIX "JAVA = $jvm\n";
		print FIX "JAVA_EXTRA_ARGUMENTS = -Xmx1024m\n";
	} else {
		print FIX "JAVA = $jvm\n";
	}


	# above stolen from condor_configure

	if( exists $ENV{NMI_PLATFORM} ) {
		if( ($ENV{NMI_PLATFORM} =~ /hpux_11/) )
		{
	# evil hack b/c our ARCH-detection code is stupid on HPUX, and our
	# HPUX11 build machine in NMI doesn't seem to have the files we're
	# looking for...
			print FIX "ARCH = HPPA2\n";
		}

		if( ($ENV{NMI_PLATFORM} =~ /ppc64_sles_9/) ) {
	# evil work around for bad JIT compiler
			print FIX "JAVA_EXTRA_ARGUMENTS = -Djava.compiler=NONE\n";
		}

		if( ($ENV{NMI_PLATFORM} =~ /ppc64_macos_10.3/) ) {
	# evil work around for macos
			print FIX "JAVA_EXTRA_ARGUMENTS = -Djava.vm.vendor=Apple\n";
		}
	}

	# Add a job wrapper for windows.... and a few other things which
	# normally are done by condor_configure for a personal condor
	#if($iswindows == 1) {
	#	print FIX "USER_JOB_WRAPPER = $wininstalldir/bin/exe_switch.bat\n";
	#}

	# Tell condor to use the current directory for temp.  This way,
	# if we get preempted/killed, we don't pollute the global /tmp
	#mkdir( "$installdir/tmp", 0777 ) || die "Can't mkdir($installdir/tmp): $!\n";
	print FIX "TMP_DIR = \$(LOG)/tmp\n";

	# do this for all now....

	my $mypath = $ENV{PATH};
	print FIX "START = TRUE\n";
	print FIX "PREEMPT = FALSE\n";
	print FIX "SUSPEND = FALSE\n";
	print FIX "KILL = FALSE\n";
	print FIX "WANT_SUSPEND = FALSE\n";
	print FIX "WANT_VACATE = FALSE\n";
	print FIX "COLLECTOR_NAME = Personal Condor for Tests\n";
	print FIX "SCHEDD_INTERVAL_TIMESLICE = .99\n";
	#insure path from framework is injected into the new pool
	if($iswindows == 0) {
		print FIX "environment=\"PATH=\'$mypath\'\"\n";
	}
	print FIX "SUBMIT_EXPRS=environment\n";
	print FIX "PROCD_LOG = \$(LOG)/ProcLog\n";
	if($iswindows == 1) {
		my $procdaddress = "buildandtestprocd" . $$;
		print FIX "PROCD_ADDRESS = \\\\.\\pipe\\$procdaddress\n";
	}

	close FIX; 
}

sub set_env {
    my ($key, $val) = @_;;
    #print "Setting environment variable:\n";
    #print "\t$key -> '$val'\n";
    $ENV{$key} = $val;
}


sub dir_listing {
    my (@path) = @_;

    my $path = File::Spec->catdir(@path);

    # If we have a relative path then show the CWD
    my $cwd = "";
    if(not File::Spec->file_name_is_absolute($path)) {
        $cwd = "(CWD: '" . Cwd::getcwd() . "')";
    }
    print "Showing directory contents of path '$path' $cwd\n";

    # We have to check $^O because the platform_* scripts will be executed on a Linux
    # submit node - but the nmi platform string will have winnt
    if( is_windows() && $^O ne "linux" ) {
        system("dir $path");
    }
    else {
        system("ls -l $path");
    }
}


sub which {
    my ($exe) = @_;

if( is_windows() ) {
        return `\@for \%I in ($exe) do \@echo(\%~\$PATH:I`;
    }
    else {
        return system("which $exe");
    }
}

sub is_windows {
    if( $ENV{NMI_PLATFORM} =~ /_win/i ) {
        return 1;
    }
    return 0;
}

sub is_cygwin_perl {
    if ($^O =~ /cygwin/i) {
        return 1;
    }
    return 0;
}

sub is_windows_native_perl {
    if ($^O =~ /MSWin32/) {
         return 1;
    }
    return 0;
}

# Cygwin's chomp does not remove the \r
 sub fullchomp {
	# Preserve the behavior of chomp, e.g. chomp $_ if no argument is specified.
	push (@_,$_) if( scalar(@_) == 0);

	foreach my $arg (@_) {
 		$arg =~ s/[\012\015]+$//;
	}

	return;
}

##############################################################################
##
## getFqdnHost
##
## hostname sometimes does not return a fully qualified
## domain name and we must ensure we have one. We will call
## this function in the tests wherever we were calling
## hostname.
###############################################################################

sub getFqdnHost {
	my $host = hostfqdn();
	fullchomp($host);
	return($host);
}

# which is broken on some platforms, so implement a Perl version here
sub Which {
	my ($exe) = @_;

	return "" if(!$exe);

	if( is_windows_native_perl() ) {
		return `\@for \%I in ($exe) do \@echo(\%~\$PATH:I`;
	}
	foreach my $path (split /:/, $ENV{PATH}) {
		chomp $path;
		#print "Checking <$path>\n";
		if(-f "$path/$exe") {
			return "$path/$exe";
		}
	}

return "";
}

<<<<<<< HEAD
sub CreateDir
{
	my $cmdline = shift;
	my @argsin = split /\s/, $cmdline;
	my $cmdcount = @argsin;
	my $ret = 0;
	my $fullcmd = "";
	print  "CreateDir: $cmdline argcout:$cmdcount\n";

	my $amwindows = is_windows();

	my $winpath = "";
	if($amwindows == 1) {
		if(is_windows_native_perl()) {
			if($argsin[0] eq "-p") {
				$_ = $argsin[1];
				s/\\/\\\\/g;
				$winpath = $_;
				#$winpath = $argsin[1];
				if(-d "$argsin[1]") {
					return($ret);
				}
			} else {
				#$_ = $argsin[0];
				#s/\\/\\\\/g;
				#$winpath = $_;
				$winpath = $argsin[0];
				if(-d "$argsin[0]") {
					return($ret);
				}
			}
		} else {
			if($argsin[0] eq "-p") {
				$winpath = `cygpath -w $argsin[1]`;
				CondorUtils::fullchomp($winpath);
				$_ = $winpath;
				s/\\/\\\\/g;
				$winpath = $_;
				if(-d "$argsin[1]") {
					return($ret);
				}
			} else {
				$winpath = `cygpath -w $argsin[0]`;
				CondorUtils::fullchomp($winpath);
				$_ = $winpath;
				s/\\/\\\\/g;
				$winpath = $_;
				if(-d "$argsin[0]") {
					return($ret);
				}
			}
		}

		$fullcmd = "cmd /C mkdir $winpath";
		$ret = system("$fullcmd");
		print "Tried to create dir got ret value:$ret path:$winpath/$fullcmd\n";
	} else {
		if($cmdline =~ /\-p/) {
			$_ = $cmdline;
			s/\-p//;
			$cmdline = $_;
		}
		$fullcmd = "mkdir $cmdline"; 	
		if(-d $cmdline) {
			return($ret);
		}
		$ret = system("$fullcmd");
		#print "Tried to create dir got ret value:$ret path:$cmdline/$fullcmd\n";
	}
	return($ret);
}

=======
>>>>>>> b09c488a
1;<|MERGE_RESOLUTION|>--- conflicted
+++ resolved
@@ -67,10 +67,6 @@
     if( not is_windows() ) {
         set_env("BASE_DIR", $base_dir);
         set_env("PATH", "$base_dir/nmi_tools/glue/test:$base_dir/condor/bin:$base_dir/condor/sbin:$ENV{PATH}");
-<<<<<<< HEAD
-        set_env("CONDOR_CONFIG", "$base_dir/condor_tests/Config/condor_config");
-=======
->>>>>>> b09c488a
 		set_env("TESTS","$base_dir/condor_tests");
         set_env("CONDOR_CONFIG", "$base_dir/condor_tests/Config/condor_config");
 		if(exists $ENV{LD_LIBRARY_PATH}) {
@@ -115,10 +111,6 @@
 		print "^^^^^^ Windows path set to:$ENV{PATH} ^^^^^^^^^^^^^^^^\n";
 
         # Condor will want Win32-style paths for CONDOR_CONFIG
-<<<<<<< HEAD
-        set_env("CONDOR_CONFIG", "$base_dir\\condor_tests\\Config\\condor_config");
-=======
->>>>>>> b09c488a
 		set_env("TESTS","$base_dir\\condor_tests");
         set_env("CONDOR_CONFIG", "$base_dir\\condor_tests\\Config\\condor_config");
         
@@ -137,7 +129,6 @@
 
 sub prepare_for_configs {
 	my $base_dir = shift;
-<<<<<<< HEAD
 	if(($iswindows) && (!$iscygwin)) {
 		$initialconfig = "$base_dir\\condor_tests\\Config";
 		$targetconfig = "$base_dir\\condor_tests\\Config\\condor_config";
@@ -147,11 +138,6 @@
 		$targetconfig = "$base_dir/condor_tests/Config/condor_config";
 		$targetconfiglocal = "$base_dir/condor_tests/Config/condor_config.local";
 	}
-=======
-	$initialconfig = "$base_dir/condor_tests/Config";
-	$targetconfig = "$base_dir/condor_tests/Config/condor_config";
-	$targetconfiglocal = "$base_dir/condor_tests/Config/condor_config.local";
->>>>>>> b09c488a
 	if(!(-d $initialconfig)) {
 		#print "Calling create_initial_configs($initialconfig)\n";
 		create_initial_configs($initialconfig,$base_dir);
@@ -162,7 +148,6 @@
 	my $configlocation = shift;
 	my $base_dir = shift;
 
-<<<<<<< HEAD
 	my $awkscript = "";
 	my $genericconfig = "";
 	my $genericlocalconfig = "";
@@ -175,38 +160,25 @@
 		$genericconfig = "condor_examples/condor_config.generic";
 		$genericlocalconfig = "condor_examples/condor_config.local.central.manager";
 	}
-=======
-	my $awkscript = "condor_examples/convert_config_to_win32.awk";
-	my $genericconfig = "condor_examples/condor_config.generic";
-	my $genericlocalconfig = "condor_examples/condor_config.local.central.manager";
->>>>>>> b09c488a
 	
 	if( -d $configlocation ) {
 		#print "Config Directory Established prior\n";
 	} else {
 		#print "Test Personal Condor Directory being Established now\n";
-<<<<<<< HEAD
 		CreateDir("-p $configlocation");
 		print "Showing Config folder\n";
 		dir_listing($configlocation);
-=======
-		system("mkdir -p $configlocation");
->>>>>>> b09c488a
 	}
         
 	WhereIsInstallDir($base_dir);
         
 	print "Need to set up config files for tests\n";
 	CreateConfig($awkscript, $genericconfig);
-<<<<<<< HEAD
 	print "Showing Config folder\n";
 	dir_listing($configlocation);
 	CreateLocalConfig($awkscript, $genericlocalconfig);
 	print "Showing Config folder\n";
 	dir_listing($configlocation);
-=======
-	CreateLocalConfig($awkscript, $genericlocalconfig);
->>>>>>> b09c488a
 	#CreateLocal(); We are never going to run a condor here, just need a base set
 	# of config files.
 }
@@ -215,30 +187,17 @@
 	my $base_dir = shift;
 	my $top = $base_dir;
 	if($iswindows == 1) {
-<<<<<<< HEAD
 		my $top = Cwd::getcwd();
-=======
-		#my $top = getcwd();
->>>>>>> b09c488a
 		print "base_dir is \"$top\"\n";
 		if ($iscygwin) {
 			my $crunched = `cygpath -m $top`;
 			fullchomp($crunched);
-<<<<<<< HEAD
 			print "cygpath changed it to: \"$crunched\"\n";
 			my $ppwwdd = `pwd`;
 			print "pwd says: $ppwwdd\n";
 		} else {
 			my $ppwwdd = `cd`;
 			print"cd says: $ppwwdd\n";
-=======
-			#print "cygpath changed it to: \"$crunched\"\n";
-			my $ppwwdd = `pwd`;
-			#print "pwd says: $ppwwdd\n";
-		} else {
-			my $ppwwdd = `cd`;
-			#print"cd says: $ppwwdd\n";
->>>>>>> b09c488a
 		}
 	}
 
@@ -265,26 +224,17 @@
 				$wininstalldir = $tmp;
 			}
 		} else {
-<<<<<<< HEAD
 			print "$tmp before trying to remove bin\condor_master.exe\n";
 			$tmp =~ s/\\bin\\condor_master.exe$//i;
 			$installdir = $tmp;
 			$wininstalldir = $tmp;
 			print "$tmp after trying to remove bin\condor_master.exe\n";
 			$tmp =~ s/\\bin\\condor_master.exe$//i;
-=======
-			$tmp =~ s/\\bin\\condor_master.exe$//i;
-			$installdir = $tmp;
-			$wininstalldir = $tmp;
->>>>>>> b09c488a
 		}
 		$wininstalldir =~ s|/|\\|g; # forward slashes.to backslashes
 		$installdir =~ s|\\|/|g; # convert backslashes to forward slashes.
 		print "Testing this Install Directory: \"$wininstalldir\"\n";
-<<<<<<< HEAD
 		print "Installdir:$installdir\n";
-=======
->>>>>>> b09c488a
 	} else {
 		$tmp =~ s|//|/|g;
 		if( ($tmp =~ /^(.*)\/sbin\/condor_master\s*$/) || \
@@ -310,7 +260,6 @@
 # Not called, never going to run a level 1 condor. Jobs will have their own.
 sub CreateLocal
 {
-<<<<<<< HEAD
 	if(($iswindows) &&(!$iscygwin)) {
 		if( !(-d "$initialconfig\\local")) {
 			CreateDir( "$initialconfig\\local") 
@@ -353,27 +302,6 @@
 			mkdir( "$initialconfig/local/log/tmp", 0777 ) 
 				|| die "Can't mkdir $initialconfig/local/log: $!\n";
 		}
-=======
-	if( !(-d "$initialconfig/local")) {
-		mkdir( "$initialconfig/local", 0777 ) 
-			|| die "Can't mkdir $initialconfig/local: $!\n";
-	}
-	if( !(-d "$initialconfig/local/spool")) {
-		mkdir( "$initialconfig/local/spool", 0777 ) 
-			|| die "Can't mkdir $initialconfig/local/spool: $!\n";
-	}
-	if( !(-d "$initialconfig/local/execute")) {
-		mkdir( "$initialconfig/local/execute", 0777 ) 
-			|| die "Can't mkdir $initialconfig/local/execute: $!\n";
-	}
-	if( !(-d "$initialconfig/local/log")) {
-		mkdir( "$initialconfig/local/log", 0777 ) 
-			|| die "Can't mkdir $initialconfig/local/log: $!\n";
-	}
-	if( !(-d "$initialconfig/local/log/tmp")) {
-		mkdir( "$initialconfig/local/log/tmp", 0777 ) 
-			|| die "Can't mkdir $initialconfig/local/log: $!\n";
->>>>>>> b09c488a
 	}
 }
 
@@ -396,20 +324,14 @@
 		if ($^O =~ /MSWin32/) {  $configcmd =~ s/gawk/awk/; $configcmd =~ s|/|\\|g; }
 		print "awk cmd is $configcmd\n";
 
-<<<<<<< HEAD
 		Which("awk");
-=======
->>>>>>> b09c488a
 		open(OLDFIG, " $configcmd 2>&1 |") || die "Can't run script file\"$configcmd\": $!\n";    
 	} else {
 		open(OLDFIG, '<', $configmain ) || die "Can't read base config file $configmain: $!\n";
 	}
 
 	open(NEWFIG, '>', $targetconfig ) || die "Can't write to new config file $targetconfig: $!\n";    
-<<<<<<< HEAD
 	print "New config file open......\n";
-=======
->>>>>>> b09c488a
 	while( <OLDFIG> ) {
 		fullchomp($_);        
 		if(/^RELEASE_DIR\s*=/) {
@@ -433,17 +355,11 @@
 		elsif(/^LOCAL_CONFIG_FILE\s*=/) {
 			#print "Matching:$_\n";
 			if($iswindows == 1) {
-<<<<<<< HEAD
 				print NEWFIG "LOCAL_DIR = $initialconfig\n";
 				print NEWFIG "LOCAL_CONFIG_FILE = $initialconfig\\condor_config.local\n";
 			}
 			else {
 				print NEWFIG "LOCAL_DIR = $initialconfig\n";
-=======
-				print NEWFIG "LOCAL_CONFIG_FILE = $initialconfig/condor_config.local\n";
-			}
-			else {
->>>>>>> b09c488a
 				print NEWFIG "LOCAL_CONFIG_FILE = $initialconfig/condor_config.local\n";
 			}
 		}
@@ -849,7 +765,6 @@
 return "";
 }
 
-<<<<<<< HEAD
 sub CreateDir
 {
 	my $cmdline = shift;
@@ -922,6 +837,4 @@
 	return($ret);
 }
 
-=======
->>>>>>> b09c488a
 1;