###########################################################################
# Input file to define platforms and prereqs for automated Condor
# builds and tests.  This file is checked out of cvs, parsed by
# nmi_submit/condor_nmi_submit and used to create the appropriate NMI
# submit file for builds or tests from this branch of the source.
###########################################################################
# The syntax of this input file is described in a big comment at the
# top of nmi_submit/condor_nmi_submit.  Please see that script (which
# lives on the trunk) for a general overview and detailed information
# about valid attributes you can use here.
###########################################################################

###########################################################################
# For every platform specified in this file, please state whether or not it
# is "released to public" or "maintenance build only (with a reason)".
###########################################################################

# These platforms are released to the public.
# x86_rhas_3
# x86_deb_4.0
# x86_winnt_5.1
# x86_macos_10.4
# x86_freebsd_6
# x86_64_rhas_3
# ia64_rhas_3
# hppa_hpux_11
# sun4u_sol_5.9
# ppc_aix_5.2-pl5
<<<<<<< HEAD
=======
# ppc_macos_10.4
>>>>>>> 4a67cc6c
# ppc64_sles_9
# ps3_ydl_5.0
# x86_rhap_5
# x86_64_rhap_5

# These platforms are in maintenance build only
# N/A


########################################
# global settings
########################################
[
platforms = global
testargs = quick
]


########################################
# common-prereq platforms
########################################
[
platforms = \
	  hppa_hpux_11, ppc_aix_5.2-pl5, \
<<<<<<< HEAD
	  sun4u_sol_5.9, \
=======
	  sun4u_sol_5.8 sun4u_sol_5.9, \
	  x86_rh_9, \
>>>>>>> 4a67cc6c
	  x86_rhas_3, x86_deb_4.0

# shared prereqs
prereqs = tar-1.14, patch-2.5.4, m4-1.4.1, flex-2.5.4a, \
          make-3.80, byacc-1.9, bison-1.25

# per-platform prereqs 
prereqs_hppa_hpux_11     = binutils-2.16, coreutils-5.2.1, gcc-3.4.3, gzip-1.2.4
prereqs_ppc_aix_5.2-pl5      = vac-6, vacpp-6, perl-5.8.5, gzip-1.3.3
<<<<<<< HEAD
=======
prereqs_sun4u_sol_5.8    = gcc-2.95.3, binutils-2.15, perl-5.8.5, gzip-1.3.3
>>>>>>> 4a67cc6c
prereqs_sun4u_sol_5.9    = gcc-2.95.3, binutils-2.16, perl-5.8.5, gzip-1.3.3
prereqs_x86_rhas_3       = binutils-2.15, perl-5.8.5, gzip-1.3.3, autoconf-2.59
x_test_platforms_x86_rhas_3 =  x86_rhas_4,  x86_fc_3, x86_fc_4, \
						x86_suse_10.0, x86_sles_9, x86_deb_3.1, x86_ubuntu_5.10, \
						x86_64_rhas_3, x86_64_rhas_4
#x_test_platforms_x86_rhas_3 = , x86_slc_4, \
						# x86_fc_2, \
						#x86_fc_5,  \
						#x86_64_rhas_3, x86_64_rhas_4, x86_64_fc_4, \
						#x86_64_fc_5
#x_test_platforms_sun4u_sol_5.9 = sun4u_sol_5.10(compiler mismatch)
<<<<<<< HEAD
#x_test_platforms_ppc_aix_5.2-pl5 = ppc_aix_5.2, ppc_aix_5.3
=======
#x_test_platforms_ppc_aix_5.2-pl5 = ppc_aix_5.3
>>>>>>> 4a67cc6c
]   

########################################
# FreeBSD
# We don't need patch or byacc
########################################
[
platforms = x86_freebsd_6
prereqs   = tar-1.14, m4-1.4.1, flex-2.5.4a, make-3.80, bison-1.25, perl-5.8.5
]

########################################
# Platforms with no prereqs at all
########################################
[
platforms = \
            x86_winnt_5.1, ppc64_sles_9, ps3_ydl_5.0, x86_rhap_5, x86_64_rhap_5
x_test_platforms_x86_rhap_5 = unmanaged-x86_rhap_5.1, x86_64_fc_5, x86_fc_5
]


########################################
# Platforms with special test prereqs
########################################
[
platforms =   \
	ia64_rhas_3, x86_64_rhas_3, \
	ppc_aix_5.2-pl5, \
<<<<<<< HEAD
	sun4u_sol_5.9, \
=======
	sun4u_sol_5.8, sun4u_sol_5.9, \
	x86_rh_9, \
>>>>>>> 4a67cc6c
	x86_rhas_3
test_append_prereqs = java-1.4.2_05
x_test_platforms_ia64_rhas_3 = ia64_rhas_4
x_test_platforms_x86_64_rhas_3 = x86_64_rhas_4, x86_64_fc_4
#x_test_platforms_x86_64_rhas_3 = x86_64_fc_5
<<<<<<< HEAD
x_test_platforms_ppc_aix_5.2-pl5 = ppc_aix_5.3
=======
x_test_platforms_ppc_aix_5.2-pl5 =  ppc_aix_5.3
>>>>>>> 4a67cc6c
]

[
platforms = hppa_hpux_11
test_append_prereqs = java-1.5.0_03
]

[
platforms = x86_macos_10.4
test_append_prereqs = java-1.4.2_09
]

[
platforms = x86_winnt_5.1
test_append_prereqs = java-1.5.0_07
]

[
platforms = ppc64_sles_9
test_append_prereqs = java-1.4.2
]

[
platforms = x86_freebsd_6
test_append_prereqs = java-1.4.2
]

[
platforms = x86_deb_4.0
test_append_prereqs = java-1.4.2_05
]

[
platforms = x86_rhap_5
test_append_prereqs = java-1.4.2_05
x_test_platforms_x86_rhap_5 = unmanaged-x86_rhap_5.1
]

[
platforms = x86_64_rhap_5
test_append_prereqs = java-1.4.2_05
#x_test_platforms_x86_64_rhap_5 = x86_64_fc_4
]

[
testplatforms = x86_rhas_4, x86_slc_3, x86_fc_3, x86_suse_10.0, \
				x86_sles_9, x86_ubuntu_5.10, sun4u_sol_5.10, \
				x86_deb_3.1
testprereqs = tar-1.14, make-3.80
testonly_append_prereqs = java-1.4.2_05
]

[
testplatforms = x86_rh_9
testprereqs = tar-1.14, make-3.80
testonly_append_prereqs = java-1.5.0_08
]

[
testplatforms = unmanaged-x86_rhap_5.1
]

[
testplatforms = x86_fc_4,  x86_fc_5, x86_rhap_5.1, x86_64_fc_5
testprereqs = tar-1.14, make-3.80
testonly_append_prereqs = java-1.5.0_08
]

[
testplatforms = ia64_rhas_4, x86_64_rhas_4, x86_64_fc_4
testprereqs = tar-1.14, make-3.80
testonly_append_prereqs = java-1.4.2_05
]
<|MERGE_RESOLUTION|>--- conflicted
+++ resolved
@@ -26,10 +26,6 @@
 # hppa_hpux_11
 # sun4u_sol_5.9
 # ppc_aix_5.2-pl5
-<<<<<<< HEAD
-=======
-# ppc_macos_10.4
->>>>>>> 4a67cc6c
 # ppc64_sles_9
 # ps3_ydl_5.0
 # x86_rhap_5
@@ -54,12 +50,7 @@
 [
 platforms = \
 	  hppa_hpux_11, ppc_aix_5.2-pl5, \
-<<<<<<< HEAD
 	  sun4u_sol_5.9, \
-=======
-	  sun4u_sol_5.8 sun4u_sol_5.9, \
-	  x86_rh_9, \
->>>>>>> 4a67cc6c
 	  x86_rhas_3, x86_deb_4.0
 
 # shared prereqs
@@ -69,10 +60,6 @@
 # per-platform prereqs 
 prereqs_hppa_hpux_11     = binutils-2.16, coreutils-5.2.1, gcc-3.4.3, gzip-1.2.4
 prereqs_ppc_aix_5.2-pl5      = vac-6, vacpp-6, perl-5.8.5, gzip-1.3.3
-<<<<<<< HEAD
-=======
-prereqs_sun4u_sol_5.8    = gcc-2.95.3, binutils-2.15, perl-5.8.5, gzip-1.3.3
->>>>>>> 4a67cc6c
 prereqs_sun4u_sol_5.9    = gcc-2.95.3, binutils-2.16, perl-5.8.5, gzip-1.3.3
 prereqs_x86_rhas_3       = binutils-2.15, perl-5.8.5, gzip-1.3.3, autoconf-2.59
 x_test_platforms_x86_rhas_3 =  x86_rhas_4,  x86_fc_3, x86_fc_4, \
@@ -84,11 +71,7 @@
 						#x86_64_rhas_3, x86_64_rhas_4, x86_64_fc_4, \
 						#x86_64_fc_5
 #x_test_platforms_sun4u_sol_5.9 = sun4u_sol_5.10(compiler mismatch)
-<<<<<<< HEAD
 #x_test_platforms_ppc_aix_5.2-pl5 = ppc_aix_5.2, ppc_aix_5.3
-=======
-#x_test_platforms_ppc_aix_5.2-pl5 = ppc_aix_5.3
->>>>>>> 4a67cc6c
 ]   
 
 ########################################
@@ -117,22 +100,13 @@
 platforms =   \
 	ia64_rhas_3, x86_64_rhas_3, \
 	ppc_aix_5.2-pl5, \
-<<<<<<< HEAD
 	sun4u_sol_5.9, \
-=======
-	sun4u_sol_5.8, sun4u_sol_5.9, \
-	x86_rh_9, \
->>>>>>> 4a67cc6c
 	x86_rhas_3
 test_append_prereqs = java-1.4.2_05
 x_test_platforms_ia64_rhas_3 = ia64_rhas_4
 x_test_platforms_x86_64_rhas_3 = x86_64_rhas_4, x86_64_fc_4
 #x_test_platforms_x86_64_rhas_3 = x86_64_fc_5
-<<<<<<< HEAD
-x_test_platforms_ppc_aix_5.2-pl5 = ppc_aix_5.3
-=======
 x_test_platforms_ppc_aix_5.2-pl5 =  ppc_aix_5.3
->>>>>>> 4a67cc6c
 ]
 
 [
