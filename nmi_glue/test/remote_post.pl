--- conflicted
+++ resolved
@@ -51,7 +51,6 @@
 if( -f "$SrcDir/condor_tests/TestingPersonalCondor/local/log/.scheduler_address" ) {
     #  Came up and had a scheduler running. good
 	$ENV{"CONDOR_CONFIG"} = "$SrcDir/condor_tests/TestingPersonalCondor/condor_config";
-<<<<<<< HEAD
 	if( defined $ENV{_NMI_STEP_FAILED} ) { 
 		print "not calling condor_off for $SrcDir/condor_tests/TestingPersonalCondor/condor_config\n";
 	} else {
@@ -61,11 +60,6 @@
 		sleep(30);
 		print "done calling condor_off for $SrcDir/condor_tests/TestingPersonalCondor/condor_config\n";
 	}
-=======
-	system("$BaseDir/userdir/condor/sbin/condor_off -master");
-	# give some time for condor to shutdown
-	sleep(30);
->>>>>>> 7d672567
 } else {
     # if there's no pid_file, there must be no personal condor running
     # which we'd have to kill.  this would be caused by an empty
