--- conflicted
+++ resolved
@@ -844,27 +844,6 @@
 	},
 
 	##########################################################################
-<<<<<<< HEAD
-	# Platform Fedora 12 on x86_64
-	# This might work.
-	##########################################################################
-	'x86_64_fedora_12-updated'	=> {
-		'build' => {
-			'configure_args' => { @minimal_build_configure_args },
-			'prereqs'	=> [ @default_prereqs ],
-			'xtests'	=> undef,
-		},
-
-		'test' => {
-			'configure_args' => { @default_test_configure_args },
-			'prereqs'	=> [ @default_prereqs, 'java-1.5.0_08', 'perl-5.8.9' ],
-			'testclass'	=> [ @default_testclass ],
-		},
-	},
-
-	##########################################################################
-=======
->>>>>>> c913fe20
 	# Platform Fedora 11 on x86_64
 	# This might work.
 	##########################################################################
