 ###############################################################
 # 
 # Copyright 2011 Red Hat, Inc. 
 # 
 # Licensed under the Apache License, Version 2.0 (the "License"); you 
 # may not use this file except in compliance with the License.  You may 
 # obtain a copy of the License at 
 # 
 #    http://www.apache.org/licenses/LICENSE-2.0 
 # 
 # Unless required by applicable law or agreed to in writing, software 
 # distributed under the License is distributed on an "AS IS" BASIS, 
 # WITHOUT WARRANTIES OR CONDITIONS OF ANY KIND, either express or implied.
 # See the License for the specific language governing permissions and 
 # limitations under the License. 
 # 
 ############################################################### 

if (NOT PROPER AND LINUX) #OR DARWIN
  option( WITH_CREAM "Compiling with support for CREAM" ON )
endif()
  
if ( WITH_CREAM )

	if ( ${SYSTEM_NAME} MATCHES "rhel3" )
		set( KERBEROS_INCLUDE_FLAG -I/usr/kerberos/include )
	else()
		set( KERBEROS_INCLUDE_FLAG "" )
	endif()

		# we define cream 1st because other externals will place bits there.
<<<<<<< HEAD
		condor_pre_external( CREAM org.glite.ce.cream-client-api-c-1.12.1-14-p5 "lib;include;include/glite/security;opt" "done")

#########################################
		condor_pre_external( CREAMSOAP gsoap_2.7.6b-p5 "lib;include" "done")
=======
		condor_pre_external( CREAM org.glite.ce.cream-client-api-c-1.12.1-14-p6 "lib;include;include/glite/security;opt" "done")

#########################################
		condor_pre_external( CREAMSOAP gsoap_2.7.6b-p6 "lib;include" "done")
>>>>>>> 7e1b8726
		ExternalProject_Add(creamsoap
				    #-- Download Step ----------
				    DOWNLOAD_COMMAND wget -N http://parrot.cs.wisc.edu/externals/gsoap_2.7.6b.tar.gz ${CMD_TERM}
				    DOWNLOAD_DIR ${CREAMSOAP_STAGE}/dl
				    URL http://parrot.cs.wisc.edu/externals/gsoap_2.7.6b.tar.gz
				    #--Patch step ----------
				    PATCH_COMMAND patch -p0 -i ${CMAKE_CURRENT_SOURCE_DIR}/gsoap_cast.patch
				    #--Configure step ----------
				    CONFIGURE_COMMAND cd gsoap-2.7 && ./configure --prefix=${CREAM_INSTALL_LOC}
				    #--Build Step ----------
				    BUILD_COMMAND cd gsoap-2.7 && make
				    BUILD_IN_SOURCE 1
				    #--install Step ----------
				    INSTALL_DIR ${CREAM_INSTALL_LOC}
				    INSTALL_COMMAND cd gsoap-2.7 && make
				    install && cp -f soapcpp2/wsdl/stlvector.h
				    ${CREAM_INSTALL_LOC}/include && touch
				    ${CREAMSOAP_INSTALL_LOC}/done )

		condor_post_external( creamsoap OFF OFF )

#########################################

<<<<<<< HEAD
		condor_pre_external( CARES c-ares-1.3.0-p5 "lib;include" "done")
=======
		condor_pre_external( CARES c-ares-1.3.0-p6 "lib;include" "done")
>>>>>>> 7e1b8726
		ExternalProject_Add(cares
				    #-- Download Step ----------
					DOWNLOAD_COMMAND wget -N http://parrot.cs.wisc.edu/externals/c-ares-1.3.0.tar.gz ${CMD_TERM}
				    DOWNLOAD_DIR ${CARES_STAGE}/dl
				    URL http://parrot.cs.wisc.edu/externals/c-ares-1.3.0.tar.gz
				    #--Configure step ----------
				    CONFIGURE_COMMAND cd c-ares-1.3.0 && ./configure --prefix=${CREAM_INSTALL_LOC}
				    #--Build Step ----------
				    BUILD_COMMAND cd c-ares-1.3.0 && make
				    BUILD_IN_SOURCE 1
				    #--install Step ----------
				    INSTALL_DIR ${CREAM_INSTALL_LOC}
				    INSTALL_COMMAND cd c-ares-1.3.0 && make
				    install && touch ${CARES_INSTALL_LOC}/done )
		condor_post_external( cares OFF OFF )

#########################################

		condor_pre_external( LOG4CPP log4cpp-1.0-3 "lib;include" "lib/liblog4cpp.a")
		ExternalProject_Add(log4cpp
				    #-- Download Step ----------
					DOWNLOAD_COMMAND wget -N http://parrot.cs.wisc.edu/externals/${LOG4CPP_VER}.tar.gz ${CMD_TERM}
				    DOWNLOAD_DIR ${LOG4CPP_STAGE}/dl
				    URL http://parrot.cs.wisc.edu/externals/${LOG4CPP_VER}.tar.gz
					#--Patch step ----------
				    PATCH_COMMAND patch -p0 -i ${CMAKE_CURRENT_SOURCE_DIR}/log4errors.patch &&
					  patch -p0 -i ${CMAKE_CURRENT_SOURCE_DIR}/log4configure.patch
				    #--Configure step ----------
				    CONFIGURE_COMMAND cd log4cpp-1.0 && ./configure --prefix=${LOG4CPP_INSTALL_LOC}
				    #--Build Step ----------
				    BUILD_COMMAND cd log4cpp-1.0 && make && make check
				    BUILD_IN_SOURCE 1
				    #--install Step ----------
				    INSTALL_DIR ${LOG4CPP_INSTALL_LOC}
				    INSTALL_COMMAND cd log4cpp-1.0 && make install )
		condor_post_external( log4cpp include OFF )

######################################### cream/gss packages.

<<<<<<< HEAD
		condor_pre_external( GRIDSITE gridsite-1.6.0-p5 "lib;include" "done")
=======
		condor_pre_external( GRIDSITE gridsite-1.6.0-p6 "lib;include" "done")
>>>>>>> 7e1b8726
		if ( BUILDING_LIBXML2 )
			set (GRIDSITE_DEPENDS ${LIBXML2_REF})
			set (GRIDSITE_INCLUDE -I${LIBXML2_INSTALL_LOC}/include/libxml2)
		else ()
			set (GRIDSITE_DEPENDS "")
			set (GRIDSITE_INCLUDE "")
		endif ()
		ExternalProject_Add(gridsite
				    DEPENDS ${GRIDSITE_DEPENDS}
				    #-- Download Step ----------
				    DOWNLOAD_COMMAND wget -N http://parrot.cs.wisc.edu/externals/gridsite-1.6.0.src.tar.gz ${CMD_TERM}
				    DOWNLOAD_DIR ${GRIDSITE_STAGE}/dl
				    URL http://parrot.cs.wisc.edu/externals/gridsite-1.6.0.src.tar.gz
				    #--Configure step ----------
				    CONFIGURE_COMMAND echo "no config"
				    #--Build Step ----------
				    BUILD_COMMAND export MYCFLAGS='-I. -I../interface ${GRIDSITE_INCLUDE}' &&
					  export MYCFLAGS &&
					  cd org.gridsite.core/src &&
					  make libgridsite.a
				    BUILD_IN_SOURCE 1
				    #--install Step ----------
				    INSTALL_DIR ${CREAM_INSTALL_LOC}
				    INSTALL_COMMAND cd org.gridsite.core/src && 
				    cp -f libgridsite.a ${CREAM_INSTALL_LOC}/lib && 
				    cp -f ../interface/*.h ${CREAM_INSTALL_LOC}/include && 
				    touch ${GRIDSITE_INSTALL_LOC}/done )
		condor_post_external( gridsite OFF OFF )

#########################################

<<<<<<< HEAD
		condor_pre_external( GLITE_SECURITY org.glite.security.gss-2.0.1-1-p5 "lib;include" "done")
=======
		condor_pre_external( GLITE_SECURITY org.glite.security.gss-2.0.1-1-p6 "lib;include" "done")
>>>>>>> 7e1b8726
		ExternalProject_Add(glite_security
				    DEPENDS ${GLOBUS_REF} ${GRIDSITE_REF} ${CARES_REF}
				    #-- Download Step ----------
				    DOWNLOAD_COMMAND wget -N http://parrot.cs.wisc.edu/externals/org.glite.security.gss-2.0.1-1.tar.gz ${CMD_TERM}
				    DOWNLOAD_DIR ${GLITE_SECURITY_STAGE}/dl
				    URL http://parrot.cs.wisc.edu/externals/org.glite.security.gss-2.0.1-1.tar.gz
				    #--Configure step ----------
				    CONFIGURE_COMMAND echo "no config"
				    #--Build Step ----------
				    BUILD_COMMAND cd org.glite.security.gss/src && 
					  gcc -g -O0 -W -Wall
					  -Wno-unused-parameter -I../interface
					  -I${CREAM_INSTALL_LOC}/include ${KERBEROS_INCLUDE_FLAG} -I${GLOBUS_INSTALL_LOC}/include/globus -o glite_gss.thr.o -c glite_gss.c && 
					  ar crv libglite_security_gss_${GLOBUS_FLAVOR}pthr.a glite_gss.thr.o &&
					  ranlib libglite_security_gss_${GLOBUS_FLAVOR}pthr.a
				    BUILD_IN_SOURCE 1
				    #--install Step ----------
				    INSTALL_DIR ${CREAM_INSTALL_LOC}
				    INSTALL_COMMAND cd org.glite.security.gss/src &&
					  cp ../interface/* ${CREAM_INSTALL_LOC}/include/glite/security &&
					  cp libglite_security_gss_${GLOBUS_FLAVOR}pthr.a ${CREAM_INSTALL_LOC}/lib && 
					  touch ${GLITE_SECURITY_INSTALL_LOC}/done )
		condor_post_external( glite_security OFF OFF )

#########################################

		# build gsoap plugin.
		set (CSP_CC_FLAGS -g -O0 -W -Wall -Wno-unused-parameter -I. -I../interface -DWITH_NONAMESPACES -I${CREAM_INSTALL_LOC}/include -D_GNU_SOURCE)
<<<<<<< HEAD
		condor_pre_external( CREAM_SOAP_PLUGIN org.glite.security.gsoap-plugin-2.0.1-3-p5 "lib;include" "done")
=======
		condor_pre_external( CREAM_SOAP_PLUGIN org.glite.security.gsoap-plugin-2.0.1-3-p6 "lib;include" "done")
>>>>>>> 7e1b8726
		ExternalProject_Add(cream_soap_plugin
					DEPENDS ${CREAMSOAP_REF} ${GLITE_SECURITY_REF}
				    #-- Download Step ----------
					DOWNLOAD_COMMAND wget -N http://parrot.cs.wisc.edu/externals/org.glite.security.gsoap-plugin-2.0.1-3.tar.gz ${CMD_TERM}
				    DOWNLOAD_DIR ${CREAM_SOAP_PLUGIN_STAGE}/dl
				    URL http://parrot.cs.wisc.edu/externals/org.glite.security.gsoap-plugin-2.0.1-3.tar.gz
				    #--Configure step ----------
				    CONFIGURE_COMMAND cd org.glite.security.gsoap-plugin/src &&
				    	${CMAKE_CURRENT_SOURCE_DIR}/cream_soap_plugin_patch.sh
				    #--Build Step ----------
				    BUILD_COMMAND cd org.glite.security.gsoap-plugin/src &&
						gcc ${CSP_CC_FLAGS} -o glite_gsplugin.thr.o -c glite_gsplugin.c &&
						gcc ${CSP_CC_FLAGS} -o stdsoap2.thr.o -c stdsoap2.c &&
						ar crv libglite_security_gsoap_plugin_${GLOBUS_FLAVOR}pthr.a glite_gsplugin.thr.o stdsoap2.thr.o &&
						ranlib libglite_security_gsoap_plugin_${GLOBUS_FLAVOR}pthr.a
				    BUILD_IN_SOURCE 1
				    #--install Step ----------
				    INSTALL_DIR ${CREAM_INSTALL_LOC}/lib
				    INSTALL_COMMAND  cd org.glite.security.gsoap-plugin/src &&
						cp libglite_security_gsoap_plugin_${GLOBUS_FLAVOR}pthr.a ${CREAM_INSTALL_LOC}/lib && 
						cp ../interface/*.h ${CREAM_INSTALL_LOC}/include/glite/security && 
						touch ${CREAM_SOAP_PLUGIN_INSTALL_LOC}/done )
		condor_post_external( cream_soap_plugin OFF OFF )

<<<<<<< HEAD
		condor_pre_external( CREAM_WSDL org.glite.ce.wsdl-1.12.1-14-p5 "lib;include" "done")
=======
		condor_pre_external( CREAM_WSDL org.glite.ce.wsdl-1.12.1-14-p6 "lib;include" "done")
>>>>>>> 7e1b8726
		ExternalProject_Add(cream_wsdl
				    #-- Download Step ----------
					DOWNLOAD_COMMAND wget -N http://parrot.cs.wisc.edu/externals/org.glite.ce.wsdl-1.12.1-14.tar.gz ${CMD_TERM}
				    DOWNLOAD_DIR ${CREAM_WSDL_STAGE}/dl
				    URL http://parrot.cs.wisc.edu/externals/org.glite.ce.wsdl-1.12.1-14.tar.gz
				    #--Configure step ----------
				    CONFIGURE_COMMAND echo "nothing to do"
				    #--Build Step ----------
				    BUILD_COMMAND cd org.glite.ce.wsdl && 
					  project/install.sh ${CREAM_INSTALL_LOC} ${CREAM_INSTALL_LOC} 1.12.1 2.0.0
				    BUILD_IN_SOURCE 1
				    #--install Step ----------
				    INSTALL_DIR ${CREAM_INSTALL_LOC}
				    INSTALL_COMMAND cd org.glite.ce.wsdl && ln -fs share/wsdl ${CREAM_INSTALL_LOC}/interface && touch ${CREAM_WSDL_INSTALL_LOC}/done )
		condor_post_external( cream_wsdl OFF OFF )

		set (CREAM_PATCH patch -p0 -i ${CMAKE_CURRENT_SOURCE_DIR}/cream.patch)
		if (DARWIN)
		  set (CREAM_PATCH ${CREAM_PATCH} && patch -p0 -i ${CMAKE_CURRENT_SOURCE_DIR}/bsd.patch && patch -p0 -i ${CMAKE_CURRENT_SOURCE_DIR}/macos.patch )
		endif(DARWIN)

		if ( BUILDING_OPENSSL )
			set( OPENSSL_FLAG --with-openssl-prefix=${OPENSSL_INSTALL_LOC} )
		else()
			set( OPENSSL_FLAG "" )
		endif()

		if(BOOST_INSTALL_LOC)
			set ( BOOST_PREFIX --with-boost-prefix=${BOOST_INSTALL_LOC})
			set (BOOST_LIB ${BOOST_INSTALL_LOC}/lib/libboost_thread.a)
		else()
			set ( BOOST_PREFIX --with-boost-prefix=/usr)
			set (BOOST_LIB libboost_thread.a)
		endif()

		ExternalProject_Add(cream
				    DEPENDS ${VOMS_REF} ${CREAMSOAP_REF} ${BOOST_REF} ${LOG4CPP_REF} ${GRIDSITE_REF} ${CARES_REF} ${CREAM_SOAP_PLUGIN_REF} ${CREAM_WSDL_REF}
				    #-- Download Step -------
				    DOWNLOAD_COMMAND wget -N http://parrot.cs.wisc.edu/externals/org.glite.ce.cream-client-api-c-1.12.1-14.tar.gz ${CMD_TERM}
				    DOWNLOAD_DIR ${CREAM_STAGE}/dl
				    URL http://parrot.cs.wisc.edu/externals/org.glite.ce.cream-client-api-c-1.12.1-14.tar.gz
					#--Patch step ----------
					PATCH_COMMAND ${CREAM_PATCH}
				    #--Configure step ----------
				    CONFIGURE_COMMAND cp ${CMAKE_CURRENT_SOURCE_DIR}/*.m4 org.glite.ce.cream-client-api-c/project &&    
						cd org.glite.ce.cream-client-api-c &&
						./bootstrap &&
						CPPFLAGS=${KERBEROS_INCLUDE_FLAG} ./configure --prefix=${CREAM_INSTALL_LOC} --with-globus-prefix=${GLOBUS_INSTALL_LOC} --with-globus-thr-flavor=${GLOBUS_FLAVOR}pthr --with-globus-nothr-flavor=${GLOBUS_FLAVOR} ${OPENSSL_FLAG} --with-voms-prefix=${VOMS_INSTALL_LOC} --with-classads-prefix=${CLASSADS_INSTALL_LOC} --with-log4cpp-prefix=${LOG4CPP_INSTALL_LOC} --with-gsoap-location=${CREAM_INSTALL_LOC} --with-glite-location=${CREAM_INSTALL_LOC} --with-ce-wsdl-version=1.12.1 --with-delegation-wsdl-version=2.0.0 ${BOOST_PREFIX}
				    #--Build Step ----------
				    BUILD_COMMAND cd org.glite.ce.cream-client-api-c && make
				    BUILD_IN_SOURCE 1
				    #--install Step ----------
				    INSTALL_DIR ${CREAM_INSTALL_LOC}
				    INSTALL_COMMAND cd org.glite.ce.cream-client-api-c &&
						make install && touch ${CREAM_INSTALL_LOC}/done
				)

		
		add_dependencies(cream ${CLASSADS_FOUND})

		set(CREAM_FOUND "${CREAM_INSTALL_LOC}/lib/libglite_ce_cream_client_soap.a;${CREAM_INSTALL_LOC}/lib/libglite_ce_cream_client_util.a;${CREAM_INSTALL_LOC}/lib/libglite_security_gsoap_plugin_${GLOBUS_FLAVOR}pthr.a;${CREAM_INSTALL_LOC}/lib/libglite_security_gss_${GLOBUS_FLAVOR}pthr.a;${LOG4CPP_INSTALL_LOC}/lib/liblog4cpp.a;${CREAM_INSTALL_LOC}/lib/libgridsite.a;${CREAM_INSTALL_LOC}/lib/libcares.a;${BOOST_LIB}")

		condor_post_external( cream include OFF )

		message (STATUS "external configured (CREAM_FOUND=${CREAM_FOUND})")

else()
	message (STATUS "external skipped (cream)")
endif()<|MERGE_RESOLUTION|>--- conflicted
+++ resolved
@@ -29,17 +29,10 @@
 	endif()
 
 		# we define cream 1st because other externals will place bits there.
-<<<<<<< HEAD
-		condor_pre_external( CREAM org.glite.ce.cream-client-api-c-1.12.1-14-p5 "lib;include;include/glite/security;opt" "done")
-
-#########################################
-		condor_pre_external( CREAMSOAP gsoap_2.7.6b-p5 "lib;include" "done")
-=======
 		condor_pre_external( CREAM org.glite.ce.cream-client-api-c-1.12.1-14-p6 "lib;include;include/glite/security;opt" "done")
 
 #########################################
 		condor_pre_external( CREAMSOAP gsoap_2.7.6b-p6 "lib;include" "done")
->>>>>>> 7e1b8726
 		ExternalProject_Add(creamsoap
 				    #-- Download Step ----------
 				    DOWNLOAD_COMMAND wget -N http://parrot.cs.wisc.edu/externals/gsoap_2.7.6b.tar.gz ${CMD_TERM}
@@ -63,11 +56,7 @@
 
 #########################################
 
-<<<<<<< HEAD
-		condor_pre_external( CARES c-ares-1.3.0-p5 "lib;include" "done")
-=======
 		condor_pre_external( CARES c-ares-1.3.0-p6 "lib;include" "done")
->>>>>>> 7e1b8726
 		ExternalProject_Add(cares
 				    #-- Download Step ----------
 					DOWNLOAD_COMMAND wget -N http://parrot.cs.wisc.edu/externals/c-ares-1.3.0.tar.gz ${CMD_TERM}
@@ -107,11 +96,7 @@
 
 ######################################### cream/gss packages.
 
-<<<<<<< HEAD
-		condor_pre_external( GRIDSITE gridsite-1.6.0-p5 "lib;include" "done")
-=======
 		condor_pre_external( GRIDSITE gridsite-1.6.0-p6 "lib;include" "done")
->>>>>>> 7e1b8726
 		if ( BUILDING_LIBXML2 )
 			set (GRIDSITE_DEPENDS ${LIBXML2_REF})
 			set (GRIDSITE_INCLUDE -I${LIBXML2_INSTALL_LOC}/include/libxml2)
@@ -143,11 +128,7 @@
 
 #########################################
 
-<<<<<<< HEAD
-		condor_pre_external( GLITE_SECURITY org.glite.security.gss-2.0.1-1-p5 "lib;include" "done")
-=======
 		condor_pre_external( GLITE_SECURITY org.glite.security.gss-2.0.1-1-p6 "lib;include" "done")
->>>>>>> 7e1b8726
 		ExternalProject_Add(glite_security
 				    DEPENDS ${GLOBUS_REF} ${GRIDSITE_REF} ${CARES_REF}
 				    #-- Download Step ----------
@@ -176,11 +157,7 @@
 
 		# build gsoap plugin.
 		set (CSP_CC_FLAGS -g -O0 -W -Wall -Wno-unused-parameter -I. -I../interface -DWITH_NONAMESPACES -I${CREAM_INSTALL_LOC}/include -D_GNU_SOURCE)
-<<<<<<< HEAD
-		condor_pre_external( CREAM_SOAP_PLUGIN org.glite.security.gsoap-plugin-2.0.1-3-p5 "lib;include" "done")
-=======
 		condor_pre_external( CREAM_SOAP_PLUGIN org.glite.security.gsoap-plugin-2.0.1-3-p6 "lib;include" "done")
->>>>>>> 7e1b8726
 		ExternalProject_Add(cream_soap_plugin
 					DEPENDS ${CREAMSOAP_REF} ${GLITE_SECURITY_REF}
 				    #-- Download Step ----------
@@ -205,11 +182,7 @@
 						touch ${CREAM_SOAP_PLUGIN_INSTALL_LOC}/done )
 		condor_post_external( cream_soap_plugin OFF OFF )
 
-<<<<<<< HEAD
-		condor_pre_external( CREAM_WSDL org.glite.ce.wsdl-1.12.1-14-p5 "lib;include" "done")
-=======
 		condor_pre_external( CREAM_WSDL org.glite.ce.wsdl-1.12.1-14-p6 "lib;include" "done")
->>>>>>> 7e1b8726
 		ExternalProject_Add(cream_wsdl
 				    #-- Download Step ----------
 					DOWNLOAD_COMMAND wget -N http://parrot.cs.wisc.edu/externals/org.glite.ce.wsdl-1.12.1-14.tar.gz ${CMD_TERM}
