 ###############################################################
 # 
 # Copyright 2011 Red Hat, Inc. 
 # 
 # Licensed under the Apache License, Version 2.0 (the "License"); you 
 # may not use this file except in compliance with the License.  You may 
 # obtain a copy of the License at 
 # 
 #    http://www.apache.org/licenses/LICENSE-2.0 
 # 
 # Unless required by applicable law or agreed to in writing, software 
 # distributed under the License is distributed on an "AS IS" BASIS, 
 # WITHOUT WARRANTIES OR CONDITIONS OF ANY KIND, either express or implied.
 # See the License for the specific language governing permissions and 
 # limitations under the License. 
 # 
 ############################################################### 

# The source tarball for this external was downloaded from this URL:
#   http://jra1mw.cvs.cern.ch:8180/cgi-bin/jra1mw.cgi/org.glite.ce.blahp.tar.gz?view=tar&pathrev=glite-ce-blahp_R_1_16_5_1

if ( LINUX )
	option(WITH_BLAHP "Compiling with support for BLAHP" ON)
endif ( LINUX )

if ( WITH_BLAHP )

	if ( NOT PROPER )

		########################################
		if ( BUILDING_OPENSSL )
			set( BLAHP_DEPENDS ${OPENSSL_REF} ${GLOBUS_REF} )
			set( GLOBUS_M4_FILE globus.m4 )
			set( OPENSSL_FLAG --with-openssl-prefix=${OPENSSL_INSTALL_LOC} )
		else()
			set( BLAHP_DEPENDS ${GLOBUS_REF} )
			set( GLOBUS_M4_FILE globus.m4.openssl )
			set( OPENSSL_FLAG "" )
		endif()


<<<<<<< HEAD
		condor_pre_external( BLAHP blahp-1.16.5.1-p1 "lib;include" "done")
=======
		condor_pre_external( BLAHP blahp-1.16.5.1-p2 "lib;include" "done")
>>>>>>> 7e1b8726
		
		ExternalProject_Add(blahp
						DEPENDS ${BLAHP_DEPENDS}
					    #-- Download Step ----------
						DOWNLOAD_COMMAND wget -N http://parrot.cs.wisc.edu/externals/blahp-1.16.5.1.tar.gz ${CMD_TERM}
					    DOWNLOAD_DIR ${BLAHP_STAGE}/dl
						URL http://parrot.cs.wisc.edu/externals/blahp-1.16.5.1.tar.gz
						#--Patch step ----------
						PATCH_COMMAND patch -i ${CMAKE_CURRENT_SOURCE_DIR}/iclassad.patch -p0 &&
							patch -i ${CMAKE_CURRENT_SOURCE_DIR}/classad.patch -p0 &&
							patch -i ${CMAKE_CURRENT_SOURCE_DIR}/mtrace.patch -p0 &&
							patch -i ${CMAKE_CURRENT_SOURCE_DIR}/registry.patch -p0 && 
							patch -i ${CMAKE_CURRENT_SOURCE_DIR}/dl.patch -p0 &&
							patch -i ${CMAKE_CURRENT_SOURCE_DIR}/add-sge.patch -p0 &&
							patch -i ${CMAKE_CURRENT_SOURCE_DIR}/pbs-completion.patch -p0 &&
							patch -i ${CMAKE_CURRENT_SOURCE_DIR}/shared-fs.patch -p0 &&
							patch -i ${CMAKE_CURRENT_SOURCE_DIR}/config-paths.patch -p0 &&
							cp ${CMAKE_CURRENT_SOURCE_DIR}/classads.m4 org.glite.ce.blahp/project &&
							cp ${CMAKE_CURRENT_SOURCE_DIR}/${GLOBUS_M4_FILE} org.glite.ce.blahp/project/globus.m4 &&
							cp ${CMAKE_CURRENT_SOURCE_DIR}/glite.m4 org.glite.ce.blahp/project.&&
							patch -i ${CMAKE_CURRENT_SOURCE_DIR}/name-change.patch -p0 &&
							mv org.glite.ce.blahp/config/blah.config.template org.glite.ce.blahp/config/batch_gahp.config.template
						#--Configure step ----------
						CONFIGURE_COMMAND cd org.glite.ce.blahp &&
                                                        export CPPFLAGS=-I${BOOST_INCLUDE} &&
							./bootstrap && ./configure --with-classads-prefix=${CLASSADS_INSTALL_LOC}
							${OPENSSL_FLAG}
							--with-globus-prefix=${GLOBUS_INSTALL_LOC}
							--with-globus-nothr-flavor=gcc${BIT_MODE}dbg
							--prefix=${BLAHP_INSTALL_LOC}/opt/glite &&
							sed -i 's/^hardcode_libdir_flag_spec=.*/hardcode_libdir_flag_spec=/' libtool
						#--Build Step ----------
						BUILD_COMMAND cd org.glite.ce.blahp && LD_RUN_PATH='${EXTERNALS_RPATH}' make
						BUILD_IN_SOURCE 1
						#--install Step ----------
						INSTALL_DIR ${BLAHP_INSTALL_LOC}
						INSTALL_COMMAND cd org.glite.ce.blahp && make install && touch ${BLAHP_INSTALL_LOC}/done )

		add_dependencies(blahp ${CLASSADS_FOUND})

		### set the install
		install ( DIRECTORY ${BLAHP_INSTALL_LOC}/opt/glite DESTINATION ${C_LIBEXEC} USE_SOURCE_PERMISSIONS )
		install ( CODE "execute_process(COMMAND ${CMAKE_COMMAND} -E create_symlink ../../lib ${CMAKE_INSTALL_PREFIX}/${C_LIBEXEC}/glite/lib)" )
		if ( CONDOR_STRIP_PACKAGES AND NOT CONDOR_PACKAGE_BUILD )
			file( GLOB StripFiles "${CMAKE_INSTALL_PREFIX}/${C_LIBEXEC}/glite/bin/[bBt]*" )
			install( CODE "execute_process(COMMAND strip ${StripFiles})" )
		endif()

		condor_post_external( blahp OFF OFF )

		set(BLAHP_FOUND ON)

	else ( NOT PROPER )

		find_program( BLAHP_FOUND BLClient HINTS /usr/bin )
		dprint("Scanning for BLClient...(${BLAHP_FOUND})")

	endif ( NOT PROPER )


endif( WITH_BLAHP )

if ( BLAHP_FOUND )
	message( STATUS "external configured (blahp) BLAHP_FOUND=${BLAHP_FOUND}" )
	set( BLAHP_FOUND ${BLAHP_FOUND} PARENT_SCOPE )
	set( HAVE_EXT_BLAHP ON PARENT_SCOPE )
else()
	message ( STATUS "external skipped (blahp)" )
endif ( BLAHP_FOUND )
	<|MERGE_RESOLUTION|>--- conflicted
+++ resolved
@@ -39,11 +39,7 @@
 		endif()
 
 
-<<<<<<< HEAD
-		condor_pre_external( BLAHP blahp-1.16.5.1-p1 "lib;include" "done")
-=======
 		condor_pre_external( BLAHP blahp-1.16.5.1-p2 "lib;include" "done")
->>>>>>> 7e1b8726
 		
 		ExternalProject_Add(blahp
 						DEPENDS ${BLAHP_DEPENDS}
