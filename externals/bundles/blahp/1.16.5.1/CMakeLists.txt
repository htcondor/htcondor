--- conflicted
+++ resolved
@@ -57,7 +57,6 @@
 					    DOWNLOAD_DIR ${BLAHP_STAGE}/dl
 						URL http://parrot.cs.wisc.edu/externals/blahp-1.16.5.1.tar.gz
 						#--Patch step ----------
-<<<<<<< HEAD
 						PATCH_COMMAND patch -N -i ${CMAKE_CURRENT_SOURCE_DIR}/iclassad.patch -p0 &&
 							patch -N -i ${CMAKE_CURRENT_SOURCE_DIR}/classad.patch -p0 &&
 							patch -N -i ${CMAKE_CURRENT_SOURCE_DIR}/mtrace.patch -p0 &&
@@ -66,6 +65,7 @@
 							patch -N -i ${CMAKE_CURRENT_SOURCE_DIR}/add-sge.patch -p0 &&
 							patch -N -i ${CMAKE_CURRENT_SOURCE_DIR}/sge-status.patch -p0 &&
 							patch -N -i ${CMAKE_CURRENT_SOURCE_DIR}/sge-status-fallback.patch -p0 &&
+							patch -N -i ${CMAKE_CURRENT_SOURCE_DIR}/sge_helper.error-exit.patch -p0 &&
 							patch -N -i ${CMAKE_CURRENT_SOURCE_DIR}/add-condor.patch -p0 &&
 							patch -N -i ${CMAKE_CURRENT_SOURCE_DIR}/pbs-completion.patch -p0 &&
 							patch -N -i ${CMAKE_CURRENT_SOURCE_DIR}/pbs-qdel.patch -p0 &&
@@ -75,33 +75,11 @@
 							patch -N -i ${CMAKE_CURRENT_SOURCE_DIR}/config-paths.patch -p0 &&
 							patch -N -i ${CMAKE_CURRENT_SOURCE_DIR}/escape-args.patch -p0 &&
 							patch -N -i ${CMAKE_CURRENT_SOURCE_DIR}/condor-history.patch -p0 &&
+							patch -N -i ${CMAKE_CURRENT_SOURCE_DIR}/condor-status.patch -p0 &&
 							patch -N -i ${CMAKE_CURRENT_SOURCE_DIR}/submit-l.patch -p0 &&
 							patch -N -i ${CMAKE_CURRENT_SOURCE_DIR}/proxy-init.patch -p0 &&
 							patch -N -i ${CMAKE_CURRENT_SOURCE_DIR}/ld-library-path.patch -p0 &&
 							patch -N -i ${CMAKE_CURRENT_SOURCE_DIR}/run-dir.patch -p0 &&
-=======
-						PATCH_COMMAND patch -i ${CMAKE_CURRENT_SOURCE_DIR}/iclassad.patch -p0 &&
-							patch -i ${CMAKE_CURRENT_SOURCE_DIR}/classad.patch -p0 &&
-							patch -i ${CMAKE_CURRENT_SOURCE_DIR}/mtrace.patch -p0 &&
-							patch -i ${CMAKE_CURRENT_SOURCE_DIR}/registry.patch -p0 && 
-							patch -i ${CMAKE_CURRENT_SOURCE_DIR}/dl.patch -p0 &&
-							patch -i ${CMAKE_CURRENT_SOURCE_DIR}/add-sge.patch -p0 &&
-							patch -i ${CMAKE_CURRENT_SOURCE_DIR}/sge-status.patch -p0 &&
-							patch -i ${CMAKE_CURRENT_SOURCE_DIR}/sge-status-fallback.patch -p0 &&
-							patch -i ${CMAKE_CURRENT_SOURCE_DIR}/sge_helper.error-exit.patch -p0 &&
-							patch -i ${CMAKE_CURRENT_SOURCE_DIR}/add-condor.patch -p0 &&
-							patch -i ${CMAKE_CURRENT_SOURCE_DIR}/pbs-completion.patch -p0 &&
-							patch -i ${CMAKE_CURRENT_SOURCE_DIR}/pbs-qdel.patch -p0 &&
-							patch -i ${CMAKE_CURRENT_SOURCE_DIR}/pbs-status.patch -p0 &&
-							patch -i ${CMAKE_CURRENT_SOURCE_DIR}/shared-fs.patch -p0 &&
-							patch -i ${CMAKE_CURRENT_SOURCE_DIR}/shared-dir.patch -p0 &&
-							patch -i ${CMAKE_CURRENT_SOURCE_DIR}/config-paths.patch -p0 &&
-							patch -i ${CMAKE_CURRENT_SOURCE_DIR}/escape-args.patch -p0 &&
-							patch -i ${CMAKE_CURRENT_SOURCE_DIR}/condor-history.patch -p0 &&
-							patch -i ${CMAKE_CURRENT_SOURCE_DIR}/condor-status.patch -p0 &&
-							patch -i ${CMAKE_CURRENT_SOURCE_DIR}/submit-l.patch -p0 &&
-							patch -i ${CMAKE_CURRENT_SOURCE_DIR}/ld-library-path.patch -p0 &&
->>>>>>> 8353dd2c
 							cp ${CMAKE_CURRENT_SOURCE_DIR}/classads.m4 org.glite.ce.blahp/project &&
 							cp ${CMAKE_CURRENT_SOURCE_DIR}/${GLOBUS_M4_FILE} org.glite.ce.blahp/project/globus.m4 &&
 							cp ${CMAKE_CURRENT_SOURCE_DIR}/glite.m4 org.glite.ce.blahp/project.&&
