# -*- coding: utf-8 -*-
#
# Read the Docs Template documentation build configuration file, created by
# sphinx-quickstart on Tue Aug 26 14:19:49 2014.
#
# This file is execfile()d with the current directory set to its
# containing dir.
#
# Note that not all possible configuration values are present in this
# autogenerated file.
#
# All configuration values have a default; values that are commented out
# serve to show the default.

import sys
import os

# If extensions (or modules to document with autodoc) are in another directory,
# add these directories to sys.path here. If the directory is relative to the
# documentation root, use os.path.abspath to make it absolute, like shown here.
#
# If this is not inserted at the beginning of the list, our 'jira' ticket
# extension is hidden by the system 'jira' API, if it exists.
sys.path.insert(0, os.path.abspath('extensions'))
sys.path.append(os.path.join(os.path.dirname(os.path.dirname(os.path.abspath(__file__))), 'src', 'condor_tests'))

# -- General configuration ------------------------------------------------

# If your documentation needs a minimal Sphinx version, state it here.
# needs_sphinx = '1.0'

# Add any Sphinx extension module names here, as strings. They can be
# extensions coming with Sphinx (named 'sphinx.ext.*') or your custom
# ones.
extensions = [
    'ticket',
    'macro',
    'macro-def',
    'index',
    'jira',
]

# When we drop el7, just put classad-attribute unconditionally
# into extensions. It requires python3, so it doesn't 
# work on python2 sphinxes, as found on el7.

if (sys.version_info.major >= 3):
	extensions.append('classad-attribute')

# Add any paths that contain templates here, relative to this directory.
templates_path = ['_templates']

# The suffix of source filenames.
source_suffix = '.rst'

# The encoding of source files.
# source_encoding = 'utf-8-sig'

# The master toctree document.
master_doc = 'index'

# General information about the project.
project = u'HTCondor Manual'
copyright = u'1990-2023, Center for High Throughput Computing, Computer \
Sciences Department, University of Wisconsin-Madison, Madison, WI, US. \
Licensed under the Apache License, Version 2.0.'

# The version info for the project you're documenting, acts as replacement for
# |version| and |release|, also used in various other places throughout the
# built documents.
#
# The full version, including alpha/beta/rc tags.
<<<<<<< HEAD
release = '10.9.0'
=======
release = '10.0.9'
>>>>>>> 0f5b876d

rst_epilog = """
.. |release_date| replace:: September 28, 2023
"""

# The language for content autogenerated by Sphinx. Refer to documentation
# for a list of supported languages.
# language = None

# There are two options for replacing |today|: either, you set today to some
# non-false value, then it is used:
# today = ''
# Else, today_fmt is used as the format for a strftime call.
# today_fmt = '%B %d, %Y'

# List of patterns, relative to source directory, that match files and
# directories to ignore when looking for source files.
exclude_patterns = ['_build', 'extensions', 'utils']

# The reST default role (used for this markup: `text`) to use for all
# documents.
# default_role = None

# If true, '()' will be appended to :func: etc. cross-reference text.
# add_function_parentheses = True

# If true, the current module name will be prepended to all description
# unit titles (such as .. function::).
# add_module_names = True

# If true, sectionauthor and moduleauthor directives will be shown in the
# output. They are ignored by default.
# show_authors = False

# The name of the Pygments (syntax highlighting) style to use.
pygments_style = 'colorful'

# A list of ignored prefixes for module index sorting.
# modindex_common_prefix = []

# If true, keep warnings as "system message" paragraphs in the built documents.
# keep_warnings = False


# -- Options for manual page output ---------------------------------------

# One entry per manual page. List of tuples
# (source start file, name, description, authors, manual section).
man_pages = [
    ('man-pages/classad_eval', 'classad_eval', u'HTCondor Manual', [u'HTCondor Team'], 1),
    ('man-pages/classads', 'classads', u'HTCondor Manual', [u'HTCondor Team'], 1),
    ('man-pages/condor_adstash', 'condor_adstash', u'HTCondor Manual', [u'HTCondor Team'], 1),
    ('man-pages/condor_advertise', 'condor_advertise', u'HTCondor Manual', [u'HTCondor Team'], 1),
    ('man-pages/condor_annex', 'condor_annex', u'HTCondor Manual', [u'HTCondor Team'], 1),
    ('man-pages/condor_check_password', 'condor_check_password', u'HTCondor Manual', [u'HTCondor Team'], 1),
    ('man-pages/condor_check_userlogs', 'condor_check_userlogs', u'HTCondor Manual', [u'HTCondor Team'], 1),
    ('man-pages/condor_chirp', 'condor_chirp', u'HTCondor Manual', [u'HTCondor Team'], 1),
    ('man-pages/condor_configure', 'condor_configure', u'HTCondor Manual', [u'HTCondor Team'], 1),
    ('man-pages/condor_config_val', 'condor_config_val', u'HTCondor Manual', [u'HTCondor Team'], 1),
    ('man-pages/condor_continue', 'condor_continue', u'HTCondor Manual', [u'HTCondor Team'], 1),
    ('man-pages/condor_dagman', 'condor_dagman', u'HTCondor Manual', [u'HTCondor Team'], 1),
    ('man-pages/condor_drain', 'condor_drain', u'HTCondor Manual', [u'HTCondor Team'], 1),
    ('man-pages/condor_evicted_files', 'condor_evicted_files', u'HTCondor Manual', [u'HTCondor Team'], 1),
    ('man-pages/condor_fetchlog', 'condor_fetchlog', u'HTCondor Manual', [u'HTCondor Team'], 1),
    ('man-pages/condor_findhost', 'condor_findhost', u'HTCondor Manual', [u'HTCondor Team'], 1),
    ('man-pages/condor_gather_info', 'condor_gather_info', u'HTCondor Manual', [u'HTCondor Team'], 1),
    ('man-pages/condor_gpu_discovery', 'condor_gpu_discovery', u'HTCondor Manual', [u'HTCondor Team'], 1),
    ('man-pages/condor_history', 'condor_history', u'HTCondor Manual', [u'HTCondor Team'], 1),
    ('man-pages/condor_hold', 'condor_hold', u'HTCondor Manual', [u'HTCondor Team'], 1),
    ('man-pages/condor_install', 'condor_install', u'HTCondor Manual', [u'HTCondor Team'], 1),
    ('man-pages/condor_job_router_info', 'condor_job_router_info', u'HTCondor Manual', [u'HTCondor Team'], 1),
    ('man-pages/condor_master', 'condor_master', u'HTCondor Manual', [u'HTCondor Team'], 1),
    ('man-pages/condor_now', 'condor_now', u'HTCondor Manual', [u'HTCondor Team'], 1),
    ('man-pages/condor_off', 'condor_off', u'HTCondor Manual', [u'HTCondor Team'], 1),
    ('man-pages/condor_on', 'condor_on', u'HTCondor Manual', [u'HTCondor Team'], 1),
    ('man-pages/condor_ping', 'condor_ping', u'HTCondor Manual', [u'HTCondor Team'], 1),
    ('man-pages/condor_pool_job_report', 'condor_pool_job_report', u'HTCondor Manual', [u'HTCondor Team'], 1),
    ('man-pages/condor_power', 'condor_power', u'HTCondor Manual', [u'HTCondor Team'], 1),
    ('man-pages/condor_preen', 'condor_preen', u'HTCondor Manual', [u'HTCondor Team'], 1),
    ('man-pages/condor_prio', 'condor_prio', u'HTCondor Manual', [u'HTCondor Team'], 1),
    ('man-pages/condor_procd', 'condor_procd', u'HTCondor Manual', [u'HTCondor Team'], 1),
    ('man-pages/condor_q', 'condor_q', u'HTCondor Manual', [u'HTCondor Team'], 1),
    ('man-pages/condor_qedit', 'condor_qedit', u'HTCondor Manual', [u'HTCondor Team'], 1),
    ('man-pages/condor_qsub', 'condor_qsub', u'HTCondor Manual', [u'HTCondor Team'], 1),
    ('man-pages/condor_reconfig', 'condor_reconfig', u'HTCondor Manual', [u'HTCondor Team'], 1),
    ('man-pages/condor_release', 'condor_release', u'HTCondor Manual', [u'HTCondor Team'], 1),
    ('man-pages/condor_remote_cluster', 'condor_remote_cluster', u'HTCondor Manual', [u'HTCondor Team'], 1),
    ('man-pages/condor_reschedule', 'condor_reschedule', u'HTCondor Manual', [u'HTCondor Team'], 1),
    ('man-pages/condor_restart', 'condor_restart', u'HTCondor Manual', [u'HTCondor Team'], 1),
    ('man-pages/condor_rm', 'condor_rm', u'HTCondor Manual', [u'HTCondor Team'], 1),
    ('man-pages/condor_rmdir', 'condor_rmdir', u'HTCondor Manual', [u'HTCondor Team'], 1),
    ('man-pages/condor_router_history', 'condor_router_history', u'HTCondor Manual', [u'HTCondor Team'], 1),
    ('man-pages/condor_router_q', 'condor_router_q', u'HTCondor Manual', [u'HTCondor Team'], 1),
    ('man-pages/condor_router_rm', 'condor_router_rm', u'HTCondor Manual', [u'HTCondor Team'], 1),
    ('man-pages/condor_run', 'condor_run', u'HTCondor Manual', [u'HTCondor Team'], 1),
    ('man-pages/condor_set_shutdown', 'condor_set_shutdown', u'HTCondor Manual', [u'HTCondor Team'], 1),
    ('man-pages/condor_sos', 'condor_sos', u'HTCondor Manual', [u'HTCondor Team'], 1),
    ('man-pages/condor_ssh_start', 'condor_ssh_start', u'HTCondor Manual', [u'HTCondor Team'], 1),
    ('man-pages/condor_ssh_to_job', 'condor_ssh_to_job', u'HTCondor Manual', [u'HTCondor Team'], 1),
    ('man-pages/condor_ssl_fingerprint', 'condor_ssl_fingerprint', u'HTCondor Manual', [u'HTCondor Team'], 1),
    ('man-pages/condor_stats', 'condor_stats', u'HTCondor Manual', [u'HTCondor Team'], 1),
    ('man-pages/condor_status', 'condor_status', u'HTCondor Manual', [u'HTCondor Team'], 1),
    ('man-pages/condor_store_cred', 'condor_store_cred', u'HTCondor Manual', [u'HTCondor Team'], 1),
    ('man-pages/condor_submit', 'condor_submit', u'HTCondor Manual', [u'HTCondor Team'], 1),
    ('man-pages/condor_submit_dag', 'condor_submit_dag', u'HTCondor Manual', [u'HTCondor Team'], 1),
    ('man-pages/condor_suspend', 'condor_suspend', u'HTCondor Manual', [u'HTCondor Team'], 1),
    ('man-pages/condor_tail', 'condor_tail', u'HTCondor Manual', [u'HTCondor Team'], 1),
    ('man-pages/condor_token_create', 'condor_token_create', u'HTCondor Manual', [u'HTCondor Team'], 1),
    ('man-pages/condor_token_fetch', 'condor_token_fetch', u'HTCondor Manual', [u'HTCondor Team'], 1),
    ('man-pages/condor_token_list', 'condor_token_list', u'HTCondor Manual', [u'HTCondor Team'], 1),
    ('man-pages/condor_token_request', 'condor_token_request', u'HTCondor Manual', [u'HTCondor Team'], 1),
    ('man-pages/condor_token_request_approve', 'condor_token_request_approve', u'HTCondor Manual', [u'HTCondor Team'], 1),
    ('man-pages/condor_token_request_auto_approve', 'condor_token_request_auto_approve', u'HTCondor Manual', [u'HTCondor Team'], 1),
    ('man-pages/condor_token_request_list', 'condor_token_request_list', u'HTCondor Manual', [u'HTCondor Team'], 1),
    ('man-pages/condor_top', 'condor_top', u'HTCondor Manual', [u'HTCondor Team'], 1),
    ('man-pages/condor_transfer_data', 'condor_transfer_data', u'HTCondor Manual', [u'HTCondor Team'], 1),
    ('man-pages/condor_transform_ads', 'condor_transform_ads', u'HTCondor Manual', [u'HTCondor Team'], 1),
    ('man-pages/condor_update_machine_ad', 'condor_update_machine_ad', u'HTCondor Manual', [u'HTCondor Team'], 1),
    ('man-pages/condor_updates_stats', 'condor_updates_stats', u'HTCondor Manual', [u'HTCondor Team'], 1),
    ('man-pages/condor_urlfetch', 'condor_urlfetch', u'HTCondor Manual', [u'HTCondor Team'], 1),
    ('man-pages/condor_userlog', 'condor_userlog', u'HTCondor Manual', [u'HTCondor Team'], 1),
    ('man-pages/condor_userprio', 'condor_userprio', u'HTCondor Manual', [u'HTCondor Team'], 1),
    ('man-pages/condor_vacate', 'condor_vacate', u'HTCondor Manual', [u'HTCondor Team'], 1),
    ('man-pages/condor_vacate_job', 'condor_vacate_job', u'HTCondor Manual', [u'HTCondor Team'], 1),
    ('man-pages/condor_version', 'condor_version', u'HTCondor Manual', [u'HTCondor Team'], 1),
    ('man-pages/condor_wait', 'condor_wait', u'HTCondor Manual', [u'HTCondor Team'], 1),
    ('man-pages/condor_watch_q', 'condor_watch_q', u'HTCondor Manual', [u'HTCondor Team'], 1),
    ('man-pages/condor_who', 'condor_who', u'HTCondor Manual', [u'HTCondor Team'], 1),
    ('man-pages/get_htcondor', 'get_htcondor', u'HTCondor Manual', [u'HTCondor Team'], 1),
    ('man-pages/gidd_alloc', 'gidd_alloc', u'HTCondor Manual', [u'HTCondor Team'], 1),
    ('man-pages/htcondor', 'htcondor', u'HTCondor Manual', [u'HTCondor Team'], 1),
    ('man-pages/procd_ctl', 'procd_ctl', u'HTCondor Manual', [u'HTCondor Team'], 1)
]

# If true, show URL addresses after external links.
# man_show_urls = False

# -- conf.py contains common configuration and man pages configuration
# -- full_conf.py contains configuration for the whole manual
sys.path.append(os.path.dirname(__file__))
MANPAGES = os.environ.get('MANPAGES') == 'True'
if not MANPAGES:
    from full_conf import *<|MERGE_RESOLUTION|>--- conflicted
+++ resolved
@@ -70,11 +70,7 @@
 # built documents.
 #
 # The full version, including alpha/beta/rc tags.
-<<<<<<< HEAD
 release = '10.9.0'
-=======
-release = '10.0.9'
->>>>>>> 0f5b876d
 
 rst_epilog = """
 .. |release_date| replace:: September 28, 2023
