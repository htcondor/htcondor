--- conflicted
+++ resolved
@@ -74,11 +74,7 @@
 # built documents.
 #
 # The full version, including alpha/beta/rc tags.
-<<<<<<< HEAD
-release = '24.11.0'
-=======
-release = '24.0.12'
->>>>>>> defa5827
+release = '24.12.0'
 
 rst_epilog = """
 .. |release_date| replace:: September 18, 2025
