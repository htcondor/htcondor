--- conflicted
+++ resolved
@@ -74,11 +74,7 @@
 # built documents.
 #
 # The full version, including alpha/beta/rc tags.
-<<<<<<< HEAD
-release = '24.12.0'
-=======
-release = '24.0.13'
->>>>>>> 713e7318
+release = '24.12.13'
 
 rst_epilog = """
 .. |release_date| replace:: September 25, 2025
