# -*- coding: utf-8 -*-
#
# Read the Docs Template documentation build configuration file, created by
# sphinx-quickstart on Tue Aug 26 14:19:49 2014.
#
# This file is execfile()d with the current directory set to its
# containing dir.
#
# Note that not all possible configuration values are present in this
# autogenerated file.
#
# All configuration values have a default; values that are commented out
# serve to show the default.

import sys
import os

import re

from pathlib import Path

ON_RTD = os.environ.get('READTHEDOCS') == 'True'
if ON_RTD:
    print("ON RTD, THEREFORE INSTALLING HTCONDOR PACKAGE")
    text = (Path(__file__).parent.parent / 'CMakeLists.txt').read_text()
    match = re.search(r"^\s*set ?\( ?VERSION \"(\d+\.\d+\.\d+)-?\d*\" ?\)", text, re.MULTILINE)
    if match is not None:
        version = match.group(1)
        pre = version + 'a0'
        post = version + '.post999'
        print("DETECTED VERSION {}".format(version))
        cmd = "{} -m pip install 'htcondor>={},<{}'".format(sys.executable, pre, post)
        print("EXECUTING COMMAND: {}".format(cmd))
        os.system(cmd)
        print("INSTALLED HTCONDOR PACKAGE")
    else:
        print('ERROR: regex did not match, check regex and root CMakeLists.txt')

# If extensions (or modules to document with autodoc) are in another directory,
# add these directories to sys.path here. If the directory is relative to the
# documentation root, use os.path.abspath to make it absolute, like shown here.
# sys.path.insert(0, os.path.abspath('exts'))
sys.path.append(os.path.abspath('extensions'))
sys.path.append(os.path.join(os.path.dirname(os.path.dirname(os.path.abspath(__file__))), 'src', 'condor_tests'))

# -- General configuration ------------------------------------------------

# If your documentation needs a minimal Sphinx version, state it here.
# needs_sphinx = '1.0'

# Add any Sphinx extension module names here, as strings. They can be
# extensions coming with Sphinx (named 'sphinx.ext.*') or your custom
# ones.
extensions = [
    'sphinx.ext.autosectionlabel',
    'sphinx.ext.intersphinx',
    'sphinx.ext.autodoc',
    'sphinx.ext.napoleon',
<<<<<<< HEAD
    'sphinx.ext.graphviz',
=======
    'nbsphinx',
>>>>>>> 25bb6c67
    'ticket',
    'macro',
    'macro-def',
    'index',
]
autosectionlabel_prefix_document = True

# Add any paths that contain templates here, relative to this directory.
templates_path = ['_templates']

# The suffix of source filenames.
source_suffix = '.rst'

# The encoding of source files.
# source_encoding = 'utf-8-sig'

# The master toctree document.
master_doc = 'index'

# General information about the project.
project = u'HTCondor Manual'
copyright = u'1990-2020, Center for High Throughput Computing, Computer \
Sciences Department, University of Wisconsin-Madison, Madison, WI, US. \
Licensed under the Apache License, Version 2.0.'

# The version info for the project you're documenting, acts as replacement for
# |version| and |release|, also used in various other places throughout the
# built documents.
#
# The short X.Y version.
version = '8.9'
# The full version, including alpha/beta/rc tags.
release = '8.9.8'

rst_epilog = """
.. |release_date| replace:: Month Day, 2020
"""

# The language for content autogenerated by Sphinx. Refer to documentation
# for a list of supported languages.
# language = None

# There are two options for replacing |today|: either, you set today to some
# non-false value, then it is used:
# today = ''
# Else, today_fmt is used as the format for a strftime call.
# today_fmt = '%B %d, %Y'

# List of patterns, relative to source directory, that match files and
# directories to ignore when looking for source files.
exclude_patterns = ['_build', 'extensions', 'utils']

# The reST default role (used for this markup: `text`) to use for all
# documents.
# default_role = None

# If true, '()' will be appended to :func: etc. cross-reference text.
# add_function_parentheses = True

# If true, the current module name will be prepended to all description
# unit titles (such as .. function::).
# add_module_names = True

# If true, sectionauthor and moduleauthor directives will be shown in the
# output. They are ignored by default.
# show_authors = False

# The name of the Pygments (syntax highlighting) style to use.
pygments_style = 'sphinx'

# A list of ignored prefixes for module index sorting.
# modindex_common_prefix = []

# If true, keep warnings as "system message" paragraphs in the built documents.
# keep_warnings = False


# -- Options for HTML output ----------------------------------------------

# The theme to use for HTML and HTML Help pages.  See the documentation for
# a list of builtin themes.
html_theme = 'sphinx_rtd_theme'

# Theme options are theme-specific and customize the look and feel of a theme
# further.  For a list of options available for each theme, see the
# documentation.
# html_theme_options = {}

# Add any paths that contain custom themes here, relative to this directory.
# html_theme_path = []

# The name for this set of Sphinx documents.  If None, it defaults to
# "<project> v<release> documentation".
# html_title = None

# A shorter title for the navigation bar.  Default is the same as html_title.
# html_short_title = None

# The name of an image file (relative to this directory) to place at the top
# of the sidebar.
# html_logo = None

# The name of an image file (within the static path) to use as favicon of the
# docs.  This file should be a Windows icon file (.ico) being 16x16 or 32x32
# pixels large.
# html_favicon = None

# Add any paths that contain custom static files (such as style sheets) here,
# relative to this directory. They are copied after the builtin static files,
# so a file named "default.css" will overwrite the builtin "default.css".
html_static_path = ['_static']

# Add any extra paths that contain custom files (such as robots.txt or
# .htaccess) here, relative to this directory. These files are copied
# directly to the root of the documentation.
# html_extra_path = []

# If not '', a 'Last updated on:' timestamp is inserted at every page bottom,
# using the given strftime format.
# html_last_updated_fmt = '%b %d, %Y'

# If true, SmartyPants will be used to convert quotes and dashes to
# typographically correct entities.
# html_use_smartypants = True

# Custom sidebar templates, maps document names to template names.
# html_sidebars = {}

# Additional templates that should be rendered to pages, maps page names to
# template names.
# html_additional_pages = {}

# If false, no module index is generated.
# html_domain_indices = True

# If false, no index is generated.
# html_use_index = True

# If true, the index is split into individual pages for each letter.
# html_split_index = False

# If true, links to the reST sources are added to the pages.
# html_show_sourcelink = True

# If true, "Created using Sphinx" is shown in the HTML footer. Default is True.
# html_show_sphinx = True

# If true, "(C) Copyright ..." is shown in the HTML footer. Default is True.
# html_show_copyright = True

# If true, an OpenSearch description file will be output, and all pages will
# contain a <link> tag referring to it.  The value of this option must be the
# base URL from which the finished HTML is served.
# html_use_opensearch = ''

# This is the file name suffix for HTML files (e.g. ".xhtml").
# html_file_suffix = None

# Output file base name for HTML help builder.
htmlhelp_basename = 'ReadtheDocsTemplatedoc'

# -- Options for LaTeX output ---------------------------------------------

latex_elements = {
    # The paper size ('letterpaper' or 'a4paper').
    # 'papersize': 'letterpaper',

    # The font size ('10pt', '11pt' or '12pt').
    # 'pointsize': '10pt',

    # Additional stuff for the LaTeX preamble.
    # 'preamble': '',
}

# Grouping the document tree into LaTeX files. List of tuples
# (source start file, target name, title,
#  author, documentclass [howto, manual, or own class]).
latex_documents = [
    ('index', 'HTCondorManual.tex', u'HTCondor Manual',
     u'HTCondor Team', 'manual'),
]

# The name of an image file (relative to this directory) to place at the top of
# the title page.
# latex_logo = None

# For "manual" documents, if this is true, then toplevel headings are parts,
# not chapters.
# latex_use_parts = False

# If true, show page references after internal links.
# latex_show_pagerefs = False

# If true, show URL addresses after external links.
# latex_show_urls = False

# Documents to append as an appendix to all manuals.
# latex_appendices = []

# If false, no module index is generated.
# latex_domain_indices = True


# -- Options for manual page output ---------------------------------------

# One entry per manual page. List of tuples
# (source start file, name, description, authors, manual section).
man_pages = [
    ('man-pages/bosco_cluster', 'bosco_cluster', u'HTCondor Manual', [u'HTCondor Team'], 1),
    ('man-pages/bosco_findplatform', 'bosco_findplatform', u'HTCondor Manual', [u'HTCondor Team'], 1),
    ('man-pages/bosco_install', 'bosco_install', u'HTCondor Manual', [u'HTCondor Team'], 1),
    ('man-pages/bosco_ssh_start', 'bosco_ssh_start', u'HTCondor Manual', [u'HTCondor Team'], 1),
    ('man-pages/bosco_start', 'bosco_start', u'HTCondor Manual', [u'HTCondor Team'], 1),
    ('man-pages/bosco_stop', 'bosco_stop', u'HTCondor Manual', [u'HTCondor Team'], 1),
    ('man-pages/bosco_uninstall', 'bosco_uninstall', u'HTCondor Manual', [u'HTCondor Team'], 1),
    ('man-pages/condor_advertise', 'condor_advertise', u'HTCondor Manual', [u'HTCondor Team'], 1),
    ('man-pages/condor_annex', 'condor_annex', u'HTCondor Manual', [u'HTCondor Team'], 1),
    ('man-pages/condor_check_userlogs', 'condor_check_userlogs', u'HTCondor Manual', [u'HTCondor Team'], 1),
    ('man-pages/condor_chirp', 'condor_chirp', u'HTCondor Manual', [u'HTCondor Team'], 1),
    ('man-pages/condor_cod', 'condor_cod', u'HTCondor Manual', [u'HTCondor Team'], 1),
    ('man-pages/condor_configure', 'condor_configure', u'HTCondor Manual', [u'HTCondor Team'], 1),
    ('man-pages/condor_config_val', 'condor_config_val', u'HTCondor Manual', [u'HTCondor Team'], 1),
    ('man-pages/condor_continue', 'condor_continue', u'HTCondor Manual', [u'HTCondor Team'], 1),
    ('man-pages/condor_convert_history', 'condor_convert_history', u'HTCondor Manual', [u'HTCondor Team'], 1),
    ('man-pages/condor_dagman', 'condor_dagman', u'HTCondor Manual', [u'HTCondor Team'], 1),
    ('man-pages/condor_drain', 'condor_drain', u'HTCondor Manual', [u'HTCondor Team'], 1),
    ('man-pages/condor_fetchlog', 'condor_fetchlog', u'HTCondor Manual', [u'HTCondor Team'], 1),
    ('man-pages/condor_findhost', 'condor_findhost', u'HTCondor Manual', [u'HTCondor Team'], 1),
    ('man-pages/condor_gather_info', 'condor_gather_info', u'HTCondor Manual', [u'HTCondor Team'], 1),
    ('man-pages/condor_gpu_discovery', 'condor_gpu_discovery', u'HTCondor Manual', [u'HTCondor Team'], 1),
    ('man-pages/condor_history', 'condor_history', u'HTCondor Manual', [u'HTCondor Team'], 1),
    ('man-pages/condor_hold', 'condor_hold', u'HTCondor Manual', [u'HTCondor Team'], 1),
    ('man-pages/condor_install', 'condor_install', u'HTCondor Manual', [u'HTCondor Team'], 1),
    ('man-pages/condor_job_router_info', 'condor_job_router_info', u'HTCondor Manual', [u'HTCondor Team'], 1),
    ('man-pages/condor_master', 'condor_master', u'HTCondor Manual', [u'HTCondor Team'], 1),
    ('man-pages/condor_now', 'condor_now', u'HTCondor Manual', [u'HTCondor Team'], 1),
    ('man-pages/condor_off', 'condor_off', u'HTCondor Manual', [u'HTCondor Team'], 1),
    ('man-pages/condor_on', 'condor_on', u'HTCondor Manual', [u'HTCondor Team'], 1),
    ('man-pages/condor_ping', 'condor_ping', u'HTCondor Manual', [u'HTCondor Team'], 1),
    ('man-pages/condor_pool_job_report', 'condor_pool_job_report', u'HTCondor Manual', [u'HTCondor Team'], 1),
    ('man-pages/condor_power', 'condor_power', u'HTCondor Manual', [u'HTCondor Team'], 1),
    ('man-pages/condor_preen', 'condor_preen', u'HTCondor Manual', [u'HTCondor Team'], 1),
    ('man-pages/condor_prio', 'condor_prio', u'HTCondor Manual', [u'HTCondor Team'], 1),
    ('man-pages/condor_procd', 'condor_procd', u'HTCondor Manual', [u'HTCondor Team'], 1),
    ('man-pages/condor_qedit', 'condor_qedit', u'HTCondor Manual', [u'HTCondor Team'], 1),
    ('man-pages/condor_q', 'condor_q', u'HTCondor Manual', [u'HTCondor Team'], 1),
    ('man-pages/condor_qsub', 'condor_qsub', u'HTCondor Manual', [u'HTCondor Team'], 1),
    ('man-pages/condor_reconfig', 'condor_reconfig', u'HTCondor Manual', [u'HTCondor Team'], 1),
    ('man-pages/condor_release', 'condor_release', u'HTCondor Manual', [u'HTCondor Team'], 1),
    ('man-pages/condor_reschedule', 'condor_reschedule', u'HTCondor Manual', [u'HTCondor Team'], 1),
    ('man-pages/condor_restart', 'condor_restart', u'HTCondor Manual', [u'HTCondor Team'], 1),
    ('man-pages/condor_rmdir', 'condor_rmdir', u'HTCondor Manual', [u'HTCondor Team'], 1),
    ('man-pages/condor_rm', 'condor_rm', u'HTCondor Manual', [u'HTCondor Team'], 1),
    ('man-pages/condor_router_history', 'condor_router_history', u'HTCondor Manual', [u'HTCondor Team'], 1),
    ('man-pages/condor_router_q', 'condor_router_q', u'HTCondor Manual', [u'HTCondor Team'], 1),
    ('man-pages/condor_router_rm', 'condor_router_rm', u'HTCondor Manual', [u'HTCondor Team'], 1),
    ('man-pages/condor_run', 'condor_run', u'HTCondor Manual', [u'HTCondor Team'], 1),
    ('man-pages/condor_set_shutdown', 'condor_set_shutdown', u'HTCondor Manual', [u'HTCondor Team'], 1),
    ('man-pages/condor_sos', 'condor_sos', u'HTCondor Manual', [u'HTCondor Team'], 1),
    ('man-pages/condor_ssh_to_job', 'condor_ssh_to_job', u'HTCondor Manual', [u'HTCondor Team'], 1),
    ('man-pages/condor_stats', 'condor_stats', u'HTCondor Manual', [u'HTCondor Team'], 1),
    ('man-pages/condor_status', 'condor_status', u'HTCondor Manual', [u'HTCondor Team'], 1),
    ('man-pages/condor_store_cred', 'condor_store_cred', u'HTCondor Manual', [u'HTCondor Team'], 1),
    ('man-pages/condor_submit_dag', 'condor_submit_dag', u'HTCondor Manual', [u'HTCondor Team'], 1),
    ('man-pages/condor_submit', 'condor_submit', u'HTCondor Manual', [u'HTCondor Team'], 1),
    ('man-pages/condor_suspend', 'condor_suspend', u'HTCondor Manual', [u'HTCondor Team'], 1),
    ('man-pages/condor_tail', 'condor_tail', u'HTCondor Manual', [u'HTCondor Team'], 1),
    ('man-pages/condor_token_create', 'condor_token_create', u'HTCondor Manual', [u'HTCondor Team'], 1),
    ('man-pages/condor_token_fetch', 'condor_token_fetch', u'HTCondor Manual', [u'HTCondor Team'], 1),
    ('man-pages/condor_token_list', 'condor_token_list', u'HTCondor Manual', [u'HTCondor Team'], 1),
    ('man-pages/condor_token_request', 'condor_token_request', u'HTCondor Manual', [u'HTCondor Team'], 1),
    ('man-pages/condor_token_request_approve', 'condor_token_request_approve', u'HTCondor Manual', [u'HTCondor Team'], 1),
    ('man-pages/condor_token_request_auto_approve', 'condor_token_request_auto_approve', u'HTCondor Manual', [u'HTCondor Team'], 1),
    ('man-pages/condor_token_request_list', 'condor_token_request_list', u'HTCondor Manual', [u'HTCondor Team'], 1),
    ('man-pages/condor_top', 'condor_top', u'HTCondor Manual', [u'HTCondor Team'], 1),
    ('man-pages/condor_transfer_data', 'condor_transfer_data', u'HTCondor Manual', [u'HTCondor Team'], 1),
    ('man-pages/condor_transform_ads', 'condor_transform_ads', u'HTCondor Manual', [u'HTCondor Team'], 1),
    ('man-pages/condor_update_machine_ad', 'condor_update_machine_ad', u'HTCondor Manual', [u'HTCondor Team'], 1),
    ('man-pages/condor_updates_stats', 'condor_updates_stats', u'HTCondor Manual', [u'HTCondor Team'], 1),
    ('man-pages/condor_urlfetch', 'condor_urlfetch', u'HTCondor Manual', [u'HTCondor Team'], 1),
    ('man-pages/condor_userlog', 'condor_userlog', u'HTCondor Manual', [u'HTCondor Team'], 1),
    ('man-pages/condor_userprio', 'condor_userprio', u'HTCondor Manual', [u'HTCondor Team'], 1),
    ('man-pages/condor_vacate_job', 'condor_vacate_job', u'HTCondor Manual', [u'HTCondor Team'], 1),
    ('man-pages/condor_vacate', 'condor_vacate', u'HTCondor Manual', [u'HTCondor Team'], 1),
    ('man-pages/condor_version', 'condor_version', u'HTCondor Manual', [u'HTCondor Team'], 1),
    ('man-pages/condor_wait', 'condor_wait', u'HTCondor Manual', [u'HTCondor Team'], 1),
    ('man-pages/condor_who', 'condor_who', u'HTCondor Manual', [u'HTCondor Team'], 1),
    ('man-pages/gidd_alloc', 'gidd_alloc', u'HTCondor Manual', [u'HTCondor Team'], 1),
    ('man-pages/procd_ctl', 'procd_ctl', u'HTCondor Manual', [u'HTCondor Team'], 1)
]

# If true, show URL addresses after external links.
# man_show_urls = False


# -- Options for Texinfo output -------------------------------------------

# Grouping the document tree into Texinfo files. List of tuples
# (source start file, target name, title, author,
#  dir menu entry, description, category)
texinfo_documents = [
    ('index', 'HTCondorManual', u'HTCondor Manual',
     u'HTCondor Team', 'HTCondorManual', 'HTCondor Project',
     'Miscellaneous'),
]

# Documents to append as an appendix to all manuals.
# texinfo_appendices = []

# If false, no module index is generated.
# texinfo_domain_indices = True

# How to display URL addresses: 'footnote', 'no', or 'inline'.
# texinfo_show_urls = 'footnote'

# If true, do not generate a @detailmenu in the "Top" node's menu.
# texinfo_no_detailmenu = False

# intersphinx
intersphinx_mapping = {'python': ('https://docs.python.org/3', None)}

# autodoc settings
autoclass_content = 'both'

# napoleon settings
napoleon_use_param = False


def modify_docstring(app, what, name, obj, options, lines):
    """
    Hook function that has a chance to modify whatever comes out of autodoc.

    Parameters
    ----------
    app
        The Sphinx application object
    what
        The type of the object which the docstring belongs to
        "module", "class", "exception", "function", "method", "attribute"
    name
        The fully qualified name of the object
    obj
        The object itself
    options
        The autodoc options
    lines
        The actual lines: modify in-place!
    """
    # strip trailing C++ signature text
    for i, line in enumerate(lines):
        if 'C++ signature :' in line:
            for _ in range(len(lines) - i):
                lines.pop()
            break

    # this is Boost's dumb way of saying an object has no __init__
    for i, line in enumerate(lines):
        if line == 'Raises an exception':
            lines[i] = ''
            lines[i + 1] = ''

    # strip leading spaces
    if len(lines) > 0:
        first_indent_len = len(lines[0]) - len(lines[0].lstrip())
        for i, line in enumerate(lines):
            if len(line) > first_indent_len:
                lines[i] = line[first_indent_len:]


remove_types_from_signatures = re.compile(r' \([^)]*\)')
remove_trailing_brackets = re.compile(r']*\)$')
cleanup_commas = re.compile(r'\s*,\s*')


def modify_signature(app, what, name, obj, options, signature, return_annotation):
    """
    Hook function that has a chance to modify whatever comes out of autodoc.

    Parameters
    ----------
    app
        The Sphinx application object
    what
        The type of the object which the docstring belongs to
        "module", "class", "exception", "function", "method", "attribute"
    name
        The fully qualified name of the object
    obj
        The object itself
    options
        The autodoc options
    signature
        the function signature, of the form "(parameter_1, parameter_2)"
        or None if there was no return annotation
    return_annotation
        the function return annotation, of the form
        " -> annotation", or None if there is no return annotation

    Returns
    -------
    (signature, return_annotation)
    """
    if signature is not None:
        signature = re.sub(remove_types_from_signatures, ' ', signature)
        signature = re.sub(remove_trailing_brackets, ')', signature)
        signature = signature.replace('[,', ',')
        signature = re.sub(cleanup_commas, ', ', signature)
        signature = signature.replace('self', '')
        signature = signature.replace('( ', '(')
        signature = signature.replace('(, ', '(')

    if return_annotation == 'None :' and what == 'class':
        return_annotation = ''

    return signature, return_annotation


def setup(app):
    app.add_stylesheet('css/htcondor-manual.css')
    app.connect('autodoc-process-docstring', modify_docstring)
    app.connect('autodoc-process-signature', modify_signature)<|MERGE_RESOLUTION|>--- conflicted
+++ resolved
@@ -56,11 +56,8 @@
     'sphinx.ext.intersphinx',
     'sphinx.ext.autodoc',
     'sphinx.ext.napoleon',
-<<<<<<< HEAD
     'sphinx.ext.graphviz',
-=======
     'nbsphinx',
->>>>>>> 25bb6c67
     'ticket',
     'macro',
     'macro-def',
