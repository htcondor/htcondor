<<<<<<< HEAD
*** 24.11.0 features

*** 24.11.0 bugs

- Added new "notification = start" option to *condor_submit*, which
  sends an email when the job starts for the first time.
  :jira:`3131`

*** 24.0.11 bugs

*** 24.10.0 features
=======
*** 24.10.1 features
>>>>>>> 4a3e54b5

- The new Python API now includes `htcondor2.disable_debug()`, which is
  intended interactive use (after debugging a problem).
  :jira:`3003`

- Some errors on the EP that occurred after the AP had released the
  corresponding claim could cause a slot to remain claimed until the job lease
  timeout had expired.  This change should reduce incidents of this behavior.
  :jira:`3028`

- Execution Points enforcing disk limits will now subtract the size of
  pre-existing logical volumes from the advertised available disk. Any
  logical volumes associated with HTCondor are not subtracted.
  :jira:`3119`

- Added new ``-lvm`` option to :tool:`condor_status` to view current disk usage
  of slots enforcing disk limits. This option can be paired with ``-startd`` to
  show information about execution points enforcing disk limits.
  :jira:`3119`

- Added new :tool:`condor_dag_checker` tool for users to check DAG files
  for syntactical and logical errors prior to submission.
  :jira:`3088`

- In the *condor_job_router*, the old ClassAd-based route syntax
  (specified using ``JOB_ROUTER_ENTRIES`` and ``JOB_ROUTER_DEFAULTS``)
  is no longer supported.
  :jira:`3118`

- Improvements to *condor_q* for held jobs. The hold code and subcode are
  now displayed as part of the ``-hold`` option. A new option ``-hold-codes``
  displays the first job for each unique hold code and subcode.
  :jira:`3127`

- Improvements to observability of common files transfer, including new entries
  in the shadow and starter daemon logs; a new CommonFiles event in the
  job/user event log; and a new transfer entry in the epoch history.
  :jira:`3052`

<<<<<<< HEAD
*** 24.10.0 bugs
=======
*** 24.10.1 bugs
>>>>>>> 4a3e54b5

- Fixed a bug where the *condor_credd* mistakenly thought a Vault-managed
  OAuth2 credential was a plain user-provided access token.
  :jira:`3084`

- Attempting to send common files to startds whose sinful string is more than
  256 characters will no longer cause a shadow exception.
  :jira:`3128`

- Fixed a memory leak in the *condor_schedd* that could be triggered by checkpointing.
  :jira:`3104`

- Fixed a bug in *condor_q* default output where counts of jobs could be truncated to 6 digits.
  :jira:`3106`

- Fixed an issue where a job may take an additional 20 minutes to be scheduled to run after leaving cool-down mode.
  See configuration knob :macro:`SYSTEM_ON_VACATE_COOL_DOWN` for more information about job cool-down mode.
  :jira:`3059`

<<<<<<< HEAD
=======
- Fixed a bug introduced in HTCondor version 24.8.0 where a job in Suspended
  status wouldn't change to Idle status when evicted from an EP.
  This resulted in the job not being considered for scheduling, among other
  problems.
  :jira:`3174`

>>>>>>> 4a3e54b5
*** 24.0.10 bugs

*** 24.9.2 features

- Added new job ClassAd attribute :ad-attr:`TransferInputFileCounts`.
  :jira:`3024`

- Added new :macro:`SCHEDD_DAEMON_HISTORY` file for the Schedd to periodically write
  historical ClassAd records into. These records can be queried via :tool:`condor_history`
  using the new **-daemon** option or via :py:meth:`htcondor2.Schedd.daemonHistory`.
  :jira:`3061`

- :tool:`condor_watch_q` will now display tracking information for DAGMan jobs specified
  via the **-clusters** option.
  :jira:`3068`

- Improved logging on the EP when a slot cannot be claimed because the :ad-attr:`Start`
  expression evaluates to false.  When this happens, analysis of the slot :ad-attr:`Requirements[type=Machine]`
  expression will be written to the ``StartLog``.
  :jira:`3033`

*** 24.9.2 bugs

- Fixed a bug which could cause unnecessary activation failures if the previous
  job in the slot failed to transfer its output.  This would manifest as slots
  being in the claimed/idle state for far longer than necessary.
  :jira:`3073`

- Fixed a bug in the Vault credential monitor where access tokens were failing
  to be generated from Vault tokens when :macro:`AUTH_SSL_CLIENT_CAFILE` and/or
  :macro:`AUTH_SSL_CLIENT_CADIR` were undefined.
  :jira:`3086`

- Fixed a bug in :class:`htcondor2.Schedd` where it didn't work to use a
  ``job_spec`` parameter to specify a cluster ID as an integer, as a string
  without a proc ID, or in a list of such strings.
  :jira:`2979`

*** 24.0.9 features

- Initial Support for Enterprise Linux 10, including the x86_64_v2 platform.
  :jira:`3090`

*** 24.0.9 bugs

- The results of ``key in htcondor2.param`` and
  ``key in htcondor2.param.keys()`` now match for keys which are defined to
  have no value.  (Previously, such keys would be returned by ``keys()``.)
  :jira:`3085`

*** 24.8.1 features

- On Linux systems with cgroups enabled, jobs are now put in a ".scope"
  sub-cgroup of the per-job ".slice" cgroup.  This makes it easier for
  pilot or glidein systems to further subdivide the job's cgroup.
  :jira:`3008`

- On Linux systems, added support to put each condor daemon in its
  own cgroup with the knob :macro:`CGROUP_ALL_DAEMONS`
  :jira:`3032`

- The execute point now sets the execute permission bit on
  the :subcom:`executable` even when it was transferred by a plugin.
  This is helpful when using pelican or osdf to transfer the
  job's main executable.
  :jira:`3020`

- Add a new configuration knob, :macro:`STARTER_SETS_HOME_ENV` which defaults to 
  true.  When true, the job will have the **HOME** environment variable
  set to whatever it is on the system.  When false, HOME will not
  be set to anything.
  :jira:`3010`

- Added new ``halt`` and ``resume`` verbs to :tool:`htcondor dag` for
  first class way to halt a DAG.
  :jira:`2898`

- Added new :class:`htcondor2.DAGMan` class to the python API for sending
  commands to running a DAGMan process.
  :jira:`2898`

- Added :macro:`DAGMAN_NODE_JOB_FAILURE_TOLERANCE` to inform DAGMan when to
  consider a placed job list as failed when job failures occur.
  :jira:`3019`

- :tool:`htcondor ap status` will now show the :ad-attr:`RecentDaemonCoreDutyCycle` of
  each reported Access Point's *condor_schedd*.
  :jira:`3009`

- :tool:`condor_adstash` can now be configured to fetch a custom projection of attributes
  for job (epoch) ClassAds.
  :jira:`2680`

- :tool:`condor_status` will now accept ``-totals`` (previously just ``-total``) to better
  match other tools with the similar option.
  :jira:`3044`

- Improve diagnostics in the shadow when it fails to activate a claim.
  :jira:`3035`

- The directory for :macro:`LOCAL_UNIV_EXECUTE` is no longer made
  world-writable.
  :jira:`3036`

- Augment the `libvirt_simple_script.awk` script to provide needed
  UEFI boot information for ARM virtual machines.
  :jira:`3006`

- The :tool:`condor_upgrade_check` script has been folded into the main condor package.
  :jira:`2995`

*** 24.8.1 bugs

- Fixed a bug in the EP preventing a claimed slot from being re-used to run multiple jobs.
  The ability for an AP to run multiple jobs on the same claimed slot (i.e. without needing
  to go back to the central manager) is a critical scalability feature in HTCSS, especially
  when running large numbers of short-running jobs.  The bug fixed here was introduced in 
  HTCondor version 24.5.1, so if you are running HTCondor v24.5.x, v24.6.x, or v24.7.x,
  and run large numbers of short jobs, please consider upgrading.  See the JIRA ticket
  for additional workarounds if you cannot upgrade.
  :jira:`3045`

- On Linux and macOS, when using dataflow jobs, HTCondor now checks the modification
  times of dataflow nodes with sub-second accuracy.  Previously, it just
  used seconds, which means that it might incorrectly not skip a dataflow
  job that it should have skipped if the output file was written in the
  same second as the input file.
  :jira:`3027`

- Fixed :tool:`condor_watch_q` to output a useful error message and not
  exit when one of :subcom:`log` files associated with jobs being tracked
  does not exist.
  :jira:`2978`

- Removed job attribute ``ToE``.
  It has been replaced by job attributes :ad-attr:`VacateReason`,
  :ad-attr:`VacateReasonCode`, and :ad-attr:`VacateReasonSubCode`.
  :jira:`2974`

- The ``SlotName`` field in the job event log is now correct in the
  case where a *condor_startd* has a non-default name.
  :jira:`3047`

- Fixed a bug where :meth:`htcondor2.enable_debug()` would cause the
  Python interpreter to exit if the debug log was configured incorrectly.
  :jira:`3004`

- Removed some memory leaks from version 2 of the Python bindings.
  :jira:`2981`

- Fixed a bug introduced in HTCondor 24.7.0 which would lead to the directory
  ``0`` (and subdirectories) spuriously being created in the :macro:`SPOOL`
  directory.
  :jira:`3026`

*** 24.0.8 bugs

- Fixed a bug introduced in 24.0.7 and 24.7.3 when running on Linux cgroup v1
  systems, jobs that were killed by the out-of-memory killer were
  considered completed instead of being put on hold.
  :jira:`3094`

- The :class:`htcondor2.Credd` initializer now properly raised
  a :class:`TypeError` if the location argument isn't
  a :class:`classad2.ClassAd`, rather than failing to raise a ``TypError``.
  :jira:`2993`

*** 24.7.3 features

- Improved the ability of :tool:`condor_who` to query *condor_startd* processes when
  *condor_who* is running as root or as the same user as the Startd, and added
  formatting options for use when the *condor_startd* is running as a job on
  another batch system.
  :jira:`2927`

- :tool:`htcondor credential add oauth2` can now be used to store tokens that can
  be used by jobs via :subcom:`use_oauth_services`. The user is responsible for
  updating tokens that can expire.
  :jira:`2803`

- Added :ad-attr:`OSHomeDir` to starter's copy of the job ad.
  :jira:`2972`

- Add :macro:`SYSTEM_MAX_RELEASES` which implements an upper bound on the number
  of times any job can be released by a user or periodic expression.
  :jira:`2926`

- Added the ability for an EP administrator to disable access to the network
  by a job, by setting :macro:`NO_JOB_NETWORKING` to true.
  :jira:`2967`

- Added the ability for a docker universe job to fetch an authenticated
  image from the docker repository.
  :jira:`2870`

- Improved :tool:`condor_watch_q` to display information about the number of
  jobs actively transferring input or output files.
  :jira:`2958`

- The default value for :macro:`DISABLE_SWAP_FOR_JOB` has been changed to
  ``True``.  This provides a more predictable and uniform user experience
  for jobs running on different EPs.
  :jira:`2960`

- Add :tool:`htcondor annex login` verb, which opens a shared SSH connection to
  the named HPC system.  If you've recently created or added an annex at a
  particular system, it will re-use that cached connection; otherwise, you'll have
  to login again, but that connection will then be re-usable by other
  :tool:`htcondor annex` commands.
  :jira:`2809`

- Updated :tool:`htcondor annex` to work with Expanse's new requirements for its
  ``gpu`` and ``gpu-shared`` queues.
  :jira:`2634`

- Enhanced :tool:`htcondor job status` to also show the time to transfer the
  job input sandbox.
  :jira:`2959`

- Jobs that use :subcom:`concurrency_limits` can now re-use claims in
  the schedd.
  :jira:`2937`

- Added :subcom:`shell` for Linux systems.
  :jira:`2918`

- :macro:`START_VANILLA_UNIVERSE` expressions may now refer to attributes
  in the schedd add using the prefix ``SCHEDD``.
  :jira:`2919`

- Hold messages generated by failure to transfer output now include how many
  files failed to transfer.
  :jira:`2903`

- Added ``-transfer-history`` flag to :tool:`condor_history` to query historical
  Input, Output, and Checkpoint transfer ClassAds stored in the :macro:`JOB_EPOCH_HISTORY`
  files.
  :jira:`2878`

- Improved the parsing and handling of syntax errors in the
  :subcom:`transfer_output_remaps` submit command.
  :jira:`2920`

- DAGMan :dag-cmd:`SERVICE` nodes will no longer be removed automatically when
  a DAG contains a :dag-cmd:`FINAL` node and :tool:`condor_rm` is used on the
  DAGMan scheduler job.
  :jira:`2938`

- The list of files generated by the :subcom:`manifest` submit command now
  recursively includes subdirectories.
  :jira:`2903`

- Added new option ``-extract`` to :tool:`condor_history` to copy historical
  ClassAd entries that match a provided constraint to a specified file.
  :jira:`2923`

- EPs using disk enforcement via LVM and :macro:`LVM_HIDE_MOUNT` = ``True``
  will now advertise :ad-attr:`HasVM` = ``False`` due to VM universe jobs being
  incompatible with mount namespaces.
  :jira:`2945`

- Added support for running Docker universe on ARM hosts
  :jira:`2906`

- The **CLAIMTOBE** authentication protocol now fully qualified user names
  with the system's ``$(UID_DOMAIN)``.  To revert to the former semantics,
  set :macro:`SEC_CLAIMTOBE_INCLUDE_DOMAIN` to false.
  :jira:`2915`

*** 24.7.3 bugs

- Fixed a bug in the local issuer credential monitor that prevented the issuance of tokens
  using the WLCG profile.
  :jira:`2954`

- Fixed bug where DAGMan would output an error message containing garbage
  when dumping failed node information to the debug log.
  :jira:`2899`

- Fixed a bug where EP's using :macro:`STARTD_ENFORCE_DISK_LIMITS` would mark a
  slot as ``broken`` when the *condor_starter* fails to remove the ephemeral logical
  volume but the *condor_startd* successfully removes the LV.
  :jira:`2953`

- Fixed a bug in the Vault credential monitor that kept credentials from being fetched
  if VAULT_CREDMON_PROVIDER_NAMES was unset. Introduced in HTCondor 24.3.0.
  :jira:`2912`

- Fixed a bug in the local issuer credential monitor that kept credentials from being
  issued if :macro:`LOCAL_CREDMON_TOKEN_VERSION` (or named variant) was not set.
  :jira:`2965`

*** 24.0.7 features

- The *condor_startd* now distributes the :ad-attr:`LoadAvg` assigned to a partitionable slot
  to the idle resources of the partitionable slot, and then to the dynamic slots.
  Machines that have only a single partitionable slot will now have the same behavior under
  a :macro:`use policy:DESKTOP` as they did in version 23.10.18 and 24.0.1.
  :jira:`2901`

*** 24.0.7 bugs

- When using delegated cgroup v2, HTCondor no longer reports that that main job (often a pilot)
  has an out of memory condition when only the sub-job has hit an oom.
  :jira:`2944`

*** 24.5.2 bugs

- The default value for :macro:`STARTD_LEFTOVER_PROCS_BREAK_SLOTS` has been
  changed to 'False'. When 'True', the EP was erroneously marking slots as
  broken.
  :jira:`2946`

*** 24.5.1 features

- The *condor_starter* now advertise :ad-attr:`StdoutMtime` and :ad-attr:`StderrMtime`
  which represent the most recent modification time, in seconds since the epoch
  of a job which uses file transfer.
  :jira:`2837`

- The *condor_startd*, when running on a machine with Nvidia gpus, now advertises
  Nvidia driver version.
  :jira:`2856`

- Increased the default width of :tool:`condor_qusers` output when redirected to a
  file or piped to another command to prevent truncation.
  :jira:`2861`

- The *condor_startd* will now never lose track and leak logical volumes that were failed
  to be cleaned up when using :macro:`STARTD_ENFORCE_DISK_LIMITS`. The *condor_startd*
  will now periodically retry removal of logical volumes with an exponential back off.
  :jira:`2852`

- The *condor_startd* will now keep dynamic slots that have a :ad-attr:`SlotBrokenReason`
  attribute in ``Unclaimed`` state rather than deleting them when they change state
  to ``Unclaimed``.  A new configuration variable :macro:`CONTINUE_TO_ADVERTISE_BROKEN_DYNAMIC_SLOTS`
  controls this behavior.  It defaults to ``true`` but can be set to ``false`` to preserve
  the old behavior.  This change also adds a new attribute :ad-attr:`BrokenContextAds`
  to the daemon ad of the *condor_startd*. This attribute has a ClassAd for each broken resource
  in the startd.  *condor_status* has been enhanced to use this new attribute to display
  more information about the context of broken resources when both ``-startd`` and ``-broken``
  arguments are used.
  :jira:`2844`

- The *condor_startd* will now permanently reduce the total slot resources advertised by
  a partitionable slot when a dynamic slot is deleted while it is marked as broken. The
  amount of reduction will be advertised in new attributes such as ad-attr:`BrokenSlotCpus`
  so that the original size of the slot can be computed.
  :jira:`2865`

- Daemons will now more quickly discover with a non-responsive
  *condor_collector* has recovered and resume advertising to it.
  :jira:`2605`

- Jobs can now request user credentials generated by any combination of the
  OAuth2, Local Issuer, and Vault credential monitors on the AP.
  Remote submitters can request these credentials without having any of the
  CREDMON-related parameters in their configuration files.
  :jira:`2851`

*** 24.5.1 bugs

- Fixed a bug where the *condor_gridmanager* would write to log file
  `GridmanagerLog.root` after a reconfiguration.
  :jira:`2846`

- ``htcondor annex shutdown`` now works again.
  :jira:`2808`

- Fixed a bug where the job state table DAGMan prints to its debug file could
  contain a negative number for the count of failed jobs.
  :jira:`2872`

*** 24.0.5 bugs

*** 24.4.0 features

- Improved validation and cleanup of :macro:`EXECUTE` directories.
  The :macro:`EXECUTE` directory must now be owned by the *condor* user
  when the daemons are started as root. The condor_startd will
  not attempt to clean an invalid :macro:`EXECUTE` directory nor will
  it alter the file permissions of an :macro:`EXECUTE` directory.
  :jira:`2789`

- For **batch** grid :subcom:`universe` jobs, the PATH environment variable values
  from the job ad and the worker node environment are now combined.
  Previously, only the PATH value from the job ad was used.
  The old behavior can be restored by setting ``blah_merge_paths=no`` in
  the ``blah.config`` file.
  :jira:`2793`

- Many small improvements to :tool:`condor_q` ``-analyze`` and ``-better-analyze``
  for pools that use partitionable slots.  As a part of this, the *condor_schedd*
  was changed to provide match information for the auto-cluster of
  the job being analyzed, which :tool:`condor_q` will report if it is available.
  :jira:`2720`

- The *condor_startd* now advertises a new attribute,
  :ad-attr:`SingularityUserNamespaces` which is ``true`` when apptainer
  or singularity work and are using Linux user namespaces, and ``false``
  when it is using setuid mode.
  :jira:`2818`

- The *condor_startd* daemon ad now contains attributes showing the average and total
  bytes transferred to and from jobs during its lifetime.
  :jira:`2721`

- The *condor_credd* daemon no longer listens on port ``9620`` by default,
  but rather uses the *condor_shared_port* daemon.
  :jira:`2763`

- DAGMan will now periodically print a table regarding states of
  job placed to the Access Point to the debug log (``*.dagman.out``).
  The rate at which this table in printed is dictated by
  :macro:`DAGMAN_PRINT_JOB_TABLE_INTERVAL`
  :jira:`2794`

*** 24.4.0 bugs

- Changed the numeric output of :tool:`htcondor job status` so that the rounding
  to megabytes, gigabytes, etc. matches the binary definitions the rest
  of the tools use.
  :jira:`2788`

*** 24.0.4 features

- For **arc** grid :subcom:`universe` jobs, the new submit command
  :subcom:`arc_data_staging` can be used to supply additional elements
  to the DataStaging block of the ARC ADL that HTCondor constructs.
  :jira:`2774`

*** 24.0.4 bugs

- Fixed a bug in the negotiator that caused it to crash when matching
  offline ads.
  :jira:`2819`

- Fixed a memory leak in the schedd that could be caused by ``SCHEDD_CRON``
  scripts that generate standard error output.
  :jira:`2817`

- Fixed a bug that cause the *condor_schedd* to crash with a segmentation
  fault if a :tool:`condor_off` ``-fast`` command was run while a schedd cron
  script was running.
  :jira:`2815`<|MERGE_RESOLUTION|>--- conflicted
+++ resolved
@@ -1,4 +1,3 @@
-<<<<<<< HEAD
 *** 24.11.0 features
 
 *** 24.11.0 bugs
@@ -9,10 +8,7 @@
 
 *** 24.0.11 bugs
 
-*** 24.10.0 features
-=======
 *** 24.10.1 features
->>>>>>> 4a3e54b5
 
 - The new Python API now includes `htcondor2.disable_debug()`, which is
   intended interactive use (after debugging a problem).
@@ -52,11 +48,7 @@
   job/user event log; and a new transfer entry in the epoch history.
   :jira:`3052`
 
-<<<<<<< HEAD
-*** 24.10.0 bugs
-=======
 *** 24.10.1 bugs
->>>>>>> 4a3e54b5
 
 - Fixed a bug where the *condor_credd* mistakenly thought a Vault-managed
   OAuth2 credential was a plain user-provided access token.
@@ -76,15 +68,12 @@
   See configuration knob :macro:`SYSTEM_ON_VACATE_COOL_DOWN` for more information about job cool-down mode.
   :jira:`3059`
 
-<<<<<<< HEAD
-=======
 - Fixed a bug introduced in HTCondor version 24.8.0 where a job in Suspended
   status wouldn't change to Idle status when evicted from an EP.
   This resulted in the job not being considered for scheduling, among other
   problems.
   :jira:`3174`
 
->>>>>>> 4a3e54b5
 *** 24.0.10 bugs
 
 *** 24.9.2 features
