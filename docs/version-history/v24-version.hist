--- conflicted
+++ resolved
@@ -1,4 +1,3 @@
-<<<<<<< HEAD
 *** 24.12.14 bugs
 
 - Fixed a bug in :meth:`Schedd.submit` where single-entry itemdata could be
@@ -13,16 +12,12 @@
   returned incorrectly.
   :jira:`3272`
 
-=======
->>>>>>> 2bde360d
 *** 24.0.14 bugs
 
 - Add a timeout for all HTTP operations in the grid universe (affects
   **arc**, **ec2**, and **gce** grid types).
   :jira:`3300`
 
-<<<<<<< HEAD
-=======
 - Executions points using disk enforcement failed when provided backing
   :macro:`LVM_VOLUME_GROUP_NAME` and :macro:`LVM_THINPOOL_NAME` contained
   hyphens.
@@ -35,21 +30,16 @@
   so they should be more-reliably available there.
   :jira:`3220`
 
-*** 24.0.13 bugs
->>>>>>> 2bde360d
 - Calling :meth:`htcondor2.Schedd.history` on an object whose corresponding
   daemon can't be contacted will no longer cause a segfault.
   :jira:`3314`
 
-<<<<<<< HEAD
 *** 24.12.13 bugs
 
 - Fixed bug where the message ``Processing new events...`` would briefly
   flash while running :tool:`condor_watch_q`
   :jira:`3244`
 
-=======
->>>>>>> 2bde360d
 *** 24.0.13 features
 
 - HTCondor tarballs now contain `Pelican 7.20.2 <https://pelicanplatform.org/releases>`_
