--- conflicted
+++ resolved
@@ -1,13 +1,11 @@
 *** 24.11.0 features
 
-<<<<<<< HEAD
 - Add --version flag to the :tool:`htcondor` tool.
   :jira:`3091`
-=======
+
 - New configuration parameter :macro:`TRUSTED_VAULT_HOSTS` can be used to
   restrict which Vault servers the *condor_credd* will accept credentials for.
   :jira:`3136`
->>>>>>> 6d45c1ee
 
 *** 24.11.0 bugs
 
