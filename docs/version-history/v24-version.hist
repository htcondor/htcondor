--- conflicted
+++ resolved
@@ -14,13 +14,10 @@
 
 *** 24.0.14 bugs
 
-<<<<<<< HEAD
-=======
 - Add a timeout for all HTTP operations in the grid universe (affects
   **arc**, **ec2**, and **gce** grid types).
   :jira:`3300`
 
->>>>>>> ff5776a2
 *** 24.12.13 bugs
 
 - Fixed bug where the message ``Processing new events...`` would briefly
