--- conflicted
+++ resolved
@@ -1,9 +1,13 @@
-<<<<<<< HEAD
 *** 24.8.0 features
 
 *** 24.8.0 bugs
 
 *** 24.0.8 bugs
+
+- The :class:`htcondor2.Credd` initializer now properly raised
+  a :class:`TypeError` if the location argument isn't
+  a :class:`classad2.ClassAd`, rather than failing to raise a ``TypError``.
+  :jira:`2993`
 
 *** 24.7.0 features
 
@@ -129,14 +133,6 @@
 - Fixed a bug in the local issuer credential monitor that prevented the issuance of tokens
   using the WLCG profile.
   :jira:`2954`
-=======
-*** 24.0.8 bugs
-
-- The :class:`htcondor2.Credd` initializer now properly raised
-  a :class:`TypeError` if the location argument isn't
-  a :class:`classad2.ClassAd`, rather than failing to raise a ``TypError``.
-  :jira:`2993`
->>>>>>> 21c342c2
 
 *** 24.0.7 features
 
