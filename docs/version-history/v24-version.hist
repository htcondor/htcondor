--- conflicted
+++ resolved
@@ -1,7 +1,5 @@
 *** 24.12.14 bugs
 
-<<<<<<< HEAD
-=======
 - Fixed a bug in :meth:`Schedd.submit` where single-entry itemdata could be
   truncated to its first character.
   :jira:`3272`
@@ -14,7 +12,6 @@
   returned incorrectly.
   :jira:`3272`
 
->>>>>>> bf73997d
 *** 24.0.14 bugs
 
 *** 24.12.13 bugs
