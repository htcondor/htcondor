--- conflicted
+++ resolved
@@ -1,4 +1,3 @@
-<<<<<<< HEAD
 *** 24.12.0 features
 
 - :meth:`htcondor2.Collector.locate` now checks the :attr:`Machine` attribute
@@ -59,10 +58,7 @@
 
 *** 24.0.12 bugs
 
-*** 24.11.1 features
-=======
 *** 24.11.2 features
->>>>>>> 5a7f0fb8
 
 - New configuration parameter :macro:`TRUSTED_VAULT_HOSTS` can be used to
   restrict which Vault servers the *condor_credd* will accept credentials for.
