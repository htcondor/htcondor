--- conflicted
+++ resolved
@@ -33,7 +33,6 @@
 
 *** 24.0.5 bugs
 
-<<<<<<< HEAD
 *** 24.4.0 features
 
 - Improved validation and cleanup of :macro:`EXECUTE` directories.
@@ -82,11 +81,10 @@
   to megabytes, gigabytes, etc. matches the binary definitions the rest
   of the tools use.
   :jira:`2788`
-=======
+
 - Fixed a bug in :mod:`htcondor2` preventing the submission of jobs with
   ``FROM TABLE`` queue statements.
   :jira:`2830`
->>>>>>> 0c23655f
 
 *** 24.0.4 features
 
