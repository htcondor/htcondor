--- conflicted
+++ resolved
@@ -2,12 +2,9 @@
 
 *** 24.0.16 bugs
 
-<<<<<<< HEAD
-=======
 - Removed memory leak from :meth:`htcondor2.JobEventLog.events`.
   :jira:`3474`
 
->>>>>>> bd7cd218
 - Fix Logical Volume setup timeout on Execution Points enforcing disk usage
   for jobs that have a large :subcom:`request_disk` value (``800+ GB``).
   :jira:`3432`
@@ -21,13 +18,10 @@
   not constant (e.g. used random() or time()).
   :jira:`3436`
 
-<<<<<<< HEAD
-=======
 - Fixed a bug where the values of the attributes :ad-attr:`LocalJobsIdle` and
   :ad-attr:`LocalJobsRunning` in the submitter ad were reversed.
   :jira:`3456`
 
->>>>>>> bd7cd218
 *** 24.12.15 features
 
 - :tool:`condor_submit` will now report an error when :subcom:`output_destination` is
