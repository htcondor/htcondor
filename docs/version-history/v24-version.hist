--- conflicted
+++ resolved
@@ -1,10 +1,10 @@
 *** 24.0.14 bugs
 
-<<<<<<< HEAD
+
 - Fixed false positive reporting of ClassAd unit specifier test in
   :tool:`condor_upgrade_check`.
   :jira:`3276`
-=======
+
 - Fixed a bug where space and comma would be included in the list of
   separators for itemdata even if the itemdata had been supplied with
   the ASCII "unit separator".  This would cause itemdata entries containing
@@ -13,7 +13,7 @@
   of your entries has spaces and/or commas by moving that entry to the end
   of the line (or dictionary, if you're submitting itemdata via Python).
   :jira:`3272`
->>>>>>> 42461f8f
+
 
 *** 24.0.12 features
 
