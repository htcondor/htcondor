*** 24.12.13 bugs

- Fixed bug where the message ``Processing new events...`` would briefly
  flash while running :tool:`condor_watch_q`
  :jira:`3244`

*** 24.0.13 bugs

<<<<<<< HEAD
=======
- Fixed false positive reporting of ClassAd unit specifier test in
  :tool:`condor_upgrade_check`.
  :jira:`3276`

- Fixed a bug where space and comma would be included in the list of
  separators for itemdata even if the itemdata had been supplied with
  the ASCII "unit separator".  This would cause itemdata entries containing
  spaces (or commas) to be incorrectly interpreted as multiple items, which
  could manifest as parse errors.  You can work around this bug if only one
  of your entries has spaces and/or commas by moving that entry to the end
  of the line (or dictionary, if you're submitting itemdata via Python).
  :jira:`3272`

>>>>>>> 2dabc00a
*** 24.12.4 features

- :meth:`htcondor2.Collector.locate` now checks the :attr:`Machine` attribute
  (instead of :attr:`Name`) when trying to find *condor_startd* daemons,
  if the ``name`` argument is not the name of a slot.  This allows programmers
  to call :meth:`htcondor2.Collector.locate` using the fully-qualified domain
  name and get a result from a collector whether or not
  :macro:`ENABLE_STARTD_DAEMON_AD` is set.
  :jira:`2911`

- Add new configuration knob, :macro:`LOCAL_UNIVERSE_CGROUP_ENFORCEMENT`, which
  defaults to false.  When true, and running on a cgroup enable system, local
  universe jobs must specify :subcom:`request_memory`, and if the job exceeds that
  limit, it will be put on hold.
  :jira:`3170`

- :macro:`HISTORY_HELPER_MAX_HISTORY` default raised from 10,000 to 2,000,000,000
  effectively removing the limit.  We now believe that running large
  remote history queries will not have a negative impact on the *condor_schedd*
  :jira:`3215`

- :tool:`condor_userprio` now no longer needs the negotiator to be running
  if it only needs the collector to get userprio data.
  :jira:`3221`

- Docker universe jobs now support the config parameter :macro:`DOCKER_NETWORK_NAME`
  which defaults to "docker0".  Setting this appropriately allows :tool:`condor_chirp` 
  and :obj:`htcondor.htchirp` to work correctly inside a docker universe job.
  :jira:`3197`

- :tool:`condor_watch_q` will now exit upon key press from keyboard.
  :jira:`3199`

- Added new :ad-attr:`NumInputTransferStarts` and :ad-attr:`NumOutputTransferStarts`
  counters to the job record.
  :jira:`3194`

- If the file listed in :subcom:`log` is in a directory that does not exist, HTCondor
  will now try to create that directory (as the user).  Previously, it ran the
  job without a user log file.
  :jira:`3210`

- Added new knob, :macro:`STARTER_NESTED_SCRATCH`, which defaults to false.  When false,
  the job scratch directory (named dir_XXX) is the immediate child of the :macro:`EXECUTE`
  directory.  When true, the job's scratch directory is a subdirectory thereof, named
  "scratch", with the intention that all condor metadata files will be moved to peer 
  directories, and not pollute the job's scratch directory with condor control files.
  :jira:`3080`

- Added optional second argument for the macro expansion function ``$BASENAME()`` that
  specifies the file extension or suffix to remove.
  :jira:`3206`

- :tool:`condor_adstash` now parses and stores per-attempt transfer error data when
  reading transfer epoch history.
  :jira:`3122`

- On Windows, :ad-attr:`ResidentSetSize` and thus :ad-attr:`MemoryUsage` will now
  be updated in the startd as frequently as :ad-attr:`ImageSize` so that the default
  :macro:`PREEMPT` and :macro:`WANT_HOLD` policy expressions will evict jobs
  that go over :ad-attr:`Memory` in a timely manner.
  :jira:`3224`

*** 24.12.4 bugs

- Allow :tool:`condor_submit` -i to work with :subcom:`shell`.
  :jira:`3208`

- Fixed bug when :macro:`STARTER_NESTED_SCRATCH` is true and
  :macro:`SINGULARITY_TARGET_DIR` was also set.
  :jira:`3243`

- Fixed bug that prevented emails being sent to users when jobs went
  on hold and :subcom:`notification` was set to error.
  :jira:`3219`

- Fixed bug introduced in 24.11 that caused the *condor_schedd* to
  occasionally crash when DAGMan completed.
  :jira:`3250`

*** 24.0.12 features

- Updated :tool:`condor_upgrade_check` to test for well known gotchas
  between v24 and v25 of HTCondor installations.
  :jira:`3209`

*** 24.0.12 bugs

- Fixed a bug where the *blahpd* would fail when using Python 3.12 or later.
  :jira:`3225`

- Fixed bug where jobs held due to exceeding disk usage had the same
  :ad-attr:`HoldReasonCode` and :ad-attr:`HoldReasonSubCode` as jobs
  that exceeded memory usage.
  :jira:`3248`

*** 24.11.2 features

- Added new job ClassAd attributes :ad-attr:`NumVacates` and :ad-attr:`NumVacatesByReason`.
  These attributes provide counts about why a job left the running state without
  completing (i.e. was vacated from the execution point).
  :jira:`3204`

- Added new "notification = start" option to *condor_submit*, which
  sends an email when the job starts for the first time.
  :jira:`3133`

- New configuration parameter :macro:`TRUSTED_VAULT_HOSTS` can be used to
  restrict which Vault servers the *condor_credd* will accept credentials for.
  :jira:`3136`

- The new Python API now includes `htcondor2.ping()`, which operates like
  `htcondor.SecMan.ping()` in the old API.
  :jira:`3180`

- The :tool:`htcondor annex` tool now has (limited) support for AWS' EC2 annexes.
  The ``condor_annex`` tool has been withdrawn; use :tool:`htcondor annex`
  instead.
  :jira:`1630`

- Added new python method "get_claims" to the schedd object, which returns
  the classads of the claimed slots.
  :jira:`3181`

- Add --version flag to the :tool:`htcondor` tool.
  :jira:`3091`

*** 24.11.2 bugs

- When responding to a ping request for the ALLOW authorization level,
  daemons no longer require authentication.
  :jira:`3195`

*** 24.0.11 features

- Initial support for Debian 13 (trixie).
  :jira:`3212`

*** 24.0.11 bugs

*** 24.10.3 bugs

- Fixed a bug introduced in version 24.10.2 that caused
  `condor_store_cred add` to fail.
  :jira:`3213`

*** 24.10.2 features

- In the *condor_job_router*, the old ClassAd-based route syntax
  (specified using ``JOB_ROUTER_ENTRIES`` and ``JOB_ROUTER_DEFAULTS``)
  is no longer supported.
  :jira:`3118`

- Added new :tool:`condor_dag_checker` tool for users to check DAG files
  for syntactical and logical errors prior to submission.
  :jira:`3088`

- Improvements to :tool:`condor_q` for held jobs. The hold code and subcode are
  now displayed as part of the ``-hold`` option. A new option ``-hold-codes``
  displays the first job for each unique hold code and subcode.
  :jira:`3127`

- Added new ``-lvm`` option to :tool:`condor_status` to view current disk usage
  of slots enforcing disk limits. This option can be paired with ``-startd`` to
  show information about execution points enforcing disk limits.
  :jira:`3119`

- The new Python API now includes :py:meth:`htcondor2.disable_debug`, which is
  intended interactive use (after debugging a problem).
  :jira:`3003`

- Some errors on the EP that occurred after the AP had released the
  corresponding claim could cause a slot to remain claimed until the job lease
  timeout had expired.  This change should reduce incidents of this behavior.
  :jira:`3028`

- Improvements to observability of common files transfer, including new entries
  in the shadow and starter daemon logs; a new CommonFiles event in the
  job/user event log; and a new transfer entry in the epoch history.
  :jira:`3052`

*** 24.10.2 bugs

- Fixed a bug in :tool:`condor_q` default output where counts of jobs could be truncated to 6 digits.
  :jira:`3106`

- Fixed a bug introduced in HTCondor version 24.8.0 where a job in Suspended
  status wouldn't change to Idle status when evicted from an EP.
  This resulted in the job not being considered for scheduling, among other
  problems.
  :jira:`3174`

- Execution Points enforcing disk limits will now subtract the size of
  pre-existing logical volumes from the advertised available disk. Any
  logical volumes associated with HTCondor are not subtracted.
  :jira:`3119`

- Fixed a bug where the *condor_credd* mistakenly thought a Vault-managed
  OAuth2 credential was a plain user-provided access token.
  :jira:`3084`

- Attempting to send common files to startds whose sinful string is more than
  256 characters will no longer cause a shadow exception.
  :jira:`3128`

- Fixed a memory leak in the *condor_schedd* that could be triggered by checkpointing.
  :jira:`3104`

- Fixed an issue where a job may take an additional 20 minutes to be scheduled to run after leaving cool-down mode.
  See configuration knob :macro:`SYSTEM_ON_VACATE_COOL_DOWN` for more information about job cool-down mode.
  :jira:`3059`

*** 24.0.10 bugs

*** 24.9.2 features

- Added new job ClassAd attribute :ad-attr:`TransferInputFileCounts`.
  :jira:`3024`

- Added new :macro:`SCHEDD_DAEMON_HISTORY` file for the Schedd to periodically write
  historical ClassAd records into. These records can be queried via :tool:`condor_history`
  using the new **-daemon** option or via :py:meth:`htcondor2.Schedd.daemonHistory`.
  :jira:`3061`

- :tool:`condor_watch_q` will now display tracking information for DAGMan jobs specified
  via the **-clusters** option.
  :jira:`3068`

- Improved logging on the EP when a slot cannot be claimed because the :ad-attr:`Start`
  expression evaluates to false.  When this happens, analysis of the slot :ad-attr:`Requirements[type=Machine]`
  expression will be written to the ``StartLog``.
  :jira:`3033`

*** 24.9.2 bugs

- Fixed a bug which could cause unnecessary activation failures if the previous
  job in the slot failed to transfer its output.  This would manifest as slots
  being in the claimed/idle state for far longer than necessary.
  :jira:`3073`

- Fixed a bug in the Vault credential monitor where access tokens were failing
  to be generated from Vault tokens when :macro:`AUTH_SSL_CLIENT_CAFILE` and/or
  :macro:`AUTH_SSL_CLIENT_CADIR` were undefined.
  :jira:`3086`

- Fixed a bug in :class:`htcondor2.Schedd` where it didn't work to use a
  ``job_spec`` parameter to specify a cluster ID as an integer, as a string
  without a proc ID, or in a list of such strings.
  :jira:`2979`

*** 24.0.9 features

- Initial Support for Enterprise Linux 10, including the x86_64_v2 platform.
  :jira:`3090`

*** 24.0.9 bugs

- The results of ``key in htcondor2.param`` and
  ``key in htcondor2.param.keys()`` now match for keys which are defined to
  have no value.  (Previously, such keys would be returned by ``keys()``.)
  :jira:`3085`

*** 24.8.1 features

- On Linux systems with cgroups enabled, jobs are now put in a ".scope"
  sub-cgroup of the per-job ".slice" cgroup.  This makes it easier for
  pilot or glidein systems to further subdivide the job's cgroup.
  :jira:`3008`

- On Linux systems, added support to put each condor daemon in its
  own cgroup with the knob :macro:`CGROUP_ALL_DAEMONS`
  :jira:`3032`

- The execute point now sets the execute permission bit on
  the :subcom:`executable` even when it was transferred by a plugin.
  This is helpful when using pelican or osdf to transfer the
  job's main executable.
  :jira:`3020`

- Add a new configuration knob, :macro:`STARTER_SETS_HOME_ENV` which defaults to 
  true.  When true, the job will have the **HOME** environment variable
  set to whatever it is on the system.  When false, HOME will not
  be set to anything.
  :jira:`3010`

- Added new ``halt`` and ``resume`` verbs to :tool:`htcondor dag` for
  first class way to halt a DAG.
  :jira:`2898`

- Added new :class:`htcondor2.DAGMan` class to the python API for sending
  commands to running a DAGMan process.
  :jira:`2898`

- Added :macro:`DAGMAN_NODE_JOB_FAILURE_TOLERANCE` to inform DAGMan when to
  consider a placed job list as failed when job failures occur.
  :jira:`3019`

- :tool:`htcondor ap status` will now show the :ad-attr:`RecentDaemonCoreDutyCycle` of
  each reported Access Point's *condor_schedd*.
  :jira:`3009`

- :tool:`condor_adstash` can now be configured to fetch a custom projection of attributes
  for job (epoch) ClassAds.
  :jira:`2680`

- :tool:`condor_status` will now accept ``-totals`` (previously just ``-total``) to better
  match other tools with the similar option.
  :jira:`3044`

- Improve diagnostics in the shadow when it fails to activate a claim.
  :jira:`3035`

- The directory for :macro:`LOCAL_UNIV_EXECUTE` is no longer made
  world-writable.
  :jira:`3036`

- Augment the `libvirt_simple_script.awk` script to provide needed
  UEFI boot information for ARM virtual machines.
  :jira:`3006`

- The :tool:`condor_upgrade_check` script has been folded into the main condor package.
  :jira:`2995`

*** 24.8.1 bugs

- Fixed a bug in the EP preventing a claimed slot from being re-used to run multiple jobs.
  The ability for an AP to run multiple jobs on the same claimed slot (i.e. without needing
  to go back to the central manager) is a critical scalability feature in HTCSS, especially
  when running large numbers of short-running jobs.  The bug fixed here was introduced in 
  HTCondor version 24.5.1, so if you are running HTCondor v24.5.x, v24.6.x, or v24.7.x,
  and run large numbers of short jobs, please consider upgrading.  See the JIRA ticket
  for additional workarounds if you cannot upgrade.
  :jira:`3045`

- On Linux and macOS, when using dataflow jobs, HTCondor now checks the modification
  times of dataflow nodes with sub-second accuracy.  Previously, it just
  used seconds, which means that it might incorrectly not skip a dataflow
  job that it should have skipped if the output file was written in the
  same second as the input file.
  :jira:`3027`

- Fixed :tool:`condor_watch_q` to output a useful error message and not
  exit when one of :subcom:`log` files associated with jobs being tracked
  does not exist.
  :jira:`2978`

- Removed job attribute ``ToE``.
  It has been replaced by job attributes :ad-attr:`VacateReason`,
  :ad-attr:`VacateReasonCode`, and :ad-attr:`VacateReasonSubCode`.
  :jira:`2974`

- The ``SlotName`` field in the job event log is now correct in the
  case where a *condor_startd* has a non-default name.
  :jira:`3047`

- Fixed a bug where :meth:`htcondor2.enable_debug()` would cause the
  Python interpreter to exit if the debug log was configured incorrectly.
  :jira:`3004`

- Removed some memory leaks from version 2 of the Python bindings.
  :jira:`2981`

- Fixed a bug introduced in HTCondor 24.7.0 which would lead to the directory
  ``0`` (and subdirectories) spuriously being created in the :macro:`SPOOL`
  directory.
  :jira:`3026`

*** 24.0.8 bugs

- Fixed a bug introduced in 24.0.7 and 24.7.3 when running on Linux cgroup v1
  systems, jobs that were killed by the out-of-memory killer were
  considered completed instead of being put on hold.
  :jira:`3094`

- The :class:`htcondor2.Credd` initializer now properly raised
  a :class:`TypeError` if the location argument isn't
  a :class:`classad2.ClassAd`, rather than failing to raise a ``TypError``.
  :jira:`2993`

*** 24.7.3 features

- Improved the ability of :tool:`condor_who` to query *condor_startd* processes when
  *condor_who* is running as root or as the same user as the Startd, and added
  formatting options for use when the *condor_startd* is running as a job on
  another batch system.
  :jira:`2927`

- :tool:`htcondor credential add oauth2` can now be used to store tokens that can
  be used by jobs via :subcom:`use_oauth_services`. The user is responsible for
  updating tokens that can expire.
  :jira:`2803`

- Added :ad-attr:`OSHomeDir` to starter's copy of the job ad.
  :jira:`2972`

- Add :macro:`SYSTEM_MAX_RELEASES` which implements an upper bound on the number
  of times any job can be released by a user or periodic expression.
  :jira:`2926`

- Added the ability for an EP administrator to disable access to the network
  by a job, by setting :macro:`NO_JOB_NETWORKING` to true.
  :jira:`2967`

- Added the ability for a docker universe job to fetch an authenticated
  image from the docker repository.
  :jira:`2870`

- Improved :tool:`condor_watch_q` to display information about the number of
  jobs actively transferring input or output files.
  :jira:`2958`

- The default value for :macro:`DISABLE_SWAP_FOR_JOB` has been changed to
  ``True``.  This provides a more predictable and uniform user experience
  for jobs running on different EPs.
  :jira:`2960`

- Add :tool:`htcondor annex login` verb, which opens a shared SSH connection to
  the named HPC system.  If you've recently created or added an annex at a
  particular system, it will re-use that cached connection; otherwise, you'll have
  to login again, but that connection will then be re-usable by other
  :tool:`htcondor annex` commands.
  :jira:`2809`

- Updated :tool:`htcondor annex` to work with Expanse's new requirements for its
  ``gpu`` and ``gpu-shared`` queues.
  :jira:`2634`

- Enhanced :tool:`htcondor job status` to also show the time to transfer the
  job input sandbox.
  :jira:`2959`

- Jobs that use :subcom:`concurrency_limits` can now re-use claims in
  the schedd.
  :jira:`2937`

- Added :subcom:`shell` for Linux systems.
  :jira:`2918`

- :macro:`START_VANILLA_UNIVERSE` expressions may now refer to attributes
  in the schedd add using the prefix ``SCHEDD``.
  :jira:`2919`

- Hold messages generated by failure to transfer output now include how many
  files failed to transfer.
  :jira:`2903`

- Added ``-transfer-history`` flag to :tool:`condor_history` to query historical
  Input, Output, and Checkpoint transfer ClassAds stored in the :macro:`JOB_EPOCH_HISTORY`
  files.
  :jira:`2878`

- Improved the parsing and handling of syntax errors in the
  :subcom:`transfer_output_remaps` submit command.
  :jira:`2920`

- DAGMan :dag-cmd:`SERVICE` nodes will no longer be removed automatically when
  a DAG contains a :dag-cmd:`FINAL` node and :tool:`condor_rm` is used on the
  DAGMan scheduler job.
  :jira:`2938`

- The list of files generated by the :subcom:`manifest` submit command now
  recursively includes subdirectories.
  :jira:`2903`

- Added new option ``-extract`` to :tool:`condor_history` to copy historical
  ClassAd entries that match a provided constraint to a specified file.
  :jira:`2923`

- EPs using disk enforcement via LVM and :macro:`LVM_HIDE_MOUNT` = ``True``
  will now advertise :ad-attr:`HasVM` = ``False`` due to VM universe jobs being
  incompatible with mount namespaces.
  :jira:`2945`

- Added support for running Docker universe on ARM hosts
  :jira:`2906`

- The **CLAIMTOBE** authentication protocol now fully qualified user names
  with the system's ``$(UID_DOMAIN)``.  To revert to the former semantics,
  set :macro:`SEC_CLAIMTOBE_INCLUDE_DOMAIN` to false.
  :jira:`2915`

*** 24.7.3 bugs

- Fixed a bug in the local issuer credential monitor that prevented the issuance of tokens
  using the WLCG profile.
  :jira:`2954`

- Fixed bug where DAGMan would output an error message containing garbage
  when dumping failed node information to the debug log.
  :jira:`2899`

- Fixed a bug where EP's using :macro:`STARTD_ENFORCE_DISK_LIMITS` would mark a
  slot as ``broken`` when the *condor_starter* fails to remove the ephemeral logical
  volume but the *condor_startd* successfully removes the LV.
  :jira:`2953`

- Fixed a bug in the Vault credential monitor that kept credentials from being fetched
  if VAULT_CREDMON_PROVIDER_NAMES was unset. Introduced in HTCondor 24.3.0.
  :jira:`2912`

- Fixed a bug in the local issuer credential monitor that kept credentials from being
  issued if :macro:`LOCAL_CREDMON_TOKEN_VERSION` (or named variant) was not set.
  :jira:`2965`

*** 24.0.7 features

- The *condor_startd* now distributes the :ad-attr:`LoadAvg` assigned to a partitionable slot
  to the idle resources of the partitionable slot, and then to the dynamic slots.
  Machines that have only a single partitionable slot will now have the same behavior under
  a :macro:`use policy:DESKTOP` as they did in version 23.10.18 and 24.0.1.
  :jira:`2901`

*** 24.0.7 bugs

- When using delegated cgroup v2, HTCondor no longer reports that that main job (often a pilot)
  has an out of memory condition when only the sub-job has hit an oom.
  :jira:`2944`

*** 24.5.2 bugs

- The default value for :macro:`STARTD_LEFTOVER_PROCS_BREAK_SLOTS` has been
  changed to 'False'. When 'True', the EP was erroneously marking slots as
  broken.
  :jira:`2946`

*** 24.5.1 features

- The *condor_starter* now advertise :ad-attr:`StdoutMtime` and :ad-attr:`StderrMtime`
  which represent the most recent modification time, in seconds since the epoch
  of a job which uses file transfer.
  :jira:`2837`

- The *condor_startd*, when running on a machine with Nvidia gpus, now advertises
  Nvidia driver version.
  :jira:`2856`

- Increased the default width of :tool:`condor_qusers` output when redirected to a
  file or piped to another command to prevent truncation.
  :jira:`2861`

- The *condor_startd* will now never lose track and leak logical volumes that were failed
  to be cleaned up when using :macro:`STARTD_ENFORCE_DISK_LIMITS`. The *condor_startd*
  will now periodically retry removal of logical volumes with an exponential back off.
  :jira:`2852`

- The *condor_startd* will now keep dynamic slots that have a :ad-attr:`SlotBrokenReason`
  attribute in ``Unclaimed`` state rather than deleting them when they change state
  to ``Unclaimed``.  A new configuration variable :macro:`CONTINUE_TO_ADVERTISE_BROKEN_DYNAMIC_SLOTS`
  controls this behavior.  It defaults to ``true`` but can be set to ``false`` to preserve
  the old behavior.  This change also adds a new attribute :ad-attr:`BrokenContextAds`
  to the daemon ad of the *condor_startd*. This attribute has a ClassAd for each broken resource
  in the startd.  *condor_status* has been enhanced to use this new attribute to display
  more information about the context of broken resources when both ``-startd`` and ``-broken``
  arguments are used.
  :jira:`2844`

- The *condor_startd* will now permanently reduce the total slot resources advertised by
  a partitionable slot when a dynamic slot is deleted while it is marked as broken. The
  amount of reduction will be advertised in new attributes such as ad-attr:`BrokenSlotCpus`
  so that the original size of the slot can be computed.
  :jira:`2865`

- Daemons will now more quickly discover with a non-responsive
  *condor_collector* has recovered and resume advertising to it.
  :jira:`2605`

- Jobs can now request user credentials generated by any combination of the
  OAuth2, Local Issuer, and Vault credential monitors on the AP.
  Remote submitters can request these credentials without having any of the
  CREDMON-related parameters in their configuration files.
  :jira:`2851`

*** 24.5.1 bugs

- Fixed a bug where the *condor_gridmanager* would write to log file
  `GridmanagerLog.root` after a reconfiguration.
  :jira:`2846`

- ``htcondor annex shutdown`` now works again.
  :jira:`2808`

- Fixed a bug where the job state table DAGMan prints to its debug file could
  contain a negative number for the count of failed jobs.
  :jira:`2872`

*** 24.0.5 bugs

*** 24.4.0 features

- Improved validation and cleanup of :macro:`EXECUTE` directories.
  The :macro:`EXECUTE` directory must now be owned by the *condor* user
  when the daemons are started as root. The condor_startd will
  not attempt to clean an invalid :macro:`EXECUTE` directory nor will
  it alter the file permissions of an :macro:`EXECUTE` directory.
  :jira:`2789`

- For **batch** grid :subcom:`universe` jobs, the PATH environment variable values
  from the job ad and the worker node environment are now combined.
  Previously, only the PATH value from the job ad was used.
  The old behavior can be restored by setting ``blah_merge_paths=no`` in
  the ``blah.config`` file.
  :jira:`2793`

- Many small improvements to :tool:`condor_q` ``-analyze`` and ``-better-analyze``
  for pools that use partitionable slots.  As a part of this, the *condor_schedd*
  was changed to provide match information for the auto-cluster of
  the job being analyzed, which :tool:`condor_q` will report if it is available.
  :jira:`2720`

- The *condor_startd* now advertises a new attribute,
  :ad-attr:`SingularityUserNamespaces` which is ``true`` when apptainer
  or singularity work and are using Linux user namespaces, and ``false``
  when it is using setuid mode.
  :jira:`2818`

- The *condor_startd* daemon ad now contains attributes showing the average and total
  bytes transferred to and from jobs during its lifetime.
  :jira:`2721`

- The *condor_credd* daemon no longer listens on port ``9620`` by default,
  but rather uses the *condor_shared_port* daemon.
  :jira:`2763`

- DAGMan will now periodically print a table regarding states of
  job placed to the Access Point to the debug log (``*.dagman.out``).
  The rate at which this table in printed is dictated by
  :macro:`DAGMAN_PRINT_JOB_TABLE_INTERVAL`
  :jira:`2794`

*** 24.4.0 bugs

- Changed the numeric output of :tool:`htcondor job status` so that the rounding
  to megabytes, gigabytes, etc. matches the binary definitions the rest
  of the tools use.
  :jira:`2788`

*** 24.0.4 features

- For **arc** grid :subcom:`universe` jobs, the new submit command
  :subcom:`arc_data_staging` can be used to supply additional elements
  to the DataStaging block of the ARC ADL that HTCondor constructs.
  :jira:`2774`

*** 24.0.4 bugs

- Fixed a bug in the negotiator that caused it to crash when matching
  offline ads.
  :jira:`2819`

- Fixed a memory leak in the schedd that could be caused by ``SCHEDD_CRON``
  scripts that generate standard error output.
  :jira:`2817`

- Fixed a bug that cause the *condor_schedd* to crash with a segmentation
  fault if a :tool:`condor_off` ``-fast`` command was run while a schedd cron
  script was running.
  :jira:`2815`<|MERGE_RESOLUTION|>--- conflicted
+++ resolved
@@ -6,8 +6,6 @@
 
 *** 24.0.13 bugs
 
-<<<<<<< HEAD
-=======
 - Fixed false positive reporting of ClassAd unit specifier test in
   :tool:`condor_upgrade_check`.
   :jira:`3276`
@@ -21,7 +19,6 @@
   of the line (or dictionary, if you're submitting itemdata via Python).
   :jira:`3272`
 
->>>>>>> 2dabc00a
 *** 24.12.4 features
 
 - :meth:`htcondor2.Collector.locate` now checks the :attr:`Machine` attribute
