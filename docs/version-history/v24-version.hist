<<<<<<< HEAD
*** 24.11.1 features

- New configuration parameter :macro:`TRUSTED_VAULT_HOSTS` can be used to
  restrict which Vault servers the *condor_credd* will accept credentials for.
  :jira:`3136`

- Added new "notification = start" option to *condor_submit*, which
  sends an email when the job starts for the first time.
  :jira:`3133`

- Added new job ClassAd attributes :ad-attr:`NumVacates` and :ad-attr:`NumVacatesByReason`.
  These attributes provide counts about why a job left the running state without
  completing (i.e. was vacated from the execution point).
  :jira:`3204`

- The new Python API now includes `htcondor2.ping()`, which operates like
  `htcondor.SecMan.ping()` in the old API.
  :jira:`3180`

- The :tool:`htcondor annex` tool now has (limited) support for AWS' EC2 annexes.
  The ``condor_annex`` tool has been withdrawn; use :tool:`htcondor annex`
  instead.
  :jira:`1630`

- Added new python method "get_claims" to the schedd object, which returns
  the classads of the claimed slots.
  :jira:`3181`

- Add --version flag to the :tool:`htcondor` tool.
  :jira:`3091`

*** 24.11.1 bugs
=======
*** 24.10.3 bugs
>>>>>>> b76bb3c1

- Fixed a bug introduced in version 24.10.2 that caused
  `condor_store_cred add` to fail.
  :jira:`3213`

<<<<<<< HEAD
*** 24.0.11 bugs

=======
>>>>>>> b76bb3c1
*** 24.10.2 features

- In the *condor_job_router*, the old ClassAd-based route syntax
  (specified using ``JOB_ROUTER_ENTRIES`` and ``JOB_ROUTER_DEFAULTS``)
  is no longer supported.
  :jira:`3118`

- Added new :tool:`condor_dag_checker` tool for users to check DAG files
  for syntactical and logical errors prior to submission.
  :jira:`3088`

- Improvements to :tool:`condor_q` for held jobs. The hold code and subcode are
  now displayed as part of the ``-hold`` option. A new option ``-hold-codes``
  displays the first job for each unique hold code and subcode.
  :jira:`3127`

- Added new ``-lvm`` option to :tool:`condor_status` to view current disk usage
  of slots enforcing disk limits. This option can be paired with ``-startd`` to
  show information about execution points enforcing disk limits.
  :jira:`3119`

- The new Python API now includes :py:meth:`htcondor2.disable_debug`, which is
  intended interactive use (after debugging a problem).
  :jira:`3003`

- Some errors on the EP that occurred after the AP had released the
  corresponding claim could cause a slot to remain claimed until the job lease
  timeout had expired.  This change should reduce incidents of this behavior.
  :jira:`3028`

- Improvements to observability of common files transfer, including new entries
  in the shadow and starter daemon logs; a new CommonFiles event in the
  job/user event log; and a new transfer entry in the epoch history.
  :jira:`3052`

*** 24.10.2 bugs

- Fixed a bug in :tool:`condor_q` default output where counts of jobs could be truncated to 6 digits.
  :jira:`3106`

- Fixed a bug introduced in HTCondor version 24.8.0 where a job in Suspended
  status wouldn't change to Idle status when evicted from an EP.
  This resulted in the job not being considered for scheduling, among other
  problems.
  :jira:`3174`

- Execution Points enforcing disk limits will now subtract the size of
  pre-existing logical volumes from the advertised available disk. Any
  logical volumes associated with HTCondor are not subtracted.
  :jira:`3119`

- Fixed a bug where the *condor_credd* mistakenly thought a Vault-managed
  OAuth2 credential was a plain user-provided access token.
  :jira:`3084`

- Attempting to send common files to startds whose sinful string is more than
  256 characters will no longer cause a shadow exception.
  :jira:`3128`

- Fixed a memory leak in the *condor_schedd* that could be triggered by checkpointing.
  :jira:`3104`

- Fixed an issue where a job may take an additional 20 minutes to be scheduled to run after leaving cool-down mode.
  See configuration knob :macro:`SYSTEM_ON_VACATE_COOL_DOWN` for more information about job cool-down mode.
  :jira:`3059`

*** 24.0.10 bugs

*** 24.9.2 features

- Added new job ClassAd attribute :ad-attr:`TransferInputFileCounts`.
  :jira:`3024`

- Added new :macro:`SCHEDD_DAEMON_HISTORY` file for the Schedd to periodically write
  historical ClassAd records into. These records can be queried via :tool:`condor_history`
  using the new **-daemon** option or via :py:meth:`htcondor2.Schedd.daemonHistory`.
  :jira:`3061`

- :tool:`condor_watch_q` will now display tracking information for DAGMan jobs specified
  via the **-clusters** option.
  :jira:`3068`

- Improved logging on the EP when a slot cannot be claimed because the :ad-attr:`Start`
  expression evaluates to false.  When this happens, analysis of the slot :ad-attr:`Requirements[type=Machine]`
  expression will be written to the ``StartLog``.
  :jira:`3033`

*** 24.9.2 bugs

- Fixed a bug which could cause unnecessary activation failures if the previous
  job in the slot failed to transfer its output.  This would manifest as slots
  being in the claimed/idle state for far longer than necessary.
  :jira:`3073`

- Fixed a bug in the Vault credential monitor where access tokens were failing
  to be generated from Vault tokens when :macro:`AUTH_SSL_CLIENT_CAFILE` and/or
  :macro:`AUTH_SSL_CLIENT_CADIR` were undefined.
  :jira:`3086`

- Fixed a bug in :class:`htcondor2.Schedd` where it didn't work to use a
  ``job_spec`` parameter to specify a cluster ID as an integer, as a string
  without a proc ID, or in a list of such strings.
  :jira:`2979`

*** 24.0.9 features

- Initial Support for Enterprise Linux 10, including the x86_64_v2 platform.
  :jira:`3090`

*** 24.0.9 bugs

- The results of ``key in htcondor2.param`` and
  ``key in htcondor2.param.keys()`` now match for keys which are defined to
  have no value.  (Previously, such keys would be returned by ``keys()``.)
  :jira:`3085`

*** 24.8.1 features

- On Linux systems with cgroups enabled, jobs are now put in a ".scope"
  sub-cgroup of the per-job ".slice" cgroup.  This makes it easier for
  pilot or glidein systems to further subdivide the job's cgroup.
  :jira:`3008`

- On Linux systems, added support to put each condor daemon in its
  own cgroup with the knob :macro:`CGROUP_ALL_DAEMONS`
  :jira:`3032`

- The execute point now sets the execute permission bit on
  the :subcom:`executable` even when it was transferred by a plugin.
  This is helpful when using pelican or osdf to transfer the
  job's main executable.
  :jira:`3020`

- Add a new configuration knob, :macro:`STARTER_SETS_HOME_ENV` which defaults to 
  true.  When true, the job will have the **HOME** environment variable
  set to whatever it is on the system.  When false, HOME will not
  be set to anything.
  :jira:`3010`

- Added new ``halt`` and ``resume`` verbs to :tool:`htcondor dag` for
  first class way to halt a DAG.
  :jira:`2898`

- Added new :class:`htcondor2.DAGMan` class to the python API for sending
  commands to running a DAGMan process.
  :jira:`2898`

- Added :macro:`DAGMAN_NODE_JOB_FAILURE_TOLERANCE` to inform DAGMan when to
  consider a placed job list as failed when job failures occur.
  :jira:`3019`

- :tool:`htcondor ap status` will now show the :ad-attr:`RecentDaemonCoreDutyCycle` of
  each reported Access Point's *condor_schedd*.
  :jira:`3009`

- :tool:`condor_adstash` can now be configured to fetch a custom projection of attributes
  for job (epoch) ClassAds.
  :jira:`2680`

- :tool:`condor_status` will now accept ``-totals`` (previously just ``-total``) to better
  match other tools with the similar option.
  :jira:`3044`

- Improve diagnostics in the shadow when it fails to activate a claim.
  :jira:`3035`

- The directory for :macro:`LOCAL_UNIV_EXECUTE` is no longer made
  world-writable.
  :jira:`3036`

- Augment the `libvirt_simple_script.awk` script to provide needed
  UEFI boot information for ARM virtual machines.
  :jira:`3006`

- The :tool:`condor_upgrade_check` script has been folded into the main condor package.
  :jira:`2995`

*** 24.8.1 bugs

- Fixed a bug in the EP preventing a claimed slot from being re-used to run multiple jobs.
  The ability for an AP to run multiple jobs on the same claimed slot (i.e. without needing
  to go back to the central manager) is a critical scalability feature in HTCSS, especially
  when running large numbers of short-running jobs.  The bug fixed here was introduced in 
  HTCondor version 24.5.1, so if you are running HTCondor v24.5.x, v24.6.x, or v24.7.x,
  and run large numbers of short jobs, please consider upgrading.  See the JIRA ticket
  for additional workarounds if you cannot upgrade.
  :jira:`3045`

- On Linux and macOS, when using dataflow jobs, HTCondor now checks the modification
  times of dataflow nodes with sub-second accuracy.  Previously, it just
  used seconds, which means that it might incorrectly not skip a dataflow
  job that it should have skipped if the output file was written in the
  same second as the input file.
  :jira:`3027`

- Fixed :tool:`condor_watch_q` to output a useful error message and not
  exit when one of :subcom:`log` files associated with jobs being tracked
  does not exist.
  :jira:`2978`

- Removed job attribute ``ToE``.
  It has been replaced by job attributes :ad-attr:`VacateReason`,
  :ad-attr:`VacateReasonCode`, and :ad-attr:`VacateReasonSubCode`.
  :jira:`2974`

- The ``SlotName`` field in the job event log is now correct in the
  case where a *condor_startd* has a non-default name.
  :jira:`3047`

- Fixed a bug where :meth:`htcondor2.enable_debug()` would cause the
  Python interpreter to exit if the debug log was configured incorrectly.
  :jira:`3004`

- Removed some memory leaks from version 2 of the Python bindings.
  :jira:`2981`

- Fixed a bug introduced in HTCondor 24.7.0 which would lead to the directory
  ``0`` (and subdirectories) spuriously being created in the :macro:`SPOOL`
  directory.
  :jira:`3026`

*** 24.0.8 bugs

- Fixed a bug introduced in 24.0.7 and 24.7.3 when running on Linux cgroup v1
  systems, jobs that were killed by the out-of-memory killer were
  considered completed instead of being put on hold.
  :jira:`3094`

- The :class:`htcondor2.Credd` initializer now properly raised
  a :class:`TypeError` if the location argument isn't
  a :class:`classad2.ClassAd`, rather than failing to raise a ``TypError``.
  :jira:`2993`

*** 24.7.3 features

- Improved the ability of :tool:`condor_who` to query *condor_startd* processes when
  *condor_who* is running as root or as the same user as the Startd, and added
  formatting options for use when the *condor_startd* is running as a job on
  another batch system.
  :jira:`2927`

- :tool:`htcondor credential add oauth2` can now be used to store tokens that can
  be used by jobs via :subcom:`use_oauth_services`. The user is responsible for
  updating tokens that can expire.
  :jira:`2803`

- Added :ad-attr:`OSHomeDir` to starter's copy of the job ad.
  :jira:`2972`

- Add :macro:`SYSTEM_MAX_RELEASES` which implements an upper bound on the number
  of times any job can be released by a user or periodic expression.
  :jira:`2926`

- Added the ability for an EP administrator to disable access to the network
  by a job, by setting :macro:`NO_JOB_NETWORKING` to true.
  :jira:`2967`

- Added the ability for a docker universe job to fetch an authenticated
  image from the docker repository.
  :jira:`2870`

- Improved :tool:`condor_watch_q` to display information about the number of
  jobs actively transferring input or output files.
  :jira:`2958`

- The default value for :macro:`DISABLE_SWAP_FOR_JOB` has been changed to
  ``True``.  This provides a more predictable and uniform user experience
  for jobs running on different EPs.
  :jira:`2960`

- Add :tool:`htcondor annex login` verb, which opens a shared SSH connection to
  the named HPC system.  If you've recently created or added an annex at a
  particular system, it will re-use that cached connection; otherwise, you'll have
  to login again, but that connection will then be re-usable by other
  :tool:`htcondor annex` commands.
  :jira:`2809`

- Updated :tool:`htcondor annex` to work with Expanse's new requirements for its
  ``gpu`` and ``gpu-shared`` queues.
  :jira:`2634`

- Enhanced :tool:`htcondor job status` to also show the time to transfer the
  job input sandbox.
  :jira:`2959`

- Jobs that use :subcom:`concurrency_limits` can now re-use claims in
  the schedd.
  :jira:`2937`

- Added :subcom:`shell` for Linux systems.
  :jira:`2918`

- :macro:`START_VANILLA_UNIVERSE` expressions may now refer to attributes
  in the schedd add using the prefix ``SCHEDD``.
  :jira:`2919`

- Hold messages generated by failure to transfer output now include how many
  files failed to transfer.
  :jira:`2903`

- Added ``-transfer-history`` flag to :tool:`condor_history` to query historical
  Input, Output, and Checkpoint transfer ClassAds stored in the :macro:`JOB_EPOCH_HISTORY`
  files.
  :jira:`2878`

- Improved the parsing and handling of syntax errors in the
  :subcom:`transfer_output_remaps` submit command.
  :jira:`2920`

- DAGMan :dag-cmd:`SERVICE` nodes will no longer be removed automatically when
  a DAG contains a :dag-cmd:`FINAL` node and :tool:`condor_rm` is used on the
  DAGMan scheduler job.
  :jira:`2938`

- The list of files generated by the :subcom:`manifest` submit command now
  recursively includes subdirectories.
  :jira:`2903`

- Added new option ``-extract`` to :tool:`condor_history` to copy historical
  ClassAd entries that match a provided constraint to a specified file.
  :jira:`2923`

- EPs using disk enforcement via LVM and :macro:`LVM_HIDE_MOUNT` = ``True``
  will now advertise :ad-attr:`HasVM` = ``False`` due to VM universe jobs being
  incompatible with mount namespaces.
  :jira:`2945`

- Added support for running Docker universe on ARM hosts
  :jira:`2906`

- The **CLAIMTOBE** authentication protocol now fully qualified user names
  with the system's ``$(UID_DOMAIN)``.  To revert to the former semantics,
  set :macro:`SEC_CLAIMTOBE_INCLUDE_DOMAIN` to false.
  :jira:`2915`

*** 24.7.3 bugs

- Fixed a bug in the local issuer credential monitor that prevented the issuance of tokens
  using the WLCG profile.
  :jira:`2954`

- Fixed bug where DAGMan would output an error message containing garbage
  when dumping failed node information to the debug log.
  :jira:`2899`

- Fixed a bug where EP's using :macro:`STARTD_ENFORCE_DISK_LIMITS` would mark a
  slot as ``broken`` when the *condor_starter* fails to remove the ephemeral logical
  volume but the *condor_startd* successfully removes the LV.
  :jira:`2953`

- Fixed a bug in the Vault credential monitor that kept credentials from being fetched
  if VAULT_CREDMON_PROVIDER_NAMES was unset. Introduced in HTCondor 24.3.0.
  :jira:`2912`

- Fixed a bug in the local issuer credential monitor that kept credentials from being
  issued if :macro:`LOCAL_CREDMON_TOKEN_VERSION` (or named variant) was not set.
  :jira:`2965`

*** 24.0.7 features

- The *condor_startd* now distributes the :ad-attr:`LoadAvg` assigned to a partitionable slot
  to the idle resources of the partitionable slot, and then to the dynamic slots.
  Machines that have only a single partitionable slot will now have the same behavior under
  a :macro:`use policy:DESKTOP` as they did in version 23.10.18 and 24.0.1.
  :jira:`2901`

*** 24.0.7 bugs

- When using delegated cgroup v2, HTCondor no longer reports that that main job (often a pilot)
  has an out of memory condition when only the sub-job has hit an oom.
  :jira:`2944`

*** 24.5.2 bugs

- The default value for :macro:`STARTD_LEFTOVER_PROCS_BREAK_SLOTS` has been
  changed to 'False'. When 'True', the EP was erroneously marking slots as
  broken.
  :jira:`2946`

*** 24.5.1 features

- The *condor_starter* now advertise :ad-attr:`StdoutMtime` and :ad-attr:`StderrMtime`
  which represent the most recent modification time, in seconds since the epoch
  of a job which uses file transfer.
  :jira:`2837`

- The *condor_startd*, when running on a machine with Nvidia gpus, now advertises
  Nvidia driver version.
  :jira:`2856`

- Increased the default width of :tool:`condor_qusers` output when redirected to a
  file or piped to another command to prevent truncation.
  :jira:`2861`

- The *condor_startd* will now never lose track and leak logical volumes that were failed
  to be cleaned up when using :macro:`STARTD_ENFORCE_DISK_LIMITS`. The *condor_startd*
  will now periodically retry removal of logical volumes with an exponential back off.
  :jira:`2852`

- The *condor_startd* will now keep dynamic slots that have a :ad-attr:`SlotBrokenReason`
  attribute in ``Unclaimed`` state rather than deleting them when they change state
  to ``Unclaimed``.  A new configuration variable :macro:`CONTINUE_TO_ADVERTISE_BROKEN_DYNAMIC_SLOTS`
  controls this behavior.  It defaults to ``true`` but can be set to ``false`` to preserve
  the old behavior.  This change also adds a new attribute :ad-attr:`BrokenContextAds`
  to the daemon ad of the *condor_startd*. This attribute has a ClassAd for each broken resource
  in the startd.  *condor_status* has been enhanced to use this new attribute to display
  more information about the context of broken resources when both ``-startd`` and ``-broken``
  arguments are used.
  :jira:`2844`

- The *condor_startd* will now permanently reduce the total slot resources advertised by
  a partitionable slot when a dynamic slot is deleted while it is marked as broken. The
  amount of reduction will be advertised in new attributes such as ad-attr:`BrokenSlotCpus`
  so that the original size of the slot can be computed.
  :jira:`2865`

- Daemons will now more quickly discover with a non-responsive
  *condor_collector* has recovered and resume advertising to it.
  :jira:`2605`

- Jobs can now request user credentials generated by any combination of the
  OAuth2, Local Issuer, and Vault credential monitors on the AP.
  Remote submitters can request these credentials without having any of the
  CREDMON-related parameters in their configuration files.
  :jira:`2851`

*** 24.5.1 bugs

- Fixed a bug where the *condor_gridmanager* would write to log file
  `GridmanagerLog.root` after a reconfiguration.
  :jira:`2846`

- ``htcondor annex shutdown`` now works again.
  :jira:`2808`

- Fixed a bug where the job state table DAGMan prints to its debug file could
  contain a negative number for the count of failed jobs.
  :jira:`2872`

*** 24.0.5 bugs

*** 24.4.0 features

- Improved validation and cleanup of :macro:`EXECUTE` directories.
  The :macro:`EXECUTE` directory must now be owned by the *condor* user
  when the daemons are started as root. The condor_startd will
  not attempt to clean an invalid :macro:`EXECUTE` directory nor will
  it alter the file permissions of an :macro:`EXECUTE` directory.
  :jira:`2789`

- For **batch** grid :subcom:`universe` jobs, the PATH environment variable values
  from the job ad and the worker node environment are now combined.
  Previously, only the PATH value from the job ad was used.
  The old behavior can be restored by setting ``blah_merge_paths=no`` in
  the ``blah.config`` file.
  :jira:`2793`

- Many small improvements to :tool:`condor_q` ``-analyze`` and ``-better-analyze``
  for pools that use partitionable slots.  As a part of this, the *condor_schedd*
  was changed to provide match information for the auto-cluster of
  the job being analyzed, which :tool:`condor_q` will report if it is available.
  :jira:`2720`

- The *condor_startd* now advertises a new attribute,
  :ad-attr:`SingularityUserNamespaces` which is ``true`` when apptainer
  or singularity work and are using Linux user namespaces, and ``false``
  when it is using setuid mode.
  :jira:`2818`

- The *condor_startd* daemon ad now contains attributes showing the average and total
  bytes transferred to and from jobs during its lifetime.
  :jira:`2721`

- The *condor_credd* daemon no longer listens on port ``9620`` by default,
  but rather uses the *condor_shared_port* daemon.
  :jira:`2763`

- DAGMan will now periodically print a table regarding states of
  job placed to the Access Point to the debug log (``*.dagman.out``).
  The rate at which this table in printed is dictated by
  :macro:`DAGMAN_PRINT_JOB_TABLE_INTERVAL`
  :jira:`2794`

*** 24.4.0 bugs

- Changed the numeric output of :tool:`htcondor job status` so that the rounding
  to megabytes, gigabytes, etc. matches the binary definitions the rest
  of the tools use.
  :jira:`2788`

*** 24.0.4 features

- For **arc** grid :subcom:`universe` jobs, the new submit command
  :subcom:`arc_data_staging` can be used to supply additional elements
  to the DataStaging block of the ARC ADL that HTCondor constructs.
  :jira:`2774`

*** 24.0.4 bugs

- Fixed a bug in the negotiator that caused it to crash when matching
  offline ads.
  :jira:`2819`

- Fixed a memory leak in the schedd that could be caused by ``SCHEDD_CRON``
  scripts that generate standard error output.
  :jira:`2817`

- Fixed a bug that cause the *condor_schedd* to crash with a segmentation
  fault if a :tool:`condor_off` ``-fast`` command was run while a schedd cron
  script was running.
  :jira:`2815`<|MERGE_RESOLUTION|>--- conflicted
+++ resolved
@@ -1,4 +1,3 @@
-<<<<<<< HEAD
 *** 24.11.1 features
 
 - New configuration parameter :macro:`TRUSTED_VAULT_HOSTS` can be used to
@@ -31,19 +30,15 @@
   :jira:`3091`
 
 *** 24.11.1 bugs
-=======
+
+*** 24.0.11 bugs
+
 *** 24.10.3 bugs
->>>>>>> b76bb3c1
 
 - Fixed a bug introduced in version 24.10.2 that caused
   `condor_store_cred add` to fail.
   :jira:`3213`
 
-<<<<<<< HEAD
-*** 24.0.11 bugs
-
-=======
->>>>>>> b76bb3c1
 *** 24.10.2 features
 
 - In the *condor_job_router*, the old ClassAd-based route syntax
