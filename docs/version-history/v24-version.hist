--- conflicted
+++ resolved
@@ -1,13 +1,10 @@
 *** 24.12.15 bugs
 
-<<<<<<< HEAD
-=======
 - Calling :meth:`Schedd.submit` with a list of dictionaries with dissimilar
   keys will no longer mangle the values (and instead ignore the extra keys,
   as implied by the documentation).
   :jira:`3351`
 
->>>>>>> 6df77226
 *** 24.0.15 bugs
 
 - Fixed a bug where tools like *condor_status* would print an incorrect
