--- conflicted
+++ resolved
@@ -18,17 +18,15 @@
   **arc**, **ec2**, and **gce** grid types).
   :jira:`3300`
 
-<<<<<<< HEAD
+- Calling :meth:`htcondor2.Schedd.history` on an object whose corresponding
+  daemon can't be contacted will no longer cause a segfault.
+  :jira:`3314`
+
 *** 24.12.13 bugs
 
 - Fixed bug where the message ``Processing new events...`` would briefly
   flash while running :tool:`condor_watch_q`
   :jira:`3244`
-=======
-- Calling :meth:`htcondor2.Schedd.history` on an object whose corresponding
-  daemon can't be contacted will no longer cause a segfault.
-  :jira:`3314`
->>>>>>> 616c1f28
 
 *** 24.0.13 bugs
 
