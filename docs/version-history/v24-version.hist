--- conflicted
+++ resolved
@@ -1,16 +1,14 @@
-<<<<<<< HEAD
 *** 24.12.13 bugs
 
 - Fixed bug where the message ``Processing new events...`` would briefly
   flash while running :tool:`condor_watch_q`
   :jira:`3244`
-=======
+
 *** 24.0.13 features
 
 - HTCondor tarballs now contain `Pelican 7.20.2 <https://pelicanplatform.org/releases>`_
 
 - The condor package now requires pelican-7.20.2.
->>>>>>> 09e95f4f
 
 *** 24.0.13 bugs
 
