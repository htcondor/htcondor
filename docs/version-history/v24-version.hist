--- conflicted
+++ resolved
@@ -1,4 +1,9 @@
-<<<<<<< HEAD
+*** 24.12.15 features
+
+*** 24.12.15 bugs
+
+*** 24.0.15 bugs
+
 *** 24.12.14 features
 
 - Added a new EP configuration knob, :macro:`DOCKER_TRUST_LOCAL_IMAGES`
@@ -57,9 +62,6 @@
   and :subcom:`transfer_input_files` could result in the container only
   being transfered along with the first job.
   :jira:`3092`
-=======
-*** 24.0.15 bugs
->>>>>>> 070906f8
 
 *** 24.0.14 bugs
 
