--- conflicted
+++ resolved
@@ -4,7 +4,6 @@
   **arc**, **ec2**, and **gce** grid types).
   :jira:`3300`
 
-<<<<<<< HEAD
 - Annexes no longer download a default configuration tarball, making them
   more robust.  This required upgrading the default version of HTCondor run
   by annexes to 25.1.0, which can figure the details out on its own.  On
@@ -13,11 +12,9 @@
   :jira:`3220`
 
 *** 24.0.13 bugs
-=======
 - Calling :meth:`htcondor2.Schedd.history` on an object whose corresponding
   daemon can't be contacted will no longer cause a segfault.
   :jira:`3314`
->>>>>>> 25c85816
 
 *** 24.0.13 features
 
