--- conflicted
+++ resolved
@@ -1,12 +1,8 @@
-<<<<<<< HEAD
 *** 24.12.13 bugs
 
 *** 24.0.13 bugs
 
-*** 24.12.0 features
-=======
 *** 24.12.2 features
->>>>>>> 2688bec9
 
 - :meth:`htcondor2.Collector.locate` now checks the :attr:`Machine` attribute
   (instead of :attr:`Name`) when trying to find *condor_startd* daemons, if
