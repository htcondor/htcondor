<<<<<<< HEAD
=======
*** 24.12.14 bugs

*** 24.0.14 bugs

>>>>>>> 137aef3e
*** 24.12.13 bugs

- Fixed bug where the message ``Processing new events...`` would briefly
  flash while running :tool:`condor_watch_q`
  :jira:`3244`

<<<<<<< HEAD
*** 24.0.13 bugs

=======
>>>>>>> 137aef3e
*** 24.12.3 features

- :meth:`htcondor2.Collector.locate` now checks the :attr:`Machine` attribute
  (instead of :attr:`Name`) when trying to find *condor_startd* daemons,
  if the ``name`` argument is not the name of a slot.  This allows programmers
  to call :meth:`htcondor2.Collector.locate` using the fully-qualified domain
  name and get a result from a collector whether or not
  :macro:`ENABLE_STARTD_DAEMON_AD` is set.
  :jira:`2911`

- Add new configuration knob, :macro:`LOCAL_UNIVERSE_CGROUP_ENFORCEMENT`, which
  defaults to false.  When true, and running on a cgroup enable system, local
  universe jobs must specify :subcom:`request_memory`, and if the job exceeds that
  limit, it will be put on hold.
  :jira:`3170`

- :macro:`HISTORY_HELPER_MAX_HISTORY` default raised from 10,000 to 2,000,000,000
  effectively removing the limit.  We now believe that running large
  remote history queries will not have a negative impact on the *condor_schedd*
  :jira:`3215`

- :tool:`condor_userprio` now no longer needs the negotiator to be running
  if it only needs the collector to get userprio data.
  :jira:`3221`

- Docker universe jobs now support the config parameter :macro:`DOCKER_NETWORK_NAME`
  which defaults to "docker0".  Setting this appropriately allows :tool:`condor_chirp` 
  and :obj:`htcondor.htchirp` to work correctly inside a docker universe job.
  :jira:`3197`

- :tool:`condor_watch_q` will now exit upon key press from keyboard.
  :jira:`3199`

- Added new :ad-attr:`NumInputTransferStarts` and :ad-attr:`NumOutputTransferStarts`
  counters to the job record.
  :jira:`3194`

- If the file listed in :subcom:`log` is in a directory that does not exist, HTCondor
  will now try to create that directory (as the user).  Previously, it ran the
  job without a user log file.
  :jira:`3210`

- Added new knob, :macro:`STARTER_NESTED_SCRATCH`, which defaults to false.  When false,
  the job scratch directory (named dir_XXX) is the immediate child of the :macro:`EXECUTE`
  directory.  When true, the job's scratch directory is a subdirectory thereof, named
  "scratch", with the intention that all condor metadata files will be moved to peer 
  directories, and not pollute the job's scratch directory with condor control files.
  :jira:`3080`

- Added optional second argument for the macro expansion function ``$BASENAME()`` that
  specifies the file extension or suffix to remove.
  :jira:`3206`

- :tool:`condor_adstash` now parses and stores per-attempt transfer error data when
  reading transfer epoch history.
  :jira:`3122`

- On Windows, :ad-attr:`ResidentSetSize` and thus :ad-attr:`MemoryUsage` will now
  be updated in the startd as frequently as :ad-attr:`ImageSize` so that the default
  :macro:`PREEMPT` and :macro:`WANT_HOLD` policy expressions will evict jobs
  that go over :ad-attr:`Memory` in a timely manner.
  :jira:`3224`

*** 24.12.3 bugs

- Allow :tool:`condor_submit` -i to work with :subcom:`shell`.
  :jira:`3208`

- Fixed bug when :macro:`STARTER_NESTED_SCRATCH` is true and
  :macro:`SINGULARITY_TARGET_DIR` was also set.
  :jira:`3243`

- Fixed bug that prevented emails being sent to users when jobs went
  on hold and :subcom:`notification` was set to error.
  :jira:`3219`

- Fixed bug introduced in 24.11 that caused the *condor_schedd* to
  occasionally crash when DAGMan completed.
  :jira:`3250`

*** 24.0.12 features

- Updated :tool:`condor_upgrade_check` to test for well known gotchas
  between v24 and v25 of HTCondor installations.
  :jira:`3209`

*** 24.0.12 bugs

- Fixed a bug where the *blahpd* would fail when using Python 3.12 or later.
  :jira:`3225`

- Fixed bug where jobs held due to exceeding disk usage had the same
  :ad-attr:`HoldReasonCode` and :ad-attr:`HoldReasonSubCode` as jobs
  that exceeded memory usage.
  :jira:`3248`

*** 24.11.2 features

- Added new job ClassAd attributes :ad-attr:`NumVacates` and :ad-attr:`NumVacatesByReason`.
  These attributes provide counts about why a job left the running state without
  completing (i.e. was vacated from the execution point).
  :jira:`3204`

- Added new "notification = start" option to *condor_submit*, which
  sends an email when the job starts for the first time.
  :jira:`3133`

- New configuration parameter :macro:`TRUSTED_VAULT_HOSTS` can be used to
  restrict which Vault servers the *condor_credd* will accept credentials for.
  :jira:`3136`

- The new Python API now includes `htcondor2.ping()`, which operates like
  `htcondor.SecMan.ping()` in the old API.
  :jira:`3180`

- The :tool:`htcondor annex` tool now has (limited) support for AWS' EC2 annexes.
  The ``condor_annex`` tool has been withdrawn; use :tool:`htcondor annex`
  instead.
  :jira:`1630`

- Added new python method "get_claims" to the schedd object, which returns
  the classads of the claimed slots.
  :jira:`3181`

- Add --version flag to the :tool:`htcondor` tool.
  :jira:`3091`

*** 24.11.2 bugs

- When responding to a ping request for the ALLOW authorization level,
  daemons no longer require authentication.
  :jira:`3195`

*** 24.0.11 features

- Initial support for Debian 13 (trixie).
  :jira:`3212`

*** 24.0.11 bugs

*** 24.10.3 bugs

- Fixed a bug introduced in version 24.10.2 that caused
  `condor_store_cred add` to fail.
  :jira:`3213`

*** 24.10.2 features

- In the *condor_job_router*, the old ClassAd-based route syntax
  (specified using ``JOB_ROUTER_ENTRIES`` and ``JOB_ROUTER_DEFAULTS``)
  is no longer supported.
  :jira:`3118`

- Added new :tool:`condor_dag_checker` tool for users to check DAG files
  for syntactical and logical errors prior to submission.
  :jira:`3088`

- Improvements to :tool:`condor_q` for held jobs. The hold code and subcode are
  now displayed as part of the ``-hold`` option. A new option ``-hold-codes``
  displays the first job for each unique hold code and subcode.
  :jira:`3127`

- Added new ``-lvm`` option to :tool:`condor_status` to view current disk usage
  of slots enforcing disk limits. This option can be paired with ``-startd`` to
  show information about execution points enforcing disk limits.
  :jira:`3119`

- The new Python API now includes :py:meth:`htcondor2.disable_debug`, which is
  intended interactive use (after debugging a problem).
  :jira:`3003`

- Some errors on the EP that occurred after the AP had released the
  corresponding claim could cause a slot to remain claimed until the job lease
  timeout had expired.  This change should reduce incidents of this behavior.
  :jira:`3028`

- Improvements to observability of common files transfer, including new entries
  in the shadow and starter daemon logs; a new CommonFiles event in the
  job/user event log; and a new transfer entry in the epoch history.
  :jira:`3052`

*** 24.10.2 bugs

- Fixed a bug in :tool:`condor_q` default output where counts of jobs could be truncated to 6 digits.
  :jira:`3106`

- Fixed a bug introduced in HTCondor version 24.8.0 where a job in Suspended
  status wouldn't change to Idle status when evicted from an EP.
  This resulted in the job not being considered for scheduling, among other
  problems.
  :jira:`3174`

- Execution Points enforcing disk limits will now subtract the size of
  pre-existing logical volumes from the advertised available disk. Any
  logical volumes associated with HTCondor are not subtracted.
  :jira:`3119`

- Fixed a bug where the *condor_credd* mistakenly thought a Vault-managed
  OAuth2 credential was a plain user-provided access token.
  :jira:`3084`

- Attempting to send common files to startds whose sinful string is more than
  256 characters will no longer cause a shadow exception.
  :jira:`3128`

- Fixed a memory leak in the *condor_schedd* that could be triggered by checkpointing.
  :jira:`3104`

- Fixed an issue where a job may take an additional 20 minutes to be scheduled to run after leaving cool-down mode.
  See configuration knob :macro:`SYSTEM_ON_VACATE_COOL_DOWN` for more information about job cool-down mode.
  :jira:`3059`

*** 24.0.10 bugs

*** 24.9.2 features

- Added new job ClassAd attribute :ad-attr:`TransferInputFileCounts`.
  :jira:`3024`

- Added new :macro:`SCHEDD_DAEMON_HISTORY` file for the Schedd to periodically write
  historical ClassAd records into. These records can be queried via :tool:`condor_history`
  using the new **-daemon** option or via :py:meth:`htcondor2.Schedd.daemonHistory`.
  :jira:`3061`

- :tool:`condor_watch_q` will now display tracking information for DAGMan jobs specified
  via the **-clusters** option.
  :jira:`3068`

- Improved logging on the EP when a slot cannot be claimed because the :ad-attr:`Start`
  expression evaluates to false.  When this happens, analysis of the slot :ad-attr:`Requirements[type=Machine]`
  expression will be written to the ``StartLog``.
  :jira:`3033`

*** 24.9.2 bugs

- Fixed a bug which could cause unnecessary activation failures if the previous
  job in the slot failed to transfer its output.  This would manifest as slots
  being in the claimed/idle state for far longer than necessary.
  :jira:`3073`

- Fixed a bug in the Vault credential monitor where access tokens were failing
  to be generated from Vault tokens when :macro:`AUTH_SSL_CLIENT_CAFILE` and/or
  :macro:`AUTH_SSL_CLIENT_CADIR` were undefined.
  :jira:`3086`

- Fixed a bug in :class:`htcondor2.Schedd` where it didn't work to use a
  ``job_spec`` parameter to specify a cluster ID as an integer, as a string
  without a proc ID, or in a list of such strings.
  :jira:`2979`

*** 24.0.9 features

- Initial Support for Enterprise Linux 10, including the x86_64_v2 platform.
  :jira:`3090`

*** 24.0.9 bugs

- The results of ``key in htcondor2.param`` and
  ``key in htcondor2.param.keys()`` now match for keys which are defined to
  have no value.  (Previously, such keys would be returned by ``keys()``.)
  :jira:`3085`

*** 24.8.1 features

- On Linux systems with cgroups enabled, jobs are now put in a ".scope"
  sub-cgroup of the per-job ".slice" cgroup.  This makes it easier for
  pilot or glidein systems to further subdivide the job's cgroup.
  :jira:`3008`

- On Linux systems, added support to put each condor daemon in its
  own cgroup with the knob :macro:`CGROUP_ALL_DAEMONS`
  :jira:`3032`

- The execute point now sets the execute permission bit on
  the :subcom:`executable` even when it was transferred by a plugin.
  This is helpful when using pelican or osdf to transfer the
  job's main executable.
  :jira:`3020`

- Add a new configuration knob, :macro:`STARTER_SETS_HOME_ENV` which defaults to 
  true.  When true, the job will have the **HOME** environment variable
  set to whatever it is on the system.  When false, HOME will not
  be set to anything.
  :jira:`3010`

- Added new ``halt`` and ``resume`` verbs to :tool:`htcondor dag` for
  first class way to halt a DAG.
  :jira:`2898`

- Added new :class:`htcondor2.DAGMan` class to the python API for sending
  commands to running a DAGMan process.
  :jira:`2898`

- Added :macro:`DAGMAN_NODE_JOB_FAILURE_TOLERANCE` to inform DAGMan when to
  consider a placed job list as failed when job failures occur.
  :jira:`3019`

- :tool:`htcondor ap status` will now show the :ad-attr:`RecentDaemonCoreDutyCycle` of
  each reported Access Point's *condor_schedd*.
  :jira:`3009`

- :tool:`condor_adstash` can now be configured to fetch a custom projection of attributes
  for job (epoch) ClassAds.
  :jira:`2680`

- :tool:`condor_status` will now accept ``-totals`` (previously just ``-total``) to better
  match other tools with the similar option.
  :jira:`3044`

- Improve diagnostics in the shadow when it fails to activate a claim.
  :jira:`3035`

- The directory for :macro:`LOCAL_UNIV_EXECUTE` is no longer made
  world-writable.
  :jira:`3036`

- Augment the `libvirt_simple_script.awk` script to provide needed
  UEFI boot information for ARM virtual machines.
  :jira:`3006`

- The :tool:`condor_upgrade_check` script has been folded into the main condor package.
  :jira:`2995`

*** 24.8.1 bugs

- Fixed a bug in the EP preventing a claimed slot from being re-used to run multiple jobs.
  The ability for an AP to run multiple jobs on the same claimed slot (i.e. without needing
  to go back to the central manager) is a critical scalability feature in HTCSS, especially
  when running large numbers of short-running jobs.  The bug fixed here was introduced in 
  HTCondor version 24.5.1, so if you are running HTCondor v24.5.x, v24.6.x, or v24.7.x,
  and run large numbers of short jobs, please consider upgrading.  See the JIRA ticket
  for additional workarounds if you cannot upgrade.
  :jira:`3045`

- On Linux and macOS, when using dataflow jobs, HTCondor now checks the modification
  times of dataflow nodes with sub-second accuracy.  Previously, it just
  used seconds, which means that it might incorrectly not skip a dataflow
  job that it should have skipped if the output file was written in the
  same second as the input file.
  :jira:`3027`

- Fixed :tool:`condor_watch_q` to output a useful error message and not
  exit when one of :subcom:`log` files associated with jobs being tracked
  does not exist.
  :jira:`2978`

- Removed job attribute ``ToE``.
  It has been replaced by job attributes :ad-attr:`VacateReason`,
  :ad-attr:`VacateReasonCode`, and :ad-attr:`VacateReasonSubCode`.
  :jira:`2974`

- The ``SlotName`` field in the job event log is now correct in the
  case where a *condor_startd* has a non-default name.
  :jira:`3047`

- Fixed a bug where :meth:`htcondor2.enable_debug()` would cause the
  Python interpreter to exit if the debug log was configured incorrectly.
  :jira:`3004`

- Removed some memory leaks from version 2 of the Python bindings.
  :jira:`2981`

- Fixed a bug introduced in HTCondor 24.7.0 which would lead to the directory
  ``0`` (and subdirectories) spuriously being created in the :macro:`SPOOL`
  directory.
  :jira:`3026`

*** 24.0.8 bugs

- Fixed a bug introduced in 24.0.7 and 24.7.3 when running on Linux cgroup v1
  systems, jobs that were killed by the out-of-memory killer were
  considered completed instead of being put on hold.
  :jira:`3094`

- The :class:`htcondor2.Credd` initializer now properly raised
  a :class:`TypeError` if the location argument isn't
  a :class:`classad2.ClassAd`, rather than failing to raise a ``TypError``.
  :jira:`2993`

*** 24.7.3 features

- Improved the ability of :tool:`condor_who` to query *condor_startd* processes when
  *condor_who* is running as root or as the same user as the Startd, and added
  formatting options for use when the *condor_startd* is running as a job on
  another batch system.
  :jira:`2927`

- :tool:`htcondor credential add oauth2` can now be used to store tokens that can
  be used by jobs via :subcom:`use_oauth_services`. The user is responsible for
  updating tokens that can expire.
  :jira:`2803`

- Added :ad-attr:`OSHomeDir` to starter's copy of the job ad.
  :jira:`2972`

- Add :macro:`SYSTEM_MAX_RELEASES` which implements an upper bound on the number
  of times any job can be released by a user or periodic expression.
  :jira:`2926`

- Added the ability for an EP administrator to disable access to the network
  by a job, by setting :macro:`NO_JOB_NETWORKING` to true.
  :jira:`2967`

- Added the ability for a docker universe job to fetch an authenticated
  image from the docker repository.
  :jira:`2870`

- Improved :tool:`condor_watch_q` to display information about the number of
  jobs actively transferring input or output files.
  :jira:`2958`

- The default value for :macro:`DISABLE_SWAP_FOR_JOB` has been changed to
  ``True``.  This provides a more predictable and uniform user experience
  for jobs running on different EPs.
  :jira:`2960`

- Add :tool:`htcondor annex login` verb, which opens a shared SSH connection to
  the named HPC system.  If you've recently created or added an annex at a
  particular system, it will re-use that cached connection; otherwise, you'll have
  to login again, but that connection will then be re-usable by other
  :tool:`htcondor annex` commands.
  :jira:`2809`

- Updated :tool:`htcondor annex` to work with Expanse's new requirements for its
  ``gpu`` and ``gpu-shared`` queues.
  :jira:`2634`

- Enhanced :tool:`htcondor job status` to also show the time to transfer the
  job input sandbox.
  :jira:`2959`

- Jobs that use :subcom:`concurrency_limits` can now re-use claims in
  the schedd.
  :jira:`2937`

- Added :subcom:`shell` for Linux systems.
  :jira:`2918`

- :macro:`START_VANILLA_UNIVERSE` expressions may now refer to attributes
  in the schedd add using the prefix ``SCHEDD``.
  :jira:`2919`

- Hold messages generated by failure to transfer output now include how many
  files failed to transfer.
  :jira:`2903`

- Added ``-transfer-history`` flag to :tool:`condor_history` to query historical
  Input, Output, and Checkpoint transfer ClassAds stored in the :macro:`JOB_EPOCH_HISTORY`
  files.
  :jira:`2878`

- Improved the parsing and handling of syntax errors in the
  :subcom:`transfer_output_remaps` submit command.
  :jira:`2920`

- DAGMan :dag-cmd:`SERVICE` nodes will no longer be removed automatically when
  a DAG contains a :dag-cmd:`FINAL` node and :tool:`condor_rm` is used on the
  DAGMan scheduler job.
  :jira:`2938`

- The list of files generated by the :subcom:`manifest` submit command now
  recursively includes subdirectories.
  :jira:`2903`

- Added new option ``-extract`` to :tool:`condor_history` to copy historical
  ClassAd entries that match a provided constraint to a specified file.
  :jira:`2923`

- EPs using disk enforcement via LVM and :macro:`LVM_HIDE_MOUNT` = ``True``
  will now advertise :ad-attr:`HasVM` = ``False`` due to VM universe jobs being
  incompatible with mount namespaces.
  :jira:`2945`

- Added support for running Docker universe on ARM hosts
  :jira:`2906`

- The **CLAIMTOBE** authentication protocol now fully qualified user names
  with the system's ``$(UID_DOMAIN)``.  To revert to the former semantics,
  set :macro:`SEC_CLAIMTOBE_INCLUDE_DOMAIN` to false.
  :jira:`2915`

*** 24.7.3 bugs

- Fixed a bug in the local issuer credential monitor that prevented the issuance of tokens
  using the WLCG profile.
  :jira:`2954`

- Fixed bug where DAGMan would output an error message containing garbage
  when dumping failed node information to the debug log.
  :jira:`2899`

- Fixed a bug where EP's using :macro:`STARTD_ENFORCE_DISK_LIMITS` would mark a
  slot as ``broken`` when the *condor_starter* fails to remove the ephemeral logical
  volume but the *condor_startd* successfully removes the LV.
  :jira:`2953`

- Fixed a bug in the Vault credential monitor that kept credentials from being fetched
  if VAULT_CREDMON_PROVIDER_NAMES was unset. Introduced in HTCondor 24.3.0.
  :jira:`2912`

- Fixed a bug in the local issuer credential monitor that kept credentials from being
  issued if :macro:`LOCAL_CREDMON_TOKEN_VERSION` (or named variant) was not set.
  :jira:`2965`

*** 24.0.7 features

- The *condor_startd* now distributes the :ad-attr:`LoadAvg` assigned to a partitionable slot
  to the idle resources of the partitionable slot, and then to the dynamic slots.
  Machines that have only a single partitionable slot will now have the same behavior under
  a :macro:`use policy:DESKTOP` as they did in version 23.10.18 and 24.0.1.
  :jira:`2901`

*** 24.0.7 bugs

- When using delegated cgroup v2, HTCondor no longer reports that that main job (often a pilot)
  has an out of memory condition when only the sub-job has hit an oom.
  :jira:`2944`

*** 24.5.2 bugs

- The default value for :macro:`STARTD_LEFTOVER_PROCS_BREAK_SLOTS` has been
  changed to 'False'. When 'True', the EP was erroneously marking slots as
  broken.
  :jira:`2946`

*** 24.5.1 features

- The *condor_starter* now advertise :ad-attr:`StdoutMtime` and :ad-attr:`StderrMtime`
  which represent the most recent modification time, in seconds since the epoch
  of a job which uses file transfer.
  :jira:`2837`

- The *condor_startd*, when running on a machine with Nvidia gpus, now advertises
  Nvidia driver version.
  :jira:`2856`

- Increased the default width of :tool:`condor_qusers` output when redirected to a
  file or piped to another command to prevent truncation.
  :jira:`2861`

- The *condor_startd* will now never lose track and leak logical volumes that were failed
  to be cleaned up when using :macro:`STARTD_ENFORCE_DISK_LIMITS`. The *condor_startd*
  will now periodically retry removal of logical volumes with an exponential back off.
  :jira:`2852`

- The *condor_startd* will now keep dynamic slots that have a :ad-attr:`SlotBrokenReason`
  attribute in ``Unclaimed`` state rather than deleting them when they change state
  to ``Unclaimed``.  A new configuration variable :macro:`CONTINUE_TO_ADVERTISE_BROKEN_DYNAMIC_SLOTS`
  controls this behavior.  It defaults to ``true`` but can be set to ``false`` to preserve
  the old behavior.  This change also adds a new attribute :ad-attr:`BrokenContextAds`
  to the daemon ad of the *condor_startd*. This attribute has a ClassAd for each broken resource
  in the startd.  *condor_status* has been enhanced to use this new attribute to display
  more information about the context of broken resources when both ``-startd`` and ``-broken``
  arguments are used.
  :jira:`2844`

- The *condor_startd* will now permanently reduce the total slot resources advertised by
  a partitionable slot when a dynamic slot is deleted while it is marked as broken. The
  amount of reduction will be advertised in new attributes such as ad-attr:`BrokenSlotCpus`
  so that the original size of the slot can be computed.
  :jira:`2865`

- Daemons will now more quickly discover with a non-responsive
  *condor_collector* has recovered and resume advertising to it.
  :jira:`2605`

- Jobs can now request user credentials generated by any combination of the
  OAuth2, Local Issuer, and Vault credential monitors on the AP.
  Remote submitters can request these credentials without having any of the
  CREDMON-related parameters in their configuration files.
  :jira:`2851`

*** 24.5.1 bugs

- Fixed a bug where the *condor_gridmanager* would write to log file
  `GridmanagerLog.root` after a reconfiguration.
  :jira:`2846`

- ``htcondor annex shutdown`` now works again.
  :jira:`2808`

- Fixed a bug where the job state table DAGMan prints to its debug file could
  contain a negative number for the count of failed jobs.
  :jira:`2872`

*** 24.0.5 bugs

*** 24.4.0 features

- Improved validation and cleanup of :macro:`EXECUTE` directories.
  The :macro:`EXECUTE` directory must now be owned by the *condor* user
  when the daemons are started as root. The condor_startd will
  not attempt to clean an invalid :macro:`EXECUTE` directory nor will
  it alter the file permissions of an :macro:`EXECUTE` directory.
  :jira:`2789`

- For **batch** grid :subcom:`universe` jobs, the PATH environment variable values
  from the job ad and the worker node environment are now combined.
  Previously, only the PATH value from the job ad was used.
  The old behavior can be restored by setting ``blah_merge_paths=no`` in
  the ``blah.config`` file.
  :jira:`2793`

- Many small improvements to :tool:`condor_q` ``-analyze`` and ``-better-analyze``
  for pools that use partitionable slots.  As a part of this, the *condor_schedd*
  was changed to provide match information for the auto-cluster of
  the job being analyzed, which :tool:`condor_q` will report if it is available.
  :jira:`2720`

- The *condor_startd* now advertises a new attribute,
  :ad-attr:`SingularityUserNamespaces` which is ``true`` when apptainer
  or singularity work and are using Linux user namespaces, and ``false``
  when it is using setuid mode.
  :jira:`2818`

- The *condor_startd* daemon ad now contains attributes showing the average and total
  bytes transferred to and from jobs during its lifetime.
  :jira:`2721`

- The *condor_credd* daemon no longer listens on port ``9620`` by default,
  but rather uses the *condor_shared_port* daemon.
  :jira:`2763`

- DAGMan will now periodically print a table regarding states of
  job placed to the Access Point to the debug log (``*.dagman.out``).
  The rate at which this table in printed is dictated by
  :macro:`DAGMAN_PRINT_JOB_TABLE_INTERVAL`
  :jira:`2794`

*** 24.4.0 bugs

- Changed the numeric output of :tool:`htcondor job status` so that the rounding
  to megabytes, gigabytes, etc. matches the binary definitions the rest
  of the tools use.
  :jira:`2788`

*** 24.0.4 features

- For **arc** grid :subcom:`universe` jobs, the new submit command
  :subcom:`arc_data_staging` can be used to supply additional elements
  to the DataStaging block of the ARC ADL that HTCondor constructs.
  :jira:`2774`

*** 24.0.4 bugs

- Fixed a bug in the negotiator that caused it to crash when matching
  offline ads.
  :jira:`2819`

- Fixed a memory leak in the schedd that could be caused by ``SCHEDD_CRON``
  scripts that generate standard error output.
  :jira:`2817`

- Fixed a bug that cause the *condor_schedd* to crash with a segmentation
  fault if a :tool:`condor_off` ``-fast`` command was run while a schedd cron
  script was running.
  :jira:`2815`<|MERGE_RESOLUTION|>--- conflicted
+++ resolved
@@ -1,21 +1,13 @@
-<<<<<<< HEAD
-=======
 *** 24.12.14 bugs
 
 *** 24.0.14 bugs
 
->>>>>>> 137aef3e
 *** 24.12.13 bugs
 
 - Fixed bug where the message ``Processing new events...`` would briefly
   flash while running :tool:`condor_watch_q`
   :jira:`3244`
 
-<<<<<<< HEAD
-*** 24.0.13 bugs
-
-=======
->>>>>>> 137aef3e
 *** 24.12.3 features
 
 - :meth:`htcondor2.Collector.locate` now checks the :attr:`Machine` attribute
