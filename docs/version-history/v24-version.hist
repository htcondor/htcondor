--- conflicted
+++ resolved
@@ -1,18 +1,17 @@
 *** 24.12.0 features
 
-*** 24.12.0 bugs
-
-*** 24.0.12 bugs
-
-*** 24.11.0 features
-
-<<<<<<< HEAD
 - Add new configuration knob, :macro:`LOCAL_UNIVERSE_CGROUP_ENFORCEMENT`, which
   defaults to false.  When true, and running on a cgroup enable system, local
   universe jobs must specify :subcom:`request_memory`, and the job exceeds that
   limit, it will be put on hold.
   :jira:`3170`
-=======
+
+*** 24.12.0 bugs
+
+*** 24.0.12 bugs
+
+*** 24.11.0 features
+
 - The :tool:`htcondor annex` tool now has (limited) support for AWS' EC2 annexes.
   The ``condor_annex`` tool has been withdrawn; use :tool:`htcondor annex`
   instead.
@@ -20,7 +19,6 @@
 
 - Add --version flag to the :tool:`htcondor` tool.
   :jira:`3091`
->>>>>>> b4d7815d
 
 - New configuration parameter :macro:`TRUSTED_VAULT_HOSTS` can be used to
   restrict which Vault servers the *condor_credd* will accept credentials for.
