*** 24.6.0 features

- Add :tool:`htcondor annex login` verb, which opens a shared SSH connection to
  the named HPC system.  If you've recently created or added an annex at a
  particular system, it will re-use that connection; otherwise, you'll have
  to login again, but that connection will then be re-usable by other
  :tool:`htcondor annex` commands.
  :jira:`2809`

<<<<<<< HEAD
- Updated :tool:`htcondor annex` to work with Expanse's new requirements for its
=======
- Jobs that use :subcom:`concurrency_limits` can now re-use claims in
  the schedd.
  :jira:`2937`

- Updated ``htcondor annex`` to work with Expanse's new requirements for its
>>>>>>> 9ca77a77
  ``gpu`` and ``gpu-shared`` queues.
  :jira:`2634`

- :macro:`START_VANILLA_UNIVERSE` expressions may now refer to attributes
  in the schedd add using the prefix ``SCHEDD``.
  :jira:`2919`

- Add :macro:`SYSTEM_MAX_RELEASES` which implements an upper bound on the number
  of times any job can be released by a user or periodic expression.
  :jira:`2926`

- Hold messages generated by failure to transfer output now include how many
  files failed to transfer.
  :jira:`2903`

- Added ``-transfer-history`` flag to :tool:`condor_history` to query historical
  Input, Output, and Checkpoint transfer ClassAds stored in the :macro:`JOB_EPOCH_HISTORY`
  files.
  :jira:`2878`

- Improved the parsing and handling of syntax errors in the
  :subcom:`transfer_output_remaps` submit command.
  :jira:`2920`

- The list of files generated by the :subcom:`manifest` submit command now
  recursively includes subdirectories.
  :jira:`2903`

- Added new option ``-extract`` to :tool:`condor_history` to copy historical
  ClassAd entries that match a provided constraint to a specified file.
  :jira:`2923`

- EP's using disk enforcement via LVM and :macro:`LVM_HIDE_MOUNT` = ``True``
  will now advertise :ad-attr:`HasVM` = ``False`` due to VM universe jobs being
  incompatible with mount namespaces.
  :jira:`2945`

- Added support for running Docker universe on ARM hosts
  :jira:`2906`

*** 24.6.0 bugs

- Fixed bug where DAGMan would output an error message containing garbage
  when dumping failed node information to the debug log.
  :jira:`2899`

- Fixed a bug in the Vault credential monitor that kept credentials from being fetched
  if :macro:`VAULT_CREDMON_PROVIDER_NAMES` was unset. Introduced in HTCondor 24.3.0.
  :jira:`2912`

*** 24.0.6 features

- The *condor_startd* now distributes the :ad-attr:`LoadAvg` assigned to a partitionable slot
  to the idle resources of the partitionable slot, and then to the dynamic slots.
  Machines that have only a single partitionable slot will now have the same behavior under
  a DESKTOP policy as they did in version 23.10.18 and 24.0.1.

*** 24.0.6 bugs

- When using delegated cgroup v2, HTCondor no longer reports that that main job (often a pilot)
  has an out of memory condition when only the sub-job has hit an oom.

*** 24.5.1 features

- The *condor_starter* now advertise :ad-attr:`StdoutMtime` and :ad-attr:`StderrMtime`
  which represent the most recent modification time, in seconds since the epoch
  of a job which uses file transfer.
  :jira:`2837`

- The *condor_startd*, when running on a machine with Nvidia gpus, now advertises
  Nvidia driver version.
  :jira:`2856`

- Increased the default width of :tool:`condor_qusers` output when redirected to a
  file or piped to another command to prevent truncation.
  :jira:`2861`

- The *condor_startd* will now never lose track and leak logical volumes that were failed
  to be cleaned up when using :macro:`STARTD_ENFORCE_DISK_LIMITS`. The *condor_startd*
  will now periodically retry removal of logical volumes with an exponential backoff.
  :jira:`2852`

- The *condor_startd* will now keep dynamic slots that have a :ad-attr:`SlotBrokenReason`
  attribute in ``Unclaimed`` state rather than deleting them when they change state
  to ``Unclaimed``.  A new configuration variable :macro:`CONTINUE_TO_ADVERTISE_BROKEN_DYNAMIC_SLOTS`
  controls this behavior.  It defaults to ``true`` but can be set to ``false`` to preserve
  the old behavior.  This change also adds a new attribute :ad-attr:`BrokenContextAds`
  to the daemon ad of the *condor_startd*. This attribute has a classad for each broken resource
  in the startd.  *condor_status* has been enhanced to use this new attribute to display
  more information about the context of broken resources when both ``-startd`` and ``-broken``
  arguments are used.
  :jira:`2844`

- The *condor_startd* will now permanently reduce the total slot resources advertised by
  a partitionable slot when a dynamic slot is deleted while it is marked as broken. The
  amount of reduction will be advertised in new attributes such as ad-attr:`BrokenSlotCpus`
  so that the original size of the slot can be computed.
  :jira:`2865`

- Daemons will now more quickly discover with a non-responsive
  *condor_collector* has recovered and resume advertising to it.
  :jira:`2605`

- Jobs can now request user credentials generated by any combination of the
  OAuth2, Local Issuer, and Vault credential monitors on the AP.
  Remote submitters can request these credentials without having any of the
  CREDMON-related parameters in their configuration files.
  :jira:`2851`

*** 24.5.1 bugs

- Fixed a bug where the *condor_gridmanager* would write to log file
  `GridmanagerLog.root` after a reconfig.
  :jira:`2846`

- ``htcondor annex shutdown`` now works again.
  :jira:`2808`

- Fixed a bug where the job state table DAGMan prints to its debug file could
  contain a negative number for the count of failed jobs.
  :jira:`2872`

*** 24.0.5 bugs

*** 24.4.0 features

- Improved validation and cleanup of :macro:`EXECUTE` directories.
  The :macro:`EXECUTE` directory must now be owned by the *condor* user
  when the daemons are started as root. The condor_startd will
  not attempt to clean an invalid :macro:`EXECUTE` directory nor will
  it alter the file permissions of an :macro:`EXECUTE` directory.
  :jira:`2789`

- For **batch** grid :subcom:`universe` jobs, the PATH environment variable values
  from the job ad and the worker node environment are now combined.
  Previously, only the PATH value from the job ad was used.
  The old behavior can be restored by setting ``blah_merge_paths=no`` in
  the ``blah.config`` file.
  :jira:`2793`

- Many small improvements to :tool:`condor_q` ``-analyze`` and ``-better-analyze``
  for pools that use partitionable slots.  As a part of this, the *condor_schedd*
  was changed to provide match information for the autocluster of
  the job being analyzed, which :tool:`condor_q` will report if it is available.
  :jira:`2720`

- The *condor_startd* now advertises a new attribute,
  :ad-attr:`SingularityUserNamespaces` which is ``true`` when apptainer
  or singularity work and are using Linux user namespaces, and ``false``
  when it is using setuid mode.
  :jira:`2818`

- The *condor_startd* daemon ad now contains attributes showing the average and total
  bytes transferred to and from jobs during its lifetime.
  :jira:`2721`

- The *condor_credd* daemon no longer listens on port ``9620`` by default,
  but rather uses the *condor_shared_port* daemon.
  :jira:`2763`

- DAGMan will now periodically print a table regarding states of
  job placed to the Access Point to the debug log (``*.dagman.out``).
  The rate at which this table in printed is dictated by
  :macro:`DAGMAN_PRINT_JOB_TABLE_INTERVAL`
  :jira:`2794`

*** 24.4.0 bugs

- Changed the numeric output of :tool:`htcondor job status` so that the rounding
  to megabytes, gigabytes, etc. matches the binary definitions the rest
  of the tools use.
  :jira:`2788`

*** 24.0.4 features

- For **arc** grid :subcom:`universe` jobs, the new submit command
  :subcom:`arc_data_staging` can be used to supply additional elements
  to the DataStaging block of the ARC ADL that HTCondor constructs.
  :jira:`2774`

*** 24.0.4 bugs

- Fixed a bug in the negotiator that caused it to crash when matching
  offline ads.
  :jira:`2819`

- Fixed a memory leak in the schedd that could be caused by ``SCHEDD_CRON``
  scripts that generate standard error output.
  :jira:`2817`

- Fixed a bug that cause the *condor_schedd* to crash with a segmentation
  fault if a :tool:`condor_off` ``-fast`` command was run while a schedd cron
  script was running.
  :jira:`2815`<|MERGE_RESOLUTION|>--- conflicted
+++ resolved
@@ -7,15 +7,11 @@
   :tool:`htcondor annex` commands.
   :jira:`2809`
 
-<<<<<<< HEAD
-- Updated :tool:`htcondor annex` to work with Expanse's new requirements for its
-=======
 - Jobs that use :subcom:`concurrency_limits` can now re-use claims in
   the schedd.
   :jira:`2937`
 
-- Updated ``htcondor annex`` to work with Expanse's new requirements for its
->>>>>>> 9ca77a77
+- Updated :tool:`htcondor annex` to work with Expanse's new requirements for its
   ``gpu`` and ``gpu-shared`` queues.
   :jira:`2634`
 
