*** 24.0.14 bugs

- Startd now correctly removes docker containers that have escaped from
  docker universe jobs launched by starter that have exited uncleanly.
  :jira:`3338`

- Add a timeout for all HTTP operations in the grid universe (affects
  **arc**, **ec2**, and **gce** grid types).
  :jira:`3300`

<<<<<<< HEAD
- Fixed a bug where administrative tools (e.g. condor_drain) can fail if
  authentication is not required for queries to the condor_collector.
  :jira:`3301`
=======
- Executions points using disk enforcement failed when provided backing
  :macro:`LVM_VOLUME_GROUP_NAME` and :macro:`LVM_THINPOOL_NAME` contained
  hyphens.
  :jira:`3334`
>>>>>>> 8c57072f

- Annexes no longer download a default configuration tarball, making them
  more robust.  This required upgrading the default version of HTCondor run
  by annexes to 25.1.0, which can figure the details out on its own.  On
  Delta, annexes now give Delta additional time to start file-transfer plug-ins,
  so they should be more-reliably available there.
  :jira:`3220`

- :tool:`condor_adstash` no longer skips entire history files when it
  encounters a line that cannot be decoded to UTF-8.
  :jira:`3335`

*** 24.0.13 bugs

- Calling :meth:`htcondor2.Schedd.history` on an object whose corresponding
  daemon can't be contacted will no longer cause a segfault.
  :jira:`3314`

*** 24.0.13 features

- HTCondor tarballs now contain `Pelican 7.20.2 <https://pelicanplatform.org/releases>`_

- The condor package now requires pelican-7.20.2.

*** 24.0.13 bugs

- Fixed a bug where space and comma would be included in the list of
  separators for itemdata even if the itemdata had been supplied with
  the ASCII "unit separator".  This would cause itemdata entries containing
  spaces (or commas) to be incorrectly interpreted as multiple items, which
  could manifest as parse errors.  You can work around this bug if only one
  of your entries has spaces and/or commas by moving that entry to the end
  of the line (or dictionary, if you're submitting itemdata via Python).
  :jira:`3272`

- Fixed false positive reporting of ClassAd unit specifier test in
  :tool:`condor_upgrade_check`.
  :jira:`3276`

*** 24.0.12 features

- Updated :tool:`condor_upgrade_check` to test for well known gotchas
  between v24 and v25 of HTCondor installations.
  :jira:`3209`

*** 24.0.12 bugs

- Fixed a bug where the *blahpd* would fail when using Python 3.12 or later.
  :jira:`3225`

- Fixed bug where jobs held due to exceeding disk usage had the same
  :ad-attr:`HoldReasonCode` and :ad-attr:`HoldReasonSubCode` as jobs
  that exceeded memory usage.
  :jira:`3248`

*** 24.0.11 features

- Initial support for Debian 13 (trixie).
  :jira:`3212`

*** 24.0.11 bugs

*** 24.0.10 bugs

*** 24.0.9 features

- Initial Support for Enterprise Linux 10, including the x86_64_v2 platform.
  :jira:`3090`

*** 24.0.9 bugs

- The results of ``key in htcondor2.param`` and
  ``key in htcondor2.param.keys()`` now match for keys which are defined to
  have no value.  (Previously, such keys would be returned by ``keys()``.)
  :jira:`3085`

*** 24.0.8 bugs

- Fixed a bug introduced in 24.0.7 and 24.7.3 when running on Linux cgroup v1
  systems, jobs that were killed by the out-of-memory killer were
  considered completed instead of being put on hold.
  :jira:`3094`

- The :class:`htcondor2.Credd` initializer now properly raised
  a :class:`TypeError` if the location argument isn't
  a :class:`classad2.ClassAd`, rather than failing to raise a ``TypError``.
  :jira:`2993`

*** 24.0.7 features

- The *condor_stard* now distributes the :ad-attr:`LoadAvg` assigned to a partitionable slot
  to the idle resources of the partitionable slot, and then to the dynamic slots.
  Machines that have only a single partitionable slot will now have the same behavior under
  a DESKTOP policy as they did in version 23.10.18 and 24.0.1.
  :jira:`2901`

*** 24.0.7 bugs

- When using delegated cgroup v2, HTCondor no longer reports that that main job (often a pilot)
  has an out of memory condition when only the sub-job has hit an oom.
  :jira:`2944`

*** 24.0.5 bugs

*** 24.0.4 features

- For **arc** grid universe jobs, the new submit command
  :subcom:`arc_data_staging` can be used to supply additional elements
  to the DataStaging block of the ARC ADL that HTCondor constructs.
  :jira:`2774`

*** 24.0.4 bugs

- Fixed a bug in the negotiator that caused it to crash when matching
  offline ads.
  :jira:`2819`

- Fixed a memory leak in the schedd that could be caused by SCHED_CRON
  scripts that generate standard error output.
  :jira:`2817`

- Fixed a bug that cause the *condor_schedd* to crash with a segmentation
  fault if a :tool:`condor_off` -fast command was run while a schedd cron
  script was running.
  :jira:`2815`<|MERGE_RESOLUTION|>--- conflicted
+++ resolved
@@ -8,16 +8,14 @@
   **arc**, **ec2**, and **gce** grid types).
   :jira:`3300`
 
-<<<<<<< HEAD
 - Fixed a bug where administrative tools (e.g. condor_drain) can fail if
   authentication is not required for queries to the condor_collector.
   :jira:`3301`
-=======
+
 - Executions points using disk enforcement failed when provided backing
   :macro:`LVM_VOLUME_GROUP_NAME` and :macro:`LVM_THINPOOL_NAME` contained
   hyphens.
   :jira:`3334`
->>>>>>> 8c57072f
 
 - Annexes no longer download a default configuration tarball, making them
   more robust.  This required upgrading the default version of HTCondor run
