--- conflicted
+++ resolved
@@ -1,6 +1,5 @@
-<<<<<<< HEAD
 *** 24.0.16 bugs
-=======
+
 *** 24.0.15 features
 
 - HTCondor tarballs now contain `Pelican 7.21.1 <https://pelicanplatform.org/releases>`_
@@ -10,7 +9,6 @@
 - HTCondor tarballs now contain `Apptainer 1.4.4 <https://github.com/apptainer/apptainer/releases/tag/v1.4.4>`_
 
 - The condor RPM package now requires at least apptainer version 1.4.4.
->>>>>>> fd0ffa8e
 
 *** 24.0.15 bugs
 
