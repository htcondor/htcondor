--- conflicted
+++ resolved
@@ -12,14 +12,13 @@
   restrict which Vault servers the *condor_credd* will accept credentials for.
   :jira:`3136`
 
-<<<<<<< HEAD
 - The new Python API now includes `htcondor2.ping()`, which operates like
   `htcondor.SecMan.ping()` in the old API.
-=======
+  :jira:`3180`
+
 - Added new python method "get_claims" to the schedd object, which returns
   the classads of the claimed slots.
   :jira:`3181`
->>>>>>> 01660f5a
 
 *** 24.11.0 bugs
 
