--- conflicted
+++ resolved
@@ -1,16 +1,14 @@
 *** 24.11.0 features
 
-<<<<<<< HEAD
 - Add new configuration knob, :macro:`LOCAL_UNIVERSE_CGROUP_ENFORCEMENT`, which
   defaults to false.  When true, and running on a cgroup enable system, local
   universe jobs must specify :subcom:`request_memory`, and the job exceeds that
   limit, it will be put on hold.
   :jira:`3170`
-=======
+
 - New configuration parameter :macro:`TRUSTED_VAULT_HOSTS` can be used to
   restrict which Vault servers the *condor_credd* will accept credentials for.
   :jira:`3136`
->>>>>>> 874fd780
 
 *** 24.11.0 bugs
 
