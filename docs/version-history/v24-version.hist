--- conflicted
+++ resolved
@@ -12,12 +12,9 @@
   attribute reference.
   :jira:`3347`
 
-<<<<<<< HEAD
-=======
 - Fixed a bug that could cause the AP to fail to read job credential files.
   :jira:`3377`
 
->>>>>>> 1abd968c
 *** 24.12.14 features
 
 - Added a new EP configuration knob, :macro:`DOCKER_TRUST_LOCAL_IMAGES`
