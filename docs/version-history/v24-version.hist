--- conflicted
+++ resolved
@@ -1,10 +1,11 @@
-<<<<<<< HEAD
 *** 24.10.0 features
 
 *** 24.10.0 bugs
 
 - Fixed a memory leak in the *condor_schedd* that could be triggered by checkpointing.
   :jira:`3104`
+
+*** 24.0.10 bugs
 
 *** 24.9.0 features
 
@@ -41,9 +42,6 @@
   ``job_spec`` parameter to specify a cluster ID as an integer, as a string
   without a proc ID, or in a list of such strings.
   :jira:`2979`
-=======
-*** 24.0.10 bugs
->>>>>>> 00a48285
 
 *** 24.0.9 bugs
 
