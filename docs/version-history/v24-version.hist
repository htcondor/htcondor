<<<<<<< HEAD
*** 24.12.13 bugs

- Fixed bug where the message ``Processing new events...`` would briefly
  flash while running :tool:`condor_watch_q`
  :jira:`3244`

*** 24.0.13 bugs

*** 24.12.3 features
=======
*** 24.12.4 features
>>>>>>> 89dae0d0

- :meth:`htcondor2.Collector.locate` now checks the :attr:`Machine` attribute
  (instead of :attr:`Name`) when trying to find *condor_startd* daemons,
  if the ``name`` argument is not the name of a slot.  This allows programmers
  to call :meth:`htcondor2.Collector.locate` using the fully-qualified domain
  name and get a result from a collector whether or not
  :macro:`ENABLE_STARTD_DAEMON_AD` is set.
  :jira:`2911`

- Add new configuration knob, :macro:`LOCAL_UNIVERSE_CGROUP_ENFORCEMENT`, which
  defaults to false.  When true, and running on a cgroup enable system, local
  universe jobs must specify :subcom:`request_memory`, and if the job exceeds that
  limit, it will be put on hold.
  :jira:`3170`

- :macro:`HISTORY_HELPER_MAX_HISTORY` default raised from 10,000 to 2,000,000,000
  effectively removing the limit.  We now believe that running large
  remote history queries will not have a negative impact on the *condor_schedd*
  :jira:`3215`

- :tool:`condor_userprio` now no longer needs the negotiator to be running
  if it only needs the collector to get userprio data.
  :jira:`3221`

- Docker universe jobs now support the config parameter :macro:`DOCKER_NETWORK_NAME`
  which defaults to "docker0".  Setting this appropriately allows :tool:`condor_chirp` 
  and :obj:`htcondor.htchirp` to work correctly inside a docker universe job.
  :jira:`3197`

- :tool:`condor_watch_q` will now exit upon key press from keyboard.
  :jira:`3199`

- Added new :ad-attr:`NumInputTransferStarts` and :ad-attr:`NumOutputTransferStarts`
  counters to the job record.
  :jira:`3194`

- If the file listed in :subcom:`log` is in a directory that does not exist, HTCondor
  will now try to create that directory (as the user).  Previously, it ran the
  job without a user log file.
  :jira:`3210`

- Added new knob, :macro:`STARTER_NESTED_SCRATCH`, which defaults to false.  When false,
  the job scratch directory (named dir_XXX) is the immediate child of the :macro:`EXECUTE`
  directory.  When true, the job's scratch directory is a subdirectory thereof, named
  "scratch", with the intention that all condor metadata files will be moved to peer 
  directories, and not pollute the job's scratch directory with condor control files.
  :jira:`3080`

- Added optional second argument for the macro expansion function ``$BASENAME()`` that
  specifies the file extension or suffix to remove.
  :jira:`3206`

- :tool:`condor_adstash` now parses and stores per-attempt transfer error data when
  reading transfer epoch history.
  :jira:`3122`

- On Windows, :ad-attr:`ResidentSetSize` and thus :ad-attr:`MemoryUsage` will now
  be updated in the startd as frequently as :ad-attr:`ImageSize` so that the default
  :macro:`PREEMPT` and :macro:`WANT_HOLD` policy expressions will evict jobs
  that go over :ad-attr:`Memory` in a timely manner.
  :jira:`3224`

*** 24.12.4 bugs

- Allow :tool:`condor_submit` -i to work with :subcom:`shell`.
  :jira:`3208`

- Fixed bug when :macro:`STARTER_NESTED_SCRATCH` is true and
  :macro:`SINGULARITY_TARGET_DIR` was also set.
  :jira:`3243`

- Fixed bug that prevented emails being sent to users when jobs went
  on hold and :subcom:`notification` was set to error.
  :jira:`3219`

- Fixed bug introduced in 24.11 that caused the *condor_schedd* to
  occasionally crash when DAGMan completed.
  :jira:`3250`

*** 24.0.12 features

- Updated :tool:`condor_upgrade_check` to test for well known gotchas
  between v24 and v25 of HTCondor installations.
  :jira:`3209`

*** 24.0.12 bugs

- Fixed a bug where the *blahpd* would fail when using Python 3.12 or later.
  :jira:`3225`

- Fixed bug where jobs held due to exceeding disk usage had the same
  :ad-attr:`HoldReasonCode` and :ad-attr:`HoldReasonSubCode` as jobs
  that exceeded memory usage.
  :jira:`3248`

*** 24.11.2 features

- Added new job ClassAd attributes :ad-attr:`NumVacates` and :ad-attr:`NumVacatesByReason`.
  These attributes provide counts about why a job left the running state without
  completing (i.e. was vacated from the execution point).
  :jira:`3204`

- Added new "notification = start" option to *condor_submit*, which
  sends an email when the job starts for the first time.
  :jira:`3133`

- New configuration parameter :macro:`TRUSTED_VAULT_HOSTS` can be used to
  restrict which Vault servers the *condor_credd* will accept credentials for.
  :jira:`3136`

- The new Python API now includes `htcondor2.ping()`, which operates like
  `htcondor.SecMan.ping()` in the old API.
  :jira:`3180`

- The :tool:`htcondor annex` tool now has (limited) support for AWS' EC2 annexes.
  The ``condor_annex`` tool has been withdrawn; use :tool:`htcondor annex`
  instead.
  :jira:`1630`

- Added new python method "get_claims" to the schedd object, which returns
  the classads of the claimed slots.
  :jira:`3181`

- Add --version flag to the :tool:`htcondor` tool.
  :jira:`3091`

*** 24.11.2 bugs

- When responding to a ping request for the ALLOW authorization level,
  daemons no longer require authentication.
  :jira:`3195`

*** 24.0.11 features

- Initial support for Debian 13 (trixie).
  :jira:`3212`

*** 24.0.11 bugs

*** 24.10.3 bugs

- Fixed a bug introduced in version 24.10.2 that caused
  `condor_store_cred add` to fail.
  :jira:`3213`

*** 24.10.2 features

- In the *condor_job_router*, the old ClassAd-based route syntax
  (specified using ``JOB_ROUTER_ENTRIES`` and ``JOB_ROUTER_DEFAULTS``)
  is no longer supported.
  :jira:`3118`

- Added new :tool:`condor_dag_checker` tool for users to check DAG files
  for syntactical and logical errors prior to submission.
  :jira:`3088`

- Improvements to :tool:`condor_q` for held jobs. The hold code and subcode are
  now displayed as part of the ``-hold`` option. A new option ``-hold-codes``
  displays the first job for each unique hold code and subcode.
  :jira:`3127`

- Added new ``-lvm`` option to :tool:`condor_status` to view current disk usage
  of slots enforcing disk limits. This option can be paired with ``-startd`` to
  show information about execution points enforcing disk limits.
  :jira:`3119`

- The new Python API now includes :py:meth:`htcondor2.disable_debug`, which is
  intended interactive use (after debugging a problem).
  :jira:`3003`

- Some errors on the EP that occurred after the AP had released the
  corresponding claim could cause a slot to remain claimed until the job lease
  timeout had expired.  This change should reduce incidents of this behavior.
  :jira:`3028`

- Improvements to observability of common files transfer, including new entries
  in the shadow and starter daemon logs; a new CommonFiles event in the
  job/user event log; and a new transfer entry in the epoch history.
  :jira:`3052`

*** 24.10.2 bugs

- Fixed a bug in :tool:`condor_q` default output where counts of jobs could be truncated to 6 digits.
  :jira:`3106`

- Fixed a bug introduced in HTCondor version 24.8.0 where a job in Suspended
  status wouldn't change to Idle status when evicted from an EP.
  This resulted in the job not being considered for scheduling, among other
  problems.
  :jira:`3174`

- Execution Points enforcing disk limits will now subtract the size of
  pre-existing logical volumes from the advertised available disk. Any
  logical volumes associated with HTCondor are not subtracted.
  :jira:`3119`

- Fixed a bug where the *condor_credd* mistakenly thought a Vault-managed
  OAuth2 credential was a plain user-provided access token.
  :jira:`3084`

- Attempting to send common files to startds whose sinful string is more than
  256 characters will no longer cause a shadow exception.
  :jira:`3128`

- Fixed a memory leak in the *condor_schedd* that could be triggered by checkpointing.
  :jira:`3104`

- Fixed an issue where a job may take an additional 20 minutes to be scheduled to run after leaving cool-down mode.
  See configuration knob :macro:`SYSTEM_ON_VACATE_COOL_DOWN` for more information about job cool-down mode.
  :jira:`3059`

*** 24.0.10 bugs

*** 24.9.2 features

- Added new job ClassAd attribute :ad-attr:`TransferInputFileCounts`.
  :jira:`3024`

- Added new :macro:`SCHEDD_DAEMON_HISTORY` file for the Schedd to periodically write
  historical ClassAd records into. These records can be queried via :tool:`condor_history`
  using the new **-daemon** option or via :py:meth:`htcondor2.Schedd.daemonHistory`.
  :jira:`3061`

- :tool:`condor_watch_q` will now display tracking information for DAGMan jobs specified
  via the **-clusters** option.
  :jira:`3068`

- Improved logging on the EP when a slot cannot be claimed because the :ad-attr:`Start`
  expression evaluates to false.  When this happens, analysis of the slot :ad-attr:`Requirements[type=Machine]`
  expression will be written to the ``StartLog``.
  :jira:`3033`

*** 24.9.2 bugs

- Fixed a bug which could cause unnecessary activation failures if the previous
  job in the slot failed to transfer its output.  This would manifest as slots
  being in the claimed/idle state for far longer than necessary.
  :jira:`3073`

- Fixed a bug in the Vault credential monitor where access tokens were failing
  to be generated from Vault tokens when :macro:`AUTH_SSL_CLIENT_CAFILE` and/or
  :macro:`AUTH_SSL_CLIENT_CADIR` were undefined.
  :jira:`3086`

- Fixed a bug in :class:`htcondor2.Schedd` where it didn't work to use a
  ``job_spec`` parameter to specify a cluster ID as an integer, as a string
  without a proc ID, or in a list of such strings.
  :jira:`2979`

*** 24.0.9 features

- Initial Support for Enterprise Linux 10, including the x86_64_v2 platform.
  :jira:`3090`

*** 24.0.9 bugs

- The results of ``key in htcondor2.param`` and
  ``key in htcondor2.param.keys()`` now match for keys which are defined to
  have no value.  (Previously, such keys would be returned by ``keys()``.)
  :jira:`3085`

*** 24.8.1 features

- On Linux systems with cgroups enabled, jobs are now put in a ".scope"
  sub-cgroup of the per-job ".slice" cgroup.  This makes it easier for
  pilot or glidein systems to further subdivide the job's cgroup.
  :jira:`3008`

- On Linux systems, added support to put each condor daemon in its
  own cgroup with the knob :macro:`CGROUP_ALL_DAEMONS`
  :jira:`3032`

- The execute point now sets the execute permission bit on
  the :subcom:`executable` even when it was transferred by a plugin.
  This is helpful when using pelican or osdf to transfer the
  job's main executable.
  :jira:`3020`

- Add a new configuration knob, :macro:`STARTER_SETS_HOME_ENV` which defaults to 
  true.  When true, the job will have the **HOME** environment variable
  set to whatever it is on the system.  When false, HOME will not
  be set to anything.
  :jira:`3010`

- Added new ``halt`` and ``resume`` verbs to :tool:`htcondor dag` for
  first class way to halt a DAG.
  :jira:`2898`

- Added new :class:`htcondor2.DAGMan` class to the python API for sending
  commands to running a DAGMan process.
  :jira:`2898`

- Added :macro:`DAGMAN_NODE_JOB_FAILURE_TOLERANCE` to inform DAGMan when to
  consider a placed job list as failed when job failures occur.
  :jira:`3019`

- :tool:`htcondor ap status` will now show the :ad-attr:`RecentDaemonCoreDutyCycle` of
  each reported Access Point's *condor_schedd*.
  :jira:`3009`

- :tool:`condor_adstash` can now be configured to fetch a custom projection of attributes
  for job (epoch) ClassAds.
  :jira:`2680`

- :tool:`condor_status` will now accept ``-totals`` (previously just ``-total``) to better
  match other tools with the similar option.
  :jira:`3044`

- Improve diagnostics in the shadow when it fails to activate a claim.
  :jira:`3035`

- The directory for :macro:`LOCAL_UNIV_EXECUTE` is no longer made
  world-writable.
  :jira:`3036`

- Augment the `libvirt_simple_script.awk` script to provide needed
  UEFI boot information for ARM virtual machines.
  :jira:`3006`

- The :tool:`condor_upgrade_check` script has been folded into the main condor package.
  :jira:`2995`

*** 24.8.1 bugs

- Fixed a bug in the EP preventing a claimed slot from being re-used to run multiple jobs.
  The ability for an AP to run multiple jobs on the same claimed slot (i.e. without needing
  to go back to the central manager) is a critical scalability feature in HTCSS, especially
  when running large numbers of short-running jobs.  The bug fixed here was introduced in 
  HTCondor version 24.5.1, so if you are running HTCondor v24.5.x, v24.6.x, or v24.7.x,
  and run large numbers of short jobs, please consider upgrading.  See the JIRA ticket
  for additional workarounds if you cannot upgrade.
  :jira:`3045`

- On Linux and macOS, when using dataflow jobs, HTCondor now checks the modification
  times of dataflow nodes with sub-second accuracy.  Previously, it just
  used seconds, which means that it might incorrectly not skip a dataflow
  job that it should have skipped if the output file was written in the
  same second as the input file.
  :jira:`3027`

- Fixed :tool:`condor_watch_q` to output a useful error message and not
  exit when one of :subcom:`log` files associated with jobs being tracked
  does not exist.
  :jira:`2978`

- Removed job attribute ``ToE``.
  It has been replaced by job attributes :ad-attr:`VacateReason`,
  :ad-attr:`VacateReasonCode`, and :ad-attr:`VacateReasonSubCode`.
  :jira:`2974`

- The ``SlotName`` field in the job event log is now correct in the
  case where a *condor_startd* has a non-default name.
  :jira:`3047`

- Fixed a bug where :meth:`htcondor2.enable_debug()` would cause the
  Python interpreter to exit if the debug log was configured incorrectly.
  :jira:`3004`

- Removed some memory leaks from version 2 of the Python bindings.
  :jira:`2981`

- Fixed a bug introduced in HTCondor 24.7.0 which would lead to the directory
  ``0`` (and subdirectories) spuriously being created in the :macro:`SPOOL`
  directory.
  :jira:`3026`

*** 24.0.8 bugs

- Fixed a bug introduced in 24.0.7 and 24.7.3 when running on Linux cgroup v1
  systems, jobs that were killed by the out-of-memory killer were
  considered completed instead of being put on hold.
  :jira:`3094`

- The :class:`htcondor2.Credd` initializer now properly raised
  a :class:`TypeError` if the location argument isn't
  a :class:`classad2.ClassAd`, rather than failing to raise a ``TypError``.
  :jira:`2993`

*** 24.7.3 features

- Improved the ability of :tool:`condor_who` to query *condor_startd* processes when
  *condor_who* is running as root or as the same user as the Startd, and added
  formatting options for use when the *condor_startd* is running as a job on
  another batch system.
  :jira:`2927`

- :tool:`htcondor credential add oauth2` can now be used to store tokens that can
  be used by jobs via :subcom:`use_oauth_services`. The user is responsible for
  updating tokens that can expire.
  :jira:`2803`

- Added :ad-attr:`OSHomeDir` to starter's copy of the job ad.
  :jira:`2972`

- Add :macro:`SYSTEM_MAX_RELEASES` which implements an upper bound on the number
  of times any job can be released by a user or periodic expression.
  :jira:`2926`

- Added the ability for an EP administrator to disable access to the network
  by a job, by setting :macro:`NO_JOB_NETWORKING` to true.
  :jira:`2967`

- Added the ability for a docker universe job to fetch an authenticated
  image from the docker repository.
  :jira:`2870`

- Improved :tool:`condor_watch_q` to display information about the number of
  jobs actively transferring input or output files.
  :jira:`2958`

- The default value for :macro:`DISABLE_SWAP_FOR_JOB` has been changed to
  ``True``.  This provides a more predictable and uniform user experience
  for jobs running on different EPs.
  :jira:`2960`

- Add :tool:`htcondor annex login` verb, which opens a shared SSH connection to
  the named HPC system.  If you've recently created or added an annex at a
  particular system, it will re-use that cached connection; otherwise, you'll have
  to login again, but that connection will then be re-usable by other
  :tool:`htcondor annex` commands.
  :jira:`2809`

- Updated :tool:`htcondor annex` to work with Expanse's new requirements for its
  ``gpu`` and ``gpu-shared`` queues.
  :jira:`2634`

- Enhanced :tool:`htcondor job status` to also show the time to transfer the
  job input sandbox.
  :jira:`2959`

- Jobs that use :subcom:`concurrency_limits` can now re-use claims in
  the schedd.
  :jira:`2937`

- Added :subcom:`shell` for Linux systems.
  :jira:`2918`

- :macro:`START_VANILLA_UNIVERSE` expressions may now refer to attributes
  in the schedd add using the prefix ``SCHEDD``.
  :jira:`2919`

- Hold messages generated by failure to transfer output now include how many
  files failed to transfer.
  :jira:`2903`

- Added ``-transfer-history`` flag to :tool:`condor_history` to query historical
  Input, Output, and Checkpoint transfer ClassAds stored in the :macro:`JOB_EPOCH_HISTORY`
  files.
  :jira:`2878`

- Improved the parsing and handling of syntax errors in the
  :subcom:`transfer_output_remaps` submit command.
  :jira:`2920`

- DAGMan :dag-cmd:`SERVICE` nodes will no longer be removed automatically when
  a DAG contains a :dag-cmd:`FINAL` node and :tool:`condor_rm` is used on the
  DAGMan scheduler job.
  :jira:`2938`

- The list of files generated by the :subcom:`manifest` submit command now
  recursively includes subdirectories.
  :jira:`2903`

- Added new option ``-extract`` to :tool:`condor_history` to copy historical
  ClassAd entries that match a provided constraint to a specified file.
  :jira:`2923`

- EPs using disk enforcement via LVM and :macro:`LVM_HIDE_MOUNT` = ``True``
  will now advertise :ad-attr:`HasVM` = ``False`` due to VM universe jobs being
  incompatible with mount namespaces.
  :jira:`2945`

- Added support for running Docker universe on ARM hosts
  :jira:`2906`

- The **CLAIMTOBE** authentication protocol now fully qualified user names
  with the system's ``$(UID_DOMAIN)``.  To revert to the former semantics,
  set :macro:`SEC_CLAIMTOBE_INCLUDE_DOMAIN` to false.
  :jira:`2915`

*** 24.7.3 bugs

- Fixed a bug in the local issuer credential monitor that prevented the issuance of tokens
  using the WLCG profile.
  :jira:`2954`

- Fixed bug where DAGMan would output an error message containing garbage
  when dumping failed node information to the debug log.
  :jira:`2899`

- Fixed a bug where EP's using :macro:`STARTD_ENFORCE_DISK_LIMITS` would mark a
  slot as ``broken`` when the *condor_starter* fails to remove the ephemeral logical
  volume but the *condor_startd* successfully removes the LV.
  :jira:`2953`

- Fixed a bug in the Vault credential monitor that kept credentials from being fetched
  if VAULT_CREDMON_PROVIDER_NAMES was unset. Introduced in HTCondor 24.3.0.
  :jira:`2912`

- Fixed a bug in the local issuer credential monitor that kept credentials from being
  issued if :macro:`LOCAL_CREDMON_TOKEN_VERSION` (or named variant) was not set.
  :jira:`2965`

*** 24.0.7 features

- The *condor_startd* now distributes the :ad-attr:`LoadAvg` assigned to a partitionable slot
  to the idle resources of the partitionable slot, and then to the dynamic slots.
  Machines that have only a single partitionable slot will now have the same behavior under
  a :macro:`use policy:DESKTOP` as they did in version 23.10.18 and 24.0.1.
  :jira:`2901`

*** 24.0.7 bugs

- When using delegated cgroup v2, HTCondor no longer reports that that main job (often a pilot)
  has an out of memory condition when only the sub-job has hit an oom.
  :jira:`2944`

*** 24.5.2 bugs

- The default value for :macro:`STARTD_LEFTOVER_PROCS_BREAK_SLOTS` has been
  changed to 'False'. When 'True', the EP was erroneously marking slots as
  broken.
  :jira:`2946`

*** 24.5.1 features

- The *condor_starter* now advertise :ad-attr:`StdoutMtime` and :ad-attr:`StderrMtime`
  which represent the most recent modification time, in seconds since the epoch
  of a job which uses file transfer.
  :jira:`2837`

- The *condor_startd*, when running on a machine with Nvidia gpus, now advertises
  Nvidia driver version.
  :jira:`2856`

- Increased the default width of :tool:`condor_qusers` output when redirected to a
  file or piped to another command to prevent truncation.
  :jira:`2861`

- The *condor_startd* will now never lose track and leak logical volumes that were failed
  to be cleaned up when using :macro:`STARTD_ENFORCE_DISK_LIMITS`. The *condor_startd*
  will now periodically retry removal of logical volumes with an exponential back off.
  :jira:`2852`

- The *condor_startd* will now keep dynamic slots that have a :ad-attr:`SlotBrokenReason`
  attribute in ``Unclaimed`` state rather than deleting them when they change state
  to ``Unclaimed``.  A new configuration variable :macro:`CONTINUE_TO_ADVERTISE_BROKEN_DYNAMIC_SLOTS`
  controls this behavior.  It defaults to ``true`` but can be set to ``false`` to preserve
  the old behavior.  This change also adds a new attribute :ad-attr:`BrokenContextAds`
  to the daemon ad of the *condor_startd*. This attribute has a ClassAd for each broken resource
  in the startd.  *condor_status* has been enhanced to use this new attribute to display
  more information about the context of broken resources when both ``-startd`` and ``-broken``
  arguments are used.
  :jira:`2844`

- The *condor_startd* will now permanently reduce the total slot resources advertised by
  a partitionable slot when a dynamic slot is deleted while it is marked as broken. The
  amount of reduction will be advertised in new attributes such as ad-attr:`BrokenSlotCpus`
  so that the original size of the slot can be computed.
  :jira:`2865`

- Daemons will now more quickly discover with a non-responsive
  *condor_collector* has recovered and resume advertising to it.
  :jira:`2605`

- Jobs can now request user credentials generated by any combination of the
  OAuth2, Local Issuer, and Vault credential monitors on the AP.
  Remote submitters can request these credentials without having any of the
  CREDMON-related parameters in their configuration files.
  :jira:`2851`

*** 24.5.1 bugs

- Fixed a bug where the *condor_gridmanager* would write to log file
  `GridmanagerLog.root` after a reconfiguration.
  :jira:`2846`

- ``htcondor annex shutdown`` now works again.
  :jira:`2808`

- Fixed a bug where the job state table DAGMan prints to its debug file could
  contain a negative number for the count of failed jobs.
  :jira:`2872`

*** 24.0.5 bugs

*** 24.4.0 features

- Improved validation and cleanup of :macro:`EXECUTE` directories.
  The :macro:`EXECUTE` directory must now be owned by the *condor* user
  when the daemons are started as root. The condor_startd will
  not attempt to clean an invalid :macro:`EXECUTE` directory nor will
  it alter the file permissions of an :macro:`EXECUTE` directory.
  :jira:`2789`

- For **batch** grid :subcom:`universe` jobs, the PATH environment variable values
  from the job ad and the worker node environment are now combined.
  Previously, only the PATH value from the job ad was used.
  The old behavior can be restored by setting ``blah_merge_paths=no`` in
  the ``blah.config`` file.
  :jira:`2793`

- Many small improvements to :tool:`condor_q` ``-analyze`` and ``-better-analyze``
  for pools that use partitionable slots.  As a part of this, the *condor_schedd*
  was changed to provide match information for the auto-cluster of
  the job being analyzed, which :tool:`condor_q` will report if it is available.
  :jira:`2720`

- The *condor_startd* now advertises a new attribute,
  :ad-attr:`SingularityUserNamespaces` which is ``true`` when apptainer
  or singularity work and are using Linux user namespaces, and ``false``
  when it is using setuid mode.
  :jira:`2818`

- The *condor_startd* daemon ad now contains attributes showing the average and total
  bytes transferred to and from jobs during its lifetime.
  :jira:`2721`

- The *condor_credd* daemon no longer listens on port ``9620`` by default,
  but rather uses the *condor_shared_port* daemon.
  :jira:`2763`

- DAGMan will now periodically print a table regarding states of
  job placed to the Access Point to the debug log (``*.dagman.out``).
  The rate at which this table in printed is dictated by
  :macro:`DAGMAN_PRINT_JOB_TABLE_INTERVAL`
  :jira:`2794`

*** 24.4.0 bugs

- Changed the numeric output of :tool:`htcondor job status` so that the rounding
  to megabytes, gigabytes, etc. matches the binary definitions the rest
  of the tools use.
  :jira:`2788`

*** 24.0.4 features

- For **arc** grid :subcom:`universe` jobs, the new submit command
  :subcom:`arc_data_staging` can be used to supply additional elements
  to the DataStaging block of the ARC ADL that HTCondor constructs.
  :jira:`2774`

*** 24.0.4 bugs

- Fixed a bug in the negotiator that caused it to crash when matching
  offline ads.
  :jira:`2819`

- Fixed a memory leak in the schedd that could be caused by ``SCHEDD_CRON``
  scripts that generate standard error output.
  :jira:`2817`

- Fixed a bug that cause the *condor_schedd* to crash with a segmentation
  fault if a :tool:`condor_off` ``-fast`` command was run while a schedd cron
  script was running.
  :jira:`2815`<|MERGE_RESOLUTION|>--- conflicted
+++ resolved
@@ -1,4 +1,3 @@
-<<<<<<< HEAD
 *** 24.12.13 bugs
 
 - Fixed bug where the message ``Processing new events...`` would briefly
@@ -7,10 +6,7 @@
 
 *** 24.0.13 bugs
 
-*** 24.12.3 features
-=======
 *** 24.12.4 features
->>>>>>> 89dae0d0
 
 - :meth:`htcondor2.Collector.locate` now checks the :attr:`Machine` attribute
   (instead of :attr:`Name`) when trying to find *condor_startd* daemons,
