--- conflicted
+++ resolved
@@ -148,7 +148,6 @@
   expression will be written to the ``StartLog``.
   :jira:`3033`
 
-<<<<<<< HEAD
 - Added new knob, :macro:`STARTER_NESTED_SCRATCH`, which defaults to true.  When false,
   the job scratch directory (named dir_XXX) is the immediate child of the :macro:`EXECUTE`
   directory.  When true, the job's scratch directory is a subdirectory thereof, named
@@ -156,8 +155,6 @@
   directories, and not pollute the job's scratch directory with condor control files.
    :jira:`3090`
 
-*** 24.9.0 bugs
-=======
 *** 24.9.2 bugs
 
 - Fixed a bug which could cause unnecessary activation failures if the previous
@@ -179,7 +176,6 @@
 
 - Initial Support for Enterprise Linux 10, including the x86_64_v2 platform.
   :jira:`3090`
->>>>>>> 3d51d30b
 
 *** 24.0.9 bugs
 
