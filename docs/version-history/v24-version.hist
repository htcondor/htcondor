<<<<<<< HEAD
*** 24.12.14 bugs

*** 24.0.14 bugs
=======
*** 24.12.13 bugs

- Fixed bug where the message ``Processing new events...`` would briefly
  flash while running :tool:`condor_watch_q`
  :jira:`3244`

*** 24.0.13 bugs
>>>>>>> 8c7cf42a

- Fixed false positive reporting of ClassAd unit specifier test in
  :tool:`condor_upgrade_check`.
  :jira:`3276`

- Fixed a bug where space and comma would be included in the list of
  separators for itemdata even if the itemdata had been supplied with
  the ASCII "unit separator".  This would cause itemdata entries containing
  spaces (or commas) to be incorrectly interpreted as multiple items, which
  could manifest as parse errors.  You can work around this bug if only one
  of your entries has spaces and/or commas by moving that entry to the end
  of the line (or dictionary, if you're submitting itemdata via Python).
  :jira:`3272`

<<<<<<< HEAD
*** 24.12.13 bugs

- Fixed bug where the message ``Processing new events...`` would briefly
  flash while running :tool:`condor_watch_q`
  :jira:`3244`

*** 24.12.3 features
=======
*** 24.12.4 features
>>>>>>> 8c7cf42a

- :meth:`htcondor2.Collector.locate` now checks the :attr:`Machine` attribute
  (instead of :attr:`Name`) when trying to find *condor_startd* daemons,
  if the ``name`` argument is not the name of a slot.  This allows programmers
  to call :meth:`htcondor2.Collector.locate` using the fully-qualified domain
  name and get a result from a collector whether or not
  :macro:`ENABLE_STARTD_DAEMON_AD` is set.
  :jira:`2911`

- Add new configuration knob, :macro:`LOCAL_UNIVERSE_CGROUP_ENFORCEMENT`, which
  defaults to false.  When true, and running on a cgroup enable system, local
  universe jobs must specify :subcom:`request_memory`, and if the job exceeds that
  limit, it will be put on hold.
  :jira:`3170`

- :macro:`HISTORY_HELPER_MAX_HISTORY` default raised from 10,000 to 2,000,000,000
  effectively removing the limit.  We now believe that running large
  remote history queries will not have a negative impact on the *condor_schedd*
  :jira:`3215`

- :tool:`condor_userprio` now no longer needs the negotiator to be running
  if it only needs the collector to get userprio data.
  :jira:`3221`

- Docker universe jobs now support the config parameter :macro:`DOCKER_NETWORK_NAME`
  which defaults to "docker0".  Setting this appropriately allows :tool:`condor_chirp` 
  and :obj:`htcondor.htchirp` to work correctly inside a docker universe job.
  :jira:`3197`

- :tool:`condor_watch_q` will now exit upon key press from keyboard.
  :jira:`3199`

- Added new :ad-attr:`NumInputTransferStarts` and :ad-attr:`NumOutputTransferStarts`
  counters to the job record.
  :jira:`3194`

- If the file listed in :subcom:`log` is in a directory that does not exist, HTCondor
  will now try to create that directory (as the user).  Previously, it ran the
  job without a user log file.
  :jira:`3210`

- Added new knob, :macro:`STARTER_NESTED_SCRATCH`, which defaults to false.  When false,
  the job scratch directory (named dir_XXX) is the immediate child of the :macro:`EXECUTE`
  directory.  When true, the job's scratch directory is a subdirectory thereof, named
  "scratch", with the intention that all condor metadata files will be moved to peer 
  directories, and not pollute the job's scratch directory with condor control files.
  :jira:`3080`

- Added optional second argument for the macro expansion function ``$BASENAME()`` that
  specifies the file extension or suffix to remove.
  :jira:`3206`

- :tool:`condor_adstash` now parses and stores per-attempt transfer error data when
  reading transfer epoch history.
  :jira:`3122`

- On Windows, :ad-attr:`ResidentSetSize` and thus :ad-attr:`MemoryUsage` will now
  be updated in the startd as frequently as :ad-attr:`ImageSize` so that the default
  :macro:`PREEMPT` and :macro:`WANT_HOLD` policy expressions will evict jobs
  that go over :ad-attr:`Memory` in a timely manner.
  :jira:`3224`

<<<<<<< HEAD
*** 24.12.3 bugs
=======
*** 24.12.4 bugs
>>>>>>> 8c7cf42a

- Allow :tool:`condor_submit` -i to work with :subcom:`shell`.
  :jira:`3208`

- Fixed bug when :macro:`STARTER_NESTED_SCRATCH` is true and
  :macro:`SINGULARITY_TARGET_DIR` was also set.
  :jira:`3243`

- Fixed bug that prevented emails being sent to users when jobs went
  on hold and :subcom:`notification` was set to error.
  :jira:`3219`

- Fixed bug introduced in 24.11 that caused the *condor_schedd* to
  occasionally crash when DAGMan completed.
  :jira:`3250`

*** 24.0.12 features

- Updated :tool:`condor_upgrade_check` to test for well known gotchas
  between v24 and v25 of HTCondor installations.
  :jira:`3209`

*** 24.0.12 bugs

- Fixed a bug where the *blahpd* would fail when using Python 3.12 or later.
  :jira:`3225`

- Fixed bug where jobs held due to exceeding disk usage had the same
  :ad-attr:`HoldReasonCode` and :ad-attr:`HoldReasonSubCode` as jobs
  that exceeded memory usage.
  :jira:`3248`

*** 24.11.2 features

- Added new job ClassAd attributes :ad-attr:`NumVacates` and :ad-attr:`NumVacatesByReason`.
  These attributes provide counts about why a job left the running state without
  completing (i.e. was vacated from the execution point).
  :jira:`3204`

- Added new "notification = start" option to *condor_submit*, which
  sends an email when the job starts for the first time.
  :jira:`3133`

- New configuration parameter :macro:`TRUSTED_VAULT_HOSTS` can be used to
  restrict which Vault servers the *condor_credd* will accept credentials for.
  :jira:`3136`

- The new Python API now includes `htcondor2.ping()`, which operates like
  `htcondor.SecMan.ping()` in the old API.
  :jira:`3180`

- The :tool:`htcondor annex` tool now has (limited) support for AWS' EC2 annexes.
  The ``condor_annex`` tool has been withdrawn; use :tool:`htcondor annex`
  instead.
  :jira:`1630`

- Added new python method "get_claims" to the schedd object, which returns
  the classads of the claimed slots.
  :jira:`3181`

- Add --version flag to the :tool:`htcondor` tool.
  :jira:`3091`

*** 24.11.2 bugs

- When responding to a ping request for the ALLOW authorization level,
  daemons no longer require authentication.
  :jira:`3195`

*** 24.0.11 features

- Initial support for Debian 13 (trixie).
  :jira:`3212`

*** 24.0.11 bugs

*** 24.10.3 bugs

- Fixed a bug introduced in version 24.10.2 that caused
  `condor_store_cred add` to fail.
  :jira:`3213`

*** 24.10.2 features

- In the *condor_job_router*, the old ClassAd-based route syntax
  (specified using ``JOB_ROUTER_ENTRIES`` and ``JOB_ROUTER_DEFAULTS``)
  is no longer supported.
  :jira:`3118`

- Added new :tool:`condor_dag_checker` tool for users to check DAG files
  for syntactical and logical errors prior to submission.
  :jira:`3088`

- Improvements to :tool:`condor_q` for held jobs. The hold code and subcode are
  now displayed as part of the ``-hold`` option. A new option ``-hold-codes``
  displays the first job for each unique hold code and subcode.
  :jira:`3127`

- Added new ``-lvm`` option to :tool:`condor_status` to view current disk usage
  of slots enforcing disk limits. This option can be paired with ``-startd`` to
  show information about execution points enforcing disk limits.
  :jira:`3119`

- The new Python API now includes :py:meth:`htcondor2.disable_debug`, which is
  intended interactive use (after debugging a problem).
  :jira:`3003`

- Some errors on the EP that occurred after the AP had released the
  corresponding claim could cause a slot to remain claimed until the job lease
  timeout had expired.  This change should reduce incidents of this behavior.
  :jira:`3028`

- Improvements to observability of common files transfer, including new entries
  in the shadow and starter daemon logs; a new CommonFiles event in the
  job/user event log; and a new transfer entry in the epoch history.
  :jira:`3052`

*** 24.10.2 bugs

- Fixed a bug in :tool:`condor_q` default output where counts of jobs could be truncated to 6 digits.
  :jira:`3106`

- Fixed a bug introduced in HTCondor version 24.8.0 where a job in Suspended
  status wouldn't change to Idle status when evicted from an EP.
  This resulted in the job not being considered for scheduling, among other
  problems.
  :jira:`3174`

- Execution Points enforcing disk limits will now subtract the size of
  pre-existing logical volumes from the advertised available disk. Any
  logical volumes associated with HTCondor are not subtracted.
  :jira:`3119`

- Fixed a bug where the *condor_credd* mistakenly thought a Vault-managed
  OAuth2 credential was a plain user-provided access token.
  :jira:`3084`

- Attempting to send common files to startds whose sinful string is more than
  256 characters will no longer cause a shadow exception.
  :jira:`3128`

- Fixed a memory leak in the *condor_schedd* that could be triggered by checkpointing.
  :jira:`3104`

- Fixed an issue where a job may take an additional 20 minutes to be scheduled to run after leaving cool-down mode.
  See configuration knob :macro:`SYSTEM_ON_VACATE_COOL_DOWN` for more information about job cool-down mode.
  :jira:`3059`

*** 24.0.10 bugs

*** 24.9.2 features

- Added new job ClassAd attribute :ad-attr:`TransferInputFileCounts`.
  :jira:`3024`

- Added new :macro:`SCHEDD_DAEMON_HISTORY` file for the Schedd to periodically write
  historical ClassAd records into. These records can be queried via :tool:`condor_history`
  using the new **-daemon** option or via :py:meth:`htcondor2.Schedd.daemonHistory`.
  :jira:`3061`

- :tool:`condor_watch_q` will now display tracking information for DAGMan jobs specified
  via the **-clusters** option.
  :jira:`3068`

- Improved logging on the EP when a slot cannot be claimed because the :ad-attr:`Start`
  expression evaluates to false.  When this happens, analysis of the slot :ad-attr:`Requirements[type=Machine]`
  expression will be written to the ``StartLog``.
  :jira:`3033`

*** 24.9.2 bugs

- Fixed a bug which could cause unnecessary activation failures if the previous
  job in the slot failed to transfer its output.  This would manifest as slots
  being in the claimed/idle state for far longer than necessary.
  :jira:`3073`

- Fixed a bug in the Vault credential monitor where access tokens were failing
  to be generated from Vault tokens when :macro:`AUTH_SSL_CLIENT_CAFILE` and/or
  :macro:`AUTH_SSL_CLIENT_CADIR` were undefined.
  :jira:`3086`

- Fixed a bug in :class:`htcondor2.Schedd` where it didn't work to use a
  ``job_spec`` parameter to specify a cluster ID as an integer, as a string
  without a proc ID, or in a list of such strings.
  :jira:`2979`

*** 24.0.9 features

- Initial Support for Enterprise Linux 10, including the x86_64_v2 platform.
  :jira:`3090`

*** 24.0.9 bugs

- The results of ``key in htcondor2.param`` and
  ``key in htcondor2.param.keys()`` now match for keys which are defined to
  have no value.  (Previously, such keys would be returned by ``keys()``.)
  :jira:`3085`

*** 24.8.1 features

- On Linux systems with cgroups enabled, jobs are now put in a ".scope"
  sub-cgroup of the per-job ".slice" cgroup.  This makes it easier for
  pilot or glidein systems to further subdivide the job's cgroup.
  :jira:`3008`

- On Linux systems, added support to put each condor daemon in its
  own cgroup with the knob :macro:`CGROUP_ALL_DAEMONS`
  :jira:`3032`

- The execute point now sets the execute permission bit on
  the :subcom:`executable` even when it was transferred by a plugin.
  This is helpful when using pelican or osdf to transfer the
  job's main executable.
  :jira:`3020`

- Add a new configuration knob, :macro:`STARTER_SETS_HOME_ENV` which defaults to 
  true.  When true, the job will have the **HOME** environment variable
  set to whatever it is on the system.  When false, HOME will not
  be set to anything.
  :jira:`3010`

- Added new ``halt`` and ``resume`` verbs to :tool:`htcondor dag` for
  first class way to halt a DAG.
  :jira:`2898`

- Added new :class:`htcondor2.DAGMan` class to the python API for sending
  commands to running a DAGMan process.
  :jira:`2898`

- Added :macro:`DAGMAN_NODE_JOB_FAILURE_TOLERANCE` to inform DAGMan when to
  consider a placed job list as failed when job failures occur.
  :jira:`3019`

- :tool:`htcondor ap status` will now show the :ad-attr:`RecentDaemonCoreDutyCycle` of
  each reported Access Point's *condor_schedd*.
  :jira:`3009`

- :tool:`condor_adstash` can now be configured to fetch a custom projection of attributes
  for job (epoch) ClassAds.
  :jira:`2680`

- :tool:`condor_status` will now accept ``-totals`` (previously just ``-total``) to better
  match other tools with the similar option.
  :jira:`3044`

- Improve diagnostics in the shadow when it fails to activate a claim.
  :jira:`3035`

- The directory for :macro:`LOCAL_UNIV_EXECUTE` is no longer made
  world-writable.
  :jira:`3036`

- Augment the `libvirt_simple_script.awk` script to provide needed
  UEFI boot information for ARM virtual machines.
  :jira:`3006`

- The :tool:`condor_upgrade_check` script has been folded into the main condor package.
  :jira:`2995`

*** 24.8.1 bugs

- Fixed a bug in the EP preventing a claimed slot from being re-used to run multiple jobs.
  The ability for an AP to run multiple jobs on the same claimed slot (i.e. without needing
  to go back to the central manager) is a critical scalability feature in HTCSS, especially
  when running large numbers of short-running jobs.  The bug fixed here was introduced in 
  HTCondor version 24.5.1, so if you are running HTCondor v24.5.x, v24.6.x, or v24.7.x,
  and run large numbers of short jobs, please consider upgrading.  See the JIRA ticket
  for additional workarounds if you cannot upgrade.
  :jira:`3045`

- On Linux and macOS, when using dataflow jobs, HTCondor now checks the modification
  times of dataflow nodes with sub-second accuracy.  Previously, it just
  used seconds, which means that it might incorrectly not skip a dataflow
  job that it should have skipped if the output file was written in the
  same second as the input file.
  :jira:`3027`

- Fixed :tool:`condor_watch_q` to output a useful error message and not
  exit when one of :subcom:`log` files associated with jobs being tracked
  does not exist.
  :jira:`2978`

- Removed job attribute ``ToE``.
  It has been replaced by job attributes :ad-attr:`VacateReason`,
  :ad-attr:`VacateReasonCode`, and :ad-attr:`VacateReasonSubCode`.
  :jira:`2974`

- The ``SlotName`` field in the job event log is now correct in the
  case where a *condor_startd* has a non-default name.
  :jira:`3047`

- Fixed a bug where :meth:`htcondor2.enable_debug()` would cause the
  Python interpreter to exit if the debug log was configured incorrectly.
  :jira:`3004`

- Removed some memory leaks from version 2 of the Python bindings.
  :jira:`2981`

- Fixed a bug introduced in HTCondor 24.7.0 which would lead to the directory
  ``0`` (and subdirectories) spuriously being created in the :macro:`SPOOL`
  directory.
  :jira:`3026`

*** 24.0.8 bugs

- Fixed a bug introduced in 24.0.7 and 24.7.3 when running on Linux cgroup v1
  systems, jobs that were killed by the out-of-memory killer were
  considered completed instead of being put on hold.
  :jira:`3094`

- The :class:`htcondor2.Credd` initializer now properly raised
  a :class:`TypeError` if the location argument isn't
  a :class:`classad2.ClassAd`, rather than failing to raise a ``TypError``.
  :jira:`2993`

*** 24.7.3 features

- Improved the ability of :tool:`condor_who` to query *condor_startd* processes when
  *condor_who* is running as root or as the same user as the Startd, and added
  formatting options for use when the *condor_startd* is running as a job on
  another batch system.
  :jira:`2927`

- :tool:`htcondor credential add oauth2` can now be used to store tokens that can
  be used by jobs via :subcom:`use_oauth_services`. The user is responsible for
  updating tokens that can expire.
  :jira:`2803`

- Added :ad-attr:`OSHomeDir` to starter's copy of the job ad.
  :jira:`2972`

- Add :macro:`SYSTEM_MAX_RELEASES` which implements an upper bound on the number
  of times any job can be released by a user or periodic expression.
  :jira:`2926`

- Added the ability for an EP administrator to disable access to the network
  by a job, by setting :macro:`NO_JOB_NETWORKING` to true.
  :jira:`2967`

- Added the ability for a docker universe job to fetch an authenticated
  image from the docker repository.
  :jira:`2870`

- Improved :tool:`condor_watch_q` to display information about the number of
  jobs actively transferring input or output files.
  :jira:`2958`

- The default value for :macro:`DISABLE_SWAP_FOR_JOB` has been changed to
  ``True``.  This provides a more predictable and uniform user experience
  for jobs running on different EPs.
  :jira:`2960`

- Add :tool:`htcondor annex login` verb, which opens a shared SSH connection to
  the named HPC system.  If you've recently created or added an annex at a
  particular system, it will re-use that cached connection; otherwise, you'll have
  to login again, but that connection will then be re-usable by other
  :tool:`htcondor annex` commands.
  :jira:`2809`

- Updated :tool:`htcondor annex` to work with Expanse's new requirements for its
  ``gpu`` and ``gpu-shared`` queues.
  :jira:`2634`

- Enhanced :tool:`htcondor job status` to also show the time to transfer the
  job input sandbox.
  :jira:`2959`

- Jobs that use :subcom:`concurrency_limits` can now re-use claims in
  the schedd.
  :jira:`2937`

- Added :subcom:`shell` for Linux systems.
  :jira:`2918`

- :macro:`START_VANILLA_UNIVERSE` expressions may now refer to attributes
  in the schedd add using the prefix ``SCHEDD``.
  :jira:`2919`

- Hold messages generated by failure to transfer output now include how many
  files failed to transfer.
  :jira:`2903`

- Added ``-transfer-history`` flag to :tool:`condor_history` to query historical
  Input, Output, and Checkpoint transfer ClassAds stored in the :macro:`JOB_EPOCH_HISTORY`
  files.
  :jira:`2878`

- Improved the parsing and handling of syntax errors in the
  :subcom:`transfer_output_remaps` submit command.
  :jira:`2920`

- DAGMan :dag-cmd:`SERVICE` nodes will no longer be removed automatically when
  a DAG contains a :dag-cmd:`FINAL` node and :tool:`condor_rm` is used on the
  DAGMan scheduler job.
  :jira:`2938`

- The list of files generated by the :subcom:`manifest` submit command now
  recursively includes subdirectories.
  :jira:`2903`

- Added new option ``-extract`` to :tool:`condor_history` to copy historical
  ClassAd entries that match a provided constraint to a specified file.
  :jira:`2923`

- EPs using disk enforcement via LVM and :macro:`LVM_HIDE_MOUNT` = ``True``
  will now advertise :ad-attr:`HasVM` = ``False`` due to VM universe jobs being
  incompatible with mount namespaces.
  :jira:`2945`

- Added support for running Docker universe on ARM hosts
  :jira:`2906`

- The **CLAIMTOBE** authentication protocol now fully qualified user names
  with the system's ``$(UID_DOMAIN)``.  To revert to the former semantics,
  set :macro:`SEC_CLAIMTOBE_INCLUDE_DOMAIN` to false.
  :jira:`2915`

*** 24.7.3 bugs

- Fixed a bug in the local issuer credential monitor that prevented the issuance of tokens
  using the WLCG profile.
  :jira:`2954`

- Fixed bug where DAGMan would output an error message containing garbage
  when dumping failed node information to the debug log.
  :jira:`2899`

- Fixed a bug where EP's using :macro:`STARTD_ENFORCE_DISK_LIMITS` would mark a
  slot as ``broken`` when the *condor_starter* fails to remove the ephemeral logical
  volume but the *condor_startd* successfully removes the LV.
  :jira:`2953`

- Fixed a bug in the Vault credential monitor that kept credentials from being fetched
  if VAULT_CREDMON_PROVIDER_NAMES was unset. Introduced in HTCondor 24.3.0.
  :jira:`2912`

- Fixed a bug in the local issuer credential monitor that kept credentials from being
  issued if :macro:`LOCAL_CREDMON_TOKEN_VERSION` (or named variant) was not set.
  :jira:`2965`

*** 24.0.7 features

- The *condor_startd* now distributes the :ad-attr:`LoadAvg` assigned to a partitionable slot
  to the idle resources of the partitionable slot, and then to the dynamic slots.
  Machines that have only a single partitionable slot will now have the same behavior under
  a :macro:`use policy:DESKTOP` as they did in version 23.10.18 and 24.0.1.
  :jira:`2901`

*** 24.0.7 bugs

- When using delegated cgroup v2, HTCondor no longer reports that that main job (often a pilot)
  has an out of memory condition when only the sub-job has hit an oom.
  :jira:`2944`

*** 24.5.2 bugs

- The default value for :macro:`STARTD_LEFTOVER_PROCS_BREAK_SLOTS` has been
  changed to 'False'. When 'True', the EP was erroneously marking slots as
  broken.
  :jira:`2946`

*** 24.5.1 features

- The *condor_starter* now advertise :ad-attr:`StdoutMtime` and :ad-attr:`StderrMtime`
  which represent the most recent modification time, in seconds since the epoch
  of a job which uses file transfer.
  :jira:`2837`

- The *condor_startd*, when running on a machine with Nvidia gpus, now advertises
  Nvidia driver version.
  :jira:`2856`

- Increased the default width of :tool:`condor_qusers` output when redirected to a
  file or piped to another command to prevent truncation.
  :jira:`2861`

- The *condor_startd* will now never lose track and leak logical volumes that were failed
  to be cleaned up when using :macro:`STARTD_ENFORCE_DISK_LIMITS`. The *condor_startd*
  will now periodically retry removal of logical volumes with an exponential back off.
  :jira:`2852`

- The *condor_startd* will now keep dynamic slots that have a :ad-attr:`SlotBrokenReason`
  attribute in ``Unclaimed`` state rather than deleting them when they change state
  to ``Unclaimed``.  A new configuration variable :macro:`CONTINUE_TO_ADVERTISE_BROKEN_DYNAMIC_SLOTS`
  controls this behavior.  It defaults to ``true`` but can be set to ``false`` to preserve
  the old behavior.  This change also adds a new attribute :ad-attr:`BrokenContextAds`
  to the daemon ad of the *condor_startd*. This attribute has a ClassAd for each broken resource
  in the startd.  *condor_status* has been enhanced to use this new attribute to display
  more information about the context of broken resources when both ``-startd`` and ``-broken``
  arguments are used.
  :jira:`2844`

- The *condor_startd* will now permanently reduce the total slot resources advertised by
  a partitionable slot when a dynamic slot is deleted while it is marked as broken. The
  amount of reduction will be advertised in new attributes such as ad-attr:`BrokenSlotCpus`
  so that the original size of the slot can be computed.
  :jira:`2865`

- Daemons will now more quickly discover with a non-responsive
  *condor_collector* has recovered and resume advertising to it.
  :jira:`2605`

- Jobs can now request user credentials generated by any combination of the
  OAuth2, Local Issuer, and Vault credential monitors on the AP.
  Remote submitters can request these credentials without having any of the
  CREDMON-related parameters in their configuration files.
  :jira:`2851`

*** 24.5.1 bugs

- Fixed a bug where the *condor_gridmanager* would write to log file
  `GridmanagerLog.root` after a reconfiguration.
  :jira:`2846`

- ``htcondor annex shutdown`` now works again.
  :jira:`2808`

- Fixed a bug where the job state table DAGMan prints to its debug file could
  contain a negative number for the count of failed jobs.
  :jira:`2872`

*** 24.0.5 bugs

*** 24.4.0 features

- Improved validation and cleanup of :macro:`EXECUTE` directories.
  The :macro:`EXECUTE` directory must now be owned by the *condor* user
  when the daemons are started as root. The condor_startd will
  not attempt to clean an invalid :macro:`EXECUTE` directory nor will
  it alter the file permissions of an :macro:`EXECUTE` directory.
  :jira:`2789`

- For **batch** grid :subcom:`universe` jobs, the PATH environment variable values
  from the job ad and the worker node environment are now combined.
  Previously, only the PATH value from the job ad was used.
  The old behavior can be restored by setting ``blah_merge_paths=no`` in
  the ``blah.config`` file.
  :jira:`2793`

- Many small improvements to :tool:`condor_q` ``-analyze`` and ``-better-analyze``
  for pools that use partitionable slots.  As a part of this, the *condor_schedd*
  was changed to provide match information for the auto-cluster of
  the job being analyzed, which :tool:`condor_q` will report if it is available.
  :jira:`2720`

- The *condor_startd* now advertises a new attribute,
  :ad-attr:`SingularityUserNamespaces` which is ``true`` when apptainer
  or singularity work and are using Linux user namespaces, and ``false``
  when it is using setuid mode.
  :jira:`2818`

- The *condor_startd* daemon ad now contains attributes showing the average and total
  bytes transferred to and from jobs during its lifetime.
  :jira:`2721`

- The *condor_credd* daemon no longer listens on port ``9620`` by default,
  but rather uses the *condor_shared_port* daemon.
  :jira:`2763`

- DAGMan will now periodically print a table regarding states of
  job placed to the Access Point to the debug log (``*.dagman.out``).
  The rate at which this table in printed is dictated by
  :macro:`DAGMAN_PRINT_JOB_TABLE_INTERVAL`
  :jira:`2794`

*** 24.4.0 bugs

- Changed the numeric output of :tool:`htcondor job status` so that the rounding
  to megabytes, gigabytes, etc. matches the binary definitions the rest
  of the tools use.
  :jira:`2788`

*** 24.0.4 features

- For **arc** grid :subcom:`universe` jobs, the new submit command
  :subcom:`arc_data_staging` can be used to supply additional elements
  to the DataStaging block of the ARC ADL that HTCondor constructs.
  :jira:`2774`

*** 24.0.4 bugs

- Fixed a bug in the negotiator that caused it to crash when matching
  offline ads.
  :jira:`2819`

- Fixed a memory leak in the schedd that could be caused by ``SCHEDD_CRON``
  scripts that generate standard error output.
  :jira:`2817`

- Fixed a bug that cause the *condor_schedd* to crash with a segmentation
  fault if a :tool:`condor_off` ``-fast`` command was run while a schedd cron
  script was running.
  :jira:`2815`<|MERGE_RESOLUTION|>--- conflicted
+++ resolved
@@ -1,8 +1,7 @@
-<<<<<<< HEAD
 *** 24.12.14 bugs
 
 *** 24.0.14 bugs
-=======
+
 *** 24.12.13 bugs
 
 - Fixed bug where the message ``Processing new events...`` would briefly
@@ -10,7 +9,6 @@
   :jira:`3244`
 
 *** 24.0.13 bugs
->>>>>>> 8c7cf42a
 
 - Fixed false positive reporting of ClassAd unit specifier test in
   :tool:`condor_upgrade_check`.
@@ -25,17 +23,7 @@
   of the line (or dictionary, if you're submitting itemdata via Python).
   :jira:`3272`
 
-<<<<<<< HEAD
-*** 24.12.13 bugs
-
-- Fixed bug where the message ``Processing new events...`` would briefly
-  flash while running :tool:`condor_watch_q`
-  :jira:`3244`
-
-*** 24.12.3 features
-=======
 *** 24.12.4 features
->>>>>>> 8c7cf42a
 
 - :meth:`htcondor2.Collector.locate` now checks the :attr:`Machine` attribute
   (instead of :attr:`Name`) when trying to find *condor_startd* daemons,
@@ -98,11 +86,7 @@
   that go over :ad-attr:`Memory` in a timely manner.
   :jira:`3224`
 
-<<<<<<< HEAD
-*** 24.12.3 bugs
-=======
 *** 24.12.4 bugs
->>>>>>> 8c7cf42a
 
 - Allow :tool:`condor_submit` -i to work with :subcom:`shell`.
   :jira:`3208`
