*** 24.12.2 features

- :meth:`htcondor2.Collector.locate` now checks the :attr:`Machine` attribute
  (instead of :attr:`Name`) when trying to find *condor_startd* daemons, if
  if the ``name`` argument is not the name of a slot.  This allows programmers
  to call :meth:`htcondor2.Collector.locate` using the fully-qualified domain
  name and get a result from a collector whether or not
  :macro:`ENABLE_STARTD_DAEMON_AD` is set.
  :jira:`2911`

- Add new configuration knob, :macro:`LOCAL_UNIVERSE_CGROUP_ENFORCEMENT`, which
  defaults to false.  When true, and running on a cgroup enable system, local
  universe jobs must specify :subcom:`request_memory`, and the job exceeds that
  limit, it will be put on hold.
  :jira:`3170`

- :macro:`HISTORY_HELPER_MAX_HISTORY` defalt raise from 10,000 to 2,000,000,000
  effectively removing the limit.  We now believe that running large
  remote history queries will not have a negative impact on the *condor_schedd*
  :jira:`3215`

- :tool:`condor_userprio` now no longer needs the negotiator to be running
  if it only needs the collector to get userprio data.
  :jira:`3221`

- Docker universe jobs now support the config parameter :macro:`DOCKER_NETWORK_NAME`
  which defaults to "docker0".  Setting this appropriately allows :tool:`condor_chirp` 
  and htchirp.py to work correctly inside a docker universe job.
  :jira:`3197`

- :tool:`condor_watch_q` will now exit upon key press from keyboard.
  :jira:`3199`

- Added new :ad-attr:`NumInputTransferStarts` and :ad-attr:`NumOutputTransferStarts`
  counters to the job record.
  :jira:`3194`

- If the file listed in :subcom:`log` is in a directory that does not exist, HTCondor
  will now try to create that directory (as the user).  Previously, it ran the
  job without a user log file.
  :jira:`3210`

- Added new knob, :macro:`STARTER_NESTED_SCRATCH`, which defaults to false.  When false,
  the job scratch directory (named dir_XXX) is the immediate child of the :macro:`EXECUTE`
  directory.  When true, the job's scratch directory is a subdirectory thereof, named
  "scratch", with the intention that all condor metadata files will be moved to peer 
  directories, and not pollute the job's scratch directory with condor control files.
  :jira:`3080`

- Added optional second argument for the macro expansion function ``$BASENAME()`` that
  specifies the file extension or suffix to remove.
  :jira:`3206`

- :tool:`condor_adstash` now parses and stores per-attempt transfer error data when
  reading transfer epoch history.
  :jira:`3122`

- On Windows, :ad-attr:`ResidentSetSize` and thus :ad-attr:`MemoryUsage` will now
  be updated in the startd as frequently as :ad-attr:`ImageSize` is so that the default
  :macro:`PREEMPT` and `:macro:`WANT_HOLD` policy expressions that evict
  jobs which go over :ad-attr:`Memory` in a timely manner.
  :jira:`3224`

*** 24.12.2 bugs

- Allow :tool:`condor_submit` -i to work with :subcom:`shell`.
  :jira:`3208`

- Fixed bug when :macro:`STARTER_NESTED_SCRATCH` is true and
  :macro:`SINGULARITY_TARGET_DIR` was also set.
  :jira:`3243`

- Fixed bug that prevented emails being sent to users when jobs went
  on hold and :subcom:`notification` was set to error.
  :jira:`3219`

*** 24.0.12 features

- Updated :tool:`condor_upgrade_check` to test for well known gotchas
  between v24 and v25 of HTCondor installations.
  :jira:`3209`

*** 24.0.12 bugs

- Fixed a bug where the *blahpd* would fail when using Python 3.12 or later.
  :jira:`3225`

<<<<<<< HEAD
*** 24.11.2 features

- Added new job ClassAd attributes :ad-attr:`NumVacates` and :ad-attr:`NumVacatesByReason`.
  These attributes provide counts about why a job left the running state without
  completing (i.e. was vacated from the execution point).
  :jira:`3204`

- Added new "notification = start" option to *condor_submit*, which
  sends an email when the job starts for the first time.
  :jira:`3133`

- New configuration parameter :macro:`TRUSTED_VAULT_HOSTS` can be used to
  restrict which Vault servers the *condor_credd* will accept credentials for.
  :jira:`3136`

- The new Python API now includes `htcondor2.ping()`, which operates like
  `htcondor.SecMan.ping()` in the old API.
  :jira:`3180`

- The :tool:`htcondor annex` tool now has (limited) support for AWS' EC2 annexes.
  The ``condor_annex`` tool has been withdrawn; use :tool:`htcondor annex`
  instead.
  :jira:`1630`

- Added new python method "get_claims" to the schedd object, which returns
  the classads of the claimed slots.
  :jira:`3181`

- Add --version flag to the :tool:`htcondor` tool.
  :jira:`3091`

*** 24.11.2 bugs

- When responding to a ping request for the ALLOW authorization level,
  daemons no longer require authentication.
  :jira:`3195`
=======
- Fixed bug where jobs held due to exceeding disk usage had the same
  :ad-attr:`HoldReasonCode` and :ad-attr:`HoldReasonSubCode` as jobs
  that exceeded memory usage.
  :jira:`3248`
>>>>>>> 0e0d41a1

*** 24.0.11 features

- Initial support for Debian 13 (trixie).
  :jira:`3212`

*** 24.0.11 bugs

*** 24.10.3 bugs

- Fixed a bug introduced in version 24.10.2 that caused
  `condor_store_cred add` to fail.
  :jira:`3213`

*** 24.10.2 features

- In the *condor_job_router*, the old ClassAd-based route syntax
  (specified using ``JOB_ROUTER_ENTRIES`` and ``JOB_ROUTER_DEFAULTS``)
  is no longer supported.
  :jira:`3118`

- Added new :tool:`condor_dag_checker` tool for users to check DAG files
  for syntactical and logical errors prior to submission.
  :jira:`3088`

- Improvements to :tool:`condor_q` for held jobs. The hold code and subcode are
  now displayed as part of the ``-hold`` option. A new option ``-hold-codes``
  displays the first job for each unique hold code and subcode.
  :jira:`3127`

- Added new ``-lvm`` option to :tool:`condor_status` to view current disk usage
  of slots enforcing disk limits. This option can be paired with ``-startd`` to
  show information about execution points enforcing disk limits.
  :jira:`3119`

- The new Python API now includes :py:meth:`htcondor2.disable_debug`, which is
  intended interactive use (after debugging a problem).
  :jira:`3003`

- Some errors on the EP that occurred after the AP had released the
  corresponding claim could cause a slot to remain claimed until the job lease
  timeout had expired.  This change should reduce incidents of this behavior.
  :jira:`3028`

- Improvements to observability of common files transfer, including new entries
  in the shadow and starter daemon logs; a new CommonFiles event in the
  job/user event log; and a new transfer entry in the epoch history.
  :jira:`3052`

*** 24.10.2 bugs

- Fixed a bug in :tool:`condor_q` default output where counts of jobs could be truncated to 6 digits.
  :jira:`3106`

- Fixed a bug introduced in HTCondor version 24.8.0 where a job in Suspended
  status wouldn't change to Idle status when evicted from an EP.
  This resulted in the job not being considered for scheduling, among other
  problems.
  :jira:`3174`

- Execution Points enforcing disk limits will now subtract the size of
  pre-existing logical volumes from the advertised available disk. Any
  logical volumes associated with HTCondor are not subtracted.
  :jira:`3119`

- Fixed a bug where the *condor_credd* mistakenly thought a Vault-managed
  OAuth2 credential was a plain user-provided access token.
  :jira:`3084`

- Attempting to send common files to startds whose sinful string is more than
  256 characters will no longer cause a shadow exception.
  :jira:`3128`

- Fixed a memory leak in the *condor_schedd* that could be triggered by checkpointing.
  :jira:`3104`

- Fixed an issue where a job may take an additional 20 minutes to be scheduled to run after leaving cool-down mode.
  See configuration knob :macro:`SYSTEM_ON_VACATE_COOL_DOWN` for more information about job cool-down mode.
  :jira:`3059`

*** 24.0.10 bugs

*** 24.9.2 features

- Added new job ClassAd attribute :ad-attr:`TransferInputFileCounts`.
  :jira:`3024`

- Added new :macro:`SCHEDD_DAEMON_HISTORY` file for the Schedd to periodically write
  historical ClassAd records into. These records can be queried via :tool:`condor_history`
  using the new **-daemon** option or via :py:meth:`htcondor2.Schedd.daemonHistory`.
  :jira:`3061`

- :tool:`condor_watch_q` will now display tracking information for DAGMan jobs specified
  via the **-clusters** option.
  :jira:`3068`

- Improved logging on the EP when a slot cannot be claimed because the :ad-attr:`Start`
  expression evaluates to false.  When this happens, analysis of the slot :ad-attr:`Requirements[type=Machine]`
  expression will be written to the ``StartLog``.
  :jira:`3033`

*** 24.9.2 bugs

- Fixed a bug which could cause unnecessary activation failures if the previous
  job in the slot failed to transfer its output.  This would manifest as slots
  being in the claimed/idle state for far longer than necessary.
  :jira:`3073`

- Fixed a bug in the Vault credential monitor where access tokens were failing
  to be generated from Vault tokens when :macro:`AUTH_SSL_CLIENT_CAFILE` and/or
  :macro:`AUTH_SSL_CLIENT_CADIR` were undefined.
  :jira:`3086`

- Fixed a bug in :class:`htcondor2.Schedd` where it didn't work to use a
  ``job_spec`` parameter to specify a cluster ID as an integer, as a string
  without a proc ID, or in a list of such strings.
  :jira:`2979`

*** 24.0.9 features

- Initial Support for Enterprise Linux 10, including the x86_64_v2 platform.
  :jira:`3090`

*** 24.0.9 bugs

- The results of ``key in htcondor2.param`` and
  ``key in htcondor2.param.keys()`` now match for keys which are defined to
  have no value.  (Previously, such keys would be returned by ``keys()``.)
  :jira:`3085`

*** 24.8.1 features

- On Linux systems with cgroups enabled, jobs are now put in a ".scope"
  sub-cgroup of the per-job ".slice" cgroup.  This makes it easier for
  pilot or glidein systems to further subdivide the job's cgroup.
  :jira:`3008`

- On Linux systems, added support to put each condor daemon in its
  own cgroup with the knob :macro:`CGROUP_ALL_DAEMONS`
  :jira:`3032`

- The execute point now sets the execute permission bit on
  the :subcom:`executable` even when it was transferred by a plugin.
  This is helpful when using pelican or osdf to transfer the
  job's main executable.
  :jira:`3020`

- Add a new configuration knob, :macro:`STARTER_SETS_HOME_ENV` which defaults to 
  true.  When true, the job will have the **HOME** environment variable
  set to whatever it is on the system.  When false, HOME will not
  be set to anything.
  :jira:`3010`

- Added new ``halt`` and ``resume`` verbs to :tool:`htcondor dag` for
  first class way to halt a DAG.
  :jira:`2898`

- Added new :class:`htcondor2.DAGMan` class to the python API for sending
  commands to running a DAGMan process.
  :jira:`2898`

- Added :macro:`DAGMAN_NODE_JOB_FAILURE_TOLERANCE` to inform DAGMan when to
  consider a placed job list as failed when job failures occur.
  :jira:`3019`

- :tool:`htcondor ap status` will now show the :ad-attr:`RecentDaemonCoreDutyCycle` of
  each reported Access Point's *condor_schedd*.
  :jira:`3009`

- :tool:`condor_adstash` can now be configured to fetch a custom projection of attributes
  for job (epoch) ClassAds.
  :jira:`2680`

- :tool:`condor_status` will now accept ``-totals`` (previously just ``-total``) to better
  match other tools with the similar option.
  :jira:`3044`

- Improve diagnostics in the shadow when it fails to activate a claim.
  :jira:`3035`

- The directory for :macro:`LOCAL_UNIV_EXECUTE` is no longer made
  world-writable.
  :jira:`3036`

- Augment the `libvirt_simple_script.awk` script to provide needed
  UEFI boot information for ARM virtual machines.
  :jira:`3006`

- The :tool:`condor_upgrade_check` script has been folded into the main condor package.
  :jira:`2995`

*** 24.8.1 bugs

- Fixed a bug in the EP preventing a claimed slot from being re-used to run multiple jobs.
  The ability for an AP to run multiple jobs on the same claimed slot (i.e. without needing
  to go back to the central manager) is a critical scalability feature in HTCSS, especially
  when running large numbers of short-running jobs.  The bug fixed here was introduced in 
  HTCondor version 24.5.1, so if you are running HTCondor v24.5.x, v24.6.x, or v24.7.x,
  and run large numbers of short jobs, please consider upgrading.  See the JIRA ticket
  for additional workarounds if you cannot upgrade.
  :jira:`3045`

- On Linux and macOS, when using dataflow jobs, HTCondor now checks the modification
  times of dataflow nodes with sub-second accuracy.  Previously, it just
  used seconds, which means that it might incorrectly not skip a dataflow
  job that it should have skipped if the output file was written in the
  same second as the input file.
  :jira:`3027`

- Fixed :tool:`condor_watch_q` to output a useful error message and not
  exit when one of :subcom:`log` files associated with jobs being tracked
  does not exist.
  :jira:`2978`

- Removed job attribute ``ToE``.
  It has been replaced by job attributes :ad-attr:`VacateReason`,
  :ad-attr:`VacateReasonCode`, and :ad-attr:`VacateReasonSubCode`.
  :jira:`2974`

- The ``SlotName`` field in the job event log is now correct in the
  case where a *condor_startd* has a non-default name.
  :jira:`3047`

- Fixed a bug where :meth:`htcondor2.enable_debug()` would cause the
  Python interpreter to exit if the debug log was configured incorrectly.
  :jira:`3004`

- Removed some memory leaks from version 2 of the Python bindings.
  :jira:`2981`

- Fixed a bug introduced in HTCondor 24.7.0 which would lead to the directory
  ``0`` (and subdirectories) spuriously being created in the :macro:`SPOOL`
  directory.
  :jira:`3026`

*** 24.0.8 bugs

- Fixed a bug introduced in 24.0.7 and 24.7.3 when running on Linux cgroup v1
  systems, jobs that were killed by the out-of-memory killer were
  considered completed instead of being put on hold.
  :jira:`3094`

- The :class:`htcondor2.Credd` initializer now properly raised
  a :class:`TypeError` if the location argument isn't
  a :class:`classad2.ClassAd`, rather than failing to raise a ``TypError``.
  :jira:`2993`

*** 24.7.3 features

- Improved the ability of :tool:`condor_who` to query *condor_startd* processes when
  *condor_who* is running as root or as the same user as the Startd, and added
  formatting options for use when the *condor_startd* is running as a job on
  another batch system.
  :jira:`2927`

- :tool:`htcondor credential add oauth2` can now be used to store tokens that can
  be used by jobs via :subcom:`use_oauth_services`. The user is responsible for
  updating tokens that can expire.
  :jira:`2803`

- Added :ad-attr:`OSHomeDir` to starter's copy of the job ad.
  :jira:`2972`

- Add :macro:`SYSTEM_MAX_RELEASES` which implements an upper bound on the number
  of times any job can be released by a user or periodic expression.
  :jira:`2926`

- Added the ability for an EP administrator to disable access to the network
  by a job, by setting :macro:`NO_JOB_NETWORKING` to true.
  :jira:`2967`

- Added the ability for a docker universe job to fetch an authenticated
  image from the docker repository.
  :jira:`2870`

- Improved :tool:`condor_watch_q` to display information about the number of
  jobs actively transferring input or output files.
  :jira:`2958`

- The default value for :macro:`DISABLE_SWAP_FOR_JOB` has been changed to
  ``True``.  This provides a more predictable and uniform user experience
  for jobs running on different EPs.
  :jira:`2960`

- Add :tool:`htcondor annex login` verb, which opens a shared SSH connection to
  the named HPC system.  If you've recently created or added an annex at a
  particular system, it will re-use that cached connection; otherwise, you'll have
  to login again, but that connection will then be re-usable by other
  :tool:`htcondor annex` commands.
  :jira:`2809`

- Updated :tool:`htcondor annex` to work with Expanse's new requirements for its
  ``gpu`` and ``gpu-shared`` queues.
  :jira:`2634`

- Enhanced :tool:`htcondor job status` to also show the time to transfer the
  job input sandbox.
  :jira:`2959`

- Jobs that use :subcom:`concurrency_limits` can now re-use claims in
  the schedd.
  :jira:`2937`

- Added :subcom:`shell` for Linux systems.
  :jira:`2918`

- :macro:`START_VANILLA_UNIVERSE` expressions may now refer to attributes
  in the schedd add using the prefix ``SCHEDD``.
  :jira:`2919`

- Hold messages generated by failure to transfer output now include how many
  files failed to transfer.
  :jira:`2903`

- Added ``-transfer-history`` flag to :tool:`condor_history` to query historical
  Input, Output, and Checkpoint transfer ClassAds stored in the :macro:`JOB_EPOCH_HISTORY`
  files.
  :jira:`2878`

- Improved the parsing and handling of syntax errors in the
  :subcom:`transfer_output_remaps` submit command.
  :jira:`2920`

- DAGMan :dag-cmd:`SERVICE` nodes will no longer be removed automatically when
  a DAG contains a :dag-cmd:`FINAL` node and :tool:`condor_rm` is used on the
  DAGMan scheduler job.
  :jira:`2938`

- The list of files generated by the :subcom:`manifest` submit command now
  recursively includes subdirectories.
  :jira:`2903`

- Added new option ``-extract`` to :tool:`condor_history` to copy historical
  ClassAd entries that match a provided constraint to a specified file.
  :jira:`2923`

- EPs using disk enforcement via LVM and :macro:`LVM_HIDE_MOUNT` = ``True``
  will now advertise :ad-attr:`HasVM` = ``False`` due to VM universe jobs being
  incompatible with mount namespaces.
  :jira:`2945`

- Added support for running Docker universe on ARM hosts
  :jira:`2906`

- The **CLAIMTOBE** authentication protocol now fully qualified user names
  with the system's ``$(UID_DOMAIN)``.  To revert to the former semantics,
  set :macro:`SEC_CLAIMTOBE_INCLUDE_DOMAIN` to false.
  :jira:`2915`

*** 24.7.3 bugs

- Fixed a bug in the local issuer credential monitor that prevented the issuance of tokens
  using the WLCG profile.
  :jira:`2954`

- Fixed bug where DAGMan would output an error message containing garbage
  when dumping failed node information to the debug log.
  :jira:`2899`

- Fixed a bug where EP's using :macro:`STARTD_ENFORCE_DISK_LIMITS` would mark a
  slot as ``broken`` when the *condor_starter* fails to remove the ephemeral logical
  volume but the *condor_startd* successfully removes the LV.
  :jira:`2953`

- Fixed a bug in the Vault credential monitor that kept credentials from being fetched
  if VAULT_CREDMON_PROVIDER_NAMES was unset. Introduced in HTCondor 24.3.0.
  :jira:`2912`

- Fixed a bug in the local issuer credential monitor that kept credentials from being
  issued if :macro:`LOCAL_CREDMON_TOKEN_VERSION` (or named variant) was not set.
  :jira:`2965`

*** 24.0.7 features

- The *condor_startd* now distributes the :ad-attr:`LoadAvg` assigned to a partitionable slot
  to the idle resources of the partitionable slot, and then to the dynamic slots.
  Machines that have only a single partitionable slot will now have the same behavior under
  a :macro:`use policy:DESKTOP` as they did in version 23.10.18 and 24.0.1.
  :jira:`2901`

*** 24.0.7 bugs

- When using delegated cgroup v2, HTCondor no longer reports that that main job (often a pilot)
  has an out of memory condition when only the sub-job has hit an oom.
  :jira:`2944`

*** 24.5.2 bugs

- The default value for :macro:`STARTD_LEFTOVER_PROCS_BREAK_SLOTS` has been
  changed to 'False'. When 'True', the EP was erroneously marking slots as
  broken.
  :jira:`2946`

*** 24.5.1 features

- The *condor_starter* now advertise :ad-attr:`StdoutMtime` and :ad-attr:`StderrMtime`
  which represent the most recent modification time, in seconds since the epoch
  of a job which uses file transfer.
  :jira:`2837`

- The *condor_startd*, when running on a machine with Nvidia gpus, now advertises
  Nvidia driver version.
  :jira:`2856`

- Increased the default width of :tool:`condor_qusers` output when redirected to a
  file or piped to another command to prevent truncation.
  :jira:`2861`

- The *condor_startd* will now never lose track and leak logical volumes that were failed
  to be cleaned up when using :macro:`STARTD_ENFORCE_DISK_LIMITS`. The *condor_startd*
  will now periodically retry removal of logical volumes with an exponential back off.
  :jira:`2852`

- The *condor_startd* will now keep dynamic slots that have a :ad-attr:`SlotBrokenReason`
  attribute in ``Unclaimed`` state rather than deleting them when they change state
  to ``Unclaimed``.  A new configuration variable :macro:`CONTINUE_TO_ADVERTISE_BROKEN_DYNAMIC_SLOTS`
  controls this behavior.  It defaults to ``true`` but can be set to ``false`` to preserve
  the old behavior.  This change also adds a new attribute :ad-attr:`BrokenContextAds`
  to the daemon ad of the *condor_startd*. This attribute has a ClassAd for each broken resource
  in the startd.  *condor_status* has been enhanced to use this new attribute to display
  more information about the context of broken resources when both ``-startd`` and ``-broken``
  arguments are used.
  :jira:`2844`

- The *condor_startd* will now permanently reduce the total slot resources advertised by
  a partitionable slot when a dynamic slot is deleted while it is marked as broken. The
  amount of reduction will be advertised in new attributes such as ad-attr:`BrokenSlotCpus`
  so that the original size of the slot can be computed.
  :jira:`2865`

- Daemons will now more quickly discover with a non-responsive
  *condor_collector* has recovered and resume advertising to it.
  :jira:`2605`

- Jobs can now request user credentials generated by any combination of the
  OAuth2, Local Issuer, and Vault credential monitors on the AP.
  Remote submitters can request these credentials without having any of the
  CREDMON-related parameters in their configuration files.
  :jira:`2851`

*** 24.5.1 bugs

- Fixed a bug where the *condor_gridmanager* would write to log file
  `GridmanagerLog.root` after a reconfiguration.
  :jira:`2846`

- ``htcondor annex shutdown`` now works again.
  :jira:`2808`

- Fixed a bug where the job state table DAGMan prints to its debug file could
  contain a negative number for the count of failed jobs.
  :jira:`2872`

*** 24.0.5 bugs

*** 24.4.0 features

- Improved validation and cleanup of :macro:`EXECUTE` directories.
  The :macro:`EXECUTE` directory must now be owned by the *condor* user
  when the daemons are started as root. The condor_startd will
  not attempt to clean an invalid :macro:`EXECUTE` directory nor will
  it alter the file permissions of an :macro:`EXECUTE` directory.
  :jira:`2789`

- For **batch** grid :subcom:`universe` jobs, the PATH environment variable values
  from the job ad and the worker node environment are now combined.
  Previously, only the PATH value from the job ad was used.
  The old behavior can be restored by setting ``blah_merge_paths=no`` in
  the ``blah.config`` file.
  :jira:`2793`

- Many small improvements to :tool:`condor_q` ``-analyze`` and ``-better-analyze``
  for pools that use partitionable slots.  As a part of this, the *condor_schedd*
  was changed to provide match information for the auto-cluster of
  the job being analyzed, which :tool:`condor_q` will report if it is available.
  :jira:`2720`

- The *condor_startd* now advertises a new attribute,
  :ad-attr:`SingularityUserNamespaces` which is ``true`` when apptainer
  or singularity work and are using Linux user namespaces, and ``false``
  when it is using setuid mode.
  :jira:`2818`

- The *condor_startd* daemon ad now contains attributes showing the average and total
  bytes transferred to and from jobs during its lifetime.
  :jira:`2721`

- The *condor_credd* daemon no longer listens on port ``9620`` by default,
  but rather uses the *condor_shared_port* daemon.
  :jira:`2763`

- DAGMan will now periodically print a table regarding states of
  job placed to the Access Point to the debug log (``*.dagman.out``).
  The rate at which this table in printed is dictated by
  :macro:`DAGMAN_PRINT_JOB_TABLE_INTERVAL`
  :jira:`2794`

*** 24.4.0 bugs

- Changed the numeric output of :tool:`htcondor job status` so that the rounding
  to megabytes, gigabytes, etc. matches the binary definitions the rest
  of the tools use.
  :jira:`2788`

*** 24.0.4 features

- For **arc** grid :subcom:`universe` jobs, the new submit command
  :subcom:`arc_data_staging` can be used to supply additional elements
  to the DataStaging block of the ARC ADL that HTCondor constructs.
  :jira:`2774`

*** 24.0.4 bugs

- Fixed a bug in the negotiator that caused it to crash when matching
  offline ads.
  :jira:`2819`

- Fixed a memory leak in the schedd that could be caused by ``SCHEDD_CRON``
  scripts that generate standard error output.
  :jira:`2817`

- Fixed a bug that cause the *condor_schedd* to crash with a segmentation
  fault if a :tool:`condor_off` ``-fast`` command was run while a schedd cron
  script was running.
  :jira:`2815`<|MERGE_RESOLUTION|>--- conflicted
+++ resolved
@@ -85,7 +85,11 @@
 - Fixed a bug where the *blahpd* would fail when using Python 3.12 or later.
   :jira:`3225`
 
-<<<<<<< HEAD
+- Fixed bug where jobs held due to exceeding disk usage had the same
+  :ad-attr:`HoldReasonCode` and :ad-attr:`HoldReasonSubCode` as jobs
+  that exceeded memory usage.
+  :jira:`3248`
+
 *** 24.11.2 features
 
 - Added new job ClassAd attributes :ad-attr:`NumVacates` and :ad-attr:`NumVacatesByReason`.
@@ -122,12 +126,6 @@
 - When responding to a ping request for the ALLOW authorization level,
   daemons no longer require authentication.
   :jira:`3195`
-=======
-- Fixed bug where jobs held due to exceeding disk usage had the same
-  :ad-attr:`HoldReasonCode` and :ad-attr:`HoldReasonSubCode` as jobs
-  that exceeded memory usage.
-  :jira:`3248`
->>>>>>> 0e0d41a1
 
 *** 24.0.11 features
 
