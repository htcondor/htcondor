--- conflicted
+++ resolved
@@ -3,6 +3,11 @@
 *** 24.12.0 bugs
 
 *** 24.0.12 bugs
+
+- If the *condor_schedd* evaluates :macro:`SYSTEM_PERIODIC_REMOVE` to true and
+  :macro:`SYSTEM_PERIODIC_HOLD` to true, now the remove wins.  Previously, the
+  hold won.
+  :jira:`621`
 
 *** 24.11.0 features
 
@@ -18,12 +23,6 @@
   restrict which Vault servers the *condor_credd* will accept credentials for.
   :jira:`3136`
 
-<<<<<<< HEAD
-- If the *condor_schedd* evaluates :macro:`SYSTEM_PERIODIC_REMOVE` to true and
-  :macro:`SYSTEM_PERIODIC_HOLD` to true, now the remove wins.  Previously, the
-  hold won.
-  :jira:`621`
-=======
 - The new Python API now includes `htcondor2.ping()`, which operates like
   `htcondor.SecMan.ping()` in the old API.
   :jira:`3180`
@@ -31,7 +30,6 @@
 - Added new python method "get_claims" to the schedd object, which returns
   the classads of the claimed slots.
   :jira:`3181`
->>>>>>> b4d7815d
 
 *** 24.11.0 bugs
 
