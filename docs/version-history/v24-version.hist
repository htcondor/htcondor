--- conflicted
+++ resolved
@@ -1,4 +1,3 @@
-<<<<<<< HEAD
 *** 24.12.0 features
 
 - :meth:`htcondor2.Collector.locate` now checks the :attr:`Machine` attribute
@@ -63,6 +62,9 @@
 
 *** 24.0.12 bugs
 
+- Fixed a bug where the *blahpd* would fail when using Python 3.12 or later.
+  :jira:`3225`
+
 *** 24.11.2 features
 
 - Added new job ClassAd attributes :ad-attr:`NumVacates` and :ad-attr:`NumVacatesByReason`.
@@ -99,12 +101,6 @@
 - When responding to a ping request for the ALLOW authorization level,
   daemons no longer require authentication.
   :jira:`3195`
-=======
-*** 24.0.12 bugs
-
-- Fixed a bug where the *blahpd* would fail when using Python 3.12 or later.
-  :jira:`3225`
->>>>>>> b9100788
 
 *** 24.0.11 features
 
