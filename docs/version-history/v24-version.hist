--- conflicted
+++ resolved
@@ -1,4 +1,3 @@
-<<<<<<< HEAD
 *** 24.10.0 features
 
 - The new Python API now includes `htcondor2.disable_debug()`, which is
@@ -56,13 +55,10 @@
 
 *** 24.0.10 bugs
 
-*** 24.9.1 features
-=======
 *** 24.9.2 features
 
 - Initial Support for Enterprise Linux 10, including the x86_64_v2 platform.
   :jira:`3090`
->>>>>>> 1a7fd659
 
 - Added new job ClassAd attribute :ad-attr:`TransferInputFileCounts`.
   :jira:`3024`
@@ -81,11 +77,7 @@
   expression will be written to the ``StartLog``.
   :jira:`3033`
 
-<<<<<<< HEAD
-*** 24.9.1 bugs
-=======
 *** 24.9.2 bugs
->>>>>>> 1a7fd659
 
 - Fixed a bug which could cause unnecessary activation failures if the previous
   job in the slot failed to transfer its output.  This would manifest as slots
