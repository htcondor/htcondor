--- conflicted
+++ resolved
@@ -4,12 +4,10 @@
   **arc**, **ec2**, and **gce** grid types).
   :jira:`3300`
 
-<<<<<<< HEAD
 - Fixed a bug where administrative tools (e.g. condor_drain) can fail if
   authentication is not required for queries to the condor_collector.
   :jira:`3301`
 
-=======
 - Annexes no longer download a default configuration tarball, making them
   more robust.  This required upgrading the default version of HTCondor run
   by annexes to 25.1.0, which can figure the details out on its own.  On
@@ -18,7 +16,7 @@
   :jira:`3220`
 
 *** 24.0.13 bugs
->>>>>>> 0962c6bb
+
 - Calling :meth:`htcondor2.Schedd.history` on an object whose corresponding
   daemon can't be contacted will no longer cause a segfault.
   :jira:`3314`
