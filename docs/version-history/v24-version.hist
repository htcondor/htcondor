*** 24.12.16 bugs

*** 24.0.16 bugs

- Fix Logical Volume setup timeout on Execution Points enforcing disk usage
  for jobs that have a large :subcom:`request_disk` value (``800+ GB``).
  :jira:`3432`

- Fixed a bug where a job with a floating point value for :ad-attr:`RequestMemory`
  or :ad-attr:`RequestDisk` might not match the slot created to run it.
  :jira:`3423`

<<<<<<< HEAD
*** 24.12.15 features

- *condor_submit* will now report an error when :subcom:`output_destination` is
  not a URL and suggest an alternative.
  :jira:`3385`

*** 24.12.15 bugs

- Calling :meth:`Schedd.submit` with a list of dictionaries with dissimilar
  keys will no longer mangle the values (and instead ignore the extra keys,
  as implied by the documentation).
  :jira:`3351`

- Improve compatibility with versions of HTCondor that attempt to set
  attribute ``OsUser`` in the job ad.
  :jira:`3415`
=======
- Fixed a bug that would cause a crash in the *condor_rooster* and *condor_defrag* when many slots
  would have identical :macro:`RANK` expressions.
  :jira:`3436`
>>>>>>> 19d34499

*** 24.0.15 features

- HTCondor tarballs now contain `Pelican 7.21.1 <https://pelicanplatform.org/releases>`_

- The condor package now requires pelican-7.21.1.

- HTCondor tarballs now contain `Apptainer 1.4.4 <https://github.com/apptainer/apptainer/releases/tag/v1.4.4>`_

- The condor RPM package now requires at least apptainer version 1.4.4.

*** 24.0.15 bugs

- Fixed a bug where tools like *condor_status* would print an incorrect
  value for the ``-af:r`` option when the value to be printed was a single
  attribute reference.
  :jira:`3347`

- Fixed a bug where the *condor_negotiator* would fail to contact the
  *condor_schedd* to perform matchmaking if its :macro:`ALLOW_CLIENT`
  configuration parameter didn't authorize the identity
  ``submit-side@matchsession``.
  :jira:`3378`

- Fixed a bug that could cause the AP to fail to read job credential files.
  :jira:`3377`

- Fixed bugs that could cause a crash in the authentication code.
  :jira:`3394`

*** 24.12.14 features

- Added a new EP configuration knob, :macro:`DOCKER_TRUST_LOCAL_IMAGES`
  which defaults to false.  Setting this to true allows users to run
  docker images which have been pre-staged in the EPs docker cache even
  if the image does not exist in a repository, or if the user does not
  have permission to pull from that repository.
  :jira:`3315`

- The *condor_schedd* will now include the address of a *condor_credd*
  that is running under the same *condor_master* in its ClassAd and
  address file. This allows the submission process to get the the address
  of the *condor_credd* from the *condor_schedd* for some situations
  where credentials must be stored as part of job submission.  The
  Kerberos local issuer will now use this mechanism and no longer query
  the collector for the address of the *condor_credd*.
  :jira:`3281`

*** 24.12.14 bugs

- Fix interoperability problem between HTCondor-CE 24 and 25 which
  manifests as a Job Router crash when upgrading the CE to HTCondor 25
  :jira:`3355`

- Fixed a bug in :meth:`Schedd.submit` where single-entry itemdata could be
  truncated to its first character.
  :jira:`3272`

- Fixed a bug in :meth:`Schedd.submit` where the ``$(step)`` submit variable
  wasn't being set.
  :jira:`3272`

- Fixed a bug in :meth:`Submit.itemdata` causing multi-entry itemdata to be
  returned incorrectly.
  :jira:`3272`

- Fixed a bug where using :subcom:`max_idle`, :subcom:`container_image` 
  and :subcom:`transfer_input_files` could result in the container only
  being transferred along with the first job.
  :jira:`3092`

- Changed the documentation for :meth:`classad2.ClassAd.matches` and
  :class:`classad2.ClassAd` to match their implementations; the original
  documentation was in error, and both are actually backwards-compatible
  with the first version of the Python bindings.  Made other minor changes;
  see the ticket for details.
  :jira:`3328`

- Calling ``classad2.ExprTree(None)`` no longer results in an invalid
  :class:`classad2.ExprTree`, preventing segmentation faults when using the object.
  :jira:`3319`

- Fixed a bug where :tool:`condor_history` could take many minutes to read a single line
  from the history file when the line is many megabytes long. This was causing
  ingestion of epoch ads into a database to timeout.
  :jira:`3299`

- Fixed a bug where if input file transfer failed, occasionally no
  descriptive error message about the failure would make it back
  into the job hold reason.
  :jira:`3327`

- Fixed a very longstanding bug where extremely fast machines would
  overflow a 32 bit counter and return -1 for the :ad-attr:`KFlops`
  slot attribute.
  :jira:`3288`

- The ``gpu`` and ``gpu-debug`` queues at Anvil are no longer represented in
  :tool:`htcondor annex` as whole-node queues, fixing a problem where the
  "whole node" would have 4 GPUs and only 1 CPU.
  :jira:`3324`

*** 24.0.14 bugs

- Fix problem running PyTorch jobs on multiple GPUs with
  newer versions of the CUDA library by providing long GPU IDs
  in the ``CUDA_VISIBLE_DEVICES`` environment variable
  :jira:`3350`

- Calling :meth:`htcondor2.Schedd.history` on an object whose corresponding
  daemon can't be contacted will no longer cause a segmentation fault.
  :jira:`3314`

- Executions points using disk enforcement failed when provided backing
  :macro:`LVM_VOLUME_GROUP_NAME` and :macro:`LVM_THINPOOL_NAME` contained
  hyphens.
  :jira:`3334`

- Add a timeout for all HTTP operations in the grid universe (affects
  **arc**, **ec2**, and **gce** grid types).
  :jira:`3300`

- Fixed a bug where administrative tools (e.g. :tool:`condor_drain`) can fail if
  authentication is not required for queries to the *condor_collector*.
  :jira:`3301`

- The *condor_startd* now correctly removes docker containers that have escaped from
  docker universe jobs launched by *condor_starter*\'s that have exited uncleanly.
  :jira:`3338`

- Annexes no longer download a default configuration tarball, making them
  more robust.  This required upgrading the default version of HTCondor run
  by annexes to 25.1.0, which can figure the details out on its own.  On
  Delta, annexes now give Delta additional time to start file-transfer plug-ins,
  so they should be more-reliably available there.
  :jira:`3220`

- :tool:`condor_adstash` no longer skips entire history files when it
  encounters a line that cannot be decoded to UTF-8.
  :jira:`3335`

- Fixed a bug in *blahpd* when ``/tmp`` is mounted with the ``noexec`` option.
  :jira:`3343`

*** 24.12.13 bugs

- Fixed bug where the message ``Processing new events...`` would briefly
  flash while running :tool:`condor_watch_q`
  :jira:`3244`

*** 24.0.13 features

- HTCondor tarballs now contain `Pelican 7.20.2 <https://pelicanplatform.org/releases>`_

- The condor package now requires pelican-7.20.2.

*** 24.0.13 bugs

- Fixed a bug where space and comma would be included in the list of
  separators for itemdata even if the itemdata had been supplied with
  the ASCII "unit separator".  This would cause itemdata entries containing
  spaces (or commas) to be incorrectly interpreted as multiple items, which
  could manifest as parse errors.  You can work around this bug if only one
  of your entries has spaces and/or commas by moving that entry to the end
  of the line (or dictionary, if you're submitting itemdata via Python).
  :jira:`3272`

- Fixed false positive reporting of ClassAd unit specifier test in
  :tool:`condor_upgrade_check`.
  :jira:`3276`

*** 24.12.4 features

- :meth:`htcondor2.Collector.locate` now checks the :attr:`Machine` attribute
  (instead of :attr:`Name`) when trying to find *condor_startd* daemons,
  if the ``name`` argument is not the name of a slot.  This allows programmers
  to call :meth:`htcondor2.Collector.locate` using the fully-qualified domain
  name and get a result from a collector whether or not
  :macro:`ENABLE_STARTD_DAEMON_AD` is set.
  :jira:`2911`

- Add new configuration knob, :macro:`LOCAL_UNIVERSE_CGROUP_ENFORCEMENT`, which
  defaults to false.  When true, and running on a cgroup enable system, local
  universe jobs must specify :subcom:`request_memory`, and if the job exceeds that
  limit, it will be put on hold.
  :jira:`3170`

- :macro:`HISTORY_HELPER_MAX_HISTORY` default raised from 10,000 to 2,000,000,000
  effectively removing the limit.  We now believe that running large
  remote history queries will not have a negative impact on the *condor_schedd*
  :jira:`3215`

- :tool:`condor_userprio` now no longer needs the negotiator to be running
  if it only needs the collector to get userprio data.
  :jira:`3221`

- Docker universe jobs now support the config parameter :macro:`DOCKER_NETWORK_NAME`
  which defaults to "docker0".  Setting this appropriately allows :tool:`condor_chirp` 
  and :obj:`htcondor.htchirp` to work correctly inside a docker universe job.
  :jira:`3197`

- :tool:`condor_watch_q` will now exit upon key press from keyboard.
  :jira:`3199`

- Added new :ad-attr:`NumInputTransferStarts` and :ad-attr:`NumOutputTransferStarts`
  counters to the job record.
  :jira:`3194`

- If the file listed in :subcom:`log` is in a directory that does not exist, HTCondor
  will now try to create that directory (as the user).  Previously, it ran the
  job without a user log file.
  :jira:`3210`

- Added new knob, :macro:`STARTER_NESTED_SCRATCH`, which defaults to false.  When false,
  the job scratch directory (named dir_XXX) is the immediate child of the :macro:`EXECUTE`
  directory.  When true, the job's scratch directory is a subdirectory thereof, named
  "scratch", with the intention that all condor metadata files will be moved to peer 
  directories, and not pollute the job's scratch directory with condor control files.
  :jira:`3080`

- Added optional second argument for the macro expansion function ``$BASENAME()`` that
  specifies the file extension or suffix to remove.
  :jira:`3206`

- :tool:`condor_adstash` now parses and stores per-attempt transfer error data when
  reading transfer epoch history.
  :jira:`3122`

- On Windows, :ad-attr:`ResidentSetSize` and thus :ad-attr:`MemoryUsage` will now
  be updated in the startd as frequently as :ad-attr:`ImageSize` so that the default
  :macro:`PREEMPT` and :macro:`WANT_HOLD` policy expressions will evict jobs
  that go over :ad-attr:`Memory` in a timely manner.
  :jira:`3224`

*** 24.12.4 bugs

- Allow :tool:`condor_submit` -i to work with :subcom:`shell`.
  :jira:`3208`

- Fixed bug when :macro:`STARTER_NESTED_SCRATCH` is true and
  :macro:`SINGULARITY_TARGET_DIR` was also set.
  :jira:`3243`

- Fixed bug that prevented emails being sent to users when jobs went
  on hold and :subcom:`notification` was set to error.
  :jira:`3219`

- Fixed bug introduced in 24.11 that caused the *condor_schedd* to
  occasionally crash when DAGMan completed.
  :jira:`3250`

*** 24.0.12 features

- Updated :tool:`condor_upgrade_check` to test for well known gotchas
  between v24 and v25 of HTCondor installations.
  :jira:`3209`

*** 24.0.12 bugs

- Fixed a bug where the *blahpd* would fail when using Python 3.12 or later.
  :jira:`3225`

- Fixed bug where jobs held due to exceeding disk usage had the same
  :ad-attr:`HoldReasonCode` and :ad-attr:`HoldReasonSubCode` as jobs
  that exceeded memory usage.
  :jira:`3248`

*** 24.11.2 features

- Added new job ClassAd attributes :ad-attr:`NumVacates` and :ad-attr:`NumVacatesByReason`.
  These attributes provide counts about why a job left the running state without
  completing (i.e. was vacated from the execution point).
  :jira:`3204`

- Added new "notification = start" option to *condor_submit*, which
  sends an email when the job starts for the first time.
  :jira:`3133`

- New configuration parameter :macro:`TRUSTED_VAULT_HOSTS` can be used to
  restrict which Vault servers the *condor_credd* will accept credentials for.
  :jira:`3136`

- The new Python API now includes `htcondor2.ping()`, which operates like
  `htcondor.SecMan.ping()` in the old API.
  :jira:`3180`

- The :tool:`htcondor annex` tool now has (limited) support for AWS' EC2 annexes.
  The ``condor_annex`` tool has been withdrawn; use :tool:`htcondor annex`
  instead.
  :jira:`1630`

- Added new python method "get_claims" to the schedd object, which returns
  the classads of the claimed slots.
  :jira:`3181`

- Add --version flag to the :tool:`htcondor` tool.
  :jira:`3091`

*** 24.11.2 bugs

- When responding to a ping request for the ALLOW authorization level,
  daemons no longer require authentication.
  :jira:`3195`

*** 24.0.11 features

- Initial support for Debian 13 (trixie).
  :jira:`3212`

*** 24.0.11 bugs

*** 24.10.3 bugs

- Fixed a bug introduced in version 24.10.2 that caused
  `condor_store_cred add` to fail.
  :jira:`3213`

*** 24.10.2 features

- In the *condor_job_router*, the old ClassAd-based route syntax
  (specified using ``JOB_ROUTER_ENTRIES`` and ``JOB_ROUTER_DEFAULTS``)
  is no longer supported.
  :jira:`3118`

- Added new :tool:`condor_dag_checker` tool for users to check DAG files
  for syntactical and logical errors prior to submission.
  :jira:`3088`

- Improvements to :tool:`condor_q` for held jobs. The hold code and subcode are
  now displayed as part of the ``-hold`` option. A new option ``-hold-codes``
  displays the first job for each unique hold code and subcode.
  :jira:`3127`

- Added new ``-lvm`` option to :tool:`condor_status` to view current disk usage
  of slots enforcing disk limits. This option can be paired with ``-startd`` to
  show information about execution points enforcing disk limits.
  :jira:`3119`

- The new Python API now includes :py:meth:`htcondor2.disable_debug`, which is
  intended interactive use (after debugging a problem).
  :jira:`3003`

- Some errors on the EP that occurred after the AP had released the
  corresponding claim could cause a slot to remain claimed until the job lease
  timeout had expired.  This change should reduce incidents of this behavior.
  :jira:`3028`

- Improvements to observability of common files transfer, including new entries
  in the shadow and starter daemon logs; a new CommonFiles event in the
  job/user event log; and a new transfer entry in the epoch history.
  :jira:`3052`

*** 24.10.2 bugs

- Fixed a bug in :tool:`condor_q` default output where counts of jobs could be truncated to 6 digits.
  :jira:`3106`

- Fixed a bug introduced in HTCondor version 24.8.0 where a job in Suspended
  status wouldn't change to Idle status when evicted from an EP.
  This resulted in the job not being considered for scheduling, among other
  problems.
  :jira:`3174`

- Execution Points enforcing disk limits will now subtract the size of
  pre-existing logical volumes from the advertised available disk. Any
  logical volumes associated with HTCondor are not subtracted.
  :jira:`3119`

- Fixed a bug where the *condor_credd* mistakenly thought a Vault-managed
  OAuth2 credential was a plain user-provided access token.
  :jira:`3084`

- Attempting to send common files to startds whose sinful string is more than
  256 characters will no longer cause a shadow exception.
  :jira:`3128`

- Fixed a memory leak in the *condor_schedd* that could be triggered by checkpointing.
  :jira:`3104`

- Fixed an issue where a job may take an additional 20 minutes to be scheduled to run after leaving cool-down mode.
  See configuration knob :macro:`SYSTEM_ON_VACATE_COOL_DOWN` for more information about job cool-down mode.
  :jira:`3059`

*** 24.0.10 bugs

*** 24.9.2 features

- Added new job ClassAd attribute :ad-attr:`TransferInputFileCounts`.
  :jira:`3024`

- Added new :macro:`SCHEDD_DAEMON_HISTORY` file for the Schedd to periodically write
  historical ClassAd records into. These records can be queried via :tool:`condor_history`
  using the new **-daemon** option or via :py:meth:`htcondor2.Schedd.daemonHistory`.
  :jira:`3061`

- :tool:`condor_watch_q` will now display tracking information for DAGMan jobs specified
  via the **-clusters** option.
  :jira:`3068`

- Improved logging on the EP when a slot cannot be claimed because the :ad-attr:`Start`
  expression evaluates to false.  When this happens, analysis of the slot :ad-attr:`Requirements[type=Machine]`
  expression will be written to the ``StartLog``.
  :jira:`3033`

*** 24.9.2 bugs

- Fixed a bug which could cause unnecessary activation failures if the previous
  job in the slot failed to transfer its output.  This would manifest as slots
  being in the claimed/idle state for far longer than necessary.
  :jira:`3073`

- Fixed a bug in the Vault credential monitor where access tokens were failing
  to be generated from Vault tokens when :macro:`AUTH_SSL_CLIENT_CAFILE` and/or
  :macro:`AUTH_SSL_CLIENT_CADIR` were undefined.
  :jira:`3086`

- Fixed a bug in :class:`htcondor2.Schedd` where it didn't work to use a
  ``job_spec`` parameter to specify a cluster ID as an integer, as a string
  without a proc ID, or in a list of such strings.
  :jira:`2979`

*** 24.0.9 features

- Initial Support for Enterprise Linux 10, including the x86_64_v2 platform.
  :jira:`3090`

*** 24.0.9 bugs

- The results of ``key in htcondor2.param`` and
  ``key in htcondor2.param.keys()`` now match for keys which are defined to
  have no value.  (Previously, such keys would be returned by ``keys()``.)
  :jira:`3085`

*** 24.8.1 features

- On Linux systems with cgroups enabled, jobs are now put in a ".scope"
  sub-cgroup of the per-job ".slice" cgroup.  This makes it easier for
  pilot or glidein systems to further subdivide the job's cgroup.
  :jira:`3008`

- On Linux systems, added support to put each condor daemon in its
  own cgroup with the knob :macro:`CGROUP_ALL_DAEMONS`
  :jira:`3032`

- The execute point now sets the execute permission bit on
  the :subcom:`executable` even when it was transferred by a plugin.
  This is helpful when using pelican or osdf to transfer the
  job's main executable.
  :jira:`3020`

- Add a new configuration knob, :macro:`STARTER_SETS_HOME_ENV` which defaults to 
  true.  When true, the job will have the **HOME** environment variable
  set to whatever it is on the system.  When false, HOME will not
  be set to anything.
  :jira:`3010`

- Added new ``halt`` and ``resume`` verbs to :tool:`htcondor dag` for
  first class way to halt a DAG.
  :jira:`2898`

- Added new :class:`htcondor2.DAGMan` class to the python API for sending
  commands to running a DAGMan process.
  :jira:`2898`

- Added :macro:`DAGMAN_NODE_JOB_FAILURE_TOLERANCE` to inform DAGMan when to
  consider a placed job list as failed when job failures occur.
  :jira:`3019`

- :tool:`htcondor ap status` will now show the :ad-attr:`RecentDaemonCoreDutyCycle` of
  each reported Access Point's *condor_schedd*.
  :jira:`3009`

- :tool:`condor_adstash` can now be configured to fetch a custom projection of attributes
  for job (epoch) ClassAds.
  :jira:`2680`

- :tool:`condor_status` will now accept ``-totals`` (previously just ``-total``) to better
  match other tools with the similar option.
  :jira:`3044`

- Improve diagnostics in the shadow when it fails to activate a claim.
  :jira:`3035`

- The directory for :macro:`LOCAL_UNIV_EXECUTE` is no longer made
  world-writable.
  :jira:`3036`

- Augment the `libvirt_simple_script.awk` script to provide needed
  UEFI boot information for ARM virtual machines.
  :jira:`3006`

- The :tool:`condor_upgrade_check` script has been folded into the main condor package.
  :jira:`2995`

*** 24.8.1 bugs

- Fixed a bug in the EP preventing a claimed slot from being re-used to run multiple jobs.
  The ability for an AP to run multiple jobs on the same claimed slot (i.e. without needing
  to go back to the central manager) is a critical scalability feature in HTCSS, especially
  when running large numbers of short-running jobs.  The bug fixed here was introduced in 
  HTCondor version 24.5.1, so if you are running HTCondor v24.5.x, v24.6.x, or v24.7.x,
  and run large numbers of short jobs, please consider upgrading.  See the JIRA ticket
  for additional workarounds if you cannot upgrade.
  :jira:`3045`

- On Linux and macOS, when using dataflow jobs, HTCondor now checks the modification
  times of dataflow nodes with sub-second accuracy.  Previously, it just
  used seconds, which means that it might incorrectly not skip a dataflow
  job that it should have skipped if the output file was written in the
  same second as the input file.
  :jira:`3027`

- Fixed :tool:`condor_watch_q` to output a useful error message and not
  exit when one of :subcom:`log` files associated with jobs being tracked
  does not exist.
  :jira:`2978`

- Removed job attribute ``ToE``.
  It has been replaced by job attributes :ad-attr:`VacateReason`,
  :ad-attr:`VacateReasonCode`, and :ad-attr:`VacateReasonSubCode`.
  :jira:`2974`

- The ``SlotName`` field in the job event log is now correct in the
  case where a *condor_startd* has a non-default name.
  :jira:`3047`

- Fixed a bug where :meth:`htcondor2.enable_debug()` would cause the
  Python interpreter to exit if the debug log was configured incorrectly.
  :jira:`3004`

- Removed some memory leaks from version 2 of the Python bindings.
  :jira:`2981`

- Fixed a bug introduced in HTCondor 24.7.0 which would lead to the directory
  ``0`` (and subdirectories) spuriously being created in the :macro:`SPOOL`
  directory.
  :jira:`3026`

*** 24.0.8 bugs

- Fixed a bug introduced in 24.0.7 and 24.7.3 when running on Linux cgroup v1
  systems, jobs that were killed by the out-of-memory killer were
  considered completed instead of being put on hold.
  :jira:`3094`

- The :class:`htcondor2.Credd` initializer now properly raised
  a :class:`TypeError` if the location argument isn't
  a :class:`classad2.ClassAd`, rather than failing to raise a ``TypError``.
  :jira:`2993`

*** 24.7.3 features

- Improved the ability of :tool:`condor_who` to query *condor_startd* processes when
  *condor_who* is running as root or as the same user as the Startd, and added
  formatting options for use when the *condor_startd* is running as a job on
  another batch system.
  :jira:`2927`

- :tool:`htcondor credential add oauth2` can now be used to store tokens that can
  be used by jobs via :subcom:`use_oauth_services`. The user is responsible for
  updating tokens that can expire.
  :jira:`2803`

- Added :ad-attr:`OSHomeDir` to starter's copy of the job ad.
  :jira:`2972`

- Add :macro:`SYSTEM_MAX_RELEASES` which implements an upper bound on the number
  of times any job can be released by a user or periodic expression.
  :jira:`2926`

- Added the ability for an EP administrator to disable access to the network
  by a job, by setting :macro:`NO_JOB_NETWORKING` to true.
  :jira:`2967`

- Added the ability for a docker universe job to fetch an authenticated
  image from the docker repository.
  :jira:`2870`

- Improved :tool:`condor_watch_q` to display information about the number of
  jobs actively transferring input or output files.
  :jira:`2958`

- The default value for :macro:`DISABLE_SWAP_FOR_JOB` has been changed to
  ``True``.  This provides a more predictable and uniform user experience
  for jobs running on different EPs.
  :jira:`2960`

- Add :tool:`htcondor annex login` verb, which opens a shared SSH connection to
  the named HPC system.  If you've recently created or added an annex at a
  particular system, it will re-use that cached connection; otherwise, you'll have
  to login again, but that connection will then be re-usable by other
  :tool:`htcondor annex` commands.
  :jira:`2809`

- Updated :tool:`htcondor annex` to work with Expanse's new requirements for its
  ``gpu`` and ``gpu-shared`` queues.
  :jira:`2634`

- Enhanced :tool:`htcondor job status` to also show the time to transfer the
  job input sandbox.
  :jira:`2959`

- Jobs that use :subcom:`concurrency_limits` can now re-use claims in
  the schedd.
  :jira:`2937`

- Added :subcom:`shell` for Linux systems.
  :jira:`2918`

- :macro:`START_VANILLA_UNIVERSE` expressions may now refer to attributes
  in the schedd add using the prefix ``SCHEDD``.
  :jira:`2919`

- Hold messages generated by failure to transfer output now include how many
  files failed to transfer.
  :jira:`2903`

- Added ``-transfer-history`` flag to :tool:`condor_history` to query historical
  Input, Output, and Checkpoint transfer ClassAds stored in the :macro:`JOB_EPOCH_HISTORY`
  files.
  :jira:`2878`

- Improved the parsing and handling of syntax errors in the
  :subcom:`transfer_output_remaps` submit command.
  :jira:`2920`

- DAGMan :dag-cmd:`SERVICE` nodes will no longer be removed automatically when
  a DAG contains a :dag-cmd:`FINAL` node and :tool:`condor_rm` is used on the
  DAGMan scheduler job.
  :jira:`2938`

- The list of files generated by the :subcom:`manifest` submit command now
  recursively includes subdirectories.
  :jira:`2903`

- Added new option ``-extract`` to :tool:`condor_history` to copy historical
  ClassAd entries that match a provided constraint to a specified file.
  :jira:`2923`

- EPs using disk enforcement via LVM and :macro:`LVM_HIDE_MOUNT` = ``True``
  will now advertise :ad-attr:`HasVM` = ``False`` due to VM universe jobs being
  incompatible with mount namespaces.
  :jira:`2945`

- Added support for running Docker universe on ARM hosts
  :jira:`2906`

- The **CLAIMTOBE** authentication protocol now fully qualified user names
  with the system's ``$(UID_DOMAIN)``.  To revert to the former semantics,
  set :macro:`SEC_CLAIMTOBE_INCLUDE_DOMAIN` to false.
  :jira:`2915`

*** 24.7.3 bugs

- Fixed a bug in the local issuer credential monitor that prevented the issuance of tokens
  using the WLCG profile.
  :jira:`2954`

- Fixed bug where DAGMan would output an error message containing garbage
  when dumping failed node information to the debug log.
  :jira:`2899`

- Fixed a bug where EP's using :macro:`STARTD_ENFORCE_DISK_LIMITS` would mark a
  slot as ``broken`` when the *condor_starter* fails to remove the ephemeral logical
  volume but the *condor_startd* successfully removes the LV.
  :jira:`2953`

- Fixed a bug in the Vault credential monitor that kept credentials from being fetched
  if VAULT_CREDMON_PROVIDER_NAMES was unset. Introduced in HTCondor 24.3.0.
  :jira:`2912`

- Fixed a bug in the local issuer credential monitor that kept credentials from being
  issued if :macro:`LOCAL_CREDMON_TOKEN_VERSION` (or named variant) was not set.
  :jira:`2965`

*** 24.0.7 features

- The *condor_startd* now distributes the :ad-attr:`LoadAvg` assigned to a partitionable slot
  to the idle resources of the partitionable slot, and then to the dynamic slots.
  Machines that have only a single partitionable slot will now have the same behavior under
  a :macro:`use policy:DESKTOP` as they did in version 23.10.18 and 24.0.1.
  :jira:`2901`

*** 24.0.7 bugs

- When using delegated cgroup v2, HTCondor no longer reports that that main job (often a pilot)
  has an out of memory condition when only the sub-job has hit an oom.
  :jira:`2944`

*** 24.5.2 bugs

- The default value for :macro:`STARTD_LEFTOVER_PROCS_BREAK_SLOTS` has been
  changed to 'False'. When 'True', the EP was erroneously marking slots as
  broken.
  :jira:`2946`

*** 24.5.1 features

- The *condor_starter* now advertise :ad-attr:`StdoutMtime` and :ad-attr:`StderrMtime`
  which represent the most recent modification time, in seconds since the epoch
  of a job which uses file transfer.
  :jira:`2837`

- The *condor_startd*, when running on a machine with Nvidia gpus, now advertises
  Nvidia driver version.
  :jira:`2856`

- Increased the default width of :tool:`condor_qusers` output when redirected to a
  file or piped to another command to prevent truncation.
  :jira:`2861`

- The *condor_startd* will now never lose track and leak logical volumes that were failed
  to be cleaned up when using :macro:`STARTD_ENFORCE_DISK_LIMITS`. The *condor_startd*
  will now periodically retry removal of logical volumes with an exponential back off.
  :jira:`2852`

- The *condor_startd* will now keep dynamic slots that have a :ad-attr:`SlotBrokenReason`
  attribute in ``Unclaimed`` state rather than deleting them when they change state
  to ``Unclaimed``.  A new configuration variable :macro:`CONTINUE_TO_ADVERTISE_BROKEN_DYNAMIC_SLOTS`
  controls this behavior.  It defaults to ``true`` but can be set to ``false`` to preserve
  the old behavior.  This change also adds a new attribute :ad-attr:`BrokenContextAds`
  to the daemon ad of the *condor_startd*. This attribute has a ClassAd for each broken resource
  in the startd.  *condor_status* has been enhanced to use this new attribute to display
  more information about the context of broken resources when both ``-startd`` and ``-broken``
  arguments are used.
  :jira:`2844`

- The *condor_startd* will now permanently reduce the total slot resources advertised by
  a partitionable slot when a dynamic slot is deleted while it is marked as broken. The
  amount of reduction will be advertised in new attributes such as ad-attr:`BrokenSlotCpus`
  so that the original size of the slot can be computed.
  :jira:`2865`

- Daemons will now more quickly discover with a non-responsive
  *condor_collector* has recovered and resume advertising to it.
  :jira:`2605`

- Jobs can now request user credentials generated by any combination of the
  OAuth2, Local Issuer, and Vault credential monitors on the AP.
  Remote submitters can request these credentials without having any of the
  CREDMON-related parameters in their configuration files.
  :jira:`2851`

*** 24.5.1 bugs

- Fixed a bug where the *condor_gridmanager* would write to log file
  `GridmanagerLog.root` after a reconfiguration.
  :jira:`2846`

- ``htcondor annex shutdown`` now works again.
  :jira:`2808`

- Fixed a bug where the job state table DAGMan prints to its debug file could
  contain a negative number for the count of failed jobs.
  :jira:`2872`

*** 24.0.5 bugs

*** 24.4.0 features

- Improved validation and cleanup of :macro:`EXECUTE` directories.
  The :macro:`EXECUTE` directory must now be owned by the *condor* user
  when the daemons are started as root. The condor_startd will
  not attempt to clean an invalid :macro:`EXECUTE` directory nor will
  it alter the file permissions of an :macro:`EXECUTE` directory.
  :jira:`2789`

- For **batch** grid :subcom:`universe` jobs, the PATH environment variable values
  from the job ad and the worker node environment are now combined.
  Previously, only the PATH value from the job ad was used.
  The old behavior can be restored by setting ``blah_merge_paths=no`` in
  the ``blah.config`` file.
  :jira:`2793`

- Many small improvements to :tool:`condor_q` ``-analyze`` and ``-better-analyze``
  for pools that use partitionable slots.  As a part of this, the *condor_schedd*
  was changed to provide match information for the auto-cluster of
  the job being analyzed, which :tool:`condor_q` will report if it is available.
  :jira:`2720`

- The *condor_startd* now advertises a new attribute,
  :ad-attr:`SingularityUserNamespaces` which is ``true`` when apptainer
  or singularity work and are using Linux user namespaces, and ``false``
  when it is using setuid mode.
  :jira:`2818`

- The *condor_startd* daemon ad now contains attributes showing the average and total
  bytes transferred to and from jobs during its lifetime.
  :jira:`2721`

- The *condor_credd* daemon no longer listens on port ``9620`` by default,
  but rather uses the *condor_shared_port* daemon.
  :jira:`2763`

- DAGMan will now periodically print a table regarding states of
  job placed to the Access Point to the debug log (``*.dagman.out``).
  The rate at which this table in printed is dictated by
  :macro:`DAGMAN_PRINT_JOB_TABLE_INTERVAL`
  :jira:`2794`

*** 24.4.0 bugs

- Changed the numeric output of :tool:`htcondor job status` so that the rounding
  to megabytes, gigabytes, etc. matches the binary definitions the rest
  of the tools use.
  :jira:`2788`

*** 24.0.4 features

- For **arc** grid :subcom:`universe` jobs, the new submit command
  :subcom:`arc_data_staging` can be used to supply additional elements
  to the DataStaging block of the ARC ADL that HTCondor constructs.
  :jira:`2774`

*** 24.0.4 bugs

- Fixed a bug in the negotiator that caused it to crash when matching
  offline ads.
  :jira:`2819`

- Fixed a memory leak in the schedd that could be caused by ``SCHEDD_CRON``
  scripts that generate standard error output.
  :jira:`2817`

- Fixed a bug that cause the *condor_schedd* to crash with a segmentation
  fault if a :tool:`condor_off` ``-fast`` command was run while a schedd cron
  script was running.
  :jira:`2815`<|MERGE_RESOLUTION|>--- conflicted
+++ resolved
@@ -10,7 +10,10 @@
   or :ad-attr:`RequestDisk` might not match the slot created to run it.
   :jira:`3423`
 
-<<<<<<< HEAD
+- Fixed a bug that would cause a crash in the *condor_rooster* and *condor_defrag* when many slots
+  would have identical :macro:`RANK` expressions.
+  :jira:`3436`
+
 *** 24.12.15 features
 
 - *condor_submit* will now report an error when :subcom:`output_destination` is
@@ -27,11 +30,6 @@
 - Improve compatibility with versions of HTCondor that attempt to set
   attribute ``OsUser`` in the job ad.
   :jira:`3415`
-=======
-- Fixed a bug that would cause a crash in the *condor_rooster* and *condor_defrag* when many slots
-  would have identical :macro:`RANK` expressions.
-  :jira:`3436`
->>>>>>> 19d34499
 
 *** 24.0.15 features
 
