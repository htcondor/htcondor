<<<<<<< HEAD
*** 24.12.0 features

- Add new configuration knob, :macro:`LOCAL_UNIVERSE_CGROUP_ENFORCEMENT`, which
  defaults to false.  When true, and running on a cgroup enable system, local
  universe jobs must specify :subcom:`request_memory`, and the job exceeds that
  limit, it will be put on hold.
  :jira:`3170`

- Docker universe jobs now support the config parameter :macro:`DOCKER_NETWORK_NAME`
  which defaults to "docker0".  Setting this appropriately allows :tool:`condor_chirp` 
  and htchirp.py to work correctly inside a docker universe job.
  :jira:`3197`

- Added new :ad-attr:`NumInputTransferStarts` and :ad-attr:`NumOutputTransferStarts`
  counters to the job record.
  :jira:`3194`

*** 24.12.0 bugs

*** 24.0.12 bugs

*** 24.11.0 features

- The :tool:`htcondor annex` tool now has (limited) support for AWS' EC2 annexes.
  The ``condor_annex`` tool has been withdrawn; use :tool:`htcondor annex`
  instead.
  :jira:`1630`

- Add --version flag to the :tool:`htcondor` tool.
  :jira:`3091`
=======
*** 24.11.1 features
>>>>>>> 31b617ff

- New configuration parameter :macro:`TRUSTED_VAULT_HOSTS` can be used to
  restrict which Vault servers the *condor_credd* will accept credentials for.
  :jira:`3136`

- Added new "notification = start" option to *condor_submit*, which
  sends an email when the job starts for the first time.
  :jira:`3133`

- The new Python API now includes `htcondor2.ping()`, which operates like
  `htcondor.SecMan.ping()` in the old API.
  :jira:`3180`

- The :tool:`htcondor annex` tool now has (limited) support for AWS' EC2 annexes.
  The ``condor_annex`` tool has been withdrawn; use :tool:`htcondor annex`
  instead.
  :jira:`1630`

- Added new python method "get_claims" to the schedd object, which returns
  the classads of the claimed slots.
  :jira:`3181`

- Add --version flag to the :tool:`htcondor` tool.
  :jira:`3091`

*** 24.11.1 bugs

- When responding to a ping request for the ALLOW authorization level,
  daemons no longer require authentication.
  :jira:`3195`

*** 24.0.11 bugs

*** 24.10.2 features

- In the *condor_job_router*, the old ClassAd-based route syntax
  (specified using ``JOB_ROUTER_ENTRIES`` and ``JOB_ROUTER_DEFAULTS``)
  is no longer supported.
  :jira:`3118`

- Added new :tool:`condor_dag_checker` tool for users to check DAG files
  for syntactical and logical errors prior to submission.
  :jira:`3088`

- Improvements to :tool:`condor_q` for held jobs. The hold code and subcode are
  now displayed as part of the ``-hold`` option. A new option ``-hold-codes``
  displays the first job for each unique hold code and subcode.
  :jira:`3127`

- Added new ``-lvm`` option to :tool:`condor_status` to view current disk usage
  of slots enforcing disk limits. This option can be paired with ``-startd`` to
  show information about execution points enforcing disk limits.
  :jira:`3119`

- The new Python API now includes :py:meth:`htcondor2.disable_debug`, which is
  intended interactive use (after debugging a problem).
  :jira:`3003`

- Some errors on the EP that occurred after the AP had released the
  corresponding claim could cause a slot to remain claimed until the job lease
  timeout had expired.  This change should reduce incidents of this behavior.
  :jira:`3028`

- Improvements to observability of common files transfer, including new entries
  in the shadow and starter daemon logs; a new CommonFiles event in the
  job/user event log; and a new transfer entry in the epoch history.
  :jira:`3052`

*** 24.10.2 bugs

- Fixed a bug in :tool:`condor_q` default output where counts of jobs could be truncated to 6 digits.
  :jira:`3106`

- Fixed a bug introduced in HTCondor version 24.8.0 where a job in Suspended
  status wouldn't change to Idle status when evicted from an EP.
  This resulted in the job not being considered for scheduling, among other
  problems.
  :jira:`3174`

- Execution Points enforcing disk limits will now subtract the size of
  pre-existing logical volumes from the advertised available disk. Any
  logical volumes associated with HTCondor are not subtracted.
  :jira:`3119`

- Fixed a bug where the *condor_credd* mistakenly thought a Vault-managed
  OAuth2 credential was a plain user-provided access token.
  :jira:`3084`

- Attempting to send common files to startds whose sinful string is more than
  256 characters will no longer cause a shadow exception.
  :jira:`3128`

- Fixed a memory leak in the *condor_schedd* that could be triggered by checkpointing.
  :jira:`3104`

- Fixed an issue where a job may take an additional 20 minutes to be scheduled to run after leaving cool-down mode.
  See configuration knob :macro:`SYSTEM_ON_VACATE_COOL_DOWN` for more information about job cool-down mode.
  :jira:`3059`

*** 24.0.10 bugs

*** 24.9.2 features

- Added new job ClassAd attribute :ad-attr:`TransferInputFileCounts`.
  :jira:`3024`

- Added new :macro:`SCHEDD_DAEMON_HISTORY` file for the Schedd to periodically write
  historical ClassAd records into. These records can be queried via :tool:`condor_history`
  using the new **-daemon** option or via :py:meth:`htcondor2.Schedd.daemonHistory`.
  :jira:`3061`

- :tool:`condor_watch_q` will now display tracking information for DAGMan jobs specified
  via the **-clusters** option.
  :jira:`3068`

- Improved logging on the EP when a slot cannot be claimed because the :ad-attr:`Start`
  expression evaluates to false.  When this happens, analysis of the slot :ad-attr:`Requirements[type=Machine]`
  expression will be written to the ``StartLog``.
  :jira:`3033`

*** 24.9.2 bugs

- Fixed a bug which could cause unnecessary activation failures if the previous
  job in the slot failed to transfer its output.  This would manifest as slots
  being in the claimed/idle state for far longer than necessary.
  :jira:`3073`

- Fixed a bug in the Vault credential monitor where access tokens were failing
  to be generated from Vault tokens when :macro:`AUTH_SSL_CLIENT_CAFILE` and/or
  :macro:`AUTH_SSL_CLIENT_CADIR` were undefined.
  :jira:`3086`

- Fixed a bug in :class:`htcondor2.Schedd` where it didn't work to use a
  ``job_spec`` parameter to specify a cluster ID as an integer, as a string
  without a proc ID, or in a list of such strings.
  :jira:`2979`

*** 24.0.9 features

- Initial Support for Enterprise Linux 10, including the x86_64_v2 platform.
  :jira:`3090`

*** 24.0.9 bugs

- The results of ``key in htcondor2.param`` and
  ``key in htcondor2.param.keys()`` now match for keys which are defined to
  have no value.  (Previously, such keys would be returned by ``keys()``.)
  :jira:`3085`

*** 24.8.1 features

- On Linux systems with cgroups enabled, jobs are now put in a ".scope"
  sub-cgroup of the per-job ".slice" cgroup.  This makes it easier for
  pilot or glidein systems to further subdivide the job's cgroup.
  :jira:`3008`

- On Linux systems, added support to put each condor daemon in its
  own cgroup with the knob :macro:`CGROUP_ALL_DAEMONS`
  :jira:`3032`

- The execute point now sets the execute permission bit on
  the :subcom:`executable` even when it was transferred by a plugin.
  This is helpful when using pelican or osdf to transfer the
  job's main executable.
  :jira:`3020`

- Add a new configuration knob, :macro:`STARTER_SETS_HOME_ENV` which defaults to 
  true.  When true, the job will have the **HOME** environment variable
  set to whatever it is on the system.  When false, HOME will not
  be set to anything.
  :jira:`3010`

- Added new ``halt`` and ``resume`` verbs to :tool:`htcondor dag` for
  first class way to halt a DAG.
  :jira:`2898`

- Added new :class:`htcondor2.DAGMan` class to the python API for sending
  commands to running a DAGMan process.
  :jira:`2898`

- Added :macro:`DAGMAN_NODE_JOB_FAILURE_TOLERANCE` to inform DAGMan when to
  consider a placed job list as failed when job failures occur.
  :jira:`3019`

- :tool:`htcondor ap status` will now show the :ad-attr:`RecentDaemonCoreDutyCycle` of
  each reported Access Point's *condor_schedd*.
  :jira:`3009`

- :tool:`condor_adstash` can now be configured to fetch a custom projection of attributes
  for job (epoch) ClassAds.
  :jira:`2680`

- :tool:`condor_status` will now accept ``-totals`` (previously just ``-total``) to better
  match other tools with the similar option.
  :jira:`3044`

- Improve diagnostics in the shadow when it fails to activate a claim.
  :jira:`3035`

- The directory for :macro:`LOCAL_UNIV_EXECUTE` is no longer made
  world-writable.
  :jira:`3036`

- Augment the `libvirt_simple_script.awk` script to provide needed
  UEFI boot information for ARM virtual machines.
  :jira:`3006`

- The :tool:`condor_upgrade_check` script has been folded into the main condor package.
  :jira:`2995`

*** 24.8.1 bugs

- Fixed a bug in the EP preventing a claimed slot from being re-used to run multiple jobs.
  The ability for an AP to run multiple jobs on the same claimed slot (i.e. without needing
  to go back to the central manager) is a critical scalability feature in HTCSS, especially
  when running large numbers of short-running jobs.  The bug fixed here was introduced in 
  HTCondor version 24.5.1, so if you are running HTCondor v24.5.x, v24.6.x, or v24.7.x,
  and run large numbers of short jobs, please consider upgrading.  See the JIRA ticket
  for additional workarounds if you cannot upgrade.
  :jira:`3045`

- On Linux and macOS, when using dataflow jobs, HTCondor now checks the modification
  times of dataflow nodes with sub-second accuracy.  Previously, it just
  used seconds, which means that it might incorrectly not skip a dataflow
  job that it should have skipped if the output file was written in the
  same second as the input file.
  :jira:`3027`

- Fixed :tool:`condor_watch_q` to output a useful error message and not
  exit when one of :subcom:`log` files associated with jobs being tracked
  does not exist.
  :jira:`2978`

- Removed job attribute ``ToE``.
  It has been replaced by job attributes :ad-attr:`VacateReason`,
  :ad-attr:`VacateReasonCode`, and :ad-attr:`VacateReasonSubCode`.
  :jira:`2974`

- The ``SlotName`` field in the job event log is now correct in the
  case where a *condor_startd* has a non-default name.
  :jira:`3047`

- Fixed a bug where :meth:`htcondor2.enable_debug()` would cause the
  Python interpreter to exit if the debug log was configured incorrectly.
  :jira:`3004`

- Removed some memory leaks from version 2 of the Python bindings.
  :jira:`2981`

- Fixed a bug introduced in HTCondor 24.7.0 which would lead to the directory
  ``0`` (and subdirectories) spuriously being created in the :macro:`SPOOL`
  directory.
  :jira:`3026`

*** 24.0.8 bugs

- Fixed a bug introduced in 24.0.7 and 24.7.3 when running on Linux cgroup v1
  systems, jobs that were killed by the out-of-memory killer were
  considered completed instead of being put on hold.
  :jira:`3094`

- The :class:`htcondor2.Credd` initializer now properly raised
  a :class:`TypeError` if the location argument isn't
  a :class:`classad2.ClassAd`, rather than failing to raise a ``TypError``.
  :jira:`2993`

*** 24.7.3 features

- Improved the ability of :tool:`condor_who` to query *condor_startd* processes when
  *condor_who* is running as root or as the same user as the Startd, and added
  formatting options for use when the *condor_startd* is running as a job on
  another batch system.
  :jira:`2927`

- :tool:`htcondor credential add oauth2` can now be used to store tokens that can
  be used by jobs via :subcom:`use_oauth_services`. The user is responsible for
  updating tokens that can expire.
  :jira:`2803`

- Added :ad-attr:`OSHomeDir` to starter's copy of the job ad.
  :jira:`2972`

- Add :macro:`SYSTEM_MAX_RELEASES` which implements an upper bound on the number
  of times any job can be released by a user or periodic expression.
  :jira:`2926`

- Added the ability for an EP administrator to disable access to the network
  by a job, by setting :macro:`NO_JOB_NETWORKING` to true.
  :jira:`2967`

- Added the ability for a docker universe job to fetch an authenticated
  image from the docker repository.
  :jira:`2870`

- Improved :tool:`condor_watch_q` to display information about the number of
  jobs actively transferring input or output files.
  :jira:`2958`

- The default value for :macro:`DISABLE_SWAP_FOR_JOB` has been changed to
  ``True``.  This provides a more predictable and uniform user experience
  for jobs running on different EPs.
  :jira:`2960`

- Add :tool:`htcondor annex login` verb, which opens a shared SSH connection to
  the named HPC system.  If you've recently created or added an annex at a
  particular system, it will re-use that cached connection; otherwise, you'll have
  to login again, but that connection will then be re-usable by other
  :tool:`htcondor annex` commands.
  :jira:`2809`

- Updated :tool:`htcondor annex` to work with Expanse's new requirements for its
  ``gpu`` and ``gpu-shared`` queues.
  :jira:`2634`

- Enhanced :tool:`htcondor job status` to also show the time to transfer the
  job input sandbox.
  :jira:`2959`

- Jobs that use :subcom:`concurrency_limits` can now re-use claims in
  the schedd.
  :jira:`2937`

- Added :subcom:`shell` for Linux systems.
  :jira:`2918`

- :macro:`START_VANILLA_UNIVERSE` expressions may now refer to attributes
  in the schedd add using the prefix ``SCHEDD``.
  :jira:`2919`

- Hold messages generated by failure to transfer output now include how many
  files failed to transfer.
  :jira:`2903`

- Added ``-transfer-history`` flag to :tool:`condor_history` to query historical
  Input, Output, and Checkpoint transfer ClassAds stored in the :macro:`JOB_EPOCH_HISTORY`
  files.
  :jira:`2878`

- Improved the parsing and handling of syntax errors in the
  :subcom:`transfer_output_remaps` submit command.
  :jira:`2920`

- DAGMan :dag-cmd:`SERVICE` nodes will no longer be removed automatically when
  a DAG contains a :dag-cmd:`FINAL` node and :tool:`condor_rm` is used on the
  DAGMan scheduler job.
  :jira:`2938`

- The list of files generated by the :subcom:`manifest` submit command now
  recursively includes subdirectories.
  :jira:`2903`

- Added new option ``-extract`` to :tool:`condor_history` to copy historical
  ClassAd entries that match a provided constraint to a specified file.
  :jira:`2923`

- EPs using disk enforcement via LVM and :macro:`LVM_HIDE_MOUNT` = ``True``
  will now advertise :ad-attr:`HasVM` = ``False`` due to VM universe jobs being
  incompatible with mount namespaces.
  :jira:`2945`

- Added support for running Docker universe on ARM hosts
  :jira:`2906`

- The **CLAIMTOBE** authentication protocol now fully qualified user names
  with the system's ``$(UID_DOMAIN)``.  To revert to the former semantics,
  set :macro:`SEC_CLAIMTOBE_INCLUDE_DOMAIN` to false.
  :jira:`2915`

*** 24.7.3 bugs

- Fixed a bug in the local issuer credential monitor that prevented the issuance of tokens
  using the WLCG profile.
  :jira:`2954`

- Fixed bug where DAGMan would output an error message containing garbage
  when dumping failed node information to the debug log.
  :jira:`2899`

- Fixed a bug where EP's using :macro:`STARTD_ENFORCE_DISK_LIMITS` would mark a
  slot as ``broken`` when the *condor_starter* fails to remove the ephemeral logical
  volume but the *condor_startd* successfully removes the LV.
  :jira:`2953`

- Fixed a bug in the Vault credential monitor that kept credentials from being fetched
  if VAULT_CREDMON_PROVIDER_NAMES was unset. Introduced in HTCondor 24.3.0.
  :jira:`2912`

- Fixed a bug in the local issuer credential monitor that kept credentials from being
  issued if :macro:`LOCAL_CREDMON_TOKEN_VERSION` (or named variant) was not set.
  :jira:`2965`

*** 24.0.7 features

- The *condor_startd* now distributes the :ad-attr:`LoadAvg` assigned to a partitionable slot
  to the idle resources of the partitionable slot, and then to the dynamic slots.
  Machines that have only a single partitionable slot will now have the same behavior under
  a :macro:`use policy:DESKTOP` as they did in version 23.10.18 and 24.0.1.
  :jira:`2901`

*** 24.0.7 bugs

- When using delegated cgroup v2, HTCondor no longer reports that that main job (often a pilot)
  has an out of memory condition when only the sub-job has hit an oom.
  :jira:`2944`

*** 24.5.2 bugs

- The default value for :macro:`STARTD_LEFTOVER_PROCS_BREAK_SLOTS` has been
  changed to 'False'. When 'True', the EP was erroneously marking slots as
  broken.
  :jira:`2946`

*** 24.5.1 features

- The *condor_starter* now advertise :ad-attr:`StdoutMtime` and :ad-attr:`StderrMtime`
  which represent the most recent modification time, in seconds since the epoch
  of a job which uses file transfer.
  :jira:`2837`

- The *condor_startd*, when running on a machine with Nvidia gpus, now advertises
  Nvidia driver version.
  :jira:`2856`

- Increased the default width of :tool:`condor_qusers` output when redirected to a
  file or piped to another command to prevent truncation.
  :jira:`2861`

- The *condor_startd* will now never lose track and leak logical volumes that were failed
  to be cleaned up when using :macro:`STARTD_ENFORCE_DISK_LIMITS`. The *condor_startd*
  will now periodically retry removal of logical volumes with an exponential back off.
  :jira:`2852`

- The *condor_startd* will now keep dynamic slots that have a :ad-attr:`SlotBrokenReason`
  attribute in ``Unclaimed`` state rather than deleting them when they change state
  to ``Unclaimed``.  A new configuration variable :macro:`CONTINUE_TO_ADVERTISE_BROKEN_DYNAMIC_SLOTS`
  controls this behavior.  It defaults to ``true`` but can be set to ``false`` to preserve
  the old behavior.  This change also adds a new attribute :ad-attr:`BrokenContextAds`
  to the daemon ad of the *condor_startd*. This attribute has a ClassAd for each broken resource
  in the startd.  *condor_status* has been enhanced to use this new attribute to display
  more information about the context of broken resources when both ``-startd`` and ``-broken``
  arguments are used.
  :jira:`2844`

- The *condor_startd* will now permanently reduce the total slot resources advertised by
  a partitionable slot when a dynamic slot is deleted while it is marked as broken. The
  amount of reduction will be advertised in new attributes such as ad-attr:`BrokenSlotCpus`
  so that the original size of the slot can be computed.
  :jira:`2865`

- Daemons will now more quickly discover with a non-responsive
  *condor_collector* has recovered and resume advertising to it.
  :jira:`2605`

- Jobs can now request user credentials generated by any combination of the
  OAuth2, Local Issuer, and Vault credential monitors on the AP.
  Remote submitters can request these credentials without having any of the
  CREDMON-related parameters in their configuration files.
  :jira:`2851`

*** 24.5.1 bugs

- Fixed a bug where the *condor_gridmanager* would write to log file
  `GridmanagerLog.root` after a reconfiguration.
  :jira:`2846`

- ``htcondor annex shutdown`` now works again.
  :jira:`2808`

- Fixed a bug where the job state table DAGMan prints to its debug file could
  contain a negative number for the count of failed jobs.
  :jira:`2872`

*** 24.0.5 bugs

*** 24.4.0 features

- Improved validation and cleanup of :macro:`EXECUTE` directories.
  The :macro:`EXECUTE` directory must now be owned by the *condor* user
  when the daemons are started as root. The condor_startd will
  not attempt to clean an invalid :macro:`EXECUTE` directory nor will
  it alter the file permissions of an :macro:`EXECUTE` directory.
  :jira:`2789`

- For **batch** grid :subcom:`universe` jobs, the PATH environment variable values
  from the job ad and the worker node environment are now combined.
  Previously, only the PATH value from the job ad was used.
  The old behavior can be restored by setting ``blah_merge_paths=no`` in
  the ``blah.config`` file.
  :jira:`2793`

- Many small improvements to :tool:`condor_q` ``-analyze`` and ``-better-analyze``
  for pools that use partitionable slots.  As a part of this, the *condor_schedd*
  was changed to provide match information for the auto-cluster of
  the job being analyzed, which :tool:`condor_q` will report if it is available.
  :jira:`2720`

- The *condor_startd* now advertises a new attribute,
  :ad-attr:`SingularityUserNamespaces` which is ``true`` when apptainer
  or singularity work and are using Linux user namespaces, and ``false``
  when it is using setuid mode.
  :jira:`2818`

- The *condor_startd* daemon ad now contains attributes showing the average and total
  bytes transferred to and from jobs during its lifetime.
  :jira:`2721`

- The *condor_credd* daemon no longer listens on port ``9620`` by default,
  but rather uses the *condor_shared_port* daemon.
  :jira:`2763`

- DAGMan will now periodically print a table regarding states of
  job placed to the Access Point to the debug log (``*.dagman.out``).
  The rate at which this table in printed is dictated by
  :macro:`DAGMAN_PRINT_JOB_TABLE_INTERVAL`
  :jira:`2794`

*** 24.4.0 bugs

- Changed the numeric output of :tool:`htcondor job status` so that the rounding
  to megabytes, gigabytes, etc. matches the binary definitions the rest
  of the tools use.
  :jira:`2788`

*** 24.0.4 features

- For **arc** grid :subcom:`universe` jobs, the new submit command
  :subcom:`arc_data_staging` can be used to supply additional elements
  to the DataStaging block of the ARC ADL that HTCondor constructs.
  :jira:`2774`

*** 24.0.4 bugs

- Fixed a bug in the negotiator that caused it to crash when matching
  offline ads.
  :jira:`2819`

- Fixed a memory leak in the schedd that could be caused by ``SCHEDD_CRON``
  scripts that generate standard error output.
  :jira:`2817`

- Fixed a bug that cause the *condor_schedd* to crash with a segmentation
  fault if a :tool:`condor_off` ``-fast`` command was run while a schedd cron
  script was running.
  :jira:`2815`<|MERGE_RESOLUTION|>--- conflicted
+++ resolved
@@ -1,4 +1,3 @@
-<<<<<<< HEAD
 *** 24.12.0 features
 
 - Add new configuration knob, :macro:`LOCAL_UNIVERSE_CGROUP_ENFORCEMENT`, which
@@ -20,18 +19,7 @@
 
 *** 24.0.12 bugs
 
-*** 24.11.0 features
-
-- The :tool:`htcondor annex` tool now has (limited) support for AWS' EC2 annexes.
-  The ``condor_annex`` tool has been withdrawn; use :tool:`htcondor annex`
-  instead.
-  :jira:`1630`
-
-- Add --version flag to the :tool:`htcondor` tool.
-  :jira:`3091`
-=======
 *** 24.11.1 features
->>>>>>> 31b617ff
 
 - New configuration parameter :macro:`TRUSTED_VAULT_HOSTS` can be used to
   restrict which Vault servers the *condor_credd* will accept credentials for.
