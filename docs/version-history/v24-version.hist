*** 24.12.13 bugs

- Fixed bug where the message ``Processing new events...`` would briefly
  flash while running :tool:`condor_watch_q`
  :jira:`3244`

*** 24.0.13 features

- HTCondor tarballs now contain `Pelican 7.20.2 <https://pelicanplatform.org/releases>`_

- The condor package now requires pelican-7.20.2.

*** 24.0.13 bugs

- Fixed a bug where space and comma would be included in the list of
  separators for itemdata even if the itemdata had been supplied with
  the ASCII "unit separator".  This would cause itemdata entries containing
  spaces (or commas) to be incorrectly interpreted as multiple items, which
  could manifest as parse errors.  You can work around this bug if only one
  of your entries has spaces and/or commas by moving that entry to the end
  of the line (or dictionary, if you're submitting itemdata via Python).
  :jira:`3272`

<<<<<<< HEAD
*** 24.12.4 features

- :meth:`htcondor2.Collector.locate` now checks the :attr:`Machine` attribute
  (instead of :attr:`Name`) when trying to find *condor_startd* daemons,
  if the ``name`` argument is not the name of a slot.  This allows programmers
  to call :meth:`htcondor2.Collector.locate` using the fully-qualified domain
  name and get a result from a collector whether or not
  :macro:`ENABLE_STARTD_DAEMON_AD` is set.
  :jira:`2911`

- Add new configuration knob, :macro:`LOCAL_UNIVERSE_CGROUP_ENFORCEMENT`, which
  defaults to false.  When true, and running on a cgroup enable system, local
  universe jobs must specify :subcom:`request_memory`, and if the job exceeds that
  limit, it will be put on hold.
  :jira:`3170`

- :macro:`HISTORY_HELPER_MAX_HISTORY` default raised from 10,000 to 2,000,000,000
  effectively removing the limit.  We now believe that running large
  remote history queries will not have a negative impact on the *condor_schedd*
  :jira:`3215`

- :tool:`condor_userprio` now no longer needs the negotiator to be running
  if it only needs the collector to get userprio data.
  :jira:`3221`

- Docker universe jobs now support the config parameter :macro:`DOCKER_NETWORK_NAME`
  which defaults to "docker0".  Setting this appropriately allows :tool:`condor_chirp` 
  and :obj:`htcondor.htchirp` to work correctly inside a docker universe job.
  :jira:`3197`

- :tool:`condor_watch_q` will now exit upon key press from keyboard.
  :jira:`3199`

- Added new :ad-attr:`NumInputTransferStarts` and :ad-attr:`NumOutputTransferStarts`
  counters to the job record.
  :jira:`3194`

- If the file listed in :subcom:`log` is in a directory that does not exist, HTCondor
  will now try to create that directory (as the user).  Previously, it ran the
  job without a user log file.
  :jira:`3210`

- Added new knob, :macro:`STARTER_NESTED_SCRATCH`, which defaults to false.  When false,
  the job scratch directory (named dir_XXX) is the immediate child of the :macro:`EXECUTE`
  directory.  When true, the job's scratch directory is a subdirectory thereof, named
  "scratch", with the intention that all condor metadata files will be moved to peer 
  directories, and not pollute the job's scratch directory with condor control files.
  :jira:`3080`

- Added optional second argument for the macro expansion function ``$BASENAME()`` that
  specifies the file extension or suffix to remove.
  :jira:`3206`

- :tool:`condor_adstash` now parses and stores per-attempt transfer error data when
  reading transfer epoch history.
  :jira:`3122`

- On Windows, :ad-attr:`ResidentSetSize` and thus :ad-attr:`MemoryUsage` will now
  be updated in the startd as frequently as :ad-attr:`ImageSize` so that the default
  :macro:`PREEMPT` and :macro:`WANT_HOLD` policy expressions will evict jobs
  that go over :ad-attr:`Memory` in a timely manner.
  :jira:`3224`

*** 24.12.4 bugs

- Allow :tool:`condor_submit` -i to work with :subcom:`shell`.
  :jira:`3208`

- Fixed bug when :macro:`STARTER_NESTED_SCRATCH` is true and
  :macro:`SINGULARITY_TARGET_DIR` was also set.
  :jira:`3243`

- Fixed bug that prevented emails being sent to users when jobs went
  on hold and :subcom:`notification` was set to error.
  :jira:`3219`

- Fixed bug introduced in 24.11 that caused the *condor_schedd* to
  occasionally crash when DAGMan completed.
  :jira:`3250`
=======
- Fixed false positive reporting of ClassAd unit specifier test in
  :tool:`condor_upgrade_check`.
  :jira:`3276`
>>>>>>> 371e82aa

*** 24.0.12 features

- Updated :tool:`condor_upgrade_check` to test for well known gotchas
  between v24 and v25 of HTCondor installations.
  :jira:`3209`

*** 24.0.12 bugs

- Fixed a bug where the *blahpd* would fail when using Python 3.12 or later.
  :jira:`3225`

- Fixed bug where jobs held due to exceeding disk usage had the same
  :ad-attr:`HoldReasonCode` and :ad-attr:`HoldReasonSubCode` as jobs
  that exceeded memory usage.
  :jira:`3248`

*** 24.11.2 features

- Added new job ClassAd attributes :ad-attr:`NumVacates` and :ad-attr:`NumVacatesByReason`.
  These attributes provide counts about why a job left the running state without
  completing (i.e. was vacated from the execution point).
  :jira:`3204`

- Added new "notification = start" option to *condor_submit*, which
  sends an email when the job starts for the first time.
  :jira:`3133`

- New configuration parameter :macro:`TRUSTED_VAULT_HOSTS` can be used to
  restrict which Vault servers the *condor_credd* will accept credentials for.
  :jira:`3136`

- The new Python API now includes `htcondor2.ping()`, which operates like
  `htcondor.SecMan.ping()` in the old API.
  :jira:`3180`

- The :tool:`htcondor annex` tool now has (limited) support for AWS' EC2 annexes.
  The ``condor_annex`` tool has been withdrawn; use :tool:`htcondor annex`
  instead.
  :jira:`1630`

- Added new python method "get_claims" to the schedd object, which returns
  the classads of the claimed slots.
  :jira:`3181`

- Add --version flag to the :tool:`htcondor` tool.
  :jira:`3091`

*** 24.11.2 bugs

- When responding to a ping request for the ALLOW authorization level,
  daemons no longer require authentication.
  :jira:`3195`

*** 24.0.11 features

- Initial support for Debian 13 (trixie).
  :jira:`3212`

*** 24.0.11 bugs

*** 24.10.3 bugs

- Fixed a bug introduced in version 24.10.2 that caused
  `condor_store_cred add` to fail.
  :jira:`3213`

*** 24.10.2 features

- In the *condor_job_router*, the old ClassAd-based route syntax
  (specified using ``JOB_ROUTER_ENTRIES`` and ``JOB_ROUTER_DEFAULTS``)
  is no longer supported.
  :jira:`3118`

- Added new :tool:`condor_dag_checker` tool for users to check DAG files
  for syntactical and logical errors prior to submission.
  :jira:`3088`

- Improvements to :tool:`condor_q` for held jobs. The hold code and subcode are
  now displayed as part of the ``-hold`` option. A new option ``-hold-codes``
  displays the first job for each unique hold code and subcode.
  :jira:`3127`

- Added new ``-lvm`` option to :tool:`condor_status` to view current disk usage
  of slots enforcing disk limits. This option can be paired with ``-startd`` to
  show information about execution points enforcing disk limits.
  :jira:`3119`

- The new Python API now includes :py:meth:`htcondor2.disable_debug`, which is
  intended interactive use (after debugging a problem).
  :jira:`3003`

- Some errors on the EP that occurred after the AP had released the
  corresponding claim could cause a slot to remain claimed until the job lease
  timeout had expired.  This change should reduce incidents of this behavior.
  :jira:`3028`

- Improvements to observability of common files transfer, including new entries
  in the shadow and starter daemon logs; a new CommonFiles event in the
  job/user event log; and a new transfer entry in the epoch history.
  :jira:`3052`

*** 24.10.2 bugs

- Fixed a bug in :tool:`condor_q` default output where counts of jobs could be truncated to 6 digits.
  :jira:`3106`

- Fixed a bug introduced in HTCondor version 24.8.0 where a job in Suspended
  status wouldn't change to Idle status when evicted from an EP.
  This resulted in the job not being considered for scheduling, among other
  problems.
  :jira:`3174`

- Execution Points enforcing disk limits will now subtract the size of
  pre-existing logical volumes from the advertised available disk. Any
  logical volumes associated with HTCondor are not subtracted.
  :jira:`3119`

- Fixed a bug where the *condor_credd* mistakenly thought a Vault-managed
  OAuth2 credential was a plain user-provided access token.
  :jira:`3084`

- Attempting to send common files to startds whose sinful string is more than
  256 characters will no longer cause a shadow exception.
  :jira:`3128`

- Fixed a memory leak in the *condor_schedd* that could be triggered by checkpointing.
  :jira:`3104`

- Fixed an issue where a job may take an additional 20 minutes to be scheduled to run after leaving cool-down mode.
  See configuration knob :macro:`SYSTEM_ON_VACATE_COOL_DOWN` for more information about job cool-down mode.
  :jira:`3059`

*** 24.0.10 bugs

*** 24.9.2 features

- Added new job ClassAd attribute :ad-attr:`TransferInputFileCounts`.
  :jira:`3024`

- Added new :macro:`SCHEDD_DAEMON_HISTORY` file for the Schedd to periodically write
  historical ClassAd records into. These records can be queried via :tool:`condor_history`
  using the new **-daemon** option or via :py:meth:`htcondor2.Schedd.daemonHistory`.
  :jira:`3061`

- :tool:`condor_watch_q` will now display tracking information for DAGMan jobs specified
  via the **-clusters** option.
  :jira:`3068`

- Improved logging on the EP when a slot cannot be claimed because the :ad-attr:`Start`
  expression evaluates to false.  When this happens, analysis of the slot :ad-attr:`Requirements[type=Machine]`
  expression will be written to the ``StartLog``.
  :jira:`3033`

*** 24.9.2 bugs

- Fixed a bug which could cause unnecessary activation failures if the previous
  job in the slot failed to transfer its output.  This would manifest as slots
  being in the claimed/idle state for far longer than necessary.
  :jira:`3073`

- Fixed a bug in the Vault credential monitor where access tokens were failing
  to be generated from Vault tokens when :macro:`AUTH_SSL_CLIENT_CAFILE` and/or
  :macro:`AUTH_SSL_CLIENT_CADIR` were undefined.
  :jira:`3086`

- Fixed a bug in :class:`htcondor2.Schedd` where it didn't work to use a
  ``job_spec`` parameter to specify a cluster ID as an integer, as a string
  without a proc ID, or in a list of such strings.
  :jira:`2979`

*** 24.0.9 features

- Initial Support for Enterprise Linux 10, including the x86_64_v2 platform.
  :jira:`3090`

*** 24.0.9 bugs

- The results of ``key in htcondor2.param`` and
  ``key in htcondor2.param.keys()`` now match for keys which are defined to
  have no value.  (Previously, such keys would be returned by ``keys()``.)
  :jira:`3085`

*** 24.8.1 features

- On Linux systems with cgroups enabled, jobs are now put in a ".scope"
  sub-cgroup of the per-job ".slice" cgroup.  This makes it easier for
  pilot or glidein systems to further subdivide the job's cgroup.
  :jira:`3008`

- On Linux systems, added support to put each condor daemon in its
  own cgroup with the knob :macro:`CGROUP_ALL_DAEMONS`
  :jira:`3032`

- The execute point now sets the execute permission bit on
  the :subcom:`executable` even when it was transferred by a plugin.
  This is helpful when using pelican or osdf to transfer the
  job's main executable.
  :jira:`3020`

- Add a new configuration knob, :macro:`STARTER_SETS_HOME_ENV` which defaults to 
  true.  When true, the job will have the **HOME** environment variable
  set to whatever it is on the system.  When false, HOME will not
  be set to anything.
  :jira:`3010`

- Added new ``halt`` and ``resume`` verbs to :tool:`htcondor dag` for
  first class way to halt a DAG.
  :jira:`2898`

- Added new :class:`htcondor2.DAGMan` class to the python API for sending
  commands to running a DAGMan process.
  :jira:`2898`

- Added :macro:`DAGMAN_NODE_JOB_FAILURE_TOLERANCE` to inform DAGMan when to
  consider a placed job list as failed when job failures occur.
  :jira:`3019`

- :tool:`htcondor ap status` will now show the :ad-attr:`RecentDaemonCoreDutyCycle` of
  each reported Access Point's *condor_schedd*.
  :jira:`3009`

- :tool:`condor_adstash` can now be configured to fetch a custom projection of attributes
  for job (epoch) ClassAds.
  :jira:`2680`

- :tool:`condor_status` will now accept ``-totals`` (previously just ``-total``) to better
  match other tools with the similar option.
  :jira:`3044`

- Improve diagnostics in the shadow when it fails to activate a claim.
  :jira:`3035`

- The directory for :macro:`LOCAL_UNIV_EXECUTE` is no longer made
  world-writable.
  :jira:`3036`

- Augment the `libvirt_simple_script.awk` script to provide needed
  UEFI boot information for ARM virtual machines.
  :jira:`3006`

- The :tool:`condor_upgrade_check` script has been folded into the main condor package.
  :jira:`2995`

*** 24.8.1 bugs

- Fixed a bug in the EP preventing a claimed slot from being re-used to run multiple jobs.
  The ability for an AP to run multiple jobs on the same claimed slot (i.e. without needing
  to go back to the central manager) is a critical scalability feature in HTCSS, especially
  when running large numbers of short-running jobs.  The bug fixed here was introduced in 
  HTCondor version 24.5.1, so if you are running HTCondor v24.5.x, v24.6.x, or v24.7.x,
  and run large numbers of short jobs, please consider upgrading.  See the JIRA ticket
  for additional workarounds if you cannot upgrade.
  :jira:`3045`

- On Linux and macOS, when using dataflow jobs, HTCondor now checks the modification
  times of dataflow nodes with sub-second accuracy.  Previously, it just
  used seconds, which means that it might incorrectly not skip a dataflow
  job that it should have skipped if the output file was written in the
  same second as the input file.
  :jira:`3027`

- Fixed :tool:`condor_watch_q` to output a useful error message and not
  exit when one of :subcom:`log` files associated with jobs being tracked
  does not exist.
  :jira:`2978`

- Removed job attribute ``ToE``.
  It has been replaced by job attributes :ad-attr:`VacateReason`,
  :ad-attr:`VacateReasonCode`, and :ad-attr:`VacateReasonSubCode`.
  :jira:`2974`

- The ``SlotName`` field in the job event log is now correct in the
  case where a *condor_startd* has a non-default name.
  :jira:`3047`

- Fixed a bug where :meth:`htcondor2.enable_debug()` would cause the
  Python interpreter to exit if the debug log was configured incorrectly.
  :jira:`3004`

- Removed some memory leaks from version 2 of the Python bindings.
  :jira:`2981`

- Fixed a bug introduced in HTCondor 24.7.0 which would lead to the directory
  ``0`` (and subdirectories) spuriously being created in the :macro:`SPOOL`
  directory.
  :jira:`3026`

*** 24.0.8 bugs

- Fixed a bug introduced in 24.0.7 and 24.7.3 when running on Linux cgroup v1
  systems, jobs that were killed by the out-of-memory killer were
  considered completed instead of being put on hold.
  :jira:`3094`

- The :class:`htcondor2.Credd` initializer now properly raised
  a :class:`TypeError` if the location argument isn't
  a :class:`classad2.ClassAd`, rather than failing to raise a ``TypError``.
  :jira:`2993`

*** 24.7.3 features

- Improved the ability of :tool:`condor_who` to query *condor_startd* processes when
  *condor_who* is running as root or as the same user as the Startd, and added
  formatting options for use when the *condor_startd* is running as a job on
  another batch system.
  :jira:`2927`

- :tool:`htcondor credential add oauth2` can now be used to store tokens that can
  be used by jobs via :subcom:`use_oauth_services`. The user is responsible for
  updating tokens that can expire.
  :jira:`2803`

- Added :ad-attr:`OSHomeDir` to starter's copy of the job ad.
  :jira:`2972`

- Add :macro:`SYSTEM_MAX_RELEASES` which implements an upper bound on the number
  of times any job can be released by a user or periodic expression.
  :jira:`2926`

- Added the ability for an EP administrator to disable access to the network
  by a job, by setting :macro:`NO_JOB_NETWORKING` to true.
  :jira:`2967`

- Added the ability for a docker universe job to fetch an authenticated
  image from the docker repository.
  :jira:`2870`

- Improved :tool:`condor_watch_q` to display information about the number of
  jobs actively transferring input or output files.
  :jira:`2958`

- The default value for :macro:`DISABLE_SWAP_FOR_JOB` has been changed to
  ``True``.  This provides a more predictable and uniform user experience
  for jobs running on different EPs.
  :jira:`2960`

- Add :tool:`htcondor annex login` verb, which opens a shared SSH connection to
  the named HPC system.  If you've recently created or added an annex at a
  particular system, it will re-use that cached connection; otherwise, you'll have
  to login again, but that connection will then be re-usable by other
  :tool:`htcondor annex` commands.
  :jira:`2809`

- Updated :tool:`htcondor annex` to work with Expanse's new requirements for its
  ``gpu`` and ``gpu-shared`` queues.
  :jira:`2634`

- Enhanced :tool:`htcondor job status` to also show the time to transfer the
  job input sandbox.
  :jira:`2959`

- Jobs that use :subcom:`concurrency_limits` can now re-use claims in
  the schedd.
  :jira:`2937`

- Added :subcom:`shell` for Linux systems.
  :jira:`2918`

- :macro:`START_VANILLA_UNIVERSE` expressions may now refer to attributes
  in the schedd add using the prefix ``SCHEDD``.
  :jira:`2919`

- Hold messages generated by failure to transfer output now include how many
  files failed to transfer.
  :jira:`2903`

- Added ``-transfer-history`` flag to :tool:`condor_history` to query historical
  Input, Output, and Checkpoint transfer ClassAds stored in the :macro:`JOB_EPOCH_HISTORY`
  files.
  :jira:`2878`

- Improved the parsing and handling of syntax errors in the
  :subcom:`transfer_output_remaps` submit command.
  :jira:`2920`

- DAGMan :dag-cmd:`SERVICE` nodes will no longer be removed automatically when
  a DAG contains a :dag-cmd:`FINAL` node and :tool:`condor_rm` is used on the
  DAGMan scheduler job.
  :jira:`2938`

- The list of files generated by the :subcom:`manifest` submit command now
  recursively includes subdirectories.
  :jira:`2903`

- Added new option ``-extract`` to :tool:`condor_history` to copy historical
  ClassAd entries that match a provided constraint to a specified file.
  :jira:`2923`

- EPs using disk enforcement via LVM and :macro:`LVM_HIDE_MOUNT` = ``True``
  will now advertise :ad-attr:`HasVM` = ``False`` due to VM universe jobs being
  incompatible with mount namespaces.
  :jira:`2945`

- Added support for running Docker universe on ARM hosts
  :jira:`2906`

- The **CLAIMTOBE** authentication protocol now fully qualified user names
  with the system's ``$(UID_DOMAIN)``.  To revert to the former semantics,
  set :macro:`SEC_CLAIMTOBE_INCLUDE_DOMAIN` to false.
  :jira:`2915`

*** 24.7.3 bugs

- Fixed a bug in the local issuer credential monitor that prevented the issuance of tokens
  using the WLCG profile.
  :jira:`2954`

- Fixed bug where DAGMan would output an error message containing garbage
  when dumping failed node information to the debug log.
  :jira:`2899`

- Fixed a bug where EP's using :macro:`STARTD_ENFORCE_DISK_LIMITS` would mark a
  slot as ``broken`` when the *condor_starter* fails to remove the ephemeral logical
  volume but the *condor_startd* successfully removes the LV.
  :jira:`2953`

- Fixed a bug in the Vault credential monitor that kept credentials from being fetched
  if VAULT_CREDMON_PROVIDER_NAMES was unset. Introduced in HTCondor 24.3.0.
  :jira:`2912`

- Fixed a bug in the local issuer credential monitor that kept credentials from being
  issued if :macro:`LOCAL_CREDMON_TOKEN_VERSION` (or named variant) was not set.
  :jira:`2965`

*** 24.0.7 features

- The *condor_startd* now distributes the :ad-attr:`LoadAvg` assigned to a partitionable slot
  to the idle resources of the partitionable slot, and then to the dynamic slots.
  Machines that have only a single partitionable slot will now have the same behavior under
  a :macro:`use policy:DESKTOP` as they did in version 23.10.18 and 24.0.1.
  :jira:`2901`

*** 24.0.7 bugs

- When using delegated cgroup v2, HTCondor no longer reports that that main job (often a pilot)
  has an out of memory condition when only the sub-job has hit an oom.
  :jira:`2944`

*** 24.5.2 bugs

- The default value for :macro:`STARTD_LEFTOVER_PROCS_BREAK_SLOTS` has been
  changed to 'False'. When 'True', the EP was erroneously marking slots as
  broken.
  :jira:`2946`

*** 24.5.1 features

- The *condor_starter* now advertise :ad-attr:`StdoutMtime` and :ad-attr:`StderrMtime`
  which represent the most recent modification time, in seconds since the epoch
  of a job which uses file transfer.
  :jira:`2837`

- The *condor_startd*, when running on a machine with Nvidia gpus, now advertises
  Nvidia driver version.
  :jira:`2856`

- Increased the default width of :tool:`condor_qusers` output when redirected to a
  file or piped to another command to prevent truncation.
  :jira:`2861`

- The *condor_startd* will now never lose track and leak logical volumes that were failed
  to be cleaned up when using :macro:`STARTD_ENFORCE_DISK_LIMITS`. The *condor_startd*
  will now periodically retry removal of logical volumes with an exponential back off.
  :jira:`2852`

- The *condor_startd* will now keep dynamic slots that have a :ad-attr:`SlotBrokenReason`
  attribute in ``Unclaimed`` state rather than deleting them when they change state
  to ``Unclaimed``.  A new configuration variable :macro:`CONTINUE_TO_ADVERTISE_BROKEN_DYNAMIC_SLOTS`
  controls this behavior.  It defaults to ``true`` but can be set to ``false`` to preserve
  the old behavior.  This change also adds a new attribute :ad-attr:`BrokenContextAds`
  to the daemon ad of the *condor_startd*. This attribute has a ClassAd for each broken resource
  in the startd.  *condor_status* has been enhanced to use this new attribute to display
  more information about the context of broken resources when both ``-startd`` and ``-broken``
  arguments are used.
  :jira:`2844`

- The *condor_startd* will now permanently reduce the total slot resources advertised by
  a partitionable slot when a dynamic slot is deleted while it is marked as broken. The
  amount of reduction will be advertised in new attributes such as ad-attr:`BrokenSlotCpus`
  so that the original size of the slot can be computed.
  :jira:`2865`

- Daemons will now more quickly discover with a non-responsive
  *condor_collector* has recovered and resume advertising to it.
  :jira:`2605`

- Jobs can now request user credentials generated by any combination of the
  OAuth2, Local Issuer, and Vault credential monitors on the AP.
  Remote submitters can request these credentials without having any of the
  CREDMON-related parameters in their configuration files.
  :jira:`2851`

*** 24.5.1 bugs

- Fixed a bug where the *condor_gridmanager* would write to log file
  `GridmanagerLog.root` after a reconfiguration.
  :jira:`2846`

- ``htcondor annex shutdown`` now works again.
  :jira:`2808`

- Fixed a bug where the job state table DAGMan prints to its debug file could
  contain a negative number for the count of failed jobs.
  :jira:`2872`

*** 24.0.5 bugs

*** 24.4.0 features

- Improved validation and cleanup of :macro:`EXECUTE` directories.
  The :macro:`EXECUTE` directory must now be owned by the *condor* user
  when the daemons are started as root. The condor_startd will
  not attempt to clean an invalid :macro:`EXECUTE` directory nor will
  it alter the file permissions of an :macro:`EXECUTE` directory.
  :jira:`2789`

- For **batch** grid :subcom:`universe` jobs, the PATH environment variable values
  from the job ad and the worker node environment are now combined.
  Previously, only the PATH value from the job ad was used.
  The old behavior can be restored by setting ``blah_merge_paths=no`` in
  the ``blah.config`` file.
  :jira:`2793`

- Many small improvements to :tool:`condor_q` ``-analyze`` and ``-better-analyze``
  for pools that use partitionable slots.  As a part of this, the *condor_schedd*
  was changed to provide match information for the auto-cluster of
  the job being analyzed, which :tool:`condor_q` will report if it is available.
  :jira:`2720`

- The *condor_startd* now advertises a new attribute,
  :ad-attr:`SingularityUserNamespaces` which is ``true`` when apptainer
  or singularity work and are using Linux user namespaces, and ``false``
  when it is using setuid mode.
  :jira:`2818`

- The *condor_startd* daemon ad now contains attributes showing the average and total
  bytes transferred to and from jobs during its lifetime.
  :jira:`2721`

- The *condor_credd* daemon no longer listens on port ``9620`` by default,
  but rather uses the *condor_shared_port* daemon.
  :jira:`2763`

- DAGMan will now periodically print a table regarding states of
  job placed to the Access Point to the debug log (``*.dagman.out``).
  The rate at which this table in printed is dictated by
  :macro:`DAGMAN_PRINT_JOB_TABLE_INTERVAL`
  :jira:`2794`

*** 24.4.0 bugs

- Changed the numeric output of :tool:`htcondor job status` so that the rounding
  to megabytes, gigabytes, etc. matches the binary definitions the rest
  of the tools use.
  :jira:`2788`

*** 24.0.4 features

- For **arc** grid :subcom:`universe` jobs, the new submit command
  :subcom:`arc_data_staging` can be used to supply additional elements
  to the DataStaging block of the ARC ADL that HTCondor constructs.
  :jira:`2774`

*** 24.0.4 bugs

- Fixed a bug in the negotiator that caused it to crash when matching
  offline ads.
  :jira:`2819`

- Fixed a memory leak in the schedd that could be caused by ``SCHEDD_CRON``
  scripts that generate standard error output.
  :jira:`2817`

- Fixed a bug that cause the *condor_schedd* to crash with a segmentation
  fault if a :tool:`condor_off` ``-fast`` command was run while a schedd cron
  script was running.
  :jira:`2815`<|MERGE_RESOLUTION|>--- conflicted
+++ resolved
@@ -21,7 +21,10 @@
   of the line (or dictionary, if you're submitting itemdata via Python).
   :jira:`3272`
 
-<<<<<<< HEAD
+- Fixed false positive reporting of ClassAd unit specifier test in
+  :tool:`condor_upgrade_check`.
+  :jira:`3276`
+
 *** 24.12.4 features
 
 - :meth:`htcondor2.Collector.locate` now checks the :attr:`Machine` attribute
@@ -101,11 +104,6 @@
 - Fixed bug introduced in 24.11 that caused the *condor_schedd* to
   occasionally crash when DAGMan completed.
   :jira:`3250`
-=======
-- Fixed false positive reporting of ClassAd unit specifier test in
-  :tool:`condor_upgrade_check`.
-  :jira:`3276`
->>>>>>> 371e82aa
 
 *** 24.0.12 features
 
