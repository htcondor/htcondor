<<<<<<< HEAD
*** 24.11.0 features

- The :tool:`htcondor annex` tool now has (limited) support for AWS' EC2 annexes.
  The ``condor_annex`` tool has been withdrawn; use :tool:`htcondor annex`
  instead.
  :jira:`1630`

- Add --version flag to the :tool:`htcondor` tool.
  :jira:`3091`

- New configuration parameter :macro:`TRUSTED_VAULT_HOSTS` can be used to
  restrict which Vault servers the *condor_credd* will accept credentials for.
  :jira:`3136`

- The new Python API now includes `htcondor2.ping()`, which operates like
  `htcondor.SecMan.ping()` in the old API.
  :jira:`3180`

- Added new python method "get_claims" to the schedd object, which returns
  the classads of the claimed slots.
  :jira:`3181`

*** 24.11.0 bugs

- Added new "notification = start" option to *condor_submit*, which
  sends an email when the job starts for the first time.
  :jira:`3131`
=======
*** 24.0.12 bugs
>>>>>>> defa5827

*** 24.0.11 bugs

*** 24.10.2 features

- In the *condor_job_router*, the old ClassAd-based route syntax
  (specified using ``JOB_ROUTER_ENTRIES`` and ``JOB_ROUTER_DEFAULTS``)
  is no longer supported.
  :jira:`3118`

- Added new :tool:`condor_dag_checker` tool for users to check DAG files
  for syntactical and logical errors prior to submission.
  :jira:`3088`

- Improvements to :tool:`condor_q` for held jobs. The hold code and subcode are
  now displayed as part of the ``-hold`` option. A new option ``-hold-codes``
  displays the first job for each unique hold code and subcode.
  :jira:`3127`

- Added new ``-lvm`` option to :tool:`condor_status` to view current disk usage
  of slots enforcing disk limits. This option can be paired with ``-startd`` to
  show information about execution points enforcing disk limits.
  :jira:`3119`

- The new Python API now includes :py:meth:`htcondor2.disable_debug`, which is
  intended interactive use (after debugging a problem).
  :jira:`3003`

- Some errors on the EP that occurred after the AP had released the
  corresponding claim could cause a slot to remain claimed until the job lease
  timeout had expired.  This change should reduce incidents of this behavior.
  :jira:`3028`

- Improvements to observability of common files transfer, including new entries
  in the shadow and starter daemon logs; a new CommonFiles event in the
  job/user event log; and a new transfer entry in the epoch history.
  :jira:`3052`

*** 24.10.2 bugs

- Fixed a bug in :tool:`condor_q` default output where counts of jobs could be truncated to 6 digits.
  :jira:`3106`

- Fixed a bug introduced in HTCondor version 24.8.0 where a job in Suspended
  status wouldn't change to Idle status when evicted from an EP.
  This resulted in the job not being considered for scheduling, among other
  problems.
  :jira:`3174`

- Execution Points enforcing disk limits will now subtract the size of
  pre-existing logical volumes from the advertised available disk. Any
  logical volumes associated with HTCondor are not subtracted.
  :jira:`3119`

- Fixed a bug where the *condor_credd* mistakenly thought a Vault-managed
  OAuth2 credential was a plain user-provided access token.
  :jira:`3084`

- Attempting to send common files to startds whose sinful string is more than
  256 characters will no longer cause a shadow exception.
  :jira:`3128`

- Fixed a memory leak in the *condor_schedd* that could be triggered by checkpointing.
  :jira:`3104`

- Fixed an issue where a job may take an additional 20 minutes to be scheduled to run after leaving cool-down mode.
  See configuration knob :macro:`SYSTEM_ON_VACATE_COOL_DOWN` for more information about job cool-down mode.
  :jira:`3059`

*** 24.0.10 bugs

*** 24.9.2 features

- Added new job ClassAd attribute :ad-attr:`TransferInputFileCounts`.
  :jira:`3024`

- Added new :macro:`SCHEDD_DAEMON_HISTORY` file for the Schedd to periodically write
  historical ClassAd records into. These records can be queried via :tool:`condor_history`
  using the new **-daemon** option or via :py:meth:`htcondor2.Schedd.daemonHistory`.
  :jira:`3061`

- :tool:`condor_watch_q` will now display tracking information for DAGMan jobs specified
  via the **-clusters** option.
  :jira:`3068`

- Improved logging on the EP when a slot cannot be claimed because the :ad-attr:`Start`
  expression evaluates to false.  When this happens, analysis of the slot :ad-attr:`Requirements[type=Machine]`
  expression will be written to the ``StartLog``.
  :jira:`3033`

*** 24.9.2 bugs

- Fixed a bug which could cause unnecessary activation failures if the previous
  job in the slot failed to transfer its output.  This would manifest as slots
  being in the claimed/idle state for far longer than necessary.
  :jira:`3073`

- Fixed a bug in the Vault credential monitor where access tokens were failing
  to be generated from Vault tokens when :macro:`AUTH_SSL_CLIENT_CAFILE` and/or
  :macro:`AUTH_SSL_CLIENT_CADIR` were undefined.
  :jira:`3086`

- Fixed a bug in :class:`htcondor2.Schedd` where it didn't work to use a
  ``job_spec`` parameter to specify a cluster ID as an integer, as a string
  without a proc ID, or in a list of such strings.
  :jira:`2979`

*** 24.0.9 features

- Initial Support for Enterprise Linux 10, including the x86_64_v2 platform.
  :jira:`3090`

*** 24.0.9 bugs

- The results of ``key in htcondor2.param`` and
  ``key in htcondor2.param.keys()`` now match for keys which are defined to
  have no value.  (Previously, such keys would be returned by ``keys()``.)
  :jira:`3085`

*** 24.8.1 features

- On Linux systems with cgroups enabled, jobs are now put in a ".scope"
  sub-cgroup of the per-job ".slice" cgroup.  This makes it easier for
  pilot or glidein systems to further subdivide the job's cgroup.
  :jira:`3008`

- On Linux systems, added support to put each condor daemon in its
  own cgroup with the knob :macro:`CGROUP_ALL_DAEMONS`
  :jira:`3032`

- The execute point now sets the execute permission bit on
  the :subcom:`executable` even when it was transferred by a plugin.
  This is helpful when using pelican or osdf to transfer the
  job's main executable.
  :jira:`3020`

- Add a new configuration knob, :macro:`STARTER_SETS_HOME_ENV` which defaults to 
  true.  When true, the job will have the **HOME** environment variable
  set to whatever it is on the system.  When false, HOME will not
  be set to anything.
  :jira:`3010`

- Added new ``halt`` and ``resume`` verbs to :tool:`htcondor dag` for
  first class way to halt a DAG.
  :jira:`2898`

- Added new :class:`htcondor2.DAGMan` class to the python API for sending
  commands to running a DAGMan process.
  :jira:`2898`

- Added :macro:`DAGMAN_NODE_JOB_FAILURE_TOLERANCE` to inform DAGMan when to
  consider a placed job list as failed when job failures occur.
  :jira:`3019`

- :tool:`htcondor ap status` will now show the :ad-attr:`RecentDaemonCoreDutyCycle` of
  each reported Access Point's *condor_schedd*.
  :jira:`3009`

- :tool:`condor_adstash` can now be configured to fetch a custom projection of attributes
  for job (epoch) ClassAds.
  :jira:`2680`

- :tool:`condor_status` will now accept ``-totals`` (previously just ``-total``) to better
  match other tools with the similar option.
  :jira:`3044`

- Improve diagnostics in the shadow when it fails to activate a claim.
  :jira:`3035`

- The directory for :macro:`LOCAL_UNIV_EXECUTE` is no longer made
  world-writable.
  :jira:`3036`

- Augment the `libvirt_simple_script.awk` script to provide needed
  UEFI boot information for ARM virtual machines.
  :jira:`3006`

- The :tool:`condor_upgrade_check` script has been folded into the main condor package.
  :jira:`2995`

*** 24.8.1 bugs

- Fixed a bug in the EP preventing a claimed slot from being re-used to run multiple jobs.
  The ability for an AP to run multiple jobs on the same claimed slot (i.e. without needing
  to go back to the central manager) is a critical scalability feature in HTCSS, especially
  when running large numbers of short-running jobs.  The bug fixed here was introduced in 
  HTCondor version 24.5.1, so if you are running HTCondor v24.5.x, v24.6.x, or v24.7.x,
  and run large numbers of short jobs, please consider upgrading.  See the JIRA ticket
  for additional workarounds if you cannot upgrade.
  :jira:`3045`

- On Linux and macOS, when using dataflow jobs, HTCondor now checks the modification
  times of dataflow nodes with sub-second accuracy.  Previously, it just
  used seconds, which means that it might incorrectly not skip a dataflow
  job that it should have skipped if the output file was written in the
  same second as the input file.
  :jira:`3027`

- Fixed :tool:`condor_watch_q` to output a useful error message and not
  exit when one of :subcom:`log` files associated with jobs being tracked
  does not exist.
  :jira:`2978`

- Removed job attribute ``ToE``.
  It has been replaced by job attributes :ad-attr:`VacateReason`,
  :ad-attr:`VacateReasonCode`, and :ad-attr:`VacateReasonSubCode`.
  :jira:`2974`

- The ``SlotName`` field in the job event log is now correct in the
  case where a *condor_startd* has a non-default name.
  :jira:`3047`

- Fixed a bug where :meth:`htcondor2.enable_debug()` would cause the
  Python interpreter to exit if the debug log was configured incorrectly.
  :jira:`3004`

- Removed some memory leaks from version 2 of the Python bindings.
  :jira:`2981`

- Fixed a bug introduced in HTCondor 24.7.0 which would lead to the directory
  ``0`` (and subdirectories) spuriously being created in the :macro:`SPOOL`
  directory.
  :jira:`3026`

*** 24.0.8 bugs

- Fixed a bug introduced in 24.0.7 and 24.7.3 when running on Linux cgroup v1
  systems, jobs that were killed by the out-of-memory killer were
  considered completed instead of being put on hold.
  :jira:`3094`

- The :class:`htcondor2.Credd` initializer now properly raised
  a :class:`TypeError` if the location argument isn't
  a :class:`classad2.ClassAd`, rather than failing to raise a ``TypError``.
  :jira:`2993`

*** 24.7.3 features

- Improved the ability of :tool:`condor_who` to query *condor_startd* processes when
  *condor_who* is running as root or as the same user as the Startd, and added
  formatting options for use when the *condor_startd* is running as a job on
  another batch system.
  :jira:`2927`

- :tool:`htcondor credential add oauth2` can now be used to store tokens that can
  be used by jobs via :subcom:`use_oauth_services`. The user is responsible for
  updating tokens that can expire.
  :jira:`2803`

- Added :ad-attr:`OSHomeDir` to starter's copy of the job ad.
  :jira:`2972`

- Add :macro:`SYSTEM_MAX_RELEASES` which implements an upper bound on the number
  of times any job can be released by a user or periodic expression.
  :jira:`2926`

- Added the ability for an EP administrator to disable access to the network
  by a job, by setting :macro:`NO_JOB_NETWORKING` to true.
  :jira:`2967`

- Added the ability for a docker universe job to fetch an authenticated
  image from the docker repository.
  :jira:`2870`

- Improved :tool:`condor_watch_q` to display information about the number of
  jobs actively transferring input or output files.
  :jira:`2958`

- The default value for :macro:`DISABLE_SWAP_FOR_JOB` has been changed to
  ``True``.  This provides a more predictable and uniform user experience
  for jobs running on different EPs.
  :jira:`2960`

- Add :tool:`htcondor annex login` verb, which opens a shared SSH connection to
  the named HPC system.  If you've recently created or added an annex at a
  particular system, it will re-use that cached connection; otherwise, you'll have
  to login again, but that connection will then be re-usable by other
  :tool:`htcondor annex` commands.
  :jira:`2809`

- Updated :tool:`htcondor annex` to work with Expanse's new requirements for its
  ``gpu`` and ``gpu-shared`` queues.
  :jira:`2634`

- Enhanced :tool:`htcondor job status` to also show the time to transfer the
  job input sandbox.
  :jira:`2959`

- Jobs that use :subcom:`concurrency_limits` can now re-use claims in
  the schedd.
  :jira:`2937`

- Added :subcom:`shell` for Linux systems.
  :jira:`2918`

- :macro:`START_VANILLA_UNIVERSE` expressions may now refer to attributes
  in the schedd add using the prefix ``SCHEDD``.
  :jira:`2919`

- Hold messages generated by failure to transfer output now include how many
  files failed to transfer.
  :jira:`2903`

- Added ``-transfer-history`` flag to :tool:`condor_history` to query historical
  Input, Output, and Checkpoint transfer ClassAds stored in the :macro:`JOB_EPOCH_HISTORY`
  files.
  :jira:`2878`

- Improved the parsing and handling of syntax errors in the
  :subcom:`transfer_output_remaps` submit command.
  :jira:`2920`

- DAGMan :dag-cmd:`SERVICE` nodes will no longer be removed automatically when
  a DAG contains a :dag-cmd:`FINAL` node and :tool:`condor_rm` is used on the
  DAGMan scheduler job.
  :jira:`2938`

- The list of files generated by the :subcom:`manifest` submit command now
  recursively includes subdirectories.
  :jira:`2903`

- Added new option ``-extract`` to :tool:`condor_history` to copy historical
  ClassAd entries that match a provided constraint to a specified file.
  :jira:`2923`

- EPs using disk enforcement via LVM and :macro:`LVM_HIDE_MOUNT` = ``True``
  will now advertise :ad-attr:`HasVM` = ``False`` due to VM universe jobs being
  incompatible with mount namespaces.
  :jira:`2945`

- Added support for running Docker universe on ARM hosts
  :jira:`2906`

- The **CLAIMTOBE** authentication protocol now fully qualified user names
  with the system's ``$(UID_DOMAIN)``.  To revert to the former semantics,
  set :macro:`SEC_CLAIMTOBE_INCLUDE_DOMAIN` to false.
  :jira:`2915`

*** 24.7.3 bugs

- Fixed a bug in the local issuer credential monitor that prevented the issuance of tokens
  using the WLCG profile.
  :jira:`2954`

- Fixed bug where DAGMan would output an error message containing garbage
  when dumping failed node information to the debug log.
  :jira:`2899`

- Fixed a bug where EP's using :macro:`STARTD_ENFORCE_DISK_LIMITS` would mark a
  slot as ``broken`` when the *condor_starter* fails to remove the ephemeral logical
  volume but the *condor_startd* successfully removes the LV.
  :jira:`2953`

- Fixed a bug in the Vault credential monitor that kept credentials from being fetched
  if VAULT_CREDMON_PROVIDER_NAMES was unset. Introduced in HTCondor 24.3.0.
  :jira:`2912`

- Fixed a bug in the local issuer credential monitor that kept credentials from being
  issued if :macro:`LOCAL_CREDMON_TOKEN_VERSION` (or named variant) was not set.
  :jira:`2965`

*** 24.0.7 features

- The *condor_startd* now distributes the :ad-attr:`LoadAvg` assigned to a partitionable slot
  to the idle resources of the partitionable slot, and then to the dynamic slots.
  Machines that have only a single partitionable slot will now have the same behavior under
  a :macro:`use policy:DESKTOP` as they did in version 23.10.18 and 24.0.1.
  :jira:`2901`

*** 24.0.7 bugs

- When using delegated cgroup v2, HTCondor no longer reports that that main job (often a pilot)
  has an out of memory condition when only the sub-job has hit an oom.
  :jira:`2944`

*** 24.5.2 bugs

- The default value for :macro:`STARTD_LEFTOVER_PROCS_BREAK_SLOTS` has been
  changed to 'False'. When 'True', the EP was erroneously marking slots as
  broken.
  :jira:`2946`

*** 24.5.1 features

- The *condor_starter* now advertise :ad-attr:`StdoutMtime` and :ad-attr:`StderrMtime`
  which represent the most recent modification time, in seconds since the epoch
  of a job which uses file transfer.
  :jira:`2837`

- The *condor_startd*, when running on a machine with Nvidia gpus, now advertises
  Nvidia driver version.
  :jira:`2856`

- Increased the default width of :tool:`condor_qusers` output when redirected to a
  file or piped to another command to prevent truncation.
  :jira:`2861`

- The *condor_startd* will now never lose track and leak logical volumes that were failed
  to be cleaned up when using :macro:`STARTD_ENFORCE_DISK_LIMITS`. The *condor_startd*
  will now periodically retry removal of logical volumes with an exponential back off.
  :jira:`2852`

- The *condor_startd* will now keep dynamic slots that have a :ad-attr:`SlotBrokenReason`
  attribute in ``Unclaimed`` state rather than deleting them when they change state
  to ``Unclaimed``.  A new configuration variable :macro:`CONTINUE_TO_ADVERTISE_BROKEN_DYNAMIC_SLOTS`
  controls this behavior.  It defaults to ``true`` but can be set to ``false`` to preserve
  the old behavior.  This change also adds a new attribute :ad-attr:`BrokenContextAds`
  to the daemon ad of the *condor_startd*. This attribute has a ClassAd for each broken resource
  in the startd.  *condor_status* has been enhanced to use this new attribute to display
  more information about the context of broken resources when both ``-startd`` and ``-broken``
  arguments are used.
  :jira:`2844`

- The *condor_startd* will now permanently reduce the total slot resources advertised by
  a partitionable slot when a dynamic slot is deleted while it is marked as broken. The
  amount of reduction will be advertised in new attributes such as ad-attr:`BrokenSlotCpus`
  so that the original size of the slot can be computed.
  :jira:`2865`

- Daemons will now more quickly discover with a non-responsive
  *condor_collector* has recovered and resume advertising to it.
  :jira:`2605`

- Jobs can now request user credentials generated by any combination of the
  OAuth2, Local Issuer, and Vault credential monitors on the AP.
  Remote submitters can request these credentials without having any of the
  CREDMON-related parameters in their configuration files.
  :jira:`2851`

*** 24.5.1 bugs

- Fixed a bug where the *condor_gridmanager* would write to log file
  `GridmanagerLog.root` after a reconfiguration.
  :jira:`2846`

- ``htcondor annex shutdown`` now works again.
  :jira:`2808`

- Fixed a bug where the job state table DAGMan prints to its debug file could
  contain a negative number for the count of failed jobs.
  :jira:`2872`

*** 24.0.5 bugs

*** 24.4.0 features

- Improved validation and cleanup of :macro:`EXECUTE` directories.
  The :macro:`EXECUTE` directory must now be owned by the *condor* user
  when the daemons are started as root. The condor_startd will
  not attempt to clean an invalid :macro:`EXECUTE` directory nor will
  it alter the file permissions of an :macro:`EXECUTE` directory.
  :jira:`2789`

- For **batch** grid :subcom:`universe` jobs, the PATH environment variable values
  from the job ad and the worker node environment are now combined.
  Previously, only the PATH value from the job ad was used.
  The old behavior can be restored by setting ``blah_merge_paths=no`` in
  the ``blah.config`` file.
  :jira:`2793`

- Many small improvements to :tool:`condor_q` ``-analyze`` and ``-better-analyze``
  for pools that use partitionable slots.  As a part of this, the *condor_schedd*
  was changed to provide match information for the auto-cluster of
  the job being analyzed, which :tool:`condor_q` will report if it is available.
  :jira:`2720`

- The *condor_startd* now advertises a new attribute,
  :ad-attr:`SingularityUserNamespaces` which is ``true`` when apptainer
  or singularity work and are using Linux user namespaces, and ``false``
  when it is using setuid mode.
  :jira:`2818`

- The *condor_startd* daemon ad now contains attributes showing the average and total
  bytes transferred to and from jobs during its lifetime.
  :jira:`2721`

- The *condor_credd* daemon no longer listens on port ``9620`` by default,
  but rather uses the *condor_shared_port* daemon.
  :jira:`2763`

- DAGMan will now periodically print a table regarding states of
  job placed to the Access Point to the debug log (``*.dagman.out``).
  The rate at which this table in printed is dictated by
  :macro:`DAGMAN_PRINT_JOB_TABLE_INTERVAL`
  :jira:`2794`

*** 24.4.0 bugs

- Changed the numeric output of :tool:`htcondor job status` so that the rounding
  to megabytes, gigabytes, etc. matches the binary definitions the rest
  of the tools use.
  :jira:`2788`

*** 24.0.4 features

- For **arc** grid :subcom:`universe` jobs, the new submit command
  :subcom:`arc_data_staging` can be used to supply additional elements
  to the DataStaging block of the ARC ADL that HTCondor constructs.
  :jira:`2774`

*** 24.0.4 bugs

- Fixed a bug in the negotiator that caused it to crash when matching
  offline ads.
  :jira:`2819`

- Fixed a memory leak in the schedd that could be caused by ``SCHEDD_CRON``
  scripts that generate standard error output.
  :jira:`2817`

- Fixed a bug that cause the *condor_schedd* to crash with a segmentation
  fault if a :tool:`condor_off` ``-fast`` command was run while a schedd cron
  script was running.
  :jira:`2815`<|MERGE_RESOLUTION|>--- conflicted
+++ resolved
@@ -1,4 +1,9 @@
-<<<<<<< HEAD
+*** 24.12.0 features
+
+*** 24.12.0 bugs
+
+*** 24.0.12 bugs
+
 *** 24.11.0 features
 
 - The :tool:`htcondor annex` tool now has (limited) support for AWS' EC2 annexes.
@@ -26,9 +31,6 @@
 - Added new "notification = start" option to *condor_submit*, which
   sends an email when the job starts for the first time.
   :jira:`3131`
-=======
-*** 24.0.12 bugs
->>>>>>> defa5827
 
 *** 24.0.11 bugs
 
