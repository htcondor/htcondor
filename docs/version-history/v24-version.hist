--- conflicted
+++ resolved
@@ -1,4 +1,3 @@
-<<<<<<< HEAD
 *** 24.12.15 features
 
 - *condor_submit* will now report an error when :subcom:`output_destination` is
@@ -11,7 +10,7 @@
   keys will no longer mangle the values (and instead ignore the extra keys,
   as implied by the documentation).
   :jira:`3351`
-=======
+
 *** 24.0.15 features
 
 - HTCondor tarballs now contain `Pelican 7.21.1 <https://pelicanplatform.org/releases>`_
@@ -21,7 +20,6 @@
 - HTCondor tarballs now contain `Apptainer 1.4.4 <https://github.com/apptainer/apptainer/releases/tag/v1.4.4>`_
 
 - The condor RPM package now requires at least apptainer version 1.4.4.
->>>>>>> 5f2301af
 
 *** 24.0.15 bugs
 
