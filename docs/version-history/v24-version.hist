--- conflicted
+++ resolved
@@ -1,17 +1,15 @@
 *** 24.12.0 features
 
-<<<<<<< HEAD
 - Add new configuration knob, :macro:`LOCAL_UNIVERSE_CGROUP_ENFORCEMENT`, which
   defaults to false.  When true, and running on a cgroup enable system, local
   universe jobs must specify :subcom:`request_memory`, and the job exceeds that
   limit, it will be put on hold.
   :jira:`3170`
-=======
+
 - Docker universe jobs now support the config parameter :macro:`DOCKER_NETWORK_NAME`
   which defaults to "docker0".  Setting this appropriately allows :tool:`condor_chirp` 
   and htchirp.py to work correctly inside a docker universe job.
   :jira:`3197`
->>>>>>> 08cf9462
 
 *** 24.12.0 bugs
 
