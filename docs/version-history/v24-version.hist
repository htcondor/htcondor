--- conflicted
+++ resolved
@@ -2,93 +2,6 @@
 
 *** 24.0.14 bugs
 
-<<<<<<< HEAD
-*** 24.12.13 bugs
-
-- Fixed bug where the message ``Processing new events...`` would briefly
-  flash while running :tool:`condor_watch_q`
-  :jira:`3244`
-
-*** 24.12.3 features
-
-- :meth:`htcondor2.Collector.locate` now checks the :attr:`Machine` attribute
-  (instead of :attr:`Name`) when trying to find *condor_startd* daemons,
-  if the ``name`` argument is not the name of a slot.  This allows programmers
-  to call :meth:`htcondor2.Collector.locate` using the fully-qualified domain
-  name and get a result from a collector whether or not
-  :macro:`ENABLE_STARTD_DAEMON_AD` is set.
-  :jira:`2911`
-
-- Add new configuration knob, :macro:`LOCAL_UNIVERSE_CGROUP_ENFORCEMENT`, which
-  defaults to false.  When true, and running on a cgroup enable system, local
-  universe jobs must specify :subcom:`request_memory`, and if the job exceeds that
-  limit, it will be put on hold.
-  :jira:`3170`
-
-- :macro:`HISTORY_HELPER_MAX_HISTORY` default raised from 10,000 to 2,000,000,000
-  effectively removing the limit.  We now believe that running large
-  remote history queries will not have a negative impact on the *condor_schedd*
-  :jira:`3215`
-
-- :tool:`condor_userprio` now no longer needs the negotiator to be running
-  if it only needs the collector to get userprio data.
-  :jira:`3221`
-
-- Docker universe jobs now support the config parameter :macro:`DOCKER_NETWORK_NAME`
-  which defaults to "docker0".  Setting this appropriately allows :tool:`condor_chirp` 
-  and :obj:`htcondor.htchirp` to work correctly inside a docker universe job.
-  :jira:`3197`
-
-- :tool:`condor_watch_q` will now exit upon key press from keyboard.
-  :jira:`3199`
-
-- Added new :ad-attr:`NumInputTransferStarts` and :ad-attr:`NumOutputTransferStarts`
-  counters to the job record.
-  :jira:`3194`
-
-- If the file listed in :subcom:`log` is in a directory that does not exist, HTCondor
-  will now try to create that directory (as the user).  Previously, it ran the
-  job without a user log file.
-  :jira:`3210`
-
-- Added new knob, :macro:`STARTER_NESTED_SCRATCH`, which defaults to false.  When false,
-  the job scratch directory (named dir_XXX) is the immediate child of the :macro:`EXECUTE`
-  directory.  When true, the job's scratch directory is a subdirectory thereof, named
-  "scratch", with the intention that all condor metadata files will be moved to peer 
-  directories, and not pollute the job's scratch directory with condor control files.
-  :jira:`3080`
-
-- Added optional second argument for the macro expansion function ``$BASENAME()`` that
-  specifies the file extension or suffix to remove.
-  :jira:`3206`
-
-- :tool:`condor_adstash` now parses and stores per-attempt transfer error data when
-  reading transfer epoch history.
-  :jira:`3122`
-
-- On Windows, :ad-attr:`ResidentSetSize` and thus :ad-attr:`MemoryUsage` will now
-  be updated in the startd as frequently as :ad-attr:`ImageSize` so that the default
-  :macro:`PREEMPT` and :macro:`WANT_HOLD` policy expressions will evict jobs
-  that go over :ad-attr:`Memory` in a timely manner.
-  :jira:`3224`
-
-*** 24.12.3 bugs
-
-- Allow :tool:`condor_submit` -i to work with :subcom:`shell`.
-  :jira:`3208`
-
-- Fixed bug when :macro:`STARTER_NESTED_SCRATCH` is true and
-  :macro:`SINGULARITY_TARGET_DIR` was also set.
-  :jira:`3243`
-
-- Fixed bug that prevented emails being sent to users when jobs went
-  on hold and :subcom:`notification` was set to error.
-  :jira:`3219`
-
-- Fixed bug introduced in 24.11 that caused the *condor_schedd* to
-  occasionally crash when DAGMan completed.
-  :jira:`3250`
-=======
 - Fixed a bug where space and comma would be included in the list of
   separators for itemdata even if the itemdata had been supplied with
   the ASCII "unit separator".  This would cause itemdata entries containing
@@ -97,7 +10,92 @@
   of your entries has spaces and/or commas by moving that entry to the end
   of the line (or dictionary, if you're submitting itemdata via Python).
   :jira:`3272`
->>>>>>> 42461f8f
+
+*** 24.12.13 bugs
+
+- Fixed bug where the message ``Processing new events...`` would briefly
+  flash while running :tool:`condor_watch_q`
+  :jira:`3244`
+
+*** 24.12.3 features
+
+- :meth:`htcondor2.Collector.locate` now checks the :attr:`Machine` attribute
+  (instead of :attr:`Name`) when trying to find *condor_startd* daemons,
+  if the ``name`` argument is not the name of a slot.  This allows programmers
+  to call :meth:`htcondor2.Collector.locate` using the fully-qualified domain
+  name and get a result from a collector whether or not
+  :macro:`ENABLE_STARTD_DAEMON_AD` is set.
+  :jira:`2911`
+
+- Add new configuration knob, :macro:`LOCAL_UNIVERSE_CGROUP_ENFORCEMENT`, which
+  defaults to false.  When true, and running on a cgroup enable system, local
+  universe jobs must specify :subcom:`request_memory`, and if the job exceeds that
+  limit, it will be put on hold.
+  :jira:`3170`
+
+- :macro:`HISTORY_HELPER_MAX_HISTORY` default raised from 10,000 to 2,000,000,000
+  effectively removing the limit.  We now believe that running large
+  remote history queries will not have a negative impact on the *condor_schedd*
+  :jira:`3215`
+
+- :tool:`condor_userprio` now no longer needs the negotiator to be running
+  if it only needs the collector to get userprio data.
+  :jira:`3221`
+
+- Docker universe jobs now support the config parameter :macro:`DOCKER_NETWORK_NAME`
+  which defaults to "docker0".  Setting this appropriately allows :tool:`condor_chirp` 
+  and :obj:`htcondor.htchirp` to work correctly inside a docker universe job.
+  :jira:`3197`
+
+- :tool:`condor_watch_q` will now exit upon key press from keyboard.
+  :jira:`3199`
+
+- Added new :ad-attr:`NumInputTransferStarts` and :ad-attr:`NumOutputTransferStarts`
+  counters to the job record.
+  :jira:`3194`
+
+- If the file listed in :subcom:`log` is in a directory that does not exist, HTCondor
+  will now try to create that directory (as the user).  Previously, it ran the
+  job without a user log file.
+  :jira:`3210`
+
+- Added new knob, :macro:`STARTER_NESTED_SCRATCH`, which defaults to false.  When false,
+  the job scratch directory (named dir_XXX) is the immediate child of the :macro:`EXECUTE`
+  directory.  When true, the job's scratch directory is a subdirectory thereof, named
+  "scratch", with the intention that all condor metadata files will be moved to peer 
+  directories, and not pollute the job's scratch directory with condor control files.
+  :jira:`3080`
+
+- Added optional second argument for the macro expansion function ``$BASENAME()`` that
+  specifies the file extension or suffix to remove.
+  :jira:`3206`
+
+- :tool:`condor_adstash` now parses and stores per-attempt transfer error data when
+  reading transfer epoch history.
+  :jira:`3122`
+
+- On Windows, :ad-attr:`ResidentSetSize` and thus :ad-attr:`MemoryUsage` will now
+  be updated in the startd as frequently as :ad-attr:`ImageSize` so that the default
+  :macro:`PREEMPT` and :macro:`WANT_HOLD` policy expressions will evict jobs
+  that go over :ad-attr:`Memory` in a timely manner.
+  :jira:`3224`
+
+*** 24.12.3 bugs
+
+- Allow :tool:`condor_submit` -i to work with :subcom:`shell`.
+  :jira:`3208`
+
+- Fixed bug when :macro:`STARTER_NESTED_SCRATCH` is true and
+  :macro:`SINGULARITY_TARGET_DIR` was also set.
+  :jira:`3243`
+
+- Fixed bug that prevented emails being sent to users when jobs went
+  on hold and :subcom:`notification` was set to error.
+  :jira:`3219`
+
+- Fixed bug introduced in 24.11 that caused the *condor_schedd* to
+  occasionally crash when DAGMan completed.
+  :jira:`3250`
 
 *** 24.0.12 features
 
