--- conflicted
+++ resolved
@@ -1,10 +1,7 @@
-<<<<<<< HEAD
 *** 24.12.13 bugs
 
 *** 24.0.13 bugs
 
-=======
->>>>>>> 77f7425c
 *** 24.12.0 features
 
 - :meth:`htcondor2.Collector.locate` now checks the :attr:`Machine` attribute
@@ -62,15 +59,12 @@
   reading transfer epoch history.
   :jira:`3122`
 
-<<<<<<< HEAD
-=======
 - On Windows, :ad-attr:`ResidentSetSize` and thus :ad-attr:`MemoryUsage` will now
   be updated in the startd as frequently as :ad-attr:`ImageSize` is so that the default
   :macro:`PREEMPT` and `:macro:`WANT_HOLD` policy expressions that evict
   jobs which go over :ad-attr:`Memory` in a timely manner.
   :jira:`3224`
 
->>>>>>> 77f7425c
 *** 24.12.0 bugs
 
 - Allow :tool:`condor_submit` -i to work with :subcom:`shell`.
@@ -91,17 +85,6 @@
 - Fixed a bug where the *blahpd* would fail when using Python 3.12 or later.
   :jira:`3225`
 
-<<<<<<< HEAD
-*** 24.11.3 features
-
-- On Windows, :ad-attr:`ResidentSetSize` and thus :ad-attr:`MemoryUsage` will now
-  be updated in the startd as frequently as :ad-attr:`ImageSize` is so that the default
-  :macro:`PREEMPT` and `:macro:`WANT_HOLD` policy expressions that evict
-  jobs which go over :ad-attr:`Memory` in a timely manner.
-  :jira:`3224`
-
-=======
->>>>>>> 77f7425c
 *** 24.11.2 features
 
 - Added new job ClassAd attributes :ad-attr:`NumVacates` and :ad-attr:`NumVacatesByReason`.
