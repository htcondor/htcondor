--- conflicted
+++ resolved
@@ -30,14 +30,10 @@
   so they should be more-reliably available there.
   :jira:`3220`
 
-<<<<<<< HEAD
-=======
 - :tool:`condor_adstash` no longer skips entire history files when it
   encounters a line that cannot be decoded to UTF-8.
   :jira:`3335`
 
-*** 24.0.13 bugs
->>>>>>> cf2d8a89
 - Calling :meth:`htcondor2.Schedd.history` on an object whose corresponding
   daemon can't be contacted will no longer cause a segfault.
   :jira:`3314`
