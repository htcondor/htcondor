--- conflicted
+++ resolved
@@ -26,7 +26,10 @@
   it prints them with attributes sorted alphabetically like :tool:`condor_q` does.
   :jira:`3481`
 
-<<<<<<< HEAD
+- Fixed a bug where docker universe jobs would bring back a
+  file named ``.docker_stderror`` back to the AP after job completion.
+  :jira:`3424`
+
 *** 24.12.15 features
 
 - :tool:`condor_submit` will now report an error when :subcom:`output_destination` is
@@ -43,11 +46,6 @@
   keys will no longer mangle the values (and instead ignore the extra keys,
   as implied by the documentation).
   :jira:`3351`
-=======
-- Fixed a bug where docker universe jobs would bring back a
-  file named ``.docker_stderror`` back to the AP after job completion.
-  :jira:`3424`
->>>>>>> d1e5c588
 
 *** 24.0.15 features
 
