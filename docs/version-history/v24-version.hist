*** 24.9.0 features

- Added new job ClassAd attribute :ad-attr:`TransferInputFileCounts`.
  :jira:`3024`

<<<<<<< HEAD
- Added new :macro:`SCHEDD_DAEMON_HISTORY` file for the Schedd to periodically write
  historical ClassAd records into. These records can be queried via :tool:`condor_history`
  using the new **-daemon** option or via :py:meth:`htcondor2.Schedd.daemonHistory`.
  :jira:`3061`

- Improved logging on the EP when a slot cannot be claimed because the :ad-attr:`START`
  expression evaluates to false.  When this happens, analysis of the slot :ad-attr:`Requirements`
=======
- Improved logging on the EP when a slot cannot be claimed because the :ad-attr:`Start`
  expression evaluates to false.  When this happens, analysis of the slot :ad-attr:`Requirements[type=Machine]`
>>>>>>> b7ad30aa
  expression will be written to the ``StartLog``.
  :jira:`3033`

*** 24.9.0 bugs

- Fixed a bug which could cause unnecessary activation failures if the previous
  job in the slot failed to transfer its output.  This would manifest as slots
  being in the claimed/idle state for far longer than necessary.
  :jira:`3073`

*** 24.0.9 bugs

*** 24.8.0 features

- On Linux systems with cgroups enabled, jobs are now put in a ".scope"
  sub-cgroup of the per-job ".slice" cgroup.  This makes it easier for
  pilot or glidein systems to further subdivide the job's cgroup.
  :jira:`3008`

- On Linux systems, added support to put each condor daemon in its
  own cgroup with the knob :macro:`CGROUP_ALL_DAEMONS`
  :jira:`3032`

- The execute point now sets the execute permission bit on
  the :subcom:`executable` even when it was transferred by a plugin.
  This is helpful when using pelican or osdf to transfer the
  job's main executable.
  :jira:`3020`

- Add a new configuration knob, :macro:`STARTER_SETS_HOME_ENV` which defaults to 
  true.  When true, the job will have the **HOME** environment variable
  set to whatever it is on the system.  When false, HOME will not
  be set to anything.
  :jira:`3010`

- Added new ``halt`` and ``resume`` verbs to :tool:`htcondor dag` for
  first class way to halt a DAG.
  :jira:`2898`

- Added new :class:`htcondor2.DAGMan` class to the python API for sending
  commands to running a DAGMan process.
  :jira:`2898`

- Added :macro:`DAGMAN_NODE_JOB_FAILURE_TOLERANCE` to inform DAGMan when to
  consider a placed job list as failed when job failures occur.
  :jira:`3019`

- :tool:`htcondor ap status` will now show the :ad-attr:`RecentDaemonCoreDutyCycle` of
  each reported Access Point's *condor_schedd*.
  :jira:`3009`

- :tool:`condor_adstash` can now be configured to fetch a custom projection of attributes
  for job (epoch) ClassAds.
  :jira:`2680`

- :tool:`condor_status` will now accept ``-totals`` (previously just ``-total``) to better
  match other tools with the similar option.
  :jira:`3044`

- Improve diagnostics in the shadow when it fails to activate a claim.
  :jira:`3035`

- The directory for :macro:`LOCAL_UNIV_EXECUTE` is no longer made
  world-writable.
  :jira:`3036`

- Augment the `libvirt_simple_script.awk` script to provide needed
  UEFI boot information for ARM virtual machines.
  :jira:`3006`

- The :tool:`condor_upgrade_check` script has been folded into the main condor package.
  :jira:`2995`

*** 24.8.0 bugs

- Fixed a bug in the EP preventing a claimed slot from being re-used to run multiple jobs.
  The ability for an AP to run multiple jobs on the same claimed slot (i.e. without needing
  to go back to the central manager) is a critical scalability feature in HTCSS, especially
  when running large numbers of short-running jobs.  The bug fixed here was introduced in 
  HTCondor version 24.5.1, so if you are running HTCondor v24.5.x, v24.6.x, or v24.7.x,
  and run large numbers of short jobs, please consider upgrading.  See the JIRA ticket
  for addtional workarounds if you cannot upgrade.
  :jira:`3045`

- On Linux and macOS, when using dataflow jobs, HTCondor now checks the modification
  times of dataflow nodes with subsecond accuracy.  Previously, it just
  used seconds, which means that it might incorrectly not skip a dataflow
  job that it should have skipped if the output file was written in the
  same second as the input file.
  :jira:`3027`

- Fixed :tool:`condor_watch_q` to output a useful error message and not
  exit when one of :subcom:`log` files associated with jobs being tracked
  does not exist.
  :jira:`2978`

- Removed job attribute ``ToE``.
  It has been replaced by job attributes :ad-attr:`VacateReason`,
  :ad-attr:`VacateReasonCode`, and :ad-attr:`VacateReasonSubCode`.
  :jira:`2974`

- The ``SlotName`` field in the job event log is now correct in the
  case where a *condor_startd* has a non-default name.
  :jira:`3047`

- Fixed a bug where :meth:`htcondor2.enable_debug()` would cause the
  Python interpreter to exit if the debug log was configured incorrectly.
  :jira:`3004`

- Removed some memory leaks from version 2 of the Python bindings.
  :jira:`2981`

- Fixed a bug introduced in HTCondor 24.7.0 which would lead to the directory
  ``0`` (and subdirectories) spuriously being created in the :macro:`SPOOL`
  directory.
  :jira:`3026`

*** 24.0.8 bugs

- The :class:`htcondor2.Credd` initializer now properly raised
  a :class:`TypeError` if the location argument isn't
  a :class:`classad2.ClassAd`, rather than failing to raise a ``TypError``.
  :jira:`2993`

*** 24.7.3 features

- Improved the ability of :tool:`condor_who` to query *condor_startd* processes when
  *condor_who* is running as root or as the same user as the Startd, and added
  formatting options for use when the *condor_startd* is running as a job on
  another batch system.
  :jira:`2927`

- :tool:`htcondor credential add oauth2` can now be used to store tokens that can
  be used by jobs via :subcom:`use_oauth_services`. The user is responsible for
  updating tokens that can expire.
  :jira:`2803`

- Added :ad-attr:`OSHomeDir` to starter's copy of the job ad.
  :jira:`2972`

- Add :macro:`SYSTEM_MAX_RELEASES` which implements an upper bound on the number
  of times any job can be released by a user or periodic expression.
  :jira:`2926`

- Added the ability for an EP administrator to disable access to the network
  by a job, by setting :macro:`NO_JOB_NETWORKING` to true.
  :jira:`2967`

- Added the ability for a docker universe job to fetch an authenticated
  image from the docker repository.
  :jira:`2870`

- Improved :tool:`condor_watch_q` to display information about the number of
  jobs actively transferring input or output files.
  :jira:`2958`

- The default value for :macro:`DISABLE_SWAP_FOR_JOB` has been changed to
  ``True``.  This provides a more predictable and uniform user experience
  for jobs running on different EPs.
  :jira:`2960`

- Add :tool:`htcondor annex login` verb, which opens a shared SSH connection to
  the named HPC system.  If you've recently created or added an annex at a
  particular system, it will re-use that cached connection; otherwise, you'll have
  to login again, but that connection will then be re-usable by other
  :tool:`htcondor annex` commands.
  :jira:`2809`

- Updated :tool:`htcondor annex` to work with Expanse's new requirements for its
  ``gpu`` and ``gpu-shared`` queues.
  :jira:`2634`

- Enhanced :tool:`htcondor job status` to also show the time to transfer the
  job input sandbox.
  :jira:`2959`

- Jobs that use :subcom:`concurrency_limits` can now re-use claims in
  the schedd.
  :jira:`2937`

- Added :subcom:`shell` for Linux systems.
  :jira:`2918`

- :macro:`START_VANILLA_UNIVERSE` expressions may now refer to attributes
  in the schedd add using the prefix ``SCHEDD``.
  :jira:`2919`

- Hold messages generated by failure to transfer output now include how many
  files failed to transfer.
  :jira:`2903`

- Added ``-transfer-history`` flag to :tool:`condor_history` to query historical
  Input, Output, and Checkpoint transfer ClassAds stored in the :macro:`JOB_EPOCH_HISTORY`
  files.
  :jira:`2878`

- Improved the parsing and handling of syntax errors in the
  :subcom:`transfer_output_remaps` submit command.
  :jira:`2920`

- DAGMan :dag-cmd:`SERVICE` nodes will no longer be removed automatically when
  a DAG contains a :dag-cmd:`FINAL` node and :tool:`condor_rm` is used on the
  DAGMan scheduler job.
  :jira:`2938`

- The list of files generated by the :subcom:`manifest` submit command now
  recursively includes subdirectories.
  :jira:`2903`

- Added new option ``-extract`` to :tool:`condor_history` to copy historical
  ClassAd entries that match a provided constraint to a specified file.
  :jira:`2923`

- EPs using disk enforcement via LVM and :macro:`LVM_HIDE_MOUNT` = ``True``
  will now advertise :ad-attr:`HasVM` = ``False`` due to VM universe jobs being
  incompatible with mount namespaces.
  :jira:`2945`

- Added support for running Docker universe on ARM hosts
  :jira:`2906`

- The **CLAIMTOBE** authentication protocol now fully qualified user names
  with the system's ``$(UID_DOMAIN)``.  To revert to the former semantics,
  set :macro:`SEC_CLAIMTOBE_INCLUDE_DOMAIN` to false.
  :jira:`2915`

*** 24.7.3 bugs

- Fixed a bug in the local issuer credential monitor that prevented the issuance of tokens
  using the WLCG profile.
  :jira:`2954`

- Fixed bug where DAGMan would output an error message containing garbage
  when dumping failed node information to the debug log.
  :jira:`2899`

- Fixed a bug where EP's using :macro:`STARTD_ENFORCE_DISK_LIMITS` would mark a
  slot as ``broken`` when the *condor_starter* fails to remove the ephemeral logical
  volume but the *condor_startd* successfully removes the LV.
  :jira:`2953`

- Fixed a bug in the Vault credential monitor that kept credentials from being fetched
  if VAULT_CREDMON_PROVIDER_NAMES was unset. Introduced in HTCondor 24.3.0.
  :jira:`2912`

- Fixed a bug in the local issuer credential monitor that kept credentials from being
  issued if :macro:`LOCAL_CREDMON_TOKEN_VERSION` (or named variant) was not set.
  :jira:`2965`

*** 24.0.7 features

- The *condor_startd* now distributes the :ad-attr:`LoadAvg` assigned to a partitionable slot
  to the idle resources of the partitionable slot, and then to the dynamic slots.
  Machines that have only a single partitionable slot will now have the same behavior under
  a :macro:`use policy:DESKTOP` as they did in version 23.10.18 and 24.0.1.
  :jira:`2901`

*** 24.0.7 bugs

- When using delegated cgroup v2, HTCondor no longer reports that that main job (often a pilot)
  has an out of memory condition when only the sub-job has hit an oom.
  :jira:`2944`

*** 24.5.2 bugs

- The default value for :macro:`STARTD_LEFTOVER_PROCS_BREAK_SLOTS` has been
  changed to 'False'. When 'True', the EP was erroneously marking slots as
  broken.
  :jira:`2946`

*** 24.5.1 features

- The *condor_starter* now advertise :ad-attr:`StdoutMtime` and :ad-attr:`StderrMtime`
  which represent the most recent modification time, in seconds since the epoch
  of a job which uses file transfer.
  :jira:`2837`

- The *condor_startd*, when running on a machine with Nvidia gpus, now advertises
  Nvidia driver version.
  :jira:`2856`

- Increased the default width of :tool:`condor_qusers` output when redirected to a
  file or piped to another command to prevent truncation.
  :jira:`2861`

- The *condor_startd* will now never lose track and leak logical volumes that were failed
  to be cleaned up when using :macro:`STARTD_ENFORCE_DISK_LIMITS`. The *condor_startd*
  will now periodically retry removal of logical volumes with an exponential back off.
  :jira:`2852`

- The *condor_startd* will now keep dynamic slots that have a :ad-attr:`SlotBrokenReason`
  attribute in ``Unclaimed`` state rather than deleting them when they change state
  to ``Unclaimed``.  A new configuration variable :macro:`CONTINUE_TO_ADVERTISE_BROKEN_DYNAMIC_SLOTS`
  controls this behavior.  It defaults to ``true`` but can be set to ``false`` to preserve
  the old behavior.  This change also adds a new attribute :ad-attr:`BrokenContextAds`
  to the daemon ad of the *condor_startd*. This attribute has a ClassAd for each broken resource
  in the startd.  *condor_status* has been enhanced to use this new attribute to display
  more information about the context of broken resources when both ``-startd`` and ``-broken``
  arguments are used.
  :jira:`2844`

- The *condor_startd* will now permanently reduce the total slot resources advertised by
  a partitionable slot when a dynamic slot is deleted while it is marked as broken. The
  amount of reduction will be advertised in new attributes such as ad-attr:`BrokenSlotCpus`
  so that the original size of the slot can be computed.
  :jira:`2865`

- Daemons will now more quickly discover with a non-responsive
  *condor_collector* has recovered and resume advertising to it.
  :jira:`2605`

- Jobs can now request user credentials generated by any combination of the
  OAuth2, Local Issuer, and Vault credential monitors on the AP.
  Remote submitters can request these credentials without having any of the
  CREDMON-related parameters in their configuration files.
  :jira:`2851`

*** 24.5.1 bugs

- Fixed a bug where the *condor_gridmanager* would write to log file
  `GridmanagerLog.root` after a reconfiguration.
  :jira:`2846`

- ``htcondor annex shutdown`` now works again.
  :jira:`2808`

- Fixed a bug where the job state table DAGMan prints to its debug file could
  contain a negative number for the count of failed jobs.
  :jira:`2872`

*** 24.0.5 bugs

*** 24.4.0 features

- Improved validation and cleanup of :macro:`EXECUTE` directories.
  The :macro:`EXECUTE` directory must now be owned by the *condor* user
  when the daemons are started as root. The condor_startd will
  not attempt to clean an invalid :macro:`EXECUTE` directory nor will
  it alter the file permissions of an :macro:`EXECUTE` directory.
  :jira:`2789`

- For **batch** grid :subcom:`universe` jobs, the PATH environment variable values
  from the job ad and the worker node environment are now combined.
  Previously, only the PATH value from the job ad was used.
  The old behavior can be restored by setting ``blah_merge_paths=no`` in
  the ``blah.config`` file.
  :jira:`2793`

- Many small improvements to :tool:`condor_q` ``-analyze`` and ``-better-analyze``
  for pools that use partitionable slots.  As a part of this, the *condor_schedd*
  was changed to provide match information for the auto-cluster of
  the job being analyzed, which :tool:`condor_q` will report if it is available.
  :jira:`2720`

- The *condor_startd* now advertises a new attribute,
  :ad-attr:`SingularityUserNamespaces` which is ``true`` when apptainer
  or singularity work and are using Linux user namespaces, and ``false``
  when it is using setuid mode.
  :jira:`2818`

- The *condor_startd* daemon ad now contains attributes showing the average and total
  bytes transferred to and from jobs during its lifetime.
  :jira:`2721`

- The *condor_credd* daemon no longer listens on port ``9620`` by default,
  but rather uses the *condor_shared_port* daemon.
  :jira:`2763`

- DAGMan will now periodically print a table regarding states of
  job placed to the Access Point to the debug log (``*.dagman.out``).
  The rate at which this table in printed is dictated by
  :macro:`DAGMAN_PRINT_JOB_TABLE_INTERVAL`
  :jira:`2794`

*** 24.4.0 bugs

- Changed the numeric output of :tool:`htcondor job status` so that the rounding
  to megabytes, gigabytes, etc. matches the binary definitions the rest
  of the tools use.
  :jira:`2788`

*** 24.0.4 features

- For **arc** grid :subcom:`universe` jobs, the new submit command
  :subcom:`arc_data_staging` can be used to supply additional elements
  to the DataStaging block of the ARC ADL that HTCondor constructs.
  :jira:`2774`

*** 24.0.4 bugs

- Fixed a bug in the negotiator that caused it to crash when matching
  offline ads.
  :jira:`2819`

- Fixed a memory leak in the schedd that could be caused by ``SCHEDD_CRON``
  scripts that generate standard error output.
  :jira:`2817`

- Fixed a bug that cause the *condor_schedd* to crash with a segmentation
  fault if a :tool:`condor_off` ``-fast`` command was run while a schedd cron
  script was running.
  :jira:`2815`<|MERGE_RESOLUTION|>--- conflicted
+++ resolved
@@ -3,7 +3,6 @@
 - Added new job ClassAd attribute :ad-attr:`TransferInputFileCounts`.
   :jira:`3024`
 
-<<<<<<< HEAD
 - Added new :macro:`SCHEDD_DAEMON_HISTORY` file for the Schedd to periodically write
   historical ClassAd records into. These records can be queried via :tool:`condor_history`
   using the new **-daemon** option or via :py:meth:`htcondor2.Schedd.daemonHistory`.
@@ -11,10 +10,9 @@
 
 - Improved logging on the EP when a slot cannot be claimed because the :ad-attr:`START`
   expression evaluates to false.  When this happens, analysis of the slot :ad-attr:`Requirements`
-=======
+ 
 - Improved logging on the EP when a slot cannot be claimed because the :ad-attr:`Start`
   expression evaluates to false.  When this happens, analysis of the slot :ad-attr:`Requirements[type=Machine]`
->>>>>>> b7ad30aa
   expression will be written to the ``StartLog``.
   :jira:`3033`
 
