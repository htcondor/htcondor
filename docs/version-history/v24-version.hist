<<<<<<< HEAD
*** 24.12.0 features

- :meth:`htcondor2.Collector.locate` now checks the :attr:`Machine` attribute
  (instead of :attr:`Name`) when trying to find *condor_startd* daemons, if
  if the ``name`` argument is not the name of a slot.  This allows programmers
  to call :meth:`htcondor2.Collector.locate` using the fully-qualified domain
  name and get a result from a collector whether or not
  :macro:`ENABLE_STARTD_DAEMON_AD` is set.
  :jira:`2911`

- Add new configuration knob, :macro:`LOCAL_UNIVERSE_CGROUP_ENFORCEMENT`, which
  defaults to false.  When true, and running on a cgroup enable system, local
  universe jobs must specify :subcom:`request_memory`, and the job exceeds that
  limit, it will be put on hold.
  :jira:`3170`

- :macro:`HISTORY_HELPER_MAX_HISTORY` defalt raise from 10,000 to 2,000,000,000
  effectively removing the limit.  We now believe that running large
  remote history queries will not have a negative impact on the *condor_schedd*
  :jira:`3215`
=======
*** 24.11.3 features
>>>>>>> d9e4ecbc

- On Windows, :ad-attr:`ResidentSetSize` and thus :ad-attr:`MemoryUsage` will now
  be updated in the startd as frequently as :ad-attr:`ImageSize` is so that the default
  :macro:`PREEMPT` and `:macro:`WANT_HOLD` policy expressions that evict
  jobs which go over :ad-attr:`Memory` in a timely manner.
  :jira:`3224`

<<<<<<< HEAD
- :tool:`condor_userprio` now no longer needs the negotiator to be running
  if it only needs the collector to get userprio data.
  :jira:`3221`

- Docker universe jobs now support the config parameter :macro:`DOCKER_NETWORK_NAME`
  which defaults to "docker0".  Setting this appropriately allows :tool:`condor_chirp` 
  and htchirp.py to work correctly inside a docker universe job.
  :jira:`3197`

- :tool:`condor_watch_q` will now exit upon key press from keyboard.
  :jira:`3199`

- Added new :ad-attr:`NumInputTransferStarts` and :ad-attr:`NumOutputTransferStarts`
  counters to the job record.
  :jira:`3194`

- If the file listed in :subcom:`log` is in a directory that does not exist, HTCondor
  will now try to create that directory (as the user).  Previously, it ran the
  job without a user log file.
  :jira:`3210`

- Added new knob, :macro:`STARTER_NESTED_SCRATCH`, which defaults to true.  When false,
  the job scratch directory (named dir_XXX) is the immediate child of the :macro:`EXECUTE`
  directory.  When true, the job's scratch directory is a subdirectory thereof, named
  "scratch", with the intention that all condor metadata files will be moved to peer 
  directories, and not pollute the job's scratch directory with condor control files.
  :jira:`3080`

- Added optional second argument for the macro expansion function ``$BASENAME()`` that
  specifies the file extension or suffix to remove.
  :jira:`3206`

- :tool:`condor_adstash` now parses and stores per-attempt transfer error data when
  reading transfer epoch history.
  :jira:`3122`

*** 24.12.0 bugs

- Allow :tool:`condor_submit` -i to work with :subcom:`shell`.
  :jira:`3208`

*** 24.0.12 bugs

- Fixed a bug where the *blahpd* would fail when using Python 3.12 or later.
  :jira:`3225`

=======
>>>>>>> d9e4ecbc
*** 24.11.2 features

- Added new job ClassAd attributes :ad-attr:`NumVacates` and :ad-attr:`NumVacatesByReason`.
  These attributes provide counts about why a job left the running state without
  completing (i.e. was vacated from the execution point).
  :jira:`3204`

- Added new "notification = start" option to *condor_submit*, which
  sends an email when the job starts for the first time.
  :jira:`3133`

- New configuration parameter :macro:`TRUSTED_VAULT_HOSTS` can be used to
  restrict which Vault servers the *condor_credd* will accept credentials for.
  :jira:`3136`

- The new Python API now includes `htcondor2.ping()`, which operates like
  `htcondor.SecMan.ping()` in the old API.
  :jira:`3180`

- The :tool:`htcondor annex` tool now has (limited) support for AWS' EC2 annexes.
  The ``condor_annex`` tool has been withdrawn; use :tool:`htcondor annex`
  instead.
  :jira:`1630`

- Added new python method "get_claims" to the schedd object, which returns
  the classads of the claimed slots.
  :jira:`3181`

- Add --version flag to the :tool:`htcondor` tool.
  :jira:`3091`

*** 24.11.2 bugs

- When responding to a ping request for the ALLOW authorization level,
  daemons no longer require authentication.
  :jira:`3195`

*** 24.0.11 features

- Initial support for Debian 13 (trixie).
  :jira:`3212`

*** 24.0.11 bugs

*** 24.10.3 bugs

- Fixed a bug introduced in version 24.10.2 that caused
  `condor_store_cred add` to fail.
  :jira:`3213`

*** 24.10.2 features

- In the *condor_job_router*, the old ClassAd-based route syntax
  (specified using ``JOB_ROUTER_ENTRIES`` and ``JOB_ROUTER_DEFAULTS``)
  is no longer supported.
  :jira:`3118`

- Added new :tool:`condor_dag_checker` tool for users to check DAG files
  for syntactical and logical errors prior to submission.
  :jira:`3088`

- Improvements to :tool:`condor_q` for held jobs. The hold code and subcode are
  now displayed as part of the ``-hold`` option. A new option ``-hold-codes``
  displays the first job for each unique hold code and subcode.
  :jira:`3127`

- Added new ``-lvm`` option to :tool:`condor_status` to view current disk usage
  of slots enforcing disk limits. This option can be paired with ``-startd`` to
  show information about execution points enforcing disk limits.
  :jira:`3119`

- The new Python API now includes :py:meth:`htcondor2.disable_debug`, which is
  intended interactive use (after debugging a problem).
  :jira:`3003`

- Some errors on the EP that occurred after the AP had released the
  corresponding claim could cause a slot to remain claimed until the job lease
  timeout had expired.  This change should reduce incidents of this behavior.
  :jira:`3028`

- Improvements to observability of common files transfer, including new entries
  in the shadow and starter daemon logs; a new CommonFiles event in the
  job/user event log; and a new transfer entry in the epoch history.
  :jira:`3052`

*** 24.10.2 bugs

- Fixed a bug in :tool:`condor_q` default output where counts of jobs could be truncated to 6 digits.
  :jira:`3106`

- Fixed a bug introduced in HTCondor version 24.8.0 where a job in Suspended
  status wouldn't change to Idle status when evicted from an EP.
  This resulted in the job not being considered for scheduling, among other
  problems.
  :jira:`3174`

- Execution Points enforcing disk limits will now subtract the size of
  pre-existing logical volumes from the advertised available disk. Any
  logical volumes associated with HTCondor are not subtracted.
  :jira:`3119`

- Fixed a bug where the *condor_credd* mistakenly thought a Vault-managed
  OAuth2 credential was a plain user-provided access token.
  :jira:`3084`

- Attempting to send common files to startds whose sinful string is more than
  256 characters will no longer cause a shadow exception.
  :jira:`3128`

- Fixed a memory leak in the *condor_schedd* that could be triggered by checkpointing.
  :jira:`3104`

- Fixed an issue where a job may take an additional 20 minutes to be scheduled to run after leaving cool-down mode.
  See configuration knob :macro:`SYSTEM_ON_VACATE_COOL_DOWN` for more information about job cool-down mode.
  :jira:`3059`

*** 24.0.10 bugs

*** 24.9.2 features

- Added new job ClassAd attribute :ad-attr:`TransferInputFileCounts`.
  :jira:`3024`

- Added new :macro:`SCHEDD_DAEMON_HISTORY` file for the Schedd to periodically write
  historical ClassAd records into. These records can be queried via :tool:`condor_history`
  using the new **-daemon** option or via :py:meth:`htcondor2.Schedd.daemonHistory`.
  :jira:`3061`

- :tool:`condor_watch_q` will now display tracking information for DAGMan jobs specified
  via the **-clusters** option.
  :jira:`3068`

- Improved logging on the EP when a slot cannot be claimed because the :ad-attr:`Start`
  expression evaluates to false.  When this happens, analysis of the slot :ad-attr:`Requirements[type=Machine]`
  expression will be written to the ``StartLog``.
  :jira:`3033`

*** 24.9.2 bugs

- Fixed a bug which could cause unnecessary activation failures if the previous
  job in the slot failed to transfer its output.  This would manifest as slots
  being in the claimed/idle state for far longer than necessary.
  :jira:`3073`

- Fixed a bug in the Vault credential monitor where access tokens were failing
  to be generated from Vault tokens when :macro:`AUTH_SSL_CLIENT_CAFILE` and/or
  :macro:`AUTH_SSL_CLIENT_CADIR` were undefined.
  :jira:`3086`

- Fixed a bug in :class:`htcondor2.Schedd` where it didn't work to use a
  ``job_spec`` parameter to specify a cluster ID as an integer, as a string
  without a proc ID, or in a list of such strings.
  :jira:`2979`

*** 24.0.9 features

- Initial Support for Enterprise Linux 10, including the x86_64_v2 platform.
  :jira:`3090`

*** 24.0.9 bugs

- The results of ``key in htcondor2.param`` and
  ``key in htcondor2.param.keys()`` now match for keys which are defined to
  have no value.  (Previously, such keys would be returned by ``keys()``.)
  :jira:`3085`

*** 24.8.1 features

- On Linux systems with cgroups enabled, jobs are now put in a ".scope"
  sub-cgroup of the per-job ".slice" cgroup.  This makes it easier for
  pilot or glidein systems to further subdivide the job's cgroup.
  :jira:`3008`

- On Linux systems, added support to put each condor daemon in its
  own cgroup with the knob :macro:`CGROUP_ALL_DAEMONS`
  :jira:`3032`

- The execute point now sets the execute permission bit on
  the :subcom:`executable` even when it was transferred by a plugin.
  This is helpful when using pelican or osdf to transfer the
  job's main executable.
  :jira:`3020`

- Add a new configuration knob, :macro:`STARTER_SETS_HOME_ENV` which defaults to 
  true.  When true, the job will have the **HOME** environment variable
  set to whatever it is on the system.  When false, HOME will not
  be set to anything.
  :jira:`3010`

- Added new ``halt`` and ``resume`` verbs to :tool:`htcondor dag` for
  first class way to halt a DAG.
  :jira:`2898`

- Added new :class:`htcondor2.DAGMan` class to the python API for sending
  commands to running a DAGMan process.
  :jira:`2898`

- Added :macro:`DAGMAN_NODE_JOB_FAILURE_TOLERANCE` to inform DAGMan when to
  consider a placed job list as failed when job failures occur.
  :jira:`3019`

- :tool:`htcondor ap status` will now show the :ad-attr:`RecentDaemonCoreDutyCycle` of
  each reported Access Point's *condor_schedd*.
  :jira:`3009`

- :tool:`condor_adstash` can now be configured to fetch a custom projection of attributes
  for job (epoch) ClassAds.
  :jira:`2680`

- :tool:`condor_status` will now accept ``-totals`` (previously just ``-total``) to better
  match other tools with the similar option.
  :jira:`3044`

- Improve diagnostics in the shadow when it fails to activate a claim.
  :jira:`3035`

- The directory for :macro:`LOCAL_UNIV_EXECUTE` is no longer made
  world-writable.
  :jira:`3036`

- Augment the `libvirt_simple_script.awk` script to provide needed
  UEFI boot information for ARM virtual machines.
  :jira:`3006`

- The :tool:`condor_upgrade_check` script has been folded into the main condor package.
  :jira:`2995`

*** 24.8.1 bugs

- Fixed a bug in the EP preventing a claimed slot from being re-used to run multiple jobs.
  The ability for an AP to run multiple jobs on the same claimed slot (i.e. without needing
  to go back to the central manager) is a critical scalability feature in HTCSS, especially
  when running large numbers of short-running jobs.  The bug fixed here was introduced in 
  HTCondor version 24.5.1, so if you are running HTCondor v24.5.x, v24.6.x, or v24.7.x,
  and run large numbers of short jobs, please consider upgrading.  See the JIRA ticket
  for additional workarounds if you cannot upgrade.
  :jira:`3045`

- On Linux and macOS, when using dataflow jobs, HTCondor now checks the modification
  times of dataflow nodes with sub-second accuracy.  Previously, it just
  used seconds, which means that it might incorrectly not skip a dataflow
  job that it should have skipped if the output file was written in the
  same second as the input file.
  :jira:`3027`

- Fixed :tool:`condor_watch_q` to output a useful error message and not
  exit when one of :subcom:`log` files associated with jobs being tracked
  does not exist.
  :jira:`2978`

- Removed job attribute ``ToE``.
  It has been replaced by job attributes :ad-attr:`VacateReason`,
  :ad-attr:`VacateReasonCode`, and :ad-attr:`VacateReasonSubCode`.
  :jira:`2974`

- The ``SlotName`` field in the job event log is now correct in the
  case where a *condor_startd* has a non-default name.
  :jira:`3047`

- Fixed a bug where :meth:`htcondor2.enable_debug()` would cause the
  Python interpreter to exit if the debug log was configured incorrectly.
  :jira:`3004`

- Removed some memory leaks from version 2 of the Python bindings.
  :jira:`2981`

- Fixed a bug introduced in HTCondor 24.7.0 which would lead to the directory
  ``0`` (and subdirectories) spuriously being created in the :macro:`SPOOL`
  directory.
  :jira:`3026`

*** 24.0.8 bugs

- Fixed a bug introduced in 24.0.7 and 24.7.3 when running on Linux cgroup v1
  systems, jobs that were killed by the out-of-memory killer were
  considered completed instead of being put on hold.
  :jira:`3094`

- The :class:`htcondor2.Credd` initializer now properly raised
  a :class:`TypeError` if the location argument isn't
  a :class:`classad2.ClassAd`, rather than failing to raise a ``TypError``.
  :jira:`2993`

*** 24.7.3 features

- Improved the ability of :tool:`condor_who` to query *condor_startd* processes when
  *condor_who* is running as root or as the same user as the Startd, and added
  formatting options for use when the *condor_startd* is running as a job on
  another batch system.
  :jira:`2927`

- :tool:`htcondor credential add oauth2` can now be used to store tokens that can
  be used by jobs via :subcom:`use_oauth_services`. The user is responsible for
  updating tokens that can expire.
  :jira:`2803`

- Added :ad-attr:`OSHomeDir` to starter's copy of the job ad.
  :jira:`2972`

- Add :macro:`SYSTEM_MAX_RELEASES` which implements an upper bound on the number
  of times any job can be released by a user or periodic expression.
  :jira:`2926`

- Added the ability for an EP administrator to disable access to the network
  by a job, by setting :macro:`NO_JOB_NETWORKING` to true.
  :jira:`2967`

- Added the ability for a docker universe job to fetch an authenticated
  image from the docker repository.
  :jira:`2870`

- Improved :tool:`condor_watch_q` to display information about the number of
  jobs actively transferring input or output files.
  :jira:`2958`

- The default value for :macro:`DISABLE_SWAP_FOR_JOB` has been changed to
  ``True``.  This provides a more predictable and uniform user experience
  for jobs running on different EPs.
  :jira:`2960`

- Add :tool:`htcondor annex login` verb, which opens a shared SSH connection to
  the named HPC system.  If you've recently created or added an annex at a
  particular system, it will re-use that cached connection; otherwise, you'll have
  to login again, but that connection will then be re-usable by other
  :tool:`htcondor annex` commands.
  :jira:`2809`

- Updated :tool:`htcondor annex` to work with Expanse's new requirements for its
  ``gpu`` and ``gpu-shared`` queues.
  :jira:`2634`

- Enhanced :tool:`htcondor job status` to also show the time to transfer the
  job input sandbox.
  :jira:`2959`

- Jobs that use :subcom:`concurrency_limits` can now re-use claims in
  the schedd.
  :jira:`2937`

- Added :subcom:`shell` for Linux systems.
  :jira:`2918`

- :macro:`START_VANILLA_UNIVERSE` expressions may now refer to attributes
  in the schedd add using the prefix ``SCHEDD``.
  :jira:`2919`

- Hold messages generated by failure to transfer output now include how many
  files failed to transfer.
  :jira:`2903`

- Added ``-transfer-history`` flag to :tool:`condor_history` to query historical
  Input, Output, and Checkpoint transfer ClassAds stored in the :macro:`JOB_EPOCH_HISTORY`
  files.
  :jira:`2878`

- Improved the parsing and handling of syntax errors in the
  :subcom:`transfer_output_remaps` submit command.
  :jira:`2920`

- DAGMan :dag-cmd:`SERVICE` nodes will no longer be removed automatically when
  a DAG contains a :dag-cmd:`FINAL` node and :tool:`condor_rm` is used on the
  DAGMan scheduler job.
  :jira:`2938`

- The list of files generated by the :subcom:`manifest` submit command now
  recursively includes subdirectories.
  :jira:`2903`

- Added new option ``-extract`` to :tool:`condor_history` to copy historical
  ClassAd entries that match a provided constraint to a specified file.
  :jira:`2923`

- EPs using disk enforcement via LVM and :macro:`LVM_HIDE_MOUNT` = ``True``
  will now advertise :ad-attr:`HasVM` = ``False`` due to VM universe jobs being
  incompatible with mount namespaces.
  :jira:`2945`

- Added support for running Docker universe on ARM hosts
  :jira:`2906`

- The **CLAIMTOBE** authentication protocol now fully qualified user names
  with the system's ``$(UID_DOMAIN)``.  To revert to the former semantics,
  set :macro:`SEC_CLAIMTOBE_INCLUDE_DOMAIN` to false.
  :jira:`2915`

*** 24.7.3 bugs

- Fixed a bug in the local issuer credential monitor that prevented the issuance of tokens
  using the WLCG profile.
  :jira:`2954`

- Fixed bug where DAGMan would output an error message containing garbage
  when dumping failed node information to the debug log.
  :jira:`2899`

- Fixed a bug where EP's using :macro:`STARTD_ENFORCE_DISK_LIMITS` would mark a
  slot as ``broken`` when the *condor_starter* fails to remove the ephemeral logical
  volume but the *condor_startd* successfully removes the LV.
  :jira:`2953`

- Fixed a bug in the Vault credential monitor that kept credentials from being fetched
  if VAULT_CREDMON_PROVIDER_NAMES was unset. Introduced in HTCondor 24.3.0.
  :jira:`2912`

- Fixed a bug in the local issuer credential monitor that kept credentials from being
  issued if :macro:`LOCAL_CREDMON_TOKEN_VERSION` (or named variant) was not set.
  :jira:`2965`

*** 24.0.7 features

- The *condor_startd* now distributes the :ad-attr:`LoadAvg` assigned to a partitionable slot
  to the idle resources of the partitionable slot, and then to the dynamic slots.
  Machines that have only a single partitionable slot will now have the same behavior under
  a :macro:`use policy:DESKTOP` as they did in version 23.10.18 and 24.0.1.
  :jira:`2901`

*** 24.0.7 bugs

- When using delegated cgroup v2, HTCondor no longer reports that that main job (often a pilot)
  has an out of memory condition when only the sub-job has hit an oom.
  :jira:`2944`

*** 24.5.2 bugs

- The default value for :macro:`STARTD_LEFTOVER_PROCS_BREAK_SLOTS` has been
  changed to 'False'. When 'True', the EP was erroneously marking slots as
  broken.
  :jira:`2946`

*** 24.5.1 features

- The *condor_starter* now advertise :ad-attr:`StdoutMtime` and :ad-attr:`StderrMtime`
  which represent the most recent modification time, in seconds since the epoch
  of a job which uses file transfer.
  :jira:`2837`

- The *condor_startd*, when running on a machine with Nvidia gpus, now advertises
  Nvidia driver version.
  :jira:`2856`

- Increased the default width of :tool:`condor_qusers` output when redirected to a
  file or piped to another command to prevent truncation.
  :jira:`2861`

- The *condor_startd* will now never lose track and leak logical volumes that were failed
  to be cleaned up when using :macro:`STARTD_ENFORCE_DISK_LIMITS`. The *condor_startd*
  will now periodically retry removal of logical volumes with an exponential back off.
  :jira:`2852`

- The *condor_startd* will now keep dynamic slots that have a :ad-attr:`SlotBrokenReason`
  attribute in ``Unclaimed`` state rather than deleting them when they change state
  to ``Unclaimed``.  A new configuration variable :macro:`CONTINUE_TO_ADVERTISE_BROKEN_DYNAMIC_SLOTS`
  controls this behavior.  It defaults to ``true`` but can be set to ``false`` to preserve
  the old behavior.  This change also adds a new attribute :ad-attr:`BrokenContextAds`
  to the daemon ad of the *condor_startd*. This attribute has a ClassAd for each broken resource
  in the startd.  *condor_status* has been enhanced to use this new attribute to display
  more information about the context of broken resources when both ``-startd`` and ``-broken``
  arguments are used.
  :jira:`2844`

- The *condor_startd* will now permanently reduce the total slot resources advertised by
  a partitionable slot when a dynamic slot is deleted while it is marked as broken. The
  amount of reduction will be advertised in new attributes such as ad-attr:`BrokenSlotCpus`
  so that the original size of the slot can be computed.
  :jira:`2865`

- Daemons will now more quickly discover with a non-responsive
  *condor_collector* has recovered and resume advertising to it.
  :jira:`2605`

- Jobs can now request user credentials generated by any combination of the
  OAuth2, Local Issuer, and Vault credential monitors on the AP.
  Remote submitters can request these credentials without having any of the
  CREDMON-related parameters in their configuration files.
  :jira:`2851`

*** 24.5.1 bugs

- Fixed a bug where the *condor_gridmanager* would write to log file
  `GridmanagerLog.root` after a reconfiguration.
  :jira:`2846`

- ``htcondor annex shutdown`` now works again.
  :jira:`2808`

- Fixed a bug where the job state table DAGMan prints to its debug file could
  contain a negative number for the count of failed jobs.
  :jira:`2872`

*** 24.0.5 bugs

*** 24.4.0 features

- Improved validation and cleanup of :macro:`EXECUTE` directories.
  The :macro:`EXECUTE` directory must now be owned by the *condor* user
  when the daemons are started as root. The condor_startd will
  not attempt to clean an invalid :macro:`EXECUTE` directory nor will
  it alter the file permissions of an :macro:`EXECUTE` directory.
  :jira:`2789`

- For **batch** grid :subcom:`universe` jobs, the PATH environment variable values
  from the job ad and the worker node environment are now combined.
  Previously, only the PATH value from the job ad was used.
  The old behavior can be restored by setting ``blah_merge_paths=no`` in
  the ``blah.config`` file.
  :jira:`2793`

- Many small improvements to :tool:`condor_q` ``-analyze`` and ``-better-analyze``
  for pools that use partitionable slots.  As a part of this, the *condor_schedd*
  was changed to provide match information for the auto-cluster of
  the job being analyzed, which :tool:`condor_q` will report if it is available.
  :jira:`2720`

- The *condor_startd* now advertises a new attribute,
  :ad-attr:`SingularityUserNamespaces` which is ``true`` when apptainer
  or singularity work and are using Linux user namespaces, and ``false``
  when it is using setuid mode.
  :jira:`2818`

- The *condor_startd* daemon ad now contains attributes showing the average and total
  bytes transferred to and from jobs during its lifetime.
  :jira:`2721`

- The *condor_credd* daemon no longer listens on port ``9620`` by default,
  but rather uses the *condor_shared_port* daemon.
  :jira:`2763`

- DAGMan will now periodically print a table regarding states of
  job placed to the Access Point to the debug log (``*.dagman.out``).
  The rate at which this table in printed is dictated by
  :macro:`DAGMAN_PRINT_JOB_TABLE_INTERVAL`
  :jira:`2794`

*** 24.4.0 bugs

- Changed the numeric output of :tool:`htcondor job status` so that the rounding
  to megabytes, gigabytes, etc. matches the binary definitions the rest
  of the tools use.
  :jira:`2788`

*** 24.0.4 features

- For **arc** grid :subcom:`universe` jobs, the new submit command
  :subcom:`arc_data_staging` can be used to supply additional elements
  to the DataStaging block of the ARC ADL that HTCondor constructs.
  :jira:`2774`

*** 24.0.4 bugs

- Fixed a bug in the negotiator that caused it to crash when matching
  offline ads.
  :jira:`2819`

- Fixed a memory leak in the schedd that could be caused by ``SCHEDD_CRON``
  scripts that generate standard error output.
  :jira:`2817`

- Fixed a bug that cause the *condor_schedd* to crash with a segmentation
  fault if a :tool:`condor_off` ``-fast`` command was run while a schedd cron
  script was running.
  :jira:`2815`<|MERGE_RESOLUTION|>--- conflicted
+++ resolved
@@ -1,4 +1,3 @@
-<<<<<<< HEAD
 *** 24.12.0 features
 
 - :meth:`htcondor2.Collector.locate` now checks the :attr:`Machine` attribute
@@ -19,17 +18,7 @@
   effectively removing the limit.  We now believe that running large
   remote history queries will not have a negative impact on the *condor_schedd*
   :jira:`3215`
-=======
-*** 24.11.3 features
->>>>>>> d9e4ecbc
-
-- On Windows, :ad-attr:`ResidentSetSize` and thus :ad-attr:`MemoryUsage` will now
-  be updated in the startd as frequently as :ad-attr:`ImageSize` is so that the default
-  :macro:`PREEMPT` and `:macro:`WANT_HOLD` policy expressions that evict
-  jobs which go over :ad-attr:`Memory` in a timely manner.
-  :jira:`3224`
-
-<<<<<<< HEAD
+
 - :tool:`condor_userprio` now no longer needs the negotiator to be running
   if it only needs the collector to get userprio data.
   :jira:`3221`
@@ -76,8 +65,14 @@
 - Fixed a bug where the *blahpd* would fail when using Python 3.12 or later.
   :jira:`3225`
 
-=======
->>>>>>> d9e4ecbc
+*** 24.11.3 features
+
+- On Windows, :ad-attr:`ResidentSetSize` and thus :ad-attr:`MemoryUsage` will now
+  be updated in the startd as frequently as :ad-attr:`ImageSize` is so that the default
+  :macro:`PREEMPT` and `:macro:`WANT_HOLD` policy expressions that evict
+  jobs which go over :ad-attr:`Memory` in a timely manner.
+  :jira:`3224`
+
 *** 24.11.2 features
 
 - Added new job ClassAd attributes :ad-attr:`NumVacates` and :ad-attr:`NumVacatesByReason`.
