--- conflicted
+++ resolved
@@ -83,16 +83,14 @@
 
 *** 24.11.1 bugs
 
-<<<<<<< HEAD
 - When responding to a ping request for the ALLOW authorization level,
   daemons no longer require authentication.
   :jira:`3195`
-=======
+
 *** 24.0.11 features
 
 - Initial support for Debian 13 (trixie).
   :jira:`3212`
->>>>>>> 66b16900
 
 *** 24.0.11 bugs
 
