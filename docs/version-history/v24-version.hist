--- conflicted
+++ resolved
@@ -5,16 +5,14 @@
   attribute reference.
   :jira:`3347`
 
-<<<<<<< HEAD
 - Fixed a bug where the *condor_negotiator* would fail to contact the
   *condor_schedd* to perform matchmaking if its :macro:`ALLOW_CLIENT`
   configuration parameter didn't authorize the identity
   ``submit-side@matchsession``.
   :jira:`3378`
-=======
+
 - Fixed a bug that could cause the AP to fail to read job credential files.
   :jira:`3377`
->>>>>>> 090df6b2
 
 *** 24.0.14 bugs
 
