*** 24.12.14 bugs

- Fixed a bug in :meth:`Schedd.submit` where single-entry itemdata could be
  truncated to its first character.
  :jira:`3272`

- Fixed a bug in :meth:`Schedd.submit` where the `$(step)` submit variable
  wasn't being set.
  :jira:`3272`

- Fixed a bug in :meth:`Submit.itemdata` causing multi-entry itemdata to be
  returned incorrectly.
  :jira:`3272`

*** 24.0.14 bugs

- Add a timeout for all HTTP operations in the grid universe (affects
  **arc**, **ec2**, and **gce** grid types).
  :jira:`3300`

<<<<<<< HEAD
=======
- Executions points using disk enforcement failed when provided backing
  :macro:`LVM_VOLUME_GROUP_NAME` and :macro:`LVM_THINPOOL_NAME` contained
  hyphens.
  :jira:`3334`

- Annexes no longer download a default configuration tarball, making them
  more robust.  This required upgrading the default version of HTCondor run
  by annexes to 25.1.0, which can figure the details out on its own.  On
  Delta, annexes now give Delta additional time to start file-transfer plug-ins,
  so they should be more-reliably available there.
  :jira:`3220`

>>>>>>> 3e8430d6
- Calling :meth:`htcondor2.Schedd.history` on an object whose corresponding
  daemon can't be contacted will no longer cause a segfault.
  :jira:`3314`

*** 24.12.13 bugs

- Fixed bug where the message ``Processing new events...`` would briefly
  flash while running :tool:`condor_watch_q`
  :jira:`3244`

*** 24.0.13 features

- HTCondor tarballs now contain `Pelican 7.20.2 <https://pelicanplatform.org/releases>`_

- The condor package now requires pelican-7.20.2.

*** 24.0.13 bugs

- Fixed a bug where space and comma would be included in the list of
  separators for itemdata even if the itemdata had been supplied with
  the ASCII "unit separator".  This would cause itemdata entries containing
  spaces (or commas) to be incorrectly interpreted as multiple items, which
  could manifest as parse errors.  You can work around this bug if only one
  of your entries has spaces and/or commas by moving that entry to the end
  of the line (or dictionary, if you're submitting itemdata via Python).
  :jira:`3272`

- Fixed false positive reporting of ClassAd unit specifier test in
  :tool:`condor_upgrade_check`.
  :jira:`3276`

*** 24.12.4 features

- :meth:`htcondor2.Collector.locate` now checks the :attr:`Machine` attribute
  (instead of :attr:`Name`) when trying to find *condor_startd* daemons,
  if the ``name`` argument is not the name of a slot.  This allows programmers
  to call :meth:`htcondor2.Collector.locate` using the fully-qualified domain
  name and get a result from a collector whether or not
  :macro:`ENABLE_STARTD_DAEMON_AD` is set.
  :jira:`2911`

- Add new configuration knob, :macro:`LOCAL_UNIVERSE_CGROUP_ENFORCEMENT`, which
  defaults to false.  When true, and running on a cgroup enable system, local
  universe jobs must specify :subcom:`request_memory`, and if the job exceeds that
  limit, it will be put on hold.
  :jira:`3170`

- :macro:`HISTORY_HELPER_MAX_HISTORY` default raised from 10,000 to 2,000,000,000
  effectively removing the limit.  We now believe that running large
  remote history queries will not have a negative impact on the *condor_schedd*
  :jira:`3215`

- :tool:`condor_userprio` now no longer needs the negotiator to be running
  if it only needs the collector to get userprio data.
  :jira:`3221`

- Docker universe jobs now support the config parameter :macro:`DOCKER_NETWORK_NAME`
  which defaults to "docker0".  Setting this appropriately allows :tool:`condor_chirp` 
  and :obj:`htcondor.htchirp` to work correctly inside a docker universe job.
  :jira:`3197`

- :tool:`condor_watch_q` will now exit upon key press from keyboard.
  :jira:`3199`

- Added new :ad-attr:`NumInputTransferStarts` and :ad-attr:`NumOutputTransferStarts`
  counters to the job record.
  :jira:`3194`

- If the file listed in :subcom:`log` is in a directory that does not exist, HTCondor
  will now try to create that directory (as the user).  Previously, it ran the
  job without a user log file.
  :jira:`3210`

- Added new knob, :macro:`STARTER_NESTED_SCRATCH`, which defaults to false.  When false,
  the job scratch directory (named dir_XXX) is the immediate child of the :macro:`EXECUTE`
  directory.  When true, the job's scratch directory is a subdirectory thereof, named
  "scratch", with the intention that all condor metadata files will be moved to peer 
  directories, and not pollute the job's scratch directory with condor control files.
  :jira:`3080`

- Added optional second argument for the macro expansion function ``$BASENAME()`` that
  specifies the file extension or suffix to remove.
  :jira:`3206`

- :tool:`condor_adstash` now parses and stores per-attempt transfer error data when
  reading transfer epoch history.
  :jira:`3122`

- On Windows, :ad-attr:`ResidentSetSize` and thus :ad-attr:`MemoryUsage` will now
  be updated in the startd as frequently as :ad-attr:`ImageSize` so that the default
  :macro:`PREEMPT` and :macro:`WANT_HOLD` policy expressions will evict jobs
  that go over :ad-attr:`Memory` in a timely manner.
  :jira:`3224`

*** 24.12.4 bugs

- Allow :tool:`condor_submit` -i to work with :subcom:`shell`.
  :jira:`3208`

- Fixed bug when :macro:`STARTER_NESTED_SCRATCH` is true and
  :macro:`SINGULARITY_TARGET_DIR` was also set.
  :jira:`3243`

- Fixed bug that prevented emails being sent to users when jobs went
  on hold and :subcom:`notification` was set to error.
  :jira:`3219`

- Fixed bug introduced in 24.11 that caused the *condor_schedd* to
  occasionally crash when DAGMan completed.
  :jira:`3250`

*** 24.0.12 features

- Updated :tool:`condor_upgrade_check` to test for well known gotchas
  between v24 and v25 of HTCondor installations.
  :jira:`3209`

*** 24.0.12 bugs

- Fixed a bug where the *blahpd* would fail when using Python 3.12 or later.
  :jira:`3225`

- Fixed bug where jobs held due to exceeding disk usage had the same
  :ad-attr:`HoldReasonCode` and :ad-attr:`HoldReasonSubCode` as jobs
  that exceeded memory usage.
  :jira:`3248`

*** 24.11.2 features

- Added new job ClassAd attributes :ad-attr:`NumVacates` and :ad-attr:`NumVacatesByReason`.
  These attributes provide counts about why a job left the running state without
  completing (i.e. was vacated from the execution point).
  :jira:`3204`

- Added new "notification = start" option to *condor_submit*, which
  sends an email when the job starts for the first time.
  :jira:`3133`

- New configuration parameter :macro:`TRUSTED_VAULT_HOSTS` can be used to
  restrict which Vault servers the *condor_credd* will accept credentials for.
  :jira:`3136`

- The new Python API now includes `htcondor2.ping()`, which operates like
  `htcondor.SecMan.ping()` in the old API.
  :jira:`3180`

- The :tool:`htcondor annex` tool now has (limited) support for AWS' EC2 annexes.
  The ``condor_annex`` tool has been withdrawn; use :tool:`htcondor annex`
  instead.
  :jira:`1630`

- Added new python method "get_claims" to the schedd object, which returns
  the classads of the claimed slots.
  :jira:`3181`

- Add --version flag to the :tool:`htcondor` tool.
  :jira:`3091`

*** 24.11.2 bugs

- When responding to a ping request for the ALLOW authorization level,
  daemons no longer require authentication.
  :jira:`3195`

*** 24.0.11 features

- Initial support for Debian 13 (trixie).
  :jira:`3212`

*** 24.0.11 bugs

*** 24.10.3 bugs

- Fixed a bug introduced in version 24.10.2 that caused
  `condor_store_cred add` to fail.
  :jira:`3213`

*** 24.10.2 features

- In the *condor_job_router*, the old ClassAd-based route syntax
  (specified using ``JOB_ROUTER_ENTRIES`` and ``JOB_ROUTER_DEFAULTS``)
  is no longer supported.
  :jira:`3118`

- Added new :tool:`condor_dag_checker` tool for users to check DAG files
  for syntactical and logical errors prior to submission.
  :jira:`3088`

- Improvements to :tool:`condor_q` for held jobs. The hold code and subcode are
  now displayed as part of the ``-hold`` option. A new option ``-hold-codes``
  displays the first job for each unique hold code and subcode.
  :jira:`3127`

- Added new ``-lvm`` option to :tool:`condor_status` to view current disk usage
  of slots enforcing disk limits. This option can be paired with ``-startd`` to
  show information about execution points enforcing disk limits.
  :jira:`3119`

- The new Python API now includes :py:meth:`htcondor2.disable_debug`, which is
  intended interactive use (after debugging a problem).
  :jira:`3003`

- Some errors on the EP that occurred after the AP had released the
  corresponding claim could cause a slot to remain claimed until the job lease
  timeout had expired.  This change should reduce incidents of this behavior.
  :jira:`3028`

- Improvements to observability of common files transfer, including new entries
  in the shadow and starter daemon logs; a new CommonFiles event in the
  job/user event log; and a new transfer entry in the epoch history.
  :jira:`3052`

*** 24.10.2 bugs

- Fixed a bug in :tool:`condor_q` default output where counts of jobs could be truncated to 6 digits.
  :jira:`3106`

- Fixed a bug introduced in HTCondor version 24.8.0 where a job in Suspended
  status wouldn't change to Idle status when evicted from an EP.
  This resulted in the job not being considered for scheduling, among other
  problems.
  :jira:`3174`

- Execution Points enforcing disk limits will now subtract the size of
  pre-existing logical volumes from the advertised available disk. Any
  logical volumes associated with HTCondor are not subtracted.
  :jira:`3119`

- Fixed a bug where the *condor_credd* mistakenly thought a Vault-managed
  OAuth2 credential was a plain user-provided access token.
  :jira:`3084`

- Attempting to send common files to startds whose sinful string is more than
  256 characters will no longer cause a shadow exception.
  :jira:`3128`

- Fixed a memory leak in the *condor_schedd* that could be triggered by checkpointing.
  :jira:`3104`

- Fixed an issue where a job may take an additional 20 minutes to be scheduled to run after leaving cool-down mode.
  See configuration knob :macro:`SYSTEM_ON_VACATE_COOL_DOWN` for more information about job cool-down mode.
  :jira:`3059`

*** 24.0.10 bugs

*** 24.9.2 features

- Added new job ClassAd attribute :ad-attr:`TransferInputFileCounts`.
  :jira:`3024`

- Added new :macro:`SCHEDD_DAEMON_HISTORY` file for the Schedd to periodically write
  historical ClassAd records into. These records can be queried via :tool:`condor_history`
  using the new **-daemon** option or via :py:meth:`htcondor2.Schedd.daemonHistory`.
  :jira:`3061`

- :tool:`condor_watch_q` will now display tracking information for DAGMan jobs specified
  via the **-clusters** option.
  :jira:`3068`

- Improved logging on the EP when a slot cannot be claimed because the :ad-attr:`Start`
  expression evaluates to false.  When this happens, analysis of the slot :ad-attr:`Requirements[type=Machine]`
  expression will be written to the ``StartLog``.
  :jira:`3033`

*** 24.9.2 bugs

- Fixed a bug which could cause unnecessary activation failures if the previous
  job in the slot failed to transfer its output.  This would manifest as slots
  being in the claimed/idle state for far longer than necessary.
  :jira:`3073`

- Fixed a bug in the Vault credential monitor where access tokens were failing
  to be generated from Vault tokens when :macro:`AUTH_SSL_CLIENT_CAFILE` and/or
  :macro:`AUTH_SSL_CLIENT_CADIR` were undefined.
  :jira:`3086`

- Fixed a bug in :class:`htcondor2.Schedd` where it didn't work to use a
  ``job_spec`` parameter to specify a cluster ID as an integer, as a string
  without a proc ID, or in a list of such strings.
  :jira:`2979`

*** 24.0.9 features

- Initial Support for Enterprise Linux 10, including the x86_64_v2 platform.
  :jira:`3090`

*** 24.0.9 bugs

- The results of ``key in htcondor2.param`` and
  ``key in htcondor2.param.keys()`` now match for keys which are defined to
  have no value.  (Previously, such keys would be returned by ``keys()``.)
  :jira:`3085`

*** 24.8.1 features

- On Linux systems with cgroups enabled, jobs are now put in a ".scope"
  sub-cgroup of the per-job ".slice" cgroup.  This makes it easier for
  pilot or glidein systems to further subdivide the job's cgroup.
  :jira:`3008`

- On Linux systems, added support to put each condor daemon in its
  own cgroup with the knob :macro:`CGROUP_ALL_DAEMONS`
  :jira:`3032`

- The execute point now sets the execute permission bit on
  the :subcom:`executable` even when it was transferred by a plugin.
  This is helpful when using pelican or osdf to transfer the
  job's main executable.
  :jira:`3020`

- Add a new configuration knob, :macro:`STARTER_SETS_HOME_ENV` which defaults to 
  true.  When true, the job will have the **HOME** environment variable
  set to whatever it is on the system.  When false, HOME will not
  be set to anything.
  :jira:`3010`

- Added new ``halt`` and ``resume`` verbs to :tool:`htcondor dag` for
  first class way to halt a DAG.
  :jira:`2898`

- Added new :class:`htcondor2.DAGMan` class to the python API for sending
  commands to running a DAGMan process.
  :jira:`2898`

- Added :macro:`DAGMAN_NODE_JOB_FAILURE_TOLERANCE` to inform DAGMan when to
  consider a placed job list as failed when job failures occur.
  :jira:`3019`

- :tool:`htcondor ap status` will now show the :ad-attr:`RecentDaemonCoreDutyCycle` of
  each reported Access Point's *condor_schedd*.
  :jira:`3009`

- :tool:`condor_adstash` can now be configured to fetch a custom projection of attributes
  for job (epoch) ClassAds.
  :jira:`2680`

- :tool:`condor_status` will now accept ``-totals`` (previously just ``-total``) to better
  match other tools with the similar option.
  :jira:`3044`

- Improve diagnostics in the shadow when it fails to activate a claim.
  :jira:`3035`

- The directory for :macro:`LOCAL_UNIV_EXECUTE` is no longer made
  world-writable.
  :jira:`3036`

- Augment the `libvirt_simple_script.awk` script to provide needed
  UEFI boot information for ARM virtual machines.
  :jira:`3006`

- The :tool:`condor_upgrade_check` script has been folded into the main condor package.
  :jira:`2995`

*** 24.8.1 bugs

- Fixed a bug in the EP preventing a claimed slot from being re-used to run multiple jobs.
  The ability for an AP to run multiple jobs on the same claimed slot (i.e. without needing
  to go back to the central manager) is a critical scalability feature in HTCSS, especially
  when running large numbers of short-running jobs.  The bug fixed here was introduced in 
  HTCondor version 24.5.1, so if you are running HTCondor v24.5.x, v24.6.x, or v24.7.x,
  and run large numbers of short jobs, please consider upgrading.  See the JIRA ticket
  for additional workarounds if you cannot upgrade.
  :jira:`3045`

- On Linux and macOS, when using dataflow jobs, HTCondor now checks the modification
  times of dataflow nodes with sub-second accuracy.  Previously, it just
  used seconds, which means that it might incorrectly not skip a dataflow
  job that it should have skipped if the output file was written in the
  same second as the input file.
  :jira:`3027`

- Fixed :tool:`condor_watch_q` to output a useful error message and not
  exit when one of :subcom:`log` files associated with jobs being tracked
  does not exist.
  :jira:`2978`

- Removed job attribute ``ToE``.
  It has been replaced by job attributes :ad-attr:`VacateReason`,
  :ad-attr:`VacateReasonCode`, and :ad-attr:`VacateReasonSubCode`.
  :jira:`2974`

- The ``SlotName`` field in the job event log is now correct in the
  case where a *condor_startd* has a non-default name.
  :jira:`3047`

- Fixed a bug where :meth:`htcondor2.enable_debug()` would cause the
  Python interpreter to exit if the debug log was configured incorrectly.
  :jira:`3004`

- Removed some memory leaks from version 2 of the Python bindings.
  :jira:`2981`

- Fixed a bug introduced in HTCondor 24.7.0 which would lead to the directory
  ``0`` (and subdirectories) spuriously being created in the :macro:`SPOOL`
  directory.
  :jira:`3026`

*** 24.0.8 bugs

- Fixed a bug introduced in 24.0.7 and 24.7.3 when running on Linux cgroup v1
  systems, jobs that were killed by the out-of-memory killer were
  considered completed instead of being put on hold.
  :jira:`3094`

- The :class:`htcondor2.Credd` initializer now properly raised
  a :class:`TypeError` if the location argument isn't
  a :class:`classad2.ClassAd`, rather than failing to raise a ``TypError``.
  :jira:`2993`

*** 24.7.3 features

- Improved the ability of :tool:`condor_who` to query *condor_startd* processes when
  *condor_who* is running as root or as the same user as the Startd, and added
  formatting options for use when the *condor_startd* is running as a job on
  another batch system.
  :jira:`2927`

- :tool:`htcondor credential add oauth2` can now be used to store tokens that can
  be used by jobs via :subcom:`use_oauth_services`. The user is responsible for
  updating tokens that can expire.
  :jira:`2803`

- Added :ad-attr:`OSHomeDir` to starter's copy of the job ad.
  :jira:`2972`

- Add :macro:`SYSTEM_MAX_RELEASES` which implements an upper bound on the number
  of times any job can be released by a user or periodic expression.
  :jira:`2926`

- Added the ability for an EP administrator to disable access to the network
  by a job, by setting :macro:`NO_JOB_NETWORKING` to true.
  :jira:`2967`

- Added the ability for a docker universe job to fetch an authenticated
  image from the docker repository.
  :jira:`2870`

- Improved :tool:`condor_watch_q` to display information about the number of
  jobs actively transferring input or output files.
  :jira:`2958`

- The default value for :macro:`DISABLE_SWAP_FOR_JOB` has been changed to
  ``True``.  This provides a more predictable and uniform user experience
  for jobs running on different EPs.
  :jira:`2960`

- Add :tool:`htcondor annex login` verb, which opens a shared SSH connection to
  the named HPC system.  If you've recently created or added an annex at a
  particular system, it will re-use that cached connection; otherwise, you'll have
  to login again, but that connection will then be re-usable by other
  :tool:`htcondor annex` commands.
  :jira:`2809`

- Updated :tool:`htcondor annex` to work with Expanse's new requirements for its
  ``gpu`` and ``gpu-shared`` queues.
  :jira:`2634`

- Enhanced :tool:`htcondor job status` to also show the time to transfer the
  job input sandbox.
  :jira:`2959`

- Jobs that use :subcom:`concurrency_limits` can now re-use claims in
  the schedd.
  :jira:`2937`

- Added :subcom:`shell` for Linux systems.
  :jira:`2918`

- :macro:`START_VANILLA_UNIVERSE` expressions may now refer to attributes
  in the schedd add using the prefix ``SCHEDD``.
  :jira:`2919`

- Hold messages generated by failure to transfer output now include how many
  files failed to transfer.
  :jira:`2903`

- Added ``-transfer-history`` flag to :tool:`condor_history` to query historical
  Input, Output, and Checkpoint transfer ClassAds stored in the :macro:`JOB_EPOCH_HISTORY`
  files.
  :jira:`2878`

- Improved the parsing and handling of syntax errors in the
  :subcom:`transfer_output_remaps` submit command.
  :jira:`2920`

- DAGMan :dag-cmd:`SERVICE` nodes will no longer be removed automatically when
  a DAG contains a :dag-cmd:`FINAL` node and :tool:`condor_rm` is used on the
  DAGMan scheduler job.
  :jira:`2938`

- The list of files generated by the :subcom:`manifest` submit command now
  recursively includes subdirectories.
  :jira:`2903`

- Added new option ``-extract`` to :tool:`condor_history` to copy historical
  ClassAd entries that match a provided constraint to a specified file.
  :jira:`2923`

- EPs using disk enforcement via LVM and :macro:`LVM_HIDE_MOUNT` = ``True``
  will now advertise :ad-attr:`HasVM` = ``False`` due to VM universe jobs being
  incompatible with mount namespaces.
  :jira:`2945`

- Added support for running Docker universe on ARM hosts
  :jira:`2906`

- The **CLAIMTOBE** authentication protocol now fully qualified user names
  with the system's ``$(UID_DOMAIN)``.  To revert to the former semantics,
  set :macro:`SEC_CLAIMTOBE_INCLUDE_DOMAIN` to false.
  :jira:`2915`

*** 24.7.3 bugs

- Fixed a bug in the local issuer credential monitor that prevented the issuance of tokens
  using the WLCG profile.
  :jira:`2954`

- Fixed bug where DAGMan would output an error message containing garbage
  when dumping failed node information to the debug log.
  :jira:`2899`

- Fixed a bug where EP's using :macro:`STARTD_ENFORCE_DISK_LIMITS` would mark a
  slot as ``broken`` when the *condor_starter* fails to remove the ephemeral logical
  volume but the *condor_startd* successfully removes the LV.
  :jira:`2953`

- Fixed a bug in the Vault credential monitor that kept credentials from being fetched
  if VAULT_CREDMON_PROVIDER_NAMES was unset. Introduced in HTCondor 24.3.0.
  :jira:`2912`

- Fixed a bug in the local issuer credential monitor that kept credentials from being
  issued if :macro:`LOCAL_CREDMON_TOKEN_VERSION` (or named variant) was not set.
  :jira:`2965`

*** 24.0.7 features

- The *condor_startd* now distributes the :ad-attr:`LoadAvg` assigned to a partitionable slot
  to the idle resources of the partitionable slot, and then to the dynamic slots.
  Machines that have only a single partitionable slot will now have the same behavior under
  a :macro:`use policy:DESKTOP` as they did in version 23.10.18 and 24.0.1.
  :jira:`2901`

*** 24.0.7 bugs

- When using delegated cgroup v2, HTCondor no longer reports that that main job (often a pilot)
  has an out of memory condition when only the sub-job has hit an oom.
  :jira:`2944`

*** 24.5.2 bugs

- The default value for :macro:`STARTD_LEFTOVER_PROCS_BREAK_SLOTS` has been
  changed to 'False'. When 'True', the EP was erroneously marking slots as
  broken.
  :jira:`2946`

*** 24.5.1 features

- The *condor_starter* now advertise :ad-attr:`StdoutMtime` and :ad-attr:`StderrMtime`
  which represent the most recent modification time, in seconds since the epoch
  of a job which uses file transfer.
  :jira:`2837`

- The *condor_startd*, when running on a machine with Nvidia gpus, now advertises
  Nvidia driver version.
  :jira:`2856`

- Increased the default width of :tool:`condor_qusers` output when redirected to a
  file or piped to another command to prevent truncation.
  :jira:`2861`

- The *condor_startd* will now never lose track and leak logical volumes that were failed
  to be cleaned up when using :macro:`STARTD_ENFORCE_DISK_LIMITS`. The *condor_startd*
  will now periodically retry removal of logical volumes with an exponential back off.
  :jira:`2852`

- The *condor_startd* will now keep dynamic slots that have a :ad-attr:`SlotBrokenReason`
  attribute in ``Unclaimed`` state rather than deleting them when they change state
  to ``Unclaimed``.  A new configuration variable :macro:`CONTINUE_TO_ADVERTISE_BROKEN_DYNAMIC_SLOTS`
  controls this behavior.  It defaults to ``true`` but can be set to ``false`` to preserve
  the old behavior.  This change also adds a new attribute :ad-attr:`BrokenContextAds`
  to the daemon ad of the *condor_startd*. This attribute has a ClassAd for each broken resource
  in the startd.  *condor_status* has been enhanced to use this new attribute to display
  more information about the context of broken resources when both ``-startd`` and ``-broken``
  arguments are used.
  :jira:`2844`

- The *condor_startd* will now permanently reduce the total slot resources advertised by
  a partitionable slot when a dynamic slot is deleted while it is marked as broken. The
  amount of reduction will be advertised in new attributes such as ad-attr:`BrokenSlotCpus`
  so that the original size of the slot can be computed.
  :jira:`2865`

- Daemons will now more quickly discover with a non-responsive
  *condor_collector* has recovered and resume advertising to it.
  :jira:`2605`

- Jobs can now request user credentials generated by any combination of the
  OAuth2, Local Issuer, and Vault credential monitors on the AP.
  Remote submitters can request these credentials without having any of the
  CREDMON-related parameters in their configuration files.
  :jira:`2851`

*** 24.5.1 bugs

- Fixed a bug where the *condor_gridmanager* would write to log file
  `GridmanagerLog.root` after a reconfiguration.
  :jira:`2846`

- ``htcondor annex shutdown`` now works again.
  :jira:`2808`

- Fixed a bug where the job state table DAGMan prints to its debug file could
  contain a negative number for the count of failed jobs.
  :jira:`2872`

*** 24.0.5 bugs

*** 24.4.0 features

- Improved validation and cleanup of :macro:`EXECUTE` directories.
  The :macro:`EXECUTE` directory must now be owned by the *condor* user
  when the daemons are started as root. The condor_startd will
  not attempt to clean an invalid :macro:`EXECUTE` directory nor will
  it alter the file permissions of an :macro:`EXECUTE` directory.
  :jira:`2789`

- For **batch** grid :subcom:`universe` jobs, the PATH environment variable values
  from the job ad and the worker node environment are now combined.
  Previously, only the PATH value from the job ad was used.
  The old behavior can be restored by setting ``blah_merge_paths=no`` in
  the ``blah.config`` file.
  :jira:`2793`

- Many small improvements to :tool:`condor_q` ``-analyze`` and ``-better-analyze``
  for pools that use partitionable slots.  As a part of this, the *condor_schedd*
  was changed to provide match information for the auto-cluster of
  the job being analyzed, which :tool:`condor_q` will report if it is available.
  :jira:`2720`

- The *condor_startd* now advertises a new attribute,
  :ad-attr:`SingularityUserNamespaces` which is ``true`` when apptainer
  or singularity work and are using Linux user namespaces, and ``false``
  when it is using setuid mode.
  :jira:`2818`

- The *condor_startd* daemon ad now contains attributes showing the average and total
  bytes transferred to and from jobs during its lifetime.
  :jira:`2721`

- The *condor_credd* daemon no longer listens on port ``9620`` by default,
  but rather uses the *condor_shared_port* daemon.
  :jira:`2763`

- DAGMan will now periodically print a table regarding states of
  job placed to the Access Point to the debug log (``*.dagman.out``).
  The rate at which this table in printed is dictated by
  :macro:`DAGMAN_PRINT_JOB_TABLE_INTERVAL`
  :jira:`2794`

*** 24.4.0 bugs

- Changed the numeric output of :tool:`htcondor job status` so that the rounding
  to megabytes, gigabytes, etc. matches the binary definitions the rest
  of the tools use.
  :jira:`2788`

*** 24.0.4 features

- For **arc** grid :subcom:`universe` jobs, the new submit command
  :subcom:`arc_data_staging` can be used to supply additional elements
  to the DataStaging block of the ARC ADL that HTCondor constructs.
  :jira:`2774`

*** 24.0.4 bugs

- Fixed a bug in the negotiator that caused it to crash when matching
  offline ads.
  :jira:`2819`

- Fixed a memory leak in the schedd that could be caused by ``SCHEDD_CRON``
  scripts that generate standard error output.
  :jira:`2817`

- Fixed a bug that cause the *condor_schedd* to crash with a segmentation
  fault if a :tool:`condor_off` ``-fast`` command was run while a schedd cron
  script was running.
  :jira:`2815`<|MERGE_RESOLUTION|>--- conflicted
+++ resolved
@@ -18,8 +18,6 @@
   **arc**, **ec2**, and **gce** grid types).
   :jira:`3300`
 
-<<<<<<< HEAD
-=======
 - Executions points using disk enforcement failed when provided backing
   :macro:`LVM_VOLUME_GROUP_NAME` and :macro:`LVM_THINPOOL_NAME` contained
   hyphens.
@@ -32,7 +30,6 @@
   so they should be more-reliably available there.
   :jira:`3220`
 
->>>>>>> 3e8430d6
 - Calling :meth:`htcondor2.Schedd.history` on an object whose corresponding
   daemon can't be contacted will no longer cause a segfault.
   :jira:`3314`
