*** 23.10.24 bugs

*** 23.0.24 bugs

- ``condor_watch_q`` will now correctly display the full range of job
  ids for each batch grouping.
  :jira:`2992`

*** 23.10.23 features

<<<<<<< HEAD
# I am pointing at 7.14.0 release tag because it lists the new features and bug fixes in 7.14
# The 7.14.1 tag only has a irrelevant bug fixes
- HTCondor tarballs now contain `Pelican 7.14.1 <https://github.com/PelicanPlatform/pelican/releases/tag/v7.14.0>`_
=======
- HTCondor tarballs now contain `Pelican 7.15.0 <https://github.com/PelicanPlatform/pelican/releases/tag/v7.15.0>`_
>>>>>>> 08a8c855

- The condor package now requires pelican-7.15.0. The weak dependency is no longer used, because dnf would
  not update to the requested pelican version.

- HTCondor tarballs now contain `Apptainer 1.4.0 <https://github.com/apptainer/apptainer/releases/tag/v1.4.0>`_

- The condor RPM package now requires apptainer-1.4.0.

*** 23.10.23 bugs

- Fixed a bug that could cause the *condor_starter* to crash
  when running docker universe jobs with custom volume mounts.
  :jira:`2890`

- Fixed a bug preventing spooled or remote jobs using
  :subcom:`preserve_relative_paths` from working.
  :jira:`2877`

- The *condor_kbdd* now also looks in the XDG_RUNTIME_DIRECTORY
  when trying to find a XAuthority file to use to connect to a local
  X server.
  :jira:`2921`

- Fixed a bug that prevented daemons from updating their ads in the
  *condor_collector* when authentication is disabled but encryption or
  integrity is enabled.
  :jira:`2888`

- Fixed a bug in :tool:`condor_adstash` that caused it to fail to discover
  *condor_startd* daemons using :macro:`ENABLE_STARTD_DAEMON_AD`
  (enabled by default since HTCondor 23.9).
  :jira:`2908`

- Fixed a bug with :subcom:`transfer_output_remaps` when given an erroneous 
  trailing semicolon.
  :jira:`2910`

*** 23.0.23 bugs

- Fixed a bug where specifying ``transfer_output_remaps`` from a path
  which didn't exist to a file:// URL would cause HTCondor to report a
  useless (albeit correct) error.
  :jira:`2790`

- Fixed a bug that could cause the *condor_shadow* daemon to crash when
  the job transfer input file list was very long (thousands of characters).
  :jira:`2859`

- Fixed a bug where two different *condor_gridmanager* processes could
  attempt to manage the same jobs when :macro:`GRIDMANAGER_SELECTION_EXPR`
  evaluated to *Undefined* or an empty string for any job.
  :jira:`2895`

- Fixed a rare bug in the *condor_schedd*, when
  :macro:`PER_JOB_HISTORY_DIR` is set that could cause
  a repeated restart loop.
  :jira:`2902`

- X.509 proxy delegation no longer fails when using OpenSSL 3.4.0 or later.
  :jira:`2904`

- Fixed a bug that could cause the *condor_gridmanager* to crash when
  there were ARC CE jobs with no X509userproxy.
  :jira:`2907`

- Fixed a bug that usually prevented :subcom:`manifest` from populating the
  ``in`` and ``out`` files.
  :jira:`2916`

- Fixed a bug that could cause a job submission to fail if a previous
  job submission to the same *condor_schedd* failed.
  :jira:`2917`

- Fixed a bug where daemons wouldn't immediately apply new security policy
  to incoming commands after a reconfig.
  :jira:`2929`

- Fixed a bug where *condor_history* would crash when reading a history file
  larger than ``2GB`` in the default mode (**backwards**).
  :jira:`2933`

- Fixed inflated memory usage reporting for docker universe jobs on hosts using
  cgroups V2. The reported memory no longer includes the cached memory.
  :jira:`2961`

*** 23.10.21 features

- HTCondor tarballs now contain `Pelican 7.13.0 <https://github.com/PelicanPlatform/pelican/releases/tag/v7.13.0>`_

*** 23.10.21 bugs

- Fixed a bug where chirp would not work in container universe jobs
  using the docker runtime.
  :jira:`2866`

- Fixed a bug where referencing :attr:`htcondor2.JobEvent.cluster`
  could crash if processed log event was not associated with job(s)
  (i.e. had a negative value).
  :jira:`2881`

- Fixed a bug that caused the ce-audit plugin to fail.
  :jira:`2963`

- Removed a scary-looking message in the log of the *condor_collector* about
  denying NEGOTIATOR-level authorization when the client wasn't requesting
  that authorizaiton level.
  :jira:`2964`

- Fixed a bug that caused most updates of collector ads via UDP to be
  rejected.
  :jira:`2975`

- Fixed a bug where the *condor_shadow* would wait for the job lease to
  expire (usually 40 minutes) before returning a job to idle status when
  the *condor_starter* failed to initialize.
  :jira:`2997`

*** 23.0.21 bugs

- Fixed a bug that caused the *condor_gridmanager* to abort if a job that
  it was managing disappeared from the job queue (i.e. due to someone
  running *condor_rm -force*).
  :jira:`2845`

- Fixed a bug that caused grid ads from different Access Points to
  overwrite each other in the collector.
  :jira:`2876`

- Fixed a memory leak that can occur in any HTCondor daemon when an
  invalid ClassAd expression is encountered.
  :jira:`2847`

- Fixed a bug that caused daemons to go into infinite recursion,
  eventually crashing when they ran out of stack memory.
  :jira:`2873`

*** 23.10.20 bugs

- Fixed issue where EPs using :macro:`STARTD_ENFORCE_DISK_LIMITS` would
  fill up the EPs filesystem due to excessive saving of metadata to
  ``/etc/lvm/archive``.
  :jira:`2791`

- Fixed bug where :subcom:`container_service_names` did not work.
  :jira:`2829`

- Fixed very rare bug that could cause the *condor_startd* to crash
  when the *condor_collector* times out queries and DNS is running
  very slowly.
  :jira:`2831`

*** 23.0.20 bugs

- Updated :tool:`condor_upgrade_check` to test for use for PASSWORD
  authentication and warn about the authenticated identity changing.
  :jira:`2823`<|MERGE_RESOLUTION|>--- conflicted
+++ resolved
@@ -8,13 +8,7 @@
 
 *** 23.10.23 features
 
-<<<<<<< HEAD
-# I am pointing at 7.14.0 release tag because it lists the new features and bug fixes in 7.14
-# The 7.14.1 tag only has a irrelevant bug fixes
-- HTCondor tarballs now contain `Pelican 7.14.1 <https://github.com/PelicanPlatform/pelican/releases/tag/v7.14.0>`_
-=======
 - HTCondor tarballs now contain `Pelican 7.15.0 <https://github.com/PelicanPlatform/pelican/releases/tag/v7.15.0>`_
->>>>>>> 08a8c855
 
 - The condor package now requires pelican-7.15.0. The weak dependency is no longer used, because dnf would
   not update to the requested pelican version.
