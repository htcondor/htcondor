<<<<<<< HEAD
*** 23.10.26 bugs

- Fixed a bug where the *condor_master* would not start up on systems
  where ulimit -n was close to 2 ^ 31 file descriptors.
  :jira:`3079`

*** 23.0.26 bugs

- Fixed a bug when dagman's log file was on a full filesystem, dagman
  would not exit with the correct log file full exit code.
  :jira:`3066`

- The submit commands ``kill_sig``, ``remove_kill_sig``, and
  ``hold_kill_sig`` are now ignored for Windows jobs.
  These control unix process signals, which are not relevant on
  Windows.
  :jira:`3078`
=======
*** 23.10.25 features

- HTCondor tarballs now contain `Pelican 7.16.5 <https://pelicanplatform.org/releases>`_

- The condor package now requires pelican-7.16.5.

- HTCondor tarballs now contain `Apptainer 1.4.1 <https://github.com/apptainer/apptainer/releases/tag/v1.4.1>`_
>>>>>>> 0d7ee6ac

*** 23.10.25 bugs

- Fixed bug where :macro:`DAGMAN_MAX_JOBS_IDLE` value was not being respected by DAGMan
  even if no limit was specified via :tool:`condor_submit_dag`\s ``-maxidle`` option.
  :jira:`3011`

*** 23.0.25 bugs

- Fixed some bugs with parallel universe jobs that can cause the
  *condor_schedd* to crash.
  :jira:`3049`

- Fixed a bug that caused the *condor_starter* to crash if a job was
  vacated during input file transfer.
  :jira:`3016`

- :tool:`condor_watch_q` will now correctly display the full range of job
  ids for each batch grouping.
  :jira:`2992`

- Fixed bug in one of :tool:`condor_upgrade_check`\'s tests that would cause
  the test to check for incorrect hostname when running inside of a container.
  :jira:`3014`

*** 23.10.24 features

- HTCondor tarballs now contain `Pelican 7.15.1 <https://pelicanplatform.org/releases>`_

- The condor package now requires pelican-7.15.1. The weak dependency is no longer used, because dnf would
  not update to the requested pelican version.

- HTCondor tarballs now contain `Apptainer 1.4.0 <https://github.com/apptainer/apptainer/releases/tag/v1.4.0>`_

- The condor RPM package now requires at least apptainer version 1.3.6.

*** 23.10.24 bugs

- Fixed a bug that could cause the *condor_starter* to crash
  when running docker universe jobs with custom volume mounts.
  :jira:`2890`

- Fixed a bug preventing spooled or remote jobs using
  :subcom:`preserve_relative_paths` from working.
  :jira:`2877`

- The *condor_kbdd* now also looks in the ``XDG_RUNTIME_DIRECTORY``
  when trying to find a XAuthority file to use to connect to a local
  X server.
  :jira:`2921`

- Fixed a bug that prevented daemons from updating their ads in the
  *condor_collector* when authentication is disabled but encryption or
  integrity is enabled.
  :jira:`2888`

- Fixed a bug in :tool:`condor_adstash` that caused it to fail to discover
  *condor_startd* daemons using :macro:`ENABLE_STARTD_DAEMON_AD`
  (enabled by default since HTCondor 23.9).
  :jira:`2908`

- Fixed a bug with :subcom:`transfer_output_remaps` when given an erroneous 
  trailing semicolon.
  :jira:`2910`

- Fixed some bugs with parallel universe jobs that can cause the
  ``condor_schedd`` to crash.
  :jira:`3049`


*** 23.0.24 bugs

- Fixed inflated memory usage reporting for docker universe jobs on hosts using
  cgroups V2. The reported memory no longer includes the cached memory.
  :jira:`2961`

- Fixed a bug where specifying :subcom:`transfer_output_remaps` from a path
  which didn't exist to a ``file://`` URL would cause HTCondor to report a
  useless (albeit correct) error.
  :jira:`2790`

- Fixed a bug that could cause the *condor_shadow* daemon to crash when
  the :subcom:`transfer_input_files` list was very long (thousands of characters).
  :jira:`2859`

- Fixed a bug where two different *condor_gridmanager* processes could
  attempt to manage the same jobs when :macro:`GRIDMANAGER_SELECTION_EXPR`
  evaluated to ``UNDEFINED`` or an empty string for any job.
  :jira:`2895`

- Fixed a rare bug in the *condor_schedd*, when
  :macro:`PER_JOB_HISTORY_DIR` is set that could cause
  a repeated restart loop.
  :jira:`2902`

- X.509 proxy delegation no longer fails when using OpenSSL 3.4.0 or later.
  :jira:`2904`

- Fixed a bug that could cause the *condor_gridmanager* to crash when
  there were ARC CE jobs with no :ad-attr:`X509UserProxy`.
  :jira:`2907`

- Fixed a bug that usually prevented :subcom:`manifest` from populating the
  ``in`` and ``out`` files.
  :jira:`2916`

- Fixed a bug that could cause a job submission to fail if a previous
  job submission to the same *condor_schedd* failed.
  :jira:`2917`

- Fixed a bug where daemons wouldn't immediately apply new security policy
  to incoming commands after a reconfigure.
  :jira:`2929`

- Fixed a bug where :tool:`condor_history` would crash when reading a history file
  larger than ``2GB`` in the default mode (**backwards**).
  :jira:`2933`

- Fixed a bug that caused the ce-audit plugin to fail.
  :jira:`2963`

- Removed a scary-looking message in the log of the *condor_collector* about
  denying NEGOTIATOR-level authorization when the client wasn't requesting
  that authorization level.
  :jira:`2964`

- Fixed a bug that caused most updates of collector ads via UDP to be
  rejected.
  :jira:`2975`

- Fixed a bug where the *condor_shadow* would wait for the job lease to
  expire (usually 40 minutes) before returning a job to idle status when
  the *condor_starter* failed to initialize.
  :jira:`2997`

- The *condor_startd* now checks to see if the :macro:`START` expression of a static slot still
  evaluates to true before it allows a slot to be claimed. This helps to give an accurate reply
  to the *condor_schedd* when it tries to claim a slot with a START expression that
  changes frequently.
  :jira:`3013`

*** 23.10.21 features

- HTCondor tarballs now contain `Pelican 7.13.0 <https://github.com/PelicanPlatform/pelican/releases/tag/v7.13.0>`_

*** 23.10.21 bugs

- Fixed a bug where chirp would not work in container universe jobs
  using the docker runtime.
  :jira:`2866`

- Fixed a bug where referencing :attr:`htcondor2.JobEvent.cluster`
  could crash if processed log event was not associated with job(s)
  (i.e. had a negative value).
  :jira:`2881`

*** 23.0.21 bugs

- Fixed a bug that caused the *condor_gridmanager* to abort if a job that
  it was managing disappeared from the job queue (i.e. due to someone
  running *condor_rm -force*).
  :jira:`2845`

- Fixed a bug that caused grid ads from different Access Points to
  overwrite each other in the collector.
  :jira:`2876`

- Fixed a memory leak that can occur in any HTCondor daemon when an
  invalid ClassAd expression is encountered.
  :jira:`2847`

- Fixed a bug that caused daemons to go into infinite recursion,
  eventually crashing when they ran out of stack memory.
  :jira:`2873`

*** 23.10.20 bugs

- Fixed issue where EPs using :macro:`STARTD_ENFORCE_DISK_LIMITS` would
  fill up the EPs filesystem due to excessive saving of metadata to
  ``/etc/lvm/archive``.
  :jira:`2791`

- Fixed bug where :subcom:`container_service_names` did not work.
  :jira:`2829`

- Fixed very rare bug that could cause the *condor_startd* to crash
  when the *condor_collector* times out queries and DNS is running
  very slowly.
  :jira:`2831`

*** 23.0.20 bugs

- Updated :tool:`condor_upgrade_check` to test for use for PASSWORD
  authentication and warn about the authenticated identity changing.
  :jira:`2823`<|MERGE_RESOLUTION|>--- conflicted
+++ resolved
@@ -1,4 +1,3 @@
-<<<<<<< HEAD
 *** 23.10.26 bugs
 
 - Fixed a bug where the *condor_master* would not start up on systems
@@ -16,7 +15,7 @@
   These control unix process signals, which are not relevant on
   Windows.
   :jira:`3078`
-=======
+
 *** 23.10.25 features
 
 - HTCondor tarballs now contain `Pelican 7.16.5 <https://pelicanplatform.org/releases>`_
@@ -24,7 +23,6 @@
 - The condor package now requires pelican-7.16.5.
 
 - HTCondor tarballs now contain `Apptainer 1.4.1 <https://github.com/apptainer/apptainer/releases/tag/v1.4.1>`_
->>>>>>> 0d7ee6ac
 
 *** 23.10.25 bugs
 
