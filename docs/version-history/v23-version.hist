*** 23.10.26 bugs

<<<<<<< HEAD
- Fixed a bug where the *condor_master* would not start up on systems
  where ulimit -n was close to 2 ^ 31 file descriptors.
=======
- Fixed a memory leak in the *condor_schedd* when late materialization
  is used.
  :jira:`3096`

- Fixed a bug where the *condor_master* would not start up on systems
  where ``ulimit -n`` was close to 2 ^ 31 file descriptors.
>>>>>>> 0d0cc5d0
  :jira:`3079`

*** 23.0.26 bugs

- Fixed a bug when dagman's log file was on a full filesystem, dagman
  would not exit with the correct log file full exit code.
  :jira:`3066`

- The submit commands ``kill_sig``, ``remove_kill_sig``, and
  ``hold_kill_sig`` are now ignored for Windows jobs.
  These control unix process signals, which are not relevant on
  Windows.
  :jira:`3078`

*** 23.10.25 features

- HTCondor tarballs now contain `Pelican 7.16.5 <https://pelicanplatform.org/releases>`_

- The condor package now requires pelican-7.16.5.

- HTCondor tarballs now contain `Apptainer 1.4.1 <https://github.com/apptainer/apptainer/releases/tag/v1.4.1>`_

*** 23.10.25 bugs

- Fixed bug where :macro:`DAGMAN_MAX_JOBS_IDLE` value was not being respected by DAGMan
  even if no limit was specified via :tool:`condor_submit_dag`\s ``-maxidle`` option.
  :jira:`3011`

*** 23.0.25 bugs

- Fixed some bugs with parallel universe jobs that can cause the
  *condor_schedd* to crash.
  :jira:`3049`

- Fixed a bug that caused the *condor_starter* to crash if a job was
  vacated during input file transfer.
  :jira:`3016`

- :tool:`condor_watch_q` will now correctly display the full range of job
  ids for each batch grouping.
  :jira:`2992`

- Fixed bug in one of :tool:`condor_upgrade_check`\'s tests that would cause
  the test to check for incorrect hostname when running inside of a container.
  :jira:`3014`

*** 23.10.24 features

- HTCondor tarballs now contain `Pelican 7.15.1 <https://pelicanplatform.org/releases>`_

- The condor package now requires pelican-7.15.1. The weak dependency is no longer used, because dnf would
  not update to the requested pelican version.

- HTCondor tarballs now contain `Apptainer 1.4.0 <https://github.com/apptainer/apptainer/releases/tag/v1.4.0>`_

- The condor RPM package now requires at least apptainer version 1.3.6.

*** 23.10.24 bugs

- Fixed a bug that could cause the *condor_starter* to crash
  when running docker universe jobs with custom volume mounts.
  :jira:`2890`

- Fixed a bug preventing spooled or remote jobs using
  :subcom:`preserve_relative_paths` from working.
  :jira:`2877`

- The *condor_kbdd* now also looks in the ``XDG_RUNTIME_DIRECTORY``
  when trying to find a XAuthority file to use to connect to a local
  X server.
  :jira:`2921`

- Fixed a bug that prevented daemons from updating their ads in the
  *condor_collector* when authentication is disabled but encryption or
  integrity is enabled.
  :jira:`2888`

- Fixed a bug in :tool:`condor_adstash` that caused it to fail to discover
  *condor_startd* daemons using :macro:`ENABLE_STARTD_DAEMON_AD`
  (enabled by default since HTCondor 23.9).
  :jira:`2908`

- Fixed a bug with :subcom:`transfer_output_remaps` when given an erroneous 
  trailing semicolon.
  :jira:`2910`

- Fixed some bugs with parallel universe jobs that can cause the
  ``condor_schedd`` to crash.
  :jira:`3049`


*** 23.0.24 bugs

- Fixed inflated memory usage reporting for docker universe jobs on hosts using
  cgroups V2. The reported memory no longer includes the cached memory.
  :jira:`2961`

- Fixed a bug where specifying :subcom:`transfer_output_remaps` from a path
  which didn't exist to a ``file://`` URL would cause HTCondor to report a
  useless (albeit correct) error.
  :jira:`2790`

- Fixed a bug that could cause the *condor_shadow* daemon to crash when
  the :subcom:`transfer_input_files` list was very long (thousands of characters).
  :jira:`2859`

- Fixed a bug where two different *condor_gridmanager* processes could
  attempt to manage the same jobs when :macro:`GRIDMANAGER_SELECTION_EXPR`
  evaluated to ``UNDEFINED`` or an empty string for any job.
  :jira:`2895`

- Fixed a rare bug in the *condor_schedd*, when
  :macro:`PER_JOB_HISTORY_DIR` is set that could cause
  a repeated restart loop.
  :jira:`2902`

- X.509 proxy delegation no longer fails when using OpenSSL 3.4.0 or later.
  :jira:`2904`

- Fixed a bug that could cause the *condor_gridmanager* to crash when
  there were ARC CE jobs with no :ad-attr:`X509UserProxy`.
  :jira:`2907`

- Fixed a bug that usually prevented :subcom:`manifest` from populating the
  ``in`` and ``out`` files.
  :jira:`2916`

- Fixed a bug that could cause a job submission to fail if a previous
  job submission to the same *condor_schedd* failed.
  :jira:`2917`

- Fixed a bug where daemons wouldn't immediately apply new security policy
  to incoming commands after a reconfigure.
  :jira:`2929`

- Fixed a bug where :tool:`condor_history` would crash when reading a history file
  larger than ``2GB`` in the default mode (**backwards**).
  :jira:`2933`

- Fixed a bug that caused the ce-audit plugin to fail.
  :jira:`2963`

- Removed a scary-looking message in the log of the *condor_collector* about
  denying NEGOTIATOR-level authorization when the client wasn't requesting
  that authorization level.
  :jira:`2964`

- Fixed a bug that caused most updates of collector ads via UDP to be
  rejected.
  :jira:`2975`

- Fixed a bug where the *condor_shadow* would wait for the job lease to
  expire (usually 40 minutes) before returning a job to idle status when
  the *condor_starter* failed to initialize.
  :jira:`2997`

- The *condor_startd* now checks to see if the :macro:`START` expression of a static slot still
  evaluates to true before it allows a slot to be claimed. This helps to give an accurate reply
  to the *condor_schedd* when it tries to claim a slot with a START expression that
  changes frequently.
  :jira:`3013`

*** 23.10.21 features

- HTCondor tarballs now contain `Pelican 7.13.0 <https://github.com/PelicanPlatform/pelican/releases/tag/v7.13.0>`_

*** 23.10.21 bugs

- Fixed a bug where chirp would not work in container universe jobs
  using the docker runtime.
  :jira:`2866`

- Fixed a bug where referencing :attr:`htcondor2.JobEvent.cluster`
  could crash if processed log event was not associated with job(s)
  (i.e. had a negative value).
  :jira:`2881`

*** 23.0.21 bugs

- Fixed a bug that caused the *condor_gridmanager* to abort if a job that
  it was managing disappeared from the job queue (i.e. due to someone
  running *condor_rm -force*).
  :jira:`2845`

- Fixed a bug that caused grid ads from different Access Points to
  overwrite each other in the collector.
  :jira:`2876`

- Fixed a memory leak that can occur in any HTCondor daemon when an
  invalid ClassAd expression is encountered.
  :jira:`2847`

- Fixed a bug that caused daemons to go into infinite recursion,
  eventually crashing when they ran out of stack memory.
  :jira:`2873`

*** 23.10.20 bugs

- Fixed issue where EPs using :macro:`STARTD_ENFORCE_DISK_LIMITS` would
  fill up the EPs filesystem due to excessive saving of metadata to
  ``/etc/lvm/archive``.
  :jira:`2791`

- Fixed bug where :subcom:`container_service_names` did not work.
  :jira:`2829`

- Fixed very rare bug that could cause the *condor_startd* to crash
  when the *condor_collector* times out queries and DNS is running
  very slowly.
  :jira:`2831`

*** 23.0.20 bugs

- Updated :tool:`condor_upgrade_check` to test for use for PASSWORD
  authentication and warn about the authenticated identity changing.
  :jira:`2823`<|MERGE_RESOLUTION|>--- conflicted
+++ resolved
@@ -1,16 +1,11 @@
 *** 23.10.26 bugs
 
-<<<<<<< HEAD
-- Fixed a bug where the *condor_master* would not start up on systems
-  where ulimit -n was close to 2 ^ 31 file descriptors.
-=======
 - Fixed a memory leak in the *condor_schedd* when late materialization
   is used.
   :jira:`3096`
 
 - Fixed a bug where the *condor_master* would not start up on systems
   where ``ulimit -n`` was close to 2 ^ 31 file descriptors.
->>>>>>> 0d0cc5d0
   :jira:`3079`
 
 *** 23.0.26 bugs
