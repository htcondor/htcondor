*** 23.10.22 bugs

- Fixed a bug that could cause the *condor_starter* to crash
  when running docker universe jobs with custom volume mounts.
  :jira:`2890`

- Fixed a bug preventing spooled or remote jobs using
  :subcom:`preserve_relative_paths` from working.
  :jira:`2877`

- Fixed a bug that prevented daemons from updating their ads in the
  *condor_collector* when authentication is disabled but encryption or
  integrity is enabled.
  :jira:`2888`

<<<<<<< HEAD
*** 23.0.22 bugs

- X.509 proxy delegation no longer fails when using OpenSSL 3.4.0 or later.
  :jira:`2904``

=======
- Fixed a bug in :tool:`condor_adstash` that caused it to fail to discover
  *condor_startd* daemons using :macro:`ENABLE_STARTD_DAEMON_AD`
  (enabled by default since HTCondor 23.9).
  :jira:`2908`

*** 23.0.22 bugs

- Fixed a rare bug in the *condor_schedd*, when
  :macro:`PER_JOB_HISTORY_DIR` is set that could cause
  a repeated restart loop.
  :jira:`2902`

- X.509 proxy delegation no longer fails when using OpenSSL 3.4.0 or later.
  :jira:`2904``

- Fixed a bug with :subcom:`transfer_output_remaps` when given an erroneous 
  trailing semicolon.
  :jira:`2910`

- Fixed a bug that could cause the *condor_gridmanager* to crash when
  there were ARC CE jobs with no X509userproxy.
  :jira:`2907`

>>>>>>> 06ae7646
*** 23.10.21 features

- HTCondor tarballs now contain `Pelican 7.13.0 <https://github.com/PelicanPlatform/pelican/releases/tag/v7.13.0>`_

*** 23.10.21 bugs

- Fixed a bug where chirp would not work in container universe jobs
  using the docker runtime.
  :jira:`2866`

- Fixed a bug where referencing :attr:`htcondor2.JobEvent.cluster`
  could crash if processed log event was not associated with job(s)
  (i.e. had a negative value).
  :jira:`2881`

*** 23.0.21 bugs

- Fixed a bug that caused the *condor_gridmanager* to abort if a job that
  it was managing disappeared from the job queue (i.e. due to someone
  running *condor_rm -force*).
  :jira:`2845`

- Fixed a memory leak that can occur in any HTCondor daemon when an
  invalid ClassAd expression is encountered.
  :jira:`2847`

- Fixed a bug that caused daemons to go into infinite recursion,
  eventually crashing when they ran out of stack memory.
  :jira:`2873`

- Fixed a bug that caused grid ads from different Access Points to
  overwrite each other in the collector.
  :jira:`2876`

- Fixed a bug where two different *condor_gridmanager* processes could
  attempt to manage the same jobs when :macro:`GRIDMANAGER_SELECTION_EXPR`
  evaluated to *Undefined* or an empty string for any job.
  :jira:`2895`

*** 23.10.20 bugs

- Fixed issue where EP's using :macro:`STARTD_ENFORCE_DISK_LIMITS` would
  fill up the EP's filesystem due to excessive saving of metadata to
  ``/etc/lvm/archive``.
  :jira:`2791`

- Fixed bug where :subcom:`container_service_names` did not work.
  :jira:`2829`

- Fixed very rare bug that could cause the *condor_startd* to crash
  when the *condor_collector* times out queries and DNS is running
  very slowly.
  :jira:`2831`

*** 23.0.20 bugs

- Updated condor_upgrade_check to test for use for PASSWORD
  authentication and warn about the authenticated identity changing.
  :jira:`2823`<|MERGE_RESOLUTION|>--- conflicted
+++ resolved
@@ -13,13 +13,6 @@
   integrity is enabled.
   :jira:`2888`
 
-<<<<<<< HEAD
-*** 23.0.22 bugs
-
-- X.509 proxy delegation no longer fails when using OpenSSL 3.4.0 or later.
-  :jira:`2904``
-
-=======
 - Fixed a bug in :tool:`condor_adstash` that caused it to fail to discover
   *condor_startd* daemons using :macro:`ENABLE_STARTD_DAEMON_AD`
   (enabled by default since HTCondor 23.9).
@@ -43,7 +36,6 @@
   there were ARC CE jobs with no X509userproxy.
   :jira:`2907`
 
->>>>>>> 06ae7646
 *** 23.10.21 features
 
 - HTCondor tarballs now contain `Pelican 7.13.0 <https://github.com/PelicanPlatform/pelican/releases/tag/v7.13.0>`_
