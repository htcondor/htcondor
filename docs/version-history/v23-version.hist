--- conflicted
+++ resolved
@@ -2,11 +2,6 @@
 
 *** 23.0.29 bugs
 
-<<<<<<< HEAD
-*** 23.10.28 bugs
-
-=======
->>>>>>> f853f112
 *** 23.10.28 features
 
 - HTCondor tarballs now contain `Pelican 7.18.0 <https://pelicanplatform.org/releases>`_
