*** 23.10.22 bugs

- Fixed a bug that could cause the *condor_starter* to crash
  when running docker universe jobs with custom volume mounts.
  :jira:`2890`

- Fixed a bug preventing spooled or remote jobs using
  :subcom:`preserve_relative_paths` from working.
  :jira:`2877`

- The *condor_kbdd* now also looks in the XDG_RUNTIME_DIRECTORY
  when trying to find a XAuthority file to use to connect to a local
  X server.
  :jira:`2921`

- Fixed a bug that prevented daemons from updating their ads in the
  *condor_collector* when authentication is disabled but encryption or
  integrity is enabled.
  :jira:`2888`

- Fixed a bug in :tool:`condor_adstash` that caused it to fail to discover
  *condor_startd* daemons using :macro:`ENABLE_STARTD_DAEMON_AD`
  (enabled by default since HTCondor 23.9).
  :jira:`2908`

*** 23.0.22 bugs

- Fixed a rare bug in the *condor_schedd*, when
  :macro:`PER_JOB_HISTORY_DIR` is set that could cause
  a repeated restart loop.
  :jira:`2902`

- X.509 proxy delegation no longer fails when using OpenSSL 3.4.0 or later.
  :jira:`2904`

- Fixed a bug with :subcom:`transfer_output_remaps` when given an erroneous 
  trailing semicolon.
  :jira:`2910`

- Fixed a bug that could cause the *condor_gridmanager* to crash when
  there were ARC CE jobs with no X509userproxy.
  :jira:`2907`

- Fixed a bug that could cause the *condor_shadow* daemon to crash when
  the job transfer input file list was very long (thousands of characters).
  :jira:`2859`

- Fixed a bug that could cause a job submission to fail if a previous
  job submission to the same *condor_schedd* failed.
  :jira:`2917`

- Fixed a bug where daemons wouldn't immediately apply new security policy
  to incoming commands after a rconfig.
  :jira:`2929`

*** 23.10.21 features

- HTCondor tarballs now contain `Pelican 7.13.0 <https://github.com/PelicanPlatform/pelican/releases/tag/v7.13.0>`_

*** 23.10.21 bugs

- Fixed a bug where chirp would not work in container universe jobs
  using the docker runtime.
  :jira:`2866`

- Fixed a bug where referencing :attr:`htcondor2.JobEvent.cluster`
  could crash if processed log event was not associated with job(s)
  (i.e. had a negative value).
  :jira:`2881`

*** 23.0.21 bugs

- Fixed a bug that caused the *condor_gridmanager* to abort if a job that
  it was managing disappeared from the job queue (i.e. due to someone
  running *condor_rm -force*).
  :jira:`2845`

- Fixed a bug that caused grid ads from different Access Points to
  overwrite each other in the collector.
  :jira:`2876`

- Fixed a memory leak that can occur in any HTCondor daemon when an
  invalid ClassAd expression is encountered.
  :jira:`2847`

- Fixed a bug that caused daemons to go into infinite recursion,
  eventually crashing when they ran out of stack memory.
  :jira:`2873`

<<<<<<< HEAD
- Fixed a bug that caused grid ads from different Access Points to
  overwrite each other in the collector.
  :jira:`2876`

- Fixed a bug where two different *condor_gridmanager* processes could
  attempt to manage the same jobs when :macro:`GRIDMANAGER_SELECTION_EXPR`
  evaluated to *Undefined* or an empty string for any job.
  :jira:`2895`

=======
>>>>>>> 3d98fee1
*** 23.10.20 bugs

- Fixed issue where EP's using :macro:`STARTD_ENFORCE_DISK_LIMITS` would
  fill up the EP's filesystem due to excessive saving of metadata to
  ``/etc/lvm/archive``.
  :jira:`2791`

- Fixed bug where :subcom:`container_service_names` did not work.
  :jira:`2829`

- Fixed very rare bug that could cause the *condor_startd* to crash
  when the *condor_collector* times out queries and DNS is running
  very slowly.
  :jira:`2831`

*** 23.0.20 bugs

- Updated :tool:`condor_upgrade_check` to test for use for PASSWORD
  authentication and warn about the authenticated identity changing.
  :jira:`2823`<|MERGE_RESOLUTION|>--- conflicted
+++ resolved
@@ -53,6 +53,11 @@
   to incoming commands after a rconfig.
   :jira:`2929`
 
+- Fixed a bug where two different *condor_gridmanager* processes could
+  attempt to manage the same jobs when :macro:`GRIDMANAGER_SELECTION_EXPR`
+  evaluated to *Undefined* or an empty string for any job.
+  :jira:`2895`
+
 *** 23.10.21 features
 
 - HTCondor tarballs now contain `Pelican 7.13.0 <https://github.com/PelicanPlatform/pelican/releases/tag/v7.13.0>`_
@@ -87,18 +92,6 @@
   eventually crashing when they ran out of stack memory.
   :jira:`2873`
 
-<<<<<<< HEAD
-- Fixed a bug that caused grid ads from different Access Points to
-  overwrite each other in the collector.
-  :jira:`2876`
-
-- Fixed a bug where two different *condor_gridmanager* processes could
-  attempt to manage the same jobs when :macro:`GRIDMANAGER_SELECTION_EXPR`
-  evaluated to *Undefined* or an empty string for any job.
-  :jira:`2895`
-
-=======
->>>>>>> 3d98fee1
 *** 23.10.20 bugs
 
 - Fixed issue where EP's using :macro:`STARTD_ENFORCE_DISK_LIMITS` would
