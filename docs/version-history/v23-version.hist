--- conflicted
+++ resolved
@@ -1,12 +1,10 @@
-<<<<<<< HEAD
 *** 23.10.29 bugs
 
 *** 23.0.29 bugs
 
 *** 23.10.28 bugs
-=======
+
 *** 23.10.28 features
->>>>>>> d65188e4
 
 - HTCondor tarballs now contain `Pelican 7.18.0 <https://pelicanplatform.org/releases>`_
 
