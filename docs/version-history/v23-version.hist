*** 23.10.24 bugs

<<<<<<< HEAD
=======
- Fixed bug where :macro:`DAGMAN_MAX_JOBS_IDLE` value was not being respected by DAGMan
  even if no limit was specified via :tool:`condor_submit_dag`\s ``-maxidle`` option.
  :jira:`3011`

>>>>>>> 9be6d5bb
*** 23.0.24 bugs

- ``condor_watch_q`` will now correctly display the full range of job
  ids for each batch grouping.
  :jira:`2992`

*** 23.10.23 features

- HTCondor tarballs now contain `Pelican 7.15.0 <https://github.com/PelicanPlatform/pelican/releases/tag/v7.15.0>`_

- The condor package now requires pelican-7.15.0. The weak dependency is no longer used, because dnf would
  not update to the requested pelican version.

- HTCondor tarballs now contain `Apptainer 1.4.0 <https://github.com/apptainer/apptainer/releases/tag/v1.4.0>`_

- The condor RPM package now requires at least apptainer version 1.3.6.

*** 23.10.23 bugs

- Fixed a bug that could cause the *condor_starter* to crash
  when running docker universe jobs with custom volume mounts.
  :jira:`2890`

- Fixed a bug preventing spooled or remote jobs using
  :subcom:`preserve_relative_paths` from working.
  :jira:`2877`

- The *condor_kbdd* now also looks in the XDG_RUNTIME_DIRECTORY
  when trying to find a XAuthority file to use to connect to a local
  X server.
  :jira:`2921`

- Fixed a bug that prevented daemons from updating their ads in the
  *condor_collector* when authentication is disabled but encryption or
  integrity is enabled.
  :jira:`2888`

- Fixed a bug in :tool:`condor_adstash` that caused it to fail to discover
  *condor_startd* daemons using :macro:`ENABLE_STARTD_DAEMON_AD`
  (enabled by default since HTCondor 23.9).
  :jira:`2908`

- Fixed a bug with :subcom:`transfer_output_remaps` when given an erroneous 
  trailing semicolon.
  :jira:`2910`

*** 23.0.23 bugs

- Fixed a bug where specifying ``transfer_output_remaps`` from a path
  which didn't exist to a file:// URL would cause HTCondor to report a
  useless (albeit correct) error.
  :jira:`2790`

- Fixed a bug that could cause the *condor_shadow* daemon to crash when
  the job transfer input file list was very long (thousands of characters).
  :jira:`2859`

- Fixed a bug where two different *condor_gridmanager* processes could
  attempt to manage the same jobs when :macro:`GRIDMANAGER_SELECTION_EXPR`
  evaluated to *Undefined* or an empty string for any job.
  :jira:`2895`

- Fixed a rare bug in the *condor_schedd*, when
  :macro:`PER_JOB_HISTORY_DIR` is set that could cause
  a repeated restart loop.
  :jira:`2902`

- X.509 proxy delegation no longer fails when using OpenSSL 3.4.0 or later.
  :jira:`2904`

- Fixed a bug that could cause the *condor_gridmanager* to crash when
  there were ARC CE jobs with no X509userproxy.
  :jira:`2907`

- Fixed a bug that usually prevented :subcom:`manifest` from populating the
  ``in`` and ``out`` files.
  :jira:`2916`

- Fixed a bug that could cause a job submission to fail if a previous
  job submission to the same *condor_schedd* failed.
  :jira:`2917`

- Fixed a bug where daemons wouldn't immediately apply new security policy
  to incoming commands after a reconfig.
  :jira:`2929`

- Fixed a bug where *condor_history* would crash when reading a history file
  larger than ``2GB`` in the default mode (**backwards**).
  :jira:`2933`

- Fixed inflated memory usage reporting for docker universe jobs on hosts using
  cgroups V2. The reported memory no longer includes the cached memory.
  :jira:`2961`

*** 23.10.21 features

- HTCondor tarballs now contain `Pelican 7.13.0 <https://github.com/PelicanPlatform/pelican/releases/tag/v7.13.0>`_

*** 23.10.21 bugs

- Fixed a bug where chirp would not work in container universe jobs
  using the docker runtime.
  :jira:`2866`

- Fixed a bug where referencing :attr:`htcondor2.JobEvent.cluster`
  could crash if processed log event was not associated with job(s)
  (i.e. had a negative value).
  :jira:`2881`

- Fixed a bug that caused the ce-audit plugin to fail.
  :jira:`2963`

- Removed a scary-looking message in the log of the *condor_collector* about
  denying NEGOTIATOR-level authorization when the client wasn't requesting
  that authorizaiton level.
  :jira:`2964`

- Fixed a bug that caused most updates of collector ads via UDP to be
  rejected.
  :jira:`2975`

- Fixed a bug where the *condor_shadow* would wait for the job lease to
  expire (usually 40 minutes) before returning a job to idle status when
  the *condor_starter* failed to initialize.
  :jira:`2997`

*** 23.0.21 bugs

- Fixed a bug that caused the *condor_gridmanager* to abort if a job that
  it was managing disappeared from the job queue (i.e. due to someone
  running *condor_rm -force*).
  :jira:`2845`

- Fixed a bug that caused grid ads from different Access Points to
  overwrite each other in the collector.
  :jira:`2876`

- Fixed a memory leak that can occur in any HTCondor daemon when an
  invalid ClassAd expression is encountered.
  :jira:`2847`

- Fixed a bug that caused daemons to go into infinite recursion,
  eventually crashing when they ran out of stack memory.
  :jira:`2873`

*** 23.10.20 bugs

- Fixed issue where EPs using :macro:`STARTD_ENFORCE_DISK_LIMITS` would
  fill up the EPs filesystem due to excessive saving of metadata to
  ``/etc/lvm/archive``.
  :jira:`2791`

- Fixed bug where :subcom:`container_service_names` did not work.
  :jira:`2829`

- Fixed very rare bug that could cause the *condor_startd* to crash
  when the *condor_collector* times out queries and DNS is running
  very slowly.
  :jira:`2831`

*** 23.0.20 bugs

- Updated :tool:`condor_upgrade_check` to test for use for PASSWORD
  authentication and warn about the authenticated identity changing.
  :jira:`2823`<|MERGE_RESOLUTION|>--- conflicted
+++ resolved
@@ -1,12 +1,9 @@
 *** 23.10.24 bugs
 
-<<<<<<< HEAD
-=======
 - Fixed bug where :macro:`DAGMAN_MAX_JOBS_IDLE` value was not being respected by DAGMan
   even if no limit was specified via :tool:`condor_submit_dag`\s ``-maxidle`` option.
   :jira:`3011`
 
->>>>>>> 9be6d5bb
 *** 23.0.24 bugs
 
 - ``condor_watch_q`` will now correctly display the full range of job
