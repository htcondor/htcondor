*** 23.10.29 bugs

*** 23.0.29 bugs

<<<<<<< HEAD
*** 23.10.28 bugs

=======
>>>>>>> b6c06761
*** 23.10.28 features

- HTCondor tarballs now contain `Pelican 7.18.0 <https://pelicanplatform.org/releases>`_

- The condor package now requires pelican-7.18.0.

*** 23.10.28 bugs

- Fixed a bug with docker universe jobs that have a PostCmd.
  This PostCmd script was not passed the environment variables
  _CONDOR_MAINJOB_EXIT_CODE or _CONDOR_MAINJOB_EXIT_SIGNAL
  :jira:`3185`

- Fixed a bug where the :ad-attr:`ImageSize` attribute in a slot on a
  Windows EP was a large random value while the slot was running a job.
  The bug was due to a change in the Win32 API where the total virtual
  memory of a process is no longer reported.  From now on
  :ad-attr:`ImageSize` on a Windows EP will have the same value as
  :ad-attr:`ResidentSetSize`.
  :jira:`3179`

- Fixed a bug where an old client (version 9.0 or earlier) with lax
  security settings (authentication, encryption, and integrity all
  disabled or optional) would fail to communicate with a daemon with
  stronger security settings.
  :jira:`3189`

*** 23.0.28 bugs

- ``condor_token_request`` no longer fails with an error if the token is
  automatically approved by the daemon.
  :jira:`239`

*** 23.10.27 features

- HTCondor tarballs now contain `Pelican 7.17.2 <https://pelicanplatform.org/releases>`_

- The condor package now requires pelican-7.17.2.

*** 23.10.27 bugs

- Fixed a bug where the specific vacate reason wasn't reported in the job
  event log or the job ad when a job was evicted from the EP.
  The message ``Unspecified job interruption`` and code 1005 were used
  instead.
  :jira:`3117`

- Fixed a bug that could cause the startd's mips benchmark to
  run forever, consuming a cpu core and resulting in the 
  :ad-attr:`Mips` attribute to be undefined.
  :jira:`3134`

*** 23.0.27 bugs

- :tool:`condor_ssh_to_job` now works correctly when TMP is set to longer
  paths, such as when running under glidein.
  :jira:`3163`

- Fixed a bug in :tool:`htcondor job status` and :tool:`htcondor dag status`
  that caused some time information to be displayed incorrectly.
  :jira:`3112`

- Fixed a bug where the Machine and Job ClassAds would fail to be
  written into job scratch directories on Execution Points using
  :macro:`STARTD_ENFORCE_DISK_LIMITS`.
  :jira:`3156`

*** 23.10.26 features

- HTCondor tarballs now contain `Pelican 7.17.0 <https://pelicanplatform.org/releases>`_

- The condor package now requires pelican-7.17.0.

*** 23.10.26 bugs

- Fixed a memory leak in the *condor_schedd* when late materialization
  is used.
  :jira:`3096`

- Fixed a bug where the *condor_master* would not start up on systems
  where ``ulimit -n`` was close to 2 ^ 31 file descriptors.
  :jira:`3079`

*** 23.0.26 bugs

- Fixed a bug in *condor_adstash* that would prevent ads from
  being ingested to Elasticsearch or OpenSearch when a lookup
  of indexes did not start with a writable index.
  :jira:`3109`

- Fixed a bug when DAGMan's log file was on a full filesystem, DAGMan
  would not exit with the correct log file full exit code.
  :jira:`3066`

- The submit commands :subcom:`kill_sig`, :subcom:`remove_kill_sig`, and
  :subcom:`hold_kill_sig` are now ignored for Windows jobs.
  These control Unix process signals, which are not relevant on
  Windows.
  :jira:`3078`

- Fixed a bug introduced in HTCondor 23.0.21, 23.10.21, and 24.0.5 that
  caused the *condor_gridmanager* to fail at startup if
  :macro:`GRIDMANAGER_LOG_APPEND_SELECTION_EXPR` was set to ``True``.
  :jira:`3099`

- The plug-in used to handle ``http`` and ``https`` URLs now sets the
  ``user-agent`` header by default (``condor_curl_plugin/0.2``).  Web servers which return a 403/Forbidden
  error when the ``user-agent`` is empty will now function as expected.
  :jira:`3121`

*** 23.10.25 features

- HTCondor tarballs now contain `Pelican 7.16.5 <https://pelicanplatform.org/releases>`_

- The condor package now requires pelican-7.16.5.

- Pelican 7.16.5 now includes end-to-end integrity checks for clients

- HTCondor tarballs now contain `Apptainer 1.4.1 <https://github.com/apptainer/apptainer/releases/tag/v1.4.1>`_

*** 23.10.25 bugs

- Fixed bug where :macro:`DAGMAN_MAX_JOBS_IDLE` value was not being respected by DAGMan
  even if no limit was specified via :tool:`condor_submit_dag`\s ``-maxidle`` option.
  :jira:`3011`

*** 23.0.25 bugs

- Fixed some bugs with parallel universe jobs that can cause the
  ``condor_schedd`` to crash.
  :jira:`3049`

- Fixed a bug that caused the *condor_starter* to crash if a job was
  vacated during input file transfer.
  :jira:`3016`

- ``condor_watch_q`` will now correctly display the full range of job
  ids for each batch grouping.
  :jira:`2992`

- Fixed bug in one of ``condor_upgrade_check``\'s tests that would cause
  the test to check for incorrect hostname when running inside of a container.
  :jira:`3014`

*** 23.10.24 features

- HTCondor tarballs now contain `Pelican 7.15.1 <https://pelicanplatform.org/releases>`_

- The condor package now requires pelican-7.15.1. The weak dependency is no longer used, because dnf would
  not update to the requested pelican version.

- HTCondor tarballs now contain `Apptainer 1.4.0 <https://github.com/apptainer/apptainer/releases/tag/v1.4.0>`_

- The condor RPM package now requires at least apptainer version 1.3.6.

*** 23.10.24 bugs

- Fixed a bug that could cause the *condor_starter* to crash
  when running docker universe jobs with custom volume mounts.
  :jira:`2890`

- Fixed a bug preventing spooled or remote jobs using
  :subcom:`preserve_relative_paths` from working.
  :jira:`2877`

- The *condor_kbdd* now also looks in the XDG_RUNTIME_DIRECTORY
  when trying to find a XAuthority file to use to connect to a local
  X server.
  :jira:`2921`

- Fixed a bug that prevented daemons from updating their ads in the
  *condor_collector* when authentication is disabled but encryption or
  integrity is enabled.
  :jira:`2888`

- Fixed a bug in :tool:`condor_adstash` that caused it to fail to discover
  *condor_startd* daemons using :macro:`ENABLE_STARTD_DAEMON_AD`
  (enabled by default since HTCondor 23.9).
  :jira:`2908`

- Fixed a bug with :subcom:`transfer_output_remaps` when given an erroneous 
  trailing semicolon.
  :jira:`2910`

- Fixed some bugs with parallel universe jobs that can cause the
  ``condor_schedd`` to crash.
  :jira:`3049`


*** 23.0.24 bugs

- Fixed inflated memory usage reporting for docker universe jobs on hosts using
  cgroups V2. The reported memory no longer includes the cached memory.
  :jira:`2961`

- Fixed a bug where specifying ``transfer_output_remaps`` from a path
  which didn't exist to a file:// URL would cause HTCondor to report a
  useless (albeit correct) error.
  :jira:`2790`

- Fixed a bug that could cause the *condor_shadow* daemon to crash when
  the job transfer input file list was very long (thousands of characters).
  :jira:`2859`

- Fixed a bug where two different *condor_gridmanager* processes could
  attempt to manage the same jobs when :macro:`GRIDMANAGER_SELECTION_EXPR`
  evaluated to *Undefined* or an empty string for any job.
  :jira:`2895`

- Fixed a rare bug in the *condor_schedd*, when
  :macro:`PER_JOB_HISTORY_DIR` is set that could cause
  a repeated restart loop.
  :jira:`2902`

- X.509 proxy delegation no longer fails when using OpenSSL 3.4.0 or later.
  :jira:`2904`

- Fixed a bug that could cause the *condor_gridmanager* to crash when
  there were ARC CE jobs with no X509userproxy.
  :jira:`2907`

- Fixed a bug that usually prevented :subcom:`manifest` from populating the
  ``in`` and ``out`` files.
  :jira:`2916`

- Fixed a bug that could cause a job submission to fail if a previous
  job submission to the same *condor_schedd* failed.
  :jira:`2917`

- Fixed a bug where daemons wouldn't immediately apply new security policy
  to incoming commands after a reconfigure.
  :jira:`2929`

- Fixed a bug where *condor_history* would crash when reading a history file
  larger than ``2GB`` in the default mode (**backwards**).
  :jira:`2933`

- Fixed a bug that caused the ce-audit plugin to fail.
  :jira:`2963`

- Removed a scary-looking message in the log of the *condor_collector* about
  denying NEGOTIATOR-level authorization when the client wasn't requesting
  that authorization level.
  :jira:`2964`

- Fixed a bug that caused most updates of collector ads via UDP to be
  rejected.
  :jira:`2975`

- Fixed a bug where the *condor_shadow* would wait for the job lease to
  expire (usually 40 minutes) before returning a job to idle status when
  the *condor_starter* failed to initialize.
  :jira:`2997`

- The *condor_startd* now checks to see if the START expression of a static slot still
   evaluates to true before it allows a slot to be claimed. This helps to give an accurate reply
   to the *condor_schedd* when it tries to claim a slot with a START expression that
   changes frequently.
  :jira:`3013`

*** 23.10.21 features

- HTCondor tarballs now contain `Pelican 7.13.0 <https://github.com/PelicanPlatform/pelican/releases/tag/v7.13.0>`_

*** 23.10.21 bugs

- Fixed a bug where chirp would not work in container universe jobs
  using the docker runtime.
  :jira:`2866`

- Fixed a bug where referencing :attr:`htcondor2.JobEvent.cluster`
  could crash if processed log event was not associated with job(s)
  (i.e. had a negative value).
  :jira:`2881`

*** 23.0.21 bugs

- Fixed a bug that caused the *condor_gridmanager* to abort if a job that
  it was managing disappeared from the job queue (i.e. due to someone
  running *condor_rm -force*).
  :jira:`2845`

- Fixed a bug that caused grid ads from different Access Points to
  overwrite each other in the collector.
  :jira:`2876`

- Fixed a memory leak that can occur in any HTCondor daemon when an
  invalid ClassAd expression is encountered.
  :jira:`2847`

- Fixed a bug that caused daemons to go into infinite recursion,
  eventually crashing when they ran out of stack memory.
  :jira:`2873`

*** 23.10.20 bugs

- Fixed issue where EPs using :macro:`STARTD_ENFORCE_DISK_LIMITS` would
  fill up the EPs filesystem due to excessive saving of metadata to
  ``/etc/lvm/archive``.
  :jira:`2791`

- Fixed bug where :subcom:`container_service_names` did not work.
  :jira:`2829`

- Fixed very rare bug that could cause the *condor_startd* to crash
  when the *condor_collector* times out queries and DNS is running
  very slowly.
  :jira:`2831`

*** 23.0.20 bugs

- Updated condor_upgrade_check to test for use for PASSWORD
  authentication and warn about the authenticated identity changing.
  :jira:`2823`<|MERGE_RESOLUTION|>--- conflicted
+++ resolved
@@ -2,11 +2,6 @@
 
 *** 23.0.29 bugs
 
-<<<<<<< HEAD
-*** 23.10.28 bugs
-
-=======
->>>>>>> b6c06761
 *** 23.10.28 features
 
 - HTCondor tarballs now contain `Pelican 7.18.0 <https://pelicanplatform.org/releases>`_
