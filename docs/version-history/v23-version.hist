--- conflicted
+++ resolved
@@ -2,7 +2,10 @@
 
 *** 23.0.24 bugs
 
-<<<<<<< HEAD
+- ``condor_watch_q`` will now correctly display the full range of job
+  ids for each batch grouping.
+  :jira:`2992`
+
 *** 23.10.23 features
 ..
     I am pointing at 7.14.0 release tag because it lists the new features and bug fixes in 7.14
@@ -41,11 +44,6 @@
 - Fixed a bug with :subcom:`transfer_output_remaps` when given an erroneous 
   trailing semicolon.
   :jira:`2910`
-=======
-- ``condor_watch_q`` will now correctly display the full range of job
-  ids for each batch grouping.
-  :jira:`2992`
->>>>>>> 753a3a86
 
 *** 23.0.23 bugs
 
