--- conflicted
+++ resolved
@@ -7,13 +7,10 @@
   running *condor_rm -force*).
   :jira:`2845`
 
-<<<<<<< HEAD
-=======
 - Fixed a memory leak that can occur in any HTCondor daemon when an
   invalid ClassAd expression is encountered.
   :jira:`2847`
 
->>>>>>> 9c3ac221
 *** 23.10.20 bugs
 
 - Fixed issue where EP's using :macro:`STARTD_ENFORCE_DISK_LIMITS` would
