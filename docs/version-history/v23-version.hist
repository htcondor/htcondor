--- conflicted
+++ resolved
@@ -7,7 +7,10 @@
   running *condor_rm -force*).
   :jira:`2845`
 
-<<<<<<< HEAD
+- Fixed a memory leak that can occur in any HTCondor daemon when an
+  invalid ClassAd expression is encountered.
+  :jira:`2847`
+
 *** 23.10.20 bugs
 
 - Fixed issue where EP's using :macro:`STARTD_ENFORCE_DISK_LIMITS` would
@@ -22,11 +25,6 @@
   when the *condor_collector* times out queries and DNS is running
   very slowly.
   :jira:`2831`
-=======
-- Fixed a memory leak that can occur in any HTCondor daemon when an
-  invalid ClassAd expression is encountered.
-  :jira:`2847`
->>>>>>> 0c1874e6
 
 *** 23.0.20 bugs
 
