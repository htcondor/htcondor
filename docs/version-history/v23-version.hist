--- conflicted
+++ resolved
@@ -23,7 +23,10 @@
   :macro:`STARTD_ENFORCE_DISK_LIMITS`.
   :jira:`3156`
 
-<<<<<<< HEAD
+- condor_ssh_to_job now works correctly when TMP is set to longer
+  paths, such as when running under glidein.
+  :jira:`3163`
+
 *** 23.10.26 features
 
 - HTCondor tarballs now contain `Pelican 7.17.0 <https://pelicanplatform.org/releases>`_
@@ -39,11 +42,6 @@
 - Fixed a bug where the *condor_master* would not start up on systems
   where ulimit -n was close to 2 ^ 31 file descriptors.
   :jira:`3079`
-=======
-- condor_ssh_to_job now works correctly when TMP is set to longer
-  paths, such as when running under glidein.
-  :jira:`3163`
->>>>>>> 5b4f697c
 
 *** 23.0.26 bugs
 
