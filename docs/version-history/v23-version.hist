*** 23.10.24 bugs

- Fixed bug where :macro:`DAGMAN_MAX_JOBS_IDLE` value was not being respected by DAGMan
  even if no limit was specified via :tool:`condor_submit_dag`\s ``-maxidle`` option.
  :jira:`3011`

*** 23.0.24 bugs

- ``condor_watch_q`` will now correctly display the full range of job
  ids for each batch grouping.
  :jira:`2992`

<<<<<<< HEAD
*** 23.10.23 features

- HTCondor tarballs now contain `Pelican 7.15.1 <https://pelicanplatform.org/releases>`_

- The condor package now requires pelican-7.15.1. The weak dependency is no longer used, because dnf would
  not update to the requested pelican version.

- HTCondor tarballs now contain `Apptainer 1.4.0 <https://github.com/apptainer/apptainer/releases/tag/v1.4.0>`_

- The condor RPM package now requires at least apptainer version 1.3.6.

*** 23.10.23 bugs

- Fixed a bug that could cause the *condor_starter* to crash
  when running docker universe jobs with custom volume mounts.
  :jira:`2890`

- Fixed a bug preventing spooled or remote jobs using
  :subcom:`preserve_relative_paths` from working.
  :jira:`2877`

- The *condor_kbdd* now also looks in the XDG_RUNTIME_DIRECTORY
  when trying to find a XAuthority file to use to connect to a local
  X server.
  :jira:`2921`

- Fixed a bug that prevented daemons from updating their ads in the
  *condor_collector* when authentication is disabled but encryption or
  integrity is enabled.
  :jira:`2888`

- Fixed a bug in :tool:`condor_adstash` that caused it to fail to discover
  *condor_startd* daemons using :macro:`ENABLE_STARTD_DAEMON_AD`
  (enabled by default since HTCondor 23.9).
  :jira:`2908`

- Fixed a bug with :subcom:`transfer_output_remaps` when given an erroneous 
  trailing semicolon.
  :jira:`2910`
=======
- Fixed bug in one of ``condor_upgrade_check``\'s tests that would cause
  the test to check for incorrect hostname when running inside of a container.
  :jira:`3014`
>>>>>>> 7d1435d6

*** 23.0.23 bugs

- Fixed a bug where specifying ``transfer_output_remaps`` from a path
  which didn't exist to a file:// URL would cause HTCondor to report a
  useless (albeit correct) error.
  :jira:`2790`

- Fixed a bug that could cause the *condor_shadow* daemon to crash when
  the job transfer input file list was very long (thousands of characters).
  :jira:`2859`

- Fixed a bug where two different *condor_gridmanager* processes could
  attempt to manage the same jobs when :macro:`GRIDMANAGER_SELECTION_EXPR`
  evaluated to *Undefined* or an empty string for any job.
  :jira:`2895`

- Fixed a rare bug in the *condor_schedd*, when
  :macro:`PER_JOB_HISTORY_DIR` is set that could cause
  a repeated restart loop.
  :jira:`2902`

- X.509 proxy delegation no longer fails when using OpenSSL 3.4.0 or later.
  :jira:`2904`

- Fixed a bug that could cause the *condor_gridmanager* to crash when
  there were ARC CE jobs with no X509userproxy.
  :jira:`2907`

- Fixed a bug that usually prevented :subcom:`manifest` from populating the
  ``in`` and ``out`` files.
  :jira:`2916`

- Fixed a bug that could cause a job submission to fail if a previous
  job submission to the same *condor_schedd* failed.
  :jira:`2917`

- Fixed a bug where daemons wouldn't immediately apply new security policy
  to incoming commands after a reconfig.
  :jira:`2929`

- Fixed a bug where *condor_history* would crash when reading a history file
  larger than ``2GB`` in the default mode (**backwards**).
  :jira:`2933`

- Fixed inflated memory usage reporting for docker universe jobs on hosts using
  cgroups V2. The reported memory no longer includes the cached memory.
  :jira:`2961`

*** 23.10.21 features

- HTCondor tarballs now contain `Pelican 7.13.0 <https://github.com/PelicanPlatform/pelican/releases/tag/v7.13.0>`_

*** 23.10.21 bugs

- Fixed a bug where chirp would not work in container universe jobs
  using the docker runtime.
  :jira:`2866`

- Fixed a bug where referencing :attr:`htcondor2.JobEvent.cluster`
  could crash if processed log event was not associated with job(s)
  (i.e. had a negative value).
  :jira:`2881`

- Fixed a bug that caused the ce-audit plugin to fail.
  :jira:`2963`

- Removed a scary-looking message in the log of the *condor_collector* about
  denying NEGOTIATOR-level authorization when the client wasn't requesting
  that authorizaiton level.
  :jira:`2964`

- Fixed a bug that caused most updates of collector ads via UDP to be
  rejected.
  :jira:`2975`

- Fixed a bug where the *condor_shadow* would wait for the job lease to
  expire (usually 40 minutes) before returning a job to idle status when
  the *condor_starter* failed to initialize.
  :jira:`2997`

*** 23.0.21 bugs

- Fixed a bug that caused the *condor_gridmanager* to abort if a job that
  it was managing disappeared from the job queue (i.e. due to someone
  running *condor_rm -force*).
  :jira:`2845`

- Fixed a bug that caused grid ads from different Access Points to
  overwrite each other in the collector.
  :jira:`2876`

- Fixed a memory leak that can occur in any HTCondor daemon when an
  invalid ClassAd expression is encountered.
  :jira:`2847`

- Fixed a bug that caused daemons to go into infinite recursion,
  eventually crashing when they ran out of stack memory.
  :jira:`2873`

*** 23.10.20 bugs

- Fixed issue where EPs using :macro:`STARTD_ENFORCE_DISK_LIMITS` would
  fill up the EPs filesystem due to excessive saving of metadata to
  ``/etc/lvm/archive``.
  :jira:`2791`

- Fixed bug where :subcom:`container_service_names` did not work.
  :jira:`2829`

- Fixed very rare bug that could cause the *condor_startd* to crash
  when the *condor_collector* times out queries and DNS is running
  very slowly.
  :jira:`2831`

*** 23.0.20 bugs

- Updated condor_upgrade_check to test for use for PASSWORD
  authentication and warn about the authenticated identity changing.
  :jira:`2823`<|MERGE_RESOLUTION|>--- conflicted
+++ resolved
@@ -10,7 +10,10 @@
   ids for each batch grouping.
   :jira:`2992`
 
-<<<<<<< HEAD
+- Fixed bug in one of ``condor_upgrade_check``\'s tests that would cause
+  the test to check for incorrect hostname when running inside of a container.
+  :jira:`3014`
+
 *** 23.10.23 features
 
 - HTCondor tarballs now contain `Pelican 7.15.1 <https://pelicanplatform.org/releases>`_
@@ -50,11 +53,6 @@
 - Fixed a bug with :subcom:`transfer_output_remaps` when given an erroneous 
   trailing semicolon.
   :jira:`2910`
-=======
-- Fixed bug in one of ``condor_upgrade_check``\'s tests that would cause
-  the test to check for incorrect hostname when running inside of a container.
-  :jira:`3014`
->>>>>>> 7d1435d6
 
 *** 23.0.23 bugs
 
