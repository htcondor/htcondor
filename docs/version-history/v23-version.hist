--- conflicted
+++ resolved
@@ -1,9 +1,10 @@
-<<<<<<< HEAD
 *** 23.10.22 bugs
 
 - Fixed a bug preventing spooled or remote jobs using
   :subcom:`preserve_relative_paths` from working.
   :jira:`2877`
+
+*** 23.0.22 bugs
 
 *** 23.10.21 bugs
 
@@ -15,9 +16,6 @@
   could crash if processed log event was not associated with job(s)
   (i.e. had a negative value).
   :jira:`2881`
-=======
-*** 23.0.22 bugs
->>>>>>> 1784be3d
 
 *** 23.0.21 bugs
 
@@ -38,7 +36,6 @@
   overwrite each other in the collector.
   :jira:`2876`
 
-<<<<<<< HEAD
 *** 23.10.20 bugs
 
 - Fixed issue where EP's using :macro:`STARTD_ENFORCE_DISK_LIMITS` would
@@ -54,8 +51,6 @@
   very slowly.
   :jira:`2831`
 
-=======
->>>>>>> 1784be3d
 *** 23.0.20 bugs
 
 - Updated condor_upgrade_check to test for use for PASSWORD
