--- conflicted
+++ resolved
@@ -28,10 +28,13 @@
 - X.509 proxy delegation no longer fails when using OpenSSL 3.4.0 or later.
   :jira:`2904``
 
-<<<<<<< HEAD
 - Fixed a bug with :subcom:`transfer_output_remaps` when given an erroneous 
   trailing semicolon.
   :jira:`2910`
+
+- Fixed a bug that could cause the *condor_gridmanager* to crash when
+  there were ARC CE jobs with no X509userproxy.
+  :jira:`2907`
 
 *** 23.10.21 features
 
@@ -47,11 +50,6 @@
   could crash if processed log event was not associated with job(s)
   (i.e. had a negative value).
   :jira:`2881`
-=======
-- Fixed a bug that could cause the *condor_gridmanager* to crash when
-  there were ARC CE jobs with no X509userproxy.
-  :jira:`2907`
->>>>>>> d3161a98
 
 *** 23.0.21 bugs
 
