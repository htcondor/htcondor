--- conflicted
+++ resolved
@@ -1,4 +1,3 @@
-<<<<<<< HEAD
 *** 23.10.26 bugs
 
 - Fixed a memory leak in the *condor_schedd* when late materialization
@@ -20,7 +19,7 @@
   These control unix process signals, which are not relevant on
   Windows.
   :jira:`3078`
-=======
+
 *** 23.10.25 features
 
 - HTCondor tarballs now contain `Pelican 7.16.5 <https://pelicanplatform.org/releases>`_
@@ -28,7 +27,6 @@
 - The condor package now requires pelican-7.16.5.
 
 - HTCondor tarballs now contain `Apptainer 1.4.1 <https://github.com/apptainer/apptainer/releases/tag/v1.4.1>`_
->>>>>>> dcf0ef13
 
 *** 23.10.25 bugs
 
