<<<<<<< HEAD
*** 23.10.27 bugs

*** 23.10.26 bugs

- Fixed a memory leak in the *condor_schedd* when late materialization
  is used.
  :jira:`3096`

- Fixed a bug where the *condor_master* would not start up on systems
  where ulimit -n was close to 2 ^ 31 file descriptors.
  :jira:`3079`
=======
*** 23.0.27 bugs
>>>>>>> cc02f590

*** 23.0.26 bugs

- Fixed a bug when dagman's log file was on a full filesystem, dagman
  would not exit with the correct log file full exit code.
  :jira:`3066`

- The submit commands ``kill_sig``, ``remove_kill_sig``, and
  ``hold_kill_sig`` are now ignored for Windows jobs.
  These control unix process signals, which are not relevant on
  Windows.
  :jira:`3078`

- Fixed a bug introduced in HTCondor 23.0.21, 23.10.21, and 24.0.5 that
  caused the *condor_gridmanager* to fail at startup if
  macro:`GRIDMANAGER_LOG_APPEND_SELECTION_EXPR` was set to ``True``.
  :jira:`3099`

- Fixed a bug in *condor_adstash* that would prevent ads from
  being ingested to Elasticsearch or OpenSearch when a lookup
  of indexes did not start with a writable index.
  :jira:3109

*** 23.10.25 features

- HTCondor tarballs now contain `Pelican 7.16.5 <https://pelicanplatform.org/releases>`_

- The condor package now requires pelican-7.16.5.

- HTCondor tarballs now contain `Apptainer 1.4.1 <https://github.com/apptainer/apptainer/releases/tag/v1.4.1>`_

*** 23.10.25 bugs

- Fixed bug where :macro:`DAGMAN_MAX_JOBS_IDLE` value was not being respected by DAGMan
  even if no limit was specified via :tool:`condor_submit_dag`\s ``-maxidle`` option.
  :jira:`3011`

*** 23.0.25 bugs

- Fixed some bugs with parallel universe jobs that can cause the
  ``condor_schedd`` to crash.
  :jira:`3049`

- Fixed a bug that caused the *condor_starter* to crash if a job was
  vacated during input file transfer.
  :jira:`3016`

- ``condor_watch_q`` will now correctly display the full range of job
  ids for each batch grouping.
  :jira:`2992`

- Fixed bug in one of ``condor_upgrade_check``\'s tests that would cause
  the test to check for incorrect hostname when running inside of a container.
  :jira:`3014`

*** 23.10.24 features

- HTCondor tarballs now contain `Pelican 7.15.1 <https://pelicanplatform.org/releases>`_

- The condor package now requires pelican-7.15.1. The weak dependency is no longer used, because dnf would
  not update to the requested pelican version.

- HTCondor tarballs now contain `Apptainer 1.4.0 <https://github.com/apptainer/apptainer/releases/tag/v1.4.0>`_

- The condor RPM package now requires at least apptainer version 1.3.6.

*** 23.10.24 bugs

- Fixed a bug that could cause the *condor_starter* to crash
  when running docker universe jobs with custom volume mounts.
  :jira:`2890`

- Fixed a bug preventing spooled or remote jobs using
  :subcom:`preserve_relative_paths` from working.
  :jira:`2877`

- The *condor_kbdd* now also looks in the XDG_RUNTIME_DIRECTORY
  when trying to find a XAuthority file to use to connect to a local
  X server.
  :jira:`2921`

- Fixed a bug that prevented daemons from updating their ads in the
  *condor_collector* when authentication is disabled but encryption or
  integrity is enabled.
  :jira:`2888`

- Fixed a bug in :tool:`condor_adstash` that caused it to fail to discover
  *condor_startd* daemons using :macro:`ENABLE_STARTD_DAEMON_AD`
  (enabled by default since HTCondor 23.9).
  :jira:`2908`

- Fixed a bug with :subcom:`transfer_output_remaps` when given an erroneous 
  trailing semicolon.
  :jira:`2910`

- Fixed some bugs with parallel universe jobs that can cause the
  ``condor_schedd`` to crash.
  :jira:`3049`


*** 23.0.24 bugs

- Fixed inflated memory usage reporting for docker universe jobs on hosts using
  cgroups V2. The reported memory no longer includes the cached memory.
  :jira:`2961`

- Fixed a bug where specifying ``transfer_output_remaps`` from a path
  which didn't exist to a file:// URL would cause HTCondor to report a
  useless (albeit correct) error.
  :jira:`2790`

- Fixed a bug that could cause the *condor_shadow* daemon to crash when
  the job transfer input file list was very long (thousands of characters).
  :jira:`2859`

- Fixed a bug where two different *condor_gridmanager* processes could
  attempt to manage the same jobs when :macro:`GRIDMANAGER_SELECTION_EXPR`
  evaluated to *Undefined* or an empty string for any job.
  :jira:`2895`

- Fixed a rare bug in the *condor_schedd*, when
  :macro:`PER_JOB_HISTORY_DIR` is set that could cause
  a repeated restart loop.
  :jira:`2902`

- X.509 proxy delegation no longer fails when using OpenSSL 3.4.0 or later.
  :jira:`2904`

- Fixed a bug that could cause the *condor_gridmanager* to crash when
  there were ARC CE jobs with no X509userproxy.
  :jira:`2907`

- Fixed a bug that usually prevented :subcom:`manifest` from populating the
  ``in`` and ``out`` files.
  :jira:`2916`

- Fixed a bug that could cause a job submission to fail if a previous
  job submission to the same *condor_schedd* failed.
  :jira:`2917`

- Fixed a bug where daemons wouldn't immediately apply new security policy
  to incoming commands after a reconfigure.
  :jira:`2929`

- Fixed a bug where *condor_history* would crash when reading a history file
  larger than ``2GB`` in the default mode (**backwards**).
  :jira:`2933`

- Fixed a bug that caused the ce-audit plugin to fail.
  :jira:`2963`

- Removed a scary-looking message in the log of the *condor_collector* about
  denying NEGOTIATOR-level authorization when the client wasn't requesting
  that authorization level.
  :jira:`2964`

- Fixed a bug that caused most updates of collector ads via UDP to be
  rejected.
  :jira:`2975`

- Fixed a bug where the *condor_shadow* would wait for the job lease to
  expire (usually 40 minutes) before returning a job to idle status when
  the *condor_starter* failed to initialize.
  :jira:`2997`

- The *condor_startd* now checks to see if the START expression of a static slot still
   evaluates to true before it allows a slot to be claimed. This helps to give an accurate reply
   to the *condor_schedd* when it tries to claim a slot with a START expression that
   changes frequently.
  :jira:`3013`

*** 23.10.21 features

- HTCondor tarballs now contain `Pelican 7.13.0 <https://github.com/PelicanPlatform/pelican/releases/tag/v7.13.0>`_

*** 23.10.21 bugs

- Fixed a bug where chirp would not work in container universe jobs
  using the docker runtime.
  :jira:`2866`

- Fixed a bug where referencing :attr:`htcondor2.JobEvent.cluster`
  could crash if processed log event was not associated with job(s)
  (i.e. had a negative value).
  :jira:`2881`

*** 23.0.21 bugs

- Fixed a bug that caused the *condor_gridmanager* to abort if a job that
  it was managing disappeared from the job queue (i.e. due to someone
  running *condor_rm -force*).
  :jira:`2845`

- Fixed a bug that caused grid ads from different Access Points to
  overwrite each other in the collector.
  :jira:`2876`

- Fixed a memory leak that can occur in any HTCondor daemon when an
  invalid ClassAd expression is encountered.
  :jira:`2847`

- Fixed a bug that caused daemons to go into infinite recursion,
  eventually crashing when they ran out of stack memory.
  :jira:`2873`

*** 23.10.20 bugs

- Fixed issue where EPs using :macro:`STARTD_ENFORCE_DISK_LIMITS` would
  fill up the EPs filesystem due to excessive saving of metadata to
  ``/etc/lvm/archive``.
  :jira:`2791`

- Fixed bug where :subcom:`container_service_names` did not work.
  :jira:`2829`

- Fixed very rare bug that could cause the *condor_startd* to crash
  when the *condor_collector* times out queries and DNS is running
  very slowly.
  :jira:`2831`

*** 23.0.20 bugs

- Updated condor_upgrade_check to test for use for PASSWORD
  authentication and warn about the authenticated identity changing.
  :jira:`2823`<|MERGE_RESOLUTION|>--- conflicted
+++ resolved
@@ -1,5 +1,6 @@
-<<<<<<< HEAD
 *** 23.10.27 bugs
+
+*** 23.0.27 bugs
 
 *** 23.10.26 bugs
 
@@ -10,9 +11,6 @@
 - Fixed a bug where the *condor_master* would not start up on systems
   where ulimit -n was close to 2 ^ 31 file descriptors.
   :jira:`3079`
-=======
-*** 23.0.27 bugs
->>>>>>> cc02f590
 
 *** 23.0.26 bugs
 
