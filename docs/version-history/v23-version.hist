--- conflicted
+++ resolved
@@ -1,4 +1,3 @@
-<<<<<<< HEAD
 *** 23.10.26 bugs
 
 - Fixed a memory leak in the *condor_schedd* when late materialization
@@ -9,8 +8,6 @@
   where ulimit -n was close to 2 ^ 31 file descriptors.
   :jira:`3079`
 
-=======
->>>>>>> e4ed2c11
 *** 23.0.26 bugs
 
 - Fixed a bug when dagman's log file was on a full filesystem, dagman
@@ -23,26 +20,24 @@
   Windows.
   :jira:`3078`
 
-<<<<<<< HEAD
-*** 23.10.25 features
-
-- HTCondor tarballs now contain `Pelican 7.16.5 <https://pelicanplatform.org/releases>`_
-
-- The condor package now requires pelican-7.16.5.
-
-- HTCondor tarballs now contain `Apptainer 1.4.1 <https://github.com/apptainer/apptainer/releases/tag/v1.4.1>`_
-
-*** 23.10.25 bugs
-
-- Fixed bug where :macro:`DAGMAN_MAX_JOBS_IDLE` value was not being respected by DAGMan
-  even if no limit was specified via :tool:`condor_submit_dag`\s ``-maxidle`` option.
-  :jira:`3011`
-=======
 - Fixed a bug introduced in HTCondor 23.0.21, 23.10.21, and 24.0.5 that
   caused the *condor_gridmanager* to fail at startup if
   macro:`GRIDMANAGER_LOG_APPEND_SELECTION_EXPR` was set to ``True``.
   :jira:`3099`
->>>>>>> e4ed2c11
+
+*** 23.10.25 features
+
+- HTCondor tarballs now contain `Pelican 7.16.5 <https://pelicanplatform.org/releases>`_
+
+- The condor package now requires pelican-7.16.5.
+
+- HTCondor tarballs now contain `Apptainer 1.4.1 <https://github.com/apptainer/apptainer/releases/tag/v1.4.1>`_
+
+*** 23.10.25 bugs
+
+- Fixed bug where :macro:`DAGMAN_MAX_JOBS_IDLE` value was not being respected by DAGMan
+  even if no limit was specified via :tool:`condor_submit_dag`\s ``-maxidle`` option.
+  :jira:`3011`
 
 *** 23.0.25 bugs
 
