--- conflicted
+++ resolved
@@ -41,7 +41,11 @@
   overwrite each other in the collector.
   :jira:`2876`
 
-<<<<<<< HEAD
+- Fixed a bug where two different *condor_gridmanager* processes could
+  attempt to manage the same jobs when :macro:`GRIDMANAGER_SELECTION_EXPR`
+  evaluated to *Undefined* or an empty string for any job.
+  :jira:`2895`
+
 *** 23.10.20 bugs
 
 - Fixed issue where EP's using :macro:`STARTD_ENFORCE_DISK_LIMITS` would
@@ -56,12 +60,6 @@
   when the *condor_collector* times out queries and DNS is running
   very slowly.
   :jira:`2831`
-=======
-- Fixed a bug where two different *condor_gridmanager* processes could
-  attempt to manage the same jobs when :macro:`GRIDMANAGER_SELECTION_EXPR`
-  evaluated to *Undefined* or an empty string for any job.
-  :jira:`2895`
->>>>>>> 8bdc2dfc
 
 *** 23.0.20 bugs
 
