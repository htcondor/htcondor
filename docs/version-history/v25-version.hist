<<<<<<< HEAD
*** 25.6.0 features

- The option for the *condor_schedd* to keep job event log files open for
  a period of time has been removed.
  This was controlled by configuration parameters
  :macro:`USERLOG_FILE_CACHE_MAX` and
  :macro:`USERLOG_FILE_CACHE_CLEAR_INTERVAL`, and was disabled by default.
  :jira:`3367`

- If a docker universe jobs fails on an execution point because the image
  was built for a machine architecture that does not match the execution
  point, the hold message now more clearly indicates why.
  :jira:`3447`

- DAGMan now uses the new DAG file parser introduced for :tool:`condor_dag_checker`. The old
  parser will be deprecated in the future but can be used by setting :macro:`DAGMAN_USE_OLD_FILE_PARSER`
  to ``True``.
  :jira:`3304`

- When the attempt to claim a slot to run a job is refused, the reason for the
  refusal is now reported back to the *condor_shadow* which logs the reason and
  adds the reason code to the :ad-attr:`NumVacatesByReason` attribute of the job.
  :jira:`3388`

- The submit knob :macro:`SUBMIT_REQUEST_MISSING_UNITS` now also applies to
  :subcom:`retry_request_memory` as well.
  :jira:`3419`

- Added new ``-RescueFile`` option to :tool:`condor_submit_dag` to specify a
  DAGMan rescue file by name for state restoration.
  :jira:`3425`

*** 25.6.0 bugs

- Fixed a bug when STARTER_NESTED_SCRATCH was true that broke the
  :subcom:`starter_log` submit command.
  :jira:`3408`

- The EPs produced by :tool:`htcondor annex` now include the additional
  configuration distributed with the HTCondor tarball, which should make
  them less sensitive to version changes.  Additionally, the default
  configuration for HTCondor now enables the Pelican (OSDF) file transfer
  plug-in.
  :jira:`3410`

- Fixed a bug where docker universe jobs would bring back a
  file named ``.docker_stderror`` back to the AP after job completion.
  :jira:`3424`

- Fixed an intermittent bug where the *condor_shadow* would occasionally
  get stuck for 20 minutes trying to reconnect to a non-existent *condor_starter*
  when file transfer file fails for any reason.
  :jira:`3429`

*** 25.0.6 bugs

*** 25.5.0 features
=======
*** 25.5.1 features
>>>>>>> 604e2070

- A new configuration variable :macro:`FORCE_NEGOTIATOR_SLOT_WEIGHT` allows
  an administrator to configure the *condor_negotiator* so it uses its
  own expression of :macro:`SLOT_WEIGHT` rather than allowing the execution
  point to declare the weight of a slot.
  :jira:`3346`

- :macro:`LVM_CLEANUP_FAILURE_MAKES_BROKEN_SLOT` now defaults to ``True``\,
  causing failure to cleanup ephemeral Logical Volumes to break slot resources.
  If the logical volume is later successfully cleaned up then the associated
  broken resources will be restored.
  :jira:`3352`

- Added :ad-attr:`CleanupCategoryCounts` to record the number of cleanup
  reminders a *condor_startd* is tracking.
  :jira:`3352`

- The *condor_negotiator* will now apply the :macro:`REMOVE_SIGNIFICANT_ATTRIBUTES`
  list to the attributes it will be sending to the *condor_schedd* for resource requests.
  The *condor_negotiator* now also has a more complete set of known slot attributes which it
  will remove as well.  These changes should help make the *condor_schedd* more efficient when building
  resource requests for matchmaking.
  :jira:`3358`

- EP administrators may now alter the semantics of self-checkpointing jobs.
  After a job self-checkpoints and the checkpoint is uploaded, if
  :macro:`REACTIVATE_ON_RESTART` is set, the EP will check if the slot could
  be reactivated then the job is restarted: otherwise the job is evicted with a
  :doc:`vacate reason <../codes-other-values/vacate-reason-codes>`.
  :jira:`3222`

- Fix up the *condor_credmon_oauth* to support Python 3.14.  With this, we believe that
  all of HTCondor will work with Python 3.14.
  :jira:`3365`

- Added configuration variables :macro:`JOB_ROUTER_SCHEDD1_ADDRESS_FILE` and
  :macro:`JOB_ROUTER_SCHEDD2_ADDRESS_FILE`. When configured, the *condor_job_router*
  will first use the address file to locate the source or destination *condor_schedd* and
  only query the *condor_collector* if the file does not contain an address. Use of these
  configuration variables improves the efficiency of the job router and eliminates
  one source of failure when routing.
  :jira:`1736`

- Removed the ``NAMED_CHROOT`` configuration parameter for the
  *condor_starter*. It was an inferior form of containerization that was
  never fully supported.
  :jira:`3380`

- Improved DAGMan's debugging for executed scripts.
  :jira:`3381`

*** 25.5.1 bugs

*** 25.0.5 features

- Initial support for Ubuntu 24.04 (noble numbat) on the arm64 platform
  :jira:`3414`

*** 25.0.5 bugs

*** 25.4.0 features

- Changed the default value of :macro:`STARTER_NESTED_SCRATCH` to true.  When false,
  the job scratch directory (named ``dir_XXX``) is the immediate child of the :macro:`EXECUTE`
  directory.  When true, the job's scratch directory is a sub-directory thereof, named
  ``scratch``, with the intention that all condor metadata files will be moved to peer
  directories, and not pollute the job's scratch directory with condor control files.
  :jira:`3080`

- The *condor_starter* can now refresh job credentials and respond to
  commands while doing output file transfers.
  :jira:`3259`

- When a job has a :subcom:`transfer_output_remaps` that maps to an
  absolute path, HTCondor will now create any missing intermediate
  directories in that path, if allowed by the user's permissions.
  :jira:`3318`

- :tool:`condor_watch_q` will now display for total number of jobs for
  clusters using late materialization.
  :jira:`3164`

- The *condor_schedd* can now limit the number of running jobs on a per-user basis.
  The *condor_schedd* will not allow more jobs than the :ad-attr:`MaxJobsRunning` in
  the user record to begin running.
  :jira:`3325`

- Added new job ClassAd attributes :ad-attr:`NumVacatesPreExecution`
  and :ad-attr:`NumVacatesByReasonPreExecution`. These attributes provide
  counts about why a job was kicked off of an Execution Point before the
  job was actually spawned (i.e. due to failure to transfer input files,
  failure to setup the job environment, etc).
  :jira:`3339`

- The *condor_startd* will now provision :ad-attr:`Disk` to slots as a specific quantity in KiB
  rather than as a percentage of free disk space.  :ad-attr:`Disk` provisioned to dynamic slots
  will now be much closer in size to the request. Provisioning statements in the
  configuration files are no longer required to be expressed as a percentage, but a percentage
  will still work as before.  The *condor_startd* now reports both :ad-attr:`TotalDisk`
  and :ad-attr:`DetectedDisk` in each slot and in the daemon ad.
  :jira:`3302`

- Added new Python binding functions to reload the ClassAd usermaps and to load
  a specific usermap for use with the ``userMap`` ClassAd function.
  :jira:`3274`

- Docker universe jobs now correctly report CPU and memory usage when the
  Docker server is installed in a non-standard place, pointed at with
  the ``DOCKER_HOST`` environment variable, such as with a docker-in-docker setup.
  :jira:`3280`

- More accurately report the reason why a job's execution was interrupted
  (via the evict log event and :ad-attr:`VacateReason` job attribute).
  :jira:`3295`

- Removed option to have the *condor_schedd* send claim lease keep-alives.
  Now, the *condor_startd* always sends the keep-alives, which was the
  default.
  :jira:`3312`

- For **batch** grid :subcom:`universe` jobs, the ``PATH`` environment variable
  is now used by default to locate the tools of the destination batch scheduler.
  You can specify a specific directory where the tools are located by setting
  the appropriate binpath variable in the ``blah.config`` file (e.g. ``slurm_binpath=/opt/slurm/bin``).
  :jira:`3326`

*** 25.4.0 bugs

*** 25.3.1 bugs

*** 25.0.3 bugs

*** 25.2.1 features

- A job can now specify both an initial value for :subcom:`request_memory`
  and a retry with a larger memory request if the job uses more memory than the initial request.
  The default value for :subcom:`request_memory` and for :subcom:`request_disk`
  have been changed so that jobs will no longer default to trying to grow the request
  based on previous usage.
  :jira:`3227`

- Improved DAGMan to allow :dag-cmd:`SUBMIT-DESCRIPTION`\'s to be declared
  after nodes that reference the named inline submit description.
  :jira:`3230`

- DAGMan will now output a structured message for job submission failures
  to the debug log file. This message is formatted similarly to the read
  userlog job event message.
  :jira:`3257`

- Added new DAGMan Post :dag-cmd:`SCRIPT` macro to provide exit code for each
  job associated with a node. This is in the form of a comma separated list.
  :jira:`3245`

- The *condor_credmon_local* can now use RSA-based (RS256) keys to generate
  tokens by setting :macro:`LOCAL_CREDMON_PRIVATE_KEY_ALGORITHM` to ``RS256``.
  :jira:`3266`

- Added the ability to set a ClassAd expression in
  :macro:`LOCAL_CREDMON_AUTHZ_TEMPLATE_EXPR` to define scopes for tokens
  generated by the *condor_credmon_local*.
  :jira:`3261`

- Added new fine grained attributes :ad-attr:`NumPendingClaimsInQueue` and
  :ad-attr:`NumPendingClaimsInContact` to the *condor_schedd* record.
  :jira:`3125`

*** 25.2.1 bugs

- Fixed a problem where setting :macro:`MAX_FILE_TRANSFER_PLUGIN_LIFETIME`
  to longer than :macro:`STARTER_FILE_XFER_STALL_TIMEOUT` would prevent the
  logging of output for hung file-transfer plug-ins.
  :jira:`3202`

*** 25.0.2 bugs

- Fixed a bug causing some file-transfer plug-ins (box, gdrive, and onedrive)
  to fail immediately on start-up.
  :jira:`3317`

- Fixed bug where when :macro:`SINGULARITY_TARGET_DIR` was set and
  :macro:`STARTER_NESTED_SCRATCH` was also set, then some environment
  variables that pointed into the job's execute directory were not correct.
  :jira:`3265`

*** 25.1.0 features

*** 25.1.0 bugs

*** 25.0.1 features

- New implementations of the Python bindings, ``htcondor2`` and ``classad2``. This
  re-implementation of the Python bindings fixes short-comings in the original
  implementation and eases future maintenance.
  :jira:`2153`

- The original implementation of the Python bindings has been removed.
  To use the new Python bindings, please read the
  :doc:`migration guide <../apis/python-bindings/api/version2/migration-guide>`.
  :jira:`3240`

*** 25.0.1 bugs

- Fixed a bug where *condor_qusers* would treat the ``add`` option as ``enable``
  when the leading dash was omitted.
  :jira:`3284`
<|MERGE_RESOLUTION|>--- conflicted
+++ resolved
@@ -1,4 +1,3 @@
-<<<<<<< HEAD
 *** 25.6.0 features
 
 - The option for the *condor_schedd* to keep job event log files open for
@@ -55,10 +54,7 @@
 
 *** 25.0.6 bugs
 
-*** 25.5.0 features
-=======
 *** 25.5.1 features
->>>>>>> 604e2070
 
 - A new configuration variable :macro:`FORCE_NEGOTIATOR_SLOT_WEIGHT` allows
   an administrator to configure the *condor_negotiator* so it uses its
