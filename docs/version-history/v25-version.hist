--- conflicted
+++ resolved
@@ -8,6 +8,13 @@
 - The submit knob :macro:`SUBMIT_REQUEST_MISSING_UNITS` now also applies to
   :subcom:`retry_request_memory` as well.
   :jira:`3419`
+
+- The option for the *condor_schedd* to keep job event log files open for
+  a period of time has been removed.
+  This was controlled by configuration parameters
+  :macro:`USERLOG_FILE_CACHE_MAX` and
+  :macro:`USERLOG_FILE_CACHE_CLEAR_INTERVAL`, and was disabled by default.
+  :jira:`3367`
 
 *** 25.6.0 bugs
 
@@ -49,14 +56,6 @@
   resource requests for matchmaking.
   :jira:`3358`
 
-<<<<<<< HEAD
-- The option for the *condor_schedd* to keep job event log files open for
-  a period of time has been removed.
-  This was controlled by configuration parameters
-  :macro:`USERLOG_FILE_CACHE_MAX` and
-  :macro:`USERLOG_FILE_CACHE_CLEAR_INTERVAL`, and was disabled by default.
-  :jira:`3367`
-=======
 - DAGMan now uses the new DAG file parser introduced for :tool:`condor_dag_checker`. The old
   parser will be deprecated in the future but can be used by setting :macro:`DAGMAN_USE_OLD_FILE_PARSER`
   to ``True``.
@@ -91,7 +90,6 @@
 
 - Improved DAGMan's debugging for executed scripts.
   :jira:`3381`
->>>>>>> 8954f006
 
 *** 25.5.0 bugs
 
