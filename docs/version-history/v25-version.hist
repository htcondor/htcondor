--- conflicted
+++ resolved
@@ -1,8 +1,7 @@
-<<<<<<< HEAD
 *** 25.1.0 features
 
 *** 25.1.0 bugs
-=======
+
 *** 25.0.1 features
 
 - New implementations of the Python bindings, ``htcondor2`` and ``classad2``. This
@@ -14,6 +13,5 @@
   To use the new Python bindings, please read the
   :doc:`migration guide <../apis/python-bindings/api/version2/migration-guide>`.
   :jira:`3240`
->>>>>>> b68b505c
 
 *** 25.0.1 bugs
