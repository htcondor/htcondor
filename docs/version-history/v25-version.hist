*** 25.5.0 features

- A new configuration variable :macro:`FORCE_NEGOTIATOR_SLOT_WEIGHT` allows
  an administrator to configure the *condor_negotiator* so it uses its
  own expression of :macro:`SLOT_WEIGHT` rather than allowing the execution
  point to declare the weight of a slot.
  :jira:`3346`

<<<<<<< HEAD
- EP administrators may now alter the semantics of self-checkpointing jobs:
  after a job self-checkpoints and the checkpoint is uploaded, if
  :macro:`REACTIVATE_ON_RESTART` is set, the EP will check if the slot could
  be reactivated, and evict the job (with its own
  :doc:`vacate reason <../codes-other-values/vacate-reason-codes>`
  ) if not.
  :jira:`3222`
=======
- The *condor_negotiator* will now apply the :macro:`REMOVE_SIGNIFICANT_ATTRIBUTES`
  list to the attributes it will be sending to the *condor_schedd* for resource requests.
  The *condor_negotiator* now also has a more complete set of known slot attributes which it
  will remove as well.  These changes should help make the schedd more efficient when building
  resource requests for matchmaking.
  :jira:`3358`

*** 25.5.0 bugs
>>>>>>> 62189dda

*** 25.0.5 bugs

*** 25.4.0 features

- Changed the default value of :macro:`STARTER_NESTED_SCRATCH` to true.  When false,
  the job scratch directory (named ``dir_XXX``) is the immediate child of the :macro:`EXECUTE`
  directory.  When true, the job's scratch directory is a subdirectory thereof, named
  ``scratch``, with the intention that all condor metadata files will be moved to peer
  directories, and not pollute the job's scratch directory with condor control files.
  :jira:`3080`

- The *condor_starter* can now refresh job credentials and respond to 
  commands while doing output file transfers.
  :jira:`3259`

- When a job has a :subcom:`transfer_output_remaps` that maps to an
  absolute path, HTCondor will now create any missing intermediate
  directories in that path, if allowed by the user's permissions.
  :jira:`3318`

- The *condor_startd* will now provision :ad-attr:`Disk` to slots as a specific quantity in KiB
  rather than as a percentage of free disk space.  :ad-attr:`Disk` provisioned to dynamic slots
  will now be much closer in size to the request. Provisioning statements in the
  configuration files are no longer required to be expressed as a percentage, but a percentage
  will still work as before.  The *condor_startd* now reports both :ad-attr:`TotalDisk`
  and :ad-attr:`DetectedDisk` in each slot and in the daemon ad.
  :jira:`3302`

- The *condor_schedd* can now limit the number of running jobs on a per-user basis.
  The *condor_schedd* will not allow more jobs than the :ad-attr:`MaxJobsRunning` in
  the user record to begin running.
  :jira:`3325`

- Add a python bindings function to reload the ClassAd usermaps and to load
  a specific usermap for use with the ``userMap`` ClassAd function.
  :jira:`3274`

- :tool:`condor_watch_q` will now display for total number of jobs for
  clusters using late materialization.
  :jira:`3164`

- Docker universe jobs now correctly report CPU and memory usage when the
  docker server is installed in a non-standard place, pointed at with 
  the ``DOCKER_HOST`` environment variable, such as with a docker-in-docker setup.
  :jira:`3280`

- More accurately report the reason why a job's execution is interrupted
  (via the evict log event and :ad-attr:`VacateReason` job attribute).
  :jira:`3295`

- Added new job ClassAd attributes :ad-attr:`NumVacatesPreExecution` 
  and :ad-attr:`NumVacatesByReasonPreExecution`. These attributes provide
  counts about why a job was kicked off of an Execution Point before the
  job was actually spawned (i.e. due to failure to transfer input files,
  failure to setup the job environment, etc).
  :jira:`3339`
  
- Removed option to have the *condor_schedd* send claim lease keep-alives.
  Now, the *condor_startd* always sends the keep-alives, which was the
  default.
  :jira:`3312`

- For **batch** grid :subcom:`universe` jobs, the ``PATH`` environment variable
  is now used by default to locate the tools of the destination batch scheduler.
  You can specify a specific directory where the tools are located by setting
  the appropriate binpath variable in the ``blah.config`` file (e.g. ``slurm_binpath=/opt/slurm/bin``).
  :jira:`3326`

*** 25.4.0 bugs

*** 25.3.1 bugs

*** 25.0.3 bugs

*** 25.2.1 features

- A job can now specify both an initial value for :subcom:`request_memory`
  and a retry with a larger memory request if the job uses more memory than the initial request.
  The default value for :subcom:`request_memory` and for :subcom:`request_disk`
  have been changed so that jobs will no longer default to trying to grow the request
  based on previous usage.
  :jira:`3227`

- Improved DAGMan to allow :dag-cmd:`SUBMIT-DESCRIPTION`\'s to be declared
  after nodes that reference the named inline submit description.
  :jira:`3230`

- DAGMan will now output a structured message for job submission failures
  to the debug log file. This message is formatted similarly to the read
  userlog job event message.
  :jira:`3257`

- Added new DAGMan Post :dag-cmd:`SCRIPT` macro to provide exit code for each
  job associated with a node. This is in the form of a comma separated list.
  :jira:`3245`

- The *condor_credmon_local* can now use RSA-based (RS256) keys to generate
  tokens by setting :macro:`LOCAL_CREDMON_PRIVATE_KEY_ALGORITHM` to ``RS256``.
  :jira:`3266`

- Added the ability to set a ClassAd expression in
  :macro:`LOCAL_CREDMON_AUTHZ_TEMPLATE_EXPR` to define scopes for tokens
  generated by the *condor_credmon_local*.
  :jira:`3261`

- Added new fine grained attributes :ad-attr:`NumPendingClaimsInQueue` and
  :ad-attr:`NumPendingClaimsInContact` to the *condor_schedd* record.
  :jira:`3125`

*** 25.2.1 bugs

- Fixed a problem where setting :macro:`MAX_FILE_TRANSFER_PLUGIN_LIFETIME`
  to longer than :macro:`STARTER_FILE_XFER_STALL_TIMEOUT` would prevent the
  logging of output for hung file-transfer plug-ins.
  :jira:`3202`

*** 25.0.2 bugs

- Fixed a bug causing some file-transfer plug-ins (box, gdrive, and onedrive)
  to fail immediately on start-up.
  :jira:`3317`

- Fixed bug where when :macro:`SINGULARITY_TARGET_DIR` was set and
  :macro:`STARTER_NESTED_SCRATCH` was also set, then some environment
  variables that pointed into the job's execute directory were not correct.
  :jira:`3265`

*** 25.1.0 features

*** 25.1.0 bugs

*** 25.0.1 features

- New implementations of the Python bindings, ``htcondor2`` and ``classad2``. This
  re-implementation of the Python bindings fixes short-comings in the original
  implementation and eases future maintenance.
  :jira:`2153`

- The original implementation of the Python bindings has been removed.
  To use the new Python bindings, please read the
  :doc:`migration guide <../apis/python-bindings/api/version2/migration-guide>`.
  :jira:`3240`

*** 25.0.1 bugs

- Fixed a bug where *condor_qusers* would treat the ``add`` option as ``enable``
  when the leading dash was omitted.
  :jira:`3284`
<|MERGE_RESOLUTION|>--- conflicted
+++ resolved
@@ -6,7 +6,6 @@
   point to declare the weight of a slot.
   :jira:`3346`
 
-<<<<<<< HEAD
 - EP administrators may now alter the semantics of self-checkpointing jobs:
   after a job self-checkpoints and the checkpoint is uploaded, if
   :macro:`REACTIVATE_ON_RESTART` is set, the EP will check if the slot could
@@ -14,7 +13,7 @@
   :doc:`vacate reason <../codes-other-values/vacate-reason-codes>`
   ) if not.
   :jira:`3222`
-=======
+
 - The *condor_negotiator* will now apply the :macro:`REMOVE_SIGNIFICANT_ATTRIBUTES`
   list to the attributes it will be sending to the *condor_schedd* for resource requests.
   The *condor_negotiator* now also has a more complete set of known slot attributes which it
@@ -23,7 +22,6 @@
   :jira:`3358`
 
 *** 25.5.0 bugs
->>>>>>> 62189dda
 
 *** 25.0.5 bugs
 
