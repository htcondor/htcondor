*** 25.6.0 features

<<<<<<< HEAD
- Added :meth:`~classad2.ClassAd.formatJson` and :meth:`~classad2.ClassAd.formatOld` as
  aliases for :meth:`~classad2.ClassAd.printJson` and :meth:`~classad2.ClassAd.printOld`,
  respectively.
  :jira:`3341`
=======
- By default, HTCondor will now send extra information to "multi-file" file
  transfer plug-ins if such is specified in the job.  All such plug-ins
  should safely ignore this extra information.  To ease the transition if a
  plug-in does not, the extra information may be disabled by unsetting
  :macro:`ASSUME_COMPATIBLE_MULTIFILE_PLUGINS` on the relevant EPs.
  [FIXME: link to protocol version definitions.]
  [FIXME: document the job ad attributes at this time as well?]
  :jira:`3357`

- A new configuration variable :macro:`FORCE_NEGOTIATOR_SLOT_WEIGHT` allows
  an administrator to configure the *condor_negotiator* so it uses its
  own expression of :macro:`SLOT_WEIGHT` rather than allowing the execution
  point to declare the weight of a slot.
  :jira:`3346`
>>>>>>> 4ba6ce40

- The option for the *condor_schedd* to keep job event log files open for
  a period of time has been removed.
  This was controlled by configuration parameters
  :macro:`USERLOG_FILE_CACHE_MAX` and
  :macro:`USERLOG_FILE_CACHE_CLEAR_INTERVAL`, and was disabled by default.
  :jira:`3367`

- If a docker universe jobs fails on an execution point because the image
  was built for a machine architecture that does not match the execution
  point, the hold message now more clearly indicates why.
  :jira:`3447`

- DAGMan now uses the new DAG file parser introduced for :tool:`condor_dag_checker`. The old
  parser will be deprecated in the future but can be used by setting :macro:`DAGMAN_USE_OLD_FILE_PARSER`
  to ``True``.
  :jira:`3304`

- When the attempt to claim a slot to run a job is refused, the reason for the
  refusal is now reported back to the *condor_shadow* which logs the reason and
  adds the reason code to the :ad-attr:`NumVacatesByReason` attribute of the job.
  :jira:`3388`

- The submit knob :macro:`SUBMIT_REQUEST_MISSING_UNITS` now also applies to
  :subcom:`retry_request_memory` as well.
  :jira:`3419`

- Added new ``-RescueFile`` option to :tool:`condor_submit_dag` to specify a
  DAGMan rescue file by name for state restoration.
  :jira:`3425`

*** 25.6.0 bugs

- Fixed a bug when STARTER_NESTED_SCRATCH was true that broke the
  :subcom:`starter_log` submit command.
  :jira:`3408`

- The EPs produced by :tool:`htcondor annex` now include the additional
  configuration distributed with the HTCondor tarball, which should make
  them less sensitive to version changes.  Additionally, the default
  configuration for HTCondor now enables the Pelican (OSDF) file transfer
  plug-in.
  :jira:`3410`

- Fixed a bug where docker universe jobs would bring back a
  file named ``.docker_stderror`` back to the AP after job completion.
  :jira:`3424`

- Fixed a bug in the handling of :subcom:`retry_request_memory` where a
  list of values using a scale such as ``GB`` would generate an error
  or fail quietly if the ``B`` was not present.

- Fixed an intermittent bug where the *condor_shadow* would occasionally
  get stuck for 20 minutes trying to reconnect to a non-existent *condor_starter*
  when file transfer file fails for any reason.
  :jira:`3429`

*** 25.0.6 bugs

*** 25.5.1 features

- A new configuration variable :macro:`FORCE_NEGOTIATOR_SLOT_WEIGHT` allows
  an administrator to configure the *condor_negotiator* so it uses its
  own expression of :macro:`SLOT_WEIGHT` rather than allowing the execution
  point to declare the weight of a slot.
  :jira:`3346`

- :macro:`LVM_CLEANUP_FAILURE_MAKES_BROKEN_SLOT` now defaults to ``True``\,
  causing failure to cleanup ephemeral Logical Volumes to break slot resources.
  If the logical volume is later successfully cleaned up then the associated
  broken resources will be restored.
  :jira:`3352`

- Added :ad-attr:`CleanupCategoryCounts` to record the number of cleanup
  reminders a *condor_startd* is tracking.
  :jira:`3352`

- The *condor_negotiator* will now apply the :macro:`REMOVE_SIGNIFICANT_ATTRIBUTES`
  list to the attributes it will be sending to the *condor_schedd* for resource requests.
  The *condor_negotiator* now also has a more complete set of known slot attributes which it
  will remove as well.  These changes should help make the *condor_schedd* more efficient when building
  resource requests for matchmaking.
  :jira:`3358`

- EP administrators may now alter the semantics of self-checkpointing jobs.
  After a job self-checkpoints and the checkpoint is uploaded, if
  :macro:`REACTIVATE_ON_RESTART` is set, the EP will check if the slot could
  be reactivated then the job is restarted: otherwise the job is evicted with a
  :doc:`vacate reason <../codes-other-values/vacate-reason-codes>`.
  :jira:`3222`

- Fix up the *condor_credmon_oauth* to support Python 3.14.  With this, we believe that
  all of HTCondor will work with Python 3.14.
  :jira:`3365`

- Added configuration variables :macro:`JOB_ROUTER_SCHEDD1_ADDRESS_FILE` and
  :macro:`JOB_ROUTER_SCHEDD2_ADDRESS_FILE`. When configured, the *condor_job_router*
  will first use the address file to locate the source or destination *condor_schedd* and
  only query the *condor_collector* if the file does not contain an address. Use of these
  configuration variables improves the efficiency of the job router and eliminates
  one source of failure when routing.
  :jira:`1736`

- Removed the ``NAMED_CHROOT`` configuration parameter for the
  *condor_starter*. It was an inferior form of containerization that was
  never fully supported.
  :jira:`3380`

- Improved DAGMan's debugging for executed scripts.
  :jira:`3381`

*** 25.5.1 bugs

*** 25.0.5 features

- Initial support for Ubuntu 24.04 (noble numbat) on the arm64 platform
  :jira:`3414`

*** 25.0.5 bugs

*** 25.4.0 features

- Changed the default value of :macro:`STARTER_NESTED_SCRATCH` to true.  When false,
  the job scratch directory (named ``dir_XXX``) is the immediate child of the :macro:`EXECUTE`
  directory.  When true, the job's scratch directory is a sub-directory thereof, named
  ``scratch``, with the intention that all condor metadata files will be moved to peer
  directories, and not pollute the job's scratch directory with condor control files.
  :jira:`3080`

- The *condor_starter* can now refresh job credentials and respond to
  commands while doing output file transfers.
  :jira:`3259`

- When a job has a :subcom:`transfer_output_remaps` that maps to an
  absolute path, HTCondor will now create any missing intermediate
  directories in that path, if allowed by the user's permissions.
  :jira:`3318`

- :tool:`condor_watch_q` will now display for total number of jobs for
  clusters using late materialization.
  :jira:`3164`

- The *condor_schedd* can now limit the number of running jobs on a per-user basis.
  The *condor_schedd* will not allow more jobs than the :ad-attr:`MaxJobsRunning` in
  the user record to begin running.
  :jira:`3325`

- Added new job ClassAd attributes :ad-attr:`NumVacatesPreExecution`
  and :ad-attr:`NumVacatesByReasonPreExecution`. These attributes provide
  counts about why a job was kicked off of an Execution Point before the
  job was actually spawned (i.e. due to failure to transfer input files,
  failure to setup the job environment, etc).
  :jira:`3339`

- The *condor_startd* will now provision :ad-attr:`Disk` to slots as a specific quantity in KiB
  rather than as a percentage of free disk space.  :ad-attr:`Disk` provisioned to dynamic slots
  will now be much closer in size to the request. Provisioning statements in the
  configuration files are no longer required to be expressed as a percentage, but a percentage
  will still work as before.  The *condor_startd* now reports both :ad-attr:`TotalDisk`
  and :ad-attr:`DetectedDisk` in each slot and in the daemon ad.
  :jira:`3302`

- Added new Python binding functions to reload the ClassAd usermaps and to load
  a specific usermap for use with the ``userMap`` ClassAd function.
  :jira:`3274`

- Docker universe jobs now correctly report CPU and memory usage when the
  Docker server is installed in a non-standard place, pointed at with
  the ``DOCKER_HOST`` environment variable, such as with a docker-in-docker setup.
  :jira:`3280`

- More accurately report the reason why a job's execution was interrupted
  (via the evict log event and :ad-attr:`VacateReason` job attribute).
  :jira:`3295`

- Removed option to have the *condor_schedd* send claim lease keep-alives.
  Now, the *condor_startd* always sends the keep-alives, which was the
  default.
  :jira:`3312`

- For **batch** grid :subcom:`universe` jobs, the ``PATH`` environment variable
  is now used by default to locate the tools of the destination batch scheduler.
  You can specify a specific directory where the tools are located by setting
  the appropriate binpath variable in the ``blah.config`` file (e.g. ``slurm_binpath=/opt/slurm/bin``).
  :jira:`3326`

*** 25.4.0 bugs

*** 25.3.1 bugs

*** 25.0.3 bugs

*** 25.2.1 features

- A job can now specify both an initial value for :subcom:`request_memory`
  and a retry with a larger memory request if the job uses more memory than the initial request.
  The default value for :subcom:`request_memory` and for :subcom:`request_disk`
  have been changed so that jobs will no longer default to trying to grow the request
  based on previous usage.
  :jira:`3227`

- Improved DAGMan to allow :dag-cmd:`SUBMIT-DESCRIPTION`\'s to be declared
  after nodes that reference the named inline submit description.
  :jira:`3230`

- DAGMan will now output a structured message for job submission failures
  to the debug log file. This message is formatted similarly to the read
  userlog job event message.
  :jira:`3257`

- Added new DAGMan Post :dag-cmd:`SCRIPT` macro to provide exit code for each
  job associated with a node. This is in the form of a comma separated list.
  :jira:`3245`

- The *condor_credmon_local* can now use RSA-based (RS256) keys to generate
  tokens by setting :macro:`LOCAL_CREDMON_PRIVATE_KEY_ALGORITHM` to ``RS256``.
  :jira:`3266`

- Added the ability to set a ClassAd expression in
  :macro:`LOCAL_CREDMON_AUTHZ_TEMPLATE_EXPR` to define scopes for tokens
  generated by the *condor_credmon_local*.
  :jira:`3261`

- Added new fine grained attributes :ad-attr:`NumPendingClaimsInQueue` and
  :ad-attr:`NumPendingClaimsInContact` to the *condor_schedd* record.
  :jira:`3125`

*** 25.2.1 bugs

- Fixed a problem where setting :macro:`MAX_FILE_TRANSFER_PLUGIN_LIFETIME`
  to longer than :macro:`STARTER_FILE_XFER_STALL_TIMEOUT` would prevent the
  logging of output for hung file-transfer plug-ins.
  :jira:`3202`

*** 25.0.2 bugs

- Fixed a bug causing some file-transfer plug-ins (box, gdrive, and onedrive)
  to fail immediately on start-up.
  :jira:`3317`

- Fixed bug where when :macro:`SINGULARITY_TARGET_DIR` was set and
  :macro:`STARTER_NESTED_SCRATCH` was also set, then some environment
  variables that pointed into the job's execute directory were not correct.
  :jira:`3265`

*** 25.1.0 features

*** 25.1.0 bugs

*** 25.0.1 features

- New implementations of the Python bindings, ``htcondor2`` and ``classad2``. This
  re-implementation of the Python bindings fixes short-comings in the original
  implementation and eases future maintenance.
  :jira:`2153`

- The original implementation of the Python bindings has been removed.
  To use the new Python bindings, please read the
  :doc:`migration guide <../apis/python-bindings/api/version2/migration-guide>`.
  :jira:`3240`

*** 25.0.1 bugs

- Fixed a bug where *condor_qusers* would treat the ``add`` option as ``enable``
  when the leading dash was omitted.
  :jira:`3284`
<|MERGE_RESOLUTION|>--- conflicted
+++ resolved
@@ -1,11 +1,70 @@
 *** 25.6.0 features
 
-<<<<<<< HEAD
 - Added :meth:`~classad2.ClassAd.formatJson` and :meth:`~classad2.ClassAd.formatOld` as
   aliases for :meth:`~classad2.ClassAd.printJson` and :meth:`~classad2.ClassAd.printOld`,
   respectively.
   :jira:`3341`
-=======
+
+- The option for the *condor_schedd* to keep job event log files open for
+  a period of time has been removed.
+  This was controlled by configuration parameters
+  :macro:`USERLOG_FILE_CACHE_MAX` and
+  :macro:`USERLOG_FILE_CACHE_CLEAR_INTERVAL`, and was disabled by default.
+  :jira:`3367`
+
+- If a docker universe jobs fails on an execution point because the image
+  was built for a machine architecture that does not match the execution
+  point, the hold message now more clearly indicates why.
+  :jira:`3447`
+
+- DAGMan now uses the new DAG file parser introduced for :tool:`condor_dag_checker`. The old
+  parser will be deprecated in the future but can be used by setting :macro:`DAGMAN_USE_OLD_FILE_PARSER`
+  to ``True``.
+  :jira:`3304`
+
+- When the attempt to claim a slot to run a job is refused, the reason for the
+  refusal is now reported back to the *condor_shadow* which logs the reason and
+  adds the reason code to the :ad-attr:`NumVacatesByReason` attribute of the job.
+  :jira:`3388`
+
+- The submit knob :macro:`SUBMIT_REQUEST_MISSING_UNITS` now also applies to
+  :subcom:`retry_request_memory` as well.
+  :jira:`3419`
+
+- Added new ``-RescueFile`` option to :tool:`condor_submit_dag` to specify a
+  DAGMan rescue file by name for state restoration.
+  :jira:`3425`
+
+*** 25.6.0 bugs
+
+- Fixed a bug when STARTER_NESTED_SCRATCH was true that broke the
+  :subcom:`starter_log` submit command.
+  :jira:`3408`
+
+- The EPs produced by :tool:`htcondor annex` now include the additional
+  configuration distributed with the HTCondor tarball, which should make
+  them less sensitive to version changes.  Additionally, the default
+  configuration for HTCondor now enables the Pelican (OSDF) file transfer
+  plug-in.
+  :jira:`3410`
+
+- Fixed a bug where docker universe jobs would bring back a
+  file named ``.docker_stderror`` back to the AP after job completion.
+  :jira:`3424`
+
+- Fixed a bug in the handling of :subcom:`retry_request_memory` where a
+  list of values using a scale such as ``GB`` would generate an error
+  or fail quietly if the ``B`` was not present.
+
+- Fixed an intermittent bug where the *condor_shadow* would occasionally
+  get stuck for 20 minutes trying to reconnect to a non-existent *condor_starter*
+  when file transfer file fails for any reason.
+  :jira:`3429`
+
+*** 25.0.6 bugs
+
+*** 25.5.1 features
+
 - By default, HTCondor will now send extra information to "multi-file" file
   transfer plug-ins if such is specified in the job.  All such plug-ins
   should safely ignore this extra information.  To ease the transition if a
@@ -20,73 +79,6 @@
   own expression of :macro:`SLOT_WEIGHT` rather than allowing the execution
   point to declare the weight of a slot.
   :jira:`3346`
->>>>>>> 4ba6ce40
-
-- The option for the *condor_schedd* to keep job event log files open for
-  a period of time has been removed.
-  This was controlled by configuration parameters
-  :macro:`USERLOG_FILE_CACHE_MAX` and
-  :macro:`USERLOG_FILE_CACHE_CLEAR_INTERVAL`, and was disabled by default.
-  :jira:`3367`
-
-- If a docker universe jobs fails on an execution point because the image
-  was built for a machine architecture that does not match the execution
-  point, the hold message now more clearly indicates why.
-  :jira:`3447`
-
-- DAGMan now uses the new DAG file parser introduced for :tool:`condor_dag_checker`. The old
-  parser will be deprecated in the future but can be used by setting :macro:`DAGMAN_USE_OLD_FILE_PARSER`
-  to ``True``.
-  :jira:`3304`
-
-- When the attempt to claim a slot to run a job is refused, the reason for the
-  refusal is now reported back to the *condor_shadow* which logs the reason and
-  adds the reason code to the :ad-attr:`NumVacatesByReason` attribute of the job.
-  :jira:`3388`
-
-- The submit knob :macro:`SUBMIT_REQUEST_MISSING_UNITS` now also applies to
-  :subcom:`retry_request_memory` as well.
-  :jira:`3419`
-
-- Added new ``-RescueFile`` option to :tool:`condor_submit_dag` to specify a
-  DAGMan rescue file by name for state restoration.
-  :jira:`3425`
-
-*** 25.6.0 bugs
-
-- Fixed a bug when STARTER_NESTED_SCRATCH was true that broke the
-  :subcom:`starter_log` submit command.
-  :jira:`3408`
-
-- The EPs produced by :tool:`htcondor annex` now include the additional
-  configuration distributed with the HTCondor tarball, which should make
-  them less sensitive to version changes.  Additionally, the default
-  configuration for HTCondor now enables the Pelican (OSDF) file transfer
-  plug-in.
-  :jira:`3410`
-
-- Fixed a bug where docker universe jobs would bring back a
-  file named ``.docker_stderror`` back to the AP after job completion.
-  :jira:`3424`
-
-- Fixed a bug in the handling of :subcom:`retry_request_memory` where a
-  list of values using a scale such as ``GB`` would generate an error
-  or fail quietly if the ``B`` was not present.
-
-- Fixed an intermittent bug where the *condor_shadow* would occasionally
-  get stuck for 20 minutes trying to reconnect to a non-existent *condor_starter*
-  when file transfer file fails for any reason.
-  :jira:`3429`
-
-*** 25.0.6 bugs
-
-*** 25.5.1 features
-
-- A new configuration variable :macro:`FORCE_NEGOTIATOR_SLOT_WEIGHT` allows
-  an administrator to configure the *condor_negotiator* so it uses its
-  own expression of :macro:`SLOT_WEIGHT` rather than allowing the execution
-  point to declare the weight of a slot.
-  :jira:`3346`
 
 - :macro:`LVM_CLEANUP_FAILURE_MAKES_BROKEN_SLOT` now defaults to ``True``\,
   causing failure to cleanup ephemeral Logical Volumes to break slot resources.
