*** 25.2.0 features

<<<<<<< HEAD
- Container images (see :subcom:`container_image`) that are neither on
  shared filesystems nor transferred by the container service (*e.g.*,
  ``docker://`` URLs) are now considered common files by default, meaning
  that jobs from the same cluster (or DAG) that run on the same machine at
  overlapping times may not need to all individually transfer the container
  image.
  :jira:`3168`
=======
- Improved DAGMan to allow :dag-cmd:`SUBMIT-DESCRIPTION`\'s to be declared
  after nodes that reference the named inline submit description.
  :jira:`3230`
>>>>>>> 97a654a4

*** 25.2.0 bugs

*** 25.0.2 bugs

*** 25.1.0 features

*** 25.1.0 bugs

*** 25.0.1 bugs
<|MERGE_RESOLUTION|>--- conflicted
+++ resolved
@@ -1,6 +1,5 @@
 *** 25.2.0 features
 
-<<<<<<< HEAD
 - Container images (see :subcom:`container_image`) that are neither on
   shared filesystems nor transferred by the container service (*e.g.*,
   ``docker://`` URLs) are now considered common files by default, meaning
@@ -8,11 +7,10 @@
   overlapping times may not need to all individually transfer the container
   image.
   :jira:`3168`
-=======
+
 - Improved DAGMan to allow :dag-cmd:`SUBMIT-DESCRIPTION`\'s to be declared
   after nodes that reference the named inline submit description.
   :jira:`3230`
->>>>>>> 97a654a4
 
 *** 25.2.0 bugs
 
