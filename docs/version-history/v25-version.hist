*** 25.0.3 features

- Added a new EP configuration knob, :macro:`DOCKER_TRUST_LOCAL_IMAGES`
  which defaults to false.  Setting this to true allows users to run
  docker images which have been prestaged in the EPs docker cache even
  if the image does not exist in a repository, or if the user does not
  have permission to pull from that repository.
  :jira:`3315`

*** 25.0.3 bugs

<<<<<<< HEAD
- Calling ``classad2.ExprTree(None)`` no longer results in an invalid
  :class:`classad2.ExprTree`, preventing segfaults when using the object.
  :jira:`3319`
=======
- Fixed a bug where if input file transfer failed, occasionally no
  descriptive error message about the failure would make it back
  into the job hold reason.
  :jira:`3327`
>>>>>>> 826b34d8

- Fixed a very longstanding bug where extremely fast machines would
  overflow a 32 bit counter and return -1 for the :ad-attr:`Kflops`
  slot attribute.
  :jira:`3288`

- Fixed a bug where :tool:`condor_history` could take many minutes to read a single line
  from the history file when the line is many megabytes long. This was causing
  ingestion of epoch ads into a database to timeout.
  :jira:`3299`

- The ``gpu`` and ``gpu-debug`` queues at Anvil are no longer represented in
  :tool:`htcondor annex` as whole-node queues, fixing a problem where the
  "whole node" would have 4 GPUs and only 1 CPU.
  :jira:`3324`

*** 25.0.2 bugs

- Fixed a bug causing some file-transfer plug-ins (box, gdrive, and onedrive)
  to fail immediately on start-up.
  :jira:`3317`

- Fixed bug where when :macro:`SINGULARITY_TARGET_DIR` was set and
  :macro:`STARTER_NESTED_SCRATCH` was also set, then some environment
  variables that pointed into the job's execute directory were not correct.
  :jira:`3265`

*** 25.0.1 features

- New implementations of the Python bindings, ``htcondor2`` and ``classad2``. This
  re-implementation of the Python bindings fixes short-comings in the original
  implementation and eases future maintenance.
  :jira:`2153`

- The original implementation of the Python bindings has been removed.
  To use the new Python bindings, please read the
  :doc:`migration guide <../apis/python-bindings/api/version2/migration-guide>`.
  :jira:`3240`

*** 25.0.1 bugs

- Fixed a bug where *condor_qusers* would treat the ``add`` option as ``enable``
  when the leading dash was omitted.
  :jira:`3284`
<|MERGE_RESOLUTION|>--- conflicted
+++ resolved
@@ -9,16 +9,14 @@
 
 *** 25.0.3 bugs
 
-<<<<<<< HEAD
 - Calling ``classad2.ExprTree(None)`` no longer results in an invalid
   :class:`classad2.ExprTree`, preventing segfaults when using the object.
   :jira:`3319`
-=======
+
 - Fixed a bug where if input file transfer failed, occasionally no
   descriptive error message about the failure would make it back
   into the job hold reason.
   :jira:`3327`
->>>>>>> 826b34d8
 
 - Fixed a very longstanding bug where extremely fast machines would
   overflow a 32 bit counter and return -1 for the :ad-attr:`Kflops`
