<<<<<<< HEAD
*** 25.0.2 bugs

- Fixed bug where when :macro:`SINGULARITY_TARGET_DIR` was set and
  :macro:`STARTER_NESTED_SCRATCH` was also set, then some environment
  variables that pointed into the job's execute directory were not correct.
  :jira:`3265`
=======
*** 25.0.1 features

- New implementations of the Python bindings, ``htcondor2`` and ``classad2``. This
  re-implementation of the Python bindings fixes short-comings in the original
  implementation and eases future maintenance.
  :jira:`2153`

- The original implementation of the Python bindings has been removed.
  To use the new Python bindings, please read the
  :doc:`migration guide <../apis/python-bindings/api/version2/migration-guide>`.
  :jira:`3240`
>>>>>>> a7eb9fe1

*** 25.0.1 bugs
<|MERGE_RESOLUTION|>--- conflicted
+++ resolved
@@ -1,11 +1,10 @@
-<<<<<<< HEAD
 *** 25.0.2 bugs
 
 - Fixed bug where when :macro:`SINGULARITY_TARGET_DIR` was set and
   :macro:`STARTER_NESTED_SCRATCH` was also set, then some environment
   variables that pointed into the job's execute directory were not correct.
   :jira:`3265`
-=======
+
 *** 25.0.1 features
 
 - New implementations of the Python bindings, ``htcondor2`` and ``classad2``. This
@@ -17,6 +16,5 @@
   To use the new Python bindings, please read the
   :doc:`migration guide <../apis/python-bindings/api/version2/migration-guide>`.
   :jira:`3240`
->>>>>>> a7eb9fe1
 
 *** 25.0.1 bugs
