*** 25.0.3 bugs

<<<<<<< HEAD
- Calling ``classad2.ExprTree(None)`` no longer results in an invalid
  :class:`classad2.ExprTree`, preventing segfaults when using the object.
  :jira:`3319`

*** 25.0.2 bugs

=======
>>>>>>> 70f806ca
- Fixed a very longstanding bug where extremely fast machines would
  overflow a 32 bit counter and return -1 for the :ad-attr:`Kflops`
  slot attribute.
  :jira:`3288`

- Fixed a bug where :tool:`condor_history` could take many minutes to read a single line
  from the history file when the line is many megabytes long. This was causing
  ingestion of epoch ads into a database to timeout.
  :jira:`3299`

*** 25.0.2 bugs

- Fixed bug where when :macro:`SINGULARITY_TARGET_DIR` was set and
  :macro:`STARTER_NESTED_SCRATCH` was also set, then some environment
  variables that pointed into the job's execute directory were not correct.
  :jira:`3265`

- Fixed a bug causing some file-transfer plug-ins (box, gdrive, and onedrive)
  to fail immediately on start-up.
  :jira:`3317`

*** 25.0.1 features

- New implementations of the Python bindings, ``htcondor2`` and ``classad2``. This
  re-implementation of the Python bindings fixes short-comings in the original
  implementation and eases future maintenance.
  :jira:`2153`

- The original implementation of the Python bindings has been removed.
  To use the new Python bindings, please read the
  :doc:`migration guide <../apis/python-bindings/api/version2/migration-guide>`.
  :jira:`3240`

*** 25.0.1 bugs

- Fixed a bug where *condor_qusers* would treat the ``add`` option as ``enable``
  when the leading dash was omitted.
  :jira:`3284`
<|MERGE_RESOLUTION|>--- conflicted
+++ resolved
@@ -1,14 +1,11 @@
 *** 25.0.3 bugs
 
-<<<<<<< HEAD
 - Calling ``classad2.ExprTree(None)`` no longer results in an invalid
   :class:`classad2.ExprTree`, preventing segfaults when using the object.
   :jira:`3319`
 
 *** 25.0.2 bugs
 
-=======
->>>>>>> 70f806ca
 - Fixed a very longstanding bug where extremely fast machines would
   overflow a 32 bit counter and return -1 for the :ad-attr:`Kflops`
   slot attribute.
@@ -18,8 +15,6 @@
   from the history file when the line is many megabytes long. This was causing
   ingestion of epoch ads into a database to timeout.
   :jira:`3299`
-
-*** 25.0.2 bugs
 
 - Fixed bug where when :macro:`SINGULARITY_TARGET_DIR` was set and
   :macro:`STARTER_NESTED_SCRATCH` was also set, then some environment
