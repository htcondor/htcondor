--- conflicted
+++ resolved
@@ -73,11 +73,6 @@
   :jira:`3233`
 
 *** 25.0.6 bugs
-
-<<<<<<< HEAD
-- Changed :tool:`condor_history` so that when it prints jobs in ``-long`` format
-  it prints them with attributes sorted alphabetically like :tool:`condor_q` does.
-  :jira:`3481`
 
 *** 25.5.1 features
 
@@ -142,8 +137,6 @@
 
 *** 25.5.1 bugs
 
-=======
->>>>>>> 83cfae76
 *** 25.0.5 features
 
 - Initial support for Ubuntu 24.04 (noble numbat) on the arm64 platform.
