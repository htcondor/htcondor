<<<<<<< HEAD
*** 25.2.0 features

*** 25.2.0 bugs

*** 25.1.0 features

*** 25.1.0 bugs
=======
*** 25.0.2 bugs
>>>>>>> 8fb2bca0

*** 25.0.1 bugs
<|MERGE_RESOLUTION|>--- conflicted
+++ resolved
@@ -1,13 +1,11 @@
-<<<<<<< HEAD
 *** 25.2.0 features
 
 *** 25.2.0 bugs
 
+*** 25.0.2 bugs
+
 *** 25.1.0 features
 
 *** 25.1.0 bugs
-=======
-*** 25.0.2 bugs
->>>>>>> 8fb2bca0
 
 *** 25.0.1 bugs
