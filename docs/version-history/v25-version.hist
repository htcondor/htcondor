--- conflicted
+++ resolved
@@ -1,4 +1,3 @@
-<<<<<<< HEAD
 *** 25.5.1 features
 
 - A new configuration variable :macro:`FORCE_NEGOTIATOR_SLOT_WEIGHT` allows
@@ -52,12 +51,11 @@
   :jira:`3381`
 
 *** 25.5.1 bugs
-=======
+
 *** 25.0.5 features
 
 - Initial support for Ubuntu 24.04 (noble numbat) on the arm64 platform
   :jira:`3414`
->>>>>>> 5493979a
 
 *** 25.0.5 bugs
 
