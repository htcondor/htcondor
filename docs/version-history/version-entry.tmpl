Version 23.X.0
--------------

Release Notes:

<<<<<<< HEAD
.. HTCondor version 23.X.0 released on Month Date, 2023.

- HTCondor version 23.X.0 not yet released.
=======
.. HTCondor version 23.0.X released on Month Date, 2024.
>>>>>>> a82c673a

- This version includes all the updates from :ref:`lts-version-history-230x`.

New Features:

- None.

Bugs Fixed:

- None.
<|MERGE_RESOLUTION|>--- conflicted
+++ resolved
@@ -3,13 +3,9 @@
 
 Release Notes:
 
-<<<<<<< HEAD
-.. HTCondor version 23.X.0 released on Month Date, 2023.
+.. HTCondor version 23.X.0 released on Month Date, 2024.
 
 - HTCondor version 23.X.0 not yet released.
-=======
-.. HTCondor version 23.0.X released on Month Date, 2024.
->>>>>>> a82c673a
 
 - This version includes all the updates from :ref:`lts-version-history-230x`.
 
