Version 8.9.X
-------------

Release Notes:

-  HTCondor version 8.9.X not yet released.

<<<<<<< HEAD
.. HTCondor version 8.9.X released on Month Date, 2019.
=======
.. HTCondor version 8.8.X released on Month Date, 2020.
>>>>>>> 2d1deb6a

New Features:

-  None.

Bugs Fixed:

-  None.
<|MERGE_RESOLUTION|>--- conflicted
+++ resolved
@@ -5,11 +5,7 @@
 
 -  HTCondor version 8.9.X not yet released.
 
-<<<<<<< HEAD
-.. HTCondor version 8.9.X released on Month Date, 2019.
-=======
 .. HTCondor version 8.8.X released on Month Date, 2020.
->>>>>>> 2d1deb6a
 
 New Features:
 
