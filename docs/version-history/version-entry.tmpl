--- conflicted
+++ resolved
@@ -3,15 +3,9 @@
 
 Release Notes:
 
-<<<<<<< HEAD
-.. HTCondor version 24.12.XX released on Month Date, 2025.
+.. HTCondor version 24.12.XX released on Month Date, 2026.
 
-- HTCondor version 24.12.XX planned release date is Month Date, 2025.
-=======
-.. HTCondor version 24.0.XX released on Month Date, 2026.
-
-- HTCondor version 24.0.XX planned release date is Month Date, 2026.
->>>>>>> bc20aef2
+- HTCondor version 24.12.XX planned release date is Month Date, 2026.
 
 New Features:
 
