--- conflicted
+++ resolved
@@ -5,15 +5,9 @@
 
 .. HTCondor version 24.X.1 released on Month Date, 2024.
 
-- HTCondor version 24.X.1 not yet released.
-
-<<<<<<< HEAD
-- This version includes all the updates from :ref:`lts-version-history-240X`.
-=======
 - HTCondor version 24.0.X planned release date is Month Date, 2024.
 
-- This version includes all the updates from :ref:`lts-version-history-240x`.
->>>>>>> d3165fd7
+- This version includes all the updates from :ref:`lts-version-history-240X`.
 
 New Features:
 
