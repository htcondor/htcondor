Version 8.9.X
-------------

Release Notes:

<<<<<<< HEAD
.. HTCondor version 8.8.X released on Month Date, 2020.
=======
- HTCondor version 8.8.X not yet released.

.. HTCondor version 8.8.X released on Month Date, 2021.
>>>>>>> 179a9eb6

- HTCondor version 8.9.X not yet released.

New Features:

- None.

Bugs Fixed:

- None.
<|MERGE_RESOLUTION|>--- conflicted
+++ resolved
@@ -3,13 +3,7 @@
 
 Release Notes:
 
-<<<<<<< HEAD
-.. HTCondor version 8.8.X released on Month Date, 2020.
-=======
-- HTCondor version 8.8.X not yet released.
-
-.. HTCondor version 8.8.X released on Month Date, 2021.
->>>>>>> 179a9eb6
+.. HTCondor version 8.9.X released on Month Date, 2021.
 
 - HTCondor version 8.9.X not yet released.
 
