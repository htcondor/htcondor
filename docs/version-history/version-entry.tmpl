--- conflicted
+++ resolved
@@ -1,18 +1,11 @@
-<<<<<<< HEAD
 Version 23.10.XX
 ----------------
-=======
-Version 23.0.XX
----------------
->>>>>>> 012f42be
 
 Release Notes:
 
 .. HTCondor version 23.10.XX released on Month Date, 2025.
 
 - HTCondor version 23.10.XX planned release date is Month Date, 2025
-
-- This version includes all the updates from :ref:`lts-version-history-230XX`.
 
 New Features:
 
