--- conflicted
+++ resolved
@@ -1,17 +1,11 @@
-<<<<<<< HEAD
-Version 9.1.X
-=======
-.. _lts-version-history-90X:
-
-Version 9.0.X
->>>>>>> eb51e1a5
+Version 9.X.0
 -------------
 
 Release Notes:
 
-.. HTCondor version 9.1.X released on Month Date, 2021.
+.. HTCondor version 9.X.0 released on Month Date, 2021.
 
-- HTCondor version 9.1.X not yet released.
+- HTCondor version 9.X.0 not yet released.
 
 New Features:
 
