Version 25.X.0
--------------

Release Notes:

<<<<<<< HEAD
.. HTCondor version 25.X.0 released on Month Date, 2025.

- HTCondor version 25.X.0 planned release date is Month Date, 2025.
=======
.. HTCondor version 25.0.X released on Month Date, 2026.

- HTCondor version 25.0.X planned release date is Month Date, 2026.
>>>>>>> 76a62388

New Features:

.. include-history:: features 25.X.0 25.0.X 24.12.YY 24.0.YY

Bugs Fixed:

.. include-history:: bugs 25.X.0 25.0.X 24.12.YY 24.0.YY
<|MERGE_RESOLUTION|>--- conflicted
+++ resolved
@@ -3,15 +3,9 @@
 
 Release Notes:
 
-<<<<<<< HEAD
-.. HTCondor version 25.X.0 released on Month Date, 2025.
+.. HTCondor version 25.X.0 released on Month Date, 2026.
 
-- HTCondor version 25.X.0 planned release date is Month Date, 2025.
-=======
-.. HTCondor version 25.0.X released on Month Date, 2026.
-
-- HTCondor version 25.0.X planned release date is Month Date, 2026.
->>>>>>> 76a62388
+- HTCondor version 25.X.0 planned release date is Month Date, 2026.
 
 New Features:
 
