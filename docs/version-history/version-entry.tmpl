--- conflicted
+++ resolved
@@ -5,19 +5,11 @@
 
 Release Notes:
 
-<<<<<<< HEAD
-.. HTCondor version 24.0.X released on Month Date, 2024.
+.. HTCondor version 24.0.X released on Month Date, 2025.
 
-- HTCondor version 24.0.X planned release date is Month Date, 2024.
+- HTCondor version 24.0.X planned release date is Month Date, 2025.
 
-- This version includes all the updates from :ref:`lts-version-history-240x`.
-=======
-.. HTCondor version 23.10.XX released on Month Date, 2025.
-
-- HTCondor version 23.10.XX planned release date is Month Date, 2025
-
-- This version includes all the updates from :ref:`lts-version-history-230XX`.
->>>>>>> 2db923ac
+- This version includes all the updates from :ref:`lts-version-history-240X`.
 
 New Features:
 
