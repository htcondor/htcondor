--- conflicted
+++ resolved
@@ -7,22 +7,6 @@
 matrix:
     include:
         - os: osx
-<<<<<<< HEAD
-          env: UW_BUILD=ON  PROPER=OFF VOMS=ON  GLOBUS=ON
-        - os: osx
-          env: UW_BUILD=OFF PROPER=ON  VOMS=OFF GLOBUS=OFF
-
-        - os: linux
-          env: UW_BUILD=OFF PROPER=ON  VOMS=ON  GLOBUS=ON
-        - os: linux
-          env: UW_BUILD=ON  PROPER=OFF VOMS=ON  GLOBUS=ON
-        - os: linux
-          env: UW_BUILD=ON  PROPER=OFF VOMS=ON  GLOBUS=ON  DOCKER_IMAGE=centos:centos7
-        - os: linux
-          env: UW_BUILD=ON  PROPER=OFF VOMS=ON  GLOBUS=ON  DOCKER_IMAGE=fedora:29
-        - os: linux
-          env: UW_BUILD=ON  PROPER=OFF VOMS=ON  GLOBUS=ON  DOCKER_IMAGE=fedora:30
-=======
           env: UW_BUILD=ON  PROPER=OFF VOMS=ON  GLOBUS=ON SCITOKENS=OFF
         - os: osx
           env: UW_BUILD=OFF PROPER=ON  VOMS=OFF GLOBUS=OFF SCITOKENS=OFF
@@ -37,7 +21,6 @@
           env: UW_BUILD=ON  PROPER=OFF VOMS=ON  GLOBUS=ON  DOCKER_IMAGE=fedora:29 SCITOKENS=ON
         - os: linux
           env: UW_BUILD=ON  PROPER=OFF VOMS=ON  GLOBUS=ON  DOCKER_IMAGE=fedora:30 SCITOKENS=ON
->>>>>>> 9ecbef6f
 
 cache:
     directories:
