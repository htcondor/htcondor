--- conflicted
+++ resolved
@@ -47,11 +47,7 @@
 #   Condor and other systems parse this number. Keep it simple:
 #   Number.Number.Number. Do nothing else.  If you need to add
 #   more information, PRE_RELEASE is usually the right location.
-<<<<<<< HEAD
 set(VERSION "23.10.29")
-=======
-set(VERSION "23.0.29")
->>>>>>> 5664ed30
 
 # Set PRE_RELEASE to either a string (i.e. "PRE-RELEASE-UWCS") or OFF
 #   This should be "PRE-RELEASE-UWCS" most of the time, "DAILY" for
@@ -60,13 +56,8 @@
 #   perhaps because you are working on a feature branch and need to
 #   ship test binaries to a user, change this to identify your work.
 #   Avoid whitespace.
-<<<<<<< HEAD
-set(PRE_RELEASE "PRE-RELEASE-UWCS")
-#set(PRE_RELEASE "RC")
-=======
 #set(PRE_RELEASE "PRE-RELEASE-UWCS")
 set(PRE_RELEASE "RC")
->>>>>>> 5664ed30
 #set(PRE_RELEASE OFF)
 
 # If set via the cmake command line, FORCE_PRE_RELEASE allows for
