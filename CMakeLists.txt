--- conflicted
+++ resolved
@@ -50,11 +50,7 @@
 #   Condor and other systems parse this number. Keep it simple:
 #   Number.Number.Number. Do nothing else.  If you need to add
 #   more information, PRE_RELEASE is usually the right location.
-<<<<<<< HEAD
-set(VERSION "25.3.0")
-=======
-set(VERSION "25.0.4")
->>>>>>> f70495c8
+set(VERSION "25.4.0")
 
 # Set PRE_RELEASE to either a string (i.e. "PRE-RELEASE-UWCS") or OFF
 #   This should be "PRE-RELEASE-UWCS" most of the time, "DAILY" for
