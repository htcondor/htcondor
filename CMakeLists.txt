 ###############################################################
 #
 # Copyright 2011 Red Hat, Inc.
 #
 # Licensed under the Apache License, Version 2.0 (the "License"); you
 # may not use this file except in compliance with the License.  You may
 # obtain a copy of the License at
 #
 #    http://www.apache.org/licenses/LICENSE-2.0
 #
 # Unless required by applicable law or agreed to in writing, software
 # distributed under the License is distributed on an "AS IS" BASIS,
 # WITHOUT WARRANTIES OR CONDITIONS OF ANY KIND, either express or implied.
 # See the License for the specific language governing permissions and
 # limitations under the License
 #
 ###############################################################

##########################################################################
# Set project
project(CONDOR)
cmake_minimum_required(VERSION 2.8)

# We can set these and remove the C++11 options from CondorConfigure.cmake

# when we have cmake3 everywhere.
# Exactly c++ 11 for all platforms
#set(CMAKE_CXX_STANDARD 11)
#set(CMAKE_CXX_STANDARD_REQUIRED ON)
#set(CMAKE_CXX_EXTENSIONS OFF)
#set(PREFER_CPP11 ON) # Still have some ifdefs on this

##########################################################################
#Setup package meta-data (used in packaging)
set(PACKAGE "condor")

#Setup test package meta-data (used in packaging)
set(TEST_PACKAGE "condor_tests")
# Condor version info
#   Condor and other systems parse this number. Keep it simple:
#   Number.Number.Number. Do nothing else.  If you need to add
#   more information, PRE_RELEASE is usually the right location.
set(VERSION "9.0.10")

# Set PRE_RELEASE to either a string (i.e. "PRE-RELEASE-UWCS") or OFF
#   This should be "PRE-RELEASE-UWCS" most of the time, "DAILY" for
#   automated builds, "RC" for release candidates and OFF when
#   building a final release.  If you need to identify builds,
#   perhaps because you are working on a feature branch and need to
#   ship test binaries to a user, change this to identify your work.
#   Avoid whitespace.
<<<<<<< HEAD
set(PRE_RELEASE "PRE-RELEASE-UWCS")
#set(PRE_RELEASE "RC")
=======
#set(PRE_RELEASE "PRE-RELEASE-UWCS")
set(PRE_RELEASE "RC")
>>>>>>> f1378343
#set(PRE_RELEASE OFF)

# If set via the cmake command line, FORCE_PRE_RELEASE allows for
#   PRE_RELEASE to be forced into a build.
#   cmake ... -DFORCE_PRE_RELEASE:STRING=PRE-RELEASE-NMI
if( FORCE_PRE_RELEASE )
  set(PRE_RELEASE ${FORCE_PRE_RELEASE})
endif( FORCE_PRE_RELEASE )

set(PACKAGE_BUGREPORT "http://htcondor-wiki.cs.wisc.edu/index.cgi/tktnew")
set(PACKAGE_NAME ${PACKAGE} )
set(TEST_PACKAGE_NAME ${TEST_PACKAGE} )
set(PACKAGE_VERSION ${VERSION} )
set(PACKAGE_STRING ${PACKAGE} )
string( TOUPPER "${CMAKE_SYSTEM_NAME}" OS_NAME )
string( TOUPPER "${CMAKE_SYSTEM_VERSION}" OS_VER )
string( TOUPPER "${CMAKE_SYSTEM_PROCESSOR}" SYS_ARCH )
site_name(HOSTNAME)
option(_DEBUG "Debug statements and set default build config" OFF)

###########################################
# start cmake module inclusion
list(APPEND CMAKE_MODULE_PATH ${CONDOR_SOURCE_DIR}/build/cmake/macros;${CONDOR_SOURCE_DIR}/build/cmake/modules;${CONDOR_SOURCE_DIR}/build/cmake)

include (dprint) # set debug module 1st to all spewing in other modules if needed
include (AppendVar)
include (CloneInstall)
include (FindMultiple)
include (FindSoName)
include (ExternalProject)
include (CheckIncludeFiles)
include (CheckFunctionExists)
include (CheckSymbolExists)
include (CheckStructHasMember)
include (CheckTypeExists)
include (CheckLibraryExists)
include (CheckTypeSize)
include (GetTimeDate)
include (CleanString)
include (SystemSpecificInformations)
include (CondorPackageConfig) # setup packaging variables needed prior to install targets
include (CondorSetLinkLibs)
include (CondorExe)
include (CondorDaemon)
include (CondorPrecompiledHeaders)
include (CondorStaticLib)
include (CondorPlugin)
include (CheckCCompilerFlag)
include (CheckCXXCompilerFlag)
include (CheckCXXSourceCompiles)
include (AddSubdirectories)
include (CTest)
include (CondorPLTest)
include (CondorExeTest)
#include (CondorUnitTest)
include (CondorPreExternal)
include (CondorPostExternal)
include (CondorConfigure)     # will initiate the configure
include (TarGz) # Must be after include(CondorPackageConfig)

if ( WINDOWS )
	set_property(GLOBAL PROPERTY USE_FOLDERS ON)
endif ( WINDOWS )
##########################################################################
# we only include the single sub to allow make at two levels.
# root - includes externals
# src - src -> only
# this way clean @ root cleans externals while clean @src cleans just the src.
add_subdirectory (src)
add_subdirectory (build/packaging)
add_subdirectory (bindings/python)

##########################################################################
# the following are existing doc targets
# ideally one would transform the building of the docs to cmake or a script

# logic here to support old nmi builds
if(NOT EXISTS "${CMAKE_CURRENT_SOURCE_DIR}/docs/_build/man")

	if (NOT WANT_MAN_PAGES OR ${SPHINXBUILD} STREQUAL "SPHINXBUILD-NOTFOUND")
		message(STATUS "NOTE: Skipping man-pages")
	else()

		message(STATUS "NOTE: Will try building man-pages")
		# NOTE: deps are not configured to detect file changes.
		add_custom_command (OUTPUT ${CMAKE_CURRENT_SOURCE_DIR}/docs/_build/man/man1/condor_on.1
						COMMAND make
						ARGS SPHINXBUILD=${SPHINXBUILD} man
						WORKING_DIRECTORY ${CMAKE_CURRENT_SOURCE_DIR}/docs )

		add_custom_target ( docs ALL DEPENDS ${CMAKE_CURRENT_SOURCE_DIR}/docs/_build/man/man1/condor_on.1 )

		install( DIRECTORY ${CMAKE_CURRENT_SOURCE_DIR}/docs/_build/man/ DESTINATION ${C_MAN} )
	endif()

else()
	message(STATUS "NOTE: Will install prebuilt man-pages")
	#Use trailing slash; otherwise, it will be C_MAN/man
	install( DIRECTORY ${CMAKE_CURRENT_SOURCE_DIR}/docs/_build/man/ DESTINATION ${C_MAN} )
endif()

##########################################################################
# Must in included post *install targets
include ( CPack )<|MERGE_RESOLUTION|>--- conflicted
+++ resolved
@@ -49,13 +49,8 @@
 #   perhaps because you are working on a feature branch and need to
 #   ship test binaries to a user, change this to identify your work.
 #   Avoid whitespace.
-<<<<<<< HEAD
-set(PRE_RELEASE "PRE-RELEASE-UWCS")
-#set(PRE_RELEASE "RC")
-=======
 #set(PRE_RELEASE "PRE-RELEASE-UWCS")
 set(PRE_RELEASE "RC")
->>>>>>> f1378343
 #set(PRE_RELEASE OFF)
 
 # If set via the cmake command line, FORCE_PRE_RELEASE allows for
