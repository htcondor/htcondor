 ###############################################################
 #
 # Copyright 2011 Red Hat, Inc.
 #
 # Licensed under the Apache License, Version 2.0 (the "License"); you
 # may not use this file except in compliance with the License.  You may
 # obtain a copy of the License at
 #
 #    http://www.apache.org/licenses/LICENSE-2.0
 #
 # Unless required by applicable law or agreed to in writing, software
 # distributed under the License is distributed on an "AS IS" BASIS,
 # WITHOUT WARRANTIES OR CONDITIONS OF ANY KIND, either express or implied.
 # See the License for the specific language governing permissions and
 # limitations under the License
 #
 ###############################################################

##########################################################################
# Set project
cmake_minimum_required(VERSION 3.16)
project(CONDOR LANGUAGES C CXX)

# Exactly c++ 20 for all platforms
set(CMAKE_CXX_STANDARD 20) # when changing this, also change classad CMake
set(CMAKE_CXX_STANDARD_REQUIRED ON)
set(CMAKE_CXX_EXTENSIONS OFF)

# Remove warnings in cmake 3.24+.  This setting 
# forces cmake to not update the timestamps on downloaded
# tarballs.  The autoconf-built externals need this old setting
if (${CMAKE_VERSION} VERSION_GREATER_EQUAL 3.24)
  cmake_policy(SET CMP0135 OLD)
endif()
 
# generate a compile_commands.json file which tools
# like clang-tidy use
SET(CMAKE_EXPORT_COMPILE_COMMANDS YES)

# Quiet cmake install rules
set(CMAKE_INSTALL_MESSAGE LAZY)

##########################################################################
#Setup package meta-data (used in packaging)
set(PACKAGE "condor")

#Setup test package meta-data (used in packaging)
set(TEST_PACKAGE "condor_tests")
# Condor version info
#   Condor and other systems parse this number. Keep it simple:
#   Number.Number.Number. Do nothing else.  If you need to add
#   more information, PRE_RELEASE is usually the right location.
<<<<<<< HEAD
set(VERSION "24.12.0")
=======
set(VERSION "24.0.13")
>>>>>>> 7d4d5830

# Set PRE_RELEASE to either a string (i.e. "PRE-RELEASE-UWCS") or OFF
#   This should be "PRE-RELEASE-UWCS" most of the time, "DAILY" for
#   automated builds, "RC" for release candidates and OFF when
#   building a final release.  If you need to identify builds,
#   perhaps because you are working on a feature branch and need to
#   ship test binaries to a user, change this to identify your work.
#   Avoid whitespace.
set(PRE_RELEASE "PRE-RELEASE-UWCS")
#set(PRE_RELEASE "RC")
#set(PRE_RELEASE OFF)

# If set via the cmake command line, FORCE_PRE_RELEASE allows for
#   PRE_RELEASE to be forced into a build.
#   cmake ... -DFORCE_PRE_RELEASE:STRING=PRE-RELEASE-NMI
if( FORCE_PRE_RELEASE )
  set(PRE_RELEASE ${FORCE_PRE_RELEASE})
endif( FORCE_PRE_RELEASE )

set(PACKAGE_BUGREPORT "http://htcondor-wiki.cs.wisc.edu/index.cgi/tktnew")
set(PACKAGE_NAME ${PACKAGE} )
set(TEST_PACKAGE_NAME ${TEST_PACKAGE} )
set(PACKAGE_VERSION ${VERSION} )
set(PACKAGE_STRING ${PACKAGE} )
string( TOUPPER "${CMAKE_SYSTEM_NAME}" OS_NAME )
string( TOUPPER "${CMAKE_SYSTEM_VERSION}" OS_VER )
string( TOUPPER "${CMAKE_SYSTEM_PROCESSOR}" SYS_ARCH )

set(EMULATED_PLATFORM FALSE)
if( ${CMAKE_SYSTEM_PROCESSOR} STREQUAL "ppc64le" )
    set(EMULATED_PLATFORM TRUE)
endif()

site_name(HOSTNAME)
option(_DEBUG "Debug statements and set default build config" OFF)

###########################################
# start cmake module inclusion
list(APPEND CMAKE_MODULE_PATH ${CONDOR_SOURCE_DIR}/build/cmake/macros;${CONDOR_SOURCE_DIR}/build/cmake/modules;${CONDOR_SOURCE_DIR}/build/cmake)

include (dprint) # set debug module 1st to all spewing in other modules if needed
include (AppendVar)
include (CloneInstall)
include (FindMultiple)
include (FindSoName)
include (ExternalProject)
include (CheckIncludeFiles)
include (CheckIncludeFileCXX)
include (CheckFunctionExists)
include (CheckSymbolExists)
include (CheckStructHasMember)
include (CheckLibraryExists)
include (CheckTypeSize)
include (GetTimeDate)
include (CleanString)
include (SystemSpecificInformations)
include (CondorPackageConfig) # setup packaging variables needed prior to install targets
include (CondorExe)
include (CondorDaemon)
include (CondorPrecompiledHeaders)
include (CondorStaticLib)
include (CondorPlugin)
include (CheckCCompilerFlag)
include (CheckCXXCompilerFlag)
include (CheckCXXSourceCompiles)
include (CTest)
include (CondorPLTest)
include (CondorExeTest)
include (CondorPreExternal)
include (CondorPostExternal)
include (CondorConfigure)     # will initiate the configure
include (TarGz) # Must be after include(CondorPackageConfig)

if ( WINDOWS )
	set_property(GLOBAL PROPERTY USE_FOLDERS ON)
endif ( WINDOWS )
##########################################################################
# we only include the single sub to allow make at two levels.
# root - includes externals
# src - src -> only
# this way clean @ root cleans externals while clean @src cleans just the src.
add_subdirectory (src)
add_subdirectory (build/packaging)
add_subdirectory (bindings/python)

##########################################################################
# the following are existing doc targets
# ideally one would transform the building of the docs to cmake or a script

# logic here to support old nmi builds
if(NOT EXISTS "${CMAKE_CURRENT_SOURCE_DIR}/docs/_build/man")

	if (NOT WANT_MAN_PAGES OR "${SPHINXBUILD}" STREQUAL "SPHINXBUILD-NOTFOUND")
		message(STATUS "NOTE: Skipping man-pages")
	else()

		message(STATUS "NOTE: Will try building man-pages")
		# NOTE: deps are not configured to detect file changes.
		add_custom_command (OUTPUT ${CMAKE_CURRENT_SOURCE_DIR}/docs/_build/man/man1/condor_on.1
						COMMAND make
						ARGS SPHINXBUILD=${SPHINXBUILD} man
						WORKING_DIRECTORY ${CMAKE_CURRENT_SOURCE_DIR}/docs )

		add_custom_target ( docs ALL DEPENDS ${CMAKE_CURRENT_SOURCE_DIR}/docs/_build/man/man1/condor_on.1 )

		install( DIRECTORY ${CMAKE_CURRENT_SOURCE_DIR}/docs/_build/man/ DESTINATION ${C_MAN} )
	endif()

else()
	message(STATUS "NOTE: Will install prebuilt man-pages")
	#Use trailing slash; otherwise, it will be C_MAN/man
	install( DIRECTORY ${CMAKE_CURRENT_SOURCE_DIR}/docs/_build/man/ DESTINATION ${C_MAN} )
endif()

##########################################################################
# Must in included post *install targets
include ( CPack )<|MERGE_RESOLUTION|>--- conflicted
+++ resolved
@@ -50,11 +50,7 @@
 #   Condor and other systems parse this number. Keep it simple:
 #   Number.Number.Number. Do nothing else.  If you need to add
 #   more information, PRE_RELEASE is usually the right location.
-<<<<<<< HEAD
-set(VERSION "24.12.0")
-=======
-set(VERSION "24.0.13")
->>>>>>> 7d4d5830
+set(VERSION "24.12.13")
 
 # Set PRE_RELEASE to either a string (i.e. "PRE-RELEASE-UWCS") or OFF
 #   This should be "PRE-RELEASE-UWCS" most of the time, "DAILY" for
