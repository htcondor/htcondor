--- conflicted
+++ resolved
@@ -291,11 +291,8 @@
     'systemd-devel' \
     && yum clean all
 
-<<<<<<< HEAD
 RUN yum install -y \
     python3-pip \
     && yum clean all
 
-=======
->>>>>>> 5fc29767
 RUN pip3 install pytest pytest-httpserver