FROM fedora:32
ENV TZ="America/Chicago"

# Use the bash shell for commands
SHELL ["/bin/bash", "-c"]

# Add users that might be used in CHTC
# The HTCondor that runs inside the container needs to have the user defined
RUN for i in {1..161}; do \
        uid=$(($i+5000)); \
        useradd --uid  $uid --gid wheel --shell /bin/bash --create-home slot$i; \
    done

RUN for i in {1..161}; do \
        uid=$(($i+5299)); \
        useradd --uid  $uid --gid wheel --shell /bin/bash --create-home slot1_$i; \
    done

RUN useradd --uid  6004 --gid wheel --shell /bin/bash --create-home condorauto && \
    useradd --uid 22537 --gid wheel --shell /bin/bash --create-home bbockelm && \
    useradd --uid 20343 --gid wheel --shell /bin/bash --create-home blin && \
    useradd --uid 20003 --gid wheel --shell /bin/bash --create-home cat && \
    useradd --uid 20849 --gid wheel --shell /bin/bash --create-home ckoch5 && \
    useradd --uid 21640 --gid wheel --shell /bin/bash --create-home coatsworth && \
    useradd --uid 20342 --gid wheel --shell /bin/bash --create-home edquist && \
    useradd --uid 20006 --gid wheel --shell /bin/bash --create-home gthain && \
    useradd --uid 20839 --gid wheel --shell /bin/bash --create-home iaross && \
    useradd --uid 21356 --gid wheel --shell /bin/bash --create-home jcpatton && \
    useradd --uid 20007 --gid wheel --shell /bin/bash --create-home jfrey && \
    useradd --uid 20018 --gid wheel --shell /bin/bash --create-home johnkn && \
    useradd --uid 22968 --gid wheel --shell /bin/bash --create-home kcramer && \
    useradd --uid 20005 --gid wheel --shell /bin/bash --create-home kupsch && \
    useradd --uid 20383 --gid wheel --shell /bin/bash --create-home lmichael && \
    useradd --uid 20020 --gid wheel --shell /bin/bash --create-home matyas && \
    useradd --uid 10006 --gid wheel --shell /bin/bash --create-home moate && \
    useradd --uid 20013 --gid wheel --shell /bin/bash --create-home tannenba && \
    useradd --uid 20345 --gid wheel --shell /bin/bash --create-home tim && \
    useradd --uid 22109 --gid wheel --shell /bin/bash --create-home tjslauson && \
    useradd --uid 20015 --gid wheel --shell /bin/bash --create-home tlmiller && \
    useradd --uid 20017 --gid wheel --shell /bin/bash --create-home zmiller

# Provide a condor_config.generic
RUN mkdir -p /usr/local/condor/etc/examples && \
    echo 'use SECURITY : HOST_BASED' > /usr/local/condor/etc/examples/condor_config.generic

# Add tools to add the HTCondor repository
RUN dnf install -y \
<<<<<<< HEAD
    https://research.cs.wisc.edu/htcondor/repo/9.1/htcondor-release-current.fc32.noarch.rpm \
=======
    https://research.cs.wisc.edu/htcondor/repo/9.0/htcondor-release-current.fc32.noarch.rpm \
>>>>>>> d2396bc8
    && dnf clean all

# Need HTCondor to build and test HTCondor (BaTLab style)
RUN dnf install -y \
    condor \
    java \
    openssh-clients \
    openssh-server \
    'openssl' \
    'openssl-devel' \
    'perl(Digest::SHA)' \
    'perl(Env)' \
    'perl(Net::Domain)' \
    'perl(Time::HiRes)' \
    'perl(XML::Parser)' \
    'procps-ng' \
    'which' \
    && dnf clean all

# Tools needed for building
RUN dnf install -y \
    hostname \
    make \
    patchelf \
    rpm-build \
    dnf-utils \
    && dnf clean all

# Useful tools for debugging
RUN dnf install -y \
    gdb \
    git \
    iputils \
    less \
    nano \
    rpmlint \
    strace \
    sudo \
    vim \
    && dnf clean all

# Container users can sudo
RUN echo '%wheel ALL=(ALL) NOPASSWD: ALL' > /etc/sudoers.d/wheel

# HTCondor build dependencies
RUN dnf install -y \
    'bind-utils' \
    'bison' \
    'bison-devel' \
    'boost-devel' \
    'boost-python3-devel' \
    'byacc' \
    'c-ares-devel' \
    'cmake' \
    'expat-devel' \
    'flex' \
    'gcc-c++' \
    'krb5-devel' \
    'libcgroup-devel' \
    'libcurl-devel' \
    'libtool' \
    'libtool-ltdl-devel' \
    'libuuid-devel' \
    'libvirt-devel' \
    'libX11-devel' \
    'libxml2-devel' \
    'libXScrnSaver-devel' \
    'm4' \
    'nss-devel' \
    'openldap-devel' \
    'pam-devel' \
    'pcre-devel' \
    'perl(Archive::Tar)' \
    'perl(Data::Dumper)' \
    'perl(Digest::MD5)' \
    'podman' \
    'python3-devel' \
    'python3-setuptools' \
    'python-devel' \
    'python-setuptools' \
    'python-sphinx' \
    'python-sphinx_rtd_theme' \
    'sqlite-devel' \
    'systemd-devel' \
    && dnf clean all

# Additional dependencies for OSG style build
RUN dnf install -y \
    globus-callout-devel \
    globus-common-devel \
    globus-ftp-client-devel \
    globus-ftp-control-devel \
    globus-gass-server-ez-devel \
    globus-gass-transfer-devel \
    globus-gram-client-devel \
    globus-gsi-callback-devel \
    globus-gsi-cert-utils-devel \
    globus-gsi-credential-devel \
    globus-gsi-openssl-error-devel \
    globus-gsi-proxy-core-devel \
    globus-gsi-proxy-ssl-devel \
    globus-gsi-sysconfig-devel \
    globus-gss-assist-devel \
    globus-gssapi-error-devel \
    globus-gssapi-gsi-devel \
    globus-io-devel \
    globus-openssl-module-devel \
    globus-rsl-devel \
    globus-xio-devel \
    munge-devel \
    scitokens-cpp-devel \
    voms-devel \
    && dnf clean all

RUN dnf install -y python3-pip && dnf clean all && pip3 install pytest pytest-httpserver

# Enable daily repo to get latest packages for tarballs
<<<<<<< HEAD
RUN dnf config-manager --set-enabled htcondor-daily
RUN dnf list -y blahp
=======
RUN dnf config-manager --set-enabled htcondor-daily && dnf list -y blahp && dnf clean all
>>>>>>> d2396bc8
<|MERGE_RESOLUTION|>--- conflicted
+++ resolved
@@ -45,11 +45,7 @@
 
 # Add tools to add the HTCondor repository
 RUN dnf install -y \
-<<<<<<< HEAD
     https://research.cs.wisc.edu/htcondor/repo/9.1/htcondor-release-current.fc32.noarch.rpm \
-=======
-    https://research.cs.wisc.edu/htcondor/repo/9.0/htcondor-release-current.fc32.noarch.rpm \
->>>>>>> d2396bc8
     && dnf clean all
 
 # Need HTCondor to build and test HTCondor (BaTLab style)
@@ -167,9 +163,4 @@
 RUN dnf install -y python3-pip && dnf clean all && pip3 install pytest pytest-httpserver
 
 # Enable daily repo to get latest packages for tarballs
-<<<<<<< HEAD
-RUN dnf config-manager --set-enabled htcondor-daily
-RUN dnf list -y blahp
-=======
-RUN dnf config-manager --set-enabled htcondor-daily && dnf list -y blahp && dnf clean all
->>>>>>> d2396bc8
+RUN dnf config-manager --set-enabled htcondor-daily && dnf list -y blahp && dnf clean all