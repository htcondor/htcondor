FROM debian:buster
ENV TZ="America/Chicago"

# Use the bash shell for commands
SHELL ["/bin/bash", "-c"]

# Ensure that gethostbyaddr() returns our hostname
RUN sed -i -e 's/^hosts:.*/& myhostname/' /etc/nsswitch.conf

# Add users that might be used in CHTC
# The HTCondor that runs inside the container needs to have the user defined
RUN for i in {1..161}; do \
        uid=$(($i+5000)); \
        useradd --uid  $uid --gid sudo --shell /bin/bash --create-home slot$i; \
    done

RUN for i in {1..161}; do \
        uid=$(($i+5299)); \
        useradd --uid  $uid --gid sudo --shell /bin/bash --create-home slot1_$i; \
    done

RUN useradd --uid  6004 --gid sudo --shell /bin/bash --create-home condorauto && \
    useradd --uid 22537 --gid sudo --shell /bin/bash --create-home bbockelm && \
    useradd --uid 20343 --gid sudo --shell /bin/bash --create-home blin && \
    useradd --uid 20003 --gid sudo --shell /bin/bash --create-home cat && \
    useradd --uid 20849 --gid sudo --shell /bin/bash --create-home ckoch5 && \
    useradd --uid 21640 --gid sudo --shell /bin/bash --create-home coatsworth && \
    useradd --uid 20342 --gid sudo --shell /bin/bash --create-home edquist && \
    useradd --uid 20006 --gid sudo --shell /bin/bash --create-home gthain && \
    useradd --uid 20839 --gid sudo --shell /bin/bash --create-home iaross && \
    useradd --uid 21356 --gid sudo --shell /bin/bash --create-home jcpatton && \
    useradd --uid 20007 --gid sudo --shell /bin/bash --create-home jfrey && \
    useradd --uid 20018 --gid sudo --shell /bin/bash --create-home johnkn && \
    useradd --uid 22968 --gid sudo --shell /bin/bash --create-home kcramer && \
    useradd --uid 20005 --gid sudo --shell /bin/bash --create-home kupsch && \
    useradd --uid 20383 --gid sudo --shell /bin/bash --create-home lmichael && \
    useradd --uid 20020 --gid sudo --shell /bin/bash --create-home matyas && \
    useradd --uid 10006 --gid sudo --shell /bin/bash --create-home moate && \
    useradd --uid 20013 --gid sudo --shell /bin/bash --create-home tannenba && \
    useradd --uid 20345 --gid sudo --shell /bin/bash --create-home tim && \
    useradd --uid 22109 --gid sudo --shell /bin/bash --create-home tjslauson && \
    useradd --uid 20015 --gid sudo --shell /bin/bash --create-home tlmiller && \
    useradd --uid 20017 --gid sudo --shell /bin/bash --create-home zmiller

# Provide a condor_config.generic
RUN mkdir -p /usr/local/condor/etc/examples && \
    echo 'use SECURITY : HOST_BASED' > /usr/local/condor/etc/examples/condor_config.generic

# Add tools to add the HTCondor repository
RUN apt update && apt install -y \
    apt-transport-https \
    gnupg \
    wget \
    && apt clean

# Add HTCondor repository
<<<<<<< HEAD
RUN wget -qO - https://research.cs.wisc.edu/htcondor/repo/keys/HTCondor-9.1-Key | apt-key add -
RUN echo "deb [arch=amd64] http://research.cs.wisc.edu/htcondor/repo/debian/9.1 buster main" > /etc/apt/sources.list.d/htcondor.list
=======
RUN wget -qO - https://research.cs.wisc.edu/htcondor/repo/keys/HTCondor-9.0-Key | apt-key add -
RUN echo "deb [arch=amd64] http://research.cs.wisc.edu/htcondor/repo/debian/9.0 buster main" > /etc/apt/sources.list.d/htcondor.list
>>>>>>> d2396bc8

# Need HTCondor to build HTCondor (BatLab style)
RUN apt update && apt install -y \
    htcondor \
    libnss-myhostname \
    openssh-server \
    && apt clean

# Tools needed for building
RUN apt update && apt install -y \
    build-essential \
    devscripts \
    && apt clean

# Useful tools for debugging
RUN apt update && apt install -y \
    gdb \
    git \
    less \
    nano \
    net-tools \
    strace \
    sudo \
    vim \
    && apt clean

# Container users can sudo
RUN echo '%sudo ALL=(ALL) NOPASSWD: ALL' > /etc/sudoers.d/sudo

# HTCondor build dependencies
RUN apt update && apt install -y \
    autoconf \
    automake \
    bison \
    chrpath \
    cmake \
    debhelper \
    default-jdk \
    dh-autoreconf \
    dh-python \
    fakeroot \
    flex \
    help2man \
    libboost-filesystem-dev \
    libboost-program-options-dev \
    libboost-python-dev \
    libboost-regex-dev \
    libboost-system-dev \
    libboost-test-dev \
    libboost-thread-dev \
    libcgroup-dev \
    libcurl4-openssl-dev \
    libdistro-info-perl \
    libexpat1-dev \
    libglobus-ftp-client-dev \
    libglobus-gass-server-ez-dev \
    libglobus-gram-client-dev \
    libglobus-gram-protocol-dev \
    libglobus-gss-assist-dev \
    libkrb5-dev \
    libldap2-dev \
    libmunge-dev \
    libpam0g-dev \
    libpcre3-dev \
    libpq-dev \
    libscitokens-dev \
    libsqlite3-dev \
    libtool \
    libvirt-dev \
    libx11-dev \
    libxml2-dev \
    libxss-dev \
    patchelf \
    pkg-config \
    po-debconf \
    python3-all-dev \
    python3-setuptools \
    python-dev \
    python-setuptools \
    python-sphinx \
    python-sphinx-rtd-theme \
    uuid-dev \
    voms-dev \
    zlib1g-dev \
    && apt clean

RUN apt update && apt install -y \
    python3-pip \
    && apt clean

RUN pip3 install pytest pytest-httpserver

# Add daily HTCondor repository for the latest externals for tarballs
<<<<<<< HEAD
RUN wget -qO - https://research.cs.wisc.edu/htcondor/repo/keys/HTCondor-9.1-Daily-Key | apt-key add -
RUN echo "deb [arch=amd64] http://research.cs.wisc.edu/htcondor/repo/debian/9.1-daily buster main" > /etc/apt/sources.list.d/htcondor-daily.list
RUN apt update
=======
RUN wget -qO - https://research.cs.wisc.edu/htcondor/repo/keys/HTCondor-9.0-Daily-Key | apt-key add -
RUN echo "deb [arch=amd64] http://research.cs.wisc.edu/htcondor/repo/debian/9.0-daily buster main" > /etc/apt/sources.list.d/htcondor-daily.list
RUN apt update && apt clean
>>>>>>> d2396bc8
<|MERGE_RESOLUTION|>--- conflicted
+++ resolved
@@ -54,13 +54,8 @@
     && apt clean
 
 # Add HTCondor repository
-<<<<<<< HEAD
 RUN wget -qO - https://research.cs.wisc.edu/htcondor/repo/keys/HTCondor-9.1-Key | apt-key add -
 RUN echo "deb [arch=amd64] http://research.cs.wisc.edu/htcondor/repo/debian/9.1 buster main" > /etc/apt/sources.list.d/htcondor.list
-=======
-RUN wget -qO - https://research.cs.wisc.edu/htcondor/repo/keys/HTCondor-9.0-Key | apt-key add -
-RUN echo "deb [arch=amd64] http://research.cs.wisc.edu/htcondor/repo/debian/9.0 buster main" > /etc/apt/sources.list.d/htcondor.list
->>>>>>> d2396bc8
 
 # Need HTCondor to build HTCondor (BatLab style)
 RUN apt update && apt install -y \
@@ -154,12 +149,6 @@
 RUN pip3 install pytest pytest-httpserver
 
 # Add daily HTCondor repository for the latest externals for tarballs
-<<<<<<< HEAD
 RUN wget -qO - https://research.cs.wisc.edu/htcondor/repo/keys/HTCondor-9.1-Daily-Key | apt-key add -
 RUN echo "deb [arch=amd64] http://research.cs.wisc.edu/htcondor/repo/debian/9.1-daily buster main" > /etc/apt/sources.list.d/htcondor-daily.list
-RUN apt update
-=======
-RUN wget -qO - https://research.cs.wisc.edu/htcondor/repo/keys/HTCondor-9.0-Daily-Key | apt-key add -
-RUN echo "deb [arch=amd64] http://research.cs.wisc.edu/htcondor/repo/debian/9.0-daily buster main" > /etc/apt/sources.list.d/htcondor-daily.list
-RUN apt update && apt clean
->>>>>>> d2396bc8
+RUN apt update && apt clean