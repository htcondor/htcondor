FROM ubuntu:focal
ENV TZ="America/Chicago"

# Use the bash shell for commands
SHELL ["/bin/bash", "-c"]

# Ensure that gethostbyaddr() returns our hostname
RUN sed -i -e 's/^hosts:.*/& myhostname/' /etc/nsswitch.conf

# Add users that might be used in CHTC
# The HTCondor that runs inside the container needs to have the user defined
RUN for i in {1..161}; do \
        uid=$(($i+5000)); \
        useradd --uid  $uid --gid sudo --shell /bin/bash --create-home slot$i; \
    done

RUN for i in {1..161}; do \
        uid=$(($i+5299)); \
        useradd --uid  $uid --gid sudo --shell /bin/bash --create-home slot1_$i; \
    done

RUN useradd --uid  6004 --gid sudo --shell /bin/bash --create-home condorauto && \
    useradd --uid 22537 --gid sudo --shell /bin/bash --create-home bbockelm && \
    useradd --uid 20343 --gid sudo --shell /bin/bash --create-home blin && \
    useradd --uid 20003 --gid sudo --shell /bin/bash --create-home cat && \
    useradd --uid 20849 --gid sudo --shell /bin/bash --create-home ckoch5 && \
    useradd --uid 21640 --gid sudo --shell /bin/bash --create-home coatsworth && \
    useradd --uid 20342 --gid sudo --shell /bin/bash --create-home edquist && \
    useradd --uid 20006 --gid sudo --shell /bin/bash --create-home gthain && \
    useradd --uid 20839 --gid sudo --shell /bin/bash --create-home iaross && \
    useradd --uid 21356 --gid sudo --shell /bin/bash --create-home jcpatton && \
    useradd --uid 20007 --gid sudo --shell /bin/bash --create-home jfrey && \
    useradd --uid 20018 --gid sudo --shell /bin/bash --create-home johnkn && \
    useradd --uid 22968 --gid sudo --shell /bin/bash --create-home kcramer && \
    useradd --uid 20005 --gid sudo --shell /bin/bash --create-home kupsch && \
    useradd --uid 20383 --gid sudo --shell /bin/bash --create-home lmichael && \
    useradd --uid 20020 --gid sudo --shell /bin/bash --create-home matyas && \
    useradd --uid 10006 --gid sudo --shell /bin/bash --create-home moate && \
    useradd --uid 20013 --gid sudo --shell /bin/bash --create-home tannenba && \
    useradd --uid 20345 --gid sudo --shell /bin/bash --create-home tim && \
    useradd --uid 22109 --gid sudo --shell /bin/bash --create-home tjslauson && \
    useradd --uid 20015 --gid sudo --shell /bin/bash --create-home tlmiller && \
    useradd --uid 20017 --gid sudo --shell /bin/bash --create-home zmiller

# Provide a condor_config.generic
RUN mkdir -p /usr/local/condor/etc/examples && \
    echo 'use SECURITY : HOST_BASED' > /usr/local/condor/etc/examples/condor_config.generic

# Add tools to add the HTCondor repository
RUN apt update && DEBIAN_FRONTEND=noninteractive apt install -y \
    apt-transport-https \
    gnupg \
    wget \
    && apt clean

# Add HTCondor repository
<<<<<<< HEAD
RUN wget -qO - https://research.cs.wisc.edu/htcondor/repo/keys/HTCondor-9.1-Key | apt-key add -
RUN echo "deb [arch=amd64] http://research.cs.wisc.edu/htcondor/repo/ubuntu/9.1 focal main" > /etc/apt/sources.list.d/htcondor.list
=======
RUN wget -qO - https://research.cs.wisc.edu/htcondor/repo/keys/HTCondor-9.0-Key | apt-key add -
RUN echo "deb [arch=amd64] http://research.cs.wisc.edu/htcondor/repo/ubuntu/9.0 focal main" > /etc/apt/sources.list.d/htcondor.list
>>>>>>> d2396bc8

# Need HTCondor to build HTCondor (BatLab style)
RUN apt update && DEBIAN_FRONTEND=noninteractive apt install -y \
    htcondor \
    libnss-myhostname \
    openssh-server \
    && apt clean

# Tools needed for building
RUN apt update && DEBIAN_FRONTEND=noninteractive apt install -y \
    build-essential \
    devscripts \
    && apt clean

# Useful tools for debugging
RUN apt update && apt install -y \
    gdb \
    git \
    less \
    nano \
    net-tools \
    strace \
    sudo \
    vim \
    && apt clean

# Container users can sudo
RUN echo '%sudo ALL=(ALL) NOPASSWD: ALL' > /etc/sudoers.d/sudo

# HTCondor build dependencies
RUN apt update && DEBIAN_FRONTEND=noninteractive apt install -y \
    autoconf \
    automake \
    bison \
    chrpath \
    cmake \
    debhelper \
    default-jdk \
    dh-autoreconf \
    dh-python \
    fakeroot \
    flex \
    help2man \
    libboost-filesystem-dev \
    libboost-program-options-dev \
    libboost-python-dev \
    libboost-regex-dev \
    libboost-system-dev \
    libboost-test-dev \
    libboost-thread-dev \
    libcgroup-dev \
    libcurl4-openssl-dev \
    libdistro-info-perl \
    libexpat1-dev \
    libglobus-ftp-client-dev \
    libglobus-gass-server-ez-dev \
    libglobus-gram-client-dev \
    libglobus-gram-protocol-dev \
    libglobus-gss-assist-dev \
    libkrb5-dev \
    libldap2-dev \
    libmunge-dev \
    libpam0g-dev \
    libpcre3-dev \
    libpq-dev \
    libscitokens-dev \
    libsqlite3-dev \
    libtool \
    libvirt-dev \
    libx11-dev \
    libxml2-dev \
    libxss-dev \
    patchelf \
    pkg-config \
    po-debconf \
    python3-all-dev \
    python3-setuptools \
    python3-sphinx \
    python3-sphinx-rtd-theme \
    uuid-dev \
    voms-dev \
    zlib1g-dev \
    && apt clean

RUN apt update && apt install -y \
    python3-pip \
    && apt clean

RUN pip3 install pytest pytest-httpserver

# Add daily HTCondor repository for the latest externals for tarballs
<<<<<<< HEAD
RUN wget -qO - https://research.cs.wisc.edu/htcondor/repo/keys/HTCondor-9.1-Daily-Key | apt-key add -
RUN echo "deb [arch=amd64] http://research.cs.wisc.edu/htcondor/repo/ubuntu/9.1-daily focal main" > /etc/apt/sources.list.d/htcondor-daily.list
RUN apt update
=======
RUN wget -qO - https://research.cs.wisc.edu/htcondor/repo/keys/HTCondor-9.0-Daily-Key | apt-key add -
RUN echo "deb [arch=amd64] http://research.cs.wisc.edu/htcondor/repo/ubuntu/9.0-daily focal main" > /etc/apt/sources.list.d/htcondor-daily.list
RUN apt update && apt clean
>>>>>>> d2396bc8
<|MERGE_RESOLUTION|>--- conflicted
+++ resolved
@@ -54,13 +54,8 @@
     && apt clean
 
 # Add HTCondor repository
-<<<<<<< HEAD
 RUN wget -qO - https://research.cs.wisc.edu/htcondor/repo/keys/HTCondor-9.1-Key | apt-key add -
 RUN echo "deb [arch=amd64] http://research.cs.wisc.edu/htcondor/repo/ubuntu/9.1 focal main" > /etc/apt/sources.list.d/htcondor.list
-=======
-RUN wget -qO - https://research.cs.wisc.edu/htcondor/repo/keys/HTCondor-9.0-Key | apt-key add -
-RUN echo "deb [arch=amd64] http://research.cs.wisc.edu/htcondor/repo/ubuntu/9.0 focal main" > /etc/apt/sources.list.d/htcondor.list
->>>>>>> d2396bc8
 
 # Need HTCondor to build HTCondor (BatLab style)
 RUN apt update && DEBIAN_FRONTEND=noninteractive apt install -y \
@@ -152,12 +147,6 @@
 RUN pip3 install pytest pytest-httpserver
 
 # Add daily HTCondor repository for the latest externals for tarballs
-<<<<<<< HEAD
 RUN wget -qO - https://research.cs.wisc.edu/htcondor/repo/keys/HTCondor-9.1-Daily-Key | apt-key add -
 RUN echo "deb [arch=amd64] http://research.cs.wisc.edu/htcondor/repo/ubuntu/9.1-daily focal main" > /etc/apt/sources.list.d/htcondor-daily.list
-RUN apt update
-=======
-RUN wget -qO - https://research.cs.wisc.edu/htcondor/repo/keys/HTCondor-9.0-Daily-Key | apt-key add -
-RUN echo "deb [arch=amd64] http://research.cs.wisc.edu/htcondor/repo/ubuntu/9.0-daily focal main" > /etc/apt/sources.list.d/htcondor-daily.list
-RUN apt update && apt clean
->>>>>>> d2396bc8
+RUN apt update && apt clean