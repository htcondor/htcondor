#!/bin/bash
# Exit on any error
set -e

# HTConder version
HTCONDOR_VERSION=$1
echo "HTCondor version is $HTCONDOR_VERSION"

# shellcheck disable=SC2206 # don't have to worry abour word splitting
AVERSION=(${HTCONDOR_VERSION//./ })
MAJOR_VER=${AVERSION[0]}
MINOR_VER=${AVERSION[1]}
if [ "$MINOR_VER" -eq 0 ]; then
    REPO_VERSION=$MAJOR_VER.0
else
    REPO_VERSION=$MAJOR_VER.x
fi

# Platform variables
VERSION_CODENAME='none'
. /etc/os-release
echo "Building on $NAME $VERSION"
VERSION_ID=${VERSION_ID%%.*}
ARCH=$(arch)
REPO_ARCH='noarch'

if [ $ID = 'almalinux' ]; then
    if rpm -qf /bin/sh | grep -q 'x86_64_v2'; then
        ARCH='x86_64_v2'
        REPO_ARCH='x86_64_v2'
        echo '%__cflags_arch_x86_64_level -v2' > /etc/rpm/macros.gcc-arch-level-v2
    fi
fi

echo "ID=$ID VERSION_ID=$VERSION_ID VERSION_CODENAME=$VERSION_CODENAME ARCH=$ARCH"

if [ $ID = 'debian' ] || [ $ID = 'ubuntu' ]; then
    SUDO_GROUP='sudo'
else
    SUDO_GROUP='wheel'
fi

if [ $ID = 'debian' ] || [ $ID = 'ubuntu' ]; then
    apt-get update
    export DEBIAN_FRONTEND='noninteractive'
    INSTALL='apt-get install --yes'
elif [ $ID = 'centos' ]; then
    INSTALL='yum install --assumeyes'
elif [ $ID = 'opensuse-leap' ]; then
    INSTALL='zypper --non-interactive install'
    $INSTALL system-group-wheel system-user-mail
elif [ $ID = 'amzn' ] || [ $ID = 'almalinux' ] || [ $ID = 'fedora' ]; then
    INSTALL='dnf install --assumeyes'
    $INSTALL 'dnf-command(config-manager)'
fi

if [ $ID = 'amzn' ]; then
    $INSTALL -y shadow-utils
fi

# Add users that might be used in CHTC
# The HTCondor that runs inside the container needs to have the user defined
for i in {1..161}; do
    uid=$((i+5000));
    useradd --uid  $uid --gid $SUDO_GROUP --shell /bin/bash --create-home slot$i;
done

for i in {1..161}; do
    uid=$((i+5299));
    useradd --uid  $uid --gid $SUDO_GROUP --shell /bin/bash --create-home slot1_$i;
done

useradd --uid  6004 --gid $SUDO_GROUP --shell /bin/bash --create-home condorauto
useradd --uid  4977 --gid $SUDO_GROUP --shell /bin/bash --create-home condorbuilder
useradd --uid 20343 --gid $SUDO_GROUP --shell /bin/bash --create-home blin
useradd --uid 24200 --gid $SUDO_GROUP --shell /bin/bash --create-home cabollig
useradd --uid 20006 --gid $SUDO_GROUP --shell /bin/bash --create-home gthain
useradd --uid 20007 --gid $SUDO_GROUP --shell /bin/bash --create-home jfrey
useradd --uid 20018 --gid $SUDO_GROUP --shell /bin/bash --create-home johnkn
useradd --uid 20020 --gid $SUDO_GROUP --shell /bin/bash --create-home matyas
useradd --uid 20013 --gid $SUDO_GROUP --shell /bin/bash --create-home tannenba
useradd --uid 20345 --gid $SUDO_GROUP --shell /bin/bash --create-home tim
useradd --uid 20015 --gid $SUDO_GROUP --shell /bin/bash --create-home tlmiller
useradd --uid 25197 --gid $SUDO_GROUP --shell /bin/bash --create-home westphall

# Provide a condor_config.generic
mkdir -p /usr/local/condor/etc/examples
echo 'use SECURITY : HOST_BASED' > /usr/local/condor/etc/examples/condor_config.generic

if [ $ID = 'almalinux' ] || [ $ID = 'centos' ]; then
    $INSTALL epel-release
    if [ $VERSION_ID -eq 7 ]; then
        $INSTALL centos-release-scl
    elif [ $VERSION_ID -eq 8 ]; then
        dnf config-manager --set-enabled powertools
    elif [ $VERSION_ID -eq 9 ] || [ $VERSION_ID -eq 10 ]; then
        dnf config-manager --set-enabled crb
    fi
fi

# Setup RPM based repositories (include alpha repositories)
if [ $ID = 'amzn' ]; then
<<<<<<< HEAD
    $INSTALL "https://research.cs.wisc.edu/htcondor/repo/$REPO_VERSION/htcondor-release-current.amzn$VERSION_ID.$REPO_ARCH.rpm"
    sed -i s/enabled=0/enabled=1/ /etc/yum.repos.d/htcondor-beta.repo
fi

if [ $ID = 'almalinux' ] || [ $ID = 'centos' ]; then
    $INSTALL "https://research.cs.wisc.edu/htcondor/repo/$REPO_VERSION/htcondor-release-current.el$VERSION_ID.$REPO_ARCH.rpm"
    sed -i s/enabled=0/enabled=1/ /etc/yum.repos.d/htcondor-beta.repo
fi

if [ $ID = 'fedora' ]; then
    $INSTALL "https://research.cs.wisc.edu/htcondor/repo/$REPO_VERSION/htcondor-release-current.fc$VERSION_ID.$REPO_ARCH.rpm"
    sed -i s/enabled=0/enabled=1/ /etc/yum.repos.d/htcondor-beta.repo
=======
    $INSTALL "https://research.cs.wisc.edu/htcondor/repo/$REPO_VERSION/htcondor-release-current.amzn$VERSION_ID.noarch.rpm"
    sed -i s/enabled=0/enabled=1/ /etc/yum.repos.d/htcondor-rc.repo
fi

if [ $ID = 'almalinux' ] || [ $ID = 'centos' ]; then
    $INSTALL "https://research.cs.wisc.edu/htcondor/repo/$REPO_VERSION/htcondor-release-current.el$VERSION_ID.noarch.rpm"
    sed -i s/enabled=0/enabled=1/ /etc/yum.repos.d/htcondor-rc.repo
fi

if [ $ID = 'fedora' ]; then
    $INSTALL "https://research.cs.wisc.edu/htcondor/repo/$REPO_VERSION/htcondor-release-current.fc$VERSION_ID.noarch.rpm"
    sed -i s/enabled=0/enabled=1/ /etc/yum.repos.d/htcondor-rc.repo
>>>>>>> d65188e4
fi

# openSUSE has a zypper command to install a repo from a URL.
# Let's use that in the future. This works for now.
if [ $ID = 'opensuse-leap' ]; then
<<<<<<< HEAD
    zypper --non-interactive --no-gpg-checks install "https://research.cs.wisc.edu/htcondor/repo/$REPO_VERSION/htcondor-release-current.leap$VERSION_ID.$REPO_ARCH.rpm"
    sed -i s/enabled=0/enabled=1/ /etc/zypp/repos.d/htcondor-beta.repo
=======
    zypper --non-interactive --no-gpg-checks install "https://research.cs.wisc.edu/htcondor/repo/$REPO_VERSION/htcondor-release-current.leap$VERSION_ID.noarch.rpm"
    sed -i s/enabled=0/enabled=1/ /etc/zypp/repos.d/htcondor-rc.repo
>>>>>>> d65188e4
    for key in /etc/pki/rpm-gpg/*; do
        rpmkeys --import "$key"
    done
fi

# Setup Debian based repositories
if [ $ID = 'debian' ] || [ $ID = 'ubuntu' ]; then
    $INSTALL apt-transport-https apt-utils curl gnupg
    mkdir -p /etc/apt/keyrings
    curl -fsSL "https://research.cs.wisc.edu/htcondor/repo/keys/HTCondor-${REPO_VERSION}-Key" -o /etc/apt/keyrings/htcondor.asc
    curl -fsSL "https://research.cs.wisc.edu/htcondor/repo/$ID/htcondor-${REPO_VERSION}-${VERSION_CODENAME}.list" -o /etc/apt/sources.list.d/htcondor.list
    # Include beta repositories
<<<<<<< HEAD
    sed -i "/-beta/s/^#//" /etc/apt/sources.list.d/htcondor.list
=======
    sed -i "/-rc/s/^#//" /etc/apt/sources.list.d/htcondor.list
>>>>>>> d65188e4
    apt-get update
fi

# Use the testing repositories for unreleased software
# Debian/Ubuntu, select on codename
if [ "$VERSION_CODENAME" = 'future' ] && [ "$ARCH" = 'x86_64' ]; then
    cp -p /etc/apt/sources.list.d/htcondor.list /etc/apt/sources.list.d/htcondor-test.list
    sed -i s+repo/+repo-test/+ /etc/apt/sources.list.d/htcondor-test.list
    apt-get update
fi
# Enterprise Linux, select on version
if [ $ID = 'future' ] && [ $VERSION_ID -eq 10 ] && [ "$ARCH" = 'x86_64_v2' ]; then
    cp -p /etc/yum.repos.d/htcondor.repo /etc/yum.repos.d/htcondor-test.repo
    sed -i s+repo/+repo-test/+ /etc/yum.repos.d/htcondor-test.repo
    sed -i s/\\[htcondor/[htcondor-test/ /etc/yum.repos.d/htcondor-test.repo
    # ] ] Help out vim syntax highlighting
fi
# SUSE is special
if [ $ID = 'future-opensuse-leap' ]; then
    cp -p /etc/zypp/repos.d/htcondor.repo /etc/zypp/repos.d/htcondor-test.repo
    sed -i s+repo/+repo-test/+ /etc/zypp/repos.d/htcondor-test.repo
    sed -i s/\\[htcondor/[htcondor-test/ /etc/zypp/repos.d/htcondor-test.repo
    # ] ] Help out vim syntax highlighting
fi

# Install the build dependencies
if [ $ID = 'almalinux' ] || [ $ID = 'amzn' ] || [ $ID = 'centos' ] || [ $ID = 'fedora' ]; then
    $INSTALL make rpm-build yum-utils
    yum-builddep -y /tmp/rpm/condor.spec
fi

# Install the build dependencies
if [ $ID = 'opensuse-leap' ]; then
    $INSTALL make rpm-build
    # shellcheck disable=SC2046 # we want word splitting
    $INSTALL $(rpmspec --parse /tmp/rpm/condor.spec | grep '^BuildRequires:' | sed -e 's/^BuildRequires://' | sed -e 's/,/ /')
fi

# Need newer cmake on bionic
if [ "$VERSION_CODENAME" = 'bionic' ]; then
    curl -dsSL https://apt.kitware.com/keys/kitware-archive-latest.asc | apt-key add -
    echo 'deb https://apt.kitware.com/ubuntu/ bionic main' > /etc/apt/sources.list.d/cmake.list
    apt-get update
fi

if [ $ID = 'debian' ] || [ $ID = 'ubuntu' ]; then
    $INSTALL build-essential devscripts equivs gpp
    (cd /tmp/debian; ./prepare-build-files.sh -DUW_BUILD)
    mk-build-deps --install --tool='apt-get -o Debug::pkgProblemResolver=yes --no-install-recommends --yes' /tmp/debian/control
fi

if [ "$VERSION_CODENAME" = 'focal' ]; then
    # Need to upgrade compiler on this old platform
    $INSTALL gcc-10 g++-10
    update-alternatives --install /usr/bin/gcc gcc /usr/bin/gcc-10 1000 --slave /usr/bin/g++ g++ /usr/bin/g++-10
fi

# Add useful tools
$INSTALL gdb git less nano patchelf python3-pip strace sudo vim
if [ $ID = 'almalinux' ] || [ $ID = 'amzn' ] || [ $ID = 'centos' ] || [ $ID = 'fedora' ] || [ $ID = 'opensuse-leap' ]; then
    $INSTALL iputils rpmlint
fi
if [ $ID = 'debian' ] || [ $ID = 'ubuntu' ]; then
    $INSTALL lintian net-tools
fi

# Add in the ninja build system
if [ $ID = 'opensuse-leap' ]; then
    $INSTALL ninja
else
    $INSTALL ninja-build
fi

exists() {
    [ -e "$1" ]
}

# Make the gcc-toolset compiler the default on AlmaLinux
if [ $ID = 'almalinux' ]; then
    if exists /opt/rh/gcc-toolset-*/enable; then
        echo . /opt/rh/gcc-toolset-*/enable > /etc/profile.d/gcc.sh
        # shellcheck disable=SC2016 # we want this expanded at runtime
        echo 'export CC=$(which cc)' >> /etc/profile.d/gcc.sh
        # shellcheck disable=SC2016 # we want this expanded at runtime
        echo 'export CXX=$(which c++)' >> /etc/profile.d/gcc.sh
    fi
fi

# Container users can sudo
echo "%$SUDO_GROUP ALL=(ALL) NOPASSWD: ALL" > /etc/sudoers.d/$SUDO_GROUP

# Install HTCondor to build and test BaTLab style
if [ $ID = 'debian' ] || [ $ID = 'ubuntu' ]; then
    $INSTALL htcondor libnss-myhostname openssh-server
    # Ensure that gethostbyaddr() returns our hostname
    sed -i -e 's/^hosts:.*/& myhostname/' /etc/nsswitch.conf
fi

if [ $ID = 'almalinux' ] || [ $ID = 'amzn' ] || [ $ID = 'centos' ] || [ $ID = 'fedora' ] || [ $ID = 'opensuse-leap' ]; then
    $INSTALL condor hostname java openssh-clients openssh-server openssl
    if [ $ID = 'opensuse-leap' ]; then
        $INSTALL procps wget
        # Install better patchelf
        wget https://github.com/NixOS/patchelf/releases/download/0.18.0/patchelf-0.18.0-x86_64.tar.gz
        (cd /usr; tar xfpz /patchelf-0.18.0-x86_64.tar.gz ./bin/patchelf)
        rm patchelf-0.18.0-x86_64.tar.gz
    else
        $INSTALL procps-ng
    fi
    if [ $ID != 'amzn' ]; then
        $INSTALL apptainer
    fi
    $INSTALL 'perl(Archive::Tar)' 'perl(Data::Dumper)' 'perl(Digest::MD5)' 'perl(Digest::SHA)' 'perl(English)' 'perl(Env)' 'perl(File::Copy)' 'perl(FindBin)' 'perl(Net::Domain)' 'perl(Sys::Hostname)' 'perl(Time::HiRes)' 'perl(XML::Parser)'
fi

# Match the current version. Consult:
# https://apptainer.org/docs/admin/latest/installation.html#install-debian-packages
if [ $ID = 'debian' ] && [ "$ARCH" = 'x86_64' ]; then
    $INSTALL wget
    APPTAINER_VERSION=1.4.1
    wget https://github.com/apptainer/apptainer/releases/download/v${APPTAINER_VERSION}/apptainer_${APPTAINER_VERSION}_amd64.deb
    $INSTALL ./apptainer_${APPTAINER_VERSION}_amd64.deb
    rm ./apptainer_${APPTAINER_VERSION}_amd64.deb
fi

if [ $ID = 'ubuntu' ] && [ "$ARCH" = 'x86_64' ]; then
    $INSTALL software-properties-common
    add-apt-repository -y ppa:apptainer/ppa
    apt-get update
    $INSTALL apptainer
fi


# Include packages for tarball in the image.
externals_dir="/usr/local/condor/externals"
mkdir -p "$externals_dir"
if [ $ID = 'debian' ] || [ $ID = 'ubuntu' ]; then
    chown _apt "$externals_dir"
    pushd "$externals_dir"
    apt-get download libgomp1 libmunge2 libpcre2-8-0 libscitokens0 pelican pelican-osdf-compat
    if [ $VERSION_CODENAME = 'bullseye' ]; then
        apt-get download libboost-python1.74.0 libvomsapi1v5
    elif [ $VERSION_CODENAME = 'bookworm' ]; then
        apt-get download libboost-python1.74.0 libvomsapi1v5
    elif [ $VERSION_CODENAME = 'focal' ]; then
        apt-get download libboost-python1.71.0 libvomsapi1v5
    elif [ $VERSION_CODENAME = 'jammy' ]; then
        apt-get download libboost-python1.74.0 libvomsapi1v5
    elif [ $VERSION_CODENAME = 'noble' ]; then
        apt-get download libboost-python1.83.0 libvomsapi1t64
    else
        echo "Unknown codename: $VERSION_CODENAME"
        exit 1
    fi
    popd
fi
if [ $ID = 'almalinux' ] || [ $ID = 'amzn' ] || [ $ID = 'centos' ] || [ $ID = 'fedora' ]; then
    yumdownloader --downloadonly --destdir="$externals_dir" \
        libgomp munge-libs pelican pelican-osdf-compat pcre2 scitokens-cpp
    if [ $ID != 'amzn' ]; then
        yumdownloader --downloadonly --destdir="$externals_dir" voms
    fi
    if [ $ID = 'centos' ] && [ $VERSION_ID -eq 7 ]; then
        yumdownloader --downloadonly --destdir="$externals_dir" \
            boost169-python3 python36-chardet python36-idna python36-pysocks python36-requests python36-six python36-urllib3
    else
        yumdownloader --downloadonly --destdir="$externals_dir" boost-python3
    fi
    # Remove 32-bit x86 packages if any
    rm -f "$externals_dir"/*.i686.rpm
fi
if [ $ID = 'opensuse-leap' ]; then
    zypper --non-interactive --pkg-cache-dir "$externals_dir" download libgomp1 libmunge2 libpcre2-8-0 libSciTokens0 libboost_python-py3-1_75_0 pelican pelican-osdf-compat
fi

# Clean up package caches
if [ $ID = 'centos' ]; then
    yum clean all
    rm -rf /var/cache/yum/*
fi
if [ $ID = 'amzn' ] || [ $ID = 'almalinux' ] || [ $ID = 'fedora' ]; then
    dnf clean all
    rm -rf /var/cache/yum/*
fi
if [ $ID = 'debian' ] || [ $ID = 'ubuntu' ]; then
    apt-get -y autoremove
    apt-get -y clean
fi

# Install apptainer into externals directory
if [ $ID != 'amzn' ]; then
    if [ $ID != 'ubuntu' ] || [ "$ARCH" != 'ppcle64' ]; then
        mkdir -p "$externals_dir/apptainer"
        if [ $ID = 'debian' ] || [ $ID = 'ubuntu' ]; then
            $INSTALL cpio rpm2cpio
        fi
        curl -s https://raw.githubusercontent.com/apptainer/apptainer/main/tools/install-unprivileged.sh | \
            bash -s - "$externals_dir/apptainer"
        rm -r "$externals_dir/apptainer/$(arch)/libexec/apptainer/cni"
        # Move apptainer out of the default path
        mv "$externals_dir/apptainer/bin" "$externals_dir/apptainer/libexec"
    fi
fi

# Install pytest for BaTLab testing
# Install sphinx-mermaid so docs can have images
# Install scitokens for BaTLab testing
if [ $ID = 'debian' ] || [ $ID = 'ubuntu' ]; then
    if [ "$VERSION_CODENAME" = 'bullseye' ] || [ "$VERSION_CODENAME" = 'focal' ] || [ "$VERSION_CODENAME" = 'jammy' ]; then
        pip3 install pytest pytest-httpserver scitokens sphinxcontrib-mermaid
    else
        pip3 install --break-system-packages pytest pytest-httpserver scitokens sphinxcontrib-mermaid
    fi
else
    if [ $ID = 'centos' ]; then
        pip3 install pytest pytest-httpserver sphinxcontrib-mermaid
    else
        pip3 install pytest pytest-httpserver scitokens sphinxcontrib-mermaid
    fi
fi

if [ $ID = 'amzn' ] || [ "$VERSION_CODENAME" = 'bullseye' ] || [ "$VERSION_CODENAME" = 'focal' ]; then
    # Pip installs a updated version of markupsafe that is incompatiable
    # with sphinx on these platforms. Downgrade markupsafe and hope for the best
    pip3 install markupsafe==2.0.1
fi

rm -rf /tmp/*
exit 0<|MERGE_RESOLUTION|>--- conflicted
+++ resolved
@@ -100,45 +100,25 @@
 
 # Setup RPM based repositories (include alpha repositories)
 if [ $ID = 'amzn' ]; then
-<<<<<<< HEAD
     $INSTALL "https://research.cs.wisc.edu/htcondor/repo/$REPO_VERSION/htcondor-release-current.amzn$VERSION_ID.$REPO_ARCH.rpm"
-    sed -i s/enabled=0/enabled=1/ /etc/yum.repos.d/htcondor-beta.repo
+    sed -i s/enabled=0/enabled=1/ /etc/yum.repos.d/htcondor-alpha.repo
 fi
 
 if [ $ID = 'almalinux' ] || [ $ID = 'centos' ]; then
     $INSTALL "https://research.cs.wisc.edu/htcondor/repo/$REPO_VERSION/htcondor-release-current.el$VERSION_ID.$REPO_ARCH.rpm"
-    sed -i s/enabled=0/enabled=1/ /etc/yum.repos.d/htcondor-beta.repo
+    sed -i s/enabled=0/enabled=1/ /etc/yum.repos.d/htcondor-alpha.repo
 fi
 
 if [ $ID = 'fedora' ]; then
     $INSTALL "https://research.cs.wisc.edu/htcondor/repo/$REPO_VERSION/htcondor-release-current.fc$VERSION_ID.$REPO_ARCH.rpm"
-    sed -i s/enabled=0/enabled=1/ /etc/yum.repos.d/htcondor-beta.repo
-=======
-    $INSTALL "https://research.cs.wisc.edu/htcondor/repo/$REPO_VERSION/htcondor-release-current.amzn$VERSION_ID.noarch.rpm"
-    sed -i s/enabled=0/enabled=1/ /etc/yum.repos.d/htcondor-rc.repo
-fi
-
-if [ $ID = 'almalinux' ] || [ $ID = 'centos' ]; then
-    $INSTALL "https://research.cs.wisc.edu/htcondor/repo/$REPO_VERSION/htcondor-release-current.el$VERSION_ID.noarch.rpm"
-    sed -i s/enabled=0/enabled=1/ /etc/yum.repos.d/htcondor-rc.repo
-fi
-
-if [ $ID = 'fedora' ]; then
-    $INSTALL "https://research.cs.wisc.edu/htcondor/repo/$REPO_VERSION/htcondor-release-current.fc$VERSION_ID.noarch.rpm"
-    sed -i s/enabled=0/enabled=1/ /etc/yum.repos.d/htcondor-rc.repo
->>>>>>> d65188e4
+    sed -i s/enabled=0/enabled=1/ /etc/yum.repos.d/htcondor-alpha.repo
 fi
 
 # openSUSE has a zypper command to install a repo from a URL.
 # Let's use that in the future. This works for now.
 if [ $ID = 'opensuse-leap' ]; then
-<<<<<<< HEAD
     zypper --non-interactive --no-gpg-checks install "https://research.cs.wisc.edu/htcondor/repo/$REPO_VERSION/htcondor-release-current.leap$VERSION_ID.$REPO_ARCH.rpm"
-    sed -i s/enabled=0/enabled=1/ /etc/zypp/repos.d/htcondor-beta.repo
-=======
-    zypper --non-interactive --no-gpg-checks install "https://research.cs.wisc.edu/htcondor/repo/$REPO_VERSION/htcondor-release-current.leap$VERSION_ID.noarch.rpm"
-    sed -i s/enabled=0/enabled=1/ /etc/zypp/repos.d/htcondor-rc.repo
->>>>>>> d65188e4
+    sed -i s/enabled=0/enabled=1/ /etc/zypp/repos.d/htcondor-alpha.repo
     for key in /etc/pki/rpm-gpg/*; do
         rpmkeys --import "$key"
     done
@@ -150,12 +130,8 @@
     mkdir -p /etc/apt/keyrings
     curl -fsSL "https://research.cs.wisc.edu/htcondor/repo/keys/HTCondor-${REPO_VERSION}-Key" -o /etc/apt/keyrings/htcondor.asc
     curl -fsSL "https://research.cs.wisc.edu/htcondor/repo/$ID/htcondor-${REPO_VERSION}-${VERSION_CODENAME}.list" -o /etc/apt/sources.list.d/htcondor.list
-    # Include beta repositories
-<<<<<<< HEAD
-    sed -i "/-beta/s/^#//" /etc/apt/sources.list.d/htcondor.list
-=======
-    sed -i "/-rc/s/^#//" /etc/apt/sources.list.d/htcondor.list
->>>>>>> d65188e4
+    # Include alpha repositories
+    sed -i "/-alpha/s/^#//" /etc/apt/sources.list.d/htcondor.list
     apt-get update
 fi
 
