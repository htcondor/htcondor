--- conflicted
+++ resolved
@@ -178,16 +178,11 @@
 mkdir -p "$externals_dir"
 if [ $ID = 'debian' ] || [ $ID = 'ubuntu' ]; then
     chown _apt "$externals_dir"
-<<<<<<< HEAD
-    (cd "$externals_dir";
-        apt download condor-stash-plugin libcgroup1 libgomp1 libmunge2 libpcre2-8-0 libscitokens0 libvomsapi1v5)
-=======
     pushd "$externals_dir"
     apt download condor-stash-plugin libgomp1 libmunge2 libpcre2-8-0 libscitokens0 libvomsapi1v5
     if [ $VERSION_CODENAME != 'bookworm' ]; then
         apt download libcgroup1
     fi
->>>>>>> e21adbdf
     if [ $VERSION_CODENAME = 'bullseye' ]; then
         apt download libboost-python1.74.0
     elif [ $VERSION_CODENAME = 'bookworm' ]; then
