--- conflicted
+++ resolved
@@ -110,20 +110,12 @@
 fi
 
 # Use the testing repositories for unreleased software
-<<<<<<< HEAD
 if [ $VERSION_CODENAME = 'bookworm' ] && [ "$ARCH" = 'x86_64' ]; then
-=======
-if [ "$VERSION_CODENAME" = 'focal' ] && [ "$ARCH" = 'ppc64le' ]; then
->>>>>>> 73e8d800
     cp -p /etc/apt/sources.list.d/htcondor.list /etc/apt/sources.list.d/htcondor-test.list
     sed -i s+repo/+repo-test/+ /etc/apt/sources.list.d/htcondor-test.list
     apt update
 fi
-<<<<<<< HEAD
-if [ $ID = 'future' ]; then
-=======
 if [ $ID = 'fedora' ]; then
->>>>>>> 73e8d800
     cp -p /etc/yum.repos.d/htcondor.repo /etc/yum.repos.d/htcondor-test.repo
     sed -i s+repo/+repo-test/+ /etc/yum.repos.d/htcondor-test.repo
     sed -i s/\\[htcondor/[htcondor-test/ /etc/yum.repos.d/htcondor-test.repo
