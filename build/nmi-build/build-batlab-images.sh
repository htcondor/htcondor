#!/bin/bash
# Exit on any error
set -e

usage() {
    echo "Usage: $(basename "$0") serial-number (0-99)"
}
if [ $# -ne 1 ]; then
    usage
    exit 1
fi
SERIAL=$1

buildimage() {
    platform=$1
    base_docker_platform=$2
    base_docker_image=$3
    # Always work with the latest base image
    docker pull --platform="$base_docker_platform" "$base_docker_image"
    rm -rf "$platform"
    mkdir -p "$platform/tmp"
    cat << EOF > "$platform/Dockerfile"
FROM $base_docker_image
# Since our build machine is in Madison, Wisconsin, US, set the timezone
ENV TZ="America/Chicago"

# Use the bash shell for commands
SHELL ["/bin/bash", "-c"]

# Run the setup script
COPY tmp/ /tmp/

RUN /tmp/setup.sh $CONDOR_VERSION
EOF
    cp -pr setup.sh ../packaging/{debian,rpm} "$platform/tmp/"
    docker build "$platform" --platform="$base_docker_platform" --tag "htcondor/nmi-build:$platform-$CONTAINER_VERSION" > "$platform.out" 2>&1
    if grep -q 'Successfully tagged htcondor/nmi-build:' "$platform.out"; then
        docker push "htcondor/nmi-build:$platform-$CONTAINER_VERSION"
        true
    fi
    rm -rf "$platform"
}

CONDOR_VERSION=$(grep 'set(VERSION' ../../CMakeLists.txt | sed -e 's/.*"\(.*\)".*/\1/')
# shellcheck disable=SC2206 # don't have to worry about word splitting
AVERSION=(${CONDOR_VERSION//./ })
MAJOR_VER=${AVERSION[0]}
MINOR_VER=${AVERSION[1]}
PATCH_VER=${AVERSION[2]}
CONTAINER_VERSION=$(printf "%02d%02d%02d%02d" "$MAJOR_VER" "$MINOR_VER" "$PATCH_VER" "$SERIAL")

ARCH=$(arch)
# if [ "$ARCH" = 'aarch64' ]; then
    buildimage aarch64_AlmaLinux8 linux/arm64 arm64v8/almalinux:8 &
    buildimage aarch64_AlmaLinux9 linux/arm64 arm64v8/almalinux:9 &
    buildimage aarch64_AlmaLinux10 linux/arm64 arm64v8/almalinux:10 &
# else
    buildimage ppc64le_AlmaLinux8 linux/ppc64le ppc64le/almalinux:8 &
    buildimage x86_64_AlmaLinux8 linux/x86_64 almalinux:8 &
    buildimage x86_64_AlmaLinux9 linux/x86_64 almalinux:9 &
    buildimage x86_64_AlmaLinux10 linux/x86_64 almalinux:10 &
    buildimage x86_64_v2_AlmaLinux10 linux/amd64/v2 almalinux/10-base:10 &
    buildimage x86_64_AmazonLinux2023 linux/x86_64 amazonlinux:2023 &
    buildimage x86_64_Debian11 linux/x86_64 debian:bullseye &
    buildimage x86_64_Debian12 linux/x86_64 debian:bookworm &
    buildimage x86_64_Debian13 linux/x86_64 debian:trixie &
<<<<<<< HEAD
    buildimage x86_64_Fedora41 linux/x86_64 fedora:41 &
=======
    buildimage x86_64_Fedora42 linux/x86_64 fedora:42 &
>>>>>>> d2a334bf
    buildimage x86_64_openSUSE15 linux/x86_64 opensuse/leap:15 &
    buildimage x86_64_Ubuntu22 linux/x86_64 ubuntu:jammy &
    buildimage x86_64_Ubuntu24 linux/x86_64 ubuntu:noble &
# fi
wait
tail -n 1 ./*.out<|MERGE_RESOLUTION|>--- conflicted
+++ resolved
@@ -64,11 +64,7 @@
     buildimage x86_64_Debian11 linux/x86_64 debian:bullseye &
     buildimage x86_64_Debian12 linux/x86_64 debian:bookworm &
     buildimage x86_64_Debian13 linux/x86_64 debian:trixie &
-<<<<<<< HEAD
-    buildimage x86_64_Fedora41 linux/x86_64 fedora:41 &
-=======
     buildimage x86_64_Fedora42 linux/x86_64 fedora:42 &
->>>>>>> d2a334bf
     buildimage x86_64_openSUSE15 linux/x86_64 opensuse/leap:15 &
     buildimage x86_64_Ubuntu22 linux/x86_64 ubuntu:jammy &
     buildimage x86_64_Ubuntu24 linux/x86_64 ubuntu:noble &
