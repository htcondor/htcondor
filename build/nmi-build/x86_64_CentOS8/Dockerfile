FROM centos:8

# Use the bash shell for commands
SHELL ["/bin/bash", "-c"]

# Add users that might be used in CHTC
# The HTCondor that runs inside the container needs to have the user defined
RUN for i in {1..161}; do \
        uid=$(($i+5000)); \
        useradd --uid  $uid --shell /bin/bash --create-home slot$i; \
    done

RUN for i in {1..161}; do \
        uid=$(($i+5299)); \
        useradd --uid  $uid --shell /bin/bash --create-home slot1_$i; \
    done

RUN useradd --uid  6004 --shell /bin/bash --create-home condorauto && \
    useradd --uid 22537 --shell /bin/bash --create-home bbockelm && \
    useradd --uid 20343 --shell /bin/bash --create-home blin && \
    useradd --uid 20003 --shell /bin/bash --create-home cat && \
    useradd --uid 20849 --shell /bin/bash --create-home ckoch5 && \
    useradd --uid 21640 --shell /bin/bash --create-home coatsworth && \
    useradd --uid 20342 --shell /bin/bash --create-home edquist && \
    useradd --uid 20006 --shell /bin/bash --create-home gthain && \
    useradd --uid 20839 --shell /bin/bash --create-home iaross && \
    useradd --uid 21356 --shell /bin/bash --create-home jcpatton && \
    useradd --uid 20007 --shell /bin/bash --create-home jfrey && \
    useradd --uid 20018 --shell /bin/bash --create-home johnkn && \
    useradd --uid 22968 --shell /bin/bash --create-home kcramer && \
    useradd --uid 20005 --shell /bin/bash --create-home kupsch && \
    useradd --uid 20383 --shell /bin/bash --create-home lmichael && \
    useradd --uid 20020 --shell /bin/bash --create-home matyas && \
    useradd --uid 10006 --shell /bin/bash --create-home moate && \
    useradd --uid 20013 --shell /bin/bash --create-home tannenba && \
    useradd --uid 20345 --shell /bin/bash --create-home tim && \
    useradd --uid 22109 --shell /bin/bash --create-home tjslauson && \
    useradd --uid 20015 --shell /bin/bash --create-home tlmiller && \
    useradd --uid 20017 --shell /bin/bash --create-home zmiller

# Provide a condor_config.generic
RUN mkdir -p /usr/local/condor/etc/examples && \
    echo 'use SECURITY : HOST_BASED' > /usr/local/condor/etc/examples/condor_config.generic

# Add tools to add the HTCondor repository
RUN dnf install -y \
    'dnf-command(config-manager)' \
    epel-release \
<<<<<<< HEAD
    https://research.cs.wisc.edu/htcondor/repo/current/htcondor-release-current.el8.noarch.rpm \
    && dnf config-manager --set-enabled PowerTools \
=======
    wget \
    && dnf config-manager --set-enabled powertools \
>>>>>>> 8a0bfd39
    && dnf clean all

# Need HTCondor to build and test HTCondor (BaTLab style)
RUN dnf install -y \
    condor \
    java \
    openssh-clients \
    openssh-server \
    'perl(Net::Domain)' \
    'perl(Time::HiRes)' \
    which \
    && dnf clean all

# Tools needed for building
RUN dnf install -y \
    make \
    patchelf \
    rpm-build \
    yum-utils \
    && dnf clean all

# HTCondor build dependencies
RUN dnf install -y \
    'bind-utils' \
    'bison' \
    'bison-devel' \
    'boost-devel' \
    'boost-python3-devel' \
    'boost-static' \
    'byacc' \
    'cmake' \
    'expat-devel' \
    'flex' \
    'gcc-c++' \
    'glibc-static' \
    'krb5-devel' \
    'libcgroup-devel' \
    'libcurl-devel' \
    'libstdc++-static' \
    'libtool' \
    'libtool-ltdl-devel' \
    'libuuid-devel' \
    'libvirt-devel' \
    'libX11-devel' \
    'libxml2-devel' \
    'libXScrnSaver-devel' \
    'm4' \
    'nss-devel' \
    'openldap-devel' \
    'openssl-devel' \
    'pam-devel' \
    'patch' \
    'pcre-devel' \
    'perl(Archive::Tar)' \
    'perl(Data::Dumper)' \
    'perl(Digest::MD5)' \
    'perl(Digest::SHA)' \
    'perl(Env)' \
    'perl(XML::Parser)' \
    'python3-devel' \
    'python3-sphinx' \
    'python3-sphinx_rtd_theme' \
    'redhat-rpm-config' \
    'sqlite-devel' \
    'systemd-devel' \
    'systemd-units' \
    && dnf clean all

# Additional dependencies for OSG style build
RUN dnf install -y \
    globus-callout-devel \
    globus-common-devel \
    globus-ftp-client-devel \
    globus-ftp-control-devel \
    globus-gass-server-ez-devel \
    globus-gass-transfer-devel \
    globus-gram-client-devel \
    globus-gram-protocol \
    globus-gsi-callback-devel \
    globus-gsi-cert-utils-devel \
    globus-gsi-credential-devel \
    globus-gsi-openssl-error-devel \
    globus-gsi-proxy-core-devel \
    globus-gsi-proxy-ssl-devel \
    globus-gsi-sysconfig-devel \
    globus-gss-assist-devel \
    globus-gssapi-error-devel \
    globus-gssapi-gsi-devel \
    globus-io-devel \
    globus-openssl-module-devel \
    globus-rsl-devel \
    globus-xio-devel \
    munge-devel \
    scitokens-cpp-devel \
    voms-devel \
    && dnf clean all

RUN pip3 install pytest pytest-httpserver<|MERGE_RESOLUTION|>--- conflicted
+++ resolved
@@ -46,13 +46,8 @@
 RUN dnf install -y \
     'dnf-command(config-manager)' \
     epel-release \
-<<<<<<< HEAD
     https://research.cs.wisc.edu/htcondor/repo/current/htcondor-release-current.el8.noarch.rpm \
-    && dnf config-manager --set-enabled PowerTools \
-=======
-    wget \
     && dnf config-manager --set-enabled powertools \
->>>>>>> 8a0bfd39
     && dnf clean all
 
 # Need HTCondor to build and test HTCondor (BaTLab style)
