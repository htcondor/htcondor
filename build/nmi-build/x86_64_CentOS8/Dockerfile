--- conflicted
+++ resolved
@@ -47,11 +47,7 @@
 RUN dnf install -y \
     'dnf-command(config-manager)' \
     epel-release \
-<<<<<<< HEAD
     https://research.cs.wisc.edu/htcondor/repo/9.1/htcondor-release-current.el8.noarch.rpm \
-=======
-    https://research.cs.wisc.edu/htcondor/repo/9.0/htcondor-release-current.el8.noarch.rpm \
->>>>>>> d2396bc8
     && dnf config-manager --set-enabled powertools \
     && dnf clean all
 
@@ -171,9 +167,4 @@
 RUN pip3 install pytest pytest-httpserver
 
 # Enable daily repo to get latest packages for tarballs
-<<<<<<< HEAD
-RUN dnf config-manager --set-enabled htcondor-daily
-RUN dnf list -y blahp
-=======
-RUN dnf config-manager --set-enabled htcondor-daily && dnf list -y blahp && dnf clean all
->>>>>>> d2396bc8
+RUN dnf config-manager --set-enabled htcondor-daily && dnf list -y blahp && dnf clean all