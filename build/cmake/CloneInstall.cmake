 ###############################################################
 # 
<<<<<<< HEAD
 # Copyright 2011 Red Hat, Inc. 
=======
 # Copyright (C) 1990-2010, Redhat. 
 # Copyright (C) 1990-2010, Condor Team, Computer Sciences Department,
 # University of Wisconsin-Madison, WI.
>>>>>>> b6635991
 # 
 # Licensed under the Apache License, Version 2.0 (the "License"); you 
 # may not use this file except in compliance with the License.  You may 
 # obtain a copy of the License at 
 # 
 #    http://www.apache.org/licenses/LICENSE-2.0 
 # 
 # Unless required by applicable law or agreed to in writing, software 
 # distributed under the License is distributed on an "AS IS" BASIS, 
 # WITHOUT WARRANTIES OR CONDITIONS OF ANY KIND, either express or implied.
 # See the License for the specific language governing permissions and 
 # limitations under the License. 
 # 
 ############################################################### 

# CLONE_INSTALL adds code that calls ln_or_cp. We need to make
# sure ln_or_cp is present, so call this once (and only once)
# in any file that calls CLONE_INSTALL.
MACRO (PREP_CLONE_INSTALL)
	install(CODE
		"macro(ln_or_cp src dstdir dstname)
			if( WINDOWS )
				file(INSTALL \${src} DESTINATION \${dstdir} USE_SOURCE_PERMISSIONS RENAME \${dstname})
			else()
				find_program(LN ln)
				if(\${LN} STREQUAL \"LN-NOTFOUND\")
					message(FATAL_ERROR \"Unable to find ln. Cannot hard link \${src} to \${dstdir}/\${dstname}\")
				else()
					message(STATUS \"Linking \${src} to \${dstdir}/\${dstname}\")
					execute_process(COMMAND \${LN} \${src} \${dstdir}/\${dstname})
				endif()
			endif()
		endmacro()")
ENDMACRO()

MACRO (CLONE_INSTALL _ORIG_TARGET _NEWNAMES _INSTALL_LOC )

	if ( WINDOWS )
		set(WIN_EXE_EXT .exe)
		set(${_ORIG_TARGET}_loc ${CMAKE_CURRENT_BINARY_DIR}/\${CMAKE_INSTALL_CONFIG_NAME}/${_ORIG_TARGET}${WIN_EXE_EXT})
	else(WINDOWS)
		get_target_property(${_ORIG_TARGET}_loc ${_ORIG_TARGET} LOCATION )
	endif( WINDOWS )

	foreach ( new_target ${_NEWNAMES} )
		install (CODE "ln_or_cp(\"${CMAKE_INSTALL_PREFIX}/${_INSTALL_LOC}/${_ORIG_TARGET}\" \"\${CMAKE_INSTALL_PREFIX}/${_INSTALL_LOC}\" \"${new_target}${WIN_EXE_EXT}\")")

	endforeach(new_target)

ENDMACRO (CLONE_INSTALL)<|MERGE_RESOLUTION|>--- conflicted
+++ resolved
@@ -1,12 +1,8 @@
  ###############################################################
  # 
-<<<<<<< HEAD
- # Copyright 2011 Red Hat, Inc. 
-=======
  # Copyright (C) 1990-2010, Redhat. 
  # Copyright (C) 1990-2010, Condor Team, Computer Sciences Department,
  # University of Wisconsin-Madison, WI.
->>>>>>> b6635991
  # 
  # Licensed under the Apache License, Version 2.0 (the "License"); you 
  # may not use this file except in compliance with the License.  You may 
