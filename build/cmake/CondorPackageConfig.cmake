--- conflicted
+++ resolved
@@ -139,38 +139,19 @@
 # set a default generator
 set ( CPACK_GENERATOR "TGZ" )
 
-<<<<<<< HEAD
-# CONDOR_RPATH will change depending on whether we're doing a package or
-# tarball build. EXTERNALS_RPATH must include both paths, as we build the
-# externals once for both types. The settings for EXTERNALS_RPATH must be
-# kept in synch with the C_LIB settings made below for package builds.
-# CONDOR_RPATH is modified below if we're doing a pacakge build.
+# Here, we set CONDOR_RPATH for the tarball build. If we're doing a native
+# package build, it'll be overwritten further below. EXTERNALS_RPATH must
+# include both paths, as we build the externals once for both types. The
+# settings for EXTERNALS_RPATH must be kept in synch with the C_LIB
+# settings made below for package builds.
 if ( ${OS_NAME} STREQUAL "LINUX" )
 	set( EXTERNALS_LIB "${C_LIB}/condor" )
-	set( CONDOR_RPATH "$ORIGIN/../lib/condor" )
-	set( EXTERNALS_RPATH "$$ORIGIN/../lib/condor" )
-	if ( ${LINUX_NAME} STREQUAL  "Debian" )
-		set( EXTERNALS_RPATH "${EXTERNALS_RPATH}:/usr/lib/condor" )
-	elseif ( RPM_SYSTEM_NAME )
-		if (${BIT_MODE} MATCHES "32" OR ${SYS_ARCH} MATCHES "IA64" )
-			set( EXTERNALS_RPATH "${EXTERNALS_RPATH}:/usr/lib/condor" )
-		else()
-			set( EXTERNALS_RPATH "${EXTERNALS_RPATH}:/usr/lib64/condor" )
-		endif()
-=======
-# Set rpath to standard system locataions, followed by
-# $ORIGIN/../lib/condor. This makes it easy to run Condor binaries on a
-# flavor of linux other than where it was built by including the libraries
-# from the build machine, but prefering to using the local system's
-# libraries if they're compatible.
-if ( ${OS_NAME} STREQUAL "LINUX" )
-	if ( ${BIT_MODE} MATCHES "32" OR ${SYS_ARCH} MATCHES "IA64" )
+	if (${BIT_MODE} MATCHES "32" OR ${SYS_ARCH} MATCHES "IA64" )
 		set( CONDOR_RPATH "/lib:/usr/lib:$ORIGIN/../lib/condor" )
-		set( EXTERNALS_RPATH "/lib:/usr/lib:$$ORIGIN/../lib/condor" )
+		set( EXTERNALS_RPATH "/lib:/usr/lib:$$ORIGIN/../lib/condor:/usr/lib/condor" )
 	else()
 		set( CONDOR_RPATH "/lib64:/usr/lib64:$ORIGIN/../lib/condor" )
-		set( EXTERNALS_RPATH "/lib64:/usr/lib64:$$ORIGIN/../lib/condor" )
->>>>>>> f2380f1e
+		set( EXTERNALS_RPATH "/lib64:/usr/lib64:$$ORIGIN/../lib/condor:/usr/lib64/condor" )
 	endif()
 endif()
 
