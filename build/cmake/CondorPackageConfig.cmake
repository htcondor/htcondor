--- conflicted
+++ resolved
@@ -321,12 +321,8 @@
 	# below are options an overrides to enable packge generation for rpm & deb
 elseif( ${OS_NAME} STREQUAL "LINUX" AND CONDOR_PACKAGE_BUILD )
 
-<<<<<<< HEAD
-	execute_process( COMMAND python -c "import distutils.sysconfig; import sys; sys.stdout.write(distutils.sysconfig.get_python_lib(1))" OUTPUT_VARIABLE C_PYTHONARCHLIB)
-=======
 	execute_process( COMMAND python2 -c "import distutils.sysconfig; import sys; sys.stdout.write(distutils.sysconfig.get_python_lib(1))" OUTPUT_VARIABLE C_PYTHONARCHLIB)
 	execute_process( COMMAND python3 -c "import distutils.sysconfig; import sys; sys.stdout.write(distutils.sysconfig.get_python_lib(1))" OUTPUT_VARIABLE C_PYTHON3ARCHLIB)
->>>>>>> 86d7da3a
 
 	# it's a smaller subset easier to differentiate.
 	# check the operating system name
