 ###############################################################
 #
 # Copyright 2011 Red Hat, Inc.
 #
 # Licensed under the Apache License, Version 2.0 (the "License"); you
 # may not use this file except in compliance with the License.  You may
 # obtain a copy of the License at
 #
 #    http://www.apache.org/licenses/LICENSE-2.0
 #
 # Unless required by applicable law or agreed to in writing, software
 # distributed under the License is distributed on an "AS IS" BASIS,
 # WITHOUT WARRANTIES OR CONDITIONS OF ANY KIND, either express or implied.
 # See the License for the specific language governing permissions and
 # limitations under the License.
 #
 ###############################################################

# OS pre mods
if(${OS_NAME} STREQUAL "DARWIN")
  exec_program (sw_vers ARGS -productVersion OUTPUT_VARIABLE TEST_VER)
  if(${TEST_VER} MATCHES "10.6" AND ${SYS_ARCH} MATCHES "I386")
	set (SYS_ARCH "X86_64")
  endif()
elseif(${OS_NAME} MATCHES "WIN")
	cmake_minimum_required(VERSION 2.8.3)
	set(WINDOWS ON)

	# The following is necessary for sdk/ddk version to compile against.
	# lowest common denominator is winxp (for now)
	add_definitions(-DWINDOWS)
	add_definitions(-D_WIN32_WINNT=_WIN32_WINNT_WINXP)
	add_definitions(-DWINVER=_WIN32_WINNT_WINXP)
	add_definitions(-DNTDDI_VERSION=NTDDI_WINXP)
	add_definitions(-D_CRT_SECURE_NO_WARNINGS)

	set(CMD_TERM \r\n)
	set(C_WIN_BIN ${CONDOR_SOURCE_DIR}/msconfig) #${CONDOR_SOURCE_DIR}/build/backstage/win)
	set(BISON_SIMPLE ${C_WIN_BIN}/bison.simple)
	#set(CMAKE_SUPPRESS_REGENERATION TRUE)

	set (HAVE_SNPRINTF 1)
	set (HAVE_WORKING_SNPRINTF 1)

	if(${CMAKE_CURRENT_SOURCE_DIR} STREQUAL ${CMAKE_CURRENT_BINARY_DIR})
		dprint("**** IN SOURCE BUILDING ON WINDOWS IS NOT ADVISED ****")
	else()
		dprint("**** OUT OF SOURCE BUILDS ****")
		file (COPY ${CMAKE_CURRENT_SOURCE_DIR}/msconfig DESTINATION ${CMAKE_CURRENT_BINARY_DIR})
	endif()
    
	# means user did not specify, so change the default.
	if ( ${CMAKE_INSTALL_PREFIX} MATCHES "Program Files" )
		# mimic *nix for consistency
		set( CMAKE_INSTALL_PREFIX "${CMAKE_CURRENT_BINARY_DIR}/release_dir")
	endif()

	dprint("TODO FEATURE-> Z:TANNENBA:TJ:TSTCLAIR Update registry + paths to use this prefixed debug loc (test_install)")

endif()

  
message(STATUS "***********************************************************")
message(STATUS "System(${HOSTNAME}): ${OS_NAME}(${OS_VER}) Arch=${SYS_ARCH} BitMode=${BIT_MODE} BUILDID:${BUILDID}")
message(STATUS "install prefix:${CMAKE_INSTALL_PREFIX}")
message(STATUS "********* BEGINNING CONFIGURATION *********")

##################################################
##################################################
include (FindThreads)
include (GlibcDetect)

add_definitions(-D${OS_NAME}="${OS_NAME}_${OS_VER}")
if (CONDOR_PLATFORM)
    add_definitions(-DPLATFORM="${CONDOR_PLATFORM}")
elseif(PLATFORM)
    add_definitions(-DPLATFORM="${PLATFORM}")
elseif(LINUX_NAME)
    add_definitions(-DPLATFORM="${SYS_ARCH}-${LINUX_NAME}_${LINUX_VER}")
else()
    add_definitions(-DPLATFORM="${SYS_ARCH}-${OS_NAME}_${OS_VER}")
endif()

if(PRE_RELEASE)
  add_definitions( -DPRE_RELEASE_STR=" ${PRE_RELEASE}" )
else()
  add_definitions( -DPRE_RELEASE_STR="" )
endif(PRE_RELEASE)
add_definitions( -DCONDOR_VERSION="${VERSION}" )

if( NOT BUILD_DATE )
  GET_DATE( BUILD_DATE )
endif()
if(BUILD_DATE)
  add_definitions( -DBUILD_DATE="${BUILD_DATE}" )
endif()

set( CONDOR_EXTERNAL_DIR ${CONDOR_SOURCE_DIR}/externals )

# set to true to enable printing of make actions
set( CMAKE_VERBOSE_MAKEFILE FALSE )
set( BUILD_SHARED_LIBS FALSE )

# Windows is so different perform the check 1st and start setting the vars.
if( NOT WINDOWS)

	set( CMD_TERM && )

	if (_DEBUG)
	  set( CMAKE_BUILD_TYPE Debug )
	else()
	  # Using -O2 crashes the compiler on ppc mac os x when compiling
	  # condor_submit
	  if ( ${OS_NAME} STREQUAL "DARWIN" AND ${SYS_ARCH} STREQUAL "POWERPC" )
	    set( CMAKE_BUILD_TYPE Debug ) # = -g (package may strip the info)
	  else()
	    set( CMAKE_BUILD_TYPE RelWithDebInfo ) # = -O2 -g (package may strip the info)
	  endif()
	endif()

	set( CMAKE_SUPPRESS_REGENERATION FALSE )

	# when we want to distro dynamic libraries only with localized rpaths.
	set (CMAKE_SKIP_RPATH TRUE)
	# set (CMAKE_BUILD_WITH_INSTALL_RPATH TRUE)
	# set (CMAKE_INSTALL_RPATH YOUR_LOC)
	# set (CMAKE_INSTALL_RPATH_USE_LINK_PATH TRUE)

	set(HAVE_PTHREAD_H ${CMAKE_HAVE_PTHREAD_H})

<<<<<<< HEAD
	find_library( ZLIB_FOUND z )
=======
	find_library( LIBUUID_FOUND uuid )
>>>>>>> 7c834ca9
	find_library( HAVE_DMTCP dmtcpaware HINTS /usr/local/lib/dmtcp )
	find_library( LIBRESOLV_PATH resolv )
    if( NOT "${LIBRESOLV_PATH}" MATCHES "-NOTFOUND" )
      set(HAVE_LIBRESOLV ON)
    endif()
	find_library( LIBDL_PATH resolv )
    if( NOT "${LIBDL_PATH}" MATCHES "-NOTFOUND" )
      set(HAVE_LIBDL ON)
    endif()
	check_library_exists(dl dlopen "" HAVE_DLOPEN)
	check_symbol_exists(res_init "sys/types.h;netinet/in.h;arpa/nameser.h;resolv.h" HAVE_DECL_RES_INIT)

	check_function_exists("access" HAVE_ACCESS)
	check_function_exists("clone" HAVE_CLONE)
	check_function_exists("dirfd" HAVE_DIRFD)
	check_function_exists("execl" HAVE_EXECL)
	check_function_exists("fstat64" HAVE_FSTAT64)
	check_function_exists("_fstati64" HAVE__FSTATI64)
	check_function_exists("getdtablesize" HAVE_GETDTABLESIZE)
	check_function_exists("getpagesize" HAVE_GETPAGESIZE)
	check_function_exists("gettimeofday" HAVE_GETTIMEOFDAY)
	check_function_exists("inet_ntoa" HAS_INET_NTOA)
	check_function_exists("lchown" HAVE_LCHOWN)
	check_function_exists("lstat" HAVE_LSTAT)
	check_function_exists("lstat64" HAVE_LSTAT64)
	check_function_exists("_lstati64" HAVE__LSTATI64)
	check_function_exists("mkstemp" HAVE_MKSTEMP)
	check_function_exists("setegid" HAVE_SETEGID)
	check_function_exists("setenv" HAVE_SETENV)
	check_function_exists("seteuid" HAVE_SETEUID)
	check_function_exists("setlinebuf" HAVE_SETLINEBUF)
	check_function_exists("snprintf" HAVE_SNPRINTF)
	check_function_exists("snprintf" HAVE_WORKING_SNPRINTF)

	check_function_exists("stat64" HAVE_STAT64)
	check_function_exists("_stati64" HAVE__STATI64)
	check_function_exists("statfs" HAVE_STATFS)
	check_function_exists("statvfs" HAVE_STATVFS)
	check_function_exists("res_init" HAVE_DECL_RES_INIT)
	check_function_exists("strcasestr" HAVE_STRCASESTR)
	check_function_exists("strsignal" HAVE_STRSIGNAL)
	check_function_exists("unsetenv" HAVE_UNSETENV)
	check_function_exists("vasprintf" HAVE_VASPRINTF)
	check_function_exists("getifaddrs" HAVE_GETIFADDRS)
	check_function_exists("readdir64" HAVE_READDIR64)
	check_function_exists("backtrace" HAVE_BACKTRACE)

	# we can likely put many of the checks below in here.
	check_include_files("dlfcn.h" HAVE_DLFCN_H)
	check_include_files("inttypes.h" HAVE_INTTYPES_H)
	check_include_files("ldap.h" HAVE_LDAP_H)
	find_multiple( "ldap;lber" LDAP_FOUND )
	check_include_files("net/if.h" HAVE_NET_IF_H)
	check_include_files("os_types.h" HAVE_OS_TYPES_H)
	check_include_files("resolv.h" HAVE_RESOLV_H)
	check_include_files("sys/mount.h" HAVE_SYS_MOUNT_H)
	check_include_files("sys/param.h" HAVE_SYS_PARAM_H)
	check_include_files("sys/personality.h" HAVE_SYS_PERSONALITY_H)
	check_include_files("sys/syscall.h" HAVE_SYS_SYSCALL_H)
	check_include_files("sys/statfs.h" HAVE_SYS_STATFS_H)
	check_include_files("sys/statvfs.h" HAVE_SYS_STATVFS_H)
	check_include_files("sys/types.h" HAVE_SYS_TYPES_H)
	check_include_files("sys/vfs.h" HAVE_SYS_VFS_H)
	check_include_files("stdint.h" HAVE_STDINT_H)
	check_include_files("ustat.h" HAVE_USTAT_H)
	check_include_files("valgrind.h" HAVE_VALGRIND_H)
	check_include_files("procfs.h" HAVE_PROCFS_H)
	check_include_files("sys/procfs.h" HAVE_SYS_PROCFS_H)

	check_type_exists("struct ifconf" "sys/socket.h;net/if.h" HAVE_STRUCT_IFCONF)
	check_type_exists("struct ifreq" "sys/socket.h;net/if.h" HAVE_STRUCT_IFREQ)
	check_struct_has_member("struct ifreq" ifr_hwaddr "sys/socket.h;net/if.h" HAVE_STRUCT_IFREQ_IFR_HWADDR)

	check_struct_has_member("struct sockaddr_in" sin_len "netinet/in.h" HAVE_STRUCT_SOCKADDR_IN_SIN_LEN)

	check_struct_has_member("struct statfs" f_fstyp "sys/statfs.h" HAVE_STRUCT_STATFS_F_FSTYP)
	if (NOT ${OS_NAME} STREQUAL "DARWIN")
  	  if( HAVE_SYS_STATFS_H )
		check_struct_has_member("struct statfs" f_fstypename "sys/statfs.h" HAVE_STRUCT_STATFS_F_FSTYPENAME )
	  else()
		check_struct_has_member("struct statfs" f_fstypename "sys/mount.h" HAVE_STRUCT_STATFS_F_FSTYPENAME )
	  endif()
	endif()
	check_struct_has_member("struct statfs" f_type "sys/statfs.h" HAVE_STRUCT_STATFS_F_TYPE)
	check_struct_has_member("struct statvfs" f_basetype "sys/types.h;sys/statvfs.h" HAVE_STRUCT_STATVFS_F_BASETYPE)

	# the follow arg checks should be a posix check.
	# previously they were ~=check_cxx_source_compiles
	set(STATFS_ARGS "2")
	set(SIGWAIT_ARGS "2")

	check_cxx_source_compiles("
		#include <sched.h>
		int main() {
			cpu_set_t s;
			sched_setaffinity(0, 1024, &s);
			return 0;
		}
		" HAVE_SCHED_SETAFFINITY )

	check_cxx_source_compiles("
		#include <sched.h>
		int main() {
			cpu_set_t s;
			sched_setaffinity(0, &s);
			return 0;
		}
		" HAVE_SCHED_SETAFFINITY_2ARG )

	if(HAVE_SCHED_SETAFFINITY_2ARG)
		set(HAVE_SCHED_SETAFFINITY ON)
	endif()

	# note the following is fairly gcc specific, but *we* only check gcc version in std:u which it requires.
	exec_program (${CMAKE_CXX_COMPILER}
    		ARGS ${CMAKE_CXX_COMPILER_ARG1} -dumpversion
    		OUTPUT_VARIABLE CMAKE_CXX_COMPILER_VERSION )

	exec_program (${CMAKE_C_COMPILER}
    		ARGS ${CMAKE_C_COMPILER_ARG1} -dumpversion
    		OUTPUT_VARIABLE CMAKE_C_COMPILER_VERSION )

endif()

find_program(HAVE_VMWARE vmware)
find_program(LN ln)

# Check for the existense of and size of various types
check_type_size("id_t" ID_T)
check_type_size("__int64" __INT64)
check_type_size("int64_t" INT64_T)
check_type_size("int" INTEGER)
set(SIZEOF_INT "${INTEGER}")
check_type_size("long" LONG_INTEGER)
set(SIZEOF_LONG "${LONG_INTEGER}")
check_type_size("long long" LONG_LONG)
if(HAVE_LONG_LONG)
  set(SIZEOF_LONG_LONG "${LONG_LONG}")
endif()
check_type_size("void *" VOIDPTR)
set(SIZEOF_VOIDPTR "${VOIDPTR}")


##################################################
##################################################
# Now checking *nix OS based options
set(HAS_FLOCK ON)
set(DOES_SAVE_SIGSTATE OFF)

if (${OS_NAME} STREQUAL "SUNOS")
	set(SOLARIS ON)
	set(NEEDS_64BIT_SYSCALLS ON)
	set(NEEDS_64BIT_STRUCTS ON)
	set(DOES_SAVE_SIGSTATE ON)
	set(HAS_FLOCK OFF)
	add_definitions(-DSolaris)
	if (${OS_VER} STREQUAL "5.9")
		add_definitions(-DSolaris29)
	elseif(${OS_VER} STREQUAL "5.10")
		add_definitions(-DSolaris10)
	elseif(${OS_VER} STREQUAL "5.11")
		add_definitions(-DSolaris11)
	else()
		message(FATAL_ERROR "unknown version of Solaris")
	endif()
	add_definitions(-D_STRUCTURED_PROC)
	set(HAS_INET_NTOA ON)
	set(CMAKE_EXE_LINKER_FLAGS "${CMAKE_EXE_LINKER_FLAGS} -lkstat -lelf -lnsl -lsocket")

	#update for solaris builds to use pre-reqs namely binutils in this case
	#set(CMAKE_CXX_FLAGS "${CMAKE_CXX_FLAGS} -B$ENV{PATH}")

elseif(${OS_NAME} STREQUAL "LINUX")

	set(LINUX ON)
	set(DOES_SAVE_SIGSTATE ON)
	check_symbol_exists(SIOCETHTOOL "linux/sockios.h" HAVE_DECL_SIOCETHTOOL)
	check_symbol_exists(SIOCGIFCONF "linux/sockios.h" HAVE_DECL_SIOCGIFCONF)
	check_include_files("linux/ethtool.h" HAVE_LINUX_ETHTOOL_H)
	check_include_files("linux/magic.h" HAVE_LINUX_MAGIC_H)
	check_include_files("linux/nfsd/const.h" HAVE_LINUX_NFSD_CONST_H)
	check_include_files("linux/personality.h" HAVE_LINUX_PERSONALITY_H)
	check_include_files("linux/sockios.h" HAVE_LINUX_SOCKIOS_H)
	check_include_files("linux/types.h" HAVE_LINUX_TYPES_H)

	find_library(HAVE_X11 X11)
	dprint("Threaded functionality only enable in Linux and Windows")
	set(HAS_PTHREADS ${CMAKE_USE_PTHREADS_INIT})
	set(HAVE_PTHREADS ${CMAKE_USE_PTHREADS_INIT})

	# Even if the flavor of linux we are compiling on doesn't
	# have Pss in /proc/pid/smaps, the binaries we generate
	# may run on some other version of linux that does, so
	# be optimistic here.
	set(HAVE_PSS ON)

	#The following checks are for std:u only.
	glibc_detect( GLIBC_VERSION )

elseif(${OS_NAME} STREQUAL "AIX")
	set(AIX ON)
	set(DOES_SAVE_SIGSTATE ON)
	set(NEEDS_64BIT_STRUCTS ON)
elseif(${OS_NAME} STREQUAL "DARWIN")
	add_definitions(-DDarwin)
	set(DARWIN ON)
	check_struct_has_member("struct statfs" f_fstypename "sys/param.h;sys/mount.h" HAVE_STRUCT_STATFS_F_FSTYPENAME)
elseif(${OS_NAME} STREQUAL "HPUX")
	set(HPUX ON)
	set(DOES_SAVE_SIGSTATE ON)
	set(NEEDS_64BIT_STRUCTS ON)
elseif(${OS_NAME} STREQUAL "HPUX")
	set(HPUX ON)
	set(DOES_SAVE_SIGSTATE ON)
	set(NEEDS_64BIT_STRUCTS ON)
endif()

##################################################
##################################################
# compilation/build options.
option(UW_BUILD "Variable to allow UW-esk builds." OFF)
option(HAVE_HIBERNATION "Support for condor controlled hibernation" ON)
option(WANT_LEASE_MANAGER "Enable lease manager functionality" ON)
option(HAVE_JOB_HOOKS "Enable job hook functionality" ON)
option(HAVE_BACKFILL "Compiling support for any backfill system" ON)
option(HAVE_BOINC "Compiling support for backfill with BOINC" ON)
option(SOFT_IS_HARD "Enable strict checking for WITH_<LIB>" OFF)
option(BUILD_TESTS "Will build internal test applications" ON)
option(WANT_CONTRIB "Enable quill functionality" OFF)
option(WANT_FULL_DEPLOYMENT "Install condors deployment scripts, libs, and includes" ON)
option(WANT_GLEXEC "Build and install condor glexec functionality" ON)
option(ENABLE_JAVA_TESTS "Enable java tests" ON)

if (UW_BUILD OR WINDOWS)
  option(PROPER "Try to build using native env" OFF)

  # so the clipped detection will try to match glibc vers and if it fails will disable
  if (LINUX)
	option(CLIPPED "enable/disable the standard universe" OFF)
  else()
	option(CLIPPED "enable/disable the standard universe" ON)
  endif()

  dprint("**TO UW: IF YOU WANT CUSTOM SETTINGS ADD THEM HERE**")

else()
  option(PROPER "Try to build using native env" ON)
  option(CLIPPED "disable the standard universe" ON)
endif()

if (NOT WINDOWS)
    if (HAVE_X11)
        if (NOT (${HAVE_X11} STREQUAL "HAVE_X11-NOTFOUND"))
            option(HAVE_KBDD "Support for condor_kbdd" ON)
        endif()
    endif()
else()
    option(HAVE_KBDD "Support for condor_kbdd" ON)
endif()

if (NOT CLIPPED AND NOT LINUX)
	message (FATAL_ERROR "standard universe is *only* supported on Linux")
endif()

if (NOT HPUX)
	option(HAVE_SHARED_PORT "Support for condor_shared_port" ON)
	if (NOT WINDOWS)
		set (HAVE_SCM_RIGHTS_PASSFD ON)
	endif()
endif(NOT HPUX)

if (NOT WINDOWS) 
    option(HAVE_SSH_TO_JOB "Support for condor_ssh_to_job" ON)
endif()

if (BUILD_TESTS)
	set(TEST_TARGET_DIR ${CMAKE_BINARY_DIR}/src/condor_tests)
endif(BUILD_TESTS)

##################################################
##################################################
# setup for the externals, the variables defined here
# are used in the construction of externals within
# the condor build.  The point of main interest is
# how "cacheing" is performed by performing the build
# external to the tree itself.
if (PROPER)
	message(STATUS "********* Configuring externals using [local env] a.k.a. PROPER *********")
	find_path(HAVE_OPENSSL_SSL_H "openssl/ssl.h")
	find_path(HAVE_PCRE_H "pcre.h")
	find_path(HAVE_PCRE_PCRE_H "pcre/pcre.h" )
	option(CACHED_EXTERNALS "enable/disable cached externals" OFF)
else()
	cmake_minimum_required(VERSION 2.8)
	message(STATUS "********* Configuring externals using [uw-externals] a.k.a NONPROPER *********")
	option(CACHED_EXTERNALS "enable/disable cached externals" ON)
endif(PROPER)

if (WINDOWS)

	if (NOT EXTERNAL_STAGE)
		# the environment variable CONDOR_BLD_EXTERNAL_STAGE will be set to the
		# path for externals if the invoker wants shared externals. otherwise
		# just build externals in a sub-directory of the project directory
		#
		set (EXTERNAL_STAGE $ENV{CONDOR_BLD_EXTERNAL_STAGE})
		if (EXTERNAL_STAGE)
			# cmake doesn't like windows paths, so make sure that this path separators are unix style
			string (REPLACE "\\" "/" EXTERNAL_STAGE "${EXTERNAL_STAGE}")
		else()
			set (EXTERNAL_STAGE ${CMAKE_CURRENT_BINARY_DIR}/bld_external)
		endif()

	endif()

else()
	
	if (NOT EXTERNAL_STAGE)
		# temporarily disable AFS cache. 
		#if ( EXISTS /p/condor/workspaces/externals  )
		#	set (EXTERNAL_STAGE /p/condor/workspaces/externals/cmake/${OS_NAME}/${SYS_ARCH})
		#else()
			# in case someone tries something funky insert OS & ARCH in path
			set (EXTERNAL_STAGE /scratch/condor_externals) #${OS_NAME}/${SYS_ARCH})
		#endif()
	endif()

endif(WINDOWS)

# instead of clausing above over-ride if not defined.
if (NOT CACHED_EXTERNALS)
	set (EXTERNAL_STAGE ${CMAKE_CURRENT_BINARY_DIR}/bld_external)
endif()

dprint("EXTERNAL_STAGE=${EXTERNAL_STAGE}")
if (NOT EXISTS ${EXTERNAL_STAGE})
	file ( MAKE_DIRECTORY ${EXTERNAL_STAGE} )
endif()

###########################################
add_subdirectory(${CONDOR_EXTERNAL_DIR}/bundles/boost/1.39.0)
add_subdirectory(${CONDOR_EXTERNAL_DIR}/bundles/qpid/0.8-RC3)
add_subdirectory(${CONDOR_EXTERNAL_DIR}/bundles/krb5/1.4.3-p0)
add_subdirectory(${CONDOR_EXTERNAL_DIR}/bundles/openssl/0.9.8h-p2)
add_subdirectory(${CONDOR_EXTERNAL_DIR}/bundles/pcre/7.6)
add_subdirectory(${CONDOR_EXTERNAL_DIR}/bundles/gsoap/2.7.10-p5)
add_subdirectory(${CONDOR_SOURCE_DIR}/src/classad)
add_subdirectory(${CONDOR_EXTERNAL_DIR}/bundles/curl/7.19.6-p1 )
add_subdirectory(${CONDOR_EXTERNAL_DIR}/bundles/hadoop/0.21.0)
add_subdirectory(${CONDOR_EXTERNAL_DIR}/bundles/postgresql/8.2.3-p1)
add_subdirectory(${CONDOR_EXTERNAL_DIR}/bundles/drmaa/1.6)
add_subdirectory(${CONDOR_SOURCE_DIR}/src/safefile)

if (NOT WINDOWS)

	if (${SYSTEM_NAME} MATCHES "rhel3")
		# The new version of 2011.05.24-r31 doesn't compile on rhel3/x86_64
		add_subdirectory(${CONDOR_EXTERNAL_DIR}/bundles/coredumper/0.2)
	else ()
		add_subdirectory(${CONDOR_EXTERNAL_DIR}/bundles/coredumper/2011.05.24-r31)
	endif()

	add_subdirectory(${CONDOR_EXTERNAL_DIR}/bundles/unicoregahp/1.2.0)
	add_subdirectory(${CONDOR_EXTERNAL_DIR}/bundles/expat/2.0.1)
	add_subdirectory(${CONDOR_EXTERNAL_DIR}/bundles/libxml2/2.7.3)
	add_subdirectory(${CONDOR_EXTERNAL_DIR}/bundles/libvirt/0.6.2)
	add_subdirectory(${CONDOR_EXTERNAL_DIR}/bundles/libdeltacloud/0.9)
	add_subdirectory(${CONDOR_EXTERNAL_DIR}/bundles/libcgroup/0.37)

	# globus is an odd *beast* which requires a bit more config.
	add_subdirectory(${CONDOR_EXTERNAL_DIR}/bundles/globus/5.0.1-p1)
	add_subdirectory(${CONDOR_EXTERNAL_DIR}/bundles/blahp/1.16.1)
	add_subdirectory(${CONDOR_EXTERNAL_DIR}/bundles/voms/1.9.10_4)
	add_subdirectory(${CONDOR_EXTERNAL_DIR}/bundles/cream/1.12.1_14)
	add_subdirectory(${CONDOR_EXTERNAL_DIR}/bundles/wso2/2.1.0)

	# the following logic if for standard universe *only*
	if (LINUX AND NOT CLIPPED AND GLIBC_VERSION AND NOT PROPER)

		add_subdirectory(${CONDOR_EXTERNAL_DIR}/bundles/glibc)

		if (EXT_GLIBC_FOUND)
		  if (${BIT_MODE} STREQUAL "32")
			  set (DOES_COMPRESS_CKPT ON) # this is total crap
		  endif(${BIT_MODE} STREQUAL "32")

		  if (DOES_SAVE_SIGSTATE)
			  set(STD_U_C_FLAGS -DSAVE_SIGSTATE)
		  endif(DOES_SAVE_SIGSTATE)

		  set (STD_UNIVERSE ON)

		  # seriously I've sold my soul doing this dirty work
		  set (CONDOR_COMPILE ${CONDOR_SOURCE_DIR}/src/condor_scripts/condor_compile)
		  set (CONDOR_ARCH_LINK ${CONDOR_SOURCE_DIR}/src/condor_scripts/condor_arch_link)
		  set (STDU_LIB_LOC ${CMAKE_INSTALL_PREFIX}/${C_LIB})

		  include_directories( ${CONDOR_SOURCE_DIR}/src/condor_io.std )

		  message( STATUS "** Standard Universe Enabled **")

		else()
			message( STATUS "** Standard Universe Disabled **")
		endif()
	else()
		message( STATUS "** Standard Universe Disabled **")
	endif()

endif(NOT WINDOWS)

if (CONDOR_EXTERNALS AND NOT WINDOWS)
	### addition of a single externals target which allows you to
	add_custom_target( externals DEPENDS ${EXTERNAL_MOD_DEP} )
	add_dependencies( externals ${CONDOR_EXTERNALS} )
endif(CONDOR_EXTERNALS AND NOT WINDOWS)

######### special case for contrib
if (WANT_CONTRIB AND WITH_MANAGEMENT)
    # global scoping external linkage var when options enable.
    if (WINDOWS)
        set (CONDOR_QMF condor_qmflib;${QPID_FOUND})
    endif()
    add_definitions( -DWANT_CONTRIB )
    add_definitions( -DWITH_MANAGEMENT )
endif()

message(STATUS "********* External configuration complete (dropping config.h) *********")
dprint("CONDOR_EXTERNALS=${CONDOR_EXTERNALS}")

########################################################
configure_file(${CONDOR_SOURCE_DIR}/src/condor_includes/config.h.cmake ${CMAKE_CURRENT_BINARY_DIR}/src/condor_includes/config.tmp)
# only update config.h if it is necessary b/c it causes massive rebuilding.
exec_program ( ${CMAKE_COMMAND} ARGS -E copy_if_different ${CMAKE_CURRENT_BINARY_DIR}/src/condor_includes/config.tmp ${CMAKE_CURRENT_BINARY_DIR}/src/condor_includes/config.h )
add_definitions(-DHAVE_CONFIG_H)

###########################################
# include and link locations
include_directories( ${CONDOR_EXTERNAL_INCLUDE_DIRS} )
link_directories( ${CONDOR_EXTERNAL_LINK_DIRS} )

if ( $ENV{JAVA_HOME} )
	include_directories($ENV{JAVA_HOME}/include)
endif()

include_directories(${CONDOR_SOURCE_DIR}/src/condor_includes)
include_directories(${CMAKE_CURRENT_BINARY_DIR}/src/condor_includes)
include_directories(${CONDOR_SOURCE_DIR}/src/condor_utils)
include_directories(${CMAKE_CURRENT_BINARY_DIR}/src/condor_utils)
set (DAEMON_CORE ${CONDOR_SOURCE_DIR}/src/condor_daemon_core.V6) #referenced elsewhere primarily for soap gen stuff
include_directories(${DAEMON_CORE})
include_directories(${CONDOR_SOURCE_DIR}/src/condor_daemon_client)
include_directories(${CONDOR_SOURCE_DIR}/src/ccb)
include_directories(${CONDOR_SOURCE_DIR}/src/condor_io)
include_directories(${CONDOR_SOURCE_DIR}/src/h)
include_directories(${CMAKE_CURRENT_BINARY_DIR}/src/h)
include_directories(${CONDOR_SOURCE_DIR}/src/classad)
include_directories(${CONDOR_SOURCE_DIR}/src/safefile)
include_directories(${CMAKE_CURRENT_BINARY_DIR}/src/safefile)
if (WANT_CONTRIB)
    include_directories(${CONDOR_SOURCE_DIR}/src/condor_contrib)
endif(WANT_CONTRIB)
###########################################

###########################################
#extra build flags and link libs.
if (HAVE_EXT_OPENSSL)
	add_definitions(-DWITH_OPENSSL) # used only by SOAP
endif(HAVE_EXT_OPENSSL)

if (HAVE_SSH_TO_JOB AND NOT HAVE_EXT_OPENSSL)
	message (FATAL_ERROR "HAVE_SSH_TO_JOB requires openssl (for condor_base64 functions)")
endif()

###########################################
# order of the below elements is important, do not touch unless you know what you are doing.
# otherwise you will break due to stub collisions.
set (CONDOR_LIBS "procd_client;daemon_core;daemon_client;procapi;cedar;privsep;${CLASSADS_FOUND};sysapi;ccb;utils;${VOMS_FOUND};${GLOBUS_FOUND};${EXPAT_FOUND};${PCRE_FOUND}")
set (CONDOR_TOOL_LIBS "procd_client;daemon_client;procapi;cedar;privsep;${CLASSADS_FOUND};sysapi;ccb;utils;${VOMS_FOUND};${GLOBUS_FOUND};${EXPAT_FOUND};${PCRE_FOUND}")
set (CONDOR_SCRIPT_PERMS OWNER_READ OWNER_WRITE OWNER_EXECUTE GROUP_READ GROUP_EXECUTE WORLD_READ WORLD_EXECUTE)

message(STATUS "----- Begin compiler options/flags check -----")

if (CONDOR_CXX_FLAGS)
	set(CMAKE_CXX_FLAGS "${CMAKE_CXX_FLAGS} ${CONDOR_CXX_FLAGS}")
endif()

if(MSVC)
	set(CMAKE_CXX_FLAGS "${CMAKE_CXX_FLAGS} /FC")      # use full paths names in errors and warnings
	#set(CMAKE_CXX_FLAGS "${CMAKE_CXX_FLAGS} /wd4251")  #
	#set(CMAKE_CXX_FLAGS "${CMAKE_CXX_FLAGS} /wd4275")  #
	set(CMAKE_CXX_FLAGS "${CMAKE_CXX_FLAGS} /wd4996")  # use of obsolete names for c-runtime functions	
	#set(CMAKE_CXX_FLAGS "${CMAKE_CXX_FLAGS} /wd4273")  # inconsistent dll linkage
	set(CONDOR_WIN_LIBS "crypt32.lib;mpr.lib;psapi.lib;mswsock.lib;netapi32.lib;imagehlp.lib;ws2_32.lib;powrprof.lib;iphlpapi.lib;userenv.lib;Pdh.lib")
else(MSVC)

	if (GLIBC_VERSION)
		add_definitions(-DGLIBC=GLIBC)
		add_definitions(-DGLIBC${GLIBC_VERSION}=GLIBC${GLIBC_VERSION})
		set(GLIBC${GLIBC_VERSION} ON)
	endif(GLIBC_VERSION)

	check_cxx_compiler_flag(-Wall cxx_Wall)
	if (cxx_Wall)
		set(CMAKE_CXX_FLAGS "${CMAKE_CXX_FLAGS} -Wall")
	endif(cxx_Wall)

	check_cxx_compiler_flag(-W cxx_W)
	if (cxx_W)
		set(CMAKE_CXX_FLAGS "${CMAKE_CXX_FLAGS} -W")
	endif(cxx_W)

	check_cxx_compiler_flag(-Wextra cxx_Wextra)
	if (cxx_Wextra)
		set(CMAKE_CXX_FLAGS "${CMAKE_CXX_FLAGS} -Wextra")
	endif(cxx_Wextra)

	check_cxx_compiler_flag(-Wfloat-equal cxx_Wfloat_equal)
	if (cxx_Wfloat_equal)
		set(CMAKE_CXX_FLAGS "${CMAKE_CXX_FLAGS} -Wfloat-equal")
	endif(cxx_Wfloat_equal)

	check_cxx_compiler_flag(-Wshadow cxx_Wshadow)
	if (cxx_Wshadow)
		set(CMAKE_CXX_FLAGS "${CMAKE_CXX_FLAGS} -Wshadow")
	endif(cxx_Wshadow)

	# someone else can enable this, as it overshadows all other warnings and can be wrong.
	# check_cxx_compiler_flag(-Wunreachable-code cxx_Wunreachable_code)
	# if (cxx_Wunreachable_code)
	#	set(CMAKE_CXX_FLAGS "${CMAKE_CXX_FLAGS} -Wunreachable-code")
	# endif(cxx_Wunreachable_code)

	check_cxx_compiler_flag(-Wendif-labels cxx_Wendif_labels)
	if (cxx_Wendif_labels)
		set(CMAKE_CXX_FLAGS "${CMAKE_CXX_FLAGS} -Wendif-labels")
	endif(cxx_Wendif_labels)

	check_cxx_compiler_flag(-Wpointer-arith cxx_Wpointer_arith)
	if (cxx_Wpointer_arith)
		set(CMAKE_CXX_FLAGS "${CMAKE_CXX_FLAGS} -Wpointer-arith")
	endif(cxx_Wpointer_arith)

	check_cxx_compiler_flag(-Wcast-qual cxx_Wcast_qual)
	if (cxx_Wcast_qual)
		set(CMAKE_CXX_FLAGS "${CMAKE_CXX_FLAGS} -Wcast-qual")
	endif(cxx_Wcast_qual)

	check_cxx_compiler_flag(-Wcast-align cxx_Wcast_align)
	if (cxx_Wcast_align)
		set(CMAKE_CXX_FLAGS "${CMAKE_CXX_FLAGS} -Wcast-align")
	endif(cxx_Wcast_align)

	check_cxx_compiler_flag(-Wvolatile-register-var cxx_Wvolatile_register_var)
	if (cxx_Wvolatile_register_var)
		set(CMAKE_CXX_FLAGS "${CMAKE_CXX_FLAGS} -Wvolatile-register-var")
	endif(cxx_Wvolatile_register_var)

	# gcc on our AIX machines recognizes -fstack-protector, but lacks
	# the requisite library.
	if (NOT AIX)
		check_cxx_compiler_flag(-fstack-protector cxx_fstack_protector)
		if (cxx_fstack_protector)
			set(CMAKE_CXX_FLAGS "${CMAKE_CXX_FLAGS} -fstack-protector")
		endif(cxx_fstack_protector)

		check_cxx_compiler_flag(-fnostack-protector cxx_fnostack_protector)
		if (cxx_fnostack_protector)
			set(CMAKE_CXX_FLAGS "${CMAKE_CXX_FLAGS} -fnostack-protector")
		endif(cxx_fnostack_protector)
	endif(NOT AIX)

	check_cxx_compiler_flag(-rdynamic cxx_rdynamic)
	if (cxx_rdynamic)
		set(CMAKE_CXX_FLAGS "${CMAKE_CXX_FLAGS} -rdynamic")
	endif(cxx_rdynamic)

	if (LINUX)
		set(CMAKE_EXE_LINKER_FLAGS "${CMAKE_EXE_LINKER_FLAGS} -Wl,--warn-once -Wl,--warn-common")
	endif(LINUX)

	if( HAVE_LIBDL AND NOT BSD_UNIX )
		set(CMAKE_EXE_LINKER_FLAGS "${CMAKE_EXE_LINKER_FLAGS} -ldl")
	endif()

	if (AIX)
		# specifically ask for the C++ libraries to be statically linked
		set(CMAKE_EXE_LINKER_FLAGS "${CMAKE_EXE_LINKER_FLAGS} -Wl,-berok -Wl,-bstatic -lstdc++ -Wl,-bdynamic -lcfg -lodm -static-libgcc")
	endif(AIX)

	if ( NOT PROPER AND HAVE_LIBRESOLV )
		set(CMAKE_EXE_LINKER_FLAGS "${CMAKE_EXE_LINKER_FLAGS} -lresolv")
		if (NOT DARWIN)
			set(CMAKE_EXE_LINKER_FLAGS "${CMAKE_EXE_LINKER_FLAGS} -lcrypt")
		endif()
	endif()

	if (HAVE_PTHREADS)
		set(CMAKE_EXE_LINKER_FLAGS "${CMAKE_EXE_LINKER_FLAGS} -pthread")
	endif(HAVE_PTHREADS)

	check_cxx_compiler_flag(-shared HAVE_CC_SHARED)

	if ( NOT PROPER AND ${SYS_ARCH} MATCHES "86")

		if (NOT ${SYS_ARCH} MATCHES "64" )
			add_definitions( -DI386=${SYS_ARCH} )
		endif()

		# set for maximum binary compatibility based on current machine arch.
		check_cxx_compiler_flag(-mtune=generic cxx_mtune)
		if (cxx_mtune)
			set(CMAKE_CXX_FLAGS "${CMAKE_CXX_FLAGS} -mtune=generic")
		endif(cxx_mtune)

	endif()

	add_definitions(-D${SYS_ARCH}=${SYS_ARCH})

	# b/c we don't do anything c++ specific copy flags for c-compilation
	set(CMAKE_C_FLAGS "${CMAKE_C_FLAGS} ${CMAKE_CXX_FLAGS}")

endif(MSVC)

message(STATUS "----- End compiler options/flags check -----")
message(STATUS "----- Begin CMake Var DUMP -----")
message(STATUS "CMAKE_STRIP: ${CMAKE_STRIP}")
message(STATUS "LN: ${LN}")
# if you are building in-source, this is the same as CMAKE_SOURCE_DIR, otherwise
# this is the top level directory of your build tree
dprint ( "CMAKE_BINARY_DIR: ${CMAKE_BINARY_DIR}" )

# if you are building in-source, this is the same as CMAKE_CURRENT_SOURCE_DIR, otherwise this
# is the directory where the compiled or generated files from the current CMakeLists.txt will go to
dprint ( "CMAKE_CURRENT_BINARY_DIR: ${CMAKE_CURRENT_BINARY_DIR}" )

# this is the directory, from which cmake was started, i.e. the top level source directory
dprint ( "CMAKE_SOURCE_DIR: ${CMAKE_SOURCE_DIR}" )

# this is the directory where the currently processed CMakeLists.txt is located in
dprint ( "CMAKE_CURRENT_SOURCE_DIR: ${CMAKE_CURRENT_SOURCE_DIR}" )

# contains the full path to the top level directory of your build tree
dprint ( "PROJECT_BINARY_DIR: ${PROJECT_BINARY_DIR}" )

# contains the full path to the root of your project source directory,
# i.e. to the nearest directory where CMakeLists.txt contains the PROJECT() command
dprint ( "PROJECT_SOURCE_DIR: ${PROJECT_SOURCE_DIR}" )

# set this variable to specify a common place where CMake should put all executable files
# (instead of CMAKE_CURRENT_BINARY_DIR)
dprint ( "EXECUTABLE_OUTPUT_PATH: ${EXECUTABLE_OUTPUT_PATH}" )

# set this variable to specify a common place where CMake should put all libraries
# (instead of CMAKE_CURRENT_BINARY_DIR)
dprint ( "LIBRARY_OUTPUT_PATH: ${LIBRARY_OUTPUT_PATH}" )

# tell CMake to search first in directories listed in CMAKE_MODULE_PATH
# when you use FIND_PACKAGE() or INCLUDE()
dprint ( "CMAKE_MODULE_PATH: ${CMAKE_MODULE_PATH}" )

# print out where we are installing to.
dprint ( "CMAKE_INSTALL_PREFIX: ${CMAKE_INSTALL_PREFIX}" )

# this is the complete path of the cmake which runs currently (e.g. /usr/local/bin/cmake)
dprint ( "CMAKE_COMMAND: ${CMAKE_COMMAND}" )

# this is the CMake installation directory
dprint ( "CMAKE_ROOT: ${CMAKE_ROOT}" )

# this is the filename including the complete path of the file where this variable is used.
dprint ( "CMAKE_CURRENT_LIST_FILE: ${CMAKE_CURRENT_LIST_FILE}" )

# this is linenumber where the variable is used
dprint ( "CMAKE_CURRENT_LIST_LINE: ${CMAKE_CURRENT_LIST_LINE}" )

# this is used when searching for include files e.g. using the FIND_PATH() command.
dprint ( "CMAKE_INCLUDE_PATH: ${CMAKE_INCLUDE_PATH}" )

# this is used when searching for libraries e.g. using the FIND_LIBRARY() command.
dprint ( "CMAKE_LIBRARY_PATH: ${CMAKE_LIBRARY_PATH}" )

# the complete system name, e.g. "Linux-2.4.22", "FreeBSD-5.4-RELEASE" or "Windows 5.1"
dprint ( "CMAKE_SYSTEM: ${CMAKE_SYSTEM}" )

# the short system name, e.g. "Linux", "FreeBSD" or "Windows"
dprint ( "CMAKE_SYSTEM_NAME: ${CMAKE_SYSTEM_NAME}" )

# only the version part of CMAKE_SYSTEM
dprint ( "CMAKE_SYSTEM_VERSION: ${CMAKE_SYSTEM_VERSION}" )

# the processor name (e.g. "Intel(R) Pentium(R) M processor 2.00GHz")
dprint ( "CMAKE_SYSTEM_PROCESSOR: ${CMAKE_SYSTEM_PROCESSOR}" )

# the Condor src directory
dprint ( "CONDOR_SOURCE_DIR: ${CONDOR_SOURCE_DIR}" )
dprint ( "CONDOR_EXTERNAL_DIR: ${CONDOR_EXTERNAL_DIR}" )
dprint ( "TEST_TARGET_DIR: ${TEST_TARGET_DIR}" )

# the Condor version string being used
dprint ( "CONDOR_VERSION: ${CONDOR_VERSION}" )

# the build id
dprint ( "BUILDID: ${BUILDID}" )

# the build date & time
dprint ( "BUILD_TIMEDATE: ${BUILD_TIMEDATE}" )
dprint ( "BUILD_DATE: ${BUILD_DATE}" )

# the pre-release string
dprint ( "PRE_RELEASE: ${PRE_RELEASE}" )

# the platform specified
dprint ( "PLATFORM: ${PLATFORM}" )

# the Condor platform specified
dprint ( "CONDOR_PLATFORM: ${CONDOR_PLATFORM}" )

# the system name (used for generated tarballs)
dprint ( "SYSTEM_NAME: ${SYSTEM_NAME}" )

# the RPM system name (used for generated tarballs)
dprint ( "RPM_SYSTEM_NAME: ${RPM_SYSTEM_NAME}" )

# the Condor package name
dprint ( "CONDOR_PACKAGE_NAME: ${CONDOR_PACKAGE_NAME}" )

# is TRUE on all UNIX-like OS's, including Apple OS X and CygWin
dprint ( "UNIX: ${UNIX}" )

# is TRUE on all BSD-derived UNIXen
dprint ( "BSD_UNIX: ${BSD_UNIX}" )

# is TRUE on all UNIX-like OS's, including Apple OS X and CygWin
dprint ( "Linux: ${LINUX_NAME}" )

# Print FreeBSD info
dprint ( "FreeBSD: ${FREEBSD_MAJOR}.${FREEBSD_MINOR}" )

# is TRUE on Windows, including CygWin
dprint ( "WIN32: ${WIN32}" )

# is TRUE on Apple OS X
dprint ( "APPLE: ${APPLE}" )

# is TRUE when using the MinGW compiler in Windows
dprint ( "MINGW: ${MINGW}" )

# is TRUE on Windows when using the CygWin version of cmake
dprint ( "CYGWIN: ${CYGWIN}" )

# is TRUE on Windows when using a Borland compiler
dprint ( "BORLAND: ${BORLAND}" )

if (WINDOWS)
	dprint ( "MSVC: ${MSVC}" )
	dprint ( "MSVC_IDE: ${MSVC_IDE}" )
	dprint ( "MSVC60: ${MSVC60}" )
	dprint ( "MSVC70: ${MSVC70}" )
	dprint ( "MSVC71: ${MSVC71}" )
	dprint ( "MSVC80: ${MSVC80}" )
	dprint ( "CMAKE_COMPILER_2005: ${CMAKE_COMPILER_2005}" )
endif(WINDOWS)

# set this to true if you don't want to rebuild the object files if the rules have changed,
# but not the actual source files or headers (e.g. if you changed the some compiler switches)
dprint ( "CMAKE_SKIP_RULE_DEPENDENCY: ${CMAKE_SKIP_RULE_DEPENDENCY}" )

# since CMake 2.1 the install rule depends on all, i.e. everything will be built before installing.
# If you don't like this, set this one to true.
dprint ( "CMAKE_SKIP_INSTALL_ALL_DEPENDENCY: ${CMAKE_SKIP_INSTALL_ALL_DEPENDENCY}" )

# If set, runtime paths are not added when using shared libraries. Default it is set to OFF
dprint ( "CMAKE_SKIP_RPATH: ${CMAKE_SKIP_RPATH}" )

# set this to true if you are using makefiles and want to see the full compile and link
# commands instead of only the shortened ones
dprint ( "CMAKE_VERBOSE_MAKEFILE: ${CMAKE_VERBOSE_MAKEFILE}" )

# this will cause CMake to not put in the rules that re-run CMake. This might be useful if
# you want to use the generated build files on another machine.
dprint ( "CMAKE_SUPPRESS_REGENERATION: ${CMAKE_SUPPRESS_REGENERATION}" )

# A simple way to get switches to the compiler is to use ADD_DEFINITIONS().
# But there are also two variables exactly for this purpose:

# output what the linker flags are
dprint ( "CMAKE_EXE_LINKER_FLAGS: ${CMAKE_EXE_LINKER_FLAGS}" )

# the compiler flags for compiling C sources
dprint ( "CMAKE_C_FLAGS: ${CMAKE_C_FLAGS}" )

# the compiler flags for compiling C++ sources
dprint ( "CMAKE_CXX_FLAGS: ${CMAKE_CXX_FLAGS}" )

# Choose the type of build.  Example: SET(CMAKE_BUILD_TYPE Debug)
dprint ( "CMAKE_BUILD_TYPE: ${CMAKE_BUILD_TYPE}" )

# if this is set to ON, then all libraries are built as shared libraries by default.
dprint ( "BUILD_SHARED_LIBS: ${BUILD_SHARED_LIBS}" )

# the compiler used for C files
dprint ( "CMAKE_C_COMPILER: ${CMAKE_C_COMPILER}" )

# version information about the compiler
dprint ( "CMAKE_C_COMPILER_VERSION: ${CMAKE_C_COMPILER_VERSION}" )

# the compiler used for C++ files
dprint ( "CMAKE_CXX_COMPILER: ${CMAKE_CXX_COMPILER}" )

# version information about the compiler
dprint ( "CMAKE_CXX_COMPILER_VERSION: ${CMAKE_CXX_COMPILER_VERSION}" )

# if the compiler is a variant of gcc, this should be set to 1
dprint ( "CMAKE_COMPILER_IS_GNUCC: ${CMAKE_COMPILER_IS_GNUCC}" )

# if the compiler is a variant of g++, this should be set to 1
dprint ( "CMAKE_COMPILER_IS_GNUCXX : ${CMAKE_COMPILER_IS_GNUCXX}" )

# the tools for creating libraries
dprint ( "CMAKE_AR: ${CMAKE_AR}" )
dprint ( "CMAKE_RANLIB: ${CMAKE_RANLIB}" )

message(STATUS "----- Begin CMake Var DUMP -----")

message(STATUS "********* ENDING CONFIGURATION *********")<|MERGE_RESOLUTION|>--- conflicted
+++ resolved
@@ -128,11 +128,8 @@
 
 	set(HAVE_PTHREAD_H ${CMAKE_HAVE_PTHREAD_H})
 
-<<<<<<< HEAD
 	find_library( ZLIB_FOUND z )
-=======
 	find_library( LIBUUID_FOUND uuid )
->>>>>>> 7c834ca9
 	find_library( HAVE_DMTCP dmtcpaware HINTS /usr/local/lib/dmtcp )
 	find_library( LIBRESOLV_PATH resolv )
     if( NOT "${LIBRESOLV_PATH}" MATCHES "-NOTFOUND" )
