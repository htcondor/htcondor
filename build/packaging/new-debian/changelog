--- conflicted
+++ resolved
@@ -1,24 +1,20 @@
-<<<<<<< HEAD
-condor (9.6.0-1) stable; urgency=high
-
-  * Fixes for security issues
-    https://research.cs.wisc.edu/htcondor/security/vulnerabilities/HTCONDOR-2022-0001
-    https://research.cs.wisc.edu/htcondor/security/vulnerabilities/HTCONDOR-2022-0002
-
- -- Tim Theisen <tim@cs.wisc.edu>  Wed, 16 Feb 2022 12:14:00 -0600
-
-condor (9.0.10-1) stable; urgency=high
-=======
-condor (9.0.10-0.1) stable; urgency=high
->>>>>>> 865b63ca
+condor (9.6.0-0.1) stable; urgency=high
 
   * Fixes for security issues
     https://research.cs.wisc.edu/htcondor/security/vulnerabilities/HTCONDOR-2022-0001
     https://research.cs.wisc.edu/htcondor/security/vulnerabilities/HTCONDOR-2022-0002
     https://research.cs.wisc.edu/htcondor/security/vulnerabilities/HTCONDOR-2022-0003
 
+ -- Tim Theisen <tim@cs.wisc.edu>  Wed, 16 Feb 2022 12:14:00 -0600
+
+condor (9.0.10-1) stable; urgency=high
+
+  * Fixes for security issues
+    https://research.cs.wisc.edu/htcondor/security/vulnerabilities/HTCONDOR-2022-0001
+    https://research.cs.wisc.edu/htcondor/security/vulnerabilities/HTCONDOR-2022-0002
+    https://research.cs.wisc.edu/htcondor/security/vulnerabilities/HTCONDOR-2022-0003
+
  -- Tim Theisen <tim@cs.wisc.edu>  Wed, 16 Feb 2022 11:11:00 -0600
-<<<<<<< HEAD
 
 condor (9.5.4-1) stable; urgency=medium
 
@@ -60,8 +56,6 @@
   * Since CentOS 8 has reached end of life, we build and test on Rocky Linux 8
 
  -- Tim Theisen <tim@cs.wisc.edu>  Thu, 13 Jan 2022 14:17:00 -0600
-=======
->>>>>>> 865b63ca
 
 condor (9.0.9-1) stable; urgency=medium
 
