<<<<<<< HEAD
condor (9.3.2-1) stable; urgency=medium

  * Add allowed_execute_duration condor_submit command to cap job run time
  * Fix bug where self check-pointing jobs may be erroneously held

 -- Tim Theisen <tim@cs.wisc.edu>  Tue, 30 Nov 2021 05:46:00 -0600

condor (9.3.1-1) stable; urgency=medium

  * Add allowed_job_duration condor_submit command to cap job run time

 -- Tim Theisen <tim@cs.wisc.edu>  Mon, 08 Nov 2021 23:08:00 -0600

condor (9.3.0-1) stable; urgency=medium

  * Discontinue support for Globus GSI
  * Discontinue support for grid type 'nordugrid', use 'arc' instead
  * MacOS version strings now include the major version number (10 or 11)
  * File transfer plugin sample code to aid in developing new plugins
  * Add generic knob to set the slot user for all slots

 -- Tim Theisen <tim@cs.wisc.edu>  Wed, 03 Nov 2021 13:33:00 -0500
=======
condor (9.0.8-1) stable; urgency=medium

  * Fix bug where huge values of ImageSize and others would end up negative
  * Fix bug in how MAX_JOBS_PER_OWNER applied to late materialization jobs
  * Fix bug where the schedd could choose a slot with insufficient disk space
  * Fix crash in ClassAd substr() function when the offset is out of range
  * Fix bug in Kerberos code that can crash on macOS and could leak memory
  * Fix bug where a job is ignored for 20 minutes if the startd claim fails

 -- Tim Theisen <tim@cs.wisc.edu>  Thu, 02 Dec 2021 08:56:00 -0600
>>>>>>> da61f6b9

condor (9.0.7-1) stable; urgency=medium

  * Fix bug where condor_gpu_discovery could crash with older CUDA libraries
  * Fix bug where condor_watch_q would fail on machines with older kernels
  * condor_watch_q no longer has a limit on the number of job event log files
  * Fix bug where a startd could crash claiming a slot with p-slot preemption
  * Fix bug where a job start would not be recorded when a shadow reconnects

 -- Tim Theisen <tim@cs.wisc.edu>  Tue, 02 Nov 2021 14:54:00 -0500

condor (9.2.0-1) stable; urgency=medium

  * Add SERVICE node that runs alongside the DAG for the duration of the DAG
  * Fix problem where proxy delegation to older HTCondor versions failed
  * Jobs are now re-run if the execute directory unexpectedly disappears
  * HTCondor counts the number of files transfered at the submit node
  * Fix a bug that caused jobs to fail when using newer Singularity versions

 -- Tim Theisen <tim@cs.wisc.edu>  Thu, 23 Sep 2021 16:19:34 -0500

condor (9.0.6-1) stable; urgency=medium

  * CUDA_VISIBLE_DEVICES can now contain GPU-<uuid> formatted values
  * Fixed a bug that caused jobs to fail when using newer Singularity versions
  * Fixed a bug in the Windows MSI installer for the latest Windows 10 version
  * Fixed bugs relating to the transfer of standard out and error logs
  * MacOS 11.x now reports as 10.16.x (which is better than reporting x.0)

 -- Tim Theisen <tim@cs.wisc.edu>  Thu, 23 Sep 2021 09:27:08 -0500

condor (9.1.3-1) stable; urgency=medium

  * Globus GSI is no longer needed for X.509 proxy delegation
  * Globus GSI authentication is disabled by default
  * The job ad now contains a history of job holds and hold reasons
  * If a user job policy expression evaluates to undefined, it is ignored

 -- Tim Theisen <tim@cs.wisc.edu>  Thu, 19 Aug 2021 13:52:24 -0500

condor (9.0.5-1) stable; urgency=medium

  * Other authentication methods are tried if mapping fails using SciTokens
  * Fix rare crashes from successful condor_submit, which caused DAGMan issues
  * Fix bug where ExitCode attribute would be suppressed when OnExitHold fired
  * condor_who now suppresses spurious warnings coming from netstat
  * The online manual now has detailed instructions for installing on MacOS
  * Fix bug where misconfigured MIG devices confused condor_gpu_discovery
  * The transfer_checkpoint_file list may now include input files

 -- Tim Theisen <tim@cs.wisc.edu>  Wed, 18 Aug 2021 10:07:10 -0500

condor (9.1.2-1) stable; urgency=high

  * Fixes for security issues
    https://research.cs.wisc.edu/htcondor/security/vulnerabilities/HTCONDOR-2021-0003.html
    https://research.cs.wisc.edu/htcondor/security/vulnerabilities/HTCONDOR-2021-0004.html

 -- Tim Theisen <tim@cs.wisc.edu>  Thu, 29 Jul 2021 10:35:12 -0500

condor (9.0.4-1) stable; urgency=high

  * Fixes for security issues
    https://research.cs.wisc.edu/htcondor/security/vulnerabilities/HTCONDOR-2021-0003/
    https://research.cs.wisc.edu/htcondor/security/vulnerabilities/HTCONDOR-2021-0004/

 -- Tim Theisen <tim@cs.wisc.edu>  Thu, 29 Jul 2021 10:35:12 -0500

condor (8.8.15-1) stable; urgency=high

  * Fix for security issue
    https://research.cs.wisc.edu/htcondor/security/vulnerabilities/HTCONDOR-2021-0003/

 -- Tim Theisen <tim@cs.wisc.edu>  Thu, 29 Jul 2021 10:35:12 -0500

condor (9.1.1-1) stable; urgency=high

  * Fixes for security issues
    https://research.cs.wisc.edu/htcondor/security/vulnerabilities/HTCONDOR-2021-0003.html
    https://research.cs.wisc.edu/htcondor/security/vulnerabilities/HTCONDOR-2021-0004.html

 -- Tim Theisen <tim@cs.wisc.edu>  Tue, 13 Jul 2021 09:11:38 -0500

condor (9.0.3-1) stable; urgency=high

  * Fixes for security issues
    https://research.cs.wisc.edu/htcondor/security/vulnerabilities/HTCONDOR-2021-0003/
    https://research.cs.wisc.edu/htcondor/security/vulnerabilities/HTCONDOR-2021-0004/

 -- Tim Theisen <tim@cs.wisc.edu>  Tue, 13 Jul 2021 09:11:38 -0500

condor (8.8.14-1) stable; urgency=high

  * Fix for security issue
    https://research.cs.wisc.edu/htcondor/security/vulnerabilities/HTCONDOR-2021-0003/

 -- Tim Theisen <tim@cs.wisc.edu>  Tue, 13 Jul 2021 09:11:38 -0500

condor (9.0.2-1) stable; urgency=medium

  * HTCondor can be set up to use only FIPS 140-2 approved security functions
  * If the Singularity test fails, the job goes idle rather than getting held
  * Can divide GPU memory, when making multiple GPU entries for a single GPU
  * Startd and Schedd cron job maximum line length increased to 64k bytes
  * Added first class submit keywords for SciTokens
  * Fixed MUNGE authentication
  * Fixed Windows installer to work when the install location isn't C:\Condor

 -- Tim Theisen <tim@cs.wisc.edu>  Thu, 08 Jul 2021 06:35:49 -0500

condor (9.1.0-1) stable; urgency=medium

  * Support for submitting to ARC-CE via the REST interface
  * DAGMan can put failed jobs on hold (user can correct problems and release)
  * Can run gdb and ptrace within Docker containers
  * A small Docker test job is run on the execute node to verify functionality
  * The number of instructions executed is reported in the job Ad on Linux

 -- Tim Theisen <tim@cs.wisc.edu>  Thu, 20 May 2021 09:35:16 -0500

condor (9.0.1-1) stable; urgency=medium

  * Fix problem where X.509 proxy refresh kills job when using AES encryption
  * Fix problem when jobs require a different machine after a failure
  * Fix problem where a job matched a machine it can't use, delaying job start
  * Fix exit code and retry checking when a job exits because of a signal
  * Fix a memory leak in the job router when a job is removed via job policy
  * Fixed the back-end support for the 'bosco_cluster --add' command
  * An updated Windows installer that supports IDTOKEN authentication

 -- Tim Theisen <tim@cs.wisc.edu>  Fri, 14 May 2021 17:46:39 -0500

condor (9.0.0-1) stable; urgency=medium

  * Absent any configuration, HTCondor denies authorization to all users
  * AES encryption is used for all communication and file transfers by default
  * New IDTOKEN authentication method enables fine-grained authorization
  * IDTOKEN authentication method is designed to replace GSI
  * Improved support for GPUs, including machines with multiple GPUs
  * New condor_watch_q tool that efficiently provides live job status updates
  * Many improvements to the Python bindings
  * New Python bindings for DAGMan and chirp
  * Improved file transfer plugins supporting uploads and authentication
  * File transfer times are now recorded in the job log
  * Added support for jobs that need to acquire and use OAUTH tokens
  * Many memory footprint and performance improvements in DAGMan
  * Submitter ceilings can limit the number of jobs per user in a pool

 -- Tim Theisen <tim@cs.wisc.edu>  Wed, 14 Apr 2021 13:25:15 -0500

condor (8.9.13-1) stable; urgency=medium

  * Host based security is no longer the default security model
  * Hardware accelerated integrity and AES encryption used by default
  * Normally, AES encryption is used for all communication and file transfers
  * Fallback to Triple-DES or Blowfish when interoperating with older versions
  * Simplified and automated new HTCondor installations
  * HTCondor now detects instances of multi-instance GPUs
  * Fixed memory leaks (collector updates in 8.9 could leak a few MB per day)
  * Many other enhancements and bug fixes, see version history for details

 -- Tim Theisen <tim@cs.wisc.edu>  Mon, 29 Mar 2021 22:50:51 -0500

condor (8.9.12-1) stable; urgency=medium

  * Withdrawn due to compatibility issues with prior releases

 -- Tim Theisen <tim@cs.wisc.edu>  Thu, 25 Mar 2021 14:15:17 -0500

condor (8.8.13-1) stable; urgency=medium

  * condor_ssh_to_job now maps CR and NL to work with editors like nano
  * Improved the performance of data transfer in condor_ssh_to_job
  * HA replication now accepts SHA-2 checksums to prepare for MD5 removal
  * Submission to NorduGrid ARC CE works with newer ARC CE versions
  * Fixed condor_annex crashes on platforms with newer compilers
  * Fixed "use feature: GPUsMonitor" to locate the monitor binary on Windows
  * Fixed a bug that prevented using the '@' character in an event log path

 -- Tim Theisen <tim@cs.wisc.edu>  Tue, 23 Mar 2021 08:07:35 -0500

condor (8.9.11-1) stable; urgency=high

  * This release of HTCondor fixes security-related bugs described at
  * https://research.cs.wisc.edu/htcondor/security/vulnerabilities/HTCONDOR-2021-0001/
  * https://research.cs.wisc.edu/htcondor/security/vulnerabilities/HTCONDOR-2021-0002/

 -- Tim Theisen <tim@cs.wisc.edu>  Mon, 28 Dec 2020 09:55:44 -0600

condor (8.9.10-1) stable; urgency=medium

  * Fix bug where negotiator stopped making matches when group quotas are used
  * Support OAuth, SciTokens, and Kerberos credentials in local universe jobs
  * The Python schedd.submit method now takes a Submit object
  * DAGMan can now optionally run a script when a job goes on hold
  * DAGMan now provides a method for inline jobs to share submit descriptions
  * Can now add arbitrary tags to condor annex instances
  * Runs the "singularity test" before running the a singularity job

 -- Tim Theisen <tim@cs.wisc.edu>  Tue, 24 Nov 2020 09:52:13 -0600

condor (8.8.12-1) stable; urgency=medium

  * Added a family of version comparison functions to ClassAds
  * Increased default Globus proxy key length to meet current NIST guidance

 -- Tim Theisen <tim@cs.wisc.edu>  Sat, 21 Nov 2020 16:40:52 -0600

condor (8.9.9-1) stable; urgency=medium

  * The RPM packages requires globus, munge, scitokens, and voms from EPEL
  * Improved cgroup memory policy settings that set both hard and soft limit
  * Cgroup memory usage reporting no longer includes the kernel buffer cache
  * Numerous Python binding improvements, see version history
  * Can create a manifest of files on the execute node at job start and finish
  * Added provisioner nodes to DAGMan, allowing users to provision resources
  * DAGMan can now produce .dot graphs without running the workflow

 -- Tim Theisen <tim@cs.wisc.edu>  Sun, 25 Oct 2020 12:32:40 -0500

condor (8.8.11-1) stable; urgency=medium

  * HTCondor now properly tracks usage over vanilla universe checkpoints
  * New ClassAd equality and inequality operators in the Python bindings
  * Fixed a bug where removing in-use routes could crash the job router
  * Fixed a bug where condor_chirp would abort after success on Windows
  * Fixed a bug where using MACHINE_RESOURCE_NAMES could crash the startd
  * Improved condor c-gahp to prioritize commands over file transfers
  * Fixed a rare crash in the schedd when running many local universe jobs
  * With GSI, avoid unnecessary reverse DNS lookup when HOST_ALIAS is set
  * Fix a bug that could cause grid universe jobs to fail upon proxy refresh

 -- Tim Theisen <tim@cs.wisc.edu>  Wed, 21 Oct 2020 06:38:00 -0500

condor (8.9.8-1) unstable; urgency=medium

  * Added htcondor.dags and htcondor.htchirp to the HTCondor Python bindings
  * New condor_watch_q tool that efficiently provides live job status updates
  * Added support for marking a GPU offline while other jobs continue
  * The condor_master command does not return until it is fully started
  * Deprecated several Python interfaces in the Python bindings

 -- Tim Theisen <tim@cs.wisc.edu>  Wed, 05 Aug 2020 13:47:06 -0500

condor (8.8.10-1) stable; urgency=medium

  * condor_qedit can no longer be used to disrupt the condor_schedd
  * Fixed a bug where the SHARED_PORT_PORT configuration setting was ignored
  * Ubuntu 20.04 and Amazon Linux 2 are now supported
  * In MacOSX, HTCondor now requires LibreSSL, available since MacOSX 10.13

 -- Tim Theisen <tim@cs.wisc.edu>  Tue, 04 Aug 2020 20:55:25 -0500

condor (8.9.7-1) unstable; urgency=medium

  * Multiple enhancements in the file transfer code
  * Support for more regions in s3:// URLs
  * Much more flexible job router language
  * Jobs may now specify cuda_version to match equally-capable GPUs
  * TOKENS are now called IDTOKENS to differentiate from SCITOKENS
  * Added the ability to blacklist TOKENS via an expression
  * Can simultaneously handle Kerberos and OAUTH credentials
  * The getenv submit command now supports a blacklist and whitelist
  * The startd supports a remote history query similar to the schedd
  * condor_q -submitters now works with accounting groups
  * Fixed a bug reading service account credentials for Google Compute Engine

 -- Tim Theisen <tim@cs.wisc.edu>  Tue, 19 May 2020 14:56:05 -0500

condor (8.8.9-1) stable; urgency=medium

  * Proper tracking of maximum memory used by Docker universe jobs
  * Fixed preempting a GPU slot for a GPU job when all GPUs are in use
  * Fixed a Python crash when queue_item_data iterator raises an exception
  * Fixed a bug where slot attribute overrides were ignored
  * Calculates accounting group quota correctly when more than 1 CPU requested
  * Updated HTCondor Annex to accommodate API change for AWS Spot Fleet
  * Fixed a problem where HTCondor would not start on AWS Fargate
  * Fixed where the collector could wait forever for a partial message
  * Fixed streaming output to large files (>2Gb) when using the 32-bit shadow

 -- Tim Theisen <tim@cs.wisc.edu>  Wed, 06 May 2020 07:36:28 -0500

condor (8.9.6-1) unstable; urgency=high

  * Fixes addressing CVE-2019-18823
    https://research.cs.wisc.edu/htcondor/security/vulnerabilities/HTCONDOR-2020-0001/
    https://research.cs.wisc.edu/htcondor/security/vulnerabilities/HTCONDOR-2020-0002/
    https://research.cs.wisc.edu/htcondor/security/vulnerabilities/HTCONDOR-2020-0003/
    https://research.cs.wisc.edu/htcondor/security/vulnerabilities/HTCONDOR-2020-0004/

 -- Tim Theisen <tim@cs.wisc.edu>  Wed, 18 Mar 2020 15:40:28 -0500

condor (8.8.8-1) stable; urgency=high

  * Fixes addressing CVE-2019-18823
    https://research.cs.wisc.edu/htcondor/security/vulnerabilities/HTCONDOR-2020-0001/
    https://research.cs.wisc.edu/htcondor/security/vulnerabilities/HTCONDOR-2020-0002/
    https://research.cs.wisc.edu/htcondor/security/vulnerabilities/HTCONDOR-2020-0003/
    https://research.cs.wisc.edu/htcondor/security/vulnerabilities/HTCONDOR-2020-0004/

 -- Tim Theisen <tim@cs.wisc.edu>  Tue, 17 Mar 2020 11:05:03 -0500

condor (8.9.5-2) unstable; urgency=medium

  * Fixed the installation of the HTCondor Python bindings on Debian/Ubuntu

 -- Tim Theisen <tim@cs.wisc.edu>  Wed, 19 Feb 2020 19:43:10 -0600

condor (8.9.5-1) unstable; urgency=medium

  * Added a new mode that skips jobs whose outputs are newer than their inputs
  * Added command line tool to help debug ClassAd expressions
  * Added port forwarding to Docker containers
  * You may now change some DAGMan throttles while the DAG is running
  * Added support for session tokens for pre-signed S3 URLs
  * Improved the speed of the negotiator when custom resources are defined
  * Fixed interactive submission of Docker jobs
  * Fixed a bug where jobs wouldn't be killed when getting an OOM notification

 -- Tim Theisen <tim@cs.wisc.edu>  Mon, 30 Dec 2019 16:27:36 -0600

condor (8.8.7-1) stable; urgency=medium

  * Updated condor_annex to work with upcoming AWS Lambda function changes
  * Added the ability to specify the order that job routes are applied
  * Fixed a bug that could cause remote condor submits to fail
  * Fixed condor_wait to work when the job event log is on AFS
  * Fixed RPM packaging to be able to install condor-all on CentOS 8
  * Period ('.') is allowed again in DAGMan node names

 -- Tim Theisen <tim@cs.wisc.edu>  Tue, 24 Dec 2019 08:03:51 -0600

condor (8.9.4-1) unstable; urgency=medium

  * Amazon S3 file transfers using pre-signed URLs
  * Further reductions in DAGMan memory usage
  * Added -idle option to condor_q to display information about idle jobs
  * Support for SciTokens authentication
  * A tool, condor_evicted_files, to examine the SPOOL of an idle job

 -- Tim Theisen <tim@cs.wisc.edu>  Mon, 18 Nov 2019 15:40:14 -0600

condor (8.8.6-1) stable; urgency=medium

  * Initial support for CentOS 8
  * Fixed a memory leak in SSL authentication
  * Fixed a bug where "condor_submit -spool" would only submit the first job
  * Reduced encrypted file transfer CPU usage by a factor of six
  * "condor_config_val -summary" displays changes from a default configuration
  * Improved the ClassAd documentation, added many functions that were omitted

 -- Tim Theisen <tim@cs.wisc.edu>  Wed, 13 Nov 2019 08:18:44 -0600

condor (8.9.3-1) unstable; urgency=medium

  * TOKEN and SSL authentication methods are now enabled by default
  * The job and global event logs use ISO 8601 formatted dates by default
  * Added Google Drive multifile transfer plugin
  * Added upload capability to Box multifile transfer plugin
  * Added Python bindings to submit a DAG
  * Python 'JobEventLog' can be pickled to facilitate intermittent readers
  * 2x matchmaking speed for partitionable slots with simple START expressions
  * Improved the performance of the condor_schedd under heavy load
  * Reduced the memory footprint of condor_dagman
  * Initial implementation to record the circumstances of a job's termination

 -- Tim Theisen <tim@cs.wisc.edu>  Tue, 17 Sep 2019 00:00:00 -0500

condor (8.8.5-1) stable; urgency=medium

  * Fixed two performance problems on Windows
  * Fixed Java universe on Debian and Ubuntu systems
  * Added two knobs to improve performance on large scale pools
  * Fixed a bug where requesting zero GPUs would require a machine with GPUs
  * HTCondor can now recognize nVidia Volta and Turing GPUs

 -- Tim Theisen <tim@cs.wisc.edu>  Wed, 04 Sep 2019 13:22:29 -0500

condor (8.8.4-1) stable; urgency=medium

  * Python 3 bindings - see version history for details (requires EPEL on EL7)
  * Can configure DAGMan to dramatically reduce memory usage on some DAGs
  * Improved scalability when using the python bindings to qedit jobs
  * Fixed infrequent schedd crashes when removing scheduler universe jobs
  * The condor_master creates run and lock directories when systemd doesn't
  * The condor daemon obituary email now contains the last 200 lines of log

 -- Tim Theisen <tim@cs.wisc.edu>  Tue, 09 Jul 2019 10:15:38 -0500

condor (8.9.2-1) unstable; urgency=medium

  * The HTTP/HTTPS file transfer plugin will timeout and retry transfers
  * A new multi-file box.com file transfer plugin to download files
  * The manual has been moved to Read the Docs
  * Configuration options for job-log time-stamps (UTC, ISO 8601, sub-second)
  * Several improvements to SSL authentication
  * New TOKEN authentication method enables fine-grained authorization control

 -- Tim Theisen <tim@cs.wisc.edu>  Tue, 05 Jun 2019 08:03:56 -0500

condor (8.8.3-1) stable; urgency=medium

  * Fixed a bug where jobs were killed instead of peacefully shutting down
  * Fixed a bug where a restarted schedd wouldn't connect to its running jobs
  * Improved file transfer performance when sending multiple files
  * Fix a bug that prevented interactive submit from working with Singularity
  * Orphaned Docker containers are now cleaned up on execute nodes
  * Restored a deprecated Python interface that is used to read the event log

 -- Tim Theisen <tim@cs.wisc.edu>  Wed, 22 May 2019 07:16:49 -0500

condor (8.9.1-1) unstable; urgency=medium

  * An efficient curl plugin that supports uploads and authentication tokens
  * HTCondor automatically supports GPU jobs in Docker and Singularity
  * File transfer times are now recorded in the user job log and the job ad

 -- Tim Theisen <tim@cs.wisc.edu>  Wed, 17 Apr 2019 06:50:37 -0600

condor (8.8.2-1) stable; urgency=medium

  * Fixed problems with condor_ssh_to_job and Singularity jobs
  * Fixed a problem that could cause condor_annex to crash
  * Fixed a problem where the job queue would very rarely be corrupted
  * condor_userprio can report concurrency limits again
  * Fixed the GPU discovery and monitoring code to map GPUs in the same way
  * Made the CHIRP_DELAYED_UPDATE_PREFIX configuration knob work again
  * Fixed restarting HTCondor from the Service Control Manager on Windows
  * Fixed a problem where local universe jobs could not use condor_submit
  * Restored a deprecated Python interface that is used to read the event log
  * Fixed a problem where condor_shadow reuse could confuse DAGMan

 -- Tim Theisen <tim@cs.wisc.edu>  Thu, 11 Apr 2019 07:48:19 -0500

condor (8.9.0-1) unstable; urgency=medium

  * Absent any configuration, HTCondor denies authorization to all users
  * All HTCondor daemons under a condor_master share a security session
  * Scheduler Universe jobs are prioritized by job priority

 -- Tim Theisen <tim@cs.wisc.edu>  Wed, 27 Feb 2019 17:05:36 -0600

condor (8.8.1-1) stable; urgency=medium

  * Fixed excessive CPU consumption with GPU monitoring
  * GPU monitoring is off by default; enable with "use feature: GPUsMonitor"
  * HTCondor now works with the new CUDA version 10 libraries
  * Fixed a bug where sometimes jobs would not start on a Windows execute node
  * Fixed a bug that could cause DAGman to go into an infinite loop on exit
  * The JobRouter doesn't forward the USER attribute between two UID Domains
  * Made Collector.locateAll() more efficient in the Python bindings
  * Improved efficiency of the negotiation code in the condor_schedd

 -- Tim Theisen <tim@cs.wisc.edu>  Mon, 18 Feb 2019 15:44:41 -0600

condor (8.8.0-1) stable; urgency=medium

  * Automatically add AWS resources to your pool using HTCondor Annex
  * The Python bindings now include submit functionality
  * Added the ability to run a job immediately by replacing a running job
  * A new minihtcondor package makes single node installations easy
  * HTCondor now tracks and reports GPU utilization
  * Several performance enhancements in the collector
  * The grid universe can create and manage VM instances in Microsoft Azure
  * The MUNGE security method is now supported on all Linux platforms

 -- Tim Theisen <tim@cs.wisc.edu>  Thu, 03 Jan 2019 12:03:47 -0600

condor (8.7.10-1) unstable; urgency=medium

  * Can now interactively submit Docker jobs
  * The administrator can now add arguments to the Singularity command line
  * The MUNGE security method is now supported on all Linux platforms
  * The grid universe can create and manage VM instances in Microsoft Azure
  * Added a single-node package to facilitate using a personal HTCondor

 -- Tim Theisen <tim@cs.wisc.edu>  Tue, 30 Oct 2018 16:07:41 -0500

condor (8.6.13-1) stable; urgency=medium

  * Made the Python 'in' operator case-insensitive for ClassAd attributes
  * Python bindings are now built for the Debian and Ubuntu platforms
  * Fixed a memory leak in the Python bindings
  * Fixed a bug where absolute paths failed for output/error files on Windows
  * Fixed a bug using Condor-C to run Condor-C jobs
  * Fixed a bug where Singularity could not be used if Docker was not present

 -- Tim Theisen <tim@cs.wisc.edu>  Tue, 30 Oct 2018 10:28:39 -0500

condor (8.7.9-1) unstable; urgency=medium

  * Support for Debian 9, Ubuntu 16, and Ubuntu 18
  * Improved Python bindings to support the full range of submit functionality
  * Allows VMs to shutdown when the job is being gracefully evicted
  * Can now specify a host name alias (CNAME) for NETWORK_HOSTNAME
  * Added the ability to run a job immediately by replacing a running job

 -- Tim Theisen <tim@cs.wisc.edu>  Wed, 01 Aug 2018 00:40:39 -0500

condor (8.6.12-1) stable; urgency=medium

  * Support for Debian 9, Ubuntu 16, and Ubuntu 18
  * Fixed a memory leak that occurred when SSL authentication fails
  * Fixed a bug where invalid transform REQUIREMENTS caused a Job to match
  * Fixed a bug to allow a queue super user to edit protected attributes
  * Fixed a problem setting the job environment in the Singularity container
  * Fixed several other minor problems

 -- Tim Theisen <tim@cs.wisc.edu>  Tue, 31 Jul 2018 22:58:32 -0500

condor (8.6.11) unstable; urgency=medium

  * Nightly build

 -- Tim Theisen <tim@exec-23.batlab.org>  Thu, 31 May 2018 15:01:37 -0500

condor (8.6.8~dfsg.1-2) unstable; urgency=medium

  * Disable GSOAP (Closes: #890007) (GSOAP will be dropped from HTCondor soon)
  * Package Apache NOTICE file (fix up lintian error)

 -- Tim Theisen <tim@exec-23.batlab.org>  Mon, 19 Mar 2018 18:28:58 -0500

condor (8.6.8~dfsg.1-1) unstable; urgency=medium

  [ Tim Theisen ]
  * New upstream stable release (update to latest 8.6 stable series).
    - Support for singularity containers.
    - Jobs can now be submitted to the Slurm batch scheduling system via the
      new slurm type in the grid universe.
    - Fixes an issue where a user can cause the condor_schedd to crash by
      submitting a job designed for that purpose (CVE-2017-16816).
  * Bump SO version of libclassad from 7 to 8.

  [ Michael Hanke ]
  * Drop transitional packages (Condor -> HTCondor). Thanks to Holger Levsen
    for pointing this out (Closes: #878376).
  * Package was falsely suggesting "docker" instead of "docker.io".
  * More robust default "Personal Condor" configuration (should not break in
    IPv6 scenarios).

 -- Tim Theisen <tim@cs.wisc.edu>  Thu, 16 Nov 2017 15:48:05 -0600

condor (8.4.11~dfsg.1-3) unstable; urgency=medium

  * Get rid of lintian errors (eliminate RPATH, dh_python build dependency)

 -- Tim Theisen <tim@cs.wisc.edu>  Wed, 04 Oct 2017 15:33:23 -0500

condor (8.4.11~dfsg.1-2) unstable; urgency=medium

  * List additional global symbols for new gsoap version(Closes: #868905).
    Thanks to Michael Hudson-Doyle <michael.hudson@canonical.com>
  * Add build conflict to prevent pulling in cream on raspian.
    Thanks to Peter Green <plugwash@p10link.net>

 -- Tim Theisen <tim@cs.wisc.edu>  Fri, 18 Aug 2017 22:39:59 -0500

condor (8.4.11~dfsg.1-1) unstable; urgency=medium

  * New upstream bugfix release.
    - Various bugfixes for a number of HTCondor subsystems
      http://research.cs.wisc.edu/htcondor/manual/v8.4.11/10_3Stable_Release.html
  * Add Tim Theisen as a maintainer.
  * Remove Brian Lin as a maintainer.

 -- Tim Theisen <tim@cs.wisc.edu>  Wed, 25 Jan 2017 09:45:20 -0600

condor (8.4.9~dfsg.1-2) unstable; urgency=medium

  * Add patch to fix FTBFS due to -fPIE being default now. Thanks
    to Adrian Bunk <bunk@stusta.de> for the patch (Closes: #837402).
  * Disable VOMS support for now to workaround VOMS not being ready for
    OpenSSL 1.1.0 (Closes: #828269). To be re-enabled once #844877
    was addressed.
  * Add upstream patch for OpenSSL 1.1 compatibility (to be released with
    8.4.10).

 -- Michael Hanke <mih@debian.org>  Sun, 27 Nov 2016 08:45:09 +0100

condor (8.4.9~dfsg.1-1) unstable; urgency=medium

  * New upstream bugfix release.
    - Updated systemd service configuration.
    - Various bugfixes for a number of HTCondor subsystems
      http://research.cs.wisc.edu/htcondor/manual/v8.4.9/10_3Stable_Release.html
  * Refreshed patches.
  * Adjusted install setup for tmpfile.d configuration after upstream source
    reorganization.

 -- Michael Hanke <mih@debian.org>  Fri, 14 Oct 2016 13:39:15 +0200

condor (8.4.8~dfsg.1-1) unstable; urgency=medium

  * New upstream release (skipped several, more help wanted!)
    - Clarified license of doc/makeman/hard-test.html -- same as
      main HTCondor license (Closes: #822404)
  * Bumped Standards version to 3.9.8, no changes necessary.
  * Add Debconf template translation:
    - Brazilian Portuguese -- courtesy of Adriano Rafael Gomes
      <adrianorg@arg.eti.br>.
      (Closes: #816945)
  * Prevent failure when creating arch-independent packages only.
    Patch is courtesy of Santiago Vila <sanvila@unex.es> (Closes: #809112)

 -- Michael Hanke <mih@debian.org>  Fri, 19 Aug 2016 10:14:12 +0200

condor (8.4.2~dfsg.1-1) unstable; urgency=medium

  * New upstream release.
    - Simplified configuration to hold or preempt jobs that exceed resource
      claims.
    - Fix FTBFS on non-amd64 64bit platforms (Closes: #804386).
    - Various other bug fixes.
  * Install tmpfiles configuration for systemd to prevent service start
    failure due to missing /var/run/condor.

 -- Michael Hanke <mih@debian.org>  Fri, 11 Dec 2015 20:30:35 +0100

condor (8.4.0~dfsg.1-1) unstable; urgency=medium

  * First upstream in new 8.4 stable series. Updates:
    - leaner resource footprint for up to 200k simultaneous jobs in a
      single pool
    - run Docker containers as jobs
    - configurable encryption of execution directories
    - support for simultaneous IPv4 and IPv6 connections
    - adminstrator can establish requirements that must be satisfied in order
      for a job to be queued
    - new default shared port (if used) is 9618, instead of the previous
      random default
    - automatic tuning of certain kernel parameters for improved scalability
      enabled by default (see LINUX_KERNEL_TUNING_SCRIPT).
  * Install systemd service file.
  * Install default submit configuration for interactive jobs in
    /etc/condor/interactive.sub and set default configuration for
    INTERACTIVE_SUBMIT_FILE accordingly.
  * Tighten versioned dependency on libclassad package -- observed missing
    symbols, despite unchanged SO version.
  * Install documentation under /usr/share/doc/htcondor (no longer just
    'condor').
  * Add docker as suggested package, due to the addition of the
    DockerUniverse.
  * Recommend package 'ecryptfs-utils': when installed HTCondor can be
    instructed to encrypt job EXECUTE directories on a system-wide, or
    per-job basis.
  * Install linux-kernel-tuning script as a config file into /etc/condor.
  * Update patch to avoid non-literal string processing without format
    strings [-Werror=format-security].
  * Build with Virtual Organization Membership Service support. Added
    voms-dev as a build-dependency.
  * Add a watch file.

 -- Michael Hanke <mih@debian.org>  Tue, 15 Sep 2015 07:32:31 +0200

condor (8.2.9~dfsg.1-1) unstable; urgency=medium

  * New upstream bugfix release closing >25 tickets.
    - "Smaller" partitionable slots are now merged to allow for a "bigger"
      job to match (needs ALLOW_PSLOT_PREEMPTION=True; default behavior
      unchanged).
    - Fix LaTeX documentation sources to work with the most recent TeTeX
      (Closes: #790865). Thanks to Martin Michlmayr for the report and a
      patch.
  * Remove package section disparity (devel -> libdevel).

 -- Michael Hanke <mih@debian.org>  Mon, 17 Aug 2015 08:35:31 +0200

condor (8.2.8~dfsg.1-1) unstable; urgency=medium

  * New upstream bugfix release.
    - Updated for latest gsoap release (Closes: #784778)
    - Numerous additional bug fixes.
  * Minimize patch for default configuration to match upstream
    adjustments.
  * Add patch to fix a few bashisms (Closes: #772232). Thanks to
    Raphael Geissert for the report.
  * Add a patch adding raspbian to OS detection code (Closes: #780517).
    Thanks to Peter Michael Green for the patch.
  * Bumped Standards-version to 3.9.6; no changes necessary.

 -- Michael Hanke <mih@debian.org>  Sat, 16 May 2015 10:32:41 +0200

condor (8.2.3~dfsg.1-6) unstable; urgency=medium

  [Alex Waite]
  * Upstream security fix: Authenticated users could execute arbitrary code as
    the condor user due to a bug in the way the condor daemon sent email
    notifications (CVE-2014-8126). (Closes: #775276)

 -- Michael Hanke <mih@debian.org>  Fri, 16 Jan 2015 18:59:12 +0100

condor (8.2.3~dfsg.1-5) unstable; urgency=medium

  * Fix wrong default SPOOL location introduced with 8.2.3~dfsg.1-4. Whenever
    not overwritten by an explicit SPOOL setting, this version relocated
    SPOOL to /var/lib/condor/lib. Consequently, existing job and usage logs
    where inaccessible by HTcondor. This update reverts this unintentional
    change and sets SPOOL explicitly to /var/spool/condor again.
    (Closes: #772170)

 -- Michael Hanke <mih@debian.org>  Fri, 05 Dec 2014 20:32:17 +0100

condor (8.2.3~dfsg.1-4) unstable; urgency=medium

  * Adjust mechanism to apply the default Debian configuration to cope with
    the removal of the monolithic configuration file in the 8.2.x series.
    The default configuration is now applied as a patch to the table of
    parameters in the HTCondor sources (Closes: #769100).
    The report of leaving behind an unowned directory is merely a symptom of
    this bug.
  * Adjust default configuration to make HTCondor work with Debian's
    ganglia (also see Ticket #4709). Thanks to Alex Waite for the fix.
  * Add Debconf template translation:
    - Dutch -- courtesy of Frans Spiesschaert <Frans.Spiesschaert@yucom.be>.
      (Closes: #766067)

 -- Michael Hanke <mih@debian.org>  Sat, 29 Nov 2014 09:57:27 +0100

condor (8.2.3~dfsg.1-3) unstable; urgency=medium

  * Modify the DMTCP shim script to work with the 2.x series of DMTCP.

 -- Michael Hanke <mih@debian.org>  Fri, 17 Oct 2014 20:43:10 +0200

condor (8.2.3~dfsg.1-2) unstable; urgency=medium

  * Add transitional dummy packages to enable seamless upgrades from the
    "condor*" packages in wheezy. Apparently, the provides/replaces/conflicts
    triplet doesn't work with apt or aptitude in jessie.

 -- Michael Hanke <mih@debian.org>  Tue, 07 Oct 2014 13:33:55 +0200

condor (8.2.3~dfsg.1-1) unstable; urgency=medium

  * Add patch to prevent FTBFS when built with --as-needed (Closes: #758923).
    Thanks to Artur Rona.
  * Add 'provides: condor*' statements to debian/control to ensure a smooth
    upgrade path.
  * Move upstream meta data: debian/upstream -> debian/upstream/metadata
  * Added patch to increase the robustness of the sentinel job submitted by
    condor_qsub (Closes: #692388). Thanks to Philip Chase for the patch.

 -- Michael Hanke <mih@debian.org>  Sat, 04 Oct 2014 14:59:29 +0200

condor (8.2.1~dfsg.1-1) unstable; urgency=medium

  * New upstream release in the 8.2 stable series.
    - Skipped 8.2.0 due to a security issue.
    - Includes various new features from the former 8.1 development series,
      such as improved support for partitionable slots, and interactive
      sessions.
  * Enabled CGROUPS support (new build-dependency libcgroups-dev).
  * Enabled condor_kbdd for machines where Condor harvests idle time
    (new build-dependency libx11-dev).
  * Bump SO version of libclassad from 5 to 7.
  * Bumped Standards-version to 3.9.5; no changes necessary.
  * Drop build-dependency on obsolete python-support.
  * Drop alternative build-dependency on obselete java-compiler.
  * Symlink condor_ssh_to_job_sshd_config_template to /usr/lib/condor
    where Condor expects it to make interactive sessions work out of the box.

 -- Michael Hanke <mih@debian.org>  Sun, 13 Jul 2014 12:03:32 +0200

condor (8.0.6~dfsg.1-1) unstable; urgency=medium

  * New upstream maintenance release for the 8.0 series. Changelog excerpt:
    - HTCondor now forces proxies that it delegates to be a minimum of
      1024 bits. (Ticket #4168).
    - Fixed a bug in the condor_schedd which would cause it to crash when
      running remotely submitted parallel universe jobs. (Ticket #4163).
    - Fixed a crash of the condor_shadow, triggered when a disconnect from
      the condor_starter occurs just as the job terminates. (Ticket #4127).
    - Fixed a bug that caused condor_submit_dag to crash on very large DAG
      input files, such as those larger than 2 Gbytes (Ticket #4171).
  * Drop patch for schedd crash-prevention (Ticket #38936) -- contained in new
    release.
  * Add missing libkrb5-dev packages to the build-depends. Thanks to Hideki
    Yamane for the fix (Closes: #747794).
  * Update patch for missing getpid and getppid syscalls on alpha. Thanks to
    Michael Cree (Closes: #736689).
  * Disable Python bindings again -- they do not build nicely for all
    supported Python versions right now.
  * Update java build-dependencies to use default-jdk as first option. Thanks
    lintian.

 -- Michael Hanke <mih@debian.org>  Sun, 25 May 2014 16:15:55 +0200

condor (8.0.5~dfsg.1-1) unstable; urgency=low

  [ Michael Hanke ]
  * Acknowledge NMU, thanks Mattias Ellert.
  * New upstream version (Closes: #714364). This is the first packaged
    version of an 8.x release with many improvements and fixes.
  * Rename all relevant binary packages to reflect the new upstream name
    HTCondor. The source package name is kept as 'condor'.
  * Bump debhelper compat level to 9 to enabled hardening and python helper
    support.
  * Enable Python bindings (only for the default Python version for now).
    New build-dependencies libboost-python-dev, python-support and python-dev
    added.
  * Enable automatic updating of autotools infrastructure via dh_autoreconf.
    New build-dependencies dh-autoreconf and autotools-dev added.
  * Fix for CVE-2013-4255 is contained since 8.0.3 (Closes: #721693).
  * Remove Debian-specific condor_qsub script which has been integrated
    upstream and is now shipped in an improved form.
  * Add patch to source LSB init function in Condor's init script.
  * Add patch to replace sprintf wrapper call without a format string argument
    with the corresponding non-formating function call.
  * Add upstream patch to prevent schedd crash (Ticket #38936).

  [ Brian Lin ]
  * Add Debconf template translations:
    - Japanese -- courtesy of victory <victory.deb@gmail.com>.
      (Closes: #718923)
  * Add patch campus_factory_syntax to fix a syntax error the campus_factory
    script.
  * Bumped Standards-version to 3.9.4; no changes necessary.
  * Add new dependency on libboost-test-dev.
  * Disable installation of obsolete Perl modules.
  * Fix DEP5 syntax error in debian/copyright.

 -- Michael Hanke <mih@debian.org>  Tue, 31 Dec 2013 10:22:08 +0100

condor (7.8.8~dfsg.1-2.1) unstable; urgency=medium

  * Non-maintainer upload.
  * Adapt to multiarch globus installation (Closes: #731246).

 -- Mattias Ellert <mattias.ellert@fysast.uu.se>  Mon, 16 Dec 2013 16:40:36 +0100

condor (7.8.8~dfsg.1-2) unstable; urgency=low

  * Fix corrupted Russian and French debconf template translations.
    Thanks to David Prévot for the fixes (Closes: #671510, #673138).

 -- Michael Hanke <mih@debian.org>  Sun, 21 Jul 2013 09:23:43 +0200

condor (7.8.8~dfsg.1-1) unstable; urgency=low

  [ Brian Lin ]
  * New upstream bug fix release.
    - Fixed a bug in condor_advertise that could cause failure to publish
    ClassAds to condor_collector daemons other than the first one in the list of
    condor_collector daemons (Ticket #3404).
    - Fixed a bug that could cause HTCondor daemons to abort on condor_reconfig
    when the value of configuration variable STATISTICS_WINDOW_SECONDS was
    reduced. (Ticket #3443).
    - If condor_shared_port was using a dynamic port and the condor_master was
    using the shared port, then if condor_shared_port died, all subsequent
    attempts to restart it on a different port failed. (Ticket #3478).
    - Reduced the likelihood of a problem that caused the condor_master to
    restart some of its children after a recent reconfiguration, because the
    condor_master incorrectly concluded that the children were hung. (Ticket
    #3510)
    - Now installs the condor_kbdd daemon.
    - Does no longer provide condor_glidein
    - Fix a number of bashisms (Closes: #690640)
  * Added patch to automatically retry glexec operations if they exit with an
    error code likely caused by a transient error (Ticket 2415).

  [ Michael Hanke ]
  * Add Brian Lin as a maintainer.
  * Adjust code to determine Condor's upstream version in debian/rules'
    get-orig-source target.
  * Add citation information in debian/upstream. Thanks to Andreas Tille.
  * Add explicit note to README.Debian that the standard universe is not
    supported at this point (Closes: #717357).

 -- Michael Hanke <mih@debian.org>  Sat, 20 Jul 2013 12:51:53 +0200

condor (7.8.7~dfsg.1-1) experimental; urgency=low

  * New upstream bug fix release.
    - Fixed a bug wherein running the condor_suspend command on a scheduler
      universe job would cause the schedd to crash (Ticket 3259).
    - Jobs that were submitted with condor_submit -spool and failed during
      submission were left indefinitely in the queue in the Hold state
      (Ticket 3200).
    - When using privilege separation, jobs would be put on hold after
      they finished running if the working directory contained links to
      files that were not globally readable (Ticket 2904).
    - condor_master would sometimes crash on reconfiguration when the
      High Availability configuration had changed (Ticket 3292).
  * Condor is now officially called HTCondor. The Debian package will keep the
    name 'condor' for now and change when switching to the 7.9 or 8.0 series.

 -- Michael Hanke <mih@debian.org>  Thu, 10 Jan 2013 16:47:47 +0100

condor (7.8.6~dfsg.1-1) experimental; urgency=low

  * New upstream bug fix release (skipped 7.8.5).
    - Avoid rare crashes of condor_schedd in association with jobs that have
      'noop_job = true' (Ticket 3156).
    - Fix condor_startd crash when failing to match a partitionable slot after
      the application of configuration variables of the MODIFY_REQUEST_EXPR_
      category (Ticket 3260).
    - Prevent removal of scheduler universe jobs from the job queue when they
      should have been requeued, according to policy. This caused condor_dagman
      jobs to fail to restart. This bug exists in all Condor versions 7.8.0
      through 7.8.4. Upon upgrading from these Condor versions, users will need
      to intervene in order to restart their dagman jobs (Ticket 3207).

 -- Michael Hanke <mih@debian.org>  Tue, 06 Nov 2012 08:22:29 +0100

condor (7.8.4~dfsg.1-1) experimental; urgency=low

  * New upstream bug fix release (missed 7.8.3). This release addresses four
    security-related issues, as well as numerous other bug fixes
    (Closes: #688210):
    - Security Item: Some code that was no longer used was removed. The presence
      of this code could expose information which would allow an attacker to
      control another user's job. (CVE-2012-3493)
    - Security Item: Some code that was no longer used was removed. The presence
      of this code could have lead to a Denial-of-Service attack which would
      allow an attacker to remove another user's idle job. (CVE-2012-3491)
    - Security Item: Filesystem (FS) authentication was improved to check the
      UNIX permissions of the directory used for authentication. Without this,
      an attacker may have been able to impersonate another submitter on the
      same submit machine. (CVE-2012-3492)
    - Security Item: Although not user-visible, there were multiple updates to
      remove places in the code where potential buffer overruns could occur,
      thus removing potential attacks. None were known to be exploitable.
    - Security Item: Although not user-visible, there were updates to the code
      to improve error checking of system calls, removing some potential
      security threats. None were known to be exploitable.
    - The full changelog listing numerous additional bugs is available at
      http://research.cs.wisc.edu/condor/manual/v7.8/9_3Stable_Release.html
  * Added patch to fix a FTBFS on alpha, due to missing getpid syscall.
    Courtesy of Michael Cree <mcree@orcon.net.nz> (Closes: #685892).

 -- Michael Hanke <mih@debian.org>  Fri, 21 Sep 2012 20:56:32 +0200

condor (7.8.2~dfsg.1-2) experimental; urgency=low

  * Make postinst script more robust against missing config variables (Closes:
    #684667). Patch is courtesy of Tim Cartwright.
  * Disable Condor's file transfer mechanism for jobs submitted via
    condor_qsub, because a shared filesystem is assumed for these jobs
    (Closes: #684879).
  * This time really remove dangling symlink /usr/sbin/condor -> ../bin/condor.
    This file no longer exists (Closes: #678425).
  * Support deployment scenario where the administrative 'condor' user is not
    a local system user, but is shared (e.g. through LDAP) by all machines in a
    Condor pool (see installation manual section 3.2). The condor package will
    accept to run under an existing non-system user account named 'condor',
    but only when that account is locked, i.e. not login is possible
    (Closes: #684463).

 -- Michael Hanke <mih@debian.org>  Sun, 12 Aug 2012 19:20:35 +0200

condor (7.8.2~dfsg.1-1) unstable; urgency=high

  * Upstream security release. Prevent an attacker who is manipulating
    reverse-DNS entries and is able to connect to a Condor daemon to gain
    access to a Condor pool that is using DNS/hostname host-based authentication
    (only). CVE-2012-3416

 -- Michael Hanke <mih@debian.org>  Thu, 16 Aug 2012 08:32:49 +0200

condor (7.8.1~dfsg.1-2) unstable; urgency=low

  * Remove dangling symlink /usr/sbin/condor -> ../bin/condor. This file no
    longer exists (Closes: #678425).
  * Add Debconf template translations:
    - Czech -- courtesy of Martin Å Ãn <martin.sin@zshk.cz>
      (Closes: #678952)
    - Spanish -- courtesy of Fernando C. Estrada <fcestrada@fcestrada.com>
      (Closes: #680201)
  * Only issue 'condor_restart' command in postinst, when condor_master is
    actually running. If that is not the case, for example when daemon
    startup is prevented by system policy, package installation would fail
    otherwise. Thanks to Andreas Beckmann for the report. (Closes: #681144)

 -- Michael Hanke <mih@debian.org>  Thu, 21 Jun 2012 18:40:11 +0200

condor (7.8.1~dfsg.1-1) unstable; urgency=low

  * New upstream bugfix release:
    - Fixed a bug in the condor init script that would cause
      the init script to hang if condor wasn't running (Ticket 2872)
    - Fixed a bug that caused Parallel Universe jobs using Parallel
      Scheduling Groups to occasionally stay idle even when there were
      available machines to run them (Ticket 3017)
    - Fixed a bug that caused the Condor GridManager to crash when
      attempting to submit jobs to a local PBS/LSF/SGI cluster
      (Ticket 3014)
    - Fixed a bug in the handling of local universe jobs which caused
      the Condor SCHEDD to log a spurious ERROR message every time a local
      universe job exited, and then further caused the statistics for local
      universe jobs to be incorrectly computed (Ticket 3008)
    - Fixed a bug when Condor runs under the PrivSep model, in which if a job
      created a hard link from one file to another, Condor was unable to
      transfer the files back to the submit side, and the job was put on hold.
      (Ticket 2987)
    - When configuration variables MaxJobRetirementTime or MachineMaxVacateTime
      were very large, estimates of machine draining badput and completion time
      were sometimes nonsensical because of integer overflow (Ticket 3001)
    - Fixed a bug where per-job sub-directories and their contents in the
      SPOOL directory would not be removed when the associated job left the
      queue (Ticket 2942). Closes: #663031
  * Updated Swedish Debconf translation (Closes: #676943).

 -- Michael Hanke <mih@debian.org>  Wed, 06 Jun 2012 10:39:35 +0200

condor (7.8.0~dfsg.1-2) unstable; urgency=low

  * Actually include the Russian, Italian, and Polish translations.
  * Add Debconf template translations:
    - Swedish -- courtesy of Martin Bagge <brother@bsnet.se>
      (Closes: #673877)
    - French -- courtesy of Steve Petruzzello <dlist@bluewin.ch>
      (Closes: #673138)
    - Portuguese -- courtesy of Pedro Ribeiro <p.m42.ribeiro@gmail.com>
      (Closes: #674943)
  * Add explicit dependency on Python (for condor_router_history).
  * Remove word duplication from package description.
  * Fix typos in debian/copyright.

 -- Michael Hanke <mih@debian.org>  Mon, 04 Jun 2012 08:49:07 +0200

condor (7.8.0~dfsg.1-1) unstable; urgency=low

  * New upstream release (Closes: #670304). This is the first release of the
    new 7.8 stable series. Patches introduced to prevent FTBFS on mips, ia64
    and s390x are merged/obsolete.
  * Add Debconf template translations (Closes: #670487):
    - German -- courtesy of Erik Pfannenstein <epfannenstein@gmx.de>
      (Closes: #671394)
    - Russian -- courtesy of Yuri Kozlov <yuray@komyakino.ru>
      (Closes: #671510)
    - Italian -- courtesy of Beatrice Torracca <beatricet@libero.it>
      (Closes: #671641)
    - Polish -- courtesy of Michał Kułach <michalkulach@gmail.com>
      (Closes: #671547)

 -- Michael Hanke <mih@debian.org>  Wed, 09 May 2012 11:35:19 +0200

condor (7.7.6~dfsg.1-3) experimental; urgency=low

  * Temporarily drop cgroups dependency and, consequently, support for cgroups
    in Condor. The cgroups package is not in the condition to migrate into
    wheezy, hence blocking Condor's migration as well. cgroups maintainer
    suggests to drop this dependency for now.
    http://lists.debian.org/debian-devel/2012/04/msg00617.html
  * Improved Debconf templates after review by debian-l10n-english. Thanks
    to Justin B. Rye and Christian Perrier.
  * Add Debconf template translations:
    - Danish -- courtesy of Joe Dalton (Closes: #671090).

 -- Michael Hanke <mih@debian.org>  Wed, 02 May 2012 08:13:55 +0200

condor (7.7.6~dfsg.1-2) unstable; urgency=low

  * Add upstream patch to address FTBFS on ia64 and s390x (Closes: #670393).

 -- Michael Hanke <mih@debian.org>  Wed, 25 Apr 2012 18:18:08 +0200

condor (7.7.6~dfsg.1-1) unstable; urgency=low

  * New upstream development release. Last one before the 7.8 stable series.
  * Majority of patches has been merged upstream or have been made obsolete.
  * Stop supporting alternative LOCAL_DIR settings via Debconf. In addition
    the pre/postrm scripts no longer support non-standard (aka /var) LOCAL_DIR
    settings. This was done to be able to keep runtime data (logs, etc.) when
    the package gets removed, but not purged (Closes: #668088). Previously the
    package relied on Condor's own configuration facilities to deduce LOCAL_DIR,
    which is impossible to perform in 'postrm'.
  * Do not remove the condor user during package purge (Closes: #667533).
    Along the lines of the discussion in #621833 the user is kept in a locked
    state (condor user has login disabled by default).
  * Simplify logic of adding the condor system user in maintainer scripts.
  * Change daemon restart behavior on package upgrade -- confirmed with
    upstream. Condor is now kept running during package upgrade (was
    unconditionally stopped in prerm before). Upon finishing installtion of
    the new version, Condor is just started (if not already running) and a
    'condor_restart' command is issued. Before a complete stop-start cycle was
    performed. The new behavior should allow for a more graceful upgrade of
    Condor pools, by safely shutting down all running jobs and jobs submitted
    from the localhost.
  * Add patch to allow building on MIPS. Rename variable name 'mips' to
    'mips_' to avoid name clash (Closes: #669689).
  * Fix a bug in the debconf script that caused the default start policy
    setting for a personal Condor installation to have no effect, i.e. it
    would not run jobs regardless of machine activity by default.

 -- Michael Hanke <mih@debian.org>  Tue, 24 Apr 2012 20:15:31 +0200

condor (7.7.5~dfsg.1-2) experimental; urgency=low

  * New primary Debian maintainer contact is Condor upstream. Previous
    maintainer remains uploader.
  * Guard against failure due to missing directories in pre-removal script
    (Closes: #662739). Thanks to Andreas Beckmann for detecting the bug.
  * Fix DMTCP integration for version 1.2.4 and later -- file location tests
    became invalid.
  * Set default DMTCP snapshotting interval to zero -- no regular snapshotting,
    but on-demand snapshots on vacate command. In addition the shim script now
    honors DMTCP_CHECKPOINT_INTERVAL.
  * Call dmtcp_command with option --quiet in shim_dmtcp to achieve more
    readable logs, by suppressing DMTCP's license and author boilerplate
    output.
  * Added patch to ignore PIDs from a stale PID file when trying to stop
    condor. This could otherwise prevent package removal/upgrade
    (Closes: #663033). The patch has been forwarded upstream.
  * Cherry-pick upstream patch that let's Condor build on all Debian-derived
    distributions identically. This patch allows the unmodified Debian package
    to build on Ubuntu.
  * Cherry-pick upstream patch to bump the libclassad SO version from 2 to 3
    -- fixed an overlooked and somewhat hidden change of API. Should now be
    stable for the 7.8 series. Also changed associated package name and
    dependencies accordingly.
  * Let DMTCP perform a blocking checkpointing operation, to avoid Condor
    killing DMTCP before a checkpoint file is written completely
    (Closes: #663078).
  * Make an attempt to let shim_dmtcp remove DMTCP checkpoint output files
    from a job's EXEC_DIR upon job termination. This is experimental.
  * Improve README.Debian regarding DMTCP checkpointing setup.
  * Bumped Standards-version to 3.9.3; no changes necessary.
  * Added homepage and VCS information to control file.

 -- Michael Hanke <mih@debian.org>  Fri, 09 Mar 2012 13:20:25 +0100

condor (7.7.5~dfsg.1-1) UNRELEASED; urgency=low

  * New upstream release. Feature freeze for upcoming 7.8 stable series.
    - better statistics for monitoring a Condor pool,
    - better support for absent ads in the collector
    - fast claiming of partitionable slots
    - support for some newer Linux kernel features to better support process
      isolation.
  * Remove 'disable_java_gt4X' patch -- corresponding upstream code has been
    removed.
  * Remove 'debian_dynamic_run' patch -- merged upstream.

 -- Michael Hanke <mih@debian.org>  Thu, 01 Mar 2012 08:47:40 +0100

condor (7.7.4+git3-gd7ce75b~dfsg.1-1) experimental; urgency=low

  * Initial upload to Debian experimental (Closes: #233482).
    After acceptance into Debian an upload to unstable is expected to happen
    once a build-time test suite is operational.
  * Drop NeuroDebian team as maintainer, upstream will eventually become the
    primary maintainer, with Michael Hanke being the uploader for the time
    being.
  * Merge commits from 7.7.4 maintenance branch.
  * Enable GSOAP support.

 -- Michael Hanke <mih@debian.org>  Fri, 24 Feb 2012 08:37:32 +0100

condor (7.7.4-2) UNRELEASED; urgency=low

  * Forcing runtime dependency on libcgroup1 (>= 0.37~), as otherwise Condor's
    procd refuses to start.
  * Fix problem in the Debconf setup that caused the initially provided
    settings to be overwritten during installation on a clean system (without
    and existing Condor installation).
  * Modify condor_qsub to always execute submitted scripts via the configured
    shell and not directly (expecting them to be executable). The seems to be
    the behavior of SGE's qsub.

 -- Michael Hanke <mih@debian.org>  Tue, 17 Jan 2012 14:01:27 +0100

condor (7.7.4-1) UNRELEASED; urgency=low

  * New upstream release. RPATH setup now officially supported.
  * Added emulator for SGE-style qsub calls (condor_qsub; incl. manpage).
  * Update DMCTP shim script to version 0.4.
  * Added dependency to libdate-manip-perl for condor_gather_info.
  * Remove patch to disable scimark in favor of proper configuration default.


 -- Michael Hanke <mih@debian.org>  Thu, 22 Dec 2011 16:19:00 +0100

condor (7.7.1+git837-g37b7fa3-1) UNRELEASED; urgency=low

  * New upstream code. Support for dynamic linking against system
    libraries. Condor's internal libs have been merged into a single
    library.
  * Fix build-deps on BOOST.
  * Bumped Standards-version to 3.9.2; no changes necessary.
  * Build using embedded classad library -- upstream will (or did) stop
    releasing it separately. libclassad binary packages are now built from
    the Condor source package.
  * Drop shared library, sysapi and postgres patches -- merged or obsolete.
  * Adjust rules for now included doc source code.
  * Add sanity checks into maintainer script to avoid creating bogus
    directories and installation errors. Thanks to Mats Rynge for reporting.
  * Add Python as runtime dependency.
  * Add patch to make condor_run work with Condor's new file transfer
    behavior. Courtesy of Jaime Frey.
  * Stop building a PDF version of the manual (takes long, and segfaults
    ghostscript at the moment). Keep HTML version.
  * Add patch to provide a sane default configuration for ssh_to_job and
    install condor_ssh_to_job_sshd_config_template as a conffile in
    /etc/condor/.
  * Added condor-dev package, containing headers files and static versions of
    Condor libraries.
  * Add build-dep on libldap-dev to ensure nordugrid_gahp being built.
  * Added DMTCP integration for snapshotting of vanilla universe jobs.

 -- Michael Hanke <mih@debian.org>  Tue, 11 Oct 2011 08:42:35 +0200

condor (7.6.1-1) UNRELEASED; urgency=low

  * New upstream release.
  * Adjust shared library patch.

 -- Michael Hanke <mih@debian.org>  Sat, 04 Jun 2011 20:36:29 -0400

condor (7.6.0-1) UNRELEASED; urgency=low

  * New upstream stable release.
  * Adjusted patches.
  * Added missing debhelper dependencies.
  * Added missing sysv-style init script symlinks.
  * Fixed various typos.
  * Prevent local classad header files from being used, in favor of
    system-wide libclassad installations.

 -- Michael Hanke <mih@debian.org>  Mon, 18 Apr 2011 22:07:08 -0400

condor (7.5.5+git995-ga9a0d2a-1) UNRELEASED; urgency=low

  * New upstream code from V7.6 branch. Updated various patches, removed some
    merged ones.
  * No longer compile the 'contrib' parts -- upstream recommended it due to
    lack of stability.
  * Added patch to create /var/run/condor upon daemon startup with proper
    permissions. That helps to conform to the FHS that declares /var/run as
    volatile and to be cleaned upon boot. Moreover, some systems have /var/run
    mounted as tmpfs.

 -- Michael Hanke <mih@debian.org>  Tue, 15 Mar 2011 16:37:56 -0400

condor (7.5.4+git567-gb10f6b4-2) UNRELEASED; urgency=low

  * Applied patch to allow adding submit specs in condor_run calls. Thanks to
    Matthew Farrellee <matt@redhat.com>.
  * Improved configuration for a "Personal Condor". Bind network traffic to
    the loopback interface. Better documentation in the generated
    configuration file.

 -- Michael Hanke <mih@debian.org>  Thu, 06 Jan 2011 17:28:59 -0500

condor (7.5.4+git567-gb10f6b4-1) UNRELEASED; urgency=low

  * Initial packaging.

 -- Michael Hanke <mih@debian.org>  Sun, 26 Dec 2010 10:10:19 -0500<|MERGE_RESOLUTION|>--- conflicted
+++ resolved
@@ -1,27 +1,3 @@
-<<<<<<< HEAD
-condor (9.3.2-1) stable; urgency=medium
-
-  * Add allowed_execute_duration condor_submit command to cap job run time
-  * Fix bug where self check-pointing jobs may be erroneously held
-
- -- Tim Theisen <tim@cs.wisc.edu>  Tue, 30 Nov 2021 05:46:00 -0600
-
-condor (9.3.1-1) stable; urgency=medium
-
-  * Add allowed_job_duration condor_submit command to cap job run time
-
- -- Tim Theisen <tim@cs.wisc.edu>  Mon, 08 Nov 2021 23:08:00 -0600
-
-condor (9.3.0-1) stable; urgency=medium
-
-  * Discontinue support for Globus GSI
-  * Discontinue support for grid type 'nordugrid', use 'arc' instead
-  * MacOS version strings now include the major version number (10 or 11)
-  * File transfer plugin sample code to aid in developing new plugins
-  * Add generic knob to set the slot user for all slots
-
- -- Tim Theisen <tim@cs.wisc.edu>  Wed, 03 Nov 2021 13:33:00 -0500
-=======
 condor (9.0.8-1) stable; urgency=medium
 
   * Fix bug where huge values of ImageSize and others would end up negative
@@ -32,7 +8,29 @@
   * Fix bug where a job is ignored for 20 minutes if the startd claim fails
 
  -- Tim Theisen <tim@cs.wisc.edu>  Thu, 02 Dec 2021 08:56:00 -0600
->>>>>>> da61f6b9
+
+condor (9.3.2-1) stable; urgency=medium
+
+  * Add allowed_execute_duration condor_submit command to cap job run time
+  * Fix bug where self check-pointing jobs may be erroneously held
+
+ -- Tim Theisen <tim@cs.wisc.edu>  Tue, 30 Nov 2021 05:46:00 -0600
+
+condor (9.3.1-1) stable; urgency=medium
+
+  * Add allowed_job_duration condor_submit command to cap job run time
+
+ -- Tim Theisen <tim@cs.wisc.edu>  Mon, 08 Nov 2021 23:08:00 -0600
+
+condor (9.3.0-1) stable; urgency=medium
+
+  * Discontinue support for Globus GSI
+  * Discontinue support for grid type 'nordugrid', use 'arc' instead
+  * MacOS version strings now include the major version number (10 or 11)
+  * File transfer plugin sample code to aid in developing new plugins
+  * Add generic knob to set the slot user for all slots
+
+ -- Tim Theisen <tim@cs.wisc.edu>  Wed, 03 Nov 2021 13:33:00 -0500
 
 condor (9.0.7-1) stable; urgency=medium
 
