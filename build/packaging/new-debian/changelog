--- conflicted
+++ resolved
@@ -1,4 +1,9 @@
-<<<<<<< HEAD
+condor (9.0.15-1) stable; urgency=medium
+
+  * Report resources provisioned by the Slurm batch scheduler when available
+
+ -- Tim Theisen <tim@cs.wisc.edu>  Wed, 20 Jul 2022 15:18:00 -0500
+
 condor (9.10.1-1) stable; urgency=medium
 
   * ActivationSetupDuration is now correct for jobs that checkpoint
@@ -13,13 +18,6 @@
   * Prevent negative values when using huge files with a file transfer plugin
 
  -- Tim Theisen <tim@cs.wisc.edu>  Thu, 14 Jul 2022 16:22:00 -0500
-=======
-condor (9.0.15-1) stable; urgency=medium
-
-  * Report resources provisioned by the Slurm batch scheduler when available
-
- -- Tim Theisen <tim@cs.wisc.edu>  Wed, 20 Jul 2022 15:18:00 -0500
->>>>>>> 963c05a4
 
 condor (9.0.14-1) stable; urgency=medium
 
@@ -31,7 +29,6 @@
   * Fix bug where remote CPU times would rarely be set to zero
 
  -- Tim Theisen <tim@cs.wisc.edu>  Tue, 12 Jul 2022 15:18:00 -0500
-<<<<<<< HEAD
 
 condor (9.9.1-1) stable; urgency=medium
 
@@ -49,8 +46,6 @@
   * The OWNER authorization level has been folded into the ADMINISTRATOR level
 
  -- Tim Theisen <tim@cs.wisc.edu>  Sat, 28 May 2022 13:28:00 -0500
-=======
->>>>>>> 963c05a4
 
 condor (9.0.13-1) stable; urgency=medium
 
@@ -61,7 +56,6 @@
   * Fix HTCondor startup failure with certain complex network configurations
 
  -- Tim Theisen <tim@cs.wisc.edu>  Thu, 26 May 2022 14:28:00 -0500
-<<<<<<< HEAD
 
 condor (9.8.1-1) stable; urgency=medium
 
@@ -76,8 +70,6 @@
   * Technology preview: bring your own resources from (some) NSF HPC clusters
 
  -- Tim Theisen <tim@cs.wisc.edu>  Thu, 21 Apr 2022 14:16:00 -0500
-=======
->>>>>>> 963c05a4
 
 condor (9.0.12-1) stable; urgency=medium
 
@@ -85,7 +77,6 @@
   * Fix rare crash where a daemon tries to use a discarded security session
 
  -- Tim Theisen <tim@cs.wisc.edu>  Tue, 19 Apr 2022 14:26:00 -0500
-<<<<<<< HEAD
 
 condor (9.7.1-1) stable; urgency=medium
 
@@ -103,8 +94,6 @@
   * Add named list policy knobs for SYSTEM_PERIODIC_ policies
 
  -- Tim Theisen <tim@cs.wisc.edu>  Sat, 12 Mar 2022 19:05:00 -0600
-=======
->>>>>>> 963c05a4
 
 condor (9.0.11-1) stable; urgency=medium
 
