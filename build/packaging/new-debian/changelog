--- conflicted
+++ resolved
@@ -1,19 +1,25 @@
-<<<<<<< HEAD
-condor (9.0.3-1) stable; urgency=high
+condor (9.0.4-1) stable; urgency=high
 
   * Fixes for security issues
     https://research.cs.wisc.edu/htcondor/security/vulnerabilities/HTCONDOR-2021-0003.html
     https://research.cs.wisc.edu/htcondor/security/vulnerabilities/HTCONDOR-2021-0004.html
 
- -- Tim Theisen <tim@cs.wisc.edu>  Tue, 13 Jul 2021 09:11:38 -0500
-=======
+ -- Tim Theisen <tim@cs.wisc.edu>  Thu, 29 Jul 2021 10:35:12 -0500
+
 condor (8.8.15-1) stable; urgency=high
 
   * Fix for security issue
     https://research.cs.wisc.edu/htcondor/security/vulnerabilities/HTCONDOR-2021-0003.html
 
  -- Tim Theisen <tim@cs.wisc.edu>  Thu, 29 Jul 2021 10:35:12 -0500
->>>>>>> e0099601
+
+condor (9.0.3-1) stable; urgency=high
+
+  * Fixes for security issues
+    https://research.cs.wisc.edu/htcondor/security/vulnerabilities/HTCONDOR-2021-0003.html
+    https://research.cs.wisc.edu/htcondor/security/vulnerabilities/HTCONDOR-2021-0004.html
+
+ -- Tim Theisen <tim@cs.wisc.edu>  Tue, 13 Jul 2021 09:11:38 -0500
 
 condor (8.8.14-1) stable; urgency=high
 
