--- conflicted
+++ resolved
@@ -1,12 +1,3 @@
-<<<<<<< HEAD
-condor (9.1.2-1) stable; urgency=high
-
-  * Fixes for security issues
-    https://research.cs.wisc.edu/htcondor/security/vulnerabilities/HTCONDOR-2021-0003.html
-    https://research.cs.wisc.edu/htcondor/security/vulnerabilities/HTCONDOR-2021-0004.html
-
- -- Tim Theisen <tim@cs.wisc.edu>  Thu, 29 Jul 2021 10:35:12 -0500
-=======
 condor (9.0.5-1) stable; urgency=medium
 
   * Other authentication methods are tried if mapping fails using SciTokens
@@ -18,7 +9,14 @@
   * The transfer_checkpoint_file list may now include input files
 
  -- Tim Theisen <tim@cs.wisc.edu>  Wed, 18 Aug 2021 10:07:10 -0500
->>>>>>> 9897530b
+
+condor (9.1.2-1) stable; urgency=high
+
+  * Fixes for security issues
+    https://research.cs.wisc.edu/htcondor/security/vulnerabilities/HTCONDOR-2021-0003.html
+    https://research.cs.wisc.edu/htcondor/security/vulnerabilities/HTCONDOR-2021-0004.html
+
+ -- Tim Theisen <tim@cs.wisc.edu>  Thu, 29 Jul 2021 10:35:12 -0500
 
 condor (9.0.4-1) stable; urgency=high
 
