--- conflicted
+++ resolved
@@ -80,12 +80,8 @@
          net-tools,
          libjs-bootstrap,
          libjs-jquery,
-<<<<<<< HEAD
          ${lib:Depends},
-=======
-         condor-stash-plugin,
          condor-upgrade-checks,
->>>>>>> 8648b048
          ${misc:Depends},
          ${perl:Depends},
          ${python3:Depends},
