<<<<<<< HEAD
condor (24.0.11-1) stable; urgency=medium

  * Initial support for Debian 13 (trixie)

 -- Tim Theisen <tim@cs.wisc.edu>  Thu, 21 Aug 2025 07:11:00 -0500
=======
condor (23.10.29-1) stable; urgency=medium

  * Fix flocking to pools when there are intermittent network issues
  * HTCondor tarballs now contain Pelican 7.19.3

 -- Tim Theisen <tim@cs.wisc.edu>  Mon, 22 Sep 2025 07:44:00 -0500
>>>>>>> ded6225d

condor (23.10.28-1) stable; urgency=medium

  * Exit -code and -signal environment variables are now set for Docker jobs
  * Fix issue where ImageSize was over-reported on the Windows platform
  * HTCondor tarballs now contain Pelican 7.18.1 and Apptainer 1.4.2

 -- Tim Theisen <tim@cs.wisc.edu>  Thu, 21 Aug 2025 07:04:00 -0500

condor (23.0.28-1) stable; urgency=medium

  * Fix condor_token_request to accept automatically-approved tokens

 -- Tim Theisen <tim@cs.wisc.edu>  Thu, 21 Aug 2025 06:55:00 -0500

condor (24.0.10-1) stable; urgency=medium

  * All changes in 23.0.27 and 23.10.27

 -- Tim Theisen <tim@cs.wisc.edu>  Thu, 24 Jul 2025 10:04:00 -0500

condor (23.10.27-1) stable; urgency=medium

  * Fix bug where the vacate reason was not propagated back to the user
  * HTCondor tarballs now contain Pelican 7.17.2

 -- Tim Theisen <tim@cs.wisc.edu>  Thu, 24 Jul 2025 09:58:00 -0500

condor (23.0.27-1) stable; urgency=medium

  * Fix bug where condor_ssh_to_job failed when EP scratch path is too long
  * Fix incorrect time reported by htcondor status for long running jobs
  * Fix bug where .job.ad, .machine.ad files were missing when LVM is in use

 -- Tim Theisen <tim@cs.wisc.edu>  Thu, 24 Jul 2025 09:49:00 -0500

condor (24.0.9-1) stable; urgency=medium

  * In htcondor2, empty configuration keys are now treated as non-existent

 -- Tim Theisen <tim@cs.wisc.edu>  Thu, 26 Jun 2025 10:18:00 -0500

condor (23.10.26-1) stable; urgency=medium

  * Fix memory leak in the condor_schedd when using late materialization
  * Fix condor_master start up when file descriptor ulimit was huge
  * HTCondor tarballs now contain Pelican 7.17.0

 -- Tim Theisen <tim@cs.wisc.edu>  Thu, 26 Jun 2025 07:08:00 -0500

condor (23.0.26-1) stable; urgency=medium

  * Fix ingestion of ads into Elasticsearch under very rare circumstances
  * DAGMan better handles being unable to write to a full filesystem
  * 'kill_sig' submit commands are now ignored on the Windows platform

 -- Tim Theisen <tim@cs.wisc.edu>  Thu, 26 Jun 2025 06:59:00 -0500

condor (24.0.8-1) stable; urgency=medium

  * Fix 24.0.7 bug where cgroup v1 out-of-memory was not properly handled
  * HTCondor tarballs now contain Pelican 7.16.5 and Apptainer 1.4.1
    * Pelican 7.16.5 now includes end-to-end integrity checks for clients
  * Add Python wheel for Python 3.13, drop Python wheel for Python 3.7
  * Fix bug where DAGMAN_MAX_JOBS_IDLE was being ignored
  * Fix problems where parallel universe jobs could crash the condor_schedd
  * Prevent condor_starter crash when evicting job during input file transfer
  * condor_watch_q now properly displays job id ranges by using numeric sort

 -- Tim Theisen <tim@cs.wisc.edu>  Tue, 10 Jun 2025 10:11:00 -0500

condor (23.10.25-1) stable; urgency=medium

  * Fix bug where DAGMAN_MAX_JOBS_IDLE was being ignored
  * HTCondor tarballs now contain Pelican 7.16.5 and Apptainer 1.4.1

 -- Tim Theisen <tim@cs.wisc.edu>  Thu, 29 May 2025 10:16:00 -0500

condor (23.0.25-1) stable; urgency=medium

  * Fix problems where parallel universe jobs could crash the condor_schedd
  * Prevent condor_starter crash when evicting job during input file transfer
  * condor_watch_q now properly displays job id ranges by using numeric sort

 -- Tim Theisen <tim@cs.wisc.edu>  Thu, 29 May 2025 10:04:00 -0500

condor (24.0.7-1) stable; urgency=medium

  * With delegated cgroups v2, job out-of-memory no longer affects the pilot

 -- Tim Theisen <tim@cs.wisc.edu>  Mon, 21 Apr 2025 17:09:00 -0500

condor (23.10.24-1) stable; urgency=medium

  * HTCondor tarballs now contain Pelican 7.15.1 and Apptainer 1.4.0

 -- Tim Theisen <tim@cs.wisc.edu>  Mon, 21 Apr 2025 17:09:00 -0500

condor (23.0.24-1) stable; urgency=medium

  * Fix inflated cgroups v2 memory usage reporting for Docker jobs

 -- Tim Theisen <tim@cs.wisc.edu>  Mon, 21 Apr 2025 16:35:00 -0500

condor (24.0.6-1) stable; urgency=high

  * Fix for security issue
    https://htcondor.org/security/vulnerabilities/HTCONDOR-2025-0001.html

 -- Tim Theisen <tim@cs.wisc.edu>  Fri, 28 Feb 2025 14:05:00 -0600

condor (23.10.22-1) stable; urgency=high

  * Fix for security issue
    https://htcondor.org/security/vulnerabilities/HTCONDOR-2025-0001.html

 -- Tim Theisen <tim@cs.wisc.edu>  Fri, 28 Feb 2025 10:33:00 -0600

condor (23.0.22-1) stable; urgency=high

  * Fix for security issue
    https://htcondor.org/security/vulnerabilities/HTCONDOR-2025-0001.html

 -- Tim Theisen <tim@cs.wisc.edu>  Fri, 28 Feb 2025 10:22:00 -0600

condor (24.0.5-1) stable; urgency=medium

  * Bug fixes from HTCondor 23.0.21 and 23.10.21

 -- Tim Theisen <tim@cs.wisc.edu>  Fri, 28 Feb 2025 06:50:00 -0600

condor (23.10.21-1) stable; urgency=medium

  * Fix bug where chirp would not work in container jobs using Docker
  * HTCondor tarballs now contain Pelican 7.13.0

 -- Tim Theisen <tim@cs.wisc.edu>  Thu, 27 Feb 2025 16:48:00 -0600

condor (23.0.21-1) stable; urgency=medium

  * Fix memory leak caused by periodic evaluation of bad ClassAd expressions
  * Fixes for bugs affecting grid jobs

 -- Tim Theisen <tim@cs.wisc.edu>  Thu, 27 Feb 2025 16:25:00 -0600

condor (24.0.4-1) stable; urgency=medium

  * New arc_data_staging submit command to add DataStaging block to ARC ADL
  * Fix bug where the negotiator could crash when matching offline ads
  * Fix memory leak in SCHEDD_CRON script that produce standard output
  * Fix bug where the schedd could crash if cron script runs during shutdown

 -- Tim Theisen <tim@cs.wisc.edu>  Sun, 02 Feb 2025 08:11:00 -0600

condor (23.10.20-1) stable; urgency=medium

  * Fix bug where STARTD_ENFORCE_DISK_LIMITS would excessively save metadata
  * Fix bug where container_service_names did not work
  * Fix rare startd crash when collector queries time out and DNS is slow

 -- Tim Theisen <tim@cs.wisc.edu>  Sun, 02 Feb 2025 08:07:00 -0600

condor (23.0.20-1) stable; urgency=medium

  * condor_upgrade_check tests for PASSWORD authentication identity change

 -- Tim Theisen <tim@cs.wisc.edu>  Sun, 02 Feb 2025 07:45:00 -0600

condor (24.0.3-1) stable; urgency=medium

  * EPs spawned by 'htcondor annex' no longer crash on startup

 -- Tim Theisen <tim@cs.wisc.edu>  Fri, 03 Jan 2025 13:45:00 -0600

condor (23.10.19-1) stable; urgency=medium

  * Fix bug where jobs would match but not start when using KeyboardIdle
  * Fix bug when trying to avoid IPv6 link local addresses

 -- Tim Theisen <tim@cs.wisc.edu>  Fri, 03 Jan 2025 13:32:00 -0600

condor (23.0.19-1) stable; urgency=medium

  * Numerous updates in memory tracking with cgroups
    * Fix bug in reporting peak memory
    * Made cgroup v1 and v2 memory tracking consistent with each other
    * Fix bug where cgroup v1 usage included disk cache pages
    * Fix bug where cgroup v1 jobs killed by OOM were not held
    * Polls cgroups for memory usage more often
    * Can configure to always hold jobs killed by OOM
  * Make condor_adstash work with OpenSearch Python Client v2.x
  * Avoid OAUTH credmon errors by only signaling it when necessary
  * Restore case insensitivity to 'condor_status -subsystem'
  * Fix rare condor_schedd crash when a $$() macro could not be expanded

 -- Tim Theisen <tim@cs.wisc.edu>  Fri, 03 Jan 2025 13:16:00 -0600

condor (24.0.2-1) stable; urgency=medium

  * Add STARTER_ALWAYS_HOLD_ON_OOM to minimize confusion about memory usage
  * Fix bug that caused condor_ssh_to_job sftp and scp modes to fail
  * Fix KeyboardIdle attribute in dynamic slots that could prevent job start
  * No longer signals the OAuth credmon when there is no work to do
  * Fix rare condor_schedd crash when a $$() macro could not be expanded
  * By default, put Docker jobs on hold when CPU architecture doesn't match

 -- Tim Theisen <tim@cs.wisc.edu>  Mon, 25 Nov 2024 11:10:00 -0600

condor (23.10.18-1) stable; urgency=medium

  * Fix issue where an unresponsive libvirtd blocked an EP from starting up

 -- Tim Theisen <tim@cs.wisc.edu>  Mon, 18 Nov 2024 15:48:00 -0600

condor (23.0.18-1) stable; urgency=medium

  * Proper error message and hold when Docker emits multi-line error message
  * The htcondor CLI now works on Windows

 -- Tim Theisen <tim@cs.wisc.edu>  Mon, 18 Nov 2024 14:54:00 -0600

condor (24.0.1-1) stable; urgency=medium

  * Improved tracking and enforcement of disk usage by using LVM
  * Enhancements to the htcondor CLI tool
  * cgroup v2 support for tracking and enforcement of CPU and memory usage
  * Leverage cgroups to hide GPUs not allocated to the job
  * DAGMan can now produce job credentials when using direct submit
  * New submit commands to aid in matching specific GPU requirements
  * New implementation of the Python bindings, htcondor2 and classad2
  * Improved default security configuration
  * Significant reduction in memory and CPU usage on the Central Manager
  * Support for GPUs using AMD's HIP 6 library
  * Fix bugs when -divide or -repeat was used in GPU detection
  * Proper error message and hold when Docker emits multi-line error message
  * Fix issue where an unresponsive libvirtd blocked an EP from starting up

 -- Tim Theisen <tim@cs.wisc.edu>  Wed, 30 Oct 2024 19:29:00 -0500

condor (23.10.2-1) stable; urgency=medium

  * Fix for output file transfer errors obscuring input file transfer errors

 -- Tim Theisen <tim@cs.wisc.edu>  Tue, 29 Oct 2024 14:10:00 -0500

condor (23.0.17-1) stable; urgency=medium

  * Bug fix for PID namespaces and condor_ssh_to_job on EL9
  * Augment condor_upgrade_check to find unit suffixes in ClassAd expressions

 -- Tim Theisen <tim@cs.wisc.edu>  Wed, 23 Oct 2024 16:38:00 -0500

condor (23.0.16-1) stable; urgency=medium

  * Backport all cgroup v2 fixes and enhancements from the 23.10.1 release

 -- Tim Theisen <tim@cs.wisc.edu>  Wed, 09 Oct 2024 17:06:00 -0500

condor (23.10.1-1) stable; urgency=medium

  * Improvements to disk usage enforcement when using LVM
    * Can encrypt job sandboxes when using LVM
    * More precise tracking of disk usage when using LVM
    * Reduced disk usage tracking overhead
  * Improvements tracking CPU and memory usage with cgroup v2 (on EL9)
    * Don't count kernel cache pages against job's memory usage
    * Avoid rare inclusion of previous job's CPU and peak memory usage
  * HTCondor now re-checks DNS before re-connecting to a collector
  * HTCondor now writes out per job epoch history
  * HTCondor can encrypt network connections without requiring authentication
  * htcondor CLI can now show status for local server, AP, and CM
  * htcondor CLI can now display OAUTH2 credentials
  * Uses job's sandbox to convert image format for Singularity/Apptainer
  * Bug fix to not lose GPUs in Docker job on systemd reconfig
  * Bug fix for PID namespaces and condor_ssh_to_job on EL9

 -- Tim Theisen <tim@cs.wisc.edu>  Thu, 03 Oct 2024 10:01:00 -0500

condor (23.0.15-1) stable; urgency=medium

  * Fix bug where Docker universe jobs reported zero memory usage on EL9
  * Fix bug where Docker universe images would not be removed from EP cache
  * Fix bug where condor_watch_q could crash
  * Fix bug that could cause the file transfer hold reason to be truncated
  * Fix bug where a Windows job with a bad executable would not go on hold

 -- Tim Theisen <tim@cs.wisc.edu>  Mon, 30 Sep 2024 11:40:00 -0500

condor (23.9.6-1) stable; urgency=medium

  * Add config knob to not have cgroups count kernel memory for jobs on EL9
  * Remove support for numeric unit suffixes (k,M,G) in ClassAd expressions
  * In submit files, request_disk & request_memory still accept unit suffixes
  * Hide GPUs not allocated to the job on cgroup v2 systems such as EL9
  * DAGMan can now produce credentials when using direct submission
  * Singularity jobs have a contained home directory when file transfer is on
  * Avoid using IPv6 link local addresses when resolving hostname to IP addr
  * New 'htcondor credential' command to aid in debugging

 -- Tim Theisen <tim@cs.wisc.edu>  Wed, 07 Aug 2024 12:00:00 -0500

condor (23.0.14-1) stable; urgency=medium

  * Docker and Container jobs run on EPs that match AP's CPU architecture
  * Fixed premature cleanup of credentials by the condor_credd
  * Fixed bug where a malformed SciToken could cause a condor_schedd crash
  * Fixed crash in condor_annex script
  * Fixed daemon crash after IDTOKEN request is approved by the collector

 -- Tim Theisen <tim@cs.wisc.edu>  Wed, 07 Aug 2024 11:30:00 -0500

condor (23.8.1-1) stable; urgency=medium

  * Add new condor-ap package to facilitate Access Point installation
  * HTCondor Docker images are now based on Alma Linux 9
  * HTCondor Docker images are now available for the arm64 CPU architecture
  * The user can now choose which submit method DAGMan will use
  * Can add custom attributes to the User ClassAd with condor_qusers -edit
  * Add use-projection option to condor_gangliad to reduce memory footprint
  * Fix bug where interactive submit does not work on cgroup v2 systems (EL9)

 -- Tim Theisen <tim@cs.wisc.edu>  Thu, 27 Jun 2024 11:21:00 -0500

condor (23.0.12-1) stable; urgency=medium

  * Remote condor_history queries now work the same as local queries
  * Improve error handling when submitting to a remote scheduler via ssh
  * Fix bug on Windows where condor_procd may crash when suspending a job
  * Fix Python binding crash when submitting a DAG which has empty lines

 -- Tim Theisen <tim@cs.wisc.edu>  Thu, 13 Jun 2024 11:13:00 -0500

condor (23.7.2-1) stable; urgency=medium

  * Warns about deprecated multiple queue statements in a submit file
  * The semantics of 'skip_if_dataflow' have been improved
  * Removing large DAGs is now non-blocking, preserving schedd performance
  * Periodic policy expressions are now checked during input file transfer
  * Local universe jobs can now specify a container image
  * File transfer plugins can now advertise extra attributes
  * DAGMan can rescue and abort if pending jobs are missing from the job queue
  * Fix so 'condor_submit -interactive' works on cgroup v2 execution points

 -- Tim Theisen <tim@cs.wisc.edu>  Thu, 16 May 2024 11:32:00 -0500

condor (23.0.10-1) stable; urgency=medium

  * Preliminary support for Ubuntu 22.04 (Noble Numbat)
  * Warns about deprecated multiple queue statements in a submit file
  * Fix bug where plugins could not signify to retry a file transfer
  * The condor_upgrade_check script checks for proper token file permissions
  * Fix bug where the condor_upgrade_check script crashes on older platforms
  * The bundled version of apptainer was moved to libexec in the tarball

 -- Tim Theisen <tim@cs.wisc.edu>  Thu, 09 May 2024 12:21:00 -0500

condor (23.6.2-1) stable; urgency=medium

  * Fix bug where file transfer plugin error was not in hold reason code

 -- Tim Theisen <tim@cs.wisc.edu>  Mon, 15 Apr 2024 15:22:00 -0500

condor (23.6.1-1) stable; urgency=medium

  * Add the ability to force vanilla universe jobs to run in a container
  * Add the ability to override the entrypoint for a Docker image
  * condor_q -better-analyze includes units for memory and disk quantities

 -- Tim Theisen <tim@cs.wisc.edu>  Fri, 12 Apr 2024 14:47:00 -0500

condor (23.0.8-1) stable; urgency=medium

  * Fix bug where ssh-agent processes were leaked with grid universe jobs
  * Fix DAGMan crash when a provisioner node was given a parent
  * Fix bug that prevented use of "ftp:" URLs in file transfer
  * Fix bug where jobs that matched an offline slot never start

 -- Tim Theisen <tim@cs.wisc.edu>  Thu, 11 Apr 2024 10:53:00 -0500

condor (23.5.3-1) stable; urgency=medium

  * HTCondor tarballs now contain Pelican 7.6.2

 -- Tim Theisen <tim@cs.wisc.edu>  Sun, 24 Mar 2024 11:55:00 -0500

condor (23.5.2-1) stable; urgency=medium

  * Old ClassAd based syntax is disabled by default for the job router
  * Can efficiently manage/enforce disk space using LVM partitions
  * GPU discovery is enabled on all Execution Points by default
  * Prevents accessing unallocated GPUs using cgroup v1 enforcement
  * New condor_submit commands for constraining GPU properties
  * Add ability to transfer EP's starter log back to the Access Point
  * Can use VOMS attributes when mapping identities of SSL connections
  * The CondorVersion string contains the source git SHA

 -- Tim Theisen <tim@cs.wisc.edu>  Wed, 13 Mar 2024 20:55:00 -0500

condor (23.0.6-1) stable; urgency=medium

  * Fix DAGMan where descendants of removed retry-able jobs are marked futile
  * Ensure the condor_test_token works correctly when invoked as root
  * Fix bug where empty multi-line values could cause a crash
  * condor_qusers returns proper exit code for errors in formatting options
  * Fix crash in job router when a job transform is missing an argument

 -- Tim Theisen <tim@cs.wisc.edu>  Wed, 13 Mar 2024 19:33:00 -0500

condor (23.4.0-1) stable; urgency=medium

  * condor_submit warns about unit-less request_disk and request_memory
  * Separate condor-credmon-local RPM package provides local SciTokens issuer
  * Fix bug where NEGOTIATOR_SLOT_CONSTRAINT was ignored since version 23.3.0
  * The htcondor command line tool can process multiple event logs at once
  * Prevent Docker daemon from keeping a duplicate copy of the job's stdout

 -- Tim Theisen <tim@cs.wisc.edu>  Thu, 08 Feb 2024 08:41:00 -0600

condor (23.0.4-1) stable; urgency=medium

  * NVIDIA_VISIBLE_DEVICES environment variable lists full uuid of slot GPUs
  * Fix problem where some container jobs would see GPUs not assigned to them
  * Restore condor keyboard monitoring that was broken since HTCondor 23.0.0
  * In condor_adstash, the search engine timeouts now apply to all operations
  * Ensure the prerequisite perl modules are installed for condor_gather_info

 -- Tim Theisen <tim@cs.wisc.edu>  Thu, 08 Feb 2024 08:15:00 -0600

condor (23.3.1-1) stable; urgency=medium

  * HTCondor tarballs now contain Pelican 7.4.0

 -- Tim Theisen <tim@cs.wisc.edu>  Tue, 23 Jan 2024 14:28:00 -0600

condor (23.3.0-1) stable; urgency=medium

  * Restore limited support for Enterprise Linux 7 systems
  * Additional assistance converting old syntax job routes to new syntax
  * Able to capture output to debug DAGMan PRE and POST scripts
  * Execution Points advertise when jobs are running with cgroup enforcement

 -- Tim Theisen <tim@cs.wisc.edu>  Wed, 03 Jan 2024 20:28:00 -0600

condor (23.0.3-1) stable; urgency=medium

  * Preliminary support for openSUSE LEAP 15
  * All non-zero exit values from file transfer plugins are now errors
  * Fix crash in Python bindings when job submission fails
  * Chirp uses a 5120 byte buffer and errors out for bigger messages
  * condor_adstash now recognizes GPU usage values as floating point numbers

 -- Tim Theisen <tim@cs.wisc.edu>  Wed, 03 Jan 2024 20:07:00 -0600

condor (23.2.0-1) stable; urgency=medium

  * Add 'periodic_vacate' submit command to restart jobs that are stuck
  * EPs now advertises whether the execute directory is on rotational storage
  * Add two log events for the time a job was running and occupied a slot
  * Files written by HTCondor are now written in binary mode on Windows
  * HTCondor now uses the Pelican Platform for OSDF file transfers

 -- Tim Theisen <tim@cs.wisc.edu>  Wed, 29 Nov 2023 07:25:00 -0600

condor (23.0.2-1) stable; urgency=medium

  * Fix bug where OIDC login information was missing when submitting jobs
  * Improved sandbox and ssh-agent clean up for batch grid universe jobs
  * Fix bug where daemons with a private network address couldn't communicate
  * Fix cgroup v2 memory enforcement for custom configurations
  * Add DISABLE_SWAP_FOR_JOB support on cgroup v2 systems
  * Fix log rotation for OAuth and Vault credmon daemons

 -- Tim Theisen <tim@cs.wisc.edu>  Mon, 20 Nov 2023 07:28:00 -0600

condor (9.0.20-1) stable; urgency=medium

  * Other authentication methods are tried if mapping fails using SSL

 -- Tim Theisen <tim@cs.wisc.edu>  Wed, 15 Nov 2023 17:23:00 -0600

condor (23.1.0-1) stable; urgency=medium

  * Enhanced filtering with 'condor_watch_q'
  * Can specify alternate ssh port with 'condor_remote_cluster'
  * Performance improvement for the 'condor_schedd' and other daemons
  * Jobs running on cgroup v2 systems can subdivide their cgroup
  * The curl plugin can now find CA certificates via an environment variable

 -- Tim Theisen <tim@cs.wisc.edu>  Tue, 31 Oct 2023 09:03:00 -0500

condor (23.0.1-1) stable; urgency=medium

  * Fix 10.6.0 bug that broke PID namespaces
  * Fix Debian and Ubuntu install bug when 'condor' user was in LDAP
  * Fix bug where execution times for ARC CE jobs were 60 times too large
  * Fix bug where a failed 'Service' node would crash DAGMan
  * Condor-C and Job Router jobs now get resources provisioned updates

 -- Tim Theisen <tim@cs.wisc.edu>  Mon, 30 Oct 2023 16:34:00 -0500

condor (23.0.0-1) stable; urgency=medium

  * Absent slot configuration, execution points will use a partitionable slot
  * Linux cgroups enforce maximum memory utilization by default
  * Can now define DAGMan save points to be able to rerun DAGs from there
  * Much better control over environment variables when using DAGMan
  * Administrators can enable and disable job submission for a specific user
  * Can set a minimum number of CPUs allocated to a user
  * condor_status -gpus shows nodes with GPUs and the GPU properties
  * condor_status -compact shows a row for each slot type
  * Container images may now be transferred via a file transfer plugin
  * Support for Enterprise Linux 9, Amazon Linux 2023, and Debian 12
  * Can write job information in AP history file for every execution attempt
  * Can run defrag daemons with different policies on distinct sets of nodes
  * Add condor_test_token tool to generate a short lived SciToken for testing
  * The job’s executable is no longer renamed to ‘condor_exec.exe’

 -- Tim Theisen <tim@cs.wisc.edu>  Fri, 29 Sep 2023 17:22:00 -0500

condor (10.9.0-1) stable; urgency=medium

  * The condor_upgrade_check script now provides guidance on updating to 23.0
  * The htchirp Python binding now properly locates the chirp configuration
  * Fix bug that prevented deletion of HTCondor passwords on Windows

 -- Tim Theisen <tim@cs.wisc.edu>  Thu, 28 Sep 2023 07:25:00 -0500

condor (10.0.9-1) stable; urgency=medium

  * The condor_upgrade_check script now provides guidance on updating to 23.0
  * The htchirp Python binding now properly locates the chirp configuration
  * Fix bug that prevented deletion of HTCondor passwords on Windows

 -- Tim Theisen <tim@cs.wisc.edu>  Thu, 28 Sep 2023 07:00:00 -0500

condor (10.8.0-1) stable; urgency=medium

  * Fold the classads, blahp, and procd RPMs into the main condor RPM
  * Align the Debian packages and package names with the RPM packaging
  * On Linux, the default configuration enforces memory limits with cgroups
  * condor_status -gpus shows nodes with GPUs and the GPU properties
  * condor_status -compact shows a row for each slot type
  * New ENV command controls which environment variables are present in DAGMan

 -- Tim Theisen <tim@cs.wisc.edu>  Thu, 14 Sep 2023 09:05:00 -0500

condor (10.0.8-1) stable; urgency=medium

  * Avoid kernel panic on some Enterprise Linux 8 systems
  * Fix bug where early termination of service nodes could crash DAGMan
  * Limit email about long file transfer queue to once daily
  * Various fixes to condor_adstash

 -- Tim Theisen <tim@cs.wisc.edu>  Thu, 14 Sep 2023 08:56:00 -0500

condor (10.7.1-1) stable; urgency=medium

  * Fix performance problem detecting futile nodes in a large and bushy DAG

 -- Tim Theisen <tim@cs.wisc.edu>  Wed, 09 Aug 2023 09:36:00 -0500

condor (10.7.0-1) stable; urgency=medium

  * Support for Debian 12 (Bookworm)
  * Can run defrag daemons with different policies on distinct sets of nodes
  * Added want_io_proxy submit command
  * Apptainer is now included in the HTCondor tarballs
  * Fix 10.5.0 bug where reported CPU time is very low when using cgroups v1
  * Fix 10.5.0 bug where .job.ad and .machine.ad were missing for local jobs

 -- Tim Theisen <tim@cs.wisc.edu>  Mon, 31 Jul 2023 14:53:00 -0500

condor (10.0.7-1) stable; urgency=medium

  * Fixed bug where held condor cron jobs would never run when released
  * Improved daemon IDTOKENS logging to make useful messages more prominent
  * Remove limit on certificate chain length in SSL authentication
  * condor_config_val -summary now works with a remote configuration query
  * Prints detailed message when condor_remote_cluster fails to fetch a URL
  * Improvements to condor_preen

 -- Tim Theisen <tim@cs.wisc.edu>  Tue, 25 Jul 2023 10:56:00 -0500

condor (9.0.19-1) stable; urgency=medium

  * Remove limit on certificate chain length in SSL authentication

 -- Tim Theisen <tim@cs.wisc.edu>  Fri, 30 Jun 2023 06:18:00 -0500

condor (10.6.0-1) stable; urgency=medium

  * Administrators can enable and disable job submission for a specific user
  * Work around memory leak in libcurl on EL7 when using the ARC-CE GAHP
  * Container images may now be transferred via a file transfer plugin
  * Add ClassAd stringlist subset match function
  * Add submit file macro '$(JobId)' which expands to full ID of the job
  * The job's executable is no longer renamed to 'condor_exec.exe'

 -- Tim Theisen <tim@cs.wisc.edu>  Thu, 29 Jun 2023 08:11:00 -0500

condor (10.0.6-1) stable; urgency=medium

  * In SSL Authentication, use the identity instead of the X.509 proxy subject
  * Can use environment variable to locate the client's SSL X.509 credential
  * ClassAd aggregate functions now tolerate undefined values
  * Fix Python binding bug where accounting ads were omitted from the result
  * The Python bindings now properly report the HTCondor version
  * remote_initial_dir works when submitting a grid batch job remotely via ssh
  * Add a ClassAd stringlist subset match function

 -- Tim Theisen <tim@cs.wisc.edu>  Thu, 22 Jun 2023 10:45:00 -0500

condor (9.0.18-1) stable; urgency=medium

  * Can configure clients to present an X.509 proxy during SSL authentication
  * Provides script to assist updating from HTCondor version 9 to version 10

 -- Tim Theisen <tim@cs.wisc.edu>  Thu, 22 Jun 2023 10:28:00 -0500

condor (10.0.5-1) stable; urgency=medium

  * Rename upgrade9to10checks.py script to condor_upgrade_check
  * Fix spurious warning from condor_upgrade_check about regexes with spaces

 -- Tim Theisen <tim@cs.wisc.edu>  Fri, 09 Jun 2023 08:17:00 -0500

condor (10.5.1-1) stable; urgency=medium

  * Fix issue with grid batch jobs interacting with older Slurm versions

 -- Tim Theisen <tim@cs.wisc.edu>  Tue, 06 Jun 2023 07:10:00 -0500

condor (10.5.0-1) stable; urgency=medium

  * Can now define DAGMan save points to be able to rerun DAGs from there
  * Expand default list of environment variables passed to the DAGMan manager
  * Administrators can prevent users using "getenv = true" in submit files
  * Improved throughput when submitting a large number of ARC-CE jobs
  * Execute events contain the slot name, sandbox path, resource quantities
  * Can add attributes of the execution point to be recorded in the user log
  * Enhanced condor_transform_ads tool to ease offline job transform testing
  * Fixed a bug where memory limits over 2 GiB might not be correctly enforced

 -- Tim Theisen <tim@cs.wisc.edu>  Mon, 05 Jun 2023 12:24:00 -0500

condor (10.0.4-1) stable; urgency=medium

  * Provides script to assist updating from HTCondor version 9 to version 10
  * Fixes a bug where rarely an output file would not be transferred back
  * Fixes counting of submitted jobs, so MAX_JOBS_SUBMITTED works correctly
  * Fixes SSL Authentication failure when PRIVATE_NETWORK_NAME was set
  * Fixes rare crash when SSL or SCITOKENS authentication was attempted
  * Can allow client to present an X.509 proxy during SSL authentication
  * Fixes issue where a users jobs were ignored by the HTCondor-CE on restart
  * Fixes issues where some events that HTCondor-CE depends on were missing

 -- Tim Theisen <tim@cs.wisc.edu>  Tue, 30 May 2023 09:33:00 -0500

condor (9.0.17-3) stable; urgency=medium

  * Improved upgrade9to10checks.py script

 -- Tim Theisen <tim@cs.wisc.edu>  Sat, 27 May 2023 06:40:00 -0500

condor (9.0.17-2) stable; urgency=medium

  * Add upgrade9to10checks.py script

 -- Tim Theisen <tim@cs.wisc.edu>  Tue, 09 May 2023 15:57:00 -0500

condor (10.4.3-1) stable; urgency=medium

  * Fix bug than could cause the collector audit plugin to crash

 -- Tim Theisen <tim@cs.wisc.edu>  Mon, 08 May 2023 21:53:00 -0500

condor (10.4.2-1) stable; urgency=medium

  * Fix bug where remote submission of batch grid universe jobs fail
  * Fix bug where HTCondor-CE fails to handle jobs after HTCondor restarts

 -- Tim Theisen <tim@cs.wisc.edu>  Tue, 02 May 2023 07:11:00 -0500

condor (10.4.1-1) stable; urgency=medium

  * Preliminary support for Ubuntu 20.04 (Focal Fossa) on PowerPC (ppc64el)

 -- Tim Theisen <tim@cs.wisc.edu>  Wed, 12 Apr 2023 13:47:00 -0500

condor (10.4.0-1) stable; urgency=medium

  * DAGMan no longer carries the entire environment into the DAGMan job
  * Allows EGI CheckIn tokens to be used the with SciTokens authentication

 -- Tim Theisen <tim@cs.wisc.edu>  Thu, 06 Apr 2023 10:36:00 -0500

condor (10.0.3-1) stable; urgency=medium

  * GPU metrics continues to be reported after the startd is reconfigured
  * Fixed issue where GPU metrics could be wildly over-reported
  * Fixed issue that kept jobs from running when installed on Debian or Ubuntu
  * Fixed DAGMan problem when retrying a proc failure in a multi-proc node

 -- Tim Theisen <tim@cs.wisc.edu>  Thu, 06 Apr 2023 10:36:00 -0500

condor (10.3.1-1) stable; urgency=medium

  * Execution points now advertise if an sshd is available for ssh to job

 -- Tim Theisen <tim@cs.wisc.edu>  Mon, 06 Mar 2023 14:36:00 -0600

condor (10.3.0-1) stable; urgency=medium

  * Now evicts OOM killed jobs when they are under their requested memory
  * HTCondor glideins can now use cgroups if one has been prepared
  * Can write job information in an AP history file for each execution attempt
  * Can now specify a lifetime for condor_gangliad metrics
  * The condor_schedd now advertises a count of unmaterialized jobs

 -- Tim Theisen <tim@cs.wisc.edu>  Mon, 06 Mar 2023 14:22:00 -0600

condor (10.0.2-1) stable; urgency=medium

  * HTCondor can optionally create intermediate directories for output files
  * Improved condor_schedd scalability when a user runs more than 1,000 jobs
  * Fix issue where condor_ssh_to_job fails if the user is not in /etc/passwd
  * The Python Schedd.query() now returns the ServerTime attribute for Fifemon
  * VM Universe jobs pass through the host CPU model to support newer kernels
  * HTCondor Python wheel is now available for Python 3.11
  * Fix issue that prevented HTCondor installation on Ubuntu 18.04

 -- John Knoeller <johnkn@cs.wisc.edu>  Thu, 02 Mar 2023 10:15:00 -0600

condor (10.2.5-1) stable; urgency=medium

  * Fix counting of unmaterialized jobs in the condor_schedd

 -- Tim Theisen <tim@cs.wisc.edu>  Mon, 27 Feb 2023 14:50:00 -0600

condor (10.2.4-1) stable; urgency=medium

  * Improve counting of unmaterialized jobs in the condor_schedd

 -- Tim Theisen <tim@cs.wisc.edu>  Thu, 23 Feb 2023 20:46:00 -0600

condor (10.2.3-1) stable; urgency=medium

  * Add a count of unmaterialized jobs to condor_schedd statistics

 -- Tim Theisen <tim@cs.wisc.edu>  Tue, 21 Feb 2023 07:10:00 -0600

condor (10.2.2-1) stable; urgency=medium

  * Fixed bugs with configuration knob SINGULARITY_USE_PID_NAMESPACES

 -- Tim Theisen <tim@cs.wisc.edu>  Mon, 06 Feb 2023 21:52:00 -0600

condor (10.2.1-1) stable; urgency=medium

  * Improved condor_schedd scalability when a user runs more than 1,000 jobs
  * Fix issue where condor_ssh_to_job fails if the user is not in /etc/passwd
  * The Python Schedd.query() now returns the ServerTime attribute
  * Fixed issue that prevented HTCondor installation on Ubuntu 18.04

 -- Tim Theisen <tim@cs.wisc.edu>  Tue, 24 Jan 2023 07:12:00 -0600

condor (10.2.0-1) stable; urgency=medium

  * Preliminary support for Enterprise Linux 9
  * Preliminary support for cgroups v2
  * Can now set minimum floor for number of CPUs that a submitter gets
  * Improved validity testing of Singularity/Apptainer runtinme
  * Improvements to jobs hooks, including new PREPARE_JOB_BEFORE_TRANSFER hook
  * OpenCL jobs now work inside Singularity, if OpenCL drivers are on the host

 -- Tim Theisen <tim@cs.wisc.edu>  Thu, 05 Jan 2023 09:36:00 -0600

condor (10.0.1-1) stable; urgency=medium

  * Add Ubuntu 22.04 (Jammy Jellyfish) support
  * Add file transfer plugin that supports stash:// and osdf:// URLs
  * Fix bug where cgroup memory limits were not enforced on Debian and Ubuntu
  * Fix bug where forcibly removing DAG jobs could crash the condor_schedd
  * Fix bug where Docker repository images cannot be run under Singularity
  * Fix issue where blahp scripts were missing on Debian and Ubuntu platforms
  * Fix bug where curl file transfer plugins would fail on Enterprise Linux 8

 -- Tim Theisen <tim@cs.wisc.edu>  Thu, 05 Jan 2023 06:36:00 -0600

condor (10.1.3-1) stable; urgency=medium

  * Improvements to jobs hooks, including new PREPARE_JOB_BEFORE_TRANSFER hook

 -- Tim Theisen <tim@cs.wisc.edu>  Mon, 21 Nov 2022 15:53:00 -0600

condor (10.1.2-1) stable; urgency=medium

  * OpenCL jobs now work inside Singularity, if OpenCL drivers are on the host

 -- Tim Theisen <tim@cs.wisc.edu>  Mon, 14 Nov 2022 15:53:00 -0600

condor (10.1.1-1) stable; urgency=medium

  * Improvements to job hooks and the ability to save stderr from a job hook
  * Fix bug where Apptainer only systems couldn't run with Docker style images

 -- Tim Theisen <tim@cs.wisc.edu>  Thu, 10 Nov 2022 15:53:00 -0600

condor (10.1.0-1) stable; urgency=medium

  * Release HTCondor 10.0.0 bug fixes into 10.1.0

 -- Tim Theisen <tim@cs.wisc.edu>  Thu, 10 Nov 2022 15:18:00 -0600

condor (10.0.0-1) stable; urgency=medium

  * Users can prevent runaway jobs by specifying an allowed duration
  * Able to extend submit commands and create job submit templates
  * Initial implementation of htcondor <noun> <verb> command line interface
  * Initial implementation of Job Sets in the htcondor CLI tool
  * Add Container Universe
  * Support for heterogeneous GPUs
  * Improved File transfer error reporting
  * GSI Authentication method has been removed
  * HTCondor now utilizes ARC-CE's REST interface
  * Support for ARM and PowerPC for Enterprise Linux 8
  * For IDTOKENS, signing key not required on every execution point
  * Trust on first use ability for SSL connections
  * Improvements against replay attacks

 -- Tim Theisen <tim@cs.wisc.edu>  Thu, 10 Nov 2022 08:55:00 -0600

condor (9.12.0-1) stable; urgency=medium

  * Provide a mechanism to bootstrap secure authentication within a pool
  * Add the ability to define submit templates
  * Administrators can now extend the help offered by condor_submit
  * Add DAGMan ClassAd attributes to record more information about jobs
  * On Linux, advertise the x86_64 micro-architecture in a slot attribute
  * Added -drain option to condor_off and condor_restart
  * Administrators can now set the shared memory size for Docker jobs
  * Multiple improvements to condor_adstash
  * HAD daemons now use SHA-256 checksums by default

 -- Tim Theisen <tim@cs.wisc.edu>  Wed, 05 Oct 2022 15:46:00 -0500

condor (9.0.17-1) stable; urgency=medium

  * Fix file descriptor leak when schedd fails to launch scheduler jobs
  * Fix failure to forward batch grid universe job's refreshed X.509 proxy
  * Fix DAGMan failure when the DONE keyword appeared in the JOB line
  * Fix HTCondor's handling of extremely large UIDs on Linux
  * Fix bug where OAUTH tokens lose their scope and audience upon refresh
  * Support for Apptainer in addition to Singularity

 -- Tim Theisen <tim@cs.wisc.edu>  Thu, 29 Sep 2022 16:31:00 -0500

condor (9.11.2-1) stable; urgency=medium

  * In 9.11.0, STARTD_NOCLAIM_SHUTDOWN restarted instead. Now, it shuts down.

 -- Tim Theisen <tim@cs.wisc.edu>  Mon, 12 Sep 2022 15:34:00 -0500

condor (9.11.1-1) stable; urgency=medium

  * File transfer errors are identified as occurring during input or output

 -- Tim Theisen <tim@cs.wisc.edu>  Tue, 06 Sep 2022 06:38:00 -0500

condor (9.11.0-1) stable; urgency=medium

  * Modified GPU attributes to support the new 'require_gpus' submit command
  * Add (PREEMPT|HOLD)_IF_DISK_EXCEEDED configuration templates
  * ADVERTISE authorization levels now also provide READ authorization
  * Periodic release expressions no longer apply to manually held jobs
  * If a #! interpreter doesn't exist, a proper hold and log message appears
  * Can now set the Singularity target directory with 'container_target_dir'
  * If SciToken and X.509 available, uses SciToken for arc job authentication

 -- Tim Theisen <tim@cs.wisc.edu>  Wed, 24 Aug 2022 14:31:00 -0500

condor (9.0.16-1) stable; urgency=medium

  * Singularity now mounts /tmp and /var/tmp under the scratch directory
  * Fix bug where Singularity jobs go on hold at the first checkpoint
  * Fix bug where gridmanager deletes the X.509 proxy file instead of the copy
  * Fix file descriptor leak when using SciTokens for authentication

 -- Tim Theisen <tim@cs.wisc.edu>  Tue, 16 Aug 2022 09:29:00 -0500

condor (9.0.15-1) stable; urgency=medium

  * Report resources provisioned by the Slurm batch scheduler when available

 -- Tim Theisen <tim@cs.wisc.edu>  Wed, 20 Jul 2022 15:18:00 -0500

condor (9.10.1-1) stable; urgency=medium

  * ActivationSetupDuration is now correct for jobs that checkpoint

 -- Tim Theisen <tim@cs.wisc.edu>  Tue, 18 Jul 2022 07:33:00 -0500

condor (9.10.0-1) stable; urgency=medium

  * With collector administrator access, can manage all HTCondor pool daemons
  * SciTokens can now be used for authentication with ARC CE servers
  * Preliminary support for ARM and POWER RC on AlmaLinux 8
  * Prevent negative values when using huge files with a file transfer plugin

 -- Tim Theisen <tim@cs.wisc.edu>  Thu, 14 Jul 2022 16:22:00 -0500

condor (9.0.14-1) stable; urgency=medium

  * SciToken mapping failures are now recorded in the daemon logs
  * Fix bug that stopped file transfers when output and error are the same
  * Ensure that the Python bindings version matches the installed HTCondor
  * $(OPSYSANDVER) now expand properly in job transforms
  * Fix bug where context managed Python htcondor.SecMan sessions would crash
  * Fix bug where remote CPU times would rarely be set to zero

 -- Tim Theisen <tim@cs.wisc.edu>  Tue, 12 Jul 2022 15:18:00 -0500

condor (9.9.1-1) stable; urgency=medium

  * Fix bug where jobs would not match when using a child collector

 -- Tim Theisen <tim@cs.wisc.edu>  Mon, 13 Jun 2022 21:32:00 -0500

condor (9.9.0-1) stable; urgency=medium

  * A new authentication method for remote HTCondor administration
  * Several changes to improve the security of connections
  * Fix issue where DAGMan direct submission failed when using Kerberos
  * The submission method is now recorded in the job ClassAd
  * Singularity jobs can now pull from Docker style repositories
  * The OWNER authorization level has been folded into the ADMINISTRATOR level

 -- Tim Theisen <tim@cs.wisc.edu>  Sat, 28 May 2022 13:28:00 -0500

condor (9.0.13-1) stable; urgency=medium

  * Schedd and startd cron jobs can now log output upon non-zero exit
  * condor_config_val now produces correct syntax for multi-line values
  * The condor_run tool now reports submit errors and warnings to the terminal
  * Fix issue where Kerberos authentication would fail within DAGMan
  * Fix HTCondor startup failure with certain complex network configurations

 -- Tim Theisen <tim@cs.wisc.edu>  Thu, 26 May 2022 14:28:00 -0500

condor (9.8.1-1) stable; urgency=medium

  * Fix HTCondor startup failure with certain complex network configurations

 -- Tim Theisen <tim@cs.wisc.edu>  Thu, 25 Apr 2022 19:39:00 -0500

condor (9.8.0-1) stable; urgency=medium

  * Support for Heterogeneous GPUs, some configuration required
  * Allow HTCondor to utilize grid sites requiring two-factor authentication
  * Technology preview: bring your own resources from (some) NSF HPC clusters

 -- Tim Theisen <tim@cs.wisc.edu>  Thu, 21 Apr 2022 14:16:00 -0500

condor (9.0.12-1) stable; urgency=medium

  * Fix bug in parallel universe that could cause the schedd to crash
  * Fix rare crash where a daemon tries to use a discarded security session

 -- Tim Theisen <tim@cs.wisc.edu>  Tue, 19 Apr 2022 14:26:00 -0500

condor (9.7.1-1) stable; urgency=medium

  * Fix recent bug where jobs may go on hold without a hold reason or code

 -- Tim Theisen <tim@cs.wisc.edu>  Fri, 01 Apr 2022 09:51:00 -0500

condor (9.7.0-1) stable; urgency=medium

  * Support environment variables, other application elements in ARC REST jobs
  * Container universe supports Singularity jobs with hard-coded command
  * DAGMan submits jobs directly (does not shell out to condor_submit)
  * Meaningful error message and sub-code for file transfer failures
  * Add file transfer statistics for file transfer plugins
  * Add named list policy knobs for SYSTEM_PERIODIC_ policies

 -- Tim Theisen <tim@cs.wisc.edu>  Sat, 12 Mar 2022 19:05:00 -0600

condor (9.0.11-1) stable; urgency=medium

  * The Job Router can now create an IDTOKEN for use by the job
  * Fix bug where a self-checkpointing job may erroneously be held
  * Fix bug where the Job Router could erroneously substitute a default value
  * Fix bug where a file transfer error may identify the wrong file
  * Fix bug where condor_ssh_to_job may fail to connect

 -- Tim Theisen <tim@cs.wisc.edu>  Sat, 12 Mar 2022 14:34:00 -0600

condor (8.8.17-1) stable; urgency=high

  * Fixed a memory leak in the Job Router

 -- Tim Theisen <tim@cs.wisc.edu>  Fri, 11 Mar 2022 13:38:00 -0600

condor (9.6.0-1) stable; urgency=high

  * Fixes for security issues
    https://htcondor.org/security/vulnerabilities/HTCONDOR-2022-0001.html
    https://htcondor.org/security/vulnerabilities/HTCONDOR-2022-0002.html
    https://htcondor.org/security/vulnerabilities/HTCONDOR-2022-0003.html

 -- Tim Theisen <tim@cs.wisc.edu>  Wed, 16 Feb 2022 12:14:00 -0600

condor (9.0.10-1) stable; urgency=high

  * Fixes for security issues
    https://htcondor.org/security/vulnerabilities/HTCONDOR-2022-0001.html
    https://htcondor.org/security/vulnerabilities/HTCONDOR-2022-0002.html
    https://htcondor.org/security/vulnerabilities/HTCONDOR-2022-0003.html

 -- Tim Theisen <tim@cs.wisc.edu>  Wed, 16 Feb 2022 11:11:00 -0600

condor (8.8.16-1) stable; urgency=high

  * Fix for security issue
    https://htcondor.org/security/vulnerabilities/HTCONDOR-2022-0003.html

 -- Tim Theisen <tim@cs.wisc.edu>  Fri, 11 Mar 2022 08:20:00 -0600

condor (9.5.4-1) stable; urgency=medium

  * The access point more robustly detects execution points that disappear
  * The condor_procd will now function if /proc is mounted with hidepid=2

 -- Tim Theisen <tim@cs.wisc.edu>  Mon, 07 Feb 2022 16:33:00 -0600

condor (9.5.3-1) stable; urgency=medium

  * Fix daemon crash where one of multiple collectors is not in DNS
  * Fix bug where initial schedd registration was rarely delayed by an hour
  * Can set CCB_TIMEOUT and choose to not start up if CCB address unavailable

 -- Tim Theisen <tim@cs.wisc.edu>  Tue, 01 Feb 2022 10:46:00 -0600

condor (9.5.2-1) stable; urgency=medium

  * Fix bug where job may not go on hold when exceeding allowed_job_duration
  * Fix bug where the condor_shadow could run indefinitely
  * Fix bug where condor_ssh_to_job may fail to connect
  * Fix bug where a file transfer error may identify the wrong file

 -- Tim Theisen <tim@cs.wisc.edu>  Tue, 25 Jan 2022 09:44:00 -0600

condor (9.5.1-1) stable; urgency=medium

  * Fix bug where a self-checkpointing job may erroneously be held

 -- Tim Theisen <tim@cs.wisc.edu>  Mon, 17 Jan 2022 10:15:00 -0600

condor (9.5.0-1) stable; urgency=medium

  * Initial implementation of Container Universe
  * HTCondor will automatically detect container type and where it can run
  * The blahp is no longer separate, it is now an integral part of HTCondor
  * Docker Universe jobs can now self-checkpoint
  * Added Debian 11 (bullseye) as a supported platform
  * Since CentOS 8 has reached end of life, we build and test on Rocky Linux 8

 -- Tim Theisen <tim@cs.wisc.edu>  Thu, 13 Jan 2022 14:17:00 -0600

condor (9.0.9-1) stable; urgency=medium

  * Added Debian 11 (bullseye) as a supported platform
  * Since CentOS 8 has reached end of life, we build and test on Rocky Linux 8
  * The OAUTH credmon is now packaged for Enterprise Linux 8

 -- Tim Theisen <tim@cs.wisc.edu>  Tue, 11 Jan 2022 12:48:00 -0600

condor (9.4.1-1) stable; urgency=medium

  * Add the ability to track slot activation metrics
  * Fix bug where a file transfer plugin failure code may not be reported

 -- Tim Theisen <tim@cs.wisc.edu>  Tue, 21 Dec 2021 15:04:00 -0600

condor (9.4.0-1) stable; urgency=medium

  * Initial implementation of Job Sets in the htcondor CLI tool
  * The access point administrator can add keywords to the submit language
  * Add submit commands that limit job run time
  * Fix bug where self check-pointing jobs may be erroneously held

 -- Tim Theisen <tim@cs.wisc.edu>  Thu, 02 Dec 2021 14:13:00 -0600

condor (9.0.8-1) stable; urgency=medium

  * Fix bug where huge values of ImageSize and others would end up negative
  * Fix bug in how MAX_JOBS_PER_OWNER applied to late materialization jobs
  * Fix bug where the schedd could choose a slot with insufficient disk space
  * Fix crash in ClassAd substr() function when the offset is out of range
  * Fix bug in Kerberos code that can crash on macOS and could leak memory
  * Fix bug where a job is ignored for 20 minutes if the startd claim fails

 -- Tim Theisen <tim@cs.wisc.edu>  Thu, 02 Dec 2021 08:56:00 -0600

condor (9.3.2-1) stable; urgency=medium

  * Add allowed_execute_duration condor_submit command to cap job run time
  * Fix bug where self check-pointing jobs may be erroneously held

 -- Tim Theisen <tim@cs.wisc.edu>  Tue, 30 Nov 2021 05:46:00 -0600

condor (9.3.1-1) stable; urgency=medium

  * Add allowed_job_duration condor_submit command to cap job run time

 -- Tim Theisen <tim@cs.wisc.edu>  Mon, 08 Nov 2021 23:08:00 -0600

condor (9.3.0-1) stable; urgency=medium

  * Discontinue support for Globus GSI
  * Discontinue support for grid type 'nordugrid', use 'arc' instead
  * MacOS version strings now include the major version number (10 or 11)
  * File transfer plugin sample code to aid in developing new plugins
  * Add generic knob to set the slot user for all slots

 -- Tim Theisen <tim@cs.wisc.edu>  Wed, 03 Nov 2021 13:33:00 -0500

condor (9.0.7-1) stable; urgency=medium

  * Fix bug where condor_gpu_discovery could crash with older CUDA libraries
  * Fix bug where condor_watch_q would fail on machines with older kernels
  * condor_watch_q no longer has a limit on the number of job event log files
  * Fix bug where a startd could crash claiming a slot with p-slot preemption
  * Fix bug where a job start would not be recorded when a shadow reconnects

 -- Tim Theisen <tim@cs.wisc.edu>  Tue, 02 Nov 2021 14:54:00 -0500

condor (9.2.0-1) stable; urgency=medium

  * Add SERVICE node that runs alongside the DAG for the duration of the DAG
  * Fix problem where proxy delegation to older HTCondor versions failed
  * Jobs are now re-run if the execute directory unexpectedly disappears
  * HTCondor counts the number of files transfered at the submit node
  * Fix a bug that caused jobs to fail when using newer Singularity versions

 -- Tim Theisen <tim@cs.wisc.edu>  Thu, 23 Sep 2021 16:19:34 -0500

condor (9.0.6-1) stable; urgency=medium

  * CUDA_VISIBLE_DEVICES can now contain GPU-<uuid> formatted values
  * Fixed a bug that caused jobs to fail when using newer Singularity versions
  * Fixed a bug in the Windows MSI installer for the latest Windows 10 version
  * Fixed bugs relating to the transfer of standard out and error logs
  * MacOS 11.x now reports as 10.16.x (which is better than reporting x.0)

 -- Tim Theisen <tim@cs.wisc.edu>  Thu, 23 Sep 2021 09:27:08 -0500

condor (9.1.3-1) stable; urgency=medium

  * Globus GSI is no longer needed for X.509 proxy delegation
  * Globus GSI authentication is disabled by default
  * The job ad now contains a history of job holds and hold reasons
  * If a user job policy expression evaluates to undefined, it is ignored

 -- Tim Theisen <tim@cs.wisc.edu>  Thu, 19 Aug 2021 13:52:24 -0500

condor (9.0.5-1) stable; urgency=medium

  * Other authentication methods are tried if mapping fails using SciTokens
  * Fix rare crashes from successful condor_submit, which caused DAGMan issues
  * Fix bug where ExitCode attribute would be suppressed when OnExitHold fired
  * condor_who now suppresses spurious warnings coming from netstat
  * The online manual now has detailed instructions for installing on MacOS
  * Fix bug where misconfigured MIG devices confused condor_gpu_discovery
  * The transfer_checkpoint_file list may now include input files

 -- Tim Theisen <tim@cs.wisc.edu>  Wed, 18 Aug 2021 10:07:10 -0500

condor (9.1.2-1) stable; urgency=high

  * Fixes for security issues
    https://htcondor.org/security/vulnerabilities/HTCONDOR-2021-0003.html
    https://htcondor.org/security/vulnerabilities/HTCONDOR-2021-0004.html

 -- Tim Theisen <tim@cs.wisc.edu>  Thu, 29 Jul 2021 10:35:12 -0500

condor (9.0.4-1) stable; urgency=high

  * Fixes for security issues
    https://htcondor.org/security/vulnerabilities/HTCONDOR-2021-0003.html
    https://htcondor.org/security/vulnerabilities/HTCONDOR-2021-0004.html

 -- Tim Theisen <tim@cs.wisc.edu>  Thu, 29 Jul 2021 10:35:12 -0500

condor (8.8.15-1) stable; urgency=high

  * Fix for security issue
    https://htcondor.org/security/vulnerabilities/HTCONDOR-2021-0003.html

 -- Tim Theisen <tim@cs.wisc.edu>  Thu, 29 Jul 2021 10:35:12 -0500

condor (9.1.1-1) stable; urgency=high

  * Fixes for security issues
    https://htcondor.org/security/vulnerabilities/HTCONDOR-2021-0003.html
    https://htcondor.org/security/vulnerabilities/HTCONDOR-2021-0004.html

 -- Tim Theisen <tim@cs.wisc.edu>  Tue, 13 Jul 2021 09:11:38 -0500

condor (9.0.3-1) stable; urgency=high

  * Fixes for security issues
    https://htcondor.org/security/vulnerabilities/HTCONDOR-2021-0003.html
    https://htcondor.org/security/vulnerabilities/HTCONDOR-2021-0004.html

 -- Tim Theisen <tim@cs.wisc.edu>  Tue, 13 Jul 2021 09:11:38 -0500

condor (8.8.14-1) stable; urgency=high

  * Fix for security issue
    https://htcondor.org/security/vulnerabilities/HTCONDOR-2021-0003.html

 -- Tim Theisen <tim@cs.wisc.edu>  Tue, 13 Jul 2021 09:11:38 -0500

condor (9.0.2-1) stable; urgency=medium

  * HTCondor can be set up to use only FIPS 140-2 approved security functions
  * If the Singularity test fails, the job goes idle rather than getting held
  * Can divide GPU memory, when making multiple GPU entries for a single GPU
  * Startd and Schedd cron job maximum line length increased to 64k bytes
  * Added first class submit keywords for SciTokens
  * Fixed MUNGE authentication
  * Fixed Windows installer to work when the install location isn't C:\Condor

 -- Tim Theisen <tim@cs.wisc.edu>  Thu, 08 Jul 2021 06:35:49 -0500

condor (9.1.0-1) stable; urgency=medium

  * Support for submitting to ARC-CE via the REST interface
  * DAGMan can put failed jobs on hold (user can correct problems and release)
  * Can run gdb and ptrace within Docker containers
  * A small Docker test job is run on the execute node to verify functionality
  * The number of instructions executed is reported in the job Ad on Linux

 -- Tim Theisen <tim@cs.wisc.edu>  Thu, 20 May 2021 09:35:16 -0500

condor (9.0.1-1) stable; urgency=medium

  * Fix problem where X.509 proxy refresh kills job when using AES encryption
  * Fix problem when jobs require a different machine after a failure
  * Fix problem where a job matched a machine it can't use, delaying job start
  * Fix exit code and retry checking when a job exits because of a signal
  * Fix a memory leak in the job router when a job is removed via job policy
  * Fixed the back-end support for the 'bosco_cluster --add' command
  * An updated Windows installer that supports IDTOKEN authentication

 -- Tim Theisen <tim@cs.wisc.edu>  Fri, 14 May 2021 17:46:39 -0500

condor (9.0.0-1) stable; urgency=medium

  * Absent any configuration, HTCondor denies authorization to all users
  * AES encryption is used for all communication and file transfers by default
  * New IDTOKEN authentication method enables fine-grained authorization
  * IDTOKEN authentication method is designed to replace GSI
  * Improved support for GPUs, including machines with multiple GPUs
  * New condor_watch_q tool that efficiently provides live job status updates
  * Many improvements to the Python bindings
  * New Python bindings for DAGMan and chirp
  * Improved file transfer plugins supporting uploads and authentication
  * File transfer times are now recorded in the job log
  * Added support for jobs that need to acquire and use OAUTH tokens
  * Many memory footprint and performance improvements in DAGMan
  * Submitter ceilings can limit the number of jobs per user in a pool

 -- Tim Theisen <tim@cs.wisc.edu>  Wed, 14 Apr 2021 13:25:15 -0500

condor (8.9.13-1) stable; urgency=medium

  * Host based security is no longer the default security model
  * Hardware accelerated integrity and AES encryption used by default
  * Normally, AES encryption is used for all communication and file transfers
  * Fallback to Triple-DES or Blowfish when interoperating with older versions
  * Simplified and automated new HTCondor installations
  * HTCondor now detects instances of multi-instance GPUs
  * Fixed memory leaks (collector updates in 8.9 could leak a few MB per day)
  * Many other enhancements and bug fixes, see version history for details

 -- Tim Theisen <tim@cs.wisc.edu>  Mon, 29 Mar 2021 22:50:51 -0500

condor (8.9.12-1) stable; urgency=medium

  * Withdrawn due to compatibility issues with prior releases

 -- Tim Theisen <tim@cs.wisc.edu>  Thu, 25 Mar 2021 14:15:17 -0500

condor (8.8.13-1) stable; urgency=medium

  * condor_ssh_to_job now maps CR and NL to work with editors like nano
  * Improved the performance of data transfer in condor_ssh_to_job
  * HA replication now accepts SHA-2 checksums to prepare for MD5 removal
  * Submission to NorduGrid ARC CE works with newer ARC CE versions
  * Fixed condor_annex crashes on platforms with newer compilers
  * Fixed "use feature: GPUsMonitor" to locate the monitor binary on Windows
  * Fixed a bug that prevented using the '@' character in an event log path

 -- Tim Theisen <tim@cs.wisc.edu>  Tue, 23 Mar 2021 08:07:35 -0500

condor (8.9.11-1) stable; urgency=high

  * This release of HTCondor fixes security-related bugs described at
  * https://htcondor.org/security/vulnerabilities/HTCONDOR-2021-0001.html
  * https://htcondor.org/security/vulnerabilities/HTCONDOR-2021-0002.html

 -- Tim Theisen <tim@cs.wisc.edu>  Mon, 28 Dec 2020 09:55:44 -0600

condor (8.9.10-1) stable; urgency=medium

  * Fix bug where negotiator stopped making matches when group quotas are used
  * Support OAuth, SciTokens, and Kerberos credentials in local universe jobs
  * The Python schedd.submit method now takes a Submit object
  * DAGMan can now optionally run a script when a job goes on hold
  * DAGMan now provides a method for inline jobs to share submit descriptions
  * Can now add arbitrary tags to condor annex instances
  * Runs the "singularity test" before running the a singularity job

 -- Tim Theisen <tim@cs.wisc.edu>  Tue, 24 Nov 2020 09:52:13 -0600

condor (8.8.12-1) stable; urgency=medium

  * Added a family of version comparison functions to ClassAds
  * Increased default Globus proxy key length to meet current NIST guidance

 -- Tim Theisen <tim@cs.wisc.edu>  Sat, 21 Nov 2020 16:40:52 -0600

condor (8.9.9-1) stable; urgency=medium

  * The RPM packages requires globus, munge, scitokens, and voms from EPEL
  * Improved cgroup memory policy settings that set both hard and soft limit
  * Cgroup memory usage reporting no longer includes the kernel buffer cache
  * Numerous Python binding improvements, see version history
  * Can create a manifest of files on the execute node at job start and finish
  * Added provisioner nodes to DAGMan, allowing users to provision resources
  * DAGMan can now produce .dot graphs without running the workflow

 -- Tim Theisen <tim@cs.wisc.edu>  Sun, 25 Oct 2020 12:32:40 -0500

condor (8.8.11-1) stable; urgency=medium

  * HTCondor now properly tracks usage over vanilla universe checkpoints
  * New ClassAd equality and inequality operators in the Python bindings
  * Fixed a bug where removing in-use routes could crash the job router
  * Fixed a bug where condor_chirp would abort after success on Windows
  * Fixed a bug where using MACHINE_RESOURCE_NAMES could crash the startd
  * Improved condor c-gahp to prioritize commands over file transfers
  * Fixed a rare crash in the schedd when running many local universe jobs
  * With GSI, avoid unnecessary reverse DNS lookup when HOST_ALIAS is set
  * Fix a bug that could cause grid universe jobs to fail upon proxy refresh

 -- Tim Theisen <tim@cs.wisc.edu>  Wed, 21 Oct 2020 06:38:00 -0500

condor (8.9.8-1) unstable; urgency=medium

  * Added htcondor.dags and htcondor.htchirp to the HTCondor Python bindings
  * New condor_watch_q tool that efficiently provides live job status updates
  * Added support for marking a GPU offline while other jobs continue
  * The condor_master command does not return until it is fully started
  * Deprecated several Python interfaces in the Python bindings

 -- Tim Theisen <tim@cs.wisc.edu>  Wed, 05 Aug 2020 13:47:06 -0500

condor (8.8.10-1) stable; urgency=medium

  * condor_qedit can no longer be used to disrupt the condor_schedd
  * Fixed a bug where the SHARED_PORT_PORT configuration setting was ignored
  * Ubuntu 20.04 and Amazon Linux 2 are now supported
  * In MacOSX, HTCondor now requires LibreSSL, available since MacOSX 10.13

 -- Tim Theisen <tim@cs.wisc.edu>  Tue, 04 Aug 2020 20:55:25 -0500

condor (8.9.7-1) unstable; urgency=medium

  * Multiple enhancements in the file transfer code
  * Support for more regions in s3:// URLs
  * Much more flexible job router language
  * Jobs may now specify cuda_version to match equally-capable GPUs
  * TOKENS are now called IDTOKENS to differentiate from SCITOKENS
  * Added the ability to blacklist TOKENS via an expression
  * Can simultaneously handle Kerberos and OAUTH credentials
  * The getenv submit command now supports a blacklist and whitelist
  * The startd supports a remote history query similar to the schedd
  * condor_q -submitters now works with accounting groups
  * Fixed a bug reading service account credentials for Google Compute Engine

 -- Tim Theisen <tim@cs.wisc.edu>  Tue, 19 May 2020 14:56:05 -0500

condor (8.8.9-1) stable; urgency=medium

  * Proper tracking of maximum memory used by Docker universe jobs
  * Fixed preempting a GPU slot for a GPU job when all GPUs are in use
  * Fixed a Python crash when queue_item_data iterator raises an exception
  * Fixed a bug where slot attribute overrides were ignored
  * Calculates accounting group quota correctly when more than 1 CPU requested
  * Updated HTCondor Annex to accommodate API change for AWS Spot Fleet
  * Fixed a problem where HTCondor would not start on AWS Fargate
  * Fixed where the collector could wait forever for a partial message
  * Fixed streaming output to large files (>2Gb) when using the 32-bit shadow

 -- Tim Theisen <tim@cs.wisc.edu>  Wed, 06 May 2020 07:36:28 -0500

condor (8.9.6-1) unstable; urgency=high

  * Fixes addressing CVE-2019-18823
    https://htcondor.org/security/vulnerabilities/HTCONDOR-2020-0001.html
    https://htcondor.org/security/vulnerabilities/HTCONDOR-2020-0002.html
    https://htcondor.org/security/vulnerabilities/HTCONDOR-2020-0003.html
    https://htcondor.org/security/vulnerabilities/HTCONDOR-2020-0004.html

 -- Tim Theisen <tim@cs.wisc.edu>  Wed, 18 Mar 2020 15:40:28 -0500

condor (8.8.8-1) stable; urgency=high

  * Fixes addressing CVE-2019-18823
    https://htcondor.org/security/vulnerabilities/HTCONDOR-2020-0001.html
    https://htcondor.org/security/vulnerabilities/HTCONDOR-2020-0002.html
    https://htcondor.org/security/vulnerabilities/HTCONDOR-2020-0003.html
    https://htcondor.org/security/vulnerabilities/HTCONDOR-2020-0004.html

 -- Tim Theisen <tim@cs.wisc.edu>  Tue, 17 Mar 2020 11:05:03 -0500

condor (8.9.5-2) unstable; urgency=medium

  * Fixed the installation of the HTCondor Python bindings on Debian/Ubuntu

 -- Tim Theisen <tim@cs.wisc.edu>  Wed, 19 Feb 2020 19:43:10 -0600

condor (8.9.5-1) unstable; urgency=medium

  * Added a new mode that skips jobs whose outputs are newer than their inputs
  * Added command line tool to help debug ClassAd expressions
  * Added port forwarding to Docker containers
  * You may now change some DAGMan throttles while the DAG is running
  * Added support for session tokens for pre-signed S3 URLs
  * Improved the speed of the negotiator when custom resources are defined
  * Fixed interactive submission of Docker jobs
  * Fixed a bug where jobs wouldn't be killed when getting an OOM notification

 -- Tim Theisen <tim@cs.wisc.edu>  Mon, 30 Dec 2019 16:27:36 -0600

condor (8.8.7-1) stable; urgency=medium

  * Updated condor_annex to work with upcoming AWS Lambda function changes
  * Added the ability to specify the order that job routes are applied
  * Fixed a bug that could cause remote condor submits to fail
  * Fixed condor_wait to work when the job event log is on AFS
  * Fixed RPM packaging to be able to install condor-all on CentOS 8
  * Period ('.') is allowed again in DAGMan node names

 -- Tim Theisen <tim@cs.wisc.edu>  Tue, 24 Dec 2019 08:03:51 -0600

condor (8.9.4-1) unstable; urgency=medium

  * Amazon S3 file transfers using pre-signed URLs
  * Further reductions in DAGMan memory usage
  * Added -idle option to condor_q to display information about idle jobs
  * Support for SciTokens authentication
  * A tool, condor_evicted_files, to examine the SPOOL of an idle job

 -- Tim Theisen <tim@cs.wisc.edu>  Mon, 18 Nov 2019 15:40:14 -0600

condor (8.8.6-1) stable; urgency=medium

  * Initial support for CentOS 8
  * Fixed a memory leak in SSL authentication
  * Fixed a bug where "condor_submit -spool" would only submit the first job
  * Reduced encrypted file transfer CPU usage by a factor of six
  * "condor_config_val -summary" displays changes from a default configuration
  * Improved the ClassAd documentation, added many functions that were omitted

 -- Tim Theisen <tim@cs.wisc.edu>  Wed, 13 Nov 2019 08:18:44 -0600

condor (8.9.3-1) unstable; urgency=medium

  * TOKEN and SSL authentication methods are now enabled by default
  * The job and global event logs use ISO 8601 formatted dates by default
  * Added Google Drive multifile transfer plugin
  * Added upload capability to Box multifile transfer plugin
  * Added Python bindings to submit a DAG
  * Python 'JobEventLog' can be pickled to facilitate intermittent readers
  * 2x matchmaking speed for partitionable slots with simple START expressions
  * Improved the performance of the condor_schedd under heavy load
  * Reduced the memory footprint of condor_dagman
  * Initial implementation to record the circumstances of a job's termination

 -- Tim Theisen <tim@cs.wisc.edu>  Tue, 17 Sep 2019 00:00:00 -0500

condor (8.8.5-1) stable; urgency=medium

  * Fixed two performance problems on Windows
  * Fixed Java universe on Debian and Ubuntu systems
  * Added two knobs to improve performance on large scale pools
  * Fixed a bug where requesting zero GPUs would require a machine with GPUs
  * HTCondor can now recognize nVidia Volta and Turing GPUs

 -- Tim Theisen <tim@cs.wisc.edu>  Wed, 04 Sep 2019 13:22:29 -0500

condor (8.8.4-1) stable; urgency=medium

  * Python 3 bindings - see version history for details (requires EPEL on EL7)
  * Can configure DAGMan to dramatically reduce memory usage on some DAGs
  * Improved scalability when using the python bindings to qedit jobs
  * Fixed infrequent schedd crashes when removing scheduler universe jobs
  * The condor_master creates run and lock directories when systemd doesn't
  * The condor daemon obituary email now contains the last 200 lines of log

 -- Tim Theisen <tim@cs.wisc.edu>  Tue, 09 Jul 2019 10:15:38 -0500

condor (8.9.2-1) unstable; urgency=medium

  * The HTTP/HTTPS file transfer plugin will timeout and retry transfers
  * A new multi-file box.com file transfer plugin to download files
  * The manual has been moved to Read the Docs
  * Configuration options for job-log time-stamps (UTC, ISO 8601, sub-second)
  * Several improvements to SSL authentication
  * New TOKEN authentication method enables fine-grained authorization control

 -- Tim Theisen <tim@cs.wisc.edu>  Tue, 05 Jun 2019 08:03:56 -0500

condor (8.8.3-1) stable; urgency=medium

  * Fixed a bug where jobs were killed instead of peacefully shutting down
  * Fixed a bug where a restarted schedd wouldn't connect to its running jobs
  * Improved file transfer performance when sending multiple files
  * Fix a bug that prevented interactive submit from working with Singularity
  * Orphaned Docker containers are now cleaned up on execute nodes
  * Restored a deprecated Python interface that is used to read the event log

 -- Tim Theisen <tim@cs.wisc.edu>  Wed, 22 May 2019 07:16:49 -0500

condor (8.9.1-1) unstable; urgency=medium

  * An efficient curl plugin that supports uploads and authentication tokens
  * HTCondor automatically supports GPU jobs in Docker and Singularity
  * File transfer times are now recorded in the user job log and the job ad

 -- Tim Theisen <tim@cs.wisc.edu>  Wed, 17 Apr 2019 06:50:37 -0600

condor (8.8.2-1) stable; urgency=medium

  * Fixed problems with condor_ssh_to_job and Singularity jobs
  * Fixed a problem that could cause condor_annex to crash
  * Fixed a problem where the job queue would very rarely be corrupted
  * condor_userprio can report concurrency limits again
  * Fixed the GPU discovery and monitoring code to map GPUs in the same way
  * Made the CHIRP_DELAYED_UPDATE_PREFIX configuration knob work again
  * Fixed restarting HTCondor from the Service Control Manager on Windows
  * Fixed a problem where local universe jobs could not use condor_submit
  * Restored a deprecated Python interface that is used to read the event log
  * Fixed a problem where condor_shadow reuse could confuse DAGMan

 -- Tim Theisen <tim@cs.wisc.edu>  Thu, 11 Apr 2019 07:48:19 -0500

condor (8.9.0-1) unstable; urgency=medium

  * Absent any configuration, HTCondor denies authorization to all users
  * All HTCondor daemons under a condor_master share a security session
  * Scheduler Universe jobs are prioritized by job priority

 -- Tim Theisen <tim@cs.wisc.edu>  Wed, 27 Feb 2019 17:05:36 -0600

condor (8.8.1-1) stable; urgency=medium

  * Fixed excessive CPU consumption with GPU monitoring
  * GPU monitoring is off by default; enable with "use feature: GPUsMonitor"
  * HTCondor now works with the new CUDA version 10 libraries
  * Fixed a bug where sometimes jobs would not start on a Windows execute node
  * Fixed a bug that could cause DAGman to go into an infinite loop on exit
  * The JobRouter doesn't forward the USER attribute between two UID Domains
  * Made Collector.locateAll() more efficient in the Python bindings
  * Improved efficiency of the negotiation code in the condor_schedd

 -- Tim Theisen <tim@cs.wisc.edu>  Mon, 18 Feb 2019 15:44:41 -0600

condor (8.8.0-1) stable; urgency=medium

  * Automatically add AWS resources to your pool using HTCondor Annex
  * The Python bindings now include submit functionality
  * Added the ability to run a job immediately by replacing a running job
  * A new minihtcondor package makes single node installations easy
  * HTCondor now tracks and reports GPU utilization
  * Several performance enhancements in the collector
  * The grid universe can create and manage VM instances in Microsoft Azure
  * The MUNGE security method is now supported on all Linux platforms

 -- Tim Theisen <tim@cs.wisc.edu>  Thu, 03 Jan 2019 12:03:47 -0600

condor (8.7.10-1) unstable; urgency=medium

  * Can now interactively submit Docker jobs
  * The administrator can now add arguments to the Singularity command line
  * The MUNGE security method is now supported on all Linux platforms
  * The grid universe can create and manage VM instances in Microsoft Azure
  * Added a single-node package to facilitate using a personal HTCondor

 -- Tim Theisen <tim@cs.wisc.edu>  Tue, 30 Oct 2018 16:07:41 -0500

condor (8.6.13-1) stable; urgency=medium

  * Made the Python 'in' operator case-insensitive for ClassAd attributes
  * Python bindings are now built for the Debian and Ubuntu platforms
  * Fixed a memory leak in the Python bindings
  * Fixed a bug where absolute paths failed for output/error files on Windows
  * Fixed a bug using Condor-C to run Condor-C jobs
  * Fixed a bug where Singularity could not be used if Docker was not present

 -- Tim Theisen <tim@cs.wisc.edu>  Tue, 30 Oct 2018 10:28:39 -0500

condor (8.7.9-1) unstable; urgency=medium

  * Support for Debian 9, Ubuntu 16, and Ubuntu 18
  * Improved Python bindings to support the full range of submit functionality
  * Allows VMs to shutdown when the job is being gracefully evicted
  * Can now specify a host name alias (CNAME) for NETWORK_HOSTNAME
  * Added the ability to run a job immediately by replacing a running job

 -- Tim Theisen <tim@cs.wisc.edu>  Wed, 01 Aug 2018 00:40:39 -0500

condor (8.6.12-1) stable; urgency=medium

  * Support for Debian 9, Ubuntu 16, and Ubuntu 18
  * Fixed a memory leak that occurred when SSL authentication fails
  * Fixed a bug where invalid transform REQUIREMENTS caused a Job to match
  * Fixed a bug to allow a queue super user to edit protected attributes
  * Fixed a problem setting the job environment in the Singularity container
  * Fixed several other minor problems

 -- Tim Theisen <tim@cs.wisc.edu>  Tue, 31 Jul 2018 22:58:32 -0500

condor (8.6.11) unstable; urgency=medium

  * Nightly build

 -- Tim Theisen <tim@exec-23.batlab.org>  Thu, 31 May 2018 15:01:37 -0500

condor (8.6.8~dfsg.1-2) unstable; urgency=medium

  * Disable GSOAP (Closes: #890007) (GSOAP will be dropped from HTCondor soon)
  * Package Apache NOTICE file (fix up lintian error)

 -- Tim Theisen <tim@exec-23.batlab.org>  Mon, 19 Mar 2018 18:28:58 -0500

condor (8.6.8~dfsg.1-1) unstable; urgency=medium

  [ Tim Theisen ]
  * New upstream stable release (update to latest 8.6 stable series).
    - Support for singularity containers.
    - Jobs can now be submitted to the Slurm batch scheduling system via the
      new slurm type in the grid universe.
    - Fixes an issue where a user can cause the condor_schedd to crash by
      submitting a job designed for that purpose (CVE-2017-16816).
  * Bump SO version of libclassad from 7 to 8.

  [ Michael Hanke ]
  * Drop transitional packages (Condor -> HTCondor). Thanks to Holger Levsen
    for pointing this out (Closes: #878376).
  * Package was falsely suggesting "docker" instead of "docker.io".
  * More robust default "Personal Condor" configuration (should not break in
    IPv6 scenarios).

 -- Tim Theisen <tim@cs.wisc.edu>  Thu, 16 Nov 2017 15:48:05 -0600

condor (8.4.11~dfsg.1-3) unstable; urgency=medium

  * Get rid of lintian errors (eliminate RPATH, dh_python build dependency)

 -- Tim Theisen <tim@cs.wisc.edu>  Wed, 04 Oct 2017 15:33:23 -0500

condor (8.4.11~dfsg.1-2) unstable; urgency=medium

  * List additional global symbols for new gsoap version(Closes: #868905).
    Thanks to Michael Hudson-Doyle <michael.hudson@canonical.com>
  * Add build conflict to prevent pulling in cream on raspian.
    Thanks to Peter Green <plugwash@p10link.net>

 -- Tim Theisen <tim@cs.wisc.edu>  Fri, 18 Aug 2017 22:39:59 -0500

condor (8.4.11~dfsg.1-1) unstable; urgency=medium

  * New upstream bugfix release.
    - Various bugfixes for a number of HTCondor subsystems
      http://research.cs.wisc.edu/htcondor/manual/v8.4.11/10_3Stable_Release.html
  * Add Tim Theisen as a maintainer.
  * Remove Brian Lin as a maintainer.

 -- Tim Theisen <tim@cs.wisc.edu>  Wed, 25 Jan 2017 09:45:20 -0600

condor (8.4.9~dfsg.1-2) unstable; urgency=medium

  * Add patch to fix FTBFS due to -fPIE being default now. Thanks
    to Adrian Bunk <bunk@stusta.de> for the patch (Closes: #837402).
  * Disable VOMS support for now to workaround VOMS not being ready for
    OpenSSL 1.1.0 (Closes: #828269). To be re-enabled once #844877
    was addressed.
  * Add upstream patch for OpenSSL 1.1 compatibility (to be released with
    8.4.10).

 -- Michael Hanke <mih@debian.org>  Sun, 27 Nov 2016 08:45:09 +0100

condor (8.4.9~dfsg.1-1) unstable; urgency=medium

  * New upstream bugfix release.
    - Updated systemd service configuration.
    - Various bugfixes for a number of HTCondor subsystems
      http://research.cs.wisc.edu/htcondor/manual/v8.4.9/10_3Stable_Release.html
  * Refreshed patches.
  * Adjusted install setup for tmpfile.d configuration after upstream source
    reorganization.

 -- Michael Hanke <mih@debian.org>  Fri, 14 Oct 2016 13:39:15 +0200

condor (8.4.8~dfsg.1-1) unstable; urgency=medium

  * New upstream release (skipped several, more help wanted!)
    - Clarified license of doc/makeman/hard-test.html -- same as
      main HTCondor license (Closes: #822404)
  * Bumped Standards version to 3.9.8, no changes necessary.
  * Add Debconf template translation:
    - Brazilian Portuguese -- courtesy of Adriano Rafael Gomes
      <adrianorg@arg.eti.br>.
      (Closes: #816945)
  * Prevent failure when creating arch-independent packages only.
    Patch is courtesy of Santiago Vila <sanvila@unex.es> (Closes: #809112)

 -- Michael Hanke <mih@debian.org>  Fri, 19 Aug 2016 10:14:12 +0200

condor (8.4.2~dfsg.1-1) unstable; urgency=medium

  * New upstream release.
    - Simplified configuration to hold or preempt jobs that exceed resource
      claims.
    - Fix FTBFS on non-amd64 64bit platforms (Closes: #804386).
    - Various other bug fixes.
  * Install tmpfiles configuration for systemd to prevent service start
    failure due to missing /var/run/condor.

 -- Michael Hanke <mih@debian.org>  Fri, 11 Dec 2015 20:30:35 +0100

condor (8.4.0~dfsg.1-1) unstable; urgency=medium

  * First upstream in new 8.4 stable series. Updates:
    - leaner resource footprint for up to 200k simultaneous jobs in a
      single pool
    - run Docker containers as jobs
    - configurable encryption of execution directories
    - support for simultaneous IPv4 and IPv6 connections
    - adminstrator can establish requirements that must be satisfied in order
      for a job to be queued
    - new default shared port (if used) is 9618, instead of the previous
      random default
    - automatic tuning of certain kernel parameters for improved scalability
      enabled by default (see LINUX_KERNEL_TUNING_SCRIPT).
  * Install systemd service file.
  * Install default submit configuration for interactive jobs in
    /etc/condor/interactive.sub and set default configuration for
    INTERACTIVE_SUBMIT_FILE accordingly.
  * Tighten versioned dependency on libclassad package -- observed missing
    symbols, despite unchanged SO version.
  * Install documentation under /usr/share/doc/htcondor (no longer just
    'condor').
  * Add docker as suggested package, due to the addition of the
    DockerUniverse.
  * Recommend package 'ecryptfs-utils': when installed HTCondor can be
    instructed to encrypt job EXECUTE directories on a system-wide, or
    per-job basis.
  * Install linux-kernel-tuning script as a config file into /etc/condor.
  * Update patch to avoid non-literal string processing without format
    strings [-Werror=format-security].
  * Build with Virtual Organization Membership Service support. Added
    voms-dev as a build-dependency.
  * Add a watch file.

 -- Michael Hanke <mih@debian.org>  Tue, 15 Sep 2015 07:32:31 +0200

condor (8.2.9~dfsg.1-1) unstable; urgency=medium

  * New upstream bugfix release closing >25 tickets.
    - "Smaller" partitionable slots are now merged to allow for a "bigger"
      job to match (needs ALLOW_PSLOT_PREEMPTION=True; default behavior
      unchanged).
    - Fix LaTeX documentation sources to work with the most recent TeTeX
      (Closes: #790865). Thanks to Martin Michlmayr for the report and a
      patch.
  * Remove package section disparity (devel -> libdevel).

 -- Michael Hanke <mih@debian.org>  Mon, 17 Aug 2015 08:35:31 +0200

condor (8.2.8~dfsg.1-1) unstable; urgency=medium

  * New upstream bugfix release.
    - Updated for latest gsoap release (Closes: #784778)
    - Numerous additional bug fixes.
  * Minimize patch for default configuration to match upstream
    adjustments.
  * Add patch to fix a few bashisms (Closes: #772232). Thanks to
    Raphael Geissert for the report.
  * Add a patch adding raspbian to OS detection code (Closes: #780517).
    Thanks to Peter Michael Green for the patch.
  * Bumped Standards-version to 3.9.6; no changes necessary.

 -- Michael Hanke <mih@debian.org>  Sat, 16 May 2015 10:32:41 +0200

condor (8.2.3~dfsg.1-6) unstable; urgency=medium

  [Alex Waite]
  * Upstream security fix: Authenticated users could execute arbitrary code as
    the condor user due to a bug in the way the condor daemon sent email
    notifications (CVE-2014-8126). (Closes: #775276)

 -- Michael Hanke <mih@debian.org>  Fri, 16 Jan 2015 18:59:12 +0100

condor (8.2.3~dfsg.1-5) unstable; urgency=medium

  * Fix wrong default SPOOL location introduced with 8.2.3~dfsg.1-4. Whenever
    not overwritten by an explicit SPOOL setting, this version relocated
    SPOOL to /var/lib/condor/lib. Consequently, existing job and usage logs
    where inaccessible by HTcondor. This update reverts this unintentional
    change and sets SPOOL explicitly to /var/spool/condor again.
    (Closes: #772170)

 -- Michael Hanke <mih@debian.org>  Fri, 05 Dec 2014 20:32:17 +0100

condor (8.2.3~dfsg.1-4) unstable; urgency=medium

  * Adjust mechanism to apply the default Debian configuration to cope with
    the removal of the monolithic configuration file in the 8.2.x series.
    The default configuration is now applied as a patch to the table of
    parameters in the HTCondor sources (Closes: #769100).
    The report of leaving behind an unowned directory is merely a symptom of
    this bug.
  * Adjust default configuration to make HTCondor work with Debian's
    ganglia (also see Ticket #4709). Thanks to Alex Waite for the fix.
  * Add Debconf template translation:
    - Dutch -- courtesy of Frans Spiesschaert <Frans.Spiesschaert@yucom.be>.
      (Closes: #766067)

 -- Michael Hanke <mih@debian.org>  Sat, 29 Nov 2014 09:57:27 +0100

condor (8.2.3~dfsg.1-3) unstable; urgency=medium

  * Modify the DMTCP shim script to work with the 2.x series of DMTCP.

 -- Michael Hanke <mih@debian.org>  Fri, 17 Oct 2014 20:43:10 +0200

condor (8.2.3~dfsg.1-2) unstable; urgency=medium

  * Add transitional dummy packages to enable seamless upgrades from the
    "condor*" packages in wheezy. Apparently, the provides/replaces/conflicts
    triplet doesn't work with apt or aptitude in jessie.

 -- Michael Hanke <mih@debian.org>  Tue, 07 Oct 2014 13:33:55 +0200

condor (8.2.3~dfsg.1-1) unstable; urgency=medium

  * Add patch to prevent FTBFS when built with --as-needed (Closes: #758923).
    Thanks to Artur Rona.
  * Add 'provides: condor*' statements to debian/control to ensure a smooth
    upgrade path.
  * Move upstream meta data: debian/upstream -> debian/upstream/metadata
  * Added patch to increase the robustness of the sentinel job submitted by
    condor_qsub (Closes: #692388). Thanks to Philip Chase for the patch.

 -- Michael Hanke <mih@debian.org>  Sat, 04 Oct 2014 14:59:29 +0200

condor (8.2.1~dfsg.1-1) unstable; urgency=medium

  * New upstream release in the 8.2 stable series.
    - Skipped 8.2.0 due to a security issue.
    - Includes various new features from the former 8.1 development series,
      such as improved support for partitionable slots, and interactive
      sessions.
  * Enabled CGROUPS support (new build-dependency libcgroups-dev).
  * Enabled condor_kbdd for machines where Condor harvests idle time
    (new build-dependency libx11-dev).
  * Bump SO version of libclassad from 5 to 7.
  * Bumped Standards-version to 3.9.5; no changes necessary.
  * Drop build-dependency on obsolete python-support.
  * Drop alternative build-dependency on obselete java-compiler.
  * Symlink condor_ssh_to_job_sshd_config_template to /usr/lib/condor
    where Condor expects it to make interactive sessions work out of the box.

 -- Michael Hanke <mih@debian.org>  Sun, 13 Jul 2014 12:03:32 +0200

condor (8.0.6~dfsg.1-1) unstable; urgency=medium

  * New upstream maintenance release for the 8.0 series. Changelog excerpt:
    - HTCondor now forces proxies that it delegates to be a minimum of
      1024 bits. (Ticket #4168).
    - Fixed a bug in the condor_schedd which would cause it to crash when
      running remotely submitted parallel universe jobs. (Ticket #4163).
    - Fixed a crash of the condor_shadow, triggered when a disconnect from
      the condor_starter occurs just as the job terminates. (Ticket #4127).
    - Fixed a bug that caused condor_submit_dag to crash on very large DAG
      input files, such as those larger than 2 Gbytes (Ticket #4171).
  * Drop patch for schedd crash-prevention (Ticket #38936) -- contained in new
    release.
  * Add missing libkrb5-dev packages to the build-depends. Thanks to Hideki
    Yamane for the fix (Closes: #747794).
  * Update patch for missing getpid and getppid syscalls on alpha. Thanks to
    Michael Cree (Closes: #736689).
  * Disable Python bindings again -- they do not build nicely for all
    supported Python versions right now.
  * Update java build-dependencies to use default-jdk as first option. Thanks
    lintian.

 -- Michael Hanke <mih@debian.org>  Sun, 25 May 2014 16:15:55 +0200

condor (8.0.5~dfsg.1-1) unstable; urgency=low

  [ Michael Hanke ]
  * Acknowledge NMU, thanks Mattias Ellert.
  * New upstream version (Closes: #714364). This is the first packaged
    version of an 8.x release with many improvements and fixes.
  * Rename all relevant binary packages to reflect the new upstream name
    HTCondor. The source package name is kept as 'condor'.
  * Bump debhelper compat level to 9 to enabled hardening and python helper
    support.
  * Enable Python bindings (only for the default Python version for now).
    New build-dependencies libboost-python-dev, python-support and python-dev
    added.
  * Enable automatic updating of autotools infrastructure via dh_autoreconf.
    New build-dependencies dh-autoreconf and autotools-dev added.
  * Fix for CVE-2013-4255 is contained since 8.0.3 (Closes: #721693).
  * Remove Debian-specific condor_qsub script which has been integrated
    upstream and is now shipped in an improved form.
  * Add patch to source LSB init function in Condor's init script.
  * Add patch to replace sprintf wrapper call without a format string argument
    with the corresponding non-formating function call.
  * Add upstream patch to prevent schedd crash (Ticket #38936).

  [ Brian Lin ]
  * Add Debconf template translations:
    - Japanese -- courtesy of victory <victory.deb@gmail.com>.
      (Closes: #718923)
  * Add patch campus_factory_syntax to fix a syntax error the campus_factory
    script.
  * Bumped Standards-version to 3.9.4; no changes necessary.
  * Add new dependency on libboost-test-dev.
  * Disable installation of obsolete Perl modules.
  * Fix DEP5 syntax error in debian/copyright.

 -- Michael Hanke <mih@debian.org>  Tue, 31 Dec 2013 10:22:08 +0100

condor (7.8.8~dfsg.1-2.1) unstable; urgency=medium

  * Non-maintainer upload.
  * Adapt to multiarch globus installation (Closes: #731246).

 -- Mattias Ellert <mattias.ellert@fysast.uu.se>  Mon, 16 Dec 2013 16:40:36 +0100

condor (7.8.8~dfsg.1-2) unstable; urgency=low

  * Fix corrupted Russian and French debconf template translations.
    Thanks to David Prévot for the fixes (Closes: #671510, #673138).

 -- Michael Hanke <mih@debian.org>  Sun, 21 Jul 2013 09:23:43 +0200

condor (7.8.8~dfsg.1-1) unstable; urgency=low

  [ Brian Lin ]
  * New upstream bug fix release.
    - Fixed a bug in condor_advertise that could cause failure to publish
    ClassAds to condor_collector daemons other than the first one in the list of
    condor_collector daemons (Ticket #3404).
    - Fixed a bug that could cause HTCondor daemons to abort on condor_reconfig
    when the value of configuration variable STATISTICS_WINDOW_SECONDS was
    reduced. (Ticket #3443).
    - If condor_shared_port was using a dynamic port and the condor_master was
    using the shared port, then if condor_shared_port died, all subsequent
    attempts to restart it on a different port failed. (Ticket #3478).
    - Reduced the likelihood of a problem that caused the condor_master to
    restart some of its children after a recent reconfiguration, because the
    condor_master incorrectly concluded that the children were hung. (Ticket
    #3510)
    - Now installs the condor_kbdd daemon.
    - Does no longer provide condor_glidein
    - Fix a number of bashisms (Closes: #690640)
  * Added patch to automatically retry glexec operations if they exit with an
    error code likely caused by a transient error (Ticket 2415).

  [ Michael Hanke ]
  * Add Brian Lin as a maintainer.
  * Adjust code to determine Condor's upstream version in debian/rules'
    get-orig-source target.
  * Add citation information in debian/upstream. Thanks to Andreas Tille.
  * Add explicit note to README.Debian that the standard universe is not
    supported at this point (Closes: #717357).

 -- Michael Hanke <mih@debian.org>  Sat, 20 Jul 2013 12:51:53 +0200

condor (7.8.7~dfsg.1-1) experimental; urgency=low

  * New upstream bug fix release.
    - Fixed a bug wherein running the condor_suspend command on a scheduler
      universe job would cause the schedd to crash (Ticket 3259).
    - Jobs that were submitted with condor_submit -spool and failed during
      submission were left indefinitely in the queue in the Hold state
      (Ticket 3200).
    - When using privilege separation, jobs would be put on hold after
      they finished running if the working directory contained links to
      files that were not globally readable (Ticket 2904).
    - condor_master would sometimes crash on reconfiguration when the
      High Availability configuration had changed (Ticket 3292).
  * Condor is now officially called HTCondor. The Debian package will keep the
    name 'condor' for now and change when switching to the 7.9 or 8.0 series.

 -- Michael Hanke <mih@debian.org>  Thu, 10 Jan 2013 16:47:47 +0100

condor (7.8.6~dfsg.1-1) experimental; urgency=low

  * New upstream bug fix release (skipped 7.8.5).
    - Avoid rare crashes of condor_schedd in association with jobs that have
      'noop_job = true' (Ticket 3156).
    - Fix condor_startd crash when failing to match a partitionable slot after
      the application of configuration variables of the MODIFY_REQUEST_EXPR_
      category (Ticket 3260).
    - Prevent removal of scheduler universe jobs from the job queue when they
      should have been requeued, according to policy. This caused condor_dagman
      jobs to fail to restart. This bug exists in all Condor versions 7.8.0
      through 7.8.4. Upon upgrading from these Condor versions, users will need
      to intervene in order to restart their dagman jobs (Ticket 3207).

 -- Michael Hanke <mih@debian.org>  Tue, 06 Nov 2012 08:22:29 +0100

condor (7.8.4~dfsg.1-1) experimental; urgency=low

  * New upstream bug fix release (missed 7.8.3). This release addresses four
    security-related issues, as well as numerous other bug fixes
    (Closes: #688210):
    - Security Item: Some code that was no longer used was removed. The presence
      of this code could expose information which would allow an attacker to
      control another user's job. (CVE-2012-3493)
    - Security Item: Some code that was no longer used was removed. The presence
      of this code could have lead to a Denial-of-Service attack which would
      allow an attacker to remove another user's idle job. (CVE-2012-3491)
    - Security Item: Filesystem (FS) authentication was improved to check the
      UNIX permissions of the directory used for authentication. Without this,
      an attacker may have been able to impersonate another submitter on the
      same submit machine. (CVE-2012-3492)
    - Security Item: Although not user-visible, there were multiple updates to
      remove places in the code where potential buffer overruns could occur,
      thus removing potential attacks. None were known to be exploitable.
    - Security Item: Although not user-visible, there were updates to the code
      to improve error checking of system calls, removing some potential
      security threats. None were known to be exploitable.
    - The full changelog listing numerous additional bugs is available at
      http://research.cs.wisc.edu/condor/manual/v7.8/9_3Stable_Release.html
  * Added patch to fix a FTBFS on alpha, due to missing getpid syscall.
    Courtesy of Michael Cree <mcree@orcon.net.nz> (Closes: #685892).

 -- Michael Hanke <mih@debian.org>  Fri, 21 Sep 2012 20:56:32 +0200

condor (7.8.2~dfsg.1-2) experimental; urgency=low

  * Make postinst script more robust against missing config variables (Closes:
    #684667). Patch is courtesy of Tim Cartwright.
  * Disable Condor's file transfer mechanism for jobs submitted via
    condor_qsub, because a shared filesystem is assumed for these jobs
    (Closes: #684879).
  * This time really remove dangling symlink /usr/sbin/condor -> ../bin/condor.
    This file no longer exists (Closes: #678425).
  * Support deployment scenario where the administrative 'condor' user is not
    a local system user, but is shared (e.g. through LDAP) by all machines in a
    Condor pool (see installation manual section 3.2). The condor package will
    accept to run under an existing non-system user account named 'condor',
    but only when that account is locked, i.e. not login is possible
    (Closes: #684463).

 -- Michael Hanke <mih@debian.org>  Sun, 12 Aug 2012 19:20:35 +0200

condor (7.8.2~dfsg.1-1) unstable; urgency=high

  * Upstream security release. Prevent an attacker who is manipulating
    reverse-DNS entries and is able to connect to a Condor daemon to gain
    access to a Condor pool that is using DNS/hostname host-based authentication
    (only). CVE-2012-3416

 -- Michael Hanke <mih@debian.org>  Thu, 16 Aug 2012 08:32:49 +0200

condor (7.8.1~dfsg.1-2) unstable; urgency=low

  * Remove dangling symlink /usr/sbin/condor -> ../bin/condor. This file no
    longer exists (Closes: #678425).
  * Add Debconf template translations:
    - Czech -- courtesy of Martin Å Ãn <martin.sin@zshk.cz>
      (Closes: #678952)
    - Spanish -- courtesy of Fernando C. Estrada <fcestrada@fcestrada.com>
      (Closes: #680201)
  * Only issue 'condor_restart' command in postinst, when condor_master is
    actually running. If that is not the case, for example when daemon
    startup is prevented by system policy, package installation would fail
    otherwise. Thanks to Andreas Beckmann for the report. (Closes: #681144)

 -- Michael Hanke <mih@debian.org>  Thu, 21 Jun 2012 18:40:11 +0200

condor (7.8.1~dfsg.1-1) unstable; urgency=low

  * New upstream bugfix release:
    - Fixed a bug in the condor init script that would cause
      the init script to hang if condor wasn't running (Ticket 2872)
    - Fixed a bug that caused Parallel Universe jobs using Parallel
      Scheduling Groups to occasionally stay idle even when there were
      available machines to run them (Ticket 3017)
    - Fixed a bug that caused the Condor GridManager to crash when
      attempting to submit jobs to a local PBS/LSF/SGI cluster
      (Ticket 3014)
    - Fixed a bug in the handling of local universe jobs which caused
      the Condor SCHEDD to log a spurious ERROR message every time a local
      universe job exited, and then further caused the statistics for local
      universe jobs to be incorrectly computed (Ticket 3008)
    - Fixed a bug when Condor runs under the PrivSep model, in which if a job
      created a hard link from one file to another, Condor was unable to
      transfer the files back to the submit side, and the job was put on hold.
      (Ticket 2987)
    - When configuration variables MaxJobRetirementTime or MachineMaxVacateTime
      were very large, estimates of machine draining badput and completion time
      were sometimes nonsensical because of integer overflow (Ticket 3001)
    - Fixed a bug where per-job sub-directories and their contents in the
      SPOOL directory would not be removed when the associated job left the
      queue (Ticket 2942). Closes: #663031
  * Updated Swedish Debconf translation (Closes: #676943).

 -- Michael Hanke <mih@debian.org>  Wed, 06 Jun 2012 10:39:35 +0200

condor (7.8.0~dfsg.1-2) unstable; urgency=low

  * Actually include the Russian, Italian, and Polish translations.
  * Add Debconf template translations:
    - Swedish -- courtesy of Martin Bagge <brother@bsnet.se>
      (Closes: #673877)
    - French -- courtesy of Steve Petruzzello <dlist@bluewin.ch>
      (Closes: #673138)
    - Portuguese -- courtesy of Pedro Ribeiro <p.m42.ribeiro@gmail.com>
      (Closes: #674943)
  * Add explicit dependency on Python (for condor_router_history).
  * Remove word duplication from package description.
  * Fix typos in debian/copyright.

 -- Michael Hanke <mih@debian.org>  Mon, 04 Jun 2012 08:49:07 +0200

condor (7.8.0~dfsg.1-1) unstable; urgency=low

  * New upstream release (Closes: #670304). This is the first release of the
    new 7.8 stable series. Patches introduced to prevent FTBFS on mips, ia64
    and s390x are merged/obsolete.
  * Add Debconf template translations (Closes: #670487):
    - German -- courtesy of Erik Pfannenstein <epfannenstein@gmx.de>
      (Closes: #671394)
    - Russian -- courtesy of Yuri Kozlov <yuray@komyakino.ru>
      (Closes: #671510)
    - Italian -- courtesy of Beatrice Torracca <beatricet@libero.it>
      (Closes: #671641)
    - Polish -- courtesy of Michał Kułach <michalkulach@gmail.com>
      (Closes: #671547)

 -- Michael Hanke <mih@debian.org>  Wed, 09 May 2012 11:35:19 +0200

condor (7.7.6~dfsg.1-3) experimental; urgency=low

  * Temporarily drop cgroups dependency and, consequently, support for cgroups
    in Condor. The cgroups package is not in the condition to migrate into
    wheezy, hence blocking Condor's migration as well. cgroups maintainer
    suggests to drop this dependency for now.
    http://lists.debian.org/debian-devel/2012/04/msg00617.html
  * Improved Debconf templates after review by debian-l10n-english. Thanks
    to Justin B. Rye and Christian Perrier.
  * Add Debconf template translations:
    - Danish -- courtesy of Joe Dalton (Closes: #671090).

 -- Michael Hanke <mih@debian.org>  Wed, 02 May 2012 08:13:55 +0200

condor (7.7.6~dfsg.1-2) unstable; urgency=low

  * Add upstream patch to address FTBFS on ia64 and s390x (Closes: #670393).

 -- Michael Hanke <mih@debian.org>  Wed, 25 Apr 2012 18:18:08 +0200

condor (7.7.6~dfsg.1-1) unstable; urgency=low

  * New upstream development release. Last one before the 7.8 stable series.
  * Majority of patches has been merged upstream or have been made obsolete.
  * Stop supporting alternative LOCAL_DIR settings via Debconf. In addition
    the pre/postrm scripts no longer support non-standard (aka /var) LOCAL_DIR
    settings. This was done to be able to keep runtime data (logs, etc.) when
    the package gets removed, but not purged (Closes: #668088). Previously the
    package relied on Condor's own configuration facilities to deduce LOCAL_DIR,
    which is impossible to perform in 'postrm'.
  * Do not remove the condor user during package purge (Closes: #667533).
    Along the lines of the discussion in #621833 the user is kept in a locked
    state (condor user has login disabled by default).
  * Simplify logic of adding the condor system user in maintainer scripts.
  * Change daemon restart behavior on package upgrade -- confirmed with
    upstream. Condor is now kept running during package upgrade (was
    unconditionally stopped in prerm before). Upon finishing installtion of
    the new version, Condor is just started (if not already running) and a
    'condor_restart' command is issued. Before a complete stop-start cycle was
    performed. The new behavior should allow for a more graceful upgrade of
    Condor pools, by safely shutting down all running jobs and jobs submitted
    from the localhost.
  * Add patch to allow building on MIPS. Rename variable name 'mips' to
    'mips_' to avoid name clash (Closes: #669689).
  * Fix a bug in the debconf script that caused the default start policy
    setting for a personal Condor installation to have no effect, i.e. it
    would not run jobs regardless of machine activity by default.

 -- Michael Hanke <mih@debian.org>  Tue, 24 Apr 2012 20:15:31 +0200

condor (7.7.5~dfsg.1-2) experimental; urgency=low

  * New primary Debian maintainer contact is Condor upstream. Previous
    maintainer remains uploader.
  * Guard against failure due to missing directories in pre-removal script
    (Closes: #662739). Thanks to Andreas Beckmann for detecting the bug.
  * Fix DMTCP integration for version 1.2.4 and later -- file location tests
    became invalid.
  * Set default DMTCP snapshotting interval to zero -- no regular snapshotting,
    but on-demand snapshots on vacate command. In addition the shim script now
    honors DMTCP_CHECKPOINT_INTERVAL.
  * Call dmtcp_command with option --quiet in shim_dmtcp to achieve more
    readable logs, by suppressing DMTCP's license and author boilerplate
    output.
  * Added patch to ignore PIDs from a stale PID file when trying to stop
    condor. This could otherwise prevent package removal/upgrade
    (Closes: #663033). The patch has been forwarded upstream.
  * Cherry-pick upstream patch that let's Condor build on all Debian-derived
    distributions identically. This patch allows the unmodified Debian package
    to build on Ubuntu.
  * Cherry-pick upstream patch to bump the libclassad SO version from 2 to 3
    -- fixed an overlooked and somewhat hidden change of API. Should now be
    stable for the 7.8 series. Also changed associated package name and
    dependencies accordingly.
  * Let DMTCP perform a blocking checkpointing operation, to avoid Condor
    killing DMTCP before a checkpoint file is written completely
    (Closes: #663078).
  * Make an attempt to let shim_dmtcp remove DMTCP checkpoint output files
    from a job's EXEC_DIR upon job termination. This is experimental.
  * Improve README.Debian regarding DMTCP checkpointing setup.
  * Bumped Standards-version to 3.9.3; no changes necessary.
  * Added homepage and VCS information to control file.

 -- Michael Hanke <mih@debian.org>  Fri, 09 Mar 2012 13:20:25 +0100

condor (7.7.5~dfsg.1-1) UNRELEASED; urgency=low

  * New upstream release. Feature freeze for upcoming 7.8 stable series.
    - better statistics for monitoring a Condor pool,
    - better support for absent ads in the collector
    - fast claiming of partitionable slots
    - support for some newer Linux kernel features to better support process
      isolation.
  * Remove 'disable_java_gt4X' patch -- corresponding upstream code has been
    removed.
  * Remove 'debian_dynamic_run' patch -- merged upstream.

 -- Michael Hanke <mih@debian.org>  Thu, 01 Mar 2012 08:47:40 +0100

condor (7.7.4+git3-gd7ce75b~dfsg.1-1) experimental; urgency=low

  * Initial upload to Debian experimental (Closes: #233482).
    After acceptance into Debian an upload to unstable is expected to happen
    once a build-time test suite is operational.
  * Drop NeuroDebian team as maintainer, upstream will eventually become the
    primary maintainer, with Michael Hanke being the uploader for the time
    being.
  * Merge commits from 7.7.4 maintenance branch.
  * Enable GSOAP support.

 -- Michael Hanke <mih@debian.org>  Fri, 24 Feb 2012 08:37:32 +0100

condor (7.7.4-2) UNRELEASED; urgency=low

  * Forcing runtime dependency on libcgroup1 (>= 0.37~), as otherwise Condor's
    procd refuses to start.
  * Fix problem in the Debconf setup that caused the initially provided
    settings to be overwritten during installation on a clean system (without
    and existing Condor installation).
  * Modify condor_qsub to always execute submitted scripts via the configured
    shell and not directly (expecting them to be executable). The seems to be
    the behavior of SGE's qsub.

 -- Michael Hanke <mih@debian.org>  Tue, 17 Jan 2012 14:01:27 +0100

condor (7.7.4-1) UNRELEASED; urgency=low

  * New upstream release. RPATH setup now officially supported.
  * Added emulator for SGE-style qsub calls (condor_qsub; incl. manpage).
  * Update DMCTP shim script to version 0.4.
  * Added dependency to libdate-manip-perl for condor_gather_info.
  * Remove patch to disable scimark in favor of proper configuration default.


 -- Michael Hanke <mih@debian.org>  Thu, 22 Dec 2011 16:19:00 +0100

condor (7.7.1+git837-g37b7fa3-1) UNRELEASED; urgency=low

  * New upstream code. Support for dynamic linking against system
    libraries. Condor's internal libs have been merged into a single
    library.
  * Fix build-deps on BOOST.
  * Bumped Standards-version to 3.9.2; no changes necessary.
  * Build using embedded classad library -- upstream will (or did) stop
    releasing it separately. libclassad binary packages are now built from
    the Condor source package.
  * Drop shared library, sysapi and postgres patches -- merged or obsolete.
  * Adjust rules for now included doc source code.
  * Add sanity checks into maintainer script to avoid creating bogus
    directories and installation errors. Thanks to Mats Rynge for reporting.
  * Add Python as runtime dependency.
  * Add patch to make condor_run work with Condor's new file transfer
    behavior. Courtesy of Jaime Frey.
  * Stop building a PDF version of the manual (takes long, and segfaults
    ghostscript at the moment). Keep HTML version.
  * Add patch to provide a sane default configuration for ssh_to_job and
    install condor_ssh_to_job_sshd_config_template as a conffile in
    /etc/condor/.
  * Added condor-dev package, containing headers files and static versions of
    Condor libraries.
  * Add build-dep on libldap-dev to ensure nordugrid_gahp being built.
  * Added DMTCP integration for snapshotting of vanilla universe jobs.

 -- Michael Hanke <mih@debian.org>  Tue, 11 Oct 2011 08:42:35 +0200

condor (7.6.1-1) UNRELEASED; urgency=low

  * New upstream release.
  * Adjust shared library patch.

 -- Michael Hanke <mih@debian.org>  Sat, 04 Jun 2011 20:36:29 -0400

condor (7.6.0-1) UNRELEASED; urgency=low

  * New upstream stable release.
  * Adjusted patches.
  * Added missing debhelper dependencies.
  * Added missing sysv-style init script symlinks.
  * Fixed various typos.
  * Prevent local classad header files from being used, in favor of
    system-wide libclassad installations.

 -- Michael Hanke <mih@debian.org>  Mon, 18 Apr 2011 22:07:08 -0400

condor (7.5.5+git995-ga9a0d2a-1) UNRELEASED; urgency=low

  * New upstream code from V7.6 branch. Updated various patches, removed some
    merged ones.
  * No longer compile the 'contrib' parts -- upstream recommended it due to
    lack of stability.
  * Added patch to create /var/run/condor upon daemon startup with proper
    permissions. That helps to conform to the FHS that declares /var/run as
    volatile and to be cleaned upon boot. Moreover, some systems have /var/run
    mounted as tmpfs.

 -- Michael Hanke <mih@debian.org>  Tue, 15 Mar 2011 16:37:56 -0400

condor (7.5.4+git567-gb10f6b4-2) UNRELEASED; urgency=low

  * Applied patch to allow adding submit specs in condor_run calls. Thanks to
    Matthew Farrellee <matt@redhat.com>.
  * Improved configuration for a "Personal Condor". Bind network traffic to
    the loopback interface. Better documentation in the generated
    configuration file.

 -- Michael Hanke <mih@debian.org>  Thu, 06 Jan 2011 17:28:59 -0500

condor (7.5.4+git567-gb10f6b4-1) UNRELEASED; urgency=low

  * Initial packaging.

 -- Michael Hanke <mih@debian.org>  Sun, 26 Dec 2010 10:10:19 -0500<|MERGE_RESOLUTION|>--- conflicted
+++ resolved
@@ -1,17 +1,15 @@
-<<<<<<< HEAD
-condor (24.0.11-1) stable; urgency=medium
-
-  * Initial support for Debian 13 (trixie)
-
- -- Tim Theisen <tim@cs.wisc.edu>  Thu, 21 Aug 2025 07:11:00 -0500
-=======
 condor (23.10.29-1) stable; urgency=medium
 
   * Fix flocking to pools when there are intermittent network issues
   * HTCondor tarballs now contain Pelican 7.19.3
 
  -- Tim Theisen <tim@cs.wisc.edu>  Mon, 22 Sep 2025 07:44:00 -0500
->>>>>>> ded6225d
+
+condor (24.0.11-1) stable; urgency=medium
+
+  * Initial support for Debian 13 (trixie)
+
+ -- Tim Theisen <tim@cs.wisc.edu>  Thu, 21 Aug 2025 07:11:00 -0500
 
 condor (23.10.28-1) stable; urgency=medium
 
