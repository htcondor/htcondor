--- conflicted
+++ resolved
@@ -19,7 +19,12 @@
 
  -- Tim Theisen <tim@cs.wisc.edu>  Mon, 20 Nov 2023 07:28:00 -0600
 
-<<<<<<< HEAD
+condor (9.0.20-1) stable; urgency=medium
+
+  * Other authentication methods are tried if mapping fails using SSL
+
+ -- Tim Theisen <tim@cs.wisc.edu>  Wed, 15 Nov 2023 17:23:00 -0600
+
 condor (23.1.0-1) stable; urgency=medium
 
   * Enhanced filtering with 'condor_watch_q'
@@ -29,13 +34,6 @@
   * The curl plugin can now find CA certificates via an environment variable
 
  -- Tim Theisen <tim@cs.wisc.edu>  Tue, 31 Oct 2023 09:03:00 -0500
-=======
-condor (9.0.20-1) stable; urgency=medium
-
-  * Other authentication methods are tried if mapping fails using SSL
-
- -- Tim Theisen <tim@cs.wisc.edu>  Wed, 15 Nov 2023 17:23:00 -0600
->>>>>>> 230bc906
 
 condor (23.0.1-1) stable; urgency=medium
 
