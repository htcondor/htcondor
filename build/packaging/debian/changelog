--- conflicted
+++ resolved
@@ -1,4 +1,32 @@
-<<<<<<< HEAD
+condor (25.5.1-1) stable; urgency=medium
+
+  * The negotiator can now use its own concept of slot weight (not the EP's)
+  * A stuck LVM logical volume will cause the EP slot to be broken and
+    then later unbroken if and when the logical volume cleanup succeeds
+  * Made the AP more efficient at building resource requests for matchmaking
+
+ -- Tim Theisen <tim@cs.wisc.edu>  Fri, 12 Dec 2025 08:44:00 -0600
+
+condor (25.0.5-1) stable; urgency=medium
+
+  * Initial support for Ubuntu 24.04 on the ARM64 platform
+
+ -- Tim Theisen <tim@cs.wisc.edu>  Fri, 12 Dec 2025 08:33:00 -0600
+
+condor (24.12.15-1) stable; urgency=medium
+
+  * condor_submit checks that output_destination is properly specified
+
+ -- Tim Theisen <tim@cs.wisc.edu>  Fri, 12 Dec 2025 08:30:00 -0600
+
+condor (24.0.15-1) stable; urgency=medium
+
+  * Fix bug where AP would fail to read job credential files
+  * Fix bugs that could causes a crash in the authentication code
+  * HTCondor tarballs now contain Pelican 7.21.1 and Apptainer 1.4.4
+
+ -- Tim Theisen <tim@cs.wisc.edu>  Fri, 12 Dec 2025 06:21:00 -0600
+
 condor (25.4.0-1) stable; urgency=medium
 
   * Job scratch space is now in a sub-directory of the execute directory
@@ -16,27 +44,6 @@
   * All changes in 25.0.3
 
  -- Tim Theisen <tim@cs.wisc.edu>  Fri, 31 Oct 2025 11:30:00 -0500
-=======
-condor (25.0.5-1) stable; urgency=medium
-
-  * Initial support for Ubuntu 24.04 on the ARM64 platform
-
- -- Tim Theisen <tim@cs.wisc.edu>  Fri, 12 Dec 2025 08:33:00 -0600
-
-condor (24.12.15-1) stable; urgency=medium
-
-  * condor_submit checks that output_destination is properly specified
-
- -- Tim Theisen <tim@cs.wisc.edu>  Fri, 12 Dec 2025 08:30:00 -0600
-
-condor (24.0.15-1) stable; urgency=medium
-
-  * Fix bug where AP would fail to read job credential files
-  * Fix bugs that could causes a crash in the authentication code
-  * HTCondor tarballs now contain Pelican 7.21.1 and Apptainer 1.4.4
-
- -- Tim Theisen <tim@cs.wisc.edu>  Fri, 12 Dec 2025 06:21:00 -0600
->>>>>>> 5493979a
 
 condor (25.0.3-1) stable; urgency=medium
 
