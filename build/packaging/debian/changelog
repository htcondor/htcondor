condor (24.2.1-1) stable; urgency=medium

  * Fixed DAGMan's direct submission of late materialization jobs
  * New primary_unix_group submit command that sets the job's primary group
  * Initial implementation of broken slot detection and reporting
  * New job attributes FirstJobMatchDate and InitialWaitDuration
  * condor_ssh_to_job now sets the supplemental groups in Apptainer
  * MASTER_NEW_BINARY_RESTART now accepts the FAST parameter
  * Avoid blocking on dead collectors at shutdown
  * IPv6 networking is now fully supported on Windows

 -- Tim Theisen <tim@cs.wisc.edu>  Mon, 25 Nov 2024 11:10:00 -0600

condor (24.0.2-1) stable; urgency=medium

  * Add STARTER_ALWAYS_HOLD_ON_OOM to minimize confusion about memory usage
  * Fix bug that caused condor_ssh_to_job sftp and scp modes to fail
  * Fix KeyboardIdle attribute in dynamic slots that could prevent job start
  * No longer signals the OAuth credmon when there is no work to do
  * Fix rare condor_schedd crash when a $$() macro could not be expanded
  * By default, put Docker jobs on hold when CPU architecture doesn't match

 -- Tim Theisen <tim@cs.wisc.edu>  Mon, 25 Nov 2024 11:10:00 -0600

<<<<<<< HEAD
condor (23.10.18-1) stable; urgency=medium

  * Fix issue where an unresponsive libvirtd blocked an EP from starting up

 -- Tim Theisen <tim@cs.wisc.edu>  Mon, 18 Nov 2024 15:48:00 -0600

condor (23.0.18-1) stable; urgency=medium

  * Proper error message and hold when Docker emits multi-line error message
  * The htcondor CLI now works on Windows

 -- Tim Theisen <tim@cs.wisc.edu>  Mon, 18 Nov 2024 14:54:00 -0600

=======
>>>>>>> 8269e8eb
condor (24.1.1-1) stable; urgency=medium

  * Can print contents of stored OAuth2 credential with htcondor CLI tool
  * In DAGMan, inline submit descriptions work when not submitting directly
  * By default, put Docker jobs on hold when CPU architecture doesn't match
  * Detects and deletes invalid checkpoint and reschedules job

 -- Tim Theisen <tim@cs.wisc.edu>  Wed, 30 Oct 2024 19:37:00 -0500

condor (24.0.1-1) stable; urgency=medium

  * Improved tracking and enforcement of disk usage by using LVM
  * Enhancements to the htcondor CLI tool
  * cgroup v2 support for tracking and enforcement of CPU and memory usage
  * Leverage cgroups to hide GPUs not allocated to the job
  * DAGMan can now produce job credentials when using direct submit
  * New submit commands to aid in matching specific GPU requirements
  * New implementation of the Python bindings, htcondor2 and classad2
  * Improved default security configuration
  * Significant reduction in memory and CPU usage on the Central Manager
  * Support for GPUs using AMD's HIP 6 library
  * Fix bugs when -divide or -repeat was used in GPU detection
  * Proper error message and hold when Docker emits multi-line error message
  * Fix issue where an unresponsive libvirtd blocked an EP from starting up

 -- Tim Theisen <tim@cs.wisc.edu>  Wed, 30 Oct 2024 19:29:00 -0500

condor (23.10.2-1) stable; urgency=medium

  * Fix for output file transfer errors obscuring input file transfer errors

 -- Tim Theisen <tim@cs.wisc.edu>  Tue, 29 Oct 2024 14:10:00 -0500

condor (23.0.17-1) stable; urgency=medium

  * Bug fix for PID namespaces and condor_ssh_to_job on EL9
  * Augment condor_upgrade_check to find unit suffixes in ClassAd expressions

 -- Tim Theisen <tim@cs.wisc.edu>  Wed, 23 Oct 2024 16:38:00 -0500

condor (23.0.16-1) stable; urgency=medium

  * Backport all cgroup v2 fixes and enhancements from the 23.10.1 release

 -- Tim Theisen <tim@cs.wisc.edu>  Wed, 09 Oct 2024 17:06:00 -0500

condor (23.10.1-1) stable; urgency=medium

  * Improvements to disk usage enforcement when using LVM
    * Can encrypt job sandboxes when using LVM
    * More precise tracking of disk usage when using LVM
    * Reduced disk usage tracking overhead
  * Improvements tracking CPU and memory usage with cgroup v2 (on EL9)
    * Don't count kernel cache pages against job's memory usage
    * Avoid rare inclusion of previous job's CPU and peak memory usage
  * HTCondor now re-checks DNS before re-connecting to a collector
  * HTCondor now writes out per job epoch history
  * HTCondor can encrypt network connections without requiring authentication
  * htcondor CLI can now show status for local server, AP, and CM
  * htcondor CLI can now display OAUTH2 credentials
  * Uses job's sandbox to convert image format for Singularity/Apptainer
  * Bug fix to not lose GPUs in Docker job on systemd reconfig
  * Bug fix for PID namespaces and condor_ssh_to_job on EL9

 -- Tim Theisen <tim@cs.wisc.edu>  Thu, 03 Oct 2024 10:01:00 -0500

condor (23.0.15-1) stable; urgency=medium

  * Fix bug where Docker universe jobs reported zero memory usage on EL9
  * Fix bug where Docker universe images would not be removed from EP cache
  * Fix bug where condor_watch_q could crash
  * Fix bug that could cause the file transfer hold reason to be truncated
  * Fix bug where a Windows job with a bad executable would not go on hold

 -- Tim Theisen <tim@cs.wisc.edu>  Mon, 30 Sep 2024 11:40:00 -0500

condor (23.9.6-1) stable; urgency=medium

  * Add config knob to not have cgroups count kernel memory for jobs on EL9
  * Remove support for numeric unit suffixes (k,M,G) in ClassAd expressions
  * In submit files, request_disk & request_memory still accept unit suffixes
  * Hide GPUs not allocated to the job on cgroup v2 systems such as EL9
  * DAGMan can now produce credentials when using direct submission
  * Singularity jobs have a contained home directory when file transfer is on
  * Avoid using IPv6 link local addresses when resolving hostname to IP addr
  * New 'htcondor credential' command to aid in debugging

 -- Tim Theisen <tim@cs.wisc.edu>  Wed, 07 Aug 2024 12:00:00 -0500

condor (23.0.14-1) stable; urgency=medium

  * Docker and Container jobs run on EPs that match AP's CPU architecture
  * Fixed premature cleanup of credentials by the condor_credd
  * Fixed bug where a malformed SciToken could cause a condor_schedd crash
  * Fixed crash in condor_annex script
  * Fixed daemon crash after IDTOKEN request is approved by the collector

 -- Tim Theisen <tim@cs.wisc.edu>  Wed, 07 Aug 2024 11:30:00 -0500

condor (23.8.1-1) stable; urgency=medium

  * Add new condor-ap package to facilitate Access Point installation
  * HTCondor Docker images are now based on Alma Linux 9
  * HTCondor Docker images are now available for the arm64 CPU architecture
  * The user can now choose which submit method DAGMan will use
  * Can add custom attributes to the User ClassAd with condor_qusers -edit
  * Add use-projection option to condor_gangliad to reduce memory footprint
  * Fix bug where interactive submit does not work on cgroup v2 systems (EL9)

 -- Tim Theisen <tim@cs.wisc.edu>  Thu, 27 Jun 2024 11:21:00 -0500

condor (23.0.12-1) stable; urgency=medium

  * Remote condor_history queries now work the same as local queries
  * Improve error handling when submitting to a remote scheduler via ssh
  * Fix bug on Windows where condor_procd may crash when suspending a job
  * Fix Python binding crash when submitting a DAG which has empty lines

 -- Tim Theisen <tim@cs.wisc.edu>  Thu, 13 Jun 2024 11:13:00 -0500

condor (23.7.2-1) stable; urgency=medium

  * Warns about deprecated multiple queue statements in a submit file
  * The semantics of 'skip_if_dataflow' have been improved
  * Removing large DAGs is now non-blocking, preserving schedd performance
  * Periodic policy expressions are now checked during input file transfer
  * Local universe jobs can now specify a container image
  * File transfer plugins can now advertise extra attributes
  * DAGMan can rescue and abort if pending jobs are missing from the job queue
  * Fix so 'condor_submit -interactive' works on cgroup v2 execution points

 -- Tim Theisen <tim@cs.wisc.edu>  Thu, 16 May 2024 11:32:00 -0500

condor (23.0.10-1) stable; urgency=medium

  * Preliminary support for Ubuntu 22.04 (Noble Numbat)
  * Warns about deprecated multiple queue statements in a submit file
  * Fix bug where plugins could not signify to retry a file transfer
  * The condor_upgrade_check script checks for proper token file permissions
  * Fix bug where the condor_upgrade_check script crashes on older platforms
  * The bundled version of apptainer was moved to libexec in the tarball

 -- Tim Theisen <tim@cs.wisc.edu>  Thu, 09 May 2024 12:21:00 -0500

condor (23.6.2-1) stable; urgency=medium

  * Fix bug where file transfer plugin error was not in hold reason code

 -- Tim Theisen <tim@cs.wisc.edu>  Mon, 15 Apr 2024 15:22:00 -0500

condor (23.6.1-1) stable; urgency=medium

  * Add the ability to force vanilla universe jobs to run in a container
  * Add the ability to override the entrypoint for a Docker image
  * condor_q -better-analyze includes units for memory and disk quantities

 -- Tim Theisen <tim@cs.wisc.edu>  Fri, 12 Apr 2024 14:47:00 -0500

condor (23.0.8-1) stable; urgency=medium

  * Fix bug where ssh-agent processes were leaked with grid universe jobs
  * Fix DAGMan crash when a provisioner node was given a parent
  * Fix bug that prevented use of "ftp:" URLs in file transfer
  * Fix bug where jobs that matched an offline slot never start

 -- Tim Theisen <tim@cs.wisc.edu>  Thu, 11 Apr 2024 10:53:00 -0500

condor (23.5.3-1) stable; urgency=medium

  * HTCondor tarballs now contain Pelican 7.6.2

 -- Tim Theisen <tim@cs.wisc.edu>  Sun, 24 Mar 2024 11:55:00 -0500

condor (23.5.2-1) stable; urgency=medium

  * Old ClassAd based syntax is disabled by default for the job router
  * Can efficiently manage/enforce disk space using LVM partitions
  * GPU discovery is enabled on all Execution Points by default
  * Prevents accessing unallocated GPUs using cgroup v1 enforcement
  * New condor_submit commands for constraining GPU properties
  * Add ability to transfer EP's starter log back to the Access Point
  * Can use VOMS attributes when mapping identities of SSL connections
  * The CondorVersion string contains the source git SHA

 -- Tim Theisen <tim@cs.wisc.edu>  Wed, 13 Mar 2024 20:55:00 -0500

condor (23.0.6-1) stable; urgency=medium

  * Fix DAGMan where descendants of removed retry-able jobs are marked futile
  * Ensure the condor_test_token works correctly when invoked as root
  * Fix bug where empty multi-line values could cause a crash
  * condor_qusers returns proper exit code for errors in formatting options
  * Fix crash in job router when a job transform is missing an argument

 -- Tim Theisen <tim@cs.wisc.edu>  Wed, 13 Mar 2024 19:33:00 -0500

condor (23.4.0-1) stable; urgency=medium

  * condor_submit warns about unit-less request_disk and request_memory
  * Separate condor-credmon-local RPM package provides local SciTokens issuer
  * Fix bug where NEGOTIATOR_SLOT_CONSTRAINT was ignored since version 23.3.0
  * The htcondor command line tool can process multiple event logs at once
  * Prevent Docker daemon from keeping a duplicate copy of the job's stdout

 -- Tim Theisen <tim@cs.wisc.edu>  Thu, 08 Feb 2024 08:41:00 -0600

condor (23.0.4-1) stable; urgency=medium

  * NVIDIA_VISIBLE_DEVICES environment variable lists full uuid of slot GPUs
  * Fix problem where some container jobs would see GPUs not assigned to them
  * Restore condor keyboard monitoring that was broken since HTCondor 23.0.0
  * In condor_adstash, the search engine timeouts now apply to all operations
  * Ensure the prerequisite perl modules are installed for condor_gather_info

 -- Tim Theisen <tim@cs.wisc.edu>  Thu, 08 Feb 2024 08:15:00 -0600

condor (23.3.1-1) stable; urgency=medium

  * HTCondor tarballs now contain Pelican 7.4.0

 -- Tim Theisen <tim@cs.wisc.edu>  Tue, 23 Jan 2024 14:28:00 -0600

condor (23.3.0-1) stable; urgency=medium

  * Restore limited support for Enterprise Linux 7 systems
  * Additional assistance converting old syntax job routes to new syntax
  * Able to capture output to debug DAGMan PRE and POST scripts
  * Execution Points advertise when jobs are running with cgroup enforcement

 -- Tim Theisen <tim@cs.wisc.edu>  Wed, 03 Jan 2024 20:28:00 -0600

condor (23.0.3-1) stable; urgency=medium

  * Preliminary support for openSUSE LEAP 15
  * All non-zero exit values from file transfer plugins are now errors
  * Fix crash in Python bindings when job submission fails
  * Chirp uses a 5120 byte buffer and errors out for bigger messages
  * condor_adstash now recognizes GPU usage values as floating point numbers

 -- Tim Theisen <tim@cs.wisc.edu>  Wed, 03 Jan 2024 20:07:00 -0600

condor (23.2.0-1) stable; urgency=medium

  * Add 'periodic_vacate' submit command to restart jobs that are stuck
  * EPs now advertises whether the execute directory is on rotational storage
  * Add two log events for the time a job was running and occupied a slot
  * Files written by HTCondor are now written in binary mode on Windows
  * HTCondor now uses the Pelican Platform for OSDF file transfers

 -- Tim Theisen <tim@cs.wisc.edu>  Wed, 29 Nov 2023 07:25:00 -0600

condor (23.0.2-1) stable; urgency=medium

  * Fix bug where OIDC login information was missing when submitting jobs
  * Improved sandbox and ssh-agent clean up for batch grid universe jobs
  * Fix bug where daemons with a private network address couldn't communicate
  * Fix cgroup v2 memory enforcement for custom configurations
  * Add DISABLE_SWAP_FOR_JOB support on cgroup v2 systems
  * Fix log rotation for OAuth and Vault credmon daemons

 -- Tim Theisen <tim@cs.wisc.edu>  Mon, 20 Nov 2023 07:28:00 -0600

condor (9.0.20-1) stable; urgency=medium

  * Other authentication methods are tried if mapping fails using SSL

 -- Tim Theisen <tim@cs.wisc.edu>  Wed, 15 Nov 2023 17:23:00 -0600

condor (23.1.0-1) stable; urgency=medium

  * Enhanced filtering with 'condor_watch_q'
  * Can specify alternate ssh port with 'condor_remote_cluster'
  * Performance improvement for the 'condor_schedd' and other daemons
  * Jobs running on cgroup v2 systems can subdivide their cgroup
  * The curl plugin can now find CA certificates via an environment variable

 -- Tim Theisen <tim@cs.wisc.edu>  Tue, 31 Oct 2023 09:03:00 -0500

condor (23.0.1-1) stable; urgency=medium

  * Fix 10.6.0 bug that broke PID namespaces
  * Fix Debian and Ubuntu install bug when 'condor' user was in LDAP
  * Fix bug where execution times for ARC CE jobs were 60 times too large
  * Fix bug where a failed 'Service' node would crash DAGMan
  * Condor-C and Job Router jobs now get resources provisioned updates

 -- Tim Theisen <tim@cs.wisc.edu>  Mon, 30 Oct 2023 16:34:00 -0500

condor (23.0.0-1) stable; urgency=medium

  * Absent slot configuration, execution points will use a partitionable slot
  * Linux cgroups enforce maximum memory utilization by default
  * Can now define DAGMan save points to be able to rerun DAGs from there
  * Much better control over environment variables when using DAGMan
  * Administrators can enable and disable job submission for a specific user
  * Can set a minimum number of CPUs allocated to a user
  * condor_status -gpus shows nodes with GPUs and the GPU properties
  * condor_status -compact shows a row for each slot type
  * Container images may now be transferred via a file transfer plugin
  * Support for Enterprise Linux 9, Amazon Linux 2023, and Debian 12
  * Can write job information in AP history file for every execution attempt
  * Can run defrag daemons with different policies on distinct sets of nodes
  * Add condor_test_token tool to generate a short lived SciToken for testing
  * The job’s executable is no longer renamed to ‘condor_exec.exe’

 -- Tim Theisen <tim@cs.wisc.edu>  Fri, 29 Sep 2023 17:22:00 -0500

condor (10.9.0-1) stable; urgency=medium

  * The condor_upgrade_check script now provides guidance on updating to 23.0
  * The htchirp Python binding now properly locates the chirp configuration
  * Fix bug that prevented deletion of HTCondor passwords on Windows

 -- Tim Theisen <tim@cs.wisc.edu>  Thu, 28 Sep 2023 07:25:00 -0500

condor (10.0.9-1) stable; urgency=medium

  * The condor_upgrade_check script now provides guidance on updating to 23.0
  * The htchirp Python binding now properly locates the chirp configuration
  * Fix bug that prevented deletion of HTCondor passwords on Windows

 -- Tim Theisen <tim@cs.wisc.edu>  Thu, 28 Sep 2023 07:00:00 -0500

condor (10.8.0-1) stable; urgency=medium

  * Fold the classads, blahp, and procd RPMs into the main condor RPM
  * Align the Debian packages and package names with the RPM packaging
  * On Linux, the default configuration enforces memory limits with cgroups
  * condor_status -gpus shows nodes with GPUs and the GPU properties
  * condor_status -compact shows a row for each slot type
  * New ENV command controls which environment variables are present in DAGMan

 -- Tim Theisen <tim@cs.wisc.edu>  Thu, 14 Sep 2023 09:05:00 -0500

condor (10.0.8-1) stable; urgency=medium

  * Avoid kernel panic on some Enterprise Linux 8 systems
  * Fix bug where early termination of service nodes could crash DAGMan
  * Limit email about long file transfer queue to once daily
  * Various fixes to condor_adstash

 -- Tim Theisen <tim@cs.wisc.edu>  Thu, 14 Sep 2023 08:56:00 -0500

condor (10.7.1-1) stable; urgency=medium

  * Fix performance problem detecting futile nodes in a large and bushy DAG

 -- Tim Theisen <tim@cs.wisc.edu>  Wed, 09 Aug 2023 09:36:00 -0500

condor (10.7.0-1) stable; urgency=medium

  * Support for Debian 12 (Bookworm)
  * Can run defrag daemons with different policies on distinct sets of nodes
  * Added want_io_proxy submit command
  * Apptainer is now included in the HTCondor tarballs
  * Fix 10.5.0 bug where reported CPU time is very low when using cgroups v1
  * Fix 10.5.0 bug where .job.ad and .machine.ad were missing for local jobs

 -- Tim Theisen <tim@cs.wisc.edu>  Mon, 31 Jul 2023 14:53:00 -0500

condor (10.0.7-1) stable; urgency=medium

  * Fixed bug where held condor cron jobs would never run when released
  * Improved daemon IDTOKENS logging to make useful messages more prominent
  * Remove limit on certificate chain length in SSL authentication
  * condor_config_val -summary now works with a remote configuration query
  * Prints detailed message when condor_remote_cluster fails to fetch a URL
  * Improvements to condor_preen

 -- Tim Theisen <tim@cs.wisc.edu>  Tue, 25 Jul 2023 10:56:00 -0500

condor (9.0.19-1) stable; urgency=medium

  * Remove limit on certificate chain length in SSL authentication

 -- Tim Theisen <tim@cs.wisc.edu>  Fri, 30 Jun 2023 06:18:00 -0500

condor (10.6.0-1) stable; urgency=medium

  * Administrators can enable and disable job submission for a specific user
  * Work around memory leak in libcurl on EL7 when using the ARC-CE GAHP
  * Container images may now be transferred via a file transfer plugin
  * Add ClassAd stringlist subset match function
  * Add submit file macro '$(JobId)' which expands to full ID of the job
  * The job's executable is no longer renamed to 'condor_exec.exe'

 -- Tim Theisen <tim@cs.wisc.edu>  Thu, 29 Jun 2023 08:11:00 -0500

condor (10.0.6-1) stable; urgency=medium

  * In SSL Authentication, use the identity instead of the X.509 proxy subject
  * Can use environment variable to locate the client's SSL X.509 credential
  * ClassAd aggregate functions now tolerate undefined values
  * Fix Python binding bug where accounting ads were omitted from the result
  * The Python bindings now properly report the HTCondor version
  * remote_initial_dir works when submitting a grid batch job remotely via ssh
  * Add a ClassAd stringlist subset match function

 -- Tim Theisen <tim@cs.wisc.edu>  Thu, 22 Jun 2023 10:45:00 -0500

condor (9.0.18-1) stable; urgency=medium

  * Can configure clients to present an X.509 proxy during SSL authentication
  * Provides script to assist updating from HTCondor version 9 to version 10

 -- Tim Theisen <tim@cs.wisc.edu>  Thu, 22 Jun 2023 10:28:00 -0500

condor (10.0.5-1) stable; urgency=medium

  * Rename upgrade9to10checks.py script to condor_upgrade_check
  * Fix spurious warning from condor_upgrade_check about regexes with spaces

 -- Tim Theisen <tim@cs.wisc.edu>  Fri, 09 Jun 2023 08:17:00 -0500

condor (10.5.1-1) stable; urgency=medium

  * Fix issue with grid batch jobs interacting with older Slurm versions

 -- Tim Theisen <tim@cs.wisc.edu>  Tue, 06 Jun 2023 07:10:00 -0500

condor (10.5.0-1) stable; urgency=medium

  * Can now define DAGMan save points to be able to rerun DAGs from there
  * Expand default list of environment variables passed to the DAGMan manager
  * Administrators can prevent users using "getenv = true" in submit files
  * Improved throughput when submitting a large number of ARC-CE jobs
  * Execute events contain the slot name, sandbox path, resource quantities
  * Can add attributes of the execution point to be recorded in the user log
  * Enhanced condor_transform_ads tool to ease offline job transform testing
  * Fixed a bug where memory limits over 2 GiB might not be correctly enforced

 -- Tim Theisen <tim@cs.wisc.edu>  Mon, 05 Jun 2023 12:24:00 -0500

condor (10.0.4-1) stable; urgency=medium

  * Provides script to assist updating from HTCondor version 9 to version 10
  * Fixes a bug where rarely an output file would not be transferred back
  * Fixes counting of submitted jobs, so MAX_JOBS_SUBMITTED works correctly
  * Fixes SSL Authentication failure when PRIVATE_NETWORK_NAME was set
  * Fixes rare crash when SSL or SCITOKENS authentication was attempted
  * Can allow client to present an X.509 proxy during SSL authentication
  * Fixes issue where a users jobs were ignored by the HTCondor-CE on restart
  * Fixes issues where some events that HTCondor-CE depends on were missing

 -- Tim Theisen <tim@cs.wisc.edu>  Tue, 30 May 2023 09:33:00 -0500

condor (9.0.17-3) stable; urgency=medium

  * Improved upgrade9to10checks.py script

 -- Tim Theisen <tim@cs.wisc.edu>  Sat, 27 May 2023 06:40:00 -0500

condor (9.0.17-2) stable; urgency=medium

  * Add upgrade9to10checks.py script

 -- Tim Theisen <tim@cs.wisc.edu>  Tue, 09 May 2023 15:57:00 -0500

condor (10.4.3-1) stable; urgency=medium

  * Fix bug than could cause the collector audit plugin to crash

 -- Tim Theisen <tim@cs.wisc.edu>  Mon, 08 May 2023 21:53:00 -0500

condor (10.4.2-1) stable; urgency=medium

  * Fix bug where remote submission of batch grid universe jobs fail
  * Fix bug where HTCondor-CE fails to handle jobs after HTCondor restarts

 -- Tim Theisen <tim@cs.wisc.edu>  Tue, 02 May 2023 07:11:00 -0500

condor (10.4.1-1) stable; urgency=medium

  * Preliminary support for Ubuntu 20.04 (Focal Fossa) on PowerPC (ppc64el)

 -- Tim Theisen <tim@cs.wisc.edu>  Wed, 12 Apr 2023 13:47:00 -0500

condor (10.4.0-1) stable; urgency=medium

  * DAGMan no longer carries the entire environment into the DAGMan job
  * Allows EGI CheckIn tokens to be used the with SciTokens authentication

 -- Tim Theisen <tim@cs.wisc.edu>  Thu, 06 Apr 2023 10:36:00 -0500

condor (10.0.3-1) stable; urgency=medium

  * GPU metrics continues to be reported after the startd is reconfigured
  * Fixed issue where GPU metrics could be wildly over-reported
  * Fixed issue that kept jobs from running when installed on Debian or Ubuntu
  * Fixed DAGMan problem when retrying a proc failure in a multi-proc node

 -- Tim Theisen <tim@cs.wisc.edu>  Thu, 06 Apr 2023 10:36:00 -0500

condor (10.3.1-1) stable; urgency=medium

  * Execution points now advertise if an sshd is available for ssh to job

 -- Tim Theisen <tim@cs.wisc.edu>  Mon, 06 Mar 2023 14:36:00 -0600

condor (10.3.0-1) stable; urgency=medium

  * Now evicts OOM killed jobs when they are under their requested memory
  * HTCondor glideins can now use cgroups if one has been prepared
  * Can write job information in an AP history file for each execution attempt
  * Can now specify a lifetime for condor_gangliad metrics
  * The condor_schedd now advertises a count of unmaterialized jobs

 -- Tim Theisen <tim@cs.wisc.edu>  Mon, 06 Mar 2023 14:22:00 -0600

condor (10.0.2-1) stable; urgency=medium

  * HTCondor can optionally create intermediate directories for output files
  * Improved condor_schedd scalability when a user runs more than 1,000 jobs
  * Fix issue where condor_ssh_to_job fails if the user is not in /etc/passwd
  * The Python Schedd.query() now returns the ServerTime attribute for Fifemon
  * VM Universe jobs pass through the host CPU model to support newer kernels
  * HTCondor Python wheel is now available for Python 3.11
  * Fix issue that prevented HTCondor installation on Ubuntu 18.04

 -- John Knoeller <johnkn@cs.wisc.edu>  Thu, 02 Mar 2023 10:15:00 -0600

condor (10.2.5-1) stable; urgency=medium

  * Fix counting of unmaterialized jobs in the condor_schedd

 -- Tim Theisen <tim@cs.wisc.edu>  Mon, 27 Feb 2023 14:50:00 -0600

condor (10.2.4-1) stable; urgency=medium

  * Improve counting of unmaterialized jobs in the condor_schedd

 -- Tim Theisen <tim@cs.wisc.edu>  Thu, 23 Feb 2023 20:46:00 -0600

condor (10.2.3-1) stable; urgency=medium

  * Add a count of unmaterialized jobs to condor_schedd statistics

 -- Tim Theisen <tim@cs.wisc.edu>  Tue, 21 Feb 2023 07:10:00 -0600

condor (10.2.2-1) stable; urgency=medium

  * Fixed bugs with configuration knob SINGULARITY_USE_PID_NAMESPACES

 -- Tim Theisen <tim@cs.wisc.edu>  Mon, 06 Feb 2023 21:52:00 -0600

condor (10.2.1-1) stable; urgency=medium

  * Improved condor_schedd scalability when a user runs more than 1,000 jobs
  * Fix issue where condor_ssh_to_job fails if the user is not in /etc/passwd
  * The Python Schedd.query() now returns the ServerTime attribute
  * Fixed issue that prevented HTCondor installation on Ubuntu 18.04

 -- Tim Theisen <tim@cs.wisc.edu>  Tue, 24 Jan 2023 07:12:00 -0600

condor (10.2.0-1) stable; urgency=medium

  * Preliminary support for Enterprise Linux 9
  * Preliminary support for cgroups v2
  * Can now set minimum floor for number of CPUs that a submitter gets
  * Improved validity testing of Singularity/Apptainer runtinme
  * Improvements to jobs hooks, including new PREPARE_JOB_BEFORE_TRANSFER hook
  * OpenCL jobs now work inside Singularity, if OpenCL drivers are on the host

 -- Tim Theisen <tim@cs.wisc.edu>  Thu, 05 Jan 2023 09:36:00 -0600

condor (10.0.1-1) stable; urgency=medium

  * Add Ubuntu 22.04 (Jammy Jellyfish) support
  * Add file transfer plugin that supports stash:// and osdf:// URLs
  * Fix bug where cgroup memory limits were not enforced on Debian and Ubuntu
  * Fix bug where forcibly removing DAG jobs could crash the condor_schedd
  * Fix bug where Docker repository images cannot be run under Singularity
  * Fix issue where blahp scripts were missing on Debian and Ubuntu platforms
  * Fix bug where curl file transfer plugins would fail on Enterprise Linux 8

 -- Tim Theisen <tim@cs.wisc.edu>  Thu, 05 Jan 2023 06:36:00 -0600

condor (10.1.3-1) stable; urgency=medium

  * Improvements to jobs hooks, including new PREPARE_JOB_BEFORE_TRANSFER hook

 -- Tim Theisen <tim@cs.wisc.edu>  Mon, 21 Nov 2022 15:53:00 -0600

condor (10.1.2-1) stable; urgency=medium

  * OpenCL jobs now work inside Singularity, if OpenCL drivers are on the host

 -- Tim Theisen <tim@cs.wisc.edu>  Mon, 14 Nov 2022 15:53:00 -0600

condor (10.1.1-1) stable; urgency=medium

  * Improvements to job hooks and the ability to save stderr from a job hook
  * Fix bug where Apptainer only systems couldn't run with Docker style images

 -- Tim Theisen <tim@cs.wisc.edu>  Thu, 10 Nov 2022 15:53:00 -0600

condor (10.1.0-1) stable; urgency=medium

  * Release HTCondor 10.0.0 bug fixes into 10.1.0

 -- Tim Theisen <tim@cs.wisc.edu>  Thu, 10 Nov 2022 15:18:00 -0600

condor (10.0.0-1) stable; urgency=medium

  * Users can prevent runaway jobs by specifying an allowed duration
  * Able to extend submit commands and create job submit templates
  * Initial implementation of htcondor <noun> <verb> command line interface
  * Initial implementation of Job Sets in the htcondor CLI tool
  * Add Container Universe
  * Support for heterogeneous GPUs
  * Improved File transfer error reporting
  * GSI Authentication method has been removed
  * HTCondor now utilizes ARC-CE's REST interface
  * Support for ARM and PowerPC for Enterprise Linux 8
  * For IDTOKENS, signing key not required on every execution point
  * Trust on first use ability for SSL connections
  * Improvements against replay attacks

 -- Tim Theisen <tim@cs.wisc.edu>  Thu, 10 Nov 2022 08:55:00 -0600

condor (9.12.0-1) stable; urgency=medium

  * Provide a mechanism to bootstrap secure authentication within a pool
  * Add the ability to define submit templates
  * Administrators can now extend the help offered by condor_submit
  * Add DAGMan ClassAd attributes to record more information about jobs
  * On Linux, advertise the x86_64 micro-architecture in a slot attribute
  * Added -drain option to condor_off and condor_restart
  * Administrators can now set the shared memory size for Docker jobs
  * Multiple improvements to condor_adstash
  * HAD daemons now use SHA-256 checksums by default

 -- Tim Theisen <tim@cs.wisc.edu>  Wed, 05 Oct 2022 15:46:00 -0500

condor (9.0.17-1) stable; urgency=medium

  * Fix file descriptor leak when schedd fails to launch scheduler jobs
  * Fix failure to forward batch grid universe job's refreshed X.509 proxy
  * Fix DAGMan failure when the DONE keyword appeared in the JOB line
  * Fix HTCondor's handling of extremely large UIDs on Linux
  * Fix bug where OAUTH tokens lose their scope and audience upon refresh
  * Support for Apptainer in addition to Singularity

 -- Tim Theisen <tim@cs.wisc.edu>  Thu, 29 Sep 2022 16:31:00 -0500

condor (9.11.2-1) stable; urgency=medium

  * In 9.11.0, STARTD_NOCLAIM_SHUTDOWN restarted instead. Now, it shuts down.

 -- Tim Theisen <tim@cs.wisc.edu>  Mon, 12 Sep 2022 15:34:00 -0500

condor (9.11.1-1) stable; urgency=medium

  * File transfer errors are identified as occurring during input or output

 -- Tim Theisen <tim@cs.wisc.edu>  Tue, 06 Sep 2022 06:38:00 -0500

condor (9.11.0-1) stable; urgency=medium

  * Modified GPU attributes to support the new 'require_gpus' submit command
  * Add (PREEMPT|HOLD)_IF_DISK_EXCEEDED configuration templates
  * ADVERTISE authorization levels now also provide READ authorization
  * Periodic release expressions no longer apply to manually held jobs
  * If a #! interpreter doesn't exist, a proper hold and log message appears
  * Can now set the Singularity target directory with 'container_target_dir'
  * If SciToken and X.509 available, uses SciToken for arc job authentication

 -- Tim Theisen <tim@cs.wisc.edu>  Wed, 24 Aug 2022 14:31:00 -0500

condor (9.0.16-1) stable; urgency=medium

  * Singularity now mounts /tmp and /var/tmp under the scratch directory
  * Fix bug where Singularity jobs go on hold at the first checkpoint
  * Fix bug where gridmanager deletes the X.509 proxy file instead of the copy
  * Fix file descriptor leak when using SciTokens for authentication

 -- Tim Theisen <tim@cs.wisc.edu>  Tue, 16 Aug 2022 09:29:00 -0500

condor (9.0.15-1) stable; urgency=medium

  * Report resources provisioned by the Slurm batch scheduler when available

 -- Tim Theisen <tim@cs.wisc.edu>  Wed, 20 Jul 2022 15:18:00 -0500

condor (9.10.1-1) stable; urgency=medium

  * ActivationSetupDuration is now correct for jobs that checkpoint

 -- Tim Theisen <tim@cs.wisc.edu>  Tue, 18 Jul 2022 07:33:00 -0500

condor (9.10.0-1) stable; urgency=medium

  * With collector administrator access, can manage all HTCondor pool daemons
  * SciTokens can now be used for authentication with ARC CE servers
  * Preliminary support for ARM and POWER RC on AlmaLinux 8
  * Prevent negative values when using huge files with a file transfer plugin

 -- Tim Theisen <tim@cs.wisc.edu>  Thu, 14 Jul 2022 16:22:00 -0500

condor (9.0.14-1) stable; urgency=medium

  * SciToken mapping failures are now recorded in the daemon logs
  * Fix bug that stopped file transfers when output and error are the same
  * Ensure that the Python bindings version matches the installed HTCondor
  * $(OPSYSANDVER) now expand properly in job transforms
  * Fix bug where context managed Python htcondor.SecMan sessions would crash
  * Fix bug where remote CPU times would rarely be set to zero

 -- Tim Theisen <tim@cs.wisc.edu>  Tue, 12 Jul 2022 15:18:00 -0500

condor (9.9.1-1) stable; urgency=medium

  * Fix bug where jobs would not match when using a child collector

 -- Tim Theisen <tim@cs.wisc.edu>  Mon, 13 Jun 2022 21:32:00 -0500

condor (9.9.0-1) stable; urgency=medium

  * A new authentication method for remote HTCondor administration
  * Several changes to improve the security of connections
  * Fix issue where DAGMan direct submission failed when using Kerberos
  * The submission method is now recorded in the job ClassAd
  * Singularity jobs can now pull from Docker style repositories
  * The OWNER authorization level has been folded into the ADMINISTRATOR level

 -- Tim Theisen <tim@cs.wisc.edu>  Sat, 28 May 2022 13:28:00 -0500

condor (9.0.13-1) stable; urgency=medium

  * Schedd and startd cron jobs can now log output upon non-zero exit
  * condor_config_val now produces correct syntax for multi-line values
  * The condor_run tool now reports submit errors and warnings to the terminal
  * Fix issue where Kerberos authentication would fail within DAGMan
  * Fix HTCondor startup failure with certain complex network configurations

 -- Tim Theisen <tim@cs.wisc.edu>  Thu, 26 May 2022 14:28:00 -0500

condor (9.8.1-1) stable; urgency=medium

  * Fix HTCondor startup failure with certain complex network configurations

 -- Tim Theisen <tim@cs.wisc.edu>  Thu, 25 Apr 2022 19:39:00 -0500

condor (9.8.0-1) stable; urgency=medium

  * Support for Heterogeneous GPUs, some configuration required
  * Allow HTCondor to utilize grid sites requiring two-factor authentication
  * Technology preview: bring your own resources from (some) NSF HPC clusters

 -- Tim Theisen <tim@cs.wisc.edu>  Thu, 21 Apr 2022 14:16:00 -0500

condor (9.0.12-1) stable; urgency=medium

  * Fix bug in parallel universe that could cause the schedd to crash
  * Fix rare crash where a daemon tries to use a discarded security session

 -- Tim Theisen <tim@cs.wisc.edu>  Tue, 19 Apr 2022 14:26:00 -0500

condor (9.7.1-1) stable; urgency=medium

  * Fix recent bug where jobs may go on hold without a hold reason or code

 -- Tim Theisen <tim@cs.wisc.edu>  Fri, 01 Apr 2022 09:51:00 -0500

condor (9.7.0-1) stable; urgency=medium

  * Support environment variables, other application elements in ARC REST jobs
  * Container universe supports Singularity jobs with hard-coded command
  * DAGMan submits jobs directly (does not shell out to condor_submit)
  * Meaningful error message and sub-code for file transfer failures
  * Add file transfer statistics for file transfer plugins
  * Add named list policy knobs for SYSTEM_PERIODIC_ policies

 -- Tim Theisen <tim@cs.wisc.edu>  Sat, 12 Mar 2022 19:05:00 -0600

condor (9.0.11-1) stable; urgency=medium

  * The Job Router can now create an IDTOKEN for use by the job
  * Fix bug where a self-checkpointing job may erroneously be held
  * Fix bug where the Job Router could erroneously substitute a default value
  * Fix bug where a file transfer error may identify the wrong file
  * Fix bug where condor_ssh_to_job may fail to connect

 -- Tim Theisen <tim@cs.wisc.edu>  Sat, 12 Mar 2022 14:34:00 -0600

condor (8.8.17-1) stable; urgency=high

  * Fixed a memory leak in the Job Router

 -- Tim Theisen <tim@cs.wisc.edu>  Fri, 11 Mar 2022 13:38:00 -0600

condor (9.6.0-1) stable; urgency=high

  * Fixes for security issues
    https://htcondor.org/security/vulnerabilities/HTCONDOR-2022-0001.html
    https://htcondor.org/security/vulnerabilities/HTCONDOR-2022-0002.html
    https://htcondor.org/security/vulnerabilities/HTCONDOR-2022-0003.html

 -- Tim Theisen <tim@cs.wisc.edu>  Wed, 16 Feb 2022 12:14:00 -0600

condor (9.0.10-1) stable; urgency=high

  * Fixes for security issues
    https://htcondor.org/security/vulnerabilities/HTCONDOR-2022-0001.html
    https://htcondor.org/security/vulnerabilities/HTCONDOR-2022-0002.html
    https://htcondor.org/security/vulnerabilities/HTCONDOR-2022-0003.html

 -- Tim Theisen <tim@cs.wisc.edu>  Wed, 16 Feb 2022 11:11:00 -0600

condor (8.8.16-1) stable; urgency=high

  * Fix for security issue
    https://htcondor.org/security/vulnerabilities/HTCONDOR-2022-0003.html

 -- Tim Theisen <tim@cs.wisc.edu>  Fri, 11 Mar 2022 08:20:00 -0600

condor (9.5.4-1) stable; urgency=medium

  * The access point more robustly detects execution points that disappear
  * The condor_procd will now function if /proc is mounted with hidepid=2

 -- Tim Theisen <tim@cs.wisc.edu>  Mon, 07 Feb 2022 16:33:00 -0600

condor (9.5.3-1) stable; urgency=medium

  * Fix daemon crash where one of multiple collectors is not in DNS
  * Fix bug where initial schedd registration was rarely delayed by an hour
  * Can set CCB_TIMEOUT and choose to not start up if CCB address unavailable

 -- Tim Theisen <tim@cs.wisc.edu>  Tue, 01 Feb 2022 10:46:00 -0600

condor (9.5.2-1) stable; urgency=medium

  * Fix bug where job may not go on hold when exceeding allowed_job_duration
  * Fix bug where the condor_shadow could run indefinitely
  * Fix bug where condor_ssh_to_job may fail to connect
  * Fix bug where a file transfer error may identify the wrong file

 -- Tim Theisen <tim@cs.wisc.edu>  Tue, 25 Jan 2022 09:44:00 -0600

condor (9.5.1-1) stable; urgency=medium

  * Fix bug where a self-checkpointing job may erroneously be held

 -- Tim Theisen <tim@cs.wisc.edu>  Mon, 17 Jan 2022 10:15:00 -0600

condor (9.5.0-1) stable; urgency=medium

  * Initial implementation of Container Universe
  * HTCondor will automatically detect container type and where it can run
  * The blahp is no longer separate, it is now an integral part of HTCondor
  * Docker Universe jobs can now self-checkpoint
  * Added Debian 11 (bullseye) as a supported platform
  * Since CentOS 8 has reached end of life, we build and test on Rocky Linux 8

 -- Tim Theisen <tim@cs.wisc.edu>  Thu, 13 Jan 2022 14:17:00 -0600

condor (9.0.9-1) stable; urgency=medium

  * Added Debian 11 (bullseye) as a supported platform
  * Since CentOS 8 has reached end of life, we build and test on Rocky Linux 8
  * The OAUTH credmon is now packaged for Enterprise Linux 8

 -- Tim Theisen <tim@cs.wisc.edu>  Tue, 11 Jan 2022 12:48:00 -0600

condor (9.4.1-1) stable; urgency=medium

  * Add the ability to track slot activation metrics
  * Fix bug where a file transfer plugin failure code may not be reported

 -- Tim Theisen <tim@cs.wisc.edu>  Tue, 21 Dec 2021 15:04:00 -0600

condor (9.4.0-1) stable; urgency=medium

  * Initial implementation of Job Sets in the htcondor CLI tool
  * The access point administrator can add keywords to the submit language
  * Add submit commands that limit job run time
  * Fix bug where self check-pointing jobs may be erroneously held

 -- Tim Theisen <tim@cs.wisc.edu>  Thu, 02 Dec 2021 14:13:00 -0600

condor (9.0.8-1) stable; urgency=medium

  * Fix bug where huge values of ImageSize and others would end up negative
  * Fix bug in how MAX_JOBS_PER_OWNER applied to late materialization jobs
  * Fix bug where the schedd could choose a slot with insufficient disk space
  * Fix crash in ClassAd substr() function when the offset is out of range
  * Fix bug in Kerberos code that can crash on macOS and could leak memory
  * Fix bug where a job is ignored for 20 minutes if the startd claim fails

 -- Tim Theisen <tim@cs.wisc.edu>  Thu, 02 Dec 2021 08:56:00 -0600

condor (9.3.2-1) stable; urgency=medium

  * Add allowed_execute_duration condor_submit command to cap job run time
  * Fix bug where self check-pointing jobs may be erroneously held

 -- Tim Theisen <tim@cs.wisc.edu>  Tue, 30 Nov 2021 05:46:00 -0600

condor (9.3.1-1) stable; urgency=medium

  * Add allowed_job_duration condor_submit command to cap job run time

 -- Tim Theisen <tim@cs.wisc.edu>  Mon, 08 Nov 2021 23:08:00 -0600

condor (9.3.0-1) stable; urgency=medium

  * Discontinue support for Globus GSI
  * Discontinue support for grid type 'nordugrid', use 'arc' instead
  * MacOS version strings now include the major version number (10 or 11)
  * File transfer plugin sample code to aid in developing new plugins
  * Add generic knob to set the slot user for all slots

 -- Tim Theisen <tim@cs.wisc.edu>  Wed, 03 Nov 2021 13:33:00 -0500

condor (9.0.7-1) stable; urgency=medium

  * Fix bug where condor_gpu_discovery could crash with older CUDA libraries
  * Fix bug where condor_watch_q would fail on machines with older kernels
  * condor_watch_q no longer has a limit on the number of job event log files
  * Fix bug where a startd could crash claiming a slot with p-slot preemption
  * Fix bug where a job start would not be recorded when a shadow reconnects

 -- Tim Theisen <tim@cs.wisc.edu>  Tue, 02 Nov 2021 14:54:00 -0500

condor (9.2.0-1) stable; urgency=medium

  * Add SERVICE node that runs alongside the DAG for the duration of the DAG
  * Fix problem where proxy delegation to older HTCondor versions failed
  * Jobs are now re-run if the execute directory unexpectedly disappears
  * HTCondor counts the number of files transfered at the submit node
  * Fix a bug that caused jobs to fail when using newer Singularity versions

 -- Tim Theisen <tim@cs.wisc.edu>  Thu, 23 Sep 2021 16:19:34 -0500

condor (9.0.6-1) stable; urgency=medium

  * CUDA_VISIBLE_DEVICES can now contain GPU-<uuid> formatted values
  * Fixed a bug that caused jobs to fail when using newer Singularity versions
  * Fixed a bug in the Windows MSI installer for the latest Windows 10 version
  * Fixed bugs relating to the transfer of standard out and error logs
  * MacOS 11.x now reports as 10.16.x (which is better than reporting x.0)

 -- Tim Theisen <tim@cs.wisc.edu>  Thu, 23 Sep 2021 09:27:08 -0500

condor (9.1.3-1) stable; urgency=medium

  * Globus GSI is no longer needed for X.509 proxy delegation
  * Globus GSI authentication is disabled by default
  * The job ad now contains a history of job holds and hold reasons
  * If a user job policy expression evaluates to undefined, it is ignored

 -- Tim Theisen <tim@cs.wisc.edu>  Thu, 19 Aug 2021 13:52:24 -0500

condor (9.0.5-1) stable; urgency=medium

  * Other authentication methods are tried if mapping fails using SciTokens
  * Fix rare crashes from successful condor_submit, which caused DAGMan issues
  * Fix bug where ExitCode attribute would be suppressed when OnExitHold fired
  * condor_who now suppresses spurious warnings coming from netstat
  * The online manual now has detailed instructions for installing on MacOS
  * Fix bug where misconfigured MIG devices confused condor_gpu_discovery
  * The transfer_checkpoint_file list may now include input files

 -- Tim Theisen <tim@cs.wisc.edu>  Wed, 18 Aug 2021 10:07:10 -0500

condor (9.1.2-1) stable; urgency=high

  * Fixes for security issues
    https://htcondor.org/security/vulnerabilities/HTCONDOR-2021-0003.html
    https://htcondor.org/security/vulnerabilities/HTCONDOR-2021-0004.html

 -- Tim Theisen <tim@cs.wisc.edu>  Thu, 29 Jul 2021 10:35:12 -0500

condor (9.0.4-1) stable; urgency=high

  * Fixes for security issues
    https://htcondor.org/security/vulnerabilities/HTCONDOR-2021-0003.html
    https://htcondor.org/security/vulnerabilities/HTCONDOR-2021-0004.html

 -- Tim Theisen <tim@cs.wisc.edu>  Thu, 29 Jul 2021 10:35:12 -0500

condor (8.8.15-1) stable; urgency=high

  * Fix for security issue
    https://htcondor.org/security/vulnerabilities/HTCONDOR-2021-0003.html

 -- Tim Theisen <tim@cs.wisc.edu>  Thu, 29 Jul 2021 10:35:12 -0500

condor (9.1.1-1) stable; urgency=high

  * Fixes for security issues
    https://htcondor.org/security/vulnerabilities/HTCONDOR-2021-0003.html
    https://htcondor.org/security/vulnerabilities/HTCONDOR-2021-0004.html

 -- Tim Theisen <tim@cs.wisc.edu>  Tue, 13 Jul 2021 09:11:38 -0500

condor (9.0.3-1) stable; urgency=high

  * Fixes for security issues
    https://htcondor.org/security/vulnerabilities/HTCONDOR-2021-0003.html
    https://htcondor.org/security/vulnerabilities/HTCONDOR-2021-0004.html

 -- Tim Theisen <tim@cs.wisc.edu>  Tue, 13 Jul 2021 09:11:38 -0500

condor (8.8.14-1) stable; urgency=high

  * Fix for security issue
    https://htcondor.org/security/vulnerabilities/HTCONDOR-2021-0003.html

 -- Tim Theisen <tim@cs.wisc.edu>  Tue, 13 Jul 2021 09:11:38 -0500

condor (9.0.2-1) stable; urgency=medium

  * HTCondor can be set up to use only FIPS 140-2 approved security functions
  * If the Singularity test fails, the job goes idle rather than getting held
  * Can divide GPU memory, when making multiple GPU entries for a single GPU
  * Startd and Schedd cron job maximum line length increased to 64k bytes
  * Added first class submit keywords for SciTokens
  * Fixed MUNGE authentication
  * Fixed Windows installer to work when the install location isn't C:\Condor

 -- Tim Theisen <tim@cs.wisc.edu>  Thu, 08 Jul 2021 06:35:49 -0500

condor (9.1.0-1) stable; urgency=medium

  * Support for submitting to ARC-CE via the REST interface
  * DAGMan can put failed jobs on hold (user can correct problems and release)
  * Can run gdb and ptrace within Docker containers
  * A small Docker test job is run on the execute node to verify functionality
  * The number of instructions executed is reported in the job Ad on Linux

 -- Tim Theisen <tim@cs.wisc.edu>  Thu, 20 May 2021 09:35:16 -0500

condor (9.0.1-1) stable; urgency=medium

  * Fix problem where X.509 proxy refresh kills job when using AES encryption
  * Fix problem when jobs require a different machine after a failure
  * Fix problem where a job matched a machine it can't use, delaying job start
  * Fix exit code and retry checking when a job exits because of a signal
  * Fix a memory leak in the job router when a job is removed via job policy
  * Fixed the back-end support for the 'bosco_cluster --add' command
  * An updated Windows installer that supports IDTOKEN authentication

 -- Tim Theisen <tim@cs.wisc.edu>  Fri, 14 May 2021 17:46:39 -0500

condor (9.0.0-1) stable; urgency=medium

  * Absent any configuration, HTCondor denies authorization to all users
  * AES encryption is used for all communication and file transfers by default
  * New IDTOKEN authentication method enables fine-grained authorization
  * IDTOKEN authentication method is designed to replace GSI
  * Improved support for GPUs, including machines with multiple GPUs
  * New condor_watch_q tool that efficiently provides live job status updates
  * Many improvements to the Python bindings
  * New Python bindings for DAGMan and chirp
  * Improved file transfer plugins supporting uploads and authentication
  * File transfer times are now recorded in the job log
  * Added support for jobs that need to acquire and use OAUTH tokens
  * Many memory footprint and performance improvements in DAGMan
  * Submitter ceilings can limit the number of jobs per user in a pool

 -- Tim Theisen <tim@cs.wisc.edu>  Wed, 14 Apr 2021 13:25:15 -0500

condor (8.9.13-1) stable; urgency=medium

  * Host based security is no longer the default security model
  * Hardware accelerated integrity and AES encryption used by default
  * Normally, AES encryption is used for all communication and file transfers
  * Fallback to Triple-DES or Blowfish when interoperating with older versions
  * Simplified and automated new HTCondor installations
  * HTCondor now detects instances of multi-instance GPUs
  * Fixed memory leaks (collector updates in 8.9 could leak a few MB per day)
  * Many other enhancements and bug fixes, see version history for details

 -- Tim Theisen <tim@cs.wisc.edu>  Mon, 29 Mar 2021 22:50:51 -0500

condor (8.9.12-1) stable; urgency=medium

  * Withdrawn due to compatibility issues with prior releases

 -- Tim Theisen <tim@cs.wisc.edu>  Thu, 25 Mar 2021 14:15:17 -0500

condor (8.8.13-1) stable; urgency=medium

  * condor_ssh_to_job now maps CR and NL to work with editors like nano
  * Improved the performance of data transfer in condor_ssh_to_job
  * HA replication now accepts SHA-2 checksums to prepare for MD5 removal
  * Submission to NorduGrid ARC CE works with newer ARC CE versions
  * Fixed condor_annex crashes on platforms with newer compilers
  * Fixed "use feature: GPUsMonitor" to locate the monitor binary on Windows
  * Fixed a bug that prevented using the '@' character in an event log path

 -- Tim Theisen <tim@cs.wisc.edu>  Tue, 23 Mar 2021 08:07:35 -0500

condor (8.9.11-1) stable; urgency=high

  * This release of HTCondor fixes security-related bugs described at
  * https://htcondor.org/security/vulnerabilities/HTCONDOR-2021-0001.html
  * https://htcondor.org/security/vulnerabilities/HTCONDOR-2021-0002.html

 -- Tim Theisen <tim@cs.wisc.edu>  Mon, 28 Dec 2020 09:55:44 -0600

condor (8.9.10-1) stable; urgency=medium

  * Fix bug where negotiator stopped making matches when group quotas are used
  * Support OAuth, SciTokens, and Kerberos credentials in local universe jobs
  * The Python schedd.submit method now takes a Submit object
  * DAGMan can now optionally run a script when a job goes on hold
  * DAGMan now provides a method for inline jobs to share submit descriptions
  * Can now add arbitrary tags to condor annex instances
  * Runs the "singularity test" before running the a singularity job

 -- Tim Theisen <tim@cs.wisc.edu>  Tue, 24 Nov 2020 09:52:13 -0600

condor (8.8.12-1) stable; urgency=medium

  * Added a family of version comparison functions to ClassAds
  * Increased default Globus proxy key length to meet current NIST guidance

 -- Tim Theisen <tim@cs.wisc.edu>  Sat, 21 Nov 2020 16:40:52 -0600

condor (8.9.9-1) stable; urgency=medium

  * The RPM packages requires globus, munge, scitokens, and voms from EPEL
  * Improved cgroup memory policy settings that set both hard and soft limit
  * Cgroup memory usage reporting no longer includes the kernel buffer cache
  * Numerous Python binding improvements, see version history
  * Can create a manifest of files on the execute node at job start and finish
  * Added provisioner nodes to DAGMan, allowing users to provision resources
  * DAGMan can now produce .dot graphs without running the workflow

 -- Tim Theisen <tim@cs.wisc.edu>  Sun, 25 Oct 2020 12:32:40 -0500

condor (8.8.11-1) stable; urgency=medium

  * HTCondor now properly tracks usage over vanilla universe checkpoints
  * New ClassAd equality and inequality operators in the Python bindings
  * Fixed a bug where removing in-use routes could crash the job router
  * Fixed a bug where condor_chirp would abort after success on Windows
  * Fixed a bug where using MACHINE_RESOURCE_NAMES could crash the startd
  * Improved condor c-gahp to prioritize commands over file transfers
  * Fixed a rare crash in the schedd when running many local universe jobs
  * With GSI, avoid unnecessary reverse DNS lookup when HOST_ALIAS is set
  * Fix a bug that could cause grid universe jobs to fail upon proxy refresh

 -- Tim Theisen <tim@cs.wisc.edu>  Wed, 21 Oct 2020 06:38:00 -0500

condor (8.9.8-1) unstable; urgency=medium

  * Added htcondor.dags and htcondor.htchirp to the HTCondor Python bindings
  * New condor_watch_q tool that efficiently provides live job status updates
  * Added support for marking a GPU offline while other jobs continue
  * The condor_master command does not return until it is fully started
  * Deprecated several Python interfaces in the Python bindings

 -- Tim Theisen <tim@cs.wisc.edu>  Wed, 05 Aug 2020 13:47:06 -0500

condor (8.8.10-1) stable; urgency=medium

  * condor_qedit can no longer be used to disrupt the condor_schedd
  * Fixed a bug where the SHARED_PORT_PORT configuration setting was ignored
  * Ubuntu 20.04 and Amazon Linux 2 are now supported
  * In MacOSX, HTCondor now requires LibreSSL, available since MacOSX 10.13

 -- Tim Theisen <tim@cs.wisc.edu>  Tue, 04 Aug 2020 20:55:25 -0500

condor (8.9.7-1) unstable; urgency=medium

  * Multiple enhancements in the file transfer code
  * Support for more regions in s3:// URLs
  * Much more flexible job router language
  * Jobs may now specify cuda_version to match equally-capable GPUs
  * TOKENS are now called IDTOKENS to differentiate from SCITOKENS
  * Added the ability to blacklist TOKENS via an expression
  * Can simultaneously handle Kerberos and OAUTH credentials
  * The getenv submit command now supports a blacklist and whitelist
  * The startd supports a remote history query similar to the schedd
  * condor_q -submitters now works with accounting groups
  * Fixed a bug reading service account credentials for Google Compute Engine

 -- Tim Theisen <tim@cs.wisc.edu>  Tue, 19 May 2020 14:56:05 -0500

condor (8.8.9-1) stable; urgency=medium

  * Proper tracking of maximum memory used by Docker universe jobs
  * Fixed preempting a GPU slot for a GPU job when all GPUs are in use
  * Fixed a Python crash when queue_item_data iterator raises an exception
  * Fixed a bug where slot attribute overrides were ignored
  * Calculates accounting group quota correctly when more than 1 CPU requested
  * Updated HTCondor Annex to accommodate API change for AWS Spot Fleet
  * Fixed a problem where HTCondor would not start on AWS Fargate
  * Fixed where the collector could wait forever for a partial message
  * Fixed streaming output to large files (>2Gb) when using the 32-bit shadow

 -- Tim Theisen <tim@cs.wisc.edu>  Wed, 06 May 2020 07:36:28 -0500

condor (8.9.6-1) unstable; urgency=high

  * Fixes addressing CVE-2019-18823
    https://htcondor.org/security/vulnerabilities/HTCONDOR-2020-0001.html
    https://htcondor.org/security/vulnerabilities/HTCONDOR-2020-0002.html
    https://htcondor.org/security/vulnerabilities/HTCONDOR-2020-0003.html
    https://htcondor.org/security/vulnerabilities/HTCONDOR-2020-0004.html

 -- Tim Theisen <tim@cs.wisc.edu>  Wed, 18 Mar 2020 15:40:28 -0500

condor (8.8.8-1) stable; urgency=high

  * Fixes addressing CVE-2019-18823
    https://htcondor.org/security/vulnerabilities/HTCONDOR-2020-0001.html
    https://htcondor.org/security/vulnerabilities/HTCONDOR-2020-0002.html
    https://htcondor.org/security/vulnerabilities/HTCONDOR-2020-0003.html
    https://htcondor.org/security/vulnerabilities/HTCONDOR-2020-0004.html

 -- Tim Theisen <tim@cs.wisc.edu>  Tue, 17 Mar 2020 11:05:03 -0500

condor (8.9.5-2) unstable; urgency=medium

  * Fixed the installation of the HTCondor Python bindings on Debian/Ubuntu

 -- Tim Theisen <tim@cs.wisc.edu>  Wed, 19 Feb 2020 19:43:10 -0600

condor (8.9.5-1) unstable; urgency=medium

  * Added a new mode that skips jobs whose outputs are newer than their inputs
  * Added command line tool to help debug ClassAd expressions
  * Added port forwarding to Docker containers
  * You may now change some DAGMan throttles while the DAG is running
  * Added support for session tokens for pre-signed S3 URLs
  * Improved the speed of the negotiator when custom resources are defined
  * Fixed interactive submission of Docker jobs
  * Fixed a bug where jobs wouldn't be killed when getting an OOM notification

 -- Tim Theisen <tim@cs.wisc.edu>  Mon, 30 Dec 2019 16:27:36 -0600

condor (8.8.7-1) stable; urgency=medium

  * Updated condor_annex to work with upcoming AWS Lambda function changes
  * Added the ability to specify the order that job routes are applied
  * Fixed a bug that could cause remote condor submits to fail
  * Fixed condor_wait to work when the job event log is on AFS
  * Fixed RPM packaging to be able to install condor-all on CentOS 8
  * Period ('.') is allowed again in DAGMan node names

 -- Tim Theisen <tim@cs.wisc.edu>  Tue, 24 Dec 2019 08:03:51 -0600

condor (8.9.4-1) unstable; urgency=medium

  * Amazon S3 file transfers using pre-signed URLs
  * Further reductions in DAGMan memory usage
  * Added -idle option to condor_q to display information about idle jobs
  * Support for SciTokens authentication
  * A tool, condor_evicted_files, to examine the SPOOL of an idle job

 -- Tim Theisen <tim@cs.wisc.edu>  Mon, 18 Nov 2019 15:40:14 -0600

condor (8.8.6-1) stable; urgency=medium

  * Initial support for CentOS 8
  * Fixed a memory leak in SSL authentication
  * Fixed a bug where "condor_submit -spool" would only submit the first job
  * Reduced encrypted file transfer CPU usage by a factor of six
  * "condor_config_val -summary" displays changes from a default configuration
  * Improved the ClassAd documentation, added many functions that were omitted

 -- Tim Theisen <tim@cs.wisc.edu>  Wed, 13 Nov 2019 08:18:44 -0600

condor (8.9.3-1) unstable; urgency=medium

  * TOKEN and SSL authentication methods are now enabled by default
  * The job and global event logs use ISO 8601 formatted dates by default
  * Added Google Drive multifile transfer plugin
  * Added upload capability to Box multifile transfer plugin
  * Added Python bindings to submit a DAG
  * Python 'JobEventLog' can be pickled to facilitate intermittent readers
  * 2x matchmaking speed for partitionable slots with simple START expressions
  * Improved the performance of the condor_schedd under heavy load
  * Reduced the memory footprint of condor_dagman
  * Initial implementation to record the circumstances of a job's termination

 -- Tim Theisen <tim@cs.wisc.edu>  Tue, 17 Sep 2019 00:00:00 -0500

condor (8.8.5-1) stable; urgency=medium

  * Fixed two performance problems on Windows
  * Fixed Java universe on Debian and Ubuntu systems
  * Added two knobs to improve performance on large scale pools
  * Fixed a bug where requesting zero GPUs would require a machine with GPUs
  * HTCondor can now recognize nVidia Volta and Turing GPUs

 -- Tim Theisen <tim@cs.wisc.edu>  Wed, 04 Sep 2019 13:22:29 -0500

condor (8.8.4-1) stable; urgency=medium

  * Python 3 bindings - see version history for details (requires EPEL on EL7)
  * Can configure DAGMan to dramatically reduce memory usage on some DAGs
  * Improved scalability when using the python bindings to qedit jobs
  * Fixed infrequent schedd crashes when removing scheduler universe jobs
  * The condor_master creates run and lock directories when systemd doesn't
  * The condor daemon obituary email now contains the last 200 lines of log

 -- Tim Theisen <tim@cs.wisc.edu>  Tue, 09 Jul 2019 10:15:38 -0500

condor (8.9.2-1) unstable; urgency=medium

  * The HTTP/HTTPS file transfer plugin will timeout and retry transfers
  * A new multi-file box.com file transfer plugin to download files
  * The manual has been moved to Read the Docs
  * Configuration options for job-log time-stamps (UTC, ISO 8601, sub-second)
  * Several improvements to SSL authentication
  * New TOKEN authentication method enables fine-grained authorization control

 -- Tim Theisen <tim@cs.wisc.edu>  Tue, 05 Jun 2019 08:03:56 -0500

condor (8.8.3-1) stable; urgency=medium

  * Fixed a bug where jobs were killed instead of peacefully shutting down
  * Fixed a bug where a restarted schedd wouldn't connect to its running jobs
  * Improved file transfer performance when sending multiple files
  * Fix a bug that prevented interactive submit from working with Singularity
  * Orphaned Docker containers are now cleaned up on execute nodes
  * Restored a deprecated Python interface that is used to read the event log

 -- Tim Theisen <tim@cs.wisc.edu>  Wed, 22 May 2019 07:16:49 -0500

condor (8.9.1-1) unstable; urgency=medium

  * An efficient curl plugin that supports uploads and authentication tokens
  * HTCondor automatically supports GPU jobs in Docker and Singularity
  * File transfer times are now recorded in the user job log and the job ad

 -- Tim Theisen <tim@cs.wisc.edu>  Wed, 17 Apr 2019 06:50:37 -0600

condor (8.8.2-1) stable; urgency=medium

  * Fixed problems with condor_ssh_to_job and Singularity jobs
  * Fixed a problem that could cause condor_annex to crash
  * Fixed a problem where the job queue would very rarely be corrupted
  * condor_userprio can report concurrency limits again
  * Fixed the GPU discovery and monitoring code to map GPUs in the same way
  * Made the CHIRP_DELAYED_UPDATE_PREFIX configuration knob work again
  * Fixed restarting HTCondor from the Service Control Manager on Windows
  * Fixed a problem where local universe jobs could not use condor_submit
  * Restored a deprecated Python interface that is used to read the event log
  * Fixed a problem where condor_shadow reuse could confuse DAGMan

 -- Tim Theisen <tim@cs.wisc.edu>  Thu, 11 Apr 2019 07:48:19 -0500

condor (8.9.0-1) unstable; urgency=medium

  * Absent any configuration, HTCondor denies authorization to all users
  * All HTCondor daemons under a condor_master share a security session
  * Scheduler Universe jobs are prioritized by job priority

 -- Tim Theisen <tim@cs.wisc.edu>  Wed, 27 Feb 2019 17:05:36 -0600

condor (8.8.1-1) stable; urgency=medium

  * Fixed excessive CPU consumption with GPU monitoring
  * GPU monitoring is off by default; enable with "use feature: GPUsMonitor"
  * HTCondor now works with the new CUDA version 10 libraries
  * Fixed a bug where sometimes jobs would not start on a Windows execute node
  * Fixed a bug that could cause DAGman to go into an infinite loop on exit
  * The JobRouter doesn't forward the USER attribute between two UID Domains
  * Made Collector.locateAll() more efficient in the Python bindings
  * Improved efficiency of the negotiation code in the condor_schedd

 -- Tim Theisen <tim@cs.wisc.edu>  Mon, 18 Feb 2019 15:44:41 -0600

condor (8.8.0-1) stable; urgency=medium

  * Automatically add AWS resources to your pool using HTCondor Annex
  * The Python bindings now include submit functionality
  * Added the ability to run a job immediately by replacing a running job
  * A new minihtcondor package makes single node installations easy
  * HTCondor now tracks and reports GPU utilization
  * Several performance enhancements in the collector
  * The grid universe can create and manage VM instances in Microsoft Azure
  * The MUNGE security method is now supported on all Linux platforms

 -- Tim Theisen <tim@cs.wisc.edu>  Thu, 03 Jan 2019 12:03:47 -0600

condor (8.7.10-1) unstable; urgency=medium

  * Can now interactively submit Docker jobs
  * The administrator can now add arguments to the Singularity command line
  * The MUNGE security method is now supported on all Linux platforms
  * The grid universe can create and manage VM instances in Microsoft Azure
  * Added a single-node package to facilitate using a personal HTCondor

 -- Tim Theisen <tim@cs.wisc.edu>  Tue, 30 Oct 2018 16:07:41 -0500

condor (8.6.13-1) stable; urgency=medium

  * Made the Python 'in' operator case-insensitive for ClassAd attributes
  * Python bindings are now built for the Debian and Ubuntu platforms
  * Fixed a memory leak in the Python bindings
  * Fixed a bug where absolute paths failed for output/error files on Windows
  * Fixed a bug using Condor-C to run Condor-C jobs
  * Fixed a bug where Singularity could not be used if Docker was not present

 -- Tim Theisen <tim@cs.wisc.edu>  Tue, 30 Oct 2018 10:28:39 -0500

condor (8.7.9-1) unstable; urgency=medium

  * Support for Debian 9, Ubuntu 16, and Ubuntu 18
  * Improved Python bindings to support the full range of submit functionality
  * Allows VMs to shutdown when the job is being gracefully evicted
  * Can now specify a host name alias (CNAME) for NETWORK_HOSTNAME
  * Added the ability to run a job immediately by replacing a running job

 -- Tim Theisen <tim@cs.wisc.edu>  Wed, 01 Aug 2018 00:40:39 -0500

condor (8.6.12-1) stable; urgency=medium

  * Support for Debian 9, Ubuntu 16, and Ubuntu 18
  * Fixed a memory leak that occurred when SSL authentication fails
  * Fixed a bug where invalid transform REQUIREMENTS caused a Job to match
  * Fixed a bug to allow a queue super user to edit protected attributes
  * Fixed a problem setting the job environment in the Singularity container
  * Fixed several other minor problems

 -- Tim Theisen <tim@cs.wisc.edu>  Tue, 31 Jul 2018 22:58:32 -0500

condor (8.6.11) unstable; urgency=medium

  * Nightly build

 -- Tim Theisen <tim@exec-23.batlab.org>  Thu, 31 May 2018 15:01:37 -0500

condor (8.6.8~dfsg.1-2) unstable; urgency=medium

  * Disable GSOAP (Closes: #890007) (GSOAP will be dropped from HTCondor soon)
  * Package Apache NOTICE file (fix up lintian error)

 -- Tim Theisen <tim@exec-23.batlab.org>  Mon, 19 Mar 2018 18:28:58 -0500

condor (8.6.8~dfsg.1-1) unstable; urgency=medium

  [ Tim Theisen ]
  * New upstream stable release (update to latest 8.6 stable series).
    - Support for singularity containers.
    - Jobs can now be submitted to the Slurm batch scheduling system via the
      new slurm type in the grid universe.
    - Fixes an issue where a user can cause the condor_schedd to crash by
      submitting a job designed for that purpose (CVE-2017-16816).
  * Bump SO version of libclassad from 7 to 8.

  [ Michael Hanke ]
  * Drop transitional packages (Condor -> HTCondor). Thanks to Holger Levsen
    for pointing this out (Closes: #878376).
  * Package was falsely suggesting "docker" instead of "docker.io".
  * More robust default "Personal Condor" configuration (should not break in
    IPv6 scenarios).

 -- Tim Theisen <tim@cs.wisc.edu>  Thu, 16 Nov 2017 15:48:05 -0600

condor (8.4.11~dfsg.1-3) unstable; urgency=medium

  * Get rid of lintian errors (eliminate RPATH, dh_python build dependency)

 -- Tim Theisen <tim@cs.wisc.edu>  Wed, 04 Oct 2017 15:33:23 -0500

condor (8.4.11~dfsg.1-2) unstable; urgency=medium

  * List additional global symbols for new gsoap version(Closes: #868905).
    Thanks to Michael Hudson-Doyle <michael.hudson@canonical.com>
  * Add build conflict to prevent pulling in cream on raspian.
    Thanks to Peter Green <plugwash@p10link.net>

 -- Tim Theisen <tim@cs.wisc.edu>  Fri, 18 Aug 2017 22:39:59 -0500

condor (8.4.11~dfsg.1-1) unstable; urgency=medium

  * New upstream bugfix release.
    - Various bugfixes for a number of HTCondor subsystems
      http://research.cs.wisc.edu/htcondor/manual/v8.4.11/10_3Stable_Release.html
  * Add Tim Theisen as a maintainer.
  * Remove Brian Lin as a maintainer.

 -- Tim Theisen <tim@cs.wisc.edu>  Wed, 25 Jan 2017 09:45:20 -0600

condor (8.4.9~dfsg.1-2) unstable; urgency=medium

  * Add patch to fix FTBFS due to -fPIE being default now. Thanks
    to Adrian Bunk <bunk@stusta.de> for the patch (Closes: #837402).
  * Disable VOMS support for now to workaround VOMS not being ready for
    OpenSSL 1.1.0 (Closes: #828269). To be re-enabled once #844877
    was addressed.
  * Add upstream patch for OpenSSL 1.1 compatibility (to be released with
    8.4.10).

 -- Michael Hanke <mih@debian.org>  Sun, 27 Nov 2016 08:45:09 +0100

condor (8.4.9~dfsg.1-1) unstable; urgency=medium

  * New upstream bugfix release.
    - Updated systemd service configuration.
    - Various bugfixes for a number of HTCondor subsystems
      http://research.cs.wisc.edu/htcondor/manual/v8.4.9/10_3Stable_Release.html
  * Refreshed patches.
  * Adjusted install setup for tmpfile.d configuration after upstream source
    reorganization.

 -- Michael Hanke <mih@debian.org>  Fri, 14 Oct 2016 13:39:15 +0200

condor (8.4.8~dfsg.1-1) unstable; urgency=medium

  * New upstream release (skipped several, more help wanted!)
    - Clarified license of doc/makeman/hard-test.html -- same as
      main HTCondor license (Closes: #822404)
  * Bumped Standards version to 3.9.8, no changes necessary.
  * Add Debconf template translation:
    - Brazilian Portuguese -- courtesy of Adriano Rafael Gomes
      <adrianorg@arg.eti.br>.
      (Closes: #816945)
  * Prevent failure when creating arch-independent packages only.
    Patch is courtesy of Santiago Vila <sanvila@unex.es> (Closes: #809112)

 -- Michael Hanke <mih@debian.org>  Fri, 19 Aug 2016 10:14:12 +0200

condor (8.4.2~dfsg.1-1) unstable; urgency=medium

  * New upstream release.
    - Simplified configuration to hold or preempt jobs that exceed resource
      claims.
    - Fix FTBFS on non-amd64 64bit platforms (Closes: #804386).
    - Various other bug fixes.
  * Install tmpfiles configuration for systemd to prevent service start
    failure due to missing /var/run/condor.

 -- Michael Hanke <mih@debian.org>  Fri, 11 Dec 2015 20:30:35 +0100

condor (8.4.0~dfsg.1-1) unstable; urgency=medium

  * First upstream in new 8.4 stable series. Updates:
    - leaner resource footprint for up to 200k simultaneous jobs in a
      single pool
    - run Docker containers as jobs
    - configurable encryption of execution directories
    - support for simultaneous IPv4 and IPv6 connections
    - adminstrator can establish requirements that must be satisfied in order
      for a job to be queued
    - new default shared port (if used) is 9618, instead of the previous
      random default
    - automatic tuning of certain kernel parameters for improved scalability
      enabled by default (see LINUX_KERNEL_TUNING_SCRIPT).
  * Install systemd service file.
  * Install default submit configuration for interactive jobs in
    /etc/condor/interactive.sub and set default configuration for
    INTERACTIVE_SUBMIT_FILE accordingly.
  * Tighten versioned dependency on libclassad package -- observed missing
    symbols, despite unchanged SO version.
  * Install documentation under /usr/share/doc/htcondor (no longer just
    'condor').
  * Add docker as suggested package, due to the addition of the
    DockerUniverse.
  * Recommend package 'ecryptfs-utils': when installed HTCondor can be
    instructed to encrypt job EXECUTE directories on a system-wide, or
    per-job basis.
  * Install linux-kernel-tuning script as a config file into /etc/condor.
  * Update patch to avoid non-literal string processing without format
    strings [-Werror=format-security].
  * Build with Virtual Organization Membership Service support. Added
    voms-dev as a build-dependency.
  * Add a watch file.

 -- Michael Hanke <mih@debian.org>  Tue, 15 Sep 2015 07:32:31 +0200

condor (8.2.9~dfsg.1-1) unstable; urgency=medium

  * New upstream bugfix release closing >25 tickets.
    - "Smaller" partitionable slots are now merged to allow for a "bigger"
      job to match (needs ALLOW_PSLOT_PREEMPTION=True; default behavior
      unchanged).
    - Fix LaTeX documentation sources to work with the most recent TeTeX
      (Closes: #790865). Thanks to Martin Michlmayr for the report and a
      patch.
  * Remove package section disparity (devel -> libdevel).

 -- Michael Hanke <mih@debian.org>  Mon, 17 Aug 2015 08:35:31 +0200

condor (8.2.8~dfsg.1-1) unstable; urgency=medium

  * New upstream bugfix release.
    - Updated for latest gsoap release (Closes: #784778)
    - Numerous additional bug fixes.
  * Minimize patch for default configuration to match upstream
    adjustments.
  * Add patch to fix a few bashisms (Closes: #772232). Thanks to
    Raphael Geissert for the report.
  * Add a patch adding raspbian to OS detection code (Closes: #780517).
    Thanks to Peter Michael Green for the patch.
  * Bumped Standards-version to 3.9.6; no changes necessary.

 -- Michael Hanke <mih@debian.org>  Sat, 16 May 2015 10:32:41 +0200

condor (8.2.3~dfsg.1-6) unstable; urgency=medium

  [Alex Waite]
  * Upstream security fix: Authenticated users could execute arbitrary code as
    the condor user due to a bug in the way the condor daemon sent email
    notifications (CVE-2014-8126). (Closes: #775276)

 -- Michael Hanke <mih@debian.org>  Fri, 16 Jan 2015 18:59:12 +0100

condor (8.2.3~dfsg.1-5) unstable; urgency=medium

  * Fix wrong default SPOOL location introduced with 8.2.3~dfsg.1-4. Whenever
    not overwritten by an explicit SPOOL setting, this version relocated
    SPOOL to /var/lib/condor/lib. Consequently, existing job and usage logs
    where inaccessible by HTcondor. This update reverts this unintentional
    change and sets SPOOL explicitly to /var/spool/condor again.
    (Closes: #772170)

 -- Michael Hanke <mih@debian.org>  Fri, 05 Dec 2014 20:32:17 +0100

condor (8.2.3~dfsg.1-4) unstable; urgency=medium

  * Adjust mechanism to apply the default Debian configuration to cope with
    the removal of the monolithic configuration file in the 8.2.x series.
    The default configuration is now applied as a patch to the table of
    parameters in the HTCondor sources (Closes: #769100).
    The report of leaving behind an unowned directory is merely a symptom of
    this bug.
  * Adjust default configuration to make HTCondor work with Debian's
    ganglia (also see Ticket #4709). Thanks to Alex Waite for the fix.
  * Add Debconf template translation:
    - Dutch -- courtesy of Frans Spiesschaert <Frans.Spiesschaert@yucom.be>.
      (Closes: #766067)

 -- Michael Hanke <mih@debian.org>  Sat, 29 Nov 2014 09:57:27 +0100

condor (8.2.3~dfsg.1-3) unstable; urgency=medium

  * Modify the DMTCP shim script to work with the 2.x series of DMTCP.

 -- Michael Hanke <mih@debian.org>  Fri, 17 Oct 2014 20:43:10 +0200

condor (8.2.3~dfsg.1-2) unstable; urgency=medium

  * Add transitional dummy packages to enable seamless upgrades from the
    "condor*" packages in wheezy. Apparently, the provides/replaces/conflicts
    triplet doesn't work with apt or aptitude in jessie.

 -- Michael Hanke <mih@debian.org>  Tue, 07 Oct 2014 13:33:55 +0200

condor (8.2.3~dfsg.1-1) unstable; urgency=medium

  * Add patch to prevent FTBFS when built with --as-needed (Closes: #758923).
    Thanks to Artur Rona.
  * Add 'provides: condor*' statements to debian/control to ensure a smooth
    upgrade path.
  * Move upstream meta data: debian/upstream -> debian/upstream/metadata
  * Added patch to increase the robustness of the sentinel job submitted by
    condor_qsub (Closes: #692388). Thanks to Philip Chase for the patch.

 -- Michael Hanke <mih@debian.org>  Sat, 04 Oct 2014 14:59:29 +0200

condor (8.2.1~dfsg.1-1) unstable; urgency=medium

  * New upstream release in the 8.2 stable series.
    - Skipped 8.2.0 due to a security issue.
    - Includes various new features from the former 8.1 development series,
      such as improved support for partitionable slots, and interactive
      sessions.
  * Enabled CGROUPS support (new build-dependency libcgroups-dev).
  * Enabled condor_kbdd for machines where Condor harvests idle time
    (new build-dependency libx11-dev).
  * Bump SO version of libclassad from 5 to 7.
  * Bumped Standards-version to 3.9.5; no changes necessary.
  * Drop build-dependency on obsolete python-support.
  * Drop alternative build-dependency on obselete java-compiler.
  * Symlink condor_ssh_to_job_sshd_config_template to /usr/lib/condor
    where Condor expects it to make interactive sessions work out of the box.

 -- Michael Hanke <mih@debian.org>  Sun, 13 Jul 2014 12:03:32 +0200

condor (8.0.6~dfsg.1-1) unstable; urgency=medium

  * New upstream maintenance release for the 8.0 series. Changelog excerpt:
    - HTCondor now forces proxies that it delegates to be a minimum of
      1024 bits. (Ticket #4168).
    - Fixed a bug in the condor_schedd which would cause it to crash when
      running remotely submitted parallel universe jobs. (Ticket #4163).
    - Fixed a crash of the condor_shadow, triggered when a disconnect from
      the condor_starter occurs just as the job terminates. (Ticket #4127).
    - Fixed a bug that caused condor_submit_dag to crash on very large DAG
      input files, such as those larger than 2 Gbytes (Ticket #4171).
  * Drop patch for schedd crash-prevention (Ticket #38936) -- contained in new
    release.
  * Add missing libkrb5-dev packages to the build-depends. Thanks to Hideki
    Yamane for the fix (Closes: #747794).
  * Update patch for missing getpid and getppid syscalls on alpha. Thanks to
    Michael Cree (Closes: #736689).
  * Disable Python bindings again -- they do not build nicely for all
    supported Python versions right now.
  * Update java build-dependencies to use default-jdk as first option. Thanks
    lintian.

 -- Michael Hanke <mih@debian.org>  Sun, 25 May 2014 16:15:55 +0200

condor (8.0.5~dfsg.1-1) unstable; urgency=low

  [ Michael Hanke ]
  * Acknowledge NMU, thanks Mattias Ellert.
  * New upstream version (Closes: #714364). This is the first packaged
    version of an 8.x release with many improvements and fixes.
  * Rename all relevant binary packages to reflect the new upstream name
    HTCondor. The source package name is kept as 'condor'.
  * Bump debhelper compat level to 9 to enabled hardening and python helper
    support.
  * Enable Python bindings (only for the default Python version for now).
    New build-dependencies libboost-python-dev, python-support and python-dev
    added.
  * Enable automatic updating of autotools infrastructure via dh_autoreconf.
    New build-dependencies dh-autoreconf and autotools-dev added.
  * Fix for CVE-2013-4255 is contained since 8.0.3 (Closes: #721693).
  * Remove Debian-specific condor_qsub script which has been integrated
    upstream and is now shipped in an improved form.
  * Add patch to source LSB init function in Condor's init script.
  * Add patch to replace sprintf wrapper call without a format string argument
    with the corresponding non-formating function call.
  * Add upstream patch to prevent schedd crash (Ticket #38936).

  [ Brian Lin ]
  * Add Debconf template translations:
    - Japanese -- courtesy of victory <victory.deb@gmail.com>.
      (Closes: #718923)
  * Add patch campus_factory_syntax to fix a syntax error the campus_factory
    script.
  * Bumped Standards-version to 3.9.4; no changes necessary.
  * Add new dependency on libboost-test-dev.
  * Disable installation of obsolete Perl modules.
  * Fix DEP5 syntax error in debian/copyright.

 -- Michael Hanke <mih@debian.org>  Tue, 31 Dec 2013 10:22:08 +0100

condor (7.8.8~dfsg.1-2.1) unstable; urgency=medium

  * Non-maintainer upload.
  * Adapt to multiarch globus installation (Closes: #731246).

 -- Mattias Ellert <mattias.ellert@fysast.uu.se>  Mon, 16 Dec 2013 16:40:36 +0100

condor (7.8.8~dfsg.1-2) unstable; urgency=low

  * Fix corrupted Russian and French debconf template translations.
    Thanks to David Prévot for the fixes (Closes: #671510, #673138).

 -- Michael Hanke <mih@debian.org>  Sun, 21 Jul 2013 09:23:43 +0200

condor (7.8.8~dfsg.1-1) unstable; urgency=low

  [ Brian Lin ]
  * New upstream bug fix release.
    - Fixed a bug in condor_advertise that could cause failure to publish
    ClassAds to condor_collector daemons other than the first one in the list of
    condor_collector daemons (Ticket #3404).
    - Fixed a bug that could cause HTCondor daemons to abort on condor_reconfig
    when the value of configuration variable STATISTICS_WINDOW_SECONDS was
    reduced. (Ticket #3443).
    - If condor_shared_port was using a dynamic port and the condor_master was
    using the shared port, then if condor_shared_port died, all subsequent
    attempts to restart it on a different port failed. (Ticket #3478).
    - Reduced the likelihood of a problem that caused the condor_master to
    restart some of its children after a recent reconfiguration, because the
    condor_master incorrectly concluded that the children were hung. (Ticket
    #3510)
    - Now installs the condor_kbdd daemon.
    - Does no longer provide condor_glidein
    - Fix a number of bashisms (Closes: #690640)
  * Added patch to automatically retry glexec operations if they exit with an
    error code likely caused by a transient error (Ticket 2415).

  [ Michael Hanke ]
  * Add Brian Lin as a maintainer.
  * Adjust code to determine Condor's upstream version in debian/rules'
    get-orig-source target.
  * Add citation information in debian/upstream. Thanks to Andreas Tille.
  * Add explicit note to README.Debian that the standard universe is not
    supported at this point (Closes: #717357).

 -- Michael Hanke <mih@debian.org>  Sat, 20 Jul 2013 12:51:53 +0200

condor (7.8.7~dfsg.1-1) experimental; urgency=low

  * New upstream bug fix release.
    - Fixed a bug wherein running the condor_suspend command on a scheduler
      universe job would cause the schedd to crash (Ticket 3259).
    - Jobs that were submitted with condor_submit -spool and failed during
      submission were left indefinitely in the queue in the Hold state
      (Ticket 3200).
    - When using privilege separation, jobs would be put on hold after
      they finished running if the working directory contained links to
      files that were not globally readable (Ticket 2904).
    - condor_master would sometimes crash on reconfiguration when the
      High Availability configuration had changed (Ticket 3292).
  * Condor is now officially called HTCondor. The Debian package will keep the
    name 'condor' for now and change when switching to the 7.9 or 8.0 series.

 -- Michael Hanke <mih@debian.org>  Thu, 10 Jan 2013 16:47:47 +0100

condor (7.8.6~dfsg.1-1) experimental; urgency=low

  * New upstream bug fix release (skipped 7.8.5).
    - Avoid rare crashes of condor_schedd in association with jobs that have
      'noop_job = true' (Ticket 3156).
    - Fix condor_startd crash when failing to match a partitionable slot after
      the application of configuration variables of the MODIFY_REQUEST_EXPR_
      category (Ticket 3260).
    - Prevent removal of scheduler universe jobs from the job queue when they
      should have been requeued, according to policy. This caused condor_dagman
      jobs to fail to restart. This bug exists in all Condor versions 7.8.0
      through 7.8.4. Upon upgrading from these Condor versions, users will need
      to intervene in order to restart their dagman jobs (Ticket 3207).

 -- Michael Hanke <mih@debian.org>  Tue, 06 Nov 2012 08:22:29 +0100

condor (7.8.4~dfsg.1-1) experimental; urgency=low

  * New upstream bug fix release (missed 7.8.3). This release addresses four
    security-related issues, as well as numerous other bug fixes
    (Closes: #688210):
    - Security Item: Some code that was no longer used was removed. The presence
      of this code could expose information which would allow an attacker to
      control another user's job. (CVE-2012-3493)
    - Security Item: Some code that was no longer used was removed. The presence
      of this code could have lead to a Denial-of-Service attack which would
      allow an attacker to remove another user's idle job. (CVE-2012-3491)
    - Security Item: Filesystem (FS) authentication was improved to check the
      UNIX permissions of the directory used for authentication. Without this,
      an attacker may have been able to impersonate another submitter on the
      same submit machine. (CVE-2012-3492)
    - Security Item: Although not user-visible, there were multiple updates to
      remove places in the code where potential buffer overruns could occur,
      thus removing potential attacks. None were known to be exploitable.
    - Security Item: Although not user-visible, there were updates to the code
      to improve error checking of system calls, removing some potential
      security threats. None were known to be exploitable.
    - The full changelog listing numerous additional bugs is available at
      http://research.cs.wisc.edu/condor/manual/v7.8/9_3Stable_Release.html
  * Added patch to fix a FTBFS on alpha, due to missing getpid syscall.
    Courtesy of Michael Cree <mcree@orcon.net.nz> (Closes: #685892).

 -- Michael Hanke <mih@debian.org>  Fri, 21 Sep 2012 20:56:32 +0200

condor (7.8.2~dfsg.1-2) experimental; urgency=low

  * Make postinst script more robust against missing config variables (Closes:
    #684667). Patch is courtesy of Tim Cartwright.
  * Disable Condor's file transfer mechanism for jobs submitted via
    condor_qsub, because a shared filesystem is assumed for these jobs
    (Closes: #684879).
  * This time really remove dangling symlink /usr/sbin/condor -> ../bin/condor.
    This file no longer exists (Closes: #678425).
  * Support deployment scenario where the administrative 'condor' user is not
    a local system user, but is shared (e.g. through LDAP) by all machines in a
    Condor pool (see installation manual section 3.2). The condor package will
    accept to run under an existing non-system user account named 'condor',
    but only when that account is locked, i.e. not login is possible
    (Closes: #684463).

 -- Michael Hanke <mih@debian.org>  Sun, 12 Aug 2012 19:20:35 +0200

condor (7.8.2~dfsg.1-1) unstable; urgency=high

  * Upstream security release. Prevent an attacker who is manipulating
    reverse-DNS entries and is able to connect to a Condor daemon to gain
    access to a Condor pool that is using DNS/hostname host-based authentication
    (only). CVE-2012-3416

 -- Michael Hanke <mih@debian.org>  Thu, 16 Aug 2012 08:32:49 +0200

condor (7.8.1~dfsg.1-2) unstable; urgency=low

  * Remove dangling symlink /usr/sbin/condor -> ../bin/condor. This file no
    longer exists (Closes: #678425).
  * Add Debconf template translations:
    - Czech -- courtesy of Martin Å Ãn <martin.sin@zshk.cz>
      (Closes: #678952)
    - Spanish -- courtesy of Fernando C. Estrada <fcestrada@fcestrada.com>
      (Closes: #680201)
  * Only issue 'condor_restart' command in postinst, when condor_master is
    actually running. If that is not the case, for example when daemon
    startup is prevented by system policy, package installation would fail
    otherwise. Thanks to Andreas Beckmann for the report. (Closes: #681144)

 -- Michael Hanke <mih@debian.org>  Thu, 21 Jun 2012 18:40:11 +0200

condor (7.8.1~dfsg.1-1) unstable; urgency=low

  * New upstream bugfix release:
    - Fixed a bug in the condor init script that would cause
      the init script to hang if condor wasn't running (Ticket 2872)
    - Fixed a bug that caused Parallel Universe jobs using Parallel
      Scheduling Groups to occasionally stay idle even when there were
      available machines to run them (Ticket 3017)
    - Fixed a bug that caused the Condor GridManager to crash when
      attempting to submit jobs to a local PBS/LSF/SGI cluster
      (Ticket 3014)
    - Fixed a bug in the handling of local universe jobs which caused
      the Condor SCHEDD to log a spurious ERROR message every time a local
      universe job exited, and then further caused the statistics for local
      universe jobs to be incorrectly computed (Ticket 3008)
    - Fixed a bug when Condor runs under the PrivSep model, in which if a job
      created a hard link from one file to another, Condor was unable to
      transfer the files back to the submit side, and the job was put on hold.
      (Ticket 2987)
    - When configuration variables MaxJobRetirementTime or MachineMaxVacateTime
      were very large, estimates of machine draining badput and completion time
      were sometimes nonsensical because of integer overflow (Ticket 3001)
    - Fixed a bug where per-job sub-directories and their contents in the
      SPOOL directory would not be removed when the associated job left the
      queue (Ticket 2942). Closes: #663031
  * Updated Swedish Debconf translation (Closes: #676943).

 -- Michael Hanke <mih@debian.org>  Wed, 06 Jun 2012 10:39:35 +0200

condor (7.8.0~dfsg.1-2) unstable; urgency=low

  * Actually include the Russian, Italian, and Polish translations.
  * Add Debconf template translations:
    - Swedish -- courtesy of Martin Bagge <brother@bsnet.se>
      (Closes: #673877)
    - French -- courtesy of Steve Petruzzello <dlist@bluewin.ch>
      (Closes: #673138)
    - Portuguese -- courtesy of Pedro Ribeiro <p.m42.ribeiro@gmail.com>
      (Closes: #674943)
  * Add explicit dependency on Python (for condor_router_history).
  * Remove word duplication from package description.
  * Fix typos in debian/copyright.

 -- Michael Hanke <mih@debian.org>  Mon, 04 Jun 2012 08:49:07 +0200

condor (7.8.0~dfsg.1-1) unstable; urgency=low

  * New upstream release (Closes: #670304). This is the first release of the
    new 7.8 stable series. Patches introduced to prevent FTBFS on mips, ia64
    and s390x are merged/obsolete.
  * Add Debconf template translations (Closes: #670487):
    - German -- courtesy of Erik Pfannenstein <epfannenstein@gmx.de>
      (Closes: #671394)
    - Russian -- courtesy of Yuri Kozlov <yuray@komyakino.ru>
      (Closes: #671510)
    - Italian -- courtesy of Beatrice Torracca <beatricet@libero.it>
      (Closes: #671641)
    - Polish -- courtesy of Michał Kułach <michalkulach@gmail.com>
      (Closes: #671547)

 -- Michael Hanke <mih@debian.org>  Wed, 09 May 2012 11:35:19 +0200

condor (7.7.6~dfsg.1-3) experimental; urgency=low

  * Temporarily drop cgroups dependency and, consequently, support for cgroups
    in Condor. The cgroups package is not in the condition to migrate into
    wheezy, hence blocking Condor's migration as well. cgroups maintainer
    suggests to drop this dependency for now.
    http://lists.debian.org/debian-devel/2012/04/msg00617.html
  * Improved Debconf templates after review by debian-l10n-english. Thanks
    to Justin B. Rye and Christian Perrier.
  * Add Debconf template translations:
    - Danish -- courtesy of Joe Dalton (Closes: #671090).

 -- Michael Hanke <mih@debian.org>  Wed, 02 May 2012 08:13:55 +0200

condor (7.7.6~dfsg.1-2) unstable; urgency=low

  * Add upstream patch to address FTBFS on ia64 and s390x (Closes: #670393).

 -- Michael Hanke <mih@debian.org>  Wed, 25 Apr 2012 18:18:08 +0200

condor (7.7.6~dfsg.1-1) unstable; urgency=low

  * New upstream development release. Last one before the 7.8 stable series.
  * Majority of patches has been merged upstream or have been made obsolete.
  * Stop supporting alternative LOCAL_DIR settings via Debconf. In addition
    the pre/postrm scripts no longer support non-standard (aka /var) LOCAL_DIR
    settings. This was done to be able to keep runtime data (logs, etc.) when
    the package gets removed, but not purged (Closes: #668088). Previously the
    package relied on Condor's own configuration facilities to deduce LOCAL_DIR,
    which is impossible to perform in 'postrm'.
  * Do not remove the condor user during package purge (Closes: #667533).
    Along the lines of the discussion in #621833 the user is kept in a locked
    state (condor user has login disabled by default).
  * Simplify logic of adding the condor system user in maintainer scripts.
  * Change daemon restart behavior on package upgrade -- confirmed with
    upstream. Condor is now kept running during package upgrade (was
    unconditionally stopped in prerm before). Upon finishing installtion of
    the new version, Condor is just started (if not already running) and a
    'condor_restart' command is issued. Before a complete stop-start cycle was
    performed. The new behavior should allow for a more graceful upgrade of
    Condor pools, by safely shutting down all running jobs and jobs submitted
    from the localhost.
  * Add patch to allow building on MIPS. Rename variable name 'mips' to
    'mips_' to avoid name clash (Closes: #669689).
  * Fix a bug in the debconf script that caused the default start policy
    setting for a personal Condor installation to have no effect, i.e. it
    would not run jobs regardless of machine activity by default.

 -- Michael Hanke <mih@debian.org>  Tue, 24 Apr 2012 20:15:31 +0200

condor (7.7.5~dfsg.1-2) experimental; urgency=low

  * New primary Debian maintainer contact is Condor upstream. Previous
    maintainer remains uploader.
  * Guard against failure due to missing directories in pre-removal script
    (Closes: #662739). Thanks to Andreas Beckmann for detecting the bug.
  * Fix DMTCP integration for version 1.2.4 and later -- file location tests
    became invalid.
  * Set default DMTCP snapshotting interval to zero -- no regular snapshotting,
    but on-demand snapshots on vacate command. In addition the shim script now
    honors DMTCP_CHECKPOINT_INTERVAL.
  * Call dmtcp_command with option --quiet in shim_dmtcp to achieve more
    readable logs, by suppressing DMTCP's license and author boilerplate
    output.
  * Added patch to ignore PIDs from a stale PID file when trying to stop
    condor. This could otherwise prevent package removal/upgrade
    (Closes: #663033). The patch has been forwarded upstream.
  * Cherry-pick upstream patch that let's Condor build on all Debian-derived
    distributions identically. This patch allows the unmodified Debian package
    to build on Ubuntu.
  * Cherry-pick upstream patch to bump the libclassad SO version from 2 to 3
    -- fixed an overlooked and somewhat hidden change of API. Should now be
    stable for the 7.8 series. Also changed associated package name and
    dependencies accordingly.
  * Let DMTCP perform a blocking checkpointing operation, to avoid Condor
    killing DMTCP before a checkpoint file is written completely
    (Closes: #663078).
  * Make an attempt to let shim_dmtcp remove DMTCP checkpoint output files
    from a job's EXEC_DIR upon job termination. This is experimental.
  * Improve README.Debian regarding DMTCP checkpointing setup.
  * Bumped Standards-version to 3.9.3; no changes necessary.
  * Added homepage and VCS information to control file.

 -- Michael Hanke <mih@debian.org>  Fri, 09 Mar 2012 13:20:25 +0100

condor (7.7.5~dfsg.1-1) UNRELEASED; urgency=low

  * New upstream release. Feature freeze for upcoming 7.8 stable series.
    - better statistics for monitoring a Condor pool,
    - better support for absent ads in the collector
    - fast claiming of partitionable slots
    - support for some newer Linux kernel features to better support process
      isolation.
  * Remove 'disable_java_gt4X' patch -- corresponding upstream code has been
    removed.
  * Remove 'debian_dynamic_run' patch -- merged upstream.

 -- Michael Hanke <mih@debian.org>  Thu, 01 Mar 2012 08:47:40 +0100

condor (7.7.4+git3-gd7ce75b~dfsg.1-1) experimental; urgency=low

  * Initial upload to Debian experimental (Closes: #233482).
    After acceptance into Debian an upload to unstable is expected to happen
    once a build-time test suite is operational.
  * Drop NeuroDebian team as maintainer, upstream will eventually become the
    primary maintainer, with Michael Hanke being the uploader for the time
    being.
  * Merge commits from 7.7.4 maintenance branch.
  * Enable GSOAP support.

 -- Michael Hanke <mih@debian.org>  Fri, 24 Feb 2012 08:37:32 +0100

condor (7.7.4-2) UNRELEASED; urgency=low

  * Forcing runtime dependency on libcgroup1 (>= 0.37~), as otherwise Condor's
    procd refuses to start.
  * Fix problem in the Debconf setup that caused the initially provided
    settings to be overwritten during installation on a clean system (without
    and existing Condor installation).
  * Modify condor_qsub to always execute submitted scripts via the configured
    shell and not directly (expecting them to be executable). The seems to be
    the behavior of SGE's qsub.

 -- Michael Hanke <mih@debian.org>  Tue, 17 Jan 2012 14:01:27 +0100

condor (7.7.4-1) UNRELEASED; urgency=low

  * New upstream release. RPATH setup now officially supported.
  * Added emulator for SGE-style qsub calls (condor_qsub; incl. manpage).
  * Update DMCTP shim script to version 0.4.
  * Added dependency to libdate-manip-perl for condor_gather_info.
  * Remove patch to disable scimark in favor of proper configuration default.


 -- Michael Hanke <mih@debian.org>  Thu, 22 Dec 2011 16:19:00 +0100

condor (7.7.1+git837-g37b7fa3-1) UNRELEASED; urgency=low

  * New upstream code. Support for dynamic linking against system
    libraries. Condor's internal libs have been merged into a single
    library.
  * Fix build-deps on BOOST.
  * Bumped Standards-version to 3.9.2; no changes necessary.
  * Build using embedded classad library -- upstream will (or did) stop
    releasing it separately. libclassad binary packages are now built from
    the Condor source package.
  * Drop shared library, sysapi and postgres patches -- merged or obsolete.
  * Adjust rules for now included doc source code.
  * Add sanity checks into maintainer script to avoid creating bogus
    directories and installation errors. Thanks to Mats Rynge for reporting.
  * Add Python as runtime dependency.
  * Add patch to make condor_run work with Condor's new file transfer
    behavior. Courtesy of Jaime Frey.
  * Stop building a PDF version of the manual (takes long, and segfaults
    ghostscript at the moment). Keep HTML version.
  * Add patch to provide a sane default configuration for ssh_to_job and
    install condor_ssh_to_job_sshd_config_template as a conffile in
    /etc/condor/.
  * Added condor-dev package, containing headers files and static versions of
    Condor libraries.
  * Add build-dep on libldap-dev to ensure nordugrid_gahp being built.
  * Added DMTCP integration for snapshotting of vanilla universe jobs.

 -- Michael Hanke <mih@debian.org>  Tue, 11 Oct 2011 08:42:35 +0200

condor (7.6.1-1) UNRELEASED; urgency=low

  * New upstream release.
  * Adjust shared library patch.

 -- Michael Hanke <mih@debian.org>  Sat, 04 Jun 2011 20:36:29 -0400

condor (7.6.0-1) UNRELEASED; urgency=low

  * New upstream stable release.
  * Adjusted patches.
  * Added missing debhelper dependencies.
  * Added missing sysv-style init script symlinks.
  * Fixed various typos.
  * Prevent local classad header files from being used, in favor of
    system-wide libclassad installations.

 -- Michael Hanke <mih@debian.org>  Mon, 18 Apr 2011 22:07:08 -0400

condor (7.5.5+git995-ga9a0d2a-1) UNRELEASED; urgency=low

  * New upstream code from V7.6 branch. Updated various patches, removed some
    merged ones.
  * No longer compile the 'contrib' parts -- upstream recommended it due to
    lack of stability.
  * Added patch to create /var/run/condor upon daemon startup with proper
    permissions. That helps to conform to the FHS that declares /var/run as
    volatile and to be cleaned upon boot. Moreover, some systems have /var/run
    mounted as tmpfs.

 -- Michael Hanke <mih@debian.org>  Tue, 15 Mar 2011 16:37:56 -0400

condor (7.5.4+git567-gb10f6b4-2) UNRELEASED; urgency=low

  * Applied patch to allow adding submit specs in condor_run calls. Thanks to
    Matthew Farrellee <matt@redhat.com>.
  * Improved configuration for a "Personal Condor". Bind network traffic to
    the loopback interface. Better documentation in the generated
    configuration file.

 -- Michael Hanke <mih@debian.org>  Thu, 06 Jan 2011 17:28:59 -0500

condor (7.5.4+git567-gb10f6b4-1) UNRELEASED; urgency=low

  * Initial packaging.

 -- Michael Hanke <mih@debian.org>  Sun, 26 Dec 2010 10:10:19 -0500<|MERGE_RESOLUTION|>--- conflicted
+++ resolved
@@ -22,7 +22,6 @@
 
  -- Tim Theisen <tim@cs.wisc.edu>  Mon, 25 Nov 2024 11:10:00 -0600
 
-<<<<<<< HEAD
 condor (23.10.18-1) stable; urgency=medium
 
   * Fix issue where an unresponsive libvirtd blocked an EP from starting up
@@ -36,8 +35,6 @@
 
  -- Tim Theisen <tim@cs.wisc.edu>  Mon, 18 Nov 2024 14:54:00 -0600
 
-=======
->>>>>>> 8269e8eb
 condor (24.1.1-1) stable; urgency=medium
 
   * Can print contents of stored OAuth2 credential with htcondor CLI tool
