<<<<<<< HEAD
condor (23.10.20-1) stable; urgency=medium

  * Fix bug where STARTD_ENFORCE_DISK_LIMITS would excessively save metadata
  * Fix bug where container_service_names did not work
  * Fix rare startd crash when collector queries time out and DNS is slow

 -- Tim Theisen <tim@cs.wisc.edu>  Sun, 02 Feb 2025 08:07:00 -0600
=======
condor (23.0.21-1) stable; urgency=medium

  * Fix memory leak caused by periodic evaluation of bad ClassAd expressions
  * Fixes for bugs affecting grid jobs

 -- Tim Theisen <tim@cs.wisc.edu>  Thu, 27 Feb 2025 16:25:00 -0600
>>>>>>> 61d1b0f8

condor (23.0.20-1) stable; urgency=medium

  * condor_upgrade_check tests for PASSWORD authentication identity change

 -- Tim Theisen <tim@cs.wisc.edu>  Sun, 02 Feb 2025 07:45:00 -0600

condor (23.10.19-1) stable; urgency=medium

  * Fix bug where jobs would match but not start when using KeyboardIdle
  * Fix bug when trying to avoid IPv6 link local addresses

 -- Tim Theisen <tim@cs.wisc.edu>  Fri, 03 Jan 2025 13:32:00 -0600

condor (23.0.19-1) stable; urgency=medium

  * Numerous updates in memory tracking with cgroups
    * Fix bug in reporting peak memory
    * Made cgroup v1 and v2 memory tracking consistent with each other
    * Fix bug where cgroup v1 usage included disk cache pages
    * Fix bug where cgroup v1 jobs killed by OOM were not held
    * Polls cgroups for memory usage more often
    * Can configure to always hold jobs killed by OOM
  * Make condor_adstash work with OpenSearch Python Client v2.x
  * Avoid OAUTH credmon errors by only signaling it when necessary
  * Restore case insensitivity to 'condor_status -subsystem'
  * Fix rare condor_schedd crash when a $$() macro could not be expanded

 -- Tim Theisen <tim@cs.wisc.edu>  Fri, 03 Jan 2025 13:16:00 -0600

condor (23.10.18-1) stable; urgency=medium

  * Fix issue where an unresponsive libvirtd blocked an EP from starting up

 -- Tim Theisen <tim@cs.wisc.edu>  Mon, 18 Nov 2024 15:48:00 -0600

condor (23.0.18-1) stable; urgency=medium

  * Proper error message and hold when Docker emits multi-line error message
  * The htcondor CLI now works on Windows

 -- Tim Theisen <tim@cs.wisc.edu>  Mon, 18 Nov 2024 14:54:00 -0600

condor (23.10.2-1) stable; urgency=medium

  * Fix for output file transfer errors obscuring input file transfer errors

 -- Tim Theisen <tim@cs.wisc.edu>  Tue, 29 Oct 2024 14:10:00 -0500

condor (23.0.17-1) stable; urgency=medium

  * Bug fix for PID namespaces and condor_ssh_to_job on EL9
  * Augment condor_upgrade_check to find unit suffixes in ClassAd expressions

 -- Tim Theisen <tim@cs.wisc.edu>  Wed, 23 Oct 2024 16:38:00 -0500

condor (23.0.16-1) stable; urgency=medium

  * Backport all cgroup v2 fixes and enhancements from the 23.10.1 release

 -- Tim Theisen <tim@cs.wisc.edu>  Wed, 09 Oct 2024 17:06:00 -0500

condor (23.10.1-1) stable; urgency=medium

  * Improvements to disk usage enforcement when using LVM
    * Can encrypt job sandboxes when using LVM
    * More precise tracking of disk usage when using LVM
    * Reduced disk usage tracking overhead
  * Improvements tracking CPU and memory usage with cgroup v2 (on EL9)
    * Don't count kernel cache pages against job's memory usage
    * Avoid rare inclusion of previous job's CPU and peak memory usage
  * HTCondor now re-checks DNS before re-connecting to a collector
  * HTCondor now writes out per job epoch history
  * HTCondor can encrypt network connections without requiring authentication
  * htcondor CLI can now show status for local server, AP, and CM
  * htcondor CLI can now display OAUTH2 credentials
  * Uses job's sandbox to convert image format for Singularity/Apptainer
  * Bug fix to not lose GPUs in Docker job on systemd reconfig
  * Bug fix for PID namespaces and condor_ssh_to_job on EL9

 -- Tim Theisen <tim@cs.wisc.edu>  Thu, 03 Oct 2024 10:01:00 -0500

condor (23.0.15-1) stable; urgency=medium

  * Fix bug where Docker universe jobs reported zero memory usage on EL9
  * Fix bug where Docker universe images would not be removed from EP cache
  * Fix bug where condor_watch_q could crash
  * Fix bug that could cause the file transfer hold reason to be truncated
  * Fix bug where a Windows job with a bad executable would not go on hold

 -- Tim Theisen <tim@cs.wisc.edu>  Mon, 30 Sep 2024 11:40:00 -0500

condor (23.9.6-1) stable; urgency=medium

  * Add config knob to not have cgroups count kernel memory for jobs on EL9
  * Remove support for numeric unit suffixes (k,M,G) in ClassAd expressions
  * In submit files, request_disk & request_memory still accept unit suffixes
  * Hide GPUs not allocated to the job on cgroup v2 systems such as EL9
  * DAGMan can now produce credentials when using direct submission
  * Singularity jobs have a contained home directory when file transfer is on
  * Avoid using IPv6 link local addresses when resolving hostname to IP addr
  * New 'htcondor credential' command to aid in debugging

 -- Tim Theisen <tim@cs.wisc.edu>  Wed, 07 Aug 2024 12:00:00 -0500

condor (23.0.14-1) stable; urgency=medium

  * Docker and Container jobs run on EPs that match AP's CPU architecture
  * Fixed premature cleanup of credentials by the condor_credd
  * Fixed bug where a malformed SciToken could cause a condor_schedd crash
  * Fixed crash in condor_annex script
  * Fixed daemon crash after IDTOKEN request is approved by the collector

 -- Tim Theisen <tim@cs.wisc.edu>  Wed, 07 Aug 2024 11:30:00 -0500

condor (23.8.1-1) stable; urgency=medium

  * Add new condor-ap package to facilitate Access Point installation
  * HTCondor Docker images are now based on Alma Linux 9
  * HTCondor Docker images are now available for the arm64 CPU architecture
  * The user can now choose which submit method DAGMan will use
  * Can add custom attributes to the User ClassAd with condor_qusers -edit
  * Add use-projection option to condor_gangliad to reduce memory footprint
  * Fix bug where interactive submit does not work on cgroup v2 systems (EL9)

 -- Tim Theisen <tim@cs.wisc.edu>  Thu, 27 Jun 2024 11:21:00 -0500

condor (23.0.12-1) stable; urgency=medium

  * Remote condor_history queries now work the same as local queries
  * Improve error handling when submitting to a remote scheduler via ssh
  * Fix bug on Windows where condor_procd may crash when suspending a job
  * Fix Python binding crash when submitting a DAG which has empty lines

 -- Tim Theisen <tim@cs.wisc.edu>  Thu, 13 Jun 2024 11:13:00 -0500

condor (23.7.2-1) stable; urgency=medium

  * Warns about deprecated multiple queue statements in a submit file
  * The semantics of 'skip_if_dataflow' have been improved
  * Removing large DAGs is now non-blocking, preserving schedd performance
  * Periodic policy expressions are now checked during input file transfer
  * Local universe jobs can now specify a container image
  * File transfer plugins can now advertise extra attributes
  * DAGMan can rescue and abort if pending jobs are missing from the job queue
  * Fix so 'condor_submit -interactive' works on cgroup v2 execution points

 -- Tim Theisen <tim@cs.wisc.edu>  Thu, 16 May 2024 11:32:00 -0500

condor (23.0.10-1) stable; urgency=medium

  * Preliminary support for Ubuntu 22.04 (Noble Numbat)
  * Warns about deprecated multiple queue statements in a submit file
  * Fix bug where plugins could not signify to retry a file transfer
  * The condor_upgrade_check script checks for proper token file permissions
  * Fix bug where the condor_upgrade_check script crashes on older platforms
  * The bundled version of apptainer was moved to libexec in the tarball

 -- Tim Theisen <tim@cs.wisc.edu>  Thu, 09 May 2024 12:21:00 -0500

condor (23.6.2-1) stable; urgency=medium

  * Fix bug where file transfer plugin error was not in hold reason code

 -- Tim Theisen <tim@cs.wisc.edu>  Mon, 15 Apr 2024 15:22:00 -0500

condor (23.6.1-1) stable; urgency=medium

  * Add the ability to force vanilla universe jobs to run in a container
  * Add the ability to override the entrypoint for a Docker image
  * condor_q -better-analyze includes units for memory and disk quantities

 -- Tim Theisen <tim@cs.wisc.edu>  Fri, 12 Apr 2024 14:47:00 -0500

condor (23.0.8-1) stable; urgency=medium

  * Fix bug where ssh-agent processes were leaked with grid universe jobs
  * Fix DAGMan crash when a provisioner node was given a parent
  * Fix bug that prevented use of "ftp:" URLs in file transfer
  * Fix bug where jobs that matched an offline slot never start

 -- Tim Theisen <tim@cs.wisc.edu>  Thu, 11 Apr 2024 10:53:00 -0500

condor (23.5.3-1) stable; urgency=medium

  * HTCondor tarballs now contain Pelican 7.6.2

 -- Tim Theisen <tim@cs.wisc.edu>  Sun, 24 Mar 2024 11:55:00 -0500

condor (23.5.2-1) stable; urgency=medium

  * Old ClassAd based syntax is disabled by default for the job router
  * Can efficiently manage/enforce disk space using LVM partitions
  * GPU discovery is enabled on all Execution Points by default
  * Prevents accessing unallocated GPUs using cgroup v1 enforcement
  * New condor_submit commands for constraining GPU properties
  * Add ability to transfer EP's starter log back to the Access Point
  * Can use VOMS attributes when mapping identities of SSL connections
  * The CondorVersion string contains the source git SHA

 -- Tim Theisen <tim@cs.wisc.edu>  Wed, 13 Mar 2024 20:55:00 -0500

condor (23.0.6-1) stable; urgency=medium

  * Fix DAGMan where descendants of removed retry-able jobs are marked futile
  * Ensure the condor_test_token works correctly when invoked as root
  * Fix bug where empty multi-line values could cause a crash
  * condor_qusers returns proper exit code for errors in formatting options
  * Fix crash in job router when a job transform is missing an argument

 -- Tim Theisen <tim@cs.wisc.edu>  Wed, 13 Mar 2024 19:33:00 -0500

condor (23.4.0-1) stable; urgency=medium

  * condor_submit warns about unit-less request_disk and request_memory
  * Separate condor-credmon-local RPM package provides local SciTokens issuer
  * Fix bug where NEGOTIATOR_SLOT_CONSTRAINT was ignored since version 23.3.0
  * The htcondor command line tool can process multiple event logs at once
  * Prevent Docker daemon from keeping a duplicate copy of the job's stdout

 -- Tim Theisen <tim@cs.wisc.edu>  Thu, 08 Feb 2024 08:41:00 -0600

condor (23.0.4-1) stable; urgency=medium

  * NVIDIA_VISIBLE_DEVICES environment variable lists full uuid of slot GPUs
  * Fix problem where some container jobs would see GPUs not assigned to them
  * Restore condor keyboard monitoring that was broken since HTCondor 23.0.0
  * In condor_adstash, the search engine timeouts now apply to all operations
  * Ensure the prerequisite perl modules are installed for condor_gather_info

 -- Tim Theisen <tim@cs.wisc.edu>  Thu, 08 Feb 2024 08:15:00 -0600

condor (23.3.1-1) stable; urgency=medium

  * HTCondor tarballs now contain Pelican 7.4.0

 -- Tim Theisen <tim@cs.wisc.edu>  Tue, 23 Jan 2024 14:28:00 -0600

condor (23.3.0-1) stable; urgency=medium

  * Restore limited support for Enterprise Linux 7 systems
  * Additional assistance converting old syntax job routes to new syntax
  * Able to capture output to debug DAGMan PRE and POST scripts
  * Execution Points advertise when jobs are running with cgroup enforcement

 -- Tim Theisen <tim@cs.wisc.edu>  Wed, 03 Jan 2024 20:28:00 -0600

condor (23.0.3-1) stable; urgency=medium

  * Preliminary support for openSUSE LEAP 15
  * All non-zero exit values from file transfer plugins are now errors
  * Fix crash in Python bindings when job submission fails
  * Chirp uses a 5120 byte buffer and errors out for bigger messages
  * condor_adstash now recognizes GPU usage values as floating point numbers

 -- Tim Theisen <tim@cs.wisc.edu>  Wed, 03 Jan 2024 20:07:00 -0600

condor (23.2.0-1) stable; urgency=medium

  * Add 'periodic_vacate' submit command to restart jobs that are stuck
  * EPs now advertises whether the execute directory is on rotational storage
  * Add two log events for the time a job was running and occupied a slot
  * Files written by HTCondor are now written in binary mode on Windows
  * HTCondor now uses the Pelican Platform for OSDF file transfers

 -- Tim Theisen <tim@cs.wisc.edu>  Wed, 29 Nov 2023 07:25:00 -0600

condor (23.0.2-1) stable; urgency=medium

  * Fix bug where OIDC login information was missing when submitting jobs
  * Improved sandbox and ssh-agent clean up for batch grid universe jobs
  * Fix bug where daemons with a private network address couldn't communicate
  * Fix cgroup v2 memory enforcement for custom configurations
  * Add DISABLE_SWAP_FOR_JOB support on cgroup v2 systems
  * Fix log rotation for OAuth and Vault credmon daemons

 -- Tim Theisen <tim@cs.wisc.edu>  Mon, 20 Nov 2023 07:28:00 -0600

condor (9.0.20-1) stable; urgency=medium

  * Other authentication methods are tried if mapping fails using SSL

 -- Tim Theisen <tim@cs.wisc.edu>  Wed, 15 Nov 2023 17:23:00 -0600

condor (23.1.0-1) stable; urgency=medium

  * Enhanced filtering with 'condor_watch_q'
  * Can specify alternate ssh port with 'condor_remote_cluster'
  * Performance improvement for the 'condor_schedd' and other daemons
  * Jobs running on cgroup v2 systems can subdivide their cgroup
  * The curl plugin can now find CA certificates via an environment variable

 -- Tim Theisen <tim@cs.wisc.edu>  Tue, 31 Oct 2023 09:03:00 -0500

condor (23.0.1-1) stable; urgency=medium

  * Fix 10.6.0 bug that broke PID namespaces
  * Fix Debian and Ubuntu install bug when 'condor' user was in LDAP
  * Fix bug where execution times for ARC CE jobs were 60 times too large
  * Fix bug where a failed 'Service' node would crash DAGMan
  * Condor-C and Job Router jobs now get resources provisioned updates

 -- Tim Theisen <tim@cs.wisc.edu>  Mon, 30 Oct 2023 16:34:00 -0500

condor (23.0.0-1) stable; urgency=medium

  * Absent slot configuration, execution points will use a partitionable slot
  * Linux cgroups enforce maximum memory utilization by default
  * Can now define DAGMan save points to be able to rerun DAGs from there
  * Much better control over environment variables when using DAGMan
  * Administrators can enable and disable job submission for a specific user
  * Can set a minimum number of CPUs allocated to a user
  * condor_status -gpus shows nodes with GPUs and the GPU properties
  * condor_status -compact shows a row for each slot type
  * Container images may now be transferred via a file transfer plugin
  * Support for Enterprise Linux 9, Amazon Linux 2023, and Debian 12
  * Can write job information in AP history file for every execution attempt
  * Can run defrag daemons with different policies on distinct sets of nodes
  * Add condor_test_token tool to generate a short lived SciToken for testing
  * The job’s executable is no longer renamed to ‘condor_exec.exe’

 -- Tim Theisen <tim@cs.wisc.edu>  Fri, 29 Sep 2023 17:22:00 -0500

condor (10.9.0-1) stable; urgency=medium

  * The condor_upgrade_check script now provides guidance on updating to 23.0
  * The htchirp Python binding now properly locates the chirp configuration
  * Fix bug that prevented deletion of HTCondor passwords on Windows

 -- Tim Theisen <tim@cs.wisc.edu>  Thu, 28 Sep 2023 07:25:00 -0500

condor (10.0.9-1) stable; urgency=medium

  * The condor_upgrade_check script now provides guidance on updating to 23.0
  * The htchirp Python binding now properly locates the chirp configuration
  * Fix bug that prevented deletion of HTCondor passwords on Windows

 -- Tim Theisen <tim@cs.wisc.edu>  Thu, 28 Sep 2023 07:00:00 -0500

condor (10.8.0-1) stable; urgency=medium

  * Fold the classads, blahp, and procd RPMs into the main condor RPM
  * Align the Debian packages and package names with the RPM packaging
  * On Linux, the default configuration enforces memory limits with cgroups
  * condor_status -gpus shows nodes with GPUs and the GPU properties
  * condor_status -compact shows a row for each slot type
  * New ENV command controls which environment variables are present in DAGMan

 -- Tim Theisen <tim@cs.wisc.edu>  Thu, 14 Sep 2023 09:05:00 -0500

condor (10.0.8-1) stable; urgency=medium

  * Avoid kernel panic on some Enterprise Linux 8 systems
  * Fix bug where early termination of service nodes could crash DAGMan
  * Limit email about long file transfer queue to once daily
  * Various fixes to condor_adstash

 -- Tim Theisen <tim@cs.wisc.edu>  Thu, 14 Sep 2023 08:56:00 -0500

condor (10.7.1-1) stable; urgency=medium

  * Fix performance problem detecting futile nodes in a large and bushy DAG

 -- Tim Theisen <tim@cs.wisc.edu>  Wed, 09 Aug 2023 09:36:00 -0500

condor (10.7.0-1) stable; urgency=medium

  * Support for Debian 12 (Bookworm)
  * Can run defrag daemons with different policies on distinct sets of nodes
  * Added want_io_proxy submit command
  * Apptainer is now included in the HTCondor tarballs
  * Fix 10.5.0 bug where reported CPU time is very low when using cgroups v1
  * Fix 10.5.0 bug where .job.ad and .machine.ad were missing for local jobs

 -- Tim Theisen <tim@cs.wisc.edu>  Mon, 31 Jul 2023 14:53:00 -0500

condor (10.0.7-1) stable; urgency=medium

  * Fixed bug where held condor cron jobs would never run when released
  * Improved daemon IDTOKENS logging to make useful messages more prominent
  * Remove limit on certificate chain length in SSL authentication
  * condor_config_val -summary now works with a remote configuration query
  * Prints detailed message when condor_remote_cluster fails to fetch a URL
  * Improvements to condor_preen

 -- Tim Theisen <tim@cs.wisc.edu>  Tue, 25 Jul 2023 10:56:00 -0500

condor (9.0.19-1) stable; urgency=medium

  * Remove limit on certificate chain length in SSL authentication

 -- Tim Theisen <tim@cs.wisc.edu>  Fri, 30 Jun 2023 06:18:00 -0500

condor (10.6.0-1) stable; urgency=medium

  * Administrators can enable and disable job submission for a specific user
  * Work around memory leak in libcurl on EL7 when using the ARC-CE GAHP
  * Container images may now be transferred via a file transfer plugin
  * Add ClassAd stringlist subset match function
  * Add submit file macro '$(JobId)' which expands to full ID of the job
  * The job's executable is no longer renamed to 'condor_exec.exe'

 -- Tim Theisen <tim@cs.wisc.edu>  Thu, 29 Jun 2023 08:11:00 -0500

condor (10.0.6-1) stable; urgency=medium

  * In SSL Authentication, use the identity instead of the X.509 proxy subject
  * Can use environment variable to locate the client's SSL X.509 credential
  * ClassAd aggregate functions now tolerate undefined values
  * Fix Python binding bug where accounting ads were omitted from the result
  * The Python bindings now properly report the HTCondor version
  * remote_initial_dir works when submitting a grid batch job remotely via ssh
  * Add a ClassAd stringlist subset match function

 -- Tim Theisen <tim@cs.wisc.edu>  Thu, 22 Jun 2023 10:45:00 -0500

condor (9.0.18-1) stable; urgency=medium

  * Can configure clients to present an X.509 proxy during SSL authentication
  * Provides script to assist updating from HTCondor version 9 to version 10

 -- Tim Theisen <tim@cs.wisc.edu>  Thu, 22 Jun 2023 10:28:00 -0500

condor (10.0.5-1) stable; urgency=medium

  * Rename upgrade9to10checks.py script to condor_upgrade_check
  * Fix spurious warning from condor_upgrade_check about regexes with spaces

 -- Tim Theisen <tim@cs.wisc.edu>  Fri, 09 Jun 2023 08:17:00 -0500

condor (10.5.1-1) stable; urgency=medium

  * Fix issue with grid batch jobs interacting with older Slurm versions

 -- Tim Theisen <tim@cs.wisc.edu>  Tue, 06 Jun 2023 07:10:00 -0500

condor (10.5.0-1) stable; urgency=medium

  * Can now define DAGMan save points to be able to rerun DAGs from there
  * Expand default list of environment variables passed to the DAGMan manager
  * Administrators can prevent users using "getenv = true" in submit files
  * Improved throughput when submitting a large number of ARC-CE jobs
  * Execute events contain the slot name, sandbox path, resource quantities
  * Can add attributes of the execution point to be recorded in the user log
  * Enhanced condor_transform_ads tool to ease offline job transform testing
  * Fixed a bug where memory limits over 2 GiB might not be correctly enforced

 -- Tim Theisen <tim@cs.wisc.edu>  Mon, 05 Jun 2023 12:24:00 -0500

condor (10.0.4-1) stable; urgency=medium

  * Provides script to assist updating from HTCondor version 9 to version 10
  * Fixes a bug where rarely an output file would not be transferred back
  * Fixes counting of submitted jobs, so MAX_JOBS_SUBMITTED works correctly
  * Fixes SSL Authentication failure when PRIVATE_NETWORK_NAME was set
  * Fixes rare crash when SSL or SCITOKENS authentication was attempted
  * Can allow client to present an X.509 proxy during SSL authentication
  * Fixes issue where a users jobs were ignored by the HTCondor-CE on restart
  * Fixes issues where some events that HTCondor-CE depends on were missing

 -- Tim Theisen <tim@cs.wisc.edu>  Tue, 30 May 2023 09:33:00 -0500

condor (9.0.17-3) stable; urgency=medium

  * Improved upgrade9to10checks.py script

 -- Tim Theisen <tim@cs.wisc.edu>  Sat, 27 May 2023 06:40:00 -0500

condor (9.0.17-2) stable; urgency=medium

  * Add upgrade9to10checks.py script

 -- Tim Theisen <tim@cs.wisc.edu>  Tue, 09 May 2023 15:57:00 -0500

condor (10.4.3-1) stable; urgency=medium

  * Fix bug than could cause the collector audit plugin to crash

 -- Tim Theisen <tim@cs.wisc.edu>  Mon, 08 May 2023 21:53:00 -0500

condor (10.4.2-1) stable; urgency=medium

  * Fix bug where remote submission of batch grid universe jobs fail
  * Fix bug where HTCondor-CE fails to handle jobs after HTCondor restarts

 -- Tim Theisen <tim@cs.wisc.edu>  Tue, 02 May 2023 07:11:00 -0500

condor (10.4.1-1) stable; urgency=medium

  * Preliminary support for Ubuntu 20.04 (Focal Fossa) on PowerPC (ppc64el)

 -- Tim Theisen <tim@cs.wisc.edu>  Wed, 12 Apr 2023 13:47:00 -0500

condor (10.4.0-1) stable; urgency=medium

  * DAGMan no longer carries the entire environment into the DAGMan job
  * Allows EGI CheckIn tokens to be used the with SciTokens authentication

 -- Tim Theisen <tim@cs.wisc.edu>  Thu, 06 Apr 2023 10:36:00 -0500

condor (10.0.3-1) stable; urgency=medium

  * GPU metrics continues to be reported after the startd is reconfigured
  * Fixed issue where GPU metrics could be wildly over-reported
  * Fixed issue that kept jobs from running when installed on Debian or Ubuntu
  * Fixed DAGMan problem when retrying a proc failure in a multi-proc node

 -- Tim Theisen <tim@cs.wisc.edu>  Thu, 06 Apr 2023 10:36:00 -0500

condor (10.3.1-1) stable; urgency=medium

  * Execution points now advertise if an sshd is available for ssh to job

 -- Tim Theisen <tim@cs.wisc.edu>  Mon, 06 Mar 2023 14:36:00 -0600

condor (10.3.0-1) stable; urgency=medium

  * Now evicts OOM killed jobs when they are under their requested memory
  * HTCondor glideins can now use cgroups if one has been prepared
  * Can write job information in an AP history file for each execution attempt
  * Can now specify a lifetime for condor_gangliad metrics
  * The condor_schedd now advertises a count of unmaterialized jobs

 -- Tim Theisen <tim@cs.wisc.edu>  Mon, 06 Mar 2023 14:22:00 -0600

condor (10.0.2-1) stable; urgency=medium

  * HTCondor can optionally create intermediate directories for output files
  * Improved condor_schedd scalability when a user runs more than 1,000 jobs
  * Fix issue where condor_ssh_to_job fails if the user is not in /etc/passwd
  * The Python Schedd.query() now returns the ServerTime attribute for Fifemon
  * VM Universe jobs pass through the host CPU model to support newer kernels
  * HTCondor Python wheel is now available for Python 3.11
  * Fix issue that prevented HTCondor installation on Ubuntu 18.04

 -- John Knoeller <johnkn@cs.wisc.edu>  Thu, 02 Mar 2023 10:15:00 -0600

condor (10.2.5-1) stable; urgency=medium

  * Fix counting of unmaterialized jobs in the condor_schedd

 -- Tim Theisen <tim@cs.wisc.edu>  Mon, 27 Feb 2023 14:50:00 -0600

condor (10.2.4-1) stable; urgency=medium

  * Improve counting of unmaterialized jobs in the condor_schedd

 -- Tim Theisen <tim@cs.wisc.edu>  Thu, 23 Feb 2023 20:46:00 -0600

condor (10.2.3-1) stable; urgency=medium

  * Add a count of unmaterialized jobs to condor_schedd statistics

 -- Tim Theisen <tim@cs.wisc.edu>  Tue, 21 Feb 2023 07:10:00 -0600

condor (10.2.2-1) stable; urgency=medium

  * Fixed bugs with configuration knob SINGULARITY_USE_PID_NAMESPACES

 -- Tim Theisen <tim@cs.wisc.edu>  Mon, 06 Feb 2023 21:52:00 -0600

condor (10.2.1-1) stable; urgency=medium

  * Improved condor_schedd scalability when a user runs more than 1,000 jobs
  * Fix issue where condor_ssh_to_job fails if the user is not in /etc/passwd
  * The Python Schedd.query() now returns the ServerTime attribute
  * Fixed issue that prevented HTCondor installation on Ubuntu 18.04

 -- Tim Theisen <tim@cs.wisc.edu>  Tue, 24 Jan 2023 07:12:00 -0600

condor (10.2.0-1) stable; urgency=medium

  * Preliminary support for Enterprise Linux 9
  * Preliminary support for cgroups v2
  * Can now set minimum floor for number of CPUs that a submitter gets
  * Improved validity testing of Singularity/Apptainer runtinme
  * Improvements to jobs hooks, including new PREPARE_JOB_BEFORE_TRANSFER hook
  * OpenCL jobs now work inside Singularity, if OpenCL drivers are on the host

 -- Tim Theisen <tim@cs.wisc.edu>  Thu, 05 Jan 2023 09:36:00 -0600

condor (10.0.1-1) stable; urgency=medium

  * Add Ubuntu 22.04 (Jammy Jellyfish) support
  * Add file transfer plugin that supports stash:// and osdf:// URLs
  * Fix bug where cgroup memory limits were not enforced on Debian and Ubuntu
  * Fix bug where forcibly removing DAG jobs could crash the condor_schedd
  * Fix bug where Docker repository images cannot be run under Singularity
  * Fix issue where blahp scripts were missing on Debian and Ubuntu platforms
  * Fix bug where curl file transfer plugins would fail on Enterprise Linux 8

 -- Tim Theisen <tim@cs.wisc.edu>  Thu, 05 Jan 2023 06:36:00 -0600

condor (10.1.3-1) stable; urgency=medium

  * Improvements to jobs hooks, including new PREPARE_JOB_BEFORE_TRANSFER hook

 -- Tim Theisen <tim@cs.wisc.edu>  Mon, 21 Nov 2022 15:53:00 -0600

condor (10.1.2-1) stable; urgency=medium

  * OpenCL jobs now work inside Singularity, if OpenCL drivers are on the host

 -- Tim Theisen <tim@cs.wisc.edu>  Mon, 14 Nov 2022 15:53:00 -0600

condor (10.1.1-1) stable; urgency=medium

  * Improvements to job hooks and the ability to save stderr from a job hook
  * Fix bug where Apptainer only systems couldn't run with Docker style images

 -- Tim Theisen <tim@cs.wisc.edu>  Thu, 10 Nov 2022 15:53:00 -0600

condor (10.1.0-1) stable; urgency=medium

  * Release HTCondor 10.0.0 bug fixes into 10.1.0

 -- Tim Theisen <tim@cs.wisc.edu>  Thu, 10 Nov 2022 15:18:00 -0600

condor (10.0.0-1) stable; urgency=medium

  * Users can prevent runaway jobs by specifying an allowed duration
  * Able to extend submit commands and create job submit templates
  * Initial implementation of htcondor <noun> <verb> command line interface
  * Initial implementation of Job Sets in the htcondor CLI tool
  * Add Container Universe
  * Support for heterogeneous GPUs
  * Improved File transfer error reporting
  * GSI Authentication method has been removed
  * HTCondor now utilizes ARC-CE's REST interface
  * Support for ARM and PowerPC for Enterprise Linux 8
  * For IDTOKENS, signing key not required on every execution point
  * Trust on first use ability for SSL connections
  * Improvements against replay attacks

 -- Tim Theisen <tim@cs.wisc.edu>  Thu, 10 Nov 2022 08:55:00 -0600

condor (9.12.0-1) stable; urgency=medium

  * Provide a mechanism to bootstrap secure authentication within a pool
  * Add the ability to define submit templates
  * Administrators can now extend the help offered by condor_submit
  * Add DAGMan ClassAd attributes to record more information about jobs
  * On Linux, advertise the x86_64 micro-architecture in a slot attribute
  * Added -drain option to condor_off and condor_restart
  * Administrators can now set the shared memory size for Docker jobs
  * Multiple improvements to condor_adstash
  * HAD daemons now use SHA-256 checksums by default

 -- Tim Theisen <tim@cs.wisc.edu>  Wed, 05 Oct 2022 15:46:00 -0500

condor (9.0.17-1) stable; urgency=medium

  * Fix file descriptor leak when schedd fails to launch scheduler jobs
  * Fix failure to forward batch grid universe job's refreshed X.509 proxy
  * Fix DAGMan failure when the DONE keyword appeared in the JOB line
  * Fix HTCondor's handling of extremely large UIDs on Linux
  * Fix bug where OAUTH tokens lose their scope and audience upon refresh
  * Support for Apptainer in addition to Singularity

 -- Tim Theisen <tim@cs.wisc.edu>  Thu, 29 Sep 2022 16:31:00 -0500

condor (9.11.2-1) stable; urgency=medium

  * In 9.11.0, STARTD_NOCLAIM_SHUTDOWN restarted instead. Now, it shuts down.

 -- Tim Theisen <tim@cs.wisc.edu>  Mon, 12 Sep 2022 15:34:00 -0500

condor (9.11.1-1) stable; urgency=medium

  * File transfer errors are identified as occurring during input or output

 -- Tim Theisen <tim@cs.wisc.edu>  Tue, 06 Sep 2022 06:38:00 -0500

condor (9.11.0-1) stable; urgency=medium

  * Modified GPU attributes to support the new 'require_gpus' submit command
  * Add (PREEMPT|HOLD)_IF_DISK_EXCEEDED configuration templates
  * ADVERTISE authorization levels now also provide READ authorization
  * Periodic release expressions no longer apply to manually held jobs
  * If a #! interpreter doesn't exist, a proper hold and log message appears
  * Can now set the Singularity target directory with 'container_target_dir'
  * If SciToken and X.509 available, uses SciToken for arc job authentication

 -- Tim Theisen <tim@cs.wisc.edu>  Wed, 24 Aug 2022 14:31:00 -0500

condor (9.0.16-1) stable; urgency=medium

  * Singularity now mounts /tmp and /var/tmp under the scratch directory
  * Fix bug where Singularity jobs go on hold at the first checkpoint
  * Fix bug where gridmanager deletes the X.509 proxy file instead of the copy
  * Fix file descriptor leak when using SciTokens for authentication

 -- Tim Theisen <tim@cs.wisc.edu>  Tue, 16 Aug 2022 09:29:00 -0500

condor (9.0.15-1) stable; urgency=medium

  * Report resources provisioned by the Slurm batch scheduler when available

 -- Tim Theisen <tim@cs.wisc.edu>  Wed, 20 Jul 2022 15:18:00 -0500

condor (9.10.1-1) stable; urgency=medium

  * ActivationSetupDuration is now correct for jobs that checkpoint

 -- Tim Theisen <tim@cs.wisc.edu>  Tue, 18 Jul 2022 07:33:00 -0500

condor (9.10.0-1) stable; urgency=medium

  * With collector administrator access, can manage all HTCondor pool daemons
  * SciTokens can now be used for authentication with ARC CE servers
  * Preliminary support for ARM and POWER RC on AlmaLinux 8
  * Prevent negative values when using huge files with a file transfer plugin

 -- Tim Theisen <tim@cs.wisc.edu>  Thu, 14 Jul 2022 16:22:00 -0500

condor (9.0.14-1) stable; urgency=medium

  * SciToken mapping failures are now recorded in the daemon logs
  * Fix bug that stopped file transfers when output and error are the same
  * Ensure that the Python bindings version matches the installed HTCondor
  * $(OPSYSANDVER) now expand properly in job transforms
  * Fix bug where context managed Python htcondor.SecMan sessions would crash
  * Fix bug where remote CPU times would rarely be set to zero

 -- Tim Theisen <tim@cs.wisc.edu>  Tue, 12 Jul 2022 15:18:00 -0500

condor (9.9.1-1) stable; urgency=medium

  * Fix bug where jobs would not match when using a child collector

 -- Tim Theisen <tim@cs.wisc.edu>  Mon, 13 Jun 2022 21:32:00 -0500

condor (9.9.0-1) stable; urgency=medium

  * A new authentication method for remote HTCondor administration
  * Several changes to improve the security of connections
  * Fix issue where DAGMan direct submission failed when using Kerberos
  * The submission method is now recorded in the job ClassAd
  * Singularity jobs can now pull from Docker style repositories
  * The OWNER authorization level has been folded into the ADMINISTRATOR level

 -- Tim Theisen <tim@cs.wisc.edu>  Sat, 28 May 2022 13:28:00 -0500

condor (9.0.13-1) stable; urgency=medium

  * Schedd and startd cron jobs can now log output upon non-zero exit
  * condor_config_val now produces correct syntax for multi-line values
  * The condor_run tool now reports submit errors and warnings to the terminal
  * Fix issue where Kerberos authentication would fail within DAGMan
  * Fix HTCondor startup failure with certain complex network configurations

 -- Tim Theisen <tim@cs.wisc.edu>  Thu, 26 May 2022 14:28:00 -0500

condor (9.8.1-1) stable; urgency=medium

  * Fix HTCondor startup failure with certain complex network configurations

 -- Tim Theisen <tim@cs.wisc.edu>  Thu, 25 Apr 2022 19:39:00 -0500

condor (9.8.0-1) stable; urgency=medium

  * Support for Heterogeneous GPUs, some configuration required
  * Allow HTCondor to utilize grid sites requiring two-factor authentication
  * Technology preview: bring your own resources from (some) NSF HPC clusters

 -- Tim Theisen <tim@cs.wisc.edu>  Thu, 21 Apr 2022 14:16:00 -0500

condor (9.0.12-1) stable; urgency=medium

  * Fix bug in parallel universe that could cause the schedd to crash
  * Fix rare crash where a daemon tries to use a discarded security session

 -- Tim Theisen <tim@cs.wisc.edu>  Tue, 19 Apr 2022 14:26:00 -0500

condor (9.7.1-1) stable; urgency=medium

  * Fix recent bug where jobs may go on hold without a hold reason or code

 -- Tim Theisen <tim@cs.wisc.edu>  Fri, 01 Apr 2022 09:51:00 -0500

condor (9.7.0-1) stable; urgency=medium

  * Support environment variables, other application elements in ARC REST jobs
  * Container universe supports Singularity jobs with hard-coded command
  * DAGMan submits jobs directly (does not shell out to condor_submit)
  * Meaningful error message and sub-code for file transfer failures
  * Add file transfer statistics for file transfer plugins
  * Add named list policy knobs for SYSTEM_PERIODIC_ policies

 -- Tim Theisen <tim@cs.wisc.edu>  Sat, 12 Mar 2022 19:05:00 -0600

condor (9.0.11-1) stable; urgency=medium

  * The Job Router can now create an IDTOKEN for use by the job
  * Fix bug where a self-checkpointing job may erroneously be held
  * Fix bug where the Job Router could erroneously substitute a default value
  * Fix bug where a file transfer error may identify the wrong file
  * Fix bug where condor_ssh_to_job may fail to connect

 -- Tim Theisen <tim@cs.wisc.edu>  Sat, 12 Mar 2022 14:34:00 -0600

condor (8.8.17-1) stable; urgency=high

  * Fixed a memory leak in the Job Router

 -- Tim Theisen <tim@cs.wisc.edu>  Fri, 11 Mar 2022 13:38:00 -0600

condor (9.6.0-1) stable; urgency=high

  * Fixes for security issues
    https://htcondor.org/security/vulnerabilities/HTCONDOR-2022-0001.html
    https://htcondor.org/security/vulnerabilities/HTCONDOR-2022-0002.html
    https://htcondor.org/security/vulnerabilities/HTCONDOR-2022-0003.html

 -- Tim Theisen <tim@cs.wisc.edu>  Wed, 16 Feb 2022 12:14:00 -0600

condor (9.0.10-1) stable; urgency=high

  * Fixes for security issues
    https://htcondor.org/security/vulnerabilities/HTCONDOR-2022-0001.html
    https://htcondor.org/security/vulnerabilities/HTCONDOR-2022-0002.html
    https://htcondor.org/security/vulnerabilities/HTCONDOR-2022-0003.html

 -- Tim Theisen <tim@cs.wisc.edu>  Wed, 16 Feb 2022 11:11:00 -0600

condor (8.8.16-1) stable; urgency=high

  * Fix for security issue
    https://htcondor.org/security/vulnerabilities/HTCONDOR-2022-0003.html

 -- Tim Theisen <tim@cs.wisc.edu>  Fri, 11 Mar 2022 08:20:00 -0600

condor (9.5.4-1) stable; urgency=medium

  * The access point more robustly detects execution points that disappear
  * The condor_procd will now function if /proc is mounted with hidepid=2

 -- Tim Theisen <tim@cs.wisc.edu>  Mon, 07 Feb 2022 16:33:00 -0600

condor (9.5.3-1) stable; urgency=medium

  * Fix daemon crash where one of multiple collectors is not in DNS
  * Fix bug where initial schedd registration was rarely delayed by an hour
  * Can set CCB_TIMEOUT and choose to not start up if CCB address unavailable

 -- Tim Theisen <tim@cs.wisc.edu>  Tue, 01 Feb 2022 10:46:00 -0600

condor (9.5.2-1) stable; urgency=medium

  * Fix bug where job may not go on hold when exceeding allowed_job_duration
  * Fix bug where the condor_shadow could run indefinitely
  * Fix bug where condor_ssh_to_job may fail to connect
  * Fix bug where a file transfer error may identify the wrong file

 -- Tim Theisen <tim@cs.wisc.edu>  Tue, 25 Jan 2022 09:44:00 -0600

condor (9.5.1-1) stable; urgency=medium

  * Fix bug where a self-checkpointing job may erroneously be held

 -- Tim Theisen <tim@cs.wisc.edu>  Mon, 17 Jan 2022 10:15:00 -0600

condor (9.5.0-1) stable; urgency=medium

  * Initial implementation of Container Universe
  * HTCondor will automatically detect container type and where it can run
  * The blahp is no longer separate, it is now an integral part of HTCondor
  * Docker Universe jobs can now self-checkpoint
  * Added Debian 11 (bullseye) as a supported platform
  * Since CentOS 8 has reached end of life, we build and test on Rocky Linux 8

 -- Tim Theisen <tim@cs.wisc.edu>  Thu, 13 Jan 2022 14:17:00 -0600

condor (9.0.9-1) stable; urgency=medium

  * Added Debian 11 (bullseye) as a supported platform
  * Since CentOS 8 has reached end of life, we build and test on Rocky Linux 8
  * The OAUTH credmon is now packaged for Enterprise Linux 8

 -- Tim Theisen <tim@cs.wisc.edu>  Tue, 11 Jan 2022 12:48:00 -0600

condor (9.4.1-1) stable; urgency=medium

  * Add the ability to track slot activation metrics
  * Fix bug where a file transfer plugin failure code may not be reported

 -- Tim Theisen <tim@cs.wisc.edu>  Tue, 21 Dec 2021 15:04:00 -0600

condor (9.4.0-1) stable; urgency=medium

  * Initial implementation of Job Sets in the htcondor CLI tool
  * The access point administrator can add keywords to the submit language
  * Add submit commands that limit job run time
  * Fix bug where self check-pointing jobs may be erroneously held

 -- Tim Theisen <tim@cs.wisc.edu>  Thu, 02 Dec 2021 14:13:00 -0600

condor (9.0.8-1) stable; urgency=medium

  * Fix bug where huge values of ImageSize and others would end up negative
  * Fix bug in how MAX_JOBS_PER_OWNER applied to late materialization jobs
  * Fix bug where the schedd could choose a slot with insufficient disk space
  * Fix crash in ClassAd substr() function when the offset is out of range
  * Fix bug in Kerberos code that can crash on macOS and could leak memory
  * Fix bug where a job is ignored for 20 minutes if the startd claim fails

 -- Tim Theisen <tim@cs.wisc.edu>  Thu, 02 Dec 2021 08:56:00 -0600

condor (9.3.2-1) stable; urgency=medium

  * Add allowed_execute_duration condor_submit command to cap job run time
  * Fix bug where self check-pointing jobs may be erroneously held

 -- Tim Theisen <tim@cs.wisc.edu>  Tue, 30 Nov 2021 05:46:00 -0600

condor (9.3.1-1) stable; urgency=medium

  * Add allowed_job_duration condor_submit command to cap job run time

 -- Tim Theisen <tim@cs.wisc.edu>  Mon, 08 Nov 2021 23:08:00 -0600

condor (9.3.0-1) stable; urgency=medium

  * Discontinue support for Globus GSI
  * Discontinue support for grid type 'nordugrid', use 'arc' instead
  * MacOS version strings now include the major version number (10 or 11)
  * File transfer plugin sample code to aid in developing new plugins
  * Add generic knob to set the slot user for all slots

 -- Tim Theisen <tim@cs.wisc.edu>  Wed, 03 Nov 2021 13:33:00 -0500

condor (9.0.7-1) stable; urgency=medium

  * Fix bug where condor_gpu_discovery could crash with older CUDA libraries
  * Fix bug where condor_watch_q would fail on machines with older kernels
  * condor_watch_q no longer has a limit on the number of job event log files
  * Fix bug where a startd could crash claiming a slot with p-slot preemption
  * Fix bug where a job start would not be recorded when a shadow reconnects

 -- Tim Theisen <tim@cs.wisc.edu>  Tue, 02 Nov 2021 14:54:00 -0500

condor (9.2.0-1) stable; urgency=medium

  * Add SERVICE node that runs alongside the DAG for the duration of the DAG
  * Fix problem where proxy delegation to older HTCondor versions failed
  * Jobs are now re-run if the execute directory unexpectedly disappears
  * HTCondor counts the number of files transfered at the submit node
  * Fix a bug that caused jobs to fail when using newer Singularity versions

 -- Tim Theisen <tim@cs.wisc.edu>  Thu, 23 Sep 2021 16:19:34 -0500

condor (9.0.6-1) stable; urgency=medium

  * CUDA_VISIBLE_DEVICES can now contain GPU-<uuid> formatted values
  * Fixed a bug that caused jobs to fail when using newer Singularity versions
  * Fixed a bug in the Windows MSI installer for the latest Windows 10 version
  * Fixed bugs relating to the transfer of standard out and error logs
  * MacOS 11.x now reports as 10.16.x (which is better than reporting x.0)

 -- Tim Theisen <tim@cs.wisc.edu>  Thu, 23 Sep 2021 09:27:08 -0500

condor (9.1.3-1) stable; urgency=medium

  * Globus GSI is no longer needed for X.509 proxy delegation
  * Globus GSI authentication is disabled by default
  * The job ad now contains a history of job holds and hold reasons
  * If a user job policy expression evaluates to undefined, it is ignored

 -- Tim Theisen <tim@cs.wisc.edu>  Thu, 19 Aug 2021 13:52:24 -0500

condor (9.0.5-1) stable; urgency=medium

  * Other authentication methods are tried if mapping fails using SciTokens
  * Fix rare crashes from successful condor_submit, which caused DAGMan issues
  * Fix bug where ExitCode attribute would be suppressed when OnExitHold fired
  * condor_who now suppresses spurious warnings coming from netstat
  * The online manual now has detailed instructions for installing on MacOS
  * Fix bug where misconfigured MIG devices confused condor_gpu_discovery
  * The transfer_checkpoint_file list may now include input files

 -- Tim Theisen <tim@cs.wisc.edu>  Wed, 18 Aug 2021 10:07:10 -0500

condor (9.1.2-1) stable; urgency=high

  * Fixes for security issues
    https://htcondor.org/security/vulnerabilities/HTCONDOR-2021-0003.html
    https://htcondor.org/security/vulnerabilities/HTCONDOR-2021-0004.html

 -- Tim Theisen <tim@cs.wisc.edu>  Thu, 29 Jul 2021 10:35:12 -0500

condor (9.0.4-1) stable; urgency=high

  * Fixes for security issues
    https://htcondor.org/security/vulnerabilities/HTCONDOR-2021-0003.html
    https://htcondor.org/security/vulnerabilities/HTCONDOR-2021-0004.html

 -- Tim Theisen <tim@cs.wisc.edu>  Thu, 29 Jul 2021 10:35:12 -0500

condor (8.8.15-1) stable; urgency=high

  * Fix for security issue
    https://htcondor.org/security/vulnerabilities/HTCONDOR-2021-0003.html

 -- Tim Theisen <tim@cs.wisc.edu>  Thu, 29 Jul 2021 10:35:12 -0500

condor (9.1.1-1) stable; urgency=high

  * Fixes for security issues
    https://htcondor.org/security/vulnerabilities/HTCONDOR-2021-0003.html
    https://htcondor.org/security/vulnerabilities/HTCONDOR-2021-0004.html

 -- Tim Theisen <tim@cs.wisc.edu>  Tue, 13 Jul 2021 09:11:38 -0500

condor (9.0.3-1) stable; urgency=high

  * Fixes for security issues
    https://htcondor.org/security/vulnerabilities/HTCONDOR-2021-0003.html
    https://htcondor.org/security/vulnerabilities/HTCONDOR-2021-0004.html

 -- Tim Theisen <tim@cs.wisc.edu>  Tue, 13 Jul 2021 09:11:38 -0500

condor (8.8.14-1) stable; urgency=high

  * Fix for security issue
    https://htcondor.org/security/vulnerabilities/HTCONDOR-2021-0003.html

 -- Tim Theisen <tim@cs.wisc.edu>  Tue, 13 Jul 2021 09:11:38 -0500

condor (9.0.2-1) stable; urgency=medium

  * HTCondor can be set up to use only FIPS 140-2 approved security functions
  * If the Singularity test fails, the job goes idle rather than getting held
  * Can divide GPU memory, when making multiple GPU entries for a single GPU
  * Startd and Schedd cron job maximum line length increased to 64k bytes
  * Added first class submit keywords for SciTokens
  * Fixed MUNGE authentication
  * Fixed Windows installer to work when the install location isn't C:\Condor

 -- Tim Theisen <tim@cs.wisc.edu>  Thu, 08 Jul 2021 06:35:49 -0500

condor (9.1.0-1) stable; urgency=medium

  * Support for submitting to ARC-CE via the REST interface
  * DAGMan can put failed jobs on hold (user can correct problems and release)
  * Can run gdb and ptrace within Docker containers
  * A small Docker test job is run on the execute node to verify functionality
  * The number of instructions executed is reported in the job Ad on Linux

 -- Tim Theisen <tim@cs.wisc.edu>  Thu, 20 May 2021 09:35:16 -0500

condor (9.0.1-1) stable; urgency=medium

  * Fix problem where X.509 proxy refresh kills job when using AES encryption
  * Fix problem when jobs require a different machine after a failure
  * Fix problem where a job matched a machine it can't use, delaying job start
  * Fix exit code and retry checking when a job exits because of a signal
  * Fix a memory leak in the job router when a job is removed via job policy
  * Fixed the back-end support for the 'bosco_cluster --add' command
  * An updated Windows installer that supports IDTOKEN authentication

 -- Tim Theisen <tim@cs.wisc.edu>  Fri, 14 May 2021 17:46:39 -0500

condor (9.0.0-1) stable; urgency=medium

  * Absent any configuration, HTCondor denies authorization to all users
  * AES encryption is used for all communication and file transfers by default
  * New IDTOKEN authentication method enables fine-grained authorization
  * IDTOKEN authentication method is designed to replace GSI
  * Improved support for GPUs, including machines with multiple GPUs
  * New condor_watch_q tool that efficiently provides live job status updates
  * Many improvements to the Python bindings
  * New Python bindings for DAGMan and chirp
  * Improved file transfer plugins supporting uploads and authentication
  * File transfer times are now recorded in the job log
  * Added support for jobs that need to acquire and use OAUTH tokens
  * Many memory footprint and performance improvements in DAGMan
  * Submitter ceilings can limit the number of jobs per user in a pool

 -- Tim Theisen <tim@cs.wisc.edu>  Wed, 14 Apr 2021 13:25:15 -0500

condor (8.9.13-1) stable; urgency=medium

  * Host based security is no longer the default security model
  * Hardware accelerated integrity and AES encryption used by default
  * Normally, AES encryption is used for all communication and file transfers
  * Fallback to Triple-DES or Blowfish when interoperating with older versions
  * Simplified and automated new HTCondor installations
  * HTCondor now detects instances of multi-instance GPUs
  * Fixed memory leaks (collector updates in 8.9 could leak a few MB per day)
  * Many other enhancements and bug fixes, see version history for details

 -- Tim Theisen <tim@cs.wisc.edu>  Mon, 29 Mar 2021 22:50:51 -0500

condor (8.9.12-1) stable; urgency=medium

  * Withdrawn due to compatibility issues with prior releases

 -- Tim Theisen <tim@cs.wisc.edu>  Thu, 25 Mar 2021 14:15:17 -0500

condor (8.8.13-1) stable; urgency=medium

  * condor_ssh_to_job now maps CR and NL to work with editors like nano
  * Improved the performance of data transfer in condor_ssh_to_job
  * HA replication now accepts SHA-2 checksums to prepare for MD5 removal
  * Submission to NorduGrid ARC CE works with newer ARC CE versions
  * Fixed condor_annex crashes on platforms with newer compilers
  * Fixed "use feature: GPUsMonitor" to locate the monitor binary on Windows
  * Fixed a bug that prevented using the '@' character in an event log path

 -- Tim Theisen <tim@cs.wisc.edu>  Tue, 23 Mar 2021 08:07:35 -0500

condor (8.9.11-1) stable; urgency=high

  * This release of HTCondor fixes security-related bugs described at
  * https://htcondor.org/security/vulnerabilities/HTCONDOR-2021-0001.html
  * https://htcondor.org/security/vulnerabilities/HTCONDOR-2021-0002.html

 -- Tim Theisen <tim@cs.wisc.edu>  Mon, 28 Dec 2020 09:55:44 -0600

condor (8.9.10-1) stable; urgency=medium

  * Fix bug where negotiator stopped making matches when group quotas are used
  * Support OAuth, SciTokens, and Kerberos credentials in local universe jobs
  * The Python schedd.submit method now takes a Submit object
  * DAGMan can now optionally run a script when a job goes on hold
  * DAGMan now provides a method for inline jobs to share submit descriptions
  * Can now add arbitrary tags to condor annex instances
  * Runs the "singularity test" before running the a singularity job

 -- Tim Theisen <tim@cs.wisc.edu>  Tue, 24 Nov 2020 09:52:13 -0600

condor (8.8.12-1) stable; urgency=medium

  * Added a family of version comparison functions to ClassAds
  * Increased default Globus proxy key length to meet current NIST guidance

 -- Tim Theisen <tim@cs.wisc.edu>  Sat, 21 Nov 2020 16:40:52 -0600

condor (8.9.9-1) stable; urgency=medium

  * The RPM packages requires globus, munge, scitokens, and voms from EPEL
  * Improved cgroup memory policy settings that set both hard and soft limit
  * Cgroup memory usage reporting no longer includes the kernel buffer cache
  * Numerous Python binding improvements, see version history
  * Can create a manifest of files on the execute node at job start and finish
  * Added provisioner nodes to DAGMan, allowing users to provision resources
  * DAGMan can now produce .dot graphs without running the workflow

 -- Tim Theisen <tim@cs.wisc.edu>  Sun, 25 Oct 2020 12:32:40 -0500

condor (8.8.11-1) stable; urgency=medium

  * HTCondor now properly tracks usage over vanilla universe checkpoints
  * New ClassAd equality and inequality operators in the Python bindings
  * Fixed a bug where removing in-use routes could crash the job router
  * Fixed a bug where condor_chirp would abort after success on Windows
  * Fixed a bug where using MACHINE_RESOURCE_NAMES could crash the startd
  * Improved condor c-gahp to prioritize commands over file transfers
  * Fixed a rare crash in the schedd when running many local universe jobs
  * With GSI, avoid unnecessary reverse DNS lookup when HOST_ALIAS is set
  * Fix a bug that could cause grid universe jobs to fail upon proxy refresh

 -- Tim Theisen <tim@cs.wisc.edu>  Wed, 21 Oct 2020 06:38:00 -0500

condor (8.9.8-1) unstable; urgency=medium

  * Added htcondor.dags and htcondor.htchirp to the HTCondor Python bindings
  * New condor_watch_q tool that efficiently provides live job status updates
  * Added support for marking a GPU offline while other jobs continue
  * The condor_master command does not return until it is fully started
  * Deprecated several Python interfaces in the Python bindings

 -- Tim Theisen <tim@cs.wisc.edu>  Wed, 05 Aug 2020 13:47:06 -0500

condor (8.8.10-1) stable; urgency=medium

  * condor_qedit can no longer be used to disrupt the condor_schedd
  * Fixed a bug where the SHARED_PORT_PORT configuration setting was ignored
  * Ubuntu 20.04 and Amazon Linux 2 are now supported
  * In MacOSX, HTCondor now requires LibreSSL, available since MacOSX 10.13

 -- Tim Theisen <tim@cs.wisc.edu>  Tue, 04 Aug 2020 20:55:25 -0500

condor (8.9.7-1) unstable; urgency=medium

  * Multiple enhancements in the file transfer code
  * Support for more regions in s3:// URLs
  * Much more flexible job router language
  * Jobs may now specify cuda_version to match equally-capable GPUs
  * TOKENS are now called IDTOKENS to differentiate from SCITOKENS
  * Added the ability to blacklist TOKENS via an expression
  * Can simultaneously handle Kerberos and OAUTH credentials
  * The getenv submit command now supports a blacklist and whitelist
  * The startd supports a remote history query similar to the schedd
  * condor_q -submitters now works with accounting groups
  * Fixed a bug reading service account credentials for Google Compute Engine

 -- Tim Theisen <tim@cs.wisc.edu>  Tue, 19 May 2020 14:56:05 -0500

condor (8.8.9-1) stable; urgency=medium

  * Proper tracking of maximum memory used by Docker universe jobs
  * Fixed preempting a GPU slot for a GPU job when all GPUs are in use
  * Fixed a Python crash when queue_item_data iterator raises an exception
  * Fixed a bug where slot attribute overrides were ignored
  * Calculates accounting group quota correctly when more than 1 CPU requested
  * Updated HTCondor Annex to accommodate API change for AWS Spot Fleet
  * Fixed a problem where HTCondor would not start on AWS Fargate
  * Fixed where the collector could wait forever for a partial message
  * Fixed streaming output to large files (>2Gb) when using the 32-bit shadow

 -- Tim Theisen <tim@cs.wisc.edu>  Wed, 06 May 2020 07:36:28 -0500

condor (8.9.6-1) unstable; urgency=high

  * Fixes addressing CVE-2019-18823
    https://htcondor.org/security/vulnerabilities/HTCONDOR-2020-0001.html
    https://htcondor.org/security/vulnerabilities/HTCONDOR-2020-0002.html
    https://htcondor.org/security/vulnerabilities/HTCONDOR-2020-0003.html
    https://htcondor.org/security/vulnerabilities/HTCONDOR-2020-0004.html

 -- Tim Theisen <tim@cs.wisc.edu>  Wed, 18 Mar 2020 15:40:28 -0500

condor (8.8.8-1) stable; urgency=high

  * Fixes addressing CVE-2019-18823
    https://htcondor.org/security/vulnerabilities/HTCONDOR-2020-0001.html
    https://htcondor.org/security/vulnerabilities/HTCONDOR-2020-0002.html
    https://htcondor.org/security/vulnerabilities/HTCONDOR-2020-0003.html
    https://htcondor.org/security/vulnerabilities/HTCONDOR-2020-0004.html

 -- Tim Theisen <tim@cs.wisc.edu>  Tue, 17 Mar 2020 11:05:03 -0500

condor (8.9.5-2) unstable; urgency=medium

  * Fixed the installation of the HTCondor Python bindings on Debian/Ubuntu

 -- Tim Theisen <tim@cs.wisc.edu>  Wed, 19 Feb 2020 19:43:10 -0600

condor (8.9.5-1) unstable; urgency=medium

  * Added a new mode that skips jobs whose outputs are newer than their inputs
  * Added command line tool to help debug ClassAd expressions
  * Added port forwarding to Docker containers
  * You may now change some DAGMan throttles while the DAG is running
  * Added support for session tokens for pre-signed S3 URLs
  * Improved the speed of the negotiator when custom resources are defined
  * Fixed interactive submission of Docker jobs
  * Fixed a bug where jobs wouldn't be killed when getting an OOM notification

 -- Tim Theisen <tim@cs.wisc.edu>  Mon, 30 Dec 2019 16:27:36 -0600

condor (8.8.7-1) stable; urgency=medium

  * Updated condor_annex to work with upcoming AWS Lambda function changes
  * Added the ability to specify the order that job routes are applied
  * Fixed a bug that could cause remote condor submits to fail
  * Fixed condor_wait to work when the job event log is on AFS
  * Fixed RPM packaging to be able to install condor-all on CentOS 8
  * Period ('.') is allowed again in DAGMan node names

 -- Tim Theisen <tim@cs.wisc.edu>  Tue, 24 Dec 2019 08:03:51 -0600

condor (8.9.4-1) unstable; urgency=medium

  * Amazon S3 file transfers using pre-signed URLs
  * Further reductions in DAGMan memory usage
  * Added -idle option to condor_q to display information about idle jobs
  * Support for SciTokens authentication
  * A tool, condor_evicted_files, to examine the SPOOL of an idle job

 -- Tim Theisen <tim@cs.wisc.edu>  Mon, 18 Nov 2019 15:40:14 -0600

condor (8.8.6-1) stable; urgency=medium

  * Initial support for CentOS 8
  * Fixed a memory leak in SSL authentication
  * Fixed a bug where "condor_submit -spool" would only submit the first job
  * Reduced encrypted file transfer CPU usage by a factor of six
  * "condor_config_val -summary" displays changes from a default configuration
  * Improved the ClassAd documentation, added many functions that were omitted

 -- Tim Theisen <tim@cs.wisc.edu>  Wed, 13 Nov 2019 08:18:44 -0600

condor (8.9.3-1) unstable; urgency=medium

  * TOKEN and SSL authentication methods are now enabled by default
  * The job and global event logs use ISO 8601 formatted dates by default
  * Added Google Drive multifile transfer plugin
  * Added upload capability to Box multifile transfer plugin
  * Added Python bindings to submit a DAG
  * Python 'JobEventLog' can be pickled to facilitate intermittent readers
  * 2x matchmaking speed for partitionable slots with simple START expressions
  * Improved the performance of the condor_schedd under heavy load
  * Reduced the memory footprint of condor_dagman
  * Initial implementation to record the circumstances of a job's termination

 -- Tim Theisen <tim@cs.wisc.edu>  Tue, 17 Sep 2019 00:00:00 -0500

condor (8.8.5-1) stable; urgency=medium

  * Fixed two performance problems on Windows
  * Fixed Java universe on Debian and Ubuntu systems
  * Added two knobs to improve performance on large scale pools
  * Fixed a bug where requesting zero GPUs would require a machine with GPUs
  * HTCondor can now recognize nVidia Volta and Turing GPUs

 -- Tim Theisen <tim@cs.wisc.edu>  Wed, 04 Sep 2019 13:22:29 -0500

condor (8.8.4-1) stable; urgency=medium

  * Python 3 bindings - see version history for details (requires EPEL on EL7)
  * Can configure DAGMan to dramatically reduce memory usage on some DAGs
  * Improved scalability when using the python bindings to qedit jobs
  * Fixed infrequent schedd crashes when removing scheduler universe jobs
  * The condor_master creates run and lock directories when systemd doesn't
  * The condor daemon obituary email now contains the last 200 lines of log

 -- Tim Theisen <tim@cs.wisc.edu>  Tue, 09 Jul 2019 10:15:38 -0500

condor (8.9.2-1) unstable; urgency=medium

  * The HTTP/HTTPS file transfer plugin will timeout and retry transfers
  * A new multi-file box.com file transfer plugin to download files
  * The manual has been moved to Read the Docs
  * Configuration options for job-log time-stamps (UTC, ISO 8601, sub-second)
  * Several improvements to SSL authentication
  * New TOKEN authentication method enables fine-grained authorization control

 -- Tim Theisen <tim@cs.wisc.edu>  Tue, 05 Jun 2019 08:03:56 -0500

condor (8.8.3-1) stable; urgency=medium

  * Fixed a bug where jobs were killed instead of peacefully shutting down
  * Fixed a bug where a restarted schedd wouldn't connect to its running jobs
  * Improved file transfer performance when sending multiple files
  * Fix a bug that prevented interactive submit from working with Singularity
  * Orphaned Docker containers are now cleaned up on execute nodes
  * Restored a deprecated Python interface that is used to read the event log

 -- Tim Theisen <tim@cs.wisc.edu>  Wed, 22 May 2019 07:16:49 -0500

condor (8.9.1-1) unstable; urgency=medium

  * An efficient curl plugin that supports uploads and authentication tokens
  * HTCondor automatically supports GPU jobs in Docker and Singularity
  * File transfer times are now recorded in the user job log and the job ad

 -- Tim Theisen <tim@cs.wisc.edu>  Wed, 17 Apr 2019 06:50:37 -0600

condor (8.8.2-1) stable; urgency=medium

  * Fixed problems with condor_ssh_to_job and Singularity jobs
  * Fixed a problem that could cause condor_annex to crash
  * Fixed a problem where the job queue would very rarely be corrupted
  * condor_userprio can report concurrency limits again
  * Fixed the GPU discovery and monitoring code to map GPUs in the same way
  * Made the CHIRP_DELAYED_UPDATE_PREFIX configuration knob work again
  * Fixed restarting HTCondor from the Service Control Manager on Windows
  * Fixed a problem where local universe jobs could not use condor_submit
  * Restored a deprecated Python interface that is used to read the event log
  * Fixed a problem where condor_shadow reuse could confuse DAGMan

 -- Tim Theisen <tim@cs.wisc.edu>  Thu, 11 Apr 2019 07:48:19 -0500

condor (8.9.0-1) unstable; urgency=medium

  * Absent any configuration, HTCondor denies authorization to all users
  * All HTCondor daemons under a condor_master share a security session
  * Scheduler Universe jobs are prioritized by job priority

 -- Tim Theisen <tim@cs.wisc.edu>  Wed, 27 Feb 2019 17:05:36 -0600

condor (8.8.1-1) stable; urgency=medium

  * Fixed excessive CPU consumption with GPU monitoring
  * GPU monitoring is off by default; enable with "use feature: GPUsMonitor"
  * HTCondor now works with the new CUDA version 10 libraries
  * Fixed a bug where sometimes jobs would not start on a Windows execute node
  * Fixed a bug that could cause DAGman to go into an infinite loop on exit
  * The JobRouter doesn't forward the USER attribute between two UID Domains
  * Made Collector.locateAll() more efficient in the Python bindings
  * Improved efficiency of the negotiation code in the condor_schedd

 -- Tim Theisen <tim@cs.wisc.edu>  Mon, 18 Feb 2019 15:44:41 -0600

condor (8.8.0-1) stable; urgency=medium

  * Automatically add AWS resources to your pool using HTCondor Annex
  * The Python bindings now include submit functionality
  * Added the ability to run a job immediately by replacing a running job
  * A new minihtcondor package makes single node installations easy
  * HTCondor now tracks and reports GPU utilization
  * Several performance enhancements in the collector
  * The grid universe can create and manage VM instances in Microsoft Azure
  * The MUNGE security method is now supported on all Linux platforms

 -- Tim Theisen <tim@cs.wisc.edu>  Thu, 03 Jan 2019 12:03:47 -0600

condor (8.7.10-1) unstable; urgency=medium

  * Can now interactively submit Docker jobs
  * The administrator can now add arguments to the Singularity command line
  * The MUNGE security method is now supported on all Linux platforms
  * The grid universe can create and manage VM instances in Microsoft Azure
  * Added a single-node package to facilitate using a personal HTCondor

 -- Tim Theisen <tim@cs.wisc.edu>  Tue, 30 Oct 2018 16:07:41 -0500

condor (8.6.13-1) stable; urgency=medium

  * Made the Python 'in' operator case-insensitive for ClassAd attributes
  * Python bindings are now built for the Debian and Ubuntu platforms
  * Fixed a memory leak in the Python bindings
  * Fixed a bug where absolute paths failed for output/error files on Windows
  * Fixed a bug using Condor-C to run Condor-C jobs
  * Fixed a bug where Singularity could not be used if Docker was not present

 -- Tim Theisen <tim@cs.wisc.edu>  Tue, 30 Oct 2018 10:28:39 -0500

condor (8.7.9-1) unstable; urgency=medium

  * Support for Debian 9, Ubuntu 16, and Ubuntu 18
  * Improved Python bindings to support the full range of submit functionality
  * Allows VMs to shutdown when the job is being gracefully evicted
  * Can now specify a host name alias (CNAME) for NETWORK_HOSTNAME
  * Added the ability to run a job immediately by replacing a running job

 -- Tim Theisen <tim@cs.wisc.edu>  Wed, 01 Aug 2018 00:40:39 -0500

condor (8.6.12-1) stable; urgency=medium

  * Support for Debian 9, Ubuntu 16, and Ubuntu 18
  * Fixed a memory leak that occurred when SSL authentication fails
  * Fixed a bug where invalid transform REQUIREMENTS caused a Job to match
  * Fixed a bug to allow a queue super user to edit protected attributes
  * Fixed a problem setting the job environment in the Singularity container
  * Fixed several other minor problems

 -- Tim Theisen <tim@cs.wisc.edu>  Tue, 31 Jul 2018 22:58:32 -0500

condor (8.6.11) unstable; urgency=medium

  * Nightly build

 -- Tim Theisen <tim@exec-23.batlab.org>  Thu, 31 May 2018 15:01:37 -0500

condor (8.6.8~dfsg.1-2) unstable; urgency=medium

  * Disable GSOAP (Closes: #890007) (GSOAP will be dropped from HTCondor soon)
  * Package Apache NOTICE file (fix up lintian error)

 -- Tim Theisen <tim@exec-23.batlab.org>  Mon, 19 Mar 2018 18:28:58 -0500

condor (8.6.8~dfsg.1-1) unstable; urgency=medium

  [ Tim Theisen ]
  * New upstream stable release (update to latest 8.6 stable series).
    - Support for singularity containers.
    - Jobs can now be submitted to the Slurm batch scheduling system via the
      new slurm type in the grid universe.
    - Fixes an issue where a user can cause the condor_schedd to crash by
      submitting a job designed for that purpose (CVE-2017-16816).
  * Bump SO version of libclassad from 7 to 8.

  [ Michael Hanke ]
  * Drop transitional packages (Condor -> HTCondor). Thanks to Holger Levsen
    for pointing this out (Closes: #878376).
  * Package was falsely suggesting "docker" instead of "docker.io".
  * More robust default "Personal Condor" configuration (should not break in
    IPv6 scenarios).

 -- Tim Theisen <tim@cs.wisc.edu>  Thu, 16 Nov 2017 15:48:05 -0600

condor (8.4.11~dfsg.1-3) unstable; urgency=medium

  * Get rid of lintian errors (eliminate RPATH, dh_python build dependency)

 -- Tim Theisen <tim@cs.wisc.edu>  Wed, 04 Oct 2017 15:33:23 -0500

condor (8.4.11~dfsg.1-2) unstable; urgency=medium

  * List additional global symbols for new gsoap version(Closes: #868905).
    Thanks to Michael Hudson-Doyle <michael.hudson@canonical.com>
  * Add build conflict to prevent pulling in cream on raspian.
    Thanks to Peter Green <plugwash@p10link.net>

 -- Tim Theisen <tim@cs.wisc.edu>  Fri, 18 Aug 2017 22:39:59 -0500

condor (8.4.11~dfsg.1-1) unstable; urgency=medium

  * New upstream bugfix release.
    - Various bugfixes for a number of HTCondor subsystems
      http://research.cs.wisc.edu/htcondor/manual/v8.4.11/10_3Stable_Release.html
  * Add Tim Theisen as a maintainer.
  * Remove Brian Lin as a maintainer.

 -- Tim Theisen <tim@cs.wisc.edu>  Wed, 25 Jan 2017 09:45:20 -0600

condor (8.4.9~dfsg.1-2) unstable; urgency=medium

  * Add patch to fix FTBFS due to -fPIE being default now. Thanks
    to Adrian Bunk <bunk@stusta.de> for the patch (Closes: #837402).
  * Disable VOMS support for now to workaround VOMS not being ready for
    OpenSSL 1.1.0 (Closes: #828269). To be re-enabled once #844877
    was addressed.
  * Add upstream patch for OpenSSL 1.1 compatibility (to be released with
    8.4.10).

 -- Michael Hanke <mih@debian.org>  Sun, 27 Nov 2016 08:45:09 +0100

condor (8.4.9~dfsg.1-1) unstable; urgency=medium

  * New upstream bugfix release.
    - Updated systemd service configuration.
    - Various bugfixes for a number of HTCondor subsystems
      http://research.cs.wisc.edu/htcondor/manual/v8.4.9/10_3Stable_Release.html
  * Refreshed patches.
  * Adjusted install setup for tmpfile.d configuration after upstream source
    reorganization.

 -- Michael Hanke <mih@debian.org>  Fri, 14 Oct 2016 13:39:15 +0200

condor (8.4.8~dfsg.1-1) unstable; urgency=medium

  * New upstream release (skipped several, more help wanted!)
    - Clarified license of doc/makeman/hard-test.html -- same as
      main HTCondor license (Closes: #822404)
  * Bumped Standards version to 3.9.8, no changes necessary.
  * Add Debconf template translation:
    - Brazilian Portuguese -- courtesy of Adriano Rafael Gomes
      <adrianorg@arg.eti.br>.
      (Closes: #816945)
  * Prevent failure when creating arch-independent packages only.
    Patch is courtesy of Santiago Vila <sanvila@unex.es> (Closes: #809112)

 -- Michael Hanke <mih@debian.org>  Fri, 19 Aug 2016 10:14:12 +0200

condor (8.4.2~dfsg.1-1) unstable; urgency=medium

  * New upstream release.
    - Simplified configuration to hold or preempt jobs that exceed resource
      claims.
    - Fix FTBFS on non-amd64 64bit platforms (Closes: #804386).
    - Various other bug fixes.
  * Install tmpfiles configuration for systemd to prevent service start
    failure due to missing /var/run/condor.

 -- Michael Hanke <mih@debian.org>  Fri, 11 Dec 2015 20:30:35 +0100

condor (8.4.0~dfsg.1-1) unstable; urgency=medium

  * First upstream in new 8.4 stable series. Updates:
    - leaner resource footprint for up to 200k simultaneous jobs in a
      single pool
    - run Docker containers as jobs
    - configurable encryption of execution directories
    - support for simultaneous IPv4 and IPv6 connections
    - adminstrator can establish requirements that must be satisfied in order
      for a job to be queued
    - new default shared port (if used) is 9618, instead of the previous
      random default
    - automatic tuning of certain kernel parameters for improved scalability
      enabled by default (see LINUX_KERNEL_TUNING_SCRIPT).
  * Install systemd service file.
  * Install default submit configuration for interactive jobs in
    /etc/condor/interactive.sub and set default configuration for
    INTERACTIVE_SUBMIT_FILE accordingly.
  * Tighten versioned dependency on libclassad package -- observed missing
    symbols, despite unchanged SO version.
  * Install documentation under /usr/share/doc/htcondor (no longer just
    'condor').
  * Add docker as suggested package, due to the addition of the
    DockerUniverse.
  * Recommend package 'ecryptfs-utils': when installed HTCondor can be
    instructed to encrypt job EXECUTE directories on a system-wide, or
    per-job basis.
  * Install linux-kernel-tuning script as a config file into /etc/condor.
  * Update patch to avoid non-literal string processing without format
    strings [-Werror=format-security].
  * Build with Virtual Organization Membership Service support. Added
    voms-dev as a build-dependency.
  * Add a watch file.

 -- Michael Hanke <mih@debian.org>  Tue, 15 Sep 2015 07:32:31 +0200

condor (8.2.9~dfsg.1-1) unstable; urgency=medium

  * New upstream bugfix release closing >25 tickets.
    - "Smaller" partitionable slots are now merged to allow for a "bigger"
      job to match (needs ALLOW_PSLOT_PREEMPTION=True; default behavior
      unchanged).
    - Fix LaTeX documentation sources to work with the most recent TeTeX
      (Closes: #790865). Thanks to Martin Michlmayr for the report and a
      patch.
  * Remove package section disparity (devel -> libdevel).

 -- Michael Hanke <mih@debian.org>  Mon, 17 Aug 2015 08:35:31 +0200

condor (8.2.8~dfsg.1-1) unstable; urgency=medium

  * New upstream bugfix release.
    - Updated for latest gsoap release (Closes: #784778)
    - Numerous additional bug fixes.
  * Minimize patch for default configuration to match upstream
    adjustments.
  * Add patch to fix a few bashisms (Closes: #772232). Thanks to
    Raphael Geissert for the report.
  * Add a patch adding raspbian to OS detection code (Closes: #780517).
    Thanks to Peter Michael Green for the patch.
  * Bumped Standards-version to 3.9.6; no changes necessary.

 -- Michael Hanke <mih@debian.org>  Sat, 16 May 2015 10:32:41 +0200

condor (8.2.3~dfsg.1-6) unstable; urgency=medium

  [Alex Waite]
  * Upstream security fix: Authenticated users could execute arbitrary code as
    the condor user due to a bug in the way the condor daemon sent email
    notifications (CVE-2014-8126). (Closes: #775276)

 -- Michael Hanke <mih@debian.org>  Fri, 16 Jan 2015 18:59:12 +0100

condor (8.2.3~dfsg.1-5) unstable; urgency=medium

  * Fix wrong default SPOOL location introduced with 8.2.3~dfsg.1-4. Whenever
    not overwritten by an explicit SPOOL setting, this version relocated
    SPOOL to /var/lib/condor/lib. Consequently, existing job and usage logs
    where inaccessible by HTcondor. This update reverts this unintentional
    change and sets SPOOL explicitly to /var/spool/condor again.
    (Closes: #772170)

 -- Michael Hanke <mih@debian.org>  Fri, 05 Dec 2014 20:32:17 +0100

condor (8.2.3~dfsg.1-4) unstable; urgency=medium

  * Adjust mechanism to apply the default Debian configuration to cope with
    the removal of the monolithic configuration file in the 8.2.x series.
    The default configuration is now applied as a patch to the table of
    parameters in the HTCondor sources (Closes: #769100).
    The report of leaving behind an unowned directory is merely a symptom of
    this bug.
  * Adjust default configuration to make HTCondor work with Debian's
    ganglia (also see Ticket #4709). Thanks to Alex Waite for the fix.
  * Add Debconf template translation:
    - Dutch -- courtesy of Frans Spiesschaert <Frans.Spiesschaert@yucom.be>.
      (Closes: #766067)

 -- Michael Hanke <mih@debian.org>  Sat, 29 Nov 2014 09:57:27 +0100

condor (8.2.3~dfsg.1-3) unstable; urgency=medium

  * Modify the DMTCP shim script to work with the 2.x series of DMTCP.

 -- Michael Hanke <mih@debian.org>  Fri, 17 Oct 2014 20:43:10 +0200

condor (8.2.3~dfsg.1-2) unstable; urgency=medium

  * Add transitional dummy packages to enable seamless upgrades from the
    "condor*" packages in wheezy. Apparently, the provides/replaces/conflicts
    triplet doesn't work with apt or aptitude in jessie.

 -- Michael Hanke <mih@debian.org>  Tue, 07 Oct 2014 13:33:55 +0200

condor (8.2.3~dfsg.1-1) unstable; urgency=medium

  * Add patch to prevent FTBFS when built with --as-needed (Closes: #758923).
    Thanks to Artur Rona.
  * Add 'provides: condor*' statements to debian/control to ensure a smooth
    upgrade path.
  * Move upstream meta data: debian/upstream -> debian/upstream/metadata
  * Added patch to increase the robustness of the sentinel job submitted by
    condor_qsub (Closes: #692388). Thanks to Philip Chase for the patch.

 -- Michael Hanke <mih@debian.org>  Sat, 04 Oct 2014 14:59:29 +0200

condor (8.2.1~dfsg.1-1) unstable; urgency=medium

  * New upstream release in the 8.2 stable series.
    - Skipped 8.2.0 due to a security issue.
    - Includes various new features from the former 8.1 development series,
      such as improved support for partitionable slots, and interactive
      sessions.
  * Enabled CGROUPS support (new build-dependency libcgroups-dev).
  * Enabled condor_kbdd for machines where Condor harvests idle time
    (new build-dependency libx11-dev).
  * Bump SO version of libclassad from 5 to 7.
  * Bumped Standards-version to 3.9.5; no changes necessary.
  * Drop build-dependency on obsolete python-support.
  * Drop alternative build-dependency on obselete java-compiler.
  * Symlink condor_ssh_to_job_sshd_config_template to /usr/lib/condor
    where Condor expects it to make interactive sessions work out of the box.

 -- Michael Hanke <mih@debian.org>  Sun, 13 Jul 2014 12:03:32 +0200

condor (8.0.6~dfsg.1-1) unstable; urgency=medium

  * New upstream maintenance release for the 8.0 series. Changelog excerpt:
    - HTCondor now forces proxies that it delegates to be a minimum of
      1024 bits. (Ticket #4168).
    - Fixed a bug in the condor_schedd which would cause it to crash when
      running remotely submitted parallel universe jobs. (Ticket #4163).
    - Fixed a crash of the condor_shadow, triggered when a disconnect from
      the condor_starter occurs just as the job terminates. (Ticket #4127).
    - Fixed a bug that caused condor_submit_dag to crash on very large DAG
      input files, such as those larger than 2 Gbytes (Ticket #4171).
  * Drop patch for schedd crash-prevention (Ticket #38936) -- contained in new
    release.
  * Add missing libkrb5-dev packages to the build-depends. Thanks to Hideki
    Yamane for the fix (Closes: #747794).
  * Update patch for missing getpid and getppid syscalls on alpha. Thanks to
    Michael Cree (Closes: #736689).
  * Disable Python bindings again -- they do not build nicely for all
    supported Python versions right now.
  * Update java build-dependencies to use default-jdk as first option. Thanks
    lintian.

 -- Michael Hanke <mih@debian.org>  Sun, 25 May 2014 16:15:55 +0200

condor (8.0.5~dfsg.1-1) unstable; urgency=low

  [ Michael Hanke ]
  * Acknowledge NMU, thanks Mattias Ellert.
  * New upstream version (Closes: #714364). This is the first packaged
    version of an 8.x release with many improvements and fixes.
  * Rename all relevant binary packages to reflect the new upstream name
    HTCondor. The source package name is kept as 'condor'.
  * Bump debhelper compat level to 9 to enabled hardening and python helper
    support.
  * Enable Python bindings (only for the default Python version for now).
    New build-dependencies libboost-python-dev, python-support and python-dev
    added.
  * Enable automatic updating of autotools infrastructure via dh_autoreconf.
    New build-dependencies dh-autoreconf and autotools-dev added.
  * Fix for CVE-2013-4255 is contained since 8.0.3 (Closes: #721693).
  * Remove Debian-specific condor_qsub script which has been integrated
    upstream and is now shipped in an improved form.
  * Add patch to source LSB init function in Condor's init script.
  * Add patch to replace sprintf wrapper call without a format string argument
    with the corresponding non-formating function call.
  * Add upstream patch to prevent schedd crash (Ticket #38936).

  [ Brian Lin ]
  * Add Debconf template translations:
    - Japanese -- courtesy of victory <victory.deb@gmail.com>.
      (Closes: #718923)
  * Add patch campus_factory_syntax to fix a syntax error the campus_factory
    script.
  * Bumped Standards-version to 3.9.4; no changes necessary.
  * Add new dependency on libboost-test-dev.
  * Disable installation of obsolete Perl modules.
  * Fix DEP5 syntax error in debian/copyright.

 -- Michael Hanke <mih@debian.org>  Tue, 31 Dec 2013 10:22:08 +0100

condor (7.8.8~dfsg.1-2.1) unstable; urgency=medium

  * Non-maintainer upload.
  * Adapt to multiarch globus installation (Closes: #731246).

 -- Mattias Ellert <mattias.ellert@fysast.uu.se>  Mon, 16 Dec 2013 16:40:36 +0100

condor (7.8.8~dfsg.1-2) unstable; urgency=low

  * Fix corrupted Russian and French debconf template translations.
    Thanks to David Prévot for the fixes (Closes: #671510, #673138).

 -- Michael Hanke <mih@debian.org>  Sun, 21 Jul 2013 09:23:43 +0200

condor (7.8.8~dfsg.1-1) unstable; urgency=low

  [ Brian Lin ]
  * New upstream bug fix release.
    - Fixed a bug in condor_advertise that could cause failure to publish
    ClassAds to condor_collector daemons other than the first one in the list of
    condor_collector daemons (Ticket #3404).
    - Fixed a bug that could cause HTCondor daemons to abort on condor_reconfig
    when the value of configuration variable STATISTICS_WINDOW_SECONDS was
    reduced. (Ticket #3443).
    - If condor_shared_port was using a dynamic port and the condor_master was
    using the shared port, then if condor_shared_port died, all subsequent
    attempts to restart it on a different port failed. (Ticket #3478).
    - Reduced the likelihood of a problem that caused the condor_master to
    restart some of its children after a recent reconfiguration, because the
    condor_master incorrectly concluded that the children were hung. (Ticket
    #3510)
    - Now installs the condor_kbdd daemon.
    - Does no longer provide condor_glidein
    - Fix a number of bashisms (Closes: #690640)
  * Added patch to automatically retry glexec operations if they exit with an
    error code likely caused by a transient error (Ticket 2415).

  [ Michael Hanke ]
  * Add Brian Lin as a maintainer.
  * Adjust code to determine Condor's upstream version in debian/rules'
    get-orig-source target.
  * Add citation information in debian/upstream. Thanks to Andreas Tille.
  * Add explicit note to README.Debian that the standard universe is not
    supported at this point (Closes: #717357).

 -- Michael Hanke <mih@debian.org>  Sat, 20 Jul 2013 12:51:53 +0200

condor (7.8.7~dfsg.1-1) experimental; urgency=low

  * New upstream bug fix release.
    - Fixed a bug wherein running the condor_suspend command on a scheduler
      universe job would cause the schedd to crash (Ticket 3259).
    - Jobs that were submitted with condor_submit -spool and failed during
      submission were left indefinitely in the queue in the Hold state
      (Ticket 3200).
    - When using privilege separation, jobs would be put on hold after
      they finished running if the working directory contained links to
      files that were not globally readable (Ticket 2904).
    - condor_master would sometimes crash on reconfiguration when the
      High Availability configuration had changed (Ticket 3292).
  * Condor is now officially called HTCondor. The Debian package will keep the
    name 'condor' for now and change when switching to the 7.9 or 8.0 series.

 -- Michael Hanke <mih@debian.org>  Thu, 10 Jan 2013 16:47:47 +0100

condor (7.8.6~dfsg.1-1) experimental; urgency=low

  * New upstream bug fix release (skipped 7.8.5).
    - Avoid rare crashes of condor_schedd in association with jobs that have
      'noop_job = true' (Ticket 3156).
    - Fix condor_startd crash when failing to match a partitionable slot after
      the application of configuration variables of the MODIFY_REQUEST_EXPR_
      category (Ticket 3260).
    - Prevent removal of scheduler universe jobs from the job queue when they
      should have been requeued, according to policy. This caused condor_dagman
      jobs to fail to restart. This bug exists in all Condor versions 7.8.0
      through 7.8.4. Upon upgrading from these Condor versions, users will need
      to intervene in order to restart their dagman jobs (Ticket 3207).

 -- Michael Hanke <mih@debian.org>  Tue, 06 Nov 2012 08:22:29 +0100

condor (7.8.4~dfsg.1-1) experimental; urgency=low

  * New upstream bug fix release (missed 7.8.3). This release addresses four
    security-related issues, as well as numerous other bug fixes
    (Closes: #688210):
    - Security Item: Some code that was no longer used was removed. The presence
      of this code could expose information which would allow an attacker to
      control another user's job. (CVE-2012-3493)
    - Security Item: Some code that was no longer used was removed. The presence
      of this code could have lead to a Denial-of-Service attack which would
      allow an attacker to remove another user's idle job. (CVE-2012-3491)
    - Security Item: Filesystem (FS) authentication was improved to check the
      UNIX permissions of the directory used for authentication. Without this,
      an attacker may have been able to impersonate another submitter on the
      same submit machine. (CVE-2012-3492)
    - Security Item: Although not user-visible, there were multiple updates to
      remove places in the code where potential buffer overruns could occur,
      thus removing potential attacks. None were known to be exploitable.
    - Security Item: Although not user-visible, there were updates to the code
      to improve error checking of system calls, removing some potential
      security threats. None were known to be exploitable.
    - The full changelog listing numerous additional bugs is available at
      http://research.cs.wisc.edu/condor/manual/v7.8/9_3Stable_Release.html
  * Added patch to fix a FTBFS on alpha, due to missing getpid syscall.
    Courtesy of Michael Cree <mcree@orcon.net.nz> (Closes: #685892).

 -- Michael Hanke <mih@debian.org>  Fri, 21 Sep 2012 20:56:32 +0200

condor (7.8.2~dfsg.1-2) experimental; urgency=low

  * Make postinst script more robust against missing config variables (Closes:
    #684667). Patch is courtesy of Tim Cartwright.
  * Disable Condor's file transfer mechanism for jobs submitted via
    condor_qsub, because a shared filesystem is assumed for these jobs
    (Closes: #684879).
  * This time really remove dangling symlink /usr/sbin/condor -> ../bin/condor.
    This file no longer exists (Closes: #678425).
  * Support deployment scenario where the administrative 'condor' user is not
    a local system user, but is shared (e.g. through LDAP) by all machines in a
    Condor pool (see installation manual section 3.2). The condor package will
    accept to run under an existing non-system user account named 'condor',
    but only when that account is locked, i.e. not login is possible
    (Closes: #684463).

 -- Michael Hanke <mih@debian.org>  Sun, 12 Aug 2012 19:20:35 +0200

condor (7.8.2~dfsg.1-1) unstable; urgency=high

  * Upstream security release. Prevent an attacker who is manipulating
    reverse-DNS entries and is able to connect to a Condor daemon to gain
    access to a Condor pool that is using DNS/hostname host-based authentication
    (only). CVE-2012-3416

 -- Michael Hanke <mih@debian.org>  Thu, 16 Aug 2012 08:32:49 +0200

condor (7.8.1~dfsg.1-2) unstable; urgency=low

  * Remove dangling symlink /usr/sbin/condor -> ../bin/condor. This file no
    longer exists (Closes: #678425).
  * Add Debconf template translations:
    - Czech -- courtesy of Martin Å Ãn <martin.sin@zshk.cz>
      (Closes: #678952)
    - Spanish -- courtesy of Fernando C. Estrada <fcestrada@fcestrada.com>
      (Closes: #680201)
  * Only issue 'condor_restart' command in postinst, when condor_master is
    actually running. If that is not the case, for example when daemon
    startup is prevented by system policy, package installation would fail
    otherwise. Thanks to Andreas Beckmann for the report. (Closes: #681144)

 -- Michael Hanke <mih@debian.org>  Thu, 21 Jun 2012 18:40:11 +0200

condor (7.8.1~dfsg.1-1) unstable; urgency=low

  * New upstream bugfix release:
    - Fixed a bug in the condor init script that would cause
      the init script to hang if condor wasn't running (Ticket 2872)
    - Fixed a bug that caused Parallel Universe jobs using Parallel
      Scheduling Groups to occasionally stay idle even when there were
      available machines to run them (Ticket 3017)
    - Fixed a bug that caused the Condor GridManager to crash when
      attempting to submit jobs to a local PBS/LSF/SGI cluster
      (Ticket 3014)
    - Fixed a bug in the handling of local universe jobs which caused
      the Condor SCHEDD to log a spurious ERROR message every time a local
      universe job exited, and then further caused the statistics for local
      universe jobs to be incorrectly computed (Ticket 3008)
    - Fixed a bug when Condor runs under the PrivSep model, in which if a job
      created a hard link from one file to another, Condor was unable to
      transfer the files back to the submit side, and the job was put on hold.
      (Ticket 2987)
    - When configuration variables MaxJobRetirementTime or MachineMaxVacateTime
      were very large, estimates of machine draining badput and completion time
      were sometimes nonsensical because of integer overflow (Ticket 3001)
    - Fixed a bug where per-job sub-directories and their contents in the
      SPOOL directory would not be removed when the associated job left the
      queue (Ticket 2942). Closes: #663031
  * Updated Swedish Debconf translation (Closes: #676943).

 -- Michael Hanke <mih@debian.org>  Wed, 06 Jun 2012 10:39:35 +0200

condor (7.8.0~dfsg.1-2) unstable; urgency=low

  * Actually include the Russian, Italian, and Polish translations.
  * Add Debconf template translations:
    - Swedish -- courtesy of Martin Bagge <brother@bsnet.se>
      (Closes: #673877)
    - French -- courtesy of Steve Petruzzello <dlist@bluewin.ch>
      (Closes: #673138)
    - Portuguese -- courtesy of Pedro Ribeiro <p.m42.ribeiro@gmail.com>
      (Closes: #674943)
  * Add explicit dependency on Python (for condor_router_history).
  * Remove word duplication from package description.
  * Fix typos in debian/copyright.

 -- Michael Hanke <mih@debian.org>  Mon, 04 Jun 2012 08:49:07 +0200

condor (7.8.0~dfsg.1-1) unstable; urgency=low

  * New upstream release (Closes: #670304). This is the first release of the
    new 7.8 stable series. Patches introduced to prevent FTBFS on mips, ia64
    and s390x are merged/obsolete.
  * Add Debconf template translations (Closes: #670487):
    - German -- courtesy of Erik Pfannenstein <epfannenstein@gmx.de>
      (Closes: #671394)
    - Russian -- courtesy of Yuri Kozlov <yuray@komyakino.ru>
      (Closes: #671510)
    - Italian -- courtesy of Beatrice Torracca <beatricet@libero.it>
      (Closes: #671641)
    - Polish -- courtesy of Michał Kułach <michalkulach@gmail.com>
      (Closes: #671547)

 -- Michael Hanke <mih@debian.org>  Wed, 09 May 2012 11:35:19 +0200

condor (7.7.6~dfsg.1-3) experimental; urgency=low

  * Temporarily drop cgroups dependency and, consequently, support for cgroups
    in Condor. The cgroups package is not in the condition to migrate into
    wheezy, hence blocking Condor's migration as well. cgroups maintainer
    suggests to drop this dependency for now.
    http://lists.debian.org/debian-devel/2012/04/msg00617.html
  * Improved Debconf templates after review by debian-l10n-english. Thanks
    to Justin B. Rye and Christian Perrier.
  * Add Debconf template translations:
    - Danish -- courtesy of Joe Dalton (Closes: #671090).

 -- Michael Hanke <mih@debian.org>  Wed, 02 May 2012 08:13:55 +0200

condor (7.7.6~dfsg.1-2) unstable; urgency=low

  * Add upstream patch to address FTBFS on ia64 and s390x (Closes: #670393).

 -- Michael Hanke <mih@debian.org>  Wed, 25 Apr 2012 18:18:08 +0200

condor (7.7.6~dfsg.1-1) unstable; urgency=low

  * New upstream development release. Last one before the 7.8 stable series.
  * Majority of patches has been merged upstream or have been made obsolete.
  * Stop supporting alternative LOCAL_DIR settings via Debconf. In addition
    the pre/postrm scripts no longer support non-standard (aka /var) LOCAL_DIR
    settings. This was done to be able to keep runtime data (logs, etc.) when
    the package gets removed, but not purged (Closes: #668088). Previously the
    package relied on Condor's own configuration facilities to deduce LOCAL_DIR,
    which is impossible to perform in 'postrm'.
  * Do not remove the condor user during package purge (Closes: #667533).
    Along the lines of the discussion in #621833 the user is kept in a locked
    state (condor user has login disabled by default).
  * Simplify logic of adding the condor system user in maintainer scripts.
  * Change daemon restart behavior on package upgrade -- confirmed with
    upstream. Condor is now kept running during package upgrade (was
    unconditionally stopped in prerm before). Upon finishing installtion of
    the new version, Condor is just started (if not already running) and a
    'condor_restart' command is issued. Before a complete stop-start cycle was
    performed. The new behavior should allow for a more graceful upgrade of
    Condor pools, by safely shutting down all running jobs and jobs submitted
    from the localhost.
  * Add patch to allow building on MIPS. Rename variable name 'mips' to
    'mips_' to avoid name clash (Closes: #669689).
  * Fix a bug in the debconf script that caused the default start policy
    setting for a personal Condor installation to have no effect, i.e. it
    would not run jobs regardless of machine activity by default.

 -- Michael Hanke <mih@debian.org>  Tue, 24 Apr 2012 20:15:31 +0200

condor (7.7.5~dfsg.1-2) experimental; urgency=low

  * New primary Debian maintainer contact is Condor upstream. Previous
    maintainer remains uploader.
  * Guard against failure due to missing directories in pre-removal script
    (Closes: #662739). Thanks to Andreas Beckmann for detecting the bug.
  * Fix DMTCP integration for version 1.2.4 and later -- file location tests
    became invalid.
  * Set default DMTCP snapshotting interval to zero -- no regular snapshotting,
    but on-demand snapshots on vacate command. In addition the shim script now
    honors DMTCP_CHECKPOINT_INTERVAL.
  * Call dmtcp_command with option --quiet in shim_dmtcp to achieve more
    readable logs, by suppressing DMTCP's license and author boilerplate
    output.
  * Added patch to ignore PIDs from a stale PID file when trying to stop
    condor. This could otherwise prevent package removal/upgrade
    (Closes: #663033). The patch has been forwarded upstream.
  * Cherry-pick upstream patch that let's Condor build on all Debian-derived
    distributions identically. This patch allows the unmodified Debian package
    to build on Ubuntu.
  * Cherry-pick upstream patch to bump the libclassad SO version from 2 to 3
    -- fixed an overlooked and somewhat hidden change of API. Should now be
    stable for the 7.8 series. Also changed associated package name and
    dependencies accordingly.
  * Let DMTCP perform a blocking checkpointing operation, to avoid Condor
    killing DMTCP before a checkpoint file is written completely
    (Closes: #663078).
  * Make an attempt to let shim_dmtcp remove DMTCP checkpoint output files
    from a job's EXEC_DIR upon job termination. This is experimental.
  * Improve README.Debian regarding DMTCP checkpointing setup.
  * Bumped Standards-version to 3.9.3; no changes necessary.
  * Added homepage and VCS information to control file.

 -- Michael Hanke <mih@debian.org>  Fri, 09 Mar 2012 13:20:25 +0100

condor (7.7.5~dfsg.1-1) UNRELEASED; urgency=low

  * New upstream release. Feature freeze for upcoming 7.8 stable series.
    - better statistics for monitoring a Condor pool,
    - better support for absent ads in the collector
    - fast claiming of partitionable slots
    - support for some newer Linux kernel features to better support process
      isolation.
  * Remove 'disable_java_gt4X' patch -- corresponding upstream code has been
    removed.
  * Remove 'debian_dynamic_run' patch -- merged upstream.

 -- Michael Hanke <mih@debian.org>  Thu, 01 Mar 2012 08:47:40 +0100

condor (7.7.4+git3-gd7ce75b~dfsg.1-1) experimental; urgency=low

  * Initial upload to Debian experimental (Closes: #233482).
    After acceptance into Debian an upload to unstable is expected to happen
    once a build-time test suite is operational.
  * Drop NeuroDebian team as maintainer, upstream will eventually become the
    primary maintainer, with Michael Hanke being the uploader for the time
    being.
  * Merge commits from 7.7.4 maintenance branch.
  * Enable GSOAP support.

 -- Michael Hanke <mih@debian.org>  Fri, 24 Feb 2012 08:37:32 +0100

condor (7.7.4-2) UNRELEASED; urgency=low

  * Forcing runtime dependency on libcgroup1 (>= 0.37~), as otherwise Condor's
    procd refuses to start.
  * Fix problem in the Debconf setup that caused the initially provided
    settings to be overwritten during installation on a clean system (without
    and existing Condor installation).
  * Modify condor_qsub to always execute submitted scripts via the configured
    shell and not directly (expecting them to be executable). The seems to be
    the behavior of SGE's qsub.

 -- Michael Hanke <mih@debian.org>  Tue, 17 Jan 2012 14:01:27 +0100

condor (7.7.4-1) UNRELEASED; urgency=low

  * New upstream release. RPATH setup now officially supported.
  * Added emulator for SGE-style qsub calls (condor_qsub; incl. manpage).
  * Update DMCTP shim script to version 0.4.
  * Added dependency to libdate-manip-perl for condor_gather_info.
  * Remove patch to disable scimark in favor of proper configuration default.


 -- Michael Hanke <mih@debian.org>  Thu, 22 Dec 2011 16:19:00 +0100

condor (7.7.1+git837-g37b7fa3-1) UNRELEASED; urgency=low

  * New upstream code. Support for dynamic linking against system
    libraries. Condor's internal libs have been merged into a single
    library.
  * Fix build-deps on BOOST.
  * Bumped Standards-version to 3.9.2; no changes necessary.
  * Build using embedded classad library -- upstream will (or did) stop
    releasing it separately. libclassad binary packages are now built from
    the Condor source package.
  * Drop shared library, sysapi and postgres patches -- merged or obsolete.
  * Adjust rules for now included doc source code.
  * Add sanity checks into maintainer script to avoid creating bogus
    directories and installation errors. Thanks to Mats Rynge for reporting.
  * Add Python as runtime dependency.
  * Add patch to make condor_run work with Condor's new file transfer
    behavior. Courtesy of Jaime Frey.
  * Stop building a PDF version of the manual (takes long, and segfaults
    ghostscript at the moment). Keep HTML version.
  * Add patch to provide a sane default configuration for ssh_to_job and
    install condor_ssh_to_job_sshd_config_template as a conffile in
    /etc/condor/.
  * Added condor-dev package, containing headers files and static versions of
    Condor libraries.
  * Add build-dep on libldap-dev to ensure nordugrid_gahp being built.
  * Added DMTCP integration for snapshotting of vanilla universe jobs.

 -- Michael Hanke <mih@debian.org>  Tue, 11 Oct 2011 08:42:35 +0200

condor (7.6.1-1) UNRELEASED; urgency=low

  * New upstream release.
  * Adjust shared library patch.

 -- Michael Hanke <mih@debian.org>  Sat, 04 Jun 2011 20:36:29 -0400

condor (7.6.0-1) UNRELEASED; urgency=low

  * New upstream stable release.
  * Adjusted patches.
  * Added missing debhelper dependencies.
  * Added missing sysv-style init script symlinks.
  * Fixed various typos.
  * Prevent local classad header files from being used, in favor of
    system-wide libclassad installations.

 -- Michael Hanke <mih@debian.org>  Mon, 18 Apr 2011 22:07:08 -0400

condor (7.5.5+git995-ga9a0d2a-1) UNRELEASED; urgency=low

  * New upstream code from V7.6 branch. Updated various patches, removed some
    merged ones.
  * No longer compile the 'contrib' parts -- upstream recommended it due to
    lack of stability.
  * Added patch to create /var/run/condor upon daemon startup with proper
    permissions. That helps to conform to the FHS that declares /var/run as
    volatile and to be cleaned upon boot. Moreover, some systems have /var/run
    mounted as tmpfs.

 -- Michael Hanke <mih@debian.org>  Tue, 15 Mar 2011 16:37:56 -0400

condor (7.5.4+git567-gb10f6b4-2) UNRELEASED; urgency=low

  * Applied patch to allow adding submit specs in condor_run calls. Thanks to
    Matthew Farrellee <matt@redhat.com>.
  * Improved configuration for a "Personal Condor". Bind network traffic to
    the loopback interface. Better documentation in the generated
    configuration file.

 -- Michael Hanke <mih@debian.org>  Thu, 06 Jan 2011 17:28:59 -0500

condor (7.5.4+git567-gb10f6b4-1) UNRELEASED; urgency=low

  * Initial packaging.

 -- Michael Hanke <mih@debian.org>  Sun, 26 Dec 2010 10:10:19 -0500<|MERGE_RESOLUTION|>--- conflicted
+++ resolved
@@ -1,4 +1,10 @@
-<<<<<<< HEAD
+condor (23.0.21-1) stable; urgency=medium
+
+  * Fix memory leak caused by periodic evaluation of bad ClassAd expressions
+  * Fixes for bugs affecting grid jobs
+
+ -- Tim Theisen <tim@cs.wisc.edu>  Thu, 27 Feb 2025 16:25:00 -0600
+
 condor (23.10.20-1) stable; urgency=medium
 
   * Fix bug where STARTD_ENFORCE_DISK_LIMITS would excessively save metadata
@@ -6,14 +12,6 @@
   * Fix rare startd crash when collector queries time out and DNS is slow
 
  -- Tim Theisen <tim@cs.wisc.edu>  Sun, 02 Feb 2025 08:07:00 -0600
-=======
-condor (23.0.21-1) stable; urgency=medium
-
-  * Fix memory leak caused by periodic evaluation of bad ClassAd expressions
-  * Fixes for bugs affecting grid jobs
-
- -- Tim Theisen <tim@cs.wisc.edu>  Thu, 27 Feb 2025 16:25:00 -0600
->>>>>>> 61d1b0f8
 
 condor (23.0.20-1) stable; urgency=medium
 
