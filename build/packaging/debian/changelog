--- conflicted
+++ resolved
@@ -1,4 +1,31 @@
-<<<<<<< HEAD
+condor (24.6.0-1) stable; urgency=high
+
+  * Fix for security issue
+    https://htcondor.org/security/vulnerabilities/HTCONDOR-2025-0001.html
+
+ -- Tim Theisen <tim@cs.wisc.edu>  Fri, 28 Feb 2025 14:44:00 -0600
+
+condor (24.0.6-1) stable; urgency=high
+
+  * Fix for security issue
+    https://htcondor.org/security/vulnerabilities/HTCONDOR-2025-0001.html
+
+ -- Tim Theisen <tim@cs.wisc.edu>  Fri, 28 Feb 2025 14:05:00 -0600
+
+condor (23.10.22-1) stable; urgency=high
+
+  * Fix for security issue
+    https://htcondor.org/security/vulnerabilities/HTCONDOR-2025-0001.html
+
+ -- Tim Theisen <tim@cs.wisc.edu>  Fri, 28 Feb 2025 10:33:00 -0600
+
+condor (23.0.22-1) stable; urgency=high
+
+  * Fix for security issue
+    https://htcondor.org/security/vulnerabilities/HTCONDOR-2025-0001.html
+
+ -- Tim Theisen <tim@cs.wisc.edu>  Fri, 28 Feb 2025 10:22:00 -0600
+
 condor (24.5.1-1) stable; urgency=medium
 
   * Can now configure APs to acquire credentials for jobs in multiple ways
@@ -8,28 +35,6 @@
   * To detect stuck jobs, last write to stdout and stderr are in the job ad
 
  -- Tim Theisen <tim@cs.wisc.edu>  Fri, 28 Feb 2025 07:13:00 -0600
-=======
-condor (24.0.6-1) stable; urgency=high
-
-  * Fix for security issue
-    https://htcondor.org/security/vulnerabilities/HTCONDOR-2025-0001.html
-
- -- Tim Theisen <tim@cs.wisc.edu>  Fri, 28 Feb 2025 14:05:00 -0600
-
-condor (23.10.22-1) stable; urgency=high
-
-  * Fix for security issue
-    https://htcondor.org/security/vulnerabilities/HTCONDOR-2025-0001.html
-
- -- Tim Theisen <tim@cs.wisc.edu>  Fri, 28 Feb 2025 10:33:00 -0600
-
-condor (23.0.22-1) stable; urgency=high
-
-  * Fix for security issue
-    https://htcondor.org/security/vulnerabilities/HTCONDOR-2025-0001.html
-
- -- Tim Theisen <tim@cs.wisc.edu>  Fri, 28 Feb 2025 10:22:00 -0600
->>>>>>> fd965824
 
 condor (24.0.5-1) stable; urgency=medium
 
