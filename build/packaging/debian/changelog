<<<<<<< HEAD
condor (24.1.1-1) stable; urgency=medium

  * Can print contents of stored OAuth2 credential with htcondor CLI tool
  * In DAGMan, inline submit descriptions work when not submitting directly
  * By default, put Docker jobs on hold when CPU architecture doesn't match
  * Detects and deletes invalid checkpoint and reschedules job

 -- Tim Theisen <tim@cs.wisc.edu>  Wed, 30 Oct 2024 19:37:00 -0500
=======
condor (24.0.2-1) stable; urgency=medium

  * Add STARTER_ALWAYS_HOLD_ON_OOM to minimize confusion about memory usage
  * Fix bug that caused condor_ssh_to_job sftp and scp modes to fail
  * Fix KeyboardIdle attribute in dynamic slots that could prevent job start
  * No longer signals the OAuth credmon when there is no work to do
  * Fix rare condor_schedd crash when a $$() macro could not be expanded
  * By default, put Docker jobs on hold when CPU architecture doesn't match

 -- Tim Theisen <tim@cs.wisc.edu>  Mon, 25 Nov 2024 11:10:00 -0600
>>>>>>> 71d9a306

condor (24.0.1-1) stable; urgency=medium

  * Improved tracking and enforcement of disk usage by using LVM
  * Enhancements to the htcondor CLI tool
  * cgroup v2 support for tracking and enforcement of CPU and memory usage
  * Leverage cgroups to hide GPUs not allocated to the job
  * DAGMan can now produce job credentials when using direct submit
  * New submit commands to aid in matching specific GPU requirements
  * New implementation of the Python bindings, htcondor2 and classad2
  * Improved default security configuration
  * Significant reduction in memory and CPU usage on the Central Manager
  * Support for GPUs using AMD's HIP 6 library
  * Fix bugs when -divide or -repeat was used in GPU detection
  * Proper error message and hold when Docker emits multi-line error message
  * Fix issue where an unresponsive libvirtd blocked an EP from starting up

 -- Tim Theisen <tim@cs.wisc.edu>  Wed, 30 Oct 2024 19:29:00 -0500

condor (23.10.2-1) stable; urgency=medium

  * Fix for output file transfer errors obscuring input file transfer errors

 -- Tim Theisen <tim@cs.wisc.edu>  Tue, 29 Oct 2024 14:10:00 -0500

condor (23.0.17-1) stable; urgency=medium

  * Bug fix for PID namespaces and condor_ssh_to_job on EL9
  * Augment condor_upgrade_check to find unit suffixes in ClassAd expressions

 -- Tim Theisen <tim@cs.wisc.edu>  Wed, 23 Oct 2024 16:38:00 -0500

condor (23.0.16-1) stable; urgency=medium

  * Backport all cgroup v2 fixes and enhancements from the 23.10.1 release

 -- Tim Theisen <tim@cs.wisc.edu>  Wed, 09 Oct 2024 17:06:00 -0500

condor (23.10.1-1) stable; urgency=medium

  * Improvements to disk usage enforcement when using LVM
    * Can encrypt job sandboxes when using LVM
    * More precise tracking of disk usage when using LVM
    * Reduced disk usage tracking overhead
  * Improvements tracking CPU and memory usage with cgroup v2 (on EL9)
    * Don't count kernel cache pages against job's memory usage
    * Avoid rare inclusion of previous job's CPU and peak memory usage
  * HTCondor now re-checks DNS before re-connecting to a collector
  * HTCondor now writes out per job epoch history
  * HTCondor can encrypt network connections without requiring authentication
  * htcondor CLI can now show status for local server, AP, and CM
  * htcondor CLI can now display OAUTH2 credentials
  * Uses job's sandbox to convert image format for Singularity/Apptainer
  * Bug fix to not lose GPUs in Docker job on systemd reconfig
  * Bug fix for PID namespaces and condor_ssh_to_job on EL9

 -- Tim Theisen <tim@cs.wisc.edu>  Thu, 03 Oct 2024 10:01:00 -0500

condor (23.0.15-1) stable; urgency=medium

  * Fix bug where Docker universe jobs reported zero memory usage on EL9
  * Fix bug where Docker universe images would not be removed from EP cache
  * Fix bug where condor_watch_q could crash
  * Fix bug that could cause the file transfer hold reason to be truncated
  * Fix bug where a Windows job with a bad executable would not go on hold

 -- Tim Theisen <tim@cs.wisc.edu>  Mon, 30 Sep 2024 11:40:00 -0500

condor (23.9.6-1) stable; urgency=medium

  * Add config knob to not have cgroups count kernel memory for jobs on EL9
  * Remove support for numeric unit suffixes (k,M,G) in ClassAd expressions
  * In submit files, request_disk & request_memory still accept unit suffixes
  * Hide GPUs not allocated to the job on cgroup v2 systems such as EL9
  * DAGMan can now produce credentials when using direct submission
  * Singularity jobs have a contained home directory when file transfer is on
  * Avoid using IPv6 link local addresses when resolving hostname to IP addr
  * New 'htcondor credential' command to aid in debugging

 -- Tim Theisen <tim@cs.wisc.edu>  Wed, 07 Aug 2024 12:00:00 -0500

condor (23.0.14-1) stable; urgency=medium

  * Docker and Container jobs run on EPs that match AP's CPU architecture
  * Fixed premature cleanup of credentials by the condor_credd
  * Fixed bug where a malformed SciToken could cause a condor_schedd crash
  * Fixed crash in condor_annex script
  * Fixed daemon crash after IDTOKEN request is approved by the collector

 -- Tim Theisen <tim@cs.wisc.edu>  Wed, 07 Aug 2024 11:30:00 -0500

condor (23.8.1-1) stable; urgency=medium

  * Add new condor-ap package to facilitate Access Point installation
  * HTCondor Docker images are now based on Alma Linux 9
  * HTCondor Docker images are now available for the arm64 CPU architecture
  * The user can now choose which submit method DAGMan will use
  * Can add custom attributes to the User ClassAd with condor_qusers -edit
  * Add use-projection option to condor_gangliad to reduce memory footprint
  * Fix bug where interactive submit does not work on cgroup v2 systems (EL9)

 -- Tim Theisen <tim@cs.wisc.edu>  Thu, 27 Jun 2024 11:21:00 -0500

condor (23.0.12-1) stable; urgency=medium

  * Remote condor_history queries now work the same as local queries
  * Improve error handling when submitting to a remote scheduler via ssh
  * Fix bug on Windows where condor_procd may crash when suspending a job
  * Fix Python binding crash when submitting a DAG which has empty lines

 -- Tim Theisen <tim@cs.wisc.edu>  Thu, 13 Jun 2024 11:13:00 -0500

condor (23.7.2-1) stable; urgency=medium

  * Warns about deprecated multiple queue statements in a submit file
  * The semantics of 'skip_if_dataflow' have been improved
  * Removing large DAGs is now non-blocking, preserving schedd performance
  * Periodic policy expressions are now checked during input file transfer
  * Local universe jobs can now specify a container image
  * File transfer plugins can now advertise extra attributes
  * DAGMan can rescue and abort if pending jobs are missing from the job queue
  * Fix so 'condor_submit -interactive' works on cgroup v2 execution points

 -- Tim Theisen <tim@cs.wisc.edu>  Thu, 16 May 2024 11:32:00 -0500

condor (23.0.10-1) stable; urgency=medium

  * Preliminary support for Ubuntu 22.04 (Noble Numbat)
  * Warns about deprecated multiple queue statements in a submit file
  * Fix bug where plugins could not signify to retry a file transfer
  * The condor_upgrade_check script checks for proper token file permissions
  * Fix bug where the condor_upgrade_check script crashes on older platforms
  * The bundled version of apptainer was moved to libexec in the tarball

 -- Tim Theisen <tim@cs.wisc.edu>  Thu, 09 May 2024 12:21:00 -0500

condor (23.6.2-1) stable; urgency=medium

  * Fix bug where file transfer plugin error was not in hold reason code

 -- Tim Theisen <tim@cs.wisc.edu>  Mon, 15 Apr 2024 15:22:00 -0500

condor (23.6.1-1) stable; urgency=medium

  * Add the ability to force vanilla universe jobs to run in a container
  * Add the ability to override the entrypoint for a Docker image
  * condor_q -better-analyze includes units for memory and disk quantities

 -- Tim Theisen <tim@cs.wisc.edu>  Fri, 12 Apr 2024 14:47:00 -0500

condor (23.0.8-1) stable; urgency=medium

  * Fix bug where ssh-agent processes were leaked with grid universe jobs
  * Fix DAGMan crash when a provisioner node was given a parent
  * Fix bug that prevented use of "ftp:" URLs in file transfer
  * Fix bug where jobs that matched an offline slot never start

 -- Tim Theisen <tim@cs.wisc.edu>  Thu, 11 Apr 2024 10:53:00 -0500

condor (23.5.3-1) stable; urgency=medium

  * HTCondor tarballs now contain Pelican 7.6.2

 -- Tim Theisen <tim@cs.wisc.edu>  Sun, 24 Mar 2024 11:55:00 -0500

condor (23.5.2-1) stable; urgency=medium

  * Old ClassAd based syntax is disabled by default for the job router
  * Can efficiently manage/enforce disk space using LVM partitions
  * GPU discovery is enabled on all Execution Points by default
  * Prevents accessing unallocated GPUs using cgroup v1 enforcement
  * New condor_submit commands for constraining GPU properties
  * Add ability to transfer EP's starter log back to the Access Point
  * Can use VOMS attributes when mapping identities of SSL connections
  * The CondorVersion string contains the source git SHA

 -- Tim Theisen <tim@cs.wisc.edu>  Wed, 13 Mar 2024 20:55:00 -0500

condor (23.0.6-1) stable; urgency=medium

  * Fix DAGMan where descendants of removed retry-able jobs are marked futile
  * Ensure the condor_test_token works correctly when invoked as root
  * Fix bug where empty multi-line values could cause a crash
  * condor_qusers returns proper exit code for errors in formatting options
  * Fix crash in job router when a job transform is missing an argument

 -- Tim Theisen <tim@cs.wisc.edu>  Wed, 13 Mar 2024 19:33:00 -0500

condor (23.4.0-1) stable; urgency=medium

  * condor_submit warns about unit-less request_disk and request_memory
  * Separate condor-credmon-local RPM package provides local SciTokens issuer
  * Fix bug where NEGOTIATOR_SLOT_CONSTRAINT was ignored since version 23.3.0
  * The htcondor command line tool can process multiple event logs at once
  * Prevent Docker daemon from keeping a duplicate copy of the job's stdout

 -- Tim Theisen <tim@cs.wisc.edu>  Thu, 08 Feb 2024 08:41:00 -0600

condor (23.0.4-1) stable; urgency=medium

  * NVIDIA_VISIBLE_DEVICES environment variable lists full uuid of slot GPUs
  * Fix problem where some container jobs would see GPUs not assigned to them
  * Restore condor keyboard monitoring that was broken since HTCondor 23.0.0
  * In condor_adstash, the search engine timeouts now apply to all operations
  * Ensure the prerequisite perl modules are installed for condor_gather_info

 -- Tim Theisen <tim@cs.wisc.edu>  Thu, 08 Feb 2024 08:15:00 -0600

condor (23.3.1-1) stable; urgency=medium

  * HTCondor tarballs now contain Pelican 7.4.0

 -- Tim Theisen <tim@cs.wisc.edu>  Tue, 23 Jan 2024 14:28:00 -0600

condor (23.3.0-1) stable; urgency=medium

  * Restore limited support for Enterprise Linux 7 systems
  * Additional assistance converting old syntax job routes to new syntax
  * Able to capture output to debug DAGMan PRE and POST scripts
  * Execution Points advertise when jobs are running with cgroup enforcement

 -- Tim Theisen <tim@cs.wisc.edu>  Wed, 03 Jan 2024 20:28:00 -0600

condor (23.0.3-1) stable; urgency=medium

  * Preliminary support for openSUSE LEAP 15
  * All non-zero exit values from file transfer plugins are now errors
  * Fix crash in Python bindings when job submission fails
  * Chirp uses a 5120 byte buffer and errors out for bigger messages
  * condor_adstash now recognizes GPU usage values as floating point numbers

 -- Tim Theisen <tim@cs.wisc.edu>  Wed, 03 Jan 2024 20:07:00 -0600

condor (23.2.0-1) stable; urgency=medium

  * Add 'periodic_vacate' submit command to restart jobs that are stuck
  * EPs now advertises whether the execute directory is on rotational storage
  * Add two log events for the time a job was running and occupied a slot
  * Files written by HTCondor are now written in binary mode on Windows
  * HTCondor now uses the Pelican Platform for OSDF file transfers

 -- Tim Theisen <tim@cs.wisc.edu>  Wed, 29 Nov 2023 07:25:00 -0600

condor (23.0.2-1) stable; urgency=medium

  * Fix bug where OIDC login information was missing when submitting jobs
  * Improved sandbox and ssh-agent clean up for batch grid universe jobs
  * Fix bug where daemons with a private network address couldn't communicate
  * Fix cgroup v2 memory enforcement for custom configurations
  * Add DISABLE_SWAP_FOR_JOB support on cgroup v2 systems
  * Fix log rotation for OAuth and Vault credmon daemons

 -- Tim Theisen <tim@cs.wisc.edu>  Mon, 20 Nov 2023 07:28:00 -0600

condor (9.0.20-1) stable; urgency=medium

  * Other authentication methods are tried if mapping fails using SSL

 -- Tim Theisen <tim@cs.wisc.edu>  Wed, 15 Nov 2023 17:23:00 -0600

condor (23.1.0-1) stable; urgency=medium

  * Enhanced filtering with 'condor_watch_q'
  * Can specify alternate ssh port with 'condor_remote_cluster'
  * Performance improvement for the 'condor_schedd' and other daemons
  * Jobs running on cgroup v2 systems can subdivide their cgroup
  * The curl plugin can now find CA certificates via an environment variable

 -- Tim Theisen <tim@cs.wisc.edu>  Tue, 31 Oct 2023 09:03:00 -0500

condor (23.0.1-1) stable; urgency=medium

  * Fix 10.6.0 bug that broke PID namespaces
  * Fix Debian and Ubuntu install bug when 'condor' user was in LDAP
  * Fix bug where execution times for ARC CE jobs were 60 times too large
  * Fix bug where a failed 'Service' node would crash DAGMan
  * Condor-C and Job Router jobs now get resources provisioned updates

 -- Tim Theisen <tim@cs.wisc.edu>  Mon, 30 Oct 2023 16:34:00 -0500

condor (23.0.0-1) stable; urgency=medium

  * Absent slot configuration, execution points will use a partitionable slot
  * Linux cgroups enforce maximum memory utilization by default
  * Can now define DAGMan save points to be able to rerun DAGs from there
  * Much better control over environment variables when using DAGMan
  * Administrators can enable and disable job submission for a specific user
  * Can set a minimum number of CPUs allocated to a user
  * condor_status -gpus shows nodes with GPUs and the GPU properties
  * condor_status -compact shows a row for each slot type
  * Container images may now be transferred via a file transfer plugin
  * Support for Enterprise Linux 9, Amazon Linux 2023, and Debian 12
  * Can write job information in AP history file for every execution attempt
  * Can run defrag daemons with different policies on distinct sets of nodes
  * Add condor_test_token tool to generate a short lived SciToken for testing
  * The job’s executable is no longer renamed to ‘condor_exec.exe’

 -- Tim Theisen <tim@cs.wisc.edu>  Fri, 29 Sep 2023 17:22:00 -0500

condor (10.9.0-1) stable; urgency=medium

  * The condor_upgrade_check script now provides guidance on updating to 23.0
  * The htchirp Python binding now properly locates the chirp configuration
  * Fix bug that prevented deletion of HTCondor passwords on Windows

 -- Tim Theisen <tim@cs.wisc.edu>  Thu, 28 Sep 2023 07:25:00 -0500

condor (10.0.9-1) stable; urgency=medium

  * The condor_upgrade_check script now provides guidance on updating to 23.0
  * The htchirp Python binding now properly locates the chirp configuration
  * Fix bug that prevented deletion of HTCondor passwords on Windows

 -- Tim Theisen <tim@cs.wisc.edu>  Thu, 28 Sep 2023 07:00:00 -0500

condor (10.8.0-1) stable; urgency=medium

  * Fold the classads, blahp, and procd RPMs into the main condor RPM
  * Align the Debian packages and package names with the RPM packaging
  * On Linux, the default configuration enforces memory limits with cgroups
  * condor_status -gpus shows nodes with GPUs and the GPU properties
  * condor_status -compact shows a row for each slot type
  * New ENV command controls which environment variables are present in DAGMan

 -- Tim Theisen <tim@cs.wisc.edu>  Thu, 14 Sep 2023 09:05:00 -0500

condor (10.0.8-1) stable; urgency=medium

  * Avoid kernel panic on some Enterprise Linux 8 systems
  * Fix bug where early termination of service nodes could crash DAGMan
  * Limit email about long file transfer queue to once daily
  * Various fixes to condor_adstash

 -- Tim Theisen <tim@cs.wisc.edu>  Thu, 14 Sep 2023 08:56:00 -0500

condor (10.7.1-1) stable; urgency=medium

  * Fix performance problem detecting futile nodes in a large and bushy DAG

 -- Tim Theisen <tim@cs.wisc.edu>  Wed, 09 Aug 2023 09:36:00 -0500

condor (10.7.0-1) stable; urgency=medium

  * Support for Debian 12 (Bookworm)
  * Can run defrag daemons with different policies on distinct sets of nodes
  * Added want_io_proxy submit command
  * Apptainer is now included in the HTCondor tarballs
  * Fix 10.5.0 bug where reported CPU time is very low when using cgroups v1
  * Fix 10.5.0 bug where .job.ad and .machine.ad were missing for local jobs

 -- Tim Theisen <tim@cs.wisc.edu>  Mon, 31 Jul 2023 14:53:00 -0500

condor (10.0.7-1) stable; urgency=medium

  * Fixed bug where held condor cron jobs would never run when released
  * Improved daemon IDTOKENS logging to make useful messages more prominent
  * Remove limit on certificate chain length in SSL authentication
  * condor_config_val -summary now works with a remote configuration query
  * Prints detailed message when condor_remote_cluster fails to fetch a URL
  * Improvements to condor_preen

 -- Tim Theisen <tim@cs.wisc.edu>  Tue, 25 Jul 2023 10:56:00 -0500

condor (9.0.19-1) stable; urgency=medium

  * Remove limit on certificate chain length in SSL authentication

 -- Tim Theisen <tim@cs.wisc.edu>  Fri, 30 Jun 2023 06:18:00 -0500

condor (10.6.0-1) stable; urgency=medium

  * Administrators can enable and disable job submission for a specific user
  * Work around memory leak in libcurl on EL7 when using the ARC-CE GAHP
  * Container images may now be transferred via a file transfer plugin
  * Add ClassAd stringlist subset match function
  * Add submit file macro '$(JobId)' which expands to full ID of the job
  * The job's executable is no longer renamed to 'condor_exec.exe'

 -- Tim Theisen <tim@cs.wisc.edu>  Thu, 29 Jun 2023 08:11:00 -0500

condor (10.0.6-1) stable; urgency=medium

  * In SSL Authentication, use the identity instead of the X.509 proxy subject
  * Can use environment variable to locate the client's SSL X.509 credential
  * ClassAd aggregate functions now tolerate undefined values
  * Fix Python binding bug where accounting ads were omitted from the result
  * The Python bindings now properly report the HTCondor version
  * remote_initial_dir works when submitting a grid batch job remotely via ssh
  * Add a ClassAd stringlist subset match function

 -- Tim Theisen <tim@cs.wisc.edu>  Thu, 22 Jun 2023 10:45:00 -0500

condor (9.0.18-1) stable; urgency=medium

  * Can configure clients to present an X.509 proxy during SSL authentication
  * Provides script to assist updating from HTCondor version 9 to version 10

 -- Tim Theisen <tim@cs.wisc.edu>  Thu, 22 Jun 2023 10:28:00 -0500

condor (10.0.5-1) stable; urgency=medium

  * Rename upgrade9to10checks.py script to condor_upgrade_check
  * Fix spurious warning from condor_upgrade_check about regexes with spaces

 -- Tim Theisen <tim@cs.wisc.edu>  Fri, 09 Jun 2023 08:17:00 -0500

condor (10.5.1-1) stable; urgency=medium

  * Fix issue with grid batch jobs interacting with older Slurm versions

 -- Tim Theisen <tim@cs.wisc.edu>  Tue, 06 Jun 2023 07:10:00 -0500

condor (10.5.0-1) stable; urgency=medium

  * Can now define DAGMan save points to be able to rerun DAGs from there
  * Expand default list of environment variables passed to the DAGMan manager
  * Administrators can prevent users using "getenv = true" in submit files
  * Improved throughput when submitting a large number of ARC-CE jobs
  * Execute events contain the slot name, sandbox path, resource quantities
  * Can add attributes of the execution point to be recorded in the user log
  * Enhanced condor_transform_ads tool to ease offline job transform testing
  * Fixed a bug where memory limits over 2 GiB might not be correctly enforced

 -- Tim Theisen <tim@cs.wisc.edu>  Mon, 05 Jun 2023 12:24:00 -0500

condor (10.0.4-1) stable; urgency=medium

  * Provides script to assist updating from HTCondor version 9 to version 10
  * Fixes a bug where rarely an output file would not be transferred back
  * Fixes counting of submitted jobs, so MAX_JOBS_SUBMITTED works correctly
  * Fixes SSL Authentication failure when PRIVATE_NETWORK_NAME was set
  * Fixes rare crash when SSL or SCITOKENS authentication was attempted
  * Can allow client to present an X.509 proxy during SSL authentication
  * Fixes issue where a users jobs were ignored by the HTCondor-CE on restart
  * Fixes issues where some events that HTCondor-CE depends on were missing

 -- Tim Theisen <tim@cs.wisc.edu>  Tue, 30 May 2023 09:33:00 -0500

condor (9.0.17-3) stable; urgency=medium

  * Improved upgrade9to10checks.py script

 -- Tim Theisen <tim@cs.wisc.edu>  Sat, 27 May 2023 06:40:00 -0500

condor (9.0.17-2) stable; urgency=medium

  * Add upgrade9to10checks.py script

 -- Tim Theisen <tim@cs.wisc.edu>  Tue, 09 May 2023 15:57:00 -0500

condor (10.4.3-1) stable; urgency=medium

  * Fix bug than could cause the collector audit plugin to crash

 -- Tim Theisen <tim@cs.wisc.edu>  Mon, 08 May 2023 21:53:00 -0500

condor (10.4.2-1) stable; urgency=medium

  * Fix bug where remote submission of batch grid universe jobs fail
  * Fix bug where HTCondor-CE fails to handle jobs after HTCondor restarts

 -- Tim Theisen <tim@cs.wisc.edu>  Tue, 02 May 2023 07:11:00 -0500

condor (10.4.1-1) stable; urgency=medium

  * Preliminary support for Ubuntu 20.04 (Focal Fossa) on PowerPC (ppc64el)

 -- Tim Theisen <tim@cs.wisc.edu>  Wed, 12 Apr 2023 13:47:00 -0500

condor (10.4.0-1) stable; urgency=medium

  * DAGMan no longer carries the entire environment into the DAGMan job
  * Allows EGI CheckIn tokens to be used the with SciTokens authentication

 -- Tim Theisen <tim@cs.wisc.edu>  Thu, 06 Apr 2023 10:36:00 -0500

condor (10.0.3-1) stable; urgency=medium

  * GPU metrics continues to be reported after the startd is reconfigured
  * Fixed issue where GPU metrics could be wildly over-reported
  * Fixed issue that kept jobs from running when installed on Debian or Ubuntu
  * Fixed DAGMan problem when retrying a proc failure in a multi-proc node

 -- Tim Theisen <tim@cs.wisc.edu>  Thu, 06 Apr 2023 10:36:00 -0500

condor (10.3.1-1) stable; urgency=medium

  * Execution points now advertise if an sshd is available for ssh to job

 -- Tim Theisen <tim@cs.wisc.edu>  Mon, 06 Mar 2023 14:36:00 -0600

condor (10.3.0-1) stable; urgency=medium

  * Now evicts OOM killed jobs when they are under their requested memory
  * HTCondor glideins can now use cgroups if one has been prepared
  * Can write job information in an AP history file for each execution attempt
  * Can now specify a lifetime for condor_gangliad metrics
  * The condor_schedd now advertises a count of unmaterialized jobs

 -- Tim Theisen <tim@cs.wisc.edu>  Mon, 06 Mar 2023 14:22:00 -0600

condor (10.0.2-1) stable; urgency=medium

  * HTCondor can optionally create intermediate directories for output files
  * Improved condor_schedd scalability when a user runs more than 1,000 jobs
  * Fix issue where condor_ssh_to_job fails if the user is not in /etc/passwd
  * The Python Schedd.query() now returns the ServerTime attribute for Fifemon
  * VM Universe jobs pass through the host CPU model to support newer kernels
  * HTCondor Python wheel is now available for Python 3.11
  * Fix issue that prevented HTCondor installation on Ubuntu 18.04

 -- John Knoeller <johnkn@cs.wisc.edu>  Thu, 02 Mar 2023 10:15:00 -0600

condor (10.2.5-1) stable; urgency=medium

  * Fix counting of unmaterialized jobs in the condor_schedd

 -- Tim Theisen <tim@cs.wisc.edu>  Mon, 27 Feb 2023 14:50:00 -0600

condor (10.2.4-1) stable; urgency=medium

  * Improve counting of unmaterialized jobs in the condor_schedd

 -- Tim Theisen <tim@cs.wisc.edu>  Thu, 23 Feb 2023 20:46:00 -0600

condor (10.2.3-1) stable; urgency=medium

  * Add a count of unmaterialized jobs to condor_schedd statistics

 -- Tim Theisen <tim@cs.wisc.edu>  Tue, 21 Feb 2023 07:10:00 -0600

condor (10.2.2-1) stable; urgency=medium

  * Fixed bugs with configuration knob SINGULARITY_USE_PID_NAMESPACES

 -- Tim Theisen <tim@cs.wisc.edu>  Mon, 06 Feb 2023 21:52:00 -0600

condor (10.2.1-1) stable; urgency=medium

  * Improved condor_schedd scalability when a user runs more than 1,000 jobs
  * Fix issue where condor_ssh_to_job fails if the user is not in /etc/passwd
  * The Python Schedd.query() now returns the ServerTime attribute
  * Fixed issue that prevented HTCondor installation on Ubuntu 18.04

 -- Tim Theisen <tim@cs.wisc.edu>  Tue, 24 Jan 2023 07:12:00 -0600

condor (10.2.0-1) stable; urgency=medium

  * Preliminary support for Enterprise Linux 9
  * Preliminary support for cgroups v2
  * Can now set minimum floor for number of CPUs that a submitter gets
  * Improved validity testing of Singularity/Apptainer runtinme
  * Improvements to jobs hooks, including new PREPARE_JOB_BEFORE_TRANSFER hook
  * OpenCL jobs now work inside Singularity, if OpenCL drivers are on the host

 -- Tim Theisen <tim@cs.wisc.edu>  Thu, 05 Jan 2023 09:36:00 -0600

condor (10.0.1-1) stable; urgency=medium

  * Add Ubuntu 22.04 (Jammy Jellyfish) support
  * Add file transfer plugin that supports stash:// and osdf:// URLs
  * Fix bug where cgroup memory limits were not enforced on Debian and Ubuntu
  * Fix bug where forcibly removing DAG jobs could crash the condor_schedd
  * Fix bug where Docker repository images cannot be run under Singularity
  * Fix issue where blahp scripts were missing on Debian and Ubuntu platforms
  * Fix bug where curl file transfer plugins would fail on Enterprise Linux 8

 -- Tim Theisen <tim@cs.wisc.edu>  Thu, 05 Jan 2023 06:36:00 -0600

condor (10.1.3-1) stable; urgency=medium

  * Improvements to jobs hooks, including new PREPARE_JOB_BEFORE_TRANSFER hook

 -- Tim Theisen <tim@cs.wisc.edu>  Mon, 21 Nov 2022 15:53:00 -0600

condor (10.1.2-1) stable; urgency=medium

  * OpenCL jobs now work inside Singularity, if OpenCL drivers are on the host

 -- Tim Theisen <tim@cs.wisc.edu>  Mon, 14 Nov 2022 15:53:00 -0600

condor (10.1.1-1) stable; urgency=medium

  * Improvements to job hooks and the ability to save stderr from a job hook
  * Fix bug where Apptainer only systems couldn't run with Docker style images

 -- Tim Theisen <tim@cs.wisc.edu>  Thu, 10 Nov 2022 15:53:00 -0600

condor (10.1.0-1) stable; urgency=medium

  * Release HTCondor 10.0.0 bug fixes into 10.1.0

 -- Tim Theisen <tim@cs.wisc.edu>  Thu, 10 Nov 2022 15:18:00 -0600

condor (10.0.0-1) stable; urgency=medium

  * Users can prevent runaway jobs by specifying an allowed duration
  * Able to extend submit commands and create job submit templates
  * Initial implementation of htcondor <noun> <verb> command line interface
  * Initial implementation of Job Sets in the htcondor CLI tool
  * Add Container Universe
  * Support for heterogeneous GPUs
  * Improved File transfer error reporting
  * GSI Authentication method has been removed
  * HTCondor now utilizes ARC-CE's REST interface
  * Support for ARM and PowerPC for Enterprise Linux 8
  * For IDTOKENS, signing key not required on every execution point
  * Trust on first use ability for SSL connections
  * Improvements against replay attacks

 -- Tim Theisen <tim@cs.wisc.edu>  Thu, 10 Nov 2022 08:55:00 -0600

condor (9.12.0-1) stable; urgency=medium

  * Provide a mechanism to bootstrap secure authentication within a pool
  * Add the ability to define submit templates
  * Administrators can now extend the help offered by condor_submit
  * Add DAGMan ClassAd attributes to record more information about jobs
  * On Linux, advertise the x86_64 micro-architecture in a slot attribute
  * Added -drain option to condor_off and condor_restart
  * Administrators can now set the shared memory size for Docker jobs
  * Multiple improvements to condor_adstash
  * HAD daemons now use SHA-256 checksums by default

 -- Tim Theisen <tim@cs.wisc.edu>  Wed, 05 Oct 2022 15:46:00 -0500

condor (9.0.17-1) stable; urgency=medium

  * Fix file descriptor leak when schedd fails to launch scheduler jobs
  * Fix failure to forward batch grid universe job's refreshed X.509 proxy
  * Fix DAGMan failure when the DONE keyword appeared in the JOB line
  * Fix HTCondor's handling of extremely large UIDs on Linux
  * Fix bug where OAUTH tokens lose their scope and audience upon refresh
  * Support for Apptainer in addition to Singularity

 -- Tim Theisen <tim@cs.wisc.edu>  Thu, 29 Sep 2022 16:31:00 -0500

condor (9.11.2-1) stable; urgency=medium

  * In 9.11.0, STARTD_NOCLAIM_SHUTDOWN restarted instead. Now, it shuts down.

 -- Tim Theisen <tim@cs.wisc.edu>  Mon, 12 Sep 2022 15:34:00 -0500

condor (9.11.1-1) stable; urgency=medium

  * File transfer errors are identified as occurring during input or output

 -- Tim Theisen <tim@cs.wisc.edu>  Tue, 06 Sep 2022 06:38:00 -0500

condor (9.11.0-1) stable; urgency=medium

  * Modified GPU attributes to support the new 'require_gpus' submit command
  * Add (PREEMPT|HOLD)_IF_DISK_EXCEEDED configuration templates
  * ADVERTISE authorization levels now also provide READ authorization
  * Periodic release expressions no longer apply to manually held jobs
  * If a #! interpreter doesn't exist, a proper hold and log message appears
  * Can now set the Singularity target directory with 'container_target_dir'
  * If SciToken and X.509 available, uses SciToken for arc job authentication

 -- Tim Theisen <tim@cs.wisc.edu>  Wed, 24 Aug 2022 14:31:00 -0500

condor (9.0.16-1) stable; urgency=medium

  * Singularity now mounts /tmp and /var/tmp under the scratch directory
  * Fix bug where Singularity jobs go on hold at the first checkpoint
  * Fix bug where gridmanager deletes the X.509 proxy file instead of the copy
  * Fix file descriptor leak when using SciTokens for authentication

 -- Tim Theisen <tim@cs.wisc.edu>  Tue, 16 Aug 2022 09:29:00 -0500

condor (9.0.15-1) stable; urgency=medium

  * Report resources provisioned by the Slurm batch scheduler when available

 -- Tim Theisen <tim@cs.wisc.edu>  Wed, 20 Jul 2022 15:18:00 -0500

condor (9.10.1-1) stable; urgency=medium

  * ActivationSetupDuration is now correct for jobs that checkpoint

 -- Tim Theisen <tim@cs.wisc.edu>  Tue, 18 Jul 2022 07:33:00 -0500

condor (9.10.0-1) stable; urgency=medium

  * With collector administrator access, can manage all HTCondor pool daemons
  * SciTokens can now be used for authentication with ARC CE servers
  * Preliminary support for ARM and POWER RC on AlmaLinux 8
  * Prevent negative values when using huge files with a file transfer plugin

 -- Tim Theisen <tim@cs.wisc.edu>  Thu, 14 Jul 2022 16:22:00 -0500

condor (9.0.14-1) stable; urgency=medium

  * SciToken mapping failures are now recorded in the daemon logs
  * Fix bug that stopped file transfers when output and error are the same
  * Ensure that the Python bindings version matches the installed HTCondor
  * $(OPSYSANDVER) now expand properly in job transforms
  * Fix bug where context managed Python htcondor.SecMan sessions would crash
  * Fix bug where remote CPU times would rarely be set to zero

 -- Tim Theisen <tim@cs.wisc.edu>  Tue, 12 Jul 2022 15:18:00 -0500

condor (9.9.1-1) stable; urgency=medium

  * Fix bug where jobs would not match when using a child collector

 -- Tim Theisen <tim@cs.wisc.edu>  Mon, 13 Jun 2022 21:32:00 -0500

condor (9.9.0-1) stable; urgency=medium

  * A new authentication method for remote HTCondor administration
  * Several changes to improve the security of connections
  * Fix issue where DAGMan direct submission failed when using Kerberos
  * The submission method is now recorded in the job ClassAd
  * Singularity jobs can now pull from Docker style repositories
  * The OWNER authorization level has been folded into the ADMINISTRATOR level

 -- Tim Theisen <tim@cs.wisc.edu>  Sat, 28 May 2022 13:28:00 -0500

condor (9.0.13-1) stable; urgency=medium

  * Schedd and startd cron jobs can now log output upon non-zero exit
  * condor_config_val now produces correct syntax for multi-line values
  * The condor_run tool now reports submit errors and warnings to the terminal
  * Fix issue where Kerberos authentication would fail within DAGMan
  * Fix HTCondor startup failure with certain complex network configurations

 -- Tim Theisen <tim@cs.wisc.edu>  Thu, 26 May 2022 14:28:00 -0500

condor (9.8.1-1) stable; urgency=medium

  * Fix HTCondor startup failure with certain complex network configurations

 -- Tim Theisen <tim@cs.wisc.edu>  Thu, 25 Apr 2022 19:39:00 -0500

condor (9.8.0-1) stable; urgency=medium

  * Support for Heterogeneous GPUs, some configuration required
  * Allow HTCondor to utilize grid sites requiring two-factor authentication
  * Technology preview: bring your own resources from (some) NSF HPC clusters

 -- Tim Theisen <tim@cs.wisc.edu>  Thu, 21 Apr 2022 14:16:00 -0500

condor (9.0.12-1) stable; urgency=medium

  * Fix bug in parallel universe that could cause the schedd to crash
  * Fix rare crash where a daemon tries to use a discarded security session

 -- Tim Theisen <tim@cs.wisc.edu>  Tue, 19 Apr 2022 14:26:00 -0500

condor (9.7.1-1) stable; urgency=medium

  * Fix recent bug where jobs may go on hold without a hold reason or code

 -- Tim Theisen <tim@cs.wisc.edu>  Fri, 01 Apr 2022 09:51:00 -0500

condor (9.7.0-1) stable; urgency=medium

  * Support environment variables, other application elements in ARC REST jobs
  * Container universe supports Singularity jobs with hard-coded command
  * DAGMan submits jobs directly (does not shell out to condor_submit)
  * Meaningful error message and sub-code for file transfer failures
  * Add file transfer statistics for file transfer plugins
  * Add named list policy knobs for SYSTEM_PERIODIC_ policies

 -- Tim Theisen <tim@cs.wisc.edu>  Sat, 12 Mar 2022 19:05:00 -0600

condor (9.0.11-1) stable; urgency=medium

  * The Job Router can now create an IDTOKEN for use by the job
  * Fix bug where a self-checkpointing job may erroneously be held
  * Fix bug where the Job Router could erroneously substitute a default value
  * Fix bug where a file transfer error may identify the wrong file
  * Fix bug where condor_ssh_to_job may fail to connect

 -- Tim Theisen <tim@cs.wisc.edu>  Sat, 12 Mar 2022 14:34:00 -0600

condor (8.8.17-1) stable; urgency=high

  * Fixed a memory leak in the Job Router

 -- Tim Theisen <tim@cs.wisc.edu>  Fri, 11 Mar 2022 13:38:00 -0600

condor (9.6.0-1) stable; urgency=high

  * Fixes for security issues
    https://htcondor.org/security/vulnerabilities/HTCONDOR-2022-0001.html
    https://htcondor.org/security/vulnerabilities/HTCONDOR-2022-0002.html
    https://htcondor.org/security/vulnerabilities/HTCONDOR-2022-0003.html

 -- Tim Theisen <tim@cs.wisc.edu>  Wed, 16 Feb 2022 12:14:00 -0600

condor (9.0.10-1) stable; urgency=high

  * Fixes for security issues
    https://htcondor.org/security/vulnerabilities/HTCONDOR-2022-0001.html
    https://htcondor.org/security/vulnerabilities/HTCONDOR-2022-0002.html
    https://htcondor.org/security/vulnerabilities/HTCONDOR-2022-0003.html

 -- Tim Theisen <tim@cs.wisc.edu>  Wed, 16 Feb 2022 11:11:00 -0600

condor (8.8.16-1) stable; urgency=high

  * Fix for security issue
    https://htcondor.org/security/vulnerabilities/HTCONDOR-2022-0003.html

 -- Tim Theisen <tim@cs.wisc.edu>  Fri, 11 Mar 2022 08:20:00 -0600

condor (9.5.4-1) stable; urgency=medium

  * The access point more robustly detects execution points that disappear
  * The condor_procd will now function if /proc is mounted with hidepid=2

 -- Tim Theisen <tim@cs.wisc.edu>  Mon, 07 Feb 2022 16:33:00 -0600

condor (9.5.3-1) stable; urgency=medium

  * Fix daemon crash where one of multiple collectors is not in DNS
  * Fix bug where initial schedd registration was rarely delayed by an hour
  * Can set CCB_TIMEOUT and choose to not start up if CCB address unavailable

 -- Tim Theisen <tim@cs.wisc.edu>  Tue, 01 Feb 2022 10:46:00 -0600

condor (9.5.2-1) stable; urgency=medium

  * Fix bug where job may not go on hold when exceeding allowed_job_duration
  * Fix bug where the condor_shadow could run indefinitely
  * Fix bug where condor_ssh_to_job may fail to connect
  * Fix bug where a file transfer error may identify the wrong file

 -- Tim Theisen <tim@cs.wisc.edu>  Tue, 25 Jan 2022 09:44:00 -0600

condor (9.5.1-1) stable; urgency=medium

  * Fix bug where a self-checkpointing job may erroneously be held

 -- Tim Theisen <tim@cs.wisc.edu>  Mon, 17 Jan 2022 10:15:00 -0600

condor (9.5.0-1) stable; urgency=medium

  * Initial implementation of Container Universe
  * HTCondor will automatically detect container type and where it can run
  * The blahp is no longer separate, it is now an integral part of HTCondor
  * Docker Universe jobs can now self-checkpoint
  * Added Debian 11 (bullseye) as a supported platform
  * Since CentOS 8 has reached end of life, we build and test on Rocky Linux 8

 -- Tim Theisen <tim@cs.wisc.edu>  Thu, 13 Jan 2022 14:17:00 -0600

condor (9.0.9-1) stable; urgency=medium

  * Added Debian 11 (bullseye) as a supported platform
  * Since CentOS 8 has reached end of life, we build and test on Rocky Linux 8
  * The OAUTH credmon is now packaged for Enterprise Linux 8

 -- Tim Theisen <tim@cs.wisc.edu>  Tue, 11 Jan 2022 12:48:00 -0600

condor (9.4.1-1) stable; urgency=medium

  * Add the ability to track slot activation metrics
  * Fix bug where a file transfer plugin failure code may not be reported

 -- Tim Theisen <tim@cs.wisc.edu>  Tue, 21 Dec 2021 15:04:00 -0600

condor (9.4.0-1) stable; urgency=medium

  * Initial implementation of Job Sets in the htcondor CLI tool
  * The access point administrator can add keywords to the submit language
  * Add submit commands that limit job run time
  * Fix bug where self check-pointing jobs may be erroneously held

 -- Tim Theisen <tim@cs.wisc.edu>  Thu, 02 Dec 2021 14:13:00 -0600

condor (9.0.8-1) stable; urgency=medium

  * Fix bug where huge values of ImageSize and others would end up negative
  * Fix bug in how MAX_JOBS_PER_OWNER applied to late materialization jobs
  * Fix bug where the schedd could choose a slot with insufficient disk space
  * Fix crash in ClassAd substr() function when the offset is out of range
  * Fix bug in Kerberos code that can crash on macOS and could leak memory
  * Fix bug where a job is ignored for 20 minutes if the startd claim fails

 -- Tim Theisen <tim@cs.wisc.edu>  Thu, 02 Dec 2021 08:56:00 -0600

condor (9.3.2-1) stable; urgency=medium

  * Add allowed_execute_duration condor_submit command to cap job run time
  * Fix bug where self check-pointing jobs may be erroneously held

 -- Tim Theisen <tim@cs.wisc.edu>  Tue, 30 Nov 2021 05:46:00 -0600

condor (9.3.1-1) stable; urgency=medium

  * Add allowed_job_duration condor_submit command to cap job run time

 -- Tim Theisen <tim@cs.wisc.edu>  Mon, 08 Nov 2021 23:08:00 -0600

condor (9.3.0-1) stable; urgency=medium

  * Discontinue support for Globus GSI
  * Discontinue support for grid type 'nordugrid', use 'arc' instead
  * MacOS version strings now include the major version number (10 or 11)
  * File transfer plugin sample code to aid in developing new plugins
  * Add generic knob to set the slot user for all slots

 -- Tim Theisen <tim@cs.wisc.edu>  Wed, 03 Nov 2021 13:33:00 -0500

condor (9.0.7-1) stable; urgency=medium

  * Fix bug where condor_gpu_discovery could crash with older CUDA libraries
  * Fix bug where condor_watch_q would fail on machines with older kernels
  * condor_watch_q no longer has a limit on the number of job event log files
  * Fix bug where a startd could crash claiming a slot with p-slot preemption
  * Fix bug where a job start would not be recorded when a shadow reconnects

 -- Tim Theisen <tim@cs.wisc.edu>  Tue, 02 Nov 2021 14:54:00 -0500

condor (9.2.0-1) stable; urgency=medium

  * Add SERVICE node that runs alongside the DAG for the duration of the DAG
  * Fix problem where proxy delegation to older HTCondor versions failed
  * Jobs are now re-run if the execute directory unexpectedly disappears
  * HTCondor counts the number of files transfered at the submit node
  * Fix a bug that caused jobs to fail when using newer Singularity versions

 -- Tim Theisen <tim@cs.wisc.edu>  Thu, 23 Sep 2021 16:19:34 -0500

condor (9.0.6-1) stable; urgency=medium

  * CUDA_VISIBLE_DEVICES can now contain GPU-<uuid> formatted values
  * Fixed a bug that caused jobs to fail when using newer Singularity versions
  * Fixed a bug in the Windows MSI installer for the latest Windows 10 version
  * Fixed bugs relating to the transfer of standard out and error logs
  * MacOS 11.x now reports as 10.16.x (which is better than reporting x.0)

 -- Tim Theisen <tim@cs.wisc.edu>  Thu, 23 Sep 2021 09:27:08 -0500

condor (9.1.3-1) stable; urgency=medium

  * Globus GSI is no longer needed for X.509 proxy delegation
  * Globus GSI authentication is disabled by default
  * The job ad now contains a history of job holds and hold reasons
  * If a user job policy expression evaluates to undefined, it is ignored

 -- Tim Theisen <tim@cs.wisc.edu>  Thu, 19 Aug 2021 13:52:24 -0500

condor (9.0.5-1) stable; urgency=medium

  * Other authentication methods are tried if mapping fails using SciTokens
  * Fix rare crashes from successful condor_submit, which caused DAGMan issues
  * Fix bug where ExitCode attribute would be suppressed when OnExitHold fired
  * condor_who now suppresses spurious warnings coming from netstat
  * The online manual now has detailed instructions for installing on MacOS
  * Fix bug where misconfigured MIG devices confused condor_gpu_discovery
  * The transfer_checkpoint_file list may now include input files

 -- Tim Theisen <tim@cs.wisc.edu>  Wed, 18 Aug 2021 10:07:10 -0500

condor (9.1.2-1) stable; urgency=high

  * Fixes for security issues
    https://htcondor.org/security/vulnerabilities/HTCONDOR-2021-0003.html
    https://htcondor.org/security/vulnerabilities/HTCONDOR-2021-0004.html

 -- Tim Theisen <tim@cs.wisc.edu>  Thu, 29 Jul 2021 10:35:12 -0500

condor (9.0.4-1) stable; urgency=high

  * Fixes for security issues
    https://htcondor.org/security/vulnerabilities/HTCONDOR-2021-0003.html
    https://htcondor.org/security/vulnerabilities/HTCONDOR-2021-0004.html

 -- Tim Theisen <tim@cs.wisc.edu>  Thu, 29 Jul 2021 10:35:12 -0500

condor (8.8.15-1) stable; urgency=high

  * Fix for security issue
    https://htcondor.org/security/vulnerabilities/HTCONDOR-2021-0003.html

 -- Tim Theisen <tim@cs.wisc.edu>  Thu, 29 Jul 2021 10:35:12 -0500

condor (9.1.1-1) stable; urgency=high

  * Fixes for security issues
    https://htcondor.org/security/vulnerabilities/HTCONDOR-2021-0003.html
    https://htcondor.org/security/vulnerabilities/HTCONDOR-2021-0004.html

 -- Tim Theisen <tim@cs.wisc.edu>  Tue, 13 Jul 2021 09:11:38 -0500

condor (9.0.3-1) stable; urgency=high

  * Fixes for security issues
    https://htcondor.org/security/vulnerabilities/HTCONDOR-2021-0003.html
    https://htcondor.org/security/vulnerabilities/HTCONDOR-2021-0004.html

 -- Tim Theisen <tim@cs.wisc.edu>  Tue, 13 Jul 2021 09:11:38 -0500

condor (8.8.14-1) stable; urgency=high

  * Fix for security issue
    https://htcondor.org/security/vulnerabilities/HTCONDOR-2021-0003.html

 -- Tim Theisen <tim@cs.wisc.edu>  Tue, 13 Jul 2021 09:11:38 -0500

condor (9.0.2-1) stable; urgency=medium

  * HTCondor can be set up to use only FIPS 140-2 approved security functions
  * If the Singularity test fails, the job goes idle rather than getting held
  * Can divide GPU memory, when making multiple GPU entries for a single GPU
  * Startd and Schedd cron job maximum line length increased to 64k bytes
  * Added first class submit keywords for SciTokens
  * Fixed MUNGE authentication
  * Fixed Windows installer to work when the install location isn't C:\Condor

 -- Tim Theisen <tim@cs.wisc.edu>  Thu, 08 Jul 2021 06:35:49 -0500

condor (9.1.0-1) stable; urgency=medium

  * Support for submitting to ARC-CE via the REST interface
  * DAGMan can put failed jobs on hold (user can correct problems and release)
  * Can run gdb and ptrace within Docker containers
  * A small Docker test job is run on the execute node to verify functionality
  * The number of instructions executed is reported in the job Ad on Linux

 -- Tim Theisen <tim@cs.wisc.edu>  Thu, 20 May 2021 09:35:16 -0500

condor (9.0.1-1) stable; urgency=medium

  * Fix problem where X.509 proxy refresh kills job when using AES encryption
  * Fix problem when jobs require a different machine after a failure
  * Fix problem where a job matched a machine it can't use, delaying job start
  * Fix exit code and retry checking when a job exits because of a signal
  * Fix a memory leak in the job router when a job is removed via job policy
  * Fixed the back-end support for the 'bosco_cluster --add' command
  * An updated Windows installer that supports IDTOKEN authentication

 -- Tim Theisen <tim@cs.wisc.edu>  Fri, 14 May 2021 17:46:39 -0500

condor (9.0.0-1) stable; urgency=medium

  * Absent any configuration, HTCondor denies authorization to all users
  * AES encryption is used for all communication and file transfers by default
  * New IDTOKEN authentication method enables fine-grained authorization
  * IDTOKEN authentication method is designed to replace GSI
  * Improved support for GPUs, including machines with multiple GPUs
  * New condor_watch_q tool that efficiently provides live job status updates
  * Many improvements to the Python bindings
  * New Python bindings for DAGMan and chirp
  * Improved file transfer plugins supporting uploads and authentication
  * File transfer times are now recorded in the job log
  * Added support for jobs that need to acquire and use OAUTH tokens
  * Many memory footprint and performance improvements in DAGMan
  * Submitter ceilings can limit the number of jobs per user in a pool

 -- Tim Theisen <tim@cs.wisc.edu>  Wed, 14 Apr 2021 13:25:15 -0500

condor (8.9.13-1) stable; urgency=medium

  * Host based security is no longer the default security model
  * Hardware accelerated integrity and AES encryption used by default
  * Normally, AES encryption is used for all communication and file transfers
  * Fallback to Triple-DES or Blowfish when interoperating with older versions
  * Simplified and automated new HTCondor installations
  * HTCondor now detects instances of multi-instance GPUs
  * Fixed memory leaks (collector updates in 8.9 could leak a few MB per day)
  * Many other enhancements and bug fixes, see version history for details

 -- Tim Theisen <tim@cs.wisc.edu>  Mon, 29 Mar 2021 22:50:51 -0500

condor (8.9.12-1) stable; urgency=medium

  * Withdrawn due to compatibility issues with prior releases

 -- Tim Theisen <tim@cs.wisc.edu>  Thu, 25 Mar 2021 14:15:17 -0500

condor (8.8.13-1) stable; urgency=medium

  * condor_ssh_to_job now maps CR and NL to work with editors like nano
  * Improved the performance of data transfer in condor_ssh_to_job
  * HA replication now accepts SHA-2 checksums to prepare for MD5 removal
  * Submission to NorduGrid ARC CE works with newer ARC CE versions
  * Fixed condor_annex crashes on platforms with newer compilers
  * Fixed "use feature: GPUsMonitor" to locate the monitor binary on Windows
  * Fixed a bug that prevented using the '@' character in an event log path

 -- Tim Theisen <tim@cs.wisc.edu>  Tue, 23 Mar 2021 08:07:35 -0500

condor (8.9.11-1) stable; urgency=high

  * This release of HTCondor fixes security-related bugs described at
  * https://htcondor.org/security/vulnerabilities/HTCONDOR-2021-0001.html
  * https://htcondor.org/security/vulnerabilities/HTCONDOR-2021-0002.html

 -- Tim Theisen <tim@cs.wisc.edu>  Mon, 28 Dec 2020 09:55:44 -0600

condor (8.9.10-1) stable; urgency=medium

  * Fix bug where negotiator stopped making matches when group quotas are used
  * Support OAuth, SciTokens, and Kerberos credentials in local universe jobs
  * The Python schedd.submit method now takes a Submit object
  * DAGMan can now optionally run a script when a job goes on hold
  * DAGMan now provides a method for inline jobs to share submit descriptions
  * Can now add arbitrary tags to condor annex instances
  * Runs the "singularity test" before running the a singularity job

 -- Tim Theisen <tim@cs.wisc.edu>  Tue, 24 Nov 2020 09:52:13 -0600

condor (8.8.12-1) stable; urgency=medium

  * Added a family of version comparison functions to ClassAds
  * Increased default Globus proxy key length to meet current NIST guidance

 -- Tim Theisen <tim@cs.wisc.edu>  Sat, 21 Nov 2020 16:40:52 -0600

condor (8.9.9-1) stable; urgency=medium

  * The RPM packages requires globus, munge, scitokens, and voms from EPEL
  * Improved cgroup memory policy settings that set both hard and soft limit
  * Cgroup memory usage reporting no longer includes the kernel buffer cache
  * Numerous Python binding improvements, see version history
  * Can create a manifest of files on the execute node at job start and finish
  * Added provisioner nodes to DAGMan, allowing users to provision resources
  * DAGMan can now produce .dot graphs without running the workflow

 -- Tim Theisen <tim@cs.wisc.edu>  Sun, 25 Oct 2020 12:32:40 -0500

condor (8.8.11-1) stable; urgency=medium

  * HTCondor now properly tracks usage over vanilla universe checkpoints
  * New ClassAd equality and inequality operators in the Python bindings
  * Fixed a bug where removing in-use routes could crash the job router
  * Fixed a bug where condor_chirp would abort after success on Windows
  * Fixed a bug where using MACHINE_RESOURCE_NAMES could crash the startd
  * Improved condor c-gahp to prioritize commands over file transfers
  * Fixed a rare crash in the schedd when running many local universe jobs
  * With GSI, avoid unnecessary reverse DNS lookup when HOST_ALIAS is set
  * Fix a bug that could cause grid universe jobs to fail upon proxy refresh

 -- Tim Theisen <tim@cs.wisc.edu>  Wed, 21 Oct 2020 06:38:00 -0500

condor (8.9.8-1) unstable; urgency=medium

  * Added htcondor.dags and htcondor.htchirp to the HTCondor Python bindings
  * New condor_watch_q tool that efficiently provides live job status updates
  * Added support for marking a GPU offline while other jobs continue
  * The condor_master command does not return until it is fully started
  * Deprecated several Python interfaces in the Python bindings

 -- Tim Theisen <tim@cs.wisc.edu>  Wed, 05 Aug 2020 13:47:06 -0500

condor (8.8.10-1) stable; urgency=medium

  * condor_qedit can no longer be used to disrupt the condor_schedd
  * Fixed a bug where the SHARED_PORT_PORT configuration setting was ignored
  * Ubuntu 20.04 and Amazon Linux 2 are now supported
  * In MacOSX, HTCondor now requires LibreSSL, available since MacOSX 10.13

 -- Tim Theisen <tim@cs.wisc.edu>  Tue, 04 Aug 2020 20:55:25 -0500

condor (8.9.7-1) unstable; urgency=medium

  * Multiple enhancements in the file transfer code
  * Support for more regions in s3:// URLs
  * Much more flexible job router language
  * Jobs may now specify cuda_version to match equally-capable GPUs
  * TOKENS are now called IDTOKENS to differentiate from SCITOKENS
  * Added the ability to blacklist TOKENS via an expression
  * Can simultaneously handle Kerberos and OAUTH credentials
  * The getenv submit command now supports a blacklist and whitelist
  * The startd supports a remote history query similar to the schedd
  * condor_q -submitters now works with accounting groups
  * Fixed a bug reading service account credentials for Google Compute Engine

 -- Tim Theisen <tim@cs.wisc.edu>  Tue, 19 May 2020 14:56:05 -0500

condor (8.8.9-1) stable; urgency=medium

  * Proper tracking of maximum memory used by Docker universe jobs
  * Fixed preempting a GPU slot for a GPU job when all GPUs are in use
  * Fixed a Python crash when queue_item_data iterator raises an exception
  * Fixed a bug where slot attribute overrides were ignored
  * Calculates accounting group quota correctly when more than 1 CPU requested
  * Updated HTCondor Annex to accommodate API change for AWS Spot Fleet
  * Fixed a problem where HTCondor would not start on AWS Fargate
  * Fixed where the collector could wait forever for a partial message
  * Fixed streaming output to large files (>2Gb) when using the 32-bit shadow

 -- Tim Theisen <tim@cs.wisc.edu>  Wed, 06 May 2020 07:36:28 -0500

condor (8.9.6-1) unstable; urgency=high

  * Fixes addressing CVE-2019-18823
    https://htcondor.org/security/vulnerabilities/HTCONDOR-2020-0001.html
    https://htcondor.org/security/vulnerabilities/HTCONDOR-2020-0002.html
    https://htcondor.org/security/vulnerabilities/HTCONDOR-2020-0003.html
    https://htcondor.org/security/vulnerabilities/HTCONDOR-2020-0004.html

 -- Tim Theisen <tim@cs.wisc.edu>  Wed, 18 Mar 2020 15:40:28 -0500

condor (8.8.8-1) stable; urgency=high

  * Fixes addressing CVE-2019-18823
    https://htcondor.org/security/vulnerabilities/HTCONDOR-2020-0001.html
    https://htcondor.org/security/vulnerabilities/HTCONDOR-2020-0002.html
    https://htcondor.org/security/vulnerabilities/HTCONDOR-2020-0003.html
    https://htcondor.org/security/vulnerabilities/HTCONDOR-2020-0004.html

 -- Tim Theisen <tim@cs.wisc.edu>  Tue, 17 Mar 2020 11:05:03 -0500

condor (8.9.5-2) unstable; urgency=medium

  * Fixed the installation of the HTCondor Python bindings on Debian/Ubuntu

 -- Tim Theisen <tim@cs.wisc.edu>  Wed, 19 Feb 2020 19:43:10 -0600

condor (8.9.5-1) unstable; urgency=medium

  * Added a new mode that skips jobs whose outputs are newer than their inputs
  * Added command line tool to help debug ClassAd expressions
  * Added port forwarding to Docker containers
  * You may now change some DAGMan throttles while the DAG is running
  * Added support for session tokens for pre-signed S3 URLs
  * Improved the speed of the negotiator when custom resources are defined
  * Fixed interactive submission of Docker jobs
  * Fixed a bug where jobs wouldn't be killed when getting an OOM notification

 -- Tim Theisen <tim@cs.wisc.edu>  Mon, 30 Dec 2019 16:27:36 -0600

condor (8.8.7-1) stable; urgency=medium

  * Updated condor_annex to work with upcoming AWS Lambda function changes
  * Added the ability to specify the order that job routes are applied
  * Fixed a bug that could cause remote condor submits to fail
  * Fixed condor_wait to work when the job event log is on AFS
  * Fixed RPM packaging to be able to install condor-all on CentOS 8
  * Period ('.') is allowed again in DAGMan node names

 -- Tim Theisen <tim@cs.wisc.edu>  Tue, 24 Dec 2019 08:03:51 -0600

condor (8.9.4-1) unstable; urgency=medium

  * Amazon S3 file transfers using pre-signed URLs
  * Further reductions in DAGMan memory usage
  * Added -idle option to condor_q to display information about idle jobs
  * Support for SciTokens authentication
  * A tool, condor_evicted_files, to examine the SPOOL of an idle job

 -- Tim Theisen <tim@cs.wisc.edu>  Mon, 18 Nov 2019 15:40:14 -0600

condor (8.8.6-1) stable; urgency=medium

  * Initial support for CentOS 8
  * Fixed a memory leak in SSL authentication
  * Fixed a bug where "condor_submit -spool" would only submit the first job
  * Reduced encrypted file transfer CPU usage by a factor of six
  * "condor_config_val -summary" displays changes from a default configuration
  * Improved the ClassAd documentation, added many functions that were omitted

 -- Tim Theisen <tim@cs.wisc.edu>  Wed, 13 Nov 2019 08:18:44 -0600

condor (8.9.3-1) unstable; urgency=medium

  * TOKEN and SSL authentication methods are now enabled by default
  * The job and global event logs use ISO 8601 formatted dates by default
  * Added Google Drive multifile transfer plugin
  * Added upload capability to Box multifile transfer plugin
  * Added Python bindings to submit a DAG
  * Python 'JobEventLog' can be pickled to facilitate intermittent readers
  * 2x matchmaking speed for partitionable slots with simple START expressions
  * Improved the performance of the condor_schedd under heavy load
  * Reduced the memory footprint of condor_dagman
  * Initial implementation to record the circumstances of a job's termination

 -- Tim Theisen <tim@cs.wisc.edu>  Tue, 17 Sep 2019 00:00:00 -0500

condor (8.8.5-1) stable; urgency=medium

  * Fixed two performance problems on Windows
  * Fixed Java universe on Debian and Ubuntu systems
  * Added two knobs to improve performance on large scale pools
  * Fixed a bug where requesting zero GPUs would require a machine with GPUs
  * HTCondor can now recognize nVidia Volta and Turing GPUs

 -- Tim Theisen <tim@cs.wisc.edu>  Wed, 04 Sep 2019 13:22:29 -0500

condor (8.8.4-1) stable; urgency=medium

  * Python 3 bindings - see version history for details (requires EPEL on EL7)
  * Can configure DAGMan to dramatically reduce memory usage on some DAGs
  * Improved scalability when using the python bindings to qedit jobs
  * Fixed infrequent schedd crashes when removing scheduler universe jobs
  * The condor_master creates run and lock directories when systemd doesn't
  * The condor daemon obituary email now contains the last 200 lines of log

 -- Tim Theisen <tim@cs.wisc.edu>  Tue, 09 Jul 2019 10:15:38 -0500

condor (8.9.2-1) unstable; urgency=medium

  * The HTTP/HTTPS file transfer plugin will timeout and retry transfers
  * A new multi-file box.com file transfer plugin to download files
  * The manual has been moved to Read the Docs
  * Configuration options for job-log time-stamps (UTC, ISO 8601, sub-second)
  * Several improvements to SSL authentication
  * New TOKEN authentication method enables fine-grained authorization control

 -- Tim Theisen <tim@cs.wisc.edu>  Tue, 05 Jun 2019 08:03:56 -0500

condor (8.8.3-1) stable; urgency=medium

  * Fixed a bug where jobs were killed instead of peacefully shutting down
  * Fixed a bug where a restarted schedd wouldn't connect to its running jobs
  * Improved file transfer performance when sending multiple files
  * Fix a bug that prevented interactive submit from working with Singularity
  * Orphaned Docker containers are now cleaned up on execute nodes
  * Restored a deprecated Python interface that is used to read the event log

 -- Tim Theisen <tim@cs.wisc.edu>  Wed, 22 May 2019 07:16:49 -0500

condor (8.9.1-1) unstable; urgency=medium

  * An efficient curl plugin that supports uploads and authentication tokens
  * HTCondor automatically supports GPU jobs in Docker and Singularity
  * File transfer times are now recorded in the user job log and the job ad

 -- Tim Theisen <tim@cs.wisc.edu>  Wed, 17 Apr 2019 06:50:37 -0600

condor (8.8.2-1) stable; urgency=medium

  * Fixed problems with condor_ssh_to_job and Singularity jobs
  * Fixed a problem that could cause condor_annex to crash
  * Fixed a problem where the job queue would very rarely be corrupted
  * condor_userprio can report concurrency limits again
  * Fixed the GPU discovery and monitoring code to map GPUs in the same way
  * Made the CHIRP_DELAYED_UPDATE_PREFIX configuration knob work again
  * Fixed restarting HTCondor from the Service Control Manager on Windows
  * Fixed a problem where local universe jobs could not use condor_submit
  * Restored a deprecated Python interface that is used to read the event log
  * Fixed a problem where condor_shadow reuse could confuse DAGMan

 -- Tim Theisen <tim@cs.wisc.edu>  Thu, 11 Apr 2019 07:48:19 -0500

condor (8.9.0-1) unstable; urgency=medium

  * Absent any configuration, HTCondor denies authorization to all users
  * All HTCondor daemons under a condor_master share a security session
  * Scheduler Universe jobs are prioritized by job priority

 -- Tim Theisen <tim@cs.wisc.edu>  Wed, 27 Feb 2019 17:05:36 -0600

condor (8.8.1-1) stable; urgency=medium

  * Fixed excessive CPU consumption with GPU monitoring
  * GPU monitoring is off by default; enable with "use feature: GPUsMonitor"
  * HTCondor now works with the new CUDA version 10 libraries
  * Fixed a bug where sometimes jobs would not start on a Windows execute node
  * Fixed a bug that could cause DAGman to go into an infinite loop on exit
  * The JobRouter doesn't forward the USER attribute between two UID Domains
  * Made Collector.locateAll() more efficient in the Python bindings
  * Improved efficiency of the negotiation code in the condor_schedd

 -- Tim Theisen <tim@cs.wisc.edu>  Mon, 18 Feb 2019 15:44:41 -0600

condor (8.8.0-1) stable; urgency=medium

  * Automatically add AWS resources to your pool using HTCondor Annex
  * The Python bindings now include submit functionality
  * Added the ability to run a job immediately by replacing a running job
  * A new minihtcondor package makes single node installations easy
  * HTCondor now tracks and reports GPU utilization
  * Several performance enhancements in the collector
  * The grid universe can create and manage VM instances in Microsoft Azure
  * The MUNGE security method is now supported on all Linux platforms

 -- Tim Theisen <tim@cs.wisc.edu>  Thu, 03 Jan 2019 12:03:47 -0600

condor (8.7.10-1) unstable; urgency=medium

  * Can now interactively submit Docker jobs
  * The administrator can now add arguments to the Singularity command line
  * The MUNGE security method is now supported on all Linux platforms
  * The grid universe can create and manage VM instances in Microsoft Azure
  * Added a single-node package to facilitate using a personal HTCondor

 -- Tim Theisen <tim@cs.wisc.edu>  Tue, 30 Oct 2018 16:07:41 -0500

condor (8.6.13-1) stable; urgency=medium

  * Made the Python 'in' operator case-insensitive for ClassAd attributes
  * Python bindings are now built for the Debian and Ubuntu platforms
  * Fixed a memory leak in the Python bindings
  * Fixed a bug where absolute paths failed for output/error files on Windows
  * Fixed a bug using Condor-C to run Condor-C jobs
  * Fixed a bug where Singularity could not be used if Docker was not present

 -- Tim Theisen <tim@cs.wisc.edu>  Tue, 30 Oct 2018 10:28:39 -0500

condor (8.7.9-1) unstable; urgency=medium

  * Support for Debian 9, Ubuntu 16, and Ubuntu 18
  * Improved Python bindings to support the full range of submit functionality
  * Allows VMs to shutdown when the job is being gracefully evicted
  * Can now specify a host name alias (CNAME) for NETWORK_HOSTNAME
  * Added the ability to run a job immediately by replacing a running job

 -- Tim Theisen <tim@cs.wisc.edu>  Wed, 01 Aug 2018 00:40:39 -0500

condor (8.6.12-1) stable; urgency=medium

  * Support for Debian 9, Ubuntu 16, and Ubuntu 18
  * Fixed a memory leak that occurred when SSL authentication fails
  * Fixed a bug where invalid transform REQUIREMENTS caused a Job to match
  * Fixed a bug to allow a queue super user to edit protected attributes
  * Fixed a problem setting the job environment in the Singularity container
  * Fixed several other minor problems

 -- Tim Theisen <tim@cs.wisc.edu>  Tue, 31 Jul 2018 22:58:32 -0500

condor (8.6.11) unstable; urgency=medium

  * Nightly build

 -- Tim Theisen <tim@exec-23.batlab.org>  Thu, 31 May 2018 15:01:37 -0500

condor (8.6.8~dfsg.1-2) unstable; urgency=medium

  * Disable GSOAP (Closes: #890007) (GSOAP will be dropped from HTCondor soon)
  * Package Apache NOTICE file (fix up lintian error)

 -- Tim Theisen <tim@exec-23.batlab.org>  Mon, 19 Mar 2018 18:28:58 -0500

condor (8.6.8~dfsg.1-1) unstable; urgency=medium

  [ Tim Theisen ]
  * New upstream stable release (update to latest 8.6 stable series).
    - Support for singularity containers.
    - Jobs can now be submitted to the Slurm batch scheduling system via the
      new slurm type in the grid universe.
    - Fixes an issue where a user can cause the condor_schedd to crash by
      submitting a job designed for that purpose (CVE-2017-16816).
  * Bump SO version of libclassad from 7 to 8.

  [ Michael Hanke ]
  * Drop transitional packages (Condor -> HTCondor). Thanks to Holger Levsen
    for pointing this out (Closes: #878376).
  * Package was falsely suggesting "docker" instead of "docker.io".
  * More robust default "Personal Condor" configuration (should not break in
    IPv6 scenarios).

 -- Tim Theisen <tim@cs.wisc.edu>  Thu, 16 Nov 2017 15:48:05 -0600

condor (8.4.11~dfsg.1-3) unstable; urgency=medium

  * Get rid of lintian errors (eliminate RPATH, dh_python build dependency)

 -- Tim Theisen <tim@cs.wisc.edu>  Wed, 04 Oct 2017 15:33:23 -0500

condor (8.4.11~dfsg.1-2) unstable; urgency=medium

  * List additional global symbols for new gsoap version(Closes: #868905).
    Thanks to Michael Hudson-Doyle <michael.hudson@canonical.com>
  * Add build conflict to prevent pulling in cream on raspian.
    Thanks to Peter Green <plugwash@p10link.net>

 -- Tim Theisen <tim@cs.wisc.edu>  Fri, 18 Aug 2017 22:39:59 -0500

condor (8.4.11~dfsg.1-1) unstable; urgency=medium

  * New upstream bugfix release.
    - Various bugfixes for a number of HTCondor subsystems
      http://research.cs.wisc.edu/htcondor/manual/v8.4.11/10_3Stable_Release.html
  * Add Tim Theisen as a maintainer.
  * Remove Brian Lin as a maintainer.

 -- Tim Theisen <tim@cs.wisc.edu>  Wed, 25 Jan 2017 09:45:20 -0600

condor (8.4.9~dfsg.1-2) unstable; urgency=medium

  * Add patch to fix FTBFS due to -fPIE being default now. Thanks
    to Adrian Bunk <bunk@stusta.de> for the patch (Closes: #837402).
  * Disable VOMS support for now to workaround VOMS not being ready for
    OpenSSL 1.1.0 (Closes: #828269). To be re-enabled once #844877
    was addressed.
  * Add upstream patch for OpenSSL 1.1 compatibility (to be released with
    8.4.10).

 -- Michael Hanke <mih@debian.org>  Sun, 27 Nov 2016 08:45:09 +0100

condor (8.4.9~dfsg.1-1) unstable; urgency=medium

  * New upstream bugfix release.
    - Updated systemd service configuration.
    - Various bugfixes for a number of HTCondor subsystems
      http://research.cs.wisc.edu/htcondor/manual/v8.4.9/10_3Stable_Release.html
  * Refreshed patches.
  * Adjusted install setup for tmpfile.d configuration after upstream source
    reorganization.

 -- Michael Hanke <mih@debian.org>  Fri, 14 Oct 2016 13:39:15 +0200

condor (8.4.8~dfsg.1-1) unstable; urgency=medium

  * New upstream release (skipped several, more help wanted!)
    - Clarified license of doc/makeman/hard-test.html -- same as
      main HTCondor license (Closes: #822404)
  * Bumped Standards version to 3.9.8, no changes necessary.
  * Add Debconf template translation:
    - Brazilian Portuguese -- courtesy of Adriano Rafael Gomes
      <adrianorg@arg.eti.br>.
      (Closes: #816945)
  * Prevent failure when creating arch-independent packages only.
    Patch is courtesy of Santiago Vila <sanvila@unex.es> (Closes: #809112)

 -- Michael Hanke <mih@debian.org>  Fri, 19 Aug 2016 10:14:12 +0200

condor (8.4.2~dfsg.1-1) unstable; urgency=medium

  * New upstream release.
    - Simplified configuration to hold or preempt jobs that exceed resource
      claims.
    - Fix FTBFS on non-amd64 64bit platforms (Closes: #804386).
    - Various other bug fixes.
  * Install tmpfiles configuration for systemd to prevent service start
    failure due to missing /var/run/condor.

 -- Michael Hanke <mih@debian.org>  Fri, 11 Dec 2015 20:30:35 +0100

condor (8.4.0~dfsg.1-1) unstable; urgency=medium

  * First upstream in new 8.4 stable series. Updates:
    - leaner resource footprint for up to 200k simultaneous jobs in a
      single pool
    - run Docker containers as jobs
    - configurable encryption of execution directories
    - support for simultaneous IPv4 and IPv6 connections
    - adminstrator can establish requirements that must be satisfied in order
      for a job to be queued
    - new default shared port (if used) is 9618, instead of the previous
      random default
    - automatic tuning of certain kernel parameters for improved scalability
      enabled by default (see LINUX_KERNEL_TUNING_SCRIPT).
  * Install systemd service file.
  * Install default submit configuration for interactive jobs in
    /etc/condor/interactive.sub and set default configuration for
    INTERACTIVE_SUBMIT_FILE accordingly.
  * Tighten versioned dependency on libclassad package -- observed missing
    symbols, despite unchanged SO version.
  * Install documentation under /usr/share/doc/htcondor (no longer just
    'condor').
  * Add docker as suggested package, due to the addition of the
    DockerUniverse.
  * Recommend package 'ecryptfs-utils': when installed HTCondor can be
    instructed to encrypt job EXECUTE directories on a system-wide, or
    per-job basis.
  * Install linux-kernel-tuning script as a config file into /etc/condor.
  * Update patch to avoid non-literal string processing without format
    strings [-Werror=format-security].
  * Build with Virtual Organization Membership Service support. Added
    voms-dev as a build-dependency.
  * Add a watch file.

 -- Michael Hanke <mih@debian.org>  Tue, 15 Sep 2015 07:32:31 +0200

condor (8.2.9~dfsg.1-1) unstable; urgency=medium

  * New upstream bugfix release closing >25 tickets.
    - "Smaller" partitionable slots are now merged to allow for a "bigger"
      job to match (needs ALLOW_PSLOT_PREEMPTION=True; default behavior
      unchanged).
    - Fix LaTeX documentation sources to work with the most recent TeTeX
      (Closes: #790865). Thanks to Martin Michlmayr for the report and a
      patch.
  * Remove package section disparity (devel -> libdevel).

 -- Michael Hanke <mih@debian.org>  Mon, 17 Aug 2015 08:35:31 +0200

condor (8.2.8~dfsg.1-1) unstable; urgency=medium

  * New upstream bugfix release.
    - Updated for latest gsoap release (Closes: #784778)
    - Numerous additional bug fixes.
  * Minimize patch for default configuration to match upstream
    adjustments.
  * Add patch to fix a few bashisms (Closes: #772232). Thanks to
    Raphael Geissert for the report.
  * Add a patch adding raspbian to OS detection code (Closes: #780517).
    Thanks to Peter Michael Green for the patch.
  * Bumped Standards-version to 3.9.6; no changes necessary.

 -- Michael Hanke <mih@debian.org>  Sat, 16 May 2015 10:32:41 +0200

condor (8.2.3~dfsg.1-6) unstable; urgency=medium

  [Alex Waite]
  * Upstream security fix: Authenticated users could execute arbitrary code as
    the condor user due to a bug in the way the condor daemon sent email
    notifications (CVE-2014-8126). (Closes: #775276)

 -- Michael Hanke <mih@debian.org>  Fri, 16 Jan 2015 18:59:12 +0100

condor (8.2.3~dfsg.1-5) unstable; urgency=medium

  * Fix wrong default SPOOL location introduced with 8.2.3~dfsg.1-4. Whenever
    not overwritten by an explicit SPOOL setting, this version relocated
    SPOOL to /var/lib/condor/lib. Consequently, existing job and usage logs
    where inaccessible by HTcondor. This update reverts this unintentional
    change and sets SPOOL explicitly to /var/spool/condor again.
    (Closes: #772170)

 -- Michael Hanke <mih@debian.org>  Fri, 05 Dec 2014 20:32:17 +0100

condor (8.2.3~dfsg.1-4) unstable; urgency=medium

  * Adjust mechanism to apply the default Debian configuration to cope with
    the removal of the monolithic configuration file in the 8.2.x series.
    The default configuration is now applied as a patch to the table of
    parameters in the HTCondor sources (Closes: #769100).
    The report of leaving behind an unowned directory is merely a symptom of
    this bug.
  * Adjust default configuration to make HTCondor work with Debian's
    ganglia (also see Ticket #4709). Thanks to Alex Waite for the fix.
  * Add Debconf template translation:
    - Dutch -- courtesy of Frans Spiesschaert <Frans.Spiesschaert@yucom.be>.
      (Closes: #766067)

 -- Michael Hanke <mih@debian.org>  Sat, 29 Nov 2014 09:57:27 +0100

condor (8.2.3~dfsg.1-3) unstable; urgency=medium

  * Modify the DMTCP shim script to work with the 2.x series of DMTCP.

 -- Michael Hanke <mih@debian.org>  Fri, 17 Oct 2014 20:43:10 +0200

condor (8.2.3~dfsg.1-2) unstable; urgency=medium

  * Add transitional dummy packages to enable seamless upgrades from the
    "condor*" packages in wheezy. Apparently, the provides/replaces/conflicts
    triplet doesn't work with apt or aptitude in jessie.

 -- Michael Hanke <mih@debian.org>  Tue, 07 Oct 2014 13:33:55 +0200

condor (8.2.3~dfsg.1-1) unstable; urgency=medium

  * Add patch to prevent FTBFS when built with --as-needed (Closes: #758923).
    Thanks to Artur Rona.
  * Add 'provides: condor*' statements to debian/control to ensure a smooth
    upgrade path.
  * Move upstream meta data: debian/upstream -> debian/upstream/metadata
  * Added patch to increase the robustness of the sentinel job submitted by
    condor_qsub (Closes: #692388). Thanks to Philip Chase for the patch.

 -- Michael Hanke <mih@debian.org>  Sat, 04 Oct 2014 14:59:29 +0200

condor (8.2.1~dfsg.1-1) unstable; urgency=medium

  * New upstream release in the 8.2 stable series.
    - Skipped 8.2.0 due to a security issue.
    - Includes various new features from the former 8.1 development series,
      such as improved support for partitionable slots, and interactive
      sessions.
  * Enabled CGROUPS support (new build-dependency libcgroups-dev).
  * Enabled condor_kbdd for machines where Condor harvests idle time
    (new build-dependency libx11-dev).
  * Bump SO version of libclassad from 5 to 7.
  * Bumped Standards-version to 3.9.5; no changes necessary.
  * Drop build-dependency on obsolete python-support.
  * Drop alternative build-dependency on obselete java-compiler.
  * Symlink condor_ssh_to_job_sshd_config_template to /usr/lib/condor
    where Condor expects it to make interactive sessions work out of the box.

 -- Michael Hanke <mih@debian.org>  Sun, 13 Jul 2014 12:03:32 +0200

condor (8.0.6~dfsg.1-1) unstable; urgency=medium

  * New upstream maintenance release for the 8.0 series. Changelog excerpt:
    - HTCondor now forces proxies that it delegates to be a minimum of
      1024 bits. (Ticket #4168).
    - Fixed a bug in the condor_schedd which would cause it to crash when
      running remotely submitted parallel universe jobs. (Ticket #4163).
    - Fixed a crash of the condor_shadow, triggered when a disconnect from
      the condor_starter occurs just as the job terminates. (Ticket #4127).
    - Fixed a bug that caused condor_submit_dag to crash on very large DAG
      input files, such as those larger than 2 Gbytes (Ticket #4171).
  * Drop patch for schedd crash-prevention (Ticket #38936) -- contained in new
    release.
  * Add missing libkrb5-dev packages to the build-depends. Thanks to Hideki
    Yamane for the fix (Closes: #747794).
  * Update patch for missing getpid and getppid syscalls on alpha. Thanks to
    Michael Cree (Closes: #736689).
  * Disable Python bindings again -- they do not build nicely for all
    supported Python versions right now.
  * Update java build-dependencies to use default-jdk as first option. Thanks
    lintian.

 -- Michael Hanke <mih@debian.org>  Sun, 25 May 2014 16:15:55 +0200

condor (8.0.5~dfsg.1-1) unstable; urgency=low

  [ Michael Hanke ]
  * Acknowledge NMU, thanks Mattias Ellert.
  * New upstream version (Closes: #714364). This is the first packaged
    version of an 8.x release with many improvements and fixes.
  * Rename all relevant binary packages to reflect the new upstream name
    HTCondor. The source package name is kept as 'condor'.
  * Bump debhelper compat level to 9 to enabled hardening and python helper
    support.
  * Enable Python bindings (only for the default Python version for now).
    New build-dependencies libboost-python-dev, python-support and python-dev
    added.
  * Enable automatic updating of autotools infrastructure via dh_autoreconf.
    New build-dependencies dh-autoreconf and autotools-dev added.
  * Fix for CVE-2013-4255 is contained since 8.0.3 (Closes: #721693).
  * Remove Debian-specific condor_qsub script which has been integrated
    upstream and is now shipped in an improved form.
  * Add patch to source LSB init function in Condor's init script.
  * Add patch to replace sprintf wrapper call without a format string argument
    with the corresponding non-formating function call.
  * Add upstream patch to prevent schedd crash (Ticket #38936).

  [ Brian Lin ]
  * Add Debconf template translations:
    - Japanese -- courtesy of victory <victory.deb@gmail.com>.
      (Closes: #718923)
  * Add patch campus_factory_syntax to fix a syntax error the campus_factory
    script.
  * Bumped Standards-version to 3.9.4; no changes necessary.
  * Add new dependency on libboost-test-dev.
  * Disable installation of obsolete Perl modules.
  * Fix DEP5 syntax error in debian/copyright.

 -- Michael Hanke <mih@debian.org>  Tue, 31 Dec 2013 10:22:08 +0100

condor (7.8.8~dfsg.1-2.1) unstable; urgency=medium

  * Non-maintainer upload.
  * Adapt to multiarch globus installation (Closes: #731246).

 -- Mattias Ellert <mattias.ellert@fysast.uu.se>  Mon, 16 Dec 2013 16:40:36 +0100

condor (7.8.8~dfsg.1-2) unstable; urgency=low

  * Fix corrupted Russian and French debconf template translations.
    Thanks to David Prévot for the fixes (Closes: #671510, #673138).

 -- Michael Hanke <mih@debian.org>  Sun, 21 Jul 2013 09:23:43 +0200

condor (7.8.8~dfsg.1-1) unstable; urgency=low

  [ Brian Lin ]
  * New upstream bug fix release.
    - Fixed a bug in condor_advertise that could cause failure to publish
    ClassAds to condor_collector daemons other than the first one in the list of
    condor_collector daemons (Ticket #3404).
    - Fixed a bug that could cause HTCondor daemons to abort on condor_reconfig
    when the value of configuration variable STATISTICS_WINDOW_SECONDS was
    reduced. (Ticket #3443).
    - If condor_shared_port was using a dynamic port and the condor_master was
    using the shared port, then if condor_shared_port died, all subsequent
    attempts to restart it on a different port failed. (Ticket #3478).
    - Reduced the likelihood of a problem that caused the condor_master to
    restart some of its children after a recent reconfiguration, because the
    condor_master incorrectly concluded that the children were hung. (Ticket
    #3510)
    - Now installs the condor_kbdd daemon.
    - Does no longer provide condor_glidein
    - Fix a number of bashisms (Closes: #690640)
  * Added patch to automatically retry glexec operations if they exit with an
    error code likely caused by a transient error (Ticket 2415).

  [ Michael Hanke ]
  * Add Brian Lin as a maintainer.
  * Adjust code to determine Condor's upstream version in debian/rules'
    get-orig-source target.
  * Add citation information in debian/upstream. Thanks to Andreas Tille.
  * Add explicit note to README.Debian that the standard universe is not
    supported at this point (Closes: #717357).

 -- Michael Hanke <mih@debian.org>  Sat, 20 Jul 2013 12:51:53 +0200

condor (7.8.7~dfsg.1-1) experimental; urgency=low

  * New upstream bug fix release.
    - Fixed a bug wherein running the condor_suspend command on a scheduler
      universe job would cause the schedd to crash (Ticket 3259).
    - Jobs that were submitted with condor_submit -spool and failed during
      submission were left indefinitely in the queue in the Hold state
      (Ticket 3200).
    - When using privilege separation, jobs would be put on hold after
      they finished running if the working directory contained links to
      files that were not globally readable (Ticket 2904).
    - condor_master would sometimes crash on reconfiguration when the
      High Availability configuration had changed (Ticket 3292).
  * Condor is now officially called HTCondor. The Debian package will keep the
    name 'condor' for now and change when switching to the 7.9 or 8.0 series.

 -- Michael Hanke <mih@debian.org>  Thu, 10 Jan 2013 16:47:47 +0100

condor (7.8.6~dfsg.1-1) experimental; urgency=low

  * New upstream bug fix release (skipped 7.8.5).
    - Avoid rare crashes of condor_schedd in association with jobs that have
      'noop_job = true' (Ticket 3156).
    - Fix condor_startd crash when failing to match a partitionable slot after
      the application of configuration variables of the MODIFY_REQUEST_EXPR_
      category (Ticket 3260).
    - Prevent removal of scheduler universe jobs from the job queue when they
      should have been requeued, according to policy. This caused condor_dagman
      jobs to fail to restart. This bug exists in all Condor versions 7.8.0
      through 7.8.4. Upon upgrading from these Condor versions, users will need
      to intervene in order to restart their dagman jobs (Ticket 3207).

 -- Michael Hanke <mih@debian.org>  Tue, 06 Nov 2012 08:22:29 +0100

condor (7.8.4~dfsg.1-1) experimental; urgency=low

  * New upstream bug fix release (missed 7.8.3). This release addresses four
    security-related issues, as well as numerous other bug fixes
    (Closes: #688210):
    - Security Item: Some code that was no longer used was removed. The presence
      of this code could expose information which would allow an attacker to
      control another user's job. (CVE-2012-3493)
    - Security Item: Some code that was no longer used was removed. The presence
      of this code could have lead to a Denial-of-Service attack which would
      allow an attacker to remove another user's idle job. (CVE-2012-3491)
    - Security Item: Filesystem (FS) authentication was improved to check the
      UNIX permissions of the directory used for authentication. Without this,
      an attacker may have been able to impersonate another submitter on the
      same submit machine. (CVE-2012-3492)
    - Security Item: Although not user-visible, there were multiple updates to
      remove places in the code where potential buffer overruns could occur,
      thus removing potential attacks. None were known to be exploitable.
    - Security Item: Although not user-visible, there were updates to the code
      to improve error checking of system calls, removing some potential
      security threats. None were known to be exploitable.
    - The full changelog listing numerous additional bugs is available at
      http://research.cs.wisc.edu/condor/manual/v7.8/9_3Stable_Release.html
  * Added patch to fix a FTBFS on alpha, due to missing getpid syscall.
    Courtesy of Michael Cree <mcree@orcon.net.nz> (Closes: #685892).

 -- Michael Hanke <mih@debian.org>  Fri, 21 Sep 2012 20:56:32 +0200

condor (7.8.2~dfsg.1-2) experimental; urgency=low

  * Make postinst script more robust against missing config variables (Closes:
    #684667). Patch is courtesy of Tim Cartwright.
  * Disable Condor's file transfer mechanism for jobs submitted via
    condor_qsub, because a shared filesystem is assumed for these jobs
    (Closes: #684879).
  * This time really remove dangling symlink /usr/sbin/condor -> ../bin/condor.
    This file no longer exists (Closes: #678425).
  * Support deployment scenario where the administrative 'condor' user is not
    a local system user, but is shared (e.g. through LDAP) by all machines in a
    Condor pool (see installation manual section 3.2). The condor package will
    accept to run under an existing non-system user account named 'condor',
    but only when that account is locked, i.e. not login is possible
    (Closes: #684463).

 -- Michael Hanke <mih@debian.org>  Sun, 12 Aug 2012 19:20:35 +0200

condor (7.8.2~dfsg.1-1) unstable; urgency=high

  * Upstream security release. Prevent an attacker who is manipulating
    reverse-DNS entries and is able to connect to a Condor daemon to gain
    access to a Condor pool that is using DNS/hostname host-based authentication
    (only). CVE-2012-3416

 -- Michael Hanke <mih@debian.org>  Thu, 16 Aug 2012 08:32:49 +0200

condor (7.8.1~dfsg.1-2) unstable; urgency=low

  * Remove dangling symlink /usr/sbin/condor -> ../bin/condor. This file no
    longer exists (Closes: #678425).
  * Add Debconf template translations:
    - Czech -- courtesy of Martin Å Ãn <martin.sin@zshk.cz>
      (Closes: #678952)
    - Spanish -- courtesy of Fernando C. Estrada <fcestrada@fcestrada.com>
      (Closes: #680201)
  * Only issue 'condor_restart' command in postinst, when condor_master is
    actually running. If that is not the case, for example when daemon
    startup is prevented by system policy, package installation would fail
    otherwise. Thanks to Andreas Beckmann for the report. (Closes: #681144)

 -- Michael Hanke <mih@debian.org>  Thu, 21 Jun 2012 18:40:11 +0200

condor (7.8.1~dfsg.1-1) unstable; urgency=low

  * New upstream bugfix release:
    - Fixed a bug in the condor init script that would cause
      the init script to hang if condor wasn't running (Ticket 2872)
    - Fixed a bug that caused Parallel Universe jobs using Parallel
      Scheduling Groups to occasionally stay idle even when there were
      available machines to run them (Ticket 3017)
    - Fixed a bug that caused the Condor GridManager to crash when
      attempting to submit jobs to a local PBS/LSF/SGI cluster
      (Ticket 3014)
    - Fixed a bug in the handling of local universe jobs which caused
      the Condor SCHEDD to log a spurious ERROR message every time a local
      universe job exited, and then further caused the statistics for local
      universe jobs to be incorrectly computed (Ticket 3008)
    - Fixed a bug when Condor runs under the PrivSep model, in which if a job
      created a hard link from one file to another, Condor was unable to
      transfer the files back to the submit side, and the job was put on hold.
      (Ticket 2987)
    - When configuration variables MaxJobRetirementTime or MachineMaxVacateTime
      were very large, estimates of machine draining badput and completion time
      were sometimes nonsensical because of integer overflow (Ticket 3001)
    - Fixed a bug where per-job sub-directories and their contents in the
      SPOOL directory would not be removed when the associated job left the
      queue (Ticket 2942). Closes: #663031
  * Updated Swedish Debconf translation (Closes: #676943).

 -- Michael Hanke <mih@debian.org>  Wed, 06 Jun 2012 10:39:35 +0200

condor (7.8.0~dfsg.1-2) unstable; urgency=low

  * Actually include the Russian, Italian, and Polish translations.
  * Add Debconf template translations:
    - Swedish -- courtesy of Martin Bagge <brother@bsnet.se>
      (Closes: #673877)
    - French -- courtesy of Steve Petruzzello <dlist@bluewin.ch>
      (Closes: #673138)
    - Portuguese -- courtesy of Pedro Ribeiro <p.m42.ribeiro@gmail.com>
      (Closes: #674943)
  * Add explicit dependency on Python (for condor_router_history).
  * Remove word duplication from package description.
  * Fix typos in debian/copyright.

 -- Michael Hanke <mih@debian.org>  Mon, 04 Jun 2012 08:49:07 +0200

condor (7.8.0~dfsg.1-1) unstable; urgency=low

  * New upstream release (Closes: #670304). This is the first release of the
    new 7.8 stable series. Patches introduced to prevent FTBFS on mips, ia64
    and s390x are merged/obsolete.
  * Add Debconf template translations (Closes: #670487):
    - German -- courtesy of Erik Pfannenstein <epfannenstein@gmx.de>
      (Closes: #671394)
    - Russian -- courtesy of Yuri Kozlov <yuray@komyakino.ru>
      (Closes: #671510)
    - Italian -- courtesy of Beatrice Torracca <beatricet@libero.it>
      (Closes: #671641)
    - Polish -- courtesy of Michał Kułach <michalkulach@gmail.com>
      (Closes: #671547)

 -- Michael Hanke <mih@debian.org>  Wed, 09 May 2012 11:35:19 +0200

condor (7.7.6~dfsg.1-3) experimental; urgency=low

  * Temporarily drop cgroups dependency and, consequently, support for cgroups
    in Condor. The cgroups package is not in the condition to migrate into
    wheezy, hence blocking Condor's migration as well. cgroups maintainer
    suggests to drop this dependency for now.
    http://lists.debian.org/debian-devel/2012/04/msg00617.html
  * Improved Debconf templates after review by debian-l10n-english. Thanks
    to Justin B. Rye and Christian Perrier.
  * Add Debconf template translations:
    - Danish -- courtesy of Joe Dalton (Closes: #671090).

 -- Michael Hanke <mih@debian.org>  Wed, 02 May 2012 08:13:55 +0200

condor (7.7.6~dfsg.1-2) unstable; urgency=low

  * Add upstream patch to address FTBFS on ia64 and s390x (Closes: #670393).

 -- Michael Hanke <mih@debian.org>  Wed, 25 Apr 2012 18:18:08 +0200

condor (7.7.6~dfsg.1-1) unstable; urgency=low

  * New upstream development release. Last one before the 7.8 stable series.
  * Majority of patches has been merged upstream or have been made obsolete.
  * Stop supporting alternative LOCAL_DIR settings via Debconf. In addition
    the pre/postrm scripts no longer support non-standard (aka /var) LOCAL_DIR
    settings. This was done to be able to keep runtime data (logs, etc.) when
    the package gets removed, but not purged (Closes: #668088). Previously the
    package relied on Condor's own configuration facilities to deduce LOCAL_DIR,
    which is impossible to perform in 'postrm'.
  * Do not remove the condor user during package purge (Closes: #667533).
    Along the lines of the discussion in #621833 the user is kept in a locked
    state (condor user has login disabled by default).
  * Simplify logic of adding the condor system user in maintainer scripts.
  * Change daemon restart behavior on package upgrade -- confirmed with
    upstream. Condor is now kept running during package upgrade (was
    unconditionally stopped in prerm before). Upon finishing installtion of
    the new version, Condor is just started (if not already running) and a
    'condor_restart' command is issued. Before a complete stop-start cycle was
    performed. The new behavior should allow for a more graceful upgrade of
    Condor pools, by safely shutting down all running jobs and jobs submitted
    from the localhost.
  * Add patch to allow building on MIPS. Rename variable name 'mips' to
    'mips_' to avoid name clash (Closes: #669689).
  * Fix a bug in the debconf script that caused the default start policy
    setting for a personal Condor installation to have no effect, i.e. it
    would not run jobs regardless of machine activity by default.

 -- Michael Hanke <mih@debian.org>  Tue, 24 Apr 2012 20:15:31 +0200

condor (7.7.5~dfsg.1-2) experimental; urgency=low

  * New primary Debian maintainer contact is Condor upstream. Previous
    maintainer remains uploader.
  * Guard against failure due to missing directories in pre-removal script
    (Closes: #662739). Thanks to Andreas Beckmann for detecting the bug.
  * Fix DMTCP integration for version 1.2.4 and later -- file location tests
    became invalid.
  * Set default DMTCP snapshotting interval to zero -- no regular snapshotting,
    but on-demand snapshots on vacate command. In addition the shim script now
    honors DMTCP_CHECKPOINT_INTERVAL.
  * Call dmtcp_command with option --quiet in shim_dmtcp to achieve more
    readable logs, by suppressing DMTCP's license and author boilerplate
    output.
  * Added patch to ignore PIDs from a stale PID file when trying to stop
    condor. This could otherwise prevent package removal/upgrade
    (Closes: #663033). The patch has been forwarded upstream.
  * Cherry-pick upstream patch that let's Condor build on all Debian-derived
    distributions identically. This patch allows the unmodified Debian package
    to build on Ubuntu.
  * Cherry-pick upstream patch to bump the libclassad SO version from 2 to 3
    -- fixed an overlooked and somewhat hidden change of API. Should now be
    stable for the 7.8 series. Also changed associated package name and
    dependencies accordingly.
  * Let DMTCP perform a blocking checkpointing operation, to avoid Condor
    killing DMTCP before a checkpoint file is written completely
    (Closes: #663078).
  * Make an attempt to let shim_dmtcp remove DMTCP checkpoint output files
    from a job's EXEC_DIR upon job termination. This is experimental.
  * Improve README.Debian regarding DMTCP checkpointing setup.
  * Bumped Standards-version to 3.9.3; no changes necessary.
  * Added homepage and VCS information to control file.

 -- Michael Hanke <mih@debian.org>  Fri, 09 Mar 2012 13:20:25 +0100

condor (7.7.5~dfsg.1-1) UNRELEASED; urgency=low

  * New upstream release. Feature freeze for upcoming 7.8 stable series.
    - better statistics for monitoring a Condor pool,
    - better support for absent ads in the collector
    - fast claiming of partitionable slots
    - support for some newer Linux kernel features to better support process
      isolation.
  * Remove 'disable_java_gt4X' patch -- corresponding upstream code has been
    removed.
  * Remove 'debian_dynamic_run' patch -- merged upstream.

 -- Michael Hanke <mih@debian.org>  Thu, 01 Mar 2012 08:47:40 +0100

condor (7.7.4+git3-gd7ce75b~dfsg.1-1) experimental; urgency=low

  * Initial upload to Debian experimental (Closes: #233482).
    After acceptance into Debian an upload to unstable is expected to happen
    once a build-time test suite is operational.
  * Drop NeuroDebian team as maintainer, upstream will eventually become the
    primary maintainer, with Michael Hanke being the uploader for the time
    being.
  * Merge commits from 7.7.4 maintenance branch.
  * Enable GSOAP support.

 -- Michael Hanke <mih@debian.org>  Fri, 24 Feb 2012 08:37:32 +0100

condor (7.7.4-2) UNRELEASED; urgency=low

  * Forcing runtime dependency on libcgroup1 (>= 0.37~), as otherwise Condor's
    procd refuses to start.
  * Fix problem in the Debconf setup that caused the initially provided
    settings to be overwritten during installation on a clean system (without
    and existing Condor installation).
  * Modify condor_qsub to always execute submitted scripts via the configured
    shell and not directly (expecting them to be executable). The seems to be
    the behavior of SGE's qsub.

 -- Michael Hanke <mih@debian.org>  Tue, 17 Jan 2012 14:01:27 +0100

condor (7.7.4-1) UNRELEASED; urgency=low

  * New upstream release. RPATH setup now officially supported.
  * Added emulator for SGE-style qsub calls (condor_qsub; incl. manpage).
  * Update DMCTP shim script to version 0.4.
  * Added dependency to libdate-manip-perl for condor_gather_info.
  * Remove patch to disable scimark in favor of proper configuration default.


 -- Michael Hanke <mih@debian.org>  Thu, 22 Dec 2011 16:19:00 +0100

condor (7.7.1+git837-g37b7fa3-1) UNRELEASED; urgency=low

  * New upstream code. Support for dynamic linking against system
    libraries. Condor's internal libs have been merged into a single
    library.
  * Fix build-deps on BOOST.
  * Bumped Standards-version to 3.9.2; no changes necessary.
  * Build using embedded classad library -- upstream will (or did) stop
    releasing it separately. libclassad binary packages are now built from
    the Condor source package.
  * Drop shared library, sysapi and postgres patches -- merged or obsolete.
  * Adjust rules for now included doc source code.
  * Add sanity checks into maintainer script to avoid creating bogus
    directories and installation errors. Thanks to Mats Rynge for reporting.
  * Add Python as runtime dependency.
  * Add patch to make condor_run work with Condor's new file transfer
    behavior. Courtesy of Jaime Frey.
  * Stop building a PDF version of the manual (takes long, and segfaults
    ghostscript at the moment). Keep HTML version.
  * Add patch to provide a sane default configuration for ssh_to_job and
    install condor_ssh_to_job_sshd_config_template as a conffile in
    /etc/condor/.
  * Added condor-dev package, containing headers files and static versions of
    Condor libraries.
  * Add build-dep on libldap-dev to ensure nordugrid_gahp being built.
  * Added DMTCP integration for snapshotting of vanilla universe jobs.

 -- Michael Hanke <mih@debian.org>  Tue, 11 Oct 2011 08:42:35 +0200

condor (7.6.1-1) UNRELEASED; urgency=low

  * New upstream release.
  * Adjust shared library patch.

 -- Michael Hanke <mih@debian.org>  Sat, 04 Jun 2011 20:36:29 -0400

condor (7.6.0-1) UNRELEASED; urgency=low

  * New upstream stable release.
  * Adjusted patches.
  * Added missing debhelper dependencies.
  * Added missing sysv-style init script symlinks.
  * Fixed various typos.
  * Prevent local classad header files from being used, in favor of
    system-wide libclassad installations.

 -- Michael Hanke <mih@debian.org>  Mon, 18 Apr 2011 22:07:08 -0400

condor (7.5.5+git995-ga9a0d2a-1) UNRELEASED; urgency=low

  * New upstream code from V7.6 branch. Updated various patches, removed some
    merged ones.
  * No longer compile the 'contrib' parts -- upstream recommended it due to
    lack of stability.
  * Added patch to create /var/run/condor upon daemon startup with proper
    permissions. That helps to conform to the FHS that declares /var/run as
    volatile and to be cleaned upon boot. Moreover, some systems have /var/run
    mounted as tmpfs.

 -- Michael Hanke <mih@debian.org>  Tue, 15 Mar 2011 16:37:56 -0400

condor (7.5.4+git567-gb10f6b4-2) UNRELEASED; urgency=low

  * Applied patch to allow adding submit specs in condor_run calls. Thanks to
    Matthew Farrellee <matt@redhat.com>.
  * Improved configuration for a "Personal Condor". Bind network traffic to
    the loopback interface. Better documentation in the generated
    configuration file.

 -- Michael Hanke <mih@debian.org>  Thu, 06 Jan 2011 17:28:59 -0500

condor (7.5.4+git567-gb10f6b4-1) UNRELEASED; urgency=low

  * Initial packaging.

 -- Michael Hanke <mih@debian.org>  Sun, 26 Dec 2010 10:10:19 -0500<|MERGE_RESOLUTION|>--- conflicted
+++ resolved
@@ -1,13 +1,3 @@
-<<<<<<< HEAD
-condor (24.1.1-1) stable; urgency=medium
-
-  * Can print contents of stored OAuth2 credential with htcondor CLI tool
-  * In DAGMan, inline submit descriptions work when not submitting directly
-  * By default, put Docker jobs on hold when CPU architecture doesn't match
-  * Detects and deletes invalid checkpoint and reschedules job
-
- -- Tim Theisen <tim@cs.wisc.edu>  Wed, 30 Oct 2024 19:37:00 -0500
-=======
 condor (24.0.2-1) stable; urgency=medium
 
   * Add STARTER_ALWAYS_HOLD_ON_OOM to minimize confusion about memory usage
@@ -18,7 +8,15 @@
   * By default, put Docker jobs on hold when CPU architecture doesn't match
 
  -- Tim Theisen <tim@cs.wisc.edu>  Mon, 25 Nov 2024 11:10:00 -0600
->>>>>>> 71d9a306
+
+condor (24.1.1-1) stable; urgency=medium
+
+  * Can print contents of stored OAuth2 credential with htcondor CLI tool
+  * In DAGMan, inline submit descriptions work when not submitting directly
+  * By default, put Docker jobs on hold when CPU architecture doesn't match
+  * Detects and deletes invalid checkpoint and reschedules job
+
+ -- Tim Theisen <tim@cs.wisc.edu>  Wed, 30 Oct 2024 19:37:00 -0500
 
 condor (24.0.1-1) stable; urgency=medium
 
