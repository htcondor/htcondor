<<<<<<< HEAD
condor (25.1.0-1) stable; urgency=medium

  * New and improved Python bindings: classad2 and htcondor2
  * The original Python bindings have been removed

 -- Tim Theisen <tim@cs.wisc.edu>  Sun, 28 Sep 2025 08:01:00 -0500
=======
condor (25.0.2-1) stable; urgency=medium

  * Update Python file transfer plugins to use the new Python bindings
  * Fix incorrect environment when using Singularity and nested scratch

 -- Tim Theisen <tim@cs.wisc.edu>  Wed, 08 Oct 2025 10:20:00 -0500

condor (24.12.13-1) stable; urgency=medium

  * Fix annoying momentary text status flash in condor_watch_q

 -- Tim Theisen <tim@cs.wisc.edu>  Wed, 08 Oct 2025 09:55:00 -0500

condor (24.0.13-1) stable; urgency=medium

  * Fix bug that could cause Python job submission to crash
  * HTCondor tarballs now contain Pelican 7.20.2

 -- Tim Theisen <tim@cs.wisc.edu>  Wed, 08 Oct 2025 09:41:00 -0500
>>>>>>> 24fb2387

condor (25.0.1-1) stable; urgency=medium

  * New and improved Python bindings: classad2 and htcondor2
  * The original Python bindings have been removed

 -- Tim Theisen <tim@cs.wisc.edu>  Sun, 28 Sep 2025 07:57:00 -0500

condor (24.12.4-1) stable; urgency=medium

  * Add the ability to enforce memory and CPU limits on local universe jobs
  * Add the ability for condor_chirp to work within a Docker universe job
  * condor_watch_q now exits with any keyboard input
  * The shell submit keyword now works with interactive jobs
  * All changes in 24.0.12

 -- Tim Theisen <tim@cs.wisc.edu>  Tue, 23 Sep 2025 06:32:00 -0500

condor (24.0.12-1) stable; urgency=medium

  * Update condor_upgrade_check to warn about v1 Python bindings retirement
  * Update condor_upgrade_check to look for old syntax job transforms
  * All changes in 23.10.29

 -- Tim Theisen <tim@cs.wisc.edu>  Mon, 22 Sep 2025 21:41:00 -0500

condor (23.10.29-1) stable; urgency=medium

  * Fix flocking to pools when there are intermittent network issues
  * HTCondor tarballs now contain Pelican 7.19.3

 -- Tim Theisen <tim@cs.wisc.edu>  Mon, 22 Sep 2025 07:44:00 -0500

condor (24.11.2-1) stable; urgency=medium

  * Add job attributes to track why and how often a job is vacated
  * Add the ability to notify a user when their job first starts
  * Can now specify which Vault servers are trusted
  * Added htcondor2.ping() to the Python bindings

 -- Tim Theisen <tim@cs.wisc.edu>  Thu, 21 Aug 2025 07:18:00 -0500

condor (24.0.11-1) stable; urgency=medium

  * Initial support for Debian 13 (trixie)

 -- Tim Theisen <tim@cs.wisc.edu>  Thu, 21 Aug 2025 07:11:00 -0500

condor (23.10.28-1) stable; urgency=medium

  * Exit -code and -signal environment variables are now set for Docker jobs
  * Fix issue where ImageSize was over-reported on the Windows platform
  * HTCondor tarballs now contain Pelican 7.18.1 and Apptainer 1.4.2

 -- Tim Theisen <tim@cs.wisc.edu>  Thu, 21 Aug 2025 07:04:00 -0500

condor (23.0.28-1) stable; urgency=medium

  * Fix condor_token_request to accept automatically-approved tokens

 -- Tim Theisen <tim@cs.wisc.edu>  Thu, 21 Aug 2025 06:55:00 -0500

condor (24.10.3-1) stable; urgency=medium

  * Fix condor_store_cred bug that broke installing with get_htcondor

 -- Tim Theisen <tim@cs.wisc.edu>  Tue, 12 Aug 2025 08:08:00 -0500

condor (24.10.2-1) stable; urgency=medium

  * Remove support for old JobRouter syntax
  * New condor_dag_checker tool finds syntax and logic errors before run
  * New condor_q -hold-codes produces a summary of held jobs
  * condor_status -lvm reports current disk usage by slots on the EPs
  * Fix bug where condor_q would truncate job counts to six digits
  * Fix bug where suspended jobs did not change state to idle when vacated

 -- Tim Theisen <tim@cs.wisc.edu>  Thu, 24 Jul 2025 10:23:00 -0500

condor (24.0.10-1) stable; urgency=medium

  * All changes in 23.0.27 and 23.10.27

 -- Tim Theisen <tim@cs.wisc.edu>  Thu, 24 Jul 2025 10:04:00 -0500

condor (23.10.27-1) stable; urgency=medium

  * Fix bug where the vacate reason was not propagated back to the user
  * HTCondor tarballs now contain Pelican 7.17.2

 -- Tim Theisen <tim@cs.wisc.edu>  Thu, 24 Jul 2025 09:58:00 -0500

condor (23.0.27-1) stable; urgency=medium

  * Fix bug where condor_ssh_to_job failed when EP scratch path is too long
  * Fix incorrect time reported by htcondor status for long running jobs
  * Fix bug where .job.ad, .machine.ad files were missing when LVM is in use

 -- Tim Theisen <tim@cs.wisc.edu>  Thu, 24 Jul 2025 09:49:00 -0500

condor (24.9.2-1) stable; urgency=medium

  * New job attribute to report number of input files transferred by protocol
  * Optional condor_schedd history log file
  * condor_watch_q can now track DAGMan jobs when using the -clusters option
  * Fix bug that caused claim failure when previous output transfer failed
  * Fix bug where access tokens were not generated from Vault tokens

 -- Tim Theisen <tim@cs.wisc.edu>  Thu, 26 Jun 2025 10:44:00 -0500

condor (24.0.9-1) stable; urgency=medium

  * Initial Support for Enterprise Linux 10, including the x86_64_v2 platform
  * In htcondor2, empty configuration keys are now treated as non-existent

 -- Tim Theisen <tim@cs.wisc.edu>  Thu, 26 Jun 2025 10:18:00 -0500

condor (23.10.26-1) stable; urgency=medium

  * Fix memory leak in the condor_schedd when using late materialization
  * Fix condor_master start up when file descriptor ulimit was huge
  * HTCondor tarballs now contain Pelican 7.17.0

 -- Tim Theisen <tim@cs.wisc.edu>  Thu, 26 Jun 2025 07:08:00 -0500

condor (23.0.26-1) stable; urgency=medium

  * Fix ingestion of ads into Elasticsearch under very rare circumstances
  * DAGMan better handles being unable to write to a full filesystem
  * 'kill_sig' submit commands are now ignored on the Windows platform

 -- Tim Theisen <tim@cs.wisc.edu>  Thu, 26 Jun 2025 06:59:00 -0500

condor (24.8.1-1) stable; urgency=medium

  * Fix claim re-use, which was broken in HTCondor version 24.5.1
  * Add support for hierarchic and delegatable v2 cgroups
  * Add the ability to put each HTCondor daemon in its own cgroup
  * Always sets the execute bit on the executable regardless of its origin
  * The EP sets the HOME environment variable to match the /etc/passwd entry
  * Add new 'halt' and 'resume' verbs to "htcondor dag"
  * Add htcondor2.DAGMan class to send commands to a running DAG
  * htcondor ap status now reports the AP's RecentDaemonCoreDutyCycle
  * Can configure condor_adstash to fetch a custom projection of attributes

 -- Tim Theisen <tim@cs.wisc.edu>  Tue, 10 Jun 2025 10:16:00 -0500

condor (24.0.8-1) stable; urgency=medium

  * Fix 24.0.7 bug where cgroup v1 out-of-memory was not properly handled
  * HTCondor tarballs now contain Pelican 7.16.5 and Apptainer 1.4.1
    * Pelican 7.16.5 now includes end-to-end integrity checks for clients
  * Add Python wheel for Python 3.13, drop Python wheel for Python 3.7
  * Fix bug where DAGMAN_MAX_JOBS_IDLE was being ignored
  * Fix problems where parallel universe jobs could crash the condor_schedd
  * Prevent condor_starter crash when evicting job during input file transfer
  * condor_watch_q now properly displays job id ranges by using numeric sort

 -- Tim Theisen <tim@cs.wisc.edu>  Tue, 10 Jun 2025 10:11:00 -0500

condor (23.10.25-1) stable; urgency=medium

  * Fix bug where DAGMAN_MAX_JOBS_IDLE was being ignored
  * HTCondor tarballs now contain Pelican 7.16.5 and Apptainer 1.4.1

 -- Tim Theisen <tim@cs.wisc.edu>  Thu, 29 May 2025 10:16:00 -0500

condor (23.0.25-1) stable; urgency=medium

  * Fix problems where parallel universe jobs could crash the condor_schedd
  * Prevent condor_starter crash when evicting job during input file transfer
  * condor_watch_q now properly displays job id ranges by using numeric sort

 -- Tim Theisen <tim@cs.wisc.edu>  Thu, 29 May 2025 10:04:00 -0500

condor (24.7.3-1) stable; urgency=medium

  * condor_who now works for Glideins
  * Can add arbitrary credentials to be used by the file transfer plugins
  * Fixed WLCG token generation in the local credmon
  * Can limit the number of times that a job can be released
  * EP administrators can enforce no outbound networking for jobs
  * Add ability to use authentication when fetching Docker images
  * condor_watch_q now displays when file transfer is happening
  * To provide more consistency, using swap for jobs is disabled by default

 -- Tim Theisen <tim@cs.wisc.edu>  Mon, 21 Apr 2025 19:52:00 -0500

condor (24.0.7-1) stable; urgency=medium

  * With delegated cgroups v2, job out-of-memory no longer affects the pilot

 -- Tim Theisen <tim@cs.wisc.edu>  Mon, 21 Apr 2025 17:09:00 -0500

condor (23.10.24-1) stable; urgency=medium

  * HTCondor tarballs now contain Pelican 7.15.1 and Apptainer 1.4.0

 -- Tim Theisen <tim@cs.wisc.edu>  Mon, 21 Apr 2025 17:09:00 -0500

condor (23.0.24-1) stable; urgency=medium

  * Fix inflated cgroups v2 memory usage reporting for Docker jobs

 -- Tim Theisen <tim@cs.wisc.edu>  Mon, 21 Apr 2025 16:35:00 -0500

condor (24.6.1-1) stable; urgency=high

  * Fix for security issue
    https://htcondor.org/security/vulnerabilities/HTCONDOR-2025-0001.html

 -- Tim Theisen <tim@cs.wisc.edu>  Thu, 20 Mar 2025 15:44:00 -0500

condor (24.0.6-1) stable; urgency=high

  * Fix for security issue
    https://htcondor.org/security/vulnerabilities/HTCONDOR-2025-0001.html

 -- Tim Theisen <tim@cs.wisc.edu>  Fri, 28 Feb 2025 14:05:00 -0600

condor (23.10.22-1) stable; urgency=high

  * Fix for security issue
    https://htcondor.org/security/vulnerabilities/HTCONDOR-2025-0001.html

 -- Tim Theisen <tim@cs.wisc.edu>  Fri, 28 Feb 2025 10:33:00 -0600

condor (23.0.22-1) stable; urgency=high

  * Fix for security issue
    https://htcondor.org/security/vulnerabilities/HTCONDOR-2025-0001.html

 -- Tim Theisen <tim@cs.wisc.edu>  Fri, 28 Feb 2025 10:22:00 -0600

condor (24.5.2-1) stable; urgency=medium

  * Disable broken slot code by default

 -- Tim Theisen <tim@cs.wisc.edu>  Thu, 20 Mar 2025 10:45:00 -0500

condor (24.5.1-1) stable; urgency=medium

  * Can now configure APs to acquire credentials for jobs in multiple ways
  * HTCondor marks slots as broken when the slot resources cannot be released
  * HTCondor now reliably cleans up LVM volumes used by jobs
  * HTCondor now advertises NVIDIA driver version
  * To detect stuck jobs, last write to stdout and stderr are in the job ad

 -- Tim Theisen <tim@cs.wisc.edu>  Fri, 28 Feb 2025 07:13:00 -0600

condor (24.0.5-1) stable; urgency=medium

  * Bug fixes from HTCondor 23.0.21 and 23.10.21

 -- Tim Theisen <tim@cs.wisc.edu>  Fri, 28 Feb 2025 06:50:00 -0600

condor (23.10.21-1) stable; urgency=medium

  * Fix bug where chirp would not work in container jobs using Docker
  * HTCondor tarballs now contain Pelican 7.13.0

 -- Tim Theisen <tim@cs.wisc.edu>  Thu, 27 Feb 2025 16:48:00 -0600

condor (23.0.21-1) stable; urgency=medium

  * Fix memory leak caused by periodic evaluation of bad ClassAd expressions
  * Fixes for bugs affecting grid jobs

 -- Tim Theisen <tim@cs.wisc.edu>  Thu, 27 Feb 2025 16:25:00 -0600

condor (24.4.0-1) stable; urgency=medium

  * Improved validation and cleanup of EXECUTE directories
  * For batch grid universe, the PATH comes from the job ad and worker node
  * Improved 'condor_q -better-analyze' for pools with partionable slots
  * The EP advertizes if Singularity is using user namespaces
  * The EP advertizes average and total bytes transferred to and from jobs
  * The condor_credmon now utilizes the shared port daemon

 -- Tim Theisen <tim@cs.wisc.edu>  Sun, 02 Feb 2025 08:11:00 -0600

condor (24.0.4-1) stable; urgency=medium

  * New arc_data_staging submit command to add DataStaging block to ARC ADL
  * Fix bug where the negotiator could crash when matching offline ads
  * Fix memory leak in SCHEDD_CRON script that produce standard output
  * Fix bug where the schedd could crash if cron script runs during shutdown

 -- Tim Theisen <tim@cs.wisc.edu>  Sun, 02 Feb 2025 08:11:00 -0600

condor (23.10.20-1) stable; urgency=medium

  * Fix bug where STARTD_ENFORCE_DISK_LIMITS would excessively save metadata
  * Fix bug where container_service_names did not work
  * Fix rare startd crash when collector queries time out and DNS is slow

 -- Tim Theisen <tim@cs.wisc.edu>  Sun, 02 Feb 2025 08:07:00 -0600

condor (23.0.20-1) stable; urgency=medium

  * condor_upgrade_check tests for PASSWORD authentication identity change

 -- Tim Theisen <tim@cs.wisc.edu>  Sun, 02 Feb 2025 07:45:00 -0600

condor (24.3.0-1) stable; urgency=medium

  * Allow local issuer credmon and Vault credmon to coexist
  * Add Singularity launcher to distinguish runtime failure from job failure
  * Advertises when the EP is enforcing disk usage via LVM
  * By default, LVM disk enforcement hides mounts when possible
  * Container Universe jobs can now mount a writable directory under scratch
  * Pass PELICAN_* job environment variables to pelican file transfer plugin
  * Fix HTCondor startup when network interface has no IPv6 address
  * VacateReason is set in the job ad under more circumstances
  * 'htcondor job submit' now issues credentials like 'condor_submit' does

 -- Tim Theisen <tim@cs.wisc.edu>  Fri, 03 Jan 2025 13:45:00 -0600

condor (24.0.3-1) stable; urgency=medium

  * EPs spawned by 'htcondor annex' no longer crash on startup

 -- Tim Theisen <tim@cs.wisc.edu>  Fri, 03 Jan 2025 13:45:00 -0600

condor (23.10.19-1) stable; urgency=medium

  * Fix bug where jobs would match but not start when using KeyboardIdle
  * Fix bug when trying to avoid IPv6 link local addresses

 -- Tim Theisen <tim@cs.wisc.edu>  Fri, 03 Jan 2025 13:32:00 -0600

condor (23.0.19-1) stable; urgency=medium

  * Numerous updates in memory tracking with cgroups
    * Fix bug in reporting peak memory
    * Made cgroup v1 and v2 memory tracking consistent with each other
    * Fix bug where cgroup v1 usage included disk cache pages
    * Fix bug where cgroup v1 jobs killed by OOM were not held
    * Polls cgroups for memory usage more often
    * Can configure to always hold jobs killed by OOM
  * Make condor_adstash work with OpenSearch Python Client v2.x
  * Avoid OAUTH credmon errors by only signaling it when necessary
  * Restore case insensitivity to 'condor_status -subsystem'
  * Fix rare condor_schedd crash when a $$() macro could not be expanded

 -- Tim Theisen <tim@cs.wisc.edu>  Fri, 03 Jan 2025 13:16:00 -0600

condor (24.2.2-1) stable; urgency=medium

  * Prevent the startd from removing all files if EXECUTE is an empty string
    * This problem first appeared in the withdrawn HTCondor 24.2.1 version

 -- Tim Theisen <tim@cs.wisc.edu>  Wed, 04 Dec 2024 14:25:00 -0600

condor (24.2.1-1) stable; urgency=medium

  * Fixed DAGMan's direct submission of late materialization jobs
  * New primary_unix_group submit command that sets the job's primary group
  * Initial implementation of broken slot detection and reporting
  * New job attributes FirstJobMatchDate and InitialWaitDuration
  * condor_ssh_to_job now sets the supplemental groups in Apptainer
  * MASTER_NEW_BINARY_RESTART now accepts the FAST parameter
  * Avoid blocking on dead collectors at shutdown
  * IPv6 networking is now fully supported on Windows

 -- Tim Theisen <tim@cs.wisc.edu>  Mon, 25 Nov 2024 11:10:00 -0600

condor (24.0.2-1) stable; urgency=medium

  * Add STARTER_ALWAYS_HOLD_ON_OOM to minimize confusion about memory usage
  * Fix bug that caused condor_ssh_to_job sftp and scp modes to fail
  * Fix KeyboardIdle attribute in dynamic slots that could prevent job start
  * No longer signals the OAuth credmon when there is no work to do
  * Fix rare condor_schedd crash when a $$() macro could not be expanded
  * By default, put Docker jobs on hold when CPU architecture doesn't match

 -- Tim Theisen <tim@cs.wisc.edu>  Mon, 25 Nov 2024 11:10:00 -0600

condor (23.10.18-1) stable; urgency=medium

  * Fix issue where an unresponsive libvirtd blocked an EP from starting up

 -- Tim Theisen <tim@cs.wisc.edu>  Mon, 18 Nov 2024 15:48:00 -0600

condor (23.0.18-1) stable; urgency=medium

  * Proper error message and hold when Docker emits multi-line error message
  * The htcondor CLI now works on Windows

 -- Tim Theisen <tim@cs.wisc.edu>  Mon, 18 Nov 2024 14:54:00 -0600

condor (24.1.1-1) stable; urgency=medium

  * Can print contents of stored OAuth2 credential with htcondor CLI tool
  * In DAGMan, inline submit descriptions work when not submitting directly
  * By default, put Docker jobs on hold when CPU architecture doesn't match
  * Detects and deletes invalid checkpoint and reschedules job

 -- Tim Theisen <tim@cs.wisc.edu>  Wed, 30 Oct 2024 19:37:00 -0500

condor (24.0.1-1) stable; urgency=medium

  * Improved tracking and enforcement of disk usage by using LVM
  * Enhancements to the htcondor CLI tool
  * cgroup v2 support for tracking and enforcement of CPU and memory usage
  * Leverage cgroups to hide GPUs not allocated to the job
  * DAGMan can now produce job credentials when using direct submit
  * New submit commands to aid in matching specific GPU requirements
  * New implementation of the Python bindings, htcondor2 and classad2
  * Improved default security configuration
  * Significant reduction in memory and CPU usage on the Central Manager
  * Support for GPUs using AMD's HIP 6 library
  * Fix bugs when -divide or -repeat was used in GPU detection
  * Proper error message and hold when Docker emits multi-line error message
  * Fix issue where an unresponsive libvirtd blocked an EP from starting up

 -- Tim Theisen <tim@cs.wisc.edu>  Wed, 30 Oct 2024 19:29:00 -0500

condor (23.10.2-1) stable; urgency=medium

  * Fix for output file transfer errors obscuring input file transfer errors

 -- Tim Theisen <tim@cs.wisc.edu>  Tue, 29 Oct 2024 14:10:00 -0500

condor (23.0.17-1) stable; urgency=medium

  * Bug fix for PID namespaces and condor_ssh_to_job on EL9
  * Augment condor_upgrade_check to find unit suffixes in ClassAd expressions

 -- Tim Theisen <tim@cs.wisc.edu>  Wed, 23 Oct 2024 16:38:00 -0500

condor (23.0.16-1) stable; urgency=medium

  * Backport all cgroup v2 fixes and enhancements from the 23.10.1 release

 -- Tim Theisen <tim@cs.wisc.edu>  Wed, 09 Oct 2024 17:06:00 -0500

condor (23.10.1-1) stable; urgency=medium

  * Improvements to disk usage enforcement when using LVM
    * Can encrypt job sandboxes when using LVM
    * More precise tracking of disk usage when using LVM
    * Reduced disk usage tracking overhead
  * Improvements tracking CPU and memory usage with cgroup v2 (on EL9)
    * Don't count kernel cache pages against job's memory usage
    * Avoid rare inclusion of previous job's CPU and peak memory usage
  * HTCondor now re-checks DNS before re-connecting to a collector
  * HTCondor now writes out per job epoch history
  * HTCondor can encrypt network connections without requiring authentication
  * htcondor CLI can now show status for local server, AP, and CM
  * htcondor CLI can now display OAUTH2 credentials
  * Uses job's sandbox to convert image format for Singularity/Apptainer
  * Bug fix to not lose GPUs in Docker job on systemd reconfig
  * Bug fix for PID namespaces and condor_ssh_to_job on EL9

 -- Tim Theisen <tim@cs.wisc.edu>  Thu, 03 Oct 2024 10:01:00 -0500

condor (23.0.15-1) stable; urgency=medium

  * Fix bug where Docker universe jobs reported zero memory usage on EL9
  * Fix bug where Docker universe images would not be removed from EP cache
  * Fix bug where condor_watch_q could crash
  * Fix bug that could cause the file transfer hold reason to be truncated
  * Fix bug where a Windows job with a bad executable would not go on hold

 -- Tim Theisen <tim@cs.wisc.edu>  Mon, 30 Sep 2024 11:40:00 -0500

condor (23.9.6-1) stable; urgency=medium

  * Add config knob to not have cgroups count kernel memory for jobs on EL9
  * Remove support for numeric unit suffixes (k,M,G) in ClassAd expressions
  * In submit files, request_disk & request_memory still accept unit suffixes
  * Hide GPUs not allocated to the job on cgroup v2 systems such as EL9
  * DAGMan can now produce credentials when using direct submission
  * Singularity jobs have a contained home directory when file transfer is on
  * Avoid using IPv6 link local addresses when resolving hostname to IP addr
  * New 'htcondor credential' command to aid in debugging

 -- Tim Theisen <tim@cs.wisc.edu>  Wed, 07 Aug 2024 12:00:00 -0500

condor (23.0.14-1) stable; urgency=medium

  * Docker and Container jobs run on EPs that match AP's CPU architecture
  * Fixed premature cleanup of credentials by the condor_credd
  * Fixed bug where a malformed SciToken could cause a condor_schedd crash
  * Fixed crash in condor_annex script
  * Fixed daemon crash after IDTOKEN request is approved by the collector

 -- Tim Theisen <tim@cs.wisc.edu>  Wed, 07 Aug 2024 11:30:00 -0500

condor (23.8.1-1) stable; urgency=medium

  * Add new condor-ap package to facilitate Access Point installation
  * HTCondor Docker images are now based on Alma Linux 9
  * HTCondor Docker images are now available for the arm64 CPU architecture
  * The user can now choose which submit method DAGMan will use
  * Can add custom attributes to the User ClassAd with condor_qusers -edit
  * Add use-projection option to condor_gangliad to reduce memory footprint
  * Fix bug where interactive submit does not work on cgroup v2 systems (EL9)

 -- Tim Theisen <tim@cs.wisc.edu>  Thu, 27 Jun 2024 11:21:00 -0500

condor (23.0.12-1) stable; urgency=medium

  * Remote condor_history queries now work the same as local queries
  * Improve error handling when submitting to a remote scheduler via ssh
  * Fix bug on Windows where condor_procd may crash when suspending a job
  * Fix Python binding crash when submitting a DAG which has empty lines

 -- Tim Theisen <tim@cs.wisc.edu>  Thu, 13 Jun 2024 11:13:00 -0500

condor (23.7.2-1) stable; urgency=medium

  * Warns about deprecated multiple queue statements in a submit file
  * The semantics of 'skip_if_dataflow' have been improved
  * Removing large DAGs is now non-blocking, preserving schedd performance
  * Periodic policy expressions are now checked during input file transfer
  * Local universe jobs can now specify a container image
  * File transfer plugins can now advertise extra attributes
  * DAGMan can rescue and abort if pending jobs are missing from the job queue
  * Fix so 'condor_submit -interactive' works on cgroup v2 execution points

 -- Tim Theisen <tim@cs.wisc.edu>  Thu, 16 May 2024 11:32:00 -0500

condor (23.0.10-1) stable; urgency=medium

  * Preliminary support for Ubuntu 22.04 (Noble Numbat)
  * Warns about deprecated multiple queue statements in a submit file
  * Fix bug where plugins could not signify to retry a file transfer
  * The condor_upgrade_check script checks for proper token file permissions
  * Fix bug where the condor_upgrade_check script crashes on older platforms
  * The bundled version of apptainer was moved to libexec in the tarball

 -- Tim Theisen <tim@cs.wisc.edu>  Thu, 09 May 2024 12:21:00 -0500

condor (23.6.2-1) stable; urgency=medium

  * Fix bug where file transfer plugin error was not in hold reason code

 -- Tim Theisen <tim@cs.wisc.edu>  Mon, 15 Apr 2024 15:22:00 -0500

condor (23.6.1-1) stable; urgency=medium

  * Add the ability to force vanilla universe jobs to run in a container
  * Add the ability to override the entrypoint for a Docker image
  * condor_q -better-analyze includes units for memory and disk quantities

 -- Tim Theisen <tim@cs.wisc.edu>  Fri, 12 Apr 2024 14:47:00 -0500

condor (23.0.8-1) stable; urgency=medium

  * Fix bug where ssh-agent processes were leaked with grid universe jobs
  * Fix DAGMan crash when a provisioner node was given a parent
  * Fix bug that prevented use of "ftp:" URLs in file transfer
  * Fix bug where jobs that matched an offline slot never start

 -- Tim Theisen <tim@cs.wisc.edu>  Thu, 11 Apr 2024 10:53:00 -0500

condor (23.5.3-1) stable; urgency=medium

  * HTCondor tarballs now contain Pelican 7.6.2

 -- Tim Theisen <tim@cs.wisc.edu>  Sun, 24 Mar 2024 11:55:00 -0500

condor (23.5.2-1) stable; urgency=medium

  * Old ClassAd based syntax is disabled by default for the job router
  * Can efficiently manage/enforce disk space using LVM partitions
  * GPU discovery is enabled on all Execution Points by default
  * Prevents accessing unallocated GPUs using cgroup v1 enforcement
  * New condor_submit commands for constraining GPU properties
  * Add ability to transfer EP's starter log back to the Access Point
  * Can use VOMS attributes when mapping identities of SSL connections
  * The CondorVersion string contains the source git SHA

 -- Tim Theisen <tim@cs.wisc.edu>  Wed, 13 Mar 2024 20:55:00 -0500

condor (23.0.6-1) stable; urgency=medium

  * Fix DAGMan where descendants of removed retry-able jobs are marked futile
  * Ensure the condor_test_token works correctly when invoked as root
  * Fix bug where empty multi-line values could cause a crash
  * condor_qusers returns proper exit code for errors in formatting options
  * Fix crash in job router when a job transform is missing an argument

 -- Tim Theisen <tim@cs.wisc.edu>  Wed, 13 Mar 2024 19:33:00 -0500

condor (23.4.0-1) stable; urgency=medium

  * condor_submit warns about unit-less request_disk and request_memory
  * Separate condor-credmon-local RPM package provides local SciTokens issuer
  * Fix bug where NEGOTIATOR_SLOT_CONSTRAINT was ignored since version 23.3.0
  * The htcondor command line tool can process multiple event logs at once
  * Prevent Docker daemon from keeping a duplicate copy of the job's stdout

 -- Tim Theisen <tim@cs.wisc.edu>  Thu, 08 Feb 2024 08:41:00 -0600

condor (23.0.4-1) stable; urgency=medium

  * NVIDIA_VISIBLE_DEVICES environment variable lists full uuid of slot GPUs
  * Fix problem where some container jobs would see GPUs not assigned to them
  * Restore condor keyboard monitoring that was broken since HTCondor 23.0.0
  * In condor_adstash, the search engine timeouts now apply to all operations
  * Ensure the prerequisite perl modules are installed for condor_gather_info

 -- Tim Theisen <tim@cs.wisc.edu>  Thu, 08 Feb 2024 08:15:00 -0600

condor (23.3.1-1) stable; urgency=medium

  * HTCondor tarballs now contain Pelican 7.4.0

 -- Tim Theisen <tim@cs.wisc.edu>  Tue, 23 Jan 2024 14:28:00 -0600

condor (23.3.0-1) stable; urgency=medium

  * Restore limited support for Enterprise Linux 7 systems
  * Additional assistance converting old syntax job routes to new syntax
  * Able to capture output to debug DAGMan PRE and POST scripts
  * Execution Points advertise when jobs are running with cgroup enforcement

 -- Tim Theisen <tim@cs.wisc.edu>  Wed, 03 Jan 2024 20:28:00 -0600

condor (23.0.3-1) stable; urgency=medium

  * Preliminary support for openSUSE LEAP 15
  * All non-zero exit values from file transfer plugins are now errors
  * Fix crash in Python bindings when job submission fails
  * Chirp uses a 5120 byte buffer and errors out for bigger messages
  * condor_adstash now recognizes GPU usage values as floating point numbers

 -- Tim Theisen <tim@cs.wisc.edu>  Wed, 03 Jan 2024 20:07:00 -0600

condor (23.2.0-1) stable; urgency=medium

  * Add 'periodic_vacate' submit command to restart jobs that are stuck
  * EPs now advertises whether the execute directory is on rotational storage
  * Add two log events for the time a job was running and occupied a slot
  * Files written by HTCondor are now written in binary mode on Windows
  * HTCondor now uses the Pelican Platform for OSDF file transfers

 -- Tim Theisen <tim@cs.wisc.edu>  Wed, 29 Nov 2023 07:25:00 -0600

condor (23.0.2-1) stable; urgency=medium

  * Fix bug where OIDC login information was missing when submitting jobs
  * Improved sandbox and ssh-agent clean up for batch grid universe jobs
  * Fix bug where daemons with a private network address couldn't communicate
  * Fix cgroup v2 memory enforcement for custom configurations
  * Add DISABLE_SWAP_FOR_JOB support on cgroup v2 systems
  * Fix log rotation for OAuth and Vault credmon daemons

 -- Tim Theisen <tim@cs.wisc.edu>  Mon, 20 Nov 2023 07:28:00 -0600

condor (9.0.20-1) stable; urgency=medium

  * Other authentication methods are tried if mapping fails using SSL

 -- Tim Theisen <tim@cs.wisc.edu>  Wed, 15 Nov 2023 17:23:00 -0600

condor (23.1.0-1) stable; urgency=medium

  * Enhanced filtering with 'condor_watch_q'
  * Can specify alternate ssh port with 'condor_remote_cluster'
  * Performance improvement for the 'condor_schedd' and other daemons
  * Jobs running on cgroup v2 systems can subdivide their cgroup
  * The curl plugin can now find CA certificates via an environment variable

 -- Tim Theisen <tim@cs.wisc.edu>  Tue, 31 Oct 2023 09:03:00 -0500

condor (23.0.1-1) stable; urgency=medium

  * Fix 10.6.0 bug that broke PID namespaces
  * Fix Debian and Ubuntu install bug when 'condor' user was in LDAP
  * Fix bug where execution times for ARC CE jobs were 60 times too large
  * Fix bug where a failed 'Service' node would crash DAGMan
  * Condor-C and Job Router jobs now get resources provisioned updates

 -- Tim Theisen <tim@cs.wisc.edu>  Mon, 30 Oct 2023 16:34:00 -0500

condor (23.0.0-1) stable; urgency=medium

  * Absent slot configuration, execution points will use a partitionable slot
  * Linux cgroups enforce maximum memory utilization by default
  * Can now define DAGMan save points to be able to rerun DAGs from there
  * Much better control over environment variables when using DAGMan
  * Administrators can enable and disable job submission for a specific user
  * Can set a minimum number of CPUs allocated to a user
  * condor_status -gpus shows nodes with GPUs and the GPU properties
  * condor_status -compact shows a row for each slot type
  * Container images may now be transferred via a file transfer plugin
  * Support for Enterprise Linux 9, Amazon Linux 2023, and Debian 12
  * Can write job information in AP history file for every execution attempt
  * Can run defrag daemons with different policies on distinct sets of nodes
  * Add condor_test_token tool to generate a short lived SciToken for testing
  * The job’s executable is no longer renamed to ‘condor_exec.exe’

 -- Tim Theisen <tim@cs.wisc.edu>  Fri, 29 Sep 2023 17:22:00 -0500

condor (10.9.0-1) stable; urgency=medium

  * The condor_upgrade_check script now provides guidance on updating to 23.0
  * The htchirp Python binding now properly locates the chirp configuration
  * Fix bug that prevented deletion of HTCondor passwords on Windows

 -- Tim Theisen <tim@cs.wisc.edu>  Thu, 28 Sep 2023 07:25:00 -0500

condor (10.0.9-1) stable; urgency=medium

  * The condor_upgrade_check script now provides guidance on updating to 23.0
  * The htchirp Python binding now properly locates the chirp configuration
  * Fix bug that prevented deletion of HTCondor passwords on Windows

 -- Tim Theisen <tim@cs.wisc.edu>  Thu, 28 Sep 2023 07:00:00 -0500

condor (10.8.0-1) stable; urgency=medium

  * Fold the classads, blahp, and procd RPMs into the main condor RPM
  * Align the Debian packages and package names with the RPM packaging
  * On Linux, the default configuration enforces memory limits with cgroups
  * condor_status -gpus shows nodes with GPUs and the GPU properties
  * condor_status -compact shows a row for each slot type
  * New ENV command controls which environment variables are present in DAGMan

 -- Tim Theisen <tim@cs.wisc.edu>  Thu, 14 Sep 2023 09:05:00 -0500

condor (10.0.8-1) stable; urgency=medium

  * Avoid kernel panic on some Enterprise Linux 8 systems
  * Fix bug where early termination of service nodes could crash DAGMan
  * Limit email about long file transfer queue to once daily
  * Various fixes to condor_adstash

 -- Tim Theisen <tim@cs.wisc.edu>  Thu, 14 Sep 2023 08:56:00 -0500

condor (10.7.1-1) stable; urgency=medium

  * Fix performance problem detecting futile nodes in a large and bushy DAG

 -- Tim Theisen <tim@cs.wisc.edu>  Wed, 09 Aug 2023 09:36:00 -0500

condor (10.7.0-1) stable; urgency=medium

  * Support for Debian 12 (Bookworm)
  * Can run defrag daemons with different policies on distinct sets of nodes
  * Added want_io_proxy submit command
  * Apptainer is now included in the HTCondor tarballs
  * Fix 10.5.0 bug where reported CPU time is very low when using cgroups v1
  * Fix 10.5.0 bug where .job.ad and .machine.ad were missing for local jobs

 -- Tim Theisen <tim@cs.wisc.edu>  Mon, 31 Jul 2023 14:53:00 -0500

condor (10.0.7-1) stable; urgency=medium

  * Fixed bug where held condor cron jobs would never run when released
  * Improved daemon IDTOKENS logging to make useful messages more prominent
  * Remove limit on certificate chain length in SSL authentication
  * condor_config_val -summary now works with a remote configuration query
  * Prints detailed message when condor_remote_cluster fails to fetch a URL
  * Improvements to condor_preen

 -- Tim Theisen <tim@cs.wisc.edu>  Tue, 25 Jul 2023 10:56:00 -0500

condor (9.0.19-1) stable; urgency=medium

  * Remove limit on certificate chain length in SSL authentication

 -- Tim Theisen <tim@cs.wisc.edu>  Fri, 30 Jun 2023 06:18:00 -0500

condor (10.6.0-1) stable; urgency=medium

  * Administrators can enable and disable job submission for a specific user
  * Work around memory leak in libcurl on EL7 when using the ARC-CE GAHP
  * Container images may now be transferred via a file transfer plugin
  * Add ClassAd stringlist subset match function
  * Add submit file macro '$(JobId)' which expands to full ID of the job
  * The job's executable is no longer renamed to 'condor_exec.exe'

 -- Tim Theisen <tim@cs.wisc.edu>  Thu, 29 Jun 2023 08:11:00 -0500

condor (10.0.6-1) stable; urgency=medium

  * In SSL Authentication, use the identity instead of the X.509 proxy subject
  * Can use environment variable to locate the client's SSL X.509 credential
  * ClassAd aggregate functions now tolerate undefined values
  * Fix Python binding bug where accounting ads were omitted from the result
  * The Python bindings now properly report the HTCondor version
  * remote_initial_dir works when submitting a grid batch job remotely via ssh
  * Add a ClassAd stringlist subset match function

 -- Tim Theisen <tim@cs.wisc.edu>  Thu, 22 Jun 2023 10:45:00 -0500

condor (9.0.18-1) stable; urgency=medium

  * Can configure clients to present an X.509 proxy during SSL authentication
  * Provides script to assist updating from HTCondor version 9 to version 10

 -- Tim Theisen <tim@cs.wisc.edu>  Thu, 22 Jun 2023 10:28:00 -0500

condor (10.0.5-1) stable; urgency=medium

  * Rename upgrade9to10checks.py script to condor_upgrade_check
  * Fix spurious warning from condor_upgrade_check about regexes with spaces

 -- Tim Theisen <tim@cs.wisc.edu>  Fri, 09 Jun 2023 08:17:00 -0500

condor (10.5.1-1) stable; urgency=medium

  * Fix issue with grid batch jobs interacting with older Slurm versions

 -- Tim Theisen <tim@cs.wisc.edu>  Tue, 06 Jun 2023 07:10:00 -0500

condor (10.5.0-1) stable; urgency=medium

  * Can now define DAGMan save points to be able to rerun DAGs from there
  * Expand default list of environment variables passed to the DAGMan manager
  * Administrators can prevent users using "getenv = true" in submit files
  * Improved throughput when submitting a large number of ARC-CE jobs
  * Execute events contain the slot name, sandbox path, resource quantities
  * Can add attributes of the execution point to be recorded in the user log
  * Enhanced condor_transform_ads tool to ease offline job transform testing
  * Fixed a bug where memory limits over 2 GiB might not be correctly enforced

 -- Tim Theisen <tim@cs.wisc.edu>  Mon, 05 Jun 2023 12:24:00 -0500

condor (10.0.4-1) stable; urgency=medium

  * Provides script to assist updating from HTCondor version 9 to version 10
  * Fixes a bug where rarely an output file would not be transferred back
  * Fixes counting of submitted jobs, so MAX_JOBS_SUBMITTED works correctly
  * Fixes SSL Authentication failure when PRIVATE_NETWORK_NAME was set
  * Fixes rare crash when SSL or SCITOKENS authentication was attempted
  * Can allow client to present an X.509 proxy during SSL authentication
  * Fixes issue where a users jobs were ignored by the HTCondor-CE on restart
  * Fixes issues where some events that HTCondor-CE depends on were missing

 -- Tim Theisen <tim@cs.wisc.edu>  Tue, 30 May 2023 09:33:00 -0500

condor (9.0.17-3) stable; urgency=medium

  * Improved upgrade9to10checks.py script

 -- Tim Theisen <tim@cs.wisc.edu>  Sat, 27 May 2023 06:40:00 -0500

condor (9.0.17-2) stable; urgency=medium

  * Add upgrade9to10checks.py script

 -- Tim Theisen <tim@cs.wisc.edu>  Tue, 09 May 2023 15:57:00 -0500

condor (10.4.3-1) stable; urgency=medium

  * Fix bug than could cause the collector audit plugin to crash

 -- Tim Theisen <tim@cs.wisc.edu>  Mon, 08 May 2023 21:53:00 -0500

condor (10.4.2-1) stable; urgency=medium

  * Fix bug where remote submission of batch grid universe jobs fail
  * Fix bug where HTCondor-CE fails to handle jobs after HTCondor restarts

 -- Tim Theisen <tim@cs.wisc.edu>  Tue, 02 May 2023 07:11:00 -0500

condor (10.4.1-1) stable; urgency=medium

  * Preliminary support for Ubuntu 20.04 (Focal Fossa) on PowerPC (ppc64el)

 -- Tim Theisen <tim@cs.wisc.edu>  Wed, 12 Apr 2023 13:47:00 -0500

condor (10.4.0-1) stable; urgency=medium

  * DAGMan no longer carries the entire environment into the DAGMan job
  * Allows EGI CheckIn tokens to be used the with SciTokens authentication

 -- Tim Theisen <tim@cs.wisc.edu>  Thu, 06 Apr 2023 10:36:00 -0500

condor (10.0.3-1) stable; urgency=medium

  * GPU metrics continues to be reported after the startd is reconfigured
  * Fixed issue where GPU metrics could be wildly over-reported
  * Fixed issue that kept jobs from running when installed on Debian or Ubuntu
  * Fixed DAGMan problem when retrying a proc failure in a multi-proc node

 -- Tim Theisen <tim@cs.wisc.edu>  Thu, 06 Apr 2023 10:36:00 -0500

condor (10.3.1-1) stable; urgency=medium

  * Execution points now advertise if an sshd is available for ssh to job

 -- Tim Theisen <tim@cs.wisc.edu>  Mon, 06 Mar 2023 14:36:00 -0600

condor (10.3.0-1) stable; urgency=medium

  * Now evicts OOM killed jobs when they are under their requested memory
  * HTCondor glideins can now use cgroups if one has been prepared
  * Can write job information in an AP history file for each execution attempt
  * Can now specify a lifetime for condor_gangliad metrics
  * The condor_schedd now advertises a count of unmaterialized jobs

 -- Tim Theisen <tim@cs.wisc.edu>  Mon, 06 Mar 2023 14:22:00 -0600

condor (10.0.2-1) stable; urgency=medium

  * HTCondor can optionally create intermediate directories for output files
  * Improved condor_schedd scalability when a user runs more than 1,000 jobs
  * Fix issue where condor_ssh_to_job fails if the user is not in /etc/passwd
  * The Python Schedd.query() now returns the ServerTime attribute for Fifemon
  * VM Universe jobs pass through the host CPU model to support newer kernels
  * HTCondor Python wheel is now available for Python 3.11
  * Fix issue that prevented HTCondor installation on Ubuntu 18.04

 -- John Knoeller <johnkn@cs.wisc.edu>  Thu, 02 Mar 2023 10:15:00 -0600

condor (10.2.5-1) stable; urgency=medium

  * Fix counting of unmaterialized jobs in the condor_schedd

 -- Tim Theisen <tim@cs.wisc.edu>  Mon, 27 Feb 2023 14:50:00 -0600

condor (10.2.4-1) stable; urgency=medium

  * Improve counting of unmaterialized jobs in the condor_schedd

 -- Tim Theisen <tim@cs.wisc.edu>  Thu, 23 Feb 2023 20:46:00 -0600

condor (10.2.3-1) stable; urgency=medium

  * Add a count of unmaterialized jobs to condor_schedd statistics

 -- Tim Theisen <tim@cs.wisc.edu>  Tue, 21 Feb 2023 07:10:00 -0600

condor (10.2.2-1) stable; urgency=medium

  * Fixed bugs with configuration knob SINGULARITY_USE_PID_NAMESPACES

 -- Tim Theisen <tim@cs.wisc.edu>  Mon, 06 Feb 2023 21:52:00 -0600

condor (10.2.1-1) stable; urgency=medium

  * Improved condor_schedd scalability when a user runs more than 1,000 jobs
  * Fix issue where condor_ssh_to_job fails if the user is not in /etc/passwd
  * The Python Schedd.query() now returns the ServerTime attribute
  * Fixed issue that prevented HTCondor installation on Ubuntu 18.04

 -- Tim Theisen <tim@cs.wisc.edu>  Tue, 24 Jan 2023 07:12:00 -0600

condor (10.2.0-1) stable; urgency=medium

  * Preliminary support for Enterprise Linux 9
  * Preliminary support for cgroups v2
  * Can now set minimum floor for number of CPUs that a submitter gets
  * Improved validity testing of Singularity/Apptainer runtinme
  * Improvements to jobs hooks, including new PREPARE_JOB_BEFORE_TRANSFER hook
  * OpenCL jobs now work inside Singularity, if OpenCL drivers are on the host

 -- Tim Theisen <tim@cs.wisc.edu>  Thu, 05 Jan 2023 09:36:00 -0600

condor (10.0.1-1) stable; urgency=medium

  * Add Ubuntu 22.04 (Jammy Jellyfish) support
  * Add file transfer plugin that supports stash:// and osdf:// URLs
  * Fix bug where cgroup memory limits were not enforced on Debian and Ubuntu
  * Fix bug where forcibly removing DAG jobs could crash the condor_schedd
  * Fix bug where Docker repository images cannot be run under Singularity
  * Fix issue where blahp scripts were missing on Debian and Ubuntu platforms
  * Fix bug where curl file transfer plugins would fail on Enterprise Linux 8

 -- Tim Theisen <tim@cs.wisc.edu>  Thu, 05 Jan 2023 06:36:00 -0600

condor (10.1.3-1) stable; urgency=medium

  * Improvements to jobs hooks, including new PREPARE_JOB_BEFORE_TRANSFER hook

 -- Tim Theisen <tim@cs.wisc.edu>  Mon, 21 Nov 2022 15:53:00 -0600

condor (10.1.2-1) stable; urgency=medium

  * OpenCL jobs now work inside Singularity, if OpenCL drivers are on the host

 -- Tim Theisen <tim@cs.wisc.edu>  Mon, 14 Nov 2022 15:53:00 -0600

condor (10.1.1-1) stable; urgency=medium

  * Improvements to job hooks and the ability to save stderr from a job hook
  * Fix bug where Apptainer only systems couldn't run with Docker style images

 -- Tim Theisen <tim@cs.wisc.edu>  Thu, 10 Nov 2022 15:53:00 -0600

condor (10.1.0-1) stable; urgency=medium

  * Release HTCondor 10.0.0 bug fixes into 10.1.0

 -- Tim Theisen <tim@cs.wisc.edu>  Thu, 10 Nov 2022 15:18:00 -0600

condor (10.0.0-1) stable; urgency=medium

  * Users can prevent runaway jobs by specifying an allowed duration
  * Able to extend submit commands and create job submit templates
  * Initial implementation of htcondor <noun> <verb> command line interface
  * Initial implementation of Job Sets in the htcondor CLI tool
  * Add Container Universe
  * Support for heterogeneous GPUs
  * Improved File transfer error reporting
  * GSI Authentication method has been removed
  * HTCondor now utilizes ARC-CE's REST interface
  * Support for ARM and PowerPC for Enterprise Linux 8
  * For IDTOKENS, signing key not required on every execution point
  * Trust on first use ability for SSL connections
  * Improvements against replay attacks

 -- Tim Theisen <tim@cs.wisc.edu>  Thu, 10 Nov 2022 08:55:00 -0600

condor (9.12.0-1) stable; urgency=medium

  * Provide a mechanism to bootstrap secure authentication within a pool
  * Add the ability to define submit templates
  * Administrators can now extend the help offered by condor_submit
  * Add DAGMan ClassAd attributes to record more information about jobs
  * On Linux, advertise the x86_64 micro-architecture in a slot attribute
  * Added -drain option to condor_off and condor_restart
  * Administrators can now set the shared memory size for Docker jobs
  * Multiple improvements to condor_adstash
  * HAD daemons now use SHA-256 checksums by default

 -- Tim Theisen <tim@cs.wisc.edu>  Wed, 05 Oct 2022 15:46:00 -0500

condor (9.0.17-1) stable; urgency=medium

  * Fix file descriptor leak when schedd fails to launch scheduler jobs
  * Fix failure to forward batch grid universe job's refreshed X.509 proxy
  * Fix DAGMan failure when the DONE keyword appeared in the JOB line
  * Fix HTCondor's handling of extremely large UIDs on Linux
  * Fix bug where OAUTH tokens lose their scope and audience upon refresh
  * Support for Apptainer in addition to Singularity

 -- Tim Theisen <tim@cs.wisc.edu>  Thu, 29 Sep 2022 16:31:00 -0500

condor (9.11.2-1) stable; urgency=medium

  * In 9.11.0, STARTD_NOCLAIM_SHUTDOWN restarted instead. Now, it shuts down.

 -- Tim Theisen <tim@cs.wisc.edu>  Mon, 12 Sep 2022 15:34:00 -0500

condor (9.11.1-1) stable; urgency=medium

  * File transfer errors are identified as occurring during input or output

 -- Tim Theisen <tim@cs.wisc.edu>  Tue, 06 Sep 2022 06:38:00 -0500

condor (9.11.0-1) stable; urgency=medium

  * Modified GPU attributes to support the new 'require_gpus' submit command
  * Add (PREEMPT|HOLD)_IF_DISK_EXCEEDED configuration templates
  * ADVERTISE authorization levels now also provide READ authorization
  * Periodic release expressions no longer apply to manually held jobs
  * If a #! interpreter doesn't exist, a proper hold and log message appears
  * Can now set the Singularity target directory with 'container_target_dir'
  * If SciToken and X.509 available, uses SciToken for arc job authentication

 -- Tim Theisen <tim@cs.wisc.edu>  Wed, 24 Aug 2022 14:31:00 -0500

condor (9.0.16-1) stable; urgency=medium

  * Singularity now mounts /tmp and /var/tmp under the scratch directory
  * Fix bug where Singularity jobs go on hold at the first checkpoint
  * Fix bug where gridmanager deletes the X.509 proxy file instead of the copy
  * Fix file descriptor leak when using SciTokens for authentication

 -- Tim Theisen <tim@cs.wisc.edu>  Tue, 16 Aug 2022 09:29:00 -0500

condor (9.0.15-1) stable; urgency=medium

  * Report resources provisioned by the Slurm batch scheduler when available

 -- Tim Theisen <tim@cs.wisc.edu>  Wed, 20 Jul 2022 15:18:00 -0500

condor (9.10.1-1) stable; urgency=medium

  * ActivationSetupDuration is now correct for jobs that checkpoint

 -- Tim Theisen <tim@cs.wisc.edu>  Tue, 18 Jul 2022 07:33:00 -0500

condor (9.10.0-1) stable; urgency=medium

  * With collector administrator access, can manage all HTCondor pool daemons
  * SciTokens can now be used for authentication with ARC CE servers
  * Preliminary support for ARM and POWER RC on AlmaLinux 8
  * Prevent negative values when using huge files with a file transfer plugin

 -- Tim Theisen <tim@cs.wisc.edu>  Thu, 14 Jul 2022 16:22:00 -0500

condor (9.0.14-1) stable; urgency=medium

  * SciToken mapping failures are now recorded in the daemon logs
  * Fix bug that stopped file transfers when output and error are the same
  * Ensure that the Python bindings version matches the installed HTCondor
  * $(OPSYSANDVER) now expand properly in job transforms
  * Fix bug where context managed Python htcondor.SecMan sessions would crash
  * Fix bug where remote CPU times would rarely be set to zero

 -- Tim Theisen <tim@cs.wisc.edu>  Tue, 12 Jul 2022 15:18:00 -0500

condor (9.9.1-1) stable; urgency=medium

  * Fix bug where jobs would not match when using a child collector

 -- Tim Theisen <tim@cs.wisc.edu>  Mon, 13 Jun 2022 21:32:00 -0500

condor (9.9.0-1) stable; urgency=medium

  * A new authentication method for remote HTCondor administration
  * Several changes to improve the security of connections
  * Fix issue where DAGMan direct submission failed when using Kerberos
  * The submission method is now recorded in the job ClassAd
  * Singularity jobs can now pull from Docker style repositories
  * The OWNER authorization level has been folded into the ADMINISTRATOR level

 -- Tim Theisen <tim@cs.wisc.edu>  Sat, 28 May 2022 13:28:00 -0500

condor (9.0.13-1) stable; urgency=medium

  * Schedd and startd cron jobs can now log output upon non-zero exit
  * condor_config_val now produces correct syntax for multi-line values
  * The condor_run tool now reports submit errors and warnings to the terminal
  * Fix issue where Kerberos authentication would fail within DAGMan
  * Fix HTCondor startup failure with certain complex network configurations

 -- Tim Theisen <tim@cs.wisc.edu>  Thu, 26 May 2022 14:28:00 -0500

condor (9.8.1-1) stable; urgency=medium

  * Fix HTCondor startup failure with certain complex network configurations

 -- Tim Theisen <tim@cs.wisc.edu>  Thu, 25 Apr 2022 19:39:00 -0500

condor (9.8.0-1) stable; urgency=medium

  * Support for Heterogeneous GPUs, some configuration required
  * Allow HTCondor to utilize grid sites requiring two-factor authentication
  * Technology preview: bring your own resources from (some) NSF HPC clusters

 -- Tim Theisen <tim@cs.wisc.edu>  Thu, 21 Apr 2022 14:16:00 -0500

condor (9.0.12-1) stable; urgency=medium

  * Fix bug in parallel universe that could cause the schedd to crash
  * Fix rare crash where a daemon tries to use a discarded security session

 -- Tim Theisen <tim@cs.wisc.edu>  Tue, 19 Apr 2022 14:26:00 -0500

condor (9.7.1-1) stable; urgency=medium

  * Fix recent bug where jobs may go on hold without a hold reason or code

 -- Tim Theisen <tim@cs.wisc.edu>  Fri, 01 Apr 2022 09:51:00 -0500

condor (9.7.0-1) stable; urgency=medium

  * Support environment variables, other application elements in ARC REST jobs
  * Container universe supports Singularity jobs with hard-coded command
  * DAGMan submits jobs directly (does not shell out to condor_submit)
  * Meaningful error message and sub-code for file transfer failures
  * Add file transfer statistics for file transfer plugins
  * Add named list policy knobs for SYSTEM_PERIODIC_ policies

 -- Tim Theisen <tim@cs.wisc.edu>  Sat, 12 Mar 2022 19:05:00 -0600

condor (9.0.11-1) stable; urgency=medium

  * The Job Router can now create an IDTOKEN for use by the job
  * Fix bug where a self-checkpointing job may erroneously be held
  * Fix bug where the Job Router could erroneously substitute a default value
  * Fix bug where a file transfer error may identify the wrong file
  * Fix bug where condor_ssh_to_job may fail to connect

 -- Tim Theisen <tim@cs.wisc.edu>  Sat, 12 Mar 2022 14:34:00 -0600

condor (8.8.17-1) stable; urgency=high

  * Fixed a memory leak in the Job Router

 -- Tim Theisen <tim@cs.wisc.edu>  Fri, 11 Mar 2022 13:38:00 -0600

condor (9.6.0-1) stable; urgency=high

  * Fixes for security issues
    https://htcondor.org/security/vulnerabilities/HTCONDOR-2022-0001.html
    https://htcondor.org/security/vulnerabilities/HTCONDOR-2022-0002.html
    https://htcondor.org/security/vulnerabilities/HTCONDOR-2022-0003.html

 -- Tim Theisen <tim@cs.wisc.edu>  Wed, 16 Feb 2022 12:14:00 -0600

condor (9.0.10-1) stable; urgency=high

  * Fixes for security issues
    https://htcondor.org/security/vulnerabilities/HTCONDOR-2022-0001.html
    https://htcondor.org/security/vulnerabilities/HTCONDOR-2022-0002.html
    https://htcondor.org/security/vulnerabilities/HTCONDOR-2022-0003.html

 -- Tim Theisen <tim@cs.wisc.edu>  Wed, 16 Feb 2022 11:11:00 -0600

condor (8.8.16-1) stable; urgency=high

  * Fix for security issue
    https://htcondor.org/security/vulnerabilities/HTCONDOR-2022-0003.html

 -- Tim Theisen <tim@cs.wisc.edu>  Fri, 11 Mar 2022 08:20:00 -0600

condor (9.5.4-1) stable; urgency=medium

  * The access point more robustly detects execution points that disappear
  * The condor_procd will now function if /proc is mounted with hidepid=2

 -- Tim Theisen <tim@cs.wisc.edu>  Mon, 07 Feb 2022 16:33:00 -0600

condor (9.5.3-1) stable; urgency=medium

  * Fix daemon crash where one of multiple collectors is not in DNS
  * Fix bug where initial schedd registration was rarely delayed by an hour
  * Can set CCB_TIMEOUT and choose to not start up if CCB address unavailable

 -- Tim Theisen <tim@cs.wisc.edu>  Tue, 01 Feb 2022 10:46:00 -0600

condor (9.5.2-1) stable; urgency=medium

  * Fix bug where job may not go on hold when exceeding allowed_job_duration
  * Fix bug where the condor_shadow could run indefinitely
  * Fix bug where condor_ssh_to_job may fail to connect
  * Fix bug where a file transfer error may identify the wrong file

 -- Tim Theisen <tim@cs.wisc.edu>  Tue, 25 Jan 2022 09:44:00 -0600

condor (9.5.1-1) stable; urgency=medium

  * Fix bug where a self-checkpointing job may erroneously be held

 -- Tim Theisen <tim@cs.wisc.edu>  Mon, 17 Jan 2022 10:15:00 -0600

condor (9.5.0-1) stable; urgency=medium

  * Initial implementation of Container Universe
  * HTCondor will automatically detect container type and where it can run
  * The blahp is no longer separate, it is now an integral part of HTCondor
  * Docker Universe jobs can now self-checkpoint
  * Added Debian 11 (bullseye) as a supported platform
  * Since CentOS 8 has reached end of life, we build and test on Rocky Linux 8

 -- Tim Theisen <tim@cs.wisc.edu>  Thu, 13 Jan 2022 14:17:00 -0600

condor (9.0.9-1) stable; urgency=medium

  * Added Debian 11 (bullseye) as a supported platform
  * Since CentOS 8 has reached end of life, we build and test on Rocky Linux 8
  * The OAUTH credmon is now packaged for Enterprise Linux 8

 -- Tim Theisen <tim@cs.wisc.edu>  Tue, 11 Jan 2022 12:48:00 -0600

condor (9.4.1-1) stable; urgency=medium

  * Add the ability to track slot activation metrics
  * Fix bug where a file transfer plugin failure code may not be reported

 -- Tim Theisen <tim@cs.wisc.edu>  Tue, 21 Dec 2021 15:04:00 -0600

condor (9.4.0-1) stable; urgency=medium

  * Initial implementation of Job Sets in the htcondor CLI tool
  * The access point administrator can add keywords to the submit language
  * Add submit commands that limit job run time
  * Fix bug where self check-pointing jobs may be erroneously held

 -- Tim Theisen <tim@cs.wisc.edu>  Thu, 02 Dec 2021 14:13:00 -0600

condor (9.0.8-1) stable; urgency=medium

  * Fix bug where huge values of ImageSize and others would end up negative
  * Fix bug in how MAX_JOBS_PER_OWNER applied to late materialization jobs
  * Fix bug where the schedd could choose a slot with insufficient disk space
  * Fix crash in ClassAd substr() function when the offset is out of range
  * Fix bug in Kerberos code that can crash on macOS and could leak memory
  * Fix bug where a job is ignored for 20 minutes if the startd claim fails

 -- Tim Theisen <tim@cs.wisc.edu>  Thu, 02 Dec 2021 08:56:00 -0600

condor (9.3.2-1) stable; urgency=medium

  * Add allowed_execute_duration condor_submit command to cap job run time
  * Fix bug where self check-pointing jobs may be erroneously held

 -- Tim Theisen <tim@cs.wisc.edu>  Tue, 30 Nov 2021 05:46:00 -0600

condor (9.3.1-1) stable; urgency=medium

  * Add allowed_job_duration condor_submit command to cap job run time

 -- Tim Theisen <tim@cs.wisc.edu>  Mon, 08 Nov 2021 23:08:00 -0600

condor (9.3.0-1) stable; urgency=medium

  * Discontinue support for Globus GSI
  * Discontinue support for grid type 'nordugrid', use 'arc' instead
  * MacOS version strings now include the major version number (10 or 11)
  * File transfer plugin sample code to aid in developing new plugins
  * Add generic knob to set the slot user for all slots

 -- Tim Theisen <tim@cs.wisc.edu>  Wed, 03 Nov 2021 13:33:00 -0500

condor (9.0.7-1) stable; urgency=medium

  * Fix bug where condor_gpu_discovery could crash with older CUDA libraries
  * Fix bug where condor_watch_q would fail on machines with older kernels
  * condor_watch_q no longer has a limit on the number of job event log files
  * Fix bug where a startd could crash claiming a slot with p-slot preemption
  * Fix bug where a job start would not be recorded when a shadow reconnects

 -- Tim Theisen <tim@cs.wisc.edu>  Tue, 02 Nov 2021 14:54:00 -0500

condor (9.2.0-1) stable; urgency=medium

  * Add SERVICE node that runs alongside the DAG for the duration of the DAG
  * Fix problem where proxy delegation to older HTCondor versions failed
  * Jobs are now re-run if the execute directory unexpectedly disappears
  * HTCondor counts the number of files transfered at the submit node
  * Fix a bug that caused jobs to fail when using newer Singularity versions

 -- Tim Theisen <tim@cs.wisc.edu>  Thu, 23 Sep 2021 16:19:34 -0500

condor (9.0.6-1) stable; urgency=medium

  * CUDA_VISIBLE_DEVICES can now contain GPU-<uuid> formatted values
  * Fixed a bug that caused jobs to fail when using newer Singularity versions
  * Fixed a bug in the Windows MSI installer for the latest Windows 10 version
  * Fixed bugs relating to the transfer of standard out and error logs
  * MacOS 11.x now reports as 10.16.x (which is better than reporting x.0)

 -- Tim Theisen <tim@cs.wisc.edu>  Thu, 23 Sep 2021 09:27:08 -0500

condor (9.1.3-1) stable; urgency=medium

  * Globus GSI is no longer needed for X.509 proxy delegation
  * Globus GSI authentication is disabled by default
  * The job ad now contains a history of job holds and hold reasons
  * If a user job policy expression evaluates to undefined, it is ignored

 -- Tim Theisen <tim@cs.wisc.edu>  Thu, 19 Aug 2021 13:52:24 -0500

condor (9.0.5-1) stable; urgency=medium

  * Other authentication methods are tried if mapping fails using SciTokens
  * Fix rare crashes from successful condor_submit, which caused DAGMan issues
  * Fix bug where ExitCode attribute would be suppressed when OnExitHold fired
  * condor_who now suppresses spurious warnings coming from netstat
  * The online manual now has detailed instructions for installing on MacOS
  * Fix bug where misconfigured MIG devices confused condor_gpu_discovery
  * The transfer_checkpoint_file list may now include input files

 -- Tim Theisen <tim@cs.wisc.edu>  Wed, 18 Aug 2021 10:07:10 -0500

condor (9.1.2-1) stable; urgency=high

  * Fixes for security issues
    https://htcondor.org/security/vulnerabilities/HTCONDOR-2021-0003.html
    https://htcondor.org/security/vulnerabilities/HTCONDOR-2021-0004.html

 -- Tim Theisen <tim@cs.wisc.edu>  Thu, 29 Jul 2021 10:35:12 -0500

condor (9.0.4-1) stable; urgency=high

  * Fixes for security issues
    https://htcondor.org/security/vulnerabilities/HTCONDOR-2021-0003.html
    https://htcondor.org/security/vulnerabilities/HTCONDOR-2021-0004.html

 -- Tim Theisen <tim@cs.wisc.edu>  Thu, 29 Jul 2021 10:35:12 -0500

condor (8.8.15-1) stable; urgency=high

  * Fix for security issue
    https://htcondor.org/security/vulnerabilities/HTCONDOR-2021-0003.html

 -- Tim Theisen <tim@cs.wisc.edu>  Thu, 29 Jul 2021 10:35:12 -0500

condor (9.1.1-1) stable; urgency=high

  * Fixes for security issues
    https://htcondor.org/security/vulnerabilities/HTCONDOR-2021-0003.html
    https://htcondor.org/security/vulnerabilities/HTCONDOR-2021-0004.html

 -- Tim Theisen <tim@cs.wisc.edu>  Tue, 13 Jul 2021 09:11:38 -0500

condor (9.0.3-1) stable; urgency=high

  * Fixes for security issues
    https://htcondor.org/security/vulnerabilities/HTCONDOR-2021-0003.html
    https://htcondor.org/security/vulnerabilities/HTCONDOR-2021-0004.html

 -- Tim Theisen <tim@cs.wisc.edu>  Tue, 13 Jul 2021 09:11:38 -0500

condor (8.8.14-1) stable; urgency=high

  * Fix for security issue
    https://htcondor.org/security/vulnerabilities/HTCONDOR-2021-0003.html

 -- Tim Theisen <tim@cs.wisc.edu>  Tue, 13 Jul 2021 09:11:38 -0500

condor (9.0.2-1) stable; urgency=medium

  * HTCondor can be set up to use only FIPS 140-2 approved security functions
  * If the Singularity test fails, the job goes idle rather than getting held
  * Can divide GPU memory, when making multiple GPU entries for a single GPU
  * Startd and Schedd cron job maximum line length increased to 64k bytes
  * Added first class submit keywords for SciTokens
  * Fixed MUNGE authentication
  * Fixed Windows installer to work when the install location isn't C:\Condor

 -- Tim Theisen <tim@cs.wisc.edu>  Thu, 08 Jul 2021 06:35:49 -0500

condor (9.1.0-1) stable; urgency=medium

  * Support for submitting to ARC-CE via the REST interface
  * DAGMan can put failed jobs on hold (user can correct problems and release)
  * Can run gdb and ptrace within Docker containers
  * A small Docker test job is run on the execute node to verify functionality
  * The number of instructions executed is reported in the job Ad on Linux

 -- Tim Theisen <tim@cs.wisc.edu>  Thu, 20 May 2021 09:35:16 -0500

condor (9.0.1-1) stable; urgency=medium

  * Fix problem where X.509 proxy refresh kills job when using AES encryption
  * Fix problem when jobs require a different machine after a failure
  * Fix problem where a job matched a machine it can't use, delaying job start
  * Fix exit code and retry checking when a job exits because of a signal
  * Fix a memory leak in the job router when a job is removed via job policy
  * Fixed the back-end support for the 'bosco_cluster --add' command
  * An updated Windows installer that supports IDTOKEN authentication

 -- Tim Theisen <tim@cs.wisc.edu>  Fri, 14 May 2021 17:46:39 -0500

condor (9.0.0-1) stable; urgency=medium

  * Absent any configuration, HTCondor denies authorization to all users
  * AES encryption is used for all communication and file transfers by default
  * New IDTOKEN authentication method enables fine-grained authorization
  * IDTOKEN authentication method is designed to replace GSI
  * Improved support for GPUs, including machines with multiple GPUs
  * New condor_watch_q tool that efficiently provides live job status updates
  * Many improvements to the Python bindings
  * New Python bindings for DAGMan and chirp
  * Improved file transfer plugins supporting uploads and authentication
  * File transfer times are now recorded in the job log
  * Added support for jobs that need to acquire and use OAUTH tokens
  * Many memory footprint and performance improvements in DAGMan
  * Submitter ceilings can limit the number of jobs per user in a pool

 -- Tim Theisen <tim@cs.wisc.edu>  Wed, 14 Apr 2021 13:25:15 -0500

condor (8.9.13-1) stable; urgency=medium

  * Host based security is no longer the default security model
  * Hardware accelerated integrity and AES encryption used by default
  * Normally, AES encryption is used for all communication and file transfers
  * Fallback to Triple-DES or Blowfish when interoperating with older versions
  * Simplified and automated new HTCondor installations
  * HTCondor now detects instances of multi-instance GPUs
  * Fixed memory leaks (collector updates in 8.9 could leak a few MB per day)
  * Many other enhancements and bug fixes, see version history for details

 -- Tim Theisen <tim@cs.wisc.edu>  Mon, 29 Mar 2021 22:50:51 -0500

condor (8.9.12-1) stable; urgency=medium

  * Withdrawn due to compatibility issues with prior releases

 -- Tim Theisen <tim@cs.wisc.edu>  Thu, 25 Mar 2021 14:15:17 -0500

condor (8.8.13-1) stable; urgency=medium

  * condor_ssh_to_job now maps CR and NL to work with editors like nano
  * Improved the performance of data transfer in condor_ssh_to_job
  * HA replication now accepts SHA-2 checksums to prepare for MD5 removal
  * Submission to NorduGrid ARC CE works with newer ARC CE versions
  * Fixed condor_annex crashes on platforms with newer compilers
  * Fixed "use feature: GPUsMonitor" to locate the monitor binary on Windows
  * Fixed a bug that prevented using the '@' character in an event log path

 -- Tim Theisen <tim@cs.wisc.edu>  Tue, 23 Mar 2021 08:07:35 -0500

condor (8.9.11-1) stable; urgency=high

  * This release of HTCondor fixes security-related bugs described at
  * https://htcondor.org/security/vulnerabilities/HTCONDOR-2021-0001.html
  * https://htcondor.org/security/vulnerabilities/HTCONDOR-2021-0002.html

 -- Tim Theisen <tim@cs.wisc.edu>  Mon, 28 Dec 2020 09:55:44 -0600

condor (8.9.10-1) stable; urgency=medium

  * Fix bug where negotiator stopped making matches when group quotas are used
  * Support OAuth, SciTokens, and Kerberos credentials in local universe jobs
  * The Python schedd.submit method now takes a Submit object
  * DAGMan can now optionally run a script when a job goes on hold
  * DAGMan now provides a method for inline jobs to share submit descriptions
  * Can now add arbitrary tags to condor annex instances
  * Runs the "singularity test" before running the a singularity job

 -- Tim Theisen <tim@cs.wisc.edu>  Tue, 24 Nov 2020 09:52:13 -0600

condor (8.8.12-1) stable; urgency=medium

  * Added a family of version comparison functions to ClassAds
  * Increased default Globus proxy key length to meet current NIST guidance

 -- Tim Theisen <tim@cs.wisc.edu>  Sat, 21 Nov 2020 16:40:52 -0600

condor (8.9.9-1) stable; urgency=medium

  * The RPM packages requires globus, munge, scitokens, and voms from EPEL
  * Improved cgroup memory policy settings that set both hard and soft limit
  * Cgroup memory usage reporting no longer includes the kernel buffer cache
  * Numerous Python binding improvements, see version history
  * Can create a manifest of files on the execute node at job start and finish
  * Added provisioner nodes to DAGMan, allowing users to provision resources
  * DAGMan can now produce .dot graphs without running the workflow

 -- Tim Theisen <tim@cs.wisc.edu>  Sun, 25 Oct 2020 12:32:40 -0500

condor (8.8.11-1) stable; urgency=medium

  * HTCondor now properly tracks usage over vanilla universe checkpoints
  * New ClassAd equality and inequality operators in the Python bindings
  * Fixed a bug where removing in-use routes could crash the job router
  * Fixed a bug where condor_chirp would abort after success on Windows
  * Fixed a bug where using MACHINE_RESOURCE_NAMES could crash the startd
  * Improved condor c-gahp to prioritize commands over file transfers
  * Fixed a rare crash in the schedd when running many local universe jobs
  * With GSI, avoid unnecessary reverse DNS lookup when HOST_ALIAS is set
  * Fix a bug that could cause grid universe jobs to fail upon proxy refresh

 -- Tim Theisen <tim@cs.wisc.edu>  Wed, 21 Oct 2020 06:38:00 -0500

condor (8.9.8-1) unstable; urgency=medium

  * Added htcondor.dags and htcondor.htchirp to the HTCondor Python bindings
  * New condor_watch_q tool that efficiently provides live job status updates
  * Added support for marking a GPU offline while other jobs continue
  * The condor_master command does not return until it is fully started
  * Deprecated several Python interfaces in the Python bindings

 -- Tim Theisen <tim@cs.wisc.edu>  Wed, 05 Aug 2020 13:47:06 -0500

condor (8.8.10-1) stable; urgency=medium

  * condor_qedit can no longer be used to disrupt the condor_schedd
  * Fixed a bug where the SHARED_PORT_PORT configuration setting was ignored
  * Ubuntu 20.04 and Amazon Linux 2 are now supported
  * In MacOSX, HTCondor now requires LibreSSL, available since MacOSX 10.13

 -- Tim Theisen <tim@cs.wisc.edu>  Tue, 04 Aug 2020 20:55:25 -0500

condor (8.9.7-1) unstable; urgency=medium

  * Multiple enhancements in the file transfer code
  * Support for more regions in s3:// URLs
  * Much more flexible job router language
  * Jobs may now specify cuda_version to match equally-capable GPUs
  * TOKENS are now called IDTOKENS to differentiate from SCITOKENS
  * Added the ability to blacklist TOKENS via an expression
  * Can simultaneously handle Kerberos and OAUTH credentials
  * The getenv submit command now supports a blacklist and whitelist
  * The startd supports a remote history query similar to the schedd
  * condor_q -submitters now works with accounting groups
  * Fixed a bug reading service account credentials for Google Compute Engine

 -- Tim Theisen <tim@cs.wisc.edu>  Tue, 19 May 2020 14:56:05 -0500

condor (8.8.9-1) stable; urgency=medium

  * Proper tracking of maximum memory used by Docker universe jobs
  * Fixed preempting a GPU slot for a GPU job when all GPUs are in use
  * Fixed a Python crash when queue_item_data iterator raises an exception
  * Fixed a bug where slot attribute overrides were ignored
  * Calculates accounting group quota correctly when more than 1 CPU requested
  * Updated HTCondor Annex to accommodate API change for AWS Spot Fleet
  * Fixed a problem where HTCondor would not start on AWS Fargate
  * Fixed where the collector could wait forever for a partial message
  * Fixed streaming output to large files (>2Gb) when using the 32-bit shadow

 -- Tim Theisen <tim@cs.wisc.edu>  Wed, 06 May 2020 07:36:28 -0500

condor (8.9.6-1) unstable; urgency=high

  * Fixes addressing CVE-2019-18823
    https://htcondor.org/security/vulnerabilities/HTCONDOR-2020-0001.html
    https://htcondor.org/security/vulnerabilities/HTCONDOR-2020-0002.html
    https://htcondor.org/security/vulnerabilities/HTCONDOR-2020-0003.html
    https://htcondor.org/security/vulnerabilities/HTCONDOR-2020-0004.html

 -- Tim Theisen <tim@cs.wisc.edu>  Wed, 18 Mar 2020 15:40:28 -0500

condor (8.8.8-1) stable; urgency=high

  * Fixes addressing CVE-2019-18823
    https://htcondor.org/security/vulnerabilities/HTCONDOR-2020-0001.html
    https://htcondor.org/security/vulnerabilities/HTCONDOR-2020-0002.html
    https://htcondor.org/security/vulnerabilities/HTCONDOR-2020-0003.html
    https://htcondor.org/security/vulnerabilities/HTCONDOR-2020-0004.html

 -- Tim Theisen <tim@cs.wisc.edu>  Tue, 17 Mar 2020 11:05:03 -0500

condor (8.9.5-2) unstable; urgency=medium

  * Fixed the installation of the HTCondor Python bindings on Debian/Ubuntu

 -- Tim Theisen <tim@cs.wisc.edu>  Wed, 19 Feb 2020 19:43:10 -0600

condor (8.9.5-1) unstable; urgency=medium

  * Added a new mode that skips jobs whose outputs are newer than their inputs
  * Added command line tool to help debug ClassAd expressions
  * Added port forwarding to Docker containers
  * You may now change some DAGMan throttles while the DAG is running
  * Added support for session tokens for pre-signed S3 URLs
  * Improved the speed of the negotiator when custom resources are defined
  * Fixed interactive submission of Docker jobs
  * Fixed a bug where jobs wouldn't be killed when getting an OOM notification

 -- Tim Theisen <tim@cs.wisc.edu>  Mon, 30 Dec 2019 16:27:36 -0600

condor (8.8.7-1) stable; urgency=medium

  * Updated condor_annex to work with upcoming AWS Lambda function changes
  * Added the ability to specify the order that job routes are applied
  * Fixed a bug that could cause remote condor submits to fail
  * Fixed condor_wait to work when the job event log is on AFS
  * Fixed RPM packaging to be able to install condor-all on CentOS 8
  * Period ('.') is allowed again in DAGMan node names

 -- Tim Theisen <tim@cs.wisc.edu>  Tue, 24 Dec 2019 08:03:51 -0600

condor (8.9.4-1) unstable; urgency=medium

  * Amazon S3 file transfers using pre-signed URLs
  * Further reductions in DAGMan memory usage
  * Added -idle option to condor_q to display information about idle jobs
  * Support for SciTokens authentication
  * A tool, condor_evicted_files, to examine the SPOOL of an idle job

 -- Tim Theisen <tim@cs.wisc.edu>  Mon, 18 Nov 2019 15:40:14 -0600

condor (8.8.6-1) stable; urgency=medium

  * Initial support for CentOS 8
  * Fixed a memory leak in SSL authentication
  * Fixed a bug where "condor_submit -spool" would only submit the first job
  * Reduced encrypted file transfer CPU usage by a factor of six
  * "condor_config_val -summary" displays changes from a default configuration
  * Improved the ClassAd documentation, added many functions that were omitted

 -- Tim Theisen <tim@cs.wisc.edu>  Wed, 13 Nov 2019 08:18:44 -0600

condor (8.9.3-1) unstable; urgency=medium

  * TOKEN and SSL authentication methods are now enabled by default
  * The job and global event logs use ISO 8601 formatted dates by default
  * Added Google Drive multifile transfer plugin
  * Added upload capability to Box multifile transfer plugin
  * Added Python bindings to submit a DAG
  * Python 'JobEventLog' can be pickled to facilitate intermittent readers
  * 2x matchmaking speed for partitionable slots with simple START expressions
  * Improved the performance of the condor_schedd under heavy load
  * Reduced the memory footprint of condor_dagman
  * Initial implementation to record the circumstances of a job's termination

 -- Tim Theisen <tim@cs.wisc.edu>  Tue, 17 Sep 2019 00:00:00 -0500

condor (8.8.5-1) stable; urgency=medium

  * Fixed two performance problems on Windows
  * Fixed Java universe on Debian and Ubuntu systems
  * Added two knobs to improve performance on large scale pools
  * Fixed a bug where requesting zero GPUs would require a machine with GPUs
  * HTCondor can now recognize nVidia Volta and Turing GPUs

 -- Tim Theisen <tim@cs.wisc.edu>  Wed, 04 Sep 2019 13:22:29 -0500

condor (8.8.4-1) stable; urgency=medium

  * Python 3 bindings - see version history for details (requires EPEL on EL7)
  * Can configure DAGMan to dramatically reduce memory usage on some DAGs
  * Improved scalability when using the python bindings to qedit jobs
  * Fixed infrequent schedd crashes when removing scheduler universe jobs
  * The condor_master creates run and lock directories when systemd doesn't
  * The condor daemon obituary email now contains the last 200 lines of log

 -- Tim Theisen <tim@cs.wisc.edu>  Tue, 09 Jul 2019 10:15:38 -0500

condor (8.9.2-1) unstable; urgency=medium

  * The HTTP/HTTPS file transfer plugin will timeout and retry transfers
  * A new multi-file box.com file transfer plugin to download files
  * The manual has been moved to Read the Docs
  * Configuration options for job-log time-stamps (UTC, ISO 8601, sub-second)
  * Several improvements to SSL authentication
  * New TOKEN authentication method enables fine-grained authorization control

 -- Tim Theisen <tim@cs.wisc.edu>  Tue, 05 Jun 2019 08:03:56 -0500

condor (8.8.3-1) stable; urgency=medium

  * Fixed a bug where jobs were killed instead of peacefully shutting down
  * Fixed a bug where a restarted schedd wouldn't connect to its running jobs
  * Improved file transfer performance when sending multiple files
  * Fix a bug that prevented interactive submit from working with Singularity
  * Orphaned Docker containers are now cleaned up on execute nodes
  * Restored a deprecated Python interface that is used to read the event log

 -- Tim Theisen <tim@cs.wisc.edu>  Wed, 22 May 2019 07:16:49 -0500

condor (8.9.1-1) unstable; urgency=medium

  * An efficient curl plugin that supports uploads and authentication tokens
  * HTCondor automatically supports GPU jobs in Docker and Singularity
  * File transfer times are now recorded in the user job log and the job ad

 -- Tim Theisen <tim@cs.wisc.edu>  Wed, 17 Apr 2019 06:50:37 -0600

condor (8.8.2-1) stable; urgency=medium

  * Fixed problems with condor_ssh_to_job and Singularity jobs
  * Fixed a problem that could cause condor_annex to crash
  * Fixed a problem where the job queue would very rarely be corrupted
  * condor_userprio can report concurrency limits again
  * Fixed the GPU discovery and monitoring code to map GPUs in the same way
  * Made the CHIRP_DELAYED_UPDATE_PREFIX configuration knob work again
  * Fixed restarting HTCondor from the Service Control Manager on Windows
  * Fixed a problem where local universe jobs could not use condor_submit
  * Restored a deprecated Python interface that is used to read the event log
  * Fixed a problem where condor_shadow reuse could confuse DAGMan

 -- Tim Theisen <tim@cs.wisc.edu>  Thu, 11 Apr 2019 07:48:19 -0500

condor (8.9.0-1) unstable; urgency=medium

  * Absent any configuration, HTCondor denies authorization to all users
  * All HTCondor daemons under a condor_master share a security session
  * Scheduler Universe jobs are prioritized by job priority

 -- Tim Theisen <tim@cs.wisc.edu>  Wed, 27 Feb 2019 17:05:36 -0600

condor (8.8.1-1) stable; urgency=medium

  * Fixed excessive CPU consumption with GPU monitoring
  * GPU monitoring is off by default; enable with "use feature: GPUsMonitor"
  * HTCondor now works with the new CUDA version 10 libraries
  * Fixed a bug where sometimes jobs would not start on a Windows execute node
  * Fixed a bug that could cause DAGman to go into an infinite loop on exit
  * The JobRouter doesn't forward the USER attribute between two UID Domains
  * Made Collector.locateAll() more efficient in the Python bindings
  * Improved efficiency of the negotiation code in the condor_schedd

 -- Tim Theisen <tim@cs.wisc.edu>  Mon, 18 Feb 2019 15:44:41 -0600

condor (8.8.0-1) stable; urgency=medium

  * Automatically add AWS resources to your pool using HTCondor Annex
  * The Python bindings now include submit functionality
  * Added the ability to run a job immediately by replacing a running job
  * A new minihtcondor package makes single node installations easy
  * HTCondor now tracks and reports GPU utilization
  * Several performance enhancements in the collector
  * The grid universe can create and manage VM instances in Microsoft Azure
  * The MUNGE security method is now supported on all Linux platforms

 -- Tim Theisen <tim@cs.wisc.edu>  Thu, 03 Jan 2019 12:03:47 -0600

condor (8.7.10-1) unstable; urgency=medium

  * Can now interactively submit Docker jobs
  * The administrator can now add arguments to the Singularity command line
  * The MUNGE security method is now supported on all Linux platforms
  * The grid universe can create and manage VM instances in Microsoft Azure
  * Added a single-node package to facilitate using a personal HTCondor

 -- Tim Theisen <tim@cs.wisc.edu>  Tue, 30 Oct 2018 16:07:41 -0500

condor (8.6.13-1) stable; urgency=medium

  * Made the Python 'in' operator case-insensitive for ClassAd attributes
  * Python bindings are now built for the Debian and Ubuntu platforms
  * Fixed a memory leak in the Python bindings
  * Fixed a bug where absolute paths failed for output/error files on Windows
  * Fixed a bug using Condor-C to run Condor-C jobs
  * Fixed a bug where Singularity could not be used if Docker was not present

 -- Tim Theisen <tim@cs.wisc.edu>  Tue, 30 Oct 2018 10:28:39 -0500

condor (8.7.9-1) unstable; urgency=medium

  * Support for Debian 9, Ubuntu 16, and Ubuntu 18
  * Improved Python bindings to support the full range of submit functionality
  * Allows VMs to shutdown when the job is being gracefully evicted
  * Can now specify a host name alias (CNAME) for NETWORK_HOSTNAME
  * Added the ability to run a job immediately by replacing a running job

 -- Tim Theisen <tim@cs.wisc.edu>  Wed, 01 Aug 2018 00:40:39 -0500

condor (8.6.12-1) stable; urgency=medium

  * Support for Debian 9, Ubuntu 16, and Ubuntu 18
  * Fixed a memory leak that occurred when SSL authentication fails
  * Fixed a bug where invalid transform REQUIREMENTS caused a Job to match
  * Fixed a bug to allow a queue super user to edit protected attributes
  * Fixed a problem setting the job environment in the Singularity container
  * Fixed several other minor problems

 -- Tim Theisen <tim@cs.wisc.edu>  Tue, 31 Jul 2018 22:58:32 -0500

condor (8.6.11) unstable; urgency=medium

  * Nightly build

 -- Tim Theisen <tim@exec-23.batlab.org>  Thu, 31 May 2018 15:01:37 -0500

condor (8.6.8~dfsg.1-2) unstable; urgency=medium

  * Disable GSOAP (Closes: #890007) (GSOAP will be dropped from HTCondor soon)
  * Package Apache NOTICE file (fix up lintian error)

 -- Tim Theisen <tim@exec-23.batlab.org>  Mon, 19 Mar 2018 18:28:58 -0500

condor (8.6.8~dfsg.1-1) unstable; urgency=medium

  [ Tim Theisen ]
  * New upstream stable release (update to latest 8.6 stable series).
    - Support for singularity containers.
    - Jobs can now be submitted to the Slurm batch scheduling system via the
      new slurm type in the grid universe.
    - Fixes an issue where a user can cause the condor_schedd to crash by
      submitting a job designed for that purpose (CVE-2017-16816).
  * Bump SO version of libclassad from 7 to 8.

  [ Michael Hanke ]
  * Drop transitional packages (Condor -> HTCondor). Thanks to Holger Levsen
    for pointing this out (Closes: #878376).
  * Package was falsely suggesting "docker" instead of "docker.io".
  * More robust default "Personal Condor" configuration (should not break in
    IPv6 scenarios).

 -- Tim Theisen <tim@cs.wisc.edu>  Thu, 16 Nov 2017 15:48:05 -0600

condor (8.4.11~dfsg.1-3) unstable; urgency=medium

  * Get rid of lintian errors (eliminate RPATH, dh_python build dependency)

 -- Tim Theisen <tim@cs.wisc.edu>  Wed, 04 Oct 2017 15:33:23 -0500

condor (8.4.11~dfsg.1-2) unstable; urgency=medium

  * List additional global symbols for new gsoap version(Closes: #868905).
    Thanks to Michael Hudson-Doyle <michael.hudson@canonical.com>
  * Add build conflict to prevent pulling in cream on raspian.
    Thanks to Peter Green <plugwash@p10link.net>

 -- Tim Theisen <tim@cs.wisc.edu>  Fri, 18 Aug 2017 22:39:59 -0500

condor (8.4.11~dfsg.1-1) unstable; urgency=medium

  * New upstream bugfix release.
    - Various bugfixes for a number of HTCondor subsystems
      http://research.cs.wisc.edu/htcondor/manual/v8.4.11/10_3Stable_Release.html
  * Add Tim Theisen as a maintainer.
  * Remove Brian Lin as a maintainer.

 -- Tim Theisen <tim@cs.wisc.edu>  Wed, 25 Jan 2017 09:45:20 -0600

condor (8.4.9~dfsg.1-2) unstable; urgency=medium

  * Add patch to fix FTBFS due to -fPIE being default now. Thanks
    to Adrian Bunk <bunk@stusta.de> for the patch (Closes: #837402).
  * Disable VOMS support for now to workaround VOMS not being ready for
    OpenSSL 1.1.0 (Closes: #828269). To be re-enabled once #844877
    was addressed.
  * Add upstream patch for OpenSSL 1.1 compatibility (to be released with
    8.4.10).

 -- Michael Hanke <mih@debian.org>  Sun, 27 Nov 2016 08:45:09 +0100

condor (8.4.9~dfsg.1-1) unstable; urgency=medium

  * New upstream bugfix release.
    - Updated systemd service configuration.
    - Various bugfixes for a number of HTCondor subsystems
      http://research.cs.wisc.edu/htcondor/manual/v8.4.9/10_3Stable_Release.html
  * Refreshed patches.
  * Adjusted install setup for tmpfile.d configuration after upstream source
    reorganization.

 -- Michael Hanke <mih@debian.org>  Fri, 14 Oct 2016 13:39:15 +0200

condor (8.4.8~dfsg.1-1) unstable; urgency=medium

  * New upstream release (skipped several, more help wanted!)
    - Clarified license of doc/makeman/hard-test.html -- same as
      main HTCondor license (Closes: #822404)
  * Bumped Standards version to 3.9.8, no changes necessary.
  * Add Debconf template translation:
    - Brazilian Portuguese -- courtesy of Adriano Rafael Gomes
      <adrianorg@arg.eti.br>.
      (Closes: #816945)
  * Prevent failure when creating arch-independent packages only.
    Patch is courtesy of Santiago Vila <sanvila@unex.es> (Closes: #809112)

 -- Michael Hanke <mih@debian.org>  Fri, 19 Aug 2016 10:14:12 +0200

condor (8.4.2~dfsg.1-1) unstable; urgency=medium

  * New upstream release.
    - Simplified configuration to hold or preempt jobs that exceed resource
      claims.
    - Fix FTBFS on non-amd64 64bit platforms (Closes: #804386).
    - Various other bug fixes.
  * Install tmpfiles configuration for systemd to prevent service start
    failure due to missing /var/run/condor.

 -- Michael Hanke <mih@debian.org>  Fri, 11 Dec 2015 20:30:35 +0100

condor (8.4.0~dfsg.1-1) unstable; urgency=medium

  * First upstream in new 8.4 stable series. Updates:
    - leaner resource footprint for up to 200k simultaneous jobs in a
      single pool
    - run Docker containers as jobs
    - configurable encryption of execution directories
    - support for simultaneous IPv4 and IPv6 connections
    - adminstrator can establish requirements that must be satisfied in order
      for a job to be queued
    - new default shared port (if used) is 9618, instead of the previous
      random default
    - automatic tuning of certain kernel parameters for improved scalability
      enabled by default (see LINUX_KERNEL_TUNING_SCRIPT).
  * Install systemd service file.
  * Install default submit configuration for interactive jobs in
    /etc/condor/interactive.sub and set default configuration for
    INTERACTIVE_SUBMIT_FILE accordingly.
  * Tighten versioned dependency on libclassad package -- observed missing
    symbols, despite unchanged SO version.
  * Install documentation under /usr/share/doc/htcondor (no longer just
    'condor').
  * Add docker as suggested package, due to the addition of the
    DockerUniverse.
  * Recommend package 'ecryptfs-utils': when installed HTCondor can be
    instructed to encrypt job EXECUTE directories on a system-wide, or
    per-job basis.
  * Install linux-kernel-tuning script as a config file into /etc/condor.
  * Update patch to avoid non-literal string processing without format
    strings [-Werror=format-security].
  * Build with Virtual Organization Membership Service support. Added
    voms-dev as a build-dependency.
  * Add a watch file.

 -- Michael Hanke <mih@debian.org>  Tue, 15 Sep 2015 07:32:31 +0200

condor (8.2.9~dfsg.1-1) unstable; urgency=medium

  * New upstream bugfix release closing >25 tickets.
    - "Smaller" partitionable slots are now merged to allow for a "bigger"
      job to match (needs ALLOW_PSLOT_PREEMPTION=True; default behavior
      unchanged).
    - Fix LaTeX documentation sources to work with the most recent TeTeX
      (Closes: #790865). Thanks to Martin Michlmayr for the report and a
      patch.
  * Remove package section disparity (devel -> libdevel).

 -- Michael Hanke <mih@debian.org>  Mon, 17 Aug 2015 08:35:31 +0200

condor (8.2.8~dfsg.1-1) unstable; urgency=medium

  * New upstream bugfix release.
    - Updated for latest gsoap release (Closes: #784778)
    - Numerous additional bug fixes.
  * Minimize patch for default configuration to match upstream
    adjustments.
  * Add patch to fix a few bashisms (Closes: #772232). Thanks to
    Raphael Geissert for the report.
  * Add a patch adding raspbian to OS detection code (Closes: #780517).
    Thanks to Peter Michael Green for the patch.
  * Bumped Standards-version to 3.9.6; no changes necessary.

 -- Michael Hanke <mih@debian.org>  Sat, 16 May 2015 10:32:41 +0200

condor (8.2.3~dfsg.1-6) unstable; urgency=medium

  [Alex Waite]
  * Upstream security fix: Authenticated users could execute arbitrary code as
    the condor user due to a bug in the way the condor daemon sent email
    notifications (CVE-2014-8126). (Closes: #775276)

 -- Michael Hanke <mih@debian.org>  Fri, 16 Jan 2015 18:59:12 +0100

condor (8.2.3~dfsg.1-5) unstable; urgency=medium

  * Fix wrong default SPOOL location introduced with 8.2.3~dfsg.1-4. Whenever
    not overwritten by an explicit SPOOL setting, this version relocated
    SPOOL to /var/lib/condor/lib. Consequently, existing job and usage logs
    where inaccessible by HTcondor. This update reverts this unintentional
    change and sets SPOOL explicitly to /var/spool/condor again.
    (Closes: #772170)

 -- Michael Hanke <mih@debian.org>  Fri, 05 Dec 2014 20:32:17 +0100

condor (8.2.3~dfsg.1-4) unstable; urgency=medium

  * Adjust mechanism to apply the default Debian configuration to cope with
    the removal of the monolithic configuration file in the 8.2.x series.
    The default configuration is now applied as a patch to the table of
    parameters in the HTCondor sources (Closes: #769100).
    The report of leaving behind an unowned directory is merely a symptom of
    this bug.
  * Adjust default configuration to make HTCondor work with Debian's
    ganglia (also see Ticket #4709). Thanks to Alex Waite for the fix.
  * Add Debconf template translation:
    - Dutch -- courtesy of Frans Spiesschaert <Frans.Spiesschaert@yucom.be>.
      (Closes: #766067)

 -- Michael Hanke <mih@debian.org>  Sat, 29 Nov 2014 09:57:27 +0100

condor (8.2.3~dfsg.1-3) unstable; urgency=medium

  * Modify the DMTCP shim script to work with the 2.x series of DMTCP.

 -- Michael Hanke <mih@debian.org>  Fri, 17 Oct 2014 20:43:10 +0200

condor (8.2.3~dfsg.1-2) unstable; urgency=medium

  * Add transitional dummy packages to enable seamless upgrades from the
    "condor*" packages in wheezy. Apparently, the provides/replaces/conflicts
    triplet doesn't work with apt or aptitude in jessie.

 -- Michael Hanke <mih@debian.org>  Tue, 07 Oct 2014 13:33:55 +0200

condor (8.2.3~dfsg.1-1) unstable; urgency=medium

  * Add patch to prevent FTBFS when built with --as-needed (Closes: #758923).
    Thanks to Artur Rona.
  * Add 'provides: condor*' statements to debian/control to ensure a smooth
    upgrade path.
  * Move upstream meta data: debian/upstream -> debian/upstream/metadata
  * Added patch to increase the robustness of the sentinel job submitted by
    condor_qsub (Closes: #692388). Thanks to Philip Chase for the patch.

 -- Michael Hanke <mih@debian.org>  Sat, 04 Oct 2014 14:59:29 +0200

condor (8.2.1~dfsg.1-1) unstable; urgency=medium

  * New upstream release in the 8.2 stable series.
    - Skipped 8.2.0 due to a security issue.
    - Includes various new features from the former 8.1 development series,
      such as improved support for partitionable slots, and interactive
      sessions.
  * Enabled CGROUPS support (new build-dependency libcgroups-dev).
  * Enabled condor_kbdd for machines where Condor harvests idle time
    (new build-dependency libx11-dev).
  * Bump SO version of libclassad from 5 to 7.
  * Bumped Standards-version to 3.9.5; no changes necessary.
  * Drop build-dependency on obsolete python-support.
  * Drop alternative build-dependency on obselete java-compiler.
  * Symlink condor_ssh_to_job_sshd_config_template to /usr/lib/condor
    where Condor expects it to make interactive sessions work out of the box.

 -- Michael Hanke <mih@debian.org>  Sun, 13 Jul 2014 12:03:32 +0200

condor (8.0.6~dfsg.1-1) unstable; urgency=medium

  * New upstream maintenance release for the 8.0 series. Changelog excerpt:
    - HTCondor now forces proxies that it delegates to be a minimum of
      1024 bits. (Ticket #4168).
    - Fixed a bug in the condor_schedd which would cause it to crash when
      running remotely submitted parallel universe jobs. (Ticket #4163).
    - Fixed a crash of the condor_shadow, triggered when a disconnect from
      the condor_starter occurs just as the job terminates. (Ticket #4127).
    - Fixed a bug that caused condor_submit_dag to crash on very large DAG
      input files, such as those larger than 2 Gbytes (Ticket #4171).
  * Drop patch for schedd crash-prevention (Ticket #38936) -- contained in new
    release.
  * Add missing libkrb5-dev packages to the build-depends. Thanks to Hideki
    Yamane for the fix (Closes: #747794).
  * Update patch for missing getpid and getppid syscalls on alpha. Thanks to
    Michael Cree (Closes: #736689).
  * Disable Python bindings again -- they do not build nicely for all
    supported Python versions right now.
  * Update java build-dependencies to use default-jdk as first option. Thanks
    lintian.

 -- Michael Hanke <mih@debian.org>  Sun, 25 May 2014 16:15:55 +0200

condor (8.0.5~dfsg.1-1) unstable; urgency=low

  [ Michael Hanke ]
  * Acknowledge NMU, thanks Mattias Ellert.
  * New upstream version (Closes: #714364). This is the first packaged
    version of an 8.x release with many improvements and fixes.
  * Rename all relevant binary packages to reflect the new upstream name
    HTCondor. The source package name is kept as 'condor'.
  * Bump debhelper compat level to 9 to enabled hardening and python helper
    support.
  * Enable Python bindings (only for the default Python version for now).
    New build-dependencies libboost-python-dev, python-support and python-dev
    added.
  * Enable automatic updating of autotools infrastructure via dh_autoreconf.
    New build-dependencies dh-autoreconf and autotools-dev added.
  * Fix for CVE-2013-4255 is contained since 8.0.3 (Closes: #721693).
  * Remove Debian-specific condor_qsub script which has been integrated
    upstream and is now shipped in an improved form.
  * Add patch to source LSB init function in Condor's init script.
  * Add patch to replace sprintf wrapper call without a format string argument
    with the corresponding non-formating function call.
  * Add upstream patch to prevent schedd crash (Ticket #38936).

  [ Brian Lin ]
  * Add Debconf template translations:
    - Japanese -- courtesy of victory <victory.deb@gmail.com>.
      (Closes: #718923)
  * Add patch campus_factory_syntax to fix a syntax error the campus_factory
    script.
  * Bumped Standards-version to 3.9.4; no changes necessary.
  * Add new dependency on libboost-test-dev.
  * Disable installation of obsolete Perl modules.
  * Fix DEP5 syntax error in debian/copyright.

 -- Michael Hanke <mih@debian.org>  Tue, 31 Dec 2013 10:22:08 +0100

condor (7.8.8~dfsg.1-2.1) unstable; urgency=medium

  * Non-maintainer upload.
  * Adapt to multiarch globus installation (Closes: #731246).

 -- Mattias Ellert <mattias.ellert@fysast.uu.se>  Mon, 16 Dec 2013 16:40:36 +0100

condor (7.8.8~dfsg.1-2) unstable; urgency=low

  * Fix corrupted Russian and French debconf template translations.
    Thanks to David Prévot for the fixes (Closes: #671510, #673138).

 -- Michael Hanke <mih@debian.org>  Sun, 21 Jul 2013 09:23:43 +0200

condor (7.8.8~dfsg.1-1) unstable; urgency=low

  [ Brian Lin ]
  * New upstream bug fix release.
    - Fixed a bug in condor_advertise that could cause failure to publish
    ClassAds to condor_collector daemons other than the first one in the list of
    condor_collector daemons (Ticket #3404).
    - Fixed a bug that could cause HTCondor daemons to abort on condor_reconfig
    when the value of configuration variable STATISTICS_WINDOW_SECONDS was
    reduced. (Ticket #3443).
    - If condor_shared_port was using a dynamic port and the condor_master was
    using the shared port, then if condor_shared_port died, all subsequent
    attempts to restart it on a different port failed. (Ticket #3478).
    - Reduced the likelihood of a problem that caused the condor_master to
    restart some of its children after a recent reconfiguration, because the
    condor_master incorrectly concluded that the children were hung. (Ticket
    #3510)
    - Now installs the condor_kbdd daemon.
    - Does no longer provide condor_glidein
    - Fix a number of bashisms (Closes: #690640)
  * Added patch to automatically retry glexec operations if they exit with an
    error code likely caused by a transient error (Ticket 2415).

  [ Michael Hanke ]
  * Add Brian Lin as a maintainer.
  * Adjust code to determine Condor's upstream version in debian/rules'
    get-orig-source target.
  * Add citation information in debian/upstream. Thanks to Andreas Tille.
  * Add explicit note to README.Debian that the standard universe is not
    supported at this point (Closes: #717357).

 -- Michael Hanke <mih@debian.org>  Sat, 20 Jul 2013 12:51:53 +0200

condor (7.8.7~dfsg.1-1) experimental; urgency=low

  * New upstream bug fix release.
    - Fixed a bug wherein running the condor_suspend command on a scheduler
      universe job would cause the schedd to crash (Ticket 3259).
    - Jobs that were submitted with condor_submit -spool and failed during
      submission were left indefinitely in the queue in the Hold state
      (Ticket 3200).
    - When using privilege separation, jobs would be put on hold after
      they finished running if the working directory contained links to
      files that were not globally readable (Ticket 2904).
    - condor_master would sometimes crash on reconfiguration when the
      High Availability configuration had changed (Ticket 3292).
  * Condor is now officially called HTCondor. The Debian package will keep the
    name 'condor' for now and change when switching to the 7.9 or 8.0 series.

 -- Michael Hanke <mih@debian.org>  Thu, 10 Jan 2013 16:47:47 +0100

condor (7.8.6~dfsg.1-1) experimental; urgency=low

  * New upstream bug fix release (skipped 7.8.5).
    - Avoid rare crashes of condor_schedd in association with jobs that have
      'noop_job = true' (Ticket 3156).
    - Fix condor_startd crash when failing to match a partitionable slot after
      the application of configuration variables of the MODIFY_REQUEST_EXPR_
      category (Ticket 3260).
    - Prevent removal of scheduler universe jobs from the job queue when they
      should have been requeued, according to policy. This caused condor_dagman
      jobs to fail to restart. This bug exists in all Condor versions 7.8.0
      through 7.8.4. Upon upgrading from these Condor versions, users will need
      to intervene in order to restart their dagman jobs (Ticket 3207).

 -- Michael Hanke <mih@debian.org>  Tue, 06 Nov 2012 08:22:29 +0100

condor (7.8.4~dfsg.1-1) experimental; urgency=low

  * New upstream bug fix release (missed 7.8.3). This release addresses four
    security-related issues, as well as numerous other bug fixes
    (Closes: #688210):
    - Security Item: Some code that was no longer used was removed. The presence
      of this code could expose information which would allow an attacker to
      control another user's job. (CVE-2012-3493)
    - Security Item: Some code that was no longer used was removed. The presence
      of this code could have lead to a Denial-of-Service attack which would
      allow an attacker to remove another user's idle job. (CVE-2012-3491)
    - Security Item: Filesystem (FS) authentication was improved to check the
      UNIX permissions of the directory used for authentication. Without this,
      an attacker may have been able to impersonate another submitter on the
      same submit machine. (CVE-2012-3492)
    - Security Item: Although not user-visible, there were multiple updates to
      remove places in the code where potential buffer overruns could occur,
      thus removing potential attacks. None were known to be exploitable.
    - Security Item: Although not user-visible, there were updates to the code
      to improve error checking of system calls, removing some potential
      security threats. None were known to be exploitable.
    - The full changelog listing numerous additional bugs is available at
      http://research.cs.wisc.edu/condor/manual/v7.8/9_3Stable_Release.html
  * Added patch to fix a FTBFS on alpha, due to missing getpid syscall.
    Courtesy of Michael Cree <mcree@orcon.net.nz> (Closes: #685892).

 -- Michael Hanke <mih@debian.org>  Fri, 21 Sep 2012 20:56:32 +0200

condor (7.8.2~dfsg.1-2) experimental; urgency=low

  * Make postinst script more robust against missing config variables (Closes:
    #684667). Patch is courtesy of Tim Cartwright.
  * Disable Condor's file transfer mechanism for jobs submitted via
    condor_qsub, because a shared filesystem is assumed for these jobs
    (Closes: #684879).
  * This time really remove dangling symlink /usr/sbin/condor -> ../bin/condor.
    This file no longer exists (Closes: #678425).
  * Support deployment scenario where the administrative 'condor' user is not
    a local system user, but is shared (e.g. through LDAP) by all machines in a
    Condor pool (see installation manual section 3.2). The condor package will
    accept to run under an existing non-system user account named 'condor',
    but only when that account is locked, i.e. not login is possible
    (Closes: #684463).

 -- Michael Hanke <mih@debian.org>  Sun, 12 Aug 2012 19:20:35 +0200

condor (7.8.2~dfsg.1-1) unstable; urgency=high

  * Upstream security release. Prevent an attacker who is manipulating
    reverse-DNS entries and is able to connect to a Condor daemon to gain
    access to a Condor pool that is using DNS/hostname host-based authentication
    (only). CVE-2012-3416

 -- Michael Hanke <mih@debian.org>  Thu, 16 Aug 2012 08:32:49 +0200

condor (7.8.1~dfsg.1-2) unstable; urgency=low

  * Remove dangling symlink /usr/sbin/condor -> ../bin/condor. This file no
    longer exists (Closes: #678425).
  * Add Debconf template translations:
    - Czech -- courtesy of Martin Å Ãn <martin.sin@zshk.cz>
      (Closes: #678952)
    - Spanish -- courtesy of Fernando C. Estrada <fcestrada@fcestrada.com>
      (Closes: #680201)
  * Only issue 'condor_restart' command in postinst, when condor_master is
    actually running. If that is not the case, for example when daemon
    startup is prevented by system policy, package installation would fail
    otherwise. Thanks to Andreas Beckmann for the report. (Closes: #681144)

 -- Michael Hanke <mih@debian.org>  Thu, 21 Jun 2012 18:40:11 +0200

condor (7.8.1~dfsg.1-1) unstable; urgency=low

  * New upstream bugfix release:
    - Fixed a bug in the condor init script that would cause
      the init script to hang if condor wasn't running (Ticket 2872)
    - Fixed a bug that caused Parallel Universe jobs using Parallel
      Scheduling Groups to occasionally stay idle even when there were
      available machines to run them (Ticket 3017)
    - Fixed a bug that caused the Condor GridManager to crash when
      attempting to submit jobs to a local PBS/LSF/SGI cluster
      (Ticket 3014)
    - Fixed a bug in the handling of local universe jobs which caused
      the Condor SCHEDD to log a spurious ERROR message every time a local
      universe job exited, and then further caused the statistics for local
      universe jobs to be incorrectly computed (Ticket 3008)
    - Fixed a bug when Condor runs under the PrivSep model, in which if a job
      created a hard link from one file to another, Condor was unable to
      transfer the files back to the submit side, and the job was put on hold.
      (Ticket 2987)
    - When configuration variables MaxJobRetirementTime or MachineMaxVacateTime
      were very large, estimates of machine draining badput and completion time
      were sometimes nonsensical because of integer overflow (Ticket 3001)
    - Fixed a bug where per-job sub-directories and their contents in the
      SPOOL directory would not be removed when the associated job left the
      queue (Ticket 2942). Closes: #663031
  * Updated Swedish Debconf translation (Closes: #676943).

 -- Michael Hanke <mih@debian.org>  Wed, 06 Jun 2012 10:39:35 +0200

condor (7.8.0~dfsg.1-2) unstable; urgency=low

  * Actually include the Russian, Italian, and Polish translations.
  * Add Debconf template translations:
    - Swedish -- courtesy of Martin Bagge <brother@bsnet.se>
      (Closes: #673877)
    - French -- courtesy of Steve Petruzzello <dlist@bluewin.ch>
      (Closes: #673138)
    - Portuguese -- courtesy of Pedro Ribeiro <p.m42.ribeiro@gmail.com>
      (Closes: #674943)
  * Add explicit dependency on Python (for condor_router_history).
  * Remove word duplication from package description.
  * Fix typos in debian/copyright.

 -- Michael Hanke <mih@debian.org>  Mon, 04 Jun 2012 08:49:07 +0200

condor (7.8.0~dfsg.1-1) unstable; urgency=low

  * New upstream release (Closes: #670304). This is the first release of the
    new 7.8 stable series. Patches introduced to prevent FTBFS on mips, ia64
    and s390x are merged/obsolete.
  * Add Debconf template translations (Closes: #670487):
    - German -- courtesy of Erik Pfannenstein <epfannenstein@gmx.de>
      (Closes: #671394)
    - Russian -- courtesy of Yuri Kozlov <yuray@komyakino.ru>
      (Closes: #671510)
    - Italian -- courtesy of Beatrice Torracca <beatricet@libero.it>
      (Closes: #671641)
    - Polish -- courtesy of Michał Kułach <michalkulach@gmail.com>
      (Closes: #671547)

 -- Michael Hanke <mih@debian.org>  Wed, 09 May 2012 11:35:19 +0200

condor (7.7.6~dfsg.1-3) experimental; urgency=low

  * Temporarily drop cgroups dependency and, consequently, support for cgroups
    in Condor. The cgroups package is not in the condition to migrate into
    wheezy, hence blocking Condor's migration as well. cgroups maintainer
    suggests to drop this dependency for now.
    http://lists.debian.org/debian-devel/2012/04/msg00617.html
  * Improved Debconf templates after review by debian-l10n-english. Thanks
    to Justin B. Rye and Christian Perrier.
  * Add Debconf template translations:
    - Danish -- courtesy of Joe Dalton (Closes: #671090).

 -- Michael Hanke <mih@debian.org>  Wed, 02 May 2012 08:13:55 +0200

condor (7.7.6~dfsg.1-2) unstable; urgency=low

  * Add upstream patch to address FTBFS on ia64 and s390x (Closes: #670393).

 -- Michael Hanke <mih@debian.org>  Wed, 25 Apr 2012 18:18:08 +0200

condor (7.7.6~dfsg.1-1) unstable; urgency=low

  * New upstream development release. Last one before the 7.8 stable series.
  * Majority of patches has been merged upstream or have been made obsolete.
  * Stop supporting alternative LOCAL_DIR settings via Debconf. In addition
    the pre/postrm scripts no longer support non-standard (aka /var) LOCAL_DIR
    settings. This was done to be able to keep runtime data (logs, etc.) when
    the package gets removed, but not purged (Closes: #668088). Previously the
    package relied on Condor's own configuration facilities to deduce LOCAL_DIR,
    which is impossible to perform in 'postrm'.
  * Do not remove the condor user during package purge (Closes: #667533).
    Along the lines of the discussion in #621833 the user is kept in a locked
    state (condor user has login disabled by default).
  * Simplify logic of adding the condor system user in maintainer scripts.
  * Change daemon restart behavior on package upgrade -- confirmed with
    upstream. Condor is now kept running during package upgrade (was
    unconditionally stopped in prerm before). Upon finishing installtion of
    the new version, Condor is just started (if not already running) and a
    'condor_restart' command is issued. Before a complete stop-start cycle was
    performed. The new behavior should allow for a more graceful upgrade of
    Condor pools, by safely shutting down all running jobs and jobs submitted
    from the localhost.
  * Add patch to allow building on MIPS. Rename variable name 'mips' to
    'mips_' to avoid name clash (Closes: #669689).
  * Fix a bug in the debconf script that caused the default start policy
    setting for a personal Condor installation to have no effect, i.e. it
    would not run jobs regardless of machine activity by default.

 -- Michael Hanke <mih@debian.org>  Tue, 24 Apr 2012 20:15:31 +0200

condor (7.7.5~dfsg.1-2) experimental; urgency=low

  * New primary Debian maintainer contact is Condor upstream. Previous
    maintainer remains uploader.
  * Guard against failure due to missing directories in pre-removal script
    (Closes: #662739). Thanks to Andreas Beckmann for detecting the bug.
  * Fix DMTCP integration for version 1.2.4 and later -- file location tests
    became invalid.
  * Set default DMTCP snapshotting interval to zero -- no regular snapshotting,
    but on-demand snapshots on vacate command. In addition the shim script now
    honors DMTCP_CHECKPOINT_INTERVAL.
  * Call dmtcp_command with option --quiet in shim_dmtcp to achieve more
    readable logs, by suppressing DMTCP's license and author boilerplate
    output.
  * Added patch to ignore PIDs from a stale PID file when trying to stop
    condor. This could otherwise prevent package removal/upgrade
    (Closes: #663033). The patch has been forwarded upstream.
  * Cherry-pick upstream patch that let's Condor build on all Debian-derived
    distributions identically. This patch allows the unmodified Debian package
    to build on Ubuntu.
  * Cherry-pick upstream patch to bump the libclassad SO version from 2 to 3
    -- fixed an overlooked and somewhat hidden change of API. Should now be
    stable for the 7.8 series. Also changed associated package name and
    dependencies accordingly.
  * Let DMTCP perform a blocking checkpointing operation, to avoid Condor
    killing DMTCP before a checkpoint file is written completely
    (Closes: #663078).
  * Make an attempt to let shim_dmtcp remove DMTCP checkpoint output files
    from a job's EXEC_DIR upon job termination. This is experimental.
  * Improve README.Debian regarding DMTCP checkpointing setup.
  * Bumped Standards-version to 3.9.3; no changes necessary.
  * Added homepage and VCS information to control file.

 -- Michael Hanke <mih@debian.org>  Fri, 09 Mar 2012 13:20:25 +0100

condor (7.7.5~dfsg.1-1) UNRELEASED; urgency=low

  * New upstream release. Feature freeze for upcoming 7.8 stable series.
    - better statistics for monitoring a Condor pool,
    - better support for absent ads in the collector
    - fast claiming of partitionable slots
    - support for some newer Linux kernel features to better support process
      isolation.
  * Remove 'disable_java_gt4X' patch -- corresponding upstream code has been
    removed.
  * Remove 'debian_dynamic_run' patch -- merged upstream.

 -- Michael Hanke <mih@debian.org>  Thu, 01 Mar 2012 08:47:40 +0100

condor (7.7.4+git3-gd7ce75b~dfsg.1-1) experimental; urgency=low

  * Initial upload to Debian experimental (Closes: #233482).
    After acceptance into Debian an upload to unstable is expected to happen
    once a build-time test suite is operational.
  * Drop NeuroDebian team as maintainer, upstream will eventually become the
    primary maintainer, with Michael Hanke being the uploader for the time
    being.
  * Merge commits from 7.7.4 maintenance branch.
  * Enable GSOAP support.

 -- Michael Hanke <mih@debian.org>  Fri, 24 Feb 2012 08:37:32 +0100

condor (7.7.4-2) UNRELEASED; urgency=low

  * Forcing runtime dependency on libcgroup1 (>= 0.37~), as otherwise Condor's
    procd refuses to start.
  * Fix problem in the Debconf setup that caused the initially provided
    settings to be overwritten during installation on a clean system (without
    and existing Condor installation).
  * Modify condor_qsub to always execute submitted scripts via the configured
    shell and not directly (expecting them to be executable). The seems to be
    the behavior of SGE's qsub.

 -- Michael Hanke <mih@debian.org>  Tue, 17 Jan 2012 14:01:27 +0100

condor (7.7.4-1) UNRELEASED; urgency=low

  * New upstream release. RPATH setup now officially supported.
  * Added emulator for SGE-style qsub calls (condor_qsub; incl. manpage).
  * Update DMCTP shim script to version 0.4.
  * Added dependency to libdate-manip-perl for condor_gather_info.
  * Remove patch to disable scimark in favor of proper configuration default.


 -- Michael Hanke <mih@debian.org>  Thu, 22 Dec 2011 16:19:00 +0100

condor (7.7.1+git837-g37b7fa3-1) UNRELEASED; urgency=low

  * New upstream code. Support for dynamic linking against system
    libraries. Condor's internal libs have been merged into a single
    library.
  * Fix build-deps on BOOST.
  * Bumped Standards-version to 3.9.2; no changes necessary.
  * Build using embedded classad library -- upstream will (or did) stop
    releasing it separately. libclassad binary packages are now built from
    the Condor source package.
  * Drop shared library, sysapi and postgres patches -- merged or obsolete.
  * Adjust rules for now included doc source code.
  * Add sanity checks into maintainer script to avoid creating bogus
    directories and installation errors. Thanks to Mats Rynge for reporting.
  * Add Python as runtime dependency.
  * Add patch to make condor_run work with Condor's new file transfer
    behavior. Courtesy of Jaime Frey.
  * Stop building a PDF version of the manual (takes long, and segfaults
    ghostscript at the moment). Keep HTML version.
  * Add patch to provide a sane default configuration for ssh_to_job and
    install condor_ssh_to_job_sshd_config_template as a conffile in
    /etc/condor/.
  * Added condor-dev package, containing headers files and static versions of
    Condor libraries.
  * Add build-dep on libldap-dev to ensure nordugrid_gahp being built.
  * Added DMTCP integration for snapshotting of vanilla universe jobs.

 -- Michael Hanke <mih@debian.org>  Tue, 11 Oct 2011 08:42:35 +0200

condor (7.6.1-1) UNRELEASED; urgency=low

  * New upstream release.
  * Adjust shared library patch.

 -- Michael Hanke <mih@debian.org>  Sat, 04 Jun 2011 20:36:29 -0400

condor (7.6.0-1) UNRELEASED; urgency=low

  * New upstream stable release.
  * Adjusted patches.
  * Added missing debhelper dependencies.
  * Added missing sysv-style init script symlinks.
  * Fixed various typos.
  * Prevent local classad header files from being used, in favor of
    system-wide libclassad installations.

 -- Michael Hanke <mih@debian.org>  Mon, 18 Apr 2011 22:07:08 -0400

condor (7.5.5+git995-ga9a0d2a-1) UNRELEASED; urgency=low

  * New upstream code from V7.6 branch. Updated various patches, removed some
    merged ones.
  * No longer compile the 'contrib' parts -- upstream recommended it due to
    lack of stability.
  * Added patch to create /var/run/condor upon daemon startup with proper
    permissions. That helps to conform to the FHS that declares /var/run as
    volatile and to be cleaned upon boot. Moreover, some systems have /var/run
    mounted as tmpfs.

 -- Michael Hanke <mih@debian.org>  Tue, 15 Mar 2011 16:37:56 -0400

condor (7.5.4+git567-gb10f6b4-2) UNRELEASED; urgency=low

  * Applied patch to allow adding submit specs in condor_run calls. Thanks to
    Matthew Farrellee <matt@redhat.com>.
  * Improved configuration for a "Personal Condor". Bind network traffic to
    the loopback interface. Better documentation in the generated
    configuration file.

 -- Michael Hanke <mih@debian.org>  Thu, 06 Jan 2011 17:28:59 -0500

condor (7.5.4+git567-gb10f6b4-1) UNRELEASED; urgency=low

  * Initial packaging.

 -- Michael Hanke <mih@debian.org>  Sun, 26 Dec 2010 10:10:19 -0500<|MERGE_RESOLUTION|>--- conflicted
+++ resolved
@@ -1,31 +1,29 @@
-<<<<<<< HEAD
+condor (25.0.2-1) stable; urgency=medium
+
+  * Update Python file transfer plugins to use the new Python bindings
+  * Fix incorrect environment when using Singularity and nested scratch
+
+ -- Tim Theisen <tim@cs.wisc.edu>  Wed, 08 Oct 2025 10:20:00 -0500
+
+condor (24.12.13-1) stable; urgency=medium
+
+  * Fix annoying momentary text status flash in condor_watch_q
+
+ -- Tim Theisen <tim@cs.wisc.edu>  Wed, 08 Oct 2025 09:55:00 -0500
+
+condor (24.0.13-1) stable; urgency=medium
+
+  * Fix bug that could cause Python job submission to crash
+  * HTCondor tarballs now contain Pelican 7.20.2
+
+ -- Tim Theisen <tim@cs.wisc.edu>  Wed, 08 Oct 2025 09:41:00 -0500
+
 condor (25.1.0-1) stable; urgency=medium
 
   * New and improved Python bindings: classad2 and htcondor2
   * The original Python bindings have been removed
 
  -- Tim Theisen <tim@cs.wisc.edu>  Sun, 28 Sep 2025 08:01:00 -0500
-=======
-condor (25.0.2-1) stable; urgency=medium
-
-  * Update Python file transfer plugins to use the new Python bindings
-  * Fix incorrect environment when using Singularity and nested scratch
-
- -- Tim Theisen <tim@cs.wisc.edu>  Wed, 08 Oct 2025 10:20:00 -0500
-
-condor (24.12.13-1) stable; urgency=medium
-
-  * Fix annoying momentary text status flash in condor_watch_q
-
- -- Tim Theisen <tim@cs.wisc.edu>  Wed, 08 Oct 2025 09:55:00 -0500
-
-condor (24.0.13-1) stable; urgency=medium
-
-  * Fix bug that could cause Python job submission to crash
-  * HTCondor tarballs now contain Pelican 7.20.2
-
- -- Tim Theisen <tim@cs.wisc.edu>  Wed, 08 Oct 2025 09:41:00 -0500
->>>>>>> 24fb2387
 
 condor (25.0.1-1) stable; urgency=medium
 
