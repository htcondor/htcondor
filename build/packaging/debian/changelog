--- conflicted
+++ resolved
@@ -1,4 +1,12 @@
-<<<<<<< HEAD
+condor (10.0.8-1) stable; urgency=medium
+
+  * Avoid kernel panic on some Enterprise Linux 8 systems
+  * Fix bug where early termination of service nodes could crash DAGMan
+  * Limit email about long file transfer queue to once daily
+  * Various fixes to condor_adstash
+
+ -- Tim Theisen <tim@cs.wisc.edu>  Thu, 14 Sep 2023 08:56:00 -0500
+
 condor (10.7.1-1) stable; urgency=medium
 
   * Fix performance problem detecting futile nodes in a large and bushy DAG
@@ -15,16 +23,6 @@
   * Fix 10.5.0 bug where .job.ad and .machine.ad were missing for local jobs
 
  -- Tim Theisen <tim@cs.wisc.edu>  Mon, 31 Jul 2023 14:53:00 -0500
-=======
-condor (10.0.8-1) stable; urgency=medium
-
-  * Avoid kernel panic on some Enterprise Linux 8 systems
-  * Fix bug where early termination of service nodes could crash DAGMan
-  * Limit email about long file transfer queue to once daily
-  * Various fixes to condor_adstash
-
- -- Tim Theisen <tim@cs.wisc.edu>  Thu, 14 Sep 2023 08:56:00 -0500
->>>>>>> c7701867
 
 condor (10.0.7-1) stable; urgency=medium
 
