--- conflicted
+++ resolved
@@ -1,4 +1,23 @@
-<<<<<<< HEAD
+condor (24.0.11-1) stable; urgency=medium
+
+  * Initial support for Debian 13 (trixie)
+
+ -- Tim Theisen <tim@cs.wisc.edu>  Thu, 21 Aug 2025 07:11:00 -0500
+
+condor (23.10.28-1) stable; urgency=medium
+
+  * Exit -code and -signal environment variables are now set for Docker jobs
+  * Fix issue where ImageSize was over-reported on the Windows platform
+  * HTCondor tarballs now contain Pelican 7.18.1 and Apptainer 1.4.2
+
+ -- Tim Theisen <tim@cs.wisc.edu>  Thu, 21 Aug 2025 07:04:00 -0500
+
+condor (23.0.28-1) stable; urgency=medium
+
+  * Fix condor_token_request to accept automatically-approved tokens
+
+ -- Tim Theisen <tim@cs.wisc.edu>  Thu, 21 Aug 2025 06:55:00 -0500
+
 condor (24.10.3-1) stable; urgency=medium
 
   * Fix condor_store_cred bug that broke installing with get_htcondor
@@ -15,27 +34,6 @@
   * Fix bug where suspended jobs did not change state to idle when vacated
 
  -- Tim Theisen <tim@cs.wisc.edu>  Thu, 24 Jul 2025 10:23:00 -0500
-=======
-condor (24.0.11-1) stable; urgency=medium
-
-  * Initial support for Debian 13 (trixie)
-
- -- Tim Theisen <tim@cs.wisc.edu>  Thu, 21 Aug 2025 07:11:00 -0500
-
-condor (23.10.28-1) stable; urgency=medium
-
-  * Exit -code and -signal environment variables are now set for Docker jobs
-  * Fix issue where ImageSize was over-reported on the Windows platform
-  * HTCondor tarballs now contain Pelican 7.18.1 and Apptainer 1.4.2
-
- -- Tim Theisen <tim@cs.wisc.edu>  Thu, 21 Aug 2025 07:04:00 -0500
-
-condor (23.0.28-1) stable; urgency=medium
-
-  * Fix condor_token_request to accept automatically-approved tokens
-
- -- Tim Theisen <tim@cs.wisc.edu>  Thu, 21 Aug 2025 06:55:00 -0500
->>>>>>> 0aa9a4d9
 
 condor (24.0.10-1) stable; urgency=medium
 
