<<<<<<< HEAD
condor (24.12.14-1) stable; urgency=medium

  * Fix interoperability problem between HTCondor-CE 24 and 25 which
    manifests as a Job Router crash when upgrading the CE to HTCondor 25
  * Fix several issues when submitting jobs with itemdata in
    the htcondor2 Python bindings
  * Fix bug when using max_idle and transfer_input_files that could result
    in the container_image to be only transferred with the first job

 -- Tim Theisen <tim@cs.wisc.edu>  Fri, 31 Oct 2025 11:09:00 -0500
=======
condor (24.0.15-1) stable; urgency=medium

  * Fix bug where AP would fail to read job credential files
  * Fix bugs that could causes a crash in the authentication code
  * HTCondor tarballs now contain Pelican 7.21.1 and Apptainer 1.4.4

 -- Tim Theisen <tim@cs.wisc.edu>  Fri, 12 Dec 2025 06:21:00 -0600
>>>>>>> 0a2c594b

condor (24.0.14-1) stable; urgency=medium

  * Fix problem running PyTorch jobs on multiple GPUs with
    newer versions of the CUDA library by providing long GPU IDs
    in the CUDA_VISIBLE_DEVICES environment variable

 -- Tim Theisen <tim@cs.wisc.edu>  Fri, 31 Oct 2025 11:03:00 -0500

condor (24.12.13-1) stable; urgency=medium

  * Fix annoying momentary text status flash in condor_watch_q

 -- Tim Theisen <tim@cs.wisc.edu>  Wed, 08 Oct 2025 09:55:00 -0500

condor (24.0.13-1) stable; urgency=medium

  * Fix bug that could cause Python job submission to crash
  * HTCondor tarballs now contain Pelican 7.20.2

 -- Tim Theisen <tim@cs.wisc.edu>  Wed, 08 Oct 2025 09:41:00 -0500

condor (24.12.4-1) stable; urgency=medium

  * Add the ability to enforce memory and CPU limits on local universe jobs
  * Add the ability for condor_chirp to work within a Docker universe job
  * condor_watch_q now exits with any keyboard input
  * The shell submit keyword now works with interactive jobs
  * All changes in 24.0.12

 -- Tim Theisen <tim@cs.wisc.edu>  Tue, 23 Sep 2025 06:32:00 -0500

condor (24.0.12-1) stable; urgency=medium

  * Update condor_upgrade_check to warn about v1 Python bindings retirement
  * Update condor_upgrade_check to look for old syntax job transforms
  * All changes in 23.10.29

 -- Tim Theisen <tim@cs.wisc.edu>  Mon, 22 Sep 2025 21:41:00 -0500

condor (23.10.29-1) stable; urgency=medium

  * Fix flocking to pools when there are intermittent network issues
  * HTCondor tarballs now contain Pelican 7.19.3

 -- Tim Theisen <tim@cs.wisc.edu>  Mon, 22 Sep 2025 07:44:00 -0500

condor (24.11.2-1) stable; urgency=medium

  * Add job attributes to track why and how often a job is vacated
  * Add the ability to notify a user when their job first starts
  * Can now specify which Vault servers are trusted
  * Added htcondor2.ping() to the Python bindings

 -- Tim Theisen <tim@cs.wisc.edu>  Thu, 21 Aug 2025 07:18:00 -0500

condor (24.0.11-1) stable; urgency=medium

  * Initial support for Debian 13 (trixie)

 -- Tim Theisen <tim@cs.wisc.edu>  Thu, 21 Aug 2025 07:11:00 -0500

condor (23.10.28-1) stable; urgency=medium

  * Exit -code and -signal environment variables are now set for Docker jobs
  * Fix issue where ImageSize was over-reported on the Windows platform
  * HTCondor tarballs now contain Pelican 7.18.1 and Apptainer 1.4.2

 -- Tim Theisen <tim@cs.wisc.edu>  Thu, 21 Aug 2025 07:04:00 -0500

condor (23.0.28-1) stable; urgency=medium

  * Fix condor_token_request to accept automatically-approved tokens

 -- Tim Theisen <tim@cs.wisc.edu>  Thu, 21 Aug 2025 06:55:00 -0500

condor (24.10.3-1) stable; urgency=medium

  * Fix condor_store_cred bug that broke installing with get_htcondor

 -- Tim Theisen <tim@cs.wisc.edu>  Tue, 12 Aug 2025 08:08:00 -0500

condor (24.10.2-1) stable; urgency=medium

  * Remove support for old JobRouter syntax
  * New condor_dag_checker tool finds syntax and logic errors before run
  * New condor_q -hold-codes produces a summary of held jobs
  * condor_status -lvm reports current disk usage by slots on the EPs
  * Fix bug where condor_q would truncate job counts to six digits
  * Fix bug where suspended jobs did not change state to idle when vacated

 -- Tim Theisen <tim@cs.wisc.edu>  Thu, 24 Jul 2025 10:23:00 -0500

condor (24.0.10-1) stable; urgency=medium

  * All changes in 23.0.27 and 23.10.27

 -- Tim Theisen <tim@cs.wisc.edu>  Thu, 24 Jul 2025 10:04:00 -0500

condor (23.10.27-1) stable; urgency=medium

  * Fix bug where the vacate reason was not propagated back to the user
  * HTCondor tarballs now contain Pelican 7.17.2

 -- Tim Theisen <tim@cs.wisc.edu>  Thu, 24 Jul 2025 09:58:00 -0500

condor (23.0.27-1) stable; urgency=medium

  * Fix bug where condor_ssh_to_job failed when EP scratch path is too long
  * Fix incorrect time reported by htcondor status for long running jobs
  * Fix bug where .job.ad, .machine.ad files were missing when LVM is in use

 -- Tim Theisen <tim@cs.wisc.edu>  Thu, 24 Jul 2025 09:49:00 -0500

condor (24.9.2-1) stable; urgency=medium

  * New job attribute to report number of input files transferred by protocol
  * Optional condor_schedd history log file
  * condor_watch_q can now track DAGMan jobs when using the -clusters option
  * Fix bug that caused claim failure when previous output transfer failed
  * Fix bug where access tokens were not generated from Vault tokens

 -- Tim Theisen <tim@cs.wisc.edu>  Thu, 26 Jun 2025 10:44:00 -0500

condor (24.0.9-1) stable; urgency=medium

  * Initial Support for Enterprise Linux 10, including the x86_64_v2 platform
  * In htcondor2, empty configuration keys are now treated as non-existent

 -- Tim Theisen <tim@cs.wisc.edu>  Thu, 26 Jun 2025 10:18:00 -0500

condor (23.10.26-1) stable; urgency=medium

  * Fix memory leak in the condor_schedd when using late materialization
  * Fix condor_master start up when file descriptor ulimit was huge
  * HTCondor tarballs now contain Pelican 7.17.0

 -- Tim Theisen <tim@cs.wisc.edu>  Thu, 26 Jun 2025 07:08:00 -0500

condor (23.0.26-1) stable; urgency=medium

  * Fix ingestion of ads into Elasticsearch under very rare circumstances
  * DAGMan better handles being unable to write to a full filesystem
  * 'kill_sig' submit commands are now ignored on the Windows platform

 -- Tim Theisen <tim@cs.wisc.edu>  Thu, 26 Jun 2025 06:59:00 -0500

condor (24.8.1-1) stable; urgency=medium

  * Fix claim re-use, which was broken in HTCondor version 24.5.1
  * Add support for hierarchic and delegatable v2 cgroups
  * Add the ability to put each HTCondor daemon in its own cgroup
  * Always sets the execute bit on the executable regardless of its origin
  * The EP sets the HOME environment variable to match the /etc/passwd entry
  * Add new 'halt' and 'resume' verbs to "htcondor dag"
  * Add htcondor2.DAGMan class to send commands to a running DAG
  * htcondor ap status now reports the AP's RecentDaemonCoreDutyCycle
  * Can configure condor_adstash to fetch a custom projection of attributes

 -- Tim Theisen <tim@cs.wisc.edu>  Tue, 10 Jun 2025 10:16:00 -0500

condor (24.0.8-1) stable; urgency=medium

  * Fix 24.0.7 bug where cgroup v1 out-of-memory was not properly handled
  * HTCondor tarballs now contain Pelican 7.16.5 and Apptainer 1.4.1
    * Pelican 7.16.5 now includes end-to-end integrity checks for clients
  * Add Python wheel for Python 3.13, drop Python wheel for Python 3.7
  * Fix bug where DAGMAN_MAX_JOBS_IDLE was being ignored
  * Fix problems where parallel universe jobs could crash the condor_schedd
  * Prevent condor_starter crash when evicting job during input file transfer
  * condor_watch_q now properly displays job id ranges by using numeric sort

 -- Tim Theisen <tim@cs.wisc.edu>  Tue, 10 Jun 2025 10:11:00 -0500

condor (23.10.25-1) stable; urgency=medium

  * Fix bug where DAGMAN_MAX_JOBS_IDLE was being ignored
  * HTCondor tarballs now contain Pelican 7.16.5 and Apptainer 1.4.1

 -- Tim Theisen <tim@cs.wisc.edu>  Thu, 29 May 2025 10:16:00 -0500

condor (23.0.25-1) stable; urgency=medium

  * Fix problems where parallel universe jobs could crash the condor_schedd
  * Prevent condor_starter crash when evicting job during input file transfer
  * condor_watch_q now properly displays job id ranges by using numeric sort

 -- Tim Theisen <tim@cs.wisc.edu>  Thu, 29 May 2025 10:04:00 -0500

condor (24.7.3-1) stable; urgency=medium

  * condor_who now works for Glideins
  * Can add arbitrary credentials to be used by the file transfer plugins
  * Fixed WLCG token generation in the local credmon
  * Can limit the number of times that a job can be released
  * EP administrators can enforce no outbound networking for jobs
  * Add ability to use authentication when fetching Docker images
  * condor_watch_q now displays when file transfer is happening
  * To provide more consistency, using swap for jobs is disabled by default

 -- Tim Theisen <tim@cs.wisc.edu>  Mon, 21 Apr 2025 19:52:00 -0500

condor (24.0.7-1) stable; urgency=medium

  * With delegated cgroups v2, job out-of-memory no longer affects the pilot

 -- Tim Theisen <tim@cs.wisc.edu>  Mon, 21 Apr 2025 17:09:00 -0500

condor (23.10.24-1) stable; urgency=medium

  * HTCondor tarballs now contain Pelican 7.15.1 and Apptainer 1.4.0

 -- Tim Theisen <tim@cs.wisc.edu>  Mon, 21 Apr 2025 17:09:00 -0500

condor (23.0.24-1) stable; urgency=medium

  * Fix inflated cgroups v2 memory usage reporting for Docker jobs

 -- Tim Theisen <tim@cs.wisc.edu>  Mon, 21 Apr 2025 16:35:00 -0500

condor (24.6.1-1) stable; urgency=high

  * Fix for security issue
    https://htcondor.org/security/vulnerabilities/HTCONDOR-2025-0001.html

 -- Tim Theisen <tim@cs.wisc.edu>  Thu, 20 Mar 2025 15:44:00 -0500

condor (24.0.6-1) stable; urgency=high

  * Fix for security issue
    https://htcondor.org/security/vulnerabilities/HTCONDOR-2025-0001.html

 -- Tim Theisen <tim@cs.wisc.edu>  Fri, 28 Feb 2025 14:05:00 -0600

condor (23.10.22-1) stable; urgency=high

  * Fix for security issue
    https://htcondor.org/security/vulnerabilities/HTCONDOR-2025-0001.html

 -- Tim Theisen <tim@cs.wisc.edu>  Fri, 28 Feb 2025 10:33:00 -0600

condor (23.0.22-1) stable; urgency=high

  * Fix for security issue
    https://htcondor.org/security/vulnerabilities/HTCONDOR-2025-0001.html

 -- Tim Theisen <tim@cs.wisc.edu>  Fri, 28 Feb 2025 10:22:00 -0600

condor (24.5.2-1) stable; urgency=medium

  * Disable broken slot code by default

 -- Tim Theisen <tim@cs.wisc.edu>  Thu, 20 Mar 2025 10:45:00 -0500

condor (24.5.1-1) stable; urgency=medium

  * Can now configure APs to acquire credentials for jobs in multiple ways
  * HTCondor marks slots as broken when the slot resources cannot be released
  * HTCondor now reliably cleans up LVM volumes used by jobs
  * HTCondor now advertises NVIDIA driver version
  * To detect stuck jobs, last write to stdout and stderr are in the job ad

 -- Tim Theisen <tim@cs.wisc.edu>  Fri, 28 Feb 2025 07:13:00 -0600

condor (24.0.5-1) stable; urgency=medium

  * Bug fixes from HTCondor 23.0.21 and 23.10.21

 -- Tim Theisen <tim@cs.wisc.edu>  Fri, 28 Feb 2025 06:50:00 -0600

condor (23.10.21-1) stable; urgency=medium

  * Fix bug where chirp would not work in container jobs using Docker
  * HTCondor tarballs now contain Pelican 7.13.0

 -- Tim Theisen <tim@cs.wisc.edu>  Thu, 27 Feb 2025 16:48:00 -0600

condor (23.0.21-1) stable; urgency=medium

  * Fix memory leak caused by periodic evaluation of bad ClassAd expressions
  * Fixes for bugs affecting grid jobs

 -- Tim Theisen <tim@cs.wisc.edu>  Thu, 27 Feb 2025 16:25:00 -0600

condor (24.4.0-1) stable; urgency=medium

  * Improved validation and cleanup of EXECUTE directories
  * For batch grid universe, the PATH comes from the job ad and worker node
  * Improved 'condor_q -better-analyze' for pools with partionable slots
  * The EP advertizes if Singularity is using user namespaces
  * The EP advertizes average and total bytes transferred to and from jobs
  * The condor_credmon now utilizes the shared port daemon

 -- Tim Theisen <tim@cs.wisc.edu>  Sun, 02 Feb 2025 08:11:00 -0600

condor (24.0.4-1) stable; urgency=medium

  * New arc_data_staging submit command to add DataStaging block to ARC ADL
  * Fix bug where the negotiator could crash when matching offline ads
  * Fix memory leak in SCHEDD_CRON script that produce standard output
  * Fix bug where the schedd could crash if cron script runs during shutdown

 -- Tim Theisen <tim@cs.wisc.edu>  Sun, 02 Feb 2025 08:11:00 -0600

condor (23.10.20-1) stable; urgency=medium

  * Fix bug where STARTD_ENFORCE_DISK_LIMITS would excessively save metadata
  * Fix bug where container_service_names did not work
  * Fix rare startd crash when collector queries time out and DNS is slow

 -- Tim Theisen <tim@cs.wisc.edu>  Sun, 02 Feb 2025 08:07:00 -0600

condor (23.0.20-1) stable; urgency=medium

  * condor_upgrade_check tests for PASSWORD authentication identity change

 -- Tim Theisen <tim@cs.wisc.edu>  Sun, 02 Feb 2025 07:45:00 -0600

condor (24.3.0-1) stable; urgency=medium

  * Allow local issuer credmon and Vault credmon to coexist
  * Add Singularity launcher to distinguish runtime failure from job failure
  * Advertises when the EP is enforcing disk usage via LVM
  * By default, LVM disk enforcement hides mounts when possible
  * Container Universe jobs can now mount a writable directory under scratch
  * Pass PELICAN_* job environment variables to pelican file transfer plugin
  * Fix HTCondor startup when network interface has no IPv6 address
  * VacateReason is set in the job ad under more circumstances
  * 'htcondor job submit' now issues credentials like 'condor_submit' does

 -- Tim Theisen <tim@cs.wisc.edu>  Fri, 03 Jan 2025 13:45:00 -0600

condor (24.0.3-1) stable; urgency=medium

  * EPs spawned by 'htcondor annex' no longer crash on startup

 -- Tim Theisen <tim@cs.wisc.edu>  Fri, 03 Jan 2025 13:45:00 -0600

condor (23.10.19-1) stable; urgency=medium

  * Fix bug where jobs would match but not start when using KeyboardIdle
  * Fix bug when trying to avoid IPv6 link local addresses

 -- Tim Theisen <tim@cs.wisc.edu>  Fri, 03 Jan 2025 13:32:00 -0600

condor (23.0.19-1) stable; urgency=medium

  * Numerous updates in memory tracking with cgroups
    * Fix bug in reporting peak memory
    * Made cgroup v1 and v2 memory tracking consistent with each other
    * Fix bug where cgroup v1 usage included disk cache pages
    * Fix bug where cgroup v1 jobs killed by OOM were not held
    * Polls cgroups for memory usage more often
    * Can configure to always hold jobs killed by OOM
  * Make condor_adstash work with OpenSearch Python Client v2.x
  * Avoid OAUTH credmon errors by only signaling it when necessary
  * Restore case insensitivity to 'condor_status -subsystem'
  * Fix rare condor_schedd crash when a $$() macro could not be expanded

 -- Tim Theisen <tim@cs.wisc.edu>  Fri, 03 Jan 2025 13:16:00 -0600

condor (24.2.2-1) stable; urgency=medium

  * Prevent the startd from removing all files if EXECUTE is an empty string
    * This problem first appeared in the withdrawn HTCondor 24.2.1 version

 -- Tim Theisen <tim@cs.wisc.edu>  Wed, 04 Dec 2024 14:25:00 -0600

condor (24.2.1-1) stable; urgency=medium

  * Fixed DAGMan's direct submission of late materialization jobs
  * New primary_unix_group submit command that sets the job's primary group
  * Initial implementation of broken slot detection and reporting
  * New job attributes FirstJobMatchDate and InitialWaitDuration
  * condor_ssh_to_job now sets the supplemental groups in Apptainer
  * MASTER_NEW_BINARY_RESTART now accepts the FAST parameter
  * Avoid blocking on dead collectors at shutdown
  * IPv6 networking is now fully supported on Windows

 -- Tim Theisen <tim@cs.wisc.edu>  Mon, 25 Nov 2024 11:10:00 -0600

condor (24.0.2-1) stable; urgency=medium

  * Add STARTER_ALWAYS_HOLD_ON_OOM to minimize confusion about memory usage
  * Fix bug that caused condor_ssh_to_job sftp and scp modes to fail
  * Fix KeyboardIdle attribute in dynamic slots that could prevent job start
  * No longer signals the OAuth credmon when there is no work to do
  * Fix rare condor_schedd crash when a $$() macro could not be expanded
  * By default, put Docker jobs on hold when CPU architecture doesn't match

 -- Tim Theisen <tim@cs.wisc.edu>  Mon, 25 Nov 2024 11:10:00 -0600

condor (23.10.18-1) stable; urgency=medium

  * Fix issue where an unresponsive libvirtd blocked an EP from starting up

 -- Tim Theisen <tim@cs.wisc.edu>  Mon, 18 Nov 2024 15:48:00 -0600

condor (23.0.18-1) stable; urgency=medium

  * Proper error message and hold when Docker emits multi-line error message
  * The htcondor CLI now works on Windows

 -- Tim Theisen <tim@cs.wisc.edu>  Mon, 18 Nov 2024 14:54:00 -0600

condor (24.1.1-1) stable; urgency=medium

  * Can print contents of stored OAuth2 credential with htcondor CLI tool
  * In DAGMan, inline submit descriptions work when not submitting directly
  * By default, put Docker jobs on hold when CPU architecture doesn't match
  * Detects and deletes invalid checkpoint and reschedules job

 -- Tim Theisen <tim@cs.wisc.edu>  Wed, 30 Oct 2024 19:37:00 -0500

condor (24.0.1-1) stable; urgency=medium

  * Improved tracking and enforcement of disk usage by using LVM
  * Enhancements to the htcondor CLI tool
  * cgroup v2 support for tracking and enforcement of CPU and memory usage
  * Leverage cgroups to hide GPUs not allocated to the job
  * DAGMan can now produce job credentials when using direct submit
  * New submit commands to aid in matching specific GPU requirements
  * New implementation of the Python bindings, htcondor2 and classad2
  * Improved default security configuration
  * Significant reduction in memory and CPU usage on the Central Manager
  * Support for GPUs using AMD's HIP 6 library
  * Fix bugs when -divide or -repeat was used in GPU detection
  * Proper error message and hold when Docker emits multi-line error message
  * Fix issue where an unresponsive libvirtd blocked an EP from starting up

 -- Tim Theisen <tim@cs.wisc.edu>  Wed, 30 Oct 2024 19:29:00 -0500

condor (23.10.2-1) stable; urgency=medium

  * Fix for output file transfer errors obscuring input file transfer errors

 -- Tim Theisen <tim@cs.wisc.edu>  Tue, 29 Oct 2024 14:10:00 -0500

condor (23.0.17-1) stable; urgency=medium

  * Bug fix for PID namespaces and condor_ssh_to_job on EL9
  * Augment condor_upgrade_check to find unit suffixes in ClassAd expressions

 -- Tim Theisen <tim@cs.wisc.edu>  Wed, 23 Oct 2024 16:38:00 -0500

condor (23.0.16-1) stable; urgency=medium

  * Backport all cgroup v2 fixes and enhancements from the 23.10.1 release

 -- Tim Theisen <tim@cs.wisc.edu>  Wed, 09 Oct 2024 17:06:00 -0500

condor (23.10.1-1) stable; urgency=medium

  * Improvements to disk usage enforcement when using LVM
    * Can encrypt job sandboxes when using LVM
    * More precise tracking of disk usage when using LVM
    * Reduced disk usage tracking overhead
  * Improvements tracking CPU and memory usage with cgroup v2 (on EL9)
    * Don't count kernel cache pages against job's memory usage
    * Avoid rare inclusion of previous job's CPU and peak memory usage
  * HTCondor now re-checks DNS before re-connecting to a collector
  * HTCondor now writes out per job epoch history
  * HTCondor can encrypt network connections without requiring authentication
  * htcondor CLI can now show status for local server, AP, and CM
  * htcondor CLI can now display OAUTH2 credentials
  * Uses job's sandbox to convert image format for Singularity/Apptainer
  * Bug fix to not lose GPUs in Docker job on systemd reconfig
  * Bug fix for PID namespaces and condor_ssh_to_job on EL9

 -- Tim Theisen <tim@cs.wisc.edu>  Thu, 03 Oct 2024 10:01:00 -0500

condor (23.0.15-1) stable; urgency=medium

  * Fix bug where Docker universe jobs reported zero memory usage on EL9
  * Fix bug where Docker universe images would not be removed from EP cache
  * Fix bug where condor_watch_q could crash
  * Fix bug that could cause the file transfer hold reason to be truncated
  * Fix bug where a Windows job with a bad executable would not go on hold

 -- Tim Theisen <tim@cs.wisc.edu>  Mon, 30 Sep 2024 11:40:00 -0500

condor (23.9.6-1) stable; urgency=medium

  * Add config knob to not have cgroups count kernel memory for jobs on EL9
  * Remove support for numeric unit suffixes (k,M,G) in ClassAd expressions
  * In submit files, request_disk & request_memory still accept unit suffixes
  * Hide GPUs not allocated to the job on cgroup v2 systems such as EL9
  * DAGMan can now produce credentials when using direct submission
  * Singularity jobs have a contained home directory when file transfer is on
  * Avoid using IPv6 link local addresses when resolving hostname to IP addr
  * New 'htcondor credential' command to aid in debugging

 -- Tim Theisen <tim@cs.wisc.edu>  Wed, 07 Aug 2024 12:00:00 -0500

condor (23.0.14-1) stable; urgency=medium

  * Docker and Container jobs run on EPs that match AP's CPU architecture
  * Fixed premature cleanup of credentials by the condor_credd
  * Fixed bug where a malformed SciToken could cause a condor_schedd crash
  * Fixed crash in condor_annex script
  * Fixed daemon crash after IDTOKEN request is approved by the collector

 -- Tim Theisen <tim@cs.wisc.edu>  Wed, 07 Aug 2024 11:30:00 -0500

condor (23.8.1-1) stable; urgency=medium

  * Add new condor-ap package to facilitate Access Point installation
  * HTCondor Docker images are now based on Alma Linux 9
  * HTCondor Docker images are now available for the arm64 CPU architecture
  * The user can now choose which submit method DAGMan will use
  * Can add custom attributes to the User ClassAd with condor_qusers -edit
  * Add use-projection option to condor_gangliad to reduce memory footprint
  * Fix bug where interactive submit does not work on cgroup v2 systems (EL9)

 -- Tim Theisen <tim@cs.wisc.edu>  Thu, 27 Jun 2024 11:21:00 -0500

condor (23.0.12-1) stable; urgency=medium

  * Remote condor_history queries now work the same as local queries
  * Improve error handling when submitting to a remote scheduler via ssh
  * Fix bug on Windows where condor_procd may crash when suspending a job
  * Fix Python binding crash when submitting a DAG which has empty lines

 -- Tim Theisen <tim@cs.wisc.edu>  Thu, 13 Jun 2024 11:13:00 -0500

condor (23.7.2-1) stable; urgency=medium

  * Warns about deprecated multiple queue statements in a submit file
  * The semantics of 'skip_if_dataflow' have been improved
  * Removing large DAGs is now non-blocking, preserving schedd performance
  * Periodic policy expressions are now checked during input file transfer
  * Local universe jobs can now specify a container image
  * File transfer plugins can now advertise extra attributes
  * DAGMan can rescue and abort if pending jobs are missing from the job queue
  * Fix so 'condor_submit -interactive' works on cgroup v2 execution points

 -- Tim Theisen <tim@cs.wisc.edu>  Thu, 16 May 2024 11:32:00 -0500

condor (23.0.10-1) stable; urgency=medium

  * Preliminary support for Ubuntu 22.04 (Noble Numbat)
  * Warns about deprecated multiple queue statements in a submit file
  * Fix bug where plugins could not signify to retry a file transfer
  * The condor_upgrade_check script checks for proper token file permissions
  * Fix bug where the condor_upgrade_check script crashes on older platforms
  * The bundled version of apptainer was moved to libexec in the tarball

 -- Tim Theisen <tim@cs.wisc.edu>  Thu, 09 May 2024 12:21:00 -0500

condor (23.6.2-1) stable; urgency=medium

  * Fix bug where file transfer plugin error was not in hold reason code

 -- Tim Theisen <tim@cs.wisc.edu>  Mon, 15 Apr 2024 15:22:00 -0500

condor (23.6.1-1) stable; urgency=medium

  * Add the ability to force vanilla universe jobs to run in a container
  * Add the ability to override the entrypoint for a Docker image
  * condor_q -better-analyze includes units for memory and disk quantities

 -- Tim Theisen <tim@cs.wisc.edu>  Fri, 12 Apr 2024 14:47:00 -0500

condor (23.0.8-1) stable; urgency=medium

  * Fix bug where ssh-agent processes were leaked with grid universe jobs
  * Fix DAGMan crash when a provisioner node was given a parent
  * Fix bug that prevented use of "ftp:" URLs in file transfer
  * Fix bug where jobs that matched an offline slot never start

 -- Tim Theisen <tim@cs.wisc.edu>  Thu, 11 Apr 2024 10:53:00 -0500

condor (23.5.3-1) stable; urgency=medium

  * HTCondor tarballs now contain Pelican 7.6.2

 -- Tim Theisen <tim@cs.wisc.edu>  Sun, 24 Mar 2024 11:55:00 -0500

condor (23.5.2-1) stable; urgency=medium

  * Old ClassAd based syntax is disabled by default for the job router
  * Can efficiently manage/enforce disk space using LVM partitions
  * GPU discovery is enabled on all Execution Points by default
  * Prevents accessing unallocated GPUs using cgroup v1 enforcement
  * New condor_submit commands for constraining GPU properties
  * Add ability to transfer EP's starter log back to the Access Point
  * Can use VOMS attributes when mapping identities of SSL connections
  * The CondorVersion string contains the source git SHA

 -- Tim Theisen <tim@cs.wisc.edu>  Wed, 13 Mar 2024 20:55:00 -0500

condor (23.0.6-1) stable; urgency=medium

  * Fix DAGMan where descendants of removed retry-able jobs are marked futile
  * Ensure the condor_test_token works correctly when invoked as root
  * Fix bug where empty multi-line values could cause a crash
  * condor_qusers returns proper exit code for errors in formatting options
  * Fix crash in job router when a job transform is missing an argument

 -- Tim Theisen <tim@cs.wisc.edu>  Wed, 13 Mar 2024 19:33:00 -0500

condor (23.4.0-1) stable; urgency=medium

  * condor_submit warns about unit-less request_disk and request_memory
  * Separate condor-credmon-local RPM package provides local SciTokens issuer
  * Fix bug where NEGOTIATOR_SLOT_CONSTRAINT was ignored since version 23.3.0
  * The htcondor command line tool can process multiple event logs at once
  * Prevent Docker daemon from keeping a duplicate copy of the job's stdout

 -- Tim Theisen <tim@cs.wisc.edu>  Thu, 08 Feb 2024 08:41:00 -0600

condor (23.0.4-1) stable; urgency=medium

  * NVIDIA_VISIBLE_DEVICES environment variable lists full uuid of slot GPUs
  * Fix problem where some container jobs would see GPUs not assigned to them
  * Restore condor keyboard monitoring that was broken since HTCondor 23.0.0
  * In condor_adstash, the search engine timeouts now apply to all operations
  * Ensure the prerequisite perl modules are installed for condor_gather_info

 -- Tim Theisen <tim@cs.wisc.edu>  Thu, 08 Feb 2024 08:15:00 -0600

condor (23.3.1-1) stable; urgency=medium

  * HTCondor tarballs now contain Pelican 7.4.0

 -- Tim Theisen <tim@cs.wisc.edu>  Tue, 23 Jan 2024 14:28:00 -0600

condor (23.3.0-1) stable; urgency=medium

  * Restore limited support for Enterprise Linux 7 systems
  * Additional assistance converting old syntax job routes to new syntax
  * Able to capture output to debug DAGMan PRE and POST scripts
  * Execution Points advertise when jobs are running with cgroup enforcement

 -- Tim Theisen <tim@cs.wisc.edu>  Wed, 03 Jan 2024 20:28:00 -0600

condor (23.0.3-1) stable; urgency=medium

  * Preliminary support for openSUSE LEAP 15
  * All non-zero exit values from file transfer plugins are now errors
  * Fix crash in Python bindings when job submission fails
  * Chirp uses a 5120 byte buffer and errors out for bigger messages
  * condor_adstash now recognizes GPU usage values as floating point numbers

 -- Tim Theisen <tim@cs.wisc.edu>  Wed, 03 Jan 2024 20:07:00 -0600

condor (23.2.0-1) stable; urgency=medium

  * Add 'periodic_vacate' submit command to restart jobs that are stuck
  * EPs now advertises whether the execute directory is on rotational storage
  * Add two log events for the time a job was running and occupied a slot
  * Files written by HTCondor are now written in binary mode on Windows
  * HTCondor now uses the Pelican Platform for OSDF file transfers

 -- Tim Theisen <tim@cs.wisc.edu>  Wed, 29 Nov 2023 07:25:00 -0600

condor (23.0.2-1) stable; urgency=medium

  * Fix bug where OIDC login information was missing when submitting jobs
  * Improved sandbox and ssh-agent clean up for batch grid universe jobs
  * Fix bug where daemons with a private network address couldn't communicate
  * Fix cgroup v2 memory enforcement for custom configurations
  * Add DISABLE_SWAP_FOR_JOB support on cgroup v2 systems
  * Fix log rotation for OAuth and Vault credmon daemons

 -- Tim Theisen <tim@cs.wisc.edu>  Mon, 20 Nov 2023 07:28:00 -0600

condor (9.0.20-1) stable; urgency=medium

  * Other authentication methods are tried if mapping fails using SSL

 -- Tim Theisen <tim@cs.wisc.edu>  Wed, 15 Nov 2023 17:23:00 -0600

condor (23.1.0-1) stable; urgency=medium

  * Enhanced filtering with 'condor_watch_q'
  * Can specify alternate ssh port with 'condor_remote_cluster'
  * Performance improvement for the 'condor_schedd' and other daemons
  * Jobs running on cgroup v2 systems can subdivide their cgroup
  * The curl plugin can now find CA certificates via an environment variable

 -- Tim Theisen <tim@cs.wisc.edu>  Tue, 31 Oct 2023 09:03:00 -0500

condor (23.0.1-1) stable; urgency=medium

  * Fix 10.6.0 bug that broke PID namespaces
  * Fix Debian and Ubuntu install bug when 'condor' user was in LDAP
  * Fix bug where execution times for ARC CE jobs were 60 times too large
  * Fix bug where a failed 'Service' node would crash DAGMan
  * Condor-C and Job Router jobs now get resources provisioned updates

 -- Tim Theisen <tim@cs.wisc.edu>  Mon, 30 Oct 2023 16:34:00 -0500

condor (23.0.0-1) stable; urgency=medium

  * Absent slot configuration, execution points will use a partitionable slot
  * Linux cgroups enforce maximum memory utilization by default
  * Can now define DAGMan save points to be able to rerun DAGs from there
  * Much better control over environment variables when using DAGMan
  * Administrators can enable and disable job submission for a specific user
  * Can set a minimum number of CPUs allocated to a user
  * condor_status -gpus shows nodes with GPUs and the GPU properties
  * condor_status -compact shows a row for each slot type
  * Container images may now be transferred via a file transfer plugin
  * Support for Enterprise Linux 9, Amazon Linux 2023, and Debian 12
  * Can write job information in AP history file for every execution attempt
  * Can run defrag daemons with different policies on distinct sets of nodes
  * Add condor_test_token tool to generate a short lived SciToken for testing
  * The job’s executable is no longer renamed to ‘condor_exec.exe’

 -- Tim Theisen <tim@cs.wisc.edu>  Fri, 29 Sep 2023 17:22:00 -0500

condor (10.9.0-1) stable; urgency=medium

  * The condor_upgrade_check script now provides guidance on updating to 23.0
  * The htchirp Python binding now properly locates the chirp configuration
  * Fix bug that prevented deletion of HTCondor passwords on Windows

 -- Tim Theisen <tim@cs.wisc.edu>  Thu, 28 Sep 2023 07:25:00 -0500

condor (10.0.9-1) stable; urgency=medium

  * The condor_upgrade_check script now provides guidance on updating to 23.0
  * The htchirp Python binding now properly locates the chirp configuration
  * Fix bug that prevented deletion of HTCondor passwords on Windows

 -- Tim Theisen <tim@cs.wisc.edu>  Thu, 28 Sep 2023 07:00:00 -0500

condor (10.8.0-1) stable; urgency=medium

  * Fold the classads, blahp, and procd RPMs into the main condor RPM
  * Align the Debian packages and package names with the RPM packaging
  * On Linux, the default configuration enforces memory limits with cgroups
  * condor_status -gpus shows nodes with GPUs and the GPU properties
  * condor_status -compact shows a row for each slot type
  * New ENV command controls which environment variables are present in DAGMan

 -- Tim Theisen <tim@cs.wisc.edu>  Thu, 14 Sep 2023 09:05:00 -0500

condor (10.0.8-1) stable; urgency=medium

  * Avoid kernel panic on some Enterprise Linux 8 systems
  * Fix bug where early termination of service nodes could crash DAGMan
  * Limit email about long file transfer queue to once daily
  * Various fixes to condor_adstash

 -- Tim Theisen <tim@cs.wisc.edu>  Thu, 14 Sep 2023 08:56:00 -0500

condor (10.7.1-1) stable; urgency=medium

  * Fix performance problem detecting futile nodes in a large and bushy DAG

 -- Tim Theisen <tim@cs.wisc.edu>  Wed, 09 Aug 2023 09:36:00 -0500

condor (10.7.0-1) stable; urgency=medium

  * Support for Debian 12 (Bookworm)
  * Can run defrag daemons with different policies on distinct sets of nodes
  * Added want_io_proxy submit command
  * Apptainer is now included in the HTCondor tarballs
  * Fix 10.5.0 bug where reported CPU time is very low when using cgroups v1
  * Fix 10.5.0 bug where .job.ad and .machine.ad were missing for local jobs

 -- Tim Theisen <tim@cs.wisc.edu>  Mon, 31 Jul 2023 14:53:00 -0500

condor (10.0.7-1) stable; urgency=medium

  * Fixed bug where held condor cron jobs would never run when released
  * Improved daemon IDTOKENS logging to make useful messages more prominent
  * Remove limit on certificate chain length in SSL authentication
  * condor_config_val -summary now works with a remote configuration query
  * Prints detailed message when condor_remote_cluster fails to fetch a URL
  * Improvements to condor_preen

 -- Tim Theisen <tim@cs.wisc.edu>  Tue, 25 Jul 2023 10:56:00 -0500

condor (9.0.19-1) stable; urgency=medium

  * Remove limit on certificate chain length in SSL authentication

 -- Tim Theisen <tim@cs.wisc.edu>  Fri, 30 Jun 2023 06:18:00 -0500

condor (10.6.0-1) stable; urgency=medium

  * Administrators can enable and disable job submission for a specific user
  * Work around memory leak in libcurl on EL7 when using the ARC-CE GAHP
  * Container images may now be transferred via a file transfer plugin
  * Add ClassAd stringlist subset match function
  * Add submit file macro '$(JobId)' which expands to full ID of the job
  * The job's executable is no longer renamed to 'condor_exec.exe'

 -- Tim Theisen <tim@cs.wisc.edu>  Thu, 29 Jun 2023 08:11:00 -0500

condor (10.0.6-1) stable; urgency=medium

  * In SSL Authentication, use the identity instead of the X.509 proxy subject
  * Can use environment variable to locate the client's SSL X.509 credential
  * ClassAd aggregate functions now tolerate undefined values
  * Fix Python binding bug where accounting ads were omitted from the result
  * The Python bindings now properly report the HTCondor version
  * remote_initial_dir works when submitting a grid batch job remotely via ssh
  * Add a ClassAd stringlist subset match function

 -- Tim Theisen <tim@cs.wisc.edu>  Thu, 22 Jun 2023 10:45:00 -0500

condor (9.0.18-1) stable; urgency=medium

  * Can configure clients to present an X.509 proxy during SSL authentication
  * Provides script to assist updating from HTCondor version 9 to version 10

 -- Tim Theisen <tim@cs.wisc.edu>  Thu, 22 Jun 2023 10:28:00 -0500

condor (10.0.5-1) stable; urgency=medium

  * Rename upgrade9to10checks.py script to condor_upgrade_check
  * Fix spurious warning from condor_upgrade_check about regexes with spaces

 -- Tim Theisen <tim@cs.wisc.edu>  Fri, 09 Jun 2023 08:17:00 -0500

condor (10.5.1-1) stable; urgency=medium

  * Fix issue with grid batch jobs interacting with older Slurm versions

 -- Tim Theisen <tim@cs.wisc.edu>  Tue, 06 Jun 2023 07:10:00 -0500

condor (10.5.0-1) stable; urgency=medium

  * Can now define DAGMan save points to be able to rerun DAGs from there
  * Expand default list of environment variables passed to the DAGMan manager
  * Administrators can prevent users using "getenv = true" in submit files
  * Improved throughput when submitting a large number of ARC-CE jobs
  * Execute events contain the slot name, sandbox path, resource quantities
  * Can add attributes of the execution point to be recorded in the user log
  * Enhanced condor_transform_ads tool to ease offline job transform testing
  * Fixed a bug where memory limits over 2 GiB might not be correctly enforced

 -- Tim Theisen <tim@cs.wisc.edu>  Mon, 05 Jun 2023 12:24:00 -0500

condor (10.0.4-1) stable; urgency=medium

  * Provides script to assist updating from HTCondor version 9 to version 10
  * Fixes a bug where rarely an output file would not be transferred back
  * Fixes counting of submitted jobs, so MAX_JOBS_SUBMITTED works correctly
  * Fixes SSL Authentication failure when PRIVATE_NETWORK_NAME was set
  * Fixes rare crash when SSL or SCITOKENS authentication was attempted
  * Can allow client to present an X.509 proxy during SSL authentication
  * Fixes issue where a users jobs were ignored by the HTCondor-CE on restart
  * Fixes issues where some events that HTCondor-CE depends on were missing

 -- Tim Theisen <tim@cs.wisc.edu>  Tue, 30 May 2023 09:33:00 -0500

condor (9.0.17-3) stable; urgency=medium

  * Improved upgrade9to10checks.py script

 -- Tim Theisen <tim@cs.wisc.edu>  Sat, 27 May 2023 06:40:00 -0500

condor (9.0.17-2) stable; urgency=medium

  * Add upgrade9to10checks.py script

 -- Tim Theisen <tim@cs.wisc.edu>  Tue, 09 May 2023 15:57:00 -0500

condor (10.4.3-1) stable; urgency=medium

  * Fix bug than could cause the collector audit plugin to crash

 -- Tim Theisen <tim@cs.wisc.edu>  Mon, 08 May 2023 21:53:00 -0500

condor (10.4.2-1) stable; urgency=medium

  * Fix bug where remote submission of batch grid universe jobs fail
  * Fix bug where HTCondor-CE fails to handle jobs after HTCondor restarts

 -- Tim Theisen <tim@cs.wisc.edu>  Tue, 02 May 2023 07:11:00 -0500

condor (10.4.1-1) stable; urgency=medium

  * Preliminary support for Ubuntu 20.04 (Focal Fossa) on PowerPC (ppc64el)

 -- Tim Theisen <tim@cs.wisc.edu>  Wed, 12 Apr 2023 13:47:00 -0500

condor (10.4.0-1) stable; urgency=medium

  * DAGMan no longer carries the entire environment into the DAGMan job
  * Allows EGI CheckIn tokens to be used the with SciTokens authentication

 -- Tim Theisen <tim@cs.wisc.edu>  Thu, 06 Apr 2023 10:36:00 -0500

condor (10.0.3-1) stable; urgency=medium

  * GPU metrics continues to be reported after the startd is reconfigured
  * Fixed issue where GPU metrics could be wildly over-reported
  * Fixed issue that kept jobs from running when installed on Debian or Ubuntu
  * Fixed DAGMan problem when retrying a proc failure in a multi-proc node

 -- Tim Theisen <tim@cs.wisc.edu>  Thu, 06 Apr 2023 10:36:00 -0500

condor (10.3.1-1) stable; urgency=medium

  * Execution points now advertise if an sshd is available for ssh to job

 -- Tim Theisen <tim@cs.wisc.edu>  Mon, 06 Mar 2023 14:36:00 -0600

condor (10.3.0-1) stable; urgency=medium

  * Now evicts OOM killed jobs when they are under their requested memory
  * HTCondor glideins can now use cgroups if one has been prepared
  * Can write job information in an AP history file for each execution attempt
  * Can now specify a lifetime for condor_gangliad metrics
  * The condor_schedd now advertises a count of unmaterialized jobs

 -- Tim Theisen <tim@cs.wisc.edu>  Mon, 06 Mar 2023 14:22:00 -0600

condor (10.0.2-1) stable; urgency=medium

  * HTCondor can optionally create intermediate directories for output files
  * Improved condor_schedd scalability when a user runs more than 1,000 jobs
  * Fix issue where condor_ssh_to_job fails if the user is not in /etc/passwd
  * The Python Schedd.query() now returns the ServerTime attribute for Fifemon
  * VM Universe jobs pass through the host CPU model to support newer kernels
  * HTCondor Python wheel is now available for Python 3.11
  * Fix issue that prevented HTCondor installation on Ubuntu 18.04

 -- John Knoeller <johnkn@cs.wisc.edu>  Thu, 02 Mar 2023 10:15:00 -0600

condor (10.2.5-1) stable; urgency=medium

  * Fix counting of unmaterialized jobs in the condor_schedd

 -- Tim Theisen <tim@cs.wisc.edu>  Mon, 27 Feb 2023 14:50:00 -0600

condor (10.2.4-1) stable; urgency=medium

  * Improve counting of unmaterialized jobs in the condor_schedd

 -- Tim Theisen <tim@cs.wisc.edu>  Thu, 23 Feb 2023 20:46:00 -0600

condor (10.2.3-1) stable; urgency=medium

  * Add a count of unmaterialized jobs to condor_schedd statistics

 -- Tim Theisen <tim@cs.wisc.edu>  Tue, 21 Feb 2023 07:10:00 -0600

condor (10.2.2-1) stable; urgency=medium

  * Fixed bugs with configuration knob SINGULARITY_USE_PID_NAMESPACES

 -- Tim Theisen <tim@cs.wisc.edu>  Mon, 06 Feb 2023 21:52:00 -0600

condor (10.2.1-1) stable; urgency=medium

  * Improved condor_schedd scalability when a user runs more than 1,000 jobs
  * Fix issue where condor_ssh_to_job fails if the user is not in /etc/passwd
  * The Python Schedd.query() now returns the ServerTime attribute
  * Fixed issue that prevented HTCondor installation on Ubuntu 18.04

 -- Tim Theisen <tim@cs.wisc.edu>  Tue, 24 Jan 2023 07:12:00 -0600

condor (10.2.0-1) stable; urgency=medium

  * Preliminary support for Enterprise Linux 9
  * Preliminary support for cgroups v2
  * Can now set minimum floor for number of CPUs that a submitter gets
  * Improved validity testing of Singularity/Apptainer runtinme
  * Improvements to jobs hooks, including new PREPARE_JOB_BEFORE_TRANSFER hook
  * OpenCL jobs now work inside Singularity, if OpenCL drivers are on the host

 -- Tim Theisen <tim@cs.wisc.edu>  Thu, 05 Jan 2023 09:36:00 -0600

condor (10.0.1-1) stable; urgency=medium

  * Add Ubuntu 22.04 (Jammy Jellyfish) support
  * Add file transfer plugin that supports stash:// and osdf:// URLs
  * Fix bug where cgroup memory limits were not enforced on Debian and Ubuntu
  * Fix bug where forcibly removing DAG jobs could crash the condor_schedd
  * Fix bug where Docker repository images cannot be run under Singularity
  * Fix issue where blahp scripts were missing on Debian and Ubuntu platforms
  * Fix bug where curl file transfer plugins would fail on Enterprise Linux 8

 -- Tim Theisen <tim@cs.wisc.edu>  Thu, 05 Jan 2023 06:36:00 -0600

condor (10.1.3-1) stable; urgency=medium

  * Improvements to jobs hooks, including new PREPARE_JOB_BEFORE_TRANSFER hook

 -- Tim Theisen <tim@cs.wisc.edu>  Mon, 21 Nov 2022 15:53:00 -0600

condor (10.1.2-1) stable; urgency=medium

  * OpenCL jobs now work inside Singularity, if OpenCL drivers are on the host

 -- Tim Theisen <tim@cs.wisc.edu>  Mon, 14 Nov 2022 15:53:00 -0600

condor (10.1.1-1) stable; urgency=medium

  * Improvements to job hooks and the ability to save stderr from a job hook
  * Fix bug where Apptainer only systems couldn't run with Docker style images

 -- Tim Theisen <tim@cs.wisc.edu>  Thu, 10 Nov 2022 15:53:00 -0600

condor (10.1.0-1) stable; urgency=medium

  * Release HTCondor 10.0.0 bug fixes into 10.1.0

 -- Tim Theisen <tim@cs.wisc.edu>  Thu, 10 Nov 2022 15:18:00 -0600

condor (10.0.0-1) stable; urgency=medium

  * Users can prevent runaway jobs by specifying an allowed duration
  * Able to extend submit commands and create job submit templates
  * Initial implementation of htcondor <noun> <verb> command line interface
  * Initial implementation of Job Sets in the htcondor CLI tool
  * Add Container Universe
  * Support for heterogeneous GPUs
  * Improved File transfer error reporting
  * GSI Authentication method has been removed
  * HTCondor now utilizes ARC-CE's REST interface
  * Support for ARM and PowerPC for Enterprise Linux 8
  * For IDTOKENS, signing key not required on every execution point
  * Trust on first use ability for SSL connections
  * Improvements against replay attacks

 -- Tim Theisen <tim@cs.wisc.edu>  Thu, 10 Nov 2022 08:55:00 -0600

condor (9.12.0-1) stable; urgency=medium

  * Provide a mechanism to bootstrap secure authentication within a pool
  * Add the ability to define submit templates
  * Administrators can now extend the help offered by condor_submit
  * Add DAGMan ClassAd attributes to record more information about jobs
  * On Linux, advertise the x86_64 micro-architecture in a slot attribute
  * Added -drain option to condor_off and condor_restart
  * Administrators can now set the shared memory size for Docker jobs
  * Multiple improvements to condor_adstash
  * HAD daemons now use SHA-256 checksums by default

 -- Tim Theisen <tim@cs.wisc.edu>  Wed, 05 Oct 2022 15:46:00 -0500

condor (9.0.17-1) stable; urgency=medium

  * Fix file descriptor leak when schedd fails to launch scheduler jobs
  * Fix failure to forward batch grid universe job's refreshed X.509 proxy
  * Fix DAGMan failure when the DONE keyword appeared in the JOB line
  * Fix HTCondor's handling of extremely large UIDs on Linux
  * Fix bug where OAUTH tokens lose their scope and audience upon refresh
  * Support for Apptainer in addition to Singularity

 -- Tim Theisen <tim@cs.wisc.edu>  Thu, 29 Sep 2022 16:31:00 -0500

condor (9.11.2-1) stable; urgency=medium

  * In 9.11.0, STARTD_NOCLAIM_SHUTDOWN restarted instead. Now, it shuts down.

 -- Tim Theisen <tim@cs.wisc.edu>  Mon, 12 Sep 2022 15:34:00 -0500

condor (9.11.1-1) stable; urgency=medium

  * File transfer errors are identified as occurring during input or output

 -- Tim Theisen <tim@cs.wisc.edu>  Tue, 06 Sep 2022 06:38:00 -0500

condor (9.11.0-1) stable; urgency=medium

  * Modified GPU attributes to support the new 'require_gpus' submit command
  * Add (PREEMPT|HOLD)_IF_DISK_EXCEEDED configuration templates
  * ADVERTISE authorization levels now also provide READ authorization
  * Periodic release expressions no longer apply to manually held jobs
  * If a #! interpreter doesn't exist, a proper hold and log message appears
  * Can now set the Singularity target directory with 'container_target_dir'
  * If SciToken and X.509 available, uses SciToken for arc job authentication

 -- Tim Theisen <tim@cs.wisc.edu>  Wed, 24 Aug 2022 14:31:00 -0500

condor (9.0.16-1) stable; urgency=medium

  * Singularity now mounts /tmp and /var/tmp under the scratch directory
  * Fix bug where Singularity jobs go on hold at the first checkpoint
  * Fix bug where gridmanager deletes the X.509 proxy file instead of the copy
  * Fix file descriptor leak when using SciTokens for authentication

 -- Tim Theisen <tim@cs.wisc.edu>  Tue, 16 Aug 2022 09:29:00 -0500

condor (9.0.15-1) stable; urgency=medium

  * Report resources provisioned by the Slurm batch scheduler when available

 -- Tim Theisen <tim@cs.wisc.edu>  Wed, 20 Jul 2022 15:18:00 -0500

condor (9.10.1-1) stable; urgency=medium

  * ActivationSetupDuration is now correct for jobs that checkpoint

 -- Tim Theisen <tim@cs.wisc.edu>  Tue, 18 Jul 2022 07:33:00 -0500

condor (9.10.0-1) stable; urgency=medium

  * With collector administrator access, can manage all HTCondor pool daemons
  * SciTokens can now be used for authentication with ARC CE servers
  * Preliminary support for ARM and POWER RC on AlmaLinux 8
  * Prevent negative values when using huge files with a file transfer plugin

 -- Tim Theisen <tim@cs.wisc.edu>  Thu, 14 Jul 2022 16:22:00 -0500

condor (9.0.14-1) stable; urgency=medium

  * SciToken mapping failures are now recorded in the daemon logs
  * Fix bug that stopped file transfers when output and error are the same
  * Ensure that the Python bindings version matches the installed HTCondor
  * $(OPSYSANDVER) now expand properly in job transforms
  * Fix bug where context managed Python htcondor.SecMan sessions would crash
  * Fix bug where remote CPU times would rarely be set to zero

 -- Tim Theisen <tim@cs.wisc.edu>  Tue, 12 Jul 2022 15:18:00 -0500

condor (9.9.1-1) stable; urgency=medium

  * Fix bug where jobs would not match when using a child collector

 -- Tim Theisen <tim@cs.wisc.edu>  Mon, 13 Jun 2022 21:32:00 -0500

condor (9.9.0-1) stable; urgency=medium

  * A new authentication method for remote HTCondor administration
  * Several changes to improve the security of connections
  * Fix issue where DAGMan direct submission failed when using Kerberos
  * The submission method is now recorded in the job ClassAd
  * Singularity jobs can now pull from Docker style repositories
  * The OWNER authorization level has been folded into the ADMINISTRATOR level

 -- Tim Theisen <tim@cs.wisc.edu>  Sat, 28 May 2022 13:28:00 -0500

condor (9.0.13-1) stable; urgency=medium

  * Schedd and startd cron jobs can now log output upon non-zero exit
  * condor_config_val now produces correct syntax for multi-line values
  * The condor_run tool now reports submit errors and warnings to the terminal
  * Fix issue where Kerberos authentication would fail within DAGMan
  * Fix HTCondor startup failure with certain complex network configurations

 -- Tim Theisen <tim@cs.wisc.edu>  Thu, 26 May 2022 14:28:00 -0500

condor (9.8.1-1) stable; urgency=medium

  * Fix HTCondor startup failure with certain complex network configurations

 -- Tim Theisen <tim@cs.wisc.edu>  Thu, 25 Apr 2022 19:39:00 -0500

condor (9.8.0-1) stable; urgency=medium

  * Support for Heterogeneous GPUs, some configuration required
  * Allow HTCondor to utilize grid sites requiring two-factor authentication
  * Technology preview: bring your own resources from (some) NSF HPC clusters

 -- Tim Theisen <tim@cs.wisc.edu>  Thu, 21 Apr 2022 14:16:00 -0500

condor (9.0.12-1) stable; urgency=medium

  * Fix bug in parallel universe that could cause the schedd to crash
  * Fix rare crash where a daemon tries to use a discarded security session

 -- Tim Theisen <tim@cs.wisc.edu>  Tue, 19 Apr 2022 14:26:00 -0500

condor (9.7.1-1) stable; urgency=medium

  * Fix recent bug where jobs may go on hold without a hold reason or code

 -- Tim Theisen <tim@cs.wisc.edu>  Fri, 01 Apr 2022 09:51:00 -0500

condor (9.7.0-1) stable; urgency=medium

  * Support environment variables, other application elements in ARC REST jobs
  * Container universe supports Singularity jobs with hard-coded command
  * DAGMan submits jobs directly (does not shell out to condor_submit)
  * Meaningful error message and sub-code for file transfer failures
  * Add file transfer statistics for file transfer plugins
  * Add named list policy knobs for SYSTEM_PERIODIC_ policies

 -- Tim Theisen <tim@cs.wisc.edu>  Sat, 12 Mar 2022 19:05:00 -0600

condor (9.0.11-1) stable; urgency=medium

  * The Job Router can now create an IDTOKEN for use by the job
  * Fix bug where a self-checkpointing job may erroneously be held
  * Fix bug where the Job Router could erroneously substitute a default value
  * Fix bug where a file transfer error may identify the wrong file
  * Fix bug where condor_ssh_to_job may fail to connect

 -- Tim Theisen <tim@cs.wisc.edu>  Sat, 12 Mar 2022 14:34:00 -0600

condor (8.8.17-1) stable; urgency=high

  * Fixed a memory leak in the Job Router

 -- Tim Theisen <tim@cs.wisc.edu>  Fri, 11 Mar 2022 13:38:00 -0600

condor (9.6.0-1) stable; urgency=high

  * Fixes for security issues
    https://htcondor.org/security/vulnerabilities/HTCONDOR-2022-0001.html
    https://htcondor.org/security/vulnerabilities/HTCONDOR-2022-0002.html
    https://htcondor.org/security/vulnerabilities/HTCONDOR-2022-0003.html

 -- Tim Theisen <tim@cs.wisc.edu>  Wed, 16 Feb 2022 12:14:00 -0600

condor (9.0.10-1) stable; urgency=high

  * Fixes for security issues
    https://htcondor.org/security/vulnerabilities/HTCONDOR-2022-0001.html
    https://htcondor.org/security/vulnerabilities/HTCONDOR-2022-0002.html
    https://htcondor.org/security/vulnerabilities/HTCONDOR-2022-0003.html

 -- Tim Theisen <tim@cs.wisc.edu>  Wed, 16 Feb 2022 11:11:00 -0600

condor (8.8.16-1) stable; urgency=high

  * Fix for security issue
    https://htcondor.org/security/vulnerabilities/HTCONDOR-2022-0003.html

 -- Tim Theisen <tim@cs.wisc.edu>  Fri, 11 Mar 2022 08:20:00 -0600

condor (9.5.4-1) stable; urgency=medium

  * The access point more robustly detects execution points that disappear
  * The condor_procd will now function if /proc is mounted with hidepid=2

 -- Tim Theisen <tim@cs.wisc.edu>  Mon, 07 Feb 2022 16:33:00 -0600

condor (9.5.3-1) stable; urgency=medium

  * Fix daemon crash where one of multiple collectors is not in DNS
  * Fix bug where initial schedd registration was rarely delayed by an hour
  * Can set CCB_TIMEOUT and choose to not start up if CCB address unavailable

 -- Tim Theisen <tim@cs.wisc.edu>  Tue, 01 Feb 2022 10:46:00 -0600

condor (9.5.2-1) stable; urgency=medium

  * Fix bug where job may not go on hold when exceeding allowed_job_duration
  * Fix bug where the condor_shadow could run indefinitely
  * Fix bug where condor_ssh_to_job may fail to connect
  * Fix bug where a file transfer error may identify the wrong file

 -- Tim Theisen <tim@cs.wisc.edu>  Tue, 25 Jan 2022 09:44:00 -0600

condor (9.5.1-1) stable; urgency=medium

  * Fix bug where a self-checkpointing job may erroneously be held

 -- Tim Theisen <tim@cs.wisc.edu>  Mon, 17 Jan 2022 10:15:00 -0600

condor (9.5.0-1) stable; urgency=medium

  * Initial implementation of Container Universe
  * HTCondor will automatically detect container type and where it can run
  * The blahp is no longer separate, it is now an integral part of HTCondor
  * Docker Universe jobs can now self-checkpoint
  * Added Debian 11 (bullseye) as a supported platform
  * Since CentOS 8 has reached end of life, we build and test on Rocky Linux 8

 -- Tim Theisen <tim@cs.wisc.edu>  Thu, 13 Jan 2022 14:17:00 -0600

condor (9.0.9-1) stable; urgency=medium

  * Added Debian 11 (bullseye) as a supported platform
  * Since CentOS 8 has reached end of life, we build and test on Rocky Linux 8
  * The OAUTH credmon is now packaged for Enterprise Linux 8

 -- Tim Theisen <tim@cs.wisc.edu>  Tue, 11 Jan 2022 12:48:00 -0600

condor (9.4.1-1) stable; urgency=medium

  * Add the ability to track slot activation metrics
  * Fix bug where a file transfer plugin failure code may not be reported

 -- Tim Theisen <tim@cs.wisc.edu>  Tue, 21 Dec 2021 15:04:00 -0600

condor (9.4.0-1) stable; urgency=medium

  * Initial implementation of Job Sets in the htcondor CLI tool
  * The access point administrator can add keywords to the submit language
  * Add submit commands that limit job run time
  * Fix bug where self check-pointing jobs may be erroneously held

 -- Tim Theisen <tim@cs.wisc.edu>  Thu, 02 Dec 2021 14:13:00 -0600

condor (9.0.8-1) stable; urgency=medium

  * Fix bug where huge values of ImageSize and others would end up negative
  * Fix bug in how MAX_JOBS_PER_OWNER applied to late materialization jobs
  * Fix bug where the schedd could choose a slot with insufficient disk space
  * Fix crash in ClassAd substr() function when the offset is out of range
  * Fix bug in Kerberos code that can crash on macOS and could leak memory
  * Fix bug where a job is ignored for 20 minutes if the startd claim fails

 -- Tim Theisen <tim@cs.wisc.edu>  Thu, 02 Dec 2021 08:56:00 -0600

condor (9.3.2-1) stable; urgency=medium

  * Add allowed_execute_duration condor_submit command to cap job run time
  * Fix bug where self check-pointing jobs may be erroneously held

 -- Tim Theisen <tim@cs.wisc.edu>  Tue, 30 Nov 2021 05:46:00 -0600

condor (9.3.1-1) stable; urgency=medium

  * Add allowed_job_duration condor_submit command to cap job run time

 -- Tim Theisen <tim@cs.wisc.edu>  Mon, 08 Nov 2021 23:08:00 -0600

condor (9.3.0-1) stable; urgency=medium

  * Discontinue support for Globus GSI
  * Discontinue support for grid type 'nordugrid', use 'arc' instead
  * MacOS version strings now include the major version number (10 or 11)
  * File transfer plugin sample code to aid in developing new plugins
  * Add generic knob to set the slot user for all slots

 -- Tim Theisen <tim@cs.wisc.edu>  Wed, 03 Nov 2021 13:33:00 -0500

condor (9.0.7-1) stable; urgency=medium

  * Fix bug where condor_gpu_discovery could crash with older CUDA libraries
  * Fix bug where condor_watch_q would fail on machines with older kernels
  * condor_watch_q no longer has a limit on the number of job event log files
  * Fix bug where a startd could crash claiming a slot with p-slot preemption
  * Fix bug where a job start would not be recorded when a shadow reconnects

 -- Tim Theisen <tim@cs.wisc.edu>  Tue, 02 Nov 2021 14:54:00 -0500

condor (9.2.0-1) stable; urgency=medium

  * Add SERVICE node that runs alongside the DAG for the duration of the DAG
  * Fix problem where proxy delegation to older HTCondor versions failed
  * Jobs are now re-run if the execute directory unexpectedly disappears
  * HTCondor counts the number of files transfered at the submit node
  * Fix a bug that caused jobs to fail when using newer Singularity versions

 -- Tim Theisen <tim@cs.wisc.edu>  Thu, 23 Sep 2021 16:19:34 -0500

condor (9.0.6-1) stable; urgency=medium

  * CUDA_VISIBLE_DEVICES can now contain GPU-<uuid> formatted values
  * Fixed a bug that caused jobs to fail when using newer Singularity versions
  * Fixed a bug in the Windows MSI installer for the latest Windows 10 version
  * Fixed bugs relating to the transfer of standard out and error logs
  * MacOS 11.x now reports as 10.16.x (which is better than reporting x.0)

 -- Tim Theisen <tim@cs.wisc.edu>  Thu, 23 Sep 2021 09:27:08 -0500

condor (9.1.3-1) stable; urgency=medium

  * Globus GSI is no longer needed for X.509 proxy delegation
  * Globus GSI authentication is disabled by default
  * The job ad now contains a history of job holds and hold reasons
  * If a user job policy expression evaluates to undefined, it is ignored

 -- Tim Theisen <tim@cs.wisc.edu>  Thu, 19 Aug 2021 13:52:24 -0500

condor (9.0.5-1) stable; urgency=medium

  * Other authentication methods are tried if mapping fails using SciTokens
  * Fix rare crashes from successful condor_submit, which caused DAGMan issues
  * Fix bug where ExitCode attribute would be suppressed when OnExitHold fired
  * condor_who now suppresses spurious warnings coming from netstat
  * The online manual now has detailed instructions for installing on MacOS
  * Fix bug where misconfigured MIG devices confused condor_gpu_discovery
  * The transfer_checkpoint_file list may now include input files

 -- Tim Theisen <tim@cs.wisc.edu>  Wed, 18 Aug 2021 10:07:10 -0500

condor (9.1.2-1) stable; urgency=high

  * Fixes for security issues
    https://htcondor.org/security/vulnerabilities/HTCONDOR-2021-0003.html
    https://htcondor.org/security/vulnerabilities/HTCONDOR-2021-0004.html

 -- Tim Theisen <tim@cs.wisc.edu>  Thu, 29 Jul 2021 10:35:12 -0500

condor (9.0.4-1) stable; urgency=high

  * Fixes for security issues
    https://htcondor.org/security/vulnerabilities/HTCONDOR-2021-0003.html
    https://htcondor.org/security/vulnerabilities/HTCONDOR-2021-0004.html

 -- Tim Theisen <tim@cs.wisc.edu>  Thu, 29 Jul 2021 10:35:12 -0500

condor (8.8.15-1) stable; urgency=high

  * Fix for security issue
    https://htcondor.org/security/vulnerabilities/HTCONDOR-2021-0003.html

 -- Tim Theisen <tim@cs.wisc.edu>  Thu, 29 Jul 2021 10:35:12 -0500

condor (9.1.1-1) stable; urgency=high

  * Fixes for security issues
    https://htcondor.org/security/vulnerabilities/HTCONDOR-2021-0003.html
    https://htcondor.org/security/vulnerabilities/HTCONDOR-2021-0004.html

 -- Tim Theisen <tim@cs.wisc.edu>  Tue, 13 Jul 2021 09:11:38 -0500

condor (9.0.3-1) stable; urgency=high

  * Fixes for security issues
    https://htcondor.org/security/vulnerabilities/HTCONDOR-2021-0003.html
    https://htcondor.org/security/vulnerabilities/HTCONDOR-2021-0004.html

 -- Tim Theisen <tim@cs.wisc.edu>  Tue, 13 Jul 2021 09:11:38 -0500

condor (8.8.14-1) stable; urgency=high

  * Fix for security issue
    https://htcondor.org/security/vulnerabilities/HTCONDOR-2021-0003.html

 -- Tim Theisen <tim@cs.wisc.edu>  Tue, 13 Jul 2021 09:11:38 -0500

condor (9.0.2-1) stable; urgency=medium

  * HTCondor can be set up to use only FIPS 140-2 approved security functions
  * If the Singularity test fails, the job goes idle rather than getting held
  * Can divide GPU memory, when making multiple GPU entries for a single GPU
  * Startd and Schedd cron job maximum line length increased to 64k bytes
  * Added first class submit keywords for SciTokens
  * Fixed MUNGE authentication
  * Fixed Windows installer to work when the install location isn't C:\Condor

 -- Tim Theisen <tim@cs.wisc.edu>  Thu, 08 Jul 2021 06:35:49 -0500

condor (9.1.0-1) stable; urgency=medium

  * Support for submitting to ARC-CE via the REST interface
  * DAGMan can put failed jobs on hold (user can correct problems and release)
  * Can run gdb and ptrace within Docker containers
  * A small Docker test job is run on the execute node to verify functionality
  * The number of instructions executed is reported in the job Ad on Linux

 -- Tim Theisen <tim@cs.wisc.edu>  Thu, 20 May 2021 09:35:16 -0500

condor (9.0.1-1) stable; urgency=medium

  * Fix problem where X.509 proxy refresh kills job when using AES encryption
  * Fix problem when jobs require a different machine after a failure
  * Fix problem where a job matched a machine it can't use, delaying job start
  * Fix exit code and retry checking when a job exits because of a signal
  * Fix a memory leak in the job router when a job is removed via job policy
  * Fixed the back-end support for the 'bosco_cluster --add' command
  * An updated Windows installer that supports IDTOKEN authentication

 -- Tim Theisen <tim@cs.wisc.edu>  Fri, 14 May 2021 17:46:39 -0500

condor (9.0.0-1) stable; urgency=medium

  * Absent any configuration, HTCondor denies authorization to all users
  * AES encryption is used for all communication and file transfers by default
  * New IDTOKEN authentication method enables fine-grained authorization
  * IDTOKEN authentication method is designed to replace GSI
  * Improved support for GPUs, including machines with multiple GPUs
  * New condor_watch_q tool that efficiently provides live job status updates
  * Many improvements to the Python bindings
  * New Python bindings for DAGMan and chirp
  * Improved file transfer plugins supporting uploads and authentication
  * File transfer times are now recorded in the job log
  * Added support for jobs that need to acquire and use OAUTH tokens
  * Many memory footprint and performance improvements in DAGMan
  * Submitter ceilings can limit the number of jobs per user in a pool

 -- Tim Theisen <tim@cs.wisc.edu>  Wed, 14 Apr 2021 13:25:15 -0500

condor (8.9.13-1) stable; urgency=medium

  * Host based security is no longer the default security model
  * Hardware accelerated integrity and AES encryption used by default
  * Normally, AES encryption is used for all communication and file transfers
  * Fallback to Triple-DES or Blowfish when interoperating with older versions
  * Simplified and automated new HTCondor installations
  * HTCondor now detects instances of multi-instance GPUs
  * Fixed memory leaks (collector updates in 8.9 could leak a few MB per day)
  * Many other enhancements and bug fixes, see version history for details

 -- Tim Theisen <tim@cs.wisc.edu>  Mon, 29 Mar 2021 22:50:51 -0500

condor (8.9.12-1) stable; urgency=medium

  * Withdrawn due to compatibility issues with prior releases

 -- Tim Theisen <tim@cs.wisc.edu>  Thu, 25 Mar 2021 14:15:17 -0500

condor (8.8.13-1) stable; urgency=medium

  * condor_ssh_to_job now maps CR and NL to work with editors like nano
  * Improved the performance of data transfer in condor_ssh_to_job
  * HA replication now accepts SHA-2 checksums to prepare for MD5 removal
  * Submission to NorduGrid ARC CE works with newer ARC CE versions
  * Fixed condor_annex crashes on platforms with newer compilers
  * Fixed "use feature: GPUsMonitor" to locate the monitor binary on Windows
  * Fixed a bug that prevented using the '@' character in an event log path

 -- Tim Theisen <tim@cs.wisc.edu>  Tue, 23 Mar 2021 08:07:35 -0500

condor (8.9.11-1) stable; urgency=high

  * This release of HTCondor fixes security-related bugs described at
  * https://htcondor.org/security/vulnerabilities/HTCONDOR-2021-0001.html
  * https://htcondor.org/security/vulnerabilities/HTCONDOR-2021-0002.html

 -- Tim Theisen <tim@cs.wisc.edu>  Mon, 28 Dec 2020 09:55:44 -0600

condor (8.9.10-1) stable; urgency=medium

  * Fix bug where negotiator stopped making matches when group quotas are used
  * Support OAuth, SciTokens, and Kerberos credentials in local universe jobs
  * The Python schedd.submit method now takes a Submit object
  * DAGMan can now optionally run a script when a job goes on hold
  * DAGMan now provides a method for inline jobs to share submit descriptions
  * Can now add arbitrary tags to condor annex instances
  * Runs the "singularity test" before running the a singularity job

 -- Tim Theisen <tim@cs.wisc.edu>  Tue, 24 Nov 2020 09:52:13 -0600

condor (8.8.12-1) stable; urgency=medium

  * Added a family of version comparison functions to ClassAds
  * Increased default Globus proxy key length to meet current NIST guidance

 -- Tim Theisen <tim@cs.wisc.edu>  Sat, 21 Nov 2020 16:40:52 -0600

condor (8.9.9-1) stable; urgency=medium

  * The RPM packages requires globus, munge, scitokens, and voms from EPEL
  * Improved cgroup memory policy settings that set both hard and soft limit
  * Cgroup memory usage reporting no longer includes the kernel buffer cache
  * Numerous Python binding improvements, see version history
  * Can create a manifest of files on the execute node at job start and finish
  * Added provisioner nodes to DAGMan, allowing users to provision resources
  * DAGMan can now produce .dot graphs without running the workflow

 -- Tim Theisen <tim@cs.wisc.edu>  Sun, 25 Oct 2020 12:32:40 -0500

condor (8.8.11-1) stable; urgency=medium

  * HTCondor now properly tracks usage over vanilla universe checkpoints
  * New ClassAd equality and inequality operators in the Python bindings
  * Fixed a bug where removing in-use routes could crash the job router
  * Fixed a bug where condor_chirp would abort after success on Windows
  * Fixed a bug where using MACHINE_RESOURCE_NAMES could crash the startd
  * Improved condor c-gahp to prioritize commands over file transfers
  * Fixed a rare crash in the schedd when running many local universe jobs
  * With GSI, avoid unnecessary reverse DNS lookup when HOST_ALIAS is set
  * Fix a bug that could cause grid universe jobs to fail upon proxy refresh

 -- Tim Theisen <tim@cs.wisc.edu>  Wed, 21 Oct 2020 06:38:00 -0500

condor (8.9.8-1) unstable; urgency=medium

  * Added htcondor.dags and htcondor.htchirp to the HTCondor Python bindings
  * New condor_watch_q tool that efficiently provides live job status updates
  * Added support for marking a GPU offline while other jobs continue
  * The condor_master command does not return until it is fully started
  * Deprecated several Python interfaces in the Python bindings

 -- Tim Theisen <tim@cs.wisc.edu>  Wed, 05 Aug 2020 13:47:06 -0500

condor (8.8.10-1) stable; urgency=medium

  * condor_qedit can no longer be used to disrupt the condor_schedd
  * Fixed a bug where the SHARED_PORT_PORT configuration setting was ignored
  * Ubuntu 20.04 and Amazon Linux 2 are now supported
  * In MacOSX, HTCondor now requires LibreSSL, available since MacOSX 10.13

 -- Tim Theisen <tim@cs.wisc.edu>  Tue, 04 Aug 2020 20:55:25 -0500

condor (8.9.7-1) unstable; urgency=medium

  * Multiple enhancements in the file transfer code
  * Support for more regions in s3:// URLs
  * Much more flexible job router language
  * Jobs may now specify cuda_version to match equally-capable GPUs
  * TOKENS are now called IDTOKENS to differentiate from SCITOKENS
  * Added the ability to blacklist TOKENS via an expression
  * Can simultaneously handle Kerberos and OAUTH credentials
  * The getenv submit command now supports a blacklist and whitelist
  * The startd supports a remote history query similar to the schedd
  * condor_q -submitters now works with accounting groups
  * Fixed a bug reading service account credentials for Google Compute Engine

 -- Tim Theisen <tim@cs.wisc.edu>  Tue, 19 May 2020 14:56:05 -0500

condor (8.8.9-1) stable; urgency=medium

  * Proper tracking of maximum memory used by Docker universe jobs
  * Fixed preempting a GPU slot for a GPU job when all GPUs are in use
  * Fixed a Python crash when queue_item_data iterator raises an exception
  * Fixed a bug where slot attribute overrides were ignored
  * Calculates accounting group quota correctly when more than 1 CPU requested
  * Updated HTCondor Annex to accommodate API change for AWS Spot Fleet
  * Fixed a problem where HTCondor would not start on AWS Fargate
  * Fixed where the collector could wait forever for a partial message
  * Fixed streaming output to large files (>2Gb) when using the 32-bit shadow

 -- Tim Theisen <tim@cs.wisc.edu>  Wed, 06 May 2020 07:36:28 -0500

condor (8.9.6-1) unstable; urgency=high

  * Fixes addressing CVE-2019-18823
    https://htcondor.org/security/vulnerabilities/HTCONDOR-2020-0001.html
    https://htcondor.org/security/vulnerabilities/HTCONDOR-2020-0002.html
    https://htcondor.org/security/vulnerabilities/HTCONDOR-2020-0003.html
    https://htcondor.org/security/vulnerabilities/HTCONDOR-2020-0004.html

 -- Tim Theisen <tim@cs.wisc.edu>  Wed, 18 Mar 2020 15:40:28 -0500

condor (8.8.8-1) stable; urgency=high

  * Fixes addressing CVE-2019-18823
    https://htcondor.org/security/vulnerabilities/HTCONDOR-2020-0001.html
    https://htcondor.org/security/vulnerabilities/HTCONDOR-2020-0002.html
    https://htcondor.org/security/vulnerabilities/HTCONDOR-2020-0003.html
    https://htcondor.org/security/vulnerabilities/HTCONDOR-2020-0004.html

 -- Tim Theisen <tim@cs.wisc.edu>  Tue, 17 Mar 2020 11:05:03 -0500

condor (8.9.5-2) unstable; urgency=medium

  * Fixed the installation of the HTCondor Python bindings on Debian/Ubuntu

 -- Tim Theisen <tim@cs.wisc.edu>  Wed, 19 Feb 2020 19:43:10 -0600

condor (8.9.5-1) unstable; urgency=medium

  * Added a new mode that skips jobs whose outputs are newer than their inputs
  * Added command line tool to help debug ClassAd expressions
  * Added port forwarding to Docker containers
  * You may now change some DAGMan throttles while the DAG is running
  * Added support for session tokens for pre-signed S3 URLs
  * Improved the speed of the negotiator when custom resources are defined
  * Fixed interactive submission of Docker jobs
  * Fixed a bug where jobs wouldn't be killed when getting an OOM notification

 -- Tim Theisen <tim@cs.wisc.edu>  Mon, 30 Dec 2019 16:27:36 -0600

condor (8.8.7-1) stable; urgency=medium

  * Updated condor_annex to work with upcoming AWS Lambda function changes
  * Added the ability to specify the order that job routes are applied
  * Fixed a bug that could cause remote condor submits to fail
  * Fixed condor_wait to work when the job event log is on AFS
  * Fixed RPM packaging to be able to install condor-all on CentOS 8
  * Period ('.') is allowed again in DAGMan node names

 -- Tim Theisen <tim@cs.wisc.edu>  Tue, 24 Dec 2019 08:03:51 -0600

condor (8.9.4-1) unstable; urgency=medium

  * Amazon S3 file transfers using pre-signed URLs
  * Further reductions in DAGMan memory usage
  * Added -idle option to condor_q to display information about idle jobs
  * Support for SciTokens authentication
  * A tool, condor_evicted_files, to examine the SPOOL of an idle job

 -- Tim Theisen <tim@cs.wisc.edu>  Mon, 18 Nov 2019 15:40:14 -0600

condor (8.8.6-1) stable; urgency=medium

  * Initial support for CentOS 8
  * Fixed a memory leak in SSL authentication
  * Fixed a bug where "condor_submit -spool" would only submit the first job
  * Reduced encrypted file transfer CPU usage by a factor of six
  * "condor_config_val -summary" displays changes from a default configuration
  * Improved the ClassAd documentation, added many functions that were omitted

 -- Tim Theisen <tim@cs.wisc.edu>  Wed, 13 Nov 2019 08:18:44 -0600

condor (8.9.3-1) unstable; urgency=medium

  * TOKEN and SSL authentication methods are now enabled by default
  * The job and global event logs use ISO 8601 formatted dates by default
  * Added Google Drive multifile transfer plugin
  * Added upload capability to Box multifile transfer plugin
  * Added Python bindings to submit a DAG
  * Python 'JobEventLog' can be pickled to facilitate intermittent readers
  * 2x matchmaking speed for partitionable slots with simple START expressions
  * Improved the performance of the condor_schedd under heavy load
  * Reduced the memory footprint of condor_dagman
  * Initial implementation to record the circumstances of a job's termination

 -- Tim Theisen <tim@cs.wisc.edu>  Tue, 17 Sep 2019 00:00:00 -0500

condor (8.8.5-1) stable; urgency=medium

  * Fixed two performance problems on Windows
  * Fixed Java universe on Debian and Ubuntu systems
  * Added two knobs to improve performance on large scale pools
  * Fixed a bug where requesting zero GPUs would require a machine with GPUs
  * HTCondor can now recognize nVidia Volta and Turing GPUs

 -- Tim Theisen <tim@cs.wisc.edu>  Wed, 04 Sep 2019 13:22:29 -0500

condor (8.8.4-1) stable; urgency=medium

  * Python 3 bindings - see version history for details (requires EPEL on EL7)
  * Can configure DAGMan to dramatically reduce memory usage on some DAGs
  * Improved scalability when using the python bindings to qedit jobs
  * Fixed infrequent schedd crashes when removing scheduler universe jobs
  * The condor_master creates run and lock directories when systemd doesn't
  * The condor daemon obituary email now contains the last 200 lines of log

 -- Tim Theisen <tim@cs.wisc.edu>  Tue, 09 Jul 2019 10:15:38 -0500

condor (8.9.2-1) unstable; urgency=medium

  * The HTTP/HTTPS file transfer plugin will timeout and retry transfers
  * A new multi-file box.com file transfer plugin to download files
  * The manual has been moved to Read the Docs
  * Configuration options for job-log time-stamps (UTC, ISO 8601, sub-second)
  * Several improvements to SSL authentication
  * New TOKEN authentication method enables fine-grained authorization control

 -- Tim Theisen <tim@cs.wisc.edu>  Tue, 05 Jun 2019 08:03:56 -0500

condor (8.8.3-1) stable; urgency=medium

  * Fixed a bug where jobs were killed instead of peacefully shutting down
  * Fixed a bug where a restarted schedd wouldn't connect to its running jobs
  * Improved file transfer performance when sending multiple files
  * Fix a bug that prevented interactive submit from working with Singularity
  * Orphaned Docker containers are now cleaned up on execute nodes
  * Restored a deprecated Python interface that is used to read the event log

 -- Tim Theisen <tim@cs.wisc.edu>  Wed, 22 May 2019 07:16:49 -0500

condor (8.9.1-1) unstable; urgency=medium

  * An efficient curl plugin that supports uploads and authentication tokens
  * HTCondor automatically supports GPU jobs in Docker and Singularity
  * File transfer times are now recorded in the user job log and the job ad

 -- Tim Theisen <tim@cs.wisc.edu>  Wed, 17 Apr 2019 06:50:37 -0600

condor (8.8.2-1) stable; urgency=medium

  * Fixed problems with condor_ssh_to_job and Singularity jobs
  * Fixed a problem that could cause condor_annex to crash
  * Fixed a problem where the job queue would very rarely be corrupted
  * condor_userprio can report concurrency limits again
  * Fixed the GPU discovery and monitoring code to map GPUs in the same way
  * Made the CHIRP_DELAYED_UPDATE_PREFIX configuration knob work again
  * Fixed restarting HTCondor from the Service Control Manager on Windows
  * Fixed a problem where local universe jobs could not use condor_submit
  * Restored a deprecated Python interface that is used to read the event log
  * Fixed a problem where condor_shadow reuse could confuse DAGMan

 -- Tim Theisen <tim@cs.wisc.edu>  Thu, 11 Apr 2019 07:48:19 -0500

condor (8.9.0-1) unstable; urgency=medium

  * Absent any configuration, HTCondor denies authorization to all users
  * All HTCondor daemons under a condor_master share a security session
  * Scheduler Universe jobs are prioritized by job priority

 -- Tim Theisen <tim@cs.wisc.edu>  Wed, 27 Feb 2019 17:05:36 -0600

condor (8.8.1-1) stable; urgency=medium

  * Fixed excessive CPU consumption with GPU monitoring
  * GPU monitoring is off by default; enable with "use feature: GPUsMonitor"
  * HTCondor now works with the new CUDA version 10 libraries
  * Fixed a bug where sometimes jobs would not start on a Windows execute node
  * Fixed a bug that could cause DAGman to go into an infinite loop on exit
  * The JobRouter doesn't forward the USER attribute between two UID Domains
  * Made Collector.locateAll() more efficient in the Python bindings
  * Improved efficiency of the negotiation code in the condor_schedd

 -- Tim Theisen <tim@cs.wisc.edu>  Mon, 18 Feb 2019 15:44:41 -0600

condor (8.8.0-1) stable; urgency=medium

  * Automatically add AWS resources to your pool using HTCondor Annex
  * The Python bindings now include submit functionality
  * Added the ability to run a job immediately by replacing a running job
  * A new minihtcondor package makes single node installations easy
  * HTCondor now tracks and reports GPU utilization
  * Several performance enhancements in the collector
  * The grid universe can create and manage VM instances in Microsoft Azure
  * The MUNGE security method is now supported on all Linux platforms

 -- Tim Theisen <tim@cs.wisc.edu>  Thu, 03 Jan 2019 12:03:47 -0600

condor (8.7.10-1) unstable; urgency=medium

  * Can now interactively submit Docker jobs
  * The administrator can now add arguments to the Singularity command line
  * The MUNGE security method is now supported on all Linux platforms
  * The grid universe can create and manage VM instances in Microsoft Azure
  * Added a single-node package to facilitate using a personal HTCondor

 -- Tim Theisen <tim@cs.wisc.edu>  Tue, 30 Oct 2018 16:07:41 -0500

condor (8.6.13-1) stable; urgency=medium

  * Made the Python 'in' operator case-insensitive for ClassAd attributes
  * Python bindings are now built for the Debian and Ubuntu platforms
  * Fixed a memory leak in the Python bindings
  * Fixed a bug where absolute paths failed for output/error files on Windows
  * Fixed a bug using Condor-C to run Condor-C jobs
  * Fixed a bug where Singularity could not be used if Docker was not present

 -- Tim Theisen <tim@cs.wisc.edu>  Tue, 30 Oct 2018 10:28:39 -0500

condor (8.7.9-1) unstable; urgency=medium

  * Support for Debian 9, Ubuntu 16, and Ubuntu 18
  * Improved Python bindings to support the full range of submit functionality
  * Allows VMs to shutdown when the job is being gracefully evicted
  * Can now specify a host name alias (CNAME) for NETWORK_HOSTNAME
  * Added the ability to run a job immediately by replacing a running job

 -- Tim Theisen <tim@cs.wisc.edu>  Wed, 01 Aug 2018 00:40:39 -0500

condor (8.6.12-1) stable; urgency=medium

  * Support for Debian 9, Ubuntu 16, and Ubuntu 18
  * Fixed a memory leak that occurred when SSL authentication fails
  * Fixed a bug where invalid transform REQUIREMENTS caused a Job to match
  * Fixed a bug to allow a queue super user to edit protected attributes
  * Fixed a problem setting the job environment in the Singularity container
  * Fixed several other minor problems

 -- Tim Theisen <tim@cs.wisc.edu>  Tue, 31 Jul 2018 22:58:32 -0500

condor (8.6.11) unstable; urgency=medium

  * Nightly build

 -- Tim Theisen <tim@exec-23.batlab.org>  Thu, 31 May 2018 15:01:37 -0500

condor (8.6.8~dfsg.1-2) unstable; urgency=medium

  * Disable GSOAP (Closes: #890007) (GSOAP will be dropped from HTCondor soon)
  * Package Apache NOTICE file (fix up lintian error)

 -- Tim Theisen <tim@exec-23.batlab.org>  Mon, 19 Mar 2018 18:28:58 -0500

condor (8.6.8~dfsg.1-1) unstable; urgency=medium

  [ Tim Theisen ]
  * New upstream stable release (update to latest 8.6 stable series).
    - Support for singularity containers.
    - Jobs can now be submitted to the Slurm batch scheduling system via the
      new slurm type in the grid universe.
    - Fixes an issue where a user can cause the condor_schedd to crash by
      submitting a job designed for that purpose (CVE-2017-16816).
  * Bump SO version of libclassad from 7 to 8.

  [ Michael Hanke ]
  * Drop transitional packages (Condor -> HTCondor). Thanks to Holger Levsen
    for pointing this out (Closes: #878376).
  * Package was falsely suggesting "docker" instead of "docker.io".
  * More robust default "Personal Condor" configuration (should not break in
    IPv6 scenarios).

 -- Tim Theisen <tim@cs.wisc.edu>  Thu, 16 Nov 2017 15:48:05 -0600

condor (8.4.11~dfsg.1-3) unstable; urgency=medium

  * Get rid of lintian errors (eliminate RPATH, dh_python build dependency)

 -- Tim Theisen <tim@cs.wisc.edu>  Wed, 04 Oct 2017 15:33:23 -0500

condor (8.4.11~dfsg.1-2) unstable; urgency=medium

  * List additional global symbols for new gsoap version(Closes: #868905).
    Thanks to Michael Hudson-Doyle <michael.hudson@canonical.com>
  * Add build conflict to prevent pulling in cream on raspian.
    Thanks to Peter Green <plugwash@p10link.net>

 -- Tim Theisen <tim@cs.wisc.edu>  Fri, 18 Aug 2017 22:39:59 -0500

condor (8.4.11~dfsg.1-1) unstable; urgency=medium

  * New upstream bugfix release.
    - Various bugfixes for a number of HTCondor subsystems
      http://research.cs.wisc.edu/htcondor/manual/v8.4.11/10_3Stable_Release.html
  * Add Tim Theisen as a maintainer.
  * Remove Brian Lin as a maintainer.

 -- Tim Theisen <tim@cs.wisc.edu>  Wed, 25 Jan 2017 09:45:20 -0600

condor (8.4.9~dfsg.1-2) unstable; urgency=medium

  * Add patch to fix FTBFS due to -fPIE being default now. Thanks
    to Adrian Bunk <bunk@stusta.de> for the patch (Closes: #837402).
  * Disable VOMS support for now to workaround VOMS not being ready for
    OpenSSL 1.1.0 (Closes: #828269). To be re-enabled once #844877
    was addressed.
  * Add upstream patch for OpenSSL 1.1 compatibility (to be released with
    8.4.10).

 -- Michael Hanke <mih@debian.org>  Sun, 27 Nov 2016 08:45:09 +0100

condor (8.4.9~dfsg.1-1) unstable; urgency=medium

  * New upstream bugfix release.
    - Updated systemd service configuration.
    - Various bugfixes for a number of HTCondor subsystems
      http://research.cs.wisc.edu/htcondor/manual/v8.4.9/10_3Stable_Release.html
  * Refreshed patches.
  * Adjusted install setup for tmpfile.d configuration after upstream source
    reorganization.

 -- Michael Hanke <mih@debian.org>  Fri, 14 Oct 2016 13:39:15 +0200

condor (8.4.8~dfsg.1-1) unstable; urgency=medium

  * New upstream release (skipped several, more help wanted!)
    - Clarified license of doc/makeman/hard-test.html -- same as
      main HTCondor license (Closes: #822404)
  * Bumped Standards version to 3.9.8, no changes necessary.
  * Add Debconf template translation:
    - Brazilian Portuguese -- courtesy of Adriano Rafael Gomes
      <adrianorg@arg.eti.br>.
      (Closes: #816945)
  * Prevent failure when creating arch-independent packages only.
    Patch is courtesy of Santiago Vila <sanvila@unex.es> (Closes: #809112)

 -- Michael Hanke <mih@debian.org>  Fri, 19 Aug 2016 10:14:12 +0200

condor (8.4.2~dfsg.1-1) unstable; urgency=medium

  * New upstream release.
    - Simplified configuration to hold or preempt jobs that exceed resource
      claims.
    - Fix FTBFS on non-amd64 64bit platforms (Closes: #804386).
    - Various other bug fixes.
  * Install tmpfiles configuration for systemd to prevent service start
    failure due to missing /var/run/condor.

 -- Michael Hanke <mih@debian.org>  Fri, 11 Dec 2015 20:30:35 +0100

condor (8.4.0~dfsg.1-1) unstable; urgency=medium

  * First upstream in new 8.4 stable series. Updates:
    - leaner resource footprint for up to 200k simultaneous jobs in a
      single pool
    - run Docker containers as jobs
    - configurable encryption of execution directories
    - support for simultaneous IPv4 and IPv6 connections
    - adminstrator can establish requirements that must be satisfied in order
      for a job to be queued
    - new default shared port (if used) is 9618, instead of the previous
      random default
    - automatic tuning of certain kernel parameters for improved scalability
      enabled by default (see LINUX_KERNEL_TUNING_SCRIPT).
  * Install systemd service file.
  * Install default submit configuration for interactive jobs in
    /etc/condor/interactive.sub and set default configuration for
    INTERACTIVE_SUBMIT_FILE accordingly.
  * Tighten versioned dependency on libclassad package -- observed missing
    symbols, despite unchanged SO version.
  * Install documentation under /usr/share/doc/htcondor (no longer just
    'condor').
  * Add docker as suggested package, due to the addition of the
    DockerUniverse.
  * Recommend package 'ecryptfs-utils': when installed HTCondor can be
    instructed to encrypt job EXECUTE directories on a system-wide, or
    per-job basis.
  * Install linux-kernel-tuning script as a config file into /etc/condor.
  * Update patch to avoid non-literal string processing without format
    strings [-Werror=format-security].
  * Build with Virtual Organization Membership Service support. Added
    voms-dev as a build-dependency.
  * Add a watch file.

 -- Michael Hanke <mih@debian.org>  Tue, 15 Sep 2015 07:32:31 +0200

condor (8.2.9~dfsg.1-1) unstable; urgency=medium

  * New upstream bugfix release closing >25 tickets.
    - "Smaller" partitionable slots are now merged to allow for a "bigger"
      job to match (needs ALLOW_PSLOT_PREEMPTION=True; default behavior
      unchanged).
    - Fix LaTeX documentation sources to work with the most recent TeTeX
      (Closes: #790865). Thanks to Martin Michlmayr for the report and a
      patch.
  * Remove package section disparity (devel -> libdevel).

 -- Michael Hanke <mih@debian.org>  Mon, 17 Aug 2015 08:35:31 +0200

condor (8.2.8~dfsg.1-1) unstable; urgency=medium

  * New upstream bugfix release.
    - Updated for latest gsoap release (Closes: #784778)
    - Numerous additional bug fixes.
  * Minimize patch for default configuration to match upstream
    adjustments.
  * Add patch to fix a few bashisms (Closes: #772232). Thanks to
    Raphael Geissert for the report.
  * Add a patch adding raspbian to OS detection code (Closes: #780517).
    Thanks to Peter Michael Green for the patch.
  * Bumped Standards-version to 3.9.6; no changes necessary.

 -- Michael Hanke <mih@debian.org>  Sat, 16 May 2015 10:32:41 +0200

condor (8.2.3~dfsg.1-6) unstable; urgency=medium

  [Alex Waite]
  * Upstream security fix: Authenticated users could execute arbitrary code as
    the condor user due to a bug in the way the condor daemon sent email
    notifications (CVE-2014-8126). (Closes: #775276)

 -- Michael Hanke <mih@debian.org>  Fri, 16 Jan 2015 18:59:12 +0100

condor (8.2.3~dfsg.1-5) unstable; urgency=medium

  * Fix wrong default SPOOL location introduced with 8.2.3~dfsg.1-4. Whenever
    not overwritten by an explicit SPOOL setting, this version relocated
    SPOOL to /var/lib/condor/lib. Consequently, existing job and usage logs
    where inaccessible by HTcondor. This update reverts this unintentional
    change and sets SPOOL explicitly to /var/spool/condor again.
    (Closes: #772170)

 -- Michael Hanke <mih@debian.org>  Fri, 05 Dec 2014 20:32:17 +0100

condor (8.2.3~dfsg.1-4) unstable; urgency=medium

  * Adjust mechanism to apply the default Debian configuration to cope with
    the removal of the monolithic configuration file in the 8.2.x series.
    The default configuration is now applied as a patch to the table of
    parameters in the HTCondor sources (Closes: #769100).
    The report of leaving behind an unowned directory is merely a symptom of
    this bug.
  * Adjust default configuration to make HTCondor work with Debian's
    ganglia (also see Ticket #4709). Thanks to Alex Waite for the fix.
  * Add Debconf template translation:
    - Dutch -- courtesy of Frans Spiesschaert <Frans.Spiesschaert@yucom.be>.
      (Closes: #766067)

 -- Michael Hanke <mih@debian.org>  Sat, 29 Nov 2014 09:57:27 +0100

condor (8.2.3~dfsg.1-3) unstable; urgency=medium

  * Modify the DMTCP shim script to work with the 2.x series of DMTCP.

 -- Michael Hanke <mih@debian.org>  Fri, 17 Oct 2014 20:43:10 +0200

condor (8.2.3~dfsg.1-2) unstable; urgency=medium

  * Add transitional dummy packages to enable seamless upgrades from the
    "condor*" packages in wheezy. Apparently, the provides/replaces/conflicts
    triplet doesn't work with apt or aptitude in jessie.

 -- Michael Hanke <mih@debian.org>  Tue, 07 Oct 2014 13:33:55 +0200

condor (8.2.3~dfsg.1-1) unstable; urgency=medium

  * Add patch to prevent FTBFS when built with --as-needed (Closes: #758923).
    Thanks to Artur Rona.
  * Add 'provides: condor*' statements to debian/control to ensure a smooth
    upgrade path.
  * Move upstream meta data: debian/upstream -> debian/upstream/metadata
  * Added patch to increase the robustness of the sentinel job submitted by
    condor_qsub (Closes: #692388). Thanks to Philip Chase for the patch.

 -- Michael Hanke <mih@debian.org>  Sat, 04 Oct 2014 14:59:29 +0200

condor (8.2.1~dfsg.1-1) unstable; urgency=medium

  * New upstream release in the 8.2 stable series.
    - Skipped 8.2.0 due to a security issue.
    - Includes various new features from the former 8.1 development series,
      such as improved support for partitionable slots, and interactive
      sessions.
  * Enabled CGROUPS support (new build-dependency libcgroups-dev).
  * Enabled condor_kbdd for machines where Condor harvests idle time
    (new build-dependency libx11-dev).
  * Bump SO version of libclassad from 5 to 7.
  * Bumped Standards-version to 3.9.5; no changes necessary.
  * Drop build-dependency on obsolete python-support.
  * Drop alternative build-dependency on obselete java-compiler.
  * Symlink condor_ssh_to_job_sshd_config_template to /usr/lib/condor
    where Condor expects it to make interactive sessions work out of the box.

 -- Michael Hanke <mih@debian.org>  Sun, 13 Jul 2014 12:03:32 +0200

condor (8.0.6~dfsg.1-1) unstable; urgency=medium

  * New upstream maintenance release for the 8.0 series. Changelog excerpt:
    - HTCondor now forces proxies that it delegates to be a minimum of
      1024 bits. (Ticket #4168).
    - Fixed a bug in the condor_schedd which would cause it to crash when
      running remotely submitted parallel universe jobs. (Ticket #4163).
    - Fixed a crash of the condor_shadow, triggered when a disconnect from
      the condor_starter occurs just as the job terminates. (Ticket #4127).
    - Fixed a bug that caused condor_submit_dag to crash on very large DAG
      input files, such as those larger than 2 Gbytes (Ticket #4171).
  * Drop patch for schedd crash-prevention (Ticket #38936) -- contained in new
    release.
  * Add missing libkrb5-dev packages to the build-depends. Thanks to Hideki
    Yamane for the fix (Closes: #747794).
  * Update patch for missing getpid and getppid syscalls on alpha. Thanks to
    Michael Cree (Closes: #736689).
  * Disable Python bindings again -- they do not build nicely for all
    supported Python versions right now.
  * Update java build-dependencies to use default-jdk as first option. Thanks
    lintian.

 -- Michael Hanke <mih@debian.org>  Sun, 25 May 2014 16:15:55 +0200

condor (8.0.5~dfsg.1-1) unstable; urgency=low

  [ Michael Hanke ]
  * Acknowledge NMU, thanks Mattias Ellert.
  * New upstream version (Closes: #714364). This is the first packaged
    version of an 8.x release with many improvements and fixes.
  * Rename all relevant binary packages to reflect the new upstream name
    HTCondor. The source package name is kept as 'condor'.
  * Bump debhelper compat level to 9 to enabled hardening and python helper
    support.
  * Enable Python bindings (only for the default Python version for now).
    New build-dependencies libboost-python-dev, python-support and python-dev
    added.
  * Enable automatic updating of autotools infrastructure via dh_autoreconf.
    New build-dependencies dh-autoreconf and autotools-dev added.
  * Fix for CVE-2013-4255 is contained since 8.0.3 (Closes: #721693).
  * Remove Debian-specific condor_qsub script which has been integrated
    upstream and is now shipped in an improved form.
  * Add patch to source LSB init function in Condor's init script.
  * Add patch to replace sprintf wrapper call without a format string argument
    with the corresponding non-formating function call.
  * Add upstream patch to prevent schedd crash (Ticket #38936).

  [ Brian Lin ]
  * Add Debconf template translations:
    - Japanese -- courtesy of victory <victory.deb@gmail.com>.
      (Closes: #718923)
  * Add patch campus_factory_syntax to fix a syntax error the campus_factory
    script.
  * Bumped Standards-version to 3.9.4; no changes necessary.
  * Add new dependency on libboost-test-dev.
  * Disable installation of obsolete Perl modules.
  * Fix DEP5 syntax error in debian/copyright.

 -- Michael Hanke <mih@debian.org>  Tue, 31 Dec 2013 10:22:08 +0100

condor (7.8.8~dfsg.1-2.1) unstable; urgency=medium

  * Non-maintainer upload.
  * Adapt to multiarch globus installation (Closes: #731246).

 -- Mattias Ellert <mattias.ellert@fysast.uu.se>  Mon, 16 Dec 2013 16:40:36 +0100

condor (7.8.8~dfsg.1-2) unstable; urgency=low

  * Fix corrupted Russian and French debconf template translations.
    Thanks to David Prévot for the fixes (Closes: #671510, #673138).

 -- Michael Hanke <mih@debian.org>  Sun, 21 Jul 2013 09:23:43 +0200

condor (7.8.8~dfsg.1-1) unstable; urgency=low

  [ Brian Lin ]
  * New upstream bug fix release.
    - Fixed a bug in condor_advertise that could cause failure to publish
    ClassAds to condor_collector daemons other than the first one in the list of
    condor_collector daemons (Ticket #3404).
    - Fixed a bug that could cause HTCondor daemons to abort on condor_reconfig
    when the value of configuration variable STATISTICS_WINDOW_SECONDS was
    reduced. (Ticket #3443).
    - If condor_shared_port was using a dynamic port and the condor_master was
    using the shared port, then if condor_shared_port died, all subsequent
    attempts to restart it on a different port failed. (Ticket #3478).
    - Reduced the likelihood of a problem that caused the condor_master to
    restart some of its children after a recent reconfiguration, because the
    condor_master incorrectly concluded that the children were hung. (Ticket
    #3510)
    - Now installs the condor_kbdd daemon.
    - Does no longer provide condor_glidein
    - Fix a number of bashisms (Closes: #690640)
  * Added patch to automatically retry glexec operations if they exit with an
    error code likely caused by a transient error (Ticket 2415).

  [ Michael Hanke ]
  * Add Brian Lin as a maintainer.
  * Adjust code to determine Condor's upstream version in debian/rules'
    get-orig-source target.
  * Add citation information in debian/upstream. Thanks to Andreas Tille.
  * Add explicit note to README.Debian that the standard universe is not
    supported at this point (Closes: #717357).

 -- Michael Hanke <mih@debian.org>  Sat, 20 Jul 2013 12:51:53 +0200

condor (7.8.7~dfsg.1-1) experimental; urgency=low

  * New upstream bug fix release.
    - Fixed a bug wherein running the condor_suspend command on a scheduler
      universe job would cause the schedd to crash (Ticket 3259).
    - Jobs that were submitted with condor_submit -spool and failed during
      submission were left indefinitely in the queue in the Hold state
      (Ticket 3200).
    - When using privilege separation, jobs would be put on hold after
      they finished running if the working directory contained links to
      files that were not globally readable (Ticket 2904).
    - condor_master would sometimes crash on reconfiguration when the
      High Availability configuration had changed (Ticket 3292).
  * Condor is now officially called HTCondor. The Debian package will keep the
    name 'condor' for now and change when switching to the 7.9 or 8.0 series.

 -- Michael Hanke <mih@debian.org>  Thu, 10 Jan 2013 16:47:47 +0100

condor (7.8.6~dfsg.1-1) experimental; urgency=low

  * New upstream bug fix release (skipped 7.8.5).
    - Avoid rare crashes of condor_schedd in association with jobs that have
      'noop_job = true' (Ticket 3156).
    - Fix condor_startd crash when failing to match a partitionable slot after
      the application of configuration variables of the MODIFY_REQUEST_EXPR_
      category (Ticket 3260).
    - Prevent removal of scheduler universe jobs from the job queue when they
      should have been requeued, according to policy. This caused condor_dagman
      jobs to fail to restart. This bug exists in all Condor versions 7.8.0
      through 7.8.4. Upon upgrading from these Condor versions, users will need
      to intervene in order to restart their dagman jobs (Ticket 3207).

 -- Michael Hanke <mih@debian.org>  Tue, 06 Nov 2012 08:22:29 +0100

condor (7.8.4~dfsg.1-1) experimental; urgency=low

  * New upstream bug fix release (missed 7.8.3). This release addresses four
    security-related issues, as well as numerous other bug fixes
    (Closes: #688210):
    - Security Item: Some code that was no longer used was removed. The presence
      of this code could expose information which would allow an attacker to
      control another user's job. (CVE-2012-3493)
    - Security Item: Some code that was no longer used was removed. The presence
      of this code could have lead to a Denial-of-Service attack which would
      allow an attacker to remove another user's idle job. (CVE-2012-3491)
    - Security Item: Filesystem (FS) authentication was improved to check the
      UNIX permissions of the directory used for authentication. Without this,
      an attacker may have been able to impersonate another submitter on the
      same submit machine. (CVE-2012-3492)
    - Security Item: Although not user-visible, there were multiple updates to
      remove places in the code where potential buffer overruns could occur,
      thus removing potential attacks. None were known to be exploitable.
    - Security Item: Although not user-visible, there were updates to the code
      to improve error checking of system calls, removing some potential
      security threats. None were known to be exploitable.
    - The full changelog listing numerous additional bugs is available at
      http://research.cs.wisc.edu/condor/manual/v7.8/9_3Stable_Release.html
  * Added patch to fix a FTBFS on alpha, due to missing getpid syscall.
    Courtesy of Michael Cree <mcree@orcon.net.nz> (Closes: #685892).

 -- Michael Hanke <mih@debian.org>  Fri, 21 Sep 2012 20:56:32 +0200

condor (7.8.2~dfsg.1-2) experimental; urgency=low

  * Make postinst script more robust against missing config variables (Closes:
    #684667). Patch is courtesy of Tim Cartwright.
  * Disable Condor's file transfer mechanism for jobs submitted via
    condor_qsub, because a shared filesystem is assumed for these jobs
    (Closes: #684879).
  * This time really remove dangling symlink /usr/sbin/condor -> ../bin/condor.
    This file no longer exists (Closes: #678425).
  * Support deployment scenario where the administrative 'condor' user is not
    a local system user, but is shared (e.g. through LDAP) by all machines in a
    Condor pool (see installation manual section 3.2). The condor package will
    accept to run under an existing non-system user account named 'condor',
    but only when that account is locked, i.e. not login is possible
    (Closes: #684463).

 -- Michael Hanke <mih@debian.org>  Sun, 12 Aug 2012 19:20:35 +0200

condor (7.8.2~dfsg.1-1) unstable; urgency=high

  * Upstream security release. Prevent an attacker who is manipulating
    reverse-DNS entries and is able to connect to a Condor daemon to gain
    access to a Condor pool that is using DNS/hostname host-based authentication
    (only). CVE-2012-3416

 -- Michael Hanke <mih@debian.org>  Thu, 16 Aug 2012 08:32:49 +0200

condor (7.8.1~dfsg.1-2) unstable; urgency=low

  * Remove dangling symlink /usr/sbin/condor -> ../bin/condor. This file no
    longer exists (Closes: #678425).
  * Add Debconf template translations:
    - Czech -- courtesy of Martin Å Ãn <martin.sin@zshk.cz>
      (Closes: #678952)
    - Spanish -- courtesy of Fernando C. Estrada <fcestrada@fcestrada.com>
      (Closes: #680201)
  * Only issue 'condor_restart' command in postinst, when condor_master is
    actually running. If that is not the case, for example when daemon
    startup is prevented by system policy, package installation would fail
    otherwise. Thanks to Andreas Beckmann for the report. (Closes: #681144)

 -- Michael Hanke <mih@debian.org>  Thu, 21 Jun 2012 18:40:11 +0200

condor (7.8.1~dfsg.1-1) unstable; urgency=low

  * New upstream bugfix release:
    - Fixed a bug in the condor init script that would cause
      the init script to hang if condor wasn't running (Ticket 2872)
    - Fixed a bug that caused Parallel Universe jobs using Parallel
      Scheduling Groups to occasionally stay idle even when there were
      available machines to run them (Ticket 3017)
    - Fixed a bug that caused the Condor GridManager to crash when
      attempting to submit jobs to a local PBS/LSF/SGI cluster
      (Ticket 3014)
    - Fixed a bug in the handling of local universe jobs which caused
      the Condor SCHEDD to log a spurious ERROR message every time a local
      universe job exited, and then further caused the statistics for local
      universe jobs to be incorrectly computed (Ticket 3008)
    - Fixed a bug when Condor runs under the PrivSep model, in which if a job
      created a hard link from one file to another, Condor was unable to
      transfer the files back to the submit side, and the job was put on hold.
      (Ticket 2987)
    - When configuration variables MaxJobRetirementTime or MachineMaxVacateTime
      were very large, estimates of machine draining badput and completion time
      were sometimes nonsensical because of integer overflow (Ticket 3001)
    - Fixed a bug where per-job sub-directories and their contents in the
      SPOOL directory would not be removed when the associated job left the
      queue (Ticket 2942). Closes: #663031
  * Updated Swedish Debconf translation (Closes: #676943).

 -- Michael Hanke <mih@debian.org>  Wed, 06 Jun 2012 10:39:35 +0200

condor (7.8.0~dfsg.1-2) unstable; urgency=low

  * Actually include the Russian, Italian, and Polish translations.
  * Add Debconf template translations:
    - Swedish -- courtesy of Martin Bagge <brother@bsnet.se>
      (Closes: #673877)
    - French -- courtesy of Steve Petruzzello <dlist@bluewin.ch>
      (Closes: #673138)
    - Portuguese -- courtesy of Pedro Ribeiro <p.m42.ribeiro@gmail.com>
      (Closes: #674943)
  * Add explicit dependency on Python (for condor_router_history).
  * Remove word duplication from package description.
  * Fix typos in debian/copyright.

 -- Michael Hanke <mih@debian.org>  Mon, 04 Jun 2012 08:49:07 +0200

condor (7.8.0~dfsg.1-1) unstable; urgency=low

  * New upstream release (Closes: #670304). This is the first release of the
    new 7.8 stable series. Patches introduced to prevent FTBFS on mips, ia64
    and s390x are merged/obsolete.
  * Add Debconf template translations (Closes: #670487):
    - German -- courtesy of Erik Pfannenstein <epfannenstein@gmx.de>
      (Closes: #671394)
    - Russian -- courtesy of Yuri Kozlov <yuray@komyakino.ru>
      (Closes: #671510)
    - Italian -- courtesy of Beatrice Torracca <beatricet@libero.it>
      (Closes: #671641)
    - Polish -- courtesy of Michał Kułach <michalkulach@gmail.com>
      (Closes: #671547)

 -- Michael Hanke <mih@debian.org>  Wed, 09 May 2012 11:35:19 +0200

condor (7.7.6~dfsg.1-3) experimental; urgency=low

  * Temporarily drop cgroups dependency and, consequently, support for cgroups
    in Condor. The cgroups package is not in the condition to migrate into
    wheezy, hence blocking Condor's migration as well. cgroups maintainer
    suggests to drop this dependency for now.
    http://lists.debian.org/debian-devel/2012/04/msg00617.html
  * Improved Debconf templates after review by debian-l10n-english. Thanks
    to Justin B. Rye and Christian Perrier.
  * Add Debconf template translations:
    - Danish -- courtesy of Joe Dalton (Closes: #671090).

 -- Michael Hanke <mih@debian.org>  Wed, 02 May 2012 08:13:55 +0200

condor (7.7.6~dfsg.1-2) unstable; urgency=low

  * Add upstream patch to address FTBFS on ia64 and s390x (Closes: #670393).

 -- Michael Hanke <mih@debian.org>  Wed, 25 Apr 2012 18:18:08 +0200

condor (7.7.6~dfsg.1-1) unstable; urgency=low

  * New upstream development release. Last one before the 7.8 stable series.
  * Majority of patches has been merged upstream or have been made obsolete.
  * Stop supporting alternative LOCAL_DIR settings via Debconf. In addition
    the pre/postrm scripts no longer support non-standard (aka /var) LOCAL_DIR
    settings. This was done to be able to keep runtime data (logs, etc.) when
    the package gets removed, but not purged (Closes: #668088). Previously the
    package relied on Condor's own configuration facilities to deduce LOCAL_DIR,
    which is impossible to perform in 'postrm'.
  * Do not remove the condor user during package purge (Closes: #667533).
    Along the lines of the discussion in #621833 the user is kept in a locked
    state (condor user has login disabled by default).
  * Simplify logic of adding the condor system user in maintainer scripts.
  * Change daemon restart behavior on package upgrade -- confirmed with
    upstream. Condor is now kept running during package upgrade (was
    unconditionally stopped in prerm before). Upon finishing installtion of
    the new version, Condor is just started (if not already running) and a
    'condor_restart' command is issued. Before a complete stop-start cycle was
    performed. The new behavior should allow for a more graceful upgrade of
    Condor pools, by safely shutting down all running jobs and jobs submitted
    from the localhost.
  * Add patch to allow building on MIPS. Rename variable name 'mips' to
    'mips_' to avoid name clash (Closes: #669689).
  * Fix a bug in the debconf script that caused the default start policy
    setting for a personal Condor installation to have no effect, i.e. it
    would not run jobs regardless of machine activity by default.

 -- Michael Hanke <mih@debian.org>  Tue, 24 Apr 2012 20:15:31 +0200

condor (7.7.5~dfsg.1-2) experimental; urgency=low

  * New primary Debian maintainer contact is Condor upstream. Previous
    maintainer remains uploader.
  * Guard against failure due to missing directories in pre-removal script
    (Closes: #662739). Thanks to Andreas Beckmann for detecting the bug.
  * Fix DMTCP integration for version 1.2.4 and later -- file location tests
    became invalid.
  * Set default DMTCP snapshotting interval to zero -- no regular snapshotting,
    but on-demand snapshots on vacate command. In addition the shim script now
    honors DMTCP_CHECKPOINT_INTERVAL.
  * Call dmtcp_command with option --quiet in shim_dmtcp to achieve more
    readable logs, by suppressing DMTCP's license and author boilerplate
    output.
  * Added patch to ignore PIDs from a stale PID file when trying to stop
    condor. This could otherwise prevent package removal/upgrade
    (Closes: #663033). The patch has been forwarded upstream.
  * Cherry-pick upstream patch that let's Condor build on all Debian-derived
    distributions identically. This patch allows the unmodified Debian package
    to build on Ubuntu.
  * Cherry-pick upstream patch to bump the libclassad SO version from 2 to 3
    -- fixed an overlooked and somewhat hidden change of API. Should now be
    stable for the 7.8 series. Also changed associated package name and
    dependencies accordingly.
  * Let DMTCP perform a blocking checkpointing operation, to avoid Condor
    killing DMTCP before a checkpoint file is written completely
    (Closes: #663078).
  * Make an attempt to let shim_dmtcp remove DMTCP checkpoint output files
    from a job's EXEC_DIR upon job termination. This is experimental.
  * Improve README.Debian regarding DMTCP checkpointing setup.
  * Bumped Standards-version to 3.9.3; no changes necessary.
  * Added homepage and VCS information to control file.

 -- Michael Hanke <mih@debian.org>  Fri, 09 Mar 2012 13:20:25 +0100

condor (7.7.5~dfsg.1-1) UNRELEASED; urgency=low

  * New upstream release. Feature freeze for upcoming 7.8 stable series.
    - better statistics for monitoring a Condor pool,
    - better support for absent ads in the collector
    - fast claiming of partitionable slots
    - support for some newer Linux kernel features to better support process
      isolation.
  * Remove 'disable_java_gt4X' patch -- corresponding upstream code has been
    removed.
  * Remove 'debian_dynamic_run' patch -- merged upstream.

 -- Michael Hanke <mih@debian.org>  Thu, 01 Mar 2012 08:47:40 +0100

condor (7.7.4+git3-gd7ce75b~dfsg.1-1) experimental; urgency=low

  * Initial upload to Debian experimental (Closes: #233482).
    After acceptance into Debian an upload to unstable is expected to happen
    once a build-time test suite is operational.
  * Drop NeuroDebian team as maintainer, upstream will eventually become the
    primary maintainer, with Michael Hanke being the uploader for the time
    being.
  * Merge commits from 7.7.4 maintenance branch.
  * Enable GSOAP support.

 -- Michael Hanke <mih@debian.org>  Fri, 24 Feb 2012 08:37:32 +0100

condor (7.7.4-2) UNRELEASED; urgency=low

  * Forcing runtime dependency on libcgroup1 (>= 0.37~), as otherwise Condor's
    procd refuses to start.
  * Fix problem in the Debconf setup that caused the initially provided
    settings to be overwritten during installation on a clean system (without
    and existing Condor installation).
  * Modify condor_qsub to always execute submitted scripts via the configured
    shell and not directly (expecting them to be executable). The seems to be
    the behavior of SGE's qsub.

 -- Michael Hanke <mih@debian.org>  Tue, 17 Jan 2012 14:01:27 +0100

condor (7.7.4-1) UNRELEASED; urgency=low

  * New upstream release. RPATH setup now officially supported.
  * Added emulator for SGE-style qsub calls (condor_qsub; incl. manpage).
  * Update DMCTP shim script to version 0.4.
  * Added dependency to libdate-manip-perl for condor_gather_info.
  * Remove patch to disable scimark in favor of proper configuration default.


 -- Michael Hanke <mih@debian.org>  Thu, 22 Dec 2011 16:19:00 +0100

condor (7.7.1+git837-g37b7fa3-1) UNRELEASED; urgency=low

  * New upstream code. Support for dynamic linking against system
    libraries. Condor's internal libs have been merged into a single
    library.
  * Fix build-deps on BOOST.
  * Bumped Standards-version to 3.9.2; no changes necessary.
  * Build using embedded classad library -- upstream will (or did) stop
    releasing it separately. libclassad binary packages are now built from
    the Condor source package.
  * Drop shared library, sysapi and postgres patches -- merged or obsolete.
  * Adjust rules for now included doc source code.
  * Add sanity checks into maintainer script to avoid creating bogus
    directories and installation errors. Thanks to Mats Rynge for reporting.
  * Add Python as runtime dependency.
  * Add patch to make condor_run work with Condor's new file transfer
    behavior. Courtesy of Jaime Frey.
  * Stop building a PDF version of the manual (takes long, and segfaults
    ghostscript at the moment). Keep HTML version.
  * Add patch to provide a sane default configuration for ssh_to_job and
    install condor_ssh_to_job_sshd_config_template as a conffile in
    /etc/condor/.
  * Added condor-dev package, containing headers files and static versions of
    Condor libraries.
  * Add build-dep on libldap-dev to ensure nordugrid_gahp being built.
  * Added DMTCP integration for snapshotting of vanilla universe jobs.

 -- Michael Hanke <mih@debian.org>  Tue, 11 Oct 2011 08:42:35 +0200

condor (7.6.1-1) UNRELEASED; urgency=low

  * New upstream release.
  * Adjust shared library patch.

 -- Michael Hanke <mih@debian.org>  Sat, 04 Jun 2011 20:36:29 -0400

condor (7.6.0-1) UNRELEASED; urgency=low

  * New upstream stable release.
  * Adjusted patches.
  * Added missing debhelper dependencies.
  * Added missing sysv-style init script symlinks.
  * Fixed various typos.
  * Prevent local classad header files from being used, in favor of
    system-wide libclassad installations.

 -- Michael Hanke <mih@debian.org>  Mon, 18 Apr 2011 22:07:08 -0400

condor (7.5.5+git995-ga9a0d2a-1) UNRELEASED; urgency=low

  * New upstream code from V7.6 branch. Updated various patches, removed some
    merged ones.
  * No longer compile the 'contrib' parts -- upstream recommended it due to
    lack of stability.
  * Added patch to create /var/run/condor upon daemon startup with proper
    permissions. That helps to conform to the FHS that declares /var/run as
    volatile and to be cleaned upon boot. Moreover, some systems have /var/run
    mounted as tmpfs.

 -- Michael Hanke <mih@debian.org>  Tue, 15 Mar 2011 16:37:56 -0400

condor (7.5.4+git567-gb10f6b4-2) UNRELEASED; urgency=low

  * Applied patch to allow adding submit specs in condor_run calls. Thanks to
    Matthew Farrellee <matt@redhat.com>.
  * Improved configuration for a "Personal Condor". Bind network traffic to
    the loopback interface. Better documentation in the generated
    configuration file.

 -- Michael Hanke <mih@debian.org>  Thu, 06 Jan 2011 17:28:59 -0500

condor (7.5.4+git567-gb10f6b4-1) UNRELEASED; urgency=low

  * Initial packaging.

 -- Michael Hanke <mih@debian.org>  Sun, 26 Dec 2010 10:10:19 -0500<|MERGE_RESOLUTION|>--- conflicted
+++ resolved
@@ -1,4 +1,11 @@
-<<<<<<< HEAD
+condor (24.0.15-1) stable; urgency=medium
+
+  * Fix bug where AP would fail to read job credential files
+  * Fix bugs that could causes a crash in the authentication code
+  * HTCondor tarballs now contain Pelican 7.21.1 and Apptainer 1.4.4
+
+ -- Tim Theisen <tim@cs.wisc.edu>  Fri, 12 Dec 2025 06:21:00 -0600
+
 condor (24.12.14-1) stable; urgency=medium
 
   * Fix interoperability problem between HTCondor-CE 24 and 25 which
@@ -9,15 +16,6 @@
     in the container_image to be only transferred with the first job
 
  -- Tim Theisen <tim@cs.wisc.edu>  Fri, 31 Oct 2025 11:09:00 -0500
-=======
-condor (24.0.15-1) stable; urgency=medium
-
-  * Fix bug where AP would fail to read job credential files
-  * Fix bugs that could causes a crash in the authentication code
-  * HTCondor tarballs now contain Pelican 7.21.1 and Apptainer 1.4.4
-
- -- Tim Theisen <tim@cs.wisc.edu>  Fri, 12 Dec 2025 06:21:00 -0600
->>>>>>> 0a2c594b
 
 condor (24.0.14-1) stable; urgency=medium
 
