--- conflicted
+++ resolved
@@ -1,5 +1,3 @@
-<<<<<<< HEAD
-=======
 condor (23.4.0-1) stable; urgency=medium
 
   * condor_submit warns about unit-less request_disk and request_memory
@@ -20,7 +18,6 @@
 
  -- Tim Theisen <tim@cs.wisc.edu>  Thu, 08 Feb 2024 08:15:00 -0600
 
->>>>>>> f9dcaa6b
 condor (23.3.1-1) stable; urgency=medium
 
   * HTCondor tarballs now contain Pelican 7.4.0
