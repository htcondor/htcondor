--- conflicted
+++ resolved
@@ -1,4 +1,18 @@
-<<<<<<< HEAD
+condor (24.0.12-1) stable; urgency=medium
+
+  * Update condor_upgrade_check to warn about v1 Python bindings retirement
+  * Update condor_upgrade_check to look for old syntax job transforms
+  * All changes in 23.10.29
+
+ -- Tim Theisen <tim@cs.wisc.edu>  Mon, 22 Sep 2025 21:41:00 -0500
+
+condor (23.10.29-1) stable; urgency=medium
+
+  * Fix flocking to pools when there are intermittent network issues
+  * HTCondor tarballs now contain Pelican 7.19.3
+
+ -- Tim Theisen <tim@cs.wisc.edu>  Mon, 22 Sep 2025 07:44:00 -0500
+
 condor (24.11.2-1) stable; urgency=medium
 
   * Add job attributes to track why and how often a job is vacated
@@ -7,22 +21,6 @@
   * Added htcondor2.ping() to the Python bindings
 
  -- Tim Theisen <tim@cs.wisc.edu>  Thu, 21 Aug 2025 07:18:00 -0500
-=======
-condor (24.0.12-1) stable; urgency=medium
-
-  * Update condor_upgrade_check to warn about v1 Python bindings retirement
-  * Update condor_upgrade_check to look for old syntax job transforms
-  * All changes in 23.10.29
-
- -- Tim Theisen <tim@cs.wisc.edu>  Mon, 22 Sep 2025 21:41:00 -0500
-
-condor (23.10.29-1) stable; urgency=medium
-
-  * Fix flocking to pools when there are intermittent network issues
-  * HTCondor tarballs now contain Pelican 7.19.3
-
- -- Tim Theisen <tim@cs.wisc.edu>  Mon, 22 Sep 2025 07:44:00 -0500
->>>>>>> d2a334bf
 
 condor (24.0.11-1) stable; urgency=medium
 
