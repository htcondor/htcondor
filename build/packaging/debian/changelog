<<<<<<< HEAD
condor (23.8.1-1) stable; urgency=medium

  * Add new condor-ap package to facilitate Access Point installation
  * HTCondor Docker images are now based on Alma Linux 9
  * HTCondor Docker images are now available for the arm64 CPU architecture
  * The user can now choose which submit method DAGMan will use
  * Can add custom attributes to the User ClassAd with condor_qusers -edit
  * Add use-projection option to condor_gangliad to reduce memory footprint
  * Fix bug where interactive submit does not work on cgroup v2 systems (EL9)

 -- Tim Theisen <tim@cs.wisc.edu>  Thu, 27 Jun 2024 11:21:00 -0500
=======
condor (23.0.14-1) stable; urgency=medium

  * Docker and Container jobs run on EPs that match AP's CPU architecture
  * Fixed premature cleanup of credentials by the condor_credd
  * Fixed bug where a malformed SciToken could cause a condor_schedd crash
  * Fixed crash in condor_annex script
  * Fixed daemon crash after IDTOKEN request is approved by the collector

 -- Tim Theisen <tim@cs.wisc.edu>  Wed, 07 Aug 2024 11:30:00 -0500
>>>>>>> bb306abf

condor (23.0.12-1) stable; urgency=medium

  * Remote condor_history queries now work the same as local queries
  * Improve error handling when submitting to a remote scheduler via ssh
  * Fix bug on Windows where condor_procd may crash when suspending a job
  * Fix Python binding crash when submitting a DAG which has empty lines

 -- Tim Theisen <tim@cs.wisc.edu>  Thu, 13 Jun 2024 11:13:00 -0500

condor (23.7.2-1) stable; urgency=medium

  * Warns about deprecated multiple queue statements in a submit file
  * The semantics of 'skip_if_dataflow' have been improved
  * Removing large DAGs is now non-blocking, preserving schedd performance
  * Periodic policy expressions are now checked during input file transfer
  * Local universe jobs can now specify a container image
  * File transfer plugins can now advertise extra attributes
  * DAGMan can rescue and abort if pending jobs are missing from the job queue
  * Fix so 'condor_submit -interactive' works on cgroup v2 execution points

 -- Tim Theisen <tim@cs.wisc.edu>  Thu, 16 May 2024 11:32:00 -0500

condor (23.0.10-1) stable; urgency=medium

  * Preliminary support for Ubuntu 22.04 (Noble Numbat)
  * Warns about deprecated multiple queue statements in a submit file
  * Fix bug where plugins could not signify to retry a file transfer
  * The condor_upgrade_check script checks for proper token file permissions
  * Fix bug where the condor_upgrade_check script crashes on older platforms
  * The bundled version of apptainer was moved to libexec in the tarball

 -- Tim Theisen <tim@cs.wisc.edu>  Thu, 09 May 2024 12:21:00 -0500

condor (23.6.2-1) stable; urgency=medium

  * Fix bug where file transfer plugin error was not in hold reason code

 -- Tim Theisen <tim@cs.wisc.edu>  Mon, 15 Apr 2024 15:22:00 -0500

condor (23.6.1-1) stable; urgency=medium

  * Add the ability to force vanilla universe jobs to run in a container
  * Add the ability to override the entrypoint for a Docker image
  * condor_q -better-analyze includes units for memory and disk quantities

 -- Tim Theisen <tim@cs.wisc.edu>  Fri, 12 Apr 2024 14:47:00 -0500

condor (23.0.8-1) stable; urgency=medium

  * Fix bug where ssh-agent processes were leaked with grid universe jobs
  * Fix DAGMan crash when a provisioner node was given a parent
  * Fix bug that prevented use of "ftp:" URLs in file transfer
  * Fix bug where jobs that matched an offline slot never start

 -- Tim Theisen <tim@cs.wisc.edu>  Thu, 11 Apr 2024 10:53:00 -0500

condor (23.5.3-1) stable; urgency=medium

  * HTCondor tarballs now contain Pelican 7.6.2

 -- Tim Theisen <tim@cs.wisc.edu>  Sun, 24 Mar 2024 11:55:00 -0500

condor (23.5.2-1) stable; urgency=medium

  * Old ClassAd based syntax is disabled by default for the job router
  * Can efficiently manage/enforce disk space using LVM partitions
  * GPU discovery is enabled on all Execution Points by default
  * Prevents accessing unallocated GPUs using cgroup v1 enforcement
  * New condor_submit commands for constraining GPU properties
  * Add ability to transfer EP's starter log back to the Access Point
  * Can use VOMS attributes when mapping identities of SSL connections
  * The CondorVersion string contains the source git SHA

 -- Tim Theisen <tim@cs.wisc.edu>  Wed, 13 Mar 2024 20:55:00 -0500

condor (23.0.6-1) stable; urgency=medium

  * Fix DAGMan where descendants of removed retry-able jobs are marked futile
  * Ensure the condor_test_token works correctly when invoked as root
  * Fix bug where empty multi-line values could cause a crash
  * condor_qusers returns proper exit code for errors in formatting options
  * Fix crash in job router when a job transform is missing an argument

 -- Tim Theisen <tim@cs.wisc.edu>  Wed, 13 Mar 2024 19:33:00 -0500

condor (23.4.0-1) stable; urgency=medium

  * condor_submit warns about unit-less request_disk and request_memory
  * Separate condor-credmon-local RPM package provides local SciTokens issuer
  * Fix bug where NEGOTIATOR_SLOT_CONSTRAINT was ignored since version 23.3.0
  * The htcondor command line tool can process multiple event logs at once
  * Prevent Docker daemon from keeping a duplicate copy of the job's stdout

 -- Tim Theisen <tim@cs.wisc.edu>  Thu, 08 Feb 2024 08:41:00 -0600

condor (23.0.4-1) stable; urgency=medium

  * NVIDIA_VISIBLE_DEVICES environment variable lists full uuid of slot GPUs
  * Fix problem where some container jobs would see GPUs not assigned to them
  * Restore condor keyboard monitoring that was broken since HTCondor 23.0.0
  * In condor_adstash, the search engine timeouts now apply to all operations
  * Ensure the prerequisite perl modules are installed for condor_gather_info

 -- Tim Theisen <tim@cs.wisc.edu>  Thu, 08 Feb 2024 08:15:00 -0600

condor (23.3.1-1) stable; urgency=medium

  * HTCondor tarballs now contain Pelican 7.4.0

 -- Tim Theisen <tim@cs.wisc.edu>  Tue, 23 Jan 2024 14:28:00 -0600

condor (23.3.0-1) stable; urgency=medium

  * Restore limited support for Enterprise Linux 7 systems
  * Additional assistance converting old syntax job routes to new syntax
  * Able to capture output to debug DAGMan PRE and POST scripts
  * Execution Points advertise when jobs are running with cgroup enforcement

 -- Tim Theisen <tim@cs.wisc.edu>  Wed, 03 Jan 2024 20:28:00 -0600

condor (23.0.3-1) stable; urgency=medium

  * Preliminary support for openSUSE LEAP 15
  * All non-zero exit values from file transfer plugins are now errors
  * Fix crash in Python bindings when job submission fails
  * Chirp uses a 5120 byte buffer and errors out for bigger messages
  * condor_adstash now recognizes GPU usage values as floating point numbers

 -- Tim Theisen <tim@cs.wisc.edu>  Wed, 03 Jan 2024 20:07:00 -0600

condor (23.2.0-1) stable; urgency=medium

  * Add 'periodic_vacate' submit command to restart jobs that are stuck
  * EPs now advertises whether the execute directory is on rotational storage
  * Add two log events for the time a job was running and occupied a slot
  * Files written by HTCondor are now written in binary mode on Windows
  * HTCondor now uses the Pelican Platform for OSDF file transfers

 -- Tim Theisen <tim@cs.wisc.edu>  Wed, 29 Nov 2023 07:25:00 -0600

condor (23.0.2-1) stable; urgency=medium

  * Fix bug where OIDC login information was missing when submitting jobs
  * Improved sandbox and ssh-agent clean up for batch grid universe jobs
  * Fix bug where daemons with a private network address couldn't communicate
  * Fix cgroup v2 memory enforcement for custom configurations
  * Add DISABLE_SWAP_FOR_JOB support on cgroup v2 systems
  * Fix log rotation for OAuth and Vault credmon daemons

 -- Tim Theisen <tim@cs.wisc.edu>  Mon, 20 Nov 2023 07:28:00 -0600

condor (9.0.20-1) stable; urgency=medium

  * Other authentication methods are tried if mapping fails using SSL

 -- Tim Theisen <tim@cs.wisc.edu>  Wed, 15 Nov 2023 17:23:00 -0600

condor (23.1.0-1) stable; urgency=medium

  * Enhanced filtering with 'condor_watch_q'
  * Can specify alternate ssh port with 'condor_remote_cluster'
  * Performance improvement for the 'condor_schedd' and other daemons
  * Jobs running on cgroup v2 systems can subdivide their cgroup
  * The curl plugin can now find CA certificates via an environment variable

 -- Tim Theisen <tim@cs.wisc.edu>  Tue, 31 Oct 2023 09:03:00 -0500

condor (23.0.1-1) stable; urgency=medium

  * Fix 10.6.0 bug that broke PID namespaces
  * Fix Debian and Ubuntu install bug when 'condor' user was in LDAP
  * Fix bug where execution times for ARC CE jobs were 60 times too large
  * Fix bug where a failed 'Service' node would crash DAGMan
  * Condor-C and Job Router jobs now get resources provisioned updates

 -- Tim Theisen <tim@cs.wisc.edu>  Mon, 30 Oct 2023 16:34:00 -0500

condor (23.0.0-1) stable; urgency=medium

  * Absent slot configuration, execution points will use a partitionable slot
  * Linux cgroups enforce maximum memory utilization by default
  * Can now define DAGMan save points to be able to rerun DAGs from there
  * Much better control over environment variables when using DAGMan
  * Administrators can enable and disable job submission for a specific user
  * Can set a minimum number of CPUs allocated to a user
  * condor_status -gpus shows nodes with GPUs and the GPU properties
  * condor_status -compact shows a row for each slot type
  * Container images may now be transferred via a file transfer plugin
  * Support for Enterprise Linux 9, Amazon Linux 2023, and Debian 12
  * Can write job information in AP history file for every execution attempt
  * Can run defrag daemons with different policies on distinct sets of nodes
  * Add condor_test_token tool to generate a short lived SciToken for testing
  * The job’s executable is no longer renamed to ‘condor_exec.exe’

 -- Tim Theisen <tim@cs.wisc.edu>  Fri, 29 Sep 2023 17:22:00 -0500

condor (10.9.0-1) stable; urgency=medium

  * The condor_upgrade_check script now provides guidance on updating to 23.0
  * The htchirp Python binding now properly locates the chirp configuration
  * Fix bug that prevented deletion of HTCondor passwords on Windows

 -- Tim Theisen <tim@cs.wisc.edu>  Thu, 28 Sep 2023 07:25:00 -0500

condor (10.0.9-1) stable; urgency=medium

  * The condor_upgrade_check script now provides guidance on updating to 23.0
  * The htchirp Python binding now properly locates the chirp configuration
  * Fix bug that prevented deletion of HTCondor passwords on Windows

 -- Tim Theisen <tim@cs.wisc.edu>  Thu, 28 Sep 2023 07:00:00 -0500

condor (10.8.0-1) stable; urgency=medium

  * Fold the classads, blahp, and procd RPMs into the main condor RPM
  * Align the Debian packages and package names with the RPM packaging
  * On Linux, the default configuration enforces memory limits with cgroups
  * condor_status -gpus shows nodes with GPUs and the GPU properties
  * condor_status -compact shows a row for each slot type
  * New ENV command controls which environment variables are present in DAGMan

 -- Tim Theisen <tim@cs.wisc.edu>  Thu, 14 Sep 2023 09:05:00 -0500

condor (10.0.8-1) stable; urgency=medium

  * Avoid kernel panic on some Enterprise Linux 8 systems
  * Fix bug where early termination of service nodes could crash DAGMan
  * Limit email about long file transfer queue to once daily
  * Various fixes to condor_adstash

 -- Tim Theisen <tim@cs.wisc.edu>  Thu, 14 Sep 2023 08:56:00 -0500

condor (10.7.1-1) stable; urgency=medium

  * Fix performance problem detecting futile nodes in a large and bushy DAG

 -- Tim Theisen <tim@cs.wisc.edu>  Wed, 09 Aug 2023 09:36:00 -0500

condor (10.7.0-1) stable; urgency=medium

  * Support for Debian 12 (Bookworm)
  * Can run defrag daemons with different policies on distinct sets of nodes
  * Added want_io_proxy submit command
  * Apptainer is now included in the HTCondor tarballs
  * Fix 10.5.0 bug where reported CPU time is very low when using cgroups v1
  * Fix 10.5.0 bug where .job.ad and .machine.ad were missing for local jobs

 -- Tim Theisen <tim@cs.wisc.edu>  Mon, 31 Jul 2023 14:53:00 -0500

condor (10.0.7-1) stable; urgency=medium

  * Fixed bug where held condor cron jobs would never run when released
  * Improved daemon IDTOKENS logging to make useful messages more prominent
  * Remove limit on certificate chain length in SSL authentication
  * condor_config_val -summary now works with a remote configuration query
  * Prints detailed message when condor_remote_cluster fails to fetch a URL
  * Improvements to condor_preen

 -- Tim Theisen <tim@cs.wisc.edu>  Tue, 25 Jul 2023 10:56:00 -0500

condor (9.0.19-1) stable; urgency=medium

  * Remove limit on certificate chain length in SSL authentication

 -- Tim Theisen <tim@cs.wisc.edu>  Fri, 30 Jun 2023 06:18:00 -0500

condor (10.6.0-1) stable; urgency=medium

  * Administrators can enable and disable job submission for a specific user
  * Work around memory leak in libcurl on EL7 when using the ARC-CE GAHP
  * Container images may now be transferred via a file transfer plugin
  * Add ClassAd stringlist subset match function
  * Add submit file macro '$(JobId)' which expands to full ID of the job
  * The job's executable is no longer renamed to 'condor_exec.exe'

 -- Tim Theisen <tim@cs.wisc.edu>  Thu, 29 Jun 2023 08:11:00 -0500

condor (10.0.6-1) stable; urgency=medium

  * In SSL Authentication, use the identity instead of the X.509 proxy subject
  * Can use environment variable to locate the client's SSL X.509 credential
  * ClassAd aggregate functions now tolerate undefined values
  * Fix Python binding bug where accounting ads were omitted from the result
  * The Python bindings now properly report the HTCondor version
  * remote_initial_dir works when submitting a grid batch job remotely via ssh
  * Add a ClassAd stringlist subset match function

 -- Tim Theisen <tim@cs.wisc.edu>  Thu, 22 Jun 2023 10:45:00 -0500

condor (9.0.18-1) stable; urgency=medium

  * Can configure clients to present an X.509 proxy during SSL authentication
  * Provides script to assist updating from HTCondor version 9 to version 10

 -- Tim Theisen <tim@cs.wisc.edu>  Thu, 22 Jun 2023 10:28:00 -0500

condor (10.0.5-1) stable; urgency=medium

  * Rename upgrade9to10checks.py script to condor_upgrade_check
  * Fix spurious warning from condor_upgrade_check about regexes with spaces

 -- Tim Theisen <tim@cs.wisc.edu>  Fri, 09 Jun 2023 08:17:00 -0500

condor (10.5.1-1) stable; urgency=medium

  * Fix issue with grid batch jobs interacting with older Slurm versions

 -- Tim Theisen <tim@cs.wisc.edu>  Tue, 06 Jun 2023 07:10:00 -0500

condor (10.5.0-1) stable; urgency=medium

  * Can now define DAGMan save points to be able to rerun DAGs from there
  * Expand default list of environment variables passed to the DAGMan manager
  * Administrators can prevent users using "getenv = true" in submit files
  * Improved throughput when submitting a large number of ARC-CE jobs
  * Execute events contain the slot name, sandbox path, resource quantities
  * Can add attributes of the execution point to be recorded in the user log
  * Enhanced condor_transform_ads tool to ease offline job transform testing
  * Fixed a bug where memory limits over 2 GiB might not be correctly enforced

 -- Tim Theisen <tim@cs.wisc.edu>  Mon, 05 Jun 2023 12:24:00 -0500

condor (10.0.4-1) stable; urgency=medium

  * Provides script to assist updating from HTCondor version 9 to version 10
  * Fixes a bug where rarely an output file would not be transferred back
  * Fixes counting of submitted jobs, so MAX_JOBS_SUBMITTED works correctly
  * Fixes SSL Authentication failure when PRIVATE_NETWORK_NAME was set
  * Fixes rare crash when SSL or SCITOKENS authentication was attempted
  * Can allow client to present an X.509 proxy during SSL authentication
  * Fixes issue where a users jobs were ignored by the HTCondor-CE on restart
  * Fixes issues where some events that HTCondor-CE depends on were missing

 -- Tim Theisen <tim@cs.wisc.edu>  Tue, 30 May 2023 09:33:00 -0500

condor (9.0.17-3) stable; urgency=medium

  * Improved upgrade9to10checks.py script

 -- Tim Theisen <tim@cs.wisc.edu>  Sat, 27 May 2023 06:40:00 -0500

condor (9.0.17-2) stable; urgency=medium

  * Add upgrade9to10checks.py script

 -- Tim Theisen <tim@cs.wisc.edu>  Tue, 09 May 2023 15:57:00 -0500

condor (10.4.3-1) stable; urgency=medium

  * Fix bug than could cause the collector audit plugin to crash

 -- Tim Theisen <tim@cs.wisc.edu>  Mon, 08 May 2023 21:53:00 -0500

condor (10.4.2-1) stable; urgency=medium

  * Fix bug where remote submission of batch grid universe jobs fail
  * Fix bug where HTCondor-CE fails to handle jobs after HTCondor restarts

 -- Tim Theisen <tim@cs.wisc.edu>  Tue, 02 May 2023 07:11:00 -0500

condor (10.4.1-1) stable; urgency=medium

  * Preliminary support for Ubuntu 20.04 (Focal Fossa) on PowerPC (ppc64el)

 -- Tim Theisen <tim@cs.wisc.edu>  Wed, 12 Apr 2023 13:47:00 -0500

condor (10.4.0-1) stable; urgency=medium

  * DAGMan no longer carries the entire environment into the DAGMan job
  * Allows EGI CheckIn tokens to be used the with SciTokens authentication

 -- Tim Theisen <tim@cs.wisc.edu>  Thu, 06 Apr 2023 10:36:00 -0500

condor (10.0.3-1) stable; urgency=medium

  * GPU metrics continues to be reported after the startd is reconfigured
  * Fixed issue where GPU metrics could be wildly over-reported
  * Fixed issue that kept jobs from running when installed on Debian or Ubuntu
  * Fixed DAGMan problem when retrying a proc failure in a multi-proc node

 -- Tim Theisen <tim@cs.wisc.edu>  Thu, 06 Apr 2023 10:36:00 -0500

condor (10.3.1-1) stable; urgency=medium

  * Execution points now advertise if an sshd is available for ssh to job

 -- Tim Theisen <tim@cs.wisc.edu>  Mon, 06 Mar 2023 14:36:00 -0600

condor (10.3.0-1) stable; urgency=medium

  * Now evicts OOM killed jobs when they are under their requested memory
  * HTCondor glideins can now use cgroups if one has been prepared
  * Can write job information in an AP history file for each execution attempt
  * Can now specify a lifetime for condor_gangliad metrics
  * The condor_schedd now advertises a count of unmaterialized jobs

 -- Tim Theisen <tim@cs.wisc.edu>  Mon, 06 Mar 2023 14:22:00 -0600

condor (10.0.2-1) stable; urgency=medium

  * HTCondor can optionally create intermediate directories for output files
  * Improved condor_schedd scalability when a user runs more than 1,000 jobs
  * Fix issue where condor_ssh_to_job fails if the user is not in /etc/passwd
  * The Python Schedd.query() now returns the ServerTime attribute for Fifemon
  * VM Universe jobs pass through the host CPU model to support newer kernels
  * HTCondor Python wheel is now available for Python 3.11
  * Fix issue that prevented HTCondor installation on Ubuntu 18.04

 -- John Knoeller <johnkn@cs.wisc.edu>  Thu, 02 Mar 2023 10:15:00 -0600

condor (10.2.5-1) stable; urgency=medium

  * Fix counting of unmaterialized jobs in the condor_schedd

 -- Tim Theisen <tim@cs.wisc.edu>  Mon, 27 Feb 2023 14:50:00 -0600

condor (10.2.4-1) stable; urgency=medium

  * Improve counting of unmaterialized jobs in the condor_schedd

 -- Tim Theisen <tim@cs.wisc.edu>  Thu, 23 Feb 2023 20:46:00 -0600

condor (10.2.3-1) stable; urgency=medium

  * Add a count of unmaterialized jobs to condor_schedd statistics

 -- Tim Theisen <tim@cs.wisc.edu>  Tue, 21 Feb 2023 07:10:00 -0600

condor (10.2.2-1) stable; urgency=medium

  * Fixed bugs with configuration knob SINGULARITY_USE_PID_NAMESPACES

 -- Tim Theisen <tim@cs.wisc.edu>  Mon, 06 Feb 2023 21:52:00 -0600

condor (10.2.1-1) stable; urgency=medium

  * Improved condor_schedd scalability when a user runs more than 1,000 jobs
  * Fix issue where condor_ssh_to_job fails if the user is not in /etc/passwd
  * The Python Schedd.query() now returns the ServerTime attribute
  * Fixed issue that prevented HTCondor installation on Ubuntu 18.04

 -- Tim Theisen <tim@cs.wisc.edu>  Tue, 24 Jan 2023 07:12:00 -0600

condor (10.2.0-1) stable; urgency=medium

  * Preliminary support for Enterprise Linux 9
  * Preliminary support for cgroups v2
  * Can now set minimum floor for number of CPUs that a submitter gets
  * Improved validity testing of Singularity/Apptainer runtinme
  * Improvements to jobs hooks, including new PREPARE_JOB_BEFORE_TRANSFER hook
  * OpenCL jobs now work inside Singularity, if OpenCL drivers are on the host

 -- Tim Theisen <tim@cs.wisc.edu>  Thu, 05 Jan 2023 09:36:00 -0600

condor (10.0.1-1) stable; urgency=medium

  * Add Ubuntu 22.04 (Jammy Jellyfish) support
  * Add file transfer plugin that supports stash:// and osdf:// URLs
  * Fix bug where cgroup memory limits were not enforced on Debian and Ubuntu
  * Fix bug where forcibly removing DAG jobs could crash the condor_schedd
  * Fix bug where Docker repository images cannot be run under Singularity
  * Fix issue where blahp scripts were missing on Debian and Ubuntu platforms
  * Fix bug where curl file transfer plugins would fail on Enterprise Linux 8

 -- Tim Theisen <tim@cs.wisc.edu>  Thu, 05 Jan 2023 06:36:00 -0600

condor (10.1.3-1) stable; urgency=medium

  * Improvements to jobs hooks, including new PREPARE_JOB_BEFORE_TRANSFER hook

 -- Tim Theisen <tim@cs.wisc.edu>  Mon, 21 Nov 2022 15:53:00 -0600

condor (10.1.2-1) stable; urgency=medium

  * OpenCL jobs now work inside Singularity, if OpenCL drivers are on the host

 -- Tim Theisen <tim@cs.wisc.edu>  Mon, 14 Nov 2022 15:53:00 -0600

condor (10.1.1-1) stable; urgency=medium

  * Improvements to job hooks and the ability to save stderr from a job hook
  * Fix bug where Apptainer only systems couldn't run with Docker style images

 -- Tim Theisen <tim@cs.wisc.edu>  Thu, 10 Nov 2022 15:53:00 -0600

condor (10.1.0-1) stable; urgency=medium

  * Release HTCondor 10.0.0 bug fixes into 10.1.0

 -- Tim Theisen <tim@cs.wisc.edu>  Thu, 10 Nov 2022 15:18:00 -0600

condor (10.0.0-1) stable; urgency=medium

  * Users can prevent runaway jobs by specifying an allowed duration
  * Able to extend submit commands and create job submit templates
  * Initial implementation of htcondor <noun> <verb> command line interface
  * Initial implementation of Job Sets in the htcondor CLI tool
  * Add Container Universe
  * Support for heterogeneous GPUs
  * Improved File transfer error reporting
  * GSI Authentication method has been removed
  * HTCondor now utilizes ARC-CE's REST interface
  * Support for ARM and PowerPC for Enterprise Linux 8
  * For IDTOKENS, signing key not required on every execution point
  * Trust on first use ability for SSL connections
  * Improvements against replay attacks

 -- Tim Theisen <tim@cs.wisc.edu>  Thu, 10 Nov 2022 08:55:00 -0600

condor (9.12.0-1) stable; urgency=medium

  * Provide a mechanism to bootstrap secure authentication within a pool
  * Add the ability to define submit templates
  * Administrators can now extend the help offered by condor_submit
  * Add DAGMan ClassAd attributes to record more information about jobs
  * On Linux, advertise the x86_64 micro-architecture in a slot attribute
  * Added -drain option to condor_off and condor_restart
  * Administrators can now set the shared memory size for Docker jobs
  * Multiple improvements to condor_adstash
  * HAD daemons now use SHA-256 checksums by default

 -- Tim Theisen <tim@cs.wisc.edu>  Wed, 05 Oct 2022 15:46:00 -0500

condor (9.0.17-1) stable; urgency=medium

  * Fix file descriptor leak when schedd fails to launch scheduler jobs
  * Fix failure to forward batch grid universe job's refreshed X.509 proxy
  * Fix DAGMan failure when the DONE keyword appeared in the JOB line
  * Fix HTCondor's handling of extremely large UIDs on Linux
  * Fix bug where OAUTH tokens lose their scope and audience upon refresh
  * Support for Apptainer in addition to Singularity

 -- Tim Theisen <tim@cs.wisc.edu>  Thu, 29 Sep 2022 16:31:00 -0500

condor (9.11.2-1) stable; urgency=medium

  * In 9.11.0, STARTD_NOCLAIM_SHUTDOWN restarted instead. Now, it shuts down.

 -- Tim Theisen <tim@cs.wisc.edu>  Mon, 12 Sep 2022 15:34:00 -0500

condor (9.11.1-1) stable; urgency=medium

  * File transfer errors are identified as occurring during input or output

 -- Tim Theisen <tim@cs.wisc.edu>  Tue, 06 Sep 2022 06:38:00 -0500

condor (9.11.0-1) stable; urgency=medium

  * Modified GPU attributes to support the new 'require_gpus' submit command
  * Add (PREEMPT|HOLD)_IF_DISK_EXCEEDED configuration templates
  * ADVERTISE authorization levels now also provide READ authorization
  * Periodic release expressions no longer apply to manually held jobs
  * If a #! interpreter doesn't exist, a proper hold and log message appears
  * Can now set the Singularity target directory with 'container_target_dir'
  * If SciToken and X.509 available, uses SciToken for arc job authentication

 -- Tim Theisen <tim@cs.wisc.edu>  Wed, 24 Aug 2022 14:31:00 -0500

condor (9.0.16-1) stable; urgency=medium

  * Singularity now mounts /tmp and /var/tmp under the scratch directory
  * Fix bug where Singularity jobs go on hold at the first checkpoint
  * Fix bug where gridmanager deletes the X.509 proxy file instead of the copy
  * Fix file descriptor leak when using SciTokens for authentication

 -- Tim Theisen <tim@cs.wisc.edu>  Tue, 16 Aug 2022 09:29:00 -0500

condor (9.0.15-1) stable; urgency=medium

  * Report resources provisioned by the Slurm batch scheduler when available

 -- Tim Theisen <tim@cs.wisc.edu>  Wed, 20 Jul 2022 15:18:00 -0500

condor (9.10.1-1) stable; urgency=medium

  * ActivationSetupDuration is now correct for jobs that checkpoint

 -- Tim Theisen <tim@cs.wisc.edu>  Tue, 18 Jul 2022 07:33:00 -0500

condor (9.10.0-1) stable; urgency=medium

  * With collector administrator access, can manage all HTCondor pool daemons
  * SciTokens can now be used for authentication with ARC CE servers
  * Preliminary support for ARM and POWER RC on AlmaLinux 8
  * Prevent negative values when using huge files with a file transfer plugin

 -- Tim Theisen <tim@cs.wisc.edu>  Thu, 14 Jul 2022 16:22:00 -0500

condor (9.0.14-1) stable; urgency=medium

  * SciToken mapping failures are now recorded in the daemon logs
  * Fix bug that stopped file transfers when output and error are the same
  * Ensure that the Python bindings version matches the installed HTCondor
  * $(OPSYSANDVER) now expand properly in job transforms
  * Fix bug where context managed Python htcondor.SecMan sessions would crash
  * Fix bug where remote CPU times would rarely be set to zero

 -- Tim Theisen <tim@cs.wisc.edu>  Tue, 12 Jul 2022 15:18:00 -0500

condor (9.9.1-1) stable; urgency=medium

  * Fix bug where jobs would not match when using a child collector

 -- Tim Theisen <tim@cs.wisc.edu>  Mon, 13 Jun 2022 21:32:00 -0500

condor (9.9.0-1) stable; urgency=medium

  * A new authentication method for remote HTCondor administration
  * Several changes to improve the security of connections
  * Fix issue where DAGMan direct submission failed when using Kerberos
  * The submission method is now recorded in the job ClassAd
  * Singularity jobs can now pull from Docker style repositories
  * The OWNER authorization level has been folded into the ADMINISTRATOR level

 -- Tim Theisen <tim@cs.wisc.edu>  Sat, 28 May 2022 13:28:00 -0500

condor (9.0.13-1) stable; urgency=medium

  * Schedd and startd cron jobs can now log output upon non-zero exit
  * condor_config_val now produces correct syntax for multi-line values
  * The condor_run tool now reports submit errors and warnings to the terminal
  * Fix issue where Kerberos authentication would fail within DAGMan
  * Fix HTCondor startup failure with certain complex network configurations

 -- Tim Theisen <tim@cs.wisc.edu>  Thu, 26 May 2022 14:28:00 -0500

condor (9.8.1-1) stable; urgency=medium

  * Fix HTCondor startup failure with certain complex network configurations

 -- Tim Theisen <tim@cs.wisc.edu>  Thu, 25 Apr 2022 19:39:00 -0500

condor (9.8.0-1) stable; urgency=medium

  * Support for Heterogeneous GPUs, some configuration required
  * Allow HTCondor to utilize grid sites requiring two-factor authentication
  * Technology preview: bring your own resources from (some) NSF HPC clusters

 -- Tim Theisen <tim@cs.wisc.edu>  Thu, 21 Apr 2022 14:16:00 -0500

condor (9.0.12-1) stable; urgency=medium

  * Fix bug in parallel universe that could cause the schedd to crash
  * Fix rare crash where a daemon tries to use a discarded security session

 -- Tim Theisen <tim@cs.wisc.edu>  Tue, 19 Apr 2022 14:26:00 -0500

condor (9.7.1-1) stable; urgency=medium

  * Fix recent bug where jobs may go on hold without a hold reason or code

 -- Tim Theisen <tim@cs.wisc.edu>  Fri, 01 Apr 2022 09:51:00 -0500

condor (9.7.0-1) stable; urgency=medium

  * Support environment variables, other application elements in ARC REST jobs
  * Container universe supports Singularity jobs with hard-coded command
  * DAGMan submits jobs directly (does not shell out to condor_submit)
  * Meaningful error message and sub-code for file transfer failures
  * Add file transfer statistics for file transfer plugins
  * Add named list policy knobs for SYSTEM_PERIODIC_ policies

 -- Tim Theisen <tim@cs.wisc.edu>  Sat, 12 Mar 2022 19:05:00 -0600

condor (9.0.11-1) stable; urgency=medium

  * The Job Router can now create an IDTOKEN for use by the job
  * Fix bug where a self-checkpointing job may erroneously be held
  * Fix bug where the Job Router could erroneously substitute a default value
  * Fix bug where a file transfer error may identify the wrong file
  * Fix bug where condor_ssh_to_job may fail to connect

 -- Tim Theisen <tim@cs.wisc.edu>  Sat, 12 Mar 2022 14:34:00 -0600

condor (8.8.17-1) stable; urgency=high

  * Fixed a memory leak in the Job Router

 -- Tim Theisen <tim@cs.wisc.edu>  Fri, 11 Mar 2022 13:38:00 -0600

condor (9.6.0-1) stable; urgency=high

  * Fixes for security issues
    https://htcondor.org/security/vulnerabilities/HTCONDOR-2022-0001.html
    https://htcondor.org/security/vulnerabilities/HTCONDOR-2022-0002.html
    https://htcondor.org/security/vulnerabilities/HTCONDOR-2022-0003.html

 -- Tim Theisen <tim@cs.wisc.edu>  Wed, 16 Feb 2022 12:14:00 -0600

condor (9.0.10-1) stable; urgency=high

  * Fixes for security issues
    https://htcondor.org/security/vulnerabilities/HTCONDOR-2022-0001.html
    https://htcondor.org/security/vulnerabilities/HTCONDOR-2022-0002.html
    https://htcondor.org/security/vulnerabilities/HTCONDOR-2022-0003.html

 -- Tim Theisen <tim@cs.wisc.edu>  Wed, 16 Feb 2022 11:11:00 -0600

condor (8.8.16-1) stable; urgency=high

  * Fix for security issue
    https://htcondor.org/security/vulnerabilities/HTCONDOR-2022-0003.html

 -- Tim Theisen <tim@cs.wisc.edu>  Fri, 11 Mar 2022 08:20:00 -0600

condor (9.5.4-1) stable; urgency=medium

  * The access point more robustly detects execution points that disappear
  * The condor_procd will now function if /proc is mounted with hidepid=2

 -- Tim Theisen <tim@cs.wisc.edu>  Mon, 07 Feb 2022 16:33:00 -0600

condor (9.5.3-1) stable; urgency=medium

  * Fix daemon crash where one of multiple collectors is not in DNS
  * Fix bug where initial schedd registration was rarely delayed by an hour
  * Can set CCB_TIMEOUT and choose to not start up if CCB address unavailable

 -- Tim Theisen <tim@cs.wisc.edu>  Tue, 01 Feb 2022 10:46:00 -0600

condor (9.5.2-1) stable; urgency=medium

  * Fix bug where job may not go on hold when exceeding allowed_job_duration
  * Fix bug where the condor_shadow could run indefinitely
  * Fix bug where condor_ssh_to_job may fail to connect
  * Fix bug where a file transfer error may identify the wrong file

 -- Tim Theisen <tim@cs.wisc.edu>  Tue, 25 Jan 2022 09:44:00 -0600

condor (9.5.1-1) stable; urgency=medium

  * Fix bug where a self-checkpointing job may erroneously be held

 -- Tim Theisen <tim@cs.wisc.edu>  Mon, 17 Jan 2022 10:15:00 -0600

condor (9.5.0-1) stable; urgency=medium

  * Initial implementation of Container Universe
  * HTCondor will automatically detect container type and where it can run
  * The blahp is no longer separate, it is now an integral part of HTCondor
  * Docker Universe jobs can now self-checkpoint
  * Added Debian 11 (bullseye) as a supported platform
  * Since CentOS 8 has reached end of life, we build and test on Rocky Linux 8

 -- Tim Theisen <tim@cs.wisc.edu>  Thu, 13 Jan 2022 14:17:00 -0600

condor (9.0.9-1) stable; urgency=medium

  * Added Debian 11 (bullseye) as a supported platform
  * Since CentOS 8 has reached end of life, we build and test on Rocky Linux 8
  * The OAUTH credmon is now packaged for Enterprise Linux 8

 -- Tim Theisen <tim@cs.wisc.edu>  Tue, 11 Jan 2022 12:48:00 -0600

condor (9.4.1-1) stable; urgency=medium

  * Add the ability to track slot activation metrics
  * Fix bug where a file transfer plugin failure code may not be reported

 -- Tim Theisen <tim@cs.wisc.edu>  Tue, 21 Dec 2021 15:04:00 -0600

condor (9.4.0-1) stable; urgency=medium

  * Initial implementation of Job Sets in the htcondor CLI tool
  * The access point administrator can add keywords to the submit language
  * Add submit commands that limit job run time
  * Fix bug where self check-pointing jobs may be erroneously held

 -- Tim Theisen <tim@cs.wisc.edu>  Thu, 02 Dec 2021 14:13:00 -0600

condor (9.0.8-1) stable; urgency=medium

  * Fix bug where huge values of ImageSize and others would end up negative
  * Fix bug in how MAX_JOBS_PER_OWNER applied to late materialization jobs
  * Fix bug where the schedd could choose a slot with insufficient disk space
  * Fix crash in ClassAd substr() function when the offset is out of range
  * Fix bug in Kerberos code that can crash on macOS and could leak memory
  * Fix bug where a job is ignored for 20 minutes if the startd claim fails

 -- Tim Theisen <tim@cs.wisc.edu>  Thu, 02 Dec 2021 08:56:00 -0600

condor (9.3.2-1) stable; urgency=medium

  * Add allowed_execute_duration condor_submit command to cap job run time
  * Fix bug where self check-pointing jobs may be erroneously held

 -- Tim Theisen <tim@cs.wisc.edu>  Tue, 30 Nov 2021 05:46:00 -0600

condor (9.3.1-1) stable; urgency=medium

  * Add allowed_job_duration condor_submit command to cap job run time

 -- Tim Theisen <tim@cs.wisc.edu>  Mon, 08 Nov 2021 23:08:00 -0600

condor (9.3.0-1) stable; urgency=medium

  * Discontinue support for Globus GSI
  * Discontinue support for grid type 'nordugrid', use 'arc' instead
  * MacOS version strings now include the major version number (10 or 11)
  * File transfer plugin sample code to aid in developing new plugins
  * Add generic knob to set the slot user for all slots

 -- Tim Theisen <tim@cs.wisc.edu>  Wed, 03 Nov 2021 13:33:00 -0500

condor (9.0.7-1) stable; urgency=medium

  * Fix bug where condor_gpu_discovery could crash with older CUDA libraries
  * Fix bug where condor_watch_q would fail on machines with older kernels
  * condor_watch_q no longer has a limit on the number of job event log files
  * Fix bug where a startd could crash claiming a slot with p-slot preemption
  * Fix bug where a job start would not be recorded when a shadow reconnects

 -- Tim Theisen <tim@cs.wisc.edu>  Tue, 02 Nov 2021 14:54:00 -0500

condor (9.2.0-1) stable; urgency=medium

  * Add SERVICE node that runs alongside the DAG for the duration of the DAG
  * Fix problem where proxy delegation to older HTCondor versions failed
  * Jobs are now re-run if the execute directory unexpectedly disappears
  * HTCondor counts the number of files transfered at the submit node
  * Fix a bug that caused jobs to fail when using newer Singularity versions

 -- Tim Theisen <tim@cs.wisc.edu>  Thu, 23 Sep 2021 16:19:34 -0500

condor (9.0.6-1) stable; urgency=medium

  * CUDA_VISIBLE_DEVICES can now contain GPU-<uuid> formatted values
  * Fixed a bug that caused jobs to fail when using newer Singularity versions
  * Fixed a bug in the Windows MSI installer for the latest Windows 10 version
  * Fixed bugs relating to the transfer of standard out and error logs
  * MacOS 11.x now reports as 10.16.x (which is better than reporting x.0)

 -- Tim Theisen <tim@cs.wisc.edu>  Thu, 23 Sep 2021 09:27:08 -0500

condor (9.1.3-1) stable; urgency=medium

  * Globus GSI is no longer needed for X.509 proxy delegation
  * Globus GSI authentication is disabled by default
  * The job ad now contains a history of job holds and hold reasons
  * If a user job policy expression evaluates to undefined, it is ignored

 -- Tim Theisen <tim@cs.wisc.edu>  Thu, 19 Aug 2021 13:52:24 -0500

condor (9.0.5-1) stable; urgency=medium

  * Other authentication methods are tried if mapping fails using SciTokens
  * Fix rare crashes from successful condor_submit, which caused DAGMan issues
  * Fix bug where ExitCode attribute would be suppressed when OnExitHold fired
  * condor_who now suppresses spurious warnings coming from netstat
  * The online manual now has detailed instructions for installing on MacOS
  * Fix bug where misconfigured MIG devices confused condor_gpu_discovery
  * The transfer_checkpoint_file list may now include input files

 -- Tim Theisen <tim@cs.wisc.edu>  Wed, 18 Aug 2021 10:07:10 -0500

condor (9.1.2-1) stable; urgency=high

  * Fixes for security issues
    https://htcondor.org/security/vulnerabilities/HTCONDOR-2021-0003.html
    https://htcondor.org/security/vulnerabilities/HTCONDOR-2021-0004.html

 -- Tim Theisen <tim@cs.wisc.edu>  Thu, 29 Jul 2021 10:35:12 -0500

condor (9.0.4-1) stable; urgency=high

  * Fixes for security issues
    https://htcondor.org/security/vulnerabilities/HTCONDOR-2021-0003.html
    https://htcondor.org/security/vulnerabilities/HTCONDOR-2021-0004.html

 -- Tim Theisen <tim@cs.wisc.edu>  Thu, 29 Jul 2021 10:35:12 -0500

condor (8.8.15-1) stable; urgency=high

  * Fix for security issue
    https://htcondor.org/security/vulnerabilities/HTCONDOR-2021-0003.html

 -- Tim Theisen <tim@cs.wisc.edu>  Thu, 29 Jul 2021 10:35:12 -0500

condor (9.1.1-1) stable; urgency=high

  * Fixes for security issues
    https://htcondor.org/security/vulnerabilities/HTCONDOR-2021-0003.html
    https://htcondor.org/security/vulnerabilities/HTCONDOR-2021-0004.html

 -- Tim Theisen <tim@cs.wisc.edu>  Tue, 13 Jul 2021 09:11:38 -0500

condor (9.0.3-1) stable; urgency=high

  * Fixes for security issues
    https://htcondor.org/security/vulnerabilities/HTCONDOR-2021-0003.html
    https://htcondor.org/security/vulnerabilities/HTCONDOR-2021-0004.html

 -- Tim Theisen <tim@cs.wisc.edu>  Tue, 13 Jul 2021 09:11:38 -0500

condor (8.8.14-1) stable; urgency=high

  * Fix for security issue
    https://htcondor.org/security/vulnerabilities/HTCONDOR-2021-0003.html

 -- Tim Theisen <tim@cs.wisc.edu>  Tue, 13 Jul 2021 09:11:38 -0500

condor (9.0.2-1) stable; urgency=medium

  * HTCondor can be set up to use only FIPS 140-2 approved security functions
  * If the Singularity test fails, the job goes idle rather than getting held
  * Can divide GPU memory, when making multiple GPU entries for a single GPU
  * Startd and Schedd cron job maximum line length increased to 64k bytes
  * Added first class submit keywords for SciTokens
  * Fixed MUNGE authentication
  * Fixed Windows installer to work when the install location isn't C:\Condor

 -- Tim Theisen <tim@cs.wisc.edu>  Thu, 08 Jul 2021 06:35:49 -0500

condor (9.1.0-1) stable; urgency=medium

  * Support for submitting to ARC-CE via the REST interface
  * DAGMan can put failed jobs on hold (user can correct problems and release)
  * Can run gdb and ptrace within Docker containers
  * A small Docker test job is run on the execute node to verify functionality
  * The number of instructions executed is reported in the job Ad on Linux

 -- Tim Theisen <tim@cs.wisc.edu>  Thu, 20 May 2021 09:35:16 -0500

condor (9.0.1-1) stable; urgency=medium

  * Fix problem where X.509 proxy refresh kills job when using AES encryption
  * Fix problem when jobs require a different machine after a failure
  * Fix problem where a job matched a machine it can't use, delaying job start
  * Fix exit code and retry checking when a job exits because of a signal
  * Fix a memory leak in the job router when a job is removed via job policy
  * Fixed the back-end support for the 'bosco_cluster --add' command
  * An updated Windows installer that supports IDTOKEN authentication

 -- Tim Theisen <tim@cs.wisc.edu>  Fri, 14 May 2021 17:46:39 -0500

condor (9.0.0-1) stable; urgency=medium

  * Absent any configuration, HTCondor denies authorization to all users
  * AES encryption is used for all communication and file transfers by default
  * New IDTOKEN authentication method enables fine-grained authorization
  * IDTOKEN authentication method is designed to replace GSI
  * Improved support for GPUs, including machines with multiple GPUs
  * New condor_watch_q tool that efficiently provides live job status updates
  * Many improvements to the Python bindings
  * New Python bindings for DAGMan and chirp
  * Improved file transfer plugins supporting uploads and authentication
  * File transfer times are now recorded in the job log
  * Added support for jobs that need to acquire and use OAUTH tokens
  * Many memory footprint and performance improvements in DAGMan
  * Submitter ceilings can limit the number of jobs per user in a pool

 -- Tim Theisen <tim@cs.wisc.edu>  Wed, 14 Apr 2021 13:25:15 -0500

condor (8.9.13-1) stable; urgency=medium

  * Host based security is no longer the default security model
  * Hardware accelerated integrity and AES encryption used by default
  * Normally, AES encryption is used for all communication and file transfers
  * Fallback to Triple-DES or Blowfish when interoperating with older versions
  * Simplified and automated new HTCondor installations
  * HTCondor now detects instances of multi-instance GPUs
  * Fixed memory leaks (collector updates in 8.9 could leak a few MB per day)
  * Many other enhancements and bug fixes, see version history for details

 -- Tim Theisen <tim@cs.wisc.edu>  Mon, 29 Mar 2021 22:50:51 -0500

condor (8.9.12-1) stable; urgency=medium

  * Withdrawn due to compatibility issues with prior releases

 -- Tim Theisen <tim@cs.wisc.edu>  Thu, 25 Mar 2021 14:15:17 -0500

condor (8.8.13-1) stable; urgency=medium

  * condor_ssh_to_job now maps CR and NL to work with editors like nano
  * Improved the performance of data transfer in condor_ssh_to_job
  * HA replication now accepts SHA-2 checksums to prepare for MD5 removal
  * Submission to NorduGrid ARC CE works with newer ARC CE versions
  * Fixed condor_annex crashes on platforms with newer compilers
  * Fixed "use feature: GPUsMonitor" to locate the monitor binary on Windows
  * Fixed a bug that prevented using the '@' character in an event log path

 -- Tim Theisen <tim@cs.wisc.edu>  Tue, 23 Mar 2021 08:07:35 -0500

condor (8.9.11-1) stable; urgency=high

  * This release of HTCondor fixes security-related bugs described at
  * https://htcondor.org/security/vulnerabilities/HTCONDOR-2021-0001.html
  * https://htcondor.org/security/vulnerabilities/HTCONDOR-2021-0002.html

 -- Tim Theisen <tim@cs.wisc.edu>  Mon, 28 Dec 2020 09:55:44 -0600

condor (8.9.10-1) stable; urgency=medium

  * Fix bug where negotiator stopped making matches when group quotas are used
  * Support OAuth, SciTokens, and Kerberos credentials in local universe jobs
  * The Python schedd.submit method now takes a Submit object
  * DAGMan can now optionally run a script when a job goes on hold
  * DAGMan now provides a method for inline jobs to share submit descriptions
  * Can now add arbitrary tags to condor annex instances
  * Runs the "singularity test" before running the a singularity job

 -- Tim Theisen <tim@cs.wisc.edu>  Tue, 24 Nov 2020 09:52:13 -0600

condor (8.8.12-1) stable; urgency=medium

  * Added a family of version comparison functions to ClassAds
  * Increased default Globus proxy key length to meet current NIST guidance

 -- Tim Theisen <tim@cs.wisc.edu>  Sat, 21 Nov 2020 16:40:52 -0600

condor (8.9.9-1) stable; urgency=medium

  * The RPM packages requires globus, munge, scitokens, and voms from EPEL
  * Improved cgroup memory policy settings that set both hard and soft limit
  * Cgroup memory usage reporting no longer includes the kernel buffer cache
  * Numerous Python binding improvements, see version history
  * Can create a manifest of files on the execute node at job start and finish
  * Added provisioner nodes to DAGMan, allowing users to provision resources
  * DAGMan can now produce .dot graphs without running the workflow

 -- Tim Theisen <tim@cs.wisc.edu>  Sun, 25 Oct 2020 12:32:40 -0500

condor (8.8.11-1) stable; urgency=medium

  * HTCondor now properly tracks usage over vanilla universe checkpoints
  * New ClassAd equality and inequality operators in the Python bindings
  * Fixed a bug where removing in-use routes could crash the job router
  * Fixed a bug where condor_chirp would abort after success on Windows
  * Fixed a bug where using MACHINE_RESOURCE_NAMES could crash the startd
  * Improved condor c-gahp to prioritize commands over file transfers
  * Fixed a rare crash in the schedd when running many local universe jobs
  * With GSI, avoid unnecessary reverse DNS lookup when HOST_ALIAS is set
  * Fix a bug that could cause grid universe jobs to fail upon proxy refresh

 -- Tim Theisen <tim@cs.wisc.edu>  Wed, 21 Oct 2020 06:38:00 -0500

condor (8.9.8-1) unstable; urgency=medium

  * Added htcondor.dags and htcondor.htchirp to the HTCondor Python bindings
  * New condor_watch_q tool that efficiently provides live job status updates
  * Added support for marking a GPU offline while other jobs continue
  * The condor_master command does not return until it is fully started
  * Deprecated several Python interfaces in the Python bindings

 -- Tim Theisen <tim@cs.wisc.edu>  Wed, 05 Aug 2020 13:47:06 -0500

condor (8.8.10-1) stable; urgency=medium

  * condor_qedit can no longer be used to disrupt the condor_schedd
  * Fixed a bug where the SHARED_PORT_PORT configuration setting was ignored
  * Ubuntu 20.04 and Amazon Linux 2 are now supported
  * In MacOSX, HTCondor now requires LibreSSL, available since MacOSX 10.13

 -- Tim Theisen <tim@cs.wisc.edu>  Tue, 04 Aug 2020 20:55:25 -0500

condor (8.9.7-1) unstable; urgency=medium

  * Multiple enhancements in the file transfer code
  * Support for more regions in s3:// URLs
  * Much more flexible job router language
  * Jobs may now specify cuda_version to match equally-capable GPUs
  * TOKENS are now called IDTOKENS to differentiate from SCITOKENS
  * Added the ability to blacklist TOKENS via an expression
  * Can simultaneously handle Kerberos and OAUTH credentials
  * The getenv submit command now supports a blacklist and whitelist
  * The startd supports a remote history query similar to the schedd
  * condor_q -submitters now works with accounting groups
  * Fixed a bug reading service account credentials for Google Compute Engine

 -- Tim Theisen <tim@cs.wisc.edu>  Tue, 19 May 2020 14:56:05 -0500

condor (8.8.9-1) stable; urgency=medium

  * Proper tracking of maximum memory used by Docker universe jobs
  * Fixed preempting a GPU slot for a GPU job when all GPUs are in use
  * Fixed a Python crash when queue_item_data iterator raises an exception
  * Fixed a bug where slot attribute overrides were ignored
  * Calculates accounting group quota correctly when more than 1 CPU requested
  * Updated HTCondor Annex to accommodate API change for AWS Spot Fleet
  * Fixed a problem where HTCondor would not start on AWS Fargate
  * Fixed where the collector could wait forever for a partial message
  * Fixed streaming output to large files (>2Gb) when using the 32-bit shadow

 -- Tim Theisen <tim@cs.wisc.edu>  Wed, 06 May 2020 07:36:28 -0500

condor (8.9.6-1) unstable; urgency=high

  * Fixes addressing CVE-2019-18823
    https://htcondor.org/security/vulnerabilities/HTCONDOR-2020-0001.html
    https://htcondor.org/security/vulnerabilities/HTCONDOR-2020-0002.html
    https://htcondor.org/security/vulnerabilities/HTCONDOR-2020-0003.html
    https://htcondor.org/security/vulnerabilities/HTCONDOR-2020-0004.html

 -- Tim Theisen <tim@cs.wisc.edu>  Wed, 18 Mar 2020 15:40:28 -0500

condor (8.8.8-1) stable; urgency=high

  * Fixes addressing CVE-2019-18823
    https://htcondor.org/security/vulnerabilities/HTCONDOR-2020-0001.html
    https://htcondor.org/security/vulnerabilities/HTCONDOR-2020-0002.html
    https://htcondor.org/security/vulnerabilities/HTCONDOR-2020-0003.html
    https://htcondor.org/security/vulnerabilities/HTCONDOR-2020-0004.html

 -- Tim Theisen <tim@cs.wisc.edu>  Tue, 17 Mar 2020 11:05:03 -0500

condor (8.9.5-2) unstable; urgency=medium

  * Fixed the installation of the HTCondor Python bindings on Debian/Ubuntu

 -- Tim Theisen <tim@cs.wisc.edu>  Wed, 19 Feb 2020 19:43:10 -0600

condor (8.9.5-1) unstable; urgency=medium

  * Added a new mode that skips jobs whose outputs are newer than their inputs
  * Added command line tool to help debug ClassAd expressions
  * Added port forwarding to Docker containers
  * You may now change some DAGMan throttles while the DAG is running
  * Added support for session tokens for pre-signed S3 URLs
  * Improved the speed of the negotiator when custom resources are defined
  * Fixed interactive submission of Docker jobs
  * Fixed a bug where jobs wouldn't be killed when getting an OOM notification

 -- Tim Theisen <tim@cs.wisc.edu>  Mon, 30 Dec 2019 16:27:36 -0600

condor (8.8.7-1) stable; urgency=medium

  * Updated condor_annex to work with upcoming AWS Lambda function changes
  * Added the ability to specify the order that job routes are applied
  * Fixed a bug that could cause remote condor submits to fail
  * Fixed condor_wait to work when the job event log is on AFS
  * Fixed RPM packaging to be able to install condor-all on CentOS 8
  * Period ('.') is allowed again in DAGMan node names

 -- Tim Theisen <tim@cs.wisc.edu>  Tue, 24 Dec 2019 08:03:51 -0600

condor (8.9.4-1) unstable; urgency=medium

  * Amazon S3 file transfers using pre-signed URLs
  * Further reductions in DAGMan memory usage
  * Added -idle option to condor_q to display information about idle jobs
  * Support for SciTokens authentication
  * A tool, condor_evicted_files, to examine the SPOOL of an idle job

 -- Tim Theisen <tim@cs.wisc.edu>  Mon, 18 Nov 2019 15:40:14 -0600

condor (8.8.6-1) stable; urgency=medium

  * Initial support for CentOS 8
  * Fixed a memory leak in SSL authentication
  * Fixed a bug where "condor_submit -spool" would only submit the first job
  * Reduced encrypted file transfer CPU usage by a factor of six
  * "condor_config_val -summary" displays changes from a default configuration
  * Improved the ClassAd documentation, added many functions that were omitted

 -- Tim Theisen <tim@cs.wisc.edu>  Wed, 13 Nov 2019 08:18:44 -0600

condor (8.9.3-1) unstable; urgency=medium

  * TOKEN and SSL authentication methods are now enabled by default
  * The job and global event logs use ISO 8601 formatted dates by default
  * Added Google Drive multifile transfer plugin
  * Added upload capability to Box multifile transfer plugin
  * Added Python bindings to submit a DAG
  * Python 'JobEventLog' can be pickled to facilitate intermittent readers
  * 2x matchmaking speed for partitionable slots with simple START expressions
  * Improved the performance of the condor_schedd under heavy load
  * Reduced the memory footprint of condor_dagman
  * Initial implementation to record the circumstances of a job's termination

 -- Tim Theisen <tim@cs.wisc.edu>  Tue, 17 Sep 2019 00:00:00 -0500

condor (8.8.5-1) stable; urgency=medium

  * Fixed two performance problems on Windows
  * Fixed Java universe on Debian and Ubuntu systems
  * Added two knobs to improve performance on large scale pools
  * Fixed a bug where requesting zero GPUs would require a machine with GPUs
  * HTCondor can now recognize nVidia Volta and Turing GPUs

 -- Tim Theisen <tim@cs.wisc.edu>  Wed, 04 Sep 2019 13:22:29 -0500

condor (8.8.4-1) stable; urgency=medium

  * Python 3 bindings - see version history for details (requires EPEL on EL7)
  * Can configure DAGMan to dramatically reduce memory usage on some DAGs
  * Improved scalability when using the python bindings to qedit jobs
  * Fixed infrequent schedd crashes when removing scheduler universe jobs
  * The condor_master creates run and lock directories when systemd doesn't
  * The condor daemon obituary email now contains the last 200 lines of log

 -- Tim Theisen <tim@cs.wisc.edu>  Tue, 09 Jul 2019 10:15:38 -0500

condor (8.9.2-1) unstable; urgency=medium

  * The HTTP/HTTPS file transfer plugin will timeout and retry transfers
  * A new multi-file box.com file transfer plugin to download files
  * The manual has been moved to Read the Docs
  * Configuration options for job-log time-stamps (UTC, ISO 8601, sub-second)
  * Several improvements to SSL authentication
  * New TOKEN authentication method enables fine-grained authorization control

 -- Tim Theisen <tim@cs.wisc.edu>  Tue, 05 Jun 2019 08:03:56 -0500

condor (8.8.3-1) stable; urgency=medium

  * Fixed a bug where jobs were killed instead of peacefully shutting down
  * Fixed a bug where a restarted schedd wouldn't connect to its running jobs
  * Improved file transfer performance when sending multiple files
  * Fix a bug that prevented interactive submit from working with Singularity
  * Orphaned Docker containers are now cleaned up on execute nodes
  * Restored a deprecated Python interface that is used to read the event log

 -- Tim Theisen <tim@cs.wisc.edu>  Wed, 22 May 2019 07:16:49 -0500

condor (8.9.1-1) unstable; urgency=medium

  * An efficient curl plugin that supports uploads and authentication tokens
  * HTCondor automatically supports GPU jobs in Docker and Singularity
  * File transfer times are now recorded in the user job log and the job ad

 -- Tim Theisen <tim@cs.wisc.edu>  Wed, 17 Apr 2019 06:50:37 -0600

condor (8.8.2-1) stable; urgency=medium

  * Fixed problems with condor_ssh_to_job and Singularity jobs
  * Fixed a problem that could cause condor_annex to crash
  * Fixed a problem where the job queue would very rarely be corrupted
  * condor_userprio can report concurrency limits again
  * Fixed the GPU discovery and monitoring code to map GPUs in the same way
  * Made the CHIRP_DELAYED_UPDATE_PREFIX configuration knob work again
  * Fixed restarting HTCondor from the Service Control Manager on Windows
  * Fixed a problem where local universe jobs could not use condor_submit
  * Restored a deprecated Python interface that is used to read the event log
  * Fixed a problem where condor_shadow reuse could confuse DAGMan

 -- Tim Theisen <tim@cs.wisc.edu>  Thu, 11 Apr 2019 07:48:19 -0500

condor (8.9.0-1) unstable; urgency=medium

  * Absent any configuration, HTCondor denies authorization to all users
  * All HTCondor daemons under a condor_master share a security session
  * Scheduler Universe jobs are prioritized by job priority

 -- Tim Theisen <tim@cs.wisc.edu>  Wed, 27 Feb 2019 17:05:36 -0600

condor (8.8.1-1) stable; urgency=medium

  * Fixed excessive CPU consumption with GPU monitoring
  * GPU monitoring is off by default; enable with "use feature: GPUsMonitor"
  * HTCondor now works with the new CUDA version 10 libraries
  * Fixed a bug where sometimes jobs would not start on a Windows execute node
  * Fixed a bug that could cause DAGman to go into an infinite loop on exit
  * The JobRouter doesn't forward the USER attribute between two UID Domains
  * Made Collector.locateAll() more efficient in the Python bindings
  * Improved efficiency of the negotiation code in the condor_schedd

 -- Tim Theisen <tim@cs.wisc.edu>  Mon, 18 Feb 2019 15:44:41 -0600

condor (8.8.0-1) stable; urgency=medium

  * Automatically add AWS resources to your pool using HTCondor Annex
  * The Python bindings now include submit functionality
  * Added the ability to run a job immediately by replacing a running job
  * A new minihtcondor package makes single node installations easy
  * HTCondor now tracks and reports GPU utilization
  * Several performance enhancements in the collector
  * The grid universe can create and manage VM instances in Microsoft Azure
  * The MUNGE security method is now supported on all Linux platforms

 -- Tim Theisen <tim@cs.wisc.edu>  Thu, 03 Jan 2019 12:03:47 -0600

condor (8.7.10-1) unstable; urgency=medium

  * Can now interactively submit Docker jobs
  * The administrator can now add arguments to the Singularity command line
  * The MUNGE security method is now supported on all Linux platforms
  * The grid universe can create and manage VM instances in Microsoft Azure
  * Added a single-node package to facilitate using a personal HTCondor

 -- Tim Theisen <tim@cs.wisc.edu>  Tue, 30 Oct 2018 16:07:41 -0500

condor (8.6.13-1) stable; urgency=medium

  * Made the Python 'in' operator case-insensitive for ClassAd attributes
  * Python bindings are now built for the Debian and Ubuntu platforms
  * Fixed a memory leak in the Python bindings
  * Fixed a bug where absolute paths failed for output/error files on Windows
  * Fixed a bug using Condor-C to run Condor-C jobs
  * Fixed a bug where Singularity could not be used if Docker was not present

 -- Tim Theisen <tim@cs.wisc.edu>  Tue, 30 Oct 2018 10:28:39 -0500

condor (8.7.9-1) unstable; urgency=medium

  * Support for Debian 9, Ubuntu 16, and Ubuntu 18
  * Improved Python bindings to support the full range of submit functionality
  * Allows VMs to shutdown when the job is being gracefully evicted
  * Can now specify a host name alias (CNAME) for NETWORK_HOSTNAME
  * Added the ability to run a job immediately by replacing a running job

 -- Tim Theisen <tim@cs.wisc.edu>  Wed, 01 Aug 2018 00:40:39 -0500

condor (8.6.12-1) stable; urgency=medium

  * Support for Debian 9, Ubuntu 16, and Ubuntu 18
  * Fixed a memory leak that occurred when SSL authentication fails
  * Fixed a bug where invalid transform REQUIREMENTS caused a Job to match
  * Fixed a bug to allow a queue super user to edit protected attributes
  * Fixed a problem setting the job environment in the Singularity container
  * Fixed several other minor problems

 -- Tim Theisen <tim@cs.wisc.edu>  Tue, 31 Jul 2018 22:58:32 -0500

condor (8.6.11) unstable; urgency=medium

  * Nightly build

 -- Tim Theisen <tim@exec-23.batlab.org>  Thu, 31 May 2018 15:01:37 -0500

condor (8.6.8~dfsg.1-2) unstable; urgency=medium

  * Disable GSOAP (Closes: #890007) (GSOAP will be dropped from HTCondor soon)
  * Package Apache NOTICE file (fix up lintian error)

 -- Tim Theisen <tim@exec-23.batlab.org>  Mon, 19 Mar 2018 18:28:58 -0500

condor (8.6.8~dfsg.1-1) unstable; urgency=medium

  [ Tim Theisen ]
  * New upstream stable release (update to latest 8.6 stable series).
    - Support for singularity containers.
    - Jobs can now be submitted to the Slurm batch scheduling system via the
      new slurm type in the grid universe.
    - Fixes an issue where a user can cause the condor_schedd to crash by
      submitting a job designed for that purpose (CVE-2017-16816).
  * Bump SO version of libclassad from 7 to 8.

  [ Michael Hanke ]
  * Drop transitional packages (Condor -> HTCondor). Thanks to Holger Levsen
    for pointing this out (Closes: #878376).
  * Package was falsely suggesting "docker" instead of "docker.io".
  * More robust default "Personal Condor" configuration (should not break in
    IPv6 scenarios).

 -- Tim Theisen <tim@cs.wisc.edu>  Thu, 16 Nov 2017 15:48:05 -0600

condor (8.4.11~dfsg.1-3) unstable; urgency=medium

  * Get rid of lintian errors (eliminate RPATH, dh_python build dependency)

 -- Tim Theisen <tim@cs.wisc.edu>  Wed, 04 Oct 2017 15:33:23 -0500

condor (8.4.11~dfsg.1-2) unstable; urgency=medium

  * List additional global symbols for new gsoap version(Closes: #868905).
    Thanks to Michael Hudson-Doyle <michael.hudson@canonical.com>
  * Add build conflict to prevent pulling in cream on raspian.
    Thanks to Peter Green <plugwash@p10link.net>

 -- Tim Theisen <tim@cs.wisc.edu>  Fri, 18 Aug 2017 22:39:59 -0500

condor (8.4.11~dfsg.1-1) unstable; urgency=medium

  * New upstream bugfix release.
    - Various bugfixes for a number of HTCondor subsystems
      http://research.cs.wisc.edu/htcondor/manual/v8.4.11/10_3Stable_Release.html
  * Add Tim Theisen as a maintainer.
  * Remove Brian Lin as a maintainer.

 -- Tim Theisen <tim@cs.wisc.edu>  Wed, 25 Jan 2017 09:45:20 -0600

condor (8.4.9~dfsg.1-2) unstable; urgency=medium

  * Add patch to fix FTBFS due to -fPIE being default now. Thanks
    to Adrian Bunk <bunk@stusta.de> for the patch (Closes: #837402).
  * Disable VOMS support for now to workaround VOMS not being ready for
    OpenSSL 1.1.0 (Closes: #828269). To be re-enabled once #844877
    was addressed.
  * Add upstream patch for OpenSSL 1.1 compatibility (to be released with
    8.4.10).

 -- Michael Hanke <mih@debian.org>  Sun, 27 Nov 2016 08:45:09 +0100

condor (8.4.9~dfsg.1-1) unstable; urgency=medium

  * New upstream bugfix release.
    - Updated systemd service configuration.
    - Various bugfixes for a number of HTCondor subsystems
      http://research.cs.wisc.edu/htcondor/manual/v8.4.9/10_3Stable_Release.html
  * Refreshed patches.
  * Adjusted install setup for tmpfile.d configuration after upstream source
    reorganization.

 -- Michael Hanke <mih@debian.org>  Fri, 14 Oct 2016 13:39:15 +0200

condor (8.4.8~dfsg.1-1) unstable; urgency=medium

  * New upstream release (skipped several, more help wanted!)
    - Clarified license of doc/makeman/hard-test.html -- same as
      main HTCondor license (Closes: #822404)
  * Bumped Standards version to 3.9.8, no changes necessary.
  * Add Debconf template translation:
    - Brazilian Portuguese -- courtesy of Adriano Rafael Gomes
      <adrianorg@arg.eti.br>.
      (Closes: #816945)
  * Prevent failure when creating arch-independent packages only.
    Patch is courtesy of Santiago Vila <sanvila@unex.es> (Closes: #809112)

 -- Michael Hanke <mih@debian.org>  Fri, 19 Aug 2016 10:14:12 +0200

condor (8.4.2~dfsg.1-1) unstable; urgency=medium

  * New upstream release.
    - Simplified configuration to hold or preempt jobs that exceed resource
      claims.
    - Fix FTBFS on non-amd64 64bit platforms (Closes: #804386).
    - Various other bug fixes.
  * Install tmpfiles configuration for systemd to prevent service start
    failure due to missing /var/run/condor.

 -- Michael Hanke <mih@debian.org>  Fri, 11 Dec 2015 20:30:35 +0100

condor (8.4.0~dfsg.1-1) unstable; urgency=medium

  * First upstream in new 8.4 stable series. Updates:
    - leaner resource footprint for up to 200k simultaneous jobs in a
      single pool
    - run Docker containers as jobs
    - configurable encryption of execution directories
    - support for simultaneous IPv4 and IPv6 connections
    - adminstrator can establish requirements that must be satisfied in order
      for a job to be queued
    - new default shared port (if used) is 9618, instead of the previous
      random default
    - automatic tuning of certain kernel parameters for improved scalability
      enabled by default (see LINUX_KERNEL_TUNING_SCRIPT).
  * Install systemd service file.
  * Install default submit configuration for interactive jobs in
    /etc/condor/interactive.sub and set default configuration for
    INTERACTIVE_SUBMIT_FILE accordingly.
  * Tighten versioned dependency on libclassad package -- observed missing
    symbols, despite unchanged SO version.
  * Install documentation under /usr/share/doc/htcondor (no longer just
    'condor').
  * Add docker as suggested package, due to the addition of the
    DockerUniverse.
  * Recommend package 'ecryptfs-utils': when installed HTCondor can be
    instructed to encrypt job EXECUTE directories on a system-wide, or
    per-job basis.
  * Install linux-kernel-tuning script as a config file into /etc/condor.
  * Update patch to avoid non-literal string processing without format
    strings [-Werror=format-security].
  * Build with Virtual Organization Membership Service support. Added
    voms-dev as a build-dependency.
  * Add a watch file.

 -- Michael Hanke <mih@debian.org>  Tue, 15 Sep 2015 07:32:31 +0200

condor (8.2.9~dfsg.1-1) unstable; urgency=medium

  * New upstream bugfix release closing >25 tickets.
    - "Smaller" partitionable slots are now merged to allow for a "bigger"
      job to match (needs ALLOW_PSLOT_PREEMPTION=True; default behavior
      unchanged).
    - Fix LaTeX documentation sources to work with the most recent TeTeX
      (Closes: #790865). Thanks to Martin Michlmayr for the report and a
      patch.
  * Remove package section disparity (devel -> libdevel).

 -- Michael Hanke <mih@debian.org>  Mon, 17 Aug 2015 08:35:31 +0200

condor (8.2.8~dfsg.1-1) unstable; urgency=medium

  * New upstream bugfix release.
    - Updated for latest gsoap release (Closes: #784778)
    - Numerous additional bug fixes.
  * Minimize patch for default configuration to match upstream
    adjustments.
  * Add patch to fix a few bashisms (Closes: #772232). Thanks to
    Raphael Geissert for the report.
  * Add a patch adding raspbian to OS detection code (Closes: #780517).
    Thanks to Peter Michael Green for the patch.
  * Bumped Standards-version to 3.9.6; no changes necessary.

 -- Michael Hanke <mih@debian.org>  Sat, 16 May 2015 10:32:41 +0200

condor (8.2.3~dfsg.1-6) unstable; urgency=medium

  [Alex Waite]
  * Upstream security fix: Authenticated users could execute arbitrary code as
    the condor user due to a bug in the way the condor daemon sent email
    notifications (CVE-2014-8126). (Closes: #775276)

 -- Michael Hanke <mih@debian.org>  Fri, 16 Jan 2015 18:59:12 +0100

condor (8.2.3~dfsg.1-5) unstable; urgency=medium

  * Fix wrong default SPOOL location introduced with 8.2.3~dfsg.1-4. Whenever
    not overwritten by an explicit SPOOL setting, this version relocated
    SPOOL to /var/lib/condor/lib. Consequently, existing job and usage logs
    where inaccessible by HTcondor. This update reverts this unintentional
    change and sets SPOOL explicitly to /var/spool/condor again.
    (Closes: #772170)

 -- Michael Hanke <mih@debian.org>  Fri, 05 Dec 2014 20:32:17 +0100

condor (8.2.3~dfsg.1-4) unstable; urgency=medium

  * Adjust mechanism to apply the default Debian configuration to cope with
    the removal of the monolithic configuration file in the 8.2.x series.
    The default configuration is now applied as a patch to the table of
    parameters in the HTCondor sources (Closes: #769100).
    The report of leaving behind an unowned directory is merely a symptom of
    this bug.
  * Adjust default configuration to make HTCondor work with Debian's
    ganglia (also see Ticket #4709). Thanks to Alex Waite for the fix.
  * Add Debconf template translation:
    - Dutch -- courtesy of Frans Spiesschaert <Frans.Spiesschaert@yucom.be>.
      (Closes: #766067)

 -- Michael Hanke <mih@debian.org>  Sat, 29 Nov 2014 09:57:27 +0100

condor (8.2.3~dfsg.1-3) unstable; urgency=medium

  * Modify the DMTCP shim script to work with the 2.x series of DMTCP.

 -- Michael Hanke <mih@debian.org>  Fri, 17 Oct 2014 20:43:10 +0200

condor (8.2.3~dfsg.1-2) unstable; urgency=medium

  * Add transitional dummy packages to enable seamless upgrades from the
    "condor*" packages in wheezy. Apparently, the provides/replaces/conflicts
    triplet doesn't work with apt or aptitude in jessie.

 -- Michael Hanke <mih@debian.org>  Tue, 07 Oct 2014 13:33:55 +0200

condor (8.2.3~dfsg.1-1) unstable; urgency=medium

  * Add patch to prevent FTBFS when built with --as-needed (Closes: #758923).
    Thanks to Artur Rona.
  * Add 'provides: condor*' statements to debian/control to ensure a smooth
    upgrade path.
  * Move upstream meta data: debian/upstream -> debian/upstream/metadata
  * Added patch to increase the robustness of the sentinel job submitted by
    condor_qsub (Closes: #692388). Thanks to Philip Chase for the patch.

 -- Michael Hanke <mih@debian.org>  Sat, 04 Oct 2014 14:59:29 +0200

condor (8.2.1~dfsg.1-1) unstable; urgency=medium

  * New upstream release in the 8.2 stable series.
    - Skipped 8.2.0 due to a security issue.
    - Includes various new features from the former 8.1 development series,
      such as improved support for partitionable slots, and interactive
      sessions.
  * Enabled CGROUPS support (new build-dependency libcgroups-dev).
  * Enabled condor_kbdd for machines where Condor harvests idle time
    (new build-dependency libx11-dev).
  * Bump SO version of libclassad from 5 to 7.
  * Bumped Standards-version to 3.9.5; no changes necessary.
  * Drop build-dependency on obsolete python-support.
  * Drop alternative build-dependency on obselete java-compiler.
  * Symlink condor_ssh_to_job_sshd_config_template to /usr/lib/condor
    where Condor expects it to make interactive sessions work out of the box.

 -- Michael Hanke <mih@debian.org>  Sun, 13 Jul 2014 12:03:32 +0200

condor (8.0.6~dfsg.1-1) unstable; urgency=medium

  * New upstream maintenance release for the 8.0 series. Changelog excerpt:
    - HTCondor now forces proxies that it delegates to be a minimum of
      1024 bits. (Ticket #4168).
    - Fixed a bug in the condor_schedd which would cause it to crash when
      running remotely submitted parallel universe jobs. (Ticket #4163).
    - Fixed a crash of the condor_shadow, triggered when a disconnect from
      the condor_starter occurs just as the job terminates. (Ticket #4127).
    - Fixed a bug that caused condor_submit_dag to crash on very large DAG
      input files, such as those larger than 2 Gbytes (Ticket #4171).
  * Drop patch for schedd crash-prevention (Ticket #38936) -- contained in new
    release.
  * Add missing libkrb5-dev packages to the build-depends. Thanks to Hideki
    Yamane for the fix (Closes: #747794).
  * Update patch for missing getpid and getppid syscalls on alpha. Thanks to
    Michael Cree (Closes: #736689).
  * Disable Python bindings again -- they do not build nicely for all
    supported Python versions right now.
  * Update java build-dependencies to use default-jdk as first option. Thanks
    lintian.

 -- Michael Hanke <mih@debian.org>  Sun, 25 May 2014 16:15:55 +0200

condor (8.0.5~dfsg.1-1) unstable; urgency=low

  [ Michael Hanke ]
  * Acknowledge NMU, thanks Mattias Ellert.
  * New upstream version (Closes: #714364). This is the first packaged
    version of an 8.x release with many improvements and fixes.
  * Rename all relevant binary packages to reflect the new upstream name
    HTCondor. The source package name is kept as 'condor'.
  * Bump debhelper compat level to 9 to enabled hardening and python helper
    support.
  * Enable Python bindings (only for the default Python version for now).
    New build-dependencies libboost-python-dev, python-support and python-dev
    added.
  * Enable automatic updating of autotools infrastructure via dh_autoreconf.
    New build-dependencies dh-autoreconf and autotools-dev added.
  * Fix for CVE-2013-4255 is contained since 8.0.3 (Closes: #721693).
  * Remove Debian-specific condor_qsub script which has been integrated
    upstream and is now shipped in an improved form.
  * Add patch to source LSB init function in Condor's init script.
  * Add patch to replace sprintf wrapper call without a format string argument
    with the corresponding non-formating function call.
  * Add upstream patch to prevent schedd crash (Ticket #38936).

  [ Brian Lin ]
  * Add Debconf template translations:
    - Japanese -- courtesy of victory <victory.deb@gmail.com>.
      (Closes: #718923)
  * Add patch campus_factory_syntax to fix a syntax error the campus_factory
    script.
  * Bumped Standards-version to 3.9.4; no changes necessary.
  * Add new dependency on libboost-test-dev.
  * Disable installation of obsolete Perl modules.
  * Fix DEP5 syntax error in debian/copyright.

 -- Michael Hanke <mih@debian.org>  Tue, 31 Dec 2013 10:22:08 +0100

condor (7.8.8~dfsg.1-2.1) unstable; urgency=medium

  * Non-maintainer upload.
  * Adapt to multiarch globus installation (Closes: #731246).

 -- Mattias Ellert <mattias.ellert@fysast.uu.se>  Mon, 16 Dec 2013 16:40:36 +0100

condor (7.8.8~dfsg.1-2) unstable; urgency=low

  * Fix corrupted Russian and French debconf template translations.
    Thanks to David Prévot for the fixes (Closes: #671510, #673138).

 -- Michael Hanke <mih@debian.org>  Sun, 21 Jul 2013 09:23:43 +0200

condor (7.8.8~dfsg.1-1) unstable; urgency=low

  [ Brian Lin ]
  * New upstream bug fix release.
    - Fixed a bug in condor_advertise that could cause failure to publish
    ClassAds to condor_collector daemons other than the first one in the list of
    condor_collector daemons (Ticket #3404).
    - Fixed a bug that could cause HTCondor daemons to abort on condor_reconfig
    when the value of configuration variable STATISTICS_WINDOW_SECONDS was
    reduced. (Ticket #3443).
    - If condor_shared_port was using a dynamic port and the condor_master was
    using the shared port, then if condor_shared_port died, all subsequent
    attempts to restart it on a different port failed. (Ticket #3478).
    - Reduced the likelihood of a problem that caused the condor_master to
    restart some of its children after a recent reconfiguration, because the
    condor_master incorrectly concluded that the children were hung. (Ticket
    #3510)
    - Now installs the condor_kbdd daemon.
    - Does no longer provide condor_glidein
    - Fix a number of bashisms (Closes: #690640)
  * Added patch to automatically retry glexec operations if they exit with an
    error code likely caused by a transient error (Ticket 2415).

  [ Michael Hanke ]
  * Add Brian Lin as a maintainer.
  * Adjust code to determine Condor's upstream version in debian/rules'
    get-orig-source target.
  * Add citation information in debian/upstream. Thanks to Andreas Tille.
  * Add explicit note to README.Debian that the standard universe is not
    supported at this point (Closes: #717357).

 -- Michael Hanke <mih@debian.org>  Sat, 20 Jul 2013 12:51:53 +0200

condor (7.8.7~dfsg.1-1) experimental; urgency=low

  * New upstream bug fix release.
    - Fixed a bug wherein running the condor_suspend command on a scheduler
      universe job would cause the schedd to crash (Ticket 3259).
    - Jobs that were submitted with condor_submit -spool and failed during
      submission were left indefinitely in the queue in the Hold state
      (Ticket 3200).
    - When using privilege separation, jobs would be put on hold after
      they finished running if the working directory contained links to
      files that were not globally readable (Ticket 2904).
    - condor_master would sometimes crash on reconfiguration when the
      High Availability configuration had changed (Ticket 3292).
  * Condor is now officially called HTCondor. The Debian package will keep the
    name 'condor' for now and change when switching to the 7.9 or 8.0 series.

 -- Michael Hanke <mih@debian.org>  Thu, 10 Jan 2013 16:47:47 +0100

condor (7.8.6~dfsg.1-1) experimental; urgency=low

  * New upstream bug fix release (skipped 7.8.5).
    - Avoid rare crashes of condor_schedd in association with jobs that have
      'noop_job = true' (Ticket 3156).
    - Fix condor_startd crash when failing to match a partitionable slot after
      the application of configuration variables of the MODIFY_REQUEST_EXPR_
      category (Ticket 3260).
    - Prevent removal of scheduler universe jobs from the job queue when they
      should have been requeued, according to policy. This caused condor_dagman
      jobs to fail to restart. This bug exists in all Condor versions 7.8.0
      through 7.8.4. Upon upgrading from these Condor versions, users will need
      to intervene in order to restart their dagman jobs (Ticket 3207).

 -- Michael Hanke <mih@debian.org>  Tue, 06 Nov 2012 08:22:29 +0100

condor (7.8.4~dfsg.1-1) experimental; urgency=low

  * New upstream bug fix release (missed 7.8.3). This release addresses four
    security-related issues, as well as numerous other bug fixes
    (Closes: #688210):
    - Security Item: Some code that was no longer used was removed. The presence
      of this code could expose information which would allow an attacker to
      control another user's job. (CVE-2012-3493)
    - Security Item: Some code that was no longer used was removed. The presence
      of this code could have lead to a Denial-of-Service attack which would
      allow an attacker to remove another user's idle job. (CVE-2012-3491)
    - Security Item: Filesystem (FS) authentication was improved to check the
      UNIX permissions of the directory used for authentication. Without this,
      an attacker may have been able to impersonate another submitter on the
      same submit machine. (CVE-2012-3492)
    - Security Item: Although not user-visible, there were multiple updates to
      remove places in the code where potential buffer overruns could occur,
      thus removing potential attacks. None were known to be exploitable.
    - Security Item: Although not user-visible, there were updates to the code
      to improve error checking of system calls, removing some potential
      security threats. None were known to be exploitable.
    - The full changelog listing numerous additional bugs is available at
      http://research.cs.wisc.edu/condor/manual/v7.8/9_3Stable_Release.html
  * Added patch to fix a FTBFS on alpha, due to missing getpid syscall.
    Courtesy of Michael Cree <mcree@orcon.net.nz> (Closes: #685892).

 -- Michael Hanke <mih@debian.org>  Fri, 21 Sep 2012 20:56:32 +0200

condor (7.8.2~dfsg.1-2) experimental; urgency=low

  * Make postinst script more robust against missing config variables (Closes:
    #684667). Patch is courtesy of Tim Cartwright.
  * Disable Condor's file transfer mechanism for jobs submitted via
    condor_qsub, because a shared filesystem is assumed for these jobs
    (Closes: #684879).
  * This time really remove dangling symlink /usr/sbin/condor -> ../bin/condor.
    This file no longer exists (Closes: #678425).
  * Support deployment scenario where the administrative 'condor' user is not
    a local system user, but is shared (e.g. through LDAP) by all machines in a
    Condor pool (see installation manual section 3.2). The condor package will
    accept to run under an existing non-system user account named 'condor',
    but only when that account is locked, i.e. not login is possible
    (Closes: #684463).

 -- Michael Hanke <mih@debian.org>  Sun, 12 Aug 2012 19:20:35 +0200

condor (7.8.2~dfsg.1-1) unstable; urgency=high

  * Upstream security release. Prevent an attacker who is manipulating
    reverse-DNS entries and is able to connect to a Condor daemon to gain
    access to a Condor pool that is using DNS/hostname host-based authentication
    (only). CVE-2012-3416

 -- Michael Hanke <mih@debian.org>  Thu, 16 Aug 2012 08:32:49 +0200

condor (7.8.1~dfsg.1-2) unstable; urgency=low

  * Remove dangling symlink /usr/sbin/condor -> ../bin/condor. This file no
    longer exists (Closes: #678425).
  * Add Debconf template translations:
    - Czech -- courtesy of Martin Å Ãn <martin.sin@zshk.cz>
      (Closes: #678952)
    - Spanish -- courtesy of Fernando C. Estrada <fcestrada@fcestrada.com>
      (Closes: #680201)
  * Only issue 'condor_restart' command in postinst, when condor_master is
    actually running. If that is not the case, for example when daemon
    startup is prevented by system policy, package installation would fail
    otherwise. Thanks to Andreas Beckmann for the report. (Closes: #681144)

 -- Michael Hanke <mih@debian.org>  Thu, 21 Jun 2012 18:40:11 +0200

condor (7.8.1~dfsg.1-1) unstable; urgency=low

  * New upstream bugfix release:
    - Fixed a bug in the condor init script that would cause
      the init script to hang if condor wasn't running (Ticket 2872)
    - Fixed a bug that caused Parallel Universe jobs using Parallel
      Scheduling Groups to occasionally stay idle even when there were
      available machines to run them (Ticket 3017)
    - Fixed a bug that caused the Condor GridManager to crash when
      attempting to submit jobs to a local PBS/LSF/SGI cluster
      (Ticket 3014)
    - Fixed a bug in the handling of local universe jobs which caused
      the Condor SCHEDD to log a spurious ERROR message every time a local
      universe job exited, and then further caused the statistics for local
      universe jobs to be incorrectly computed (Ticket 3008)
    - Fixed a bug when Condor runs under the PrivSep model, in which if a job
      created a hard link from one file to another, Condor was unable to
      transfer the files back to the submit side, and the job was put on hold.
      (Ticket 2987)
    - When configuration variables MaxJobRetirementTime or MachineMaxVacateTime
      were very large, estimates of machine draining badput and completion time
      were sometimes nonsensical because of integer overflow (Ticket 3001)
    - Fixed a bug where per-job sub-directories and their contents in the
      SPOOL directory would not be removed when the associated job left the
      queue (Ticket 2942). Closes: #663031
  * Updated Swedish Debconf translation (Closes: #676943).

 -- Michael Hanke <mih@debian.org>  Wed, 06 Jun 2012 10:39:35 +0200

condor (7.8.0~dfsg.1-2) unstable; urgency=low

  * Actually include the Russian, Italian, and Polish translations.
  * Add Debconf template translations:
    - Swedish -- courtesy of Martin Bagge <brother@bsnet.se>
      (Closes: #673877)
    - French -- courtesy of Steve Petruzzello <dlist@bluewin.ch>
      (Closes: #673138)
    - Portuguese -- courtesy of Pedro Ribeiro <p.m42.ribeiro@gmail.com>
      (Closes: #674943)
  * Add explicit dependency on Python (for condor_router_history).
  * Remove word duplication from package description.
  * Fix typos in debian/copyright.

 -- Michael Hanke <mih@debian.org>  Mon, 04 Jun 2012 08:49:07 +0200

condor (7.8.0~dfsg.1-1) unstable; urgency=low

  * New upstream release (Closes: #670304). This is the first release of the
    new 7.8 stable series. Patches introduced to prevent FTBFS on mips, ia64
    and s390x are merged/obsolete.
  * Add Debconf template translations (Closes: #670487):
    - German -- courtesy of Erik Pfannenstein <epfannenstein@gmx.de>
      (Closes: #671394)
    - Russian -- courtesy of Yuri Kozlov <yuray@komyakino.ru>
      (Closes: #671510)
    - Italian -- courtesy of Beatrice Torracca <beatricet@libero.it>
      (Closes: #671641)
    - Polish -- courtesy of Michał Kułach <michalkulach@gmail.com>
      (Closes: #671547)

 -- Michael Hanke <mih@debian.org>  Wed, 09 May 2012 11:35:19 +0200

condor (7.7.6~dfsg.1-3) experimental; urgency=low

  * Temporarily drop cgroups dependency and, consequently, support for cgroups
    in Condor. The cgroups package is not in the condition to migrate into
    wheezy, hence blocking Condor's migration as well. cgroups maintainer
    suggests to drop this dependency for now.
    http://lists.debian.org/debian-devel/2012/04/msg00617.html
  * Improved Debconf templates after review by debian-l10n-english. Thanks
    to Justin B. Rye and Christian Perrier.
  * Add Debconf template translations:
    - Danish -- courtesy of Joe Dalton (Closes: #671090).

 -- Michael Hanke <mih@debian.org>  Wed, 02 May 2012 08:13:55 +0200

condor (7.7.6~dfsg.1-2) unstable; urgency=low

  * Add upstream patch to address FTBFS on ia64 and s390x (Closes: #670393).

 -- Michael Hanke <mih@debian.org>  Wed, 25 Apr 2012 18:18:08 +0200

condor (7.7.6~dfsg.1-1) unstable; urgency=low

  * New upstream development release. Last one before the 7.8 stable series.
  * Majority of patches has been merged upstream or have been made obsolete.
  * Stop supporting alternative LOCAL_DIR settings via Debconf. In addition
    the pre/postrm scripts no longer support non-standard (aka /var) LOCAL_DIR
    settings. This was done to be able to keep runtime data (logs, etc.) when
    the package gets removed, but not purged (Closes: #668088). Previously the
    package relied on Condor's own configuration facilities to deduce LOCAL_DIR,
    which is impossible to perform in 'postrm'.
  * Do not remove the condor user during package purge (Closes: #667533).
    Along the lines of the discussion in #621833 the user is kept in a locked
    state (condor user has login disabled by default).
  * Simplify logic of adding the condor system user in maintainer scripts.
  * Change daemon restart behavior on package upgrade -- confirmed with
    upstream. Condor is now kept running during package upgrade (was
    unconditionally stopped in prerm before). Upon finishing installtion of
    the new version, Condor is just started (if not already running) and a
    'condor_restart' command is issued. Before a complete stop-start cycle was
    performed. The new behavior should allow for a more graceful upgrade of
    Condor pools, by safely shutting down all running jobs and jobs submitted
    from the localhost.
  * Add patch to allow building on MIPS. Rename variable name 'mips' to
    'mips_' to avoid name clash (Closes: #669689).
  * Fix a bug in the debconf script that caused the default start policy
    setting for a personal Condor installation to have no effect, i.e. it
    would not run jobs regardless of machine activity by default.

 -- Michael Hanke <mih@debian.org>  Tue, 24 Apr 2012 20:15:31 +0200

condor (7.7.5~dfsg.1-2) experimental; urgency=low

  * New primary Debian maintainer contact is Condor upstream. Previous
    maintainer remains uploader.
  * Guard against failure due to missing directories in pre-removal script
    (Closes: #662739). Thanks to Andreas Beckmann for detecting the bug.
  * Fix DMTCP integration for version 1.2.4 and later -- file location tests
    became invalid.
  * Set default DMTCP snapshotting interval to zero -- no regular snapshotting,
    but on-demand snapshots on vacate command. In addition the shim script now
    honors DMTCP_CHECKPOINT_INTERVAL.
  * Call dmtcp_command with option --quiet in shim_dmtcp to achieve more
    readable logs, by suppressing DMTCP's license and author boilerplate
    output.
  * Added patch to ignore PIDs from a stale PID file when trying to stop
    condor. This could otherwise prevent package removal/upgrade
    (Closes: #663033). The patch has been forwarded upstream.
  * Cherry-pick upstream patch that let's Condor build on all Debian-derived
    distributions identically. This patch allows the unmodified Debian package
    to build on Ubuntu.
  * Cherry-pick upstream patch to bump the libclassad SO version from 2 to 3
    -- fixed an overlooked and somewhat hidden change of API. Should now be
    stable for the 7.8 series. Also changed associated package name and
    dependencies accordingly.
  * Let DMTCP perform a blocking checkpointing operation, to avoid Condor
    killing DMTCP before a checkpoint file is written completely
    (Closes: #663078).
  * Make an attempt to let shim_dmtcp remove DMTCP checkpoint output files
    from a job's EXEC_DIR upon job termination. This is experimental.
  * Improve README.Debian regarding DMTCP checkpointing setup.
  * Bumped Standards-version to 3.9.3; no changes necessary.
  * Added homepage and VCS information to control file.

 -- Michael Hanke <mih@debian.org>  Fri, 09 Mar 2012 13:20:25 +0100

condor (7.7.5~dfsg.1-1) UNRELEASED; urgency=low

  * New upstream release. Feature freeze for upcoming 7.8 stable series.
    - better statistics for monitoring a Condor pool,
    - better support for absent ads in the collector
    - fast claiming of partitionable slots
    - support for some newer Linux kernel features to better support process
      isolation.
  * Remove 'disable_java_gt4X' patch -- corresponding upstream code has been
    removed.
  * Remove 'debian_dynamic_run' patch -- merged upstream.

 -- Michael Hanke <mih@debian.org>  Thu, 01 Mar 2012 08:47:40 +0100

condor (7.7.4+git3-gd7ce75b~dfsg.1-1) experimental; urgency=low

  * Initial upload to Debian experimental (Closes: #233482).
    After acceptance into Debian an upload to unstable is expected to happen
    once a build-time test suite is operational.
  * Drop NeuroDebian team as maintainer, upstream will eventually become the
    primary maintainer, with Michael Hanke being the uploader for the time
    being.
  * Merge commits from 7.7.4 maintenance branch.
  * Enable GSOAP support.

 -- Michael Hanke <mih@debian.org>  Fri, 24 Feb 2012 08:37:32 +0100

condor (7.7.4-2) UNRELEASED; urgency=low

  * Forcing runtime dependency on libcgroup1 (>= 0.37~), as otherwise Condor's
    procd refuses to start.
  * Fix problem in the Debconf setup that caused the initially provided
    settings to be overwritten during installation on a clean system (without
    and existing Condor installation).
  * Modify condor_qsub to always execute submitted scripts via the configured
    shell and not directly (expecting them to be executable). The seems to be
    the behavior of SGE's qsub.

 -- Michael Hanke <mih@debian.org>  Tue, 17 Jan 2012 14:01:27 +0100

condor (7.7.4-1) UNRELEASED; urgency=low

  * New upstream release. RPATH setup now officially supported.
  * Added emulator for SGE-style qsub calls (condor_qsub; incl. manpage).
  * Update DMCTP shim script to version 0.4.
  * Added dependency to libdate-manip-perl for condor_gather_info.
  * Remove patch to disable scimark in favor of proper configuration default.


 -- Michael Hanke <mih@debian.org>  Thu, 22 Dec 2011 16:19:00 +0100

condor (7.7.1+git837-g37b7fa3-1) UNRELEASED; urgency=low

  * New upstream code. Support for dynamic linking against system
    libraries. Condor's internal libs have been merged into a single
    library.
  * Fix build-deps on BOOST.
  * Bumped Standards-version to 3.9.2; no changes necessary.
  * Build using embedded classad library -- upstream will (or did) stop
    releasing it separately. libclassad binary packages are now built from
    the Condor source package.
  * Drop shared library, sysapi and postgres patches -- merged or obsolete.
  * Adjust rules for now included doc source code.
  * Add sanity checks into maintainer script to avoid creating bogus
    directories and installation errors. Thanks to Mats Rynge for reporting.
  * Add Python as runtime dependency.
  * Add patch to make condor_run work with Condor's new file transfer
    behavior. Courtesy of Jaime Frey.
  * Stop building a PDF version of the manual (takes long, and segfaults
    ghostscript at the moment). Keep HTML version.
  * Add patch to provide a sane default configuration for ssh_to_job and
    install condor_ssh_to_job_sshd_config_template as a conffile in
    /etc/condor/.
  * Added condor-dev package, containing headers files and static versions of
    Condor libraries.
  * Add build-dep on libldap-dev to ensure nordugrid_gahp being built.
  * Added DMTCP integration for snapshotting of vanilla universe jobs.

 -- Michael Hanke <mih@debian.org>  Tue, 11 Oct 2011 08:42:35 +0200

condor (7.6.1-1) UNRELEASED; urgency=low

  * New upstream release.
  * Adjust shared library patch.

 -- Michael Hanke <mih@debian.org>  Sat, 04 Jun 2011 20:36:29 -0400

condor (7.6.0-1) UNRELEASED; urgency=low

  * New upstream stable release.
  * Adjusted patches.
  * Added missing debhelper dependencies.
  * Added missing sysv-style init script symlinks.
  * Fixed various typos.
  * Prevent local classad header files from being used, in favor of
    system-wide libclassad installations.

 -- Michael Hanke <mih@debian.org>  Mon, 18 Apr 2011 22:07:08 -0400

condor (7.5.5+git995-ga9a0d2a-1) UNRELEASED; urgency=low

  * New upstream code from V7.6 branch. Updated various patches, removed some
    merged ones.
  * No longer compile the 'contrib' parts -- upstream recommended it due to
    lack of stability.
  * Added patch to create /var/run/condor upon daemon startup with proper
    permissions. That helps to conform to the FHS that declares /var/run as
    volatile and to be cleaned upon boot. Moreover, some systems have /var/run
    mounted as tmpfs.

 -- Michael Hanke <mih@debian.org>  Tue, 15 Mar 2011 16:37:56 -0400

condor (7.5.4+git567-gb10f6b4-2) UNRELEASED; urgency=low

  * Applied patch to allow adding submit specs in condor_run calls. Thanks to
    Matthew Farrellee <matt@redhat.com>.
  * Improved configuration for a "Personal Condor". Bind network traffic to
    the loopback interface. Better documentation in the generated
    configuration file.

 -- Michael Hanke <mih@debian.org>  Thu, 06 Jan 2011 17:28:59 -0500

condor (7.5.4+git567-gb10f6b4-1) UNRELEASED; urgency=low

  * Initial packaging.

 -- Michael Hanke <mih@debian.org>  Sun, 26 Dec 2010 10:10:19 -0500<|MERGE_RESOLUTION|>--- conflicted
+++ resolved
@@ -1,4 +1,13 @@
-<<<<<<< HEAD
+condor (23.0.14-1) stable; urgency=medium
+
+  * Docker and Container jobs run on EPs that match AP's CPU architecture
+  * Fixed premature cleanup of credentials by the condor_credd
+  * Fixed bug where a malformed SciToken could cause a condor_schedd crash
+  * Fixed crash in condor_annex script
+  * Fixed daemon crash after IDTOKEN request is approved by the collector
+
+ -- Tim Theisen <tim@cs.wisc.edu>  Wed, 07 Aug 2024 11:30:00 -0500
+
 condor (23.8.1-1) stable; urgency=medium
 
   * Add new condor-ap package to facilitate Access Point installation
@@ -10,17 +19,6 @@
   * Fix bug where interactive submit does not work on cgroup v2 systems (EL9)
 
  -- Tim Theisen <tim@cs.wisc.edu>  Thu, 27 Jun 2024 11:21:00 -0500
-=======
-condor (23.0.14-1) stable; urgency=medium
-
-  * Docker and Container jobs run on EPs that match AP's CPU architecture
-  * Fixed premature cleanup of credentials by the condor_credd
-  * Fixed bug where a malformed SciToken could cause a condor_schedd crash
-  * Fixed crash in condor_annex script
-  * Fixed daemon crash after IDTOKEN request is approved by the collector
-
- -- Tim Theisen <tim@cs.wisc.edu>  Wed, 07 Aug 2024 11:30:00 -0500
->>>>>>> bb306abf
 
 condor (23.0.12-1) stable; urgency=medium
 
