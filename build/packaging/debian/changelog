<<<<<<< HEAD
condor (23.6.1-1) stable; urgency=medium

  * Add the ability to force vanilla universe jobs to run in a container
  * Add the ability to override the entrypoint for a Docker image
  * condor_q -better-analyze includes units for memory and disk quantities

 -- Tim Theisen <tim@cs.wisc.edu>  Fri, 12 Apr 2024 14:47:00 -0500

condor (23.5.3-1) stable; urgency=medium

  * HTCondor tarballs now contain Pelican 7.6.2

 -- Tim Theisen <tim@cs.wisc.edu>  Sun, 24 Mar 2024 11:55:00 -0500

condor (23.5.2-1) stable; urgency=medium

  * Old ClassAd based syntax is disabled by default for the job router
  * Can efficiently manage/enforce disk space using LVM partitions
  * GPU discovery is enabled on all Execution Points by default
  * Prevents accessing unallocated GPUs using cgroup v1 enforcement
  * New condor_submit commands for constraining GPU properties
  * Add ability to transfer EP's starter log back to the Access Point
  * Can use VOMS attributes when mapping identities of SSL connections
  * The CondorVersion string contains the source git SHA

 -- Tim Theisen <tim@cs.wisc.edu>  Wed, 13 Mar 2024 20:55:00 -0500
=======
condor (23.0.8-1) stable; urgency=medium

  * Fix bug where ssh-agent processes were leaked with grid universe jobs
  * Fix DAGMan crash when a provisioner node was given a parent
  * Fix bug that prevented use of "ftp:" URLs in file transfer
  * Fix bug where jobs that matched an offline slot never start

 -- Tim Theisen <tim@cs.wisc.edu>  Thu, 11 Apr 2024 10:53:00 -0500
>>>>>>> 458c0c66

condor (23.0.6-1) stable; urgency=medium

  * Fix DAGMan where descendants of removed retry-able jobs are marked futile
  * Ensure the condor_test_token works correctly when invoked as root
  * Fix bug where empty multi-line values could cause a crash
  * condor_qusers returns proper exit code for errors in formatting options
  * Fix crash in job router when a job transform is missing an argument

 -- Tim Theisen <tim@cs.wisc.edu>  Wed, 13 Mar 2024 19:33:00 -0500

condor (23.4.0-1) stable; urgency=medium

  * condor_submit warns about unit-less request_disk and request_memory
  * Separate condor-credmon-local RPM package provides local SciTokens issuer
  * Fix bug where NEGOTIATOR_SLOT_CONSTRAINT was ignored since version 23.3.0
  * The htcondor command line tool can process multiple event logs at once
  * Prevent Docker daemon from keeping a duplicate copy of the job's stdout

 -- Tim Theisen <tim@cs.wisc.edu>  Thu, 08 Feb 2024 08:41:00 -0600

condor (23.0.4-1) stable; urgency=medium

  * NVIDIA_VISIBLE_DEVICES environment variable lists full uuid of slot GPUs
  * Fix problem where some container jobs would see GPUs not assigned to them
  * Restore condor keyboard monitoring that was broken since HTCondor 23.0.0
  * In condor_adstash, the search engine timeouts now apply to all operations
  * Ensure the prerequisite perl modules are installed for condor_gather_info

 -- Tim Theisen <tim@cs.wisc.edu>  Thu, 08 Feb 2024 08:15:00 -0600

condor (23.3.1-1) stable; urgency=medium

  * HTCondor tarballs now contain Pelican 7.4.0

 -- Tim Theisen <tim@cs.wisc.edu>  Tue, 23 Jan 2024 14:28:00 -0600

condor (23.3.0-1) stable; urgency=medium

  * Restore limited support for Enterprise Linux 7 systems
  * Additional assistance converting old syntax job routes to new syntax
  * Able to capture output to debug DAGMan PRE and POST scripts
  * Execution Points advertise when jobs are running with cgroup enforcement

 -- Tim Theisen <tim@cs.wisc.edu>  Wed, 03 Jan 2024 20:28:00 -0600

condor (23.0.3-1) stable; urgency=medium

  * Preliminary support for openSUSE LEAP 15
  * All non-zero exit values from file transfer plugins are now errors
  * Fix crash in Python bindings when job submission fails
  * Chirp uses a 5120 byte buffer and errors out for bigger messages
  * condor_adstash now recognizes GPU usage values as floating point numbers

 -- Tim Theisen <tim@cs.wisc.edu>  Wed, 03 Jan 2024 20:07:00 -0600

condor (23.2.0-1) stable; urgency=medium

  * Add 'periodic_vacate' submit command to restart jobs that are stuck
  * EPs now advertises whether the execute directory is on rotational storage
  * Add two log events for the time a job was running and occupied a slot
  * Files written by HTCondor are now written in binary mode on Windows
  * HTCondor now uses the Pelican Platform for OSDF file transfers

 -- Tim Theisen <tim@cs.wisc.edu>  Wed, 29 Nov 2023 07:25:00 -0600

condor (23.0.2-1) stable; urgency=medium

  * Fix bug where OIDC login information was missing when submitting jobs
  * Improved sandbox and ssh-agent clean up for batch grid universe jobs
  * Fix bug where daemons with a private network address couldn't communicate
  * Fix cgroup v2 memory enforcement for custom configurations
  * Add DISABLE_SWAP_FOR_JOB support on cgroup v2 systems
  * Fix log rotation for OAuth and Vault credmon daemons

 -- Tim Theisen <tim@cs.wisc.edu>  Mon, 20 Nov 2023 07:28:00 -0600

condor (9.0.20-1) stable; urgency=medium

  * Other authentication methods are tried if mapping fails using SSL

 -- Tim Theisen <tim@cs.wisc.edu>  Wed, 15 Nov 2023 17:23:00 -0600

condor (23.1.0-1) stable; urgency=medium

  * Enhanced filtering with 'condor_watch_q'
  * Can specify alternate ssh port with 'condor_remote_cluster'
  * Performance improvement for the 'condor_schedd' and other daemons
  * Jobs running on cgroup v2 systems can subdivide their cgroup
  * The curl plugin can now find CA certificates via an environment variable

 -- Tim Theisen <tim@cs.wisc.edu>  Tue, 31 Oct 2023 09:03:00 -0500

condor (23.0.1-1) stable; urgency=medium

  * Fix 10.6.0 bug that broke PID namespaces
  * Fix Debian and Ubuntu install bug when 'condor' user was in LDAP
  * Fix bug where execution times for ARC CE jobs were 60 times too large
  * Fix bug where a failed 'Service' node would crash DAGMan
  * Condor-C and Job Router jobs now get resources provisioned updates

 -- Tim Theisen <tim@cs.wisc.edu>  Mon, 30 Oct 2023 16:34:00 -0500

condor (23.0.0-1) stable; urgency=medium

  * Absent slot configuration, execution points will use a partitionable slot
  * Linux cgroups enforce maximum memory utilization by default
  * Can now define DAGMan save points to be able to rerun DAGs from there
  * Much better control over environment variables when using DAGMan
  * Administrators can enable and disable job submission for a specific user
  * Can set a minimum number of CPUs allocated to a user
  * condor_status -gpus shows nodes with GPUs and the GPU properties
  * condor_status -compact shows a row for each slot type
  * Container images may now be transferred via a file transfer plugin
  * Support for Enterprise Linux 9, Amazon Linux 2023, and Debian 12
  * Can write job information in AP history file for every execution attempt
  * Can run defrag daemons with different policies on distinct sets of nodes
  * Add condor_test_token tool to generate a short lived SciToken for testing
  * The job’s executable is no longer renamed to ‘condor_exec.exe’

 -- Tim Theisen <tim@cs.wisc.edu>  Fri, 29 Sep 2023 17:22:00 -0500

condor (10.9.0-1) stable; urgency=medium

  * The condor_upgrade_check script now provides guidance on updating to 23.0
  * The htchirp Python binding now properly locates the chirp configuration
  * Fix bug that prevented deletion of HTCondor passwords on Windows

 -- Tim Theisen <tim@cs.wisc.edu>  Thu, 28 Sep 2023 07:25:00 -0500

condor (10.0.9-1) stable; urgency=medium

  * The condor_upgrade_check script now provides guidance on updating to 23.0
  * The htchirp Python binding now properly locates the chirp configuration
  * Fix bug that prevented deletion of HTCondor passwords on Windows

 -- Tim Theisen <tim@cs.wisc.edu>  Thu, 28 Sep 2023 07:00:00 -0500

condor (10.8.0-1) stable; urgency=medium

  * Fold the classads, blahp, and procd RPMs into the main condor RPM
  * Align the Debian packages and package names with the RPM packaging
  * On Linux, the default configuration enforces memory limits with cgroups
  * condor_status -gpus shows nodes with GPUs and the GPU properties
  * condor_status -compact shows a row for each slot type
  * New ENV command controls which environment variables are present in DAGMan

 -- Tim Theisen <tim@cs.wisc.edu>  Thu, 14 Sep 2023 09:05:00 -0500

condor (10.0.8-1) stable; urgency=medium

  * Avoid kernel panic on some Enterprise Linux 8 systems
  * Fix bug where early termination of service nodes could crash DAGMan
  * Limit email about long file transfer queue to once daily
  * Various fixes to condor_adstash

 -- Tim Theisen <tim@cs.wisc.edu>  Thu, 14 Sep 2023 08:56:00 -0500

condor (10.7.1-1) stable; urgency=medium

  * Fix performance problem detecting futile nodes in a large and bushy DAG

 -- Tim Theisen <tim@cs.wisc.edu>  Wed, 09 Aug 2023 09:36:00 -0500

condor (10.7.0-1) stable; urgency=medium

  * Support for Debian 12 (Bookworm)
  * Can run defrag daemons with different policies on distinct sets of nodes
  * Added want_io_proxy submit command
  * Apptainer is now included in the HTCondor tarballs
  * Fix 10.5.0 bug where reported CPU time is very low when using cgroups v1
  * Fix 10.5.0 bug where .job.ad and .machine.ad were missing for local jobs

 -- Tim Theisen <tim@cs.wisc.edu>  Mon, 31 Jul 2023 14:53:00 -0500

condor (10.0.7-1) stable; urgency=medium

  * Fixed bug where held condor cron jobs would never run when released
  * Improved daemon IDTOKENS logging to make useful messages more prominent
  * Remove limit on certificate chain length in SSL authentication
  * condor_config_val -summary now works with a remote configuration query
  * Prints detailed message when condor_remote_cluster fails to fetch a URL
  * Improvements to condor_preen

 -- Tim Theisen <tim@cs.wisc.edu>  Tue, 25 Jul 2023 10:56:00 -0500

condor (9.0.19-1) stable; urgency=medium

  * Remove limit on certificate chain length in SSL authentication

 -- Tim Theisen <tim@cs.wisc.edu>  Fri, 30 Jun 2023 06:18:00 -0500

condor (10.6.0-1) stable; urgency=medium

  * Administrators can enable and disable job submission for a specific user
  * Work around memory leak in libcurl on EL7 when using the ARC-CE GAHP
  * Container images may now be transferred via a file transfer plugin
  * Add ClassAd stringlist subset match function
  * Add submit file macro '$(JobId)' which expands to full ID of the job
  * The job's executable is no longer renamed to 'condor_exec.exe'

 -- Tim Theisen <tim@cs.wisc.edu>  Thu, 29 Jun 2023 08:11:00 -0500

condor (10.0.6-1) stable; urgency=medium

  * In SSL Authentication, use the identity instead of the X.509 proxy subject
  * Can use environment variable to locate the client's SSL X.509 credential
  * ClassAd aggregate functions now tolerate undefined values
  * Fix Python binding bug where accounting ads were omitted from the result
  * The Python bindings now properly report the HTCondor version
  * remote_initial_dir works when submitting a grid batch job remotely via ssh
  * Add a ClassAd stringlist subset match function

 -- Tim Theisen <tim@cs.wisc.edu>  Thu, 22 Jun 2023 10:45:00 -0500

condor (9.0.18-1) stable; urgency=medium

  * Can configure clients to present an X.509 proxy during SSL authentication
  * Provides script to assist updating from HTCondor version 9 to version 10

 -- Tim Theisen <tim@cs.wisc.edu>  Thu, 22 Jun 2023 10:28:00 -0500

condor (10.0.5-1) stable; urgency=medium

  * Rename upgrade9to10checks.py script to condor_upgrade_check
  * Fix spurious warning from condor_upgrade_check about regexes with spaces

 -- Tim Theisen <tim@cs.wisc.edu>  Fri, 09 Jun 2023 08:17:00 -0500

condor (10.5.1-1) stable; urgency=medium

  * Fix issue with grid batch jobs interacting with older Slurm versions

 -- Tim Theisen <tim@cs.wisc.edu>  Tue, 06 Jun 2023 07:10:00 -0500

condor (10.5.0-1) stable; urgency=medium

  * Can now define DAGMan save points to be able to rerun DAGs from there
  * Expand default list of environment variables passed to the DAGMan manager
  * Administrators can prevent users using "getenv = true" in submit files
  * Improved throughput when submitting a large number of ARC-CE jobs
  * Execute events contain the slot name, sandbox path, resource quantities
  * Can add attributes of the execution point to be recorded in the user log
  * Enhanced condor_transform_ads tool to ease offline job transform testing
  * Fixed a bug where memory limits over 2 GiB might not be correctly enforced

 -- Tim Theisen <tim@cs.wisc.edu>  Mon, 05 Jun 2023 12:24:00 -0500

condor (10.0.4-1) stable; urgency=medium

  * Provides script to assist updating from HTCondor version 9 to version 10
  * Fixes a bug where rarely an output file would not be transferred back
  * Fixes counting of submitted jobs, so MAX_JOBS_SUBMITTED works correctly
  * Fixes SSL Authentication failure when PRIVATE_NETWORK_NAME was set
  * Fixes rare crash when SSL or SCITOKENS authentication was attempted
  * Can allow client to present an X.509 proxy during SSL authentication
  * Fixes issue where a users jobs were ignored by the HTCondor-CE on restart
  * Fixes issues where some events that HTCondor-CE depends on were missing

 -- Tim Theisen <tim@cs.wisc.edu>  Tue, 30 May 2023 09:33:00 -0500

condor (9.0.17-3) stable; urgency=medium

  * Improved upgrade9to10checks.py script

 -- Tim Theisen <tim@cs.wisc.edu>  Sat, 27 May 2023 06:40:00 -0500

condor (9.0.17-2) stable; urgency=medium

  * Add upgrade9to10checks.py script

 -- Tim Theisen <tim@cs.wisc.edu>  Tue, 09 May 2023 15:57:00 -0500

condor (10.4.3-1) stable; urgency=medium

  * Fix bug than could cause the collector audit plugin to crash

 -- Tim Theisen <tim@cs.wisc.edu>  Mon, 08 May 2023 21:53:00 -0500

condor (10.4.2-1) stable; urgency=medium

  * Fix bug where remote submission of batch grid universe jobs fail
  * Fix bug where HTCondor-CE fails to handle jobs after HTCondor restarts

 -- Tim Theisen <tim@cs.wisc.edu>  Tue, 02 May 2023 07:11:00 -0500

condor (10.4.1-1) stable; urgency=medium

  * Preliminary support for Ubuntu 20.04 (Focal Fossa) on PowerPC (ppc64el)

 -- Tim Theisen <tim@cs.wisc.edu>  Wed, 12 Apr 2023 13:47:00 -0500

condor (10.4.0-1) stable; urgency=medium

  * DAGMan no longer carries the entire environment into the DAGMan job
  * Allows EGI CheckIn tokens to be used the with SciTokens authentication

 -- Tim Theisen <tim@cs.wisc.edu>  Thu, 06 Apr 2023 10:36:00 -0500

condor (10.0.3-1) stable; urgency=medium

  * GPU metrics continues to be reported after the startd is reconfigured
  * Fixed issue where GPU metrics could be wildly over-reported
  * Fixed issue that kept jobs from running when installed on Debian or Ubuntu
  * Fixed DAGMan problem when retrying a proc failure in a multi-proc node

 -- Tim Theisen <tim@cs.wisc.edu>  Thu, 06 Apr 2023 10:36:00 -0500

condor (10.3.1-1) stable; urgency=medium

  * Execution points now advertise if an sshd is available for ssh to job

 -- Tim Theisen <tim@cs.wisc.edu>  Mon, 06 Mar 2023 14:36:00 -0600

condor (10.3.0-1) stable; urgency=medium

  * Now evicts OOM killed jobs when they are under their requested memory
  * HTCondor glideins can now use cgroups if one has been prepared
  * Can write job information in an AP history file for each execution attempt
  * Can now specify a lifetime for condor_gangliad metrics
  * The condor_schedd now advertises a count of unmaterialized jobs

 -- Tim Theisen <tim@cs.wisc.edu>  Mon, 06 Mar 2023 14:22:00 -0600

condor (10.0.2-1) stable; urgency=medium

  * HTCondor can optionally create intermediate directories for output files
  * Improved condor_schedd scalability when a user runs more than 1,000 jobs
  * Fix issue where condor_ssh_to_job fails if the user is not in /etc/passwd
  * The Python Schedd.query() now returns the ServerTime attribute for Fifemon
  * VM Universe jobs pass through the host CPU model to support newer kernels
  * HTCondor Python wheel is now available for Python 3.11
  * Fix issue that prevented HTCondor installation on Ubuntu 18.04

 -- John Knoeller <johnkn@cs.wisc.edu>  Thu, 02 Mar 2023 10:15:00 -0600

condor (10.2.5-1) stable; urgency=medium

  * Fix counting of unmaterialized jobs in the condor_schedd

 -- Tim Theisen <tim@cs.wisc.edu>  Mon, 27 Feb 2023 14:50:00 -0600

condor (10.2.4-1) stable; urgency=medium

  * Improve counting of unmaterialized jobs in the condor_schedd

 -- Tim Theisen <tim@cs.wisc.edu>  Thu, 23 Feb 2023 20:46:00 -0600

condor (10.2.3-1) stable; urgency=medium

  * Add a count of unmaterialized jobs to condor_schedd statistics

 -- Tim Theisen <tim@cs.wisc.edu>  Tue, 21 Feb 2023 07:10:00 -0600

condor (10.2.2-1) stable; urgency=medium

  * Fixed bugs with configuration knob SINGULARITY_USE_PID_NAMESPACES

 -- Tim Theisen <tim@cs.wisc.edu>  Mon, 06 Feb 2023 21:52:00 -0600

condor (10.2.1-1) stable; urgency=medium

  * Improved condor_schedd scalability when a user runs more than 1,000 jobs
  * Fix issue where condor_ssh_to_job fails if the user is not in /etc/passwd
  * The Python Schedd.query() now returns the ServerTime attribute
  * Fixed issue that prevented HTCondor installation on Ubuntu 18.04

 -- Tim Theisen <tim@cs.wisc.edu>  Tue, 24 Jan 2023 07:12:00 -0600

condor (10.2.0-1) stable; urgency=medium

  * Preliminary support for Enterprise Linux 9
  * Preliminary support for cgroups v2
  * Can now set minimum floor for number of CPUs that a submitter gets
  * Improved validity testing of Singularity/Apptainer runtinme
  * Improvements to jobs hooks, including new PREPARE_JOB_BEFORE_TRANSFER hook
  * OpenCL jobs now work inside Singularity, if OpenCL drivers are on the host

 -- Tim Theisen <tim@cs.wisc.edu>  Thu, 05 Jan 2023 09:36:00 -0600

condor (10.0.1-1) stable; urgency=medium

  * Add Ubuntu 22.04 (Jammy Jellyfish) support
  * Add file transfer plugin that supports stash:// and osdf:// URLs
  * Fix bug where cgroup memory limits were not enforced on Debian and Ubuntu
  * Fix bug where forcibly removing DAG jobs could crash the condor_schedd
  * Fix bug where Docker repository images cannot be run under Singularity
  * Fix issue where blahp scripts were missing on Debian and Ubuntu platforms
  * Fix bug where curl file transfer plugins would fail on Enterprise Linux 8

 -- Tim Theisen <tim@cs.wisc.edu>  Thu, 05 Jan 2023 06:36:00 -0600

condor (10.1.3-1) stable; urgency=medium

  * Improvements to jobs hooks, including new PREPARE_JOB_BEFORE_TRANSFER hook

 -- Tim Theisen <tim@cs.wisc.edu>  Mon, 21 Nov 2022 15:53:00 -0600

condor (10.1.2-1) stable; urgency=medium

  * OpenCL jobs now work inside Singularity, if OpenCL drivers are on the host

 -- Tim Theisen <tim@cs.wisc.edu>  Mon, 14 Nov 2022 15:53:00 -0600

condor (10.1.1-1) stable; urgency=medium

  * Improvements to job hooks and the ability to save stderr from a job hook
  * Fix bug where Apptainer only systems couldn't run with Docker style images

 -- Tim Theisen <tim@cs.wisc.edu>  Thu, 10 Nov 2022 15:53:00 -0600

condor (10.1.0-1) stable; urgency=medium

  * Release HTCondor 10.0.0 bug fixes into 10.1.0

 -- Tim Theisen <tim@cs.wisc.edu>  Thu, 10 Nov 2022 15:18:00 -0600

condor (10.0.0-1) stable; urgency=medium

  * Users can prevent runaway jobs by specifying an allowed duration
  * Able to extend submit commands and create job submit templates
  * Initial implementation of htcondor <noun> <verb> command line interface
  * Initial implementation of Job Sets in the htcondor CLI tool
  * Add Container Universe
  * Support for heterogeneous GPUs
  * Improved File transfer error reporting
  * GSI Authentication method has been removed
  * HTCondor now utilizes ARC-CE's REST interface
  * Support for ARM and PowerPC for Enterprise Linux 8
  * For IDTOKENS, signing key not required on every execution point
  * Trust on first use ability for SSL connections
  * Improvements against replay attacks

 -- Tim Theisen <tim@cs.wisc.edu>  Thu, 10 Nov 2022 08:55:00 -0600

condor (9.12.0-1) stable; urgency=medium

  * Provide a mechanism to bootstrap secure authentication within a pool
  * Add the ability to define submit templates
  * Administrators can now extend the help offered by condor_submit
  * Add DAGMan ClassAd attributes to record more information about jobs
  * On Linux, advertise the x86_64 micro-architecture in a slot attribute
  * Added -drain option to condor_off and condor_restart
  * Administrators can now set the shared memory size for Docker jobs
  * Multiple improvements to condor_adstash
  * HAD daemons now use SHA-256 checksums by default

 -- Tim Theisen <tim@cs.wisc.edu>  Wed, 05 Oct 2022 15:46:00 -0500

condor (9.0.17-1) stable; urgency=medium

  * Fix file descriptor leak when schedd fails to launch scheduler jobs
  * Fix failure to forward batch grid universe job's refreshed X.509 proxy
  * Fix DAGMan failure when the DONE keyword appeared in the JOB line
  * Fix HTCondor's handling of extremely large UIDs on Linux
  * Fix bug where OAUTH tokens lose their scope and audience upon refresh
  * Support for Apptainer in addition to Singularity

 -- Tim Theisen <tim@cs.wisc.edu>  Thu, 29 Sep 2022 16:31:00 -0500

condor (9.11.2-1) stable; urgency=medium

  * In 9.11.0, STARTD_NOCLAIM_SHUTDOWN restarted instead. Now, it shuts down.

 -- Tim Theisen <tim@cs.wisc.edu>  Mon, 12 Sep 2022 15:34:00 -0500

condor (9.11.1-1) stable; urgency=medium

  * File transfer errors are identified as occurring during input or output

 -- Tim Theisen <tim@cs.wisc.edu>  Tue, 06 Sep 2022 06:38:00 -0500

condor (9.11.0-1) stable; urgency=medium

  * Modified GPU attributes to support the new 'require_gpus' submit command
  * Add (PREEMPT|HOLD)_IF_DISK_EXCEEDED configuration templates
  * ADVERTISE authorization levels now also provide READ authorization
  * Periodic release expressions no longer apply to manually held jobs
  * If a #! interpreter doesn't exist, a proper hold and log message appears
  * Can now set the Singularity target directory with 'container_target_dir'
  * If SciToken and X.509 available, uses SciToken for arc job authentication

 -- Tim Theisen <tim@cs.wisc.edu>  Wed, 24 Aug 2022 14:31:00 -0500

condor (9.0.16-1) stable; urgency=medium

  * Singularity now mounts /tmp and /var/tmp under the scratch directory
  * Fix bug where Singularity jobs go on hold at the first checkpoint
  * Fix bug where gridmanager deletes the X.509 proxy file instead of the copy
  * Fix file descriptor leak when using SciTokens for authentication

 -- Tim Theisen <tim@cs.wisc.edu>  Tue, 16 Aug 2022 09:29:00 -0500

condor (9.0.15-1) stable; urgency=medium

  * Report resources provisioned by the Slurm batch scheduler when available

 -- Tim Theisen <tim@cs.wisc.edu>  Wed, 20 Jul 2022 15:18:00 -0500

condor (9.10.1-1) stable; urgency=medium

  * ActivationSetupDuration is now correct for jobs that checkpoint

 -- Tim Theisen <tim@cs.wisc.edu>  Tue, 18 Jul 2022 07:33:00 -0500

condor (9.10.0-1) stable; urgency=medium

  * With collector administrator access, can manage all HTCondor pool daemons
  * SciTokens can now be used for authentication with ARC CE servers
  * Preliminary support for ARM and POWER RC on AlmaLinux 8
  * Prevent negative values when using huge files with a file transfer plugin

 -- Tim Theisen <tim@cs.wisc.edu>  Thu, 14 Jul 2022 16:22:00 -0500

condor (9.0.14-1) stable; urgency=medium

  * SciToken mapping failures are now recorded in the daemon logs
  * Fix bug that stopped file transfers when output and error are the same
  * Ensure that the Python bindings version matches the installed HTCondor
  * $(OPSYSANDVER) now expand properly in job transforms
  * Fix bug where context managed Python htcondor.SecMan sessions would crash
  * Fix bug where remote CPU times would rarely be set to zero

 -- Tim Theisen <tim@cs.wisc.edu>  Tue, 12 Jul 2022 15:18:00 -0500

condor (9.9.1-1) stable; urgency=medium

  * Fix bug where jobs would not match when using a child collector

 -- Tim Theisen <tim@cs.wisc.edu>  Mon, 13 Jun 2022 21:32:00 -0500

condor (9.9.0-1) stable; urgency=medium

  * A new authentication method for remote HTCondor administration
  * Several changes to improve the security of connections
  * Fix issue where DAGMan direct submission failed when using Kerberos
  * The submission method is now recorded in the job ClassAd
  * Singularity jobs can now pull from Docker style repositories
  * The OWNER authorization level has been folded into the ADMINISTRATOR level

 -- Tim Theisen <tim@cs.wisc.edu>  Sat, 28 May 2022 13:28:00 -0500

condor (9.0.13-1) stable; urgency=medium

  * Schedd and startd cron jobs can now log output upon non-zero exit
  * condor_config_val now produces correct syntax for multi-line values
  * The condor_run tool now reports submit errors and warnings to the terminal
  * Fix issue where Kerberos authentication would fail within DAGMan
  * Fix HTCondor startup failure with certain complex network configurations

 -- Tim Theisen <tim@cs.wisc.edu>  Thu, 26 May 2022 14:28:00 -0500

condor (9.8.1-1) stable; urgency=medium

  * Fix HTCondor startup failure with certain complex network configurations

 -- Tim Theisen <tim@cs.wisc.edu>  Thu, 25 Apr 2022 19:39:00 -0500

condor (9.8.0-1) stable; urgency=medium

  * Support for Heterogeneous GPUs, some configuration required
  * Allow HTCondor to utilize grid sites requiring two-factor authentication
  * Technology preview: bring your own resources from (some) NSF HPC clusters

 -- Tim Theisen <tim@cs.wisc.edu>  Thu, 21 Apr 2022 14:16:00 -0500

condor (9.0.12-1) stable; urgency=medium

  * Fix bug in parallel universe that could cause the schedd to crash
  * Fix rare crash where a daemon tries to use a discarded security session

 -- Tim Theisen <tim@cs.wisc.edu>  Tue, 19 Apr 2022 14:26:00 -0500

condor (9.7.1-1) stable; urgency=medium

  * Fix recent bug where jobs may go on hold without a hold reason or code

 -- Tim Theisen <tim@cs.wisc.edu>  Fri, 01 Apr 2022 09:51:00 -0500

condor (9.7.0-1) stable; urgency=medium

  * Support environment variables, other application elements in ARC REST jobs
  * Container universe supports Singularity jobs with hard-coded command
  * DAGMan submits jobs directly (does not shell out to condor_submit)
  * Meaningful error message and sub-code for file transfer failures
  * Add file transfer statistics for file transfer plugins
  * Add named list policy knobs for SYSTEM_PERIODIC_ policies

 -- Tim Theisen <tim@cs.wisc.edu>  Sat, 12 Mar 2022 19:05:00 -0600

condor (9.0.11-1) stable; urgency=medium

  * The Job Router can now create an IDTOKEN for use by the job
  * Fix bug where a self-checkpointing job may erroneously be held
  * Fix bug where the Job Router could erroneously substitute a default value
  * Fix bug where a file transfer error may identify the wrong file
  * Fix bug where condor_ssh_to_job may fail to connect

 -- Tim Theisen <tim@cs.wisc.edu>  Sat, 12 Mar 2022 14:34:00 -0600

condor (8.8.17-1) stable; urgency=high

  * Fixed a memory leak in the Job Router

 -- Tim Theisen <tim@cs.wisc.edu>  Fri, 11 Mar 2022 13:38:00 -0600

condor (9.6.0-1) stable; urgency=high

  * Fixes for security issues
    https://htcondor.org/security/vulnerabilities/HTCONDOR-2022-0001.html
    https://htcondor.org/security/vulnerabilities/HTCONDOR-2022-0002.html
    https://htcondor.org/security/vulnerabilities/HTCONDOR-2022-0003.html

 -- Tim Theisen <tim@cs.wisc.edu>  Wed, 16 Feb 2022 12:14:00 -0600

condor (9.0.10-1) stable; urgency=high

  * Fixes for security issues
    https://htcondor.org/security/vulnerabilities/HTCONDOR-2022-0001.html
    https://htcondor.org/security/vulnerabilities/HTCONDOR-2022-0002.html
    https://htcondor.org/security/vulnerabilities/HTCONDOR-2022-0003.html

 -- Tim Theisen <tim@cs.wisc.edu>  Wed, 16 Feb 2022 11:11:00 -0600

condor (8.8.16-1) stable; urgency=high

  * Fix for security issue
    https://htcondor.org/security/vulnerabilities/HTCONDOR-2022-0003.html

 -- Tim Theisen <tim@cs.wisc.edu>  Fri, 11 Mar 2022 08:20:00 -0600

condor (9.5.4-1) stable; urgency=medium

  * The access point more robustly detects execution points that disappear
  * The condor_procd will now function if /proc is mounted with hidepid=2

 -- Tim Theisen <tim@cs.wisc.edu>  Mon, 07 Feb 2022 16:33:00 -0600

condor (9.5.3-1) stable; urgency=medium

  * Fix daemon crash where one of multiple collectors is not in DNS
  * Fix bug where initial schedd registration was rarely delayed by an hour
  * Can set CCB_TIMEOUT and choose to not start up if CCB address unavailable

 -- Tim Theisen <tim@cs.wisc.edu>  Tue, 01 Feb 2022 10:46:00 -0600

condor (9.5.2-1) stable; urgency=medium

  * Fix bug where job may not go on hold when exceeding allowed_job_duration
  * Fix bug where the condor_shadow could run indefinitely
  * Fix bug where condor_ssh_to_job may fail to connect
  * Fix bug where a file transfer error may identify the wrong file

 -- Tim Theisen <tim@cs.wisc.edu>  Tue, 25 Jan 2022 09:44:00 -0600

condor (9.5.1-1) stable; urgency=medium

  * Fix bug where a self-checkpointing job may erroneously be held

 -- Tim Theisen <tim@cs.wisc.edu>  Mon, 17 Jan 2022 10:15:00 -0600

condor (9.5.0-1) stable; urgency=medium

  * Initial implementation of Container Universe
  * HTCondor will automatically detect container type and where it can run
  * The blahp is no longer separate, it is now an integral part of HTCondor
  * Docker Universe jobs can now self-checkpoint
  * Added Debian 11 (bullseye) as a supported platform
  * Since CentOS 8 has reached end of life, we build and test on Rocky Linux 8

 -- Tim Theisen <tim@cs.wisc.edu>  Thu, 13 Jan 2022 14:17:00 -0600

condor (9.0.9-1) stable; urgency=medium

  * Added Debian 11 (bullseye) as a supported platform
  * Since CentOS 8 has reached end of life, we build and test on Rocky Linux 8
  * The OAUTH credmon is now packaged for Enterprise Linux 8

 -- Tim Theisen <tim@cs.wisc.edu>  Tue, 11 Jan 2022 12:48:00 -0600

condor (9.4.1-1) stable; urgency=medium

  * Add the ability to track slot activation metrics
  * Fix bug where a file transfer plugin failure code may not be reported

 -- Tim Theisen <tim@cs.wisc.edu>  Tue, 21 Dec 2021 15:04:00 -0600

condor (9.4.0-1) stable; urgency=medium

  * Initial implementation of Job Sets in the htcondor CLI tool
  * The access point administrator can add keywords to the submit language
  * Add submit commands that limit job run time
  * Fix bug where self check-pointing jobs may be erroneously held

 -- Tim Theisen <tim@cs.wisc.edu>  Thu, 02 Dec 2021 14:13:00 -0600

condor (9.0.8-1) stable; urgency=medium

  * Fix bug where huge values of ImageSize and others would end up negative
  * Fix bug in how MAX_JOBS_PER_OWNER applied to late materialization jobs
  * Fix bug where the schedd could choose a slot with insufficient disk space
  * Fix crash in ClassAd substr() function when the offset is out of range
  * Fix bug in Kerberos code that can crash on macOS and could leak memory
  * Fix bug where a job is ignored for 20 minutes if the startd claim fails

 -- Tim Theisen <tim@cs.wisc.edu>  Thu, 02 Dec 2021 08:56:00 -0600

condor (9.3.2-1) stable; urgency=medium

  * Add allowed_execute_duration condor_submit command to cap job run time
  * Fix bug where self check-pointing jobs may be erroneously held

 -- Tim Theisen <tim@cs.wisc.edu>  Tue, 30 Nov 2021 05:46:00 -0600

condor (9.3.1-1) stable; urgency=medium

  * Add allowed_job_duration condor_submit command to cap job run time

 -- Tim Theisen <tim@cs.wisc.edu>  Mon, 08 Nov 2021 23:08:00 -0600

condor (9.3.0-1) stable; urgency=medium

  * Discontinue support for Globus GSI
  * Discontinue support for grid type 'nordugrid', use 'arc' instead
  * MacOS version strings now include the major version number (10 or 11)
  * File transfer plugin sample code to aid in developing new plugins
  * Add generic knob to set the slot user for all slots

 -- Tim Theisen <tim@cs.wisc.edu>  Wed, 03 Nov 2021 13:33:00 -0500

condor (9.0.7-1) stable; urgency=medium

  * Fix bug where condor_gpu_discovery could crash with older CUDA libraries
  * Fix bug where condor_watch_q would fail on machines with older kernels
  * condor_watch_q no longer has a limit on the number of job event log files
  * Fix bug where a startd could crash claiming a slot with p-slot preemption
  * Fix bug where a job start would not be recorded when a shadow reconnects

 -- Tim Theisen <tim@cs.wisc.edu>  Tue, 02 Nov 2021 14:54:00 -0500

condor (9.2.0-1) stable; urgency=medium

  * Add SERVICE node that runs alongside the DAG for the duration of the DAG
  * Fix problem where proxy delegation to older HTCondor versions failed
  * Jobs are now re-run if the execute directory unexpectedly disappears
  * HTCondor counts the number of files transfered at the submit node
  * Fix a bug that caused jobs to fail when using newer Singularity versions

 -- Tim Theisen <tim@cs.wisc.edu>  Thu, 23 Sep 2021 16:19:34 -0500

condor (9.0.6-1) stable; urgency=medium

  * CUDA_VISIBLE_DEVICES can now contain GPU-<uuid> formatted values
  * Fixed a bug that caused jobs to fail when using newer Singularity versions
  * Fixed a bug in the Windows MSI installer for the latest Windows 10 version
  * Fixed bugs relating to the transfer of standard out and error logs
  * MacOS 11.x now reports as 10.16.x (which is better than reporting x.0)

 -- Tim Theisen <tim@cs.wisc.edu>  Thu, 23 Sep 2021 09:27:08 -0500

condor (9.1.3-1) stable; urgency=medium

  * Globus GSI is no longer needed for X.509 proxy delegation
  * Globus GSI authentication is disabled by default
  * The job ad now contains a history of job holds and hold reasons
  * If a user job policy expression evaluates to undefined, it is ignored

 -- Tim Theisen <tim@cs.wisc.edu>  Thu, 19 Aug 2021 13:52:24 -0500

condor (9.0.5-1) stable; urgency=medium

  * Other authentication methods are tried if mapping fails using SciTokens
  * Fix rare crashes from successful condor_submit, which caused DAGMan issues
  * Fix bug where ExitCode attribute would be suppressed when OnExitHold fired
  * condor_who now suppresses spurious warnings coming from netstat
  * The online manual now has detailed instructions for installing on MacOS
  * Fix bug where misconfigured MIG devices confused condor_gpu_discovery
  * The transfer_checkpoint_file list may now include input files

 -- Tim Theisen <tim@cs.wisc.edu>  Wed, 18 Aug 2021 10:07:10 -0500

condor (9.1.2-1) stable; urgency=high

  * Fixes for security issues
    https://htcondor.org/security/vulnerabilities/HTCONDOR-2021-0003.html
    https://htcondor.org/security/vulnerabilities/HTCONDOR-2021-0004.html

 -- Tim Theisen <tim@cs.wisc.edu>  Thu, 29 Jul 2021 10:35:12 -0500

condor (9.0.4-1) stable; urgency=high

  * Fixes for security issues
    https://htcondor.org/security/vulnerabilities/HTCONDOR-2021-0003.html
    https://htcondor.org/security/vulnerabilities/HTCONDOR-2021-0004.html

 -- Tim Theisen <tim@cs.wisc.edu>  Thu, 29 Jul 2021 10:35:12 -0500

condor (8.8.15-1) stable; urgency=high

  * Fix for security issue
    https://htcondor.org/security/vulnerabilities/HTCONDOR-2021-0003.html

 -- Tim Theisen <tim@cs.wisc.edu>  Thu, 29 Jul 2021 10:35:12 -0500

condor (9.1.1-1) stable; urgency=high

  * Fixes for security issues
    https://htcondor.org/security/vulnerabilities/HTCONDOR-2021-0003.html
    https://htcondor.org/security/vulnerabilities/HTCONDOR-2021-0004.html

 -- Tim Theisen <tim@cs.wisc.edu>  Tue, 13 Jul 2021 09:11:38 -0500

condor (9.0.3-1) stable; urgency=high

  * Fixes for security issues
    https://htcondor.org/security/vulnerabilities/HTCONDOR-2021-0003.html
    https://htcondor.org/security/vulnerabilities/HTCONDOR-2021-0004.html

 -- Tim Theisen <tim@cs.wisc.edu>  Tue, 13 Jul 2021 09:11:38 -0500

condor (8.8.14-1) stable; urgency=high

  * Fix for security issue
    https://htcondor.org/security/vulnerabilities/HTCONDOR-2021-0003.html

 -- Tim Theisen <tim@cs.wisc.edu>  Tue, 13 Jul 2021 09:11:38 -0500

condor (9.0.2-1) stable; urgency=medium

  * HTCondor can be set up to use only FIPS 140-2 approved security functions
  * If the Singularity test fails, the job goes idle rather than getting held
  * Can divide GPU memory, when making multiple GPU entries for a single GPU
  * Startd and Schedd cron job maximum line length increased to 64k bytes
  * Added first class submit keywords for SciTokens
  * Fixed MUNGE authentication
  * Fixed Windows installer to work when the install location isn't C:\Condor

 -- Tim Theisen <tim@cs.wisc.edu>  Thu, 08 Jul 2021 06:35:49 -0500

condor (9.1.0-1) stable; urgency=medium

  * Support for submitting to ARC-CE via the REST interface
  * DAGMan can put failed jobs on hold (user can correct problems and release)
  * Can run gdb and ptrace within Docker containers
  * A small Docker test job is run on the execute node to verify functionality
  * The number of instructions executed is reported in the job Ad on Linux

 -- Tim Theisen <tim@cs.wisc.edu>  Thu, 20 May 2021 09:35:16 -0500

condor (9.0.1-1) stable; urgency=medium

  * Fix problem where X.509 proxy refresh kills job when using AES encryption
  * Fix problem when jobs require a different machine after a failure
  * Fix problem where a job matched a machine it can't use, delaying job start
  * Fix exit code and retry checking when a job exits because of a signal
  * Fix a memory leak in the job router when a job is removed via job policy
  * Fixed the back-end support for the 'bosco_cluster --add' command
  * An updated Windows installer that supports IDTOKEN authentication

 -- Tim Theisen <tim@cs.wisc.edu>  Fri, 14 May 2021 17:46:39 -0500

condor (9.0.0-1) stable; urgency=medium

  * Absent any configuration, HTCondor denies authorization to all users
  * AES encryption is used for all communication and file transfers by default
  * New IDTOKEN authentication method enables fine-grained authorization
  * IDTOKEN authentication method is designed to replace GSI
  * Improved support for GPUs, including machines with multiple GPUs
  * New condor_watch_q tool that efficiently provides live job status updates
  * Many improvements to the Python bindings
  * New Python bindings for DAGMan and chirp
  * Improved file transfer plugins supporting uploads and authentication
  * File transfer times are now recorded in the job log
  * Added support for jobs that need to acquire and use OAUTH tokens
  * Many memory footprint and performance improvements in DAGMan
  * Submitter ceilings can limit the number of jobs per user in a pool

 -- Tim Theisen <tim@cs.wisc.edu>  Wed, 14 Apr 2021 13:25:15 -0500

condor (8.9.13-1) stable; urgency=medium

  * Host based security is no longer the default security model
  * Hardware accelerated integrity and AES encryption used by default
  * Normally, AES encryption is used for all communication and file transfers
  * Fallback to Triple-DES or Blowfish when interoperating with older versions
  * Simplified and automated new HTCondor installations
  * HTCondor now detects instances of multi-instance GPUs
  * Fixed memory leaks (collector updates in 8.9 could leak a few MB per day)
  * Many other enhancements and bug fixes, see version history for details

 -- Tim Theisen <tim@cs.wisc.edu>  Mon, 29 Mar 2021 22:50:51 -0500

condor (8.9.12-1) stable; urgency=medium

  * Withdrawn due to compatibility issues with prior releases

 -- Tim Theisen <tim@cs.wisc.edu>  Thu, 25 Mar 2021 14:15:17 -0500

condor (8.8.13-1) stable; urgency=medium

  * condor_ssh_to_job now maps CR and NL to work with editors like nano
  * Improved the performance of data transfer in condor_ssh_to_job
  * HA replication now accepts SHA-2 checksums to prepare for MD5 removal
  * Submission to NorduGrid ARC CE works with newer ARC CE versions
  * Fixed condor_annex crashes on platforms with newer compilers
  * Fixed "use feature: GPUsMonitor" to locate the monitor binary on Windows
  * Fixed a bug that prevented using the '@' character in an event log path

 -- Tim Theisen <tim@cs.wisc.edu>  Tue, 23 Mar 2021 08:07:35 -0500

condor (8.9.11-1) stable; urgency=high

  * This release of HTCondor fixes security-related bugs described at
  * https://htcondor.org/security/vulnerabilities/HTCONDOR-2021-0001.html
  * https://htcondor.org/security/vulnerabilities/HTCONDOR-2021-0002.html

 -- Tim Theisen <tim@cs.wisc.edu>  Mon, 28 Dec 2020 09:55:44 -0600

condor (8.9.10-1) stable; urgency=medium

  * Fix bug where negotiator stopped making matches when group quotas are used
  * Support OAuth, SciTokens, and Kerberos credentials in local universe jobs
  * The Python schedd.submit method now takes a Submit object
  * DAGMan can now optionally run a script when a job goes on hold
  * DAGMan now provides a method for inline jobs to share submit descriptions
  * Can now add arbitrary tags to condor annex instances
  * Runs the "singularity test" before running the a singularity job

 -- Tim Theisen <tim@cs.wisc.edu>  Tue, 24 Nov 2020 09:52:13 -0600

condor (8.8.12-1) stable; urgency=medium

  * Added a family of version comparison functions to ClassAds
  * Increased default Globus proxy key length to meet current NIST guidance

 -- Tim Theisen <tim@cs.wisc.edu>  Sat, 21 Nov 2020 16:40:52 -0600

condor (8.9.9-1) stable; urgency=medium

  * The RPM packages requires globus, munge, scitokens, and voms from EPEL
  * Improved cgroup memory policy settings that set both hard and soft limit
  * Cgroup memory usage reporting no longer includes the kernel buffer cache
  * Numerous Python binding improvements, see version history
  * Can create a manifest of files on the execute node at job start and finish
  * Added provisioner nodes to DAGMan, allowing users to provision resources
  * DAGMan can now produce .dot graphs without running the workflow

 -- Tim Theisen <tim@cs.wisc.edu>  Sun, 25 Oct 2020 12:32:40 -0500

condor (8.8.11-1) stable; urgency=medium

  * HTCondor now properly tracks usage over vanilla universe checkpoints
  * New ClassAd equality and inequality operators in the Python bindings
  * Fixed a bug where removing in-use routes could crash the job router
  * Fixed a bug where condor_chirp would abort after success on Windows
  * Fixed a bug where using MACHINE_RESOURCE_NAMES could crash the startd
  * Improved condor c-gahp to prioritize commands over file transfers
  * Fixed a rare crash in the schedd when running many local universe jobs
  * With GSI, avoid unnecessary reverse DNS lookup when HOST_ALIAS is set
  * Fix a bug that could cause grid universe jobs to fail upon proxy refresh

 -- Tim Theisen <tim@cs.wisc.edu>  Wed, 21 Oct 2020 06:38:00 -0500

condor (8.9.8-1) unstable; urgency=medium

  * Added htcondor.dags and htcondor.htchirp to the HTCondor Python bindings
  * New condor_watch_q tool that efficiently provides live job status updates
  * Added support for marking a GPU offline while other jobs continue
  * The condor_master command does not return until it is fully started
  * Deprecated several Python interfaces in the Python bindings

 -- Tim Theisen <tim@cs.wisc.edu>  Wed, 05 Aug 2020 13:47:06 -0500

condor (8.8.10-1) stable; urgency=medium

  * condor_qedit can no longer be used to disrupt the condor_schedd
  * Fixed a bug where the SHARED_PORT_PORT configuration setting was ignored
  * Ubuntu 20.04 and Amazon Linux 2 are now supported
  * In MacOSX, HTCondor now requires LibreSSL, available since MacOSX 10.13

 -- Tim Theisen <tim@cs.wisc.edu>  Tue, 04 Aug 2020 20:55:25 -0500

condor (8.9.7-1) unstable; urgency=medium

  * Multiple enhancements in the file transfer code
  * Support for more regions in s3:// URLs
  * Much more flexible job router language
  * Jobs may now specify cuda_version to match equally-capable GPUs
  * TOKENS are now called IDTOKENS to differentiate from SCITOKENS
  * Added the ability to blacklist TOKENS via an expression
  * Can simultaneously handle Kerberos and OAUTH credentials
  * The getenv submit command now supports a blacklist and whitelist
  * The startd supports a remote history query similar to the schedd
  * condor_q -submitters now works with accounting groups
  * Fixed a bug reading service account credentials for Google Compute Engine

 -- Tim Theisen <tim@cs.wisc.edu>  Tue, 19 May 2020 14:56:05 -0500

condor (8.8.9-1) stable; urgency=medium

  * Proper tracking of maximum memory used by Docker universe jobs
  * Fixed preempting a GPU slot for a GPU job when all GPUs are in use
  * Fixed a Python crash when queue_item_data iterator raises an exception
  * Fixed a bug where slot attribute overrides were ignored
  * Calculates accounting group quota correctly when more than 1 CPU requested
  * Updated HTCondor Annex to accommodate API change for AWS Spot Fleet
  * Fixed a problem where HTCondor would not start on AWS Fargate
  * Fixed where the collector could wait forever for a partial message
  * Fixed streaming output to large files (>2Gb) when using the 32-bit shadow

 -- Tim Theisen <tim@cs.wisc.edu>  Wed, 06 May 2020 07:36:28 -0500

condor (8.9.6-1) unstable; urgency=high

  * Fixes addressing CVE-2019-18823
    https://htcondor.org/security/vulnerabilities/HTCONDOR-2020-0001.html
    https://htcondor.org/security/vulnerabilities/HTCONDOR-2020-0002.html
    https://htcondor.org/security/vulnerabilities/HTCONDOR-2020-0003.html
    https://htcondor.org/security/vulnerabilities/HTCONDOR-2020-0004.html

 -- Tim Theisen <tim@cs.wisc.edu>  Wed, 18 Mar 2020 15:40:28 -0500

condor (8.8.8-1) stable; urgency=high

  * Fixes addressing CVE-2019-18823
    https://htcondor.org/security/vulnerabilities/HTCONDOR-2020-0001.html
    https://htcondor.org/security/vulnerabilities/HTCONDOR-2020-0002.html
    https://htcondor.org/security/vulnerabilities/HTCONDOR-2020-0003.html
    https://htcondor.org/security/vulnerabilities/HTCONDOR-2020-0004.html

 -- Tim Theisen <tim@cs.wisc.edu>  Tue, 17 Mar 2020 11:05:03 -0500

condor (8.9.5-2) unstable; urgency=medium

  * Fixed the installation of the HTCondor Python bindings on Debian/Ubuntu

 -- Tim Theisen <tim@cs.wisc.edu>  Wed, 19 Feb 2020 19:43:10 -0600

condor (8.9.5-1) unstable; urgency=medium

  * Added a new mode that skips jobs whose outputs are newer than their inputs
  * Added command line tool to help debug ClassAd expressions
  * Added port forwarding to Docker containers
  * You may now change some DAGMan throttles while the DAG is running
  * Added support for session tokens for pre-signed S3 URLs
  * Improved the speed of the negotiator when custom resources are defined
  * Fixed interactive submission of Docker jobs
  * Fixed a bug where jobs wouldn't be killed when getting an OOM notification

 -- Tim Theisen <tim@cs.wisc.edu>  Mon, 30 Dec 2019 16:27:36 -0600

condor (8.8.7-1) stable; urgency=medium

  * Updated condor_annex to work with upcoming AWS Lambda function changes
  * Added the ability to specify the order that job routes are applied
  * Fixed a bug that could cause remote condor submits to fail
  * Fixed condor_wait to work when the job event log is on AFS
  * Fixed RPM packaging to be able to install condor-all on CentOS 8
  * Period ('.') is allowed again in DAGMan node names

 -- Tim Theisen <tim@cs.wisc.edu>  Tue, 24 Dec 2019 08:03:51 -0600

condor (8.9.4-1) unstable; urgency=medium

  * Amazon S3 file transfers using pre-signed URLs
  * Further reductions in DAGMan memory usage
  * Added -idle option to condor_q to display information about idle jobs
  * Support for SciTokens authentication
  * A tool, condor_evicted_files, to examine the SPOOL of an idle job

 -- Tim Theisen <tim@cs.wisc.edu>  Mon, 18 Nov 2019 15:40:14 -0600

condor (8.8.6-1) stable; urgency=medium

  * Initial support for CentOS 8
  * Fixed a memory leak in SSL authentication
  * Fixed a bug where "condor_submit -spool" would only submit the first job
  * Reduced encrypted file transfer CPU usage by a factor of six
  * "condor_config_val -summary" displays changes from a default configuration
  * Improved the ClassAd documentation, added many functions that were omitted

 -- Tim Theisen <tim@cs.wisc.edu>  Wed, 13 Nov 2019 08:18:44 -0600

condor (8.9.3-1) unstable; urgency=medium

  * TOKEN and SSL authentication methods are now enabled by default
  * The job and global event logs use ISO 8601 formatted dates by default
  * Added Google Drive multifile transfer plugin
  * Added upload capability to Box multifile transfer plugin
  * Added Python bindings to submit a DAG
  * Python 'JobEventLog' can be pickled to facilitate intermittent readers
  * 2x matchmaking speed for partitionable slots with simple START expressions
  * Improved the performance of the condor_schedd under heavy load
  * Reduced the memory footprint of condor_dagman
  * Initial implementation to record the circumstances of a job's termination

 -- Tim Theisen <tim@cs.wisc.edu>  Tue, 17 Sep 2019 00:00:00 -0500

condor (8.8.5-1) stable; urgency=medium

  * Fixed two performance problems on Windows
  * Fixed Java universe on Debian and Ubuntu systems
  * Added two knobs to improve performance on large scale pools
  * Fixed a bug where requesting zero GPUs would require a machine with GPUs
  * HTCondor can now recognize nVidia Volta and Turing GPUs

 -- Tim Theisen <tim@cs.wisc.edu>  Wed, 04 Sep 2019 13:22:29 -0500

condor (8.8.4-1) stable; urgency=medium

  * Python 3 bindings - see version history for details (requires EPEL on EL7)
  * Can configure DAGMan to dramatically reduce memory usage on some DAGs
  * Improved scalability when using the python bindings to qedit jobs
  * Fixed infrequent schedd crashes when removing scheduler universe jobs
  * The condor_master creates run and lock directories when systemd doesn't
  * The condor daemon obituary email now contains the last 200 lines of log

 -- Tim Theisen <tim@cs.wisc.edu>  Tue, 09 Jul 2019 10:15:38 -0500

condor (8.9.2-1) unstable; urgency=medium

  * The HTTP/HTTPS file transfer plugin will timeout and retry transfers
  * A new multi-file box.com file transfer plugin to download files
  * The manual has been moved to Read the Docs
  * Configuration options for job-log time-stamps (UTC, ISO 8601, sub-second)
  * Several improvements to SSL authentication
  * New TOKEN authentication method enables fine-grained authorization control

 -- Tim Theisen <tim@cs.wisc.edu>  Tue, 05 Jun 2019 08:03:56 -0500

condor (8.8.3-1) stable; urgency=medium

  * Fixed a bug where jobs were killed instead of peacefully shutting down
  * Fixed a bug where a restarted schedd wouldn't connect to its running jobs
  * Improved file transfer performance when sending multiple files
  * Fix a bug that prevented interactive submit from working with Singularity
  * Orphaned Docker containers are now cleaned up on execute nodes
  * Restored a deprecated Python interface that is used to read the event log

 -- Tim Theisen <tim@cs.wisc.edu>  Wed, 22 May 2019 07:16:49 -0500

condor (8.9.1-1) unstable; urgency=medium

  * An efficient curl plugin that supports uploads and authentication tokens
  * HTCondor automatically supports GPU jobs in Docker and Singularity
  * File transfer times are now recorded in the user job log and the job ad

 -- Tim Theisen <tim@cs.wisc.edu>  Wed, 17 Apr 2019 06:50:37 -0600

condor (8.8.2-1) stable; urgency=medium

  * Fixed problems with condor_ssh_to_job and Singularity jobs
  * Fixed a problem that could cause condor_annex to crash
  * Fixed a problem where the job queue would very rarely be corrupted
  * condor_userprio can report concurrency limits again
  * Fixed the GPU discovery and monitoring code to map GPUs in the same way
  * Made the CHIRP_DELAYED_UPDATE_PREFIX configuration knob work again
  * Fixed restarting HTCondor from the Service Control Manager on Windows
  * Fixed a problem where local universe jobs could not use condor_submit
  * Restored a deprecated Python interface that is used to read the event log
  * Fixed a problem where condor_shadow reuse could confuse DAGMan

 -- Tim Theisen <tim@cs.wisc.edu>  Thu, 11 Apr 2019 07:48:19 -0500

condor (8.9.0-1) unstable; urgency=medium

  * Absent any configuration, HTCondor denies authorization to all users
  * All HTCondor daemons under a condor_master share a security session
  * Scheduler Universe jobs are prioritized by job priority

 -- Tim Theisen <tim@cs.wisc.edu>  Wed, 27 Feb 2019 17:05:36 -0600

condor (8.8.1-1) stable; urgency=medium

  * Fixed excessive CPU consumption with GPU monitoring
  * GPU monitoring is off by default; enable with "use feature: GPUsMonitor"
  * HTCondor now works with the new CUDA version 10 libraries
  * Fixed a bug where sometimes jobs would not start on a Windows execute node
  * Fixed a bug that could cause DAGman to go into an infinite loop on exit
  * The JobRouter doesn't forward the USER attribute between two UID Domains
  * Made Collector.locateAll() more efficient in the Python bindings
  * Improved efficiency of the negotiation code in the condor_schedd

 -- Tim Theisen <tim@cs.wisc.edu>  Mon, 18 Feb 2019 15:44:41 -0600

condor (8.8.0-1) stable; urgency=medium

  * Automatically add AWS resources to your pool using HTCondor Annex
  * The Python bindings now include submit functionality
  * Added the ability to run a job immediately by replacing a running job
  * A new minihtcondor package makes single node installations easy
  * HTCondor now tracks and reports GPU utilization
  * Several performance enhancements in the collector
  * The grid universe can create and manage VM instances in Microsoft Azure
  * The MUNGE security method is now supported on all Linux platforms

 -- Tim Theisen <tim@cs.wisc.edu>  Thu, 03 Jan 2019 12:03:47 -0600

condor (8.7.10-1) unstable; urgency=medium

  * Can now interactively submit Docker jobs
  * The administrator can now add arguments to the Singularity command line
  * The MUNGE security method is now supported on all Linux platforms
  * The grid universe can create and manage VM instances in Microsoft Azure
  * Added a single-node package to facilitate using a personal HTCondor

 -- Tim Theisen <tim@cs.wisc.edu>  Tue, 30 Oct 2018 16:07:41 -0500

condor (8.6.13-1) stable; urgency=medium

  * Made the Python 'in' operator case-insensitive for ClassAd attributes
  * Python bindings are now built for the Debian and Ubuntu platforms
  * Fixed a memory leak in the Python bindings
  * Fixed a bug where absolute paths failed for output/error files on Windows
  * Fixed a bug using Condor-C to run Condor-C jobs
  * Fixed a bug where Singularity could not be used if Docker was not present

 -- Tim Theisen <tim@cs.wisc.edu>  Tue, 30 Oct 2018 10:28:39 -0500

condor (8.7.9-1) unstable; urgency=medium

  * Support for Debian 9, Ubuntu 16, and Ubuntu 18
  * Improved Python bindings to support the full range of submit functionality
  * Allows VMs to shutdown when the job is being gracefully evicted
  * Can now specify a host name alias (CNAME) for NETWORK_HOSTNAME
  * Added the ability to run a job immediately by replacing a running job

 -- Tim Theisen <tim@cs.wisc.edu>  Wed, 01 Aug 2018 00:40:39 -0500

condor (8.6.12-1) stable; urgency=medium

  * Support for Debian 9, Ubuntu 16, and Ubuntu 18
  * Fixed a memory leak that occurred when SSL authentication fails
  * Fixed a bug where invalid transform REQUIREMENTS caused a Job to match
  * Fixed a bug to allow a queue super user to edit protected attributes
  * Fixed a problem setting the job environment in the Singularity container
  * Fixed several other minor problems

 -- Tim Theisen <tim@cs.wisc.edu>  Tue, 31 Jul 2018 22:58:32 -0500

condor (8.6.11) unstable; urgency=medium

  * Nightly build

 -- Tim Theisen <tim@exec-23.batlab.org>  Thu, 31 May 2018 15:01:37 -0500

condor (8.6.8~dfsg.1-2) unstable; urgency=medium

  * Disable GSOAP (Closes: #890007) (GSOAP will be dropped from HTCondor soon)
  * Package Apache NOTICE file (fix up lintian error)

 -- Tim Theisen <tim@exec-23.batlab.org>  Mon, 19 Mar 2018 18:28:58 -0500

condor (8.6.8~dfsg.1-1) unstable; urgency=medium

  [ Tim Theisen ]
  * New upstream stable release (update to latest 8.6 stable series).
    - Support for singularity containers.
    - Jobs can now be submitted to the Slurm batch scheduling system via the
      new slurm type in the grid universe.
    - Fixes an issue where a user can cause the condor_schedd to crash by
      submitting a job designed for that purpose (CVE-2017-16816).
  * Bump SO version of libclassad from 7 to 8.

  [ Michael Hanke ]
  * Drop transitional packages (Condor -> HTCondor). Thanks to Holger Levsen
    for pointing this out (Closes: #878376).
  * Package was falsely suggesting "docker" instead of "docker.io".
  * More robust default "Personal Condor" configuration (should not break in
    IPv6 scenarios).

 -- Tim Theisen <tim@cs.wisc.edu>  Thu, 16 Nov 2017 15:48:05 -0600

condor (8.4.11~dfsg.1-3) unstable; urgency=medium

  * Get rid of lintian errors (eliminate RPATH, dh_python build dependency)

 -- Tim Theisen <tim@cs.wisc.edu>  Wed, 04 Oct 2017 15:33:23 -0500

condor (8.4.11~dfsg.1-2) unstable; urgency=medium

  * List additional global symbols for new gsoap version(Closes: #868905).
    Thanks to Michael Hudson-Doyle <michael.hudson@canonical.com>
  * Add build conflict to prevent pulling in cream on raspian.
    Thanks to Peter Green <plugwash@p10link.net>

 -- Tim Theisen <tim@cs.wisc.edu>  Fri, 18 Aug 2017 22:39:59 -0500

condor (8.4.11~dfsg.1-1) unstable; urgency=medium

  * New upstream bugfix release.
    - Various bugfixes for a number of HTCondor subsystems
      http://research.cs.wisc.edu/htcondor/manual/v8.4.11/10_3Stable_Release.html
  * Add Tim Theisen as a maintainer.
  * Remove Brian Lin as a maintainer.

 -- Tim Theisen <tim@cs.wisc.edu>  Wed, 25 Jan 2017 09:45:20 -0600

condor (8.4.9~dfsg.1-2) unstable; urgency=medium

  * Add patch to fix FTBFS due to -fPIE being default now. Thanks
    to Adrian Bunk <bunk@stusta.de> for the patch (Closes: #837402).
  * Disable VOMS support for now to workaround VOMS not being ready for
    OpenSSL 1.1.0 (Closes: #828269). To be re-enabled once #844877
    was addressed.
  * Add upstream patch for OpenSSL 1.1 compatibility (to be released with
    8.4.10).

 -- Michael Hanke <mih@debian.org>  Sun, 27 Nov 2016 08:45:09 +0100

condor (8.4.9~dfsg.1-1) unstable; urgency=medium

  * New upstream bugfix release.
    - Updated systemd service configuration.
    - Various bugfixes for a number of HTCondor subsystems
      http://research.cs.wisc.edu/htcondor/manual/v8.4.9/10_3Stable_Release.html
  * Refreshed patches.
  * Adjusted install setup for tmpfile.d configuration after upstream source
    reorganization.

 -- Michael Hanke <mih@debian.org>  Fri, 14 Oct 2016 13:39:15 +0200

condor (8.4.8~dfsg.1-1) unstable; urgency=medium

  * New upstream release (skipped several, more help wanted!)
    - Clarified license of doc/makeman/hard-test.html -- same as
      main HTCondor license (Closes: #822404)
  * Bumped Standards version to 3.9.8, no changes necessary.
  * Add Debconf template translation:
    - Brazilian Portuguese -- courtesy of Adriano Rafael Gomes
      <adrianorg@arg.eti.br>.
      (Closes: #816945)
  * Prevent failure when creating arch-independent packages only.
    Patch is courtesy of Santiago Vila <sanvila@unex.es> (Closes: #809112)

 -- Michael Hanke <mih@debian.org>  Fri, 19 Aug 2016 10:14:12 +0200

condor (8.4.2~dfsg.1-1) unstable; urgency=medium

  * New upstream release.
    - Simplified configuration to hold or preempt jobs that exceed resource
      claims.
    - Fix FTBFS on non-amd64 64bit platforms (Closes: #804386).
    - Various other bug fixes.
  * Install tmpfiles configuration for systemd to prevent service start
    failure due to missing /var/run/condor.

 -- Michael Hanke <mih@debian.org>  Fri, 11 Dec 2015 20:30:35 +0100

condor (8.4.0~dfsg.1-1) unstable; urgency=medium

  * First upstream in new 8.4 stable series. Updates:
    - leaner resource footprint for up to 200k simultaneous jobs in a
      single pool
    - run Docker containers as jobs
    - configurable encryption of execution directories
    - support for simultaneous IPv4 and IPv6 connections
    - adminstrator can establish requirements that must be satisfied in order
      for a job to be queued
    - new default shared port (if used) is 9618, instead of the previous
      random default
    - automatic tuning of certain kernel parameters for improved scalability
      enabled by default (see LINUX_KERNEL_TUNING_SCRIPT).
  * Install systemd service file.
  * Install default submit configuration for interactive jobs in
    /etc/condor/interactive.sub and set default configuration for
    INTERACTIVE_SUBMIT_FILE accordingly.
  * Tighten versioned dependency on libclassad package -- observed missing
    symbols, despite unchanged SO version.
  * Install documentation under /usr/share/doc/htcondor (no longer just
    'condor').
  * Add docker as suggested package, due to the addition of the
    DockerUniverse.
  * Recommend package 'ecryptfs-utils': when installed HTCondor can be
    instructed to encrypt job EXECUTE directories on a system-wide, or
    per-job basis.
  * Install linux-kernel-tuning script as a config file into /etc/condor.
  * Update patch to avoid non-literal string processing without format
    strings [-Werror=format-security].
  * Build with Virtual Organization Membership Service support. Added
    voms-dev as a build-dependency.
  * Add a watch file.

 -- Michael Hanke <mih@debian.org>  Tue, 15 Sep 2015 07:32:31 +0200

condor (8.2.9~dfsg.1-1) unstable; urgency=medium

  * New upstream bugfix release closing >25 tickets.
    - "Smaller" partitionable slots are now merged to allow for a "bigger"
      job to match (needs ALLOW_PSLOT_PREEMPTION=True; default behavior
      unchanged).
    - Fix LaTeX documentation sources to work with the most recent TeTeX
      (Closes: #790865). Thanks to Martin Michlmayr for the report and a
      patch.
  * Remove package section disparity (devel -> libdevel).

 -- Michael Hanke <mih@debian.org>  Mon, 17 Aug 2015 08:35:31 +0200

condor (8.2.8~dfsg.1-1) unstable; urgency=medium

  * New upstream bugfix release.
    - Updated for latest gsoap release (Closes: #784778)
    - Numerous additional bug fixes.
  * Minimize patch for default configuration to match upstream
    adjustments.
  * Add patch to fix a few bashisms (Closes: #772232). Thanks to
    Raphael Geissert for the report.
  * Add a patch adding raspbian to OS detection code (Closes: #780517).
    Thanks to Peter Michael Green for the patch.
  * Bumped Standards-version to 3.9.6; no changes necessary.

 -- Michael Hanke <mih@debian.org>  Sat, 16 May 2015 10:32:41 +0200

condor (8.2.3~dfsg.1-6) unstable; urgency=medium

  [Alex Waite]
  * Upstream security fix: Authenticated users could execute arbitrary code as
    the condor user due to a bug in the way the condor daemon sent email
    notifications (CVE-2014-8126). (Closes: #775276)

 -- Michael Hanke <mih@debian.org>  Fri, 16 Jan 2015 18:59:12 +0100

condor (8.2.3~dfsg.1-5) unstable; urgency=medium

  * Fix wrong default SPOOL location introduced with 8.2.3~dfsg.1-4. Whenever
    not overwritten by an explicit SPOOL setting, this version relocated
    SPOOL to /var/lib/condor/lib. Consequently, existing job and usage logs
    where inaccessible by HTcondor. This update reverts this unintentional
    change and sets SPOOL explicitly to /var/spool/condor again.
    (Closes: #772170)

 -- Michael Hanke <mih@debian.org>  Fri, 05 Dec 2014 20:32:17 +0100

condor (8.2.3~dfsg.1-4) unstable; urgency=medium

  * Adjust mechanism to apply the default Debian configuration to cope with
    the removal of the monolithic configuration file in the 8.2.x series.
    The default configuration is now applied as a patch to the table of
    parameters in the HTCondor sources (Closes: #769100).
    The report of leaving behind an unowned directory is merely a symptom of
    this bug.
  * Adjust default configuration to make HTCondor work with Debian's
    ganglia (also see Ticket #4709). Thanks to Alex Waite for the fix.
  * Add Debconf template translation:
    - Dutch -- courtesy of Frans Spiesschaert <Frans.Spiesschaert@yucom.be>.
      (Closes: #766067)

 -- Michael Hanke <mih@debian.org>  Sat, 29 Nov 2014 09:57:27 +0100

condor (8.2.3~dfsg.1-3) unstable; urgency=medium

  * Modify the DMTCP shim script to work with the 2.x series of DMTCP.

 -- Michael Hanke <mih@debian.org>  Fri, 17 Oct 2014 20:43:10 +0200

condor (8.2.3~dfsg.1-2) unstable; urgency=medium

  * Add transitional dummy packages to enable seamless upgrades from the
    "condor*" packages in wheezy. Apparently, the provides/replaces/conflicts
    triplet doesn't work with apt or aptitude in jessie.

 -- Michael Hanke <mih@debian.org>  Tue, 07 Oct 2014 13:33:55 +0200

condor (8.2.3~dfsg.1-1) unstable; urgency=medium

  * Add patch to prevent FTBFS when built with --as-needed (Closes: #758923).
    Thanks to Artur Rona.
  * Add 'provides: condor*' statements to debian/control to ensure a smooth
    upgrade path.
  * Move upstream meta data: debian/upstream -> debian/upstream/metadata
  * Added patch to increase the robustness of the sentinel job submitted by
    condor_qsub (Closes: #692388). Thanks to Philip Chase for the patch.

 -- Michael Hanke <mih@debian.org>  Sat, 04 Oct 2014 14:59:29 +0200

condor (8.2.1~dfsg.1-1) unstable; urgency=medium

  * New upstream release in the 8.2 stable series.
    - Skipped 8.2.0 due to a security issue.
    - Includes various new features from the former 8.1 development series,
      such as improved support for partitionable slots, and interactive
      sessions.
  * Enabled CGROUPS support (new build-dependency libcgroups-dev).
  * Enabled condor_kbdd for machines where Condor harvests idle time
    (new build-dependency libx11-dev).
  * Bump SO version of libclassad from 5 to 7.
  * Bumped Standards-version to 3.9.5; no changes necessary.
  * Drop build-dependency on obsolete python-support.
  * Drop alternative build-dependency on obselete java-compiler.
  * Symlink condor_ssh_to_job_sshd_config_template to /usr/lib/condor
    where Condor expects it to make interactive sessions work out of the box.

 -- Michael Hanke <mih@debian.org>  Sun, 13 Jul 2014 12:03:32 +0200

condor (8.0.6~dfsg.1-1) unstable; urgency=medium

  * New upstream maintenance release for the 8.0 series. Changelog excerpt:
    - HTCondor now forces proxies that it delegates to be a minimum of
      1024 bits. (Ticket #4168).
    - Fixed a bug in the condor_schedd which would cause it to crash when
      running remotely submitted parallel universe jobs. (Ticket #4163).
    - Fixed a crash of the condor_shadow, triggered when a disconnect from
      the condor_starter occurs just as the job terminates. (Ticket #4127).
    - Fixed a bug that caused condor_submit_dag to crash on very large DAG
      input files, such as those larger than 2 Gbytes (Ticket #4171).
  * Drop patch for schedd crash-prevention (Ticket #38936) -- contained in new
    release.
  * Add missing libkrb5-dev packages to the build-depends. Thanks to Hideki
    Yamane for the fix (Closes: #747794).
  * Update patch for missing getpid and getppid syscalls on alpha. Thanks to
    Michael Cree (Closes: #736689).
  * Disable Python bindings again -- they do not build nicely for all
    supported Python versions right now.
  * Update java build-dependencies to use default-jdk as first option. Thanks
    lintian.

 -- Michael Hanke <mih@debian.org>  Sun, 25 May 2014 16:15:55 +0200

condor (8.0.5~dfsg.1-1) unstable; urgency=low

  [ Michael Hanke ]
  * Acknowledge NMU, thanks Mattias Ellert.
  * New upstream version (Closes: #714364). This is the first packaged
    version of an 8.x release with many improvements and fixes.
  * Rename all relevant binary packages to reflect the new upstream name
    HTCondor. The source package name is kept as 'condor'.
  * Bump debhelper compat level to 9 to enabled hardening and python helper
    support.
  * Enable Python bindings (only for the default Python version for now).
    New build-dependencies libboost-python-dev, python-support and python-dev
    added.
  * Enable automatic updating of autotools infrastructure via dh_autoreconf.
    New build-dependencies dh-autoreconf and autotools-dev added.
  * Fix for CVE-2013-4255 is contained since 8.0.3 (Closes: #721693).
  * Remove Debian-specific condor_qsub script which has been integrated
    upstream and is now shipped in an improved form.
  * Add patch to source LSB init function in Condor's init script.
  * Add patch to replace sprintf wrapper call without a format string argument
    with the corresponding non-formating function call.
  * Add upstream patch to prevent schedd crash (Ticket #38936).

  [ Brian Lin ]
  * Add Debconf template translations:
    - Japanese -- courtesy of victory <victory.deb@gmail.com>.
      (Closes: #718923)
  * Add patch campus_factory_syntax to fix a syntax error the campus_factory
    script.
  * Bumped Standards-version to 3.9.4; no changes necessary.
  * Add new dependency on libboost-test-dev.
  * Disable installation of obsolete Perl modules.
  * Fix DEP5 syntax error in debian/copyright.

 -- Michael Hanke <mih@debian.org>  Tue, 31 Dec 2013 10:22:08 +0100

condor (7.8.8~dfsg.1-2.1) unstable; urgency=medium

  * Non-maintainer upload.
  * Adapt to multiarch globus installation (Closes: #731246).

 -- Mattias Ellert <mattias.ellert@fysast.uu.se>  Mon, 16 Dec 2013 16:40:36 +0100

condor (7.8.8~dfsg.1-2) unstable; urgency=low

  * Fix corrupted Russian and French debconf template translations.
    Thanks to David Prévot for the fixes (Closes: #671510, #673138).

 -- Michael Hanke <mih@debian.org>  Sun, 21 Jul 2013 09:23:43 +0200

condor (7.8.8~dfsg.1-1) unstable; urgency=low

  [ Brian Lin ]
  * New upstream bug fix release.
    - Fixed a bug in condor_advertise that could cause failure to publish
    ClassAds to condor_collector daemons other than the first one in the list of
    condor_collector daemons (Ticket #3404).
    - Fixed a bug that could cause HTCondor daemons to abort on condor_reconfig
    when the value of configuration variable STATISTICS_WINDOW_SECONDS was
    reduced. (Ticket #3443).
    - If condor_shared_port was using a dynamic port and the condor_master was
    using the shared port, then if condor_shared_port died, all subsequent
    attempts to restart it on a different port failed. (Ticket #3478).
    - Reduced the likelihood of a problem that caused the condor_master to
    restart some of its children after a recent reconfiguration, because the
    condor_master incorrectly concluded that the children were hung. (Ticket
    #3510)
    - Now installs the condor_kbdd daemon.
    - Does no longer provide condor_glidein
    - Fix a number of bashisms (Closes: #690640)
  * Added patch to automatically retry glexec operations if they exit with an
    error code likely caused by a transient error (Ticket 2415).

  [ Michael Hanke ]
  * Add Brian Lin as a maintainer.
  * Adjust code to determine Condor's upstream version in debian/rules'
    get-orig-source target.
  * Add citation information in debian/upstream. Thanks to Andreas Tille.
  * Add explicit note to README.Debian that the standard universe is not
    supported at this point (Closes: #717357).

 -- Michael Hanke <mih@debian.org>  Sat, 20 Jul 2013 12:51:53 +0200

condor (7.8.7~dfsg.1-1) experimental; urgency=low

  * New upstream bug fix release.
    - Fixed a bug wherein running the condor_suspend command on a scheduler
      universe job would cause the schedd to crash (Ticket 3259).
    - Jobs that were submitted with condor_submit -spool and failed during
      submission were left indefinitely in the queue in the Hold state
      (Ticket 3200).
    - When using privilege separation, jobs would be put on hold after
      they finished running if the working directory contained links to
      files that were not globally readable (Ticket 2904).
    - condor_master would sometimes crash on reconfiguration when the
      High Availability configuration had changed (Ticket 3292).
  * Condor is now officially called HTCondor. The Debian package will keep the
    name 'condor' for now and change when switching to the 7.9 or 8.0 series.

 -- Michael Hanke <mih@debian.org>  Thu, 10 Jan 2013 16:47:47 +0100

condor (7.8.6~dfsg.1-1) experimental; urgency=low

  * New upstream bug fix release (skipped 7.8.5).
    - Avoid rare crashes of condor_schedd in association with jobs that have
      'noop_job = true' (Ticket 3156).
    - Fix condor_startd crash when failing to match a partitionable slot after
      the application of configuration variables of the MODIFY_REQUEST_EXPR_
      category (Ticket 3260).
    - Prevent removal of scheduler universe jobs from the job queue when they
      should have been requeued, according to policy. This caused condor_dagman
      jobs to fail to restart. This bug exists in all Condor versions 7.8.0
      through 7.8.4. Upon upgrading from these Condor versions, users will need
      to intervene in order to restart their dagman jobs (Ticket 3207).

 -- Michael Hanke <mih@debian.org>  Tue, 06 Nov 2012 08:22:29 +0100

condor (7.8.4~dfsg.1-1) experimental; urgency=low

  * New upstream bug fix release (missed 7.8.3). This release addresses four
    security-related issues, as well as numerous other bug fixes
    (Closes: #688210):
    - Security Item: Some code that was no longer used was removed. The presence
      of this code could expose information which would allow an attacker to
      control another user's job. (CVE-2012-3493)
    - Security Item: Some code that was no longer used was removed. The presence
      of this code could have lead to a Denial-of-Service attack which would
      allow an attacker to remove another user's idle job. (CVE-2012-3491)
    - Security Item: Filesystem (FS) authentication was improved to check the
      UNIX permissions of the directory used for authentication. Without this,
      an attacker may have been able to impersonate another submitter on the
      same submit machine. (CVE-2012-3492)
    - Security Item: Although not user-visible, there were multiple updates to
      remove places in the code where potential buffer overruns could occur,
      thus removing potential attacks. None were known to be exploitable.
    - Security Item: Although not user-visible, there were updates to the code
      to improve error checking of system calls, removing some potential
      security threats. None were known to be exploitable.
    - The full changelog listing numerous additional bugs is available at
      http://research.cs.wisc.edu/condor/manual/v7.8/9_3Stable_Release.html
  * Added patch to fix a FTBFS on alpha, due to missing getpid syscall.
    Courtesy of Michael Cree <mcree@orcon.net.nz> (Closes: #685892).

 -- Michael Hanke <mih@debian.org>  Fri, 21 Sep 2012 20:56:32 +0200

condor (7.8.2~dfsg.1-2) experimental; urgency=low

  * Make postinst script more robust against missing config variables (Closes:
    #684667). Patch is courtesy of Tim Cartwright.
  * Disable Condor's file transfer mechanism for jobs submitted via
    condor_qsub, because a shared filesystem is assumed for these jobs
    (Closes: #684879).
  * This time really remove dangling symlink /usr/sbin/condor -> ../bin/condor.
    This file no longer exists (Closes: #678425).
  * Support deployment scenario where the administrative 'condor' user is not
    a local system user, but is shared (e.g. through LDAP) by all machines in a
    Condor pool (see installation manual section 3.2). The condor package will
    accept to run under an existing non-system user account named 'condor',
    but only when that account is locked, i.e. not login is possible
    (Closes: #684463).

 -- Michael Hanke <mih@debian.org>  Sun, 12 Aug 2012 19:20:35 +0200

condor (7.8.2~dfsg.1-1) unstable; urgency=high

  * Upstream security release. Prevent an attacker who is manipulating
    reverse-DNS entries and is able to connect to a Condor daemon to gain
    access to a Condor pool that is using DNS/hostname host-based authentication
    (only). CVE-2012-3416

 -- Michael Hanke <mih@debian.org>  Thu, 16 Aug 2012 08:32:49 +0200

condor (7.8.1~dfsg.1-2) unstable; urgency=low

  * Remove dangling symlink /usr/sbin/condor -> ../bin/condor. This file no
    longer exists (Closes: #678425).
  * Add Debconf template translations:
    - Czech -- courtesy of Martin Å Ãn <martin.sin@zshk.cz>
      (Closes: #678952)
    - Spanish -- courtesy of Fernando C. Estrada <fcestrada@fcestrada.com>
      (Closes: #680201)
  * Only issue 'condor_restart' command in postinst, when condor_master is
    actually running. If that is not the case, for example when daemon
    startup is prevented by system policy, package installation would fail
    otherwise. Thanks to Andreas Beckmann for the report. (Closes: #681144)

 -- Michael Hanke <mih@debian.org>  Thu, 21 Jun 2012 18:40:11 +0200

condor (7.8.1~dfsg.1-1) unstable; urgency=low

  * New upstream bugfix release:
    - Fixed a bug in the condor init script that would cause
      the init script to hang if condor wasn't running (Ticket 2872)
    - Fixed a bug that caused Parallel Universe jobs using Parallel
      Scheduling Groups to occasionally stay idle even when there were
      available machines to run them (Ticket 3017)
    - Fixed a bug that caused the Condor GridManager to crash when
      attempting to submit jobs to a local PBS/LSF/SGI cluster
      (Ticket 3014)
    - Fixed a bug in the handling of local universe jobs which caused
      the Condor SCHEDD to log a spurious ERROR message every time a local
      universe job exited, and then further caused the statistics for local
      universe jobs to be incorrectly computed (Ticket 3008)
    - Fixed a bug when Condor runs under the PrivSep model, in which if a job
      created a hard link from one file to another, Condor was unable to
      transfer the files back to the submit side, and the job was put on hold.
      (Ticket 2987)
    - When configuration variables MaxJobRetirementTime or MachineMaxVacateTime
      were very large, estimates of machine draining badput and completion time
      were sometimes nonsensical because of integer overflow (Ticket 3001)
    - Fixed a bug where per-job sub-directories and their contents in the
      SPOOL directory would not be removed when the associated job left the
      queue (Ticket 2942). Closes: #663031
  * Updated Swedish Debconf translation (Closes: #676943).

 -- Michael Hanke <mih@debian.org>  Wed, 06 Jun 2012 10:39:35 +0200

condor (7.8.0~dfsg.1-2) unstable; urgency=low

  * Actually include the Russian, Italian, and Polish translations.
  * Add Debconf template translations:
    - Swedish -- courtesy of Martin Bagge <brother@bsnet.se>
      (Closes: #673877)
    - French -- courtesy of Steve Petruzzello <dlist@bluewin.ch>
      (Closes: #673138)
    - Portuguese -- courtesy of Pedro Ribeiro <p.m42.ribeiro@gmail.com>
      (Closes: #674943)
  * Add explicit dependency on Python (for condor_router_history).
  * Remove word duplication from package description.
  * Fix typos in debian/copyright.

 -- Michael Hanke <mih@debian.org>  Mon, 04 Jun 2012 08:49:07 +0200

condor (7.8.0~dfsg.1-1) unstable; urgency=low

  * New upstream release (Closes: #670304). This is the first release of the
    new 7.8 stable series. Patches introduced to prevent FTBFS on mips, ia64
    and s390x are merged/obsolete.
  * Add Debconf template translations (Closes: #670487):
    - German -- courtesy of Erik Pfannenstein <epfannenstein@gmx.de>
      (Closes: #671394)
    - Russian -- courtesy of Yuri Kozlov <yuray@komyakino.ru>
      (Closes: #671510)
    - Italian -- courtesy of Beatrice Torracca <beatricet@libero.it>
      (Closes: #671641)
    - Polish -- courtesy of Michał Kułach <michalkulach@gmail.com>
      (Closes: #671547)

 -- Michael Hanke <mih@debian.org>  Wed, 09 May 2012 11:35:19 +0200

condor (7.7.6~dfsg.1-3) experimental; urgency=low

  * Temporarily drop cgroups dependency and, consequently, support for cgroups
    in Condor. The cgroups package is not in the condition to migrate into
    wheezy, hence blocking Condor's migration as well. cgroups maintainer
    suggests to drop this dependency for now.
    http://lists.debian.org/debian-devel/2012/04/msg00617.html
  * Improved Debconf templates after review by debian-l10n-english. Thanks
    to Justin B. Rye and Christian Perrier.
  * Add Debconf template translations:
    - Danish -- courtesy of Joe Dalton (Closes: #671090).

 -- Michael Hanke <mih@debian.org>  Wed, 02 May 2012 08:13:55 +0200

condor (7.7.6~dfsg.1-2) unstable; urgency=low

  * Add upstream patch to address FTBFS on ia64 and s390x (Closes: #670393).

 -- Michael Hanke <mih@debian.org>  Wed, 25 Apr 2012 18:18:08 +0200

condor (7.7.6~dfsg.1-1) unstable; urgency=low

  * New upstream development release. Last one before the 7.8 stable series.
  * Majority of patches has been merged upstream or have been made obsolete.
  * Stop supporting alternative LOCAL_DIR settings via Debconf. In addition
    the pre/postrm scripts no longer support non-standard (aka /var) LOCAL_DIR
    settings. This was done to be able to keep runtime data (logs, etc.) when
    the package gets removed, but not purged (Closes: #668088). Previously the
    package relied on Condor's own configuration facilities to deduce LOCAL_DIR,
    which is impossible to perform in 'postrm'.
  * Do not remove the condor user during package purge (Closes: #667533).
    Along the lines of the discussion in #621833 the user is kept in a locked
    state (condor user has login disabled by default).
  * Simplify logic of adding the condor system user in maintainer scripts.
  * Change daemon restart behavior on package upgrade -- confirmed with
    upstream. Condor is now kept running during package upgrade (was
    unconditionally stopped in prerm before). Upon finishing installtion of
    the new version, Condor is just started (if not already running) and a
    'condor_restart' command is issued. Before a complete stop-start cycle was
    performed. The new behavior should allow for a more graceful upgrade of
    Condor pools, by safely shutting down all running jobs and jobs submitted
    from the localhost.
  * Add patch to allow building on MIPS. Rename variable name 'mips' to
    'mips_' to avoid name clash (Closes: #669689).
  * Fix a bug in the debconf script that caused the default start policy
    setting for a personal Condor installation to have no effect, i.e. it
    would not run jobs regardless of machine activity by default.

 -- Michael Hanke <mih@debian.org>  Tue, 24 Apr 2012 20:15:31 +0200

condor (7.7.5~dfsg.1-2) experimental; urgency=low

  * New primary Debian maintainer contact is Condor upstream. Previous
    maintainer remains uploader.
  * Guard against failure due to missing directories in pre-removal script
    (Closes: #662739). Thanks to Andreas Beckmann for detecting the bug.
  * Fix DMTCP integration for version 1.2.4 and later -- file location tests
    became invalid.
  * Set default DMTCP snapshotting interval to zero -- no regular snapshotting,
    but on-demand snapshots on vacate command. In addition the shim script now
    honors DMTCP_CHECKPOINT_INTERVAL.
  * Call dmtcp_command with option --quiet in shim_dmtcp to achieve more
    readable logs, by suppressing DMTCP's license and author boilerplate
    output.
  * Added patch to ignore PIDs from a stale PID file when trying to stop
    condor. This could otherwise prevent package removal/upgrade
    (Closes: #663033). The patch has been forwarded upstream.
  * Cherry-pick upstream patch that let's Condor build on all Debian-derived
    distributions identically. This patch allows the unmodified Debian package
    to build on Ubuntu.
  * Cherry-pick upstream patch to bump the libclassad SO version from 2 to 3
    -- fixed an overlooked and somewhat hidden change of API. Should now be
    stable for the 7.8 series. Also changed associated package name and
    dependencies accordingly.
  * Let DMTCP perform a blocking checkpointing operation, to avoid Condor
    killing DMTCP before a checkpoint file is written completely
    (Closes: #663078).
  * Make an attempt to let shim_dmtcp remove DMTCP checkpoint output files
    from a job's EXEC_DIR upon job termination. This is experimental.
  * Improve README.Debian regarding DMTCP checkpointing setup.
  * Bumped Standards-version to 3.9.3; no changes necessary.
  * Added homepage and VCS information to control file.

 -- Michael Hanke <mih@debian.org>  Fri, 09 Mar 2012 13:20:25 +0100

condor (7.7.5~dfsg.1-1) UNRELEASED; urgency=low

  * New upstream release. Feature freeze for upcoming 7.8 stable series.
    - better statistics for monitoring a Condor pool,
    - better support for absent ads in the collector
    - fast claiming of partitionable slots
    - support for some newer Linux kernel features to better support process
      isolation.
  * Remove 'disable_java_gt4X' patch -- corresponding upstream code has been
    removed.
  * Remove 'debian_dynamic_run' patch -- merged upstream.

 -- Michael Hanke <mih@debian.org>  Thu, 01 Mar 2012 08:47:40 +0100

condor (7.7.4+git3-gd7ce75b~dfsg.1-1) experimental; urgency=low

  * Initial upload to Debian experimental (Closes: #233482).
    After acceptance into Debian an upload to unstable is expected to happen
    once a build-time test suite is operational.
  * Drop NeuroDebian team as maintainer, upstream will eventually become the
    primary maintainer, with Michael Hanke being the uploader for the time
    being.
  * Merge commits from 7.7.4 maintenance branch.
  * Enable GSOAP support.

 -- Michael Hanke <mih@debian.org>  Fri, 24 Feb 2012 08:37:32 +0100

condor (7.7.4-2) UNRELEASED; urgency=low

  * Forcing runtime dependency on libcgroup1 (>= 0.37~), as otherwise Condor's
    procd refuses to start.
  * Fix problem in the Debconf setup that caused the initially provided
    settings to be overwritten during installation on a clean system (without
    and existing Condor installation).
  * Modify condor_qsub to always execute submitted scripts via the configured
    shell and not directly (expecting them to be executable). The seems to be
    the behavior of SGE's qsub.

 -- Michael Hanke <mih@debian.org>  Tue, 17 Jan 2012 14:01:27 +0100

condor (7.7.4-1) UNRELEASED; urgency=low

  * New upstream release. RPATH setup now officially supported.
  * Added emulator for SGE-style qsub calls (condor_qsub; incl. manpage).
  * Update DMCTP shim script to version 0.4.
  * Added dependency to libdate-manip-perl for condor_gather_info.
  * Remove patch to disable scimark in favor of proper configuration default.


 -- Michael Hanke <mih@debian.org>  Thu, 22 Dec 2011 16:19:00 +0100

condor (7.7.1+git837-g37b7fa3-1) UNRELEASED; urgency=low

  * New upstream code. Support for dynamic linking against system
    libraries. Condor's internal libs have been merged into a single
    library.
  * Fix build-deps on BOOST.
  * Bumped Standards-version to 3.9.2; no changes necessary.
  * Build using embedded classad library -- upstream will (or did) stop
    releasing it separately. libclassad binary packages are now built from
    the Condor source package.
  * Drop shared library, sysapi and postgres patches -- merged or obsolete.
  * Adjust rules for now included doc source code.
  * Add sanity checks into maintainer script to avoid creating bogus
    directories and installation errors. Thanks to Mats Rynge for reporting.
  * Add Python as runtime dependency.
  * Add patch to make condor_run work with Condor's new file transfer
    behavior. Courtesy of Jaime Frey.
  * Stop building a PDF version of the manual (takes long, and segfaults
    ghostscript at the moment). Keep HTML version.
  * Add patch to provide a sane default configuration for ssh_to_job and
    install condor_ssh_to_job_sshd_config_template as a conffile in
    /etc/condor/.
  * Added condor-dev package, containing headers files and static versions of
    Condor libraries.
  * Add build-dep on libldap-dev to ensure nordugrid_gahp being built.
  * Added DMTCP integration for snapshotting of vanilla universe jobs.

 -- Michael Hanke <mih@debian.org>  Tue, 11 Oct 2011 08:42:35 +0200

condor (7.6.1-1) UNRELEASED; urgency=low

  * New upstream release.
  * Adjust shared library patch.

 -- Michael Hanke <mih@debian.org>  Sat, 04 Jun 2011 20:36:29 -0400

condor (7.6.0-1) UNRELEASED; urgency=low

  * New upstream stable release.
  * Adjusted patches.
  * Added missing debhelper dependencies.
  * Added missing sysv-style init script symlinks.
  * Fixed various typos.
  * Prevent local classad header files from being used, in favor of
    system-wide libclassad installations.

 -- Michael Hanke <mih@debian.org>  Mon, 18 Apr 2011 22:07:08 -0400

condor (7.5.5+git995-ga9a0d2a-1) UNRELEASED; urgency=low

  * New upstream code from V7.6 branch. Updated various patches, removed some
    merged ones.
  * No longer compile the 'contrib' parts -- upstream recommended it due to
    lack of stability.
  * Added patch to create /var/run/condor upon daemon startup with proper
    permissions. That helps to conform to the FHS that declares /var/run as
    volatile and to be cleaned upon boot. Moreover, some systems have /var/run
    mounted as tmpfs.

 -- Michael Hanke <mih@debian.org>  Tue, 15 Mar 2011 16:37:56 -0400

condor (7.5.4+git567-gb10f6b4-2) UNRELEASED; urgency=low

  * Applied patch to allow adding submit specs in condor_run calls. Thanks to
    Matthew Farrellee <matt@redhat.com>.
  * Improved configuration for a "Personal Condor". Bind network traffic to
    the loopback interface. Better documentation in the generated
    configuration file.

 -- Michael Hanke <mih@debian.org>  Thu, 06 Jan 2011 17:28:59 -0500

condor (7.5.4+git567-gb10f6b4-1) UNRELEASED; urgency=low

  * Initial packaging.

 -- Michael Hanke <mih@debian.org>  Sun, 26 Dec 2010 10:10:19 -0500<|MERGE_RESOLUTION|>--- conflicted
+++ resolved
@@ -1,4 +1,3 @@
-<<<<<<< HEAD
 condor (23.6.1-1) stable; urgency=medium
 
   * Add the ability to force vanilla universe jobs to run in a container
@@ -6,6 +5,15 @@
   * condor_q -better-analyze includes units for memory and disk quantities
 
  -- Tim Theisen <tim@cs.wisc.edu>  Fri, 12 Apr 2024 14:47:00 -0500
+
+condor (23.0.8-1) stable; urgency=medium
+
+  * Fix bug where ssh-agent processes were leaked with grid universe jobs
+  * Fix DAGMan crash when a provisioner node was given a parent
+  * Fix bug that prevented use of "ftp:" URLs in file transfer
+  * Fix bug where jobs that matched an offline slot never start
+
+ -- Tim Theisen <tim@cs.wisc.edu>  Thu, 11 Apr 2024 10:53:00 -0500
 
 condor (23.5.3-1) stable; urgency=medium
 
@@ -25,16 +33,6 @@
   * The CondorVersion string contains the source git SHA
 
  -- Tim Theisen <tim@cs.wisc.edu>  Wed, 13 Mar 2024 20:55:00 -0500
-=======
-condor (23.0.8-1) stable; urgency=medium
-
-  * Fix bug where ssh-agent processes were leaked with grid universe jobs
-  * Fix DAGMan crash when a provisioner node was given a parent
-  * Fix bug that prevented use of "ftp:" URLs in file transfer
-  * Fix bug where jobs that matched an offline slot never start
-
- -- Tim Theisen <tim@cs.wisc.edu>  Thu, 11 Apr 2024 10:53:00 -0500
->>>>>>> 458c0c66
 
 condor (23.0.6-1) stable; urgency=medium
 
