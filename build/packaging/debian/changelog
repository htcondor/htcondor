--- conflicted
+++ resolved
@@ -1,5 +1,3 @@
-<<<<<<< HEAD
-=======
 condor (25.0.5-1) stable; urgency=medium
 
   * Initial support for Ubuntu 24.04 on the ARM64 platform
@@ -20,7 +18,6 @@
 
  -- Tim Theisen <tim@cs.wisc.edu>  Fri, 12 Dec 2025 06:21:00 -0600
 
->>>>>>> 5493979a
 condor (25.0.3-1) stable; urgency=medium
 
   * All changes in 24.12.14
