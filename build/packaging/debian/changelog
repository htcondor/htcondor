<<<<<<< HEAD
=======
condor (24.12.4-1) stable; urgency=medium

  * Add the ability to enforce memory and CPU limits on local universe jobs
  * Add the ability for condor_chirp to work within a Docker universe job
  * condor_watch_q now exits with any keyboard input
  * The shell submit keyword now works with interactive jobs
  * All changes in 24.0.12

 -- Tim Theisen <tim@cs.wisc.edu>  Tue, 23 Sep 2025 06:32:00 -0500

condor (24.0.12-1) stable; urgency=medium

  * Update condor_upgrade_check to warn about v1 Python bindings retirement
  * Update condor_upgrade_check to look for old syntax job transforms
  * All changes in 23.10.29

 -- Tim Theisen <tim@cs.wisc.edu>  Mon, 22 Sep 2025 21:41:00 -0500

condor (23.10.29-1) stable; urgency=medium

  * Fix flocking to pools when there are intermittent network issues
  * HTCondor tarballs now contain Pelican 7.19.3

 -- Tim Theisen <tim@cs.wisc.edu>  Mon, 22 Sep 2025 07:44:00 -0500

>>>>>>> 8c7cf42a
condor (24.11.2-1) stable; urgency=medium

  * Add job attributes to track why and how often a job is vacated
  * Add the ability to notify a user when their job first starts
  * Can now specify which Vault servers are trusted
  * Added htcondor2.ping() to the Python bindings

 -- Tim Theisen <tim@cs.wisc.edu>  Thu, 21 Aug 2025 07:18:00 -0500

condor (24.0.11-1) stable; urgency=medium

  * Initial support for Debian 13 (trixie)

 -- Tim Theisen <tim@cs.wisc.edu>  Thu, 21 Aug 2025 07:11:00 -0500

condor (23.10.28-1) stable; urgency=medium

  * Exit -code and -signal environment variables are now set for Docker jobs
  * Fix issue where ImageSize was over-reported on the Windows platform
  * HTCondor tarballs now contain Pelican 7.18.1 and Apptainer 1.4.2

 -- Tim Theisen <tim@cs.wisc.edu>  Thu, 21 Aug 2025 07:04:00 -0500

condor (23.0.28-1) stable; urgency=medium

  * Fix condor_token_request to accept automatically-approved tokens

 -- Tim Theisen <tim@cs.wisc.edu>  Thu, 21 Aug 2025 06:55:00 -0500

condor (24.10.3-1) stable; urgency=medium

  * Fix condor_store_cred bug that broke installing with get_htcondor

 -- Tim Theisen <tim@cs.wisc.edu>  Tue, 12 Aug 2025 08:08:00 -0500

condor (24.10.2-1) stable; urgency=medium

  * Remove support for old JobRouter syntax
  * New condor_dag_checker tool finds syntax and logic errors before run
  * New condor_q -hold-codes produces a summary of held jobs
  * condor_status -lvm reports current disk usage by slots on the EPs
  * Fix bug where condor_q would truncate job counts to six digits
  * Fix bug where suspended jobs did not change state to idle when vacated

 -- Tim Theisen <tim@cs.wisc.edu>  Thu, 24 Jul 2025 10:23:00 -0500

condor (24.0.10-1) stable; urgency=medium

  * All changes in 23.0.27 and 23.10.27

 -- Tim Theisen <tim@cs.wisc.edu>  Thu, 24 Jul 2025 10:04:00 -0500

condor (23.10.27-1) stable; urgency=medium

  * Fix bug where the vacate reason was not propagated back to the user
  * HTCondor tarballs now contain Pelican 7.17.2

 -- Tim Theisen <tim@cs.wisc.edu>  Thu, 24 Jul 2025 09:58:00 -0500

condor (23.0.27-1) stable; urgency=medium

  * Fix bug where condor_ssh_to_job failed when EP scratch path is too long
  * Fix incorrect time reported by htcondor status for long running jobs
  * Fix bug where .job.ad, .machine.ad files were missing when LVM is in use

 -- Tim Theisen <tim@cs.wisc.edu>  Thu, 24 Jul 2025 09:49:00 -0500

condor (24.9.2-1) stable; urgency=medium

  * New job attribute to report number of input files transferred by protocol
  * Optional condor_schedd history log file
  * condor_watch_q can now track DAGMan jobs when using the -clusters option
  * Fix bug that caused claim failure when previous output transfer failed
  * Fix bug where access tokens were not generated from Vault tokens

 -- Tim Theisen <tim@cs.wisc.edu>  Thu, 26 Jun 2025 10:44:00 -0500

condor (24.0.9-1) stable; urgency=medium

  * Initial Support for Enterprise Linux 10, including the x86_64_v2 platform
  * In htcondor2, empty configuration keys are now treated as non-existent

 -- Tim Theisen <tim@cs.wisc.edu>  Thu, 26 Jun 2025 10:18:00 -0500

condor (23.10.26-1) stable; urgency=medium

  * Fix memory leak in the condor_schedd when using late materialization
  * Fix condor_master start up when file descriptor ulimit was huge
  * HTCondor tarballs now contain Pelican 7.17.0

 -- Tim Theisen <tim@cs.wisc.edu>  Thu, 26 Jun 2025 07:08:00 -0500

condor (23.0.26-1) stable; urgency=medium

  * Fix ingestion of ads into Elasticsearch under very rare circumstances
  * DAGMan better handles being unable to write to a full filesystem
  * 'kill_sig' submit commands are now ignored on the Windows platform

 -- Tim Theisen <tim@cs.wisc.edu>  Thu, 26 Jun 2025 06:59:00 -0500

condor (24.8.1-1) stable; urgency=medium

  * Fix claim re-use, which was broken in HTCondor version 24.5.1
  * Add support for hierarchic and delegatable v2 cgroups
  * Add the ability to put each HTCondor daemon in its own cgroup
  * Always sets the execute bit on the executable regardless of its origin
  * The EP sets the HOME environment variable to match the /etc/passwd entry
  * Add new 'halt' and 'resume' verbs to "htcondor dag"
  * Add htcondor2.DAGMan class to send commands to a running DAG
  * htcondor ap status now reports the AP's RecentDaemonCoreDutyCycle
  * Can configure condor_adstash to fetch a custom projection of attributes

 -- Tim Theisen <tim@cs.wisc.edu>  Tue, 10 Jun 2025 10:16:00 -0500

condor (24.0.8-1) stable; urgency=medium

  * Fix 24.0.7 bug where cgroup v1 out-of-memory was not properly handled
  * HTCondor tarballs now contain Pelican 7.16.5 and Apptainer 1.4.1
    * Pelican 7.16.5 now includes end-to-end integrity checks for clients
  * Add Python wheel for Python 3.13, drop Python wheel for Python 3.7
  * Fix bug where DAGMAN_MAX_JOBS_IDLE was being ignored
  * Fix problems where parallel universe jobs could crash the condor_schedd
  * Prevent condor_starter crash when evicting job during input file transfer
  * condor_watch_q now properly displays job id ranges by using numeric sort

 -- Tim Theisen <tim@cs.wisc.edu>  Tue, 10 Jun 2025 10:11:00 -0500

condor (23.10.25-1) stable; urgency=medium

  * Fix bug where DAGMAN_MAX_JOBS_IDLE was being ignored
  * HTCondor tarballs now contain Pelican 7.16.5 and Apptainer 1.4.1

 -- Tim Theisen <tim@cs.wisc.edu>  Thu, 29 May 2025 10:16:00 -0500

condor (23.0.25-1) stable; urgency=medium

  * Fix problems where parallel universe jobs could crash the condor_schedd
  * Prevent condor_starter crash when evicting job during input file transfer
  * condor_watch_q now properly displays job id ranges by using numeric sort

 -- Tim Theisen <tim@cs.wisc.edu>  Thu, 29 May 2025 10:04:00 -0500

condor (24.7.3-1) stable; urgency=medium

  * condor_who now works for Glideins
  * Can add arbitrary credentials to be used by the file transfer plugins
  * Fixed WLCG token generation in the local credmon
  * Can limit the number of times that a job can be released
  * EP administrators can enforce no outbound networking for jobs
  * Add ability to use authentication when fetching Docker images
  * condor_watch_q now displays when file transfer is happening
  * To provide more consistency, using swap for jobs is disabled by default

 -- Tim Theisen <tim@cs.wisc.edu>  Mon, 21 Apr 2025 19:52:00 -0500

condor (24.0.7-1) stable; urgency=medium

  * With delegated cgroups v2, job out-of-memory no longer affects the pilot

 -- Tim Theisen <tim@cs.wisc.edu>  Mon, 21 Apr 2025 17:09:00 -0500

condor (23.10.24-1) stable; urgency=medium

  * HTCondor tarballs now contain Pelican 7.15.1 and Apptainer 1.4.0

 -- Tim Theisen <tim@cs.wisc.edu>  Mon, 21 Apr 2025 17:09:00 -0500

condor (23.0.24-1) stable; urgency=medium

  * Fix inflated cgroups v2 memory usage reporting for Docker jobs

 -- Tim Theisen <tim@cs.wisc.edu>  Mon, 21 Apr 2025 16:35:00 -0500

condor (24.6.1-1) stable; urgency=high

  * Fix for security issue
    https://htcondor.org/security/vulnerabilities/HTCONDOR-2025-0001.html

 -- Tim Theisen <tim@cs.wisc.edu>  Thu, 20 Mar 2025 15:44:00 -0500

condor (24.0.6-1) stable; urgency=high

  * Fix for security issue
    https://htcondor.org/security/vulnerabilities/HTCONDOR-2025-0001.html

 -- Tim Theisen <tim@cs.wisc.edu>  Fri, 28 Feb 2025 14:05:00 -0600

condor (23.10.22-1) stable; urgency=high

  * Fix for security issue
    https://htcondor.org/security/vulnerabilities/HTCONDOR-2025-0001.html

 -- Tim Theisen <tim@cs.wisc.edu>  Fri, 28 Feb 2025 10:33:00 -0600

condor (23.0.22-1) stable; urgency=high

  * Fix for security issue
    https://htcondor.org/security/vulnerabilities/HTCONDOR-2025-0001.html

 -- Tim Theisen <tim@cs.wisc.edu>  Fri, 28 Feb 2025 10:22:00 -0600

condor (24.5.2-1) stable; urgency=medium

  * Disable broken slot code by default

 -- Tim Theisen <tim@cs.wisc.edu>  Thu, 20 Mar 2025 10:45:00 -0500

condor (24.5.1-1) stable; urgency=medium

  * Can now configure APs to acquire credentials for jobs in multiple ways
  * HTCondor marks slots as broken when the slot resources cannot be released
  * HTCondor now reliably cleans up LVM volumes used by jobs
  * HTCondor now advertises NVIDIA driver version
  * To detect stuck jobs, last write to stdout and stderr are in the job ad

 -- Tim Theisen <tim@cs.wisc.edu>  Fri, 28 Feb 2025 07:13:00 -0600

condor (24.0.5-1) stable; urgency=medium

  * Bug fixes from HTCondor 23.0.21 and 23.10.21

 -- Tim Theisen <tim@cs.wisc.edu>  Fri, 28 Feb 2025 06:50:00 -0600

condor (23.10.21-1) stable; urgency=medium

  * Fix bug where chirp would not work in container jobs using Docker
  * HTCondor tarballs now contain Pelican 7.13.0

 -- Tim Theisen <tim@cs.wisc.edu>  Thu, 27 Feb 2025 16:48:00 -0600

condor (23.0.21-1) stable; urgency=medium

  * Fix memory leak caused by periodic evaluation of bad ClassAd expressions
  * Fixes for bugs affecting grid jobs

 -- Tim Theisen <tim@cs.wisc.edu>  Thu, 27 Feb 2025 16:25:00 -0600

condor (24.4.0-1) stable; urgency=medium

  * Improved validation and cleanup of EXECUTE directories
  * For batch grid universe, the PATH comes from the job ad and worker node
  * Improved 'condor_q -better-analyze' for pools with partionable slots
  * The EP advertizes if Singularity is using user namespaces
  * The EP advertizes average and total bytes transferred to and from jobs
  * The condor_credmon now utilizes the shared port daemon

 -- Tim Theisen <tim@cs.wisc.edu>  Sun, 02 Feb 2025 08:11:00 -0600

condor (24.0.4-1) stable; urgency=medium

  * New arc_data_staging submit command to add DataStaging block to ARC ADL
  * Fix bug where the negotiator could crash when matching offline ads
  * Fix memory leak in SCHEDD_CRON script that produce standard output
  * Fix bug where the schedd could crash if cron script runs during shutdown

 -- Tim Theisen <tim@cs.wisc.edu>  Sun, 02 Feb 2025 08:11:00 -0600

condor (23.10.20-1) stable; urgency=medium

  * Fix bug where STARTD_ENFORCE_DISK_LIMITS would excessively save metadata
  * Fix bug where container_service_names did not work
  * Fix rare startd crash when collector queries time out and DNS is slow

 -- Tim Theisen <tim@cs.wisc.edu>  Sun, 02 Feb 2025 08:07:00 -0600

condor (23.0.20-1) stable; urgency=medium

  * condor_upgrade_check tests for PASSWORD authentication identity change

 -- Tim Theisen <tim@cs.wisc.edu>  Sun, 02 Feb 2025 07:45:00 -0600

condor (24.3.0-1) stable; urgency=medium

  * Allow local issuer credmon and Vault credmon to coexist
  * Add Singularity launcher to distinguish runtime failure from job failure
  * Advertises when the EP is enforcing disk usage via LVM
  * By default, LVM disk enforcement hides mounts when possible
  * Container Universe jobs can now mount a writable directory under scratch
  * Pass PELICAN_* job environment variables to pelican file transfer plugin
  * Fix HTCondor startup when network interface has no IPv6 address
  * VacateReason is set in the job ad under more circumstances
  * 'htcondor job submit' now issues credentials like 'condor_submit' does

 -- Tim Theisen <tim@cs.wisc.edu>  Fri, 03 Jan 2025 13:45:00 -0600

condor (24.0.3-1) stable; urgency=medium

  * EPs spawned by 'htcondor annex' no longer crash on startup

 -- Tim Theisen <tim@cs.wisc.edu>  Fri, 03 Jan 2025 13:45:00 -0600

condor (23.10.19-1) stable; urgency=medium

  * Fix bug where jobs would match but not start when using KeyboardIdle
  * Fix bug when trying to avoid IPv6 link local addresses

 -- Tim Theisen <tim@cs.wisc.edu>  Fri, 03 Jan 2025 13:32:00 -0600

condor (23.0.19-1) stable; urgency=medium

  * Numerous updates in memory tracking with cgroups
    * Fix bug in reporting peak memory
    * Made cgroup v1 and v2 memory tracking consistent with each other
    * Fix bug where cgroup v1 usage included disk cache pages
    * Fix bug where cgroup v1 jobs killed by OOM were not held
    * Polls cgroups for memory usage more often
    * Can configure to always hold jobs killed by OOM
  * Make condor_adstash work with OpenSearch Python Client v2.x
  * Avoid OAUTH credmon errors by only signaling it when necessary
  * Restore case insensitivity to 'condor_status -subsystem'
  * Fix rare condor_schedd crash when a $$() macro could not be expanded

 -- Tim Theisen <tim@cs.wisc.edu>  Fri, 03 Jan 2025 13:16:00 -0600

condor (24.2.2-1) stable; urgency=medium

  * Prevent the startd from removing all files if EXECUTE is an empty string
    * This problem first appeared in the withdrawn HTCondor 24.2.1 version

 -- Tim Theisen <tim@cs.wisc.edu>  Wed, 04 Dec 2024 14:25:00 -0600

condor (24.2.1-1) stable; urgency=medium

  * Fixed DAGMan's direct submission of late materialization jobs
  * New primary_unix_group submit command that sets the job's primary group
  * Initial implementation of broken slot detection and reporting
  * New job attributes FirstJobMatchDate and InitialWaitDuration
  * condor_ssh_to_job now sets the supplemental groups in Apptainer
  * MASTER_NEW_BINARY_RESTART now accepts the FAST parameter
  * Avoid blocking on dead collectors at shutdown
  * IPv6 networking is now fully supported on Windows

 -- Tim Theisen <tim@cs.wisc.edu>  Mon, 25 Nov 2024 11:10:00 -0600

condor (24.0.2-1) stable; urgency=medium

  * Add STARTER_ALWAYS_HOLD_ON_OOM to minimize confusion about memory usage
  * Fix bug that caused condor_ssh_to_job sftp and scp modes to fail
  * Fix KeyboardIdle attribute in dynamic slots that could prevent job start
  * No longer signals the OAuth credmon when there is no work to do
  * Fix rare condor_schedd crash when a $$() macro could not be expanded
  * By default, put Docker jobs on hold when CPU architecture doesn't match

 -- Tim Theisen <tim@cs.wisc.edu>  Mon, 25 Nov 2024 11:10:00 -0600

condor (23.10.18-1) stable; urgency=medium

  * Fix issue where an unresponsive libvirtd blocked an EP from starting up

 -- Tim Theisen <tim@cs.wisc.edu>  Mon, 18 Nov 2024 15:48:00 -0600

condor (23.0.18-1) stable; urgency=medium

  * Proper error message and hold when Docker emits multi-line error message
  * The htcondor CLI now works on Windows

 -- Tim Theisen <tim@cs.wisc.edu>  Mon, 18 Nov 2024 14:54:00 -0600

condor (24.1.1-1) stable; urgency=medium

  * Can print contents of stored OAuth2 credential with htcondor CLI tool
  * In DAGMan, inline submit descriptions work when not submitting directly
  * By default, put Docker jobs on hold when CPU architecture doesn't match
  * Detects and deletes invalid checkpoint and reschedules job

 -- Tim Theisen <tim@cs.wisc.edu>  Wed, 30 Oct 2024 19:37:00 -0500

condor (24.0.1-1) stable; urgency=medium

  * Improved tracking and enforcement of disk usage by using LVM
  * Enhancements to the htcondor CLI tool
  * cgroup v2 support for tracking and enforcement of CPU and memory usage
  * Leverage cgroups to hide GPUs not allocated to the job
  * DAGMan can now produce job credentials when using direct submit
  * New submit commands to aid in matching specific GPU requirements
  * New implementation of the Python bindings, htcondor2 and classad2
  * Improved default security configuration
  * Significant reduction in memory and CPU usage on the Central Manager
  * Support for GPUs using AMD's HIP 6 library
  * Fix bugs when -divide or -repeat was used in GPU detection
  * Proper error message and hold when Docker emits multi-line error message
  * Fix issue where an unresponsive libvirtd blocked an EP from starting up

 -- Tim Theisen <tim@cs.wisc.edu>  Wed, 30 Oct 2024 19:29:00 -0500

condor (23.10.2-1) stable; urgency=medium

  * Fix for output file transfer errors obscuring input file transfer errors

 -- Tim Theisen <tim@cs.wisc.edu>  Tue, 29 Oct 2024 14:10:00 -0500

condor (23.0.17-1) stable; urgency=medium

  * Bug fix for PID namespaces and condor_ssh_to_job on EL9
  * Augment condor_upgrade_check to find unit suffixes in ClassAd expressions

 -- Tim Theisen <tim@cs.wisc.edu>  Wed, 23 Oct 2024 16:38:00 -0500

condor (23.0.16-1) stable; urgency=medium

  * Backport all cgroup v2 fixes and enhancements from the 23.10.1 release

 -- Tim Theisen <tim@cs.wisc.edu>  Wed, 09 Oct 2024 17:06:00 -0500

condor (23.10.1-1) stable; urgency=medium

  * Improvements to disk usage enforcement when using LVM
    * Can encrypt job sandboxes when using LVM
    * More precise tracking of disk usage when using LVM
    * Reduced disk usage tracking overhead
  * Improvements tracking CPU and memory usage with cgroup v2 (on EL9)
    * Don't count kernel cache pages against job's memory usage
    * Avoid rare inclusion of previous job's CPU and peak memory usage
  * HTCondor now re-checks DNS before re-connecting to a collector
  * HTCondor now writes out per job epoch history
  * HTCondor can encrypt network connections without requiring authentication
  * htcondor CLI can now show status for local server, AP, and CM
  * htcondor CLI can now display OAUTH2 credentials
  * Uses job's sandbox to convert image format for Singularity/Apptainer
  * Bug fix to not lose GPUs in Docker job on systemd reconfig
  * Bug fix for PID namespaces and condor_ssh_to_job on EL9

 -- Tim Theisen <tim@cs.wisc.edu>  Thu, 03 Oct 2024 10:01:00 -0500

condor (23.0.15-1) stable; urgency=medium

  * Fix bug where Docker universe jobs reported zero memory usage on EL9
  * Fix bug where Docker universe images would not be removed from EP cache
  * Fix bug where condor_watch_q could crash
  * Fix bug that could cause the file transfer hold reason to be truncated
  * Fix bug where a Windows job with a bad executable would not go on hold

 -- Tim Theisen <tim@cs.wisc.edu>  Mon, 30 Sep 2024 11:40:00 -0500

condor (23.9.6-1) stable; urgency=medium

  * Add config knob to not have cgroups count kernel memory for jobs on EL9
  * Remove support for numeric unit suffixes (k,M,G) in ClassAd expressions
  * In submit files, request_disk & request_memory still accept unit suffixes
  * Hide GPUs not allocated to the job on cgroup v2 systems such as EL9
  * DAGMan can now produce credentials when using direct submission
  * Singularity jobs have a contained home directory when file transfer is on
  * Avoid using IPv6 link local addresses when resolving hostname to IP addr
  * New 'htcondor credential' command to aid in debugging

 -- Tim Theisen <tim@cs.wisc.edu>  Wed, 07 Aug 2024 12:00:00 -0500

condor (23.0.14-1) stable; urgency=medium

  * Docker and Container jobs run on EPs that match AP's CPU architecture
  * Fixed premature cleanup of credentials by the condor_credd
  * Fixed bug where a malformed SciToken could cause a condor_schedd crash
  * Fixed crash in condor_annex script
  * Fixed daemon crash after IDTOKEN request is approved by the collector

 -- Tim Theisen <tim@cs.wisc.edu>  Wed, 07 Aug 2024 11:30:00 -0500

condor (23.8.1-1) stable; urgency=medium

  * Add new condor-ap package to facilitate Access Point installation
  * HTCondor Docker images are now based on Alma Linux 9
  * HTCondor Docker images are now available for the arm64 CPU architecture
  * The user can now choose which submit method DAGMan will use
  * Can add custom attributes to the User ClassAd with condor_qusers -edit
  * Add use-projection option to condor_gangliad to reduce memory footprint
  * Fix bug where interactive submit does not work on cgroup v2 systems (EL9)

 -- Tim Theisen <tim@cs.wisc.edu>  Thu, 27 Jun 2024 11:21:00 -0500

condor (23.0.12-1) stable; urgency=medium

  * Remote condor_history queries now work the same as local queries
  * Improve error handling when submitting to a remote scheduler via ssh
  * Fix bug on Windows where condor_procd may crash when suspending a job
  * Fix Python binding crash when submitting a DAG which has empty lines

 -- Tim Theisen <tim@cs.wisc.edu>  Thu, 13 Jun 2024 11:13:00 -0500

condor (23.7.2-1) stable; urgency=medium

  * Warns about deprecated multiple queue statements in a submit file
  * The semantics of 'skip_if_dataflow' have been improved
  * Removing large DAGs is now non-blocking, preserving schedd performance
  * Periodic policy expressions are now checked during input file transfer
  * Local universe jobs can now specify a container image
  * File transfer plugins can now advertise extra attributes
  * DAGMan can rescue and abort if pending jobs are missing from the job queue
  * Fix so 'condor_submit -interactive' works on cgroup v2 execution points

 -- Tim Theisen <tim@cs.wisc.edu>  Thu, 16 May 2024 11:32:00 -0500

condor (23.0.10-1) stable; urgency=medium

  * Preliminary support for Ubuntu 22.04 (Noble Numbat)
  * Warns about deprecated multiple queue statements in a submit file
  * Fix bug where plugins could not signify to retry a file transfer
  * The condor_upgrade_check script checks for proper token file permissions
  * Fix bug where the condor_upgrade_check script crashes on older platforms
  * The bundled version of apptainer was moved to libexec in the tarball

 -- Tim Theisen <tim@cs.wisc.edu>  Thu, 09 May 2024 12:21:00 -0500

condor (23.6.2-1) stable; urgency=medium

  * Fix bug where file transfer plugin error was not in hold reason code

 -- Tim Theisen <tim@cs.wisc.edu>  Mon, 15 Apr 2024 15:22:00 -0500

condor (23.6.1-1) stable; urgency=medium

  * Add the ability to force vanilla universe jobs to run in a container
  * Add the ability to override the entrypoint for a Docker image
  * condor_q -better-analyze includes units for memory and disk quantities

 -- Tim Theisen <tim@cs.wisc.edu>  Fri, 12 Apr 2024 14:47:00 -0500

condor (23.0.8-1) stable; urgency=medium

  * Fix bug where ssh-agent processes were leaked with grid universe jobs
  * Fix DAGMan crash when a provisioner node was given a parent
  * Fix bug that prevented use of "ftp:" URLs in file transfer
  * Fix bug where jobs that matched an offline slot never start

 -- Tim Theisen <tim@cs.wisc.edu>  Thu, 11 Apr 2024 10:53:00 -0500

condor (23.5.3-1) stable; urgency=medium

  * HTCondor tarballs now contain Pelican 7.6.2

 -- Tim Theisen <tim@cs.wisc.edu>  Sun, 24 Mar 2024 11:55:00 -0500

condor (23.5.2-1) stable; urgency=medium

  * Old ClassAd based syntax is disabled by default for the job router
  * Can efficiently manage/enforce disk space using LVM partitions
  * GPU discovery is enabled on all Execution Points by default
  * Prevents accessing unallocated GPUs using cgroup v1 enforcement
  * New condor_submit commands for constraining GPU properties
  * Add ability to transfer EP's starter log back to the Access Point
  * Can use VOMS attributes when mapping identities of SSL connections
  * The CondorVersion string contains the source git SHA

 -- Tim Theisen <tim@cs.wisc.edu>  Wed, 13 Mar 2024 20:55:00 -0500

condor (23.0.6-1) stable; urgency=medium

  * Fix DAGMan where descendants of removed retry-able jobs are marked futile
  * Ensure the condor_test_token works correctly when invoked as root
  * Fix bug where empty multi-line values could cause a crash
  * condor_qusers returns proper exit code for errors in formatting options
  * Fix crash in job router when a job transform is missing an argument

 -- Tim Theisen <tim@cs.wisc.edu>  Wed, 13 Mar 2024 19:33:00 -0500

condor (23.4.0-1) stable; urgency=medium

  * condor_submit warns about unit-less request_disk and request_memory
  * Separate condor-credmon-local RPM package provides local SciTokens issuer
  * Fix bug where NEGOTIATOR_SLOT_CONSTRAINT was ignored since version 23.3.0
  * The htcondor command line tool can process multiple event logs at once
  * Prevent Docker daemon from keeping a duplicate copy of the job's stdout

 -- Tim Theisen <tim@cs.wisc.edu>  Thu, 08 Feb 2024 08:41:00 -0600

condor (23.0.4-1) stable; urgency=medium

  * NVIDIA_VISIBLE_DEVICES environment variable lists full uuid of slot GPUs
  * Fix problem where some container jobs would see GPUs not assigned to them
  * Restore condor keyboard monitoring that was broken since HTCondor 23.0.0
  * In condor_adstash, the search engine timeouts now apply to all operations
  * Ensure the prerequisite perl modules are installed for condor_gather_info

 -- Tim Theisen <tim@cs.wisc.edu>  Thu, 08 Feb 2024 08:15:00 -0600

condor (23.3.1-1) stable; urgency=medium

  * HTCondor tarballs now contain Pelican 7.4.0

 -- Tim Theisen <tim@cs.wisc.edu>  Tue, 23 Jan 2024 14:28:00 -0600

condor (23.3.0-1) stable; urgency=medium

  * Restore limited support for Enterprise Linux 7 systems
  * Additional assistance converting old syntax job routes to new syntax
  * Able to capture output to debug DAGMan PRE and POST scripts
  * Execution Points advertise when jobs are running with cgroup enforcement

 -- Tim Theisen <tim@cs.wisc.edu>  Wed, 03 Jan 2024 20:28:00 -0600

condor (23.0.3-1) stable; urgency=medium

  * Preliminary support for openSUSE LEAP 15
  * All non-zero exit values from file transfer plugins are now errors
  * Fix crash in Python bindings when job submission fails
  * Chirp uses a 5120 byte buffer and errors out for bigger messages
  * condor_adstash now recognizes GPU usage values as floating point numbers

 -- Tim Theisen <tim@cs.wisc.edu>  Wed, 03 Jan 2024 20:07:00 -0600

condor (23.2.0-1) stable; urgency=medium

  * Add 'periodic_vacate' submit command to restart jobs that are stuck
  * EPs now advertises whether the execute directory is on rotational storage
  * Add two log events for the time a job was running and occupied a slot
  * Files written by HTCondor are now written in binary mode on Windows
  * HTCondor now uses the Pelican Platform for OSDF file transfers

 -- Tim Theisen <tim@cs.wisc.edu>  Wed, 29 Nov 2023 07:25:00 -0600

condor (23.0.2-1) stable; urgency=medium

  * Fix bug where OIDC login information was missing when submitting jobs
  * Improved sandbox and ssh-agent clean up for batch grid universe jobs
  * Fix bug where daemons with a private network address couldn't communicate
  * Fix cgroup v2 memory enforcement for custom configurations
  * Add DISABLE_SWAP_FOR_JOB support on cgroup v2 systems
  * Fix log rotation for OAuth and Vault credmon daemons

 -- Tim Theisen <tim@cs.wisc.edu>  Mon, 20 Nov 2023 07:28:00 -0600

condor (9.0.20-1) stable; urgency=medium

  * Other authentication methods are tried if mapping fails using SSL

 -- Tim Theisen <tim@cs.wisc.edu>  Wed, 15 Nov 2023 17:23:00 -0600

condor (23.1.0-1) stable; urgency=medium

  * Enhanced filtering with 'condor_watch_q'
  * Can specify alternate ssh port with 'condor_remote_cluster'
  * Performance improvement for the 'condor_schedd' and other daemons
  * Jobs running on cgroup v2 systems can subdivide their cgroup
  * The curl plugin can now find CA certificates via an environment variable

 -- Tim Theisen <tim@cs.wisc.edu>  Tue, 31 Oct 2023 09:03:00 -0500

condor (23.0.1-1) stable; urgency=medium

  * Fix 10.6.0 bug that broke PID namespaces
  * Fix Debian and Ubuntu install bug when 'condor' user was in LDAP
  * Fix bug where execution times for ARC CE jobs were 60 times too large
  * Fix bug where a failed 'Service' node would crash DAGMan
  * Condor-C and Job Router jobs now get resources provisioned updates

 -- Tim Theisen <tim@cs.wisc.edu>  Mon, 30 Oct 2023 16:34:00 -0500

condor (23.0.0-1) stable; urgency=medium

  * Absent slot configuration, execution points will use a partitionable slot
  * Linux cgroups enforce maximum memory utilization by default
  * Can now define DAGMan save points to be able to rerun DAGs from there
  * Much better control over environment variables when using DAGMan
  * Administrators can enable and disable job submission for a specific user
  * Can set a minimum number of CPUs allocated to a user
  * condor_status -gpus shows nodes with GPUs and the GPU properties
  * condor_status -compact shows a row for each slot type
  * Container images may now be transferred via a file transfer plugin
  * Support for Enterprise Linux 9, Amazon Linux 2023, and Debian 12
  * Can write job information in AP history file for every execution attempt
  * Can run defrag daemons with different policies on distinct sets of nodes
  * Add condor_test_token tool to generate a short lived SciToken for testing
  * The job’s executable is no longer renamed to ‘condor_exec.exe’

 -- Tim Theisen <tim@cs.wisc.edu>  Fri, 29 Sep 2023 17:22:00 -0500

condor (10.9.0-1) stable; urgency=medium

  * The condor_upgrade_check script now provides guidance on updating to 23.0
  * The htchirp Python binding now properly locates the chirp configuration
  * Fix bug that prevented deletion of HTCondor passwords on Windows

 -- Tim Theisen <tim@cs.wisc.edu>  Thu, 28 Sep 2023 07:25:00 -0500

condor (10.0.9-1) stable; urgency=medium

  * The condor_upgrade_check script now provides guidance on updating to 23.0
  * The htchirp Python binding now properly locates the chirp configuration
  * Fix bug that prevented deletion of HTCondor passwords on Windows

 -- Tim Theisen <tim@cs.wisc.edu>  Thu, 28 Sep 2023 07:00:00 -0500

condor (10.8.0-1) stable; urgency=medium

  * Fold the classads, blahp, and procd RPMs into the main condor RPM
  * Align the Debian packages and package names with the RPM packaging
  * On Linux, the default configuration enforces memory limits with cgroups
  * condor_status -gpus shows nodes with GPUs and the GPU properties
  * condor_status -compact shows a row for each slot type
  * New ENV command controls which environment variables are present in DAGMan

 -- Tim Theisen <tim@cs.wisc.edu>  Thu, 14 Sep 2023 09:05:00 -0500

condor (10.0.8-1) stable; urgency=medium

  * Avoid kernel panic on some Enterprise Linux 8 systems
  * Fix bug where early termination of service nodes could crash DAGMan
  * Limit email about long file transfer queue to once daily
  * Various fixes to condor_adstash

 -- Tim Theisen <tim@cs.wisc.edu>  Thu, 14 Sep 2023 08:56:00 -0500

condor (10.7.1-1) stable; urgency=medium

  * Fix performance problem detecting futile nodes in a large and bushy DAG

 -- Tim Theisen <tim@cs.wisc.edu>  Wed, 09 Aug 2023 09:36:00 -0500

condor (10.7.0-1) stable; urgency=medium

  * Support for Debian 12 (Bookworm)
  * Can run defrag daemons with different policies on distinct sets of nodes
  * Added want_io_proxy submit command
  * Apptainer is now included in the HTCondor tarballs
  * Fix 10.5.0 bug where reported CPU time is very low when using cgroups v1
  * Fix 10.5.0 bug where .job.ad and .machine.ad were missing for local jobs

 -- Tim Theisen <tim@cs.wisc.edu>  Mon, 31 Jul 2023 14:53:00 -0500

condor (10.0.7-1) stable; urgency=medium

  * Fixed bug where held condor cron jobs would never run when released
  * Improved daemon IDTOKENS logging to make useful messages more prominent
  * Remove limit on certificate chain length in SSL authentication
  * condor_config_val -summary now works with a remote configuration query
  * Prints detailed message when condor_remote_cluster fails to fetch a URL
  * Improvements to condor_preen

 -- Tim Theisen <tim@cs.wisc.edu>  Tue, 25 Jul 2023 10:56:00 -0500

condor (9.0.19-1) stable; urgency=medium

  * Remove limit on certificate chain length in SSL authentication

 -- Tim Theisen <tim@cs.wisc.edu>  Fri, 30 Jun 2023 06:18:00 -0500

condor (10.6.0-1) stable; urgency=medium

  * Administrators can enable and disable job submission for a specific user
  * Work around memory leak in libcurl on EL7 when using the ARC-CE GAHP
  * Container images may now be transferred via a file transfer plugin
  * Add ClassAd stringlist subset match function
  * Add submit file macro '$(JobId)' which expands to full ID of the job
  * The job's executable is no longer renamed to 'condor_exec.exe'

 -- Tim Theisen <tim@cs.wisc.edu>  Thu, 29 Jun 2023 08:11:00 -0500

condor (10.0.6-1) stable; urgency=medium

  * In SSL Authentication, use the identity instead of the X.509 proxy subject
  * Can use environment variable to locate the client's SSL X.509 credential
  * ClassAd aggregate functions now tolerate undefined values
  * Fix Python binding bug where accounting ads were omitted from the result
  * The Python bindings now properly report the HTCondor version
  * remote_initial_dir works when submitting a grid batch job remotely via ssh
  * Add a ClassAd stringlist subset match function

 -- Tim Theisen <tim@cs.wisc.edu>  Thu, 22 Jun 2023 10:45:00 -0500

condor (9.0.18-1) stable; urgency=medium

  * Can configure clients to present an X.509 proxy during SSL authentication
  * Provides script to assist updating from HTCondor version 9 to version 10

 -- Tim Theisen <tim@cs.wisc.edu>  Thu, 22 Jun 2023 10:28:00 -0500

condor (10.0.5-1) stable; urgency=medium

  * Rename upgrade9to10checks.py script to condor_upgrade_check
  * Fix spurious warning from condor_upgrade_check about regexes with spaces

 -- Tim Theisen <tim@cs.wisc.edu>  Fri, 09 Jun 2023 08:17:00 -0500

condor (10.5.1-1) stable; urgency=medium

  * Fix issue with grid batch jobs interacting with older Slurm versions

 -- Tim Theisen <tim@cs.wisc.edu>  Tue, 06 Jun 2023 07:10:00 -0500

condor (10.5.0-1) stable; urgency=medium

  * Can now define DAGMan save points to be able to rerun DAGs from there
  * Expand default list of environment variables passed to the DAGMan manager
  * Administrators can prevent users using "getenv = true" in submit files
  * Improved throughput when submitting a large number of ARC-CE jobs
  * Execute events contain the slot name, sandbox path, resource quantities
  * Can add attributes of the execution point to be recorded in the user log
  * Enhanced condor_transform_ads tool to ease offline job transform testing
  * Fixed a bug where memory limits over 2 GiB might not be correctly enforced

 -- Tim Theisen <tim@cs.wisc.edu>  Mon, 05 Jun 2023 12:24:00 -0500

condor (10.0.4-1) stable; urgency=medium

  * Provides script to assist updating from HTCondor version 9 to version 10
  * Fixes a bug where rarely an output file would not be transferred back
  * Fixes counting of submitted jobs, so MAX_JOBS_SUBMITTED works correctly
  * Fixes SSL Authentication failure when PRIVATE_NETWORK_NAME was set
  * Fixes rare crash when SSL or SCITOKENS authentication was attempted
  * Can allow client to present an X.509 proxy during SSL authentication
  * Fixes issue where a users jobs were ignored by the HTCondor-CE on restart
  * Fixes issues where some events that HTCondor-CE depends on were missing

 -- Tim Theisen <tim@cs.wisc.edu>  Tue, 30 May 2023 09:33:00 -0500

condor (9.0.17-3) stable; urgency=medium

  * Improved upgrade9to10checks.py script

 -- Tim Theisen <tim@cs.wisc.edu>  Sat, 27 May 2023 06:40:00 -0500

condor (9.0.17-2) stable; urgency=medium

  * Add upgrade9to10checks.py script

 -- Tim Theisen <tim@cs.wisc.edu>  Tue, 09 May 2023 15:57:00 -0500

condor (10.4.3-1) stable; urgency=medium

  * Fix bug than could cause the collector audit plugin to crash

 -- Tim Theisen <tim@cs.wisc.edu>  Mon, 08 May 2023 21:53:00 -0500

condor (10.4.2-1) stable; urgency=medium

  * Fix bug where remote submission of batch grid universe jobs fail
  * Fix bug where HTCondor-CE fails to handle jobs after HTCondor restarts

 -- Tim Theisen <tim@cs.wisc.edu>  Tue, 02 May 2023 07:11:00 -0500

condor (10.4.1-1) stable; urgency=medium

  * Preliminary support for Ubuntu 20.04 (Focal Fossa) on PowerPC (ppc64el)

 -- Tim Theisen <tim@cs.wisc.edu>  Wed, 12 Apr 2023 13:47:00 -0500

condor (10.4.0-1) stable; urgency=medium

  * DAGMan no longer carries the entire environment into the DAGMan job
  * Allows EGI CheckIn tokens to be used the with SciTokens authentication

 -- Tim Theisen <tim@cs.wisc.edu>  Thu, 06 Apr 2023 10:36:00 -0500

condor (10.0.3-1) stable; urgency=medium

  * GPU metrics continues to be reported after the startd is reconfigured
  * Fixed issue where GPU metrics could be wildly over-reported
  * Fixed issue that kept jobs from running when installed on Debian or Ubuntu
  * Fixed DAGMan problem when retrying a proc failure in a multi-proc node

 -- Tim Theisen <tim@cs.wisc.edu>  Thu, 06 Apr 2023 10:36:00 -0500

condor (10.3.1-1) stable; urgency=medium

  * Execution points now advertise if an sshd is available for ssh to job

 -- Tim Theisen <tim@cs.wisc.edu>  Mon, 06 Mar 2023 14:36:00 -0600

condor (10.3.0-1) stable; urgency=medium

  * Now evicts OOM killed jobs when they are under their requested memory
  * HTCondor glideins can now use cgroups if one has been prepared
  * Can write job information in an AP history file for each execution attempt
  * Can now specify a lifetime for condor_gangliad metrics
  * The condor_schedd now advertises a count of unmaterialized jobs

 -- Tim Theisen <tim@cs.wisc.edu>  Mon, 06 Mar 2023 14:22:00 -0600

condor (10.0.2-1) stable; urgency=medium

  * HTCondor can optionally create intermediate directories for output files
  * Improved condor_schedd scalability when a user runs more than 1,000 jobs
  * Fix issue where condor_ssh_to_job fails if the user is not in /etc/passwd
  * The Python Schedd.query() now returns the ServerTime attribute for Fifemon
  * VM Universe jobs pass through the host CPU model to support newer kernels
  * HTCondor Python wheel is now available for Python 3.11
  * Fix issue that prevented HTCondor installation on Ubuntu 18.04

 -- John Knoeller <johnkn@cs.wisc.edu>  Thu, 02 Mar 2023 10:15:00 -0600

condor (10.2.5-1) stable; urgency=medium

  * Fix counting of unmaterialized jobs in the condor_schedd

 -- Tim Theisen <tim@cs.wisc.edu>  Mon, 27 Feb 2023 14:50:00 -0600

condor (10.2.4-1) stable; urgency=medium

  * Improve counting of unmaterialized jobs in the condor_schedd

 -- Tim Theisen <tim@cs.wisc.edu>  Thu, 23 Feb 2023 20:46:00 -0600

condor (10.2.3-1) stable; urgency=medium

  * Add a count of unmaterialized jobs to condor_schedd statistics

 -- Tim Theisen <tim@cs.wisc.edu>  Tue, 21 Feb 2023 07:10:00 -0600

condor (10.2.2-1) stable; urgency=medium

  * Fixed bugs with configuration knob SINGULARITY_USE_PID_NAMESPACES

 -- Tim Theisen <tim@cs.wisc.edu>  Mon, 06 Feb 2023 21:52:00 -0600

condor (10.2.1-1) stable; urgency=medium

  * Improved condor_schedd scalability when a user runs more than 1,000 jobs
  * Fix issue where condor_ssh_to_job fails if the user is not in /etc/passwd
  * The Python Schedd.query() now returns the ServerTime attribute
  * Fixed issue that prevented HTCondor installation on Ubuntu 18.04

 -- Tim Theisen <tim@cs.wisc.edu>  Tue, 24 Jan 2023 07:12:00 -0600

condor (10.2.0-1) stable; urgency=medium

  * Preliminary support for Enterprise Linux 9
  * Preliminary support for cgroups v2
  * Can now set minimum floor for number of CPUs that a submitter gets
  * Improved validity testing of Singularity/Apptainer runtinme
  * Improvements to jobs hooks, including new PREPARE_JOB_BEFORE_TRANSFER hook
  * OpenCL jobs now work inside Singularity, if OpenCL drivers are on the host

 -- Tim Theisen <tim@cs.wisc.edu>  Thu, 05 Jan 2023 09:36:00 -0600

condor (10.0.1-1) stable; urgency=medium

  * Add Ubuntu 22.04 (Jammy Jellyfish) support
  * Add file transfer plugin that supports stash:// and osdf:// URLs
  * Fix bug where cgroup memory limits were not enforced on Debian and Ubuntu
  * Fix bug where forcibly removing DAG jobs could crash the condor_schedd
  * Fix bug where Docker repository images cannot be run under Singularity
  * Fix issue where blahp scripts were missing on Debian and Ubuntu platforms
  * Fix bug where curl file transfer plugins would fail on Enterprise Linux 8

 -- Tim Theisen <tim@cs.wisc.edu>  Thu, 05 Jan 2023 06:36:00 -0600

condor (10.1.3-1) stable; urgency=medium

  * Improvements to jobs hooks, including new PREPARE_JOB_BEFORE_TRANSFER hook

 -- Tim Theisen <tim@cs.wisc.edu>  Mon, 21 Nov 2022 15:53:00 -0600

condor (10.1.2-1) stable; urgency=medium

  * OpenCL jobs now work inside Singularity, if OpenCL drivers are on the host

 -- Tim Theisen <tim@cs.wisc.edu>  Mon, 14 Nov 2022 15:53:00 -0600

condor (10.1.1-1) stable; urgency=medium

  * Improvements to job hooks and the ability to save stderr from a job hook
  * Fix bug where Apptainer only systems couldn't run with Docker style images

 -- Tim Theisen <tim@cs.wisc.edu>  Thu, 10 Nov 2022 15:53:00 -0600

condor (10.1.0-1) stable; urgency=medium

  * Release HTCondor 10.0.0 bug fixes into 10.1.0

 -- Tim Theisen <tim@cs.wisc.edu>  Thu, 10 Nov 2022 15:18:00 -0600

condor (10.0.0-1) stable; urgency=medium

  * Users can prevent runaway jobs by specifying an allowed duration
  * Able to extend submit commands and create job submit templates
  * Initial implementation of htcondor <noun> <verb> command line interface
  * Initial implementation of Job Sets in the htcondor CLI tool
  * Add Container Universe
  * Support for heterogeneous GPUs
  * Improved File transfer error reporting
  * GSI Authentication method has been removed
  * HTCondor now utilizes ARC-CE's REST interface
  * Support for ARM and PowerPC for Enterprise Linux 8
  * For IDTOKENS, signing key not required on every execution point
  * Trust on first use ability for SSL connections
  * Improvements against replay attacks

 -- Tim Theisen <tim@cs.wisc.edu>  Thu, 10 Nov 2022 08:55:00 -0600

condor (9.12.0-1) stable; urgency=medium

  * Provide a mechanism to bootstrap secure authentication within a pool
  * Add the ability to define submit templates
  * Administrators can now extend the help offered by condor_submit
  * Add DAGMan ClassAd attributes to record more information about jobs
  * On Linux, advertise the x86_64 micro-architecture in a slot attribute
  * Added -drain option to condor_off and condor_restart
  * Administrators can now set the shared memory size for Docker jobs
  * Multiple improvements to condor_adstash
  * HAD daemons now use SHA-256 checksums by default

 -- Tim Theisen <tim@cs.wisc.edu>  Wed, 05 Oct 2022 15:46:00 -0500

condor (9.0.17-1) stable; urgency=medium

  * Fix file descriptor leak when schedd fails to launch scheduler jobs
  * Fix failure to forward batch grid universe job's refreshed X.509 proxy
  * Fix DAGMan failure when the DONE keyword appeared in the JOB line
  * Fix HTCondor's handling of extremely large UIDs on Linux
  * Fix bug where OAUTH tokens lose their scope and audience upon refresh
  * Support for Apptainer in addition to Singularity

 -- Tim Theisen <tim@cs.wisc.edu>  Thu, 29 Sep 2022 16:31:00 -0500

condor (9.11.2-1) stable; urgency=medium

  * In 9.11.0, STARTD_NOCLAIM_SHUTDOWN restarted instead. Now, it shuts down.

 -- Tim Theisen <tim@cs.wisc.edu>  Mon, 12 Sep 2022 15:34:00 -0500

condor (9.11.1-1) stable; urgency=medium

  * File transfer errors are identified as occurring during input or output

 -- Tim Theisen <tim@cs.wisc.edu>  Tue, 06 Sep 2022 06:38:00 -0500

condor (9.11.0-1) stable; urgency=medium

  * Modified GPU attributes to support the new 'require_gpus' submit command
  * Add (PREEMPT|HOLD)_IF_DISK_EXCEEDED configuration templates
  * ADVERTISE authorization levels now also provide READ authorization
  * Periodic release expressions no longer apply to manually held jobs
  * If a #! interpreter doesn't exist, a proper hold and log message appears
  * Can now set the Singularity target directory with 'container_target_dir'
  * If SciToken and X.509 available, uses SciToken for arc job authentication

 -- Tim Theisen <tim@cs.wisc.edu>  Wed, 24 Aug 2022 14:31:00 -0500

condor (9.0.16-1) stable; urgency=medium

  * Singularity now mounts /tmp and /var/tmp under the scratch directory
  * Fix bug where Singularity jobs go on hold at the first checkpoint
  * Fix bug where gridmanager deletes the X.509 proxy file instead of the copy
  * Fix file descriptor leak when using SciTokens for authentication

 -- Tim Theisen <tim@cs.wisc.edu>  Tue, 16 Aug 2022 09:29:00 -0500

condor (9.0.15-1) stable; urgency=medium

  * Report resources provisioned by the Slurm batch scheduler when available

 -- Tim Theisen <tim@cs.wisc.edu>  Wed, 20 Jul 2022 15:18:00 -0500

condor (9.10.1-1) stable; urgency=medium

  * ActivationSetupDuration is now correct for jobs that checkpoint

 -- Tim Theisen <tim@cs.wisc.edu>  Tue, 18 Jul 2022 07:33:00 -0500

condor (9.10.0-1) stable; urgency=medium

  * With collector administrator access, can manage all HTCondor pool daemons
  * SciTokens can now be used for authentication with ARC CE servers
  * Preliminary support for ARM and POWER RC on AlmaLinux 8
  * Prevent negative values when using huge files with a file transfer plugin

 -- Tim Theisen <tim@cs.wisc.edu>  Thu, 14 Jul 2022 16:22:00 -0500

condor (9.0.14-1) stable; urgency=medium

  * SciToken mapping failures are now recorded in the daemon logs
  * Fix bug that stopped file transfers when output and error are the same
  * Ensure that the Python bindings version matches the installed HTCondor
  * $(OPSYSANDVER) now expand properly in job transforms
  * Fix bug where context managed Python htcondor.SecMan sessions would crash
  * Fix bug where remote CPU times would rarely be set to zero

 -- Tim Theisen <tim@cs.wisc.edu>  Tue, 12 Jul 2022 15:18:00 -0500

condor (9.9.1-1) stable; urgency=medium

  * Fix bug where jobs would not match when using a child collector

 -- Tim Theisen <tim@cs.wisc.edu>  Mon, 13 Jun 2022 21:32:00 -0500

condor (9.9.0-1) stable; urgency=medium

  * A new authentication method for remote HTCondor administration
  * Several changes to improve the security of connections
  * Fix issue where DAGMan direct submission failed when using Kerberos
  * The submission method is now recorded in the job ClassAd
  * Singularity jobs can now pull from Docker style repositories
  * The OWNER authorization level has been folded into the ADMINISTRATOR level

 -- Tim Theisen <tim@cs.wisc.edu>  Sat, 28 May 2022 13:28:00 -0500

condor (9.0.13-1) stable; urgency=medium

  * Schedd and startd cron jobs can now log output upon non-zero exit
  * condor_config_val now produces correct syntax for multi-line values
  * The condor_run tool now reports submit errors and warnings to the terminal
  * Fix issue where Kerberos authentication would fail within DAGMan
  * Fix HTCondor startup failure with certain complex network configurations

 -- Tim Theisen <tim@cs.wisc.edu>  Thu, 26 May 2022 14:28:00 -0500

condor (9.8.1-1) stable; urgency=medium

  * Fix HTCondor startup failure with certain complex network configurations

 -- Tim Theisen <tim@cs.wisc.edu>  Thu, 25 Apr 2022 19:39:00 -0500

condor (9.8.0-1) stable; urgency=medium

  * Support for Heterogeneous GPUs, some configuration required
  * Allow HTCondor to utilize grid sites requiring two-factor authentication
  * Technology preview: bring your own resources from (some) NSF HPC clusters

 -- Tim Theisen <tim@cs.wisc.edu>  Thu, 21 Apr 2022 14:16:00 -0500

condor (9.0.12-1) stable; urgency=medium

  * Fix bug in parallel universe that could cause the schedd to crash
  * Fix rare crash where a daemon tries to use a discarded security session

 -- Tim Theisen <tim@cs.wisc.edu>  Tue, 19 Apr 2022 14:26:00 -0500

condor (9.7.1-1) stable; urgency=medium

  * Fix recent bug where jobs may go on hold without a hold reason or code

 -- Tim Theisen <tim@cs.wisc.edu>  Fri, 01 Apr 2022 09:51:00 -0500

condor (9.7.0-1) stable; urgency=medium

  * Support environment variables, other application elements in ARC REST jobs
  * Container universe supports Singularity jobs with hard-coded command
  * DAGMan submits jobs directly (does not shell out to condor_submit)
  * Meaningful error message and sub-code for file transfer failures
  * Add file transfer statistics for file transfer plugins
  * Add named list policy knobs for SYSTEM_PERIODIC_ policies

 -- Tim Theisen <tim@cs.wisc.edu>  Sat, 12 Mar 2022 19:05:00 -0600

condor (9.0.11-1) stable; urgency=medium

  * The Job Router can now create an IDTOKEN for use by the job
  * Fix bug where a self-checkpointing job may erroneously be held
  * Fix bug where the Job Router could erroneously substitute a default value
  * Fix bug where a file transfer error may identify the wrong file
  * Fix bug where condor_ssh_to_job may fail to connect

 -- Tim Theisen <tim@cs.wisc.edu>  Sat, 12 Mar 2022 14:34:00 -0600

condor (8.8.17-1) stable; urgency=high

  * Fixed a memory leak in the Job Router

 -- Tim Theisen <tim@cs.wisc.edu>  Fri, 11 Mar 2022 13:38:00 -0600

condor (9.6.0-1) stable; urgency=high

  * Fixes for security issues
    https://htcondor.org/security/vulnerabilities/HTCONDOR-2022-0001.html
    https://htcondor.org/security/vulnerabilities/HTCONDOR-2022-0002.html
    https://htcondor.org/security/vulnerabilities/HTCONDOR-2022-0003.html

 -- Tim Theisen <tim@cs.wisc.edu>  Wed, 16 Feb 2022 12:14:00 -0600

condor (9.0.10-1) stable; urgency=high

  * Fixes for security issues
    https://htcondor.org/security/vulnerabilities/HTCONDOR-2022-0001.html
    https://htcondor.org/security/vulnerabilities/HTCONDOR-2022-0002.html
    https://htcondor.org/security/vulnerabilities/HTCONDOR-2022-0003.html

 -- Tim Theisen <tim@cs.wisc.edu>  Wed, 16 Feb 2022 11:11:00 -0600

condor (8.8.16-1) stable; urgency=high

  * Fix for security issue
    https://htcondor.org/security/vulnerabilities/HTCONDOR-2022-0003.html

 -- Tim Theisen <tim@cs.wisc.edu>  Fri, 11 Mar 2022 08:20:00 -0600

condor (9.5.4-1) stable; urgency=medium

  * The access point more robustly detects execution points that disappear
  * The condor_procd will now function if /proc is mounted with hidepid=2

 -- Tim Theisen <tim@cs.wisc.edu>  Mon, 07 Feb 2022 16:33:00 -0600

condor (9.5.3-1) stable; urgency=medium

  * Fix daemon crash where one of multiple collectors is not in DNS
  * Fix bug where initial schedd registration was rarely delayed by an hour
  * Can set CCB_TIMEOUT and choose to not start up if CCB address unavailable

 -- Tim Theisen <tim@cs.wisc.edu>  Tue, 01 Feb 2022 10:46:00 -0600

condor (9.5.2-1) stable; urgency=medium

  * Fix bug where job may not go on hold when exceeding allowed_job_duration
  * Fix bug where the condor_shadow could run indefinitely
  * Fix bug where condor_ssh_to_job may fail to connect
  * Fix bug where a file transfer error may identify the wrong file

 -- Tim Theisen <tim@cs.wisc.edu>  Tue, 25 Jan 2022 09:44:00 -0600

condor (9.5.1-1) stable; urgency=medium

  * Fix bug where a self-checkpointing job may erroneously be held

 -- Tim Theisen <tim@cs.wisc.edu>  Mon, 17 Jan 2022 10:15:00 -0600

condor (9.5.0-1) stable; urgency=medium

  * Initial implementation of Container Universe
  * HTCondor will automatically detect container type and where it can run
  * The blahp is no longer separate, it is now an integral part of HTCondor
  * Docker Universe jobs can now self-checkpoint
  * Added Debian 11 (bullseye) as a supported platform
  * Since CentOS 8 has reached end of life, we build and test on Rocky Linux 8

 -- Tim Theisen <tim@cs.wisc.edu>  Thu, 13 Jan 2022 14:17:00 -0600

condor (9.0.9-1) stable; urgency=medium

  * Added Debian 11 (bullseye) as a supported platform
  * Since CentOS 8 has reached end of life, we build and test on Rocky Linux 8
  * The OAUTH credmon is now packaged for Enterprise Linux 8

 -- Tim Theisen <tim@cs.wisc.edu>  Tue, 11 Jan 2022 12:48:00 -0600

condor (9.4.1-1) stable; urgency=medium

  * Add the ability to track slot activation metrics
  * Fix bug where a file transfer plugin failure code may not be reported

 -- Tim Theisen <tim@cs.wisc.edu>  Tue, 21 Dec 2021 15:04:00 -0600

condor (9.4.0-1) stable; urgency=medium

  * Initial implementation of Job Sets in the htcondor CLI tool
  * The access point administrator can add keywords to the submit language
  * Add submit commands that limit job run time
  * Fix bug where self check-pointing jobs may be erroneously held

 -- Tim Theisen <tim@cs.wisc.edu>  Thu, 02 Dec 2021 14:13:00 -0600

condor (9.0.8-1) stable; urgency=medium

  * Fix bug where huge values of ImageSize and others would end up negative
  * Fix bug in how MAX_JOBS_PER_OWNER applied to late materialization jobs
  * Fix bug where the schedd could choose a slot with insufficient disk space
  * Fix crash in ClassAd substr() function when the offset is out of range
  * Fix bug in Kerberos code that can crash on macOS and could leak memory
  * Fix bug where a job is ignored for 20 minutes if the startd claim fails

 -- Tim Theisen <tim@cs.wisc.edu>  Thu, 02 Dec 2021 08:56:00 -0600

condor (9.3.2-1) stable; urgency=medium

  * Add allowed_execute_duration condor_submit command to cap job run time
  * Fix bug where self check-pointing jobs may be erroneously held

 -- Tim Theisen <tim@cs.wisc.edu>  Tue, 30 Nov 2021 05:46:00 -0600

condor (9.3.1-1) stable; urgency=medium

  * Add allowed_job_duration condor_submit command to cap job run time

 -- Tim Theisen <tim@cs.wisc.edu>  Mon, 08 Nov 2021 23:08:00 -0600

condor (9.3.0-1) stable; urgency=medium

  * Discontinue support for Globus GSI
  * Discontinue support for grid type 'nordugrid', use 'arc' instead
  * MacOS version strings now include the major version number (10 or 11)
  * File transfer plugin sample code to aid in developing new plugins
  * Add generic knob to set the slot user for all slots

 -- Tim Theisen <tim@cs.wisc.edu>  Wed, 03 Nov 2021 13:33:00 -0500

condor (9.0.7-1) stable; urgency=medium

  * Fix bug where condor_gpu_discovery could crash with older CUDA libraries
  * Fix bug where condor_watch_q would fail on machines with older kernels
  * condor_watch_q no longer has a limit on the number of job event log files
  * Fix bug where a startd could crash claiming a slot with p-slot preemption
  * Fix bug where a job start would not be recorded when a shadow reconnects

 -- Tim Theisen <tim@cs.wisc.edu>  Tue, 02 Nov 2021 14:54:00 -0500

condor (9.2.0-1) stable; urgency=medium

  * Add SERVICE node that runs alongside the DAG for the duration of the DAG
  * Fix problem where proxy delegation to older HTCondor versions failed
  * Jobs are now re-run if the execute directory unexpectedly disappears
  * HTCondor counts the number of files transfered at the submit node
  * Fix a bug that caused jobs to fail when using newer Singularity versions

 -- Tim Theisen <tim@cs.wisc.edu>  Thu, 23 Sep 2021 16:19:34 -0500

condor (9.0.6-1) stable; urgency=medium

  * CUDA_VISIBLE_DEVICES can now contain GPU-<uuid> formatted values
  * Fixed a bug that caused jobs to fail when using newer Singularity versions
  * Fixed a bug in the Windows MSI installer for the latest Windows 10 version
  * Fixed bugs relating to the transfer of standard out and error logs
  * MacOS 11.x now reports as 10.16.x (which is better than reporting x.0)

 -- Tim Theisen <tim@cs.wisc.edu>  Thu, 23 Sep 2021 09:27:08 -0500

condor (9.1.3-1) stable; urgency=medium

  * Globus GSI is no longer needed for X.509 proxy delegation
  * Globus GSI authentication is disabled by default
  * The job ad now contains a history of job holds and hold reasons
  * If a user job policy expression evaluates to undefined, it is ignored

 -- Tim Theisen <tim@cs.wisc.edu>  Thu, 19 Aug 2021 13:52:24 -0500

condor (9.0.5-1) stable; urgency=medium

  * Other authentication methods are tried if mapping fails using SciTokens
  * Fix rare crashes from successful condor_submit, which caused DAGMan issues
  * Fix bug where ExitCode attribute would be suppressed when OnExitHold fired
  * condor_who now suppresses spurious warnings coming from netstat
  * The online manual now has detailed instructions for installing on MacOS
  * Fix bug where misconfigured MIG devices confused condor_gpu_discovery
  * The transfer_checkpoint_file list may now include input files

 -- Tim Theisen <tim@cs.wisc.edu>  Wed, 18 Aug 2021 10:07:10 -0500

condor (9.1.2-1) stable; urgency=high

  * Fixes for security issues
    https://htcondor.org/security/vulnerabilities/HTCONDOR-2021-0003.html
    https://htcondor.org/security/vulnerabilities/HTCONDOR-2021-0004.html

 -- Tim Theisen <tim@cs.wisc.edu>  Thu, 29 Jul 2021 10:35:12 -0500

condor (9.0.4-1) stable; urgency=high

  * Fixes for security issues
    https://htcondor.org/security/vulnerabilities/HTCONDOR-2021-0003.html
    https://htcondor.org/security/vulnerabilities/HTCONDOR-2021-0004.html

 -- Tim Theisen <tim@cs.wisc.edu>  Thu, 29 Jul 2021 10:35:12 -0500

condor (8.8.15-1) stable; urgency=high

  * Fix for security issue
    https://htcondor.org/security/vulnerabilities/HTCONDOR-2021-0003.html

 -- Tim Theisen <tim@cs.wisc.edu>  Thu, 29 Jul 2021 10:35:12 -0500

condor (9.1.1-1) stable; urgency=high

  * Fixes for security issues
    https://htcondor.org/security/vulnerabilities/HTCONDOR-2021-0003.html
    https://htcondor.org/security/vulnerabilities/HTCONDOR-2021-0004.html

 -- Tim Theisen <tim@cs.wisc.edu>  Tue, 13 Jul 2021 09:11:38 -0500

condor (9.0.3-1) stable; urgency=high

  * Fixes for security issues
    https://htcondor.org/security/vulnerabilities/HTCONDOR-2021-0003.html
    https://htcondor.org/security/vulnerabilities/HTCONDOR-2021-0004.html

 -- Tim Theisen <tim@cs.wisc.edu>  Tue, 13 Jul 2021 09:11:38 -0500

condor (8.8.14-1) stable; urgency=high

  * Fix for security issue
    https://htcondor.org/security/vulnerabilities/HTCONDOR-2021-0003.html

 -- Tim Theisen <tim@cs.wisc.edu>  Tue, 13 Jul 2021 09:11:38 -0500

condor (9.0.2-1) stable; urgency=medium

  * HTCondor can be set up to use only FIPS 140-2 approved security functions
  * If the Singularity test fails, the job goes idle rather than getting held
  * Can divide GPU memory, when making multiple GPU entries for a single GPU
  * Startd and Schedd cron job maximum line length increased to 64k bytes
  * Added first class submit keywords for SciTokens
  * Fixed MUNGE authentication
  * Fixed Windows installer to work when the install location isn't C:\Condor

 -- Tim Theisen <tim@cs.wisc.edu>  Thu, 08 Jul 2021 06:35:49 -0500

condor (9.1.0-1) stable; urgency=medium

  * Support for submitting to ARC-CE via the REST interface
  * DAGMan can put failed jobs on hold (user can correct problems and release)
  * Can run gdb and ptrace within Docker containers
  * A small Docker test job is run on the execute node to verify functionality
  * The number of instructions executed is reported in the job Ad on Linux

 -- Tim Theisen <tim@cs.wisc.edu>  Thu, 20 May 2021 09:35:16 -0500

condor (9.0.1-1) stable; urgency=medium

  * Fix problem where X.509 proxy refresh kills job when using AES encryption
  * Fix problem when jobs require a different machine after a failure
  * Fix problem where a job matched a machine it can't use, delaying job start
  * Fix exit code and retry checking when a job exits because of a signal
  * Fix a memory leak in the job router when a job is removed via job policy
  * Fixed the back-end support for the 'bosco_cluster --add' command
  * An updated Windows installer that supports IDTOKEN authentication

 -- Tim Theisen <tim@cs.wisc.edu>  Fri, 14 May 2021 17:46:39 -0500

condor (9.0.0-1) stable; urgency=medium

  * Absent any configuration, HTCondor denies authorization to all users
  * AES encryption is used for all communication and file transfers by default
  * New IDTOKEN authentication method enables fine-grained authorization
  * IDTOKEN authentication method is designed to replace GSI
  * Improved support for GPUs, including machines with multiple GPUs
  * New condor_watch_q tool that efficiently provides live job status updates
  * Many improvements to the Python bindings
  * New Python bindings for DAGMan and chirp
  * Improved file transfer plugins supporting uploads and authentication
  * File transfer times are now recorded in the job log
  * Added support for jobs that need to acquire and use OAUTH tokens
  * Many memory footprint and performance improvements in DAGMan
  * Submitter ceilings can limit the number of jobs per user in a pool

 -- Tim Theisen <tim@cs.wisc.edu>  Wed, 14 Apr 2021 13:25:15 -0500

condor (8.9.13-1) stable; urgency=medium

  * Host based security is no longer the default security model
  * Hardware accelerated integrity and AES encryption used by default
  * Normally, AES encryption is used for all communication and file transfers
  * Fallback to Triple-DES or Blowfish when interoperating with older versions
  * Simplified and automated new HTCondor installations
  * HTCondor now detects instances of multi-instance GPUs
  * Fixed memory leaks (collector updates in 8.9 could leak a few MB per day)
  * Many other enhancements and bug fixes, see version history for details

 -- Tim Theisen <tim@cs.wisc.edu>  Mon, 29 Mar 2021 22:50:51 -0500

condor (8.9.12-1) stable; urgency=medium

  * Withdrawn due to compatibility issues with prior releases

 -- Tim Theisen <tim@cs.wisc.edu>  Thu, 25 Mar 2021 14:15:17 -0500

condor (8.8.13-1) stable; urgency=medium

  * condor_ssh_to_job now maps CR and NL to work with editors like nano
  * Improved the performance of data transfer in condor_ssh_to_job
  * HA replication now accepts SHA-2 checksums to prepare for MD5 removal
  * Submission to NorduGrid ARC CE works with newer ARC CE versions
  * Fixed condor_annex crashes on platforms with newer compilers
  * Fixed "use feature: GPUsMonitor" to locate the monitor binary on Windows
  * Fixed a bug that prevented using the '@' character in an event log path

 -- Tim Theisen <tim@cs.wisc.edu>  Tue, 23 Mar 2021 08:07:35 -0500

condor (8.9.11-1) stable; urgency=high

  * This release of HTCondor fixes security-related bugs described at
  * https://htcondor.org/security/vulnerabilities/HTCONDOR-2021-0001.html
  * https://htcondor.org/security/vulnerabilities/HTCONDOR-2021-0002.html

 -- Tim Theisen <tim@cs.wisc.edu>  Mon, 28 Dec 2020 09:55:44 -0600

condor (8.9.10-1) stable; urgency=medium

  * Fix bug where negotiator stopped making matches when group quotas are used
  * Support OAuth, SciTokens, and Kerberos credentials in local universe jobs
  * The Python schedd.submit method now takes a Submit object
  * DAGMan can now optionally run a script when a job goes on hold
  * DAGMan now provides a method for inline jobs to share submit descriptions
  * Can now add arbitrary tags to condor annex instances
  * Runs the "singularity test" before running the a singularity job

 -- Tim Theisen <tim@cs.wisc.edu>  Tue, 24 Nov 2020 09:52:13 -0600

condor (8.8.12-1) stable; urgency=medium

  * Added a family of version comparison functions to ClassAds
  * Increased default Globus proxy key length to meet current NIST guidance

 -- Tim Theisen <tim@cs.wisc.edu>  Sat, 21 Nov 2020 16:40:52 -0600

condor (8.9.9-1) stable; urgency=medium

  * The RPM packages requires globus, munge, scitokens, and voms from EPEL
  * Improved cgroup memory policy settings that set both hard and soft limit
  * Cgroup memory usage reporting no longer includes the kernel buffer cache
  * Numerous Python binding improvements, see version history
  * Can create a manifest of files on the execute node at job start and finish
  * Added provisioner nodes to DAGMan, allowing users to provision resources
  * DAGMan can now produce .dot graphs without running the workflow

 -- Tim Theisen <tim@cs.wisc.edu>  Sun, 25 Oct 2020 12:32:40 -0500

condor (8.8.11-1) stable; urgency=medium

  * HTCondor now properly tracks usage over vanilla universe checkpoints
  * New ClassAd equality and inequality operators in the Python bindings
  * Fixed a bug where removing in-use routes could crash the job router
  * Fixed a bug where condor_chirp would abort after success on Windows
  * Fixed a bug where using MACHINE_RESOURCE_NAMES could crash the startd
  * Improved condor c-gahp to prioritize commands over file transfers
  * Fixed a rare crash in the schedd when running many local universe jobs
  * With GSI, avoid unnecessary reverse DNS lookup when HOST_ALIAS is set
  * Fix a bug that could cause grid universe jobs to fail upon proxy refresh

 -- Tim Theisen <tim@cs.wisc.edu>  Wed, 21 Oct 2020 06:38:00 -0500

condor (8.9.8-1) unstable; urgency=medium

  * Added htcondor.dags and htcondor.htchirp to the HTCondor Python bindings
  * New condor_watch_q tool that efficiently provides live job status updates
  * Added support for marking a GPU offline while other jobs continue
  * The condor_master command does not return until it is fully started
  * Deprecated several Python interfaces in the Python bindings

 -- Tim Theisen <tim@cs.wisc.edu>  Wed, 05 Aug 2020 13:47:06 -0500

condor (8.8.10-1) stable; urgency=medium

  * condor_qedit can no longer be used to disrupt the condor_schedd
  * Fixed a bug where the SHARED_PORT_PORT configuration setting was ignored
  * Ubuntu 20.04 and Amazon Linux 2 are now supported
  * In MacOSX, HTCondor now requires LibreSSL, available since MacOSX 10.13

 -- Tim Theisen <tim@cs.wisc.edu>  Tue, 04 Aug 2020 20:55:25 -0500

condor (8.9.7-1) unstable; urgency=medium

  * Multiple enhancements in the file transfer code
  * Support for more regions in s3:// URLs
  * Much more flexible job router language
  * Jobs may now specify cuda_version to match equally-capable GPUs
  * TOKENS are now called IDTOKENS to differentiate from SCITOKENS
  * Added the ability to blacklist TOKENS via an expression
  * Can simultaneously handle Kerberos and OAUTH credentials
  * The getenv submit command now supports a blacklist and whitelist
  * The startd supports a remote history query similar to the schedd
  * condor_q -submitters now works with accounting groups
  * Fixed a bug reading service account credentials for Google Compute Engine

 -- Tim Theisen <tim@cs.wisc.edu>  Tue, 19 May 2020 14:56:05 -0500

condor (8.8.9-1) stable; urgency=medium

  * Proper tracking of maximum memory used by Docker universe jobs
  * Fixed preempting a GPU slot for a GPU job when all GPUs are in use
  * Fixed a Python crash when queue_item_data iterator raises an exception
  * Fixed a bug where slot attribute overrides were ignored
  * Calculates accounting group quota correctly when more than 1 CPU requested
  * Updated HTCondor Annex to accommodate API change for AWS Spot Fleet
  * Fixed a problem where HTCondor would not start on AWS Fargate
  * Fixed where the collector could wait forever for a partial message
  * Fixed streaming output to large files (>2Gb) when using the 32-bit shadow

 -- Tim Theisen <tim@cs.wisc.edu>  Wed, 06 May 2020 07:36:28 -0500

condor (8.9.6-1) unstable; urgency=high

  * Fixes addressing CVE-2019-18823
    https://htcondor.org/security/vulnerabilities/HTCONDOR-2020-0001.html
    https://htcondor.org/security/vulnerabilities/HTCONDOR-2020-0002.html
    https://htcondor.org/security/vulnerabilities/HTCONDOR-2020-0003.html
    https://htcondor.org/security/vulnerabilities/HTCONDOR-2020-0004.html

 -- Tim Theisen <tim@cs.wisc.edu>  Wed, 18 Mar 2020 15:40:28 -0500

condor (8.8.8-1) stable; urgency=high

  * Fixes addressing CVE-2019-18823
    https://htcondor.org/security/vulnerabilities/HTCONDOR-2020-0001.html
    https://htcondor.org/security/vulnerabilities/HTCONDOR-2020-0002.html
    https://htcondor.org/security/vulnerabilities/HTCONDOR-2020-0003.html
    https://htcondor.org/security/vulnerabilities/HTCONDOR-2020-0004.html

 -- Tim Theisen <tim@cs.wisc.edu>  Tue, 17 Mar 2020 11:05:03 -0500

condor (8.9.5-2) unstable; urgency=medium

  * Fixed the installation of the HTCondor Python bindings on Debian/Ubuntu

 -- Tim Theisen <tim@cs.wisc.edu>  Wed, 19 Feb 2020 19:43:10 -0600

condor (8.9.5-1) unstable; urgency=medium

  * Added a new mode that skips jobs whose outputs are newer than their inputs
  * Added command line tool to help debug ClassAd expressions
  * Added port forwarding to Docker containers
  * You may now change some DAGMan throttles while the DAG is running
  * Added support for session tokens for pre-signed S3 URLs
  * Improved the speed of the negotiator when custom resources are defined
  * Fixed interactive submission of Docker jobs
  * Fixed a bug where jobs wouldn't be killed when getting an OOM notification

 -- Tim Theisen <tim@cs.wisc.edu>  Mon, 30 Dec 2019 16:27:36 -0600

condor (8.8.7-1) stable; urgency=medium

  * Updated condor_annex to work with upcoming AWS Lambda function changes
  * Added the ability to specify the order that job routes are applied
  * Fixed a bug that could cause remote condor submits to fail
  * Fixed condor_wait to work when the job event log is on AFS
  * Fixed RPM packaging to be able to install condor-all on CentOS 8
  * Period ('.') is allowed again in DAGMan node names

 -- Tim Theisen <tim@cs.wisc.edu>  Tue, 24 Dec 2019 08:03:51 -0600

condor (8.9.4-1) unstable; urgency=medium

  * Amazon S3 file transfers using pre-signed URLs
  * Further reductions in DAGMan memory usage
  * Added -idle option to condor_q to display information about idle jobs
  * Support for SciTokens authentication
  * A tool, condor_evicted_files, to examine the SPOOL of an idle job

 -- Tim Theisen <tim@cs.wisc.edu>  Mon, 18 Nov 2019 15:40:14 -0600

condor (8.8.6-1) stable; urgency=medium

  * Initial support for CentOS 8
  * Fixed a memory leak in SSL authentication
  * Fixed a bug where "condor_submit -spool" would only submit the first job
  * Reduced encrypted file transfer CPU usage by a factor of six
  * "condor_config_val -summary" displays changes from a default configuration
  * Improved the ClassAd documentation, added many functions that were omitted

 -- Tim Theisen <tim@cs.wisc.edu>  Wed, 13 Nov 2019 08:18:44 -0600

condor (8.9.3-1) unstable; urgency=medium

  * TOKEN and SSL authentication methods are now enabled by default
  * The job and global event logs use ISO 8601 formatted dates by default
  * Added Google Drive multifile transfer plugin
  * Added upload capability to Box multifile transfer plugin
  * Added Python bindings to submit a DAG
  * Python 'JobEventLog' can be pickled to facilitate intermittent readers
  * 2x matchmaking speed for partitionable slots with simple START expressions
  * Improved the performance of the condor_schedd under heavy load
  * Reduced the memory footprint of condor_dagman
  * Initial implementation to record the circumstances of a job's termination

 -- Tim Theisen <tim@cs.wisc.edu>  Tue, 17 Sep 2019 00:00:00 -0500

condor (8.8.5-1) stable; urgency=medium

  * Fixed two performance problems on Windows
  * Fixed Java universe on Debian and Ubuntu systems
  * Added two knobs to improve performance on large scale pools
  * Fixed a bug where requesting zero GPUs would require a machine with GPUs
  * HTCondor can now recognize nVidia Volta and Turing GPUs

 -- Tim Theisen <tim@cs.wisc.edu>  Wed, 04 Sep 2019 13:22:29 -0500

condor (8.8.4-1) stable; urgency=medium

  * Python 3 bindings - see version history for details (requires EPEL on EL7)
  * Can configure DAGMan to dramatically reduce memory usage on some DAGs
  * Improved scalability when using the python bindings to qedit jobs
  * Fixed infrequent schedd crashes when removing scheduler universe jobs
  * The condor_master creates run and lock directories when systemd doesn't
  * The condor daemon obituary email now contains the last 200 lines of log

 -- Tim Theisen <tim@cs.wisc.edu>  Tue, 09 Jul 2019 10:15:38 -0500

condor (8.9.2-1) unstable; urgency=medium

  * The HTTP/HTTPS file transfer plugin will timeout and retry transfers
  * A new multi-file box.com file transfer plugin to download files
  * The manual has been moved to Read the Docs
  * Configuration options for job-log time-stamps (UTC, ISO 8601, sub-second)
  * Several improvements to SSL authentication
  * New TOKEN authentication method enables fine-grained authorization control

 -- Tim Theisen <tim@cs.wisc.edu>  Tue, 05 Jun 2019 08:03:56 -0500

condor (8.8.3-1) stable; urgency=medium

  * Fixed a bug where jobs were killed instead of peacefully shutting down
  * Fixed a bug where a restarted schedd wouldn't connect to its running jobs
  * Improved file transfer performance when sending multiple files
  * Fix a bug that prevented interactive submit from working with Singularity
  * Orphaned Docker containers are now cleaned up on execute nodes
  * Restored a deprecated Python interface that is used to read the event log

 -- Tim Theisen <tim@cs.wisc.edu>  Wed, 22 May 2019 07:16:49 -0500

condor (8.9.1-1) unstable; urgency=medium

  * An efficient curl plugin that supports uploads and authentication tokens
  * HTCondor automatically supports GPU jobs in Docker and Singularity
  * File transfer times are now recorded in the user job log and the job ad

 -- Tim Theisen <tim@cs.wisc.edu>  Wed, 17 Apr 2019 06:50:37 -0600

condor (8.8.2-1) stable; urgency=medium

  * Fixed problems with condor_ssh_to_job and Singularity jobs
  * Fixed a problem that could cause condor_annex to crash
  * Fixed a problem where the job queue would very rarely be corrupted
  * condor_userprio can report concurrency limits again
  * Fixed the GPU discovery and monitoring code to map GPUs in the same way
  * Made the CHIRP_DELAYED_UPDATE_PREFIX configuration knob work again
  * Fixed restarting HTCondor from the Service Control Manager on Windows
  * Fixed a problem where local universe jobs could not use condor_submit
  * Restored a deprecated Python interface that is used to read the event log
  * Fixed a problem where condor_shadow reuse could confuse DAGMan

 -- Tim Theisen <tim@cs.wisc.edu>  Thu, 11 Apr 2019 07:48:19 -0500

condor (8.9.0-1) unstable; urgency=medium

  * Absent any configuration, HTCondor denies authorization to all users
  * All HTCondor daemons under a condor_master share a security session
  * Scheduler Universe jobs are prioritized by job priority

 -- Tim Theisen <tim@cs.wisc.edu>  Wed, 27 Feb 2019 17:05:36 -0600

condor (8.8.1-1) stable; urgency=medium

  * Fixed excessive CPU consumption with GPU monitoring
  * GPU monitoring is off by default; enable with "use feature: GPUsMonitor"
  * HTCondor now works with the new CUDA version 10 libraries
  * Fixed a bug where sometimes jobs would not start on a Windows execute node
  * Fixed a bug that could cause DAGman to go into an infinite loop on exit
  * The JobRouter doesn't forward the USER attribute between two UID Domains
  * Made Collector.locateAll() more efficient in the Python bindings
  * Improved efficiency of the negotiation code in the condor_schedd

 -- Tim Theisen <tim@cs.wisc.edu>  Mon, 18 Feb 2019 15:44:41 -0600

condor (8.8.0-1) stable; urgency=medium

  * Automatically add AWS resources to your pool using HTCondor Annex
  * The Python bindings now include submit functionality
  * Added the ability to run a job immediately by replacing a running job
  * A new minihtcondor package makes single node installations easy
  * HTCondor now tracks and reports GPU utilization
  * Several performance enhancements in the collector
  * The grid universe can create and manage VM instances in Microsoft Azure
  * The MUNGE security method is now supported on all Linux platforms

 -- Tim Theisen <tim@cs.wisc.edu>  Thu, 03 Jan 2019 12:03:47 -0600

condor (8.7.10-1) unstable; urgency=medium

  * Can now interactively submit Docker jobs
  * The administrator can now add arguments to the Singularity command line
  * The MUNGE security method is now supported on all Linux platforms
  * The grid universe can create and manage VM instances in Microsoft Azure
  * Added a single-node package to facilitate using a personal HTCondor

 -- Tim Theisen <tim@cs.wisc.edu>  Tue, 30 Oct 2018 16:07:41 -0500

condor (8.6.13-1) stable; urgency=medium

  * Made the Python 'in' operator case-insensitive for ClassAd attributes
  * Python bindings are now built for the Debian and Ubuntu platforms
  * Fixed a memory leak in the Python bindings
  * Fixed a bug where absolute paths failed for output/error files on Windows
  * Fixed a bug using Condor-C to run Condor-C jobs
  * Fixed a bug where Singularity could not be used if Docker was not present

 -- Tim Theisen <tim@cs.wisc.edu>  Tue, 30 Oct 2018 10:28:39 -0500

condor (8.7.9-1) unstable; urgency=medium

  * Support for Debian 9, Ubuntu 16, and Ubuntu 18
  * Improved Python bindings to support the full range of submit functionality
  * Allows VMs to shutdown when the job is being gracefully evicted
  * Can now specify a host name alias (CNAME) for NETWORK_HOSTNAME
  * Added the ability to run a job immediately by replacing a running job

 -- Tim Theisen <tim@cs.wisc.edu>  Wed, 01 Aug 2018 00:40:39 -0500

condor (8.6.12-1) stable; urgency=medium

  * Support for Debian 9, Ubuntu 16, and Ubuntu 18
  * Fixed a memory leak that occurred when SSL authentication fails
  * Fixed a bug where invalid transform REQUIREMENTS caused a Job to match
  * Fixed a bug to allow a queue super user to edit protected attributes
  * Fixed a problem setting the job environment in the Singularity container
  * Fixed several other minor problems

 -- Tim Theisen <tim@cs.wisc.edu>  Tue, 31 Jul 2018 22:58:32 -0500

condor (8.6.11) unstable; urgency=medium

  * Nightly build

 -- Tim Theisen <tim@exec-23.batlab.org>  Thu, 31 May 2018 15:01:37 -0500

condor (8.6.8~dfsg.1-2) unstable; urgency=medium

  * Disable GSOAP (Closes: #890007) (GSOAP will be dropped from HTCondor soon)
  * Package Apache NOTICE file (fix up lintian error)

 -- Tim Theisen <tim@exec-23.batlab.org>  Mon, 19 Mar 2018 18:28:58 -0500

condor (8.6.8~dfsg.1-1) unstable; urgency=medium

  [ Tim Theisen ]
  * New upstream stable release (update to latest 8.6 stable series).
    - Support for singularity containers.
    - Jobs can now be submitted to the Slurm batch scheduling system via the
      new slurm type in the grid universe.
    - Fixes an issue where a user can cause the condor_schedd to crash by
      submitting a job designed for that purpose (CVE-2017-16816).
  * Bump SO version of libclassad from 7 to 8.

  [ Michael Hanke ]
  * Drop transitional packages (Condor -> HTCondor). Thanks to Holger Levsen
    for pointing this out (Closes: #878376).
  * Package was falsely suggesting "docker" instead of "docker.io".
  * More robust default "Personal Condor" configuration (should not break in
    IPv6 scenarios).

 -- Tim Theisen <tim@cs.wisc.edu>  Thu, 16 Nov 2017 15:48:05 -0600

condor (8.4.11~dfsg.1-3) unstable; urgency=medium

  * Get rid of lintian errors (eliminate RPATH, dh_python build dependency)

 -- Tim Theisen <tim@cs.wisc.edu>  Wed, 04 Oct 2017 15:33:23 -0500

condor (8.4.11~dfsg.1-2) unstable; urgency=medium

  * List additional global symbols for new gsoap version(Closes: #868905).
    Thanks to Michael Hudson-Doyle <michael.hudson@canonical.com>
  * Add build conflict to prevent pulling in cream on raspian.
    Thanks to Peter Green <plugwash@p10link.net>

 -- Tim Theisen <tim@cs.wisc.edu>  Fri, 18 Aug 2017 22:39:59 -0500

condor (8.4.11~dfsg.1-1) unstable; urgency=medium

  * New upstream bugfix release.
    - Various bugfixes for a number of HTCondor subsystems
      http://research.cs.wisc.edu/htcondor/manual/v8.4.11/10_3Stable_Release.html
  * Add Tim Theisen as a maintainer.
  * Remove Brian Lin as a maintainer.

 -- Tim Theisen <tim@cs.wisc.edu>  Wed, 25 Jan 2017 09:45:20 -0600

condor (8.4.9~dfsg.1-2) unstable; urgency=medium

  * Add patch to fix FTBFS due to -fPIE being default now. Thanks
    to Adrian Bunk <bunk@stusta.de> for the patch (Closes: #837402).
  * Disable VOMS support for now to workaround VOMS not being ready for
    OpenSSL 1.1.0 (Closes: #828269). To be re-enabled once #844877
    was addressed.
  * Add upstream patch for OpenSSL 1.1 compatibility (to be released with
    8.4.10).

 -- Michael Hanke <mih@debian.org>  Sun, 27 Nov 2016 08:45:09 +0100

condor (8.4.9~dfsg.1-1) unstable; urgency=medium

  * New upstream bugfix release.
    - Updated systemd service configuration.
    - Various bugfixes for a number of HTCondor subsystems
      http://research.cs.wisc.edu/htcondor/manual/v8.4.9/10_3Stable_Release.html
  * Refreshed patches.
  * Adjusted install setup for tmpfile.d configuration after upstream source
    reorganization.

 -- Michael Hanke <mih@debian.org>  Fri, 14 Oct 2016 13:39:15 +0200

condor (8.4.8~dfsg.1-1) unstable; urgency=medium

  * New upstream release (skipped several, more help wanted!)
    - Clarified license of doc/makeman/hard-test.html -- same as
      main HTCondor license (Closes: #822404)
  * Bumped Standards version to 3.9.8, no changes necessary.
  * Add Debconf template translation:
    - Brazilian Portuguese -- courtesy of Adriano Rafael Gomes
      <adrianorg@arg.eti.br>.
      (Closes: #816945)
  * Prevent failure when creating arch-independent packages only.
    Patch is courtesy of Santiago Vila <sanvila@unex.es> (Closes: #809112)

 -- Michael Hanke <mih@debian.org>  Fri, 19 Aug 2016 10:14:12 +0200

condor (8.4.2~dfsg.1-1) unstable; urgency=medium

  * New upstream release.
    - Simplified configuration to hold or preempt jobs that exceed resource
      claims.
    - Fix FTBFS on non-amd64 64bit platforms (Closes: #804386).
    - Various other bug fixes.
  * Install tmpfiles configuration for systemd to prevent service start
    failure due to missing /var/run/condor.

 -- Michael Hanke <mih@debian.org>  Fri, 11 Dec 2015 20:30:35 +0100

condor (8.4.0~dfsg.1-1) unstable; urgency=medium

  * First upstream in new 8.4 stable series. Updates:
    - leaner resource footprint for up to 200k simultaneous jobs in a
      single pool
    - run Docker containers as jobs
    - configurable encryption of execution directories
    - support for simultaneous IPv4 and IPv6 connections
    - adminstrator can establish requirements that must be satisfied in order
      for a job to be queued
    - new default shared port (if used) is 9618, instead of the previous
      random default
    - automatic tuning of certain kernel parameters for improved scalability
      enabled by default (see LINUX_KERNEL_TUNING_SCRIPT).
  * Install systemd service file.
  * Install default submit configuration for interactive jobs in
    /etc/condor/interactive.sub and set default configuration for
    INTERACTIVE_SUBMIT_FILE accordingly.
  * Tighten versioned dependency on libclassad package -- observed missing
    symbols, despite unchanged SO version.
  * Install documentation under /usr/share/doc/htcondor (no longer just
    'condor').
  * Add docker as suggested package, due to the addition of the
    DockerUniverse.
  * Recommend package 'ecryptfs-utils': when installed HTCondor can be
    instructed to encrypt job EXECUTE directories on a system-wide, or
    per-job basis.
  * Install linux-kernel-tuning script as a config file into /etc/condor.
  * Update patch to avoid non-literal string processing without format
    strings [-Werror=format-security].
  * Build with Virtual Organization Membership Service support. Added
    voms-dev as a build-dependency.
  * Add a watch file.

 -- Michael Hanke <mih@debian.org>  Tue, 15 Sep 2015 07:32:31 +0200

condor (8.2.9~dfsg.1-1) unstable; urgency=medium

  * New upstream bugfix release closing >25 tickets.
    - "Smaller" partitionable slots are now merged to allow for a "bigger"
      job to match (needs ALLOW_PSLOT_PREEMPTION=True; default behavior
      unchanged).
    - Fix LaTeX documentation sources to work with the most recent TeTeX
      (Closes: #790865). Thanks to Martin Michlmayr for the report and a
      patch.
  * Remove package section disparity (devel -> libdevel).

 -- Michael Hanke <mih@debian.org>  Mon, 17 Aug 2015 08:35:31 +0200

condor (8.2.8~dfsg.1-1) unstable; urgency=medium

  * New upstream bugfix release.
    - Updated for latest gsoap release (Closes: #784778)
    - Numerous additional bug fixes.
  * Minimize patch for default configuration to match upstream
    adjustments.
  * Add patch to fix a few bashisms (Closes: #772232). Thanks to
    Raphael Geissert for the report.
  * Add a patch adding raspbian to OS detection code (Closes: #780517).
    Thanks to Peter Michael Green for the patch.
  * Bumped Standards-version to 3.9.6; no changes necessary.

 -- Michael Hanke <mih@debian.org>  Sat, 16 May 2015 10:32:41 +0200

condor (8.2.3~dfsg.1-6) unstable; urgency=medium

  [Alex Waite]
  * Upstream security fix: Authenticated users could execute arbitrary code as
    the condor user due to a bug in the way the condor daemon sent email
    notifications (CVE-2014-8126). (Closes: #775276)

 -- Michael Hanke <mih@debian.org>  Fri, 16 Jan 2015 18:59:12 +0100

condor (8.2.3~dfsg.1-5) unstable; urgency=medium

  * Fix wrong default SPOOL location introduced with 8.2.3~dfsg.1-4. Whenever
    not overwritten by an explicit SPOOL setting, this version relocated
    SPOOL to /var/lib/condor/lib. Consequently, existing job and usage logs
    where inaccessible by HTcondor. This update reverts this unintentional
    change and sets SPOOL explicitly to /var/spool/condor again.
    (Closes: #772170)

 -- Michael Hanke <mih@debian.org>  Fri, 05 Dec 2014 20:32:17 +0100

condor (8.2.3~dfsg.1-4) unstable; urgency=medium

  * Adjust mechanism to apply the default Debian configuration to cope with
    the removal of the monolithic configuration file in the 8.2.x series.
    The default configuration is now applied as a patch to the table of
    parameters in the HTCondor sources (Closes: #769100).
    The report of leaving behind an unowned directory is merely a symptom of
    this bug.
  * Adjust default configuration to make HTCondor work with Debian's
    ganglia (also see Ticket #4709). Thanks to Alex Waite for the fix.
  * Add Debconf template translation:
    - Dutch -- courtesy of Frans Spiesschaert <Frans.Spiesschaert@yucom.be>.
      (Closes: #766067)

 -- Michael Hanke <mih@debian.org>  Sat, 29 Nov 2014 09:57:27 +0100

condor (8.2.3~dfsg.1-3) unstable; urgency=medium

  * Modify the DMTCP shim script to work with the 2.x series of DMTCP.

 -- Michael Hanke <mih@debian.org>  Fri, 17 Oct 2014 20:43:10 +0200

condor (8.2.3~dfsg.1-2) unstable; urgency=medium

  * Add transitional dummy packages to enable seamless upgrades from the
    "condor*" packages in wheezy. Apparently, the provides/replaces/conflicts
    triplet doesn't work with apt or aptitude in jessie.

 -- Michael Hanke <mih@debian.org>  Tue, 07 Oct 2014 13:33:55 +0200

condor (8.2.3~dfsg.1-1) unstable; urgency=medium

  * Add patch to prevent FTBFS when built with --as-needed (Closes: #758923).
    Thanks to Artur Rona.
  * Add 'provides: condor*' statements to debian/control to ensure a smooth
    upgrade path.
  * Move upstream meta data: debian/upstream -> debian/upstream/metadata
  * Added patch to increase the robustness of the sentinel job submitted by
    condor_qsub (Closes: #692388). Thanks to Philip Chase for the patch.

 -- Michael Hanke <mih@debian.org>  Sat, 04 Oct 2014 14:59:29 +0200

condor (8.2.1~dfsg.1-1) unstable; urgency=medium

  * New upstream release in the 8.2 stable series.
    - Skipped 8.2.0 due to a security issue.
    - Includes various new features from the former 8.1 development series,
      such as improved support for partitionable slots, and interactive
      sessions.
  * Enabled CGROUPS support (new build-dependency libcgroups-dev).
  * Enabled condor_kbdd for machines where Condor harvests idle time
    (new build-dependency libx11-dev).
  * Bump SO version of libclassad from 5 to 7.
  * Bumped Standards-version to 3.9.5; no changes necessary.
  * Drop build-dependency on obsolete python-support.
  * Drop alternative build-dependency on obselete java-compiler.
  * Symlink condor_ssh_to_job_sshd_config_template to /usr/lib/condor
    where Condor expects it to make interactive sessions work out of the box.

 -- Michael Hanke <mih@debian.org>  Sun, 13 Jul 2014 12:03:32 +0200

condor (8.0.6~dfsg.1-1) unstable; urgency=medium

  * New upstream maintenance release for the 8.0 series. Changelog excerpt:
    - HTCondor now forces proxies that it delegates to be a minimum of
      1024 bits. (Ticket #4168).
    - Fixed a bug in the condor_schedd which would cause it to crash when
      running remotely submitted parallel universe jobs. (Ticket #4163).
    - Fixed a crash of the condor_shadow, triggered when a disconnect from
      the condor_starter occurs just as the job terminates. (Ticket #4127).
    - Fixed a bug that caused condor_submit_dag to crash on very large DAG
      input files, such as those larger than 2 Gbytes (Ticket #4171).
  * Drop patch for schedd crash-prevention (Ticket #38936) -- contained in new
    release.
  * Add missing libkrb5-dev packages to the build-depends. Thanks to Hideki
    Yamane for the fix (Closes: #747794).
  * Update patch for missing getpid and getppid syscalls on alpha. Thanks to
    Michael Cree (Closes: #736689).
  * Disable Python bindings again -- they do not build nicely for all
    supported Python versions right now.
  * Update java build-dependencies to use default-jdk as first option. Thanks
    lintian.

 -- Michael Hanke <mih@debian.org>  Sun, 25 May 2014 16:15:55 +0200

condor (8.0.5~dfsg.1-1) unstable; urgency=low

  [ Michael Hanke ]
  * Acknowledge NMU, thanks Mattias Ellert.
  * New upstream version (Closes: #714364). This is the first packaged
    version of an 8.x release with many improvements and fixes.
  * Rename all relevant binary packages to reflect the new upstream name
    HTCondor. The source package name is kept as 'condor'.
  * Bump debhelper compat level to 9 to enabled hardening and python helper
    support.
  * Enable Python bindings (only for the default Python version for now).
    New build-dependencies libboost-python-dev, python-support and python-dev
    added.
  * Enable automatic updating of autotools infrastructure via dh_autoreconf.
    New build-dependencies dh-autoreconf and autotools-dev added.
  * Fix for CVE-2013-4255 is contained since 8.0.3 (Closes: #721693).
  * Remove Debian-specific condor_qsub script which has been integrated
    upstream and is now shipped in an improved form.
  * Add patch to source LSB init function in Condor's init script.
  * Add patch to replace sprintf wrapper call without a format string argument
    with the corresponding non-formating function call.
  * Add upstream patch to prevent schedd crash (Ticket #38936).

  [ Brian Lin ]
  * Add Debconf template translations:
    - Japanese -- courtesy of victory <victory.deb@gmail.com>.
      (Closes: #718923)
  * Add patch campus_factory_syntax to fix a syntax error the campus_factory
    script.
  * Bumped Standards-version to 3.9.4; no changes necessary.
  * Add new dependency on libboost-test-dev.
  * Disable installation of obsolete Perl modules.
  * Fix DEP5 syntax error in debian/copyright.

 -- Michael Hanke <mih@debian.org>  Tue, 31 Dec 2013 10:22:08 +0100

condor (7.8.8~dfsg.1-2.1) unstable; urgency=medium

  * Non-maintainer upload.
  * Adapt to multiarch globus installation (Closes: #731246).

 -- Mattias Ellert <mattias.ellert@fysast.uu.se>  Mon, 16 Dec 2013 16:40:36 +0100

condor (7.8.8~dfsg.1-2) unstable; urgency=low

  * Fix corrupted Russian and French debconf template translations.
    Thanks to David Prévot for the fixes (Closes: #671510, #673138).

 -- Michael Hanke <mih@debian.org>  Sun, 21 Jul 2013 09:23:43 +0200

condor (7.8.8~dfsg.1-1) unstable; urgency=low

  [ Brian Lin ]
  * New upstream bug fix release.
    - Fixed a bug in condor_advertise that could cause failure to publish
    ClassAds to condor_collector daemons other than the first one in the list of
    condor_collector daemons (Ticket #3404).
    - Fixed a bug that could cause HTCondor daemons to abort on condor_reconfig
    when the value of configuration variable STATISTICS_WINDOW_SECONDS was
    reduced. (Ticket #3443).
    - If condor_shared_port was using a dynamic port and the condor_master was
    using the shared port, then if condor_shared_port died, all subsequent
    attempts to restart it on a different port failed. (Ticket #3478).
    - Reduced the likelihood of a problem that caused the condor_master to
    restart some of its children after a recent reconfiguration, because the
    condor_master incorrectly concluded that the children were hung. (Ticket
    #3510)
    - Now installs the condor_kbdd daemon.
    - Does no longer provide condor_glidein
    - Fix a number of bashisms (Closes: #690640)
  * Added patch to automatically retry glexec operations if they exit with an
    error code likely caused by a transient error (Ticket 2415).

  [ Michael Hanke ]
  * Add Brian Lin as a maintainer.
  * Adjust code to determine Condor's upstream version in debian/rules'
    get-orig-source target.
  * Add citation information in debian/upstream. Thanks to Andreas Tille.
  * Add explicit note to README.Debian that the standard universe is not
    supported at this point (Closes: #717357).

 -- Michael Hanke <mih@debian.org>  Sat, 20 Jul 2013 12:51:53 +0200

condor (7.8.7~dfsg.1-1) experimental; urgency=low

  * New upstream bug fix release.
    - Fixed a bug wherein running the condor_suspend command on a scheduler
      universe job would cause the schedd to crash (Ticket 3259).
    - Jobs that were submitted with condor_submit -spool and failed during
      submission were left indefinitely in the queue in the Hold state
      (Ticket 3200).
    - When using privilege separation, jobs would be put on hold after
      they finished running if the working directory contained links to
      files that were not globally readable (Ticket 2904).
    - condor_master would sometimes crash on reconfiguration when the
      High Availability configuration had changed (Ticket 3292).
  * Condor is now officially called HTCondor. The Debian package will keep the
    name 'condor' for now and change when switching to the 7.9 or 8.0 series.

 -- Michael Hanke <mih@debian.org>  Thu, 10 Jan 2013 16:47:47 +0100

condor (7.8.6~dfsg.1-1) experimental; urgency=low

  * New upstream bug fix release (skipped 7.8.5).
    - Avoid rare crashes of condor_schedd in association with jobs that have
      'noop_job = true' (Ticket 3156).
    - Fix condor_startd crash when failing to match a partitionable slot after
      the application of configuration variables of the MODIFY_REQUEST_EXPR_
      category (Ticket 3260).
    - Prevent removal of scheduler universe jobs from the job queue when they
      should have been requeued, according to policy. This caused condor_dagman
      jobs to fail to restart. This bug exists in all Condor versions 7.8.0
      through 7.8.4. Upon upgrading from these Condor versions, users will need
      to intervene in order to restart their dagman jobs (Ticket 3207).

 -- Michael Hanke <mih@debian.org>  Tue, 06 Nov 2012 08:22:29 +0100

condor (7.8.4~dfsg.1-1) experimental; urgency=low

  * New upstream bug fix release (missed 7.8.3). This release addresses four
    security-related issues, as well as numerous other bug fixes
    (Closes: #688210):
    - Security Item: Some code that was no longer used was removed. The presence
      of this code could expose information which would allow an attacker to
      control another user's job. (CVE-2012-3493)
    - Security Item: Some code that was no longer used was removed. The presence
      of this code could have lead to a Denial-of-Service attack which would
      allow an attacker to remove another user's idle job. (CVE-2012-3491)
    - Security Item: Filesystem (FS) authentication was improved to check the
      UNIX permissions of the directory used for authentication. Without this,
      an attacker may have been able to impersonate another submitter on the
      same submit machine. (CVE-2012-3492)
    - Security Item: Although not user-visible, there were multiple updates to
      remove places in the code where potential buffer overruns could occur,
      thus removing potential attacks. None were known to be exploitable.
    - Security Item: Although not user-visible, there were updates to the code
      to improve error checking of system calls, removing some potential
      security threats. None were known to be exploitable.
    - The full changelog listing numerous additional bugs is available at
      http://research.cs.wisc.edu/condor/manual/v7.8/9_3Stable_Release.html
  * Added patch to fix a FTBFS on alpha, due to missing getpid syscall.
    Courtesy of Michael Cree <mcree@orcon.net.nz> (Closes: #685892).

 -- Michael Hanke <mih@debian.org>  Fri, 21 Sep 2012 20:56:32 +0200

condor (7.8.2~dfsg.1-2) experimental; urgency=low

  * Make postinst script more robust against missing config variables (Closes:
    #684667). Patch is courtesy of Tim Cartwright.
  * Disable Condor's file transfer mechanism for jobs submitted via
    condor_qsub, because a shared filesystem is assumed for these jobs
    (Closes: #684879).
  * This time really remove dangling symlink /usr/sbin/condor -> ../bin/condor.
    This file no longer exists (Closes: #678425).
  * Support deployment scenario where the administrative 'condor' user is not
    a local system user, but is shared (e.g. through LDAP) by all machines in a
    Condor pool (see installation manual section 3.2). The condor package will
    accept to run under an existing non-system user account named 'condor',
    but only when that account is locked, i.e. not login is possible
    (Closes: #684463).

 -- Michael Hanke <mih@debian.org>  Sun, 12 Aug 2012 19:20:35 +0200

condor (7.8.2~dfsg.1-1) unstable; urgency=high

  * Upstream security release. Prevent an attacker who is manipulating
    reverse-DNS entries and is able to connect to a Condor daemon to gain
    access to a Condor pool that is using DNS/hostname host-based authentication
    (only). CVE-2012-3416

 -- Michael Hanke <mih@debian.org>  Thu, 16 Aug 2012 08:32:49 +0200

condor (7.8.1~dfsg.1-2) unstable; urgency=low

  * Remove dangling symlink /usr/sbin/condor -> ../bin/condor. This file no
    longer exists (Closes: #678425).
  * Add Debconf template translations:
    - Czech -- courtesy of Martin Å Ãn <martin.sin@zshk.cz>
      (Closes: #678952)
    - Spanish -- courtesy of Fernando C. Estrada <fcestrada@fcestrada.com>
      (Closes: #680201)
  * Only issue 'condor_restart' command in postinst, when condor_master is
    actually running. If that is not the case, for example when daemon
    startup is prevented by system policy, package installation would fail
    otherwise. Thanks to Andreas Beckmann for the report. (Closes: #681144)

 -- Michael Hanke <mih@debian.org>  Thu, 21 Jun 2012 18:40:11 +0200

condor (7.8.1~dfsg.1-1) unstable; urgency=low

  * New upstream bugfix release:
    - Fixed a bug in the condor init script that would cause
      the init script to hang if condor wasn't running (Ticket 2872)
    - Fixed a bug that caused Parallel Universe jobs using Parallel
      Scheduling Groups to occasionally stay idle even when there were
      available machines to run them (Ticket 3017)
    - Fixed a bug that caused the Condor GridManager to crash when
      attempting to submit jobs to a local PBS/LSF/SGI cluster
      (Ticket 3014)
    - Fixed a bug in the handling of local universe jobs which caused
      the Condor SCHEDD to log a spurious ERROR message every time a local
      universe job exited, and then further caused the statistics for local
      universe jobs to be incorrectly computed (Ticket 3008)
    - Fixed a bug when Condor runs under the PrivSep model, in which if a job
      created a hard link from one file to another, Condor was unable to
      transfer the files back to the submit side, and the job was put on hold.
      (Ticket 2987)
    - When configuration variables MaxJobRetirementTime or MachineMaxVacateTime
      were very large, estimates of machine draining badput and completion time
      were sometimes nonsensical because of integer overflow (Ticket 3001)
    - Fixed a bug where per-job sub-directories and their contents in the
      SPOOL directory would not be removed when the associated job left the
      queue (Ticket 2942). Closes: #663031
  * Updated Swedish Debconf translation (Closes: #676943).

 -- Michael Hanke <mih@debian.org>  Wed, 06 Jun 2012 10:39:35 +0200

condor (7.8.0~dfsg.1-2) unstable; urgency=low

  * Actually include the Russian, Italian, and Polish translations.
  * Add Debconf template translations:
    - Swedish -- courtesy of Martin Bagge <brother@bsnet.se>
      (Closes: #673877)
    - French -- courtesy of Steve Petruzzello <dlist@bluewin.ch>
      (Closes: #673138)
    - Portuguese -- courtesy of Pedro Ribeiro <p.m42.ribeiro@gmail.com>
      (Closes: #674943)
  * Add explicit dependency on Python (for condor_router_history).
  * Remove word duplication from package description.
  * Fix typos in debian/copyright.

 -- Michael Hanke <mih@debian.org>  Mon, 04 Jun 2012 08:49:07 +0200

condor (7.8.0~dfsg.1-1) unstable; urgency=low

  * New upstream release (Closes: #670304). This is the first release of the
    new 7.8 stable series. Patches introduced to prevent FTBFS on mips, ia64
    and s390x are merged/obsolete.
  * Add Debconf template translations (Closes: #670487):
    - German -- courtesy of Erik Pfannenstein <epfannenstein@gmx.de>
      (Closes: #671394)
    - Russian -- courtesy of Yuri Kozlov <yuray@komyakino.ru>
      (Closes: #671510)
    - Italian -- courtesy of Beatrice Torracca <beatricet@libero.it>
      (Closes: #671641)
    - Polish -- courtesy of Michał Kułach <michalkulach@gmail.com>
      (Closes: #671547)

 -- Michael Hanke <mih@debian.org>  Wed, 09 May 2012 11:35:19 +0200

condor (7.7.6~dfsg.1-3) experimental; urgency=low

  * Temporarily drop cgroups dependency and, consequently, support for cgroups
    in Condor. The cgroups package is not in the condition to migrate into
    wheezy, hence blocking Condor's migration as well. cgroups maintainer
    suggests to drop this dependency for now.
    http://lists.debian.org/debian-devel/2012/04/msg00617.html
  * Improved Debconf templates after review by debian-l10n-english. Thanks
    to Justin B. Rye and Christian Perrier.
  * Add Debconf template translations:
    - Danish -- courtesy of Joe Dalton (Closes: #671090).

 -- Michael Hanke <mih@debian.org>  Wed, 02 May 2012 08:13:55 +0200

condor (7.7.6~dfsg.1-2) unstable; urgency=low

  * Add upstream patch to address FTBFS on ia64 and s390x (Closes: #670393).

 -- Michael Hanke <mih@debian.org>  Wed, 25 Apr 2012 18:18:08 +0200

condor (7.7.6~dfsg.1-1) unstable; urgency=low

  * New upstream development release. Last one before the 7.8 stable series.
  * Majority of patches has been merged upstream or have been made obsolete.
  * Stop supporting alternative LOCAL_DIR settings via Debconf. In addition
    the pre/postrm scripts no longer support non-standard (aka /var) LOCAL_DIR
    settings. This was done to be able to keep runtime data (logs, etc.) when
    the package gets removed, but not purged (Closes: #668088). Previously the
    package relied on Condor's own configuration facilities to deduce LOCAL_DIR,
    which is impossible to perform in 'postrm'.
  * Do not remove the condor user during package purge (Closes: #667533).
    Along the lines of the discussion in #621833 the user is kept in a locked
    state (condor user has login disabled by default).
  * Simplify logic of adding the condor system user in maintainer scripts.
  * Change daemon restart behavior on package upgrade -- confirmed with
    upstream. Condor is now kept running during package upgrade (was
    unconditionally stopped in prerm before). Upon finishing installtion of
    the new version, Condor is just started (if not already running) and a
    'condor_restart' command is issued. Before a complete stop-start cycle was
    performed. The new behavior should allow for a more graceful upgrade of
    Condor pools, by safely shutting down all running jobs and jobs submitted
    from the localhost.
  * Add patch to allow building on MIPS. Rename variable name 'mips' to
    'mips_' to avoid name clash (Closes: #669689).
  * Fix a bug in the debconf script that caused the default start policy
    setting for a personal Condor installation to have no effect, i.e. it
    would not run jobs regardless of machine activity by default.

 -- Michael Hanke <mih@debian.org>  Tue, 24 Apr 2012 20:15:31 +0200

condor (7.7.5~dfsg.1-2) experimental; urgency=low

  * New primary Debian maintainer contact is Condor upstream. Previous
    maintainer remains uploader.
  * Guard against failure due to missing directories in pre-removal script
    (Closes: #662739). Thanks to Andreas Beckmann for detecting the bug.
  * Fix DMTCP integration for version 1.2.4 and later -- file location tests
    became invalid.
  * Set default DMTCP snapshotting interval to zero -- no regular snapshotting,
    but on-demand snapshots on vacate command. In addition the shim script now
    honors DMTCP_CHECKPOINT_INTERVAL.
  * Call dmtcp_command with option --quiet in shim_dmtcp to achieve more
    readable logs, by suppressing DMTCP's license and author boilerplate
    output.
  * Added patch to ignore PIDs from a stale PID file when trying to stop
    condor. This could otherwise prevent package removal/upgrade
    (Closes: #663033). The patch has been forwarded upstream.
  * Cherry-pick upstream patch that let's Condor build on all Debian-derived
    distributions identically. This patch allows the unmodified Debian package
    to build on Ubuntu.
  * Cherry-pick upstream patch to bump the libclassad SO version from 2 to 3
    -- fixed an overlooked and somewhat hidden change of API. Should now be
    stable for the 7.8 series. Also changed associated package name and
    dependencies accordingly.
  * Let DMTCP perform a blocking checkpointing operation, to avoid Condor
    killing DMTCP before a checkpoint file is written completely
    (Closes: #663078).
  * Make an attempt to let shim_dmtcp remove DMTCP checkpoint output files
    from a job's EXEC_DIR upon job termination. This is experimental.
  * Improve README.Debian regarding DMTCP checkpointing setup.
  * Bumped Standards-version to 3.9.3; no changes necessary.
  * Added homepage and VCS information to control file.

 -- Michael Hanke <mih@debian.org>  Fri, 09 Mar 2012 13:20:25 +0100

condor (7.7.5~dfsg.1-1) UNRELEASED; urgency=low

  * New upstream release. Feature freeze for upcoming 7.8 stable series.
    - better statistics for monitoring a Condor pool,
    - better support for absent ads in the collector
    - fast claiming of partitionable slots
    - support for some newer Linux kernel features to better support process
      isolation.
  * Remove 'disable_java_gt4X' patch -- corresponding upstream code has been
    removed.
  * Remove 'debian_dynamic_run' patch -- merged upstream.

 -- Michael Hanke <mih@debian.org>  Thu, 01 Mar 2012 08:47:40 +0100

condor (7.7.4+git3-gd7ce75b~dfsg.1-1) experimental; urgency=low

  * Initial upload to Debian experimental (Closes: #233482).
    After acceptance into Debian an upload to unstable is expected to happen
    once a build-time test suite is operational.
  * Drop NeuroDebian team as maintainer, upstream will eventually become the
    primary maintainer, with Michael Hanke being the uploader for the time
    being.
  * Merge commits from 7.7.4 maintenance branch.
  * Enable GSOAP support.

 -- Michael Hanke <mih@debian.org>  Fri, 24 Feb 2012 08:37:32 +0100

condor (7.7.4-2) UNRELEASED; urgency=low

  * Forcing runtime dependency on libcgroup1 (>= 0.37~), as otherwise Condor's
    procd refuses to start.
  * Fix problem in the Debconf setup that caused the initially provided
    settings to be overwritten during installation on a clean system (without
    and existing Condor installation).
  * Modify condor_qsub to always execute submitted scripts via the configured
    shell and not directly (expecting them to be executable). The seems to be
    the behavior of SGE's qsub.

 -- Michael Hanke <mih@debian.org>  Tue, 17 Jan 2012 14:01:27 +0100

condor (7.7.4-1) UNRELEASED; urgency=low

  * New upstream release. RPATH setup now officially supported.
  * Added emulator for SGE-style qsub calls (condor_qsub; incl. manpage).
  * Update DMCTP shim script to version 0.4.
  * Added dependency to libdate-manip-perl for condor_gather_info.
  * Remove patch to disable scimark in favor of proper configuration default.


 -- Michael Hanke <mih@debian.org>  Thu, 22 Dec 2011 16:19:00 +0100

condor (7.7.1+git837-g37b7fa3-1) UNRELEASED; urgency=low

  * New upstream code. Support for dynamic linking against system
    libraries. Condor's internal libs have been merged into a single
    library.
  * Fix build-deps on BOOST.
  * Bumped Standards-version to 3.9.2; no changes necessary.
  * Build using embedded classad library -- upstream will (or did) stop
    releasing it separately. libclassad binary packages are now built from
    the Condor source package.
  * Drop shared library, sysapi and postgres patches -- merged or obsolete.
  * Adjust rules for now included doc source code.
  * Add sanity checks into maintainer script to avoid creating bogus
    directories and installation errors. Thanks to Mats Rynge for reporting.
  * Add Python as runtime dependency.
  * Add patch to make condor_run work with Condor's new file transfer
    behavior. Courtesy of Jaime Frey.
  * Stop building a PDF version of the manual (takes long, and segfaults
    ghostscript at the moment). Keep HTML version.
  * Add patch to provide a sane default configuration for ssh_to_job and
    install condor_ssh_to_job_sshd_config_template as a conffile in
    /etc/condor/.
  * Added condor-dev package, containing headers files and static versions of
    Condor libraries.
  * Add build-dep on libldap-dev to ensure nordugrid_gahp being built.
  * Added DMTCP integration for snapshotting of vanilla universe jobs.

 -- Michael Hanke <mih@debian.org>  Tue, 11 Oct 2011 08:42:35 +0200

condor (7.6.1-1) UNRELEASED; urgency=low

  * New upstream release.
  * Adjust shared library patch.

 -- Michael Hanke <mih@debian.org>  Sat, 04 Jun 2011 20:36:29 -0400

condor (7.6.0-1) UNRELEASED; urgency=low

  * New upstream stable release.
  * Adjusted patches.
  * Added missing debhelper dependencies.
  * Added missing sysv-style init script symlinks.
  * Fixed various typos.
  * Prevent local classad header files from being used, in favor of
    system-wide libclassad installations.

 -- Michael Hanke <mih@debian.org>  Mon, 18 Apr 2011 22:07:08 -0400

condor (7.5.5+git995-ga9a0d2a-1) UNRELEASED; urgency=low

  * New upstream code from V7.6 branch. Updated various patches, removed some
    merged ones.
  * No longer compile the 'contrib' parts -- upstream recommended it due to
    lack of stability.
  * Added patch to create /var/run/condor upon daemon startup with proper
    permissions. That helps to conform to the FHS that declares /var/run as
    volatile and to be cleaned upon boot. Moreover, some systems have /var/run
    mounted as tmpfs.

 -- Michael Hanke <mih@debian.org>  Tue, 15 Mar 2011 16:37:56 -0400

condor (7.5.4+git567-gb10f6b4-2) UNRELEASED; urgency=low

  * Applied patch to allow adding submit specs in condor_run calls. Thanks to
    Matthew Farrellee <matt@redhat.com>.
  * Improved configuration for a "Personal Condor". Bind network traffic to
    the loopback interface. Better documentation in the generated
    configuration file.

 -- Michael Hanke <mih@debian.org>  Thu, 06 Jan 2011 17:28:59 -0500

condor (7.5.4+git567-gb10f6b4-1) UNRELEASED; urgency=low

  * Initial packaging.

 -- Michael Hanke <mih@debian.org>  Sun, 26 Dec 2010 10:10:19 -0500<|MERGE_RESOLUTION|>--- conflicted
+++ resolved
@@ -1,5 +1,3 @@
-<<<<<<< HEAD
-=======
 condor (24.12.4-1) stable; urgency=medium
 
   * Add the ability to enforce memory and CPU limits on local universe jobs
@@ -25,7 +23,6 @@
 
  -- Tim Theisen <tim@cs.wisc.edu>  Mon, 22 Sep 2025 07:44:00 -0500
 
->>>>>>> 8c7cf42a
 condor (24.11.2-1) stable; urgency=medium
 
   * Add job attributes to track why and how often a job is vacated
