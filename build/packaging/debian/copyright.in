--- conflicted
+++ resolved
@@ -13,11 +13,7 @@
 #endif
 
 Files: *
-<<<<<<< HEAD
-Copyright: 1990-2025, Center for High Throughput Computing,
-=======
 Copyright: 1990-2026, Center for High Throughput Computing,
->>>>>>> bc20aef2
                       HTCondor Team, Condor Team,
                       Computer Sciences Department,
                       University of Wisconsin-Madison, WI.
