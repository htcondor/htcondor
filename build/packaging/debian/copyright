Format: https://www.debian.org/doc/packaging-manuals/copyright-format/1.0/
Upstream-Name: htcondor
Upstream-Contact: HTCondor Team <htcondor-admin@cs.wisc.edu>
Source: http://www.cs.wisc.edu/htcondor

Files: *
Copyright: 1990-2013, HTCondor Team, Computer Sciences Department,
                      University of Wisconsin-Madison, WI.
License: Apache-2.0

Files: externals/bundles/openssl/0.9.8h-p2/ossl_typ-post.h
Copyright: 1998-2001, The OpenSSL Project
License: Custom
 Redistribution and use in source and binary forms, with or without
 modification, are permitted provided that the following conditions
 are met:
 .
  1. Redistributions of source code must retain the above copyright
     notice, this list of conditions and the following disclaimer.
 .
  2. Redistributions in binary form must reproduce the above copyright
     notice, this list of conditions and the following disclaimer in
     the documentation and/or other materials provided with the
     distribution.
 .
  3. All advertising materials mentioning features or use of this
     software must display the following acknowledgment:
     "This product includes software developed by the OpenSSL Project
     for use in the OpenSSL Toolkit. (http://www.openssl.org/)"
 .
  4. The names "OpenSSL Toolkit" and "OpenSSL Project" must not be used to
     endorse or promote products derived from this software without
     prior written permission. For written permission, please contact
     openssl-core@openssl.org.
 .
  5. Products derived from this software may not be called "OpenSSL"
     nor may "OpenSSL" appear in their names without prior written
     permission of the OpenSSL Project.
 .
  6. Redistributions of any form whatsoever must retain the following
     acknowledgment:
     "This product includes software developed by the OpenSSL Project
     for use in the OpenSSL Toolkit (http://www.openssl.org/)"
 .
 THIS SOFTWARE IS PROVIDED BY THE OpenSSL PROJECT ``AS IS'' AND ANY
 EXPRESSED OR IMPLIED WARRANTIES, INCLUDING, BUT NOT LIMITED TO, THE
 IMPLIED WARRANTIES OF MERCHANTABILITY AND FITNESS FOR A PARTICULAR
 PURPOSE ARE DISCLAIMED.  IN NO EVENT SHALL THE OpenSSL PROJECT OR
 ITS CONTRIBUTORS BE LIABLE FOR ANY DIRECT, INDIRECT, INCIDENTAL,
 SPECIAL, EXEMPLARY, OR CONSEQUENTIAL DAMAGES (INCLUDING, BUT
 NOT LIMITED TO, PROCUREMENT OF SUBSTITUTE GOODS OR SERVICES;
 LOSS OF USE, DATA, OR PROFITS; OR BUSINESS INTERRUPTION)
 HOWEVER CAUSED AND ON ANY THEORY OF LIABILITY, WHETHER IN CONTRACT,
 STRICT LIABILITY, OR TORT (INCLUDING NEGLIGENCE OR OTHERWISE)
 ARISING IN ANY WAY OUT OF THE USE OF THIS SOFTWARE, EVEN IF ADVISED
 OF THE POSSIBILITY OF SUCH DAMAGE.

Files: src/condor_daemon_core.V6/valgrind.h
Copyright: 2000-2006, Julian Seward
License: BSD-4-clause
 Redistribution and use in source and binary forms, with or without
 modification, are permitted provided that the following conditions
 are met:
 .
  1. Redistributions of source code must retain the above copyright
     notice, this list of conditions and the following disclaimer.
 .
  2. The origin of this software must not be misrepresented; you must
     not claim that you wrote the original software.  If you use this
     software in a product, an acknowledgment in the product
     documentation would be appreciated but is not required.
 .
  3. Altered source versions must be plainly marked as such, and must
     not be misrepresented as being the original software.
 .
  4. The name of the author may not be used to endorse or promote
     products derived from this software without specific prior written
     permission.
 .
 THIS SOFTWARE IS PROVIDED BY THE AUTHOR ``AS IS'' AND ANY EXPRESS
 OR IMPLIED WARRANTIES, INCLUDING, BUT NOT LIMITED TO, THE IMPLIED
 WARRANTIES OF MERCHANTABILITY AND FITNESS FOR A PARTICULAR PURPOSE
 ARE DISCLAIMED.  IN NO EVENT SHALL THE AUTHOR BE LIABLE FOR ANY
 DIRECT, INDIRECT, INCIDENTAL, SPECIAL, EXEMPLARY, OR CONSEQUENTIAL
 DAMAGES (INCLUDING, BUT NOT LIMITED TO, PROCUREMENT OF SUBSTITUTE
 GOODS OR SERVICES; LOSS OF USE, DATA, OR PROFITS; OR BUSINESS
 INTERRUPTION) HOWEVER CAUSED AND ON ANY THEORY OF LIABILITY,
 WHETHER IN CONTRACT, STRICT LIABILITY, OR TORT (INCLUDING
 NEGLIGENCE OR OTHERWISE) ARISING IN ANY WAY OUT OF THE USE OF THIS
 SOFTWARE, EVEN IF ADVISED OF THE POSSIBILITY OF SUCH DAMAGE.

Files: src/condor_rmdir/{tokenize.cpp bprint.h harylist.h}
Copyright: 2010, John M. Knoeller
License: Apache-2.0

Files: src/condor_dagman/node_scheduler/*
Copyright: 2005 Argonne National Laboratory
License: Apache-2.0

Files: src/safefile/*
Copyright: 2007-2008, 2011 James A. Kupsch
License: Apache-2.0

Files: src/condor_filetransfer_plugins/hdfs*
Copyright: 2006, Apache Software Foundation
License: Apache-2.0

Files: src/condor_filetransfer_plugins/stdint-msvc.h
Copyright: 2006-2008, Alexander Chemeris
License: BSD-3-clause

Files: src/condor_utils/my_getopt.cpp
Copyright: 1997, 2000, 2001, 2002, Benjamin Sittler
License: Expat
 Permission is hereby granted, free of charge, to any person
 obtaining a copy of this software and associated documentation
 files (the "Software"), to deal in the Software without
 restriction, including without limitation the rights to use, copy,
 modify, merge, publish, distribute, sublicense, and/or sell copies
 of the Software, and to permit persons to whom the Software is
 furnished to do so, subject to the following conditions:
 .
 The above copyright notice and this permission notice shall be
 included in all copies or substantial portions of the Software.
 .
 THE SOFTWARE IS PROVIDED "AS IS", WITHOUT WARRANTY OF ANY KIND,
 EXPRESS OR IMPLIED, INCLUDING BUT NOT LIMITED TO THE WARRANTIES OF
 MERCHANTABILITY, FITNESS FOR A PARTICULAR PURPOSE AND
 NONINFRINGEMENT.  IN NO EVENT SHALL THE AUTHORS OR COPYRIGHT
 HOLDERS BE LIABLE FOR ANY CLAIM, DAMAGES OR OTHER LIABILITY,
 WHETHER IN AN ACTION OF CONTRACT, TORT OR OTHERWISE, ARISING FROM,
 OUT OF OR IN CONNECTION WITH THE SOFTWARE OR THE USE OR OTHER
 DEALINGS IN THE SOFTWARE.

<<<<<<< HEAD
Files: build/cmake/modules/CPackDeb.cmake
Copyright: 2007-2009 Kitware, Inc
           2007-2009 Mathieu Malaterre <mathieu.malaterre@gmail.com>
License: BSD-3-clause
=======
Files: build/cmake/macros/CheckTypeExists.cmake
Copyright: 2009, Michihiro NAKAJIMA
           2011 Red Hat, Inc
           2006, Alexander Neundorf, <neundorf@kde.org>
License: Apache-2.0
>>>>>>> 120b001a

Files: *.cmake
 src/condor_collector.V6/*CollectorPlugin*
 src/condor_master.V6/*MasterPlugin*
 src/condor_startd.V6/*StartdPlugin*
 src/condor_schedd.V6/*Plugin*
 src/condor_utils/*Plugin*
 src/condor_utils/ConcurrencyLimitUtils.*
 src/condor_negotiator.V6/*NegotiatorPlugin*
 src/condor_mail/AssemblyInfo.cpp
 src/condor_examples/condor_limits_wrapper.sh
Copyright: 2008 Red Hat, Inc
License: Apache-2.0

Files: debian/*
Copyright: 2004, Andreas Hirczy <ahi@itp.tu-graz.ac.at>
           2004-2006, Peter Troeger <peter.troeger@hpi.uni-potsdam.de>
           2006, Guillaume Pernot <gpernot@praksys.org>
           2010-2012, Michael Hanke <mih@debian.org>
License: Apache-2.0

License: Apache-2.0
 This file is licensed under the terms of the Apache License Version 2.0
 http://www.apache.org/licenses. This notice must appear in modified or not
 redistributions of this file.
 .
 Redistributions of this Software, with or without modification, must
 reproduce the Apache License in: (1) the Software, or (2) the Documentation
 or some other similar material which is provided with the Software (if any).
 .
 On Debian systems, the full text of the Apache License version 2 can be found
 in the file `/usr/share/common-licenses/Apache-2.0'.

License: BSD-3-clause
 Redistribution and use in source and binary forms, with or without
 modification, are permitted provided that the following conditions
 are met:
  1. Redistributions of source code must retain the above copyright
     notice, this list of conditions and the following disclaimer.
  2. Redistributions in binary form must reproduce the above copyright
     notice, this list of conditions and the following disclaimer in the
     documentation and/or other materials provided with the distribution.
  3. Neither the name of the University nor the names of its contributors
     may be used to endorse or promote products derived from this software
     without specific prior written permission.
 .
 THIS SOFTWARE IS PROVIDED BY THE REGENTS AND CONTRIBUTORS ``AS IS'' AND
 ANY EXPRESS OR IMPLIED WARRANTIES, INCLUDING, BUT NOT LIMITED TO, THE
 IMPLIED WARRANTIES OF MERCHANTABILITY AND FITNESS FOR A PARTICULAR PURPOSE
 ARE DISCLAIMED.  IN NO EVENT SHALL THE REGENTS OR CONTRIBUTORS BE LIABLE
 FOR ANY DIRECT, INDIRECT, INCIDENTAL, SPECIAL, EXEMPLARY, OR CONSEQUENTIAL
 DAMAGES (INCLUDING, BUT NOT LIMITED TO, PROCUREMENT OF SUBSTITUTE GOODS
 OR SERVICES; LOSS OF USE, DATA, OR PROFITS; OR BUSINESS INTERRUPTION)
 HOWEVER CAUSED AND ON ANY THEORY OF LIABILITY, WHETHER IN CONTRACT, STRICT
 LIABILITY, OR TORT (INCLUDING NEGLIGENCE OR OTHERWISE) ARISING IN ANY WAY
 OUT OF THE USE OF THIS SOFTWARE, EVEN IF ADVISED OF THE POSSIBILITY OF
 SUCH DAMAGE.

License: GPL-2+
 This program is free software: you can redistribute it and/or modify
 it under the terms of the GNU General Public License as published by
 the Free Software Foundation, either version 2 of the License, or
 (at your option) any later version.
 .
 This program is distributed in the hope that it will be useful,
 but WITHOUT ANY WARRANTY; without even the implied warranty of
 MERCHANTABILITY or FITNESS FOR A PARTICULAR PURPOSE.  See the
 GNU General Public License for more details.
 .
 You should have received a copy of the GNU General Public License
 along with this program.  If not, see <http://www.gnu.org/licenses/>.
 .
 On Debian systems, the complete text of the GNU General Public License
 version 2 can be found in `/usr/share/common-licenses/GPL-2'.<|MERGE_RESOLUTION|>--- conflicted
+++ resolved
@@ -132,19 +132,6 @@
  OUT OF OR IN CONNECTION WITH THE SOFTWARE OR THE USE OR OTHER
  DEALINGS IN THE SOFTWARE.
 
-<<<<<<< HEAD
-Files: build/cmake/modules/CPackDeb.cmake
-Copyright: 2007-2009 Kitware, Inc
-           2007-2009 Mathieu Malaterre <mathieu.malaterre@gmail.com>
-License: BSD-3-clause
-=======
-Files: build/cmake/macros/CheckTypeExists.cmake
-Copyright: 2009, Michihiro NAKAJIMA
-           2011 Red Hat, Inc
-           2006, Alexander Neundorf, <neundorf@kde.org>
-License: Apache-2.0
->>>>>>> 120b001a
-
 Files: *.cmake
  src/condor_collector.V6/*CollectorPlugin*
  src/condor_master.V6/*MasterPlugin*
