--- conflicted
+++ resolved
@@ -176,10 +176,9 @@
 
 override_dh_auto_test:
 
-<<<<<<< HEAD
 override_dh_dwz:
 	dh_dwz --exclude=condor_producer_mytoken
-=======
+
 override_dh_gencontrol:
 	dh_gencontrol -- \\
 		-Vlib:Depends="$(foreach package, libscitokens libssl, \\
@@ -187,4 +186,3 @@
 				| sed -E 's/.*($(package)[[:alnum:].-]+).*/\\1,/' )) \\
 			$(shell dpkg-query -W -f '$${Depends}' voms-dev \\
 				| sed -E 's/.*(libvomsapi[[:alnum:].-]+).*/\\1,/' )"
->>>>>>> b88715f1
