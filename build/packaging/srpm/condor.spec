%define tarball_version 8.1.3

# optionally define any of these, here or externally
# % define fedora   16
# % define osg      0
# % define uw_build 1

%define plumage 0
%define systemd 0
%define cgroups 0

%if 0%{?rhel} >= 6
%define cgroups 1
%endif
%if 0%{?rhel} >= 7
%define systemd 1
%endif

# default to uw_build if neither osg nor fedora is enabled
%if %undefined uw_build
%if 0%{?osg} || 0%{?hcc}
%define uw_build 0
%else
%define uw_build 1
%endif
%endif

%if %uw_build
%define debug 1
%define verbose 1
%endif

# define these to 1 if you want to include externals in source rpm
%define bundle_uw_externals 0

# Things not turned on, or don't have Fedora packages yet
%define qmf 0

%if 0%{?fedora}
%define blahp 1
%define cream 0
%else
%define blahp 1
%define cream 1
%endif

%if 0%{?hcc}
%define blahp 0
%define cream 0
<<<<<<< HEAD
=======
%if 0%{?rhel} >= 6
%define std_univ 0
%endif
>>>>>>> fe7cd610
%endif

# Don't bother building CREAM for 32-bit RHEL7
%ifarch %{ix86}
%if 0%{?rhel} >= 7
%define cream 0
%endif
%endif

<<<<<<< HEAD
=======
%if 0%{?osg} && 0%{?rhel} == 7
%define std_univ 0
%endif

>>>>>>> fe7cd610
%define glexec 1

# Temporarily turn parallel_setup off
%define parallel_setup 0

# These flags are meant for developers; it allows one to build HTCondor
# based upon a git-derived tarball, instead of an upstream release tarball
%define git_build 1
# If building with git tarball, Fedora requests us to record the rev.  Use:
# git log -1 --pretty=format:'%h'
%define git_rev f9e8f64

%if ! (0%{?fedora} > 12 || 0%{?rhel} > 5)
%{!?python_sitelib: %global python_sitelib %(%{__python} -c "from distutils.sysconfig import get_python_lib; print(get_python_lib())")}
%{!?python_sitearch: %global python_sitearch %(%{__python} -c "from distutils.sysconfig import get_python_lib; print(get_python_lib(1))")}
%endif

Summary: HTCondor: High Throughput Computing
Name: condor
Version: %{tarball_version}
%global version_ %(tr . _ <<< %{version})

# Only edit the %condor_base_release to bump the rev number
%define condor_git_base_release 0.1
%define condor_base_release 1
%if %git_build
        %define condor_release %condor_git_base_release.%{git_rev}.git
%else
        %define condor_release %condor_base_release
%endif
Release: %condor_release%{?dist}

License: ASL 2.0
Group: Applications/System
URL: http://www.cs.wisc.edu/condor/

# This allows developers to test the RPM with a non-release, git tarball
%if %git_build

# git clone http://condor-git.cs.wisc.edu/repos/condor.git
# cd condor
# git archive master | gzip -7 > ~/rpmbuild/SOURCES/condor.tar.gz
Source0: condor.tar.gz

%else

# The upstream HTCondor source tarball contains some source that cannot
# be shipped as well as extraneous copies of packages the source
# depends on. Additionally, the upstream HTCondor source requires a
# click-through license. Once you have downloaded the source from:
#   http://parrot.cs.wisc.edu/v7.0.license.html
# you should process it with generate-tarball.sh:
#   ./generate-tarball.sh 7.0.4
# MD5Sum of upstream source:
#   06eec3ae274b66d233ad050a047f3c91  condor_src-7.0.0-all-all.tar.gz
#   b08743cfa2e87adbcda042896e8ef537  condor_src-7.0.2-all-all.tar.gz
#   5f326ad522b63eacf34c6c563cf46910  condor_src-7.0.4-all-all.tar.gz
#   73323100c5b2259f3b9c042fa05451e0  condor_src-7.0.5-all-all.tar.gz
#   a2dd96ea537b2c6d105b6c8dad563ddc  condor_src-7.2.0-all-all.tar.gz
#   edbac8267130ac0a0e016d0f113b4616  condor_src-7.2.1-all-all.tar.gz
#   6d9b0ef74d575623af11e396fa274174  condor_src-7.2.4-all-all.tar.gz
#   ee72b65fad02d21af0dc8f1aa5872110  condor_src-7.4.0-all-all.tar.gz
#   d4deeabbbce65980c085d8bea4c1018a  condor_src-7.4.1-all-all.tar.gz
#   4714086f58942b78cf03fef9ccb1117c  condor_src-7.4.2-all-all.tar.gz
#   2b7e7687cba85d0cf0774f9126b51779  condor_src-7.4.3-all-all.tar.gz
#   108a4b91cd10deca1554ca1088be6c8c  condor_src-7.4.4-all-all.tar.gz
#   b482c4bfa350164427a1952113d53d03  condor_src-7.5.5-all-all.tar.gz
#   2a1355cb24a56a71978d229ddc490bc5  condor_src-7.6.0-all-all.tar.gz
# Note: The md5sum of each generated tarball may be different
Source0: %{name}-%{tarball_version}.tar.gz
Source1: generate-tarball.sh
%endif

# % if %systemd
Source3: osg-env.conf
# % else
Source4: condor.osg-sysconfig
# % endif
Source5: condor_config.local.dedicated.resource

Source6: 10-batch_gahp_blahp.config
Source7: 00-restart_peaceful.config

Source8: htcondor.pp

# custom find-requires script for filtering stuff from condor-external-libs
Source90: find-requires.sh

%if %uw_build
%define __find_requires %{SOURCE90}
%define _use_internal_dependency_generator 0
%endif

%if %bundle_uw_externals
Source101: blahp-1.16.5.1.tar.gz
Source102: boost_1_49_0.tar.gz
Source103: c-ares-1.3.0.tar.gz
Source105: drmaa-1.6.1.tar.gz
Source106: glite-ce-cream-client-api-c-1.14.0-4.sl6.tar.gz
Source107: glite-ce-wsdl-1.14.0-4.sl6.tar.gz
Source108: glite-lbjp-common-gsoap-plugin-3.1.2-2.src.tar.gz
Source109: glite-lbjp-common-gss-3.1.3-2.src.tar.gz
Source110: gridsite-1.6.0.src.tar.gz
Source111: gsoap-2.7.10.tar.gz
Source112: gsoap_2.7.16.zip
Source113: gt5.2.5-all-source-installer.tar.gz
Source114: libcgroup-0.37.tar.bz2
Source116: log4cpp-1.0-3.tar.gz
Source117: unicoregahp-1.2.0.tar.gz
Source118: voms-2.0.6.tar.gz
%endif


#% if 0%osg
Patch8: osg_sysconfig_in_init_script.patch
#% endif

BuildRoot: %(mktemp -ud %{_tmppath}/%{name}-%{version}-%{release}-XXXXXX)

BuildRequires: cmake
BuildRequires: %_bindir/flex
BuildRequires: %_bindir/byacc
BuildRequires: pcre-devel
BuildRequires: openssl-devel
BuildRequires: krb5-devel
BuildRequires: libvirt-devel
BuildRequires: bind-utils
BuildRequires: m4
#BuildRequires: autoconf
BuildRequires: libX11-devel
BuildRequires: libXScrnSaver-devel
BuildRequires: /usr/include/curl/curl.h
BuildRequires: /usr/include/expat.h
BuildRequires: openldap-devel
BuildRequires: python-devel
BuildRequires: boost-devel
BuildRequires: redhat-rpm-config
BuildRequires: sqlite-devel

%if %uw_build
BuildRequires: cmake >= 2.8
BuildRequires: gcc-c++
%if 0%{?rhel} >= 6
BuildRequires: glibc-static
BuildRequires: libuuid-devel
%else
BuildRequires: glibc-devel
BuildRequires: /usr/include/uuid/uuid.h
%endif
BuildRequires: bison-devel
BuildRequires: bison
BuildRequires: byacc
BuildRequires: flex
BuildRequires: patch
BuildRequires: libtool
BuildRequires: libtool-ltdl-devel
BuildRequires: pam-devel
BuildRequires: nss-devel
BuildRequires: openssl-devel
BuildRequires: libxml2-devel
BuildRequires: expat-devel
BuildRequires: perl-Archive-Tar
BuildRequires: perl-XML-Parser
BuildRequires: perl(Digest::MD5)
BuildRequires: python-devel
BuildRequires: libcurl-devel
%endif

# Globus GSI build requirements
%if ! %uw_build
BuildRequires: globus-gssapi-gsi-devel
BuildRequires: globus-gass-server-ez-devel
BuildRequires: globus-gass-transfer-devel
BuildRequires: globus-gram-client-devel
BuildRequires: globus-rsl-devel
BuildRequires: globus-gram-protocol
BuildRequires: globus-io-devel
BuildRequires: globus-xio-devel
BuildRequires: globus-gssapi-error-devel
BuildRequires: globus-gss-assist-devel
BuildRequires: globus-gsi-proxy-core-devel
BuildRequires: globus-gsi-credential-devel
BuildRequires: globus-gsi-callback-devel
BuildRequires: globus-gsi-sysconfig-devel
BuildRequires: globus-gsi-cert-utils-devel
BuildRequires: globus-openssl-module-devel
BuildRequires: globus-gsi-openssl-error-devel
BuildRequires: globus-gsi-proxy-ssl-devel
BuildRequires: globus-callout-devel
BuildRequires: globus-common-devel
BuildRequires: globus-ftp-client-devel
BuildRequires: globus-ftp-control-devel
BuildRequires: munge-devel
BuildRequires: voms-devel
%endif
BuildRequires: libtool-ltdl-devel

%if %plumage
BuildRequires: mongodb-devel >= 1.6.4-3
%endif

# libcgroup < 0.37 has a bug that invalidates our accounting.
%if %cgroups
BuildRequires: libcgroup-devel >= 0.37
Requires: libcgroup >= 0.37
%endif

%if %cream && ! %uw_build
BuildRequires: glite-ce-cream-client-devel
BuildRequires: glite-lbjp-common-gsoap-plugin-devel
BuildRequires: log4cpp-devel
BuildRequires: gridsite-devel
%endif

%if %blahp && ! %uw_build
BuildRequires: blahp
%endif

%if 0%{?rhel} >= 6 || 0%{?fedora}
BuildRequires: boost-python
BuildRequires: libuuid-devel
Requires: libuuid
%endif

%if %qmf
BuildRequires: qpid-qmf-devel
%endif

%if %systemd
BuildRequires: systemd-devel
BuildRequires: systemd-units
Requires: systemd
%endif

BuildRequires: transfig
BuildRequires: latex2html
# We don't build the manual (yet)
#BuildRequires: texlive-epstopdf

Requires: /usr/sbin/sendmail
Requires: condor-classads = %{version}-%{release}
Requires: condor-procd = %{version}-%{release}

# ecryptfs was pulled from rhel 7
%if (0%{?rhel} == 5 || 0%{?rhel} == 6)
Requires: ecryptfs-utils
%endif

%if %blahp && ! %uw_build
Requires: blahp >= 1.16.1
%endif

%if %uw_build
Requires: %name-external-libs%{?_isa} = %version-%release
%endif

# Box file transfer plugin requires python-requests
Requires: python-requests

Requires: initscripts

Requires(pre): shadow-utils

%if %systemd
Requires(post): systemd-units
Requires(preun): systemd-units
Requires(postun): systemd-units
Requires(post): systemd-sysv
%else
Requires(post):/sbin/chkconfig
Requires(preun):/sbin/chkconfig
Requires(preun):/sbin/service
Requires(postun):/sbin/service
%endif

%if 0%{?rhel} >= 7
Requires(post): policycoreutils-python
Requires(post): selinux-policy-targeted >= 3.13.1-102
%endif

#Provides: user(condor) = 43
#Provides: group(condor) = 43

Obsoletes: condor-static < 7.2.0

%description
HTCondor is a specialized workload management system for
compute-intensive jobs. Like other full-featured batch systems, HTCondor
provides a job queueing mechanism, scheduling policy, priority scheme,
resource monitoring, and resource management. Users submit their
serial or parallel jobs to HTCondor, HTCondor places them into a queue,
chooses when and where to run the jobs based upon a policy, carefully
monitors their progress, and ultimately informs the user upon
completion.

#######################
%package procd
Summary: HTCondor Process tracking Daemon
Group: Applications/System

%description procd
A daemon for tracking child processes started by a parent.
Part of HTCondor, but able to be stand-alone

#######################
%if %qmf
%package qmf
Summary: HTCondor QMF components
Group: Applications/System
Requires: %name = %version-%release
#Requires: qmf >= %{qmf_version}
Requires: python-qmf >= 0.7.946106
Requires: %name-classads = %{version}-%{release}
Obsoletes: condor-qmf-plugins

%description qmf
Components to connect HTCondor to the QMF management bus.
%endif

#######################
%if %plumage
%package plumage
Summary: HTCondor Plumage components
Group: Applications/System
Requires: %name = %version-%release
Requires: condor-classads = %{version}-%{release}
Requires: mongodb >= 1.6.4
Requires: pymongo >= 1.9
Requires: python-dateutil >= 1.4.1

%description plumage
Components to provide a NoSQL operational data store for HTCondor.
%endif

#######################
%package kbdd
Summary: HTCondor Keyboard Daemon
Group: Applications/System
Requires: %name = %version-%release
Requires: %name-classads = %{version}-%{release}

%description kbdd
The condor_kbdd monitors logged in X users for activity. It is only
useful on systems where no device (e.g. /dev/*) can be used to
determine console idle time.

#######################
%package vm-gahp
Summary: HTCondor's VM Gahp
Group: Applications/System
Requires: %name = %version-%release
Requires: libvirt
Requires: %name-classads = %{version}-%{release}

%description vm-gahp
The condor_vm-gahp enables the Virtual Machine Universe feature of
HTCondor. The VM Universe uses libvirt to start and control VMs under
HTCondor's Startd.

#######################
%package classads
Summary: HTCondor's classified advertisement language
Group: Development/Libraries
%if 0%{?osg} || 0%{?hcc}
Obsoletes: classads <= 1.0.10
Obsoletes: classads-static <= 1.0.10
Provides: classads = %version-%release
%endif

%description classads
Classified Advertisements (classads) are the lingua franca of
HTCondor. They are used for describing jobs, workstations, and other
resources. They are exchanged by HTCondor processes to schedule
jobs. They are logged to files for statistical and debugging
purposes. They are used to enquire about current state of the system.

A classad is a mapping from attribute names to expressions. In the
simplest cases, the expressions are simple constants (integer,
floating point, or string). A classad is thus a form of property
list. Attribute expressions can also be more complicated. There is a
protocol for evaluating an attribute expression of a classad vis a vis
another ad. For example, the expression "other.size > 3" in one ad
evaluates to true if the other ad has an attribute named size and the
value of that attribute is (or evaluates to) an integer greater than
three. Two classads match if each ad has an attribute requirements
that evaluates to true in the context of the other ad. Classad
matching is used by the HTCondor central manager to determine the
compatibility of jobs and workstations where they may be run.

#######################
%package classads-devel
Summary: Headers for HTCondor's classified advertisement language
Group: Development/System
Requires: %name-classads = %version-%release
Requires: pcre-devel
%if 0%{?osg} || 0%{?hcc}
Obsoletes: classads-devel <= 1.0.10
Provides: classads-devel = %version-%release
%endif

%description classads-devel
Header files for HTCondor's ClassAd Library, a powerful and flexible,
semi-structured representation of data.

#######################
%package test
Summary: HTCondor Self Tests
Group: Applications/System
Requires: %name = %version-%release
Requires: %name-classads = %{version}-%{release}

%description test
A collection of tests to verify that HTCondor is operating properly.

#######################
%if %cream
%package cream-gahp
Summary: HTCondor's CREAM Gahp
Group: Applications/System
Requires: %name = %version-%release
Requires: %name-classads = %{version}-%{release}
%if %uw_build
Requires: %name-external-libs%{?_isa} = %version-%release
%endif

%description cream-gahp
The condor-cream-gahp enables CREAM interoperability for HTCondor.

%endif

#######################
%if %parallel_setup
%package parallel-setup
Summary: Configure HTCondor for Parallel Universe jobs
Group: Applications/System
Requires: %name = %version-%release

%description parallel-setup
Running Parallel Universe jobs in HTCondor requires some configuration;
in particular, a dedicated scheduler is required.  In order to support
running parallel universe jobs out of the box, this sub-package provides
a condor_config.local.dedicated.resource file that sets up the current
host as the DedicatedScheduler.
%endif


#######################
%package -n python2-condor
Summary: Python bindings for HTCondor.
Group: Applications/System
Requires: python >= 2.2
Requires: %name = %version-%release
%{?python_provide:%python_provide python2-condor}
# Remove before F30
Provides: %{name}-python = %{version}-%{release}
Provides: %{name}-python%{?_isa} = %{version}-%{release}
Obsoletes: %{name}-python < %{version}-%{release}

%if 0%{?rhel} >= 7 && ! %uw_build
# auto provides generator does not pick these up for some reason
    %ifarch x86_64
Provides: classad.so()(64bit)
Provides: htcondor.so()(64bit)
    %else
Provides: classad.so
Provides: htcondor.so
    %endif
%endif

%description -n python2-condor
The python bindings allow one to directly invoke the C++ implementations of
the ClassAd library and HTCondor from python


#######################
%package bosco
Summary: BOSCO, a HTCondor overlay system for managing jobs at remote clusters
Url: https://osg-bosco.github.io/docs/
Group: Applications/System
Requires: python >= 2.2
Requires: %name = %version-%release
Requires: rsync

%description bosco
BOSCO allows a locally-installed HTCondor to submit jobs to remote clusters,
using SSH as a transit mechanism.  It is designed for cases where the remote
cluster is using a different batch system such as PBS, SGE, LSF, or another
HTCondor system.

BOSCO provides an overlay system so the remote clusters appear to be a HTCondor
cluster.  This allows the user to run their workflows using HTCondor tools across
multiple clusters.

%package -n minicondor
Summary: Configuration for a single-node HTCondor
Group: Applications/System
Requires: %name = %version-%release
Requires: python2-condor = %version-%release

%description -n minicondor
This example configuration is good for trying out HTCondor for the first time.
It only configures the IPv4 loopback address, turns on basic security, and
shortens many timers to be more responsive.

%if %uw_build

%ifarch %{ix86}
%package small-shadow
Summary: 32-bit condor_shadow binary
Group: Applications/System
Requires: %name-external-libs%{?_isa} = %version-%release

%description small-shadow
Provides the 32-bit condor_shadow_s, which has a smaller private
memory footprint per process.  This makes it possible to run more shadows
on a single machine at once when memory is the limiting factor.
%endif

%package externals
Summary: External packages built into HTCondor
Group: Applications/System
Requires: %name = %version-%release
Requires: %name-external-libs%{?_isa} = %version-%release
Provides: blahp

%description externals
Includes the external packages built when UW_BUILD is enabled

%package external-libs
Summary: Libraries for external packages built into HTCondor
Group: Applications/System
# disable automatic provides generation to prevent conflicts with system libs
AutoProv: 0

%description external-libs
Includes the libraries for external packages built when UW_BUILD is enabled

%endif

%package annex-ec2
Summary: Configuration and scripts to make an EC2 image annex-compatible.
Group: Applications/System
Requires: %name = %version-%release
Requires(post): /sbin/chkconfig
Requires(preun): /sbin/chkconfig

%description annex-ec2
Configures HTCondor to make an EC2 image annex-compatible.  Do NOT install
on a non-EC2 image.

%files annex-ec2
%if %systemd
%_libexecdir/condor/condor-annex-ec2
%{_unitdir}/condor-annex-ec2.service
%else
%_initrddir/condor-annex-ec2
%endif
%config(noreplace) %_sysconfdir/condor/config.d/50ec2.config
%config(noreplace) %_sysconfdir/condor/master_shutdown_script.sh

%post annex-ec2
%if %systemd
/bin/systemctl enable condor-annex-ec2
%else
/sbin/chkconfig --add condor-annex-ec2
%endif

%preun annex-ec2
%if %systemd
/bin/systemctl disable condor-annex-ec2
%else
/sbin/chkconfig --del condor-annex-ec2 > /dev/null 2>&1 || :
%endif

%package all
Summary: All condor packages in a typical installation
Group: Applications/System
Requires: %name = %version-%release
Requires: %name-procd = %version-%release
Requires: %name-kbdd = %version-%release
Requires: %name-vm-gahp = %version-%release
Requires: %name-classads = %version-%release
%if %cream
Requires: %name-cream-gahp = %version-%release
%endif
Requires: python2-condor = %version-%release
Requires: %name-bosco = %version-%release
%if %uw_build
Requires: %name-externals = %version-%release
Requires: %name-external-libs = %version-%release
%endif

%description all
Include dependencies for all condor packages in a typical installation

%pre
getent group condor >/dev/null || groupadd -r condor
getent passwd condor >/dev/null || \
  useradd -r -g condor -d %_var/lib/condor -s /sbin/nologin \
    -c "Owner of HTCondor Daemons" condor
exit 0


%prep
%if %git_build
%setup -q -c -n %{name}-%{tarball_version}
%else
# For release tarballs
%setup -q -n %{name}-%{tarball_version}
%endif

%if 0%{?osg} || 0%{?hcc}
%patch8 -p1
%endif

# fix errant execute permissions
find src -perm /a+x -type f -name "*.[Cch]" -exec chmod a-x {} \;


%build

# build man files
make -C doc just-man-pages

export CMAKE_PREFIX_PATH=/usr

# Since we don't package the tests and some tests require boost > 1.40, which
# causes build issues with EL5, don't even bother building the tests.

%if %uw_build
%define condor_build_id UW_development

cmake \
       -DBUILDID:STRING=%condor_build_id \
       -DPACKAGEID:STRING=%{version}-%{condor_release} \
       -DUW_BUILD:BOOL=TRUE \
       -DCONDOR_RPMBUILD:BOOL=TRUE \
%if %bundle_uw_externals
       -DEXTERNALS_SOURCE_URL:STRING="$RPM_SOURCE_DIR" \
%endif
       -D_VERBOSE:BOOL=TRUE \
       -DBUILD_TESTING:BOOL=FALSE \
       -DHAVE_BACKFILL:BOOL=FALSE \
       -DHAVE_BOINC:BOOL=FALSE \
%if %cream
       -DWITH_CREAM:BOOL=TRUE \
%else
       -DWITH_CREAM:BOOL=FALSE \
%endif
       -DPLATFORM:STRING=${NMI_PLATFORM:-unknown} \
       -DCMAKE_VERBOSE_MAKEFILE=ON \
       -DCMAKE_INSTALL_PREFIX:PATH=/usr \
       -DINCLUDE_INSTALL_DIR:PATH=/usr/include \
       -DSYSCONF_INSTALL_DIR:PATH=/etc \
       -DSHARE_INSTALL_PREFIX:PATH=/usr/share \
%ifarch x86_64
       -DCMAKE_INSTALL_LIBDIR:PATH=/usr/lib64 \
       -DLIB_INSTALL_DIR:PATH=/usr/lib64 \
       -DLIB_SUFFIX=64 \
%else
       -DCMAKE_INSTALL_LIBDIR:PATH=/usr/lib \
       -DLIB_INSTALL_DIR:PATH=/usr/lib \
%endif 
       -DBUILD_SHARED_LIBS:BOOL=ON

%else

%cmake -DBUILD_TESTING:BOOL=FALSE \
%if %bundle_uw_externals
       -DEXTERNALS_SOURCE_URL:STRING="$RPM_SOURCE_DIR" \
%endif
%if 0%{?fedora}
       -DBUILDID:STRING=RH-%{version}-%{release} \
       -D_VERBOSE:BOOL=TRUE \
%endif
       -DPACKAGEID:STRING=%{version}-%{condor_release} \
       -DHAVE_BACKFILL:BOOL=FALSE \
       -DHAVE_BOINC:BOOL=FALSE \
       -DHAVE_KBDD:BOOL=TRUE \
       -DHAVE_HIBERNATION:BOOL=TRUE \
       -DWANT_HDFS:BOOL=FALSE \
       -DWITH_ZLIB:BOOL=FALSE \
       -DWANT_CONTRIB:BOOL=ON \
       -DWITH_PIGEON:BOOL=FALSE \
%if %plumage
       -DWITH_PLUMAGE:BOOL=TRUE \
%else
       -DWITH_PLUMAGE:BOOL=FALSE \
%endif
       -DWANT_FULL_DEPLOYMENT:BOOL=TRUE \
%if %qmf
       -DWITH_TRIGGERD:BOOL=TRUE \
       -DWITH_MANAGEMENT:BOOL=TRUE \
       -DWITH_QPID:BOOL=TRUE \
%else
       -DWITH_TRIGGERD:BOOL=FALSE \
       -DWITH_MANAGEMENT:BOOL=FALSE \
       -DWITH_QPID:BOOL=FALSE \
%endif
%if %blahp
       -DBLAHP_FOUND=/usr/libexec/blahp/BLClient \
       -DWITH_BLAHP:BOOL=TRUE \
%else
       -DWITH_BLAHP:BOOL=FALSE \
%endif
%if %cream
       -DWITH_CREAM:BOOL=TRUE \
%else
       -DWITH_CREAM:BOOL=FALSE \
%endif
%if %glexec
       -DWANT_GLEXEC:BOOL=TRUE \
%else
       -DWANT_GLEXEC:BOOL=FALSE \
%endif
       -DWITH_GLOBUS:BOOL=TRUE \
       -DWITH_PYTHON_BINDINGS:BOOL=TRUE \
%if %cgroups
        -DWITH_LIBCGROUP:BOOL=TRUE \
        -DLIBCGROUP_FOUND_SEARCH_cgroup=/%{_lib}/libcgroup.so.1
%endif
%endif

# Patch condor_config.generic for 64-bit rpm
(cd src/condor_examples; patch < condor_config.generic.rpm.patch)

%if %uw_build
# build externals first to avoid dependency issues
make %{?_smp_mflags} externals
%endif
make %{?_smp_mflags}

%install
# installation happens into a temporary location, this function is
# useful in moving files into their final locations
function populate {
  _dest="$1"; shift; _src="$*"
  mkdir -p "%{buildroot}/$_dest"
  mv $_src "%{buildroot}/$_dest"
}

rm -rf %{buildroot}
echo ---------------------------- makefile ---------------------------------
make install DESTDIR=%{buildroot}

# The install target puts etc/ under usr/, let's fix that.
mv %{buildroot}/usr/etc %{buildroot}/%{_sysconfdir}

populate %_sysconfdir/condor %{buildroot}/%{_usr}/lib/condor_ssh_to_job_sshd_config_template

# Things in /usr/lib really belong in /usr/share/condor
populate %{_datadir}/condor %{buildroot}/%{_usr}/lib/*
# Except for the shared libs
populate %{_libdir}/ %{buildroot}/%{_datadir}/condor/libclassad.so*
rm -f %{buildroot}/%{_datadir}/condor/libclassad.a
mv %{buildroot}%{_datadir}/condor/lib*.so %{buildroot}%{_libdir}/

%if %qmf
populate %{_libdir}/condor/plugins %{buildroot}/%{_usr}/libexec/*-plugin.so
%endif

# It is proper to put HTCondor specific libexec binaries under libexec/condor/
populate %_libexecdir/condor %{buildroot}/usr/libexec/*

# man pages go under %{_mandir}
mkdir -p %{buildroot}/%{_mandir}
mv %{buildroot}/usr/man/man1 %{buildroot}/%{_mandir}

mkdir -p %{buildroot}/%{_sysconfdir}/condor
# the default condor_config file is not architecture aware and thus
# sets the LIB directory to always be /usr/lib, we want to do better
# than that. this is, so far, the best place to do this
# specialization. we strip the "lib" or "lib64" part from _libdir and
# stick it in the LIB variable in the config.
LIB=$(echo %{?_libdir} | sed -e 's:/usr/\(.*\):\1:')
if [ "$LIB" = "%_libdir" ]; then
  echo "_libdir does not contain /usr, sed expression needs attention"
  exit 1
fi
sed -e "s:^LIB\s*=.*:LIB = \$(RELEASE_DIR)/$LIB/condor:" \
  %{buildroot}/etc/examples/condor_config.generic \
  > %{buildroot}/%{_sysconfdir}/condor/condor_config

# Install the basic configuration, a Personal HTCondor config. Allows for
# yum install condor + service condor start and go.
mkdir -p -m0755 %{buildroot}/%{_sysconfdir}/condor/config.d
%if %parallel_setup
cp %{SOURCE5} %{buildroot}/%{_sysconfdir}/condor/config.d/20dedicated_scheduler_condor.config
%endif

%ifarch %{ix86}
populate %_sysconfdir/condor/config.d %{buildroot}/etc/examples/00-small-shadow
%endif

populate %_sysconfdir/condor/config.d %{buildroot}/etc/examples/00-minicondor
populate %_sysconfdir/condor/config.d %{buildroot}/etc/examples/50ec2.config

%if %qmf
# Install condor-qmf's base plugin configuration
populate %_sysconfdir/condor/config.d %{buildroot}/etc/examples/60condor-qmf.config
%endif

%if %plumage
# Install condor-plumage's base plugin configuration
populate %_sysconfdir/condor/config.d %{buildroot}/etc/examples/62plumage.config
rm -f %{buildroot}/%{_bindir}/ods_job_etl_tool
rm -f %{buildroot}/%{_sbindir}/ods_job_etl_server
mkdir -p -m0755 %{buildroot}/%{_var}/lib/condor/ViewHist
%endif

mkdir -p -m0755 %{buildroot}/%{_var}/run/condor
mkdir -p -m0755 %{buildroot}/%{_var}/log/condor
mkdir -p -m0755 %{buildroot}/%{_var}/lock/condor
mkdir -p -m1777 %{buildroot}/%{_var}/lock/condor/local
# Note we use %{_var}/lib instead of %{_sharedstatedir} for RHEL5 compatibility
mkdir -p -m0755 %{buildroot}/%{_var}/lib/condor/spool
mkdir -p -m1777 %{buildroot}/%{_var}/lib/condor/execute

# not packaging deployment tools
rm -f %{buildroot}/%{_mandir}/man1/condor_config_bind.1
rm -f %{buildroot}/%{_mandir}/man1/condor_cold_start.1
rm -f %{buildroot}/%{_mandir}/man1/condor_cold_stop.1
rm -f %{buildroot}/%{_mandir}/man1/uniq_pid_midwife.1
rm -f %{buildroot}/%{_mandir}/man1/uniq_pid_undertaker.1
rm -f %{buildroot}/%{_mandir}/man1/filelock_midwife.1
rm -f %{buildroot}/%{_mandir}/man1/filelock_undertaker.1
rm -f %{buildroot}/%{_mandir}/man1/install_release.1
rm -f %{buildroot}/%{_mandir}/man1/cleanup_release.1

# not packaging configure/install scripts
rm -f %{buildroot}/%{_mandir}/man1/condor_configure.1

# not packaging legacy cruft
rm -f %{buildroot}/%{_mandir}/man1/condor_master_off.1
rm -f %{buildroot}/%{_mandir}/man1/condor_reconfig_schedd.1

# this one got removed but the manpage was left around
rm -f %{buildroot}/%{_mandir}/man1/condor_glidein.1

# Remove junk
rm -rf %{buildroot}/%{_sysconfdir}/sysconfig
rm -rf %{buildroot}/%{_sysconfdir}/init.d

%if %systemd
# install tmpfiles.d/condor.conf
mkdir -p %{buildroot}%{_tmpfilesdir}
install -m 0644 %{buildroot}/etc/examples/condor-tmpfiles.conf %{buildroot}%{_tmpfilesdir}/%{name}.conf

install -Dp -m0755 %{buildroot}/etc/examples/condor-annex-ec2 %{buildroot}%{_libexecdir}/condor/condor-annex-ec2

mkdir -p %{buildroot}%{_unitdir}
install -m 0644 %{buildroot}/etc/examples/condor-annex-ec2.service %{buildroot}%{_unitdir}/condor-annex-ec2.service
install -m 0644 %{buildroot}/etc/examples/condor.service %{buildroot}%{_unitdir}/condor.service
# Disabled until HTCondor security fixed.
# install -m 0644 %{buildroot}/etc/examples/condor.socket %{buildroot}%{_unitdir}/condor.socket
%if 0%{?osg} || 0%{?hcc}
# Set condor service enviroment variables for LCMAPS on OSG systems
mkdir -p %{buildroot}%{_unitdir}/condor.service.d
install -Dp -m 0644 %{SOURCE3} %{buildroot}%{_unitdir}/condor.service.d/osg-env.conf
%endif
%else
# install the lsb init script
install -Dp -m0755 %{buildroot}/etc/examples/condor.init %{buildroot}%{_initrddir}/condor
install -Dp -m0755 %{buildroot}/etc/examples/condor-annex-ec2 %{buildroot}%{_initrddir}/condor-annex-ec2
%if 0%{?osg} || 0%{?hcc}
# Set condor service enviroment variables for LCMAPS on OSG systems
install -Dp -m 0644 %{SOURCE4} %buildroot/usr/share/osg/sysconfig/condor
%endif
mkdir %{buildroot}%{_sysconfdir}/sysconfig/
install -Dp -m 0644 %{buildroot}/etc/examples/condor.sysconfig %{buildroot}%{_sysconfdir}/sysconfig/condor
%endif

%if 0%{?rhel} >= 7
cp %{SOURCE8} %{buildroot}%{_datadir}/condor/
%endif

# Install perl modules

# Install python-binding libs
mkdir -p %{buildroot}%{python_sitearch}
install -m 0755 src/python-bindings/{classad,htcondor}.so %{buildroot}%{python_sitearch}
install -m 0755 src/python-bindings/libpyclassad*.so %{buildroot}%{_libdir}

# we must place the config examples in builddir so %doc can find them
mv %{buildroot}/etc/examples %_builddir/%name-%tarball_version

# Remove stuff that comes from the full-deploy
rm -rf %{buildroot}%{_sbindir}/cleanup_release
rm -rf %{buildroot}%{_sbindir}/condor
rm -rf %{buildroot}%{_sbindir}/condor_cleanup_local
rm -rf %{buildroot}%{_sbindir}/condor_cold_start
rm -rf %{buildroot}%{_sbindir}/condor_cold_stop
rm -rf %{buildroot}%{_sbindir}/condor_config_bind
rm -rf %{buildroot}%{_sbindir}/condor_configure
rm -rf %{buildroot}%{_sbindir}/condor_install
rm -rf %{buildroot}%{_sbindir}/condor_install_local
rm -rf %{buildroot}%{_sbindir}/condor_local_start
rm -rf %{buildroot}%{_sbindir}/condor_local_stop
rm -rf %{buildroot}%{_sbindir}/condor_startd_factory
rm -rf %{buildroot}%{_sbindir}/condor_vm_vmware.pl
rm -rf %{buildroot}%{_sbindir}/filelock_midwife
rm -rf %{buildroot}%{_sbindir}/filelock_undertaker
rm -rf %{buildroot}%{_sbindir}/install_release
rm -rf %{buildroot}%{_sbindir}/uniq_pid_command
rm -rf %{buildroot}%{_sbindir}/uniq_pid_midwife
rm -rf %{buildroot}%{_sbindir}/uniq_pid_undertaker
rm -rf %{buildroot}%{_sbindir}/condor_master_off
rm -rf %{buildroot}%{_sbindir}/condor_reconfig_schedd
rm -rf %{buildroot}%{_datadir}/condor/Execute.pm
rm -rf %{buildroot}%{_datadir}/condor/ExecuteLock.pm
rm -rf %{buildroot}%{_datadir}/condor/FileLock.pm
rm -rf %{buildroot}%{_usrsrc}/chirp/chirp_*
rm -rf %{buildroot}%{_usrsrc}/startd_factory
rm -rf %{buildroot}%{_usrsrc}/drmaa/drmaa-*
rm -rf %{buildroot}/usr/DOC
rm -rf %{buildroot}/usr/INSTALL
rm -rf %{buildroot}/usr/LICENSE-2.0.txt
rm -rf %{buildroot}/usr/NOTICE.txt
rm -rf %{buildroot}/usr/README
rm -rf %{buildroot}/usr/examples/
rm -rf %{buildroot}%{_includedir}/MyString.h
rm -rf %{buildroot}%{_includedir}/chirp_client.h
rm -rf %{buildroot}%{_includedir}/compat_classad*
rm -rf %{buildroot}%{_includedir}/condor_classad.h
rm -rf %{buildroot}%{_includedir}/condor_constants.h
rm -rf %{buildroot}%{_includedir}/condor_event.h
rm -rf %{buildroot}%{_includedir}/condor_header_features.h
rm -rf %{buildroot}%{_includedir}/condor_holdcodes.h
rm -rf %{buildroot}%{_includedir}/file_lock.h
rm -rf %{buildroot}%{_includedir}/iso_dates.h
rm -rf %{buildroot}%{_includedir}/read_user_log.h
rm -rf %{buildroot}%{_includedir}/stl_string_utils.h
rm -rf %{buildroot}%{_includedir}/user_log.README
rm -rf %{buildroot}%{_includedir}/user_log.c++.h
rm -rf %{buildroot}%{_includedir}/usr/include/condor_ast.h
rm -rf %{buildroot}%{_includedir}/condor_astbase.h
rm -rf %{buildroot}%{_includedir}/condor_attrlist.h
rm -rf %{buildroot}%{_includedir}/condor_exprtype.h
rm -rf %{buildroot}%{_includedir}/condor_parser.h
rm -rf %{buildroot}%{_includedir}/write_user_log.h
rm -rf %{buildroot}%{_includedir}/condor_ast.h
rm -rf %{buildroot}%{_includedir}/drmaa.h
rm -rf %{buildroot}%{_includedir}/README
rm -rf %{buildroot}%{_libexecdir}/condor/bgp_*
rm -rf %{buildroot}%{_datadir}/condor/libchirp_client.a
rm -rf %{buildroot}%{_datadir}/condor/libcondorapi.a
rm -rf %{buildroot}%{_mandir}/man1/cleanup_release.1*
rm -rf %{buildroot}%{_mandir}/man1/condor_cold_start.1*
rm -rf %{buildroot}%{_mandir}/man1/condor_cold_stop.1*
rm -rf %{buildroot}%{_mandir}/man1/condor_config_bind.1*
rm -rf %{buildroot}%{_mandir}/man1/condor_configure.1*
rm -rf %{buildroot}%{_mandir}/man1/condor_load_history.1*
rm -rf %{buildroot}%{_mandir}/man1/filelock_midwife.1*
rm -rf %{buildroot}%{_mandir}/man1/filelock_undertaker.1*
rm -rf %{buildroot}%{_mandir}/man1/install_release.1*
rm -rf %{buildroot}%{_mandir}/man1/uniq_pid_midwife.1*
rm -rf %{buildroot}%{_mandir}/man1/uniq_pid_undertaker.1*

rm -rf %{buildroot}%{_datadir}/condor/python/{htcondor,classad}.so
rm -rf %{buildroot}%{_datadir}/condor/{libpyclassad*,htcondor,classad}.so

# Install BOSCO
mkdir -p %{buildroot}%{python_sitelib}
mv %{buildroot}%{_libexecdir}/condor/campus_factory/python-lib/GlideinWMS %{buildroot}%{python_sitelib}
mv %{buildroot}%{_libexecdir}/condor/campus_factory/python-lib/campus_factory %{buildroot}%{python_sitelib}
%if 0%{?hcc}
mv %{buildroot}%{_libexecdir}/condor/campus_factory/share/condor/condor_config.factory %{buildroot}%{_sysconfdir}/condor/config.d/60-campus_factory.config
%endif
%if 0%{?osg} || 0%{?hcc}
mv %{buildroot}%{_libexecdir}/condor/campus_factory/etc/campus_factory.conf %{buildroot}%{_sysconfdir}/condor/
%endif
mv %{buildroot}%{_libexecdir}/condor/campus_factory/share %{buildroot}%{_datadir}/condor/campus_factory

%if %blahp && ! %uw_build
install -p -m 0644 %{SOURCE6} %{buildroot}%{_sysconfdir}/condor/config.d/10-batch_gahp_blahp.config
%endif

%if 0%{?osg} || 0%{?hcc}
install -p -m 0644 %{SOURCE7} %{buildroot}%{_sysconfdir}/condor/config.d/00-restart_peaceful.config
%endif

%if %uw_build
populate %{_libdir}/condor %{buildroot}/%{_libdir}/libdrmaa.so
populate %{_libdir}/condor %{buildroot}/%{_datadir}/condor/condor/libglobus*.so*
populate %{_libdir}/condor %{buildroot}/%{_datadir}/condor/condor/libvomsapi*.so*
populate %{_libdir}/condor %{buildroot}/%{_datadir}/condor/libcondordrmaa.a
# these probably belong elsewhere
populate %{_libdir}/condor %{buildroot}/%{_datadir}/condor/ugahp.jar
%endif


%clean
rm -rf %{buildroot}


%check
# This currently takes hours and can kill your machine...
#cd condor_tests
#make check-seralized

#################
%files all
#################
%files
%exclude %_sbindir/openstack_gahp
%defattr(-,root,root,-)
%doc LICENSE-2.0.txt NOTICE.txt examples
%dir %_sysconfdir/condor/
%config(noreplace) %_sysconfdir/condor/condor_config
%if %systemd
%{_tmpfilesdir}/%{name}.conf
%{_unitdir}/condor.service
%if 0%{?osg} || 0%{?hcc}
%{_unitdir}/condor.service.d/osg-env.conf
%endif
# Disabled until HTCondor security fixed.
# %{_unitdir}/condor.socket
%else
%_initrddir/condor
%if 0%{?osg} || 0%{?hcc}
/usr/share/osg/sysconfig/condor
%endif
%config(noreplace) /etc/sysconfig/condor
%endif
%dir %_datadir/condor/
%_datadir/condor/Chirp.jar
%_datadir/condor/CondorJavaInfo.class
%_datadir/condor/CondorJavaWrapper.class
%_datadir/condor/scimark2lib.jar
%if 0%{?rhel} >= 7
%_datadir/condor/htcondor.pp
%endif
%dir %_sysconfdir/condor/config.d/
%_sysconfdir/condor/condor_ssh_to_job_sshd_config_template
%_sysconfdir/bash_completion.d/condor
%_libdir/libchirp_client.so
%_libdir/libcondor_utils_%{version_}.so
%_libdir/libcondorapi.so
%dir %_libexecdir/condor/
%_libexecdir/condor/linux_kernel_tuning
%_libexecdir/condor/accountant_log_fixer
%_libexecdir/condor/condor_chirp
%_libexecdir/condor/condor_ssh
%_libexecdir/condor/sshd.sh
%_libexecdir/condor/get_orted_cmd.sh
%_libexecdir/condor/orted_launcher.sh
%_libexecdir/condor/condor_job_router
%_libexecdir/condor/condor_pid_ns_init
%_libexecdir/condor/condor_urlfetch
%if %glexec
%_libexecdir/condor/condor_glexec_setup
%_libexecdir/condor/condor_glexec_run
%_libexecdir/condor/condor_glexec_job_wrapper
%_libexecdir/condor/condor_glexec_update_proxy
%_libexecdir/condor/condor_glexec_cleanup
%_libexecdir/condor/condor_glexec_kill
%endif
%if %blahp
%dir %_libexecdir/condor/glite/bin
%_libexecdir/condor/glite/bin/nqs_cancel.sh
%_libexecdir/condor/glite/bin/nqs_hold.sh
%_libexecdir/condor/glite/bin/nqs_resume.sh
%_libexecdir/condor/glite/bin/nqs_status.sh
%_libexecdir/condor/glite/bin/nqs_submit.sh
%_libexecdir/condor/glite/bin/slurm_cancel.sh
%_libexecdir/condor/glite/bin/slurm_hold.sh
%_libexecdir/condor/glite/bin/slurm_resume.sh
%_libexecdir/condor/glite/bin/slurm_status.py
%_libexecdir/condor/glite/bin/slurm_status.sh
%_libexecdir/condor/glite/bin/slurm_submit.sh
%if ! %uw_build
%config(noreplace) %{_sysconfdir}/condor/config.d/10-batch_gahp_blahp.config
%endif
%endif
%if 0%{?osg} || 0%{?hcc}
%config(noreplace) %{_sysconfdir}/condor/config.d/00-restart_peaceful.config
%endif
%_libexecdir/condor/condor_limits_wrapper.sh
%_libexecdir/condor/condor_rooster
%_libexecdir/condor/condor_schedd.init
%_libexecdir/condor/condor_ssh_to_job_shell_setup
%_libexecdir/condor/condor_ssh_to_job_sshd_setup
%_libexecdir/condor/condor_power_state
%_libexecdir/condor/condor_kflops
%_libexecdir/condor/condor_mips
%_libexecdir/condor/data_plugin
%_libexecdir/condor/box_plugin.py
%_libexecdir/condor/box_plugin.pyc
%_libexecdir/condor/box_plugin.pyo
%_libexecdir/condor/curl_plugin
%_libexecdir/condor/legacy_curl_plugin
%_libexecdir/condor/condor_shared_port
%_libexecdir/condor/condor_glexec_wrapper
%_libexecdir/condor/glexec_starter_setup.sh
%_libexecdir/condor/condor_defrag
%_libexecdir/condor/interactive.sub
%_libexecdir/condor/condor_dagman_metrics_reporter
%_libexecdir/condor/condor_gangliad
%_libexecdir/condor/panda-plugin.so
%_libexecdir/condor/pandad
%_libexecdir/condor/libcollector_python_plugin.so
%_mandir/man1/condor_advertise.1.gz
%_mandir/man1/condor_annex.1.gz
%_mandir/man1/condor_check_userlogs.1.gz
%_mandir/man1/condor_chirp.1.gz
%_mandir/man1/condor_cod.1.gz
%_mandir/man1/condor_config_val.1.gz
%_mandir/man1/condor_convert_history.1.gz
%_mandir/man1/condor_dagman.1.gz
%_mandir/man1/condor_dagman_metrics_reporter.1.gz
%_mandir/man1/condor_fetchlog.1.gz
%_mandir/man1/condor_findhost.1.gz
%_mandir/man1/condor_gpu_discovery.1.gz
%_mandir/man1/condor_history.1.gz
%_mandir/man1/condor_hold.1.gz
%_mandir/man1/condor_job_router_info.1.gz
%_mandir/man1/condor_master.1.gz
%_mandir/man1/condor_off.1.gz
%_mandir/man1/condor_on.1.gz
%_mandir/man1/condor_pool_job_report.1.gz
%_mandir/man1/condor_preen.1.gz
%_mandir/man1/condor_prio.1.gz
%_mandir/man1/condor_q.1.gz
%_mandir/man1/condor_qsub.1.gz
%_mandir/man1/condor_qedit.1.gz
%_mandir/man1/condor_reconfig.1.gz
%_mandir/man1/condor_release.1.gz
%_mandir/man1/condor_reschedule.1.gz
%_mandir/man1/condor_restart.1.gz
%_mandir/man1/condor_rm.1.gz
%_mandir/man1/condor_run.1.gz
%_mandir/man1/condor_set_shutdown.1.gz
%_mandir/man1/condor_sos.1.gz
%_mandir/man1/condor_stats.1.gz
%_mandir/man1/condor_status.1.gz
%_mandir/man1/condor_store_cred.1.gz
%_mandir/man1/condor_submit.1.gz
%_mandir/man1/condor_submit_dag.1.gz
%_mandir/man1/condor_top.1.gz
%_mandir/man1/condor_transfer_data.1.gz
%_mandir/man1/condor_transform_ads.1.gz
%_mandir/man1/condor_update_machine_ad.1.gz
%_mandir/man1/condor_updates_stats.1.gz
%_mandir/man1/condor_urlfetch.1.gz
%_mandir/man1/condor_userlog.1.gz
%_mandir/man1/condor_userprio.1.gz
%_mandir/man1/condor_vacate.1.gz
%_mandir/man1/condor_vacate_job.1.gz
%_mandir/man1/condor_version.1.gz
%_mandir/man1/condor_wait.1.gz
%_mandir/man1/condor_router_history.1.gz
%_mandir/man1/condor_continue.1.gz
%_mandir/man1/condor_suspend.1.gz
%_mandir/man1/condor_router_q.1.gz
%_mandir/man1/condor_ssh_to_job.1.gz
%_mandir/man1/condor_power.1.gz
%_mandir/man1/condor_gather_info.1.gz
%_mandir/man1/condor_router_rm.1.gz
%_mandir/man1/condor_drain.1.gz
%_mandir/man1/condor_install.1.gz
%_mandir/man1/condor_ping.1.gz
%_mandir/man1/condor_rmdir.1.gz
%_mandir/man1/condor_tail.1.gz
%_mandir/man1/condor_who.1.gz
%_mandir/man1/condor_now.1.gz
# bin/condor is a link for checkpoint, reschedule, vacate
%_bindir/condor_submit_dag
%_bindir/condor_who
%_bindir/condor_now
%_bindir/condor_prio
%_bindir/condor_transfer_data
%_bindir/condor_check_userlogs
%_bindir/condor_q
%_libexecdir/condor/condor_transferer
%_bindir/condor_cod
%_bindir/condor_docker_enter
%_bindir/condor_qedit
%_bindir/condor_userlog
%_bindir/condor_release
%_bindir/condor_userlog_job_counter
%_bindir/condor_config_val
%_bindir/condor_reschedule
%_bindir/condor_userprio
%_bindir/condor_dagman
%_bindir/condor_rm
%_bindir/condor_vacate
%_bindir/condor_run
%_bindir/condor_router_history
%_bindir/condor_router_q
%_bindir/condor_router_rm
%_bindir/condor_vacate_job
%_bindir/condor_findhost
%_bindir/condor_stats
%_bindir/condor_version
%_bindir/condor_history
%_bindir/condor_status
%_bindir/condor_wait
%_bindir/condor_hold
%_bindir/condor_submit
%_bindir/condor_ssh_to_job
%_bindir/condor_power
%_bindir/condor_gather_info
%_bindir/condor_continue
%_bindir/condor_suspend
%_bindir/condor_test_match
%_bindir/condor_token_create
%_bindir/condor_token_fetch
%_bindir/condor_token_list
%_bindir/condor_drain
%_bindir/condor_ping
%_bindir/condor_tail
%_bindir/condor_qsub
%_bindir/condor_pool_job_report
%_bindir/condor_job_router_info
%_bindir/condor_transform_ads
%_bindir/condor_update_machine_ad
%_bindir/condor_annex
# sbin/condor is a link for master_off, off, on, reconfig,
# reconfig_schedd, restart
%_sbindir/condor_advertise
%_sbindir/condor_aklog
%_sbindir/condor_c-gahp
%_sbindir/condor_c-gahp_worker_thread
%_sbindir/condor_collector
%_sbindir/condor_convert_history
%_sbindir/condor_credd
%_sbindir/condor_fetchlog
%_sbindir/condor_had
%_sbindir/condor_master
%_sbindir/condor_negotiator
%_sbindir/condor_off
%_sbindir/condor_on
%_sbindir/condor_preen
%_sbindir/condor_reconfig
%_sbindir/condor_replication
%_sbindir/condor_restart
%_sbindir/condor_schedd
%_sbindir/condor_set_shutdown
%_sbindir/condor_shadow
%_sbindir/condor_sos
%_sbindir/condor_startd
%_sbindir/condor_starter
%_sbindir/condor_store_cred
%_sbindir/condor_testwritelog
%_sbindir/condor_transferd
%_sbindir/condor_updates_stats
%_sbindir/ec2_gahp
%_sbindir/condor_gridmanager
%_sbindir/condor_gridshell
%_sbindir/gahp_server
%_sbindir/grid_monitor
%_sbindir/grid_monitor.sh
%_sbindir/remote_gahp
%_sbindir/nordugrid_gahp
%_sbindir/AzureGAHPServer
%_sbindir/gce_gahp
%if %uw_build
%_sbindir/boinc_gahp
%endif
%_libexecdir/condor/condor_gpu_discovery
%_libexecdir/condor/condor_gpu_utilization
%_sbindir/condor_vm-gahp-vmware
%_sbindir/condor_vm_vmware
%config(noreplace) %_sysconfdir/condor/ganglia.d/00_default_metrics
%defattr(-,condor,condor,-)
%dir %_var/lib/condor/
%dir %_var/lib/condor/execute/
%dir %_var/log/condor/
%dir %_var/lib/condor/spool/
%dir %_var/lock/condor
%dir %_var/lock/condor/local
%dir %_var/run/condor

#################
%files procd
%_sbindir/condor_procd
%_sbindir/gidd_alloc
%_sbindir/procd_ctl
%_mandir/man1/procd_ctl.1.gz
%_mandir/man1/gidd_alloc.1.gz
%_mandir/man1/condor_procd.1.gz

#################
%if %qmf
%files qmf
%defattr(-,root,root,-)
%doc LICENSE-2.0.txt NOTICE.txt
%_sysconfdir/condor/config.d/60condor-qmf.config
%dir %_libdir/condor/plugins
%_libdir/condor/plugins/MgmtCollectorPlugin-plugin.so
%_libdir/condor/plugins/MgmtMasterPlugin-plugin.so
%_libdir/condor/plugins/MgmtNegotiatorPlugin-plugin.so
%_libdir/condor/plugins/MgmtScheddPlugin-plugin.so
%_libdir/condor/plugins/MgmtStartdPlugin-plugin.so
%_bindir/get_trigger_data
%_sbindir/condor_trigger_config
%_sbindir/condor_triggerd
%_sbindir/condor_job_server
%endif

#################
%if %plumage
%files plumage
%defattr(-,root,root,-)
%doc LICENSE-2.0.txt NOTICE.txt
%_sysconfdir/condor/config.d/62plumage.config
%dir %_libdir/condor/plugins
%_libdir/condor/plugins/PlumageCollectorPlugin-plugin.so
%dir %_datadir/condor/plumage
%_sbindir/plumage_job_etl_server
%_bindir/plumage_history_load
%_bindir/plumage_stats
%_bindir/plumage_history
%_datadir/condor/plumage/README
%_datadir/condor/plumage/SCHEMA
%_datadir/condor/plumage/plumage_accounting
%_datadir/condor/plumage/plumage_scheduler
%_datadir/condor/plumage/plumage_utilization
%defattr(-,condor,condor,-)
%endif

#################
%files kbdd
%defattr(-,root,root,-)
%doc LICENSE-2.0.txt NOTICE.txt
%_sbindir/condor_kbdd

#################
%files vm-gahp
%defattr(-,root,root,-)
%doc LICENSE-2.0.txt NOTICE.txt
%_sbindir/condor_vm-gahp
%_libexecdir/condor/libvirt_simple_script.awk

#################
%files classads
%defattr(-,root,root,-)
%doc LICENSE-2.0.txt NOTICE.txt
%_libdir/libclassad.so.*

#################
%files classads-devel
%defattr(-,root,root,-)
%doc LICENSE-2.0.txt NOTICE.txt
%_bindir/classad_functional_tester
%_bindir/classad_version
%_libdir/libclassad.so
%dir %_includedir/classad/
%_includedir/classad/attrrefs.h
%_includedir/classad/cclassad.h
%_includedir/classad/classad_distribution.h
%_includedir/classad/classadErrno.h
%_includedir/classad/classad.h
%_includedir/classad/classadItor.h
%_includedir/classad/classadCache.h
%_includedir/classad/classad_stl.h
%_includedir/classad/collectionBase.h
%_includedir/classad/collection.h
%_includedir/classad/common.h
%_includedir/classad/debug.h
%_includedir/classad/exprList.h
%_includedir/classad/exprTree.h
%_includedir/classad/fnCall.h
%_includedir/classad/indexfile.h
%_includedir/classad/jsonSink.h
%_includedir/classad/jsonSource.h
%_includedir/classad/lexer.h
%_includedir/classad/lexerSource.h
%_includedir/classad/literals.h
%_includedir/classad/matchClassad.h
%_includedir/classad/operators.h
%_includedir/classad/query.h
%_includedir/classad/sink.h
%_includedir/classad/source.h
%_includedir/classad/transaction.h
%_includedir/classad/util.h
%_includedir/classad/value.h
%_includedir/classad/view.h
%_includedir/classad/xmlLexer.h
%_includedir/classad/xmlSink.h
%_includedir/classad/xmlSource.h

#################
%files test
%defattr(-,root,root,-)
%_libexecdir/condor/condor_sinful
%_libexecdir/condor/condor_testingd
%_libexecdir/condor/test_user_mapping

%if %cream
%files cream-gahp
%defattr(-,root,root,-)
%doc LICENSE-2.0.txt NOTICE.txt
%_sbindir/cream_gahp
%endif

%if %parallel_setup
%files parallel-setup
%defattr(-,root,root,-)
%config(noreplace) %_sysconfdir/condor/config.d/20dedicated_scheduler_condor.config
%endif

%files -n python2-condor
%defattr(-,root,root,-)
%_bindir/condor_top
%_libdir/libpyclassad*.so
%_libexecdir/condor/libclassad_python_user.so
%{python_sitearch}/classad.so
%{python_sitearch}/htcondor.so

%files bosco
%defattr(-,root,root,-)
%if 0%{?hcc}
%config(noreplace) %_sysconfdir/condor/config.d/60-campus_factory.config
%endif
%if 0%{?osg} || 0%{?hcc}
%config(noreplace) %_sysconfdir/condor/campus_factory.conf
%endif
%_libexecdir/condor/shellselector
%_libexecdir/condor/campus_factory
%_sbindir/bosco_install
%_sbindir/campus_factory
%_sbindir/condor_ft-gahp
%_sbindir/runfactory
%_bindir/bosco_cluster
%_bindir/bosco_ssh_start
%_bindir/bosco_start
%_bindir/bosco_stop
%_bindir/bosco_findplatform
%_bindir/bosco_uninstall
%_bindir/bosco_quickstart
%_bindir/htsub
%_sbindir/glidein_creation
%_datadir/condor/campus_factory
%{python_sitelib}/GlideinWMS
%{python_sitelib}/campus_factory
%_mandir/man1/bosco_cluster.1.gz
%_mandir/man1/bosco_findplatform.1.gz
%_mandir/man1/bosco_install.1.gz
%_mandir/man1/bosco_ssh_start.1.gz
%_mandir/man1/bosco_start.1.gz
%_mandir/man1/bosco_stop.1.gz
%_mandir/man1/bosco_uninstall.1.gz

%files -n minicondor
%config(noreplace) %_sysconfdir/condor/config.d/00-minicondor


%if %uw_build

%ifarch %{ix86}
%files small-shadow
%{_sbindir}/condor_shadow_s
%config(noreplace) %_sysconfdir/condor/config.d/00-small-shadow
%endif

%files external-libs
%dir %_libdir/condor
%_libdir/condor/libcondordrmaa.a
%_libdir/condor/libdrmaa.so
%_libdir/condor/libglobus*.so*
%_libdir/condor/libvomsapi*.so*
%_libdir/condor/ugahp.jar

%files externals
%_sbindir/unicore_gahp
%if %blahp
%_libexecdir/condor/glite/bin/BLClient
%_libexecdir/condor/glite/bin/BLParserLSF
%_libexecdir/condor/glite/bin/BLParserPBS
%_libexecdir/condor/glite/bin/BNotifier
%_libexecdir/condor/glite/bin/BPRclient
%_libexecdir/condor/glite/bin/BPRserver
%_libexecdir/condor/glite/bin/BUpdaterCondor
%_libexecdir/condor/glite/bin/BUpdaterLSF
%_libexecdir/condor/glite/bin/BUpdaterPBS
%_libexecdir/condor/glite/bin/BUpdaterSGE
%_libexecdir/condor/glite/bin/batch_gahp
%_libexecdir/condor/glite/bin/batch_gahp_daemon
%_libexecdir/condor/glite/bin/blah_check_config
%_libexecdir/condor/glite/bin/blah_common_submit_functions.sh
%_libexecdir/condor/glite/bin/blah_job_registry_add
%_libexecdir/condor/glite/bin/blah_job_registry_dump
%_libexecdir/condor/glite/bin/blah_job_registry_lkup
%_libexecdir/condor/glite/bin/blah_job_registry_scan_by_subject
%_libexecdir/condor/glite/bin/blah_load_config.sh
%_libexecdir/condor/glite/bin/blparser_master
%_libexecdir/condor/glite/bin/condor_cancel.sh
%_libexecdir/condor/glite/bin/condor_hold.sh
%_libexecdir/condor/glite/bin/condor_resume.sh
%_libexecdir/condor/glite/bin/condor_status.sh
%_libexecdir/condor/glite/bin/condor_submit.sh
%_libexecdir/condor/glite/bin/lsf_cancel.sh
%_libexecdir/condor/glite/bin/lsf_hold.sh
%_libexecdir/condor/glite/bin/lsf_resume.sh
%_libexecdir/condor/glite/bin/lsf_status.sh
%_libexecdir/condor/glite/bin/lsf_submit.sh
%_libexecdir/condor/glite/bin/pbs_cancel.sh
%_libexecdir/condor/glite/bin/pbs_hold.sh
%_libexecdir/condor/glite/bin/pbs_resume.sh
%_libexecdir/condor/glite/bin/pbs_status.py
%_libexecdir/condor/glite/bin/pbs_status.sh
%_libexecdir/condor/glite/bin/pbs_submit.sh
%_libexecdir/condor/glite/bin/runcmd.pl.template
%_libexecdir/condor/glite/bin/sge_cancel.sh
%_libexecdir/condor/glite/bin/sge_filestaging
%_libexecdir/condor/glite/bin/sge_helper
%_libexecdir/condor/glite/bin/sge_hold.sh
%_libexecdir/condor/glite/bin/sge_local_submit_attributes.sh
%_libexecdir/condor/glite/bin/sge_resume.sh
%_libexecdir/condor/glite/bin/sge_status.sh
%_libexecdir/condor/glite/bin/sge_submit.sh
%_libexecdir/condor/glite/bin/test_condor_logger
# does this really belong here?
%dir %_libexecdir/condor/glite/etc
%_libexecdir/condor/glite/etc/glite-ce-blahparser
%_libexecdir/condor/glite/etc/glite-ce-blparser
%_libexecdir/condor/glite/etc/glite-ce-check-blparser
%_libexecdir/condor/glite/etc/batch_gahp.config
%_libexecdir/condor/glite/etc/batch_gahp.config.template
%_libexecdir/condor/glite/etc/blparser.conf.template
%dir %_libexecdir/condor/glite/share
%dir %_libexecdir/condor/glite/share/doc
%_libexecdir/condor/glite/share/doc/glite-ce-blahp-@PVER@/LICENSE
%endif

%endif

%if %systemd

%post
%if 0%{?fedora}
test -x /usr/sbin/selinuxenabled && /usr/sbin/selinuxenabled
if [ $? = 0 ]; then
   restorecon -R -v /var/lock/condor
   setsebool -P condor_domain_can_network_connect 1
   setsebool -P daemons_enable_cluster_mode 1
   semanage port -a -t condor_port_t -p tcp 12345
   # the number of extraneous SELinux warnings on f17 is very high
fi
%endif
%if 0%{?rhel} >= 7
test -x /usr/sbin/selinuxenabled && /usr/sbin/selinuxenabled
if [ $? = 0 ]; then
   /usr/sbin/semodule -i /usr/share/condor/htcondor.pp
   /usr/sbin/setsebool -P condor_domain_can_network_connect 1
   /usr/sbin/setsebool -P daemons_enable_cluster_mode 1
fi
%endif
if [ $1 -eq 1 ] ; then
    # Initial installation 
    /bin/systemctl daemon-reload >/dev/null 2>&1 || :
fi

%preun
if [ $1 -eq 0 ] ; then
    # Package removal, not upgrade
    /bin/systemctl --no-reload disable condor.service > /dev/null 2>&1 || :
    /bin/systemctl stop condor.service > /dev/null 2>&1 || :
fi

%postun
/bin/systemctl daemon-reload >/dev/null 2>&1 || :
# Note we don't try to restart - HTCondor will automatically notice the
# binary has changed and do graceful or peaceful restart, based on its
# configuration

%triggerun -- condor < 7.7.0-0.5

/usr/bin/systemd-sysv-convert --save condor >/dev/null 2>&1 ||:

/sbin/chkconfig --del condor >/dev/null 2>&1 || :
/bin/systemctl try-restart condor.service >/dev/null 2>&1 || :

%else
%post -n condor
/sbin/chkconfig --add condor
/sbin/ldconfig

%posttrans -n condor
# If there is a saved condor_config.local, recover it
if [ -f /etc/condor/condor_config.local.rpmsave ]; then
    if [ ! -f /etc/condor/condor_config.local ]; then
        mv /etc/condor/condor_config.local.rpmsave \
           /etc/condor/condor_config.local

        # Drop a README file to tell what we have done
        # Make sure that we don't overwrite a previous README
        if [ ! -f /etc/condor/README.condor_config.local ]; then
            file="/etc/condor/README.condor_config.local"
        else
            i="1"
            while [ -f /etc/condor/README.condor_config.local.$i ]; do
                i=$((i+1))
            done
            file="/etc/condor/README.condor_config.local.$i"
        fi

cat <<EOF > $file
On `date`, while installing or upgrading to
HTCondor %version, the /etc/condor directory contained a file named
"condor_config.local.rpmsave" but did not contain one named
"condor_config.local".  This situation may be the result of prior
modifications to "condor_config.local" that were preserved after the
HTCondor RPM stopped including that file.  In any case, the contents
of the old "condor_config.local.rpmsave" file may still be useful.
So after the install it was moved back into place and this README
file was created.  Here is a directory listing for the restored file
at that time:

`ls -l /etc/condor/condor_config.local`

See the "Configuration" section (3.3) of the HTCondor manual for more
information on configuration files.
EOF

    fi
fi

%preun -n condor
if [ $1 = 0 ]; then
  /sbin/service condor stop >/dev/null 2>&1 || :
  /sbin/chkconfig --del condor
fi


%postun -n condor
# Note we don't try to restart - HTCondor will automatically notice the
# binary has changed and do graceful or peaceful restart, based on its
# configuration
/sbin/ldconfig
%endif

%changelog
* Wed May 22 2019 Tim Theisen <tim@cs.wisc.edu> - 8.8.3-1
- Fixed a bug where jobs were killed instead of peacefully shutting down
- Fixed a bug where a restarted schedd wouldn't connect to its running jobs
- Improved file transfer performance when sending multiple files
- Fix a bug that prevented interactive submit from working with Singularity
- Orphaned Docker containers are now cleaned up on execute nodes
- Restored a deprecated Python interface that is used to read the event log

* Wed Apr 17 2019 Tim Theisen <tim@cs.wisc.edu> - 8.9.1-1
- An efficient curl plugin that supports uploads and authentication tokens
- HTCondor automatically supports GPU jobs in Docker and Singularity
- File transfer times are now recorded in the user job log and the job ad

* Thu Apr 11 2019 Tim Theisen <tim@cs.wisc.edu> - 8.8.2-1
- Fixed problems with condor_ssh_to_job and Singularity jobs
- Fixed a problem that could cause condor_annex to crash
- Fixed a problem where the job queue would very rarely be corrupted
- condor_userprio can report concurrency limits again
- Fixed the GPU discovery and monitoring code to map GPUs in the same way
- Made the CHIRP_DELAYED_UPDATE_PREFIX configuration knob work again
- Fixed restarting HTCondor from the Service Control Manager on Windows
- Fixed a problem where local universe jobs could not use condor_submit
- Restored a deprecated Python interface that is used to read the event log
- Fixed a problem where condor_shadow reuse could confuse DAGMan

* Thu Feb 28 2019 Tim Theisen <tim@cs.wisc.edu> - 8.9.0-1
- Absent any configuration, HTCondor denies authorization to all users
- All HTCondor daemons under a condor_master share a security session
- Scheduler Universe jobs are prioritized by job priority

* Tue Feb 19 2019 Tim Theisen <tim@cs.wisc.edu> - 8.8.1-1
- Fixed excessive CPU consumption with GPU monitoring
- GPU monitoring is off by default; enable with "use feature: GPUsMonitor"
- HTCondor now works with the new CUDA version 10 libraries
- Fixed a bug where sometimes jobs would not start on a Windows execute node
- Fixed a bug that could cause DAGman to go into an infinite loop on exit
- The JobRouter doesn't forward the USER attribute between two UID Domains
- Made Collector.locateAll() more efficient in the Python bindings
- Improved efficiency of the negotiation code in the condor_schedd

* Thu Jan 03 2019 Tim Theisen <tim@cs.wisc.edu> - 8.8.0-1
- Automatically add AWS resources to your pool using HTCondor Annex
- The Python bindings now include submit functionality
- Added the ability to run a job immediately by replacing a running job
- A new minicondor package makes single node installations easy
- HTCondor now tracks and reports GPU utilization
- Several performance enhancements in the collector
- The grid universe can create and manage VM instances in Microsoft Azure
- The MUNGE security method is now supported on all Linux platforms

* Wed Oct 31 2018 Tim Theisen <tim@cs.wisc.edu> - 8.7.10-1
- Can now interactively submit Docker jobs
- The administrator can now add arguments to the Singularity command line
- The MUNGE security method is now supported on all Linux platforms
- The grid universe can create and manage VM instances in Microsoft Azure
- Added a single-node package to facilitate using a personal HTCondor

* Wed Oct 31 2018 Tim Theisen <tim@cs.wisc.edu> - 8.6.13-1
- Made the Python 'in' operator case-insensitive for ClassAd attributes
- Python bindings are now built for the Debian and Ubuntu platforms
- Fixed a memory leak in the Python bindings
- Fixed a bug where absolute paths failed for output/error files on Windows
- Fixed a bug using Condor-C to run Condor-C jobs
- Fixed a bug where Singularity could not be used if Docker was not present

* Wed Aug 01 2018 Tim Theisen <tim@cs.wisc.edu> - 8.7.9-1
- Support for Debian 9, Ubuntu 16, and Ubuntu 18
- Improved Python bindings to support the full range of submit functionality
- Allows VMs to shutdown when the job is being gracefully evicted
- Can now specify a host name alias (CNAME) for NETWORK_HOSTNAME
- Added the ability to run a job immediately by replacing a running job

* Wed Aug 01 2018 Tim Theisen <tim@cs.wisc.edu> - 8.6.12-1
- Support for Debian 9, Ubuntu 16, and Ubuntu 18
- Fixed a memory leak that occurred when SSL authentication fails
- Fixed a bug where invalid transform REQUIREMENTS caused a Job to match
- Fixed a bug to allow a queue super user to edit protected attributes
- Fixed a problem setting the job environment in the Singularity container
- Fixed several other minor problems

* Tue May 22 2018 Tim Theisen <tim@cs.wisc.edu> - 8.7.8-2
- Reinstate man pages
- Drop centos from dist tag in 32-bit Enterprise Linux 7 RPMs

* Thu May 10 2018 Tim Theisen <tim@cs.wisc.edu> - 8.7.8-1
- The condor annex can easily use multiple regions simultaneously
- HTCondor now uses CUDA_VISIBLE_DEVICES to tell which GPU devices to manage
- HTCondor now reports GPU memory utilization

* Thu May 10 2018 Tim Theisen <tim@cs.wisc.edu> - 8.6.11-1
- Can now do an interactive submit of a Singularity job
- Shared port daemon is more resilient when starved for TCP ports
- The Windows installer configures the environment for the Python bindings
- Fixed several other minor problems

* Tue Mar 13 2018 Tim Theisen <tim@cs.wisc.edu> - 8.7.7-1
- condor_ssh_to_job now works with Docker Universe jobs
- A 32-bit condor_shadow is available for Enterprise Linux 7 systems
- Tracks and reports custom resources, e.g. GPUs, in the job ad and user log
- condor_q -unmatchable reports jobs that will not match any slots
- Several updates to the parallel universe
- Spaces are now allowed in input, output, and error paths in submit files
- In DAG files, spaces are now allowed in submit file paths

* Tue Mar 13 2018 Tim Theisen <tim@cs.wisc.edu> - 8.6.10-1
- Fixed a problem where condor_preen would crash on an active submit node
- Improved systemd configuration to clean up processes if the master crashes
- Fixed several other minor problems

* Thu Jan 04 2018 Tim Theisen <tim@cs.wisc.edu> - 8.7.6-1
- Machines won't enter "Owner" state unless using the Desktop policy
- One can use SCHEDD and JOB instead of MY and TARGET in SUBMIT_REQUIREMENTS
- HTCondor now reports all submit warnings, not just the first one
- The HTCondor Python bindings in pip are now built from the release branch

* Thu Jan 04 2018 Tim Theisen <tim@cs.wisc.edu> - 8.6.9-1
- Fixed a bug where some Accounting Groups could get too much surplus quota
- Fixed a Python binding bug where some queries could corrupt memory
- Fixed a problem where preen could block the schedd for a long time
- Fixed a bug in Windows where the job sandbox would not be cleaned up
- Fixed problems with the interaction between the master and systemd
- Fixed a bug where MAX_JOBS_SUBMITTED could be permanently reduced
- Fixed problems with very large disk requests

* Tue Nov 14 2017 Tim Theisen <tim@cs.wisc.edu> - 8.7.5-1
- Fixed an issue validating VOMS proxies

* Tue Nov 14 2017 Tim Theisen <tim@cs.wisc.edu> - 8.6.8-1
- Fixed an issue validating VOMS proxies

* Tue Oct 31 2017 Tim Theisen <tim@cs.wisc.edu> - 8.7.4-1
- Improvements to DAGMan including support for late job materialization
- Updates to condor_annex including improved status reporting
- When submitting jobs, HTCondor can now warn about job requirements
- Fixed a bug where remote CPU time was not recorded in the history
- Improved support for OpenMPI jobs
- The high availability daemon now works with IPV6 and shared_port
- The HTCondor Python bindings are now available for Python 2 and 3 in pip

* Tue Oct 31 2017 Tim Theisen <tim@cs.wisc.edu> - 8.6.7-1
- Fixed a bug where memory limits might not be updated in cgroups
- Add SELinux type enforcement rules to allow condor_ssh_to_job to work
- Updated systemd configuration to shutdown HTCondor in an orderly fashion
- The curl_plugin utility can now do HTTPS transfers
- Specifying environment variables now works with the Python Submit class

* Tue Sep 12 2017 Tim Theisen <tim@cs.wisc.edu> - 8.7.3-1
- Further updates to the late job materialization technology preview
- An improved condor_top tool
- Enhanced the AUTO setting for ENABLE_IPV{4,6} to be more selective
- Fixed several small memory leaks

* Tue Sep 12 2017 Tim Theisen <tim@cs.wisc.edu> - 8.6.6-1
- HTCondor daemons no longer crash on reconfig if syslog is used for logging
- HTCondor daemons now reliably leave a core file when killed by a signal
- Negotiator won't match jobs to machines with incompatible IPv{4,6} network
- On Ubuntu, send systemd alive messages to prevent HTCondor restarts
- Fixed a problem parsing old ClassAd string escapes in the python bindings
- Properly parse CPU time used from Slurm grid universe jobs
- Claims are released when parallel univ jobs are removed while claiming
- Starter won't get stuck when a job is removed with JOB_EXIT_HOOK defined
- To reduce audit logging, added cgroup rules to SELinux profile

* Mon Aug 07 2017 Tim Theisen <tim@cs.wisc.edu> - 8.6.5-2
- Update SELinux profile for Red Hat 7.4

* Tue Aug 01 2017 Tim Theisen <tim@cs.wisc.edu> - 8.6.5-1
- Fixed a memory leak that would cause the HTCondor collector to slowly grow
- Prevent the condor_starter from hanging when using cgroups on Debian
- Fixed several issues that occur when IPv6 is in use
- Support for using an ImDisk RAM drive on Windows as the execute directory
- Fixed a bug where condor_rm rarely removed another one of the user's jobs
- Fixed a bug with parallel universe jobs starting on partitionable slots

* Thu Jul 13 2017 Tim Theisen <tim@cs.wisc.edu> - 8.4.12-1
- Can configure the condor_startd to compute free disk space once

* Thu Jun 22 2017 Tim Theisen <tim@cs.wisc.edu> - 8.7.2-1
- Improved condor_schedd performance by turning off file checks by default
- condor_annex -status finds VM instances that have not joined the pool
- Able to update an annex's lease without adding new instances
- condor_annex now keeps a command log
- condor_q produces an expanded multi-line summary
- Automatically retry and/or resume http file transfers when appropriate
- Reduced load on the condor_collector by optimizing queries
- A python based condor_top tool

* Thu Jun 22 2017 Tim Theisen <tim@cs.wisc.edu> - 8.6.4-1
- Python bindings are now available on MacOSX
- Fixed a bug where PASSWORD authentication could fail to exchange keys
- Pslot preemption now properly handles custom resources, such as GPUs
- condor_submit now checks X.509 proxy expiration

* Tue May 09 2017 Tim Theisen <tim@cs.wisc.edu> - 8.6.3-1
- Fixed a bug where using an X.509 proxy might corrupt the job queue log
- Fixed a memory leak in the Python bindings

* Mon Apr 24 2017 Tim Theisen <tim@cs.wisc.edu> - 8.7.1-1
- Several performance enhancements in the collector
- Further refinement and initial documentation of the HTCondor Annex
- Enable chirp for Docker jobs
- Job Router uses first match rather than round-robin matching
- The schedd tracks jobs counts by status for each owner
- Technology preview of late job materialization in the schedd

* Mon Apr 24 2017 Tim Theisen <tim@cs.wisc.edu> - 8.6.2-1
- New metaknobs for mapping users to groups
- Now case-insensitive with Windows user names when storing credentials
- Signal handling in the OpenMPI script
- Report RemoteSysCpu for Docker jobs
- Allow SUBMIT_REQUIREMENT to refer to X509 secure attributes
- Linux kernel tuning script takes into account the machine's role

* Thu Mar 02 2017 Tim Theisen <tim@cs.wisc.edu> - 8.7.0-1
- Performance improvements in collector's ingestion of ClassAds
- Added collector attributes to report query times and forks
- Removed extra white space around parentheses when unparsing ClassAds
- Technology preview of the HTCondor Annex

* Thu Mar 02 2017 Tim Theisen <tim@cs.wisc.edu> - 8.6.1-1
- condor_q works in situations where user authentication is not configured
- Updates to work with Docker version 1.13
- Fix several problems with the Job Router
- Update scripts to support current versions of Open MPI and MPICH2
- Fixed a bug that could corrupt the job queue log when the disk is full

* Thu Jan 26 2017 Tim Theisen <tim@cs.wisc.edu> - 8.6.0-1
- condor_q shows shows only the current user's jobs by default
- condor_q summarizes related jobs (batches) on a single line by default
- Users can define their own job batch name at job submission time
- Immutable/protected job attributes make SUBMIT_REQUIREMENTS more useful
- The shared port daemon is enabled by default
- Jobs run in cgroups by default
- HTCondor can now use IPv6 addresses (Prefers IPv4 when both present)
- DAGMan: Able to easily define SCRIPT, VARs, etc., for all nodes in a DAG
- DAGMan: Revamped priority implementation
- DAGMan: New splice connection feature
- New slurm grid type in the grid universe for submitting to Slurm
- Numerous improvements to Docker support
- Several enhancements in the python bindings

* Mon Jan 23 2017 Tim Theisen <tim@cs.wisc.edu> - 8.4.11-1
- Fixed a bug which delayed startd access to stard cron job results
- Fixed a bug in pslot preemption that could delay jobs starting
- Fixed a bug in job cleanup at job lease expiration if using glexec
- Fixed a bug in locating ganglia shared libraries on Debian and Ubuntu

* Tue Dec 13 2016 Tim Theisen <tim@cs.wisc.edu> - 8.5.8-1
- The starter puts all jobs in a cgroup by default
- Added condor_submit commands that support job retries
- condor_qedit defaults to the current user's jobs
- Ability to add SCRIPTS, VARS, etc. to all nodes in a DAG using one command
- Able to conditionally add Docker volumes for certain jobs
- Initial support for Singularity containers
- A 64-bit Windows release

* Tue Dec 13 2016 Tim Theisen <tim@cs.wisc.edu> - 8.4.10-1
- Updated SELinux profile for Enterprise Linux
- Fixed a performance problem in the schedd when RequestCpus was an expression
- Preserve permissions when transferring sub-directories of the job's sandbox
- Fixed HOLD_IF_CPUS_EXCEEDED and LIMIT_JOB_RUNTIMES metaknobs
- Fixed a bug in handling REMOVE_SIGNIFICANT_ATTRIBUTES

* Thu Sep 29 2016 Tim Theisen <tim@cs.wisc.edu> - 8.5.7-1
- The schedd can perform job ClassAd transformations
- Specifying dependencies between DAGMan splices is much more flexible
- The second argument of the ClassAd ? : operator may be omitted
- Many usability improvements in condor_q and condor_status
- condor_q and condor_status can produce JSON, XML, and new ClassAd output
- To prepare for a 64-bit Windows release, HTCondor identifies itself as X86
- Automatically detect Daemon Core daemons and pass localname to them

* Thu Sep 29 2016 Tim Theisen <tim@cs.wisc.edu> - 8.4.9-1
- The condor_startd removes orphaned Docker containers on restart
- Job Router and HTCondor-C job job submission prompts schedd reschedule
- Fixed bugs in the Job Router's hooks
- Improved systemd integration on Enterprise Linux 7
- Upped default number of Chirp attributes to 100, and made it configurable
- Fixed a bug where variables starting with STARTD. or STARTER. were ignored

* Tue Aug 02 2016 Tim Theisen <tim@cs.wisc.edu> - 8.5.6-1
- The -batch output for condor_q is now the default
- Python bindings for job submission and machine draining
- Numerous Docker usability changes
- New options to limit condor_history results to jobs since last invocation
- Shared port daemon can be used with high availability and replication
- ClassAds can be written out in JSON format
- More flexible ordering of DAGMan commands
- Efficient PBS and SLURM job monitoring
- Simplified leases for grid universe jobs

* Tue Jul 05 2016 Tim Theisen <tim@cs.wisc.edu> - 8.4.8-1
- Fixed a memory leak triggered by the python htcondor.Schedd().query() call
- Fixed a bug that could cause Bosco file transfers to fail
- Fixed a bug that could cause the schedd to crash when using schedd cron jobs
- condor_schedd now rejects jobs when owner has no account on the machine
- Fixed a new bug in 8.4.7 where remote condor_history failed without -limit
- Fixed bugs triggered by the reconfiguration of the high-availability daemon
- Fixed a bug where condor_master could hang when using shared port on Windows 
- Fixed a bug with the -xml option on condor_q and condor_status

* Mon Jun 06 2016 Tim Theisen <tim@cs.wisc.edu> - 8.5.5-1
- Improvements for scalability of EC2 grid universe jobs
- Docker Universe jobs advertises remote user and system CPU time
- Improved systemd support
- The master can now run an administrator defined script at shutdown
- DAGMan includes better support for the batch name feature

* Mon Jun 06 2016 Tim Theisen <tim@cs.wisc.edu> - 8.4.7-1
- fixed a bug that could cause the schedd to become unresponsive
- fixed a bug where the Docker Universe would not set the group ID
- Docker Universe jobs now drop all Linux capabilities by default
- fixed a bug where subsystem specific configuration parameters were ignored
- fixed bugs with history file processing on the Windows platform

* Mon May 02 2016 Tim Theisen <tim@cs.wisc.edu> - 8.5.4-1
- Fixed a bug that delays schedd response when significant attributes change
- Fixed a bug where the group ID was not set in Docker universe jobs
- Limit update rate of various attributes to not overload the collector
- To make job router configuration easier, added implicit "target" scoping
- To make BOSCO work, the blahp does not generate limited proxies by default
- condor_status can now display utilization per machine rather than per slot
- Improve performance of condor_history and other tools

* Thu Apr 21 2016 Tim Theisen <tim@cs.wisc.edu> - 8.4.6-1
- fixed a bug that could cause a job to fail to start in a dynamic slot
- fixed a negotiator memory leak when using partitionable slot preemption
- fixed a bug that caused supplemental groups to be wrong during file transfer
- properly identify the Windows 10 platform
- fixed a typographic error in the LIMIT_JOB_RUNTIMES policy
- fixed a bug where maximum length IPv6 addresses were not parsed

* Thu Mar 24 2016 Tim Theisen <tim@cs.wisc.edu> - 8.5.3-1
- Use IPv6 (and IPv4) interfaces if they are detected
- Prefer IPv4 addresses when both are available
- Count Idle and Running jobs in Submitter Ads for Local and Scheduler universes
- Can submit jobs to SLURM with the new "slurm" type in the Grid universe
- HTCondor is built and linked with Globus 6.0

* Tue Mar 22 2016 Tim Theisen <tim@cs.wisc.edu> - 8.4.5-1
- fixed a bug that would cause the condor_schedd to send no flocked jobs
- fixed a bug that caused a 60 second delay using tools when DNS lookup failed
- prevent using accounting groups with embedded spaces that crash the negotiator
- fixed a bug that could cause use of ports outside the port range on Windows
- fixed a bug that could prevent dynamic slot reuse when using many slots
- fixed a bug that prevented correct utilization reports from the job router
- tune kernel when using cgroups to avoid OOM killing of jobs doing heavy I/O

* Thu Feb 18 2016 Tim Theisen <tim@cs.wisc.edu> - 8.5.2-1
- condor_q now defaults to showing only the current user's jobs
- condor_q -batch produces a single line report for a batch of jobs
- Docker Universe jobs now report and update memory and network usage
- immutable and protected job attributes
- improved performance when querying a HTCondor daemon's location
- Added the ability to set ClassAd attributes within the DAG file
- DAGMan now provides event timestamps in dagman.out

* Tue Feb 02 2016 Tim Theisen <tim@cs.wisc.edu> - 8.4.4-1
- fixed a bug that could cause the collector to crash when DNS lookup fails
- fixed a bug that caused Condor-C jobs with short lease durations to fail
- fixed bugs that affected EC2 grid universe jobs
- fixed a bug that prevented startup if a prior version shared port file exists
- fixed a bug that could cause the condor_shadow to hang on Windows

* Fri Jan 08 2016 Tim Theisen <tim@cs.wisc.edu> - 8.5.1-2
- optimized binaries

* Fri Jan 08 2016 Tim Theisen <tim@cs.wisc.edu> - 8.4.3-2
- optimized binaries

* Mon Dec 21 2015 Tim Theisen <tim@cs.wisc.edu> - 8.5.1-1
- the shared port daemon is enabled by default
- the condor_startd now records the peak memory usage instead of recent
- the condor_startd advertises CPU submodel and cache size
- authorizations are automatically setup when "Match Password" is enabled
- added a schedd-constraint option to condor_q

* Wed Dec 16 2015 Tim Theisen <tim@cs.wisc.edu> - 8.4.3-1
- fixed the processing of the -append option in the condor_submit command
- fixed a bug to run more that 100 dynamic slots on a single execute node
- fixed bugs that would delay daemon startup when using shared port on Windows
- fixed a bug where the cgroup VM limit would not be set for sizes over 2 GiB
- fixed a bug to use the ec2_iam_profile_name for Amazon EC2 Spot instances

* Tue Nov 17 2015 Tim Theisen <tim@cs.wisc.edu> - 8.4.2-1
- a bug fix to prevent the condor_schedd from crashing
- a bug fix to honor TCP_FORWARDING_HOST
- Standard Universe works properly in RPM installations of HTCondor
- the RPM packages no longer claim to provide Globus libraries
- bug fixes to DAGMan's "maximum idle jobs" throttle

* Tue Oct 27 2015 Tim Theisen <tim@cs.wisc.edu> - 8.4.1-1
- four new policy metaknobs to make configuration easier
- a bug fix to prevent condor daemons from crashing on reconfiguration
- an option natural sorting option on condor_status
- support of admin to mount certain directories into Docker containers

* Thu Oct 22 2015 Tim Theisen <tim@cs.wisc.edu> - 8.2.10-1
- an updated RPM to work with SELinux on EL7 platforms
- fixes to the condor_kbdd authentication to the X server
- a fix to allow the condor_kbdd to work with shared port enabled
- avoid crashes when using more than 1024 file descriptors on EL7
- fixed a memory leak in the ClassAd split() function
- condor_vacate will error out rather than ignore conflicting arguments
- a bug fix to the JobRouter to properly process the queue on restart
- a bug fix to prevent sending spurious data on a SOAP file transfer
- a bug fix to always present jobs in order in condor_history

* Mon Oct 12 2015 Tim Theisen <tim@cs.wisc.edu> - 8.5.0-1
- multiple enhancements to the python bindings
- the condor_schedd no longer changes the ownership of spooled job files
- spooled job files are visible to only the user account by default
- the condor_startd records when jobs are evicted by preemption or draining

* Mon Sep 14 2015 Tim Theisen <tim@cs.wisc.edu> - 8.4.0-1
- a Docker Universe to run a Docker container as an HTCondor job
- the submit file can queue a job for each file found
- the submit file can contain macros
- a dry-run option to condor_submit to test the submit file without any actions
- HTCondor pools can use IPv4 and IPv6 simultaneously
- execute directories can be encrypted upon user or administrator request
- Vanilla Universe jobs can utilize periodic application-level checkpoints
- the administrator can establish job requirements
- numerous scalability changes

* Thu Aug 27 2015 Tim Theisen <tim@cs.wisc.edu> - 8.3.8-1
- a script to tune Linux kernel parameters for better scalability
- support for python bindings on Windows platforms
- a mechanism to remove Docker images from the local machine

* Thu Aug 13 2015 Tim Theisen <tim@cs.wisc.edu> - 8.2.9-1
- a mechanism for the preemption of dynamic slots, such that the partitionable slot may use the dynamic slot in the match of a different job
- default configuration bug fixes for the desktop policy, such that it can both start jobs and monitor the keyboard

* Mon Jul 27 2015 Tim Theisen <tim@cs.wisc.edu> - 8.3.7-1
- default configuration settings have been updated to reflect current usage
- the ability to preempt dynamic slots, such that a job may match with a partitionable slot
- the ability to limit the number of jobs per submission and the number of jobs per owner by setting configuration variables

* Tue Jun 23 2015 Tim Theisen <tim@cs.wisc.edu> - 8.3.6-1
- initial Docker universe support
- IPv4/IPv6 mixed mode support

* Mon Apr 20 2015 Tim Theisen <tim@cs.wisc.edu> - 8.3.5-1
- new features that increase the power of job specification in the submit description file
- RPMs for Red Hat Enterprise Linux 6 and 7 are modularized and only distributed via our YUM repository
- The new condor-all RPM requires the other HTCondor RPMs of a typical HTCondor installation

* Tue Apr 07 2015 Tim Theisen <tim@cs.wisc.edu> - 8.2.8-1
- a bug fix to reconnect a TCP session when an HTCondorView collector restarts
- a bug fix to avoid starting too many jobs, only to kill some chosen at random

* Thu Mar 05 2015 Tim Theisen <tim@cs.wisc.edu> - 8.3.4-1
- a bug fix for a problem that can cause jobs to not be matched to resources when the condor_schedd is flocking

* Thu Feb 19 2015 Tim Theisen <tim@cs.wisc.edu> - 8.3.3-1
- the ability to encrypt a job's directory on Linux execute hosts
- enhancements to EC2 grid universe jobs
- a more efficient query protocol, including the ability to query the condor_schedd daemon's autocluster set

* Tue Feb 10 2015 Tim Theisen <tim@cs.wisc.edu> - 8.2.7-1
- sendmail is used by default for sending notifications (CVE-2014-8126)
- corrected input validation, which prevents daemon crashes
- an update, such that grid jobs work within the current Google Compute Engine
- a bug fix to prevent an infinite loop in the python bindings
- a bug fix to prevent infinite recursion when evaluating ClassAd attributes

* Tue Dec 23 2014 Tim Theisen <tim@cs.wisc.edu> - 8.3.2-1
- the next installment of IPv4/IPv6 mixed mode support: a submit node can simultaneously interact with an IPv4 and an IPv6 HTCondor pool
- scalability improvements: a reduced memory foot-print of daemons, a reduced number of TCP connections between submit and execute machines, and an improved responsiveness from a busy condor_schedd to queries

* Tue Dec 16 2014 Tim Theisen <tim@cs.wisc.edu> - 8.2.6-1
- a bug fix to the log rotation of the condor_schedd on Linux platforms
- transfer_input_files now works for directories on Windows platforms
- a correction of the flags passed to the mail program on Linux platforms
- a RHEL 7 platform fix of a directory permission that prevented daemons from starting

* Mon Dec 01 2014 Tim Theisen <tim@cs.wisc.edu> - 8.2.5-1
- an updated RPM installation script that preserves a modified condor_config.local file
- OpenSSL version 1.0.1j for Windows platforms

* Wed Nov 12 2014 Tim Theisen <tim@cs.wisc.edu> - 8.2.4-1
- a bug fix for an 8.2.3 condor_schedd that could not obtain a claim from an 8.0.x condor_startd
- a bug fix for removed jobs that return to the queue
- a workaround for a condor_schedd performance issue when handling a large number of jobs
- a bug fix to prevent the condor_kbdd from crashing on Windows
- a bug fix to correct the reporting of available disk on Windows

* Wed Oct 01 2014 Tim Theisen <tim@cs.wisc.edu> - 8.2.3-1
- support for Ubuntu 14.04 LTS, including support for the standard universe

* Thu Sep 11 2014 Tim Theisen <tim@cs.wisc.edu> - 8.3.1-1
- a variety of changes that reduce memory usage and improve performance
- if cgroups are used to limit memory utilization, HTCondor sets both the memory and swap limits.

* Wed Aug 27 2014 Carl Edquist <edquist@cs.wisc.edu> - 8.2.2-2.3
- Include config file for MASTER_NEW_BINARY_RESTART = PEACEFUL (SOFTWARE-850)

* Tue Aug 26 2014 Carl Edquist <edquist@cs.wisc.edu> - 8.2.2-2.2
- Include peaceful_off patch (SOFTWARE-1307)

* Mon Aug 25 2014 Carl Edquist <edquist@cs.wisc.edu> - 8.2.2-2.1
- Include condor_gt4540_aws patch for #4540

* Fri Aug 22 2014 Carl Edquist <edquist@cs.wisc.edu> - 8.2.2-2
- Strict pass-through with fixes from 8.2.2-1.1

* Thu Aug 21 2014 Carl Edquist <edquist@cs.wisc.edu> - 8.2.2-1.1
- Update to 8.2.2 with build fixes for non-UW builds

* Mon Sep 09 2013  <edquist@cs.wisc.edu> - 8.1.2-0.3
- Include misc unpackaged files from 8.x.x

* Sun Sep 08 2013  <edquist@cs.wisc.edu> - 8.1.2-0.1.unif
- Packaging fixes to work with latest 8.1.2 source from master
- Move condor.spec into git master-unified_rpm-branch
- Apply patches to upstream branch and remove from rpm / spec
- Always build man pages / remove references to include_man
- Always include systemd sources for passthrough rebuilds of source rpms
- Add macros to bundle external source tarballs with the source rpm to support
  offline builds with externals

* Tue Aug 20 2013 Carl Edquist <edquist@cs.wisc.edu> - 7.9.6-8.unif.8
- Remove externals dependency from std-universe subpackage

* Mon Aug 19 2013 Carl Edquist <edquist@cs.wisc.edu> - 7.9.6-8.unif.7
- Merge init script improvements from trunk
- Have std_local_ref depend on senders,receivers instead of stub_gen
- Carve out std universe files into separate subpackage
- Move uw_build-specific non-std-universe files into externals subpackage
- Condor_config changes for #3645
- Use %osg / %std_univ macros to control build type default
- Support PROPER builds of std universe (ie, without UW_BUILD)
- Use make jobserver when building glibc external instead of make -j2
- Move python requirement out of main condor package (#3704)
- Move condor_config.local from /var/lib/condor/ to /etc/condor/

* Fri Jul 05 2013 Carl Edquist <edquist@cs.wisc.edu> - 7.9.6-8.unif.6
- Address build dependency issue seen with -j24

* Fri Jun 21 2013 Carl Edquist <edquist@cs.wisc.edu> - 7.9.6-8.unif.5
- Initial support for UW_BUILD

* Tue Jun 18 2013 Carl Edquist <edquist@cs.wisc.edu> - 7.9.6-8.unif.4
- Remove service restart for upgrades

* Tue Jun 11 2013 Carl Edquist <edquist@cs.wisc.edu> - 7.9.6-8.unif.2
- Add a parallel-setup sub-package for parallel universe configuration,
  namely setting up the host as a dedicated resource

* Mon Jun 10 2013 Brian Lin <blin@cs.wisc.edu> - 7.8.8-2
- Init script improvements

* Fri Jun 07 2013 Carl Edquist <edquist@cs.wisc.edu> - 7.9.6-8.unif.1
- Add in missing features from Fedora rpm
- Reorganize to reduce the diff size between this and the Fedora rpm

* Fri Jun 07 2013 Brian Lin <blin@cs.wisc.edu> - 7.9.6-8
- Remove glexec runtime dependency

* Tue May 28 2013 Brian Lin <blin@cs.wisc.edu> - 7.9.6-7
- Mark /usr/share/osg/sysconfig/condor as non-config file

* Thu May 23 2013 Brian Lin <blin@cs.wisc.edu> - 7.9.6-6
- Rebuild against fixed glite-ce-cream-client-api-c

* Wed May 22 2013 Brian Lin <blin@cs.wisc.edu> - 7.9.6-5
- Enable plumage for x86{,_64}

* Wed May 22 2013 Brian Lin <blin@cs.wisc.edu> - 7.9.6-4
- Enable cgroups for EL6

* Tue May 21 2013 Brian Lin <blin@cs.wisc.edu> - 7.9.6-3
- Building with blahp/cream

* Tue May 21 2013 Brian Lin <blin@cs.wisc.edu> - 7.9.6-2
- Build without blahp/cream

* Tue May 21 2013 Brian Lin <blin@cs.wisc.edu> - 7.9.6-1
- New version

* Wed May 08 2013 Matyas Selmeci <matyas@cs.wisc.edu> - 7.8.8-1
- New version
- Removed condor_glidein -- was removed upstream

* Wed Feb 13 2013 Dave Dykstra <dwd@fnal.gov> - 7.8.6-3
- Renamed /etc/sysconfig/condor-lcmaps-env to /usr/share/osg/sysconfig/condor
  to match the new OSG method for handling daemon environment variables, 
  which keeps non-replaceable settings out of /etc/sysonfig
- Change settings in /usr/share/osg/sysconfig/condor to use the latest variable
  name LLGT_LIFT_PRIVILEGED_PROTECTION instead of LLGT4_NO_CHANGE_USER,
  eliminate obsolete variable LLGT_VOMS_DISABLE_CREDENTIAL_CHECK, and change
  the default debug level from 3 to 2.

* Fri Dec 21 2012 Matyas Selmeci <matyas@cs.wisc.edu> - 7.8.6-2
- Patch to fix default BATCH_GAHP config value (#SOFTWARE-873)

* Thu Oct 25 2012 Matyas Selmeci <matyas@cs.wisc.edu> - 7.8.6-1
- New version

* Mon Oct 22 2012 Matyas Selmeci <matyas@cs.wisc.edu> - 7.8.5-1
- New version

* Wed Sep 19 2012 Matyas Selmeci <matyas@cs.wisc.edu> - 7.8.4-1
- New version

* Fri Sep 07 2012 Matyas Selmeci <matyas@cs.wisc.edu> - 7.8.3-1
- New version

* Mon Aug 27 2012 Matyas Selmeci <matyas@cs.wisc.edu> - 7.8.2-2
- Add patch to fix unnecessary GSI callouts (condor_gt2104_pt2.patch in gittrac #2104)
- Fixed BLClient location

* Tue Aug 14 2012 Matyas Selmeci <matyas@cs.wisc.edu> - 7.8.2-1
- New version

* Mon Jul 30 2012 Matyas Selmeci <matyas@cs.wisc.edu> - 7.8.1-7
- Put cream_gahp into separate subpackage

* Mon Jul 16 2012 Matyas Selmeci <matyas@cs.wisc.edu> - 7.8.1-6
- Remove cream_el6.patch; change proper_cream.diff to work on both el5 and el6
  instead.

* Thu Jul 05 2012 Matyas Selmeci <matyas@cs.wisc.edu> - 7.8.1-5
- Bump to rebuild

* Tue Jun 26 2012 Matyas Selmeci <matyas@cs.wisc.edu> - 7.8.1-4
- Add CREAM

* Tue Jun 19 2012 Matyas Selmeci <matyas@cs.wisc.edu> - 7.8.1-3
- Add Provides lines for classads and classads-devel

* Mon Jun 18 2012 Matyas Selmeci <matyas@cs.wisc.edu> - 7.8.1-2
- Add environment variables for interacting with lcmaps (condor-lcmaps-env)

* Fri Jun 15 2012 Matyas Selmeci <matyas@cs.wisc.edu> - 7.8.1-1
- Version bump

* Wed Jun 13 2012 Matyas Selmeci <matyas@cs.wisc.edu> - 7.8.0-3
- Fix wrong paths for shared libraries

* Wed Jun 13 2012 Matyas Selmeci <matyas@cs.wisc.edu> - 7.8.0-2
- Build blahp

* Thu May 31 2012 Matyas Selmeci <matyas@cs.wisc.edu> - 7.8.0-1
- Version bump
- Updated condor_config.generic.patch
- Removed glexec-patch.diff

* Sun Apr  1 2012 Alain Roy <roy@cs.wisc.edu> - 7.6.6-4
- Backported patch from Condor 7.7 to fix glexec bugs
- Enabled glexec

* Fri Feb 10 2012 Derek Weitzel <dweitzel@cse.unl.edu> - 7.6.6-3
- Adding sticky bit to condor_root_switchboard

* Wed Jan 18 2012 Derek Weitzel <dweitzel@cse.unl.edu> - 7.6.6-2
- Added support for rhel6

* Wed Jan 18 2012 Tim Cartwright <cat@cs.wisc.edu> - 7.6.6-1
- Updated to upstream tagged 7.6.6 release

* Wed Jan 11 2012 Tim Cartwright <cat@cs.wisc.edu> - 7.6.4-1
- Simplified revision number

* Tue Nov 29 2011 Derek Weitzel <dweitzel@cse.unl.edu> - 7.6.4-0.6.2
- Rebasing to 7.6.4

* Fri Oct 28 2011 Matyas Selmeci <matyas@cs.wisc.edu> - 7.6.2-0.6.3
- rebuilt

* Mon Sep 12 2011 Matyas Selmeci <matyas@cs.wisc.edu> - 7.6.2-0.6.2
- Rev bump to rebuild with updated Globus libs

* Thu Aug 11 2011 Derek Weitzel <dweitzel@cse.unl.edu> - 7.6.2-0.5.2
- Updated to upstream official 7.6.2 release

* Thu Aug 04 2011 Derek Weitzel <dweitzel@cse.unl.edu> - 7.6.2-0.5.672537b1git.1
- Made LOCAL_DIR always point to /var/lib/condor rather than TILDE

* Wed Jun  8 2011 <bbockelm@cse.unl.edu> - 7.7.0-0.5
- Start to break build products into conditionals for future EPEL5 support.
- Begun integration of a systemd service file.

* Tue Jun  7 2011 <matt@redhat> - 7.7.0-0.4
- Added tmpfiles.d/condor.conf (BZ711456)

* Tue Jun  7 2011 <matt@redhat> - 7.7.0-0.3
- Fast forward to 7.7.0 pre-release at 1babb324
- Catch libdeltacloud 0.8 update

* Fri May 20 2011 <matt@redhat> - 7.7.0-0.2
- Added GSI support, dependency on Globus

* Fri May 13 2011 <matt@redhat> - 7.7.0-0.1
- Fast forward to 7.7.0 pre-release at 79952d6b
- Introduced ec2_gahp
- 79952d6b brings schema expectations inline with Cumin

* Tue May 10 2011 <matt@redhat> - 7.6.1-0.1
- Upgrade to 7.6.0 release, pre-release of 7.6.1 at 5617a464
- Upstreamed patch: log_lock_run.patch
- Introduced condor-classads to obsolete classads
- Introduced condor-aviary, package of the aviary contrib
- Introduced condor-deltacloud-gahp
- Introduced condor-qmf, package of the mgmt/qmf contrib
- Transitioned from LOCAL_CONFIG_FILE to LOCAL_CONFIG_DIR
- Stopped building against gSOAP,
-  use aviary over birdbath and ec2_gahp (7.7.0) over amazon_gahp

* Tue Feb 08 2011 Fedora Release Engineering <rel-eng@lists.fedoraproject.org> - 7.5.5-2
- Rebuilt for https://fedoraproject.org/wiki/Fedora_15_Mass_Rebuild

* Thu Jan 27 2011 <matt@redhat> - 7.5.5-1
- Rebase to 7.5.5 release
-  configure+imake -> cmake
-  Removed patches:
-   only_dynamic_unstripped.patch
-   gsoap-2.7.16-wsseapi.patch
-   gsoap-2.7.16-dom.patch
-  man pages are now built with source
-  quill is no longer present
-  condor_shared_port added
-  condor_power added
-  condor_credd added
-  classads now built from source

* Thu Jan 13 2011 <matt@redhat> - 7.4.4-1
- Upgrade to 7.4.4 release
- Upstreamed: stdsoap2.h.patch.patch

* Mon Aug 23 2010  <matt@redhat> - 7.4.3-1
- Upgrade to 7.4.3 release
- Upstreamed: dso_link_change

* Fri Jun 11 2010  <matt@redhat> - 7.4.2-2
- Rebuild for classads DSO version change (1:0:0)
- Updated stdsoap2.h.patch.patch for gsoap 2.7.16
- Added gsoap-2.7.16-wsseapi/dom.patch for gsoap 2.7.16

* Wed Apr 21 2010  <matt@redhat> - 7.4.2-1
- Upgrade to 7.4.2 release

* Tue Jan  5 2010  <matt@redhat> - 7.4.1-1
- Upgrade to 7.4.1 release
- Upstreamed: guess_version_from_release_dir, fix_platform_check
- Security update (BZ549577)

* Fri Dec  4 2009  <matt@redhat> - 7.4.0-1
- Upgrade to 7.4.0 release
- Fixed POSTIN error (BZ540439)
- Removed NOTICE.txt source, now provided by upstream
- Removed no_rpmdb_query.patch, applied upstream
- Removed no_basename.patch, applied upstream
- Added only_dynamic_unstripped.patch to reduce build time
- Added guess_version_from_release_dir.patch, for previous
- Added fix_platform_check.patch
- Use new --with-platform, to avoid modification of make_final_tarballs
- Introduced vm-gahp package to hold libvirt deps

* Fri Aug 28 2009  <matt@redhat> - 7.2.4-1
- Upgrade to 7.2.4 release
- Removed gcc44_const.patch, accepted upstream
- New log, lock, run locations (BZ502175)
- Filtered innocuous semanage message

* Fri Aug 21 2009 Tomas Mraz <tmraz@redhat.com> - 7.2.1-3
- rebuilt with new openssl

* Fri Jul 24 2009 Fedora Release Engineering <rel-eng@lists.fedoraproject.org> - 7.2.1-2
- Rebuilt for https://fedoraproject.org/wiki/Fedora_12_Mass_Rebuild

* Wed Feb 25 2009  <matt@redhat> - 7.2.1-1
- Upgraded to 7.2.1 release
- Pruned changes accepted upstream from condor_config.generic.patch
- Removed Requires in favor of automatic dependencies on SONAMEs
- Added no_rmpdb_query.patch to avoid rpm -q during a build

* Tue Feb 24 2009 Fedora Release Engineering <rel-eng@lists.fedoraproject.org> - 7.2.0-5
- Rebuilt for https://fedoraproject.org/wiki/Fedora_11_Mass_Rebuild

* Thu Jan 15 2009 Tomas Mraz <tmraz@redhat.com> - 7.2.0-4
- rebuild with new openssl

* Wed Jan 14 2009  <matt@redhat> - 7.2.0-3
- Fixed regression: initscript was on by default, now off again

* Thu Jan  8 2009  <matt@redhat> - 7.2.0-2
- (Re)added CONDOR_DEVELOPERS=NONE to the default condor_config.local
- Added missing Obsoletes for condor-static (thanks Michael Schwendt)

* Wed Jan  7 2009  <matt@redhat> - 7.2.0-1
- Upgraded to 7.2.0 release
- Removed -static package
- Added Fedora specific buildid
- Enabled KBDD, daemon to monitor X usage on systems with only USB devs
- Updated install process

* Wed Oct  8 2008  <matt@redhat> - 7.0.5-1
- Rebased on 7.0.5, security update

* Wed Aug  6 2008  <mfarrellee@redhat> - 7.0.4-1
- Updated to 7.0.4 source
- Stopped using condor_configure in install step

* Tue Jun 10 2008  <mfarrellee@redhat> - 7.0.2-1
- Updated to 7.0.2 source
- Updated config, specifically HOSTALLOW_WRITE, for Personal Condor setup
- Added condor_config.generic

* Mon Apr  7 2008  <mfarrellee@redhat> - 7.0.0-8
- Modified init script to be off by default, resolves bz441279

* Fri Apr  4 2008  <mfarrellee@redhat> - 7.0.0-7
- Updated to handle changes in gsoap dependency

* Mon Feb 11 2008  <mfarrellee@redhat> - 7.0.0-6
- Added note about how to download the source
- Added generate-tarball.sh script

* Sun Feb 10 2008  <mfarrellee@redhat> - 7.0.0-5
- The gsoap package is compiled with --disable-namespaces, which means
  soap_set_namespaces is required after each soap_init. The
  gsoap_nonamespaces.patch handles this.

* Fri Feb  8 2008  <mfarrellee@redhat> - 7.0.0-4
- Added patch to detect GCC 4.3.0 on F9
- Added patch to detect GLIBC 2.7.90 on F9
- Added BuildRequires: autoconf to allow for regeneration of configure
  script after GCC 4.3.0 detection and GLIBC 2.7.90 patches are
  applied
- Condor + GCC 4.3.0 + -O2 results in an internal compiler error
  (BZ 432090), so -O2 is removed from optflags for the time
  being. Thanks to Mike Bonnet for the suggestion on how to filter
  -O2.

* Tue Jan 22 2008  <mfarrellee@redhat> - 7.0.0-3
- Update to UW's really-final source for Condor 7.0.0 stable series
  release. It is based on the 72173 build with minor changes to the
  configure.ac related to the SRB external version.
- In addition to removing externals from the UW tarball, the NTconfig
  directory was removed because it had not gone through IP audit.

* Tue Jan 22 2008  <mfarrellee@redhat> - 7.0.0-2
- Update to UW's final source for Condor 7.0.0 stable series release

* Thu Jan 10 2008  <mfarrellee@redhat> - 7.0.0-1
- Initial package of Condor's stable series under ASL 2.0
- is_clipped.patch replaced with --without-full-port option to configure
- zlib_is_soft.patch removed, outdated by configure.ac changes
- removed autoconf dependency needed for zlib_is_soft.patch

* Tue Dec  4 2007  <mfarrellee@redhat> - 6.9.5-2
- SELinux was stopping useradd in pre because files specified root as
  the group owner for /var/lib/condor, fixed, much thanks to Phil Knirsch

* Fri Nov 30 2007  <mfarrellee@redhat> - 6.9.5-1
- Fixed release tag
- Added gSOAP support and packaged WSDL files

* Thu Nov 29 2007  <mfarrellee@redhat> - 6.9.5-0.2
- Packaged LSB init script
- Changed pre to not create the condor user's home directory, it is
  now a directory owned by the package

* Thu Nov 29 2007  <mfarrellee@redhat> - 6.9.5-0.1
- Condor 6.9.5 release, the 7.0.0 stable series candidate
- Removed x86_64_no_multilib-200711091700cvs.patch, merged upstream
- Added patch to make zlib a soft requirement, which it should be
- Disabled use of smp_mflags because of make dependency issues
- Explicitly not packaging WSDL files until the SOAP APIs are available

* Tue Nov 20 2007  <mfarrellee@redhat> - 6.9.5-0.3.200711091700cvs
- Rebuild for repo inheritance update: dependencies are now pulled
  from RHEL 5 U1 before RH Application Stack

* Thu Nov 15 2007 <mfarrellee@redhat> - 6.9.5-0.2.200711091700cvs
- Added support for building on x86_64 without multilib packages
- Made the install section more flexible, reduced need for
  make_final_tarballs to be updated

* Fri Nov 9 2007 <mfarrellee@redhat> - 6.9.5-0.1.200711091700cvs
- Working source with new ASL 2.0 license

* Fri Nov 9 2007 <mfarrellee@redhat> - 6.9.5-0.1.200711091330cvs
- Source is now stamped ASL 2.0, as of Nov 9 2007 1:30PM Central
- Changed license to ASL 2.0
- Fixed find in prep to work if no files have bad permissions
- Changed the name of the LICENSE file to match was is now release in
  the source tarball

* Tue Nov 6 2007  <mfarrellee@redhat> - 6.9.5-0.1.rc
- Added m4 dependency not in RHEL 5.1's base
- Changed chmod a-x script to use find as more files appear to have
  improper execute bits set
- Added ?dist to Release:
- condor_privsep became condor_root_switchboard

* Tue Sep 11 2007  <mfarrellee@redhat> - 6.9.5-0.3.20070907cvs
- Instead of releasing libcondorapi.so, which is improperly created
  and poorly versioned, we release libcondorapi.a, which is apparently
  more widely used, in a -static package
- Instead of installing the stripped tarball, the unstripped is now
  installed, which gives a nice debuginfo package
- Found and fixed permissions problems on a number of src files,
  issue raised by rpmlint on the debuginfo package

* Mon Sep 10 2007  <mfarrellee@redhat> - 6.9.5-0.2.20070907cvs
- Updated pre section to create condor's home directory with adduser, and
  removed _var/lib/condor from files section
- Added doc LICENSE.TXT to all files sections
- Shortened lines longer than 80 characters in this spec (except the sed line)
- Changed install section so untar'ing a release can handle fedora7 or fedora8
- Simplified the site.def and config file updates (sed + mv over mv + sed + rm)
- Added a patch (fedora_rawhide_7.91-20070907cvs.patch) to support building on
  a fedora 7.91 (current Rawhide) release
- Moved the examples from /usr/share/doc/condor... into builddir and just
  marked them as documentation
- Added a number of dir directives to force all files to be listed, no implicit
  inclusion

* Fri Sep  7 2007  <mfarrellee@redhat> - 6.9.5-0.1.20070907cvs
- Initial release<|MERGE_RESOLUTION|>--- conflicted
+++ resolved
@@ -47,12 +47,6 @@
 %if 0%{?hcc}
 %define blahp 0
 %define cream 0
-<<<<<<< HEAD
-=======
-%if 0%{?rhel} >= 6
-%define std_univ 0
-%endif
->>>>>>> fe7cd610
 %endif
 
 # Don't bother building CREAM for 32-bit RHEL7
@@ -62,13 +56,6 @@
 %endif
 %endif
 
-<<<<<<< HEAD
-=======
-%if 0%{?osg} && 0%{?rhel} == 7
-%define std_univ 0
-%endif
-
->>>>>>> fe7cd610
 %define glexec 1
 
 # Temporarily turn parallel_setup off
