%define tarball_version 8.1.3

# optionally define any of these, here or externally
# % define fedora   16
# % define osg      0
# % define uw_build 1
# % define std_univ 1

%define gsoap 1
%define aviary 0
%define plumage 0
%define systemd 0
%define cgroups 0

%if 0%{?rhel} >= 6
%define cgroups 1
%endif
%if 0%{?rhel} >= 7
%define systemd 1
%endif

# default to uw_build if neither osg nor fedora is enabled
%if %undefined uw_build
%if 0%{?osg} || 0%{?hcc}
%define uw_build 0
%else
%define uw_build 1
%endif
%endif

# enable std universe by default 
%if %undefined std_univ
%define std_univ 1
%endif

%ifarch %{ix86}
%if 0%{?rhel} >= 6
# std universe is not ported to 32bit rhel6
%define std_univ 0
%endif
%endif

%if %uw_build
%define debug 1
%define verbose 1
%define gsoap 0
%else
%endif

# define these to 1 if you want to include externals in source rpm
%define bundle_uw_externals 0
%define bundle_std_univ_externals 0

# Things not turned on, or don't have Fedora packages yet
%define qmf 0

%if 0%{?fedora}
%define blahp 1
%define cream 0
# a handful of std universe files don't seem to get built in fedora...
%define std_univ 0
%else
%define blahp 1
%define cream 1
%endif

%if 0%{?hcc}
%define blahp 0
%define cream 0
%if 0%{?rhel} >= 7
%define aviary 0
%else
%define aviary 1
%endif
%if 0%{?rhel} >= 6
%define std_univ 0
%endif
%endif

# Don't bother building CREAM for 32-bit RHEL7
%ifarch %{ix86}
%if 0%{?rhel} >= 7
%define cream 0
%endif
%endif

%if 0%{?osg} && 0%{?rhel} == 7
%define aviary 0
%define std_univ 0
%endif

%define glexec 1

# Temporarily turn parallel_setup off
%define parallel_setup 0

# These flags are meant for developers; it allows one to build HTCondor
# based upon a git-derived tarball, instead of an upstream release tarball
%define git_build 1
# If building with git tarball, Fedora requests us to record the rev.  Use:
# git log -1 --pretty=format:'%h'
%define git_rev f9e8f64

%if ! (0%{?fedora} > 12 || 0%{?rhel} > 5)
%{!?python_sitelib: %global python_sitelib %(%{__python} -c "from distutils.sysconfig import get_python_lib; print(get_python_lib())")}
%{!?python_sitearch: %global python_sitearch %(%{__python} -c "from distutils.sysconfig import get_python_lib; print(get_python_lib(1))")}
%endif

Summary: HTCondor: High Throughput Computing
Name: condor
Version: %{tarball_version}
%global version_ %(tr . _ <<< %{version})

# Only edit the %condor_base_release to bump the rev number
%define condor_git_base_release 0.1
%define condor_base_release 1
%if %git_build
        %define condor_release %condor_git_base_release.%{git_rev}.git
%else
        %define condor_release %condor_base_release
%endif
Release: %condor_release%{?dist}

License: ASL 2.0
Group: Applications/System
URL: http://www.cs.wisc.edu/condor/

# This allows developers to test the RPM with a non-release, git tarball
%if %git_build

# git clone http://condor-git.cs.wisc.edu/repos/condor.git
# cd condor
# git archive master | gzip -7 > ~/rpmbuild/SOURCES/condor.tar.gz
Source0: condor.tar.gz

%else

# The upstream HTCondor source tarball contains some source that cannot
# be shipped as well as extraneous copies of packages the source
# depends on. Additionally, the upstream HTCondor source requires a
# click-through license. Once you have downloaded the source from:
#   http://parrot.cs.wisc.edu/v7.0.license.html
# you should process it with generate-tarball.sh:
#   ./generate-tarball.sh 7.0.4
# MD5Sum of upstream source:
#   06eec3ae274b66d233ad050a047f3c91  condor_src-7.0.0-all-all.tar.gz
#   b08743cfa2e87adbcda042896e8ef537  condor_src-7.0.2-all-all.tar.gz
#   5f326ad522b63eacf34c6c563cf46910  condor_src-7.0.4-all-all.tar.gz
#   73323100c5b2259f3b9c042fa05451e0  condor_src-7.0.5-all-all.tar.gz
#   a2dd96ea537b2c6d105b6c8dad563ddc  condor_src-7.2.0-all-all.tar.gz
#   edbac8267130ac0a0e016d0f113b4616  condor_src-7.2.1-all-all.tar.gz
#   6d9b0ef74d575623af11e396fa274174  condor_src-7.2.4-all-all.tar.gz
#   ee72b65fad02d21af0dc8f1aa5872110  condor_src-7.4.0-all-all.tar.gz
#   d4deeabbbce65980c085d8bea4c1018a  condor_src-7.4.1-all-all.tar.gz
#   4714086f58942b78cf03fef9ccb1117c  condor_src-7.4.2-all-all.tar.gz
#   2b7e7687cba85d0cf0774f9126b51779  condor_src-7.4.3-all-all.tar.gz
#   108a4b91cd10deca1554ca1088be6c8c  condor_src-7.4.4-all-all.tar.gz
#   b482c4bfa350164427a1952113d53d03  condor_src-7.5.5-all-all.tar.gz
#   2a1355cb24a56a71978d229ddc490bc5  condor_src-7.6.0-all-all.tar.gz
# Note: The md5sum of each generated tarball may be different
Source0: %{name}-%{tarball_version}.tar.gz
Source1: generate-tarball.sh
%endif

# % if %systemd
Source3: osg-env.conf
# % else
Source4: condor.osg-sysconfig
# % endif
Source5: condor_config.local.dedicated.resource

Source6: 10-batch_gahp_blahp.config
Source7: 00-restart_peaceful.config

Source8: htcondor.pp

# custom find-requires script for filtering stuff from condor-external-libs
Source90: find-requires.sh

%if %uw_build
%define __find_requires %{SOURCE90}
%define _use_internal_dependency_generator 0
%endif

%if %bundle_uw_externals
Source101: blahp-1.16.5.1.tar.gz
Source102: boost_1_49_0.tar.gz
Source103: c-ares-1.3.0.tar.gz
Source105: drmaa-1.6.1.tar.gz
Source106: glite-ce-cream-client-api-c-1.14.0-4.sl6.tar.gz
Source107: glite-ce-wsdl-1.14.0-4.sl6.tar.gz
Source108: glite-lbjp-common-gsoap-plugin-3.1.2-2.src.tar.gz
Source109: glite-lbjp-common-gss-3.1.3-2.src.tar.gz
Source110: gridsite-1.6.0.src.tar.gz
Source111: gsoap-2.7.10.tar.gz
Source112: gsoap_2.7.16.zip
Source113: gt5.2.5-all-source-installer.tar.gz
Source114: libcgroup-0.37.tar.bz2
Source116: log4cpp-1.0-3.tar.gz
Source117: unicoregahp-1.2.0.tar.gz
Source118: voms-2.0.6.tar.gz
%endif

%if %bundle_std_univ_externals
Source120: glibc-2.12-2-x86_64.tar.gz
Source121: glibc-2.5-20061008T1257-p0.tar.gz
Source122: glibc-2.5-20061008T1257-x86_64-p0.tar.gz
Source123: zlib-1.2.3.tar.gz
%endif


#% if 0%osg
Patch8: osg_sysconfig_in_init_script.patch
#% endif

# HCC patches
# See gt3158
Patch15: wso2-axis2.patch

BuildRoot: %(mktemp -ud %{_tmppath}/%{name}-%{version}-%{release}-XXXXXX)

BuildRequires: cmake
BuildRequires: %_bindir/flex
BuildRequires: %_bindir/byacc
BuildRequires: pcre-devel
BuildRequires: openssl-devel
BuildRequires: krb5-devel
BuildRequires: libvirt-devel
BuildRequires: bind-utils
BuildRequires: m4
#BuildRequires: autoconf
BuildRequires: libX11-devel
BuildRequires: libXScrnSaver-devel
BuildRequires: /usr/include/curl/curl.h
BuildRequires: /usr/include/expat.h
BuildRequires: openldap-devel
BuildRequires: python-devel
BuildRequires: boost-devel
BuildRequires: redhat-rpm-config

%if %uw_build || %std_univ
BuildRequires: cmake >= 2.8
BuildRequires: gcc-c++
%if 0%{?rhel} >= 6
BuildRequires: glibc-static
BuildRequires: libuuid-devel
%else
BuildRequires: glibc-devel
BuildRequires: /usr/include/uuid/uuid.h
%endif
BuildRequires: bison-devel
BuildRequires: bison
BuildRequires: byacc
BuildRequires: flex
BuildRequires: patch
BuildRequires: libtool
BuildRequires: libtool-ltdl-devel
BuildRequires: pam-devel
BuildRequires: nss-devel
BuildRequires: openssl-devel
BuildRequires: libxml2-devel
BuildRequires: expat-devel
BuildRequires: perl-Archive-Tar
BuildRequires: perl-XML-Parser
BuildRequires: perl(Digest::MD5)
BuildRequires: python-devel
BuildRequires: libcurl-devel
%endif

# Globus GSI build requirements
%if ! %uw_build
BuildRequires: globus-gssapi-gsi-devel
BuildRequires: globus-gass-server-ez-devel
BuildRequires: globus-gass-transfer-devel
BuildRequires: globus-gram-client-devel
BuildRequires: globus-rsl-devel
BuildRequires: globus-gram-protocol
BuildRequires: globus-io-devel
BuildRequires: globus-xio-devel
BuildRequires: globus-gssapi-error-devel
BuildRequires: globus-gss-assist-devel
BuildRequires: globus-gsi-proxy-core-devel
BuildRequires: globus-gsi-credential-devel
BuildRequires: globus-gsi-callback-devel
BuildRequires: globus-gsi-sysconfig-devel
BuildRequires: globus-gsi-cert-utils-devel
BuildRequires: globus-openssl-module-devel
BuildRequires: globus-gsi-openssl-error-devel
BuildRequires: globus-gsi-proxy-ssl-devel
BuildRequires: globus-callout-devel
BuildRequires: globus-common-devel
BuildRequires: globus-ftp-client-devel
BuildRequires: globus-ftp-control-devel
BuildRequires: voms-devel
%endif
BuildRequires: libtool-ltdl-devel

%if %gsoap
BuildRequires: gsoap-devel >= 2.7.12-1
%endif

%if %aviary
BuildRequires: wso2-wsf-cpp-devel >= 2.1.0-4
BuildRequires: wso2-axis2-devel >= 2.1.0-4
%endif

%if %plumage
BuildRequires: mongodb-devel >= 1.6.4-3
%endif

# libcgroup < 0.37 has a bug that invalidates our accounting.
%if %cgroups
BuildRequires: libcgroup-devel >= 0.37
Requires: libcgroup >= 0.37
%endif

%if %cream && ! %uw_build
BuildRequires: glite-ce-cream-client-devel
BuildRequires: glite-lbjp-common-gsoap-plugin-devel
BuildRequires: log4cpp-devel
BuildRequires: gridsite-devel
%endif

%if %blahp && ! %uw_build
BuildRequires: blahp
%endif

%if 0%{?rhel} >= 6 || 0%{?fedora}
BuildRequires: boost-python
BuildRequires: libuuid-devel
Requires: libuuid
%endif

%if %qmf
BuildRequires: qpid-qmf-devel
%endif

%if %systemd
BuildRequires: systemd-devel
BuildRequires: systemd-units
Requires: systemd
%endif

BuildRequires: transfig
BuildRequires: latex2html
# We don't build the manual (yet)
#BuildRequires: texlive-epstopdf

Requires: /usr/sbin/sendmail
Requires: condor-classads = %{version}-%{release}
Requires: condor-procd = %{version}-%{release}

# ecryptfs was pulled from rhel 7
%if (0%{?rhel} == 5 || 0%{?rhel} == 6)
Requires: ecryptfs-utils
%endif

%if %blahp && ! %uw_build
Requires: blahp >= 1.16.1
%endif

%if %gsoap
Requires: gsoap >= 2.7.12
%endif

%if %uw_build
Requires: %name-external-libs%{?_isa} = %version-%release
%endif


Requires: initscripts

Requires(pre): shadow-utils

%if %systemd
Requires(post): systemd-units
Requires(preun): systemd-units
Requires(postun): systemd-units
Requires(post): systemd-sysv
%else
Requires(post):/sbin/chkconfig
Requires(preun):/sbin/chkconfig
Requires(preun):/sbin/service
Requires(postun):/sbin/service
%endif

%if 0%{?rhel} >= 7
Requires(post): policycoreutils-python
Requires(post): selinux-policy-targeted >= 3.13.1-102
%endif

#Provides: user(condor) = 43
#Provides: group(condor) = 43

Obsoletes: condor-static < 7.2.0

%description
HTCondor is a specialized workload management system for
compute-intensive jobs. Like other full-featured batch systems, HTCondor
provides a job queueing mechanism, scheduling policy, priority scheme,
resource monitoring, and resource management. Users submit their
serial or parallel jobs to HTCondor, HTCondor places them into a queue,
chooses when and where to run the jobs based upon a policy, carefully
monitors their progress, and ultimately informs the user upon
completion.

#######################
%package procd
Summary: HTCondor Process tracking Daemon
Group: Applications/System

%description procd
A daemon for tracking child processes started by a parent.
Part of HTCondor, but able to be stand-alone

#######################
%if %qmf
%package qmf
Summary: HTCondor QMF components
Group: Applications/System
Requires: %name = %version-%release
#Requires: qmf >= %{qmf_version}
Requires: python-qmf >= 0.7.946106
Requires: %name-classads = %{version}-%{release}
Obsoletes: condor-qmf-plugins

%description qmf
Components to connect HTCondor to the QMF management bus.
%endif

#######################
%if %aviary
%package aviary-common
Summary: HTCondor Aviary development components
Group: Applications/System
Requires: %name = %version-%release
Requires: python-suds >= 0.4.1

%description aviary-common
Components to develop against simplified WS interface to HTCondor.

%package aviary
Summary: HTCondor Aviary components
Group: Applications/System
Requires: %name = %version-%release
Requires: %name-classads = %{version}-%{release}
Requires: condor-aviary-common = %{version}-%{release}

%description aviary
Components to provide simplified WS interface to HTCondor.

%package aviary-hadoop-common
Summary: HTCondor Aviary Hadoop development components
Group: Applications/System
Requires: %name = %version-%release
Requires: python-suds >= 0.4.1
Requires: condor-aviary-common = %{version}-%{release}

%description aviary-hadoop-common
Components to develop against simplified WS interface to HTCondor.

%package aviary-hadoop
Summary: HTCondor Aviary Hadoop components
Group: Applications/System
Requires: %name = %version-%release
Requires: condor-aviary = %{version}-%{release}
Requires: condor-aviary-hadoop-common = %{version}-%{release}

%description aviary-hadoop
Aviary Hadoop plugin and components.
%endif

#######################
%if %plumage
%package plumage
Summary: HTCondor Plumage components
Group: Applications/System
Requires: %name = %version-%release
Requires: condor-classads = %{version}-%{release}
Requires: mongodb >= 1.6.4
Requires: pymongo >= 1.9
Requires: python-dateutil >= 1.4.1

%description plumage
Components to provide a NoSQL operational data store for HTCondor.
%endif

#######################
%package kbdd
Summary: HTCondor Keyboard Daemon
Group: Applications/System
Requires: %name = %version-%release
Requires: %name-classads = %{version}-%{release}

%description kbdd
The condor_kbdd monitors logged in X users for activity. It is only
useful on systems where no device (e.g. /dev/*) can be used to
determine console idle time.

#######################
%package vm-gahp
Summary: HTCondor's VM Gahp
Group: Applications/System
Requires: %name = %version-%release
Requires: libvirt
Requires: %name-classads = %{version}-%{release}

%description vm-gahp
The condor_vm-gahp enables the Virtual Machine Universe feature of
HTCondor. The VM Universe uses libvirt to start and control VMs under
HTCondor's Startd.

#######################
%package classads
Summary: HTCondor's classified advertisement language
Group: Development/Libraries
%if 0%{?osg} || 0%{?hcc}
Obsoletes: classads <= 1.0.10
Obsoletes: classads-static <= 1.0.10
Provides: classads = %version-%release
%endif

%description classads
Classified Advertisements (classads) are the lingua franca of
HTCondor. They are used for describing jobs, workstations, and other
resources. They are exchanged by HTCondor processes to schedule
jobs. They are logged to files for statistical and debugging
purposes. They are used to enquire about current state of the system.

A classad is a mapping from attribute names to expressions. In the
simplest cases, the expressions are simple constants (integer,
floating point, or string). A classad is thus a form of property
list. Attribute expressions can also be more complicated. There is a
protocol for evaluating an attribute expression of a classad vis a vis
another ad. For example, the expression "other.size > 3" in one ad
evaluates to true if the other ad has an attribute named size and the
value of that attribute is (or evaluates to) an integer greater than
three. Two classads match if each ad has an attribute requirements
that evaluates to true in the context of the other ad. Classad
matching is used by the HTCondor central manager to determine the
compatibility of jobs and workstations where they may be run.

#######################
%package classads-devel
Summary: Headers for HTCondor's classified advertisement language
Group: Development/System
Requires: %name-classads = %version-%release
Requires: pcre-devel
%if 0%{?osg} || 0%{?hcc}
Obsoletes: classads-devel <= 1.0.10
Provides: classads-devel = %version-%release
%endif

%description classads-devel
Header files for HTCondor's ClassAd Library, a powerful and flexible,
semi-structured representation of data.

#######################
%package test
Summary: HTCondor Self Tests
Group: Applications/System
Requires: %name = %version-%release
Requires: %name-classads = %{version}-%{release}

%description test
A collection of tests to verify that HTCondor is operating properly.

#######################
%if %cream
%package cream-gahp
Summary: HTCondor's CREAM Gahp
Group: Applications/System
Requires: %name = %version-%release
Requires: %name-classads = %{version}-%{release}
%if %uw_build
Requires: %name-external-libs%{?_isa} = %version-%release
%endif

%description cream-gahp
The condor-cream-gahp enables CREAM interoperability for HTCondor.

%endif

#######################
%if %parallel_setup
%package parallel-setup
Summary: Configure HTCondor for Parallel Universe jobs
Group: Applications/System
Requires: %name = %version-%release

%description parallel-setup
Running Parallel Universe jobs in HTCondor requires some configuration;
in particular, a dedicated scheduler is required.  In order to support
running parallel universe jobs out of the box, this sub-package provides
a condor_config.local.dedicated.resource file that sets up the current
host as the DedicatedScheduler.
%endif


# Temporarily turn off python for Fedora
%if ! 0%{?fedora}
#######################
%package python
Summary: Python bindings for HTCondor.
Group: Applications/System
Requires: python >= 2.2
Requires: %name = %version-%release

%if 0%{?rhel} >= 7 && ! %uw_build
# auto provides generator does not pick these up for some reason
    %ifarch x86_64
Provides: classad.so()(64bit)
Provides: htcondor.so()(64bit)
    %else
Provides: classad.so
Provides: htcondor.so
    %endif
%endif

%description python
The python bindings allow one to directly invoke the C++ implementations of
the ClassAd library and HTCondor from python
%endif


#######################
%package bosco
Summary: BOSCO, a HTCondor overlay system for managing jobs at remote clusters
Url: http://bosco.opensciencegrid.org
Group: Applications/System
Requires: python >= 2.2
Requires: %name = %version-%release
Requires: rsync

%description bosco
BOSCO allows a locally-installed HTCondor to submit jobs to remote clusters,
using SSH as a transit mechanism.  It is designed for cases where the remote
cluster is using a different batch system such as PBS, SGE, LSF, or another
HTCondor system.

BOSCO provides an overlay system so the remote clusters appear to be a HTCondor
cluster.  This allows the user to run their workflows using HTCondor tools across
multiple clusters.

%if %std_univ
%package std-universe
Summary: Enable standard universe jobs for HTCondor
Group: Applications/System
Requires: %name = %version-%release

%description std-universe
Includes all the files necessary to support running standard universe jobs.
%endif

%if %uw_build

%ifarch %{ix86}
%package small-shadow
Summary: 32-bit condor_shadow binary
Group: Applications/System
Requires: %name-external-libs%{?_isa} = %version-%release

%description small-shadow
Provides the 32-bit condor_shadow_s, which has a smaller private
memory footprint per process.  This makes it possible to run more shadows
on a single machine at once when memory is the limiting factor.
%endif

%package externals
Summary: External packages built into HTCondor
Group: Applications/System
Requires: %name = %version-%release
Requires: %name-external-libs%{?_isa} = %version-%release

%description externals
Includes the external packages built when UW_BUILD is enabled

%package external-libs
Summary: Libraries for external packages built into HTCondor
Group: Applications/System
# disable automatic provides generation to prevent conflicts with system libs
AutoProv: 0

%description external-libs
Includes the libraries for external packages built when UW_BUILD is enabled

%endif

%package annex-ec2
Summary: Configuration and scripts to make an EC2 image annex-compatible.
Group: Applications/System
Requires: %name = %version-%release
Requires(post): /sbin/chkconfig
Requires(preun): /sbin/chkconfig

%description annex-ec2
Configures HTCondor to make an EC2 image annex-compatible.  Do NOT install
on a non-EC2 image.

%files annex-ec2
%if %systemd
%_libexecdir/condor/condor-annex-ec2
%{_unitdir}/condor-annex-ec2.service
%else
%_initrddir/condor-annex-ec2
%endif
%config(noreplace) %_sysconfdir/condor/config.d/50ec2.config
%config(noreplace) %_sysconfdir/condor/master_shutdown_script.sh

%post annex-ec2
%if %systemd
/bin/systemctl enable condor-annex-ec2
%else
/sbin/chkconfig --add condor-annex-ec2
%endif

%preun annex-ec2
%if %systemd
/bin/systemctl disable condor-annex-ec2
%else
/sbin/chkconfig --del condor-annex-ec2 > /dev/null 2>&1 || :
%endif

%package all
Summary: All condor packages in a typical installation
Group: Applications/System
Requires: %name = %version-%release
Requires: %name-procd = %version-%release
Requires: %name-kbdd = %version-%release
Requires: %name-vm-gahp = %version-%release
Requires: %name-classads = %version-%release
%if %cream
Requires: %name-cream-gahp = %version-%release
%endif
# Temporarily turn off python for Fedora
%if ! 0%{?fedora}
Requires: %name-python = %version-%release
%endif
Requires: %name-bosco = %version-%release
%if %std_univ
Requires: %name-std-universe = %version-%release
%endif
%if %uw_build
Requires: %name-externals = %version-%release
Requires: %name-external-libs = %version-%release
%endif

%description all
Include dependencies for all condor packages in a typical installation

%pre
getent group condor >/dev/null || groupadd -r condor
getent passwd condor >/dev/null || \
  useradd -r -g condor -d %_var/lib/condor -s /sbin/nologin \
    -c "Owner of HTCondor Daemons" condor
exit 0


%prep
%if %git_build
%setup -q -c -n %{name}-%{tarball_version}
%else
# For release tarballs
%setup -q -n %{name}-%{tarball_version}
%endif

%if 0%{?osg} || 0%{?hcc}
%patch8 -p1
%endif

%if 0%{?hcc}
%patch15 -p0
%endif

# fix errant execute permissions
find src -perm /a+x -type f -name "*.[Cch]" -exec chmod a-x {} \;


%build

# build man files
make -C doc just-man-pages

export CMAKE_PREFIX_PATH=/usr

# Since we don't package the tests and some tests require boost > 1.40, which
# causes build issues with EL5, don't even bother building the tests.

%if %uw_build
%define condor_build_id UW_development

cmake \
       -DBUILDID:STRING=%condor_build_id \
       -DUW_BUILD:BOOL=TRUE \
%if ! %std_univ
       -DCLIPPED:BOOL=TRUE \
%endif
%if %bundle_uw_externals || %bundle_std_univ_externals
       -DEXTERNALS_SOURCE_URL:STRING="$RPM_SOURCE_DIR" \
%endif
       -D_VERBOSE:BOOL=TRUE \
       -DBUILD_TESTING:BOOL=FALSE \
       -DHAVE_BACKFILL:BOOL=FALSE \
       -DHAVE_BOINC:BOOL=FALSE \
%if %cream
       -DWITH_CREAM:BOOL=TRUE \
%else
       -DWITH_CREAM:BOOL=FALSE \
%endif
       -DWANT_LEASE_MANAGER:BOOL=FALSE \
       -DPLATFORM:STRING=${NMI_PLATFORM:-unknown} \
       -DCMAKE_VERBOSE_MAKEFILE=ON \
       -DCMAKE_INSTALL_PREFIX:PATH=/usr \
       -DINCLUDE_INSTALL_DIR:PATH=/usr/include \
       -DSYSCONF_INSTALL_DIR:PATH=/etc \
       -DSHARE_INSTALL_PREFIX:PATH=/usr/share \
%ifarch x86_64
       -DCMAKE_INSTALL_LIBDIR:PATH=/usr/lib64 \
       -DLIB_INSTALL_DIR:PATH=/usr/lib64 \
       -DLIB_SUFFIX=64 \
%else
       -DCMAKE_INSTALL_LIBDIR:PATH=/usr/lib \
       -DLIB_INSTALL_DIR:PATH=/usr/lib \
%endif 
       -DBUILD_SHARED_LIBS:BOOL=ON

%else

%cmake -DBUILD_TESTING:BOOL=FALSE \
%if %std_univ
       -DCLIPPED:BOOL=FALSE \
%endif
%if %bundle_uw_externals || %bundle_std_univ_externals
       -DEXTERNALS_SOURCE_URL:STRING="$RPM_SOURCE_DIR" \
%endif
%if 0%{?fedora}
       -DBUILDID:STRING=RH-%{version}-%{release} \
       -D_VERBOSE:BOOL=TRUE \
%endif
       -DHAVE_BACKFILL:BOOL=FALSE \
       -DHAVE_BOINC:BOOL=FALSE \
%if %gsoap
       -DWITH_GSOAP:BOOL=TRUE \
%else
       -DWITH_GSOAP:BOOL=FALSE \
%endif
       -DHAVE_KBDD:BOOL=TRUE \
       -DHAVE_HIBERNATION:BOOL=TRUE \
       -DWANT_LEASE_MANAGER:BOOL=FALSE \
       -DWANT_HDFS:BOOL=FALSE \
       -DWITH_ZLIB:BOOL=FALSE \
       -DWANT_CONTRIB:BOOL=ON \
       -DWITH_PIGEON:BOOL=FALSE \
%if %plumage
       -DWITH_PLUMAGE:BOOL=TRUE \
%else
       -DWITH_PLUMAGE:BOOL=FALSE \
%endif
%if %aviary
       -DWITH_AVIARY:BOOL=TRUE \
%else
       -DWITH_AVIARY:BOOL=FALSE \
%endif
       -DWANT_FULL_DEPLOYMENT:BOOL=TRUE \
%if %qmf
       -DWITH_TRIGGERD:BOOL=TRUE \
       -DWITH_MANAGEMENT:BOOL=TRUE \
       -DWITH_QPID:BOOL=TRUE \
%else
       -DWITH_TRIGGERD:BOOL=FALSE \
       -DWITH_MANAGEMENT:BOOL=FALSE \
       -DWITH_QPID:BOOL=FALSE \
%endif
%if %blahp
       -DBLAHP_FOUND=/usr/libexec/blahp/BLClient \
       -DWITH_BLAHP:BOOL=TRUE \
%else
       -DWITH_BLAHP:BOOL=FALSE \
%endif
%if %cream
       -DWITH_CREAM:BOOL=TRUE \
%else
       -DWITH_CREAM:BOOL=FALSE \
%endif
%if %glexec
       -DWANT_GLEXEC:BOOL=TRUE \
%else
       -DWANT_GLEXEC:BOOL=FALSE \
%endif
       -DWITH_GLOBUS:BOOL=TRUE \
       -DWITH_PYTHON_BINDINGS:BOOL=TRUE \
%if %cgroups
        -DWITH_LIBCGROUP:BOOL=TRUE \
        -DLIBCGROUP_FOUND_SEARCH_cgroup=/%{_lib}/libcgroup.so.1
%endif
%endif

# Patch condor_config.generic for 64-bit rpm
(cd src/condor_examples; patch < condor_config.generic.rpm.patch)

%if %uw_build || %std_univ
# build externals first to avoid dependency issues
make %{?_smp_mflags} externals
%endif
make %{?_smp_mflags}

%install
# installation happens into a temporary location, this function is
# useful in moving files into their final locations
function populate {
  _dest="$1"; shift; _src="$*"
  mkdir -p "%{buildroot}/$_dest"
  mv $_src "%{buildroot}/$_dest"
}

rm -rf %{buildroot}
echo ---------------------------- makefile ---------------------------------
make install DESTDIR=%{buildroot}

# The install target puts etc/ under usr/, let's fix that.
mv %{buildroot}/usr/etc %{buildroot}/%{_sysconfdir}

populate %_sysconfdir/condor %{buildroot}/%{_usr}/lib/condor_ssh_to_job_sshd_config_template

# Things in /usr/lib really belong in /usr/share/condor
populate %{_datadir}/condor %{buildroot}/%{_usr}/lib/*
# Except for the shared libs
populate %{_libdir}/ %{buildroot}/%{_datadir}/condor/libclassad.so*
rm -f %{buildroot}/%{_datadir}/condor/libclassad.a
mv %{buildroot}%{_datadir}/condor/lib*.so %{buildroot}%{_libdir}/

%if %aviary || %qmf
populate %{_libdir}/condor/plugins %{buildroot}/%{_usr}/libexec/*-plugin.so
%endif

# It is proper to put HTCondor specific libexec binaries under libexec/condor/
populate %_libexecdir/condor %{buildroot}/usr/libexec/*

# man pages go under %{_mandir}
mkdir -p %{buildroot}/%{_mandir}
mv %{buildroot}/usr/man/man1 %{buildroot}/%{_mandir}

mkdir -p %{buildroot}/%{_sysconfdir}/condor
# the default condor_config file is not architecture aware and thus
# sets the LIB directory to always be /usr/lib, we want to do better
# than that. this is, so far, the best place to do this
# specialization. we strip the "lib" or "lib64" part from _libdir and
# stick it in the LIB variable in the config.
LIB=$(echo %{?_libdir} | sed -e 's:/usr/\(.*\):\1:')
if [ "$LIB" = "%_libdir" ]; then
  echo "_libdir does not contain /usr, sed expression needs attention"
  exit 1
fi
sed -e "s:^LIB\s*=.*:LIB = \$(RELEASE_DIR)/$LIB/condor:" \
  %{buildroot}/etc/examples/condor_config.generic \
  > %{buildroot}/%{_sysconfdir}/condor/condor_config

# Install the basic configuration, a Personal HTCondor config. Allows for
# yum install condor + service condor start and go.
mkdir -p -m0755 %{buildroot}/%{_sysconfdir}/condor/config.d
%if %parallel_setup
cp %{SOURCE5} %{buildroot}/%{_sysconfdir}/condor/config.d/20dedicated_scheduler_condor.config
%endif

%if %qmf
# Install condor-qmf's base plugin configuration
populate %_sysconfdir/condor/config.d %{buildroot}/etc/examples/60condor-qmf.config
%endif
%if %aviary
# Install condor-aviary's base plugin configuration
populate %_sysconfdir/condor/config.d %{buildroot}/etc/examples/61aviary.config
populate %_sysconfdir/condor/config.d %{buildroot}/etc/examples/63aviary-hadoop.config

mkdir -p %{buildroot}/%{_var}/lib/condor/aviary
populate %{_var}/lib/condor/aviary %{buildroot}/usr/axis2.xml
populate %{_var}/lib/condor/aviary %{buildroot}/usr/services/
populate %{_libdir}/condor/plugins src/condor_contrib/aviary/src/collector/libaviary_collector_axis.so
populate %{_libdir}/condor/plugins src/condor_contrib/aviary/src/collector/AviaryCollectorPlugin-plugin.so
populate %{_libdir}/condor/plugins src/condor_contrib/aviary/src/hadoop/AviaryHadoopPlugin-plugin.so
populate %{_libdir}/condor/plugins src/condor_contrib/aviary/src/job/AviaryScheddPlugin-plugin.so
populate %{_libdir}/condor/plugins src/condor_contrib/aviary/src/locator/AviaryLocatorPlugin-plugin.so
%endif

%if %plumage
# Install condor-plumage's base plugin configuration
populate %_sysconfdir/condor/config.d %{buildroot}/etc/examples/62plumage.config
rm -f %{buildroot}/%{_bindir}/ods_job_etl_tool
rm -f %{buildroot}/%{_sbindir}/ods_job_etl_server
mkdir -p -m0755 %{buildroot}/%{_var}/lib/condor/ViewHist
%endif

mkdir -p -m0755 %{buildroot}/%{_var}/run/condor
mkdir -p -m0755 %{buildroot}/%{_var}/log/condor
mkdir -p -m0755 %{buildroot}/%{_var}/lock/condor
mkdir -p -m1777 %{buildroot}/%{_var}/lock/condor/local
# Note we use %{_var}/lib instead of %{_sharedstatedir} for RHEL5 compatibility
mkdir -p -m0755 %{buildroot}/%{_var}/lib/condor/spool
mkdir -p -m1777 %{buildroot}/%{_var}/lib/condor/execute

# not packaging deployment tools
rm -f %{buildroot}/%{_mandir}/man1/condor_config_bind.1
rm -f %{buildroot}/%{_mandir}/man1/condor_cold_start.1
rm -f %{buildroot}/%{_mandir}/man1/condor_cold_stop.1
rm -f %{buildroot}/%{_mandir}/man1/uniq_pid_midwife.1
rm -f %{buildroot}/%{_mandir}/man1/uniq_pid_undertaker.1
rm -f %{buildroot}/%{_mandir}/man1/filelock_midwife.1
rm -f %{buildroot}/%{_mandir}/man1/filelock_undertaker.1
rm -f %{buildroot}/%{_mandir}/man1/install_release.1
rm -f %{buildroot}/%{_mandir}/man1/cleanup_release.1

# not packaging configure/install scripts
rm -f %{buildroot}/%{_mandir}/man1/condor_configure.1

# not packaging legacy cruft
rm -f %{buildroot}/%{_mandir}/man1/condor_master_off.1
rm -f %{buildroot}/%{_mandir}/man1/condor_reconfig_schedd.1

# this one got removed but the manpage was left around
rm -f %{buildroot}/%{_mandir}/man1/condor_glidein.1

# Remove junk
rm -rf %{buildroot}/%{_sysconfdir}/sysconfig
rm -rf %{buildroot}/%{_sysconfdir}/init.d

# Temporarily turn off python for Fedora
%if 0%{?fedora}
rm -f %{buildroot}/%{_bindir}/condor_top
rm -f %{buildroot}/%{_mandir}/man1/condor_top.1.gz
%endif

%if %systemd
# install tmpfiles.d/condor.conf
mkdir -p %{buildroot}%{_tmpfilesdir}
install -m 0644 %{buildroot}/etc/examples/condor-tmpfiles.conf %{buildroot}%{_tmpfilesdir}/%{name}.conf

install -Dp -m0755 %{buildroot}/etc/examples/condor-annex-ec2 %{buildroot}%{_libexecdir}/condor/condor-annex-ec2

mkdir -p %{buildroot}%{_unitdir}
install -m 0644 %{buildroot}/etc/examples/condor-annex-ec2.service %{buildroot}%{_unitdir}/condor-annex-ec2.service
install -m 0644 %{buildroot}/etc/examples/condor.service %{buildroot}%{_unitdir}/condor.service
# Disabled until HTCondor security fixed.
# install -m 0644 %{buildroot}/etc/examples/condor.socket %{buildroot}%{_unitdir}/condor.socket
%if 0%{?osg} || 0%{?hcc}
# Set condor service enviroment variables for LCMAPS on OSG systems
mkdir -p %{buildroot}%{_unitdir}/condor.service.d
install -Dp -m 0644 %{SOURCE3} %{buildroot}%{_unitdir}/condor.service.d/osg-env.conf
%endif
%else
# install the lsb init script
install -Dp -m0755 %{buildroot}/etc/examples/condor.init %{buildroot}%{_initrddir}/condor
install -Dp -m0755 %{buildroot}/etc/examples/condor-annex-ec2 %{buildroot}%{_initrddir}/condor-annex-ec2
%if 0%{?osg} || 0%{?hcc}
# Set condor service enviroment variables for LCMAPS on OSG systems
install -Dp -m 0644 %{SOURCE4} %buildroot/usr/share/osg/sysconfig/condor
%endif
mkdir %{buildroot}%{_sysconfdir}/sysconfig/
install -Dp -m 0644 %{buildroot}/etc/examples/condor.sysconfig %{buildroot}%{_sysconfdir}/sysconfig/condor
%endif

%if 0%{?rhel} >= 7
cp %{SOURCE8} %{buildroot}%{_datadir}/condor/
%endif

# Install perl modules
install -m 0755 src/condor_scripts/Condor.pm %{buildroot}%{_datadir}/condor/
install -m 0755 src/condor_scripts/CondorPersonal.pm %{buildroot}%{_datadir}/condor/
install -m 0755 src/condor_scripts/CondorTest.pm %{buildroot}%{_datadir}/condor/
install -m 0755 src/condor_scripts/CondorUtils.pm %{buildroot}%{_datadir}/condor/

# Temporarily turn off python for Fedora
%if ! 0%{?fedora}
# Install python-binding libs
mkdir -p %{buildroot}%{python_sitearch}
install -m 0755 src/python-bindings/{classad,htcondor}.so %{buildroot}%{python_sitearch}
install -m 0755 src/python-bindings/libpyclassad*.so %{buildroot}%{_libdir}
%endif

# we must place the config examples in builddir so %doc can find them
mv %{buildroot}/etc/examples %_builddir/%name-%tarball_version

# Remove stuff that comes from the full-deploy
rm -rf %{buildroot}%{_sbindir}/cleanup_release
rm -rf %{buildroot}%{_sbindir}/condor
rm -rf %{buildroot}%{_sbindir}/condor_cleanup_local
rm -rf %{buildroot}%{_sbindir}/condor_cold_start
rm -rf %{buildroot}%{_sbindir}/condor_cold_stop
rm -rf %{buildroot}%{_sbindir}/condor_config_bind
rm -rf %{buildroot}%{_sbindir}/condor_configure
rm -rf %{buildroot}%{_sbindir}/condor_install
rm -rf %{buildroot}%{_sbindir}/condor_install_local
rm -rf %{buildroot}%{_sbindir}/condor_local_start
rm -rf %{buildroot}%{_sbindir}/condor_local_stop
%ifarch x86_64
rm -rf %{buildroot}%{_sbindir}/condor_shadow_s
%endif
rm -rf %{buildroot}%{_sbindir}/condor_startd_factory
rm -rf %{buildroot}%{_sbindir}/condor_vm_vmware.pl
rm -rf %{buildroot}%{_sbindir}/filelock_midwife
rm -rf %{buildroot}%{_sbindir}/filelock_undertaker
rm -rf %{buildroot}%{_sbindir}/install_release
rm -rf %{buildroot}%{_sbindir}/uniq_pid_command
rm -rf %{buildroot}%{_sbindir}/uniq_pid_midwife
rm -rf %{buildroot}%{_sbindir}/uniq_pid_undertaker
rm -rf %{buildroot}%{_sbindir}/condor_master_off
rm -rf %{buildroot}%{_sbindir}/condor_reconfig_schedd
rm -rf %{buildroot}%{_datadir}/condor/Execute.pm
rm -rf %{buildroot}%{_datadir}/condor/ExecuteLock.pm
rm -rf %{buildroot}%{_datadir}/condor/FileLock.pm
rm -rf %{buildroot}%{_usrsrc}/chirp/chirp_*
rm -rf %{buildroot}%{_usrsrc}/startd_factory
rm -rf %{buildroot}%{_usrsrc}/drmaa/drmaa-*
rm -rf %{buildroot}/usr/DOC
rm -rf %{buildroot}/usr/INSTALL
rm -rf %{buildroot}/usr/LICENSE-2.0.txt
rm -rf %{buildroot}/usr/README
rm -rf %{buildroot}/usr/examples/
rm -rf %{buildroot}%{_includedir}/MyString.h
rm -rf %{buildroot}%{_includedir}/chirp_client.h
rm -rf %{buildroot}%{_includedir}/compat_classad*
rm -rf %{buildroot}%{_includedir}/condor_classad.h
rm -rf %{buildroot}%{_includedir}/condor_constants.h
rm -rf %{buildroot}%{_includedir}/condor_event.h
rm -rf %{buildroot}%{_includedir}/condor_header_features.h
rm -rf %{buildroot}%{_includedir}/condor_holdcodes.h
rm -rf %{buildroot}%{_includedir}/file_lock.h
rm -rf %{buildroot}%{_includedir}/iso_dates.h
rm -rf %{buildroot}%{_includedir}/read_user_log.h
rm -rf %{buildroot}%{_includedir}/stl_string_utils.h
rm -rf %{buildroot}%{_includedir}/user_log.README
rm -rf %{buildroot}%{_includedir}/user_log.c++.h
rm -rf %{buildroot}%{_includedir}/usr/include/condor_ast.h
rm -rf %{buildroot}%{_includedir}/condor_astbase.h
rm -rf %{buildroot}%{_includedir}/condor_attrlist.h
rm -rf %{buildroot}%{_includedir}/condor_exprtype.h
rm -rf %{buildroot}%{_includedir}/condor_parser.h
rm -rf %{buildroot}%{_includedir}/write_user_log.h
rm -rf %{buildroot}%{_includedir}/condor_ast.h
rm -rf %{buildroot}%{_includedir}/drmaa.h
rm -rf %{buildroot}%{_includedir}/README
rm -rf %{buildroot}%{_libexecdir}/condor/bgp_*
rm -rf %{buildroot}%{_datadir}/condor/libchirp_client.a
rm -rf %{buildroot}%{_datadir}/condor/libcondorapi.a
rm -rf %{buildroot}%{_mandir}/man1/cleanup_release.1*
rm -rf %{buildroot}%{_mandir}/man1/condor_cold_start.1*
rm -rf %{buildroot}%{_mandir}/man1/condor_cold_stop.1*
%if ! %std_univ
rm -rf %{buildroot}%{_mandir}/man1/condor_checkpoint.1*
rm -rf %{buildroot}%{_mandir}/man1/condor_compile.1*
%endif
rm -rf %{buildroot}%{_mandir}/man1/condor_config_bind.1*
rm -rf %{buildroot}%{_mandir}/man1/condor_configure.1*
rm -rf %{buildroot}%{_mandir}/man1/condor_load_history.1*
rm -rf %{buildroot}%{_mandir}/man1/filelock_midwife.1*
rm -rf %{buildroot}%{_mandir}/man1/filelock_undertaker.1*
rm -rf %{buildroot}%{_mandir}/man1/install_release.1*
rm -rf %{buildroot}%{_mandir}/man1/uniq_pid_midwife.1*
rm -rf %{buildroot}%{_mandir}/man1/uniq_pid_undertaker.1*

rm -rf %{buildroot}%{_datadir}/condor/python/{htcondor,classad}.so
rm -rf %{buildroot}%{_datadir}/condor/{libpyclassad*,htcondor,classad}.so

# Install BOSCO
mkdir -p %{buildroot}%{python_sitelib}
mv %{buildroot}%{_libexecdir}/condor/campus_factory/python-lib/GlideinWMS %{buildroot}%{python_sitelib}
mv %{buildroot}%{_libexecdir}/condor/campus_factory/python-lib/campus_factory %{buildroot}%{python_sitelib}
%if 0%{?osg} || 0%{?hcc}
mv %{buildroot}%{_libexecdir}/condor/campus_factory/share/condor/condor_config.factory %{buildroot}%{_sysconfdir}/condor/config.d/60-campus_factory.config
mv %{buildroot}%{_libexecdir}/condor/campus_factory/etc/campus_factory.conf %{buildroot}%{_sysconfdir}/condor/
%endif
mv %{buildroot}%{_libexecdir}/condor/campus_factory/share %{buildroot}%{_datadir}/condor/campus_factory

%if %blahp && ! %uw_build
install -p -m 0644 %{SOURCE6} %{buildroot}%{_sysconfdir}/condor/config.d/10-batch_gahp_blahp.config
%endif

%if 0%{?osg} || 0%{?hcc}
install -p -m 0644 %{SOURCE7} %{buildroot}%{_sysconfdir}/condor/config.d/00-restart_peaceful.config
%endif

%if %std_univ
populate %{_libdir}/condor %{buildroot}/%{_datadir}/condor/condor_rt0.o
populate %{_libdir}/condor %{buildroot}/%{_datadir}/condor/libcomp_libgcc.a
populate %{_libdir}/condor %{buildroot}/%{_datadir}/condor/libcomp_libgcc_eh.a
populate %{_libdir}/condor %{buildroot}/%{_datadir}/condor/libcomp_libstdc++.a
populate %{_libdir}/condor %{buildroot}/%{_datadir}/condor/libcondor_c.a
populate %{_libdir}/condor %{buildroot}/%{_datadir}/condor/libcondor_nss_dns.a
populate %{_libdir}/condor %{buildroot}/%{_datadir}/condor/libcondor_nss_files.a
populate %{_libdir}/condor %{buildroot}/%{_datadir}/condor/libcondor_resolv.a
populate %{_libdir}/condor %{buildroot}/%{_datadir}/condor/libcondor_z.a
populate %{_libdir}/condor %{buildroot}/%{_datadir}/condor/libcondorsyscall.a
%ifarch %{ix86}
%if 0%{?rhel} == 5
populate %{_libdir}/condor %{buildroot}/%{_datadir}/condor/libcondorzsyscall.a
%endif
%endif
populate %{_libdir}/condor %{buildroot}/%{_datadir}/condor/ld
populate %{_libdir}/condor %{buildroot}/%{_datadir}/condor/real-ld
%endif

%if %uw_build
populate %{_libdir}/condor %{buildroot}/%{_libdir}/libdrmaa.so
populate %{_libdir}/condor %{buildroot}/%{_datadir}/condor/condor/libglobus*.so*
populate %{_libdir}/condor %{buildroot}/%{_datadir}/condor/condor/libvomsapi*.so*
populate %{_libdir}/condor %{buildroot}/%{_datadir}/condor/libcondordrmaa.a
# these probably belong elsewhere
populate %{_libdir}/condor %{buildroot}/%{_datadir}/condor/ugahp.jar
%endif


%clean
rm -rf %{buildroot}


%check
# This currently takes hours and can kill your machine...
#cd condor_tests
#make check-seralized

#################
%files all
#################
%files
%exclude %_sbindir/openstack_gahp
%defattr(-,root,root,-)
%doc LICENSE-2.0.txt examples
%dir %_sysconfdir/condor/
%config(noreplace) %_sysconfdir/condor/condor_config
%if %systemd
%{_tmpfilesdir}/%{name}.conf
%{_unitdir}/condor.service
%if 0%{?osg} || 0%{?hcc}
%{_unitdir}/condor.service.d/osg-env.conf
%endif
# Disabled until HTCondor security fixed.
# %{_unitdir}/condor.socket
%else
%_initrddir/condor
%if 0%{?osg} || 0%{?hcc}
/usr/share/osg/sysconfig/condor
%endif
%config(noreplace) /etc/sysconfig/condor
%endif
%dir %_datadir/condor/
%_datadir/condor/Chirp.jar
%_datadir/condor/CondorJavaInfo.class
%_datadir/condor/CondorJavaWrapper.class
%_datadir/condor/Condor.pm
%_datadir/condor/scimark2lib.jar
%_datadir/condor/CondorPersonal.pm
%_datadir/condor/CondorTest.pm
%_datadir/condor/CondorUtils.pm
%if 0%{?rhel} >= 7
%_datadir/condor/htcondor.pp
%endif
%dir %_sysconfdir/condor/config.d/
%_sysconfdir/condor/condor_ssh_to_job_sshd_config_template
%_sysconfdir/bash_completion.d/condor
%if %gsoap || %uw_build
%dir %_datadir/condor/webservice/
%_datadir/condor/webservice/condorCollector.wsdl
%_datadir/condor/webservice/condorSchedd.wsdl
%endif
%_libdir/libchirp_client.so
%_libdir/libcondor_utils_%{version_}.so
%_libdir/libcondorapi.so
%dir %_libexecdir/condor/
%_libexecdir/condor/linux_kernel_tuning
%_libexecdir/condor/accountant_log_fixer
%_libexecdir/condor/condor_chirp
%_libexecdir/condor/condor_ssh
%_libexecdir/condor/sshd.sh
%_libexecdir/condor/get_orted_cmd.sh
%_libexecdir/condor/orted_launcher.sh
%_libexecdir/condor/condor_history_helper
%_libexecdir/condor/condor_job_router
%_libexecdir/condor/condor_pid_ns_init
%_libexecdir/condor/condor_urlfetch
%if %glexec
%_libexecdir/condor/condor_glexec_setup
%_libexecdir/condor/condor_glexec_run
%_libexecdir/condor/condor_glexec_job_wrapper
%_libexecdir/condor/condor_glexec_update_proxy
%_libexecdir/condor/condor_glexec_cleanup
%_libexecdir/condor/condor_glexec_kill
%endif
%if %blahp
%dir %_libexecdir/condor/glite/bin
%_libexecdir/condor/glite/bin/nqs_cancel.sh
%_libexecdir/condor/glite/bin/nqs_hold.sh
%_libexecdir/condor/glite/bin/nqs_resume.sh
%_libexecdir/condor/glite/bin/nqs_status.sh
%_libexecdir/condor/glite/bin/nqs_submit.sh
%_libexecdir/condor/glite/bin/slurm_cancel.sh
%_libexecdir/condor/glite/bin/slurm_hold.sh
%_libexecdir/condor/glite/bin/slurm_resume.sh
%_libexecdir/condor/glite/bin/slurm_status.py
%_libexecdir/condor/glite/bin/slurm_status.sh
%_libexecdir/condor/glite/bin/slurm_submit.sh
%if ! %uw_build
%config(noreplace) %{_sysconfdir}/condor/config.d/10-batch_gahp_blahp.config
%endif
%endif
%if 0%{?osg} || 0%{?hcc}
%config(noreplace) %{_sysconfdir}/condor/config.d/00-restart_peaceful.config
%endif
%_libexecdir/condor/condor_limits_wrapper.sh
%_libexecdir/condor/condor_rooster
%_libexecdir/condor/condor_schedd.init
%_libexecdir/condor/condor_ssh_to_job_shell_setup
%_libexecdir/condor/condor_ssh_to_job_sshd_setup
%_libexecdir/condor/condor_power_state
%_libexecdir/condor/condor_kflops
%_libexecdir/condor/condor_mips
%_libexecdir/condor/data_plugin
%_libexecdir/condor/curl_plugin
%_libexecdir/condor/condor_shared_port
%_libexecdir/condor/condor_glexec_wrapper
%_libexecdir/condor/glexec_starter_setup.sh
%_libexecdir/condor/condor_defrag
%_libexecdir/condor/interactive.sub
%_libexecdir/condor/condor_dagman_metrics_reporter
%_libexecdir/condor/condor_gangliad
%_libexecdir/condor/panda-plugin.so
%_libexecdir/condor/pandad
# Temporarily turn off python for Fedora
%if ! 0%{?fedora}
%_libexecdir/condor/libcollector_python_plugin.so
%endif
%_mandir/man1/condor_advertise.1.gz
%_mandir/man1/condor_annex.1.gz
%_mandir/man1/condor_check_userlogs.1.gz
%_mandir/man1/condor_chirp.1.gz
%_mandir/man1/condor_cod.1.gz
%_mandir/man1/condor_config_val.1.gz
%_mandir/man1/condor_convert_history.1.gz
%_mandir/man1/condor_dagman.1.gz
%_mandir/man1/condor_dagman_metrics_reporter.1.gz
%_mandir/man1/condor_fetchlog.1.gz
%_mandir/man1/condor_findhost.1.gz
%_mandir/man1/condor_gpu_discovery.1.gz
%_mandir/man1/condor_history.1.gz
%_mandir/man1/condor_hold.1.gz
%_mandir/man1/condor_job_router_info.1.gz
%_mandir/man1/condor_master.1.gz
%_mandir/man1/condor_off.1.gz
%_mandir/man1/condor_on.1.gz
%_mandir/man1/condor_pool_job_report.1.gz
%_mandir/man1/condor_preen.1.gz
%_mandir/man1/condor_prio.1.gz
%_mandir/man1/condor_q.1.gz
%_mandir/man1/condor_qsub.1.gz
%_mandir/man1/condor_qedit.1.gz
%_mandir/man1/condor_reconfig.1.gz
%_mandir/man1/condor_release.1.gz
%_mandir/man1/condor_reschedule.1.gz
%_mandir/man1/condor_restart.1.gz
%_mandir/man1/condor_rm.1.gz
%_mandir/man1/condor_run.1.gz
%_mandir/man1/condor_set_shutdown.1.gz
%_mandir/man1/condor_sos.1.gz
%_mandir/man1/condor_stats.1.gz
%_mandir/man1/condor_status.1.gz
%_mandir/man1/condor_store_cred.1.gz
%_mandir/man1/condor_submit.1.gz
%_mandir/man1/condor_submit_dag.1.gz
%_mandir/man1/condor_top.1.gz
%_mandir/man1/condor_transfer_data.1.gz
%_mandir/man1/condor_transform_ads.1.gz
%_mandir/man1/condor_update_machine_ad.1.gz
%_mandir/man1/condor_updates_stats.1.gz
%_mandir/man1/condor_urlfetch.1.gz
%_mandir/man1/condor_userlog.1.gz
%_mandir/man1/condor_userprio.1.gz
%_mandir/man1/condor_vacate.1.gz
%_mandir/man1/condor_vacate_job.1.gz
%_mandir/man1/condor_version.1.gz
%_mandir/man1/condor_wait.1.gz
%_mandir/man1/condor_router_history.1.gz
%_mandir/man1/condor_continue.1.gz
%_mandir/man1/condor_suspend.1.gz
%_mandir/man1/condor_router_q.1.gz
%_mandir/man1/condor_ssh_to_job.1.gz
%_mandir/man1/condor_power.1.gz
%_mandir/man1/condor_gather_info.1.gz
%_mandir/man1/condor_router_rm.1.gz
%_mandir/man1/condor_drain.1.gz
%_mandir/man1/condor_install.1.gz
%_mandir/man1/condor_ping.1.gz
%_mandir/man1/condor_rmdir.1.gz
%_mandir/man1/condor_tail.1.gz
%_mandir/man1/condor_who.1.gz
# bin/condor is a link for checkpoint, reschedule, vacate
%_bindir/condor_submit_dag
%_bindir/condor_who
%_bindir/condor_prio
%_bindir/condor_transfer_data
%_bindir/condor_check_userlogs
%_bindir/condor_q
%_libexecdir/condor/condor_transferer
%_bindir/condor_cod
%_bindir/condor_docker_enter
%_bindir/condor_qedit
%_bindir/condor_userlog
%_bindir/condor_release
%_bindir/condor_userlog_job_counter
%_bindir/condor_config_val
%_bindir/condor_reschedule
%_bindir/condor_userprio
%_bindir/condor_dagman
%_bindir/condor_rm
%_bindir/condor_vacate
%_bindir/condor_run
%_bindir/condor_router_history
%_bindir/condor_router_q
%_bindir/condor_router_rm
%_bindir/condor_vacate_job
%_bindir/condor_findhost
%_bindir/condor_stats
%_bindir/condor_version
%_bindir/condor_history
%_bindir/condor_status
%_bindir/condor_wait
%_bindir/condor_hold
%_bindir/condor_submit
%_bindir/condor_ssh_to_job
%_bindir/condor_power
%_bindir/condor_gather_info
%_bindir/condor_continue
%_bindir/condor_suspend
%_bindir/condor_test_match
%_bindir/condor_drain
%_bindir/condor_ping
%_bindir/condor_tail
%_bindir/condor_qsub
%_bindir/condor_pool_job_report
%_bindir/condor_job_router_info
%_bindir/condor_transform_ads
%_bindir/condor_update_machine_ad
%_bindir/condor_annex
# sbin/condor is a link for master_off, off, on, reconfig,
# reconfig_schedd, restart
%_sbindir/condor_advertise
%_sbindir/condor_aklog
%_sbindir/condor_c-gahp
%_sbindir/condor_c-gahp_worker_thread
%_sbindir/condor_collector
%_sbindir/condor_convert_history
%_sbindir/condor_credd
%_sbindir/condor_fetchlog
%_sbindir/condor_had
%_sbindir/condor_init
%_sbindir/condor_master
%_sbindir/condor_negotiator
%_sbindir/condor_off
%_sbindir/condor_on
%_sbindir/condor_preen
%_sbindir/condor_reconfig
%_sbindir/condor_replication
%_sbindir/condor_restart
%_sbindir/condor_schedd
%_sbindir/condor_set_shutdown
%_sbindir/condor_shadow
%_sbindir/condor_sos
%_sbindir/condor_startd
%_sbindir/condor_starter
%_sbindir/condor_store_cred
%_sbindir/condor_testwritelog
%_sbindir/condor_transferd
%_sbindir/condor_updates_stats
%_sbindir/ec2_gahp
%_sbindir/condor_gridmanager
%_sbindir/condor_gridshell
%_sbindir/gahp_server
%_sbindir/grid_monitor
%_sbindir/grid_monitor.sh
%_sbindir/remote_gahp
%_sbindir/nordugrid_gahp
%_sbindir/gce_gahp
%if %uw_build
%_sbindir/boinc_gahp
%endif
%_libexecdir/condor/condor_gpu_discovery
%_libexecdir/condor/condor_gpu_utilization
%_sbindir/condor_vm-gahp-vmware
%_sbindir/condor_vm_vmware
%config(noreplace) %_sysconfdir/condor/ganglia.d/00_default_metrics
%defattr(-,condor,condor,-)
%dir %_var/lib/condor/
%dir %_var/lib/condor/execute/
%dir %_var/log/condor/
%dir %_var/lib/condor/spool/
%dir %_var/lock/condor
%dir %_var/lock/condor/local
%dir %_var/run/condor

#################
%files procd
%_sbindir/condor_procd
%_sbindir/gidd_alloc
%_sbindir/procd_ctl
%_mandir/man1/procd_ctl.1.gz
%_mandir/man1/gidd_alloc.1.gz
%_mandir/man1/condor_procd.1.gz

#################
%if %qmf
%files qmf
%defattr(-,root,root,-)
%doc LICENSE-2.0.txt NOTICE.txt
%_sysconfdir/condor/config.d/60condor-qmf.config
%dir %_libdir/condor/plugins
%_libdir/condor/plugins/MgmtCollectorPlugin-plugin.so
%_libdir/condor/plugins/MgmtMasterPlugin-plugin.so
%_libdir/condor/plugins/MgmtNegotiatorPlugin-plugin.so
%_libdir/condor/plugins/MgmtScheddPlugin-plugin.so
%_libdir/condor/plugins/MgmtStartdPlugin-plugin.so
%_bindir/get_trigger_data
%_sbindir/condor_trigger_config
%_sbindir/condor_triggerd
%_sbindir/condor_job_server
%endif

#################
%if %aviary
%files aviary-common
%defattr(-,root,root,-)
%doc LICENSE-2.0.txt NOTICE.txt
%_sysconfdir/condor/config.d/61aviary.config
%dir %_libdir/condor/plugins
%_libdir/condor/plugins/AviaryScheddPlugin-plugin.so
%_libdir/condor/plugins/AviaryLocatorPlugin-plugin.so
%_libdir/condor/plugins/AviaryCollectorPlugin-plugin.so
%_libdir/condor/plugins/libaviary_collector_axis.so
%_sbindir/aviary_query_server
%dir %_datadir/condor/aviary
%_datadir/condor/aviary/jobcontrol.py*
%_datadir/condor/aviary/jobquery.py*
%_datadir/condor/aviary/submissions.py*
%_datadir/condor/aviary/submission_ids.py*
%_datadir/condor/aviary/subinventory.py*
%_datadir/condor/aviary/submit.py*
%_datadir/condor/aviary/setattr.py*
%_datadir/condor/aviary/jobinventory.py*
%_datadir/condor/aviary/locator.py*
%_datadir/condor/aviary/collector_tool.py*
%dir %_datadir/condor/aviary/dag
%_datadir/condor/aviary/dag/diamond.dag
%_datadir/condor/aviary/dag/dag-submit.py*
%_datadir/condor/aviary/dag/job.sub
%dir %_datadir/condor/aviary/module
%_datadir/condor/aviary/module/aviary/util.py*
%_datadir/condor/aviary/module/aviary/https.py*
%_datadir/condor/aviary/module/aviary/__init__.py*
%_datadir/condor/aviary/README
%dir %_var/lib/condor/aviary
%_var/lib/condor/aviary/axis2.xml
%dir %_var/lib/condor/aviary/services
%dir %_var/lib/condor/aviary/services/job
%_var/lib/condor/aviary/services/job/services.xml
%_var/lib/condor/aviary/services/job/aviary-common.xsd
%_var/lib/condor/aviary/services/job/aviary-job.xsd
%_var/lib/condor/aviary/services/job/aviary-job.wsdl
%dir %_var/lib/condor/aviary/services/query
%_var/lib/condor/aviary/services/query/services.xml
%_var/lib/condor/aviary/services/query/aviary-common.xsd
%_var/lib/condor/aviary/services/query/aviary-query.xsd
%_var/lib/condor/aviary/services/query/aviary-query.wsdl
%dir %_var/lib/condor/aviary/services/locator
%_var/lib/condor/aviary/services/locator/services.xml
%_var/lib/condor/aviary/services/locator/aviary-common.xsd
%_var/lib/condor/aviary/services/locator/aviary-locator.xsd
%_var/lib/condor/aviary/services/locator/aviary-locator.wsdl
%dir %_var/lib/condor/aviary/services/collector
%_var/lib/condor/aviary/services/collector/services.xml
%_var/lib/condor/aviary/services/collector/aviary-common.xsd
%_var/lib/condor/aviary/services/collector/aviary-collector.xsd
%_var/lib/condor/aviary/services/collector/aviary-collector.wsdl
%_var/lib/condor/aviary/services/collector/libaviary_collector_axis.so

%files aviary
%defattr(-,root,root,-)
%doc LICENSE-2.0.txt NOTICE.txt
%_libdir/libaviary_axis_provider.so
%_libdir/libaviary_wso2_common.so
%dir %_libdir/condor/plugins
%_var/lib/condor/aviary/services/job/libaviary_job_axis.so
%_var/lib/condor/aviary/services/query/libaviary_query_axis.so
%_var/lib/condor/aviary/services/locator/libaviary_locator_axis.so

%files aviary-hadoop-common
%defattr(-,root,root,-)
%doc LICENSE-2.0.txt NOTICE.txt
%_var/lib/condor/aviary/services/hadoop/services.xml
%_var/lib/condor/aviary/services/hadoop/aviary-common.xsd
%_var/lib/condor/aviary/services/hadoop/aviary-hadoop.xsd
%_var/lib/condor/aviary/services/hadoop/aviary-hadoop.wsdl
%_datadir/condor/aviary/hadoop_tool.py*

%files aviary-hadoop
%defattr(-,root,root,-)
%doc LICENSE-2.0.txt NOTICE.txt
%_var/lib/condor/aviary/services/hadoop/libaviary_hadoop_axis.so
%_libdir/condor/plugins/AviaryHadoopPlugin-plugin.so
%_sysconfdir/condor/config.d/63aviary-hadoop.config
%_datadir/condor/aviary/hdfs_datanode.sh
%_datadir/condor/aviary/hdfs_namenode.sh
%_datadir/condor/aviary/mapred_jobtracker.sh
%_datadir/condor/aviary/mapred_tasktracker.sh
%endif

#################
%if %plumage
%files plumage
%defattr(-,root,root,-)
%doc LICENSE-2.0.txt NOTICE.txt
%_sysconfdir/condor/config.d/62plumage.config
%dir %_libdir/condor/plugins
%_libdir/condor/plugins/PlumageCollectorPlugin-plugin.so
%dir %_datadir/condor/plumage
%_sbindir/plumage_job_etl_server
%_bindir/plumage_history_load
%_bindir/plumage_stats
%_bindir/plumage_history
%_datadir/condor/plumage/README
%_datadir/condor/plumage/SCHEMA
%_datadir/condor/plumage/plumage_accounting
%_datadir/condor/plumage/plumage_scheduler
%_datadir/condor/plumage/plumage_utilization
%defattr(-,condor,condor,-)
%endif

#################
%files kbdd
%defattr(-,root,root,-)
%doc LICENSE-2.0.txt NOTICE.txt
%_sbindir/condor_kbdd

#################
%files vm-gahp
%defattr(-,root,root,-)
%doc LICENSE-2.0.txt NOTICE.txt
%_sbindir/condor_vm-gahp
%_libexecdir/condor/libvirt_simple_script.awk

#################
%files classads
%defattr(-,root,root,-)
%doc LICENSE-2.0.txt NOTICE.txt
%_libdir/libclassad.so.*

#################
%files classads-devel
%defattr(-,root,root,-)
%doc LICENSE-2.0.txt NOTICE.txt
%_bindir/classad_functional_tester
%_bindir/classad_version
%_libdir/libclassad.so
%dir %_includedir/classad/
%_includedir/classad/attrrefs.h
%_includedir/classad/cclassad.h
%_includedir/classad/classad_distribution.h
%_includedir/classad/classadErrno.h
%_includedir/classad/classad.h
%_includedir/classad/classadItor.h
%_includedir/classad/classadCache.h
%_includedir/classad/classad_stl.h
%_includedir/classad/collectionBase.h
%_includedir/classad/collection.h
%_includedir/classad/common.h
%_includedir/classad/debug.h
%_includedir/classad/exprList.h
%_includedir/classad/exprTree.h
%_includedir/classad/fnCall.h
%_includedir/classad/indexfile.h
%_includedir/classad/jsonSink.h
%_includedir/classad/jsonSource.h
%_includedir/classad/lexer.h
%_includedir/classad/lexerSource.h
%_includedir/classad/literals.h
%_includedir/classad/matchClassad.h
%_includedir/classad/operators.h
%_includedir/classad/query.h
%_includedir/classad/sink.h
%_includedir/classad/source.h
%_includedir/classad/transaction.h
%_includedir/classad/util.h
%_includedir/classad/value.h
%_includedir/classad/view.h
%_includedir/classad/xmlLexer.h
%_includedir/classad/xmlSink.h
%_includedir/classad/xmlSource.h

#################
%files test
%defattr(-,root,root,-)
%_libexecdir/condor/condor_sinful
%_libexecdir/condor/condor_testingd

%if %cream
%files cream-gahp
%defattr(-,root,root,-)
%doc LICENSE-2.0.txt NOTICE.txt
%_sbindir/cream_gahp
%endif

%if %parallel_setup
%files parallel-setup
%defattr(-,root,root,-)
%config(noreplace) %_sysconfdir/condor/config.d/20dedicated_scheduler_condor.config
%endif

# Temporarily turn off python for Fedora
%if ! 0%{?fedora}
%files python
%defattr(-,root,root,-)
%_bindir/condor_top
%_libdir/libpyclassad*.so
%_libexecdir/condor/libclassad_python_user.so
%{python_sitearch}/classad.so
%{python_sitearch}/htcondor.so
%endif

%files bosco
%defattr(-,root,root,-)
%if 0%{?osg} || 0%{?hcc}
%config(noreplace) %_sysconfdir/condor/campus_factory.conf
%config(noreplace) %_sysconfdir/condor/config.d/60-campus_factory.config
%endif
%_libexecdir/condor/shellselector
%_libexecdir/condor/campus_factory
%_sbindir/bosco_install
%_sbindir/campus_factory
%_sbindir/condor_ft-gahp
%_sbindir/runfactory
%_bindir/bosco_cluster
%_bindir/bosco_ssh_start
%_bindir/bosco_start
%_bindir/bosco_stop
%_bindir/bosco_findplatform
%_bindir/bosco_uninstall
%_bindir/bosco_quickstart
%_bindir/htsub
%_sbindir/glidein_creation
%_datadir/condor/campus_factory
%{python_sitelib}/GlideinWMS
%{python_sitelib}/campus_factory
%_mandir/man1/bosco_cluster.1.gz
%_mandir/man1/bosco_findplatform.1.gz
%_mandir/man1/bosco_install.1.gz
%_mandir/man1/bosco_ssh_start.1.gz
%_mandir/man1/bosco_start.1.gz
%_mandir/man1/bosco_stop.1.gz
%_mandir/man1/bosco_uninstall.1.gz

%if %std_univ
%files std-universe
%_bindir/condor_checkpoint
%_bindir/condor_compile   
%_sbindir/condor_ckpt_server
%_sbindir/condor_shadow.std
%_sbindir/condor_starter.std
%_mandir/man1/condor_compile.1.gz
%_mandir/man1/condor_checkpoint.1.gz
%_libdir/condor/ld
%_libdir/condor/real-ld
%_libdir/condor/condor_rt0.o
%_libdir/condor/libcomp_libgcc.a
%_libdir/condor/libcomp_libgcc_eh.a
%_libdir/condor/libcomp_libstdc++.a
%_libdir/condor/libcondor_c.a
%_libdir/condor/libcondor_nss_dns.a
%_libdir/condor/libcondor_nss_files.a
%_libdir/condor/libcondor_resolv.a
%_libdir/condor/libcondor_z.a
%_libdir/condor/libcondorsyscall.a
%_libexecdir/condor/condor_ckpt_probe
%ifarch %{ix86}
%if 0%{?rhel} == 5
%_libdir/condor/libcondorzsyscall.a
%endif
%endif
%endif

%if %uw_build

%ifarch %{ix86}
%files small-shadow
%{_sbindir}/condor_shadow_s
%endif

%files external-libs
%dir %_libdir/condor
%_libdir/condor/libcondordrmaa.a
%_libdir/condor/libdrmaa.so
%_libdir/condor/libglobus*.so*
%_libdir/condor/libvomsapi*.so*
%_libdir/condor/ugahp.jar

%files externals
%_sbindir/unicore_gahp
%if %blahp
%_libexecdir/condor/glite/bin/BLClient
%_libexecdir/condor/glite/bin/BLParserLSF
%_libexecdir/condor/glite/bin/BLParserPBS
%_libexecdir/condor/glite/bin/BNotifier
%_libexecdir/condor/glite/bin/BPRclient
%_libexecdir/condor/glite/bin/BPRserver
%_libexecdir/condor/glite/bin/BUpdaterCondor
%_libexecdir/condor/glite/bin/BUpdaterLSF
%_libexecdir/condor/glite/bin/BUpdaterPBS
%_libexecdir/condor/glite/bin/BUpdaterSGE
%_libexecdir/condor/glite/bin/batch_gahp
%_libexecdir/condor/glite/bin/batch_gahp_daemon
%_libexecdir/condor/glite/bin/blah_check_config
%_libexecdir/condor/glite/bin/blah_common_submit_functions.sh
%_libexecdir/condor/glite/bin/blah_job_registry_add
%_libexecdir/condor/glite/bin/blah_job_registry_dump
%_libexecdir/condor/glite/bin/blah_job_registry_lkup
%_libexecdir/condor/glite/bin/blah_job_registry_scan_by_subject
%_libexecdir/condor/glite/bin/blah_load_config.sh
%_libexecdir/condor/glite/bin/blparser_master
%_libexecdir/condor/glite/bin/condor_cancel.sh
%_libexecdir/condor/glite/bin/condor_hold.sh
%_libexecdir/condor/glite/bin/condor_resume.sh
%_libexecdir/condor/glite/bin/condor_status.sh
%_libexecdir/condor/glite/bin/condor_submit.sh
%_libexecdir/condor/glite/bin/lsf_cancel.sh
%_libexecdir/condor/glite/bin/lsf_hold.sh
%_libexecdir/condor/glite/bin/lsf_resume.sh
%_libexecdir/condor/glite/bin/lsf_status.sh
%_libexecdir/condor/glite/bin/lsf_submit.sh
%_libexecdir/condor/glite/bin/pbs_cancel.sh
%_libexecdir/condor/glite/bin/pbs_hold.sh
%_libexecdir/condor/glite/bin/pbs_resume.sh
%_libexecdir/condor/glite/bin/pbs_status.py
%_libexecdir/condor/glite/bin/pbs_status.sh
%_libexecdir/condor/glite/bin/pbs_submit.sh
%_libexecdir/condor/glite/bin/runcmd.pl.template
%_libexecdir/condor/glite/bin/sge_cancel.sh
%_libexecdir/condor/glite/bin/sge_filestaging
%_libexecdir/condor/glite/bin/sge_helper
%_libexecdir/condor/glite/bin/sge_hold.sh
%_libexecdir/condor/glite/bin/sge_local_submit_attributes.sh
%_libexecdir/condor/glite/bin/sge_resume.sh
%_libexecdir/condor/glite/bin/sge_status.sh
%_libexecdir/condor/glite/bin/sge_submit.sh
%_libexecdir/condor/glite/bin/test_condor_logger
# does this really belong here?
%dir %_libexecdir/condor/glite/etc
%_libexecdir/condor/glite/etc/glite-ce-blahparser
%_libexecdir/condor/glite/etc/glite-ce-blparser
%_libexecdir/condor/glite/etc/glite-ce-check-blparser
%_libexecdir/condor/glite/etc/batch_gahp.config
%_libexecdir/condor/glite/etc/batch_gahp.config.template
%_libexecdir/condor/glite/etc/blparser.conf.template
%dir %_libexecdir/condor/glite/share
%dir %_libexecdir/condor/glite/share/doc
%_libexecdir/condor/glite/share/doc/glite-ce-blahp-@PVER@/LICENSE
%endif

%endif

%if %systemd

%post
%if 0%{?fedora}
test -x /usr/sbin/selinuxenabled && /usr/sbin/selinuxenabled
if [ $? = 0 ]; then
   restorecon -R -v /var/lock/condor
   setsebool -P condor_domain_can_network_connect 1
   setsebool -P daemons_enable_cluster_mode 1
   semanage port -a -t condor_port_t -p tcp 12345
   # the number of extraneous SELinux warnings on f17 is very high
fi
%endif
%if 0%{?rhel} >= 7
test -x /usr/sbin/selinuxenabled && /usr/sbin/selinuxenabled
if [ $? = 0 ]; then
   /usr/sbin/semodule -i /usr/share/condor/htcondor.pp
   /usr/sbin/setsebool -P condor_domain_can_network_connect 1
   /usr/sbin/setsebool -P daemons_enable_cluster_mode 1
fi
%endif
if [ $1 -eq 1 ] ; then
    # Initial installation 
    /bin/systemctl daemon-reload >/dev/null 2>&1 || :
fi

%preun
if [ $1 -eq 0 ] ; then
    # Package removal, not upgrade
    /bin/systemctl --no-reload disable condor.service > /dev/null 2>&1 || :
    /bin/systemctl stop condor.service > /dev/null 2>&1 || :
fi

%postun
/bin/systemctl daemon-reload >/dev/null 2>&1 || :
# Note we don't try to restart - HTCondor will automatically notice the
# binary has changed and do graceful or peaceful restart, based on its
# configuration

%triggerun -- condor < 7.7.0-0.5

/usr/bin/systemd-sysv-convert --save condor >/dev/null 2>&1 ||:

/sbin/chkconfig --del condor >/dev/null 2>&1 || :
/bin/systemctl try-restart condor.service >/dev/null 2>&1 || :

%else
%post -n condor
/sbin/chkconfig --add condor
/sbin/ldconfig

%posttrans -n condor
# If there is a saved condor_config.local, recover it
if [ -f /etc/condor/condor_config.local.rpmsave ]; then
    if [ ! -f /etc/condor/condor_config.local ]; then
        mv /etc/condor/condor_config.local.rpmsave \
           /etc/condor/condor_config.local

        # Drop a README file to tell what we have done
        # Make sure that we don't overwrite a previous README
        if [ ! -f /etc/condor/README.condor_config.local ]; then
            file="/etc/condor/README.condor_config.local"
        else
            i="1"
            while [ -f /etc/condor/README.condor_config.local.$i ]; do
                i=$((i+1))
            done
            file="/etc/condor/README.condor_config.local.$i"
        fi

cat <<EOF > $file
On `date`, while installing or upgrading to
HTCondor %version, the /etc/condor directory contained a file named
"condor_config.local.rpmsave" but did not contain one named
"condor_config.local".  This situation may be the result of prior
modifications to "condor_config.local" that were preserved after the
HTCondor RPM stopped including that file.  In any case, the contents
of the old "condor_config.local.rpmsave" file may still be useful.
So after the install it was moved back into place and this README
file was created.  Here is a directory listing for the restored file
at that time:

`ls -l /etc/condor/condor_config.local`

See the "Configuration" section (3.3) of the HTCondor manual for more
information on configuration files.
EOF

    fi
fi

%preun -n condor
if [ $1 = 0 ]; then
  /sbin/service condor stop >/dev/null 2>&1 || :
  /sbin/chkconfig --del condor
fi


%postun -n condor
# Note we don't try to restart - HTCondor will automatically notice the
# binary has changed and do graceful or peaceful restart, based on its
# configuration
/sbin/ldconfig
%endif

%changelog
<<<<<<< HEAD
* Thu Jan 04 2018 Tim Theisen <tim@cs.wisc.edu> - 8.7.6-1
- Machines won't enter "Owner" state unless using the Desktop policy
- One can use SCHEDD and JOB instead of MY and TARGET in SUBMIT_REQUIREMENTS
- HTCondor now reports all submit warnings, not just the first one
- The HTCondor Python bindings in pip are now built from the release branch
=======
* Tue Mar 13 2018 Tim Theisen <tim@cs.wisc.edu> - 8.6.10-1
- Fixed a problem where condor_preen would crash on an active submit node
- Improved systemd configuration to clean up processes if the master crashes
- Fixed several other minor problems
>>>>>>> 226b42aa

* Thu Jan 04 2018 Tim Theisen <tim@cs.wisc.edu> - 8.6.9-1
- Fixed a bug where some Accounting Groups could get too much surplus quota
- Fixed a Python binding bug where some queries could corrupt memory
- Fixed a problem where preen could block the schedd for a long time
- Fixed a bug in Windows where the job sandbox would not be cleaned up
- Fixed problems with the interaction between the master and systemd
- Fixed a bug where MAX_JOBS_SUBMITTED could be permanently reduced
- Fixed problems with very large disk requests

* Tue Nov 14 2017 Tim Theisen <tim@cs.wisc.edu> - 8.7.5-1
- Fixed an issue validating VOMS proxies

* Tue Nov 14 2017 Tim Theisen <tim@cs.wisc.edu> - 8.6.8-1
- Fixed an issue validating VOMS proxies

* Tue Oct 31 2017 Tim Theisen <tim@cs.wisc.edu> - 8.7.4-1
- Improvements to DAGMan including support for late job materialization
- Updates to condor_annex including improved status reporting
- When submitting jobs, HTCondor can now warn about job requirements
- Fixed a bug where remote CPU time was not recorded in the history
- Improved support for OpenMPI jobs
- The high availability daemon now works with IPV6 and shared_port
- The HTCondor Python bindings are now available for Python 2 and 3 in pip

* Tue Oct 31 2017 Tim Theisen <tim@cs.wisc.edu> - 8.6.7-1
- Fixed a bug where memory limits might not be updated in cgroups
- Add SELinux type enforcement rules to allow condor_ssh_to_job to work
- Updated systemd configuration to shutdown HTCondor in an orderly fashion
- The curl_plugin utility can now do HTTPS transfers
- Specifying environment variables now works with the Python Submit class

* Tue Sep 12 2017 Tim Theisen <tim@cs.wisc.edu> - 8.7.3-1
- Further updates to the late job materialization technology preview
- An improved condor_top tool
- Enhanced the AUTO setting for ENABLE_IPV{4,6} to be more selective
- Fixed several small memory leaks

* Tue Sep 12 2017 Tim Theisen <tim@cs.wisc.edu> - 8.6.6-1
- HTCondor daemons no longer crash on reconfig if syslog is used for logging
- HTCondor daemons now reliably leave a core file when killed by a signal
- Negotiator won't match jobs to machines with incompatible IPv{4,6} network
- On Ubuntu, send systemd alive messages to prevent HTCondor restarts
- Fixed a problem parsing old ClassAd string escapes in the python bindings
- Properly parse CPU time used from Slurm grid universe jobs
- Claims are released when parallel univ jobs are removed while claiming
- Starter won't get stuck when a job is removed with JOB_EXIT_HOOK defined
- To reduce audit logging, added cgroup rules to SELinux profile

* Mon Aug 07 2017 Tim Theisen <tim@cs.wisc.edu> - 8.6.5-2
- Update SELinux profile for Red Hat 7.4

* Tue Aug 01 2017 Tim Theisen <tim@cs.wisc.edu> - 8.6.5-1
- Fixed a memory leak that would cause the HTCondor collector to slowly grow
- Prevent the condor_starter from hanging when using cgroups on Debian
- Fixed several issues that occur when IPv6 is in use
- Support for using an ImDisk RAM drive on Windows as the execute directory
- Fixed a bug where condor_rm rarely removed another one of the user's jobs
- Fixed a bug with parallel universe jobs starting on partitionable slots

* Thu Jul 13 2017 Tim Theisen <tim@cs.wisc.edu> - 8.4.12-1
- Can configure the condor_startd to compute free disk space once

* Thu Jun 22 2017 Tim Theisen <tim@cs.wisc.edu> - 8.7.2-1
- Improved condor_schedd performance by turning off file checks by default
- condor_annex -status finds VM instances that have not joined the pool
- Able to update an annex's lease without adding new instances
- condor_annex now keeps a command log
- condor_q produces an expanded multi-line summary
- Automatically retry and/or resume http file transfers when appropriate
- Reduced load on the condor_collector by optimizing queries
- A python based condor_top tool

* Thu Jun 22 2017 Tim Theisen <tim@cs.wisc.edu> - 8.6.4-1
- Python bindings are now available on MacOSX
- Fixed a bug where PASSWORD authentication could fail to exchange keys
- Pslot preemption now properly handles custom resources, such as GPUs
- condor_submit now checks X.509 proxy expiration

* Tue May 09 2017 Tim Theisen <tim@cs.wisc.edu> - 8.6.3-1
- Fixed a bug where using an X.509 proxy might corrupt the job queue log
- Fixed a memory leak in the Python bindings

* Mon Apr 24 2017 Tim Theisen <tim@cs.wisc.edu> - 8.7.1-1
- Several performance enhancements in the collector
- Further refinement and initial documentation of the HTCondor Annex
- Enable chirp for Docker jobs
- Job Router uses first match rather than round-robin matching
- The schedd tracks jobs counts by status for each owner
- Technology preview of late job materialization in the schedd

* Mon Apr 24 2017 Tim Theisen <tim@cs.wisc.edu> - 8.6.2-1
- New metaknobs for mapping users to groups
- Now case-insensitive with Windows user names when storing credentials
- Signal handling in the OpenMPI script
- Report RemoteSysCpu for Docker jobs
- Allow SUBMIT_REQUIREMENT to refer to X509 secure attributes
- Linux kernel tuning script takes into account the machine's role

* Thu Mar 02 2017 Tim Theisen <tim@cs.wisc.edu> - 8.7.0-1
- Performance improvements in collector's ingestion of ClassAds
- Added collector attributes to report query times and forks
- Removed extra white space around parentheses when unparsing ClassAds
- Technology preview of the HTCondor Annex

* Thu Mar 02 2017 Tim Theisen <tim@cs.wisc.edu> - 8.6.1-1
- condor_q works in situations where user authentication is not configured
- Updates to work with Docker version 1.13
- Fix several problems with the Job Router
- Update scripts to support current versions of Open MPI and MPICH2
- Fixed a bug that could corrupt the job queue log when the disk is full

* Thu Jan 26 2017 Tim Theisen <tim@cs.wisc.edu> - 8.6.0-1
- condor_q shows shows only the current user's jobs by default
- condor_q summarizes related jobs (batches) on a single line by default
- Users can define their own job batch name at job submission time
- Immutable/protected job attributes make SUBMIT_REQUIREMENTS more useful
- The shared port daemon is enabled by default
- Jobs run in cgroups by default
- HTCondor can now use IPv6 addresses (Prefers IPv4 when both present)
- DAGMan: Able to easily define SCRIPT, VARs, etc., for all nodes in a DAG
- DAGMan: Revamped priority implementation
- DAGMan: New splice connection feature
- New slurm grid type in the grid universe for submitting to Slurm
- Numerous improvements to Docker support
- Several enhancements in the python bindings

* Mon Jan 23 2017 Tim Theisen <tim@cs.wisc.edu> - 8.4.11-1
- Fixed a bug which delayed startd access to stard cron job results
- Fixed a bug in pslot preemption that could delay jobs starting
- Fixed a bug in job cleanup at job lease expiration if using glexec
- Fixed a bug in locating ganglia shared libraries on Debian and Ubuntu

* Tue Dec 13 2016 Tim Theisen <tim@cs.wisc.edu> - 8.5.8-1
- The starter puts all jobs in a cgroup by default
- Added condor_submit commands that support job retries
- condor_qedit defaults to the current user's jobs
- Ability to add SCRIPTS, VARS, etc. to all nodes in a DAG using one command
- Able to conditionally add Docker volumes for certain jobs
- Initial support for Singularity containers
- A 64-bit Windows release

* Tue Dec 13 2016 Tim Theisen <tim@cs.wisc.edu> - 8.4.10-1
- Updated SELinux profile for Enterprise Linux
- Fixed a performance problem in the schedd when RequestCpus was an expression
- Preserve permissions when transferring sub-directories of the job's sandbox
- Fixed HOLD_IF_CPUS_EXCEEDED and LIMIT_JOB_RUNTIMES metaknobs
- Fixed a bug in handling REMOVE_SIGNIFICANT_ATTRIBUTES

* Thu Sep 29 2016 Tim Theisen <tim@cs.wisc.edu> - 8.5.7-1
- The schedd can perform job ClassAd transformations
- Specifying dependencies between DAGMan splices is much more flexible
- The second argument of the ClassAd ? : operator may be omitted
- Many usability improvements in condor_q and condor_status
- condor_q and condor_status can produce JSON, XML, and new ClassAd output
- To prepare for a 64-bit Windows release, HTCondor identifies itself as X86
- Automatically detect Daemon Core daemons and pass localname to them

* Thu Sep 29 2016 Tim Theisen <tim@cs.wisc.edu> - 8.4.9-1
- The condor_startd removes orphaned Docker containers on restart
- Job Router and HTCondor-C job job submission prompts schedd reschedule
- Fixed bugs in the Job Router's hooks
- Improved systemd integration on Enterprise Linux 7
- Upped default number of Chirp attributes to 100, and made it configurable
- Fixed a bug where variables starting with STARTD. or STARTER. were ignored

* Tue Aug 02 2016 Tim Theisen <tim@cs.wisc.edu> - 8.5.6-1
- The -batch output for condor_q is now the default
- Python bindings for job submission and machine draining
- Numerous Docker usability changes
- New options to limit condor_history results to jobs since last invocation
- Shared port daemon can be used with high availability and replication
- ClassAds can be written out in JSON format
- More flexible ordering of DAGMan commands
- Efficient PBS and SLURM job monitoring
- Simplified leases for grid universe jobs

* Tue Jul 05 2016 Tim Theisen <tim@cs.wisc.edu> - 8.4.8-1
- Fixed a memory leak triggered by the python htcondor.Schedd().query() call
- Fixed a bug that could cause Bosco file transfers to fail
- Fixed a bug that could cause the schedd to crash when using schedd cron jobs
- condor_schedd now rejects jobs when owner has no account on the machine
- Fixed a new bug in 8.4.7 where remote condor_history failed without -limit
- Fixed bugs triggered by the reconfiguration of the high-availability daemon
- Fixed a bug where condor_master could hang when using shared port on Windows 
- Fixed a bug with the -xml option on condor_q and condor_status

* Mon Jun 06 2016 Tim Theisen <tim@cs.wisc.edu> - 8.5.5-1
- Improvements for scalability of EC2 grid universe jobs
- Docker Universe jobs advertises remote user and system CPU time
- Improved systemd support
- The master can now run an administrator defined script at shutdown
- DAGMan includes better support for the batch name feature

* Mon Jun 06 2016 Tim Theisen <tim@cs.wisc.edu> - 8.4.7-1
- fixed a bug that could cause the schedd to become unresponsive
- fixed a bug where the Docker Universe would not set the group ID
- Docker Universe jobs now drop all Linux capabilities by default
- fixed a bug where subsystem specific configuration parameters were ignored
- fixed bugs with history file processing on the Windows platform

* Mon May 02 2016 Tim Theisen <tim@cs.wisc.edu> - 8.5.4-1
- Fixed a bug that delays schedd response when significant attributes change
- Fixed a bug where the group ID was not set in Docker universe jobs
- Limit update rate of various attributes to not overload the collector
- To make job router configuration easier, added implicit "target" scoping
- To make BOSCO work, the blahp does not generate limited proxies by default
- condor_status can now display utilization per machine rather than per slot
- Improve performance of condor_history and other tools

* Thu Apr 21 2016 Tim Theisen <tim@cs.wisc.edu> - 8.4.6-1
- fixed a bug that could cause a job to fail to start in a dynamic slot
- fixed a negotiator memory leak when using partitionable slot preemption
- fixed a bug that caused supplemental groups to be wrong during file transfer
- properly identify the Windows 10 platform
- fixed a typographic error in the LIMIT_JOB_RUNTIMES policy
- fixed a bug where maximum length IPv6 addresses were not parsed

* Thu Mar 24 2016 Tim Theisen <tim@cs.wisc.edu> - 8.5.3-1
- Use IPv6 (and IPv4) interfaces if they are detected
- Prefer IPv4 addresses when both are available
- Count Idle and Running jobs in Submitter Ads for Local and Scheduler universes
- Can submit jobs to SLURM with the new "slurm" type in the Grid universe
- HTCondor is built and linked with Globus 6.0

* Tue Mar 22 2016 Tim Theisen <tim@cs.wisc.edu> - 8.4.5-1
- fixed a bug that would cause the condor_schedd to send no flocked jobs
- fixed a bug that caused a 60 second delay using tools when DNS lookup failed
- prevent using accounting groups with embedded spaces that crash the negotiator
- fixed a bug that could cause use of ports outside the port range on Windows
- fixed a bug that could prevent dynamic slot reuse when using many slots
- fixed a bug that prevented correct utilization reports from the job router
- tune kernel when using cgroups to avoid OOM killing of jobs doing heavy I/O

* Thu Feb 18 2016 Tim Theisen <tim@cs.wisc.edu> - 8.5.2-1
- condor_q now defaults to showing only the current user's jobs
- condor_q -batch produces a single line report for a batch of jobs
- Docker Universe jobs now report and update memory and network usage
- immutable and protected job attributes
- improved performance when querying a HTCondor daemon's location
- Added the ability to set ClassAd attributes within the DAG file
- DAGMan now provides event timestamps in dagman.out

* Tue Feb 02 2016 Tim Theisen <tim@cs.wisc.edu> - 8.4.4-1
- fixed a bug that could cause the collector to crash when DNS lookup fails
- fixed a bug that caused Condor-C jobs with short lease durations to fail
- fixed bugs that affected EC2 grid universe jobs
- fixed a bug that prevented startup if a prior version shared port file exists
- fixed a bug that could cause the condor_shadow to hang on Windows

* Fri Jan 08 2016 Tim Theisen <tim@cs.wisc.edu> - 8.5.1-2
- optimized binaries

* Fri Jan 08 2016 Tim Theisen <tim@cs.wisc.edu> - 8.4.3-2
- optimized binaries

* Mon Dec 21 2015 Tim Theisen <tim@cs.wisc.edu> - 8.5.1-1
- the shared port daemon is enabled by default
- the condor_startd now records the peak memory usage instead of recent
- the condor_startd advertises CPU submodel and cache size
- authorizations are automatically setup when "Match Password" is enabled
- added a schedd-constraint option to condor_q

* Wed Dec 16 2015 Tim Theisen <tim@cs.wisc.edu> - 8.4.3-1
- fixed the processing of the -append option in the condor_submit command
- fixed a bug to run more that 100 dynamic slots on a single execute node
- fixed bugs that would delay daemon startup when using shared port on Windows
- fixed a bug where the cgroup VM limit would not be set for sizes over 2 GiB
- fixed a bug to use the ec2_iam_profile_name for Amazon EC2 Spot instances

* Tue Nov 17 2015 Tim Theisen <tim@cs.wisc.edu> - 8.4.2-1
- a bug fix to prevent the condor_schedd from crashing
- a bug fix to honor TCP_FORWARDING_HOST
- Standard Universe works properly in RPM installations of HTCondor
- the RPM packages no longer claim to provide Globus libraries
- bug fixes to DAGMan's "maximum idle jobs" throttle

* Tue Oct 27 2015 Tim Theisen <tim@cs.wisc.edu> - 8.4.1-1
- four new policy metaknobs to make configuration easier
- a bug fix to prevent condor daemons from crashing on reconfiguration
- an option natural sorting option on condor_status
- support of admin to mount certain directories into Docker containers

* Thu Oct 22 2015 Tim Theisen <tim@cs.wisc.edu> - 8.2.10-1
- an updated RPM to work with SELinux on EL7 platforms
- fixes to the condor_kbdd authentication to the X server
- a fix to allow the condor_kbdd to work with shared port enabled
- avoid crashes when using more than 1024 file descriptors on EL7
- fixed a memory leak in the ClassAd split() function
- condor_vacate will error out rather than ignore conflicting arguments
- a bug fix to the JobRouter to properly process the queue on restart
- a bug fix to prevent sending spurious data on a SOAP file transfer
- a bug fix to always present jobs in order in condor_history

* Mon Oct 12 2015 Tim Theisen <tim@cs.wisc.edu> - 8.5.0-1
- multiple enhancements to the python bindings
- the condor_schedd no longer changes the ownership of spooled job files
- spooled job files are visible to only the user account by default
- the condor_startd records when jobs are evicted by preemption or draining

* Mon Sep 14 2015 Tim Theisen <tim@cs.wisc.edu> - 8.4.0-1
- a Docker Universe to run a Docker container as an HTCondor job
- the submit file can queue a job for each file found
- the submit file can contain macros
- a dry-run option to condor_submit to test the submit file without any actions
- HTCondor pools can use IPv4 and IPv6 simultaneously
- execute directories can be encrypted upon user or administrator request
- Vanilla Universe jobs can utilize periodic application-level checkpoints
- the administrator can establish job requirements
- numerous scalability changes

* Thu Aug 27 2015 Tim Theisen <tim@cs.wisc.edu> - 8.3.8-1
- a script to tune Linux kernel parameters for better scalability
- support for python bindings on Windows platforms
- a mechanism to remove Docker images from the local machine

* Thu Aug 13 2015 Tim Theisen <tim@cs.wisc.edu> - 8.2.9-1
- a mechanism for the preemption of dynamic slots, such that the partitionable slot may use the dynamic slot in the match of a different job
- default configuration bug fixes for the desktop policy, such that it can both start jobs and monitor the keyboard

* Mon Jul 27 2015 Tim Theisen <tim@cs.wisc.edu> - 8.3.7-1
- default configuration settings have been updated to reflect current usage
- the ability to preempt dynamic slots, such that a job may match with a partitionable slot
- the ability to limit the number of jobs per submission and the number of jobs per owner by setting configuration variables

* Tue Jun 23 2015 Tim Theisen <tim@cs.wisc.edu> - 8.3.6-1
- initial Docker universe support
- IPv4/IPv6 mixed mode support

* Mon Apr 20 2015 Tim Theisen <tim@cs.wisc.edu> - 8.3.5-1
- new features that increase the power of job specification in the submit description file
- RPMs for Red Hat Enterprise Linux 6 and 7 are modularized and only distributed via our YUM repository
- The new condor-all RPM requires the other HTCondor RPMs of a typical HTCondor installation

* Tue Apr 07 2015 Tim Theisen <tim@cs.wisc.edu> - 8.2.8-1
- a bug fix to reconnect a TCP session when an HTCondorView collector restarts
- a bug fix to avoid starting too many jobs, only to kill some chosen at random

* Thu Mar 05 2015 Tim Theisen <tim@cs.wisc.edu> - 8.3.4-1
- a bug fix for a problem that can cause jobs to not be matched to resources when the condor_schedd is flocking

* Thu Feb 19 2015 Tim Theisen <tim@cs.wisc.edu> - 8.3.3-1
- the ability to encrypt a job's directory on Linux execute hosts
- enhancements to EC2 grid universe jobs
- a more efficient query protocol, including the ability to query the condor_schedd daemon's autocluster set

* Tue Feb 10 2015 Tim Theisen <tim@cs.wisc.edu> - 8.2.7-1
- sendmail is used by default for sending notifications (CVE-2014-8126)
- corrected input validation, which prevents daemon crashes
- an update, such that grid jobs work within the current Google Compute Engine
- a bug fix to prevent an infinite loop in the python bindings
- a bug fix to prevent infinite recursion when evaluating ClassAd attributes

* Tue Dec 23 2014 Tim Theisen <tim@cs.wisc.edu> - 8.3.2-1
- the next installment of IPv4/IPv6 mixed mode support: a submit node can simultaneously interact with an IPv4 and an IPv6 HTCondor pool
- scalability improvements: a reduced memory foot-print of daemons, a reduced number of TCP connections between submit and execute machines, and an improved responsiveness from a busy condor_schedd to queries

* Tue Dec 16 2014 Tim Theisen <tim@cs.wisc.edu> - 8.2.6-1
- a bug fix to the log rotation of the condor_schedd on Linux platforms
- transfer_input_files now works for directories on Windows platforms
- a correction of the flags passed to the mail program on Linux platforms
- a RHEL 7 platform fix of a directory permission that prevented daemons from starting

* Mon Dec 01 2014 Tim Theisen <tim@cs.wisc.edu> - 8.2.5-1
- an updated RPM installation script that preserves a modified condor_config.local file
- OpenSSL version 1.0.1j for Windows platforms

* Wed Nov 12 2014 Tim Theisen <tim@cs.wisc.edu> - 8.2.4-1
- a bug fix for an 8.2.3 condor_schedd that could not obtain a claim from an 8.0.x condor_startd
- a bug fix for removed jobs that return to the queue
- a workaround for a condor_schedd performance issue when handling a large number of jobs
- a bug fix to prevent the condor_kbdd from crashing on Windows
- a bug fix to correct the reporting of available disk on Windows

* Wed Oct 01 2014 Tim Theisen <tim@cs.wisc.edu> - 8.2.3-1
- support for Ubuntu 14.04 LTS, including support for the standard universe

* Thu Sep 11 2014 Tim Theisen <tim@cs.wisc.edu> - 8.3.1-1
- a variety of changes that reduce memory usage and improve performance
- if cgroups are used to limit memory utilization, HTCondor sets both the memory and swap limits.

* Wed Aug 27 2014 Carl Edquist <edquist@cs.wisc.edu> - 8.2.2-2.3
- Include config file for MASTER_NEW_BINARY_RESTART = PEACEFUL (SOFTWARE-850)

* Tue Aug 26 2014 Carl Edquist <edquist@cs.wisc.edu> - 8.2.2-2.2
- Include peaceful_off patch (SOFTWARE-1307)

* Mon Aug 25 2014 Carl Edquist <edquist@cs.wisc.edu> - 8.2.2-2.1
- Include condor_gt4540_aws patch for #4540

* Fri Aug 22 2014 Carl Edquist <edquist@cs.wisc.edu> - 8.2.2-2
- Strict pass-through with fixes from 8.2.2-1.1

* Thu Aug 21 2014 Carl Edquist <edquist@cs.wisc.edu> - 8.2.2-1.1
- Update to 8.2.2 with build fixes for non-UW builds

* Mon Sep 09 2013  <edquist@cs.wisc.edu> - 8.1.2-0.3
- Include misc unpackaged files from 8.x.x

* Sun Sep 08 2013  <edquist@cs.wisc.edu> - 8.1.2-0.1.unif
- Packaging fixes to work with latest 8.1.2 source from master
- Move condor.spec into git master-unified_rpm-branch
- Apply patches to upstream branch and remove from rpm / spec
- Always build man pages / remove references to include_man
- Always include systemd sources for passthrough rebuilds of source rpms
- Add macros to bundle external source tarballs with the source rpm to support
  offline builds with externals

* Tue Aug 20 2013 Carl Edquist <edquist@cs.wisc.edu> - 7.9.6-8.unif.8
- Remove externals dependency from std-universe subpackage

* Mon Aug 19 2013 Carl Edquist <edquist@cs.wisc.edu> - 7.9.6-8.unif.7
- Merge init script improvements from trunk
- Have std_local_ref depend on senders,receivers instead of stub_gen
- Carve out std universe files into separate subpackage
- Move uw_build-specific non-std-universe files into externals subpackage
- Condor_config changes for #3645
- Use %osg / %std_univ macros to control build type default
- Support PROPER builds of std universe (ie, without UW_BUILD)
- Use make jobserver when building glibc external instead of make -j2
- Move python requirement out of main condor package (#3704)
- Move condor_config.local from /var/lib/condor/ to /etc/condor/

* Fri Jul 05 2013 Carl Edquist <edquist@cs.wisc.edu> - 7.9.6-8.unif.6
- Address build dependency issue seen with -j24

* Fri Jun 21 2013 Carl Edquist <edquist@cs.wisc.edu> - 7.9.6-8.unif.5
- Initial support for UW_BUILD

* Tue Jun 18 2013 Carl Edquist <edquist@cs.wisc.edu> - 7.9.6-8.unif.4
- Remove service restart for upgrades

* Tue Jun 11 2013 Carl Edquist <edquist@cs.wisc.edu> - 7.9.6-8.unif.2
- Add a parallel-setup sub-package for parallel universe configuration,
  namely setting up the host as a dedicated resource

* Mon Jun 10 2013 Brian Lin <blin@cs.wisc.edu> - 7.8.8-2
- Init script improvements

* Fri Jun 07 2013 Carl Edquist <edquist@cs.wisc.edu> - 7.9.6-8.unif.1
- Add in missing features from Fedora rpm
- Reorganize to reduce the diff size between this and the Fedora rpm

* Fri Jun 07 2013 Brian Lin <blin@cs.wisc.edu> - 7.9.6-8
- Remove glexec runtime dependency

* Tue May 28 2013 Brian Lin <blin@cs.wisc.edu> - 7.9.6-7
- Mark /usr/share/osg/sysconfig/condor as non-config file

* Thu May 23 2013 Brian Lin <blin@cs.wisc.edu> - 7.9.6-6
- Rebuild against fixed glite-ce-cream-client-api-c

* Wed May 22 2013 Brian Lin <blin@cs.wisc.edu> - 7.9.6-5
- Enable plumage for x86{,_64}

* Wed May 22 2013 Brian Lin <blin@cs.wisc.edu> - 7.9.6-4
- Enable cgroups for EL6

* Tue May 21 2013 Brian Lin <blin@cs.wisc.edu> - 7.9.6-3
- Building with blahp/cream

* Tue May 21 2013 Brian Lin <blin@cs.wisc.edu> - 7.9.6-2
- Build without blahp/cream

* Tue May 21 2013 Brian Lin <blin@cs.wisc.edu> - 7.9.6-1
- New version

* Wed May 08 2013 Matyas Selmeci <matyas@cs.wisc.edu> - 7.8.8-1
- New version
- Removed condor_glidein -- was removed upstream

* Wed Feb 13 2013 Dave Dykstra <dwd@fnal.gov> - 7.8.6-3
- Renamed /etc/sysconfig/condor-lcmaps-env to /usr/share/osg/sysconfig/condor
  to match the new OSG method for handling daemon environment variables, 
  which keeps non-replaceable settings out of /etc/sysonfig
- Change settings in /usr/share/osg/sysconfig/condor to use the latest variable
  name LLGT_LIFT_PRIVILEGED_PROTECTION instead of LLGT4_NO_CHANGE_USER,
  eliminate obsolete variable LLGT_VOMS_DISABLE_CREDENTIAL_CHECK, and change
  the default debug level from 3 to 2.

* Fri Dec 21 2012 Matyas Selmeci <matyas@cs.wisc.edu> - 7.8.6-2
- Patch to fix default BATCH_GAHP config value (#SOFTWARE-873)

* Thu Oct 25 2012 Matyas Selmeci <matyas@cs.wisc.edu> - 7.8.6-1
- New version

* Mon Oct 22 2012 Matyas Selmeci <matyas@cs.wisc.edu> - 7.8.5-1
- New version

* Wed Sep 19 2012 Matyas Selmeci <matyas@cs.wisc.edu> - 7.8.4-1
- New version

* Fri Sep 07 2012 Matyas Selmeci <matyas@cs.wisc.edu> - 7.8.3-1
- New version

* Mon Aug 27 2012 Matyas Selmeci <matyas@cs.wisc.edu> - 7.8.2-2
- Add patch to fix unnecessary GSI callouts (condor_gt2104_pt2.patch in gittrac #2104)
- Fixed BLClient location

* Tue Aug 14 2012 Matyas Selmeci <matyas@cs.wisc.edu> - 7.8.2-1
- New version

* Mon Jul 30 2012 Matyas Selmeci <matyas@cs.wisc.edu> - 7.8.1-7
- Put cream_gahp into separate subpackage

* Mon Jul 16 2012 Matyas Selmeci <matyas@cs.wisc.edu> - 7.8.1-6
- Remove cream_el6.patch; change proper_cream.diff to work on both el5 and el6
  instead.

* Thu Jul 05 2012 Matyas Selmeci <matyas@cs.wisc.edu> - 7.8.1-5
- Bump to rebuild

* Tue Jun 26 2012 Matyas Selmeci <matyas@cs.wisc.edu> - 7.8.1-4
- Add CREAM

* Tue Jun 19 2012 Matyas Selmeci <matyas@cs.wisc.edu> - 7.8.1-3
- Add Provides lines for classads and classads-devel

* Mon Jun 18 2012 Matyas Selmeci <matyas@cs.wisc.edu> - 7.8.1-2
- Add environment variables for interacting with lcmaps (condor-lcmaps-env)

* Fri Jun 15 2012 Matyas Selmeci <matyas@cs.wisc.edu> - 7.8.1-1
- Version bump

* Wed Jun 13 2012 Matyas Selmeci <matyas@cs.wisc.edu> - 7.8.0-3
- Fix wrong paths for shared libraries

* Wed Jun 13 2012 Matyas Selmeci <matyas@cs.wisc.edu> - 7.8.0-2
- Build blahp

* Thu May 31 2012 Matyas Selmeci <matyas@cs.wisc.edu> - 7.8.0-1
- Version bump
- Updated condor_config.generic.patch
- Removed glexec-patch.diff

* Sun Apr  1 2012 Alain Roy <roy@cs.wisc.edu> - 7.6.6-4
- Backported patch from Condor 7.7 to fix glexec bugs
- Enabled glexec

* Fri Feb 10 2012 Derek Weitzel <dweitzel@cse.unl.edu> - 7.6.6-3
- Adding sticky bit to condor_root_switchboard

* Wed Jan 18 2012 Derek Weitzel <dweitzel@cse.unl.edu> - 7.6.6-2
- Added support for rhel6

* Wed Jan 18 2012 Tim Cartwright <cat@cs.wisc.edu> - 7.6.6-1
- Updated to upstream tagged 7.6.6 release

* Wed Jan 11 2012 Tim Cartwright <cat@cs.wisc.edu> - 7.6.4-1
- Simplified revision number

* Tue Nov 29 2011 Derek Weitzel <dweitzel@cse.unl.edu> - 7.6.4-0.6.2
- Rebasing to 7.6.4

* Fri Oct 28 2011 Matyas Selmeci <matyas@cs.wisc.edu> - 7.6.2-0.6.3
- rebuilt

* Mon Sep 12 2011 Matyas Selmeci <matyas@cs.wisc.edu> - 7.6.2-0.6.2
- Rev bump to rebuild with updated Globus libs

* Thu Aug 11 2011 Derek Weitzel <dweitzel@cse.unl.edu> - 7.6.2-0.5.2
- Updated to upstream official 7.6.2 release

* Thu Aug 04 2011 Derek Weitzel <dweitzel@cse.unl.edu> - 7.6.2-0.5.672537b1git.1
- Made LOCAL_DIR always point to /var/lib/condor rather than TILDE

* Wed Jun  8 2011 <bbockelm@cse.unl.edu> - 7.7.0-0.5
- Start to break build products into conditionals for future EPEL5 support.
- Begun integration of a systemd service file.

* Tue Jun  7 2011 <matt@redhat> - 7.7.0-0.4
- Added tmpfiles.d/condor.conf (BZ711456)

* Tue Jun  7 2011 <matt@redhat> - 7.7.0-0.3
- Fast forward to 7.7.0 pre-release at 1babb324
- Catch libdeltacloud 0.8 update

* Fri May 20 2011 <matt@redhat> - 7.7.0-0.2
- Added GSI support, dependency on Globus

* Fri May 13 2011 <matt@redhat> - 7.7.0-0.1
- Fast forward to 7.7.0 pre-release at 79952d6b
- Introduced ec2_gahp
- 79952d6b brings schema expectations inline with Cumin

* Tue May 10 2011 <matt@redhat> - 7.6.1-0.1
- Upgrade to 7.6.0 release, pre-release of 7.6.1 at 5617a464
- Upstreamed patch: log_lock_run.patch
- Introduced condor-classads to obsolete classads
- Introduced condor-aviary, package of the aviary contrib
- Introduced condor-deltacloud-gahp
- Introduced condor-qmf, package of the mgmt/qmf contrib
- Transitioned from LOCAL_CONFIG_FILE to LOCAL_CONFIG_DIR
- Stopped building against gSOAP,
-  use aviary over birdbath and ec2_gahp (7.7.0) over amazon_gahp

* Tue Feb 08 2011 Fedora Release Engineering <rel-eng@lists.fedoraproject.org> - 7.5.5-2
- Rebuilt for https://fedoraproject.org/wiki/Fedora_15_Mass_Rebuild

* Thu Jan 27 2011 <matt@redhat> - 7.5.5-1
- Rebase to 7.5.5 release
-  configure+imake -> cmake
-  Removed patches:
-   only_dynamic_unstripped.patch
-   gsoap-2.7.16-wsseapi.patch
-   gsoap-2.7.16-dom.patch
-  man pages are now built with source
-  quill is no longer present
-  condor_shared_port added
-  condor_power added
-  condor_credd added
-  classads now built from source

* Thu Jan 13 2011 <matt@redhat> - 7.4.4-1
- Upgrade to 7.4.4 release
- Upstreamed: stdsoap2.h.patch.patch

* Mon Aug 23 2010  <matt@redhat> - 7.4.3-1
- Upgrade to 7.4.3 release
- Upstreamed: dso_link_change

* Fri Jun 11 2010  <matt@redhat> - 7.4.2-2
- Rebuild for classads DSO version change (1:0:0)
- Updated stdsoap2.h.patch.patch for gsoap 2.7.16
- Added gsoap-2.7.16-wsseapi/dom.patch for gsoap 2.7.16

* Wed Apr 21 2010  <matt@redhat> - 7.4.2-1
- Upgrade to 7.4.2 release

* Tue Jan  5 2010  <matt@redhat> - 7.4.1-1
- Upgrade to 7.4.1 release
- Upstreamed: guess_version_from_release_dir, fix_platform_check
- Security update (BZ549577)

* Fri Dec  4 2009  <matt@redhat> - 7.4.0-1
- Upgrade to 7.4.0 release
- Fixed POSTIN error (BZ540439)
- Removed NOTICE.txt source, now provided by upstream
- Removed no_rpmdb_query.patch, applied upstream
- Removed no_basename.patch, applied upstream
- Added only_dynamic_unstripped.patch to reduce build time
- Added guess_version_from_release_dir.patch, for previous
- Added fix_platform_check.patch
- Use new --with-platform, to avoid modification of make_final_tarballs
- Introduced vm-gahp package to hold libvirt deps

* Fri Aug 28 2009  <matt@redhat> - 7.2.4-1
- Upgrade to 7.2.4 release
- Removed gcc44_const.patch, accepted upstream
- New log, lock, run locations (BZ502175)
- Filtered innocuous semanage message

* Fri Aug 21 2009 Tomas Mraz <tmraz@redhat.com> - 7.2.1-3
- rebuilt with new openssl

* Fri Jul 24 2009 Fedora Release Engineering <rel-eng@lists.fedoraproject.org> - 7.2.1-2
- Rebuilt for https://fedoraproject.org/wiki/Fedora_12_Mass_Rebuild

* Wed Feb 25 2009  <matt@redhat> - 7.2.1-1
- Upgraded to 7.2.1 release
- Pruned changes accepted upstream from condor_config.generic.patch
- Removed Requires in favor of automatic dependencies on SONAMEs
- Added no_rmpdb_query.patch to avoid rpm -q during a build

* Tue Feb 24 2009 Fedora Release Engineering <rel-eng@lists.fedoraproject.org> - 7.2.0-5
- Rebuilt for https://fedoraproject.org/wiki/Fedora_11_Mass_Rebuild

* Thu Jan 15 2009 Tomas Mraz <tmraz@redhat.com> - 7.2.0-4
- rebuild with new openssl

* Wed Jan 14 2009  <matt@redhat> - 7.2.0-3
- Fixed regression: initscript was on by default, now off again

* Thu Jan  8 2009  <matt@redhat> - 7.2.0-2
- (Re)added CONDOR_DEVELOPERS=NONE to the default condor_config.local
- Added missing Obsoletes for condor-static (thanks Michael Schwendt)

* Wed Jan  7 2009  <matt@redhat> - 7.2.0-1
- Upgraded to 7.2.0 release
- Removed -static package
- Added Fedora specific buildid
- Enabled KBDD, daemon to monitor X usage on systems with only USB devs
- Updated install process

* Wed Oct  8 2008  <matt@redhat> - 7.0.5-1
- Rebased on 7.0.5, security update

* Wed Aug  6 2008  <mfarrellee@redhat> - 7.0.4-1
- Updated to 7.0.4 source
- Stopped using condor_configure in install step

* Tue Jun 10 2008  <mfarrellee@redhat> - 7.0.2-1
- Updated to 7.0.2 source
- Updated config, specifically HOSTALLOW_WRITE, for Personal Condor setup
- Added condor_config.generic

* Mon Apr  7 2008  <mfarrellee@redhat> - 7.0.0-8
- Modified init script to be off by default, resolves bz441279

* Fri Apr  4 2008  <mfarrellee@redhat> - 7.0.0-7
- Updated to handle changes in gsoap dependency

* Mon Feb 11 2008  <mfarrellee@redhat> - 7.0.0-6
- Added note about how to download the source
- Added generate-tarball.sh script

* Sun Feb 10 2008  <mfarrellee@redhat> - 7.0.0-5
- The gsoap package is compiled with --disable-namespaces, which means
  soap_set_namespaces is required after each soap_init. The
  gsoap_nonamespaces.patch handles this.

* Fri Feb  8 2008  <mfarrellee@redhat> - 7.0.0-4
- Added patch to detect GCC 4.3.0 on F9
- Added patch to detect GLIBC 2.7.90 on F9
- Added BuildRequires: autoconf to allow for regeneration of configure
  script after GCC 4.3.0 detection and GLIBC 2.7.90 patches are
  applied
- Condor + GCC 4.3.0 + -O2 results in an internal compiler error
  (BZ 432090), so -O2 is removed from optflags for the time
  being. Thanks to Mike Bonnet for the suggestion on how to filter
  -O2.

* Tue Jan 22 2008  <mfarrellee@redhat> - 7.0.0-3
- Update to UW's really-final source for Condor 7.0.0 stable series
  release. It is based on the 72173 build with minor changes to the
  configure.ac related to the SRB external version.
- In addition to removing externals from the UW tarball, the NTconfig
  directory was removed because it had not gone through IP audit.

* Tue Jan 22 2008  <mfarrellee@redhat> - 7.0.0-2
- Update to UW's final source for Condor 7.0.0 stable series release

* Thu Jan 10 2008  <mfarrellee@redhat> - 7.0.0-1
- Initial package of Condor's stable series under ASL 2.0
- is_clipped.patch replaced with --without-full-port option to configure
- zlib_is_soft.patch removed, outdated by configure.ac changes
- removed autoconf dependency needed for zlib_is_soft.patch

* Tue Dec  4 2007  <mfarrellee@redhat> - 6.9.5-2
- SELinux was stopping useradd in pre because files specified root as
  the group owner for /var/lib/condor, fixed, much thanks to Phil Knirsch

* Fri Nov 30 2007  <mfarrellee@redhat> - 6.9.5-1
- Fixed release tag
- Added gSOAP support and packaged WSDL files

* Thu Nov 29 2007  <mfarrellee@redhat> - 6.9.5-0.2
- Packaged LSB init script
- Changed pre to not create the condor user's home directory, it is
  now a directory owned by the package

* Thu Nov 29 2007  <mfarrellee@redhat> - 6.9.5-0.1
- Condor 6.9.5 release, the 7.0.0 stable series candidate
- Removed x86_64_no_multilib-200711091700cvs.patch, merged upstream
- Added patch to make zlib a soft requirement, which it should be
- Disabled use of smp_mflags because of make dependency issues
- Explicitly not packaging WSDL files until the SOAP APIs are available

* Tue Nov 20 2007  <mfarrellee@redhat> - 6.9.5-0.3.200711091700cvs
- Rebuild for repo inheritance update: dependencies are now pulled
  from RHEL 5 U1 before RH Application Stack

* Thu Nov 15 2007 <mfarrellee@redhat> - 6.9.5-0.2.200711091700cvs
- Added support for building on x86_64 without multilib packages
- Made the install section more flexible, reduced need for
  make_final_tarballs to be updated

* Fri Nov 9 2007 <mfarrellee@redhat> - 6.9.5-0.1.200711091700cvs
- Working source with new ASL 2.0 license

* Fri Nov 9 2007 <mfarrellee@redhat> - 6.9.5-0.1.200711091330cvs
- Source is now stamped ASL 2.0, as of Nov 9 2007 1:30PM Central
- Changed license to ASL 2.0
- Fixed find in prep to work if no files have bad permissions
- Changed the name of the LICENSE file to match was is now release in
  the source tarball

* Tue Nov 6 2007  <mfarrellee@redhat> - 6.9.5-0.1.rc
- Added m4 dependency not in RHEL 5.1's base
- Changed chmod a-x script to use find as more files appear to have
  improper execute bits set
- Added ?dist to Release:
- condor_privsep became condor_root_switchboard

* Tue Sep 11 2007  <mfarrellee@redhat> - 6.9.5-0.3.20070907cvs
- Instead of releasing libcondorapi.so, which is improperly created
  and poorly versioned, we release libcondorapi.a, which is apparently
  more widely used, in a -static package
- Instead of installing the stripped tarball, the unstripped is now
  installed, which gives a nice debuginfo package
- Found and fixed permissions problems on a number of src files,
  issue raised by rpmlint on the debuginfo package

* Mon Sep 10 2007  <mfarrellee@redhat> - 6.9.5-0.2.20070907cvs
- Updated pre section to create condor's home directory with adduser, and
  removed _var/lib/condor from files section
- Added doc LICENSE.TXT to all files sections
- Shortened lines longer than 80 characters in this spec (except the sed line)
- Changed install section so untar'ing a release can handle fedora7 or fedora8
- Simplified the site.def and config file updates (sed + mv over mv + sed + rm)
- Added a patch (fedora_rawhide_7.91-20070907cvs.patch) to support building on
  a fedora 7.91 (current Rawhide) release
- Moved the examples from /usr/share/doc/condor... into builddir and just
  marked them as documentation
- Added a number of dir directives to force all files to be listed, no implicit
  inclusion

* Fri Sep  7 2007  <mfarrellee@redhat> - 6.9.5-0.1.20070907cvs
- Initial release<|MERGE_RESOLUTION|>--- conflicted
+++ resolved
@@ -1966,18 +1966,16 @@
 %endif
 
 %changelog
-<<<<<<< HEAD
+* Tue Mar 13 2018 Tim Theisen <tim@cs.wisc.edu> - 8.6.10-1
+- Fixed a problem where condor_preen would crash on an active submit node
+- Improved systemd configuration to clean up processes if the master crashes
+- Fixed several other minor problems
+
 * Thu Jan 04 2018 Tim Theisen <tim@cs.wisc.edu> - 8.7.6-1
 - Machines won't enter "Owner" state unless using the Desktop policy
 - One can use SCHEDD and JOB instead of MY and TARGET in SUBMIT_REQUIREMENTS
 - HTCondor now reports all submit warnings, not just the first one
 - The HTCondor Python bindings in pip are now built from the release branch
-=======
-* Tue Mar 13 2018 Tim Theisen <tim@cs.wisc.edu> - 8.6.10-1
-- Fixed a problem where condor_preen would crash on an active submit node
-- Improved systemd configuration to clean up processes if the master crashes
-- Fixed several other minor problems
->>>>>>> 226b42aa
 
 * Thu Jan 04 2018 Tim Theisen <tim@cs.wisc.edu> - 8.6.9-1
 - Fixed a bug where some Accounting Groups could get too much surplus quota
