--- conflicted
+++ resolved
@@ -1674,14 +1674,6 @@
 /bin/systemctl try-restart condor.service >/dev/null 2>&1 || :
 
 %changelog
-<<<<<<< HEAD
-* Thu May 20 2021 Tim Theisen <tim@cs.wisc.edu> - 9.1.0-1
-- Support for submitting to ARC-CE via the REST interface
-- DAGMan can put failed jobs on hold (user can correct problems and release)
-- Can run gdb and ptrace within Docker containers
-- A small Docker test job is run on the execute node to verify functionality
-- The number of instructions executed is reported in the job Ad on Linux
-=======
 * Thu Jul 08 2021 Tim Theisen <tim@cs.wisc.edu> - 9.0.2-1
 - HTCondor can be set up to use only FIPS 140-2 approved security functions
 - If the Singularity test fails, the job goes idle rather than getting held
@@ -1690,7 +1682,13 @@
 - Added first class submit keywords for SciTokens
 - Fixed MUNGE authentication
 - Fixed Windows installer to work when the install location isn't C:\Condor
->>>>>>> f4a0614b
+
+* Thu May 20 2021 Tim Theisen <tim@cs.wisc.edu> - 9.1.0-1
+- Support for submitting to ARC-CE via the REST interface
+- DAGMan can put failed jobs on hold (user can correct problems and release)
+- Can run gdb and ptrace within Docker containers
+- A small Docker test job is run on the execute node to verify functionality
+- The number of instructions executed is reported in the job Ad on Linux
 
 * Mon May 17 2021 Tim Theisen <tim@cs.wisc.edu> - 9.0.1-1
 - Fix problem where X.509 proxy refresh kills job when using AES encryption
