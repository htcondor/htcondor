%define tarball_version 8.1.3

# optionally define any of these, here or externally
# % define fedora   16
# % define osg      0
# % define uw_build 1

%define plumage 0
%define systemd 0
%define cgroups 0
%define python 0

%if 0%{?rhel} >= 6
%define cgroups 1
%endif
%if 0%{?rhel} >= 7
%define systemd 1
%endif

# default to uw_build if neither osg nor fedora is enabled
%if %undefined uw_build
%if 0%{?osg} || 0%{?hcc}
%define uw_build 0
%else
%define uw_build 1
%endif
%endif

%if %uw_build
%define debug 1
%define verbose 1
%endif

# define these to 1 if you want to include externals in source rpm
%define bundle_uw_externals 0

# Things not turned on, or don't have Fedora packages yet
%define qmf 0

%if 0%{?fedora}
%define blahp 1
%define cream 0
%else
%define blahp 1
%define cream 1
%endif

%if 0%{?hcc}
%define blahp 0
%define cream 0
%endif

# Python on 64-bit platform or rhel6
%ifarch x86_64
%define python 1
%endif
%if 0%{?rhel} == 6
%define python 1
%endif

# Don't bother building CREAM for 32-bit RHEL7
%ifarch %{ix86}
%if 0%{?rhel} >= 7
%define cream 0
%endif
%endif

%define glexec 1

# Temporarily turn parallel_setup off
%define parallel_setup 0

# These flags are meant for developers; it allows one to build HTCondor
# based upon a git-derived tarball, instead of an upstream release tarball
%define git_build 1
# If building with git tarball, Fedora requests us to record the rev.  Use:
# git log -1 --pretty=format:'%h'
%define git_rev f9e8f64

%if ! (0%{?fedora} > 12 || 0%{?rhel} > 5)
%{!?python_sitelib: %global python_sitelib %(%{__python} -c "from distutils.sysconfig import get_python_lib; print(get_python_lib())")}
%{!?python_sitearch: %global python_sitearch %(%{__python} -c "from distutils.sysconfig import get_python_lib; print(get_python_lib(1))")}
%endif

Summary: HTCondor: High Throughput Computing
Name: condor
Version: %{tarball_version}
%global version_ %(tr . _ <<< %{version})

# Only edit the %condor_base_release to bump the rev number
%define condor_git_base_release 0.1
%define condor_base_release 1
%if %git_build
        %define condor_release %condor_git_base_release.%{git_rev}.git
%else
        %define condor_release %condor_base_release
%endif
Release: %condor_release%{?dist}

License: ASL 2.0
Group: Applications/System
URL: http://www.cs.wisc.edu/condor/

# This allows developers to test the RPM with a non-release, git tarball
%if %git_build

# git clone http://condor-git.cs.wisc.edu/repos/condor.git
# cd condor
# git archive master | gzip -7 > ~/rpmbuild/SOURCES/condor.tar.gz
Source0: condor.tar.gz

%else

# The upstream HTCondor source tarball contains some source that cannot
# be shipped as well as extraneous copies of packages the source
# depends on. Additionally, the upstream HTCondor source requires a
# click-through license. Once you have downloaded the source from:
#   http://parrot.cs.wisc.edu/v7.0.license.html
# you should process it with generate-tarball.sh:
#   ./generate-tarball.sh 7.0.4
# MD5Sum of upstream source:
#   06eec3ae274b66d233ad050a047f3c91  condor_src-7.0.0-all-all.tar.gz
#   b08743cfa2e87adbcda042896e8ef537  condor_src-7.0.2-all-all.tar.gz
#   5f326ad522b63eacf34c6c563cf46910  condor_src-7.0.4-all-all.tar.gz
#   73323100c5b2259f3b9c042fa05451e0  condor_src-7.0.5-all-all.tar.gz
#   a2dd96ea537b2c6d105b6c8dad563ddc  condor_src-7.2.0-all-all.tar.gz
#   edbac8267130ac0a0e016d0f113b4616  condor_src-7.2.1-all-all.tar.gz
#   6d9b0ef74d575623af11e396fa274174  condor_src-7.2.4-all-all.tar.gz
#   ee72b65fad02d21af0dc8f1aa5872110  condor_src-7.4.0-all-all.tar.gz
#   d4deeabbbce65980c085d8bea4c1018a  condor_src-7.4.1-all-all.tar.gz
#   4714086f58942b78cf03fef9ccb1117c  condor_src-7.4.2-all-all.tar.gz
#   2b7e7687cba85d0cf0774f9126b51779  condor_src-7.4.3-all-all.tar.gz
#   108a4b91cd10deca1554ca1088be6c8c  condor_src-7.4.4-all-all.tar.gz
#   b482c4bfa350164427a1952113d53d03  condor_src-7.5.5-all-all.tar.gz
#   2a1355cb24a56a71978d229ddc490bc5  condor_src-7.6.0-all-all.tar.gz
# Note: The md5sum of each generated tarball may be different
Source0: %{name}-%{tarball_version}.tar.gz
Source1: generate-tarball.sh
%endif

# % if %systemd
Source3: osg-env.conf
# % else
Source4: condor.osg-sysconfig
# % endif
Source5: condor_config.local.dedicated.resource

Source6: 10-batch_gahp_blahp.config
Source7: 00-restart_peaceful.config

Source8: htcondor.pp

# custom find-requires script for filtering stuff from condor-external-libs
Source90: find-requires.sh

%if %uw_build
%define __find_requires %{SOURCE90}
%define _use_internal_dependency_generator 0
%endif

%if %bundle_uw_externals
Source101: blahp-1.16.5.1.tar.gz
Source102: boost_1_49_0.tar.gz
Source103: c-ares-1.3.0.tar.gz
Source105: drmaa-1.6.1.tar.gz
Source106: glite-ce-cream-client-api-c-1.14.0-4.sl6.tar.gz
Source107: glite-ce-wsdl-1.14.0-4.sl6.tar.gz
Source108: glite-lbjp-common-gsoap-plugin-3.1.2-2.src.tar.gz
Source109: glite-lbjp-common-gss-3.1.3-2.src.tar.gz
Source110: gridsite-1.6.0.src.tar.gz
Source111: gsoap-2.7.10.tar.gz
Source112: gsoap_2.7.16.zip
Source113: gt5.2.5-all-source-installer.tar.gz
Source114: libcgroup-0.37.tar.bz2
Source116: log4cpp-1.0-3.tar.gz
Source117: unicoregahp-1.2.0.tar.gz
Source118: voms-2.0.6.tar.gz
%endif


#% if 0%osg
Patch8: osg_sysconfig_in_init_script.patch
#% endif

BuildRoot: %(mktemp -ud %{_tmppath}/%{name}-%{version}-%{release}-XXXXXX)

BuildRequires: cmake
BuildRequires: %_bindir/flex
BuildRequires: %_bindir/byacc
BuildRequires: pcre-devel
BuildRequires: openssl-devel
BuildRequires: krb5-devel
BuildRequires: libvirt-devel
BuildRequires: bind-utils
BuildRequires: m4
#BuildRequires: autoconf
BuildRequires: libX11-devel
BuildRequires: libXScrnSaver-devel
BuildRequires: /usr/include/curl/curl.h
BuildRequires: /usr/include/expat.h
BuildRequires: openldap-devel
BuildRequires: python-devel
BuildRequires: boost-devel
BuildRequires: redhat-rpm-config
BuildRequires: sqlite-devel
BuildRequires: perl(Data::Dumper)

%if %uw_build
BuildRequires: cmake >= 2.8
BuildRequires: gcc-c++
%if 0%{?rhel} >= 6
BuildRequires: glibc-static
%if 0%{?rhel} >= 7
# libstdc++.a moved to a separate -static package in EL7
BuildRequires: libstdc++-static
%endif
BuildRequires: libuuid-devel
%else
BuildRequires: glibc-devel
BuildRequires: /usr/include/uuid/uuid.h
%endif
BuildRequires: bison-devel
BuildRequires: bison
BuildRequires: byacc
BuildRequires: flex
BuildRequires: patch
BuildRequires: libtool
BuildRequires: libtool-ltdl-devel
BuildRequires: pam-devel
BuildRequires: nss-devel
BuildRequires: openssl-devel
BuildRequires: libxml2-devel
BuildRequires: expat-devel
BuildRequires: perl(Archive::Tar)
BuildRequires: perl(XML::Parser)
BuildRequires: perl(Digest::MD5)
BuildRequires: python-devel
BuildRequires: libcurl-devel
%endif

# Globus GSI build requirements
%if ! %uw_build
BuildRequires: globus-gssapi-gsi-devel
BuildRequires: globus-gass-server-ez-devel
BuildRequires: globus-gass-transfer-devel
BuildRequires: globus-gram-client-devel
BuildRequires: globus-rsl-devel
BuildRequires: globus-gram-protocol
BuildRequires: globus-io-devel
BuildRequires: globus-xio-devel
BuildRequires: globus-gssapi-error-devel
BuildRequires: globus-gss-assist-devel
BuildRequires: globus-gsi-proxy-core-devel
BuildRequires: globus-gsi-credential-devel
BuildRequires: globus-gsi-callback-devel
BuildRequires: globus-gsi-sysconfig-devel
BuildRequires: globus-gsi-cert-utils-devel
BuildRequires: globus-openssl-module-devel
BuildRequires: globus-gsi-openssl-error-devel
BuildRequires: globus-gsi-proxy-ssl-devel
BuildRequires: globus-callout-devel
BuildRequires: globus-common-devel
BuildRequires: globus-ftp-client-devel
BuildRequires: globus-ftp-control-devel
BuildRequires: munge-devel
BuildRequires: voms-devel
%endif
BuildRequires: libtool-ltdl-devel

%if %plumage
BuildRequires: mongodb-devel >= 1.6.4-3
%endif

# libcgroup < 0.37 has a bug that invalidates our accounting.
%if %cgroups
BuildRequires: libcgroup-devel >= 0.37
Requires: libcgroup >= 0.37
%endif

%if %cream && ! %uw_build
BuildRequires: glite-ce-cream-client-devel
BuildRequires: glite-lbjp-common-gsoap-plugin-devel
BuildRequires: log4cpp-devel
BuildRequires: gridsite-devel
%endif

%if 0%{?rhel} >= 7
%ifarch x86_64
BuildRequires: python36-devel
BuildRequires: boost169-devel
BuildRequires: boost169-static
%endif
%endif

%if 0%{?rhel} >= 6 || 0%{?fedora}
BuildRequires: boost-python
BuildRequires: libuuid-devel
Requires: libuuid
%endif

%if %qmf
BuildRequires: qpid-qmf-devel
%endif

%if %systemd
BuildRequires: systemd-devel
BuildRequires: systemd-units
Requires: systemd
%endif

BuildRequires: transfig
BuildRequires: latex2html
# We don't build the manual (yet)
#BuildRequires: texlive-epstopdf

Requires: /usr/sbin/sendmail
Requires: condor-classads = %{version}-%{release}
Requires: condor-procd = %{version}-%{release}

# ecryptfs was pulled from rhel 7
%if (0%{?rhel} == 5 || 0%{?rhel} == 6)
Requires: ecryptfs-utils
%endif

%if %blahp && ! %uw_build
Requires: blahp >= 1.16.1
%endif

%if %uw_build
Requires: %name-external-libs%{?_isa} = %version-%release
%endif

# Box and Google Drive file transfer plugins require python-requests
Requires: python-requests

Requires: initscripts

Requires(pre): shadow-utils

%if %systemd
Requires(post): systemd-units
Requires(preun): systemd-units
Requires(postun): systemd-units
Requires(post): systemd-sysv
%else
Requires(post):/sbin/chkconfig
Requires(preun):/sbin/chkconfig
Requires(preun):/sbin/service
Requires(postun):/sbin/service
%endif

%if 0%{?rhel} >= 7
Requires(post): policycoreutils-python
Requires(post): selinux-policy-targeted >= 3.13.1-102
%endif

#Provides: user(condor) = 43
#Provides: group(condor) = 43

Obsoletes: condor-static < 7.2.0

%description
HTCondor is a specialized workload management system for
compute-intensive jobs. Like other full-featured batch systems, HTCondor
provides a job queueing mechanism, scheduling policy, priority scheme,
resource monitoring, and resource management. Users submit their
serial or parallel jobs to HTCondor, HTCondor places them into a queue,
chooses when and where to run the jobs based upon a policy, carefully
monitors their progress, and ultimately informs the user upon
completion.

#######################
%package procd
Summary: HTCondor Process tracking Daemon
Group: Applications/System

%description procd
A daemon for tracking child processes started by a parent.
Part of HTCondor, but able to be stand-alone

#######################
%if %qmf
%package qmf
Summary: HTCondor QMF components
Group: Applications/System
Requires: %name = %version-%release
#Requires: qmf >= %{qmf_version}
Requires: python-qmf >= 0.7.946106
Requires: %name-classads = %{version}-%{release}
Obsoletes: condor-qmf-plugins

%description qmf
Components to connect HTCondor to the QMF management bus.
%endif

#######################
%if %plumage
%package plumage
Summary: HTCondor Plumage components
Group: Applications/System
Requires: %name = %version-%release
Requires: condor-classads = %{version}-%{release}
Requires: mongodb >= 1.6.4
Requires: pymongo >= 1.9
Requires: python-dateutil >= 1.4.1

%description plumage
Components to provide a NoSQL operational data store for HTCondor.
%endif

#######################
%package kbdd
Summary: HTCondor Keyboard Daemon
Group: Applications/System
Requires: %name = %version-%release
Requires: %name-classads = %{version}-%{release}

%description kbdd
The condor_kbdd monitors logged in X users for activity. It is only
useful on systems where no device (e.g. /dev/*) can be used to
determine console idle time.

#######################
%package vm-gahp
Summary: HTCondor's VM Gahp
Group: Applications/System
Requires: %name = %version-%release
Requires: libvirt
Requires: %name-classads = %{version}-%{release}

%description vm-gahp
The condor_vm-gahp enables the Virtual Machine Universe feature of
HTCondor. The VM Universe uses libvirt to start and control VMs under
HTCondor's Startd.

#######################
%package classads
Summary: HTCondor's classified advertisement language
Group: Development/Libraries
%if 0%{?osg} || 0%{?hcc}
Obsoletes: classads <= 1.0.10
Obsoletes: classads-static <= 1.0.10
Provides: classads = %version-%release
%endif

%description classads
Classified Advertisements (classads) are the lingua franca of
HTCondor. They are used for describing jobs, workstations, and other
resources. They are exchanged by HTCondor processes to schedule
jobs. They are logged to files for statistical and debugging
purposes. They are used to enquire about current state of the system.

A classad is a mapping from attribute names to expressions. In the
simplest cases, the expressions are simple constants (integer,
floating point, or string). A classad is thus a form of property
list. Attribute expressions can also be more complicated. There is a
protocol for evaluating an attribute expression of a classad vis a vis
another ad. For example, the expression "other.size > 3" in one ad
evaluates to true if the other ad has an attribute named size and the
value of that attribute is (or evaluates to) an integer greater than
three. Two classads match if each ad has an attribute requirements
that evaluates to true in the context of the other ad. Classad
matching is used by the HTCondor central manager to determine the
compatibility of jobs and workstations where they may be run.

#######################
%package classads-devel
Summary: Headers for HTCondor's classified advertisement language
Group: Development/System
Requires: %name-classads = %version-%release
Requires: pcre-devel
%if 0%{?osg} || 0%{?hcc}
Obsoletes: classads-devel <= 1.0.10
Provides: classads-devel = %version-%release
%endif

%description classads-devel
Header files for HTCondor's ClassAd Library, a powerful and flexible,
semi-structured representation of data.

#######################
%package test
Summary: HTCondor Self Tests
Group: Applications/System
Requires: %name = %version-%release
Requires: %name-classads = %{version}-%{release}

%description test
A collection of tests to verify that HTCondor is operating properly.

#######################
%if %cream
%package cream-gahp
Summary: HTCondor's CREAM Gahp
Group: Applications/System
Requires: %name = %version-%release
Requires: %name-classads = %{version}-%{release}
%if %uw_build
Requires: %name-external-libs%{?_isa} = %version-%release
%endif

%description cream-gahp
The condor-cream-gahp enables CREAM interoperability for HTCondor.

%endif

#######################
%if %parallel_setup
%package parallel-setup
Summary: Configure HTCondor for Parallel Universe jobs
Group: Applications/System
Requires: %name = %version-%release

%description parallel-setup
Running Parallel Universe jobs in HTCondor requires some configuration;
in particular, a dedicated scheduler is required.  In order to support
running parallel universe jobs out of the box, this sub-package provides
a condor_config.local.dedicated.resource file that sets up the current
host as the DedicatedScheduler.
%endif


#######################
%if %python
%package -n python2-condor
Summary: Python bindings for HTCondor.
Group: Applications/System
Requires: python >= 2.2
Requires: %name = %version-%release
%{?python_provide:%python_provide python2-condor}
%if 0%{?rhel} >= 7
%ifarch x86_64
Requires: boost169-python2
%endif
%endif
# Remove before F30
Provides: %{name}-python = %{version}-%{release}
Provides: %{name}-python%{?_isa} = %{version}-%{release}
Obsoletes: %{name}-python < %{version}-%{release}

%if 0%{?rhel} >= 7 && ! %uw_build
# auto provides generator does not pick these up for some reason
    %ifarch x86_64
Provides: classad.so()(64bit)
Provides: htcondor.so()(64bit)
    %else
Provides: classad.so
Provides: htcondor.so
    %endif
%endif

%description -n python2-condor
The python bindings allow one to directly invoke the C++ implementations of
the ClassAd library and HTCondor from python


%if 0%{?rhel} >= 7
%ifarch x86_64
#######################
%package -n python3-condor
Summary: Python bindings for HTCondor.
Group: Applications/System
Requires: python36
Requires: %name = %version-%release
Requires: boost169-python3

%if 0%{?rhel} >= 7 && ! %uw_build
# auto provides generator does not pick these up for some reason
    %ifarch x86_64
Provides: classad.so()(64bit)
Provides: htcondor.so()(64bit)
    %else
Provides: classad.so
Provides: htcondor.so
    %endif
%endif

%description -n python3-condor
The python bindings allow one to directly invoke the C++ implementations of
the ClassAd library and HTCondor from python
%endif
%endif
%endif


#######################
%package bosco
Summary: BOSCO, a HTCondor overlay system for managing jobs at remote clusters
Url: https://osg-bosco.github.io/docs/
Group: Applications/System
Requires: python >= 2.2
Requires: %name = %version-%release
Requires: rsync

%description bosco
BOSCO allows a locally-installed HTCondor to submit jobs to remote clusters,
using SSH as a transit mechanism.  It is designed for cases where the remote
cluster is using a different batch system such as PBS, SGE, LSF, or another
HTCondor system.

BOSCO provides an overlay system so the remote clusters appear to be a HTCondor
cluster.  This allows the user to run their workflows using HTCondor tools across
multiple clusters.

%package -n minicondor
Summary: Configuration for a single-node HTCondor
Group: Applications/System
Requires: %name = %version-%release
Requires: python2-condor = %version-%release

%description -n minicondor
This example configuration is good for trying out HTCondor for the first time.
It only configures the IPv4 loopback address, turns on basic security, and
shortens many timers to be more responsive.

%if %uw_build

%ifarch %{ix86}
%package small-shadow
Summary: 32-bit condor_shadow binary
Group: Applications/System
Requires: %name-external-libs%{?_isa} = %version-%release

%description small-shadow
Provides the 32-bit condor_shadow_s, which has a smaller private
memory footprint per process.  This makes it possible to run more shadows
on a single machine at once when memory is the limiting factor.
%endif

%package externals
Summary: External packages built into HTCondor
Group: Applications/System
Requires: %name = %version-%release
Requires: %name-external-libs%{?_isa} = %version-%release
Provides: blahp

%description externals
Includes the external packages built when UW_BUILD is enabled

%package external-libs
Summary: Libraries for external packages built into HTCondor
Group: Applications/System
# disable automatic provides generation to prevent conflicts with system libs
AutoProv: 0

%description external-libs
Includes the libraries for external packages built when UW_BUILD is enabled

%endif

%package annex-ec2
Summary: Configuration and scripts to make an EC2 image annex-compatible.
Group: Applications/System
Requires: %name = %version-%release
Requires(post): /sbin/chkconfig
Requires(preun): /sbin/chkconfig

%description annex-ec2
Configures HTCondor to make an EC2 image annex-compatible.  Do NOT install
on a non-EC2 image.

%files annex-ec2
%if %systemd
%_libexecdir/condor/condor-annex-ec2
%{_unitdir}/condor-annex-ec2.service
%else
%_initrddir/condor-annex-ec2
%endif
%config(noreplace) %_sysconfdir/condor/config.d/50ec2.config
%config(noreplace) %_sysconfdir/condor/master_shutdown_script.sh

%post annex-ec2
%if %systemd
/bin/systemctl enable condor-annex-ec2
%else
/sbin/chkconfig --add condor-annex-ec2
%endif

%preun annex-ec2
%if %systemd
if [ $1 == 0 ]; then
    /bin/systemctl disable condor-annex-ec2
fi
%else
if [ $1 == 0 ]; then
    /sbin/chkconfig --del condor-annex-ec2 > /dev/null 2>&1 || :
fi
%endif

%package all
Summary: All condor packages in a typical installation
Group: Applications/System
Requires: %name = %version-%release
Requires: %name-procd = %version-%release
Requires: %name-kbdd = %version-%release
Requires: %name-vm-gahp = %version-%release
Requires: %name-classads = %version-%release
%if %cream
Requires: %name-cream-gahp = %version-%release
%endif
Requires: python2-condor = %version-%release
Requires: %name-bosco = %version-%release
%if %uw_build
Requires: %name-externals = %version-%release
Requires: %name-external-libs = %version-%release
%endif

%description all
Include dependencies for all condor packages in a typical installation

%pre
getent group condor >/dev/null || groupadd -r condor
getent passwd condor >/dev/null || \
  useradd -r -g condor -d %_var/lib/condor -s /sbin/nologin \
    -c "Owner of HTCondor Daemons" condor
exit 0


%prep
%if %git_build
%setup -q -c -n %{name}-%{tarball_version}
%else
# For release tarballs
%setup -q -n %{name}-%{tarball_version}
%endif

%if 0%{?osg} || 0%{?hcc}
%patch8 -p1
%endif

# fix errant execute permissions
find src -perm /a+x -type f -name "*.[Cch]" -exec chmod a-x {} \;


%build

# build man files
make -C doc just-man-pages

export CMAKE_PREFIX_PATH=/usr

# Since we don't package the tests and some tests require boost > 1.40, which
# causes build issues with EL5, don't even bother building the tests.

%if %uw_build
%define condor_build_id UW_development

cmake \
       -DBUILDID:STRING=%condor_build_id \
       -DPACKAGEID:STRING=%{version}-%{condor_release} \
       -DNO_PHONE_HOME:BOOL=TRUE \
       -DUW_BUILD:BOOL=TRUE \
       -DCONDOR_RPMBUILD:BOOL=TRUE \
%if %bundle_uw_externals
       -DEXTERNALS_SOURCE_URL:STRING="$RPM_SOURCE_DIR" \
%endif
       -D_VERBOSE:BOOL=TRUE \
       -DBUILD_TESTING:BOOL=FALSE \
       -DHAVE_BACKFILL:BOOL=FALSE \
       -DHAVE_BOINC:BOOL=FALSE \
%if %cream
       -DWITH_CREAM:BOOL=TRUE \
%else
       -DWITH_CREAM:BOOL=FALSE \
%endif
%ifarch %{ix86}
%if 0%{?rhel} >= 7
       -DWITH_PYTHON_BINDINGS:BOOL=FALSE \
%endif
%endif
       -DPLATFORM:STRING=${NMI_PLATFORM:-unknown} \
       -DCMAKE_VERBOSE_MAKEFILE=ON \
       -DCMAKE_INSTALL_PREFIX:PATH=/usr \
       -DINCLUDE_INSTALL_DIR:PATH=/usr/include \
       -DSYSCONF_INSTALL_DIR:PATH=/etc \
       -DSHARE_INSTALL_PREFIX:PATH=/usr/share \
%ifarch x86_64
       -DCMAKE_INSTALL_LIBDIR:PATH=/usr/lib64 \
       -DLIB_INSTALL_DIR:PATH=/usr/lib64 \
       -DLIB_SUFFIX=64 \
%else
       -DCMAKE_INSTALL_LIBDIR:PATH=/usr/lib \
       -DLIB_INSTALL_DIR:PATH=/usr/lib \
%endif 
       -DBUILD_SHARED_LIBS:BOOL=ON

%else

%cmake -DBUILD_TESTING:BOOL=FALSE \
%if %bundle_uw_externals
       -DEXTERNALS_SOURCE_URL:STRING="$RPM_SOURCE_DIR" \
%endif
%if 0%{?fedora}
       -DBUILDID:STRING=RH-%{version}-%{release} \
       -D_VERBOSE:BOOL=TRUE \
%endif
       -DPACKAGEID:STRING=%{version}-%{condor_release} \
       -DNO_PHONE_HOME:BOOL=TRUE \
       -DHAVE_BACKFILL:BOOL=FALSE \
       -DHAVE_BOINC:BOOL=FALSE \
       -DHAVE_KBDD:BOOL=TRUE \
       -DHAVE_HIBERNATION:BOOL=TRUE \
       -DWANT_HDFS:BOOL=FALSE \
       -DWITH_ZLIB:BOOL=FALSE \
       -DWANT_CONTRIB:BOOL=ON \
       -DWITH_PIGEON:BOOL=FALSE \
%if %plumage
       -DWITH_PLUMAGE:BOOL=TRUE \
%else
       -DWITH_PLUMAGE:BOOL=FALSE \
%endif
       -DWANT_FULL_DEPLOYMENT:BOOL=TRUE \
%if %qmf
       -DWITH_TRIGGERD:BOOL=TRUE \
       -DWITH_MANAGEMENT:BOOL=TRUE \
       -DWITH_QPID:BOOL=TRUE \
%else
       -DWITH_TRIGGERD:BOOL=FALSE \
       -DWITH_MANAGEMENT:BOOL=FALSE \
       -DWITH_QPID:BOOL=FALSE \
%endif
%if %blahp
       -DBLAHP_FOUND=/usr/libexec/blahp/BLClient \
       -DWITH_BLAHP:BOOL=TRUE \
%else
       -DWITH_BLAHP:BOOL=FALSE \
%endif
%if %cream
       -DWITH_CREAM:BOOL=TRUE \
%else
       -DWITH_CREAM:BOOL=FALSE \
%endif
%if %glexec
       -DWANT_GLEXEC:BOOL=TRUE \
%else
       -DWANT_GLEXEC:BOOL=FALSE \
%endif
       -DWITH_GLOBUS:BOOL=TRUE \
       -DWITH_PYTHON_BINDINGS:BOOL=TRUE \
%if %cgroups
        -DWITH_LIBCGROUP:BOOL=TRUE \
        -DLIBCGROUP_FOUND_SEARCH_cgroup=/%{_lib}/libcgroup.so.1
%endif
%endif

# Patch condor_config.generic for 64-bit rpm
(cd src/condor_examples; patch < condor_config.generic.rpm.patch)

%if %uw_build
# build externals first to avoid dependency issues
make %{?_smp_mflags} externals
%endif
make %{?_smp_mflags}

%install
# installation happens into a temporary location, this function is
# useful in moving files into their final locations
function populate {
  _dest="$1"; shift; _src="$*"
  mkdir -p "%{buildroot}/$_dest"
  mv $_src "%{buildroot}/$_dest"
}

rm -rf %{buildroot}
echo ---------------------------- makefile ---------------------------------
make install DESTDIR=%{buildroot}

# The install target puts etc/ under usr/, let's fix that.
mv %{buildroot}/usr/etc %{buildroot}/%{_sysconfdir}


# Things in /usr/lib really belong in /usr/share/condor
populate %{_datadir}/condor %{buildroot}/%{_usr}/lib/*
# Except for the shared libs
populate %{_libdir}/ %{buildroot}/%{_datadir}/condor/libclassad.so*
rm -f %{buildroot}/%{_datadir}/condor/libclassad.a
mv %{buildroot}%{_datadir}/condor/lib*.so %{buildroot}%{_libdir}/
populate %{_libdir}/condor %{buildroot}/%{_datadir}/condor/condor_ssh_to_job_sshd_config_template
# Drop in a symbolic link for backward compatability
ln -s %{_libdir}/condor/condor_ssh_to_job_sshd_config_template %{buildroot}/%_sysconfdir/condor/condor_ssh_to_job_sshd_config_template

# Only trigger on 32-bit RHEL6
if [ -d %{buildroot}%{_datadir}/condor/python2.6 ]; then
    mv %{buildroot}%{_datadir}/condor/python2.6 %{buildroot}%{_libdir}/
fi

%if %qmf
populate %{_libdir}/condor/plugins %{buildroot}/%{_usr}/libexec/*-plugin.so
%endif

# It is proper to put HTCondor specific libexec binaries under libexec/condor/
populate %_libexecdir/condor %{buildroot}/usr/libexec/*

# man pages go under %{_mandir}
mkdir -p %{buildroot}/%{_mandir}
mv %{buildroot}/usr/man/man1 %{buildroot}/%{_mandir}

mkdir -p %{buildroot}/%{_sysconfdir}/condor
# the default condor_config file is not architecture aware and thus
# sets the LIB directory to always be /usr/lib, we want to do better
# than that. this is, so far, the best place to do this
# specialization. we strip the "lib" or "lib64" part from _libdir and
# stick it in the LIB variable in the config.
LIB=$(echo %{?_libdir} | sed -e 's:/usr/\(.*\):\1:')
if [ "$LIB" = "%_libdir" ]; then
  echo "_libdir does not contain /usr, sed expression needs attention"
  exit 1
fi
sed -e "s:^LIB\s*=.*:LIB = \$(RELEASE_DIR)/$LIB/condor:" \
  %{buildroot}/etc/examples/condor_config.generic \
  > %{buildroot}/%{_sysconfdir}/condor/condor_config

# Install the basic configuration, a Personal HTCondor config. Allows for
# yum install condor + service condor start and go.
mkdir -p -m0755 %{buildroot}/%{_sysconfdir}/condor/config.d
%if %parallel_setup
cp %{SOURCE5} %{buildroot}/%{_sysconfdir}/condor/config.d/20dedicated_scheduler_condor.config
%endif

%ifarch %{ix86}
populate %_sysconfdir/condor/config.d %{buildroot}/etc/examples/00-small-shadow
%endif

populate %_sysconfdir/condor/config.d %{buildroot}/etc/examples/00-minicondor
populate %_sysconfdir/condor/config.d %{buildroot}/etc/examples/50ec2.config

%if %qmf
# Install condor-qmf's base plugin configuration
populate %_sysconfdir/condor/config.d %{buildroot}/etc/examples/60condor-qmf.config
%endif

%if %plumage
# Install condor-plumage's base plugin configuration
populate %_sysconfdir/condor/config.d %{buildroot}/etc/examples/62plumage.config
rm -f %{buildroot}/%{_bindir}/ods_job_etl_tool
rm -f %{buildroot}/%{_sbindir}/ods_job_etl_server
mkdir -p -m0755 %{buildroot}/%{_var}/lib/condor/ViewHist
%endif

mkdir -p -m0755 %{buildroot}/%{_var}/run/condor
mkdir -p -m0755 %{buildroot}/%{_var}/log/condor
mkdir -p -m0755 %{buildroot}/%{_var}/lock/condor
mkdir -p -m1777 %{buildroot}/%{_var}/lock/condor/local
# Note we use %{_var}/lib instead of %{_sharedstatedir} for RHEL5 compatibility
mkdir -p -m0755 %{buildroot}/%{_var}/lib/condor/spool
mkdir -p -m1777 %{buildroot}/%{_var}/lib/condor/execute

# not packaging deployment tools
rm -f %{buildroot}/%{_mandir}/man1/condor_config_bind.1
rm -f %{buildroot}/%{_mandir}/man1/condor_cold_start.1
rm -f %{buildroot}/%{_mandir}/man1/condor_cold_stop.1
rm -f %{buildroot}/%{_mandir}/man1/uniq_pid_midwife.1
rm -f %{buildroot}/%{_mandir}/man1/uniq_pid_undertaker.1
rm -f %{buildroot}/%{_mandir}/man1/filelock_midwife.1
rm -f %{buildroot}/%{_mandir}/man1/filelock_undertaker.1
rm -f %{buildroot}/%{_mandir}/man1/install_release.1
rm -f %{buildroot}/%{_mandir}/man1/cleanup_release.1

# not packaging configure/install scripts
rm -f %{buildroot}/%{_mandir}/man1/condor_configure.1

# not packaging legacy cruft
rm -f %{buildroot}/%{_mandir}/man1/condor_master_off.1
rm -f %{buildroot}/%{_mandir}/man1/condor_reconfig_schedd.1

# this one got removed but the manpage was left around
rm -f %{buildroot}/%{_mandir}/man1/condor_glidein.1

# Remove condor_top with no python bindings
%if ! %python
rm -f %{buildroot}/%{_bindir}/condor_top
%endif

# Remove junk
rm -rf %{buildroot}/%{_sysconfdir}/sysconfig
rm -rf %{buildroot}/%{_sysconfdir}/init.d

%if %systemd
# install tmpfiles.d/condor.conf
mkdir -p %{buildroot}%{_tmpfilesdir}
install -m 0644 %{buildroot}/etc/examples/condor-tmpfiles.conf %{buildroot}%{_tmpfilesdir}/%{name}.conf

install -Dp -m0755 %{buildroot}/etc/examples/condor-annex-ec2 %{buildroot}%{_libexecdir}/condor/condor-annex-ec2

mkdir -p %{buildroot}%{_unitdir}
install -m 0644 %{buildroot}/etc/examples/condor-annex-ec2.service %{buildroot}%{_unitdir}/condor-annex-ec2.service
install -m 0644 %{buildroot}/etc/examples/condor.service %{buildroot}%{_unitdir}/condor.service
# Disabled until HTCondor security fixed.
# install -m 0644 %{buildroot}/etc/examples/condor.socket %{buildroot}%{_unitdir}/condor.socket
%if 0%{?osg} || 0%{?hcc}
# Set condor service enviroment variables for LCMAPS on OSG systems
mkdir -p %{buildroot}%{_unitdir}/condor.service.d
install -Dp -m 0644 %{SOURCE3} %{buildroot}%{_unitdir}/condor.service.d/osg-env.conf
%endif
%else
# install the lsb init script
install -Dp -m0755 %{buildroot}/etc/examples/condor.init %{buildroot}%{_initrddir}/condor
install -Dp -m0755 %{buildroot}/etc/examples/condor-annex-ec2 %{buildroot}%{_initrddir}/condor-annex-ec2
%if 0%{?osg} || 0%{?hcc}
# Set condor service enviroment variables for LCMAPS on OSG systems
install -Dp -m 0644 %{SOURCE4} %buildroot/usr/share/osg/sysconfig/condor
%endif
mkdir %{buildroot}%{_sysconfdir}/sysconfig/
install -Dp -m 0644 %{buildroot}/etc/examples/condor.sysconfig %{buildroot}%{_sysconfdir}/sysconfig/condor
%endif

%if 0%{?rhel} >= 7
cp %{SOURCE8} %{buildroot}%{_datadir}/condor/
%endif

# Install perl modules

# Install python-binding libs
%if 0%{?rhel} >= 7
%ifarch x86_64
mv %{buildroot}/usr/lib64/python3.6/site-packages/py3classad.so %{buildroot}/usr/lib64/python3.6/site-packages/classad.so
mv %{buildroot}/usr/lib64/python3.6/site-packages/py3htcondor.so %{buildroot}/usr/lib64/python3.6/site-packages/htcondor.so
%endif
%endif


# we must place the config examples in builddir so %doc can find them
mv %{buildroot}/etc/examples %_builddir/%name-%tarball_version

# Remove stuff that comes from the full-deploy
rm -rf %{buildroot}%{_sbindir}/cleanup_release
rm -rf %{buildroot}%{_sbindir}/condor
rm -rf %{buildroot}%{_sbindir}/condor_cleanup_local
rm -rf %{buildroot}%{_sbindir}/condor_cold_start
rm -rf %{buildroot}%{_sbindir}/condor_cold_stop
rm -rf %{buildroot}%{_sbindir}/condor_config_bind
rm -rf %{buildroot}%{_sbindir}/condor_configure
rm -rf %{buildroot}%{_sbindir}/condor_install
rm -rf %{buildroot}%{_sbindir}/condor_install_local
rm -rf %{buildroot}%{_sbindir}/condor_local_start
rm -rf %{buildroot}%{_sbindir}/condor_local_stop
rm -rf %{buildroot}%{_sbindir}/condor_startd_factory
rm -rf %{buildroot}%{_sbindir}/condor_vm_vmware.pl
rm -rf %{buildroot}%{_sbindir}/filelock_midwife
rm -rf %{buildroot}%{_sbindir}/filelock_undertaker
rm -rf %{buildroot}%{_sbindir}/install_release
rm -rf %{buildroot}%{_sbindir}/uniq_pid_command
rm -rf %{buildroot}%{_sbindir}/uniq_pid_midwife
rm -rf %{buildroot}%{_sbindir}/uniq_pid_undertaker
rm -rf %{buildroot}%{_sbindir}/condor_master_off
rm -rf %{buildroot}%{_sbindir}/condor_reconfig_schedd
rm -rf %{buildroot}%{_datadir}/condor/Execute.pm
rm -rf %{buildroot}%{_datadir}/condor/ExecuteLock.pm
rm -rf %{buildroot}%{_datadir}/condor/FileLock.pm
rm -rf %{buildroot}%{_usrsrc}/chirp/chirp_*
rm -rf %{buildroot}%{_usrsrc}/startd_factory
rm -rf %{buildroot}%{_usrsrc}/drmaa/drmaa-*
rm -rf %{buildroot}/usr/DOC
rm -rf %{buildroot}/usr/INSTALL
rm -rf %{buildroot}/usr/LICENSE-2.0.txt
rm -rf %{buildroot}/usr/NOTICE.txt
rm -rf %{buildroot}/usr/README
rm -rf %{buildroot}/usr/examples/
rm -rf %{buildroot}%{_includedir}/MyString.h
rm -rf %{buildroot}%{_includedir}/chirp_client.h
rm -rf %{buildroot}%{_includedir}/compat_classad*
rm -rf %{buildroot}%{_includedir}/condor_classad.h
rm -rf %{buildroot}%{_includedir}/condor_constants.h
rm -rf %{buildroot}%{_includedir}/condor_event.h
rm -rf %{buildroot}%{_includedir}/condor_header_features.h
rm -rf %{buildroot}%{_includedir}/condor_holdcodes.h
rm -rf %{buildroot}%{_includedir}/file_lock.h
rm -rf %{buildroot}%{_includedir}/iso_dates.h
rm -rf %{buildroot}%{_includedir}/read_user_log.h
rm -rf %{buildroot}%{_includedir}/stl_string_utils.h
rm -rf %{buildroot}%{_includedir}/user_log.README
rm -rf %{buildroot}%{_includedir}/user_log.c++.h
rm -rf %{buildroot}%{_includedir}/usr/include/condor_ast.h
rm -rf %{buildroot}%{_includedir}/condor_astbase.h
rm -rf %{buildroot}%{_includedir}/condor_attrlist.h
rm -rf %{buildroot}%{_includedir}/condor_exprtype.h
rm -rf %{buildroot}%{_includedir}/condor_parser.h
rm -rf %{buildroot}%{_includedir}/write_user_log.h
rm -rf %{buildroot}%{_includedir}/condor_ast.h
rm -rf %{buildroot}%{_includedir}/drmaa.h
rm -rf %{buildroot}%{_includedir}/README
rm -rf %{buildroot}%{_libexecdir}/condor/bgp_*
rm -rf %{buildroot}%{_datadir}/condor/libchirp_client.a
rm -rf %{buildroot}%{_datadir}/condor/libcondorapi.a
rm -rf %{buildroot}%{_mandir}/man1/cleanup_release.1*
rm -rf %{buildroot}%{_mandir}/man1/condor_cold_start.1*
rm -rf %{buildroot}%{_mandir}/man1/condor_cold_stop.1*
rm -rf %{buildroot}%{_mandir}/man1/condor_config_bind.1*
rm -rf %{buildroot}%{_mandir}/man1/condor_configure.1*
rm -rf %{buildroot}%{_mandir}/man1/condor_load_history.1*
rm -rf %{buildroot}%{_mandir}/man1/filelock_midwife.1*
rm -rf %{buildroot}%{_mandir}/man1/filelock_undertaker.1*
rm -rf %{buildroot}%{_mandir}/man1/install_release.1*
rm -rf %{buildroot}%{_mandir}/man1/uniq_pid_midwife.1*
rm -rf %{buildroot}%{_mandir}/man1/uniq_pid_undertaker.1*

rm -rf %{buildroot}%{_datadir}/condor/python/{htcondor,classad}.so
rm -rf %{buildroot}%{_datadir}/condor/{libpyclassad*,htcondor,classad}.so
rm -rf %{buildroot}%{_datadir}/condor/python/{py3htcondor,py3classad}.so
rm -rf %{buildroot}%{_datadir}/condor/{libpy3classad*,py3htcondor,py3classad}.so

# Install BOSCO
mkdir -p %{buildroot}%{python_sitelib}
mv %{buildroot}%{_libexecdir}/condor/campus_factory/python-lib/GlideinWMS %{buildroot}%{python_sitelib}
mv %{buildroot}%{_libexecdir}/condor/campus_factory/python-lib/campus_factory %{buildroot}%{python_sitelib}
%if 0%{?hcc}
mv %{buildroot}%{_libexecdir}/condor/campus_factory/share/condor/condor_config.factory %{buildroot}%{_sysconfdir}/condor/config.d/60-campus_factory.config
%endif
%if 0%{?osg} || 0%{?hcc}
mv %{buildroot}%{_libexecdir}/condor/campus_factory/etc/campus_factory.conf %{buildroot}%{_sysconfdir}/condor/
%endif
mv %{buildroot}%{_libexecdir}/condor/campus_factory/share %{buildroot}%{_datadir}/condor/campus_factory

%if %blahp && ! %uw_build
install -p -m 0644 %{SOURCE6} %{buildroot}%{_sysconfdir}/condor/config.d/10-batch_gahp_blahp.config
%endif

%if 0%{?osg} || 0%{?hcc}
install -p -m 0644 %{SOURCE7} %{buildroot}%{_sysconfdir}/condor/config.d/00-restart_peaceful.config
%endif

%if %uw_build
populate %{_libdir}/condor %{buildroot}/%{_libdir}/libdrmaa.so
populate %{_libdir}/condor %{buildroot}/%{_datadir}/condor/condor/libglobus*.so*
populate %{_libdir}/condor %{buildroot}/%{_datadir}/condor/condor/libvomsapi*.so*
populate %{_libdir}/condor %{buildroot}/%{_datadir}/condor/libcondordrmaa.a
# these probably belong elsewhere
populate %{_libdir}/condor %{buildroot}/%{_datadir}/condor/ugahp.jar
%endif


%clean
rm -rf %{buildroot}


%check
# This currently takes hours and can kill your machine...
#cd condor_tests
#make check-seralized

#################
%files all
#################
%files
%exclude %_sbindir/openstack_gahp
%defattr(-,root,root,-)
%doc LICENSE-2.0.txt NOTICE.txt examples
%dir %_sysconfdir/condor/
%config %_sysconfdir/condor/condor_config
%if %systemd
%{_tmpfilesdir}/%{name}.conf
%{_unitdir}/condor.service
%if 0%{?osg} || 0%{?hcc}
%{_unitdir}/condor.service.d/osg-env.conf
%endif
# Disabled until HTCondor security fixed.
# %{_unitdir}/condor.socket
%else
%_initrddir/condor
%if 0%{?osg} || 0%{?hcc}
/usr/share/osg/sysconfig/condor
%endif
%config(noreplace) /etc/sysconfig/condor
%endif
%dir %_datadir/condor/
%_datadir/condor/Chirp.jar
%_datadir/condor/CondorJavaInfo.class
%_datadir/condor/CondorJavaWrapper.class
%_datadir/condor/scimark2lib.jar
%if 0%{?rhel} >= 7
%_datadir/condor/htcondor.pp
%endif
%dir %_sysconfdir/condor/config.d/
%_libdir/condor/condor_ssh_to_job_sshd_config_template
%_sysconfdir/condor/condor_ssh_to_job_sshd_config_template
%_sysconfdir/bash_completion.d/condor
%_libdir/libchirp_client.so
%_libdir/libcondor_utils_%{version_}.so
%_libdir/libcondorapi.so
%_libdir/libgetpwnam.so
%dir %_libexecdir/condor/
%_libexecdir/condor/linux_kernel_tuning
%_libexecdir/condor/accountant_log_fixer
%_libexecdir/condor/condor_chirp
%_libexecdir/condor/condor_ssh
%_libexecdir/condor/sshd.sh
%_libexecdir/condor/get_orted_cmd.sh
%_libexecdir/condor/orted_launcher.sh
%_libexecdir/condor/condor_job_router
%_libexecdir/condor/condor_pid_ns_init
%_libexecdir/condor/condor_urlfetch
%if %glexec
%_libexecdir/condor/condor_glexec_setup
%_libexecdir/condor/condor_glexec_run
%_libexecdir/condor/condor_glexec_job_wrapper
%_libexecdir/condor/condor_glexec_update_proxy
%_libexecdir/condor/condor_glexec_cleanup
%_libexecdir/condor/condor_glexec_kill
%endif
%if %blahp
%dir %_libexecdir/condor/glite/bin
%_libexecdir/condor/glite/bin/nqs_cancel.sh
%_libexecdir/condor/glite/bin/nqs_hold.sh
%_libexecdir/condor/glite/bin/nqs_resume.sh
%_libexecdir/condor/glite/bin/nqs_status.sh
%_libexecdir/condor/glite/bin/nqs_submit.sh
%_libexecdir/condor/glite/bin/slurm_cancel.sh
%_libexecdir/condor/glite/bin/slurm_hold.sh
%_libexecdir/condor/glite/bin/slurm_resume.sh
%_libexecdir/condor/glite/bin/slurm_status.py
%_libexecdir/condor/glite/bin/slurm_status.sh
%_libexecdir/condor/glite/bin/slurm_submit.sh
%if ! %uw_build
%config(noreplace) %{_sysconfdir}/condor/config.d/10-batch_gahp_blahp.config
%endif
%endif
%if 0%{?osg} || 0%{?hcc}
%config(noreplace) %{_sysconfdir}/condor/config.d/00-restart_peaceful.config
%endif
%_libexecdir/condor/condor_limits_wrapper.sh
%_libexecdir/condor/condor_rooster
%_libexecdir/condor/condor_schedd.init
%_libexecdir/condor/condor_ssh_to_job_shell_setup
%_libexecdir/condor/condor_ssh_to_job_sshd_setup
%_libexecdir/condor/condor_power_state
%_libexecdir/condor/condor_kflops
%_libexecdir/condor/condor_mips
%_libexecdir/condor/data_plugin
%_libexecdir/condor/box_plugin.py
%_libexecdir/condor/box_plugin.pyc
%_libexecdir/condor/box_plugin.pyo
%_libexecdir/condor/gdrive_plugin.py
%_libexecdir/condor/gdrive_plugin.pyc
%_libexecdir/condor/gdrive_plugin.pyo
<<<<<<< HEAD
%_libexecdir/condor/onedrive_plugin.py
%_libexecdir/condor/onedrive_plugin.pyc
%_libexecdir/condor/onedrive_plugin.pyo
=======
>>>>>>> b94ebe7a
%_libexecdir/condor/curl_plugin
%_libexecdir/condor/legacy_curl_plugin
%_libexecdir/condor/condor_shared_port
%_libexecdir/condor/condor_glexec_wrapper
%_libexecdir/condor/glexec_starter_setup.sh
%_libexecdir/condor/condor_defrag
%_libexecdir/condor/interactive.sub
%_libexecdir/condor/condor_dagman_metrics_reporter
%_libexecdir/condor/condor_gangliad
%_libexecdir/condor/panda-plugin.so
%_libexecdir/condor/pandad
%_mandir/man1/condor_advertise.1.gz
%_mandir/man1/condor_annex.1.gz
%_mandir/man1/condor_check_userlogs.1.gz
%_mandir/man1/condor_chirp.1.gz
%_mandir/man1/condor_cod.1.gz
%_mandir/man1/condor_config_val.1.gz
%_mandir/man1/condor_convert_history.1.gz
%_mandir/man1/condor_dagman.1.gz
%_mandir/man1/condor_dagman_metrics_reporter.1.gz
%_mandir/man1/condor_fetchlog.1.gz
%_mandir/man1/condor_findhost.1.gz
%_mandir/man1/condor_gpu_discovery.1.gz
%_mandir/man1/condor_history.1.gz
%_mandir/man1/condor_hold.1.gz
%_mandir/man1/condor_job_router_info.1.gz
%_mandir/man1/condor_master.1.gz
%_mandir/man1/condor_off.1.gz
%_mandir/man1/condor_on.1.gz
%_mandir/man1/condor_pool_job_report.1.gz
%_mandir/man1/condor_preen.1.gz
%_mandir/man1/condor_prio.1.gz
%_mandir/man1/condor_q.1.gz
%_mandir/man1/condor_qsub.1.gz
%_mandir/man1/condor_qedit.1.gz
%_mandir/man1/condor_reconfig.1.gz
%_mandir/man1/condor_release.1.gz
%_mandir/man1/condor_reschedule.1.gz
%_mandir/man1/condor_restart.1.gz
%_mandir/man1/condor_rm.1.gz
%_mandir/man1/condor_run.1.gz
%_mandir/man1/condor_set_shutdown.1.gz
%_mandir/man1/condor_sos.1.gz
%_mandir/man1/condor_stats.1.gz
%_mandir/man1/condor_status.1.gz
%_mandir/man1/condor_store_cred.1.gz
%_mandir/man1/condor_submit.1.gz
%_mandir/man1/condor_submit_dag.1.gz
%_mandir/man1/condor_top.1.gz
%_mandir/man1/condor_transfer_data.1.gz
%_mandir/man1/condor_transform_ads.1.gz
%_mandir/man1/condor_update_machine_ad.1.gz
%_mandir/man1/condor_updates_stats.1.gz
%_mandir/man1/condor_urlfetch.1.gz
%_mandir/man1/condor_userlog.1.gz
%_mandir/man1/condor_userprio.1.gz
%_mandir/man1/condor_vacate.1.gz
%_mandir/man1/condor_vacate_job.1.gz
%_mandir/man1/condor_version.1.gz
%_mandir/man1/condor_wait.1.gz
%_mandir/man1/condor_router_history.1.gz
%_mandir/man1/condor_continue.1.gz
%_mandir/man1/condor_suspend.1.gz
%_mandir/man1/condor_router_q.1.gz
%_mandir/man1/condor_ssh_to_job.1.gz
%_mandir/man1/condor_power.1.gz
%_mandir/man1/condor_gather_info.1.gz
%_mandir/man1/condor_router_rm.1.gz
%_mandir/man1/condor_drain.1.gz
%_mandir/man1/condor_install.1.gz
%_mandir/man1/condor_ping.1.gz
%_mandir/man1/condor_rmdir.1.gz
%_mandir/man1/condor_tail.1.gz
%_mandir/man1/condor_who.1.gz
%_mandir/man1/condor_now.1.gz
# bin/condor is a link for checkpoint, reschedule, vacate
%_bindir/condor_submit_dag
%_bindir/condor_who
%_bindir/condor_now
%_bindir/condor_prio
%_bindir/condor_transfer_data
%_bindir/condor_check_userlogs
%_bindir/condor_q
%_libexecdir/condor/condor_transferer
%_bindir/condor_cod
%_bindir/condor_docker_enter
%_bindir/condor_qedit
%_bindir/condor_userlog
%_bindir/condor_release
%_bindir/condor_userlog_job_counter
%_bindir/condor_config_val
%_bindir/condor_reschedule
%_bindir/condor_userprio
%_bindir/condor_dagman
%_bindir/condor_rm
%_bindir/condor_vacate
%_bindir/condor_run
%_bindir/condor_router_history
%_bindir/condor_router_q
%_bindir/condor_router_rm
%_bindir/condor_vacate_job
%_bindir/condor_findhost
%_bindir/condor_stats
%_bindir/condor_version
%_bindir/condor_history
%_bindir/condor_status
%_bindir/condor_wait
%_bindir/condor_hold
%_bindir/condor_submit
%_bindir/condor_ssh_to_job
%_bindir/condor_power
%_bindir/condor_gather_info
%_bindir/condor_continue
%_bindir/condor_suspend
%_bindir/condor_test_match
%_bindir/condor_token_create
%_bindir/condor_token_fetch
%_bindir/condor_token_request
%_bindir/condor_token_request_approve
%_bindir/condor_token_request_auto_approve
%_bindir/condor_token_request_list
%_bindir/condor_token_list
%_bindir/condor_drain
%_bindir/condor_ping
%_bindir/condor_tail
%_bindir/condor_qsub
%_bindir/condor_pool_job_report
%_bindir/condor_job_router_info
%_bindir/condor_transform_ads
%_bindir/condor_update_machine_ad
%_bindir/condor_annex
%_bindir/condor_evicted_files
# sbin/condor is a link for master_off, off, on, reconfig,
# reconfig_schedd, restart
%_sbindir/condor_advertise
%_sbindir/condor_aklog
%_sbindir/condor_c-gahp
%_sbindir/condor_c-gahp_worker_thread
%_sbindir/condor_collector
%_sbindir/condor_convert_history
%_sbindir/condor_credd
%_sbindir/condor_fetchlog
%_sbindir/condor_had
%_sbindir/condor_master
%_sbindir/condor_negotiator
%_sbindir/condor_off
%_sbindir/condor_on
%_sbindir/condor_preen
%_sbindir/condor_reconfig
%_sbindir/condor_replication
%_sbindir/condor_restart
%_sbindir/condor_schedd
%_sbindir/condor_set_shutdown
%_sbindir/condor_shadow
%_sbindir/condor_sos
%_sbindir/condor_startd
%_sbindir/condor_starter
%_sbindir/condor_store_cred
%_sbindir/condor_testwritelog
%_sbindir/condor_transferd
%_sbindir/condor_updates_stats
%_sbindir/ec2_gahp
%_sbindir/condor_gridmanager
%_sbindir/condor_gridshell
%_sbindir/gahp_server
%_sbindir/grid_monitor
%_sbindir/grid_monitor.sh
%_sbindir/remote_gahp
%_sbindir/nordugrid_gahp
%_sbindir/AzureGAHPServer
%_sbindir/gce_gahp
%if %uw_build
%_sbindir/boinc_gahp
%endif
%_libexecdir/condor/condor_gpu_discovery
%_libexecdir/condor/condor_gpu_utilization
%_sbindir/condor_vm-gahp-vmware
%_sbindir/condor_vm_vmware
%config(noreplace) %_sysconfdir/condor/ganglia.d/00_default_metrics
%defattr(-,condor,condor,-)
%dir %_var/lib/condor/
%dir %_var/lib/condor/execute/
%dir %_var/log/condor/
%dir %_var/lib/condor/spool/
%dir %_var/lock/condor
%dir %_var/lock/condor/local
%dir %_var/run/condor

#################
%files procd
%_sbindir/condor_procd
%_sbindir/gidd_alloc
%_sbindir/procd_ctl
%_mandir/man1/procd_ctl.1.gz
%_mandir/man1/gidd_alloc.1.gz
%_mandir/man1/condor_procd.1.gz

#################
%if %qmf
%files qmf
%defattr(-,root,root,-)
%doc LICENSE-2.0.txt NOTICE.txt
%_sysconfdir/condor/config.d/60condor-qmf.config
%dir %_libdir/condor/plugins
%_libdir/condor/plugins/MgmtCollectorPlugin-plugin.so
%_libdir/condor/plugins/MgmtMasterPlugin-plugin.so
%_libdir/condor/plugins/MgmtNegotiatorPlugin-plugin.so
%_libdir/condor/plugins/MgmtScheddPlugin-plugin.so
%_libdir/condor/plugins/MgmtStartdPlugin-plugin.so
%_bindir/get_trigger_data
%_sbindir/condor_trigger_config
%_sbindir/condor_triggerd
%_sbindir/condor_job_server
%endif

#################
%if %plumage
%files plumage
%defattr(-,root,root,-)
%doc LICENSE-2.0.txt NOTICE.txt
%_sysconfdir/condor/config.d/62plumage.config
%dir %_libdir/condor/plugins
%_libdir/condor/plugins/PlumageCollectorPlugin-plugin.so
%dir %_datadir/condor/plumage
%_sbindir/plumage_job_etl_server
%_bindir/plumage_history_load
%_bindir/plumage_stats
%_bindir/plumage_history
%_datadir/condor/plumage/README
%_datadir/condor/plumage/SCHEMA
%_datadir/condor/plumage/plumage_accounting
%_datadir/condor/plumage/plumage_scheduler
%_datadir/condor/plumage/plumage_utilization
%defattr(-,condor,condor,-)
%endif

#################
%files kbdd
%defattr(-,root,root,-)
%doc LICENSE-2.0.txt NOTICE.txt
%_sbindir/condor_kbdd

#################
%files vm-gahp
%defattr(-,root,root,-)
%doc LICENSE-2.0.txt NOTICE.txt
%_sbindir/condor_vm-gahp
%_libexecdir/condor/libvirt_simple_script.awk

#################
%files classads
%defattr(-,root,root,-)
%doc LICENSE-2.0.txt NOTICE.txt
%_libdir/libclassad.so.*

#################
%files classads-devel
%defattr(-,root,root,-)
%doc LICENSE-2.0.txt NOTICE.txt
%_bindir/classad_functional_tester
%_bindir/classad_version
%_libdir/libclassad.so
%dir %_includedir/classad/
%_includedir/classad/attrrefs.h
%_includedir/classad/cclassad.h
%_includedir/classad/classad_distribution.h
%_includedir/classad/classadErrno.h
%_includedir/classad/classad.h
%_includedir/classad/classadItor.h
%_includedir/classad/classadCache.h
%_includedir/classad/classad_stl.h
%_includedir/classad/collectionBase.h
%_includedir/classad/collection.h
%_includedir/classad/common.h
%_includedir/classad/debug.h
%_includedir/classad/exprList.h
%_includedir/classad/exprTree.h
%_includedir/classad/fnCall.h
%_includedir/classad/indexfile.h
%_includedir/classad/jsonSink.h
%_includedir/classad/jsonSource.h
%_includedir/classad/lexer.h
%_includedir/classad/lexerSource.h
%_includedir/classad/literals.h
%_includedir/classad/matchClassad.h
%_includedir/classad/operators.h
%_includedir/classad/query.h
%_includedir/classad/sink.h
%_includedir/classad/source.h
%_includedir/classad/transaction.h
%_includedir/classad/util.h
%_includedir/classad/value.h
%_includedir/classad/view.h
%_includedir/classad/xmlLexer.h
%_includedir/classad/xmlSink.h
%_includedir/classad/xmlSource.h

#################
%files test
%defattr(-,root,root,-)
%_libexecdir/condor/condor_sinful
%_libexecdir/condor/condor_testingd
%_libexecdir/condor/test_user_mapping

%if %cream
%files cream-gahp
%defattr(-,root,root,-)
%doc LICENSE-2.0.txt NOTICE.txt
%_sbindir/cream_gahp
%endif

%if %parallel_setup
%files parallel-setup
%defattr(-,root,root,-)
%config(noreplace) %_sysconfdir/condor/config.d/20dedicated_scheduler_condor.config
%endif

%if %python
%files -n python2-condor
%defattr(-,root,root,-)
%_bindir/condor_top
%_libdir/libpyclassad*.so
%_libexecdir/condor/libclassad_python_user.so
%_libexecdir/condor/libcollector_python_plugin.so
%{python_sitearch}/classad.so
%{python_sitearch}/htcondor.so

%if 0%{?rhel} >= 7
%ifarch x86_64
%files -n python3-condor
%defattr(-,root,root,-)
%_bindir/condor_top
%_libdir/libpy3classad*.so
%_libexecdir/condor/libclassad_python3_user.so
%_libexecdir/condor/libcollector_python3_plugin.so
/usr/lib64/python3.6/site-packages/classad.so
/usr/lib64/python3.6/site-packages/htcondor.so
%endif
%endif
%endif

%files bosco
%defattr(-,root,root,-)
%if 0%{?hcc}
%config(noreplace) %_sysconfdir/condor/config.d/60-campus_factory.config
%endif
%if 0%{?osg} || 0%{?hcc}
%config(noreplace) %_sysconfdir/condor/campus_factory.conf
%endif
%_libexecdir/condor/shellselector
%_libexecdir/condor/campus_factory
%_sbindir/bosco_install
%_sbindir/campus_factory
%_sbindir/condor_ft-gahp
%_sbindir/runfactory
%_bindir/bosco_cluster
%_bindir/bosco_ssh_start
%_bindir/bosco_start
%_bindir/bosco_stop
%_bindir/bosco_findplatform
%_bindir/bosco_uninstall
%_bindir/bosco_quickstart
%_bindir/htsub
%_sbindir/glidein_creation
%_datadir/condor/campus_factory
%{python_sitelib}/GlideinWMS
%{python_sitelib}/campus_factory
%_mandir/man1/bosco_cluster.1.gz
%_mandir/man1/bosco_findplatform.1.gz
%_mandir/man1/bosco_install.1.gz
%_mandir/man1/bosco_ssh_start.1.gz
%_mandir/man1/bosco_start.1.gz
%_mandir/man1/bosco_stop.1.gz
%_mandir/man1/bosco_uninstall.1.gz

%files -n minicondor
%config(noreplace) %_sysconfdir/condor/config.d/00-minicondor


%if %uw_build

%ifarch %{ix86}
%files small-shadow
%{_sbindir}/condor_shadow_s
%config(noreplace) %_sysconfdir/condor/config.d/00-small-shadow
%endif

%files external-libs
%dir %_libdir/condor
%_libdir/condor/libcondordrmaa.a
%_libdir/condor/libdrmaa.so
%_libdir/condor/libglobus*.so*
%_libdir/condor/libvomsapi*.so*
%_libdir/condor/ugahp.jar

%files externals
%_sbindir/unicore_gahp
%if %blahp
%_libexecdir/condor/glite/bin/BLClient
%_libexecdir/condor/glite/bin/BLParserLSF
%_libexecdir/condor/glite/bin/BLParserPBS
%_libexecdir/condor/glite/bin/BNotifier
%_libexecdir/condor/glite/bin/BPRclient
%_libexecdir/condor/glite/bin/BPRserver
%_libexecdir/condor/glite/bin/BUpdaterCondor
%_libexecdir/condor/glite/bin/BUpdaterLSF
%_libexecdir/condor/glite/bin/BUpdaterPBS
%_libexecdir/condor/glite/bin/BUpdaterSGE
%_libexecdir/condor/glite/bin/batch_gahp
%_libexecdir/condor/glite/bin/batch_gahp_daemon
%_libexecdir/condor/glite/bin/blah_check_config
%_libexecdir/condor/glite/bin/blah_common_submit_functions.sh
%_libexecdir/condor/glite/bin/blah_job_registry_add
%_libexecdir/condor/glite/bin/blah_job_registry_dump
%_libexecdir/condor/glite/bin/blah_job_registry_lkup
%_libexecdir/condor/glite/bin/blah_job_registry_scan_by_subject
%_libexecdir/condor/glite/bin/blah_load_config.sh
%_libexecdir/condor/glite/bin/blparser_master
%_libexecdir/condor/glite/bin/condor_cancel.sh
%_libexecdir/condor/glite/bin/condor_hold.sh
%_libexecdir/condor/glite/bin/condor_resume.sh
%_libexecdir/condor/glite/bin/condor_status.sh
%_libexecdir/condor/glite/bin/condor_submit.sh
%_libexecdir/condor/glite/bin/lsf_cancel.sh
%_libexecdir/condor/glite/bin/lsf_hold.sh
%_libexecdir/condor/glite/bin/lsf_resume.sh
%_libexecdir/condor/glite/bin/lsf_status.sh
%_libexecdir/condor/glite/bin/lsf_submit.sh
%_libexecdir/condor/glite/bin/pbs_cancel.sh
%_libexecdir/condor/glite/bin/pbs_hold.sh
%_libexecdir/condor/glite/bin/pbs_resume.sh
%_libexecdir/condor/glite/bin/pbs_status.py
%_libexecdir/condor/glite/bin/pbs_status.sh
%_libexecdir/condor/glite/bin/pbs_submit.sh
%_libexecdir/condor/glite/bin/runcmd.pl.template
%_libexecdir/condor/glite/bin/sge_cancel.sh
%_libexecdir/condor/glite/bin/sge_filestaging
%_libexecdir/condor/glite/bin/sge_helper
%_libexecdir/condor/glite/bin/sge_hold.sh
%_libexecdir/condor/glite/bin/sge_local_submit_attributes.sh
%_libexecdir/condor/glite/bin/sge_resume.sh
%_libexecdir/condor/glite/bin/sge_status.sh
%_libexecdir/condor/glite/bin/sge_submit.sh
%_libexecdir/condor/glite/bin/test_condor_logger
# does this really belong here?
%dir %_libexecdir/condor/glite/etc
%_libexecdir/condor/glite/etc/glite-ce-blahparser
%_libexecdir/condor/glite/etc/glite-ce-blparser
%_libexecdir/condor/glite/etc/glite-ce-check-blparser
%_libexecdir/condor/glite/etc/batch_gahp.config
%_libexecdir/condor/glite/etc/batch_gahp.config.template
%_libexecdir/condor/glite/etc/blparser.conf.template
%dir %_libexecdir/condor/glite/share
%dir %_libexecdir/condor/glite/share/doc
%_libexecdir/condor/glite/share/doc/glite-ce-blahp-@PVER@/LICENSE
%endif

%endif

%if %systemd

%post
%if 0%{?fedora}
test -x /usr/sbin/selinuxenabled && /usr/sbin/selinuxenabled
if [ $? = 0 ]; then
   restorecon -R -v /var/lock/condor
   setsebool -P condor_domain_can_network_connect 1
   setsebool -P daemons_enable_cluster_mode 1
   semanage port -a -t condor_port_t -p tcp 12345
   # the number of extraneous SELinux warnings on f17 is very high
fi
%endif
%if 0%{?rhel} >= 7
test -x /usr/sbin/selinuxenabled && /usr/sbin/selinuxenabled
if [ $? = 0 ]; then
   /usr/sbin/semodule -i /usr/share/condor/htcondor.pp
   /usr/sbin/setsebool -P condor_domain_can_network_connect 1
   /usr/sbin/setsebool -P daemons_enable_cluster_mode 1
fi
%endif
if [ $1 -eq 1 ] ; then
    # Initial installation 
    /bin/systemctl daemon-reload >/dev/null 2>&1 || :
fi

%preun
if [ $1 -eq 0 ] ; then
    # Package removal, not upgrade
    /bin/systemctl --no-reload disable condor.service > /dev/null 2>&1 || :
    /bin/systemctl stop condor.service > /dev/null 2>&1 || :
fi

%postun
/bin/systemctl daemon-reload >/dev/null 2>&1 || :
# Note we don't try to restart - HTCondor will automatically notice the
# binary has changed and do graceful or peaceful restart, based on its
# configuration

%triggerun -- condor < 7.7.0-0.5

/usr/bin/systemd-sysv-convert --save condor >/dev/null 2>&1 ||:

/sbin/chkconfig --del condor >/dev/null 2>&1 || :
/bin/systemctl try-restart condor.service >/dev/null 2>&1 || :

%else
%post -n condor
/sbin/chkconfig --add condor
/sbin/ldconfig

%posttrans -n condor
# If there is a saved condor_config.local, recover it
if [ -f /etc/condor/condor_config.local.rpmsave ]; then
    if [ ! -f /etc/condor/condor_config.local ]; then
        mv /etc/condor/condor_config.local.rpmsave \
           /etc/condor/condor_config.local

        # Drop a README file to tell what we have done
        # Make sure that we don't overwrite a previous README
        if [ ! -f /etc/condor/README.condor_config.local ]; then
            file="/etc/condor/README.condor_config.local"
        else
            i="1"
            while [ -f /etc/condor/README.condor_config.local.$i ]; do
                i=$((i+1))
            done
            file="/etc/condor/README.condor_config.local.$i"
        fi

cat <<EOF > $file
On `date`, while installing or upgrading to
HTCondor %version, the /etc/condor directory contained a file named
"condor_config.local.rpmsave" but did not contain one named
"condor_config.local".  This situation may be the result of prior
modifications to "condor_config.local" that were preserved after the
HTCondor RPM stopped including that file.  In any case, the contents
of the old "condor_config.local.rpmsave" file may still be useful.
So after the install it was moved back into place and this README
file was created.  Here is a directory listing for the restored file
at that time:

`ls -l /etc/condor/condor_config.local`

See the "Configuration" section (3.3) of the HTCondor manual for more
information on configuration files.
EOF

    fi
fi

%preun -n condor
if [ $1 = 0 ]; then
  /sbin/service condor stop >/dev/null 2>&1 || :
  /sbin/chkconfig --del condor
fi


%postun -n condor
# Note we don't try to restart - HTCondor will automatically notice the
# binary has changed and do graceful or peaceful restart, based on its
# configuration
/sbin/ldconfig
%endif

%changelog
<<<<<<< HEAD
=======
* Tue Sep 17 2019 Tim Theisen <tim@cs.wisc.edu> - 8.9.3-1
- TOKEN and SSL authentication methods are now enabled by default
- The job and global event logs use ISO 8601 formatted dates by default
- Added Google Drive multifile transfer plugin
- Added upload capability to Box multifile transfer plugin
- Added Python bindings to submit a DAG
- Python 'JobEventLog' can be pickled to facilitate intermittent readers
- 2x matchmaking speed for partitionable slots with simple START expressions
- Improved the performance of the condor_schedd under heavy load
- Reduced the memory footprint of condor_dagman
- Initial implementation to record the circumstances of a job's termination

>>>>>>> b94ebe7a
* Thu Sep 05 2019 Tim Theisen <tim@cs.wisc.edu> - 8.8.5-1
- Fixed two performance problems on Windows
- Fixed Java universe on Debian and Ubuntu systems
- Added two knobs to improve performance on large scale pools
- Fixed a bug where requesting zero GPUs would require a machine with GPUs
- HTCondor can now recognize nVidia Volta and Turing GPUs

* Tue Jul 09 2019 Tim Theisen <tim@cs.wisc.edu> - 8.8.4-1
- Python 3 bindings - see version history for details (requires EPEL on EL7)
- Can configure DAGMan to dramatically reduce memory usage on some DAGs
- Improved scalability when using the python bindings to qedit jobs
- Fixed infrequent schedd crashes when removing scheduler universe jobs
- The condor_master creates run and lock directories when systemd doesn't
- The condor daemon obituary email now contains the last 200 lines of log

* Tue Jun 04 2019 Tim Theisen <tim@cs.wisc.edu> - 8.9.2-1
- The HTTP/HTTPS file transfer plugin will timeout and retry transfers
- A new multi-file box.com file transfer plugin to download files
- The manual has been moved to Read the Docs
- Configuration options for job-log time-stamps (UTC, ISO 8601, sub-second)
- Several improvements to SSL authentication
- New TOKEN authentication method enables fine-grained authorization control

* Wed May 22 2019 Tim Theisen <tim@cs.wisc.edu> - 8.8.3-1
- Fixed a bug where jobs were killed instead of peacefully shutting down
- Fixed a bug where a restarted schedd wouldn't connect to its running jobs
- Improved file transfer performance when sending multiple files
- Fix a bug that prevented interactive submit from working with Singularity
- Orphaned Docker containers are now cleaned up on execute nodes
- Restored a deprecated Python interface that is used to read the event log

* Wed Apr 17 2019 Tim Theisen <tim@cs.wisc.edu> - 8.9.1-1
- An efficient curl plugin that supports uploads and authentication tokens
- HTCondor automatically supports GPU jobs in Docker and Singularity
- File transfer times are now recorded in the user job log and the job ad

* Thu Apr 11 2019 Tim Theisen <tim@cs.wisc.edu> - 8.8.2-1
- Fixed problems with condor_ssh_to_job and Singularity jobs
- Fixed a problem that could cause condor_annex to crash
- Fixed a problem where the job queue would very rarely be corrupted
- condor_userprio can report concurrency limits again
- Fixed the GPU discovery and monitoring code to map GPUs in the same way
- Made the CHIRP_DELAYED_UPDATE_PREFIX configuration knob work again
- Fixed restarting HTCondor from the Service Control Manager on Windows
- Fixed a problem where local universe jobs could not use condor_submit
- Restored a deprecated Python interface that is used to read the event log
- Fixed a problem where condor_shadow reuse could confuse DAGMan

* Thu Feb 28 2019 Tim Theisen <tim@cs.wisc.edu> - 8.9.0-1
- Absent any configuration, HTCondor denies authorization to all users
- All HTCondor daemons under a condor_master share a security session
- Scheduler Universe jobs are prioritized by job priority

* Tue Feb 19 2019 Tim Theisen <tim@cs.wisc.edu> - 8.8.1-1
- Fixed excessive CPU consumption with GPU monitoring
- GPU monitoring is off by default; enable with "use feature: GPUsMonitor"
- HTCondor now works with the new CUDA version 10 libraries
- Fixed a bug where sometimes jobs would not start on a Windows execute node
- Fixed a bug that could cause DAGman to go into an infinite loop on exit
- The JobRouter doesn't forward the USER attribute between two UID Domains
- Made Collector.locateAll() more efficient in the Python bindings
- Improved efficiency of the negotiation code in the condor_schedd

* Thu Jan 03 2019 Tim Theisen <tim@cs.wisc.edu> - 8.8.0-1
- Automatically add AWS resources to your pool using HTCondor Annex
- The Python bindings now include submit functionality
- Added the ability to run a job immediately by replacing a running job
- A new minicondor package makes single node installations easy
- HTCondor now tracks and reports GPU utilization
- Several performance enhancements in the collector
- The grid universe can create and manage VM instances in Microsoft Azure
- The MUNGE security method is now supported on all Linux platforms

* Wed Oct 31 2018 Tim Theisen <tim@cs.wisc.edu> - 8.7.10-1
- Can now interactively submit Docker jobs
- The administrator can now add arguments to the Singularity command line
- The MUNGE security method is now supported on all Linux platforms
- The grid universe can create and manage VM instances in Microsoft Azure
- Added a single-node package to facilitate using a personal HTCondor

* Wed Oct 31 2018 Tim Theisen <tim@cs.wisc.edu> - 8.6.13-1
- Made the Python 'in' operator case-insensitive for ClassAd attributes
- Python bindings are now built for the Debian and Ubuntu platforms
- Fixed a memory leak in the Python bindings
- Fixed a bug where absolute paths failed for output/error files on Windows
- Fixed a bug using Condor-C to run Condor-C jobs
- Fixed a bug where Singularity could not be used if Docker was not present

* Wed Aug 01 2018 Tim Theisen <tim@cs.wisc.edu> - 8.7.9-1
- Support for Debian 9, Ubuntu 16, and Ubuntu 18
- Improved Python bindings to support the full range of submit functionality
- Allows VMs to shutdown when the job is being gracefully evicted
- Can now specify a host name alias (CNAME) for NETWORK_HOSTNAME
- Added the ability to run a job immediately by replacing a running job

* Wed Aug 01 2018 Tim Theisen <tim@cs.wisc.edu> - 8.6.12-1
- Support for Debian 9, Ubuntu 16, and Ubuntu 18
- Fixed a memory leak that occurred when SSL authentication fails
- Fixed a bug where invalid transform REQUIREMENTS caused a Job to match
- Fixed a bug to allow a queue super user to edit protected attributes
- Fixed a problem setting the job environment in the Singularity container
- Fixed several other minor problems

* Tue May 22 2018 Tim Theisen <tim@cs.wisc.edu> - 8.7.8-2
- Reinstate man pages
- Drop centos from dist tag in 32-bit Enterprise Linux 7 RPMs

* Thu May 10 2018 Tim Theisen <tim@cs.wisc.edu> - 8.7.8-1
- The condor annex can easily use multiple regions simultaneously
- HTCondor now uses CUDA_VISIBLE_DEVICES to tell which GPU devices to manage
- HTCondor now reports GPU memory utilization

* Thu May 10 2018 Tim Theisen <tim@cs.wisc.edu> - 8.6.11-1
- Can now do an interactive submit of a Singularity job
- Shared port daemon is more resilient when starved for TCP ports
- The Windows installer configures the environment for the Python bindings
- Fixed several other minor problems

* Tue Mar 13 2018 Tim Theisen <tim@cs.wisc.edu> - 8.7.7-1
- condor_ssh_to_job now works with Docker Universe jobs
- A 32-bit condor_shadow is available for Enterprise Linux 7 systems
- Tracks and reports custom resources, e.g. GPUs, in the job ad and user log
- condor_q -unmatchable reports jobs that will not match any slots
- Several updates to the parallel universe
- Spaces are now allowed in input, output, and error paths in submit files
- In DAG files, spaces are now allowed in submit file paths

* Tue Mar 13 2018 Tim Theisen <tim@cs.wisc.edu> - 8.6.10-1
- Fixed a problem where condor_preen would crash on an active submit node
- Improved systemd configuration to clean up processes if the master crashes
- Fixed several other minor problems

* Thu Jan 04 2018 Tim Theisen <tim@cs.wisc.edu> - 8.7.6-1
- Machines won't enter "Owner" state unless using the Desktop policy
- One can use SCHEDD and JOB instead of MY and TARGET in SUBMIT_REQUIREMENTS
- HTCondor now reports all submit warnings, not just the first one
- The HTCondor Python bindings in pip are now built from the release branch

* Thu Jan 04 2018 Tim Theisen <tim@cs.wisc.edu> - 8.6.9-1
- Fixed a bug where some Accounting Groups could get too much surplus quota
- Fixed a Python binding bug where some queries could corrupt memory
- Fixed a problem where preen could block the schedd for a long time
- Fixed a bug in Windows where the job sandbox would not be cleaned up
- Fixed problems with the interaction between the master and systemd
- Fixed a bug where MAX_JOBS_SUBMITTED could be permanently reduced
- Fixed problems with very large disk requests

* Tue Nov 14 2017 Tim Theisen <tim@cs.wisc.edu> - 8.7.5-1
- Fixed an issue validating VOMS proxies

* Tue Nov 14 2017 Tim Theisen <tim@cs.wisc.edu> - 8.6.8-1
- Fixed an issue validating VOMS proxies

* Tue Oct 31 2017 Tim Theisen <tim@cs.wisc.edu> - 8.7.4-1
- Improvements to DAGMan including support for late job materialization
- Updates to condor_annex including improved status reporting
- When submitting jobs, HTCondor can now warn about job requirements
- Fixed a bug where remote CPU time was not recorded in the history
- Improved support for OpenMPI jobs
- The high availability daemon now works with IPV6 and shared_port
- The HTCondor Python bindings are now available for Python 2 and 3 in pip

* Tue Oct 31 2017 Tim Theisen <tim@cs.wisc.edu> - 8.6.7-1
- Fixed a bug where memory limits might not be updated in cgroups
- Add SELinux type enforcement rules to allow condor_ssh_to_job to work
- Updated systemd configuration to shutdown HTCondor in an orderly fashion
- The curl_plugin utility can now do HTTPS transfers
- Specifying environment variables now works with the Python Submit class

* Tue Sep 12 2017 Tim Theisen <tim@cs.wisc.edu> - 8.7.3-1
- Further updates to the late job materialization technology preview
- An improved condor_top tool
- Enhanced the AUTO setting for ENABLE_IPV{4,6} to be more selective
- Fixed several small memory leaks

* Tue Sep 12 2017 Tim Theisen <tim@cs.wisc.edu> - 8.6.6-1
- HTCondor daemons no longer crash on reconfig if syslog is used for logging
- HTCondor daemons now reliably leave a core file when killed by a signal
- Negotiator won't match jobs to machines with incompatible IPv{4,6} network
- On Ubuntu, send systemd alive messages to prevent HTCondor restarts
- Fixed a problem parsing old ClassAd string escapes in the python bindings
- Properly parse CPU time used from Slurm grid universe jobs
- Claims are released when parallel univ jobs are removed while claiming
- Starter won't get stuck when a job is removed with JOB_EXIT_HOOK defined
- To reduce audit logging, added cgroup rules to SELinux profile

* Mon Aug 07 2017 Tim Theisen <tim@cs.wisc.edu> - 8.6.5-2
- Update SELinux profile for Red Hat 7.4

* Tue Aug 01 2017 Tim Theisen <tim@cs.wisc.edu> - 8.6.5-1
- Fixed a memory leak that would cause the HTCondor collector to slowly grow
- Prevent the condor_starter from hanging when using cgroups on Debian
- Fixed several issues that occur when IPv6 is in use
- Support for using an ImDisk RAM drive on Windows as the execute directory
- Fixed a bug where condor_rm rarely removed another one of the user's jobs
- Fixed a bug with parallel universe jobs starting on partitionable slots

* Thu Jul 13 2017 Tim Theisen <tim@cs.wisc.edu> - 8.4.12-1
- Can configure the condor_startd to compute free disk space once

* Thu Jun 22 2017 Tim Theisen <tim@cs.wisc.edu> - 8.7.2-1
- Improved condor_schedd performance by turning off file checks by default
- condor_annex -status finds VM instances that have not joined the pool
- Able to update an annex's lease without adding new instances
- condor_annex now keeps a command log
- condor_q produces an expanded multi-line summary
- Automatically retry and/or resume http file transfers when appropriate
- Reduced load on the condor_collector by optimizing queries
- A python based condor_top tool

* Thu Jun 22 2017 Tim Theisen <tim@cs.wisc.edu> - 8.6.4-1
- Python bindings are now available on MacOSX
- Fixed a bug where PASSWORD authentication could fail to exchange keys
- Pslot preemption now properly handles custom resources, such as GPUs
- condor_submit now checks X.509 proxy expiration

* Tue May 09 2017 Tim Theisen <tim@cs.wisc.edu> - 8.6.3-1
- Fixed a bug where using an X.509 proxy might corrupt the job queue log
- Fixed a memory leak in the Python bindings

* Mon Apr 24 2017 Tim Theisen <tim@cs.wisc.edu> - 8.7.1-1
- Several performance enhancements in the collector
- Further refinement and initial documentation of the HTCondor Annex
- Enable chirp for Docker jobs
- Job Router uses first match rather than round-robin matching
- The schedd tracks jobs counts by status for each owner
- Technology preview of late job materialization in the schedd

* Mon Apr 24 2017 Tim Theisen <tim@cs.wisc.edu> - 8.6.2-1
- New metaknobs for mapping users to groups
- Now case-insensitive with Windows user names when storing credentials
- Signal handling in the OpenMPI script
- Report RemoteSysCpu for Docker jobs
- Allow SUBMIT_REQUIREMENT to refer to X509 secure attributes
- Linux kernel tuning script takes into account the machine's role

* Thu Mar 02 2017 Tim Theisen <tim@cs.wisc.edu> - 8.7.0-1
- Performance improvements in collector's ingestion of ClassAds
- Added collector attributes to report query times and forks
- Removed extra white space around parentheses when unparsing ClassAds
- Technology preview of the HTCondor Annex

* Thu Mar 02 2017 Tim Theisen <tim@cs.wisc.edu> - 8.6.1-1
- condor_q works in situations where user authentication is not configured
- Updates to work with Docker version 1.13
- Fix several problems with the Job Router
- Update scripts to support current versions of Open MPI and MPICH2
- Fixed a bug that could corrupt the job queue log when the disk is full

* Thu Jan 26 2017 Tim Theisen <tim@cs.wisc.edu> - 8.6.0-1
- condor_q shows shows only the current user's jobs by default
- condor_q summarizes related jobs (batches) on a single line by default
- Users can define their own job batch name at job submission time
- Immutable/protected job attributes make SUBMIT_REQUIREMENTS more useful
- The shared port daemon is enabled by default
- Jobs run in cgroups by default
- HTCondor can now use IPv6 addresses (Prefers IPv4 when both present)
- DAGMan: Able to easily define SCRIPT, VARs, etc., for all nodes in a DAG
- DAGMan: Revamped priority implementation
- DAGMan: New splice connection feature
- New slurm grid type in the grid universe for submitting to Slurm
- Numerous improvements to Docker support
- Several enhancements in the python bindings

* Mon Jan 23 2017 Tim Theisen <tim@cs.wisc.edu> - 8.4.11-1
- Fixed a bug which delayed startd access to stard cron job results
- Fixed a bug in pslot preemption that could delay jobs starting
- Fixed a bug in job cleanup at job lease expiration if using glexec
- Fixed a bug in locating ganglia shared libraries on Debian and Ubuntu

* Tue Dec 13 2016 Tim Theisen <tim@cs.wisc.edu> - 8.5.8-1
- The starter puts all jobs in a cgroup by default
- Added condor_submit commands that support job retries
- condor_qedit defaults to the current user's jobs
- Ability to add SCRIPTS, VARS, etc. to all nodes in a DAG using one command
- Able to conditionally add Docker volumes for certain jobs
- Initial support for Singularity containers
- A 64-bit Windows release

* Tue Dec 13 2016 Tim Theisen <tim@cs.wisc.edu> - 8.4.10-1
- Updated SELinux profile for Enterprise Linux
- Fixed a performance problem in the schedd when RequestCpus was an expression
- Preserve permissions when transferring sub-directories of the job's sandbox
- Fixed HOLD_IF_CPUS_EXCEEDED and LIMIT_JOB_RUNTIMES metaknobs
- Fixed a bug in handling REMOVE_SIGNIFICANT_ATTRIBUTES

* Thu Sep 29 2016 Tim Theisen <tim@cs.wisc.edu> - 8.5.7-1
- The schedd can perform job ClassAd transformations
- Specifying dependencies between DAGMan splices is much more flexible
- The second argument of the ClassAd ? : operator may be omitted
- Many usability improvements in condor_q and condor_status
- condor_q and condor_status can produce JSON, XML, and new ClassAd output
- To prepare for a 64-bit Windows release, HTCondor identifies itself as X86
- Automatically detect Daemon Core daemons and pass localname to them

* Thu Sep 29 2016 Tim Theisen <tim@cs.wisc.edu> - 8.4.9-1
- The condor_startd removes orphaned Docker containers on restart
- Job Router and HTCondor-C job job submission prompts schedd reschedule
- Fixed bugs in the Job Router's hooks
- Improved systemd integration on Enterprise Linux 7
- Upped default number of Chirp attributes to 100, and made it configurable
- Fixed a bug where variables starting with STARTD. or STARTER. were ignored

* Tue Aug 02 2016 Tim Theisen <tim@cs.wisc.edu> - 8.5.6-1
- The -batch output for condor_q is now the default
- Python bindings for job submission and machine draining
- Numerous Docker usability changes
- New options to limit condor_history results to jobs since last invocation
- Shared port daemon can be used with high availability and replication
- ClassAds can be written out in JSON format
- More flexible ordering of DAGMan commands
- Efficient PBS and SLURM job monitoring
- Simplified leases for grid universe jobs

* Tue Jul 05 2016 Tim Theisen <tim@cs.wisc.edu> - 8.4.8-1
- Fixed a memory leak triggered by the python htcondor.Schedd().query() call
- Fixed a bug that could cause Bosco file transfers to fail
- Fixed a bug that could cause the schedd to crash when using schedd cron jobs
- condor_schedd now rejects jobs when owner has no account on the machine
- Fixed a new bug in 8.4.7 where remote condor_history failed without -limit
- Fixed bugs triggered by the reconfiguration of the high-availability daemon
- Fixed a bug where condor_master could hang when using shared port on Windows 
- Fixed a bug with the -xml option on condor_q and condor_status

* Mon Jun 06 2016 Tim Theisen <tim@cs.wisc.edu> - 8.5.5-1
- Improvements for scalability of EC2 grid universe jobs
- Docker Universe jobs advertises remote user and system CPU time
- Improved systemd support
- The master can now run an administrator defined script at shutdown
- DAGMan includes better support for the batch name feature

* Mon Jun 06 2016 Tim Theisen <tim@cs.wisc.edu> - 8.4.7-1
- fixed a bug that could cause the schedd to become unresponsive
- fixed a bug where the Docker Universe would not set the group ID
- Docker Universe jobs now drop all Linux capabilities by default
- fixed a bug where subsystem specific configuration parameters were ignored
- fixed bugs with history file processing on the Windows platform

* Mon May 02 2016 Tim Theisen <tim@cs.wisc.edu> - 8.5.4-1
- Fixed a bug that delays schedd response when significant attributes change
- Fixed a bug where the group ID was not set in Docker universe jobs
- Limit update rate of various attributes to not overload the collector
- To make job router configuration easier, added implicit "target" scoping
- To make BOSCO work, the blahp does not generate limited proxies by default
- condor_status can now display utilization per machine rather than per slot
- Improve performance of condor_history and other tools

* Thu Apr 21 2016 Tim Theisen <tim@cs.wisc.edu> - 8.4.6-1
- fixed a bug that could cause a job to fail to start in a dynamic slot
- fixed a negotiator memory leak when using partitionable slot preemption
- fixed a bug that caused supplemental groups to be wrong during file transfer
- properly identify the Windows 10 platform
- fixed a typographic error in the LIMIT_JOB_RUNTIMES policy
- fixed a bug where maximum length IPv6 addresses were not parsed

* Thu Mar 24 2016 Tim Theisen <tim@cs.wisc.edu> - 8.5.3-1
- Use IPv6 (and IPv4) interfaces if they are detected
- Prefer IPv4 addresses when both are available
- Count Idle and Running jobs in Submitter Ads for Local and Scheduler universes
- Can submit jobs to SLURM with the new "slurm" type in the Grid universe
- HTCondor is built and linked with Globus 6.0

* Tue Mar 22 2016 Tim Theisen <tim@cs.wisc.edu> - 8.4.5-1
- fixed a bug that would cause the condor_schedd to send no flocked jobs
- fixed a bug that caused a 60 second delay using tools when DNS lookup failed
- prevent using accounting groups with embedded spaces that crash the negotiator
- fixed a bug that could cause use of ports outside the port range on Windows
- fixed a bug that could prevent dynamic slot reuse when using many slots
- fixed a bug that prevented correct utilization reports from the job router
- tune kernel when using cgroups to avoid OOM killing of jobs doing heavy I/O

* Thu Feb 18 2016 Tim Theisen <tim@cs.wisc.edu> - 8.5.2-1
- condor_q now defaults to showing only the current user's jobs
- condor_q -batch produces a single line report for a batch of jobs
- Docker Universe jobs now report and update memory and network usage
- immutable and protected job attributes
- improved performance when querying a HTCondor daemon's location
- Added the ability to set ClassAd attributes within the DAG file
- DAGMan now provides event timestamps in dagman.out

* Tue Feb 02 2016 Tim Theisen <tim@cs.wisc.edu> - 8.4.4-1
- fixed a bug that could cause the collector to crash when DNS lookup fails
- fixed a bug that caused Condor-C jobs with short lease durations to fail
- fixed bugs that affected EC2 grid universe jobs
- fixed a bug that prevented startup if a prior version shared port file exists
- fixed a bug that could cause the condor_shadow to hang on Windows

* Fri Jan 08 2016 Tim Theisen <tim@cs.wisc.edu> - 8.5.1-2
- optimized binaries

* Fri Jan 08 2016 Tim Theisen <tim@cs.wisc.edu> - 8.4.3-2
- optimized binaries

* Mon Dec 21 2015 Tim Theisen <tim@cs.wisc.edu> - 8.5.1-1
- the shared port daemon is enabled by default
- the condor_startd now records the peak memory usage instead of recent
- the condor_startd advertises CPU submodel and cache size
- authorizations are automatically setup when "Match Password" is enabled
- added a schedd-constraint option to condor_q

* Wed Dec 16 2015 Tim Theisen <tim@cs.wisc.edu> - 8.4.3-1
- fixed the processing of the -append option in the condor_submit command
- fixed a bug to run more that 100 dynamic slots on a single execute node
- fixed bugs that would delay daemon startup when using shared port on Windows
- fixed a bug where the cgroup VM limit would not be set for sizes over 2 GiB
- fixed a bug to use the ec2_iam_profile_name for Amazon EC2 Spot instances

* Tue Nov 17 2015 Tim Theisen <tim@cs.wisc.edu> - 8.4.2-1
- a bug fix to prevent the condor_schedd from crashing
- a bug fix to honor TCP_FORWARDING_HOST
- Standard Universe works properly in RPM installations of HTCondor
- the RPM packages no longer claim to provide Globus libraries
- bug fixes to DAGMan's "maximum idle jobs" throttle

* Tue Oct 27 2015 Tim Theisen <tim@cs.wisc.edu> - 8.4.1-1
- four new policy metaknobs to make configuration easier
- a bug fix to prevent condor daemons from crashing on reconfiguration
- an option natural sorting option on condor_status
- support of admin to mount certain directories into Docker containers

* Thu Oct 22 2015 Tim Theisen <tim@cs.wisc.edu> - 8.2.10-1
- an updated RPM to work with SELinux on EL7 platforms
- fixes to the condor_kbdd authentication to the X server
- a fix to allow the condor_kbdd to work with shared port enabled
- avoid crashes when using more than 1024 file descriptors on EL7
- fixed a memory leak in the ClassAd split() function
- condor_vacate will error out rather than ignore conflicting arguments
- a bug fix to the JobRouter to properly process the queue on restart
- a bug fix to prevent sending spurious data on a SOAP file transfer
- a bug fix to always present jobs in order in condor_history

* Mon Oct 12 2015 Tim Theisen <tim@cs.wisc.edu> - 8.5.0-1
- multiple enhancements to the python bindings
- the condor_schedd no longer changes the ownership of spooled job files
- spooled job files are visible to only the user account by default
- the condor_startd records when jobs are evicted by preemption or draining

* Mon Sep 14 2015 Tim Theisen <tim@cs.wisc.edu> - 8.4.0-1
- a Docker Universe to run a Docker container as an HTCondor job
- the submit file can queue a job for each file found
- the submit file can contain macros
- a dry-run option to condor_submit to test the submit file without any actions
- HTCondor pools can use IPv4 and IPv6 simultaneously
- execute directories can be encrypted upon user or administrator request
- Vanilla Universe jobs can utilize periodic application-level checkpoints
- the administrator can establish job requirements
- numerous scalability changes

* Thu Aug 27 2015 Tim Theisen <tim@cs.wisc.edu> - 8.3.8-1
- a script to tune Linux kernel parameters for better scalability
- support for python bindings on Windows platforms
- a mechanism to remove Docker images from the local machine

* Thu Aug 13 2015 Tim Theisen <tim@cs.wisc.edu> - 8.2.9-1
- a mechanism for the preemption of dynamic slots, such that the partitionable slot may use the dynamic slot in the match of a different job
- default configuration bug fixes for the desktop policy, such that it can both start jobs and monitor the keyboard

* Mon Jul 27 2015 Tim Theisen <tim@cs.wisc.edu> - 8.3.7-1
- default configuration settings have been updated to reflect current usage
- the ability to preempt dynamic slots, such that a job may match with a partitionable slot
- the ability to limit the number of jobs per submission and the number of jobs per owner by setting configuration variables

* Tue Jun 23 2015 Tim Theisen <tim@cs.wisc.edu> - 8.3.6-1
- initial Docker universe support
- IPv4/IPv6 mixed mode support

* Mon Apr 20 2015 Tim Theisen <tim@cs.wisc.edu> - 8.3.5-1
- new features that increase the power of job specification in the submit description file
- RPMs for Red Hat Enterprise Linux 6 and 7 are modularized and only distributed via our YUM repository
- The new condor-all RPM requires the other HTCondor RPMs of a typical HTCondor installation

* Tue Apr 07 2015 Tim Theisen <tim@cs.wisc.edu> - 8.2.8-1
- a bug fix to reconnect a TCP session when an HTCondorView collector restarts
- a bug fix to avoid starting too many jobs, only to kill some chosen at random

* Thu Mar 05 2015 Tim Theisen <tim@cs.wisc.edu> - 8.3.4-1
- a bug fix for a problem that can cause jobs to not be matched to resources when the condor_schedd is flocking

* Thu Feb 19 2015 Tim Theisen <tim@cs.wisc.edu> - 8.3.3-1
- the ability to encrypt a job's directory on Linux execute hosts
- enhancements to EC2 grid universe jobs
- a more efficient query protocol, including the ability to query the condor_schedd daemon's autocluster set

* Tue Feb 10 2015 Tim Theisen <tim@cs.wisc.edu> - 8.2.7-1
- sendmail is used by default for sending notifications (CVE-2014-8126)
- corrected input validation, which prevents daemon crashes
- an update, such that grid jobs work within the current Google Compute Engine
- a bug fix to prevent an infinite loop in the python bindings
- a bug fix to prevent infinite recursion when evaluating ClassAd attributes

* Tue Dec 23 2014 Tim Theisen <tim@cs.wisc.edu> - 8.3.2-1
- the next installment of IPv4/IPv6 mixed mode support: a submit node can simultaneously interact with an IPv4 and an IPv6 HTCondor pool
- scalability improvements: a reduced memory foot-print of daemons, a reduced number of TCP connections between submit and execute machines, and an improved responsiveness from a busy condor_schedd to queries

* Tue Dec 16 2014 Tim Theisen <tim@cs.wisc.edu> - 8.2.6-1
- a bug fix to the log rotation of the condor_schedd on Linux platforms
- transfer_input_files now works for directories on Windows platforms
- a correction of the flags passed to the mail program on Linux platforms
- a RHEL 7 platform fix of a directory permission that prevented daemons from starting

* Mon Dec 01 2014 Tim Theisen <tim@cs.wisc.edu> - 8.2.5-1
- an updated RPM installation script that preserves a modified condor_config.local file
- OpenSSL version 1.0.1j for Windows platforms

* Wed Nov 12 2014 Tim Theisen <tim@cs.wisc.edu> - 8.2.4-1
- a bug fix for an 8.2.3 condor_schedd that could not obtain a claim from an 8.0.x condor_startd
- a bug fix for removed jobs that return to the queue
- a workaround for a condor_schedd performance issue when handling a large number of jobs
- a bug fix to prevent the condor_kbdd from crashing on Windows
- a bug fix to correct the reporting of available disk on Windows

* Wed Oct 01 2014 Tim Theisen <tim@cs.wisc.edu> - 8.2.3-1
- support for Ubuntu 14.04 LTS, including support for the standard universe

* Thu Sep 11 2014 Tim Theisen <tim@cs.wisc.edu> - 8.3.1-1
- a variety of changes that reduce memory usage and improve performance
- if cgroups are used to limit memory utilization, HTCondor sets both the memory and swap limits.

* Wed Aug 27 2014 Carl Edquist <edquist@cs.wisc.edu> - 8.2.2-2.3
- Include config file for MASTER_NEW_BINARY_RESTART = PEACEFUL (SOFTWARE-850)

* Tue Aug 26 2014 Carl Edquist <edquist@cs.wisc.edu> - 8.2.2-2.2
- Include peaceful_off patch (SOFTWARE-1307)

* Mon Aug 25 2014 Carl Edquist <edquist@cs.wisc.edu> - 8.2.2-2.1
- Include condor_gt4540_aws patch for #4540

* Fri Aug 22 2014 Carl Edquist <edquist@cs.wisc.edu> - 8.2.2-2
- Strict pass-through with fixes from 8.2.2-1.1

* Thu Aug 21 2014 Carl Edquist <edquist@cs.wisc.edu> - 8.2.2-1.1
- Update to 8.2.2 with build fixes for non-UW builds

* Mon Sep 09 2013  <edquist@cs.wisc.edu> - 8.1.2-0.3
- Include misc unpackaged files from 8.x.x

* Sun Sep 08 2013  <edquist@cs.wisc.edu> - 8.1.2-0.1.unif
- Packaging fixes to work with latest 8.1.2 source from master
- Move condor.spec into git master-unified_rpm-branch
- Apply patches to upstream branch and remove from rpm / spec
- Always build man pages / remove references to include_man
- Always include systemd sources for passthrough rebuilds of source rpms
- Add macros to bundle external source tarballs with the source rpm to support
  offline builds with externals

* Tue Aug 20 2013 Carl Edquist <edquist@cs.wisc.edu> - 7.9.6-8.unif.8
- Remove externals dependency from std-universe subpackage

* Mon Aug 19 2013 Carl Edquist <edquist@cs.wisc.edu> - 7.9.6-8.unif.7
- Merge init script improvements from trunk
- Have std_local_ref depend on senders,receivers instead of stub_gen
- Carve out std universe files into separate subpackage
- Move uw_build-specific non-std-universe files into externals subpackage
- Condor_config changes for #3645
- Use %osg / %std_univ macros to control build type default
- Support PROPER builds of std universe (ie, without UW_BUILD)
- Use make jobserver when building glibc external instead of make -j2
- Move python requirement out of main condor package (#3704)
- Move condor_config.local from /var/lib/condor/ to /etc/condor/

* Fri Jul 05 2013 Carl Edquist <edquist@cs.wisc.edu> - 7.9.6-8.unif.6
- Address build dependency issue seen with -j24

* Fri Jun 21 2013 Carl Edquist <edquist@cs.wisc.edu> - 7.9.6-8.unif.5
- Initial support for UW_BUILD

* Tue Jun 18 2013 Carl Edquist <edquist@cs.wisc.edu> - 7.9.6-8.unif.4
- Remove service restart for upgrades

* Tue Jun 11 2013 Carl Edquist <edquist@cs.wisc.edu> - 7.9.6-8.unif.2
- Add a parallel-setup sub-package for parallel universe configuration,
  namely setting up the host as a dedicated resource

* Mon Jun 10 2013 Brian Lin <blin@cs.wisc.edu> - 7.8.8-2
- Init script improvements

* Fri Jun 07 2013 Carl Edquist <edquist@cs.wisc.edu> - 7.9.6-8.unif.1
- Add in missing features from Fedora rpm
- Reorganize to reduce the diff size between this and the Fedora rpm

* Fri Jun 07 2013 Brian Lin <blin@cs.wisc.edu> - 7.9.6-8
- Remove glexec runtime dependency

* Tue May 28 2013 Brian Lin <blin@cs.wisc.edu> - 7.9.6-7
- Mark /usr/share/osg/sysconfig/condor as non-config file

* Thu May 23 2013 Brian Lin <blin@cs.wisc.edu> - 7.9.6-6
- Rebuild against fixed glite-ce-cream-client-api-c

* Wed May 22 2013 Brian Lin <blin@cs.wisc.edu> - 7.9.6-5
- Enable plumage for x86{,_64}

* Wed May 22 2013 Brian Lin <blin@cs.wisc.edu> - 7.9.6-4
- Enable cgroups for EL6

* Tue May 21 2013 Brian Lin <blin@cs.wisc.edu> - 7.9.6-3
- Building with blahp/cream

* Tue May 21 2013 Brian Lin <blin@cs.wisc.edu> - 7.9.6-2
- Build without blahp/cream

* Tue May 21 2013 Brian Lin <blin@cs.wisc.edu> - 7.9.6-1
- New version

* Wed May 08 2013 Matyas Selmeci <matyas@cs.wisc.edu> - 7.8.8-1
- New version
- Removed condor_glidein -- was removed upstream

* Wed Feb 13 2013 Dave Dykstra <dwd@fnal.gov> - 7.8.6-3
- Renamed /etc/sysconfig/condor-lcmaps-env to /usr/share/osg/sysconfig/condor
  to match the new OSG method for handling daemon environment variables, 
  which keeps non-replaceable settings out of /etc/sysonfig
- Change settings in /usr/share/osg/sysconfig/condor to use the latest variable
  name LLGT_LIFT_PRIVILEGED_PROTECTION instead of LLGT4_NO_CHANGE_USER,
  eliminate obsolete variable LLGT_VOMS_DISABLE_CREDENTIAL_CHECK, and change
  the default debug level from 3 to 2.

* Fri Dec 21 2012 Matyas Selmeci <matyas@cs.wisc.edu> - 7.8.6-2
- Patch to fix default BATCH_GAHP config value (#SOFTWARE-873)

* Thu Oct 25 2012 Matyas Selmeci <matyas@cs.wisc.edu> - 7.8.6-1
- New version

* Mon Oct 22 2012 Matyas Selmeci <matyas@cs.wisc.edu> - 7.8.5-1
- New version

* Wed Sep 19 2012 Matyas Selmeci <matyas@cs.wisc.edu> - 7.8.4-1
- New version

* Fri Sep 07 2012 Matyas Selmeci <matyas@cs.wisc.edu> - 7.8.3-1
- New version

* Mon Aug 27 2012 Matyas Selmeci <matyas@cs.wisc.edu> - 7.8.2-2
- Add patch to fix unnecessary GSI callouts (condor_gt2104_pt2.patch in gittrac #2104)
- Fixed BLClient location

* Tue Aug 14 2012 Matyas Selmeci <matyas@cs.wisc.edu> - 7.8.2-1
- New version

* Mon Jul 30 2012 Matyas Selmeci <matyas@cs.wisc.edu> - 7.8.1-7
- Put cream_gahp into separate subpackage

* Mon Jul 16 2012 Matyas Selmeci <matyas@cs.wisc.edu> - 7.8.1-6
- Remove cream_el6.patch; change proper_cream.diff to work on both el5 and el6
  instead.

* Thu Jul 05 2012 Matyas Selmeci <matyas@cs.wisc.edu> - 7.8.1-5
- Bump to rebuild

* Tue Jun 26 2012 Matyas Selmeci <matyas@cs.wisc.edu> - 7.8.1-4
- Add CREAM

* Tue Jun 19 2012 Matyas Selmeci <matyas@cs.wisc.edu> - 7.8.1-3
- Add Provides lines for classads and classads-devel

* Mon Jun 18 2012 Matyas Selmeci <matyas@cs.wisc.edu> - 7.8.1-2
- Add environment variables for interacting with lcmaps (condor-lcmaps-env)

* Fri Jun 15 2012 Matyas Selmeci <matyas@cs.wisc.edu> - 7.8.1-1
- Version bump

* Wed Jun 13 2012 Matyas Selmeci <matyas@cs.wisc.edu> - 7.8.0-3
- Fix wrong paths for shared libraries

* Wed Jun 13 2012 Matyas Selmeci <matyas@cs.wisc.edu> - 7.8.0-2
- Build blahp

* Thu May 31 2012 Matyas Selmeci <matyas@cs.wisc.edu> - 7.8.0-1
- Version bump
- Updated condor_config.generic.patch
- Removed glexec-patch.diff

* Sun Apr  1 2012 Alain Roy <roy@cs.wisc.edu> - 7.6.6-4
- Backported patch from Condor 7.7 to fix glexec bugs
- Enabled glexec

* Fri Feb 10 2012 Derek Weitzel <dweitzel@cse.unl.edu> - 7.6.6-3
- Adding sticky bit to condor_root_switchboard

* Wed Jan 18 2012 Derek Weitzel <dweitzel@cse.unl.edu> - 7.6.6-2
- Added support for rhel6

* Wed Jan 18 2012 Tim Cartwright <cat@cs.wisc.edu> - 7.6.6-1
- Updated to upstream tagged 7.6.6 release

* Wed Jan 11 2012 Tim Cartwright <cat@cs.wisc.edu> - 7.6.4-1
- Simplified revision number

* Tue Nov 29 2011 Derek Weitzel <dweitzel@cse.unl.edu> - 7.6.4-0.6.2
- Rebasing to 7.6.4

* Fri Oct 28 2011 Matyas Selmeci <matyas@cs.wisc.edu> - 7.6.2-0.6.3
- rebuilt

* Mon Sep 12 2011 Matyas Selmeci <matyas@cs.wisc.edu> - 7.6.2-0.6.2
- Rev bump to rebuild with updated Globus libs

* Thu Aug 11 2011 Derek Weitzel <dweitzel@cse.unl.edu> - 7.6.2-0.5.2
- Updated to upstream official 7.6.2 release

* Thu Aug 04 2011 Derek Weitzel <dweitzel@cse.unl.edu> - 7.6.2-0.5.672537b1git.1
- Made LOCAL_DIR always point to /var/lib/condor rather than TILDE

* Wed Jun  8 2011 <bbockelm@cse.unl.edu> - 7.7.0-0.5
- Start to break build products into conditionals for future EPEL5 support.
- Begun integration of a systemd service file.

* Tue Jun  7 2011 <matt@redhat> - 7.7.0-0.4
- Added tmpfiles.d/condor.conf (BZ711456)

* Tue Jun  7 2011 <matt@redhat> - 7.7.0-0.3
- Fast forward to 7.7.0 pre-release at 1babb324
- Catch libdeltacloud 0.8 update

* Fri May 20 2011 <matt@redhat> - 7.7.0-0.2
- Added GSI support, dependency on Globus

* Fri May 13 2011 <matt@redhat> - 7.7.0-0.1
- Fast forward to 7.7.0 pre-release at 79952d6b
- Introduced ec2_gahp
- 79952d6b brings schema expectations inline with Cumin

* Tue May 10 2011 <matt@redhat> - 7.6.1-0.1
- Upgrade to 7.6.0 release, pre-release of 7.6.1 at 5617a464
- Upstreamed patch: log_lock_run.patch
- Introduced condor-classads to obsolete classads
- Introduced condor-aviary, package of the aviary contrib
- Introduced condor-deltacloud-gahp
- Introduced condor-qmf, package of the mgmt/qmf contrib
- Transitioned from LOCAL_CONFIG_FILE to LOCAL_CONFIG_DIR
- Stopped building against gSOAP,
-  use aviary over birdbath and ec2_gahp (7.7.0) over amazon_gahp

* Tue Feb 08 2011 Fedora Release Engineering <rel-eng@lists.fedoraproject.org> - 7.5.5-2
- Rebuilt for https://fedoraproject.org/wiki/Fedora_15_Mass_Rebuild

* Thu Jan 27 2011 <matt@redhat> - 7.5.5-1
- Rebase to 7.5.5 release
-  configure+imake -> cmake
-  Removed patches:
-   only_dynamic_unstripped.patch
-   gsoap-2.7.16-wsseapi.patch
-   gsoap-2.7.16-dom.patch
-  man pages are now built with source
-  quill is no longer present
-  condor_shared_port added
-  condor_power added
-  condor_credd added
-  classads now built from source

* Thu Jan 13 2011 <matt@redhat> - 7.4.4-1
- Upgrade to 7.4.4 release
- Upstreamed: stdsoap2.h.patch.patch

* Mon Aug 23 2010  <matt@redhat> - 7.4.3-1
- Upgrade to 7.4.3 release
- Upstreamed: dso_link_change

* Fri Jun 11 2010  <matt@redhat> - 7.4.2-2
- Rebuild for classads DSO version change (1:0:0)
- Updated stdsoap2.h.patch.patch for gsoap 2.7.16
- Added gsoap-2.7.16-wsseapi/dom.patch for gsoap 2.7.16

* Wed Apr 21 2010  <matt@redhat> - 7.4.2-1
- Upgrade to 7.4.2 release

* Tue Jan  5 2010  <matt@redhat> - 7.4.1-1
- Upgrade to 7.4.1 release
- Upstreamed: guess_version_from_release_dir, fix_platform_check
- Security update (BZ549577)

* Fri Dec  4 2009  <matt@redhat> - 7.4.0-1
- Upgrade to 7.4.0 release
- Fixed POSTIN error (BZ540439)
- Removed NOTICE.txt source, now provided by upstream
- Removed no_rpmdb_query.patch, applied upstream
- Removed no_basename.patch, applied upstream
- Added only_dynamic_unstripped.patch to reduce build time
- Added guess_version_from_release_dir.patch, for previous
- Added fix_platform_check.patch
- Use new --with-platform, to avoid modification of make_final_tarballs
- Introduced vm-gahp package to hold libvirt deps

* Fri Aug 28 2009  <matt@redhat> - 7.2.4-1
- Upgrade to 7.2.4 release
- Removed gcc44_const.patch, accepted upstream
- New log, lock, run locations (BZ502175)
- Filtered innocuous semanage message

* Fri Aug 21 2009 Tomas Mraz <tmraz@redhat.com> - 7.2.1-3
- rebuilt with new openssl

* Fri Jul 24 2009 Fedora Release Engineering <rel-eng@lists.fedoraproject.org> - 7.2.1-2
- Rebuilt for https://fedoraproject.org/wiki/Fedora_12_Mass_Rebuild

* Wed Feb 25 2009  <matt@redhat> - 7.2.1-1
- Upgraded to 7.2.1 release
- Pruned changes accepted upstream from condor_config.generic.patch
- Removed Requires in favor of automatic dependencies on SONAMEs
- Added no_rmpdb_query.patch to avoid rpm -q during a build

* Tue Feb 24 2009 Fedora Release Engineering <rel-eng@lists.fedoraproject.org> - 7.2.0-5
- Rebuilt for https://fedoraproject.org/wiki/Fedora_11_Mass_Rebuild

* Thu Jan 15 2009 Tomas Mraz <tmraz@redhat.com> - 7.2.0-4
- rebuild with new openssl

* Wed Jan 14 2009  <matt@redhat> - 7.2.0-3
- Fixed regression: initscript was on by default, now off again

* Thu Jan  8 2009  <matt@redhat> - 7.2.0-2
- (Re)added CONDOR_DEVELOPERS=NONE to the default condor_config.local
- Added missing Obsoletes for condor-static (thanks Michael Schwendt)

* Wed Jan  7 2009  <matt@redhat> - 7.2.0-1
- Upgraded to 7.2.0 release
- Removed -static package
- Added Fedora specific buildid
- Enabled KBDD, daemon to monitor X usage on systems with only USB devs
- Updated install process

* Wed Oct  8 2008  <matt@redhat> - 7.0.5-1
- Rebased on 7.0.5, security update

* Wed Aug  6 2008  <mfarrellee@redhat> - 7.0.4-1
- Updated to 7.0.4 source
- Stopped using condor_configure in install step

* Tue Jun 10 2008  <mfarrellee@redhat> - 7.0.2-1
- Updated to 7.0.2 source
- Updated config, specifically HOSTALLOW_WRITE, for Personal Condor setup
- Added condor_config.generic

* Mon Apr  7 2008  <mfarrellee@redhat> - 7.0.0-8
- Modified init script to be off by default, resolves bz441279

* Fri Apr  4 2008  <mfarrellee@redhat> - 7.0.0-7
- Updated to handle changes in gsoap dependency

* Mon Feb 11 2008  <mfarrellee@redhat> - 7.0.0-6
- Added note about how to download the source
- Added generate-tarball.sh script

* Sun Feb 10 2008  <mfarrellee@redhat> - 7.0.0-5
- The gsoap package is compiled with --disable-namespaces, which means
  soap_set_namespaces is required after each soap_init. The
  gsoap_nonamespaces.patch handles this.

* Fri Feb  8 2008  <mfarrellee@redhat> - 7.0.0-4
- Added patch to detect GCC 4.3.0 on F9
- Added patch to detect GLIBC 2.7.90 on F9
- Added BuildRequires: autoconf to allow for regeneration of configure
  script after GCC 4.3.0 detection and GLIBC 2.7.90 patches are
  applied
- Condor + GCC 4.3.0 + -O2 results in an internal compiler error
  (BZ 432090), so -O2 is removed from optflags for the time
  being. Thanks to Mike Bonnet for the suggestion on how to filter
  -O2.

* Tue Jan 22 2008  <mfarrellee@redhat> - 7.0.0-3
- Update to UW's really-final source for Condor 7.0.0 stable series
  release. It is based on the 72173 build with minor changes to the
  configure.ac related to the SRB external version.
- In addition to removing externals from the UW tarball, the NTconfig
  directory was removed because it had not gone through IP audit.

* Tue Jan 22 2008  <mfarrellee@redhat> - 7.0.0-2
- Update to UW's final source for Condor 7.0.0 stable series release

* Thu Jan 10 2008  <mfarrellee@redhat> - 7.0.0-1
- Initial package of Condor's stable series under ASL 2.0
- is_clipped.patch replaced with --without-full-port option to configure
- zlib_is_soft.patch removed, outdated by configure.ac changes
- removed autoconf dependency needed for zlib_is_soft.patch

* Tue Dec  4 2007  <mfarrellee@redhat> - 6.9.5-2
- SELinux was stopping useradd in pre because files specified root as
  the group owner for /var/lib/condor, fixed, much thanks to Phil Knirsch

* Fri Nov 30 2007  <mfarrellee@redhat> - 6.9.5-1
- Fixed release tag
- Added gSOAP support and packaged WSDL files

* Thu Nov 29 2007  <mfarrellee@redhat> - 6.9.5-0.2
- Packaged LSB init script
- Changed pre to not create the condor user's home directory, it is
  now a directory owned by the package

* Thu Nov 29 2007  <mfarrellee@redhat> - 6.9.5-0.1
- Condor 6.9.5 release, the 7.0.0 stable series candidate
- Removed x86_64_no_multilib-200711091700cvs.patch, merged upstream
- Added patch to make zlib a soft requirement, which it should be
- Disabled use of smp_mflags because of make dependency issues
- Explicitly not packaging WSDL files until the SOAP APIs are available

* Tue Nov 20 2007  <mfarrellee@redhat> - 6.9.5-0.3.200711091700cvs
- Rebuild for repo inheritance update: dependencies are now pulled
  from RHEL 5 U1 before RH Application Stack

* Thu Nov 15 2007 <mfarrellee@redhat> - 6.9.5-0.2.200711091700cvs
- Added support for building on x86_64 without multilib packages
- Made the install section more flexible, reduced need for
  make_final_tarballs to be updated

* Fri Nov 9 2007 <mfarrellee@redhat> - 6.9.5-0.1.200711091700cvs
- Working source with new ASL 2.0 license

* Fri Nov 9 2007 <mfarrellee@redhat> - 6.9.5-0.1.200711091330cvs
- Source is now stamped ASL 2.0, as of Nov 9 2007 1:30PM Central
- Changed license to ASL 2.0
- Fixed find in prep to work if no files have bad permissions
- Changed the name of the LICENSE file to match was is now release in
  the source tarball

* Tue Nov 6 2007  <mfarrellee@redhat> - 6.9.5-0.1.rc
- Added m4 dependency not in RHEL 5.1's base
- Changed chmod a-x script to use find as more files appear to have
  improper execute bits set
- Added ?dist to Release:
- condor_privsep became condor_root_switchboard

* Tue Sep 11 2007  <mfarrellee@redhat> - 6.9.5-0.3.20070907cvs
- Instead of releasing libcondorapi.so, which is improperly created
  and poorly versioned, we release libcondorapi.a, which is apparently
  more widely used, in a -static package
- Instead of installing the stripped tarball, the unstripped is now
  installed, which gives a nice debuginfo package
- Found and fixed permissions problems on a number of src files,
  issue raised by rpmlint on the debuginfo package

* Mon Sep 10 2007  <mfarrellee@redhat> - 6.9.5-0.2.20070907cvs
- Updated pre section to create condor's home directory with adduser, and
  removed _var/lib/condor from files section
- Added doc LICENSE.TXT to all files sections
- Shortened lines longer than 80 characters in this spec (except the sed line)
- Changed install section so untar'ing a release can handle fedora7 or fedora8
- Simplified the site.def and config file updates (sed + mv over mv + sed + rm)
- Added a patch (fedora_rawhide_7.91-20070907cvs.patch) to support building on
  a fedora 7.91 (current Rawhide) release
- Moved the examples from /usr/share/doc/condor... into builddir and just
  marked them as documentation
- Added a number of dir directives to force all files to be listed, no implicit
  inclusion

* Fri Sep  7 2007  <mfarrellee@redhat> - 6.9.5-0.1.20070907cvs
- Initial release<|MERGE_RESOLUTION|>--- conflicted
+++ resolved
@@ -1232,12 +1232,9 @@
 %_libexecdir/condor/gdrive_plugin.py
 %_libexecdir/condor/gdrive_plugin.pyc
 %_libexecdir/condor/gdrive_plugin.pyo
-<<<<<<< HEAD
 %_libexecdir/condor/onedrive_plugin.py
 %_libexecdir/condor/onedrive_plugin.pyc
 %_libexecdir/condor/onedrive_plugin.pyo
-=======
->>>>>>> b94ebe7a
 %_libexecdir/condor/curl_plugin
 %_libexecdir/condor/legacy_curl_plugin
 %_libexecdir/condor/condor_shared_port
@@ -1803,8 +1800,6 @@
 %endif
 
 %changelog
-<<<<<<< HEAD
-=======
 * Tue Sep 17 2019 Tim Theisen <tim@cs.wisc.edu> - 8.9.3-1
 - TOKEN and SSL authentication methods are now enabled by default
 - The job and global event logs use ISO 8601 formatted dates by default
@@ -1817,7 +1812,6 @@
 - Reduced the memory footprint of condor_dagman
 - Initial implementation to record the circumstances of a job's termination
 
->>>>>>> b94ebe7a
 * Thu Sep 05 2019 Tim Theisen <tim@cs.wisc.edu> - 8.8.5-1
 - Fixed two performance problems on Windows
 - Fixed Java universe on Debian and Ubuntu systems
