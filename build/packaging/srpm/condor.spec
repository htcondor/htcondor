%define tarball_version 8.1.3

# On EL7 don't terminate the build because of bad bytecompiling
%if 0%{?rhel} == 7
%define _python_bytecompile_errors_terminate_build 0
%endif

# optionally define any of these, here or externally
# % define fedora   16
# % define osg      0
# % define uw_build 1
# % define devtoolset 0

%define python 0

# default to uw_build if neither osg nor fedora is enabled
%if %undefined uw_build
%if 0%{?osg} || 0%{?hcc}
%define uw_build 0
%else
%define uw_build 1
%endif
%endif

%if %uw_build
%define devtoolset 0
%define debug 1
%endif

%if 0%{?fedora}
%define blahp 0
%else
%define blahp 1
%endif

%if 0%{?hcc}
%define blahp 0
%endif

%define python 1

# Unconditionally turn off globus
%define globus 0

# Temporarily turn parallel_setup off
%define parallel_setup 0

# These flags are meant for developers; it allows one to build HTCondor
# based upon a git-derived tarball, instead of an upstream release tarball
%define git_build 1
# If building with git tarball, Fedora requests us to record the rev.  Use:
# git log -1 --pretty=format:'%h'
%define git_rev f9e8f64

Summary: HTCondor: High Throughput Computing
Name: condor
Version: %{tarball_version}
%global version_ %(tr . _ <<< %{version})

# Only edit the %condor_base_release to bump the rev number
%define condor_git_base_release 0.1
%define condor_base_release 1
%if %git_build
        %define condor_release %condor_git_base_release.%{git_rev}.git
%else
        %define condor_release %condor_base_release
%endif
Release: %{condor_release}%{?dist}

License: ASL 2.0
Group: Applications/System
URL: http://www.cs.wisc.edu/condor/

# This allows developers to test the RPM with a non-release, git tarball
%if %git_build

# git clone http://condor-git.cs.wisc.edu/repos/condor.git
# cd condor
# git archive master | gzip -7 > ~/rpmbuild/SOURCES/condor.tar.gz
Source0: condor.tar.gz

%else

# The upstream HTCondor source tarball contains some source that cannot
# be shipped as well as extraneous copies of packages the source
# depends on. Additionally, the upstream HTCondor source requires a
# click-through license. Once you have downloaded the source from:
#   http://parrot.cs.wisc.edu/v7.0.license.html
# you should process it with generate-tarball.sh:
#   ./generate-tarball.sh 7.0.4
# MD5Sum of upstream source:
#   06eec3ae274b66d233ad050a047f3c91  condor_src-7.0.0-all-all.tar.gz
#   b08743cfa2e87adbcda042896e8ef537  condor_src-7.0.2-all-all.tar.gz
#   5f326ad522b63eacf34c6c563cf46910  condor_src-7.0.4-all-all.tar.gz
#   73323100c5b2259f3b9c042fa05451e0  condor_src-7.0.5-all-all.tar.gz
#   a2dd96ea537b2c6d105b6c8dad563ddc  condor_src-7.2.0-all-all.tar.gz
#   edbac8267130ac0a0e016d0f113b4616  condor_src-7.2.1-all-all.tar.gz
#   6d9b0ef74d575623af11e396fa274174  condor_src-7.2.4-all-all.tar.gz
#   ee72b65fad02d21af0dc8f1aa5872110  condor_src-7.4.0-all-all.tar.gz
#   d4deeabbbce65980c085d8bea4c1018a  condor_src-7.4.1-all-all.tar.gz
#   4714086f58942b78cf03fef9ccb1117c  condor_src-7.4.2-all-all.tar.gz
#   2b7e7687cba85d0cf0774f9126b51779  condor_src-7.4.3-all-all.tar.gz
#   108a4b91cd10deca1554ca1088be6c8c  condor_src-7.4.4-all-all.tar.gz
#   b482c4bfa350164427a1952113d53d03  condor_src-7.5.5-all-all.tar.gz
#   2a1355cb24a56a71978d229ddc490bc5  condor_src-7.6.0-all-all.tar.gz
# Note: The md5sum of each generated tarball may be different
Source0: %{name}-%{tarball_version}.tar.gz
Source1: generate-tarball.sh
%endif

Source3: osg-env.conf
Source5: condor_config.local.dedicated.resource

Source8: htcondor.pp

# Patch to use Python 2 for file transfer plugins
# The use the python-requests library and the one in EPEL is based Python 3.6
# However, Amazon Linux 2 has Python 3.7
Patch2: amzn2-python2.patch

#% if 0% osg
Patch8: osg_sysconfig_in_init_script.patch
#% endif

BuildRoot: %(mktemp -ud %{_tmppath}/%{name}-%{version}-%{release}-XXXXXX)

BuildRequires: cmake
BuildRequires: %_bindir/flex
BuildRequires: %_bindir/byacc
BuildRequires: pcre-devel
BuildRequires: openssl-devel
BuildRequires: krb5-devel
BuildRequires: libvirt-devel
BuildRequires: bind-utils
BuildRequires: m4
#BuildRequires: autoconf
BuildRequires: libX11-devel
BuildRequires: libXScrnSaver-devel
BuildRequires: /usr/include/curl/curl.h
BuildRequires: /usr/include/expat.h
BuildRequires: openldap-devel
%if 0%{?rhel} == 7
BuildRequires: cmake3
BuildRequires: python-devel
BuildRequires: python-setuptools
%endif
BuildRequires: python3-devel
BuildRequires: python3-setuptools
BuildRequires: boost-devel
BuildRequires: redhat-rpm-config
BuildRequires: sqlite-devel
BuildRequires: perl(Data::Dumper)

%if %uw_build
BuildRequires: cmake >= 2.8
BuildRequires: gcc-c++
BuildRequires: libuuid-devel
BuildRequires: bison-devel
BuildRequires: bison
BuildRequires: byacc
BuildRequires: flex
BuildRequires: patch
BuildRequires: libtool
BuildRequires: pam-devel
BuildRequires: nss-devel
BuildRequires: openssl-devel
BuildRequires: libxml2-devel
BuildRequires: expat-devel
BuildRequires: perl(Archive::Tar)
BuildRequires: perl(XML::Parser)
BuildRequires: perl(Digest::MD5)
%if 0%{?rhel} >= 8 || 0%{?fedora}
BuildRequires: python3-devel
%else
BuildRequires: python-devel
%endif
BuildRequires: libcurl-devel
%endif

# Globus GSI build requirements
%if %globus
BuildRequires: globus-gssapi-gsi-devel
BuildRequires: globus-gass-server-ez-devel
BuildRequires: globus-gass-transfer-devel
BuildRequires: globus-gram-client-devel
BuildRequires: globus-rsl-devel
BuildRequires: globus-gram-protocol
BuildRequires: globus-io-devel
BuildRequires: globus-xio-devel
BuildRequires: globus-gssapi-error-devel
BuildRequires: globus-gss-assist-devel
BuildRequires: globus-gsi-proxy-core-devel
BuildRequires: globus-gsi-credential-devel
BuildRequires: globus-gsi-callback-devel
BuildRequires: globus-gsi-sysconfig-devel
BuildRequires: globus-gsi-cert-utils-devel
BuildRequires: globus-openssl-module-devel
BuildRequires: globus-gsi-openssl-error-devel
BuildRequires: globus-gsi-proxy-ssl-devel
BuildRequires: globus-callout-devel
BuildRequires: globus-common-devel
BuildRequires: globus-ftp-client-devel
BuildRequires: globus-ftp-control-devel
<<<<<<< HEAD
BuildRequires: libtool-ltdl-devel
=======
>>>>>>> eb51e1a5
%endif
BuildRequires: voms-devel
BuildRequires: munge-devel
BuildRequires: scitokens-cpp-devel

BuildRequires: libcgroup-devel
Requires: libcgroup

%if 0%{?rhel} == 7 && ! 0%{?amzn} && 0%{?devtoolset}
BuildRequires: which
BuildRequires: devtoolset-9-toolchain
%endif

%if 0%{?rhel} == 7 && ! 0%{?amzn}
%ifarch x86_64
BuildRequires: python36-devel
BuildRequires: boost169-devel
BuildRequires: boost169-static
%endif
%endif

%if 0%{?rhel} >= 8
BuildRequires: boost-static
%endif

%if 0%{?rhel} >= 8 || 0%{?fedora}
BuildRequires: boost-python3-devel
%else
%if 0%{?fedora} >= 30
BuildRequires: boost-python2-devel
%else
%if ! 0%{?amzn}
BuildRequires: boost-python
%else
BuildRequires: python3-devel
BuildRequires: boost169-python2-devel
BuildRequires: boost169-python3-devel
%endif
%endif
%endif
BuildRequires: libuuid-devel
Requires: libuuid

BuildRequires: systemd-devel
BuildRequires: systemd-units
Requires: systemd

%if 0%{?rhel} == 7
BuildRequires: python-sphinx python-sphinx_rtd_theme
%endif

%if 0%{?rhel} >= 8
BuildRequires: python3-sphinx python3-sphinx_rtd_theme
%endif

# openssh-server needed for condor_ssh_to_job
Requires: openssh-server

# net-tools needed to provide netstat for condor_who
Requires: net-tools

Requires: /usr/sbin/sendmail
Requires: condor-classads = %{version}-%{release}
Requires: condor-procd = %{version}-%{release}

%if %uw_build
Requires: %name-externals = %version-%release
%endif

%if %blahp
%if %globus
Requires: blahp >= 2.1.1
%else
Requires: blahp >= 2.2.0
%endif
%endif

# Useful tools are using the Python bindings
Requires: python3-condor
# The use the python-requests library in EPEL is based Python 3.6
# However, Amazon Linux 2 has Python 3.7
%if ! 0%{?amzn}
%if 0%{?rhel} == 7
Requires: python36-requests
%else
Requires: python3-requests
%endif
%endif

%if 0%{?rhel} == 7
Requires: python2-condor
# For some reason OSG VMU tests need python-request
Requires: python-requests
%endif

Requires(pre): shadow-utils

Requires(post): systemd-units
Requires(preun): systemd-units
Requires(postun): systemd-units
Requires(post): systemd-sysv

%if 0%{?rhel} == 7
Requires(post): policycoreutils-python
Requires(post): selinux-policy-targeted >= 3.13.1-102
%endif

%if 0%{?rhel} >= 8 || 0%{?fedora}
Requires(post): python3-policycoreutils
Requires(post): selinux-policy-targeted
%endif

# Require libraries that we dlopen
# Ganglia is optional as well as nVidia and cuda libraries
%if %globus
Requires: globus-callout
Requires: globus-common
Requires: globus-gsi-callback
Requires: globus-gsi-cert-utils
Requires: globus-gsi-credential
Requires: globus-gsi-openssl-error
Requires: globus-gsi-proxy-core
Requires: globus-gsi-proxy-ssl
Requires: globus-gsi-sysconfig
Requires: globus-gss-assist
Requires: globus-gssapi-gsi
Requires: globus-openssl-module
Requires: globus-xio-gsi-driver
Requires: libtool-ltdl
%endif
Requires: voms
Requires: krb5-libs
Requires: libcom_err
Requires: munge-libs
Requires: openssl-libs
Requires: scitokens-cpp >= 0.6.2
Requires: systemd-libs

#Provides: user(condor) = 43
#Provides: group(condor) = 43

Obsoletes: condor-static < 7.2.0

# Standard Universe discontinued as of 8.9.0
Obsoletes: condor-std-universe < 8.9.0

# Cream gahp discontinued as of 8.9.9
Obsoletes: condor-cream-gahp < 8.9.9

# 32-bit shadow discontinued as of 8.9.9
Obsoletes: condor-small-shadow < 8.9.9

# external-libs package discontinued as of 8.9.9
Obsoletes: condor-external-libs < 8.9.9

%description
HTCondor is a specialized workload management system for
compute-intensive jobs. Like other full-featured batch systems, HTCondor
provides a job queueing mechanism, scheduling policy, priority scheme,
resource monitoring, and resource management. Users submit their
serial or parallel jobs to HTCondor, HTCondor places them into a queue,
chooses when and where to run the jobs based upon a policy, carefully
monitors their progress, and ultimately informs the user upon
completion.

#######################
%package devel
Summary: Development files for HTCondor
Group: Applications/System

%description devel
Development files for HTCondor

%if %uw_build
#######################
%package tarball
Summary: Files needed to build an HTCondor tarball
Group: Applications/System

%description tarball
Development files for HTCondor

%endif

#######################
%package procd
Summary: HTCondor Process tracking Daemon
Group: Applications/System

%description procd
A daemon for tracking child processes started by a parent.
Part of HTCondor, but able to be stand-alone

#######################
%package kbdd
Summary: HTCondor Keyboard Daemon
Group: Applications/System
Requires: %name = %version-%release
Requires: %name-classads = %{version}-%{release}

%description kbdd
The condor_kbdd monitors logged in X users for activity. It is only
useful on systems where no device (e.g. /dev/*) can be used to
determine console idle time.

#######################
%package vm-gahp
Summary: HTCondor's VM Gahp
Group: Applications/System
Requires: %name = %version-%release
Requires: libvirt
Requires: %name-classads = %{version}-%{release}

%description vm-gahp
The condor_vm-gahp enables the Virtual Machine Universe feature of
HTCondor. The VM Universe uses libvirt to start and control VMs under
HTCondor's Startd.

#######################
%package classads
Summary: HTCondor's classified advertisement language
Group: Development/Libraries
%if 0%{?osg} || 0%{?hcc}
Obsoletes: classads <= 1.0.10
Obsoletes: classads-static <= 1.0.10
Provides: classads = %version-%release
%endif

%description classads
Classified Advertisements (classads) are the lingua franca of
HTCondor. They are used for describing jobs, workstations, and other
resources. They are exchanged by HTCondor processes to schedule
jobs. They are logged to files for statistical and debugging
purposes. They are used to enquire about current state of the system.

A classad is a mapping from attribute names to expressions. In the
simplest cases, the expressions are simple constants (integer,
floating point, or string). A classad is thus a form of property
list. Attribute expressions can also be more complicated. There is a
protocol for evaluating an attribute expression of a classad vis a vis
another ad. For example, the expression "other.size > 3" in one ad
evaluates to true if the other ad has an attribute named size and the
value of that attribute is (or evaluates to) an integer greater than
three. Two classads match if each ad has an attribute requirements
that evaluates to true in the context of the other ad. Classad
matching is used by the HTCondor central manager to determine the
compatibility of jobs and workstations where they may be run.

#######################
%package classads-devel
Summary: Headers for HTCondor's classified advertisement language
Group: Development/System
Requires: %name-classads = %version-%release
Requires: pcre-devel
%if 0%{?osg} || 0%{?hcc}
Obsoletes: classads-devel <= 1.0.10
Provides: classads-devel = %version-%release
%endif

%description classads-devel
Header files for HTCondor's ClassAd Library, a powerful and flexible,
semi-structured representation of data.

#######################
%package test
Summary: HTCondor Self Tests
Group: Applications/System
Requires: %name = %version-%release
Requires: %name-classads = %{version}-%{release}

%description test
A collection of tests to verify that HTCondor is operating properly.

#######################
%if %parallel_setup
%package parallel-setup
Summary: Configure HTCondor for Parallel Universe jobs
Group: Applications/System
Requires: %name = %version-%release

%description parallel-setup
Running Parallel Universe jobs in HTCondor requires some configuration;
in particular, a dedicated scheduler is required.  In order to support
running parallel universe jobs out of the box, this sub-package provides
a condor_config.local.dedicated.resource file that sets up the current
host as the DedicatedScheduler.
%endif


#######################
%if %python
%if 0%{?rhel} <= 7 && 0%{?fedora} <= 31
%package -n python2-condor
Summary: Python bindings for HTCondor.
Group: Applications/System
Requires: python >= 2.2
Requires: %name = %version-%release
%{?python_provide:%python_provide python2-condor}
%if 0%{?rhel} >= 7
%ifarch x86_64
Requires: boost169-python2
%endif
%endif
# Remove before F30
Provides: %{name}-python = %{version}-%{release}
Provides: %{name}-python%{?_isa} = %{version}-%{release}
Obsoletes: %{name}-python < %{version}-%{release}

%description -n python2-condor
The python bindings allow one to directly invoke the C++ implementations of
the ClassAd library and HTCondor from python
%endif


%if 0%{?rhel} >= 7 || 0%{?fedora}
%ifarch x86_64
#######################
%package -n python3-condor
Summary: Python bindings for HTCondor.
Group: Applications/System
Requires: %name = %version-%release
%if 0%{?rhel} == 7
Requires: boost169-python3
%else
Requires: boost-python3
%endif
Requires: python3

%description -n python3-condor
The python bindings allow one to directly invoke the C++ implementations of
the ClassAd library and HTCondor from python
%endif
%endif
%endif


%if 0%{?rhel} == 7
#######################
%package credmon-oauth
Summary: OAuth2 credmon for HTCondor.
Group: Applications/System
Requires: %name = %version-%release
Requires: python2-condor
Requires: python2-requests-oauthlib
Requires: python-six
Requires: python-flask
Requires: python2-cryptography
Requires: python2-scitokens
Requires: httpd
Requires: mod_wsgi

%description credmon-oauth
The OAuth2 credmon allows users to obtain credentials from configured
OAuth2 endpoints and to use those credentials securely inside running jobs.
%endif


#######################
%package credmon-vault
Summary: Vault credmon for HTCondor.
Group: Applications/System
Requires: %name = %version-%release
Requires: python3-condor
Requires: python-six
%if 0%{?osg}
# Although htgettoken is only needed on the submit machine and
#  condor-credmon-vault is needed on both the submit and credd machines,
#  htgettoken is small so it doesn't hurt to require it in both places.
Requires: htgettoken >= 1.1
%endif
Conflicts: %name-credmon-oauth

%description credmon-vault
The Vault credmon allows users to obtain credentials from Vault using
htgettoken and to use those credentials securely inside running jobs.

#######################
%package bosco
Summary: BOSCO, a HTCondor overlay system for managing jobs at remote clusters
Url: https://osg-bosco.github.io/docs/
Group: Applications/System
%if 0%{?rhel} >= 8 || 0%{?fedora}
Requires: python3
%else
Requires: python >= 2.2
%endif
Requires: %name = %version-%release
Requires: rsync

%description bosco
BOSCO allows a locally-installed HTCondor to submit jobs to remote clusters,
using SSH as a transit mechanism.  It is designed for cases where the remote
cluster is using a different batch system such as PBS, SGE, LSF, or another
HTCondor system.

BOSCO provides an overlay system so the remote clusters appear to be a HTCondor
cluster.  This allows the user to run their workflows using HTCondor tools across
multiple clusters.

#######################
%package -n minicondor
Summary: Configuration for a single-node HTCondor
Group: Applications/System
Requires: %name = %version-%release
%if 0%{?rhel} >= 7 || 0%{?fedora}
Requires: python3-condor = %version-%release
%endif

%description -n minicondor
This example configuration is good for trying out HTCondor for the first time.
It only configures the IPv4 loopback address, turns on basic security, and
shortens many timers to be more responsive.

%if %uw_build

#######################
%package externals
Summary: Empty package to ensure yum gets the blahp from its own package
Group: Applications/System
Requires: %name = %version-%release

%description externals
Dummy package to help yum out

%endif

#######################
%package annex-ec2
Summary: Configuration and scripts to make an EC2 image annex-compatible.
Group: Applications/System
Requires: %name = %version-%release
Requires(post): /sbin/chkconfig
Requires(preun): /sbin/chkconfig

%description annex-ec2
Configures HTCondor to make an EC2 image annex-compatible.  Do NOT install
on a non-EC2 image.

%files annex-ec2
%_libexecdir/condor/condor-annex-ec2
%{_unitdir}/condor-annex-ec2.service
%config(noreplace) %_sysconfdir/condor/config.d/50ec2.config
%config(noreplace) %_sysconfdir/condor/master_shutdown_script.sh

%post annex-ec2
/bin/systemctl enable condor-annex-ec2

%preun annex-ec2
if [ $1 == 0 ]; then
    /bin/systemctl disable condor-annex-ec2
fi

#######################
%package all
Summary: All condor packages in a typical installation
Group: Applications/System
Requires: %name = %version-%release
Requires: %name-procd = %version-%release
Requires: %name-kbdd = %version-%release
Requires: %name-vm-gahp = %version-%release
Requires: %name-classads = %version-%release
%if 0%{?rhel} >= 7 || 0%{?fedora}
Requires: python3-condor = %version-%release
%endif
Requires: %name-bosco = %version-%release
%if %uw_build
Requires: %name-externals = %version-%release
%endif


%description all
Include dependencies for all condor packages in a typical installation

%pre
getent group condor >/dev/null || groupadd -r condor
getent passwd condor >/dev/null || \
  useradd -r -g condor -d %_var/lib/condor -s /sbin/nologin \
    -c "Owner of HTCondor Daemons" condor
exit 0


%prep
%if %git_build
%setup -q -c -n %{name}-%{tarball_version}
%else
# For release tarballs
%setup -q -n %{name}-%{tarball_version}
%endif

# Patch to use Python 2 for file transfer plugins
# The use the python-requests library and the one in EPEL is based Python 3.6
# However, Amazon Linux 2 has Python 3.7
%if 0%{?amzn}
%patch2 -p1
%endif

%if 0%{?osg} || 0%{?hcc}
%patch8 -p1
%endif

# fix errant execute permissions
find src -perm /a+x -type f -name "*.[Cch]" -exec chmod a-x {} \;


%build

%if 0%{?rhel} == 7 && ! 0%{?amzn} && 0%{?devtoolset}
. /opt/rh/devtoolset-9/enable
export CC=$(which cc)
export CXX=$(which c++)
%endif

# build man files
make -C docs man

export CMAKE_PREFIX_PATH=/usr

%if %uw_build
%define condor_build_id UW_development

%cmake3 \
       -DBUILDID:STRING=%condor_build_id \
       -DPACKAGEID:STRING=%{version}-%{condor_release} \
       -DUW_BUILD:BOOL=FALSE \
       -DPROPER:BOOL=TRUE \
       -DCMAKE_SKIP_RPATH:BOOL=TRUE \
       -DCONDOR_PACKAGE_BUILD:BOOL=TRUE \
       -DCONDOR_RPMBUILD:BOOL=TRUE \
       -D_VERBOSE:BOOL=TRUE \
       -DBUILD_TESTING:BOOL=TRUE \
       -DHAVE_BACKFILL:BOOL=TRUE \
       -DHAVE_BOINC:BOOL=FALSE \
%if %blahp
       -DWITH_BLAHP:BOOL=TRUE \
       -DBLAHP_FOUND=/usr/libexec/blahp/BLClient \
%else
       -DWITH_BLAHP:BOOL=FALSE \
%endif
       -DPLATFORM:STRING=${NMI_PLATFORM:-unknown} \
       -DCMAKE_VERBOSE_MAKEFILE=ON \
       -DCMAKE_INSTALL_PREFIX:PATH=/usr \
       -DINCLUDE_INSTALL_DIR:PATH=/usr/include \
       -DSYSCONF_INSTALL_DIR:PATH=/etc \
       -DSHARE_INSTALL_PREFIX:PATH=/usr/share \
%ifarch x86_64
       -DCMAKE_INSTALL_LIBDIR:PATH=/usr/lib64 \
       -DLIB_INSTALL_DIR:PATH=/usr/lib64 \
       -DLIB_SUFFIX=64 \
%else
       -DCMAKE_INSTALL_LIBDIR:PATH=/usr/lib \
       -DLIB_INSTALL_DIR:PATH=/usr/lib \
%endif 
       -DBUILD_SHARED_LIBS:BOOL=ON

%else

%cmake3 -DBUILD_TESTING:BOOL=FALSE \
%if 0%{?fedora}
       -DBUILDID:STRING=RH-%{version}-%{release} \
       -D_VERBOSE:BOOL=TRUE \
%else
       -D_VERBOSE:BOOL=FALSE \
%endif
       -DUW_BUILD:BOOL=FALSE \
       -DPROPER:BOOL=TRUE \
       -DCMAKE_SKIP_RPATH:BOOL=TRUE \
       -DCONDOR_PACKAGE_BUILD:BOOL=TRUE \
       -DPACKAGEID:STRING=%{version}-%{condor_release} \
       -DCONDOR_RPMBUILD:BOOL=TRUE \
       -DHAVE_BACKFILL:BOOL=TRUE \
       -DHAVE_BOINC:BOOL=FALSE \
       -DHAVE_KBDD:BOOL=TRUE \
       -DHAVE_HIBERNATION:BOOL=TRUE \
       -DWANT_HDFS:BOOL=FALSE \
       -DWANT_CONTRIB:BOOL=FALSE \
       -DWITH_PIGEON:BOOL=FALSE \
       -DWANT_FULL_DEPLOYMENT:BOOL=TRUE \
       -DWITH_TRIGGERD:BOOL=FALSE \
       -DWITH_MANAGEMENT:BOOL=FALSE \
       -DWITH_QPID:BOOL=FALSE \
%if %blahp
       -DBLAHP_FOUND=/usr/libexec/blahp/BLClient \
       -DWITH_BLAHP:BOOL=TRUE \
%else
       -DWITH_BLAHP:BOOL=FALSE \
%endif
%if %globus
       -DWITH_GLOBUS:BOOL=TRUE \
%else
       -DWITH_GLOBUS:BOOL=FALSE \
%endif
       -DWITH_PYTHON_BINDINGS:BOOL=TRUE \
       -DWITH_LIBCGROUP:BOOL=TRUE \
       -DLIBCGROUP_FOUND_SEARCH_cgroup=/%{_lib}/libcgroup.so.1
%endif

make %{?_smp_mflags}
%if %uw_build
make %{?_smp_mflags} tests
%endif

%install
# installation happens into a temporary location, this function is
# useful in moving files into their final locations
function populate {
  _dest="$1"; shift; _src="$*"
  mkdir -p "%{buildroot}/$_dest"
  mv $_src "%{buildroot}/$_dest"
}

rm -rf %{buildroot}
echo ---------------------------- makefile ---------------------------------
make install DESTDIR=%{buildroot}

%if %uw_build
make tests-tar-pkg
# tarball of tests
cp -p %{_builddir}/%{name}-%{version}/condor_tests-*.tar.gz %{buildroot}/%{_libdir}/condor/condor_tests-%{version}.tar.gz
%endif

# Drop in a symbolic link for backward compatibility
ln -s ../..%{_libdir}/condor/condor_ssh_to_job_sshd_config_template %{buildroot}/%_sysconfdir/condor/condor_ssh_to_job_sshd_config_template

%if %uw_build
%if 0%{?rhel} == 7 && ! 0%{?amzn}
# Drop in a link for backward compatibility for small shadow
ln -s condor_shadow %{buildroot}/%{_sbindir}/condor_shadow_s
%endif
%endif

populate /usr/share/doc/condor-%{version}/examples %{buildroot}/usr/share/doc/condor-%{version}/etc/examples/*
#rm -rf %{buildroot}/usr/share/doc/condor-%{version}/etc

mkdir -p %{buildroot}/%{_sysconfdir}/condor
# the default condor_config file is not architecture aware and thus
# sets the LIB directory to always be /usr/lib, we want to do better
# than that. this is, so far, the best place to do this
# specialization. we strip the "lib" or "lib64" part from _libdir and
# stick it in the LIB variable in the config.
LIB=$(echo %{?_libdir} | sed -e 's:/usr/\(.*\):\1:')
if [ "$LIB" = "%_libdir" ]; then
  echo "_libdir does not contain /usr, sed expression needs attention"
  exit 1
fi

# Install the basic configuration, a Personal HTCondor config. Allows for
# yum install condor + service condor start and go.
mkdir -p -m0755 %{buildroot}/%{_sysconfdir}/condor/config.d
mkdir -p -m0700 %{buildroot}/%{_sysconfdir}/condor/passwords.d
mkdir -p -m0700 %{buildroot}/%{_sysconfdir}/condor/tokens.d
%if %parallel_setup
cp %{SOURCE5} %{buildroot}/%{_sysconfdir}/condor/config.d/20dedicated_scheduler_condor.config
%endif

populate %_sysconfdir/condor/config.d %{buildroot}/usr/share/doc/condor-%{version}/examples/00-htcondor-9.0.config
populate %_sysconfdir/condor/config.d %{buildroot}/usr/share/doc/condor-%{version}/examples/00-minicondor
populate %_sysconfdir/condor/config.d %{buildroot}/usr/share/doc/condor-%{version}/examples/50ec2.config

# Install a second config.d directory under /usr/share, used for the
# convenience of software built on top of Condor such as GlideinWMS.
mkdir -p -m0755 %{buildroot}/usr/share/condor/config.d

mkdir -p -m0755 %{buildroot}/%{_var}/log/condor
# Note we use %{_var}/lib instead of %{_sharedstatedir} for RHEL5 compatibility
mkdir -p -m0755 %{buildroot}/%{_var}/lib/condor/spool
mkdir -p -m0755 %{buildroot}/%{_var}/lib/condor/execute
mkdir -p -m0755 %{buildroot}/%{_var}/lib/condor/krb_credentials
mkdir -p -m2770 %{buildroot}/%{_var}/lib/condor/oauth_credentials


# not packaging deployment tools
#rm -f %{buildroot}/%{_mandir}/man1/condor_config_bind.1
#rm -f %{buildroot}/%{_mandir}/man1/condor_cold_start.1
#rm -f %{buildroot}/%{_mandir}/man1/condor_cold_stop.1
#rm -f %{buildroot}/%{_mandir}/man1/uniq_pid_midwife.1
#rm -f %{buildroot}/%{_mandir}/man1/uniq_pid_undertaker.1
#rm -f %{buildroot}/%{_mandir}/man1/filelock_midwife.1
#rm -f %{buildroot}/%{_mandir}/man1/filelock_undertaker.1
#rm -f %{buildroot}/%{_mandir}/man1/install_release.1
#rm -f %{buildroot}/%{_mandir}/man1/cleanup_release.1

# not packaging configure/install scripts
%if ! %uw_build
rm -f %{buildroot}%{_bindir}/make-personal-from-tarball
rm -f %{buildroot}%{_sbindir}/condor_configure
rm -f %{buildroot}%{_sbindir}/condor_install
rm -f %{buildroot}/%{_mandir}/man1/condor_configure.1
rm -f %{buildroot}/%{_mandir}/man1/condor_install.1
%endif

# not packaging legacy cruft
#rm -f %{buildroot}/%{_mandir}/man1/condor_master_off.1
#rm -f %{buildroot}/%{_mandir}/man1/condor_reconfig_schedd.1

# this one got removed but the manpage was left around
#rm -f %{buildroot}/%{_mandir}/man1/condor_glidein.1

# remove junk man page (Fedora 32 build)
#rm -f %{buildroot}/%{_mandir}/man1/_static/graphviz.css

# Remove python-based tools when no python bindings
%if ! %python
rm -f %{buildroot}/%{_bindir}/condor_top
rm -f %{buildroot}/%{_bindir}/classad_eval
rm -f %{buildroot}/%{_bindir}/condor_watch_q
rm -f %{buildroot}/%{_bindir}/condor_check_password
rm -f %{buildroot}/%{_bindir}/condor_check_config
%endif

# For EL7, move oauth credmon WSGI script out of libexec to /var/www
%if 0%{?rhel} == 7
mkdir -p %{buildroot}/%{_var}/www/wsgi-scripts/condor_credmon_oauth
mv %{buildroot}/%{_libexecdir}/condor/condor_credmon_oauth.wsgi %{buildroot}/%{_var}/www/wsgi-scripts/condor_credmon_oauth/condor_credmon_oauth.wsgi

# Move oauth credmon config files out of examples and into config.d
mv %{buildroot}/usr/share/doc/condor-%{version}/examples/condor_credmon_oauth/config/condor/40-oauth-credmon.conf %{buildroot}/%{_sysconfdir}/condor/config.d/40-oauth-credmon.conf
mv %{buildroot}/usr/share/doc/condor-%{version}/examples/condor_credmon_oauth/config/condor/40-oauth-tokens.conf %{buildroot}/%{_sysconfdir}/condor/config.d/40-oauth-tokens.conf
mv %{buildroot}/usr/share/doc/condor-%{version}/examples/condor_credmon_oauth/README.credentials %{buildroot}/%{_var}/lib/condor/oauth_credentials/README.credentials
%endif

# Move vault credmon config file out of examples and into config.d
mv %{buildroot}/usr/share/doc/condor-%{version}/examples/condor_credmon_oauth/config/condor/40-vault-credmon.conf %{buildroot}/%{_sysconfdir}/condor/config.d/40-vault-credmon.conf

# For non-EL7, remove oauth credmon from the buildroot
%if 0%{?rhel} > 7 || 0%{?fedora}
rm -f %{buildroot}/%{_libexecdir}/condor/condor_credmon_oauth.wsgi
rm -f %{buildroot}/%{_sbindir}/condor_credmon_oauth
rm -f %{buildroot}/%{_sbindir}/scitokens_credential_producer
%endif

###
# Backwards compatibility on EL7 with the previous versions and configs of scitokens-credmon
%if 0%{?rhel} == 7
ln -s ../..%{_sbindir}/condor_credmon_oauth          %{buildroot}/%{_bindir}/condor_credmon_oauth
ln -s ../..%{_sbindir}/scitokens_credential_producer %{buildroot}/%{_bindir}/scitokens_credential_producer
mkdir -p %{buildroot}/%{_var}/www/wsgi-scripts/scitokens-credmon
ln -s ../../../..%{_var}/www/wsgi-scripts/condor_credmon_oauth/condor_credmon_oauth.wsgi %{buildroot}/%{_var}/www/wsgi-scripts/scitokens-credmon/scitokens-credmon.wsgi
%endif
###

# Remove junk
#rm -rf %{buildroot}/%{_sysconfdir}/sysconfig
#rm -rf %{buildroot}/%{_sysconfdir}/init.d

# install tmpfiles.d/condor.conf
mkdir -p %{buildroot}%{_tmpfilesdir}
install -m 0644 %{buildroot}/usr/share/doc/condor-%{version}/examples/condor-tmpfiles.conf %{buildroot}%{_tmpfilesdir}/%{name}.conf

install -Dp -m0755 %{buildroot}/usr/share/doc/condor-%{version}/examples/condor-annex-ec2 %{buildroot}%{_libexecdir}/condor/condor-annex-ec2

mkdir -p %{buildroot}%{_unitdir}
install -m 0644 %{buildroot}/usr/share/doc/condor-%{version}/examples/condor-annex-ec2.service %{buildroot}%{_unitdir}/condor-annex-ec2.service
install -m 0644 %{buildroot}/usr/share/doc/condor-%{version}/examples/condor.service %{buildroot}%{_unitdir}/condor.service
# Disabled until HTCondor security fixed.
# install -m 0644 %{buildroot}/usr/share/doc/condor-%{version}/examples/condor.socket %{buildroot}%{_unitdir}/condor.socket
%if 0%{?osg} || 0%{?hcc}
# Set condor service enviroment variables for LCMAPS on OSG systems
mkdir -p %{buildroot}%{_unitdir}/condor.service.d
install -Dp -m 0644 %{SOURCE3} %{buildroot}%{_unitdir}/condor.service.d/osg-env.conf
%endif

%if 0%{?rhel} >= 7
mkdir -p %{buildroot}%{_datadir}/condor/
cp %{SOURCE8} %{buildroot}%{_datadir}/condor/
%endif

# Install perl modules

#Fixups for packaged build, should have been done by cmake

mkdir -p %{buildroot}/usr/share/condor
mv %{buildroot}/usr/lib64/condor/Chirp.jar %{buildroot}/usr/share/condor
mv %{buildroot}/usr/lib64/condor/CondorJava*.class %{buildroot}/usr/share/condor
mv %{buildroot}/usr/lib64/condor/libchirp_client.so %{buildroot}/usr/lib64
mv %{buildroot}/usr/lib64/condor/libcondorapi.so %{buildroot}/usr/lib64
mv %{buildroot}/usr/lib64/condor/libcondor_utils_*.so %{buildroot}/usr/lib64
%if 0%{?rhel} == 7
mv %{buildroot}/usr/lib64/condor/libpyclassad2*.so %{buildroot}/usr/lib64
%endif
mv %{buildroot}/usr/lib64/condor/libpyclassad3*.so %{buildroot}/usr/lib64

#rm -rf %{buildroot}/usr/include/condor
#rm -rf %{buildroot}/usr/lib64/condor/libchirp_client.a
#rm -rf %{buildroot}/usr/lib64/condor/libcondorapi.a
#rm -rf %{buildroot}/usr/lib64/libclassad.a
rm -rf %{buildroot}/usr/share/doc/condor-%{version}/LICENSE-2.0.txt
rm -rf %{buildroot}/usr/share/doc/condor-%{version}/NOTICE.txt
rm -rf %{buildroot}/usr/share/doc/condor-%{version}/README

# we must place the config examples in builddir so %doc can find them
mv %{buildroot}/usr/share/doc/condor-%{version}/examples %_builddir/%name-%tarball_version

# Remove stuff that comes from the full-deploy
#rm -rf %{buildroot}%{_sbindir}/cleanup_release
#rm -rf %{buildroot}%{_sbindir}/condor
#rm -rf %{buildroot}%{_sbindir}/condor_cleanup_local
#rm -rf %{buildroot}%{_sbindir}/condor_cold_start
#rm -rf %{buildroot}%{_sbindir}/condor_cold_stop
#rm -rf %{buildroot}%{_sbindir}/condor_config_bind
#rm -rf %{buildroot}%{_sbindir}/condor_configure
#rm -rf %{buildroot}%{_sbindir}/condor_install
#rm -rf %{buildroot}%{_sbindir}/condor_install_local
#rm -rf %{buildroot}%{_sbindir}/condor_local_start
#rm -rf %{buildroot}%{_sbindir}/condor_local_stop
#rm -rf %{buildroot}%{_sbindir}/condor_startd_factory
#rm -rf %{buildroot}%{_sbindir}/condor_vm_vmware.pl
#rm -rf %{buildroot}%{_sbindir}/filelock_midwife
#rm -rf %{buildroot}%{_sbindir}/filelock_undertaker
#rm -rf %{buildroot}%{_sbindir}/install_release
#rm -rf %{buildroot}%{_sbindir}/uniq_pid_command
#rm -rf %{buildroot}%{_sbindir}/uniq_pid_midwife
#rm -rf %{buildroot}%{_sbindir}/uniq_pid_undertaker
#rm -rf %{buildroot}%{_sbindir}/condor_master_off
#rm -rf %{buildroot}%{_sbindir}/condor_reconfig_schedd
#rm -rf %{buildroot}%{_datadir}/condor/Execute.pm
#rm -rf %{buildroot}%{_datadir}/condor/ExecuteLock.pm
#rm -rf %{buildroot}%{_datadir}/condor/FileLock.pm
#rm -rf %{buildroot}%{_usrsrc}/chirp/chirp_*
#rm -rf %{buildroot}%{_usrsrc}/startd_factory
#rm -rf %{buildroot}/usr/DOC
#rm -rf %{buildroot}/usr/INSTALL
#rm -rf %{buildroot}/usr/LICENSE-2.0.txt
#rm -rf %{buildroot}/usr/NOTICE.txt
#rm -rf %{buildroot}/usr/README
#rm -rf %{buildroot}/usr/examples/
#rm -rf %{buildroot}%{_includedir}/MyString.h
#rm -rf %{buildroot}%{_includedir}/chirp_client.h
#rm -rf %{buildroot}%{_includedir}/compat_classad*
#rm -rf %{buildroot}%{_includedir}/condor_classad.h
#rm -rf %{buildroot}%{_includedir}/condor_constants.h
#rm -rf %{buildroot}%{_includedir}/condor_event.h
#rm -rf %{buildroot}%{_includedir}/condor_header_features.h
#rm -rf %{buildroot}%{_includedir}/condor_holdcodes.h
#rm -rf %{buildroot}%{_includedir}/file_lock.h
#rm -rf %{buildroot}%{_includedir}/iso_dates.h
#rm -rf %{buildroot}%{_includedir}/read_user_log.h
#rm -rf %{buildroot}%{_includedir}/stl_string_utils.h
#rm -rf %{buildroot}%{_includedir}/user_log.README
#rm -rf %{buildroot}%{_includedir}/user_log.c++.h
#rm -rf %{buildroot}%{_includedir}/usr/include/condor_ast.h
#rm -rf %{buildroot}%{_includedir}/condor_astbase.h
#rm -rf %{buildroot}%{_includedir}/condor_attrlist.h
#rm -rf %{buildroot}%{_includedir}/condor_exprtype.h
#rm -rf %{buildroot}%{_includedir}/condor_parser.h
#rm -rf %{buildroot}%{_includedir}/write_user_log.h
#rm -rf %{buildroot}%{_includedir}/condor_ast.h
#rm -rf %{buildroot}%{_includedir}/README
#rm -rf %{buildroot}%{_libexecdir}/condor/bgp_*
#rm -rf %{buildroot}%{_datadir}/condor/libchirp_client.a
#rm -rf %{buildroot}%{_datadir}/condor/libcondorapi.a
#rm -rf %{buildroot}%{_mandir}/man1/cleanup_release.1*
#rm -rf %{buildroot}%{_mandir}/man1/condor_cold_start.1*
#rm -rf %{buildroot}%{_mandir}/man1/condor_cold_stop.1*
#rm -rf %{buildroot}%{_mandir}/man1/condor_config_bind.1*
#rm -rf %{buildroot}%{_mandir}/man1/condor_configure.1*
#rm -rf %{buildroot}%{_mandir}/man1/condor_load_history.1*
#rm -rf %{buildroot}%{_mandir}/man1/filelock_midwife.1*
#rm -rf %{buildroot}%{_mandir}/man1/filelock_undertaker.1*
#rm -rf %{buildroot}%{_mandir}/man1/install_release.1*
#rm -rf %{buildroot}%{_mandir}/man1/uniq_pid_midwife.1*
#rm -rf %{buildroot}%{_mandir}/man1/uniq_pid_undertaker.1*

#rm -rf %{buildroot}%{_datadir}/condor/python/{htcondor,classad}.so
#rm -rf %{buildroot}%{_datadir}/condor/{libpyclassad*,htcondor,classad}.so
#rm -rf %{buildroot}%{_datadir}/condor/python/{py3htcondor,py3classad}.so
#rm -rf %{buildroot}%{_datadir}/condor/{libpy3classad*,py3htcondor,py3classad}.so

# Install BOSCO
%if 0%{?rhel} >= 8
mkdir -p %{buildroot}%{python3_sitelib}
mv %{buildroot}%{_libexecdir}/condor/campus_factory/python-lib/GlideinWMS %{buildroot}%{python3_sitelib}
mv %{buildroot}%{_libexecdir}/condor/campus_factory/python-lib/campus_factory %{buildroot}%{python3_sitelib}
%else
mkdir -p %{buildroot}%{python_sitelib}
mv %{buildroot}%{_libexecdir}/condor/campus_factory/python-lib/GlideinWMS %{buildroot}%{python_sitelib}
mv %{buildroot}%{_libexecdir}/condor/campus_factory/python-lib/campus_factory %{buildroot}%{python_sitelib}
%endif
%if 0%{?hcc}
mv %{buildroot}%{_libexecdir}/condor/campus_factory/share/condor/condor_config.factory %{buildroot}%{_sysconfdir}/condor/config.d/60-campus_factory.config
%endif
%if 0%{?osg} || 0%{?hcc}
mv %{buildroot}%{_libexecdir}/condor/campus_factory/etc/campus_factory.conf %{buildroot}%{_sysconfdir}/condor/
%endif
mv %{buildroot}%{_libexecdir}/condor/campus_factory/share %{buildroot}%{_datadir}/condor/campus_factory

# htcondor/dags only works with Python3
rm -rf %{buildroot}/usr/lib64/python2.7/site-packages/htcondor/dags

# htcondor/personal.py only works with Python3
rm -f %{buildroot}/usr/lib64/python2.7/site-packages/htcondor/personal.py

%clean
rm -rf %{buildroot}


%check
# This currently takes hours and can kill your machine...
#cd condor_tests
#make check-seralized

#################
%files all
%if %uw_build
#################
%files externals
#################
%endif
%files
%exclude %_sbindir/openstack_gahp
%defattr(-,root,root,-)
%doc LICENSE-2.0.txt NOTICE.txt examples
%dir %_sysconfdir/condor/
%config %_sysconfdir/condor/condor_config
%{_tmpfilesdir}/%{name}.conf
%{_unitdir}/condor.service
%if 0%{?osg} || 0%{?hcc}
%{_unitdir}/condor.service.d/osg-env.conf
%endif
# Disabled until HTCondor security fixed.
# % {_unitdir}/condor.socket
%dir %_datadir/condor/
%_datadir/condor/Chirp.jar
%_datadir/condor/CondorJavaInfo.class
%_datadir/condor/CondorJavaWrapper.class
%if 0%{?rhel} >= 7
%_datadir/condor/htcondor.pp
%endif
%dir %_sysconfdir/condor/passwords.d/
%dir %_sysconfdir/condor/tokens.d/
%dir %_sysconfdir/condor/config.d/
%config(noreplace) %{_sysconfdir}/condor/config.d/00-htcondor-9.0.config
%dir /usr/share/condor/config.d/
%_libdir/condor/condor_ssh_to_job_sshd_config_template
%_sysconfdir/condor/condor_ssh_to_job_sshd_config_template
%_sysconfdir/bash_completion.d/condor
%_libdir/libchirp_client.so
%_libdir/libcondor_utils_%{version_}.so
%_libdir/libcondorapi.so
%_libdir/condor/libgetpwnam.so
%dir %_libexecdir/condor/
%_libexecdir/condor/linux_kernel_tuning
%_libexecdir/condor/accountant_log_fixer
%_libexecdir/condor/condor_chirp
%_libexecdir/condor/condor_ssh
%_libexecdir/condor/sshd.sh
%_libexecdir/condor/get_orted_cmd.sh
%_libexecdir/condor/orted_launcher.sh
%_libexecdir/condor/set_batchtok_cmd
%_libexecdir/condor/cred_producer_krb
%_libexecdir/condor/condor_job_router
%_libexecdir/condor/condor_pid_ns_init
%_libexecdir/condor/condor_urlfetch
%_libexecdir/condor/htcondor_docker_test
%if %globus
%_sbindir/condor_gridshell
%_sbindir/nordugrid_gahp
%endif
%_libexecdir/condor/condor_limits_wrapper.sh
%_libexecdir/condor/condor_rooster
%_libexecdir/condor/condor_schedd.init
%_libexecdir/condor/condor_ssh_to_job_shell_setup
%_libexecdir/condor/condor_ssh_to_job_sshd_setup
%_libexecdir/condor/condor_power_state
%_libexecdir/condor/condor_kflops
%_libexecdir/condor/condor_mips
%_libexecdir/condor/data_plugin
%_libexecdir/condor/box_plugin.py
%_libexecdir/condor/gdrive_plugin.py
%_libexecdir/condor/common-cloud-attributes-google.py
%_libexecdir/condor/common-cloud-attributes-aws.py
%_libexecdir/condor/common-cloud-attributes-aws.sh
%_libexecdir/condor/onedrive_plugin.py
# TODO: get rid of these
# Not sure where these are getting built
%if 0%{?rhel} <= 7 && ! 0%{?fedora}
%_libexecdir/condor/box_plugin.pyc
%_libexecdir/condor/box_plugin.pyo
%_libexecdir/condor/gdrive_plugin.pyc
%_libexecdir/condor/gdrive_plugin.pyo
%_libexecdir/condor/onedrive_plugin.pyc
%_libexecdir/condor/onedrive_plugin.pyo
%_libexecdir/condor/adstash/__init__.pyc
%_libexecdir/condor/adstash/__init__.pyo
%endif
%_libexecdir/condor/curl_plugin
%_libexecdir/condor/legacy_curl_plugin
%_libexecdir/condor/condor_shared_port
%_libexecdir/condor/condor_defrag
%_libexecdir/condor/interactive.sub
%_libexecdir/condor/condor_gangliad
%_libexecdir/condor/panda-plugin.so
%_libexecdir/condor/pandad
%_libexecdir/condor/ce-audit.so
%_libexecdir/condor/adstash/__init__.py
%_libexecdir/condor/adstash/config.py
%_libexecdir/condor/adstash/convert.py
%_libexecdir/condor/adstash/elastic.py
%_libexecdir/condor/adstash/history.py
%_libexecdir/condor/adstash/utils.py
%_mandir/man1/condor_advertise.1.gz
%_mandir/man1/condor_annex.1.gz
%_mandir/man1/condor_check_password.1.gz
%_mandir/man1/condor_check_userlogs.1.gz
%_mandir/man1/condor_chirp.1.gz
%_mandir/man1/condor_config_val.1.gz
%_mandir/man1/condor_dagman.1.gz
%_mandir/man1/condor_fetchlog.1.gz
%_mandir/man1/condor_findhost.1.gz
%_mandir/man1/condor_gpu_discovery.1.gz
%_mandir/man1/condor_history.1.gz
%_mandir/man1/condor_hold.1.gz
%_mandir/man1/condor_job_router_info.1.gz
%_mandir/man1/condor_master.1.gz
%_mandir/man1/condor_off.1.gz
%_mandir/man1/condor_on.1.gz
%_mandir/man1/condor_pool_job_report.1.gz
%_mandir/man1/condor_preen.1.gz
%_mandir/man1/condor_prio.1.gz
%_mandir/man1/condor_q.1.gz
%_mandir/man1/condor_qsub.1.gz
%_mandir/man1/condor_qedit.1.gz
%_mandir/man1/condor_reconfig.1.gz
%_mandir/man1/condor_release.1.gz
%_mandir/man1/condor_reschedule.1.gz
%_mandir/man1/condor_restart.1.gz
%_mandir/man1/condor_rm.1.gz
%_mandir/man1/condor_run.1.gz
%_mandir/man1/condor_set_shutdown.1.gz
%_mandir/man1/condor_sos.1.gz
%_mandir/man1/condor_stats.1.gz
%_mandir/man1/condor_status.1.gz
%_mandir/man1/condor_store_cred.1.gz
%_mandir/man1/condor_submit.1.gz
%_mandir/man1/condor_submit_dag.1.gz
%_mandir/man1/condor_token_create.1.gz
%_mandir/man1/condor_token_fetch.1.gz
%_mandir/man1/condor_token_list.1.gz
%_mandir/man1/condor_token_request.1.gz
%_mandir/man1/condor_token_request_approve.1.gz
%_mandir/man1/condor_token_request_auto_approve.1.gz
%_mandir/man1/condor_token_request_list.1.gz
%_mandir/man1/condor_top.1.gz
%_mandir/man1/condor_transfer_data.1.gz
%_mandir/man1/condor_transform_ads.1.gz
%_mandir/man1/condor_update_machine_ad.1.gz
%_mandir/man1/condor_updates_stats.1.gz
%_mandir/man1/condor_urlfetch.1.gz
%_mandir/man1/condor_userlog.1.gz
%_mandir/man1/condor_userprio.1.gz
%_mandir/man1/condor_vacate.1.gz
%_mandir/man1/condor_vacate_job.1.gz
%_mandir/man1/condor_version.1.gz
%_mandir/man1/condor_wait.1.gz
%_mandir/man1/condor_router_history.1.gz
%_mandir/man1/condor_continue.1.gz
%_mandir/man1/condor_suspend.1.gz
%_mandir/man1/condor_router_q.1.gz
%_mandir/man1/condor_ssh_to_job.1.gz
%_mandir/man1/condor_power.1.gz
%_mandir/man1/condor_gather_info.1.gz
%_mandir/man1/condor_router_rm.1.gz
%_mandir/man1/condor_drain.1.gz
%_mandir/man1/condor_ping.1.gz
%_mandir/man1/condor_rmdir.1.gz
%_mandir/man1/condor_tail.1.gz
%_mandir/man1/condor_who.1.gz
%_mandir/man1/condor_now.1.gz
%_mandir/man1/classad_eval.1.gz
%_mandir/man1/classads.1.gz
%_mandir/man1/condor_adstash.1.gz
%_mandir/man1/condor_evicted_files.1.gz
%_mandir/man1/condor_watch_q.1.gz
%_mandir/man1/get_htcondor.1.gz
%_mandir/man1/htcondor.1.gz
# bin/condor is a link for checkpoint, reschedule, vacate
%_bindir/condor_submit_dag
%_bindir/condor_who
%_bindir/condor_now
%_bindir/condor_prio
%_bindir/condor_transfer_data
%_bindir/condor_check_userlogs
%_bindir/condor_q
%_libexecdir/condor/condor_transferer
%_bindir/condor_docker_enter
%_bindir/condor_qedit
%_bindir/condor_userlog
%_bindir/condor_release
%_bindir/condor_userlog_job_counter
%_bindir/condor_config_val
%_bindir/condor_reschedule
%_bindir/condor_userprio
%_bindir/condor_check_password
%_bindir/condor_check_config
%_bindir/condor_dagman
%_bindir/condor_rm
%_bindir/condor_vacate
%_bindir/condor_run
%_bindir/condor_router_history
%_bindir/condor_router_q
%_bindir/condor_router_rm
%_bindir/condor_vacate_job
%_bindir/condor_findhost
%_bindir/condor_stats
%_bindir/condor_version
%_bindir/condor_history
%_bindir/condor_status
%_bindir/condor_wait
%_bindir/condor_hold
%_bindir/condor_submit
%_bindir/condor_ssh_to_job
%_bindir/condor_power
%_bindir/condor_gather_info
%_bindir/condor_continue
%_bindir/condor_suspend
%_bindir/condor_test_match
%_bindir/condor_token_create
%_bindir/condor_token_fetch
%_bindir/condor_token_request
%_bindir/condor_token_request_approve
%_bindir/condor_token_request_auto_approve
%_bindir/condor_token_request_list
%_bindir/condor_token_list
%_bindir/condor_scitoken_exchange
%_bindir/condor_drain
%_bindir/condor_ping
%_bindir/condor_tail
%_bindir/condor_qsub
%_bindir/condor_pool_job_report
%_bindir/condor_job_router_info
%_bindir/condor_transform_ads
%_bindir/condor_update_machine_ad
%_bindir/condor_annex
%_bindir/condor_nsenter
%_bindir/condor_evicted_files
%_bindir/condor_adstash
# sbin/condor is a link for master_off, off, on, reconfig,
# reconfig_schedd, restart
%_sbindir/condor_advertise
%_sbindir/condor_aklog
%_sbindir/condor_credmon_krb
%_sbindir/condor_c-gahp
%_sbindir/condor_c-gahp_worker_thread
%_sbindir/condor_collector
%_sbindir/condor_credd
%_sbindir/condor_fetchlog
%_sbindir/condor_had
%_sbindir/condor_master
%_sbindir/condor_negotiator
%_sbindir/condor_off
%_sbindir/condor_on
%_sbindir/condor_preen
%_sbindir/condor_reconfig
%_sbindir/condor_replication
%_sbindir/condor_restart
%_sbindir/condor_schedd
%_sbindir/condor_set_shutdown
%_sbindir/condor_shadow
%if %uw_build
%if 0%{?rhel} == 7 && ! 0%{?amzn}
%{_sbindir}/condor_shadow_s
%endif
%endif
%_sbindir/condor_sos
%_sbindir/condor_startd
%_sbindir/condor_starter
%_sbindir/condor_store_cred
%_sbindir/condor_testwritelog
%_sbindir/condor_transferd
%_sbindir/condor_updates_stats
%_sbindir/ec2_gahp
%_sbindir/condor_gridmanager
%_sbindir/remote_gahp
%_sbindir/AzureGAHPServer
%_sbindir/gce_gahp
%_sbindir/arc_gahp
%_libexecdir/condor/condor_gpu_discovery
%_libexecdir/condor/condor_gpu_utilization
%_sbindir/condor_vm-gahp-vmware
%_sbindir/condor_vm_vmware
%config(noreplace) %_sysconfdir/condor/ganglia.d/00_default_metrics
%defattr(-,condor,condor,-)
%dir %_var/lib/condor/
%dir %_var/lib/condor/execute/
%dir %_var/lib/condor/spool/
%dir %_var/log/condor/
%defattr(-,root,condor,-)
%dir %_var/lib/condor/oauth_credentials
%defattr(-,root,root,-)
%dir %_var/lib/condor/krb_credentials

#################
%files devel
%{_includedir}/condor/MyString.h
%{_includedir}/condor/chirp_client.h
%{_includedir}/condor/compat_classad.h
%{_includedir}/condor/compat_classad_list.h
%{_includedir}/condor/compat_classad_util.h
%{_includedir}/condor/condor_classad.h
%{_includedir}/condor/condor_constants.h
%{_includedir}/condor/condor_event.h
%{_includedir}/condor/condor_header_features.h
%{_includedir}/condor/condor_holdcodes.h
%{_includedir}/condor/file_lock.h
%{_includedir}/condor/iso_dates.h
%{_includedir}/condor/read_user_log.h
%{_includedir}/condor/stl_string_utils.h
%{_includedir}/condor/user_log.README
%{_includedir}/condor/user_log.c++.h
%{_includedir}/condor/write_user_log.h
%{_libdir}/condor/libchirp_client.a
%{_libdir}/condor/libcondorapi.a
%{_libdir}/libclassad.a


%if %uw_build
#################
%files tarball
%{_bindir}/make-personal-from-tarball
%{_sbindir}/condor_configure
%{_sbindir}/condor_install
%{_mandir}/man1/condor_configure.1.gz
%{_mandir}/man1/condor_install.1.gz
%endif

#################
%files procd
%_sbindir/condor_procd
%_sbindir/gidd_alloc
%_sbindir/procd_ctl
%_mandir/man1/procd_ctl.1.gz
%_mandir/man1/gidd_alloc.1.gz
%_mandir/man1/condor_procd.1.gz

#################
%files kbdd
%defattr(-,root,root,-)
%doc LICENSE-2.0.txt NOTICE.txt
%_sbindir/condor_kbdd

#################
%files vm-gahp
%defattr(-,root,root,-)
%doc LICENSE-2.0.txt NOTICE.txt
%_sbindir/condor_vm-gahp
%_libexecdir/condor/libvirt_simple_script.awk

#################
%files classads
%defattr(-,root,root,-)
%doc LICENSE-2.0.txt NOTICE.txt
%_libdir/libclassad.so.*

#################
%files classads-devel
%defattr(-,root,root,-)
%doc LICENSE-2.0.txt NOTICE.txt
%_bindir/classad_functional_tester
%_bindir/classad_version
%_libdir/libclassad.so
%dir %_includedir/classad/
%_includedir/classad/attrrefs.h
%_includedir/classad/cclassad.h
%_includedir/classad/classad_distribution.h
%_includedir/classad/classadErrno.h
%_includedir/classad/classad.h
%_includedir/classad/classadItor.h
%_includedir/classad/classadCache.h
%_includedir/classad/classad_containers.h
%_includedir/classad/collectionBase.h
%_includedir/classad/collection.h
%_includedir/classad/common.h
%_includedir/classad/debug.h
%_includedir/classad/exprList.h
%_includedir/classad/exprTree.h
%_includedir/classad/fnCall.h
%_includedir/classad/indexfile.h
%_includedir/classad/jsonSink.h
%_includedir/classad/jsonSource.h
%_includedir/classad/lexer.h
%_includedir/classad/lexerSource.h
%_includedir/classad/literals.h
%_includedir/classad/matchClassad.h
%_includedir/classad/natural_cmp.h
%_includedir/classad/operators.h
%_includedir/classad/query.h
%_includedir/classad/sink.h
%_includedir/classad/source.h
%_includedir/classad/transaction.h
%_includedir/classad/util.h
%_includedir/classad/value.h
%_includedir/classad/view.h
%_includedir/classad/xmlLexer.h
%_includedir/classad/xmlSink.h
%_includedir/classad/xmlSource.h

#################
%files test
%defattr(-,root,root,-)
%_libexecdir/condor/condor_sinful
%_libexecdir/condor/condor_testingd
%_libexecdir/condor/test_user_mapping
%if %uw_build
%_libdir/condor/condor_tests-%{version}.tar.gz
%endif

%if %parallel_setup
%files parallel-setup
%defattr(-,root,root,-)
%config(noreplace) %_sysconfdir/condor/config.d/20dedicated_scheduler_condor.config
%endif

%if %python
%if 0%{?rhel} <= 7 && 0%{?fedora} <= 31
%files -n python2-condor
%defattr(-,root,root,-)
%_bindir/condor_top
%_bindir/classad_eval
%_bindir/condor_watch_q
%_libdir/libpyclassad2*.so
%_libexecdir/condor/libclassad_python_user.so
%_libexecdir/condor/libcollector_python_plugin.so
%{python_sitearch}/classad/
%{python_sitearch}/htcondor/
%{python_sitearch}/htcondor-*.egg-info/
%endif

%if 0%{?rhel} >= 7 || 0%{?fedora}
%ifarch x86_64
%files -n python3-condor
%defattr(-,root,root,-)
%_bindir/condor_top
%_bindir/classad_eval
%_bindir/condor_watch_q
%_bindir/htcondor
%_libdir/libpyclassad3*.so
%_libexecdir/condor/libclassad_python_user.cpython-3*.so
%_libexecdir/condor/libclassad_python3_user.so
%_libexecdir/condor/libcollector_python_plugin.cpython-3*.so
%_libexecdir/condor/libcollector_python3_plugin.so
/usr/lib64/python%{python3_version}/site-packages/classad/
/usr/lib64/python%{python3_version}/site-packages/htcondor/
/usr/lib64/python%{python3_version}/site-packages/htcondor-*.egg-info/
/usr/lib64/python%{python3_version}/site-packages/htcondor_cli/
%endif
%endif
%endif

%if 0%{?rhel} == 7
%files credmon-oauth
%doc examples/condor_credmon_oauth
%_sbindir/condor_credmon_oauth
%_sbindir/scitokens_credential_producer
%_var/www/wsgi-scripts/condor_credmon_oauth
%_libexecdir/condor/credmon
%_var/lib/condor/oauth_credentials/README.credentials
%config(noreplace) %_sysconfdir/condor/config.d/40-oauth-credmon.conf
%config(noreplace) %_sysconfdir/condor/config.d/40-oauth-tokens.conf
%ghost %_var/lib/condor/oauth_credentials/wsgi_session_key
%ghost %_var/lib/condor/oauth_credentials/CREDMON_COMPLETE
%ghost %_var/lib/condor/oauth_credentials/pid
###
# Backwards compatibility with the previous versions and configs of scitokens-credmon
%_bindir/condor_credmon_oauth
%_bindir/scitokens_credential_producer
%_var/www/wsgi-scripts/scitokens-credmon
###
%endif

%files credmon-vault
%doc examples/condor_credmon_oauth
%_sbindir/condor_credmon_vault
%_bindir/condor_vault_storer
%_libexecdir/condor/credmon
%config(noreplace) %_sysconfdir/condor/config.d/40-vault-credmon.conf
%ghost %_var/lib/condor/oauth_credentials/CREDMON_COMPLETE
%ghost %_var/lib/condor/oauth_credentials/pid

%files bosco
%defattr(-,root,root,-)
%if 0%{?hcc}
%config(noreplace) %_sysconfdir/condor/config.d/60-campus_factory.config
%endif
%if 0%{?osg} || 0%{?hcc}
%config(noreplace) %_sysconfdir/condor/campus_factory.conf
%endif
%_libexecdir/condor/shellselector
%_libexecdir/condor/campus_factory
%_sbindir/bosco_install
%_sbindir/campus_factory
%_sbindir/condor_ft-gahp
%_sbindir/runfactory
%_bindir/bosco_cluster
%_bindir/bosco_ssh_start
%_bindir/bosco_start
%_bindir/bosco_stop
%_bindir/bosco_findplatform
%_bindir/bosco_uninstall
%_bindir/bosco_quickstart
%_bindir/htsub
%_sbindir/glidein_creation
%_datadir/condor/campus_factory
%if 0%{?rhel} >= 8
%{python3_sitelib}/GlideinWMS
%{python3_sitelib}/campus_factory
%else
%{python_sitelib}/GlideinWMS
%{python_sitelib}/campus_factory
%endif
%_mandir/man1/bosco_cluster.1.gz
%_mandir/man1/bosco_findplatform.1.gz
%_mandir/man1/bosco_install.1.gz
%_mandir/man1/bosco_ssh_start.1.gz
%_mandir/man1/bosco_start.1.gz
%_mandir/man1/bosco_stop.1.gz
%_mandir/man1/bosco_uninstall.1.gz

%files -n minicondor
%config(noreplace) %_sysconfdir/condor/config.d/00-minicondor


%post
%if 0%{?fedora}
test -x /usr/sbin/selinuxenabled && /usr/sbin/selinuxenabled
if [ $? = 0 ]; then
   restorecon -R -v /var/lock/condor
   setsebool -P condor_domain_can_network_connect 1
   setsebool -P daemons_enable_cluster_mode 1
   semanage port -a -t condor_port_t -p tcp 12345
   # the number of extraneous SELinux warnings on f17 is very high
fi
%endif
%if 0%{?rhel} >= 7
test -x /usr/sbin/selinuxenabled && /usr/sbin/selinuxenabled
if [ $? = 0 ]; then
   /usr/sbin/semodule -i /usr/share/condor/htcondor.pp
   /usr/sbin/setsebool -P condor_domain_can_network_connect 1
   /usr/sbin/setsebool -P daemons_enable_cluster_mode 1
fi
%endif
if [ $1 -eq 1 ] ; then
    # Initial installation 
    /bin/systemctl daemon-reload >/dev/null 2>&1 || :
fi

%preun
if [ $1 -eq 0 ] ; then
    # Package removal, not upgrade
    /bin/systemctl --no-reload disable condor.service > /dev/null 2>&1 || :
    /bin/systemctl stop condor.service > /dev/null 2>&1 || :
fi

%postun
/bin/systemctl daemon-reload >/dev/null 2>&1 || :
# Note we don't try to restart - HTCondor will automatically notice the
# binary has changed and do graceful or peaceful restart, based on its
# configuration

%triggerun -- condor < 7.7.0-0.5

/usr/bin/systemd-sysv-convert --save condor >/dev/null 2>&1 ||:

/sbin/chkconfig --del condor >/dev/null 2>&1 || :
/bin/systemctl try-restart condor.service >/dev/null 2>&1 || :

%changelog
<<<<<<< HEAD
* Tue Nov 30 2021 Tim Theisen <tim@cs.wisc.edu> - 9.3.2-1
- Add allowed_execute_duration condor_submit command to cap job run time
- Fix bug where self check-pointing jobs may be erroneously held

* Tue Nov 09 2021 Tim Theisen <tim@cs.wisc.edu> - 9.3.1-1
- Add allowed_job_duration condor_submit command to cap job run time

* Wed Nov 03 2021 Tim Theisen <tim@cs.wisc.edu> - 9.3.0-1
- Discontinue support for Globus GSI
- Discontinue support for grid type 'nordugrid', use 'arc' instead
- MacOS version strings now include the major version number (10 or 11)
- File transfer plugin sample code to aid in developing new plugins
- Add generic knob to set the slot user for all slots
=======
* Thu Dec 02 2021 Tim Theisen <tim@cs.wisc.edu> - 9.0.8-1
- Fix bug where huge values of ImageSize and others would end up negative
- Fix bug in how MAX_JOBS_PER_OWNER applied to late materialization jobs
- Fix bug where the schedd could choose a slot with insufficient disk space
- Fix crash in ClassAd substr() function when the offset is out of range
- Fix bug in Kerberos code that can crash on macOS and could leak memory
- Fix bug where a job is ignored for 20 minutes if the startd claim fails
>>>>>>> eb51e1a5

* Tue Nov 02 2021 Tim Theisen <tim@cs.wisc.edu> - 9.0.7-1
- Fix bug where condor_gpu_discovery could crash with older CUDA libraries
- Fix bug where condor_watch_q would fail on machines with older kernels
- condor_watch_q no longer has a limit on the number of job event log files
- Fix bug where a startd could crash claiming a slot with p-slot preemption
- Fix bug where a job start would not be recorded when a shadow reconnects

* Thu Sep 23 2021 Tim Theisen <tim@cs.wisc.edu> - 9.2.0-1
- Add SERVICE node that runs alongside the DAG for the duration of the DAG
- Fix problem where proxy delegation to older HTCondor versions failed
- Jobs are now re-run if the execute directory unexpectedly disappears
- HTCondor counts the number of files transfered at the submit node
- Fix a bug that caused jobs to fail when using newer Singularity versions

* Thu Sep 23 2021 Tim Theisen <tim@cs.wisc.edu> - 9.0.6-1
- CUDA_VISIBLE_DEVICES can now contain GPU-<uuid> formatted values
- Fixed a bug that caused jobs to fail when using newer Singularity versions
- Fixed a bug in the Windows MSI installer for the latest Windows 10 version
- Fixed bugs relating to the transfer of standard out and error logs
- MacOS 11.x now reports as 10.16.x (which is better than reporting x.0)

* Thu Aug 19 2021 Tim Theisen <tim@cs.wisc.edu> - 9.1.3-1
- Globus GSI is no longer needed for X.509 proxy delegation
- Globus GSI authentication is disabled by default
- The job ad now contains a history of job holds and hold reasons
- If a user job policy expression evaluates to undefined, it is ignored

* Wed Aug 18 2021 Tim Theisen <tim@cs.wisc.edu> - 9.0.5-1
- Other authentication methods are tried if mapping fails using SciTokens
- Fix rare crashes from successful condor_submit, which caused DAGMan issues
- Fix bug where ExitCode attribute would be suppressed when OnExitHold fired
- condor_who now suppresses spurious warnings coming from netstat
- The online manual now has detailed instructions for installing on MacOS
- Fix bug where misconfigured MIG devices confused condor_gpu_discovery
- The transfer_checkpoint_file list may now include input files

* Thu Jul 29 2021 Tim Theisen <tim@cs.wisc.edu> - 9.1.2-1
- Fixes for security issues
- https://research.cs.wisc.edu/htcondor/security/vulnerabilities/HTCONDOR-2021-0003.html
- https://research.cs.wisc.edu/htcondor/security/vulnerabilities/HTCONDOR-2021-0004.html

* Thu Jul 29 2021 Tim Theisen <tim@cs.wisc.edu> - 9.0.4-1
- Fixes for security issues
- https://research.cs.wisc.edu/htcondor/security/vulnerabilities/HTCONDOR-2021-0003/
- https://research.cs.wisc.edu/htcondor/security/vulnerabilities/HTCONDOR-2021-0004/

* Thu Jul 29 2021 Tim Theisen <tim@cs.wisc.edu> - 8.8.15-1
- Fix for security issue
- https://research.cs.wisc.edu/htcondor/security/vulnerabilities/HTCONDOR-2021-0003/

* Tue Jul 27 2021 Tim Theisen <tim@cs.wisc.edu> - 9.1.1-1
- Fixes for security issues
- https://research.cs.wisc.edu/htcondor/security/vulnerabilities/HTCONDOR-2021-0003.html
- https://research.cs.wisc.edu/htcondor/security/vulnerabilities/HTCONDOR-2021-0004.html

* Tue Jul 27 2021 Tim Theisen <tim@cs.wisc.edu> - 9.0.3-1
- Fixes for security issues
- https://research.cs.wisc.edu/htcondor/security/vulnerabilities/HTCONDOR-2021-0003/
- https://research.cs.wisc.edu/htcondor/security/vulnerabilities/HTCONDOR-2021-0004/

* Tue Jul 27 2021 Tim Theisen <tim@cs.wisc.edu> - 8.8.14-1
- Fix for security issue
- https://research.cs.wisc.edu/htcondor/security/vulnerabilities/HTCONDOR-2021-0003/

* Thu Jul 08 2021 Tim Theisen <tim@cs.wisc.edu> - 9.0.2-1
- HTCondor can be set up to use only FIPS 140-2 approved security functions
- If the Singularity test fails, the job goes idle rather than getting held
- Can divide GPU memory, when making multiple GPU entries for a single GPU
- Startd and Schedd cron job maximum line length increased to 64k bytes
- Added first class submit keywords for SciTokens
- Fixed MUNGE authentication
- Fixed Windows installer to work when the install location isn't C:\Condor

* Thu May 20 2021 Tim Theisen <tim@cs.wisc.edu> - 9.1.0-1
- Support for submitting to ARC-CE via the REST interface
- DAGMan can put failed jobs on hold (user can correct problems and release)
- Can run gdb and ptrace within Docker containers
- A small Docker test job is run on the execute node to verify functionality
- The number of instructions executed is reported in the job Ad on Linux

* Mon May 17 2021 Tim Theisen <tim@cs.wisc.edu> - 9.0.1-1
- Fix problem where X.509 proxy refresh kills job when using AES encryption
- Fix problem when jobs require a different machine after a failure
- Fix problem where a job matched a machine it can't use, delaying job start
- Fix exit code and retry checking when a job exits because of a signal
- Fix a memory leak in the job router when a job is removed via job policy
- Fixed the back-end support for the 'bosco_cluster --add' command
- An updated Windows installer that supports IDTOKEN authentication

* Wed Apr 14 2021 Tim Theisen <tim@cs.wisc.edu> - 9.0.0-1
- Absent any configuration, HTCondor denies authorization to all users
- AES encryption is used for all communication and file transfers by default
- New IDTOKEN authentication method enables fine-grained authorization
- IDTOKEN authentication method is designed to replace GSI
- Improved support for GPUs, including machines with multiple GPUs
- New condor_watch_q tool that efficiently provides live job status updates
- Many improvements to the Python bindings
- New Python bindings for DAGMan and chirp
- Improved file transfer plugins supporting uploads and authentication
- File transfer times are now recorded in the job log
- Added support for jobs that need to acquire and use OAUTH tokens
- Many memory footprint and performance improvements in DAGMan
- Submitter ceilings can limit the number of jobs per user in a pool

* Tue Mar 30 2021 Tim Theisen <tim@cs.wisc.edu> - 8.9.13-1
- Host based security is no longer the default security model
- Hardware accelerated integrity and AES encryption used by default
- Normally, AES encryption is used for all communication and file transfers
- Fallback to Triple-DES or Blowfish when interoperating with older versions
- Simplified and automated new HTCondor installations
- HTCondor now detects instances of multi-instance GPUs
- Fixed memory leaks (collector updates in 8.9 could leak a few MB per day)
- Many other enhancements and bug fixes, see version history for details

* Thu Mar 25 2021 Tim Theisen <tim@cs.wisc.edu> - 8.9.12-1
- Withdrawn due to compatibility issues with prior releases

* Tue Mar 23 2021 Tim Theisen <tim@cs.wisc.edu> - 8.8.13-1
- condor_ssh_to_job now maps CR and NL to work with editors like nano
- Improved the performance of data transfer in condor_ssh_to_job
- HA replication now accepts SHA-2 checksums to prepare for MD5 removal
- Submission to NorduGrid ARC CE works with newer ARC CE versions
- Fixed condor_annex crashes on platforms with newer compilers
- Fixed "use feature: GPUsMonitor" to locate the monitor binary on Windows
- Fixed a bug that prevented using the '@' character in an event log path

* Wed Jan 27 2021 Tim Theisen <tim@cs.wisc.edu> - 8.9.11-1
- This release of HTCondor fixes security-related bugs described at
- https://research.cs.wisc.edu/htcondor/security/vulnerabilities/HTCONDOR-2021-0001/
- https://research.cs.wisc.edu/htcondor/security/vulnerabilities/HTCONDOR-2021-0002/

* Tue Nov 24 2020 Tim Theisen <tim@cs.wisc.edu> - 8.9.10-1
- Fix bug where negotiator stopped making matches when group quotas are used
- Support OAuth, SciTokens, and Kerberos credentials in local universe jobs
- The Python schedd.submit method now takes a Submit object
- DAGMan can now optionally run a script when a job goes on hold
- DAGMan now provides a method for inline jobs to share submit descriptions
- Can now add arbitrary tags to condor annex instances
- Runs the "singularity test" before running the a singularity job

* Mon Nov 23 2020 Tim Theisen <tim@cs.wisc.edu> - 8.8.12-1
- Added a family of version comparison functions to ClassAds
- Increased default Globus proxy key length to meet current NIST guidance

* Mon Oct 26 2020 Tim Theisen <tim@cs.wisc.edu> - 8.9.9-1
- The RPM packages requires globus, munge, scitokens, and voms from EPEL
- Improved cgroup memory policy settings that set both hard and soft limit
- Cgroup memory usage reporting no longer includes the kernel buffer cache
- Numerous Python binding improvements, see version history
- Can create a manifest of files on the execute node at job start and finish
- Added provisioner nodes to DAGMan, allowing users to provision resources
- DAGMan can now produce .dot graphs without running the workflow

* Wed Oct 21 2020 Tim Theisen <tim@cs.wisc.edu> - 8.8.11-1
- HTCondor now properly tracks usage over vanilla universe checkpoints
- New ClassAd equality and inequality operators in the Python bindings
- Fixed a bug where removing in-use routes could crash the job router
- Fixed a bug where condor_chirp would abort after success on Windows
- Fixed a bug where using MACHINE_RESOURCE_NAMES could crash the startd
- Improved condor c-gahp to prioritize commands over file transfers
- Fixed a rare crash in the schedd when running many local universe jobs
- With GSI, avoid unnecessary reverse DNS lookup when HOST_ALIAS is set
- Fix a bug that could cause grid universe jobs to fail upon proxy refresh

* Thu Aug 06 2020 Tim Theisen <tim@cs.wisc.edu> - 8.9.8-1
- Added htcondor.dags and htcondor.htchirp to the HTCondor Python bindings
- New condor_watch_q tool that efficiently provides live job status updates
- Added support for marking a GPU offline while other jobs continue
- The condor_master command does not return until it is fully started
- Deprecated several Python interfaces in the Python bindings

* Thu Aug 06 2020 Tim Theisen <tim@cs.wisc.edu> - 8.8.10-1
- condor_qedit can no longer be used to disrupt the condor_schedd
- Fixed a bug where the SHARED_PORT_PORT configuration setting was ignored
- Ubuntu 20.04 and Amazon Linux 2 are now supported
- In MacOSX, HTCondor now requires LibreSSL, available since MacOSX 10.13

* Wed May 20 2020 Tim Theisen <tim@cs.wisc.edu> - 8.9.7-1
- Multiple enhancements in the file transfer code
- Support for more regions in s3:// URLs
- Much more flexible job router language
- Jobs may now specify cuda_version to match equally-capable GPUs
- TOKENS are now called IDTOKENS to differentiate from SCITOKENS
- Added the ability to blacklist TOKENS via an expression
- Can simultaneously handle Kerberos and OAUTH credentials
- The getenv submit command now supports a blacklist and whitelist
- The startd supports a remote history query similar to the schedd
- condor_q -submitters now works with accounting groups
- Fixed a bug reading service account credentials for Google Compute Engine

* Thu May 07 2020 Tim Theisen <tim@cs.wisc.edu> - 8.8.9-1
- Proper tracking of maximum memory used by Docker universe jobs
- Fixed preempting a GPU slot for a GPU job when all GPUs are in use
- Fixed a Python crash when queue_item_data iterator raises an exception
- Fixed a bug where slot attribute overrides were ignored
- Calculates accounting group quota correctly when more than 1 CPU requested
- Updated HTCondor Annex to accommodate API change for AWS Spot Fleet
- Fixed a problem where HTCondor would not start on AWS Fargate
- Fixed where the collector could wait forever for a partial message
- Fixed streaming output to large files (>2Gb) when using the 32-bit shadow

* Mon Apr 06 2020 Tim Theisen <tim@cs.wisc.edu> - 8.9.6-1
- Fixes addressing CVE-2019-18823
- https://research.cs.wisc.edu/htcondor/security/vulnerabilities/HTCONDOR-2020-0001/
- https://research.cs.wisc.edu/htcondor/security/vulnerabilities/HTCONDOR-2020-0002/
- https://research.cs.wisc.edu/htcondor/security/vulnerabilities/HTCONDOR-2020-0003/
- https://research.cs.wisc.edu/htcondor/security/vulnerabilities/HTCONDOR-2020-0004/

* Mon Apr 06 2020 Tim Theisen <tim@cs.wisc.edu> - 8.8.8-1
- Fixes addressing CVE-2019-18823
- https://research.cs.wisc.edu/htcondor/security/vulnerabilities/HTCONDOR-2020-0001/
- https://research.cs.wisc.edu/htcondor/security/vulnerabilities/HTCONDOR-2020-0002/
- https://research.cs.wisc.edu/htcondor/security/vulnerabilities/HTCONDOR-2020-0003/
- https://research.cs.wisc.edu/htcondor/security/vulnerabilities/HTCONDOR-2020-0004/

* Thu Jan 02 2020 Tim Theisen <tim@cs.wisc.edu> - 8.9.5-1
- Added a new mode that skips jobs whose outputs are newer than their inputs
- Added command line tool to help debug ClassAd expressions
- Added port forwarding to Docker containers
- You may now change some DAGMan throttles while the DAG is running
- Added support for session tokens for pre-signed S3 URLs
- Improved the speed of the negotiator when custom resources are defined
- Fixed interactive submission of Docker jobs
- Fixed a bug where jobs wouldn't be killed when getting an OOM notification

* Thu Dec 26 2019 Tim Theisen <tim@cs.wisc.edu> - 8.8.7-1
- Updated condor_annex to work with upcoming AWS Lambda function changes
- Added the ability to specify the order that job routes are applied
- Fixed a bug that could cause remote condor submits to fail
- Fixed condor_wait to work when the job event log is on AFS
- Fixed RPM packaging to be able to install condor-all on CentOS 8
- Period ('.') is allowed again in DAGMan node names

* Tue Nov 19 2019 Tim Theisen <tim@cs.wisc.edu> - 8.9.4-1
- Amazon S3 file transfers using pre-signed URLs
- Further reductions in DAGMan memory usage
- Added -idle option to condor_q to display information about idle jobs
- Support for SciTokens authentication
- A tool, condor_evicted_files, to examine the SPOOL of an idle job

* Wed Nov 13 2019 Tim Theisen <tim@cs.wisc.edu> - 8.8.6-1
- Initial support for CentOS 8
- Fixed a memory leak in SSL authentication
- Fixed a bug where "condor_submit -spool" would only submit the first job
- Reduced encrypted file transfer CPU usage by a factor of six
- "condor_config_val -summary" displays changes from a default configuration
- Improved the ClassAd documentation, added many functions that were omitted

* Tue Sep 17 2019 Tim Theisen <tim@cs.wisc.edu> - 8.9.3-1
- TOKEN and SSL authentication methods are now enabled by default
- The job and global event logs use ISO 8601 formatted dates by default
- Added Google Drive multifile transfer plugin
- Added upload capability to Box multifile transfer plugin
- Added Python bindings to submit a DAG
- Python 'JobEventLog' can be pickled to facilitate intermittent readers
- 2x matchmaking speed for partitionable slots with simple START expressions
- Improved the performance of the condor_schedd under heavy load
- Reduced the memory footprint of condor_dagman
- Initial implementation to record the circumstances of a job's termination

* Thu Sep 05 2019 Tim Theisen <tim@cs.wisc.edu> - 8.8.5-1
- Fixed two performance problems on Windows
- Fixed Java universe on Debian and Ubuntu systems
- Added two knobs to improve performance on large scale pools
- Fixed a bug where requesting zero GPUs would require a machine with GPUs
- HTCondor can now recognize nVidia Volta and Turing GPUs

* Tue Jul 09 2019 Tim Theisen <tim@cs.wisc.edu> - 8.8.4-1
- Python 3 bindings - see version history for details (requires EPEL on EL7)
- Can configure DAGMan to dramatically reduce memory usage on some DAGs
- Improved scalability when using the python bindings to qedit jobs
- Fixed infrequent schedd crashes when removing scheduler universe jobs
- The condor_master creates run and lock directories when systemd doesn't
- The condor daemon obituary email now contains the last 200 lines of log

* Tue Jun 04 2019 Tim Theisen <tim@cs.wisc.edu> - 8.9.2-1
- The HTTP/HTTPS file transfer plugin will timeout and retry transfers
- A new multi-file box.com file transfer plugin to download files
- The manual has been moved to Read the Docs
- Configuration options for job-log time-stamps (UTC, ISO 8601, sub-second)
- Several improvements to SSL authentication
- New TOKEN authentication method enables fine-grained authorization control

* Wed May 22 2019 Tim Theisen <tim@cs.wisc.edu> - 8.8.3-1
- Fixed a bug where jobs were killed instead of peacefully shutting down
- Fixed a bug where a restarted schedd wouldn't connect to its running jobs
- Improved file transfer performance when sending multiple files
- Fix a bug that prevented interactive submit from working with Singularity
- Orphaned Docker containers are now cleaned up on execute nodes
- Restored a deprecated Python interface that is used to read the event log

* Wed Apr 17 2019 Tim Theisen <tim@cs.wisc.edu> - 8.9.1-1
- An efficient curl plugin that supports uploads and authentication tokens
- HTCondor automatically supports GPU jobs in Docker and Singularity
- File transfer times are now recorded in the user job log and the job ad

* Thu Apr 11 2019 Tim Theisen <tim@cs.wisc.edu> - 8.8.2-1
- Fixed problems with condor_ssh_to_job and Singularity jobs
- Fixed a problem that could cause condor_annex to crash
- Fixed a problem where the job queue would very rarely be corrupted
- condor_userprio can report concurrency limits again
- Fixed the GPU discovery and monitoring code to map GPUs in the same way
- Made the CHIRP_DELAYED_UPDATE_PREFIX configuration knob work again
- Fixed restarting HTCondor from the Service Control Manager on Windows
- Fixed a problem where local universe jobs could not use condor_submit
- Restored a deprecated Python interface that is used to read the event log
- Fixed a problem where condor_shadow reuse could confuse DAGMan

* Thu Feb 28 2019 Tim Theisen <tim@cs.wisc.edu> - 8.9.0-1
- Absent any configuration, HTCondor denies authorization to all users
- All HTCondor daemons under a condor_master share a security session
- Scheduler Universe jobs are prioritized by job priority

* Tue Feb 19 2019 Tim Theisen <tim@cs.wisc.edu> - 8.8.1-1
- Fixed excessive CPU consumption with GPU monitoring
- GPU monitoring is off by default; enable with "use feature: GPUsMonitor"
- HTCondor now works with the new CUDA version 10 libraries
- Fixed a bug where sometimes jobs would not start on a Windows execute node
- Fixed a bug that could cause DAGman to go into an infinite loop on exit
- The JobRouter doesn't forward the USER attribute between two UID Domains
- Made Collector.locateAll() more efficient in the Python bindings
- Improved efficiency of the negotiation code in the condor_schedd

* Thu Jan 03 2019 Tim Theisen <tim@cs.wisc.edu> - 8.8.0-1
- Automatically add AWS resources to your pool using HTCondor Annex
- The Python bindings now include submit functionality
- Added the ability to run a job immediately by replacing a running job
- A new minicondor package makes single node installations easy
- HTCondor now tracks and reports GPU utilization
- Several performance enhancements in the collector
- The grid universe can create and manage VM instances in Microsoft Azure
- The MUNGE security method is now supported on all Linux platforms

* Wed Oct 31 2018 Tim Theisen <tim@cs.wisc.edu> - 8.7.10-1
- Can now interactively submit Docker jobs
- The administrator can now add arguments to the Singularity command line
- The MUNGE security method is now supported on all Linux platforms
- The grid universe can create and manage VM instances in Microsoft Azure
- Added a single-node package to facilitate using a personal HTCondor

* Wed Oct 31 2018 Tim Theisen <tim@cs.wisc.edu> - 8.6.13-1
- Made the Python 'in' operator case-insensitive for ClassAd attributes
- Python bindings are now built for the Debian and Ubuntu platforms
- Fixed a memory leak in the Python bindings
- Fixed a bug where absolute paths failed for output/error files on Windows
- Fixed a bug using Condor-C to run Condor-C jobs
- Fixed a bug where Singularity could not be used if Docker was not present

* Wed Aug 01 2018 Tim Theisen <tim@cs.wisc.edu> - 8.7.9-1
- Support for Debian 9, Ubuntu 16, and Ubuntu 18
- Improved Python bindings to support the full range of submit functionality
- Allows VMs to shutdown when the job is being gracefully evicted
- Can now specify a host name alias (CNAME) for NETWORK_HOSTNAME
- Added the ability to run a job immediately by replacing a running job

* Wed Aug 01 2018 Tim Theisen <tim@cs.wisc.edu> - 8.6.12-1
- Support for Debian 9, Ubuntu 16, and Ubuntu 18
- Fixed a memory leak that occurred when SSL authentication fails
- Fixed a bug where invalid transform REQUIREMENTS caused a Job to match
- Fixed a bug to allow a queue super user to edit protected attributes
- Fixed a problem setting the job environment in the Singularity container
- Fixed several other minor problems

* Tue May 22 2018 Tim Theisen <tim@cs.wisc.edu> - 8.7.8-2
- Reinstate man pages
- Drop centos from dist tag in 32-bit Enterprise Linux 7 RPMs

* Thu May 10 2018 Tim Theisen <tim@cs.wisc.edu> - 8.7.8-1
- The condor annex can easily use multiple regions simultaneously
- HTCondor now uses CUDA_VISIBLE_DEVICES to tell which GPU devices to manage
- HTCondor now reports GPU memory utilization

* Thu May 10 2018 Tim Theisen <tim@cs.wisc.edu> - 8.6.11-1
- Can now do an interactive submit of a Singularity job
- Shared port daemon is more resilient when starved for TCP ports
- The Windows installer configures the environment for the Python bindings
- Fixed several other minor problems

* Tue Mar 13 2018 Tim Theisen <tim@cs.wisc.edu> - 8.7.7-1
- condor_ssh_to_job now works with Docker Universe jobs
- A 32-bit condor_shadow is available for Enterprise Linux 7 systems
- Tracks and reports custom resources, e.g. GPUs, in the job ad and user log
- condor_q -unmatchable reports jobs that will not match any slots
- Several updates to the parallel universe
- Spaces are now allowed in input, output, and error paths in submit files
- In DAG files, spaces are now allowed in submit file paths

* Tue Mar 13 2018 Tim Theisen <tim@cs.wisc.edu> - 8.6.10-1
- Fixed a problem where condor_preen would crash on an active submit node
- Improved systemd configuration to clean up processes if the master crashes
- Fixed several other minor problems

* Thu Jan 04 2018 Tim Theisen <tim@cs.wisc.edu> - 8.7.6-1
- Machines won't enter "Owner" state unless using the Desktop policy
- One can use SCHEDD and JOB instead of MY and TARGET in SUBMIT_REQUIREMENTS
- HTCondor now reports all submit warnings, not just the first one
- The HTCondor Python bindings in pip are now built from the release branch

* Thu Jan 04 2018 Tim Theisen <tim@cs.wisc.edu> - 8.6.9-1
- Fixed a bug where some Accounting Groups could get too much surplus quota
- Fixed a Python binding bug where some queries could corrupt memory
- Fixed a problem where preen could block the schedd for a long time
- Fixed a bug in Windows where the job sandbox would not be cleaned up
- Fixed problems with the interaction between the master and systemd
- Fixed a bug where MAX_JOBS_SUBMITTED could be permanently reduced
- Fixed problems with very large disk requests

* Tue Nov 14 2017 Tim Theisen <tim@cs.wisc.edu> - 8.7.5-1
- Fixed an issue validating VOMS proxies

* Tue Nov 14 2017 Tim Theisen <tim@cs.wisc.edu> - 8.6.8-1
- Fixed an issue validating VOMS proxies

* Tue Oct 31 2017 Tim Theisen <tim@cs.wisc.edu> - 8.7.4-1
- Improvements to DAGMan including support for late job materialization
- Updates to condor_annex including improved status reporting
- When submitting jobs, HTCondor can now warn about job requirements
- Fixed a bug where remote CPU time was not recorded in the history
- Improved support for OpenMPI jobs
- The high availability daemon now works with IPV6 and shared_port
- The HTCondor Python bindings are now available for Python 2 and 3 in pip

* Tue Oct 31 2017 Tim Theisen <tim@cs.wisc.edu> - 8.6.7-1
- Fixed a bug where memory limits might not be updated in cgroups
- Add SELinux type enforcement rules to allow condor_ssh_to_job to work
- Updated systemd configuration to shutdown HTCondor in an orderly fashion
- The curl_plugin utility can now do HTTPS transfers
- Specifying environment variables now works with the Python Submit class

* Tue Sep 12 2017 Tim Theisen <tim@cs.wisc.edu> - 8.7.3-1
- Further updates to the late job materialization technology preview
- An improved condor_top tool
- Enhanced the AUTO setting for ENABLE_IPV{4,6} to be more selective
- Fixed several small memory leaks

* Tue Sep 12 2017 Tim Theisen <tim@cs.wisc.edu> - 8.6.6-1
- HTCondor daemons no longer crash on reconfig if syslog is used for logging
- HTCondor daemons now reliably leave a core file when killed by a signal
- Negotiator won't match jobs to machines with incompatible IPv{4,6} network
- On Ubuntu, send systemd alive messages to prevent HTCondor restarts
- Fixed a problem parsing old ClassAd string escapes in the python bindings
- Properly parse CPU time used from Slurm grid universe jobs
- Claims are released when parallel univ jobs are removed while claiming
- Starter won't get stuck when a job is removed with JOB_EXIT_HOOK defined
- To reduce audit logging, added cgroup rules to SELinux profile

* Mon Aug 07 2017 Tim Theisen <tim@cs.wisc.edu> - 8.6.5-2
- Update SELinux profile for Red Hat 7.4

* Tue Aug 01 2017 Tim Theisen <tim@cs.wisc.edu> - 8.6.5-1
- Fixed a memory leak that would cause the HTCondor collector to slowly grow
- Prevent the condor_starter from hanging when using cgroups on Debian
- Fixed several issues that occur when IPv6 is in use
- Support for using an ImDisk RAM drive on Windows as the execute directory
- Fixed a bug where condor_rm rarely removed another one of the user's jobs
- Fixed a bug with parallel universe jobs starting on partitionable slots

* Thu Jul 13 2017 Tim Theisen <tim@cs.wisc.edu> - 8.4.12-1
- Can configure the condor_startd to compute free disk space once

* Thu Jun 22 2017 Tim Theisen <tim@cs.wisc.edu> - 8.7.2-1
- Improved condor_schedd performance by turning off file checks by default
- condor_annex -status finds VM instances that have not joined the pool
- Able to update an annex's lease without adding new instances
- condor_annex now keeps a command log
- condor_q produces an expanded multi-line summary
- Automatically retry and/or resume http file transfers when appropriate
- Reduced load on the condor_collector by optimizing queries
- A python based condor_top tool

* Thu Jun 22 2017 Tim Theisen <tim@cs.wisc.edu> - 8.6.4-1
- Python bindings are now available on MacOSX
- Fixed a bug where PASSWORD authentication could fail to exchange keys
- Pslot preemption now properly handles custom resources, such as GPUs
- condor_submit now checks X.509 proxy expiration

* Tue May 09 2017 Tim Theisen <tim@cs.wisc.edu> - 8.6.3-1
- Fixed a bug where using an X.509 proxy might corrupt the job queue log
- Fixed a memory leak in the Python bindings

* Mon Apr 24 2017 Tim Theisen <tim@cs.wisc.edu> - 8.7.1-1
- Several performance enhancements in the collector
- Further refinement and initial documentation of the HTCondor Annex
- Enable chirp for Docker jobs
- Job Router uses first match rather than round-robin matching
- The schedd tracks jobs counts by status for each owner
- Technology preview of late job materialization in the schedd

* Mon Apr 24 2017 Tim Theisen <tim@cs.wisc.edu> - 8.6.2-1
- New metaknobs for mapping users to groups
- Now case-insensitive with Windows user names when storing credentials
- Signal handling in the OpenMPI script
- Report RemoteSysCpu for Docker jobs
- Allow SUBMIT_REQUIREMENT to refer to X509 secure attributes
- Linux kernel tuning script takes into account the machine's role

* Thu Mar 02 2017 Tim Theisen <tim@cs.wisc.edu> - 8.7.0-1
- Performance improvements in collector's ingestion of ClassAds
- Added collector attributes to report query times and forks
- Removed extra white space around parentheses when unparsing ClassAds
- Technology preview of the HTCondor Annex

* Thu Mar 02 2017 Tim Theisen <tim@cs.wisc.edu> - 8.6.1-1
- condor_q works in situations where user authentication is not configured
- Updates to work with Docker version 1.13
- Fix several problems with the Job Router
- Update scripts to support current versions of Open MPI and MPICH2
- Fixed a bug that could corrupt the job queue log when the disk is full

* Thu Jan 26 2017 Tim Theisen <tim@cs.wisc.edu> - 8.6.0-1
- condor_q shows shows only the current user's jobs by default
- condor_q summarizes related jobs (batches) on a single line by default
- Users can define their own job batch name at job submission time
- Immutable/protected job attributes make SUBMIT_REQUIREMENTS more useful
- The shared port daemon is enabled by default
- Jobs run in cgroups by default
- HTCondor can now use IPv6 addresses (Prefers IPv4 when both present)
- DAGMan: Able to easily define SCRIPT, VARs, etc., for all nodes in a DAG
- DAGMan: Revamped priority implementation
- DAGMan: New splice connection feature
- New slurm grid type in the grid universe for submitting to Slurm
- Numerous improvements to Docker support
- Several enhancements in the python bindings

* Mon Jan 23 2017 Tim Theisen <tim@cs.wisc.edu> - 8.4.11-1
- Fixed a bug which delayed startd access to stard cron job results
- Fixed a bug in pslot preemption that could delay jobs starting
- Fixed a bug in job cleanup at job lease expiration if using glexec
- Fixed a bug in locating ganglia shared libraries on Debian and Ubuntu

* Tue Dec 13 2016 Tim Theisen <tim@cs.wisc.edu> - 8.5.8-1
- The starter puts all jobs in a cgroup by default
- Added condor_submit commands that support job retries
- condor_qedit defaults to the current user's jobs
- Ability to add SCRIPTS, VARS, etc. to all nodes in a DAG using one command
- Able to conditionally add Docker volumes for certain jobs
- Initial support for Singularity containers
- A 64-bit Windows release

* Tue Dec 13 2016 Tim Theisen <tim@cs.wisc.edu> - 8.4.10-1
- Updated SELinux profile for Enterprise Linux
- Fixed a performance problem in the schedd when RequestCpus was an expression
- Preserve permissions when transferring sub-directories of the job's sandbox
- Fixed HOLD_IF_CPUS_EXCEEDED and LIMIT_JOB_RUNTIMES metaknobs
- Fixed a bug in handling REMOVE_SIGNIFICANT_ATTRIBUTES

* Thu Sep 29 2016 Tim Theisen <tim@cs.wisc.edu> - 8.5.7-1
- The schedd can perform job ClassAd transformations
- Specifying dependencies between DAGMan splices is much more flexible
- The second argument of the ClassAd ? : operator may be omitted
- Many usability improvements in condor_q and condor_status
- condor_q and condor_status can produce JSON, XML, and new ClassAd output
- To prepare for a 64-bit Windows release, HTCondor identifies itself as X86
- Automatically detect Daemon Core daemons and pass localname to them

* Thu Sep 29 2016 Tim Theisen <tim@cs.wisc.edu> - 8.4.9-1
- The condor_startd removes orphaned Docker containers on restart
- Job Router and HTCondor-C job job submission prompts schedd reschedule
- Fixed bugs in the Job Router's hooks
- Improved systemd integration on Enterprise Linux 7
- Upped default number of Chirp attributes to 100, and made it configurable
- Fixed a bug where variables starting with STARTD. or STARTER. were ignored

* Tue Aug 02 2016 Tim Theisen <tim@cs.wisc.edu> - 8.5.6-1
- The -batch output for condor_q is now the default
- Python bindings for job submission and machine draining
- Numerous Docker usability changes
- New options to limit condor_history results to jobs since last invocation
- Shared port daemon can be used with high availability and replication
- ClassAds can be written out in JSON format
- More flexible ordering of DAGMan commands
- Efficient PBS and SLURM job monitoring
- Simplified leases for grid universe jobs

* Tue Jul 05 2016 Tim Theisen <tim@cs.wisc.edu> - 8.4.8-1
- Fixed a memory leak triggered by the python htcondor.Schedd().query() call
- Fixed a bug that could cause Bosco file transfers to fail
- Fixed a bug that could cause the schedd to crash when using schedd cron jobs
- condor_schedd now rejects jobs when owner has no account on the machine
- Fixed a new bug in 8.4.7 where remote condor_history failed without -limit
- Fixed bugs triggered by the reconfiguration of the high-availability daemon
- Fixed a bug where condor_master could hang when using shared port on Windows 
- Fixed a bug with the -xml option on condor_q and condor_status

* Mon Jun 06 2016 Tim Theisen <tim@cs.wisc.edu> - 8.5.5-1
- Improvements for scalability of EC2 grid universe jobs
- Docker Universe jobs advertises remote user and system CPU time
- Improved systemd support
- The master can now run an administrator defined script at shutdown
- DAGMan includes better support for the batch name feature

* Mon Jun 06 2016 Tim Theisen <tim@cs.wisc.edu> - 8.4.7-1
- fixed a bug that could cause the schedd to become unresponsive
- fixed a bug where the Docker Universe would not set the group ID
- Docker Universe jobs now drop all Linux capabilities by default
- fixed a bug where subsystem specific configuration parameters were ignored
- fixed bugs with history file processing on the Windows platform

* Mon May 02 2016 Tim Theisen <tim@cs.wisc.edu> - 8.5.4-1
- Fixed a bug that delays schedd response when significant attributes change
- Fixed a bug where the group ID was not set in Docker universe jobs
- Limit update rate of various attributes to not overload the collector
- To make job router configuration easier, added implicit "target" scoping
- To make BOSCO work, the blahp does not generate limited proxies by default
- condor_status can now display utilization per machine rather than per slot
- Improve performance of condor_history and other tools

* Thu Apr 21 2016 Tim Theisen <tim@cs.wisc.edu> - 8.4.6-1
- fixed a bug that could cause a job to fail to start in a dynamic slot
- fixed a negotiator memory leak when using partitionable slot preemption
- fixed a bug that caused supplemental groups to be wrong during file transfer
- properly identify the Windows 10 platform
- fixed a typographic error in the LIMIT_JOB_RUNTIMES policy
- fixed a bug where maximum length IPv6 addresses were not parsed

* Thu Mar 24 2016 Tim Theisen <tim@cs.wisc.edu> - 8.5.3-1
- Use IPv6 (and IPv4) interfaces if they are detected
- Prefer IPv4 addresses when both are available
- Count Idle and Running jobs in Submitter Ads for Local and Scheduler universes
- Can submit jobs to SLURM with the new "slurm" type in the Grid universe
- HTCondor is built and linked with Globus 6.0

* Tue Mar 22 2016 Tim Theisen <tim@cs.wisc.edu> - 8.4.5-1
- fixed a bug that would cause the condor_schedd to send no flocked jobs
- fixed a bug that caused a 60 second delay using tools when DNS lookup failed
- prevent using accounting groups with embedded spaces that crash the negotiator
- fixed a bug that could cause use of ports outside the port range on Windows
- fixed a bug that could prevent dynamic slot reuse when using many slots
- fixed a bug that prevented correct utilization reports from the job router
- tune kernel when using cgroups to avoid OOM killing of jobs doing heavy I/O

* Thu Feb 18 2016 Tim Theisen <tim@cs.wisc.edu> - 8.5.2-1
- condor_q now defaults to showing only the current user's jobs
- condor_q -batch produces a single line report for a batch of jobs
- Docker Universe jobs now report and update memory and network usage
- immutable and protected job attributes
- improved performance when querying a HTCondor daemon's location
- Added the ability to set ClassAd attributes within the DAG file
- DAGMan now provides event timestamps in dagman.out

* Tue Feb 02 2016 Tim Theisen <tim@cs.wisc.edu> - 8.4.4-1
- fixed a bug that could cause the collector to crash when DNS lookup fails
- fixed a bug that caused Condor-C jobs with short lease durations to fail
- fixed bugs that affected EC2 grid universe jobs
- fixed a bug that prevented startup if a prior version shared port file exists
- fixed a bug that could cause the condor_shadow to hang on Windows

* Fri Jan 08 2016 Tim Theisen <tim@cs.wisc.edu> - 8.5.1-2
- optimized binaries

* Fri Jan 08 2016 Tim Theisen <tim@cs.wisc.edu> - 8.4.3-2
- optimized binaries

* Mon Dec 21 2015 Tim Theisen <tim@cs.wisc.edu> - 8.5.1-1
- the shared port daemon is enabled by default
- the condor_startd now records the peak memory usage instead of recent
- the condor_startd advertises CPU submodel and cache size
- authorizations are automatically setup when "Match Password" is enabled
- added a schedd-constraint option to condor_q

* Wed Dec 16 2015 Tim Theisen <tim@cs.wisc.edu> - 8.4.3-1
- fixed the processing of the -append option in the condor_submit command
- fixed a bug to run more that 100 dynamic slots on a single execute node
- fixed bugs that would delay daemon startup when using shared port on Windows
- fixed a bug where the cgroup VM limit would not be set for sizes over 2 GiB
- fixed a bug to use the ec2_iam_profile_name for Amazon EC2 Spot instances

* Tue Nov 17 2015 Tim Theisen <tim@cs.wisc.edu> - 8.4.2-1
- a bug fix to prevent the condor_schedd from crashing
- a bug fix to honor TCP_FORWARDING_HOST
- Standard Universe works properly in RPM installations of HTCondor
- the RPM packages no longer claim to provide Globus libraries
- bug fixes to DAGMan's "maximum idle jobs" throttle

* Tue Oct 27 2015 Tim Theisen <tim@cs.wisc.edu> - 8.4.1-1
- four new policy metaknobs to make configuration easier
- a bug fix to prevent condor daemons from crashing on reconfiguration
- an option natural sorting option on condor_status
- support of admin to mount certain directories into Docker containers

* Thu Oct 22 2015 Tim Theisen <tim@cs.wisc.edu> - 8.2.10-1
- an updated RPM to work with SELinux on EL7 platforms
- fixes to the condor_kbdd authentication to the X server
- a fix to allow the condor_kbdd to work with shared port enabled
- avoid crashes when using more than 1024 file descriptors on EL7
- fixed a memory leak in the ClassAd split() function
- condor_vacate will error out rather than ignore conflicting arguments
- a bug fix to the JobRouter to properly process the queue on restart
- a bug fix to prevent sending spurious data on a SOAP file transfer
- a bug fix to always present jobs in order in condor_history

* Mon Oct 12 2015 Tim Theisen <tim@cs.wisc.edu> - 8.5.0-1
- multiple enhancements to the python bindings
- the condor_schedd no longer changes the ownership of spooled job files
- spooled job files are visible to only the user account by default
- the condor_startd records when jobs are evicted by preemption or draining

* Mon Sep 14 2015 Tim Theisen <tim@cs.wisc.edu> - 8.4.0-1
- a Docker Universe to run a Docker container as an HTCondor job
- the submit file can queue a job for each file found
- the submit file can contain macros
- a dry-run option to condor_submit to test the submit file without any actions
- HTCondor pools can use IPv4 and IPv6 simultaneously
- execute directories can be encrypted upon user or administrator request
- Vanilla Universe jobs can utilize periodic application-level checkpoints
- the administrator can establish job requirements
- numerous scalability changes

* Thu Aug 27 2015 Tim Theisen <tim@cs.wisc.edu> - 8.3.8-1
- a script to tune Linux kernel parameters for better scalability
- support for python bindings on Windows platforms
- a mechanism to remove Docker images from the local machine

* Thu Aug 13 2015 Tim Theisen <tim@cs.wisc.edu> - 8.2.9-1
- a mechanism for the preemption of dynamic slots, such that the partitionable slot may use the dynamic slot in the match of a different job
- default configuration bug fixes for the desktop policy, such that it can both start jobs and monitor the keyboard

* Mon Jul 27 2015 Tim Theisen <tim@cs.wisc.edu> - 8.3.7-1
- default configuration settings have been updated to reflect current usage
- the ability to preempt dynamic slots, such that a job may match with a partitionable slot
- the ability to limit the number of jobs per submission and the number of jobs per owner by setting configuration variables

* Tue Jun 23 2015 Tim Theisen <tim@cs.wisc.edu> - 8.3.6-1
- initial Docker universe support
- IPv4/IPv6 mixed mode support

* Mon Apr 20 2015 Tim Theisen <tim@cs.wisc.edu> - 8.3.5-1
- new features that increase the power of job specification in the submit description file
- RPMs for Red Hat Enterprise Linux 6 and 7 are modularized and only distributed via our YUM repository
- The new condor-all RPM requires the other HTCondor RPMs of a typical HTCondor installation

* Tue Apr 07 2015 Tim Theisen <tim@cs.wisc.edu> - 8.2.8-1
- a bug fix to reconnect a TCP session when an HTCondorView collector restarts
- a bug fix to avoid starting too many jobs, only to kill some chosen at random

* Thu Mar 05 2015 Tim Theisen <tim@cs.wisc.edu> - 8.3.4-1
- a bug fix for a problem that can cause jobs to not be matched to resources when the condor_schedd is flocking

* Thu Feb 19 2015 Tim Theisen <tim@cs.wisc.edu> - 8.3.3-1
- the ability to encrypt a job's directory on Linux execute hosts
- enhancements to EC2 grid universe jobs
- a more efficient query protocol, including the ability to query the condor_schedd daemon's autocluster set

* Tue Feb 10 2015 Tim Theisen <tim@cs.wisc.edu> - 8.2.7-1
- sendmail is used by default for sending notifications (CVE-2014-8126)
- corrected input validation, which prevents daemon crashes
- an update, such that grid jobs work within the current Google Compute Engine
- a bug fix to prevent an infinite loop in the python bindings
- a bug fix to prevent infinite recursion when evaluating ClassAd attributes

* Tue Dec 23 2014 Tim Theisen <tim@cs.wisc.edu> - 8.3.2-1
- the next installment of IPv4/IPv6 mixed mode support: a submit node can simultaneously interact with an IPv4 and an IPv6 HTCondor pool
- scalability improvements: a reduced memory foot-print of daemons, a reduced number of TCP connections between submit and execute machines, and an improved responsiveness from a busy condor_schedd to queries

* Tue Dec 16 2014 Tim Theisen <tim@cs.wisc.edu> - 8.2.6-1
- a bug fix to the log rotation of the condor_schedd on Linux platforms
- transfer_input_files now works for directories on Windows platforms
- a correction of the flags passed to the mail program on Linux platforms
- a RHEL 7 platform fix of a directory permission that prevented daemons from starting

* Mon Dec 01 2014 Tim Theisen <tim@cs.wisc.edu> - 8.2.5-1
- an updated RPM installation script that preserves a modified condor_config.local file
- OpenSSL version 1.0.1j for Windows platforms

* Wed Nov 12 2014 Tim Theisen <tim@cs.wisc.edu> - 8.2.4-1
- a bug fix for an 8.2.3 condor_schedd that could not obtain a claim from an 8.0.x condor_startd
- a bug fix for removed jobs that return to the queue
- a workaround for a condor_schedd performance issue when handling a large number of jobs
- a bug fix to prevent the condor_kbdd from crashing on Windows
- a bug fix to correct the reporting of available disk on Windows

* Wed Oct 01 2014 Tim Theisen <tim@cs.wisc.edu> - 8.2.3-1
- support for Ubuntu 14.04 LTS, including support for the standard universe

* Thu Sep 11 2014 Tim Theisen <tim@cs.wisc.edu> - 8.3.1-1
- a variety of changes that reduce memory usage and improve performance
- if cgroups are used to limit memory utilization, HTCondor sets both the memory and swap limits.

* Wed Aug 27 2014 Carl Edquist <edquist@cs.wisc.edu> - 8.2.2-2.3
- Include config file for MASTER_NEW_BINARY_RESTART = PEACEFUL (SOFTWARE-850)

* Tue Aug 26 2014 Carl Edquist <edquist@cs.wisc.edu> - 8.2.2-2.2
- Include peaceful_off patch (SOFTWARE-1307)

* Mon Aug 25 2014 Carl Edquist <edquist@cs.wisc.edu> - 8.2.2-2.1
- Include condor_gt4540_aws patch for #4540

* Fri Aug 22 2014 Carl Edquist <edquist@cs.wisc.edu> - 8.2.2-2
- Strict pass-through with fixes from 8.2.2-1.1

* Thu Aug 21 2014 Carl Edquist <edquist@cs.wisc.edu> - 8.2.2-1.1
- Update to 8.2.2 with build fixes for non-UW builds

* Mon Sep 09 2013  <edquist@cs.wisc.edu> - 8.1.2-0.3
- Include misc unpackaged files from 8.x.x

* Sun Sep 08 2013  <edquist@cs.wisc.edu> - 8.1.2-0.1.unif
- Packaging fixes to work with latest 8.1.2 source from master
- Move condor.spec into git master-unified_rpm-branch
- Apply patches to upstream branch and remove from rpm / spec
- Always build man pages / remove references to include_man
- Always include systemd sources for passthrough rebuilds of source rpms
- Add macros to bundle external source tarballs with the source rpm to support
  offline builds with externals

* Tue Aug 20 2013 Carl Edquist <edquist@cs.wisc.edu> - 7.9.6-8.unif.8
- Remove externals dependency from std-universe subpackage

* Mon Aug 19 2013 Carl Edquist <edquist@cs.wisc.edu> - 7.9.6-8.unif.7
- Merge init script improvements from trunk
- Have std_local_ref depend on senders,receivers instead of stub_gen
- Carve out std universe files into separate subpackage
- Move uw_build-specific non-std-universe files into externals subpackage
- Condor_config changes for #3645
- Use %osg / %std_univ macros to control build type default
- Support PROPER builds of std universe (ie, without UW_BUILD)
- Use make jobserver when building glibc external instead of make -j2
- Move python requirement out of main condor package (#3704)
- Move condor_config.local from /var/lib/condor/ to /etc/condor/

* Fri Jul 05 2013 Carl Edquist <edquist@cs.wisc.edu> - 7.9.6-8.unif.6
- Address build dependency issue seen with -j24

* Fri Jun 21 2013 Carl Edquist <edquist@cs.wisc.edu> - 7.9.6-8.unif.5
- Initial support for UW_BUILD

* Tue Jun 18 2013 Carl Edquist <edquist@cs.wisc.edu> - 7.9.6-8.unif.4
- Remove service restart for upgrades

* Tue Jun 11 2013 Carl Edquist <edquist@cs.wisc.edu> - 7.9.6-8.unif.2
- Add a parallel-setup sub-package for parallel universe configuration,
  namely setting up the host as a dedicated resource

* Mon Jun 10 2013 Brian Lin <blin@cs.wisc.edu> - 7.8.8-2
- Init script improvements

* Fri Jun 07 2013 Carl Edquist <edquist@cs.wisc.edu> - 7.9.6-8.unif.1
- Add in missing features from Fedora rpm
- Reorganize to reduce the diff size between this and the Fedora rpm

* Fri Jun 07 2013 Brian Lin <blin@cs.wisc.edu> - 7.9.6-8
- Remove glexec runtime dependency

* Tue May 28 2013 Brian Lin <blin@cs.wisc.edu> - 7.9.6-7
- Mark /usr/share/osg/sysconfig/condor as non-config file

* Thu May 23 2013 Brian Lin <blin@cs.wisc.edu> - 7.9.6-6
- Rebuild against fixed glite-ce-cream-client-api-c

* Wed May 22 2013 Brian Lin <blin@cs.wisc.edu> - 7.9.6-5
- Enable plumage for x86{,_64}

* Wed May 22 2013 Brian Lin <blin@cs.wisc.edu> - 7.9.6-4
- Enable cgroups for EL6

* Tue May 21 2013 Brian Lin <blin@cs.wisc.edu> - 7.9.6-3
- Building with blahp/cream

* Tue May 21 2013 Brian Lin <blin@cs.wisc.edu> - 7.9.6-2
- Build without blahp/cream

* Tue May 21 2013 Brian Lin <blin@cs.wisc.edu> - 7.9.6-1
- New version

* Wed May 08 2013 Matyas Selmeci <matyas@cs.wisc.edu> - 7.8.8-1
- New version
- Removed condor_glidein -- was removed upstream

* Wed Feb 13 2013 Dave Dykstra <dwd@fnal.gov> - 7.8.6-3
- Renamed /etc/sysconfig/condor-lcmaps-env to /usr/share/osg/sysconfig/condor
  to match the new OSG method for handling daemon environment variables, 
  which keeps non-replaceable settings out of /etc/sysonfig
- Change settings in /usr/share/osg/sysconfig/condor to use the latest variable
  name LLGT_LIFT_PRIVILEGED_PROTECTION instead of LLGT4_NO_CHANGE_USER,
  eliminate obsolete variable LLGT_VOMS_DISABLE_CREDENTIAL_CHECK, and change
  the default debug level from 3 to 2.

* Fri Dec 21 2012 Matyas Selmeci <matyas@cs.wisc.edu> - 7.8.6-2
- Patch to fix default BATCH_GAHP config value (#SOFTWARE-873)

* Thu Oct 25 2012 Matyas Selmeci <matyas@cs.wisc.edu> - 7.8.6-1
- New version

* Mon Oct 22 2012 Matyas Selmeci <matyas@cs.wisc.edu> - 7.8.5-1
- New version

* Wed Sep 19 2012 Matyas Selmeci <matyas@cs.wisc.edu> - 7.8.4-1
- New version

* Fri Sep 07 2012 Matyas Selmeci <matyas@cs.wisc.edu> - 7.8.3-1
- New version

* Mon Aug 27 2012 Matyas Selmeci <matyas@cs.wisc.edu> - 7.8.2-2
- Add patch to fix unnecessary GSI callouts (condor_gt2104_pt2.patch in gittrac #2104)
- Fixed BLClient location

* Tue Aug 14 2012 Matyas Selmeci <matyas@cs.wisc.edu> - 7.8.2-1
- New version

* Mon Jul 30 2012 Matyas Selmeci <matyas@cs.wisc.edu> - 7.8.1-7
- Put cream_gahp into separate subpackage

* Mon Jul 16 2012 Matyas Selmeci <matyas@cs.wisc.edu> - 7.8.1-6
- Remove cream_el6.patch; change proper_cream.diff to work on both el5 and el6
  instead.

* Thu Jul 05 2012 Matyas Selmeci <matyas@cs.wisc.edu> - 7.8.1-5
- Bump to rebuild

* Tue Jun 26 2012 Matyas Selmeci <matyas@cs.wisc.edu> - 7.8.1-4
- Add CREAM

* Tue Jun 19 2012 Matyas Selmeci <matyas@cs.wisc.edu> - 7.8.1-3
- Add Provides lines for classads and classads-devel

* Mon Jun 18 2012 Matyas Selmeci <matyas@cs.wisc.edu> - 7.8.1-2
- Add environment variables for interacting with lcmaps (condor-lcmaps-env)

* Fri Jun 15 2012 Matyas Selmeci <matyas@cs.wisc.edu> - 7.8.1-1
- Version bump

* Wed Jun 13 2012 Matyas Selmeci <matyas@cs.wisc.edu> - 7.8.0-3
- Fix wrong paths for shared libraries

* Wed Jun 13 2012 Matyas Selmeci <matyas@cs.wisc.edu> - 7.8.0-2
- Build blahp

* Thu May 31 2012 Matyas Selmeci <matyas@cs.wisc.edu> - 7.8.0-1
- Version bump
- Updated condor_config.generic.patch
- Removed glexec-patch.diff

* Sun Apr  1 2012 Alain Roy <roy@cs.wisc.edu> - 7.6.6-4
- Backported patch from Condor 7.7 to fix glexec bugs
- Enabled glexec

* Fri Feb 10 2012 Derek Weitzel <dweitzel@cse.unl.edu> - 7.6.6-3
- Adding sticky bit to condor_root_switchboard

* Wed Jan 18 2012 Derek Weitzel <dweitzel@cse.unl.edu> - 7.6.6-2
- Added support for rhel6

* Wed Jan 18 2012 Tim Cartwright <cat@cs.wisc.edu> - 7.6.6-1
- Updated to upstream tagged 7.6.6 release

* Wed Jan 11 2012 Tim Cartwright <cat@cs.wisc.edu> - 7.6.4-1
- Simplified revision number

* Tue Nov 29 2011 Derek Weitzel <dweitzel@cse.unl.edu> - 7.6.4-0.6.2
- Rebasing to 7.6.4

* Fri Oct 28 2011 Matyas Selmeci <matyas@cs.wisc.edu> - 7.6.2-0.6.3
- rebuilt

* Mon Sep 12 2011 Matyas Selmeci <matyas@cs.wisc.edu> - 7.6.2-0.6.2
- Rev bump to rebuild with updated Globus libs

* Thu Aug 11 2011 Derek Weitzel <dweitzel@cse.unl.edu> - 7.6.2-0.5.2
- Updated to upstream official 7.6.2 release

* Thu Aug 04 2011 Derek Weitzel <dweitzel@cse.unl.edu> - 7.6.2-0.5.672537b1git.1
- Made LOCAL_DIR always point to /var/lib/condor rather than TILDE

* Wed Jun  8 2011 <bbockelm@cse.unl.edu> - 7.7.0-0.5
- Start to break build products into conditionals for future EPEL5 support.
- Begun integration of a systemd service file.

* Tue Jun  7 2011 <matt@redhat> - 7.7.0-0.4
- Added tmpfiles.d/condor.conf (BZ711456)

* Tue Jun  7 2011 <matt@redhat> - 7.7.0-0.3
- Fast forward to 7.7.0 pre-release at 1babb324
- Catch libdeltacloud 0.8 update

* Fri May 20 2011 <matt@redhat> - 7.7.0-0.2
- Added GSI support, dependency on Globus

* Fri May 13 2011 <matt@redhat> - 7.7.0-0.1
- Fast forward to 7.7.0 pre-release at 79952d6b
- Introduced ec2_gahp
- 79952d6b brings schema expectations inline with Cumin

* Tue May 10 2011 <matt@redhat> - 7.6.1-0.1
- Upgrade to 7.6.0 release, pre-release of 7.6.1 at 5617a464
- Upstreamed patch: log_lock_run.patch
- Introduced condor-classads to obsolete classads
- Introduced condor-aviary, package of the aviary contrib
- Introduced condor-deltacloud-gahp
- Introduced condor-qmf, package of the mgmt/qmf contrib
- Transitioned from LOCAL_CONFIG_FILE to LOCAL_CONFIG_DIR
- Stopped building against gSOAP,
-  use aviary over birdbath and ec2_gahp (7.7.0) over amazon_gahp

* Tue Feb 08 2011 Fedora Release Engineering <rel-eng@lists.fedoraproject.org> - 7.5.5-2
- Rebuilt for https://fedoraproject.org/wiki/Fedora_15_Mass_Rebuild

* Thu Jan 27 2011 <matt@redhat> - 7.5.5-1
- Rebase to 7.5.5 release
-  configure+imake -> cmake
-  Removed patches:
-   only_dynamic_unstripped.patch
-   gsoap-2.7.16-wsseapi.patch
-   gsoap-2.7.16-dom.patch
-  man pages are now built with source
-  quill is no longer present
-  condor_shared_port added
-  condor_power added
-  condor_credd added
-  classads now built from source

* Thu Jan 13 2011 <matt@redhat> - 7.4.4-1
- Upgrade to 7.4.4 release
- Upstreamed: stdsoap2.h.patch.patch

* Mon Aug 23 2010  <matt@redhat> - 7.4.3-1
- Upgrade to 7.4.3 release
- Upstreamed: dso_link_change

* Fri Jun 11 2010  <matt@redhat> - 7.4.2-2
- Rebuild for classads DSO version change (1:0:0)
- Updated stdsoap2.h.patch.patch for gsoap 2.7.16
- Added gsoap-2.7.16-wsseapi/dom.patch for gsoap 2.7.16

* Wed Apr 21 2010  <matt@redhat> - 7.4.2-1
- Upgrade to 7.4.2 release

* Tue Jan  5 2010  <matt@redhat> - 7.4.1-1
- Upgrade to 7.4.1 release
- Upstreamed: guess_version_from_release_dir, fix_platform_check
- Security update (BZ549577)

* Fri Dec  4 2009  <matt@redhat> - 7.4.0-1
- Upgrade to 7.4.0 release
- Fixed POSTIN error (BZ540439)
- Removed NOTICE.txt source, now provided by upstream
- Removed no_rpmdb_query.patch, applied upstream
- Removed no_basename.patch, applied upstream
- Added only_dynamic_unstripped.patch to reduce build time
- Added guess_version_from_release_dir.patch, for previous
- Added fix_platform_check.patch
- Use new --with-platform, to avoid modification of make_final_tarballs
- Introduced vm-gahp package to hold libvirt deps

* Fri Aug 28 2009  <matt@redhat> - 7.2.4-1
- Upgrade to 7.2.4 release
- Removed gcc44_const.patch, accepted upstream
- New log, lock, run locations (BZ502175)
- Filtered innocuous semanage message

* Fri Aug 21 2009 Tomas Mraz <tmraz@redhat.com> - 7.2.1-3
- rebuilt with new openssl

* Fri Jul 24 2009 Fedora Release Engineering <rel-eng@lists.fedoraproject.org> - 7.2.1-2
- Rebuilt for https://fedoraproject.org/wiki/Fedora_12_Mass_Rebuild

* Wed Feb 25 2009  <matt@redhat> - 7.2.1-1
- Upgraded to 7.2.1 release
- Pruned changes accepted upstream from condor_config.generic.patch
- Removed Requires in favor of automatic dependencies on SONAMEs
- Added no_rmpdb_query.patch to avoid rpm -q during a build

* Tue Feb 24 2009 Fedora Release Engineering <rel-eng@lists.fedoraproject.org> - 7.2.0-5
- Rebuilt for https://fedoraproject.org/wiki/Fedora_11_Mass_Rebuild

* Thu Jan 15 2009 Tomas Mraz <tmraz@redhat.com> - 7.2.0-4
- rebuild with new openssl

* Wed Jan 14 2009  <matt@redhat> - 7.2.0-3
- Fixed regression: initscript was on by default, now off again

* Thu Jan  8 2009  <matt@redhat> - 7.2.0-2
- (Re)added CONDOR_DEVELOPERS=NONE to the default condor_config.local
- Added missing Obsoletes for condor-static (thanks Michael Schwendt)

* Wed Jan  7 2009  <matt@redhat> - 7.2.0-1
- Upgraded to 7.2.0 release
- Removed -static package
- Added Fedora specific buildid
- Enabled KBDD, daemon to monitor X usage on systems with only USB devs
- Updated install process

* Wed Oct  8 2008  <matt@redhat> - 7.0.5-1
- Rebased on 7.0.5, security update

* Wed Aug  6 2008  <mfarrellee@redhat> - 7.0.4-1
- Updated to 7.0.4 source
- Stopped using condor_configure in install step

* Tue Jun 10 2008  <mfarrellee@redhat> - 7.0.2-1
- Updated to 7.0.2 source
- Updated config, specifically HOSTALLOW_WRITE, for Personal Condor setup
- Added condor_config.generic

* Mon Apr  7 2008  <mfarrellee@redhat> - 7.0.0-8
- Modified init script to be off by default, resolves bz441279

* Fri Apr  4 2008  <mfarrellee@redhat> - 7.0.0-7
- Updated to handle changes in gsoap dependency

* Mon Feb 11 2008  <mfarrellee@redhat> - 7.0.0-6
- Added note about how to download the source
- Added generate-tarball.sh script

* Sun Feb 10 2008  <mfarrellee@redhat> - 7.0.0-5
- The gsoap package is compiled with --disable-namespaces, which means
  soap_set_namespaces is required after each soap_init. The
  gsoap_nonamespaces.patch handles this.

* Fri Feb  8 2008  <mfarrellee@redhat> - 7.0.0-4
- Added patch to detect GCC 4.3.0 on F9
- Added patch to detect GLIBC 2.7.90 on F9
- Added BuildRequires: autoconf to allow for regeneration of configure
  script after GCC 4.3.0 detection and GLIBC 2.7.90 patches are
  applied
- Condor + GCC 4.3.0 + -O2 results in an internal compiler error
  (BZ 432090), so -O2 is removed from optflags for the time
  being. Thanks to Mike Bonnet for the suggestion on how to filter
  -O2.

* Tue Jan 22 2008  <mfarrellee@redhat> - 7.0.0-3
- Update to UW's really-final source for Condor 7.0.0 stable series
  release. It is based on the 72173 build with minor changes to the
  configure.ac related to the SRB external version.
- In addition to removing externals from the UW tarball, the NTconfig
  directory was removed because it had not gone through IP audit.

* Tue Jan 22 2008  <mfarrellee@redhat> - 7.0.0-2
- Update to UW's final source for Condor 7.0.0 stable series release

* Thu Jan 10 2008  <mfarrellee@redhat> - 7.0.0-1
- Initial package of Condor's stable series under ASL 2.0
- is_clipped.patch replaced with --without-full-port option to configure
- zlib_is_soft.patch removed, outdated by configure.ac changes
- removed autoconf dependency needed for zlib_is_soft.patch

* Tue Dec  4 2007  <mfarrellee@redhat> - 6.9.5-2
- SELinux was stopping useradd in pre because files specified root as
  the group owner for /var/lib/condor, fixed, much thanks to Phil Knirsch

* Fri Nov 30 2007  <mfarrellee@redhat> - 6.9.5-1
- Fixed release tag
- Added gSOAP support and packaged WSDL files

* Thu Nov 29 2007  <mfarrellee@redhat> - 6.9.5-0.2
- Packaged LSB init script
- Changed pre to not create the condor user's home directory, it is
  now a directory owned by the package

* Thu Nov 29 2007  <mfarrellee@redhat> - 6.9.5-0.1
- Condor 6.9.5 release, the 7.0.0 stable series candidate
- Removed x86_64_no_multilib-200711091700cvs.patch, merged upstream
- Added patch to make zlib a soft requirement, which it should be
- Disabled use of smp_mflags because of make dependency issues
- Explicitly not packaging WSDL files until the SOAP APIs are available

* Tue Nov 20 2007  <mfarrellee@redhat> - 6.9.5-0.3.200711091700cvs
- Rebuild for repo inheritance update: dependencies are now pulled
  from RHEL 5 U1 before RH Application Stack

* Thu Nov 15 2007 <mfarrellee@redhat> - 6.9.5-0.2.200711091700cvs
- Added support for building on x86_64 without multilib packages
- Made the install section more flexible, reduced need for
  make_final_tarballs to be updated

* Fri Nov 9 2007 <mfarrellee@redhat> - 6.9.5-0.1.200711091700cvs
- Working source with new ASL 2.0 license

* Fri Nov 9 2007 <mfarrellee@redhat> - 6.9.5-0.1.200711091330cvs
- Source is now stamped ASL 2.0, as of Nov 9 2007 1:30PM Central
- Changed license to ASL 2.0
- Fixed find in prep to work if no files have bad permissions
- Changed the name of the LICENSE file to match was is now release in
  the source tarball

* Tue Nov 6 2007  <mfarrellee@redhat> - 6.9.5-0.1.rc
- Added m4 dependency not in RHEL 5.1's base
- Changed chmod a-x script to use find as more files appear to have
  improper execute bits set
- Added ?dist to Release:
- condor_privsep became condor_root_switchboard

* Tue Sep 11 2007  <mfarrellee@redhat> - 6.9.5-0.3.20070907cvs
- Instead of releasing libcondorapi.so, which is improperly created
  and poorly versioned, we release libcondorapi.a, which is apparently
  more widely used, in a -static package
- Instead of installing the stripped tarball, the unstripped is now
  installed, which gives a nice debuginfo package
- Found and fixed permissions problems on a number of src files,
  issue raised by rpmlint on the debuginfo package

* Mon Sep 10 2007  <mfarrellee@redhat> - 6.9.5-0.2.20070907cvs
- Updated pre section to create condor's home directory with adduser, and
  removed _var/lib/condor from files section
- Added doc LICENSE.TXT to all files sections
- Shortened lines longer than 80 characters in this spec (except the sed line)
- Changed install section so untar'ing a release can handle fedora7 or fedora8
- Simplified the site.def and config file updates (sed + mv over mv + sed + rm)
- Added a patch (fedora_rawhide_7.91-20070907cvs.patch) to support building on
  a fedora 7.91 (current Rawhide) release
- Moved the examples from /usr/share/doc/condor... into builddir and just
  marked them as documentation
- Added a number of dir directives to force all files to be listed, no implicit
  inclusion

* Fri Sep  7 2007  <mfarrellee@redhat> - 6.9.5-0.1.20070907cvs
- Initial release<|MERGE_RESOLUTION|>--- conflicted
+++ resolved
@@ -201,10 +201,7 @@
 BuildRequires: globus-common-devel
 BuildRequires: globus-ftp-client-devel
 BuildRequires: globus-ftp-control-devel
-<<<<<<< HEAD
 BuildRequires: libtool-ltdl-devel
-=======
->>>>>>> eb51e1a5
 %endif
 BuildRequires: voms-devel
 BuildRequires: munge-devel
@@ -1670,21 +1667,6 @@
 /bin/systemctl try-restart condor.service >/dev/null 2>&1 || :
 
 %changelog
-<<<<<<< HEAD
-* Tue Nov 30 2021 Tim Theisen <tim@cs.wisc.edu> - 9.3.2-1
-- Add allowed_execute_duration condor_submit command to cap job run time
-- Fix bug where self check-pointing jobs may be erroneously held
-
-* Tue Nov 09 2021 Tim Theisen <tim@cs.wisc.edu> - 9.3.1-1
-- Add allowed_job_duration condor_submit command to cap job run time
-
-* Wed Nov 03 2021 Tim Theisen <tim@cs.wisc.edu> - 9.3.0-1
-- Discontinue support for Globus GSI
-- Discontinue support for grid type 'nordugrid', use 'arc' instead
-- MacOS version strings now include the major version number (10 or 11)
-- File transfer plugin sample code to aid in developing new plugins
-- Add generic knob to set the slot user for all slots
-=======
 * Thu Dec 02 2021 Tim Theisen <tim@cs.wisc.edu> - 9.0.8-1
 - Fix bug where huge values of ImageSize and others would end up negative
 - Fix bug in how MAX_JOBS_PER_OWNER applied to late materialization jobs
@@ -1692,7 +1674,20 @@
 - Fix crash in ClassAd substr() function when the offset is out of range
 - Fix bug in Kerberos code that can crash on macOS and could leak memory
 - Fix bug where a job is ignored for 20 minutes if the startd claim fails
->>>>>>> eb51e1a5
+
+* Tue Nov 30 2021 Tim Theisen <tim@cs.wisc.edu> - 9.3.2-1
+- Add allowed_execute_duration condor_submit command to cap job run time
+- Fix bug where self check-pointing jobs may be erroneously held
+
+* Tue Nov 09 2021 Tim Theisen <tim@cs.wisc.edu> - 9.3.1-1
+- Add allowed_job_duration condor_submit command to cap job run time
+
+* Wed Nov 03 2021 Tim Theisen <tim@cs.wisc.edu> - 9.3.0-1
+- Discontinue support for Globus GSI
+- Discontinue support for grid type 'nordugrid', use 'arc' instead
+- MacOS version strings now include the major version number (10 or 11)
+- File transfer plugin sample code to aid in developing new plugins
+- Add generic knob to set the slot user for all slots
 
 * Tue Nov 02 2021 Tim Theisen <tim@cs.wisc.edu> - 9.0.7-1
 - Fix bug where condor_gpu_discovery could crash with older CUDA libraries
