--- conflicted
+++ resolved
@@ -1901,7 +1901,10 @@
 %endif
 
 %changelog
-<<<<<<< HEAD
+* Tue May 09 2017 Tim Theisen <tim@cs.wisc.edu> - 8.6.3-1
+- Fixed a bug where using an X.509 proxy might corrupt the job queue log
+- Fixed a memory leak in the Python bindings
+
 * Mon Apr 24 2017 Tim Theisen <tim@cs.wisc.edu> - 8.7.1-1
 - Several performance enhancements in the collector
 - Further refinement and initial documentation of the HTCondor Annex
@@ -1909,11 +1912,6 @@
 - Job Router uses first match rather than round-robin matching
 - The schedd tracks jobs counts by status for each owner
 - Technology preview of late job materialization in the schedd
-=======
-* Tue May 09 2017 Tim Theisen <tim@cs.wisc.edu> - 8.6.3-1
-- Fixed a bug where using an X.509 proxy might corrupt the job queue log
-- Fixed a memory leak in the Python bindings
->>>>>>> 00553045
 
 * Mon Apr 24 2017 Tim Theisen <tim@cs.wisc.edu> - 8.6.2-1
 - New metaknobs for mapping users to groups
