--- conflicted
+++ resolved
@@ -1938,7 +1938,9 @@
 %endif
 
 %changelog
-<<<<<<< HEAD
+* Thu Jul 13 2017 Tim Theisen <tim@cs.wisc.edu> - 8.4.12-1
+- Can configure the condor_startd to compute free disk space once
+
 * Thu Jun 22 2017 Tim Theisen <tim@cs.wisc.edu> - 8.7.2-1
 - Improved condor_schedd performance by turning off file checks by default
 - condor_annex -status finds VM instances that have not joined the pool
@@ -1948,10 +1950,6 @@
 - Automatically retry and/or resume http file transfers when appropriate
 - Reduced load on the condor_collector by optimizing queries
 - A python based condor_top tool
-=======
-* Thu Jul 13 2017 Tim Theisen <tim@cs.wisc.edu> - 8.4.12-1
-- Can configure the condor_startd to compute free disk space once
->>>>>>> 4bfc70a3
 
 * Thu Jun 22 2017 Tim Theisen <tim@cs.wisc.edu> - 8.6.4-1
 - Python bindings are now available on MacOSX
