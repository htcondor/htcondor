--- conflicted
+++ resolved
@@ -800,11 +800,7 @@
 %else
        -DWITH_BLAHP:BOOL=FALSE \
 %endif
-<<<<<<< HEAD
-=======
-       -DWITH_CREAM:BOOL=FALSE \
 %if %globus
->>>>>>> 217c5853
        -DWITH_GLOBUS:BOOL=TRUE \
 %else
        -DWITH_GLOBUS:BOOL=FALSE \
@@ -1408,10 +1404,7 @@
 %_sbindir/condor_updates_stats
 %_sbindir/ec2_gahp
 %_sbindir/condor_gridmanager
-<<<<<<< HEAD
 %_sbindir/condor_gridshell
-=======
->>>>>>> 217c5853
 %_sbindir/remote_gahp
 %_sbindir/AzureGAHPServer
 %_sbindir/gce_gahp
