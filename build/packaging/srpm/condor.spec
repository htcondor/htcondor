%define tarball_version 8.1.3

# optionally define any of these, here or externally
# % define fedora   16
# % define osg      0
# % define uw_build 1

%define plumage 0
%define systemd 0
%define cgroups 0
%define python 0

%if 0%{?rhel} >= 6 || 0%{?fedora}
%define cgroups 1
%endif
%if 0%{?rhel} >= 7 || 0%{?fedora}
%define systemd 1
%endif

# default to uw_build if neither osg nor fedora is enabled
%if %undefined uw_build
%if 0%{?osg} || 0%{?hcc}
%define uw_build 0
%else
%define uw_build 1
%endif
%endif

%if %uw_build
%define debug 1
%endif

# define these to 1 if you want to include externals in source rpm
%define bundle_uw_externals 0

# Things not turned on, or don't have Fedora packages yet
%define qmf 0

%if 0%{?fedora}
%define blahp 0
%define cream 0
%define drmaa 0
%else
%define blahp 1
%define cream 1
%define drmaa 1
%endif

%if 0%{?hcc}
%define blahp 0
%define cream 0
%endif

# Python on 64-bit platform or rhel6
%ifarch x86_64
%define python 1
%endif
%if 0%{?rhel} == 6
%define python 1
%endif

# Don't bother building CREAM for 32-bit RHEL7
%ifarch %{ix86}
%if 0%{?rhel} >= 7
%define cream 0
%endif
%endif

%if 0%{?osg} && 0%{?rhel} == 7
%define cream 0
%endif

# cream support is going away, skip for EL8
%if 0%{?rhel} >= 8 || 0%{?amzn}
%define cream 0
%endif

%define glexec 1

# Temporarily turn parallel_setup off
%define parallel_setup 0

# These flags are meant for developers; it allows one to build HTCondor
# based upon a git-derived tarball, instead of an upstream release tarball
%define git_build 1
# If building with git tarball, Fedora requests us to record the rev.  Use:
# git log -1 --pretty=format:'%h'
%define git_rev f9e8f64

%if ! (0%{?fedora} > 12 || 0%{?rhel} > 5)
%{!?python_sitelib: %global python_sitelib %(%{__python} -c "from distutils.sysconfig import get_python_lib; print(get_python_lib())")}
%{!?python_sitearch: %global python_sitearch %(%{__python} -c "from distutils.sysconfig import get_python_lib; print(get_python_lib(1))")}
%endif

Summary: HTCondor: High Throughput Computing
Name: condor
Version: %{tarball_version}
%global version_ %(tr . _ <<< %{version})

# Only edit the %condor_base_release to bump the rev number
%define condor_git_base_release 0.1
%define condor_base_release 1
%if %git_build
        %define condor_release %condor_git_base_release.%{git_rev}.git
%else
        %define condor_release %condor_base_release
%endif
Release: %condor_release%{?dist}

License: ASL 2.0
Group: Applications/System
URL: http://www.cs.wisc.edu/condor/

# This allows developers to test the RPM with a non-release, git tarball
%if %git_build

# git clone http://condor-git.cs.wisc.edu/repos/condor.git
# cd condor
# git archive master | gzip -7 > ~/rpmbuild/SOURCES/condor.tar.gz
Source0: condor.tar.gz

%else

# The upstream HTCondor source tarball contains some source that cannot
# be shipped as well as extraneous copies of packages the source
# depends on. Additionally, the upstream HTCondor source requires a
# click-through license. Once you have downloaded the source from:
#   http://parrot.cs.wisc.edu/v7.0.license.html
# you should process it with generate-tarball.sh:
#   ./generate-tarball.sh 7.0.4
# MD5Sum of upstream source:
#   06eec3ae274b66d233ad050a047f3c91  condor_src-7.0.0-all-all.tar.gz
#   b08743cfa2e87adbcda042896e8ef537  condor_src-7.0.2-all-all.tar.gz
#   5f326ad522b63eacf34c6c563cf46910  condor_src-7.0.4-all-all.tar.gz
#   73323100c5b2259f3b9c042fa05451e0  condor_src-7.0.5-all-all.tar.gz
#   a2dd96ea537b2c6d105b6c8dad563ddc  condor_src-7.2.0-all-all.tar.gz
#   edbac8267130ac0a0e016d0f113b4616  condor_src-7.2.1-all-all.tar.gz
#   6d9b0ef74d575623af11e396fa274174  condor_src-7.2.4-all-all.tar.gz
#   ee72b65fad02d21af0dc8f1aa5872110  condor_src-7.4.0-all-all.tar.gz
#   d4deeabbbce65980c085d8bea4c1018a  condor_src-7.4.1-all-all.tar.gz
#   4714086f58942b78cf03fef9ccb1117c  condor_src-7.4.2-all-all.tar.gz
#   2b7e7687cba85d0cf0774f9126b51779  condor_src-7.4.3-all-all.tar.gz
#   108a4b91cd10deca1554ca1088be6c8c  condor_src-7.4.4-all-all.tar.gz
#   b482c4bfa350164427a1952113d53d03  condor_src-7.5.5-all-all.tar.gz
#   2a1355cb24a56a71978d229ddc490bc5  condor_src-7.6.0-all-all.tar.gz
# Note: The md5sum of each generated tarball may be different
Source0: %{name}-%{tarball_version}.tar.gz
Source1: generate-tarball.sh
%endif

# % if %systemd
Source3: osg-env.conf
# % else
Source4: condor.osg-sysconfig
# % endif
Source5: condor_config.local.dedicated.resource

Source6: 10-batch_gahp_blahp.config
Source7: 00-restart_peaceful.config

Source8: htcondor.pp

# custom find-requires script for filtering stuff from condor-external-libs
Source90: find-requires.sh

%if %uw_build
%define __find_requires %{SOURCE90}
%define _use_internal_dependency_generator 0
%endif

%if %bundle_uw_externals
Source101: blahp-1.16.5.1.tar.gz
Source102: boost_1_49_0.tar.gz
Source103: c-ares-1.3.0.tar.gz
Source105: drmaa-1.6.1.tar.gz
Source106: glite-ce-cream-client-api-c-1.14.0-4.sl6.tar.gz
Source107: glite-ce-wsdl-1.14.0-4.sl6.tar.gz
Source108: glite-lbjp-common-gsoap-plugin-3.1.2-2.src.tar.gz
Source109: glite-lbjp-common-gss-3.1.3-2.src.tar.gz
Source110: gridsite-1.6.0.src.tar.gz
Source111: gsoap-2.7.10.tar.gz
Source112: gsoap_2.7.16.zip
Source113: gt5.2.5-all-source-installer.tar.gz
Source114: libcgroup-0.37.tar.bz2
Source116: log4cpp-1.0-3.tar.gz
Source117: unicoregahp-1.2.0.tar.gz
Source118: voms-2.0.6.tar.gz
%endif

Patch1: old-sphinx.patch
Patch2: python-shebang.patch

#% if 0%osg
Patch8: osg_sysconfig_in_init_script.patch
#% endif

BuildRoot: %(mktemp -ud %{_tmppath}/%{name}-%{version}-%{release}-XXXXXX)

BuildRequires: cmake
BuildRequires: %_bindir/flex
BuildRequires: %_bindir/byacc
BuildRequires: pcre-devel
BuildRequires: openssl-devel
BuildRequires: krb5-devel
BuildRequires: libvirt-devel
BuildRequires: bind-utils
BuildRequires: m4
#BuildRequires: autoconf
BuildRequires: libX11-devel
BuildRequires: libXScrnSaver-devel
BuildRequires: /usr/include/curl/curl.h
BuildRequires: /usr/include/expat.h
BuildRequires: openldap-devel
%if 0%{?rhel} == 7
BuildRequires: python-devel
BuildRequires: python-setuptools
%endif
BuildRequires: python3-devel
BuildRequires: python3-setuptools
BuildRequires: boost-devel
BuildRequires: redhat-rpm-config
BuildRequires: sqlite-devel
BuildRequires: perl(Data::Dumper)

%if %uw_build
BuildRequires: cmake >= 2.8
BuildRequires: gcc-c++
%if 0%{?rhel} >= 6
BuildRequires: glibc-static
%if 0%{?rhel} >= 7
# libstdc++.a moved to a separate -static package in EL7
BuildRequires: libstdc++-static
%endif
BuildRequires: libuuid-devel
%else
BuildRequires: glibc-devel
BuildRequires: /usr/include/uuid/uuid.h
%endif
BuildRequires: bison-devel
BuildRequires: bison
BuildRequires: byacc
BuildRequires: flex
BuildRequires: patch
BuildRequires: libtool
BuildRequires: libtool-ltdl-devel
BuildRequires: pam-devel
BuildRequires: nss-devel
BuildRequires: openssl-devel
BuildRequires: libxml2-devel
BuildRequires: expat-devel
BuildRequires: perl(Archive::Tar)
BuildRequires: perl(XML::Parser)
BuildRequires: perl(Digest::MD5)
%if 0%{?rhel} >= 8 || 0%{?fedora}
BuildRequires: python3-devel
%else
BuildRequires: python-devel
%endif
BuildRequires: libcurl-devel
%endif

# Globus GSI build requirements
%if ! %uw_build
BuildRequires: globus-gssapi-gsi-devel
BuildRequires: globus-gass-server-ez-devel
BuildRequires: globus-gass-transfer-devel
BuildRequires: globus-gram-client-devel
BuildRequires: globus-rsl-devel
BuildRequires: globus-gram-protocol
BuildRequires: globus-io-devel
BuildRequires: globus-xio-devel
BuildRequires: globus-gssapi-error-devel
BuildRequires: globus-gss-assist-devel
BuildRequires: globus-gsi-proxy-core-devel
BuildRequires: globus-gsi-credential-devel
BuildRequires: globus-gsi-callback-devel
BuildRequires: globus-gsi-sysconfig-devel
BuildRequires: globus-gsi-cert-utils-devel
BuildRequires: globus-openssl-module-devel
BuildRequires: globus-gsi-openssl-error-devel
BuildRequires: globus-gsi-proxy-ssl-devel
BuildRequires: globus-callout-devel
BuildRequires: globus-common-devel
BuildRequires: globus-ftp-client-devel
BuildRequires: globus-ftp-control-devel
BuildRequires: munge-devel
BuildRequires: scitokens-cpp-devel
BuildRequires: voms-devel
%endif
BuildRequires: libtool-ltdl-devel

%if %plumage
BuildRequires: mongodb-devel >= 1.6.4-3
%endif

%if %cgroups
%if 0%{?rhel} >= 8
BuildRequires: libcgroup
Requires: libcgroup
%else
# libcgroup < 0.37 has a bug that invalidates our accounting.
BuildRequires: libcgroup-devel >= 0.37
Requires: libcgroup >= 0.37
%endif
%endif

%if %cream && %uw_build
BuildRequires: c-ares-devel
%endif

%if %cream && ! %uw_build
BuildRequires: glite-ce-cream-client-devel
BuildRequires: glite-lbjp-common-gsoap-plugin-devel
BuildRequires: log4cpp-devel
BuildRequires: gridsite-devel
%endif

%if 0%{?rhel} == 7 && ! 0%{?amzn}
%ifarch x86_64
BuildRequires: python36-devel
BuildRequires: boost169-devel
BuildRequires: boost169-static
%endif
%endif

%if 0%{?rhel} >= 8
BuildRequires: boost-static
%endif

%if 0%{?rhel} >= 6 || 0%{?fedora}
%if 0%{?rhel} >= 8 || 0%{?fedora}
BuildRequires: boost-python3-devel
%else
%if 0%{?fedora} >= 30
BuildRequires: boost-python2-devel
%else
%if ! 0%{?amzn}
BuildRequires: boost-python
%else
BuildRequires: python3-devel
BuildRequires: boost169-python2-devel
BuildRequires: boost169-python3-devel
%endif
%endif
%endif
BuildRequires: libuuid-devel
Requires: libuuid
%endif

%if %qmf
BuildRequires: qpid-qmf-devel
%endif

%if %systemd
BuildRequires: systemd-devel
BuildRequires: systemd-units
Requires: systemd
%endif

%if 0%{?rhel} == 6
%ifarch %{ix86}
BuildRequires: python-sphinx10
%else
BuildRequires: python-sphinx10 python-sphinx_rtd_theme
%endif
%endif

%if 0%{?rhel} == 7
%ifarch %{ix86}
BuildRequires: python-sphinx
%else
BuildRequires: python-sphinx python-sphinx_rtd_theme
%endif
%endif

%if 0%{?rhel} >= 8
BuildRequires: python3-sphinx python3-sphinx_rtd_theme
%endif

# openssh-server needed for condor_ssh_to_job
Requires: openssh-server

Requires: /usr/sbin/sendmail
Requires: condor-classads = %{version}-%{release}
Requires: condor-procd = %{version}-%{release}

# ecryptfs was pulled from rhel 7
%if (0%{?rhel} == 5 || 0%{?rhel} == 6)
Requires: ecryptfs-utils
%endif

%if %blahp && ! %uw_build
Requires: blahp >= 1.16.1
%endif

%if %uw_build
Requires: %name-external-libs%{?_isa} = %version-%release
%endif

%if 0%{?rhel} <= 7 && 0%{?fedora} <= 31
Requires: python-requests
%endif
%if 0%{?rhel} >= 8 || 0%{?fedora}
Requires: python3-requests
%endif

Requires: initscripts

Requires(pre): shadow-utils

%if %systemd
Requires(post): systemd-units
Requires(preun): systemd-units
Requires(postun): systemd-units
Requires(post): systemd-sysv
%else
Requires(post):/sbin/chkconfig
Requires(preun):/sbin/chkconfig
Requires(preun):/sbin/service
Requires(postun):/sbin/service
%endif

%if 0%{?rhel} == 7
Requires(post): policycoreutils-python
Requires(post): selinux-policy-targeted >= 3.13.1-102
%endif

%if 0%{?rhel} >= 8 || 0%{?fedora}
Requires(post): python3-policycoreutils
Requires(post): selinux-policy-targeted
%endif

#Provides: user(condor) = 43
#Provides: group(condor) = 43

Obsoletes: condor-static < 7.2.0

# Standard Universe discontinued as of 8.9.0
Obsoletes: condor-std-universe

%if ! %cream
Obsoletes: condor-cream-gahp <= %{version}
%endif

%description
HTCondor is a specialized workload management system for
compute-intensive jobs. Like other full-featured batch systems, HTCondor
provides a job queueing mechanism, scheduling policy, priority scheme,
resource monitoring, and resource management. Users submit their
serial or parallel jobs to HTCondor, HTCondor places them into a queue,
chooses when and where to run the jobs based upon a policy, carefully
monitors their progress, and ultimately informs the user upon
completion.

#######################
%package procd
Summary: HTCondor Process tracking Daemon
Group: Applications/System

%description procd
A daemon for tracking child processes started by a parent.
Part of HTCondor, but able to be stand-alone

#######################
%if %qmf
%package qmf
Summary: HTCondor QMF components
Group: Applications/System
Requires: %name = %version-%release
#Requires: qmf >= %{qmf_version}
Requires: python-qmf >= 0.7.946106
Requires: %name-classads = %{version}-%{release}
Obsoletes: condor-qmf-plugins

%description qmf
Components to connect HTCondor to the QMF management bus.
%endif

#######################
%if %plumage
%package plumage
Summary: HTCondor Plumage components
Group: Applications/System
Requires: %name = %version-%release
Requires: condor-classads = %{version}-%{release}
Requires: mongodb >= 1.6.4
Requires: pymongo >= 1.9
Requires: python-dateutil >= 1.4.1

%description plumage
Components to provide a NoSQL operational data store for HTCondor.
%endif

#######################
%package kbdd
Summary: HTCondor Keyboard Daemon
Group: Applications/System
Requires: %name = %version-%release
Requires: %name-classads = %{version}-%{release}

%description kbdd
The condor_kbdd monitors logged in X users for activity. It is only
useful on systems where no device (e.g. /dev/*) can be used to
determine console idle time.

#######################
%package vm-gahp
Summary: HTCondor's VM Gahp
Group: Applications/System
Requires: %name = %version-%release
Requires: libvirt
Requires: %name-classads = %{version}-%{release}

%description vm-gahp
The condor_vm-gahp enables the Virtual Machine Universe feature of
HTCondor. The VM Universe uses libvirt to start and control VMs under
HTCondor's Startd.

#######################
%package classads
Summary: HTCondor's classified advertisement language
Group: Development/Libraries
%if 0%{?osg} || 0%{?hcc}
Obsoletes: classads <= 1.0.10
Obsoletes: classads-static <= 1.0.10
Provides: classads = %version-%release
%endif

%description classads
Classified Advertisements (classads) are the lingua franca of
HTCondor. They are used for describing jobs, workstations, and other
resources. They are exchanged by HTCondor processes to schedule
jobs. They are logged to files for statistical and debugging
purposes. They are used to enquire about current state of the system.

A classad is a mapping from attribute names to expressions. In the
simplest cases, the expressions are simple constants (integer,
floating point, or string). A classad is thus a form of property
list. Attribute expressions can also be more complicated. There is a
protocol for evaluating an attribute expression of a classad vis a vis
another ad. For example, the expression "other.size > 3" in one ad
evaluates to true if the other ad has an attribute named size and the
value of that attribute is (or evaluates to) an integer greater than
three. Two classads match if each ad has an attribute requirements
that evaluates to true in the context of the other ad. Classad
matching is used by the HTCondor central manager to determine the
compatibility of jobs and workstations where they may be run.

#######################
%package classads-devel
Summary: Headers for HTCondor's classified advertisement language
Group: Development/System
Requires: %name-classads = %version-%release
Requires: pcre-devel
%if 0%{?osg} || 0%{?hcc}
Obsoletes: classads-devel <= 1.0.10
Provides: classads-devel = %version-%release
%endif

%description classads-devel
Header files for HTCondor's ClassAd Library, a powerful and flexible,
semi-structured representation of data.

#######################
%package test
Summary: HTCondor Self Tests
Group: Applications/System
Requires: %name = %version-%release
Requires: %name-classads = %{version}-%{release}

%description test
A collection of tests to verify that HTCondor is operating properly.

#######################
%if %cream
%package cream-gahp
Summary: HTCondor's CREAM Gahp
Group: Applications/System
Requires: %name = %version-%release
Requires: %name-classads = %{version}-%{release}
%if %uw_build
Requires: %name-external-libs%{?_isa} = %version-%release
%endif

%description cream-gahp
The condor-cream-gahp enables CREAM interoperability for HTCondor.

%endif

#######################
%if %parallel_setup
%package parallel-setup
Summary: Configure HTCondor for Parallel Universe jobs
Group: Applications/System
Requires: %name = %version-%release

%description parallel-setup
Running Parallel Universe jobs in HTCondor requires some configuration;
in particular, a dedicated scheduler is required.  In order to support
running parallel universe jobs out of the box, this sub-package provides
a condor_config.local.dedicated.resource file that sets up the current
host as the DedicatedScheduler.
%endif


#######################
%if %python
%if 0%{?rhel} <= 7 && 0%{?fedora} <= 31
%package -n python2-condor
Summary: Python bindings for HTCondor.
Group: Applications/System
Requires: python >= 2.2
Requires: %name = %version-%release
%{?python_provide:%python_provide python2-condor}
%if 0%{?rhel} >= 7
%ifarch x86_64
Requires: boost169-python2
%endif
%endif
# Remove before F30
Provides: %{name}-python = %{version}-%{release}
Provides: %{name}-python%{?_isa} = %{version}-%{release}
Obsoletes: %{name}-python < %{version}-%{release}

#%if 0%{?rhel} >= 7 && ! %uw_build
## auto provides generator does not pick these up for some reason
#    %ifarch x86_64
#Provides: classad.so()(64bit)
#Provides: htcondor.so()(64bit)
#    %else
#Provides: classad.so
#Provides: htcondor.so
#    %endif
#%endif

%description -n python2-condor
The python bindings allow one to directly invoke the C++ implementations of
the ClassAd library and HTCondor from python
%endif


%if 0%{?rhel} >= 7 || 0%{?fedora}
%ifarch x86_64
#######################
%package -n python3-condor
Summary: Python bindings for HTCondor.
Group: Applications/System
Requires: %name = %version-%release
%if 0%{?rhel} == 7
Requires: boost169-python3
Requires: python36
%else
Requires: boost-python3
Requires: python3
%endif

#%if 0%{?rhel} >= 7 && ! %uw_build
# auto provides generator does not pick these up for some reason
#    %ifarch x86_64
#Provides: classad.so()(64bit)
#Provides: htcondor.so()(64bit)
#    %else
#Provides: classad.so
#Provides: htcondor.so
#    %endif
#%endif

%description -n python3-condor
The python bindings allow one to directly invoke the C++ implementations of
the ClassAd library and HTCondor from python
%endif
%endif
%endif


#######################
%package bosco
Summary: BOSCO, a HTCondor overlay system for managing jobs at remote clusters
Url: https://osg-bosco.github.io/docs/
Group: Applications/System
%if 0%{?rhel} >= 8 || 0%{?fedora}
Requires: python3
%else
Requires: python >= 2.2
%endif
Requires: %name = %version-%release
Requires: rsync

%description bosco
BOSCO allows a locally-installed HTCondor to submit jobs to remote clusters,
using SSH as a transit mechanism.  It is designed for cases where the remote
cluster is using a different batch system such as PBS, SGE, LSF, or another
HTCondor system.

BOSCO provides an overlay system so the remote clusters appear to be a HTCondor
cluster.  This allows the user to run their workflows using HTCondor tools across
multiple clusters.

%package -n minicondor
Summary: Configuration for a single-node HTCondor
Group: Applications/System
Requires: %name = %version-%release
%if 0%{?rhel} <= 7 && 0%{?fedora} <= 31
Requires: python2-condor = %version-%release
%endif
%if 0%{?rhel} >= 7 || 0%{?fedora}
Requires: python3-condor = %version-%release
%endif

%description -n minicondor
This example configuration is good for trying out HTCondor for the first time.
It only configures the IPv4 loopback address, turns on basic security, and
shortens many timers to be more responsive.

%if %uw_build

%ifarch %{ix86}
%package small-shadow
Summary: 32-bit condor_shadow binary
Group: Applications/System
Requires: %name-external-libs%{?_isa} = %version-%release

%description small-shadow
Provides the 32-bit condor_shadow_s, which has a smaller private
memory footprint per process.  This makes it possible to run more shadows
on a single machine at once when memory is the limiting factor.
%endif

%package externals
Summary: External packages built into HTCondor
Group: Applications/System
Requires: %name = %version-%release
Requires: %name-external-libs%{?_isa} = %version-%release
Provides: blahp

%description externals
Includes the external packages built when UW_BUILD is enabled

%package external-libs
Summary: Libraries for external packages built into HTCondor
Group: Applications/System
# disable automatic provides generation to prevent conflicts with system libs
AutoProv: 0

%description external-libs
Includes the libraries for external packages built when UW_BUILD is enabled

%endif

%package annex-ec2
Summary: Configuration and scripts to make an EC2 image annex-compatible.
Group: Applications/System
Requires: %name = %version-%release
Requires(post): /sbin/chkconfig
Requires(preun): /sbin/chkconfig

%description annex-ec2
Configures HTCondor to make an EC2 image annex-compatible.  Do NOT install
on a non-EC2 image.

%files annex-ec2
%if %systemd
%_libexecdir/condor/condor-annex-ec2
%{_unitdir}/condor-annex-ec2.service
%else
%_initrddir/condor-annex-ec2
%endif
%config(noreplace) %_sysconfdir/condor/config.d/50ec2.config
%config(noreplace) %_sysconfdir/condor/master_shutdown_script.sh

%post annex-ec2
%if %systemd
/bin/systemctl enable condor-annex-ec2
%else
/sbin/chkconfig --add condor-annex-ec2
%endif

%preun annex-ec2
%if %systemd
if [ $1 == 0 ]; then
    /bin/systemctl disable condor-annex-ec2
fi
%else
if [ $1 == 0 ]; then
    /sbin/chkconfig --del condor-annex-ec2 > /dev/null 2>&1 || :
fi
%endif

%package all
Summary: All condor packages in a typical installation
Group: Applications/System
Requires: %name = %version-%release
Requires: %name-procd = %version-%release
Requires: %name-kbdd = %version-%release
Requires: %name-vm-gahp = %version-%release
Requires: %name-classads = %version-%release
%if %cream
Requires: %name-cream-gahp = %version-%release
%endif
%if 0%{?rhel} <= 7 && 0%{?fedora} <= 31
Requires: python2-condor = %version-%release
%endif
%if 0%{?rhel} >= 7 || 0%{?fedora}
Requires: python3-condor = %version-%release
%endif
Requires: %name-bosco = %version-%release
%if %uw_build
Requires: %name-externals = %version-%release
Requires: %name-external-libs = %version-%release
%endif

%description all
Include dependencies for all condor packages in a typical installation

%pre
getent group condor >/dev/null || groupadd -r condor
getent passwd condor >/dev/null || \
  useradd -r -g condor -d %_var/lib/condor -s /sbin/nologin \
    -c "Owner of HTCondor Daemons" condor
exit 0


%prep
%if %git_build
%setup -q -c -n %{name}-%{tarball_version}
%else
# For release tarballs
%setup -q -n %{name}-%{tarball_version}
%endif

%patch1 -p1
%if 0%{?rhel} >= 8 || 0%{?fedora}
%patch2 -p1
%endif

%if 0%{?osg} || 0%{?hcc}
%patch8 -p1
%endif

# fix errant execute permissions
find src -perm /a+x -type f -name "*.[Cch]" -exec chmod a-x {} \;


%build

# build man files
%if 0%{?rhel} == 6
make -C docs SPHINXBUILD=sphinx-1.0-build man
%else
make -C docs man
%endif

export CMAKE_PREFIX_PATH=/usr

# Since we don't package the tests and some tests require boost > 1.40, which
# causes build issues with EL5, don't even bother building the tests.

%if %uw_build
%define condor_build_id UW_development

cmake \
       -DBUILDID:STRING=%condor_build_id \
       -DPACKAGEID:STRING=%{version}-%{condor_release} \
       -DUW_BUILD:BOOL=TRUE \
       -DCONDOR_RPMBUILD:BOOL=TRUE \
%if %bundle_uw_externals
       -DEXTERNALS_SOURCE_URL:STRING="$RPM_SOURCE_DIR" \
%endif
       -D_VERBOSE:BOOL=TRUE \
       -DBUILD_TESTING:BOOL=FALSE \
       -DHAVE_BACKFILL:BOOL=FALSE \
       -DHAVE_BOINC:BOOL=FALSE \
%if %blahp
       -DWITH_BLAHP:BOOL=TRUE \
%else
       -DWITH_BLAHP:BOOL=FALSE \
%endif
%if %cream
       -DWITH_CREAM:BOOL=TRUE \
%else
       -DWITH_CREAM:BOOL=FALSE \
%endif
%if %drmaa
       -DWITH_DRMAA:BOOL=TRUE \
%else
       -DWITH_DRMAA:BOOL=FALSE \
%endif
%ifarch %{ix86}
%if 0%{?rhel} >= 7
       -DWITH_PYTHON_BINDINGS:BOOL=FALSE \
%endif
%endif
       -DPLATFORM:STRING=${NMI_PLATFORM:-unknown} \
       -DCMAKE_VERBOSE_MAKEFILE=ON \
       -DCMAKE_INSTALL_PREFIX:PATH=/usr \
       -DINCLUDE_INSTALL_DIR:PATH=/usr/include \
       -DSYSCONF_INSTALL_DIR:PATH=/etc \
       -DSHARE_INSTALL_PREFIX:PATH=/usr/share \
%ifarch x86_64
       -DCMAKE_INSTALL_LIBDIR:PATH=/usr/lib64 \
       -DLIB_INSTALL_DIR:PATH=/usr/lib64 \
       -DLIB_SUFFIX=64 \
%else
       -DCMAKE_INSTALL_LIBDIR:PATH=/usr/lib \
       -DLIB_INSTALL_DIR:PATH=/usr/lib \
%endif 
       -DBUILD_SHARED_LIBS:BOOL=ON

%else

%cmake -DBUILD_TESTING:BOOL=FALSE \
%if %bundle_uw_externals
       -DEXTERNALS_SOURCE_URL:STRING="$RPM_SOURCE_DIR" \
%endif
%if 0%{?fedora}
       -DBUILDID:STRING=RH-%{version}-%{release} \
       -D_VERBOSE:BOOL=TRUE \
%endif
       -DPACKAGEID:STRING=%{version}-%{condor_release} \
       -DHAVE_BACKFILL:BOOL=FALSE \
       -DHAVE_BOINC:BOOL=FALSE \
       -DHAVE_KBDD:BOOL=TRUE \
       -DHAVE_HIBERNATION:BOOL=TRUE \
       -DWANT_HDFS:BOOL=FALSE \
       -DWITH_ZLIB:BOOL=FALSE \
       -DWANT_CONTRIB:BOOL=ON \
       -DWITH_PIGEON:BOOL=FALSE \
%if %plumage
       -DWITH_PLUMAGE:BOOL=TRUE \
%else
       -DWITH_PLUMAGE:BOOL=FALSE \
%endif
       -DWANT_FULL_DEPLOYMENT:BOOL=TRUE \
%if %qmf
       -DWITH_TRIGGERD:BOOL=TRUE \
       -DWITH_MANAGEMENT:BOOL=TRUE \
       -DWITH_QPID:BOOL=TRUE \
%else
       -DWITH_TRIGGERD:BOOL=FALSE \
       -DWITH_MANAGEMENT:BOOL=FALSE \
       -DWITH_QPID:BOOL=FALSE \
%endif
%if %blahp
       -DBLAHP_FOUND=/usr/libexec/blahp/BLClient \
       -DWITH_BLAHP:BOOL=TRUE \
%else
       -DWITH_BLAHP:BOOL=FALSE \
%endif
%if %cream
       -DWITH_CREAM:BOOL=TRUE \
%else
       -DWITH_CREAM:BOOL=FALSE \
%endif
%if %glexec
       -DWANT_GLEXEC:BOOL=TRUE \
%else
       -DWANT_GLEXEC:BOOL=FALSE \
%endif
       -DWITH_GLOBUS:BOOL=TRUE \
       -DWITH_PYTHON_BINDINGS:BOOL=TRUE \
%if %cgroups
        -DWITH_LIBCGROUP:BOOL=TRUE \
        -DLIBCGROUP_FOUND_SEARCH_cgroup=/%{_lib}/libcgroup.so.1
%endif
%endif

# Patch condor_config.generic for 64-bit rpm
(cd src/condor_examples; patch < condor_config.generic.rpm.patch)

%if %uw_build
# build externals first to avoid dependency issues
make %{?_smp_mflags} externals
%endif
make %{?_smp_mflags}

%install
# installation happens into a temporary location, this function is
# useful in moving files into their final locations
function populate {
  _dest="$1"; shift; _src="$*"
  mkdir -p "%{buildroot}/$_dest"
  mv $_src "%{buildroot}/$_dest"
}

rm -rf %{buildroot}
echo ---------------------------- makefile ---------------------------------
make install DESTDIR=%{buildroot}

# The install target puts etc/ under usr/, let's fix that.
mv %{buildroot}/usr/etc %{buildroot}/%{_sysconfdir}


# Things in /usr/lib really belong in /usr/share/condor
populate %{_datadir}/condor %{buildroot}/%{_usr}/lib/*
# Except for the shared libs
populate %{_libdir}/ %{buildroot}/%{_datadir}/condor/libclassad.so*
rm -f %{buildroot}/%{_datadir}/condor/libclassad.a
mv %{buildroot}%{_datadir}/condor/lib*.so %{buildroot}%{_libdir}/
populate %{_libdir}/condor %{buildroot}/%{_datadir}/condor/condor_ssh_to_job_sshd_config_template
# And the Python bindings
%if %python
%if 0%{?rhel} <= 7 && 0%{?fedora} <= 31
populate %{python_sitearch}/ %{buildroot}%{_datadir}/condor/python/*
%endif
%if ( 0%{?rhel} >= 7 || 0%{?fedora} ) && ! 0%{?amzn}
%ifarch x86_64
populate /usr/lib64/python%{python3_version}/site-packages/ %{buildroot}%{_datadir}/condor/python3/*
%endif
%endif
%endif
# Drop in a symbolic link for backward compatability
ln -s %{_libdir}/condor/condor_ssh_to_job_sshd_config_template %{buildroot}/%_sysconfdir/condor/condor_ssh_to_job_sshd_config_template

# Only trigger on 32-bit RHEL6
if [ -d %{buildroot}%{_datadir}/condor/python2.6 ]; then
    mv %{buildroot}%{_datadir}/condor/python2.6 %{buildroot}%{_libdir}/
fi

%if %qmf
populate %{_libdir}/condor/plugins %{buildroot}/%{_usr}/libexec/*-plugin.so
%endif

# It is proper to put HTCondor specific libexec binaries under libexec/condor/
populate %_libexecdir/condor %{buildroot}/usr/libexec/*

# man pages go under %{_mandir}
mkdir -p %{buildroot}/%{_mandir}
mv %{buildroot}/usr/man %{buildroot}/%{_mandir}/man1

mkdir -p %{buildroot}/%{_sysconfdir}/condor
# the default condor_config file is not architecture aware and thus
# sets the LIB directory to always be /usr/lib, we want to do better
# than that. this is, so far, the best place to do this
# specialization. we strip the "lib" or "lib64" part from _libdir and
# stick it in the LIB variable in the config.
LIB=$(echo %{?_libdir} | sed -e 's:/usr/\(.*\):\1:')
if [ "$LIB" = "%_libdir" ]; then
  echo "_libdir does not contain /usr, sed expression needs attention"
  exit 1
fi
sed -e "s:^LIB\s*=.*:LIB = \$(RELEASE_DIR)/$LIB/condor:" \
  %{buildroot}/etc/examples/condor_config.generic \
  > %{buildroot}/%{_sysconfdir}/condor/condor_config

# Install the basic configuration, a Personal HTCondor config. Allows for
# yum install condor + service condor start and go.
mkdir -p -m0755 %{buildroot}/%{_sysconfdir}/condor/config.d
mkdir -p -m0700 %{buildroot}/%{_sysconfdir}/condor/passwords.d
mkdir -p -m0700 %{buildroot}/%{_sysconfdir}/condor/tokens.d
%if %parallel_setup
cp %{SOURCE5} %{buildroot}/%{_sysconfdir}/condor/config.d/20dedicated_scheduler_condor.config
%endif

%ifarch %{ix86}
populate %_sysconfdir/condor/config.d %{buildroot}/etc/examples/00-small-shadow
%endif

populate %_sysconfdir/condor/config.d %{buildroot}/etc/examples/00-minicondor
populate %_sysconfdir/condor/config.d %{buildroot}/etc/examples/50ec2.config

%if %qmf
# Install condor-qmf's base plugin configuration
populate %_sysconfdir/condor/config.d %{buildroot}/etc/examples/60condor-qmf.config
%endif

%if %plumage
# Install condor-plumage's base plugin configuration
populate %_sysconfdir/condor/config.d %{buildroot}/etc/examples/62plumage.config
rm -f %{buildroot}/%{_bindir}/ods_job_etl_tool
rm -f %{buildroot}/%{_sbindir}/ods_job_etl_server
mkdir -p -m0755 %{buildroot}/%{_var}/lib/condor/ViewHist
%endif

mkdir -p -m0755 %{buildroot}/%{_var}/run/condor
mkdir -p -m0755 %{buildroot}/%{_var}/log/condor
mkdir -p -m0755 %{buildroot}/%{_var}/lock/condor
mkdir -p -m1777 %{buildroot}/%{_var}/lock/condor/local
# Note we use %{_var}/lib instead of %{_sharedstatedir} for RHEL5 compatibility
mkdir -p -m0755 %{buildroot}/%{_var}/lib/condor/spool
mkdir -p -m1777 %{buildroot}/%{_var}/lib/condor/execute
mkdir -p -m0755 %{buildroot}/%{_var}/lib/condor/krb_credentials
mkdir -p -m2770 %{buildroot}/%{_var}/lib/condor/oauth_credentials


# not packaging deployment tools
rm -f %{buildroot}/%{_mandir}/man1/condor_config_bind.1
rm -f %{buildroot}/%{_mandir}/man1/condor_cold_start.1
rm -f %{buildroot}/%{_mandir}/man1/condor_cold_stop.1
rm -f %{buildroot}/%{_mandir}/man1/uniq_pid_midwife.1
rm -f %{buildroot}/%{_mandir}/man1/uniq_pid_undertaker.1
rm -f %{buildroot}/%{_mandir}/man1/filelock_midwife.1
rm -f %{buildroot}/%{_mandir}/man1/filelock_undertaker.1
rm -f %{buildroot}/%{_mandir}/man1/install_release.1
rm -f %{buildroot}/%{_mandir}/man1/cleanup_release.1

# not packaging configure/install scripts
rm -f %{buildroot}/%{_mandir}/man1/condor_configure.1

# not packaging legacy cruft
rm -f %{buildroot}/%{_mandir}/man1/condor_master_off.1
rm -f %{buildroot}/%{_mandir}/man1/condor_reconfig_schedd.1

# this one got removed but the manpage was left around
rm -f %{buildroot}/%{_mandir}/man1/condor_glidein.1

<<<<<<< HEAD
# remove junk man page (Fedora 32 build)
rm -f %{buildroot}/%{_mandir}/man1/_static/graphviz.css

# Remove condor_top with no python bindings
=======
# Remove python-based tools when no python bindings
>>>>>>> 5fc29767
%if ! %python
rm -f %{buildroot}/%{_bindir}/condor_top
rm -f %{buildroot}/%{_bindir}/classad_eval
rm -f %{buildroot}/%{_bindir}/condor_watch_q
%endif

# Remove junk
rm -rf %{buildroot}/%{_sysconfdir}/sysconfig
rm -rf %{buildroot}/%{_sysconfdir}/init.d

%if %systemd
# install tmpfiles.d/condor.conf
mkdir -p %{buildroot}%{_tmpfilesdir}
install -m 0644 %{buildroot}/etc/examples/condor-tmpfiles.conf %{buildroot}%{_tmpfilesdir}/%{name}.conf

install -Dp -m0755 %{buildroot}/etc/examples/condor-annex-ec2 %{buildroot}%{_libexecdir}/condor/condor-annex-ec2

mkdir -p %{buildroot}%{_unitdir}
install -m 0644 %{buildroot}/etc/examples/condor-annex-ec2.service %{buildroot}%{_unitdir}/condor-annex-ec2.service
install -m 0644 %{buildroot}/etc/examples/condor.service %{buildroot}%{_unitdir}/condor.service
# Disabled until HTCondor security fixed.
# install -m 0644 %{buildroot}/etc/examples/condor.socket %{buildroot}%{_unitdir}/condor.socket
%if 0%{?osg} || 0%{?hcc}
# Set condor service enviroment variables for LCMAPS on OSG systems
mkdir -p %{buildroot}%{_unitdir}/condor.service.d
install -Dp -m 0644 %{SOURCE3} %{buildroot}%{_unitdir}/condor.service.d/osg-env.conf
%endif
%else
# install the lsb init script
install -Dp -m0755 %{buildroot}/etc/examples/condor.init %{buildroot}%{_initrddir}/condor
install -Dp -m0755 %{buildroot}/etc/examples/condor-annex-ec2 %{buildroot}%{_initrddir}/condor-annex-ec2
%if 0%{?osg} || 0%{?hcc}
# Set condor service enviroment variables for LCMAPS on OSG systems
install -Dp -m 0644 %{SOURCE4} %buildroot/usr/share/osg/sysconfig/condor
%endif
mkdir %{buildroot}%{_sysconfdir}/sysconfig/
install -Dp -m 0644 %{buildroot}/etc/examples/condor.sysconfig %{buildroot}%{_sysconfdir}/sysconfig/condor
%endif

%if 0%{?rhel} >= 7
cp %{SOURCE8} %{buildroot}%{_datadir}/condor/
%endif

# Install perl modules

# we must place the config examples in builddir so %doc can find them
mv %{buildroot}/etc/examples %_builddir/%name-%tarball_version

# Remove stuff that comes from the full-deploy
rm -rf %{buildroot}%{_sbindir}/cleanup_release
rm -rf %{buildroot}%{_sbindir}/condor
rm -rf %{buildroot}%{_sbindir}/condor_cleanup_local
rm -rf %{buildroot}%{_sbindir}/condor_cold_start
rm -rf %{buildroot}%{_sbindir}/condor_cold_stop
rm -rf %{buildroot}%{_sbindir}/condor_config_bind
rm -rf %{buildroot}%{_sbindir}/condor_configure
rm -rf %{buildroot}%{_sbindir}/condor_install
rm -rf %{buildroot}%{_sbindir}/condor_install_local
rm -rf %{buildroot}%{_sbindir}/condor_local_start
rm -rf %{buildroot}%{_sbindir}/condor_local_stop
rm -rf %{buildroot}%{_sbindir}/condor_startd_factory
rm -rf %{buildroot}%{_sbindir}/condor_vm_vmware.pl
rm -rf %{buildroot}%{_sbindir}/filelock_midwife
rm -rf %{buildroot}%{_sbindir}/filelock_undertaker
rm -rf %{buildroot}%{_sbindir}/install_release
rm -rf %{buildroot}%{_sbindir}/uniq_pid_command
rm -rf %{buildroot}%{_sbindir}/uniq_pid_midwife
rm -rf %{buildroot}%{_sbindir}/uniq_pid_undertaker
rm -rf %{buildroot}%{_sbindir}/condor_master_off
rm -rf %{buildroot}%{_sbindir}/condor_reconfig_schedd
rm -rf %{buildroot}%{_datadir}/condor/Execute.pm
rm -rf %{buildroot}%{_datadir}/condor/ExecuteLock.pm
rm -rf %{buildroot}%{_datadir}/condor/FileLock.pm
rm -rf %{buildroot}%{_usrsrc}/chirp/chirp_*
rm -rf %{buildroot}%{_usrsrc}/startd_factory
rm -rf %{buildroot}%{_usrsrc}/drmaa/drmaa-*
rm -rf %{buildroot}/usr/DOC
rm -rf %{buildroot}/usr/INSTALL
rm -rf %{buildroot}/usr/LICENSE-2.0.txt
rm -rf %{buildroot}/usr/NOTICE.txt
rm -rf %{buildroot}/usr/README
rm -rf %{buildroot}/usr/examples/
rm -rf %{buildroot}%{_includedir}/MyString.h
rm -rf %{buildroot}%{_includedir}/chirp_client.h
rm -rf %{buildroot}%{_includedir}/compat_classad*
rm -rf %{buildroot}%{_includedir}/condor_classad.h
rm -rf %{buildroot}%{_includedir}/condor_constants.h
rm -rf %{buildroot}%{_includedir}/condor_event.h
rm -rf %{buildroot}%{_includedir}/condor_header_features.h
rm -rf %{buildroot}%{_includedir}/condor_holdcodes.h
rm -rf %{buildroot}%{_includedir}/file_lock.h
rm -rf %{buildroot}%{_includedir}/iso_dates.h
rm -rf %{buildroot}%{_includedir}/read_user_log.h
rm -rf %{buildroot}%{_includedir}/stl_string_utils.h
rm -rf %{buildroot}%{_includedir}/user_log.README
rm -rf %{buildroot}%{_includedir}/user_log.c++.h
rm -rf %{buildroot}%{_includedir}/usr/include/condor_ast.h
rm -rf %{buildroot}%{_includedir}/condor_astbase.h
rm -rf %{buildroot}%{_includedir}/condor_attrlist.h
rm -rf %{buildroot}%{_includedir}/condor_exprtype.h
rm -rf %{buildroot}%{_includedir}/condor_parser.h
rm -rf %{buildroot}%{_includedir}/write_user_log.h
rm -rf %{buildroot}%{_includedir}/condor_ast.h
rm -rf %{buildroot}%{_includedir}/drmaa.h
rm -rf %{buildroot}%{_includedir}/README
rm -rf %{buildroot}%{_libexecdir}/condor/bgp_*
rm -rf %{buildroot}%{_datadir}/condor/libchirp_client.a
rm -rf %{buildroot}%{_datadir}/condor/libcondorapi.a
rm -rf %{buildroot}%{_mandir}/man1/cleanup_release.1*
rm -rf %{buildroot}%{_mandir}/man1/condor_cold_start.1*
rm -rf %{buildroot}%{_mandir}/man1/condor_cold_stop.1*
rm -rf %{buildroot}%{_mandir}/man1/condor_config_bind.1*
rm -rf %{buildroot}%{_mandir}/man1/condor_configure.1*
rm -rf %{buildroot}%{_mandir}/man1/condor_load_history.1*
rm -rf %{buildroot}%{_mandir}/man1/filelock_midwife.1*
rm -rf %{buildroot}%{_mandir}/man1/filelock_undertaker.1*
rm -rf %{buildroot}%{_mandir}/man1/install_release.1*
rm -rf %{buildroot}%{_mandir}/man1/uniq_pid_midwife.1*
rm -rf %{buildroot}%{_mandir}/man1/uniq_pid_undertaker.1*

#rm -rf %{buildroot}%{_datadir}/condor/python/{htcondor,classad}.so
#rm -rf %{buildroot}%{_datadir}/condor/{libpyclassad*,htcondor,classad}.so
#rm -rf %{buildroot}%{_datadir}/condor/python/{py3htcondor,py3classad}.so
#rm -rf %{buildroot}%{_datadir}/condor/{libpy3classad*,py3htcondor,py3classad}.so

# Install BOSCO
%if 0%{?rhel} >= 8
mkdir -p %{buildroot}%{python3_sitelib}
mv %{buildroot}%{_libexecdir}/condor/campus_factory/python-lib/GlideinWMS %{buildroot}%{python3_sitelib}
mv %{buildroot}%{_libexecdir}/condor/campus_factory/python-lib/campus_factory %{buildroot}%{python3_sitelib}
%else
mkdir -p %{buildroot}%{python_sitelib}
mv %{buildroot}%{_libexecdir}/condor/campus_factory/python-lib/GlideinWMS %{buildroot}%{python_sitelib}
mv %{buildroot}%{_libexecdir}/condor/campus_factory/python-lib/campus_factory %{buildroot}%{python_sitelib}
%endif
%if 0%{?hcc}
mv %{buildroot}%{_libexecdir}/condor/campus_factory/share/condor/condor_config.factory %{buildroot}%{_sysconfdir}/condor/config.d/60-campus_factory.config
%endif
%if 0%{?osg} || 0%{?hcc}
mv %{buildroot}%{_libexecdir}/condor/campus_factory/etc/campus_factory.conf %{buildroot}%{_sysconfdir}/condor/
%endif
mv %{buildroot}%{_libexecdir}/condor/campus_factory/share %{buildroot}%{_datadir}/condor/campus_factory

%if %blahp && ! %uw_build
install -p -m 0644 %{SOURCE6} %{buildroot}%{_sysconfdir}/condor/config.d/10-batch_gahp_blahp.config
%endif

%if 0%{?osg} || 0%{?hcc}
install -p -m 0644 %{SOURCE7} %{buildroot}%{_sysconfdir}/condor/config.d/00-restart_peaceful.config
%endif

%if %uw_build
%if %drmaa
populate %{_libdir}/condor %{buildroot}/%{_libdir}/libdrmaa.so
populate %{_libdir}/condor %{buildroot}/%{_datadir}/condor/libcondordrmaa.a
%endif
populate %{_libdir}/condor %{buildroot}/%{_datadir}/condor/condor/libglobus*.so*
populate %{_libdir}/condor %{buildroot}/%{_datadir}/condor/condor/libvomsapi*.so*
populate %{_libdir}/condor %{buildroot}/%{_datadir}/condor/condor/libSciTokens.so*
# these probably belong elsewhere
populate %{_libdir}/condor %{buildroot}/%{_datadir}/condor/ugahp.jar
%endif

populate %{_libdir}/condor %{buildroot}/%{_libdir}/libgetpwnam.so

%clean
rm -rf %{buildroot}


%check
# This currently takes hours and can kill your machine...
#cd condor_tests
#make check-seralized

#################
%files all
#################
%files
%exclude %_sbindir/openstack_gahp
%defattr(-,root,root,-)
%doc LICENSE-2.0.txt NOTICE.txt examples
%dir %_sysconfdir/condor/
%config %_sysconfdir/condor/condor_config
%if %systemd
%{_tmpfilesdir}/%{name}.conf
%{_unitdir}/condor.service
%if 0%{?osg} || 0%{?hcc}
%{_unitdir}/condor.service.d/osg-env.conf
%endif
# Disabled until HTCondor security fixed.
# %{_unitdir}/condor.socket
%else
%_initrddir/condor
%if 0%{?osg} || 0%{?hcc}
/usr/share/osg/sysconfig/condor
%endif
%config(noreplace) /etc/sysconfig/condor
%endif
%dir %_datadir/condor/
%_datadir/condor/Chirp.jar
%_datadir/condor/CondorJavaInfo.class
%_datadir/condor/CondorJavaWrapper.class
%_datadir/condor/scimark2lib.jar
%if 0%{?rhel} >= 7
%_datadir/condor/htcondor.pp
%endif
%dir %_sysconfdir/condor/passwords.d/
%defattr(-,condor,condor,-)
%dir %_sysconfdir/condor/tokens.d/
%defattr(-,root,root,-)
%dir %_sysconfdir/condor/config.d/
%_libdir/condor/condor_ssh_to_job_sshd_config_template
%_sysconfdir/condor/condor_ssh_to_job_sshd_config_template
%_sysconfdir/bash_completion.d/condor
%_libdir/libchirp_client.so
%_libdir/libcondor_utils_%{version_}.so
%_libdir/libcondorapi.so
%_libdir/condor/libgetpwnam.so
%dir %_libexecdir/condor/
%_libexecdir/condor/linux_kernel_tuning
%_libexecdir/condor/accountant_log_fixer
%_libexecdir/condor/condor_chirp
%_libexecdir/condor/condor_ssh
%_libexecdir/condor/sshd.sh
%_libexecdir/condor/get_orted_cmd.sh
%_libexecdir/condor/orted_launcher.sh
%_libexecdir/condor/set_batchtok_cmd
%_libexecdir/condor/cred_producer_krb
%_libexecdir/condor/condor_job_router
%_libexecdir/condor/condor_pid_ns_init
%_libexecdir/condor/condor_urlfetch
%if %glexec
%_libexecdir/condor/condor_glexec_setup
%_libexecdir/condor/condor_glexec_run
%_libexecdir/condor/condor_glexec_job_wrapper
%_libexecdir/condor/condor_glexec_update_proxy
%_libexecdir/condor/condor_glexec_cleanup
%_libexecdir/condor/condor_glexec_kill
%endif
%if %blahp
%dir %_libexecdir/condor/glite/bin
%_libexecdir/condor/glite/bin/nqs_cancel.sh
%_libexecdir/condor/glite/bin/nqs_hold.sh
%_libexecdir/condor/glite/bin/nqs_resume.sh
%_libexecdir/condor/glite/bin/nqs_status.sh
%_libexecdir/condor/glite/bin/nqs_submit.sh
%_libexecdir/condor/glite/bin/slurm_cancel.sh
%_libexecdir/condor/glite/bin/slurm_hold.sh
%_libexecdir/condor/glite/bin/slurm_resume.sh
%_libexecdir/condor/glite/bin/slurm_status.py
%_libexecdir/condor/glite/bin/slurm_status.sh
%_libexecdir/condor/glite/bin/slurm_submit.sh
%if ! %uw_build
%config(noreplace) %{_sysconfdir}/condor/config.d/10-batch_gahp_blahp.config
%endif
%endif
%if 0%{?osg} || 0%{?hcc}
%config(noreplace) %{_sysconfdir}/condor/config.d/00-restart_peaceful.config
%endif
%_libexecdir/condor/condor_limits_wrapper.sh
%_libexecdir/condor/condor_rooster
%_libexecdir/condor/condor_schedd.init
%_libexecdir/condor/condor_ssh_to_job_shell_setup
%_libexecdir/condor/condor_ssh_to_job_sshd_setup
%_libexecdir/condor/condor_power_state
%_libexecdir/condor/condor_kflops
%_libexecdir/condor/condor_mips
%_libexecdir/condor/data_plugin
%_libexecdir/condor/box_plugin.py
%_libexecdir/condor/gdrive_plugin.py
%_libexecdir/condor/onedrive_plugin.py
# TODO: get rid of these
# Not sure where these are getting built
%if 0%{?rhel} <= 7 && ! 0%{?fedora}
%_libexecdir/condor/box_plugin.pyc
%_libexecdir/condor/box_plugin.pyo
%_libexecdir/condor/gdrive_plugin.pyc
%_libexecdir/condor/gdrive_plugin.pyo
%_libexecdir/condor/onedrive_plugin.pyc
%_libexecdir/condor/onedrive_plugin.pyo
%endif
%_libexecdir/condor/curl_plugin
%_libexecdir/condor/legacy_curl_plugin
%_libexecdir/condor/condor_shared_port
%_libexecdir/condor/condor_glexec_wrapper
%_libexecdir/condor/glexec_starter_setup.sh
%_libexecdir/condor/condor_defrag
%_libexecdir/condor/interactive.sub
%_libexecdir/condor/condor_gangliad
%_libexecdir/condor/panda-plugin.so
%_libexecdir/condor/pandad
%_mandir/man1/condor_advertise.1.gz
%_mandir/man1/condor_annex.1.gz
%_mandir/man1/condor_check_userlogs.1.gz
%_mandir/man1/condor_chirp.1.gz
%_mandir/man1/condor_cod.1.gz
%_mandir/man1/condor_config_val.1.gz
%_mandir/man1/condor_convert_history.1.gz
%_mandir/man1/condor_dagman.1.gz
%_mandir/man1/condor_fetchlog.1.gz
%_mandir/man1/condor_findhost.1.gz
%_mandir/man1/condor_gpu_discovery.1.gz
%_mandir/man1/condor_history.1.gz
%_mandir/man1/condor_hold.1.gz
%_mandir/man1/condor_job_router_info.1.gz
%_mandir/man1/condor_master.1.gz
%_mandir/man1/condor_off.1.gz
%_mandir/man1/condor_on.1.gz
%_mandir/man1/condor_pool_job_report.1.gz
%_mandir/man1/condor_preen.1.gz
%_mandir/man1/condor_prio.1.gz
%_mandir/man1/condor_q.1.gz
%_mandir/man1/condor_qsub.1.gz
%_mandir/man1/condor_qedit.1.gz
%_mandir/man1/condor_reconfig.1.gz
%_mandir/man1/condor_release.1.gz
%_mandir/man1/condor_reschedule.1.gz
%_mandir/man1/condor_restart.1.gz
%_mandir/man1/condor_rm.1.gz
%_mandir/man1/condor_run.1.gz
%_mandir/man1/condor_set_shutdown.1.gz
%_mandir/man1/condor_sos.1.gz
%_mandir/man1/condor_stats.1.gz
%_mandir/man1/condor_status.1.gz
%_mandir/man1/condor_store_cred.1.gz
%_mandir/man1/condor_submit.1.gz
%_mandir/man1/condor_submit_dag.1.gz
%_mandir/man1/condor_token_create.1.gz
%_mandir/man1/condor_token_fetch.1.gz
%_mandir/man1/condor_token_list.1.gz
%_mandir/man1/condor_token_request.1.gz
%_mandir/man1/condor_token_request_approve.1.gz
%_mandir/man1/condor_token_request_auto_approve.1.gz
%_mandir/man1/condor_token_request_list.1.gz
%_mandir/man1/condor_top.1.gz
%_mandir/man1/condor_transfer_data.1.gz
%_mandir/man1/condor_transform_ads.1.gz
%_mandir/man1/condor_update_machine_ad.1.gz
%_mandir/man1/condor_updates_stats.1.gz
%_mandir/man1/condor_urlfetch.1.gz
%_mandir/man1/condor_userlog.1.gz
%_mandir/man1/condor_userprio.1.gz
%_mandir/man1/condor_vacate.1.gz
%_mandir/man1/condor_vacate_job.1.gz
%_mandir/man1/condor_version.1.gz
%_mandir/man1/condor_wait.1.gz
%_mandir/man1/condor_router_history.1.gz
%_mandir/man1/condor_continue.1.gz
%_mandir/man1/condor_suspend.1.gz
%_mandir/man1/condor_router_q.1.gz
%_mandir/man1/condor_ssh_to_job.1.gz
%_mandir/man1/condor_power.1.gz
%_mandir/man1/condor_gather_info.1.gz
%_mandir/man1/condor_router_rm.1.gz
%_mandir/man1/condor_drain.1.gz
%_mandir/man1/condor_install.1.gz
%_mandir/man1/condor_ping.1.gz
%_mandir/man1/condor_rmdir.1.gz
%_mandir/man1/condor_tail.1.gz
%_mandir/man1/condor_who.1.gz
%_mandir/man1/condor_now.1.gz
# bin/condor is a link for checkpoint, reschedule, vacate
%_bindir/condor_submit_dag
%_bindir/condor_who
%_bindir/condor_now
%_bindir/condor_prio
%_bindir/condor_transfer_data
%_bindir/condor_check_userlogs
%_bindir/condor_q
%_libexecdir/condor/condor_transferer
%_bindir/condor_cod
%_bindir/condor_docker_enter
%_bindir/condor_qedit
%_bindir/condor_userlog
%_bindir/condor_release
%_bindir/condor_userlog_job_counter
%_bindir/condor_config_val
%_bindir/condor_reschedule
%_bindir/condor_userprio
%_bindir/condor_dagman
%_bindir/condor_rm
%_bindir/condor_vacate
%_bindir/condor_run
%_bindir/condor_router_history
%_bindir/condor_router_q
%_bindir/condor_router_rm
%_bindir/condor_vacate_job
%_bindir/condor_findhost
%_bindir/condor_stats
%_bindir/condor_version
%_bindir/condor_history
%_bindir/condor_status
%_bindir/condor_wait
%_bindir/condor_hold
%_bindir/condor_submit
%_bindir/condor_ssh_to_job
%_bindir/condor_power
%_bindir/condor_gather_info
%_bindir/condor_continue
%_bindir/condor_suspend
%_bindir/condor_test_match
%_bindir/condor_token_create
%_bindir/condor_token_fetch
%_bindir/condor_token_request
%_bindir/condor_token_request_approve
%_bindir/condor_token_request_auto_approve
%_bindir/condor_token_request_list
%_bindir/condor_token_list
%_bindir/condor_scitoken_exchange
%_bindir/condor_drain
%_bindir/condor_ping
%_bindir/condor_tail
%_bindir/condor_qsub
%_bindir/condor_pool_job_report
%_bindir/condor_job_router_info
%_bindir/condor_transform_ads
%_bindir/condor_update_machine_ad
%_bindir/condor_annex
%_bindir/condor_nsenter
%_bindir/condor_evicted_files
# sbin/condor is a link for master_off, off, on, reconfig,
# reconfig_schedd, restart
%_sbindir/condor_advertise
%_sbindir/condor_aklog
%_sbindir/condor_credmon_krb
%_sbindir/condor_c-gahp
%_sbindir/condor_c-gahp_worker_thread
%_sbindir/condor_collector
%_sbindir/condor_convert_history
%_sbindir/condor_credd
%_sbindir/condor_fetchlog
%_sbindir/condor_had
%_sbindir/condor_master
%_sbindir/condor_negotiator
%_sbindir/condor_off
%_sbindir/condor_on
%_sbindir/condor_preen
%_sbindir/condor_reconfig
%_sbindir/condor_replication
%_sbindir/condor_restart
%_sbindir/condor_schedd
%_sbindir/condor_set_shutdown
%_sbindir/condor_shadow
%_sbindir/condor_sos
%_sbindir/condor_startd
%_sbindir/condor_starter
%_sbindir/condor_store_cred
%_sbindir/condor_testwritelog
%_sbindir/condor_transferd
%_sbindir/condor_updates_stats
%_sbindir/ec2_gahp
%_sbindir/condor_gridmanager
%_sbindir/condor_gridshell
%_sbindir/gahp_server
%_sbindir/grid_monitor
%_sbindir/grid_monitor.sh
%_sbindir/remote_gahp
%_sbindir/nordugrid_gahp
%_sbindir/AzureGAHPServer
%_sbindir/gce_gahp
%if %uw_build
%_sbindir/boinc_gahp
%endif
%_libexecdir/condor/condor_gpu_discovery
%_libexecdir/condor/condor_gpu_utilization
%_sbindir/condor_vm-gahp-vmware
%_sbindir/condor_vm_vmware
%config(noreplace) %_sysconfdir/condor/ganglia.d/00_default_metrics
%defattr(-,condor,condor,-)
%dir %_var/lib/condor/
%dir %_var/lib/condor/execute/
%dir %_var/lib/condor/spool/
%dir %_var/log/condor/
%dir %_var/lock/condor
%dir %_var/lock/condor/local
%dir %_var/run/condor
%defattr(-,root,condor,-)
%dir %_var/lib/condor/oauth_credentials
%defattr(-,root,root,-)
%dir %_var/lib/condor/krb_credentials

#################
%files procd
%_sbindir/condor_procd
%_sbindir/gidd_alloc
%_sbindir/procd_ctl
%_mandir/man1/procd_ctl.1.gz
%_mandir/man1/gidd_alloc.1.gz
%_mandir/man1/condor_procd.1.gz

#################
%if %qmf
%files qmf
%defattr(-,root,root,-)
%doc LICENSE-2.0.txt NOTICE.txt
%_sysconfdir/condor/config.d/60condor-qmf.config
%dir %_libdir/condor/plugins
%_libdir/condor/plugins/MgmtCollectorPlugin-plugin.so
%_libdir/condor/plugins/MgmtMasterPlugin-plugin.so
%_libdir/condor/plugins/MgmtNegotiatorPlugin-plugin.so
%_libdir/condor/plugins/MgmtScheddPlugin-plugin.so
%_libdir/condor/plugins/MgmtStartdPlugin-plugin.so
%_bindir/get_trigger_data
%_sbindir/condor_trigger_config
%_sbindir/condor_triggerd
%_sbindir/condor_job_server
%endif

#################
%if %plumage
%files plumage
%defattr(-,root,root,-)
%doc LICENSE-2.0.txt NOTICE.txt
%_sysconfdir/condor/config.d/62plumage.config
%dir %_libdir/condor/plugins
%_libdir/condor/plugins/PlumageCollectorPlugin-plugin.so
%dir %_datadir/condor/plumage
%_sbindir/plumage_job_etl_server
%_bindir/plumage_history_load
%_bindir/plumage_stats
%_bindir/plumage_history
%_datadir/condor/plumage/README
%_datadir/condor/plumage/SCHEMA
%_datadir/condor/plumage/plumage_accounting
%_datadir/condor/plumage/plumage_scheduler
%_datadir/condor/plumage/plumage_utilization
%defattr(-,condor,condor,-)
%endif

#################
%files kbdd
%defattr(-,root,root,-)
%doc LICENSE-2.0.txt NOTICE.txt
%_sbindir/condor_kbdd

#################
%files vm-gahp
%defattr(-,root,root,-)
%doc LICENSE-2.0.txt NOTICE.txt
%_sbindir/condor_vm-gahp
%_libexecdir/condor/libvirt_simple_script.awk

#################
%files classads
%defattr(-,root,root,-)
%doc LICENSE-2.0.txt NOTICE.txt
%_libdir/libclassad.so.*

#################
%files classads-devel
%defattr(-,root,root,-)
%doc LICENSE-2.0.txt NOTICE.txt
%_bindir/classad_functional_tester
%_bindir/classad_version
%_libdir/libclassad.so
%dir %_includedir/classad/
%_includedir/classad/attrrefs.h
%_includedir/classad/cclassad.h
%_includedir/classad/classad_distribution.h
%_includedir/classad/classadErrno.h
%_includedir/classad/classad.h
%_includedir/classad/classadItor.h
%_includedir/classad/classadCache.h
%_includedir/classad/classad_containers.h
%_includedir/classad/collectionBase.h
%_includedir/classad/collection.h
%_includedir/classad/common.h
%_includedir/classad/debug.h
%_includedir/classad/exprList.h
%_includedir/classad/exprTree.h
%_includedir/classad/fnCall.h
%_includedir/classad/indexfile.h
%_includedir/classad/jsonSink.h
%_includedir/classad/jsonSource.h
%_includedir/classad/lexer.h
%_includedir/classad/lexerSource.h
%_includedir/classad/literals.h
%_includedir/classad/matchClassad.h
%_includedir/classad/operators.h
%_includedir/classad/query.h
%_includedir/classad/sink.h
%_includedir/classad/source.h
%_includedir/classad/transaction.h
%_includedir/classad/util.h
%_includedir/classad/value.h
%_includedir/classad/view.h
%_includedir/classad/xmlLexer.h
%_includedir/classad/xmlSink.h
%_includedir/classad/xmlSource.h

#################
%files test
%defattr(-,root,root,-)
%_libexecdir/condor/condor_sinful
%_libexecdir/condor/condor_testingd
%_libexecdir/condor/test_user_mapping

%if %cream
%files cream-gahp
%defattr(-,root,root,-)
%doc LICENSE-2.0.txt NOTICE.txt
%_sbindir/cream_gahp
%endif

%if %parallel_setup
%files parallel-setup
%defattr(-,root,root,-)
%config(noreplace) %_sysconfdir/condor/config.d/20dedicated_scheduler_condor.config
%endif

%if %python
%if 0%{?rhel} <= 7 && 0%{?fedora} <= 31
%files -n python2-condor
%defattr(-,root,root,-)
%_bindir/condor_top
%_bindir/classad_eval
%_bindir/condor_watch_q
%_libdir/libpyclassad2*.so
%_libexecdir/condor/libclassad_python_user.so
%_libexecdir/condor/libcollector_python_plugin.so
%{python_sitearch}/classad/
%{python_sitearch}/htcondor/
%{python_sitearch}/htcondor-*.egg-info/
%endif

%if 0%{?rhel} >= 7 || 0%{?fedora}
%ifarch x86_64
%files -n python3-condor
%defattr(-,root,root,-)
%_bindir/condor_top
%_bindir/classad_eval
%_bindir/condor_watch_q
%_libdir/libpyclassad3*.so
%_libexecdir/condor/libclassad_python_user.cpython-3*.so
%_libexecdir/condor/libcollector_python_plugin.cpython-3*.so
/usr/lib64/python%{python3_version}/site-packages/classad/
/usr/lib64/python%{python3_version}/site-packages/htcondor/
/usr/lib64/python%{python3_version}/site-packages/htcondor-*.egg-info/
%endif
%endif
%endif

%files bosco
%defattr(-,root,root,-)
%if 0%{?hcc}
%config(noreplace) %_sysconfdir/condor/config.d/60-campus_factory.config
%endif
%if 0%{?osg} || 0%{?hcc}
%config(noreplace) %_sysconfdir/condor/campus_factory.conf
%endif
%_libexecdir/condor/shellselector
%_libexecdir/condor/campus_factory
%_sbindir/bosco_install
%_sbindir/campus_factory
%_sbindir/condor_ft-gahp
%_sbindir/runfactory
%_bindir/bosco_cluster
%_bindir/bosco_ssh_start
%_bindir/bosco_start
%_bindir/bosco_stop
%_bindir/bosco_findplatform
%_bindir/bosco_uninstall
%_bindir/bosco_quickstart
%_bindir/htsub
%_sbindir/glidein_creation
%_datadir/condor/campus_factory
%if 0%{?rhel} >= 8
%{python3_sitelib}/GlideinWMS
%{python3_sitelib}/campus_factory
%else
%{python_sitelib}/GlideinWMS
%{python_sitelib}/campus_factory
%endif
%_mandir/man1/bosco_cluster.1.gz
%_mandir/man1/bosco_findplatform.1.gz
%_mandir/man1/bosco_install.1.gz
%_mandir/man1/bosco_ssh_start.1.gz
%_mandir/man1/bosco_start.1.gz
%_mandir/man1/bosco_stop.1.gz
%_mandir/man1/bosco_uninstall.1.gz

%files -n minicondor
%config(noreplace) %_sysconfdir/condor/config.d/00-minicondor


%if %uw_build

%ifarch %{ix86}
%files small-shadow
%{_sbindir}/condor_shadow_s
%config(noreplace) %_sysconfdir/condor/config.d/00-small-shadow
%endif

%files external-libs
%dir %_libdir/condor
%if %drmaa
%_libdir/condor/libcondordrmaa.a
%_libdir/condor/libdrmaa.so
%endif
%_libdir/condor/libglobus*.so*
%_libdir/condor/libvomsapi*.so*
%_libdir/condor/libSciTokens.so*
%_libdir/condor/ugahp.jar

%files externals
%_sbindir/unicore_gahp
%if %blahp
%_libexecdir/condor/glite/bin/BLClient
%_libexecdir/condor/glite/bin/BLParserLSF
%_libexecdir/condor/glite/bin/BLParserPBS
%_libexecdir/condor/glite/bin/BNotifier
%_libexecdir/condor/glite/bin/BPRclient
%_libexecdir/condor/glite/bin/BPRserver
%_libexecdir/condor/glite/bin/BUpdaterCondor
%_libexecdir/condor/glite/bin/BUpdaterLSF
%_libexecdir/condor/glite/bin/BUpdaterPBS
%_libexecdir/condor/glite/bin/BUpdaterSGE
%_libexecdir/condor/glite/bin/batch_gahp
%_libexecdir/condor/glite/bin/batch_gahp_daemon
%_libexecdir/condor/glite/bin/blah_check_config
%_libexecdir/condor/glite/bin/blah_common_submit_functions.sh
%_libexecdir/condor/glite/bin/blah_job_registry_add
%_libexecdir/condor/glite/bin/blah_job_registry_dump
%_libexecdir/condor/glite/bin/blah_job_registry_lkup
%_libexecdir/condor/glite/bin/blah_job_registry_scan_by_subject
%_libexecdir/condor/glite/bin/blah_load_config.sh
%_libexecdir/condor/glite/bin/blparser_master
%_libexecdir/condor/glite/bin/condor_cancel.sh
%_libexecdir/condor/glite/bin/condor_hold.sh
%_libexecdir/condor/glite/bin/condor_resume.sh
%_libexecdir/condor/glite/bin/condor_status.sh
%_libexecdir/condor/glite/bin/condor_submit.sh
%_libexecdir/condor/glite/bin/lsf_cancel.sh
%_libexecdir/condor/glite/bin/lsf_hold.sh
%_libexecdir/condor/glite/bin/lsf_resume.sh
%_libexecdir/condor/glite/bin/lsf_status.sh
%_libexecdir/condor/glite/bin/lsf_submit.sh
%_libexecdir/condor/glite/bin/pbs_cancel.sh
%_libexecdir/condor/glite/bin/pbs_hold.sh
%_libexecdir/condor/glite/bin/pbs_resume.sh
%_libexecdir/condor/glite/bin/pbs_status.py
%_libexecdir/condor/glite/bin/pbs_status.sh
%_libexecdir/condor/glite/bin/pbs_submit.sh
%_libexecdir/condor/glite/bin/runcmd.pl.template
%_libexecdir/condor/glite/bin/sge_cancel.sh
%_libexecdir/condor/glite/bin/sge_filestaging
%_libexecdir/condor/glite/bin/sge_helper
%_libexecdir/condor/glite/bin/sge_hold.sh
%_libexecdir/condor/glite/bin/sge_local_submit_attributes.sh
%_libexecdir/condor/glite/bin/sge_resume.sh
%_libexecdir/condor/glite/bin/sge_status.sh
%_libexecdir/condor/glite/bin/sge_submit.sh
%_libexecdir/condor/glite/bin/test_condor_logger
# does this really belong here?
%dir %_libexecdir/condor/glite/etc
%_libexecdir/condor/glite/etc/glite-ce-blahparser
%_libexecdir/condor/glite/etc/glite-ce-blparser
%_libexecdir/condor/glite/etc/glite-ce-check-blparser
%_libexecdir/condor/glite/etc/batch_gahp.config
%_libexecdir/condor/glite/etc/batch_gahp.config.template
%_libexecdir/condor/glite/etc/blparser.conf.template
%dir %_libexecdir/condor/glite/share
%dir %_libexecdir/condor/glite/share/doc
%_libexecdir/condor/glite/share/doc/glite-ce-blahp-@PVER@/LICENSE
%endif

%endif

%if %systemd

%post
%if 0%{?fedora}
test -x /usr/sbin/selinuxenabled && /usr/sbin/selinuxenabled
if [ $? = 0 ]; then
   restorecon -R -v /var/lock/condor
   setsebool -P condor_domain_can_network_connect 1
   setsebool -P daemons_enable_cluster_mode 1
   semanage port -a -t condor_port_t -p tcp 12345
   # the number of extraneous SELinux warnings on f17 is very high
fi
%endif
%if 0%{?rhel} >= 7
test -x /usr/sbin/selinuxenabled && /usr/sbin/selinuxenabled
if [ $? = 0 ]; then
   /usr/sbin/semodule -i /usr/share/condor/htcondor.pp
   /usr/sbin/setsebool -P condor_domain_can_network_connect 1
   /usr/sbin/setsebool -P daemons_enable_cluster_mode 1
fi
%endif
if [ $1 -eq 1 ] ; then
    # Initial installation 
    /bin/systemctl daemon-reload >/dev/null 2>&1 || :
fi

%preun
if [ $1 -eq 0 ] ; then
    # Package removal, not upgrade
    /bin/systemctl --no-reload disable condor.service > /dev/null 2>&1 || :
    /bin/systemctl stop condor.service > /dev/null 2>&1 || :
fi

%postun
/bin/systemctl daemon-reload >/dev/null 2>&1 || :
# Note we don't try to restart - HTCondor will automatically notice the
# binary has changed and do graceful or peaceful restart, based on its
# configuration

%triggerun -- condor < 7.7.0-0.5

/usr/bin/systemd-sysv-convert --save condor >/dev/null 2>&1 ||:

/sbin/chkconfig --del condor >/dev/null 2>&1 || :
/bin/systemctl try-restart condor.service >/dev/null 2>&1 || :

%else
%post -n condor
/sbin/chkconfig --add condor
/sbin/ldconfig

%posttrans -n condor
# If there is a saved condor_config.local, recover it
if [ -f /etc/condor/condor_config.local.rpmsave ]; then
    if [ ! -f /etc/condor/condor_config.local ]; then
        mv /etc/condor/condor_config.local.rpmsave \
           /etc/condor/condor_config.local

        # Drop a README file to tell what we have done
        # Make sure that we don't overwrite a previous README
        if [ ! -f /etc/condor/README.condor_config.local ]; then
            file="/etc/condor/README.condor_config.local"
        else
            i="1"
            while [ -f /etc/condor/README.condor_config.local.$i ]; do
                i=$((i+1))
            done
            file="/etc/condor/README.condor_config.local.$i"
        fi

cat <<EOF > $file
On `date`, while installing or upgrading to
HTCondor %version, the /etc/condor directory contained a file named
"condor_config.local.rpmsave" but did not contain one named
"condor_config.local".  This situation may be the result of prior
modifications to "condor_config.local" that were preserved after the
HTCondor RPM stopped including that file.  In any case, the contents
of the old "condor_config.local.rpmsave" file may still be useful.
So after the install it was moved back into place and this README
file was created.  Here is a directory listing for the restored file
at that time:

`ls -l /etc/condor/condor_config.local`

See the "Configuration" section (3.3) of the HTCondor manual for more
information on configuration files.
EOF

    fi
fi

%preun -n condor
if [ $1 = 0 ]; then
  /sbin/service condor stop >/dev/null 2>&1 || :
  /sbin/chkconfig --del condor
fi


%postun -n condor
# Note we don't try to restart - HTCondor will automatically notice the
# binary has changed and do graceful or peaceful restart, based on its
# configuration
/sbin/ldconfig
%endif

%changelog
* Wed May 20 2020 Tim Theisen <tim@cs.wisc.edu> - 8.9.7-1
- Multiple enhancements in the file transfer code
- Support for more regions in s3:// URLs
- Much more flexible job router language
- Jobs may now specify cuda_version to match equally-capable GPUs
- TOKENS are now called IDTOKENS to differentiate from SCITOKENS
- Added the ability to blacklist TOKENS via an expression
- Can simultaneously handle Kerberos and OAUTH credentials
- The getenv submit command now supports a blacklist and whitelist
- The startd supports a remote history query similar to the schedd
- condor_q -submitters now works with accounting groups
- Fixed a bug reading service account credentials for Google Compute Engine

* Thu May 07 2020 Tim Theisen <tim@cs.wisc.edu> - 8.8.9-1
- Proper tracking of maximum memory used by Docker universe jobs
- Fixed preempting a GPU slot for a GPU job when all GPUs are in use
- Fixed a Python crash when queue_item_data iterator raises an exception
- Fixed a bug where slot attribute overrides were ignored
- Calculates accounting group quota correctly when more than 1 CPU requested
- Updated HTCondor Annex to accommodate API change for AWS Spot Fleet
- Fixed a problem where HTCondor would not start on AWS Fargate
- Fixed where the collector could wait forever for a partial message
- Fixed streaming output to large files (>2Gb) when using the 32-bit shadow

* Mon Apr 06 2020 Tim Theisen <tim@cs.wisc.edu> - 8.9.6-1
- Fixes addressing CVE-2019-18823
- https://research.cs.wisc.edu/htcondor/security/vulnerabilities/HTCONDOR-2020-0001.html
- https://research.cs.wisc.edu/htcondor/security/vulnerabilities/HTCONDOR-2020-0002.html
- https://research.cs.wisc.edu/htcondor/security/vulnerabilities/HTCONDOR-2020-0003.html
- https://research.cs.wisc.edu/htcondor/security/vulnerabilities/HTCONDOR-2020-0004.html

* Mon Apr 06 2020 Tim Theisen <tim@cs.wisc.edu> - 8.8.8-1
- Fixes addressing CVE-2019-18823
- https://research.cs.wisc.edu/htcondor/security/vulnerabilities/HTCONDOR-2020-0001.html
- https://research.cs.wisc.edu/htcondor/security/vulnerabilities/HTCONDOR-2020-0002.html
- https://research.cs.wisc.edu/htcondor/security/vulnerabilities/HTCONDOR-2020-0003.html
- https://research.cs.wisc.edu/htcondor/security/vulnerabilities/HTCONDOR-2020-0004.html

* Thu Jan 02 2020 Tim Theisen <tim@cs.wisc.edu> - 8.9.5-1
- Added a new mode that skips jobs whose outputs are newer than their inputs
- Added command line tool to help debug ClassAd expressions
- Added port forwarding to Docker containers
- You may now change some DAGMan throttles while the DAG is running
- Added support for session tokens for pre-signed S3 URLs
- Improved the speed of the negotiator when custom resources are defined
- Fixed interactive submission of Docker jobs
- Fixed a bug where jobs wouldn't be killed when getting an OOM notification

* Thu Dec 26 2019 Tim Theisen <tim@cs.wisc.edu> - 8.8.7-1
- Updated condor_annex to work with upcoming AWS Lambda function changes
- Added the ability to specify the order that job routes are applied
- Fixed a bug that could cause remote condor submits to fail
- Fixed condor_wait to work when the job event log is on AFS
- Fixed RPM packaging to be able to install condor-all on CentOS 8
- Period ('.') is allowed again in DAGMan node names

* Tue Nov 19 2019 Tim Theisen <tim@cs.wisc.edu> - 8.9.4-1
- Amazon S3 file transfers using pre-signed URLs
- Further reductions in DAGMan memory usage
- Added -idle option to condor_q to display information about idle jobs
- Support for SciTokens authentication
- A tool, condor_evicted_files, to examine the SPOOL of an idle job

* Wed Nov 13 2019 Tim Theisen <tim@cs.wisc.edu> - 8.8.6-1
- Initial support for CentOS 8
- Fixed a memory leak in SSL authentication
- Fixed a bug where "condor_submit -spool" would only submit the first job
- Reduced encrypted file transfer CPU usage by a factor of six
- "condor_config_val -summary" displays changes from a default configuration
- Improved the ClassAd documentation, added many functions that were omitted

* Tue Sep 17 2019 Tim Theisen <tim@cs.wisc.edu> - 8.9.3-1
- TOKEN and SSL authentication methods are now enabled by default
- The job and global event logs use ISO 8601 formatted dates by default
- Added Google Drive multifile transfer plugin
- Added upload capability to Box multifile transfer plugin
- Added Python bindings to submit a DAG
- Python 'JobEventLog' can be pickled to facilitate intermittent readers
- 2x matchmaking speed for partitionable slots with simple START expressions
- Improved the performance of the condor_schedd under heavy load
- Reduced the memory footprint of condor_dagman
- Initial implementation to record the circumstances of a job's termination

* Thu Sep 05 2019 Tim Theisen <tim@cs.wisc.edu> - 8.8.5-1
- Fixed two performance problems on Windows
- Fixed Java universe on Debian and Ubuntu systems
- Added two knobs to improve performance on large scale pools
- Fixed a bug where requesting zero GPUs would require a machine with GPUs
- HTCondor can now recognize nVidia Volta and Turing GPUs

* Tue Jul 09 2019 Tim Theisen <tim@cs.wisc.edu> - 8.8.4-1
- Python 3 bindings - see version history for details (requires EPEL on EL7)
- Can configure DAGMan to dramatically reduce memory usage on some DAGs
- Improved scalability when using the python bindings to qedit jobs
- Fixed infrequent schedd crashes when removing scheduler universe jobs
- The condor_master creates run and lock directories when systemd doesn't
- The condor daemon obituary email now contains the last 200 lines of log

* Tue Jun 04 2019 Tim Theisen <tim@cs.wisc.edu> - 8.9.2-1
- The HTTP/HTTPS file transfer plugin will timeout and retry transfers
- A new multi-file box.com file transfer plugin to download files
- The manual has been moved to Read the Docs
- Configuration options for job-log time-stamps (UTC, ISO 8601, sub-second)
- Several improvements to SSL authentication
- New TOKEN authentication method enables fine-grained authorization control

* Wed May 22 2019 Tim Theisen <tim@cs.wisc.edu> - 8.8.3-1
- Fixed a bug where jobs were killed instead of peacefully shutting down
- Fixed a bug where a restarted schedd wouldn't connect to its running jobs
- Improved file transfer performance when sending multiple files
- Fix a bug that prevented interactive submit from working with Singularity
- Orphaned Docker containers are now cleaned up on execute nodes
- Restored a deprecated Python interface that is used to read the event log

* Wed Apr 17 2019 Tim Theisen <tim@cs.wisc.edu> - 8.9.1-1
- An efficient curl plugin that supports uploads and authentication tokens
- HTCondor automatically supports GPU jobs in Docker and Singularity
- File transfer times are now recorded in the user job log and the job ad

* Thu Apr 11 2019 Tim Theisen <tim@cs.wisc.edu> - 8.8.2-1
- Fixed problems with condor_ssh_to_job and Singularity jobs
- Fixed a problem that could cause condor_annex to crash
- Fixed a problem where the job queue would very rarely be corrupted
- condor_userprio can report concurrency limits again
- Fixed the GPU discovery and monitoring code to map GPUs in the same way
- Made the CHIRP_DELAYED_UPDATE_PREFIX configuration knob work again
- Fixed restarting HTCondor from the Service Control Manager on Windows
- Fixed a problem where local universe jobs could not use condor_submit
- Restored a deprecated Python interface that is used to read the event log
- Fixed a problem where condor_shadow reuse could confuse DAGMan

* Thu Feb 28 2019 Tim Theisen <tim@cs.wisc.edu> - 8.9.0-1
- Absent any configuration, HTCondor denies authorization to all users
- All HTCondor daemons under a condor_master share a security session
- Scheduler Universe jobs are prioritized by job priority

* Tue Feb 19 2019 Tim Theisen <tim@cs.wisc.edu> - 8.8.1-1
- Fixed excessive CPU consumption with GPU monitoring
- GPU monitoring is off by default; enable with "use feature: GPUsMonitor"
- HTCondor now works with the new CUDA version 10 libraries
- Fixed a bug where sometimes jobs would not start on a Windows execute node
- Fixed a bug that could cause DAGman to go into an infinite loop on exit
- The JobRouter doesn't forward the USER attribute between two UID Domains
- Made Collector.locateAll() more efficient in the Python bindings
- Improved efficiency of the negotiation code in the condor_schedd

* Thu Jan 03 2019 Tim Theisen <tim@cs.wisc.edu> - 8.8.0-1
- Automatically add AWS resources to your pool using HTCondor Annex
- The Python bindings now include submit functionality
- Added the ability to run a job immediately by replacing a running job
- A new minicondor package makes single node installations easy
- HTCondor now tracks and reports GPU utilization
- Several performance enhancements in the collector
- The grid universe can create and manage VM instances in Microsoft Azure
- The MUNGE security method is now supported on all Linux platforms

* Wed Oct 31 2018 Tim Theisen <tim@cs.wisc.edu> - 8.7.10-1
- Can now interactively submit Docker jobs
- The administrator can now add arguments to the Singularity command line
- The MUNGE security method is now supported on all Linux platforms
- The grid universe can create and manage VM instances in Microsoft Azure
- Added a single-node package to facilitate using a personal HTCondor

* Wed Oct 31 2018 Tim Theisen <tim@cs.wisc.edu> - 8.6.13-1
- Made the Python 'in' operator case-insensitive for ClassAd attributes
- Python bindings are now built for the Debian and Ubuntu platforms
- Fixed a memory leak in the Python bindings
- Fixed a bug where absolute paths failed for output/error files on Windows
- Fixed a bug using Condor-C to run Condor-C jobs
- Fixed a bug where Singularity could not be used if Docker was not present

* Wed Aug 01 2018 Tim Theisen <tim@cs.wisc.edu> - 8.7.9-1
- Support for Debian 9, Ubuntu 16, and Ubuntu 18
- Improved Python bindings to support the full range of submit functionality
- Allows VMs to shutdown when the job is being gracefully evicted
- Can now specify a host name alias (CNAME) for NETWORK_HOSTNAME
- Added the ability to run a job immediately by replacing a running job

* Wed Aug 01 2018 Tim Theisen <tim@cs.wisc.edu> - 8.6.12-1
- Support for Debian 9, Ubuntu 16, and Ubuntu 18
- Fixed a memory leak that occurred when SSL authentication fails
- Fixed a bug where invalid transform REQUIREMENTS caused a Job to match
- Fixed a bug to allow a queue super user to edit protected attributes
- Fixed a problem setting the job environment in the Singularity container
- Fixed several other minor problems

* Tue May 22 2018 Tim Theisen <tim@cs.wisc.edu> - 8.7.8-2
- Reinstate man pages
- Drop centos from dist tag in 32-bit Enterprise Linux 7 RPMs

* Thu May 10 2018 Tim Theisen <tim@cs.wisc.edu> - 8.7.8-1
- The condor annex can easily use multiple regions simultaneously
- HTCondor now uses CUDA_VISIBLE_DEVICES to tell which GPU devices to manage
- HTCondor now reports GPU memory utilization

* Thu May 10 2018 Tim Theisen <tim@cs.wisc.edu> - 8.6.11-1
- Can now do an interactive submit of a Singularity job
- Shared port daemon is more resilient when starved for TCP ports
- The Windows installer configures the environment for the Python bindings
- Fixed several other minor problems

* Tue Mar 13 2018 Tim Theisen <tim@cs.wisc.edu> - 8.7.7-1
- condor_ssh_to_job now works with Docker Universe jobs
- A 32-bit condor_shadow is available for Enterprise Linux 7 systems
- Tracks and reports custom resources, e.g. GPUs, in the job ad and user log
- condor_q -unmatchable reports jobs that will not match any slots
- Several updates to the parallel universe
- Spaces are now allowed in input, output, and error paths in submit files
- In DAG files, spaces are now allowed in submit file paths

* Tue Mar 13 2018 Tim Theisen <tim@cs.wisc.edu> - 8.6.10-1
- Fixed a problem where condor_preen would crash on an active submit node
- Improved systemd configuration to clean up processes if the master crashes
- Fixed several other minor problems

* Thu Jan 04 2018 Tim Theisen <tim@cs.wisc.edu> - 8.7.6-1
- Machines won't enter "Owner" state unless using the Desktop policy
- One can use SCHEDD and JOB instead of MY and TARGET in SUBMIT_REQUIREMENTS
- HTCondor now reports all submit warnings, not just the first one
- The HTCondor Python bindings in pip are now built from the release branch

* Thu Jan 04 2018 Tim Theisen <tim@cs.wisc.edu> - 8.6.9-1
- Fixed a bug where some Accounting Groups could get too much surplus quota
- Fixed a Python binding bug where some queries could corrupt memory
- Fixed a problem where preen could block the schedd for a long time
- Fixed a bug in Windows where the job sandbox would not be cleaned up
- Fixed problems with the interaction between the master and systemd
- Fixed a bug where MAX_JOBS_SUBMITTED could be permanently reduced
- Fixed problems with very large disk requests

* Tue Nov 14 2017 Tim Theisen <tim@cs.wisc.edu> - 8.7.5-1
- Fixed an issue validating VOMS proxies

* Tue Nov 14 2017 Tim Theisen <tim@cs.wisc.edu> - 8.6.8-1
- Fixed an issue validating VOMS proxies

* Tue Oct 31 2017 Tim Theisen <tim@cs.wisc.edu> - 8.7.4-1
- Improvements to DAGMan including support for late job materialization
- Updates to condor_annex including improved status reporting
- When submitting jobs, HTCondor can now warn about job requirements
- Fixed a bug where remote CPU time was not recorded in the history
- Improved support for OpenMPI jobs
- The high availability daemon now works with IPV6 and shared_port
- The HTCondor Python bindings are now available for Python 2 and 3 in pip

* Tue Oct 31 2017 Tim Theisen <tim@cs.wisc.edu> - 8.6.7-1
- Fixed a bug where memory limits might not be updated in cgroups
- Add SELinux type enforcement rules to allow condor_ssh_to_job to work
- Updated systemd configuration to shutdown HTCondor in an orderly fashion
- The curl_plugin utility can now do HTTPS transfers
- Specifying environment variables now works with the Python Submit class

* Tue Sep 12 2017 Tim Theisen <tim@cs.wisc.edu> - 8.7.3-1
- Further updates to the late job materialization technology preview
- An improved condor_top tool
- Enhanced the AUTO setting for ENABLE_IPV{4,6} to be more selective
- Fixed several small memory leaks

* Tue Sep 12 2017 Tim Theisen <tim@cs.wisc.edu> - 8.6.6-1
- HTCondor daemons no longer crash on reconfig if syslog is used for logging
- HTCondor daemons now reliably leave a core file when killed by a signal
- Negotiator won't match jobs to machines with incompatible IPv{4,6} network
- On Ubuntu, send systemd alive messages to prevent HTCondor restarts
- Fixed a problem parsing old ClassAd string escapes in the python bindings
- Properly parse CPU time used from Slurm grid universe jobs
- Claims are released when parallel univ jobs are removed while claiming
- Starter won't get stuck when a job is removed with JOB_EXIT_HOOK defined
- To reduce audit logging, added cgroup rules to SELinux profile

* Mon Aug 07 2017 Tim Theisen <tim@cs.wisc.edu> - 8.6.5-2
- Update SELinux profile for Red Hat 7.4

* Tue Aug 01 2017 Tim Theisen <tim@cs.wisc.edu> - 8.6.5-1
- Fixed a memory leak that would cause the HTCondor collector to slowly grow
- Prevent the condor_starter from hanging when using cgroups on Debian
- Fixed several issues that occur when IPv6 is in use
- Support for using an ImDisk RAM drive on Windows as the execute directory
- Fixed a bug where condor_rm rarely removed another one of the user's jobs
- Fixed a bug with parallel universe jobs starting on partitionable slots

* Thu Jul 13 2017 Tim Theisen <tim@cs.wisc.edu> - 8.4.12-1
- Can configure the condor_startd to compute free disk space once

* Thu Jun 22 2017 Tim Theisen <tim@cs.wisc.edu> - 8.7.2-1
- Improved condor_schedd performance by turning off file checks by default
- condor_annex -status finds VM instances that have not joined the pool
- Able to update an annex's lease without adding new instances
- condor_annex now keeps a command log
- condor_q produces an expanded multi-line summary
- Automatically retry and/or resume http file transfers when appropriate
- Reduced load on the condor_collector by optimizing queries
- A python based condor_top tool

* Thu Jun 22 2017 Tim Theisen <tim@cs.wisc.edu> - 8.6.4-1
- Python bindings are now available on MacOSX
- Fixed a bug where PASSWORD authentication could fail to exchange keys
- Pslot preemption now properly handles custom resources, such as GPUs
- condor_submit now checks X.509 proxy expiration

* Tue May 09 2017 Tim Theisen <tim@cs.wisc.edu> - 8.6.3-1
- Fixed a bug where using an X.509 proxy might corrupt the job queue log
- Fixed a memory leak in the Python bindings

* Mon Apr 24 2017 Tim Theisen <tim@cs.wisc.edu> - 8.7.1-1
- Several performance enhancements in the collector
- Further refinement and initial documentation of the HTCondor Annex
- Enable chirp for Docker jobs
- Job Router uses first match rather than round-robin matching
- The schedd tracks jobs counts by status for each owner
- Technology preview of late job materialization in the schedd

* Mon Apr 24 2017 Tim Theisen <tim@cs.wisc.edu> - 8.6.2-1
- New metaknobs for mapping users to groups
- Now case-insensitive with Windows user names when storing credentials
- Signal handling in the OpenMPI script
- Report RemoteSysCpu for Docker jobs
- Allow SUBMIT_REQUIREMENT to refer to X509 secure attributes
- Linux kernel tuning script takes into account the machine's role

* Thu Mar 02 2017 Tim Theisen <tim@cs.wisc.edu> - 8.7.0-1
- Performance improvements in collector's ingestion of ClassAds
- Added collector attributes to report query times and forks
- Removed extra white space around parentheses when unparsing ClassAds
- Technology preview of the HTCondor Annex

* Thu Mar 02 2017 Tim Theisen <tim@cs.wisc.edu> - 8.6.1-1
- condor_q works in situations where user authentication is not configured
- Updates to work with Docker version 1.13
- Fix several problems with the Job Router
- Update scripts to support current versions of Open MPI and MPICH2
- Fixed a bug that could corrupt the job queue log when the disk is full

* Thu Jan 26 2017 Tim Theisen <tim@cs.wisc.edu> - 8.6.0-1
- condor_q shows shows only the current user's jobs by default
- condor_q summarizes related jobs (batches) on a single line by default
- Users can define their own job batch name at job submission time
- Immutable/protected job attributes make SUBMIT_REQUIREMENTS more useful
- The shared port daemon is enabled by default
- Jobs run in cgroups by default
- HTCondor can now use IPv6 addresses (Prefers IPv4 when both present)
- DAGMan: Able to easily define SCRIPT, VARs, etc., for all nodes in a DAG
- DAGMan: Revamped priority implementation
- DAGMan: New splice connection feature
- New slurm grid type in the grid universe for submitting to Slurm
- Numerous improvements to Docker support
- Several enhancements in the python bindings

* Mon Jan 23 2017 Tim Theisen <tim@cs.wisc.edu> - 8.4.11-1
- Fixed a bug which delayed startd access to stard cron job results
- Fixed a bug in pslot preemption that could delay jobs starting
- Fixed a bug in job cleanup at job lease expiration if using glexec
- Fixed a bug in locating ganglia shared libraries on Debian and Ubuntu

* Tue Dec 13 2016 Tim Theisen <tim@cs.wisc.edu> - 8.5.8-1
- The starter puts all jobs in a cgroup by default
- Added condor_submit commands that support job retries
- condor_qedit defaults to the current user's jobs
- Ability to add SCRIPTS, VARS, etc. to all nodes in a DAG using one command
- Able to conditionally add Docker volumes for certain jobs
- Initial support for Singularity containers
- A 64-bit Windows release

* Tue Dec 13 2016 Tim Theisen <tim@cs.wisc.edu> - 8.4.10-1
- Updated SELinux profile for Enterprise Linux
- Fixed a performance problem in the schedd when RequestCpus was an expression
- Preserve permissions when transferring sub-directories of the job's sandbox
- Fixed HOLD_IF_CPUS_EXCEEDED and LIMIT_JOB_RUNTIMES metaknobs
- Fixed a bug in handling REMOVE_SIGNIFICANT_ATTRIBUTES

* Thu Sep 29 2016 Tim Theisen <tim@cs.wisc.edu> - 8.5.7-1
- The schedd can perform job ClassAd transformations
- Specifying dependencies between DAGMan splices is much more flexible
- The second argument of the ClassAd ? : operator may be omitted
- Many usability improvements in condor_q and condor_status
- condor_q and condor_status can produce JSON, XML, and new ClassAd output
- To prepare for a 64-bit Windows release, HTCondor identifies itself as X86
- Automatically detect Daemon Core daemons and pass localname to them

* Thu Sep 29 2016 Tim Theisen <tim@cs.wisc.edu> - 8.4.9-1
- The condor_startd removes orphaned Docker containers on restart
- Job Router and HTCondor-C job job submission prompts schedd reschedule
- Fixed bugs in the Job Router's hooks
- Improved systemd integration on Enterprise Linux 7
- Upped default number of Chirp attributes to 100, and made it configurable
- Fixed a bug where variables starting with STARTD. or STARTER. were ignored

* Tue Aug 02 2016 Tim Theisen <tim@cs.wisc.edu> - 8.5.6-1
- The -batch output for condor_q is now the default
- Python bindings for job submission and machine draining
- Numerous Docker usability changes
- New options to limit condor_history results to jobs since last invocation
- Shared port daemon can be used with high availability and replication
- ClassAds can be written out in JSON format
- More flexible ordering of DAGMan commands
- Efficient PBS and SLURM job monitoring
- Simplified leases for grid universe jobs

* Tue Jul 05 2016 Tim Theisen <tim@cs.wisc.edu> - 8.4.8-1
- Fixed a memory leak triggered by the python htcondor.Schedd().query() call
- Fixed a bug that could cause Bosco file transfers to fail
- Fixed a bug that could cause the schedd to crash when using schedd cron jobs
- condor_schedd now rejects jobs when owner has no account on the machine
- Fixed a new bug in 8.4.7 where remote condor_history failed without -limit
- Fixed bugs triggered by the reconfiguration of the high-availability daemon
- Fixed a bug where condor_master could hang when using shared port on Windows 
- Fixed a bug with the -xml option on condor_q and condor_status

* Mon Jun 06 2016 Tim Theisen <tim@cs.wisc.edu> - 8.5.5-1
- Improvements for scalability of EC2 grid universe jobs
- Docker Universe jobs advertises remote user and system CPU time
- Improved systemd support
- The master can now run an administrator defined script at shutdown
- DAGMan includes better support for the batch name feature

* Mon Jun 06 2016 Tim Theisen <tim@cs.wisc.edu> - 8.4.7-1
- fixed a bug that could cause the schedd to become unresponsive
- fixed a bug where the Docker Universe would not set the group ID
- Docker Universe jobs now drop all Linux capabilities by default
- fixed a bug where subsystem specific configuration parameters were ignored
- fixed bugs with history file processing on the Windows platform

* Mon May 02 2016 Tim Theisen <tim@cs.wisc.edu> - 8.5.4-1
- Fixed a bug that delays schedd response when significant attributes change
- Fixed a bug where the group ID was not set in Docker universe jobs
- Limit update rate of various attributes to not overload the collector
- To make job router configuration easier, added implicit "target" scoping
- To make BOSCO work, the blahp does not generate limited proxies by default
- condor_status can now display utilization per machine rather than per slot
- Improve performance of condor_history and other tools

* Thu Apr 21 2016 Tim Theisen <tim@cs.wisc.edu> - 8.4.6-1
- fixed a bug that could cause a job to fail to start in a dynamic slot
- fixed a negotiator memory leak when using partitionable slot preemption
- fixed a bug that caused supplemental groups to be wrong during file transfer
- properly identify the Windows 10 platform
- fixed a typographic error in the LIMIT_JOB_RUNTIMES policy
- fixed a bug where maximum length IPv6 addresses were not parsed

* Thu Mar 24 2016 Tim Theisen <tim@cs.wisc.edu> - 8.5.3-1
- Use IPv6 (and IPv4) interfaces if they are detected
- Prefer IPv4 addresses when both are available
- Count Idle and Running jobs in Submitter Ads for Local and Scheduler universes
- Can submit jobs to SLURM with the new "slurm" type in the Grid universe
- HTCondor is built and linked with Globus 6.0

* Tue Mar 22 2016 Tim Theisen <tim@cs.wisc.edu> - 8.4.5-1
- fixed a bug that would cause the condor_schedd to send no flocked jobs
- fixed a bug that caused a 60 second delay using tools when DNS lookup failed
- prevent using accounting groups with embedded spaces that crash the negotiator
- fixed a bug that could cause use of ports outside the port range on Windows
- fixed a bug that could prevent dynamic slot reuse when using many slots
- fixed a bug that prevented correct utilization reports from the job router
- tune kernel when using cgroups to avoid OOM killing of jobs doing heavy I/O

* Thu Feb 18 2016 Tim Theisen <tim@cs.wisc.edu> - 8.5.2-1
- condor_q now defaults to showing only the current user's jobs
- condor_q -batch produces a single line report for a batch of jobs
- Docker Universe jobs now report and update memory and network usage
- immutable and protected job attributes
- improved performance when querying a HTCondor daemon's location
- Added the ability to set ClassAd attributes within the DAG file
- DAGMan now provides event timestamps in dagman.out

* Tue Feb 02 2016 Tim Theisen <tim@cs.wisc.edu> - 8.4.4-1
- fixed a bug that could cause the collector to crash when DNS lookup fails
- fixed a bug that caused Condor-C jobs with short lease durations to fail
- fixed bugs that affected EC2 grid universe jobs
- fixed a bug that prevented startup if a prior version shared port file exists
- fixed a bug that could cause the condor_shadow to hang on Windows

* Fri Jan 08 2016 Tim Theisen <tim@cs.wisc.edu> - 8.5.1-2
- optimized binaries

* Fri Jan 08 2016 Tim Theisen <tim@cs.wisc.edu> - 8.4.3-2
- optimized binaries

* Mon Dec 21 2015 Tim Theisen <tim@cs.wisc.edu> - 8.5.1-1
- the shared port daemon is enabled by default
- the condor_startd now records the peak memory usage instead of recent
- the condor_startd advertises CPU submodel and cache size
- authorizations are automatically setup when "Match Password" is enabled
- added a schedd-constraint option to condor_q

* Wed Dec 16 2015 Tim Theisen <tim@cs.wisc.edu> - 8.4.3-1
- fixed the processing of the -append option in the condor_submit command
- fixed a bug to run more that 100 dynamic slots on a single execute node
- fixed bugs that would delay daemon startup when using shared port on Windows
- fixed a bug where the cgroup VM limit would not be set for sizes over 2 GiB
- fixed a bug to use the ec2_iam_profile_name for Amazon EC2 Spot instances

* Tue Nov 17 2015 Tim Theisen <tim@cs.wisc.edu> - 8.4.2-1
- a bug fix to prevent the condor_schedd from crashing
- a bug fix to honor TCP_FORWARDING_HOST
- Standard Universe works properly in RPM installations of HTCondor
- the RPM packages no longer claim to provide Globus libraries
- bug fixes to DAGMan's "maximum idle jobs" throttle

* Tue Oct 27 2015 Tim Theisen <tim@cs.wisc.edu> - 8.4.1-1
- four new policy metaknobs to make configuration easier
- a bug fix to prevent condor daemons from crashing on reconfiguration
- an option natural sorting option on condor_status
- support of admin to mount certain directories into Docker containers

* Thu Oct 22 2015 Tim Theisen <tim@cs.wisc.edu> - 8.2.10-1
- an updated RPM to work with SELinux on EL7 platforms
- fixes to the condor_kbdd authentication to the X server
- a fix to allow the condor_kbdd to work with shared port enabled
- avoid crashes when using more than 1024 file descriptors on EL7
- fixed a memory leak in the ClassAd split() function
- condor_vacate will error out rather than ignore conflicting arguments
- a bug fix to the JobRouter to properly process the queue on restart
- a bug fix to prevent sending spurious data on a SOAP file transfer
- a bug fix to always present jobs in order in condor_history

* Mon Oct 12 2015 Tim Theisen <tim@cs.wisc.edu> - 8.5.0-1
- multiple enhancements to the python bindings
- the condor_schedd no longer changes the ownership of spooled job files
- spooled job files are visible to only the user account by default
- the condor_startd records when jobs are evicted by preemption or draining

* Mon Sep 14 2015 Tim Theisen <tim@cs.wisc.edu> - 8.4.0-1
- a Docker Universe to run a Docker container as an HTCondor job
- the submit file can queue a job for each file found
- the submit file can contain macros
- a dry-run option to condor_submit to test the submit file without any actions
- HTCondor pools can use IPv4 and IPv6 simultaneously
- execute directories can be encrypted upon user or administrator request
- Vanilla Universe jobs can utilize periodic application-level checkpoints
- the administrator can establish job requirements
- numerous scalability changes

* Thu Aug 27 2015 Tim Theisen <tim@cs.wisc.edu> - 8.3.8-1
- a script to tune Linux kernel parameters for better scalability
- support for python bindings on Windows platforms
- a mechanism to remove Docker images from the local machine

* Thu Aug 13 2015 Tim Theisen <tim@cs.wisc.edu> - 8.2.9-1
- a mechanism for the preemption of dynamic slots, such that the partitionable slot may use the dynamic slot in the match of a different job
- default configuration bug fixes for the desktop policy, such that it can both start jobs and monitor the keyboard

* Mon Jul 27 2015 Tim Theisen <tim@cs.wisc.edu> - 8.3.7-1
- default configuration settings have been updated to reflect current usage
- the ability to preempt dynamic slots, such that a job may match with a partitionable slot
- the ability to limit the number of jobs per submission and the number of jobs per owner by setting configuration variables

* Tue Jun 23 2015 Tim Theisen <tim@cs.wisc.edu> - 8.3.6-1
- initial Docker universe support
- IPv4/IPv6 mixed mode support

* Mon Apr 20 2015 Tim Theisen <tim@cs.wisc.edu> - 8.3.5-1
- new features that increase the power of job specification in the submit description file
- RPMs for Red Hat Enterprise Linux 6 and 7 are modularized and only distributed via our YUM repository
- The new condor-all RPM requires the other HTCondor RPMs of a typical HTCondor installation

* Tue Apr 07 2015 Tim Theisen <tim@cs.wisc.edu> - 8.2.8-1
- a bug fix to reconnect a TCP session when an HTCondorView collector restarts
- a bug fix to avoid starting too many jobs, only to kill some chosen at random

* Thu Mar 05 2015 Tim Theisen <tim@cs.wisc.edu> - 8.3.4-1
- a bug fix for a problem that can cause jobs to not be matched to resources when the condor_schedd is flocking

* Thu Feb 19 2015 Tim Theisen <tim@cs.wisc.edu> - 8.3.3-1
- the ability to encrypt a job's directory on Linux execute hosts
- enhancements to EC2 grid universe jobs
- a more efficient query protocol, including the ability to query the condor_schedd daemon's autocluster set

* Tue Feb 10 2015 Tim Theisen <tim@cs.wisc.edu> - 8.2.7-1
- sendmail is used by default for sending notifications (CVE-2014-8126)
- corrected input validation, which prevents daemon crashes
- an update, such that grid jobs work within the current Google Compute Engine
- a bug fix to prevent an infinite loop in the python bindings
- a bug fix to prevent infinite recursion when evaluating ClassAd attributes

* Tue Dec 23 2014 Tim Theisen <tim@cs.wisc.edu> - 8.3.2-1
- the next installment of IPv4/IPv6 mixed mode support: a submit node can simultaneously interact with an IPv4 and an IPv6 HTCondor pool
- scalability improvements: a reduced memory foot-print of daemons, a reduced number of TCP connections between submit and execute machines, and an improved responsiveness from a busy condor_schedd to queries

* Tue Dec 16 2014 Tim Theisen <tim@cs.wisc.edu> - 8.2.6-1
- a bug fix to the log rotation of the condor_schedd on Linux platforms
- transfer_input_files now works for directories on Windows platforms
- a correction of the flags passed to the mail program on Linux platforms
- a RHEL 7 platform fix of a directory permission that prevented daemons from starting

* Mon Dec 01 2014 Tim Theisen <tim@cs.wisc.edu> - 8.2.5-1
- an updated RPM installation script that preserves a modified condor_config.local file
- OpenSSL version 1.0.1j for Windows platforms

* Wed Nov 12 2014 Tim Theisen <tim@cs.wisc.edu> - 8.2.4-1
- a bug fix for an 8.2.3 condor_schedd that could not obtain a claim from an 8.0.x condor_startd
- a bug fix for removed jobs that return to the queue
- a workaround for a condor_schedd performance issue when handling a large number of jobs
- a bug fix to prevent the condor_kbdd from crashing on Windows
- a bug fix to correct the reporting of available disk on Windows

* Wed Oct 01 2014 Tim Theisen <tim@cs.wisc.edu> - 8.2.3-1
- support for Ubuntu 14.04 LTS, including support for the standard universe

* Thu Sep 11 2014 Tim Theisen <tim@cs.wisc.edu> - 8.3.1-1
- a variety of changes that reduce memory usage and improve performance
- if cgroups are used to limit memory utilization, HTCondor sets both the memory and swap limits.

* Wed Aug 27 2014 Carl Edquist <edquist@cs.wisc.edu> - 8.2.2-2.3
- Include config file for MASTER_NEW_BINARY_RESTART = PEACEFUL (SOFTWARE-850)

* Tue Aug 26 2014 Carl Edquist <edquist@cs.wisc.edu> - 8.2.2-2.2
- Include peaceful_off patch (SOFTWARE-1307)

* Mon Aug 25 2014 Carl Edquist <edquist@cs.wisc.edu> - 8.2.2-2.1
- Include condor_gt4540_aws patch for #4540

* Fri Aug 22 2014 Carl Edquist <edquist@cs.wisc.edu> - 8.2.2-2
- Strict pass-through with fixes from 8.2.2-1.1

* Thu Aug 21 2014 Carl Edquist <edquist@cs.wisc.edu> - 8.2.2-1.1
- Update to 8.2.2 with build fixes for non-UW builds

* Mon Sep 09 2013  <edquist@cs.wisc.edu> - 8.1.2-0.3
- Include misc unpackaged files from 8.x.x

* Sun Sep 08 2013  <edquist@cs.wisc.edu> - 8.1.2-0.1.unif
- Packaging fixes to work with latest 8.1.2 source from master
- Move condor.spec into git master-unified_rpm-branch
- Apply patches to upstream branch and remove from rpm / spec
- Always build man pages / remove references to include_man
- Always include systemd sources for passthrough rebuilds of source rpms
- Add macros to bundle external source tarballs with the source rpm to support
  offline builds with externals

* Tue Aug 20 2013 Carl Edquist <edquist@cs.wisc.edu> - 7.9.6-8.unif.8
- Remove externals dependency from std-universe subpackage

* Mon Aug 19 2013 Carl Edquist <edquist@cs.wisc.edu> - 7.9.6-8.unif.7
- Merge init script improvements from trunk
- Have std_local_ref depend on senders,receivers instead of stub_gen
- Carve out std universe files into separate subpackage
- Move uw_build-specific non-std-universe files into externals subpackage
- Condor_config changes for #3645
- Use %osg / %std_univ macros to control build type default
- Support PROPER builds of std universe (ie, without UW_BUILD)
- Use make jobserver when building glibc external instead of make -j2
- Move python requirement out of main condor package (#3704)
- Move condor_config.local from /var/lib/condor/ to /etc/condor/

* Fri Jul 05 2013 Carl Edquist <edquist@cs.wisc.edu> - 7.9.6-8.unif.6
- Address build dependency issue seen with -j24

* Fri Jun 21 2013 Carl Edquist <edquist@cs.wisc.edu> - 7.9.6-8.unif.5
- Initial support for UW_BUILD

* Tue Jun 18 2013 Carl Edquist <edquist@cs.wisc.edu> - 7.9.6-8.unif.4
- Remove service restart for upgrades

* Tue Jun 11 2013 Carl Edquist <edquist@cs.wisc.edu> - 7.9.6-8.unif.2
- Add a parallel-setup sub-package for parallel universe configuration,
  namely setting up the host as a dedicated resource

* Mon Jun 10 2013 Brian Lin <blin@cs.wisc.edu> - 7.8.8-2
- Init script improvements

* Fri Jun 07 2013 Carl Edquist <edquist@cs.wisc.edu> - 7.9.6-8.unif.1
- Add in missing features from Fedora rpm
- Reorganize to reduce the diff size between this and the Fedora rpm

* Fri Jun 07 2013 Brian Lin <blin@cs.wisc.edu> - 7.9.6-8
- Remove glexec runtime dependency

* Tue May 28 2013 Brian Lin <blin@cs.wisc.edu> - 7.9.6-7
- Mark /usr/share/osg/sysconfig/condor as non-config file

* Thu May 23 2013 Brian Lin <blin@cs.wisc.edu> - 7.9.6-6
- Rebuild against fixed glite-ce-cream-client-api-c

* Wed May 22 2013 Brian Lin <blin@cs.wisc.edu> - 7.9.6-5
- Enable plumage for x86{,_64}

* Wed May 22 2013 Brian Lin <blin@cs.wisc.edu> - 7.9.6-4
- Enable cgroups for EL6

* Tue May 21 2013 Brian Lin <blin@cs.wisc.edu> - 7.9.6-3
- Building with blahp/cream

* Tue May 21 2013 Brian Lin <blin@cs.wisc.edu> - 7.9.6-2
- Build without blahp/cream

* Tue May 21 2013 Brian Lin <blin@cs.wisc.edu> - 7.9.6-1
- New version

* Wed May 08 2013 Matyas Selmeci <matyas@cs.wisc.edu> - 7.8.8-1
- New version
- Removed condor_glidein -- was removed upstream

* Wed Feb 13 2013 Dave Dykstra <dwd@fnal.gov> - 7.8.6-3
- Renamed /etc/sysconfig/condor-lcmaps-env to /usr/share/osg/sysconfig/condor
  to match the new OSG method for handling daemon environment variables, 
  which keeps non-replaceable settings out of /etc/sysonfig
- Change settings in /usr/share/osg/sysconfig/condor to use the latest variable
  name LLGT_LIFT_PRIVILEGED_PROTECTION instead of LLGT4_NO_CHANGE_USER,
  eliminate obsolete variable LLGT_VOMS_DISABLE_CREDENTIAL_CHECK, and change
  the default debug level from 3 to 2.

* Fri Dec 21 2012 Matyas Selmeci <matyas@cs.wisc.edu> - 7.8.6-2
- Patch to fix default BATCH_GAHP config value (#SOFTWARE-873)

* Thu Oct 25 2012 Matyas Selmeci <matyas@cs.wisc.edu> - 7.8.6-1
- New version

* Mon Oct 22 2012 Matyas Selmeci <matyas@cs.wisc.edu> - 7.8.5-1
- New version

* Wed Sep 19 2012 Matyas Selmeci <matyas@cs.wisc.edu> - 7.8.4-1
- New version

* Fri Sep 07 2012 Matyas Selmeci <matyas@cs.wisc.edu> - 7.8.3-1
- New version

* Mon Aug 27 2012 Matyas Selmeci <matyas@cs.wisc.edu> - 7.8.2-2
- Add patch to fix unnecessary GSI callouts (condor_gt2104_pt2.patch in gittrac #2104)
- Fixed BLClient location

* Tue Aug 14 2012 Matyas Selmeci <matyas@cs.wisc.edu> - 7.8.2-1
- New version

* Mon Jul 30 2012 Matyas Selmeci <matyas@cs.wisc.edu> - 7.8.1-7
- Put cream_gahp into separate subpackage

* Mon Jul 16 2012 Matyas Selmeci <matyas@cs.wisc.edu> - 7.8.1-6
- Remove cream_el6.patch; change proper_cream.diff to work on both el5 and el6
  instead.

* Thu Jul 05 2012 Matyas Selmeci <matyas@cs.wisc.edu> - 7.8.1-5
- Bump to rebuild

* Tue Jun 26 2012 Matyas Selmeci <matyas@cs.wisc.edu> - 7.8.1-4
- Add CREAM

* Tue Jun 19 2012 Matyas Selmeci <matyas@cs.wisc.edu> - 7.8.1-3
- Add Provides lines for classads and classads-devel

* Mon Jun 18 2012 Matyas Selmeci <matyas@cs.wisc.edu> - 7.8.1-2
- Add environment variables for interacting with lcmaps (condor-lcmaps-env)

* Fri Jun 15 2012 Matyas Selmeci <matyas@cs.wisc.edu> - 7.8.1-1
- Version bump

* Wed Jun 13 2012 Matyas Selmeci <matyas@cs.wisc.edu> - 7.8.0-3
- Fix wrong paths for shared libraries

* Wed Jun 13 2012 Matyas Selmeci <matyas@cs.wisc.edu> - 7.8.0-2
- Build blahp

* Thu May 31 2012 Matyas Selmeci <matyas@cs.wisc.edu> - 7.8.0-1
- Version bump
- Updated condor_config.generic.patch
- Removed glexec-patch.diff

* Sun Apr  1 2012 Alain Roy <roy@cs.wisc.edu> - 7.6.6-4
- Backported patch from Condor 7.7 to fix glexec bugs
- Enabled glexec

* Fri Feb 10 2012 Derek Weitzel <dweitzel@cse.unl.edu> - 7.6.6-3
- Adding sticky bit to condor_root_switchboard

* Wed Jan 18 2012 Derek Weitzel <dweitzel@cse.unl.edu> - 7.6.6-2
- Added support for rhel6

* Wed Jan 18 2012 Tim Cartwright <cat@cs.wisc.edu> - 7.6.6-1
- Updated to upstream tagged 7.6.6 release

* Wed Jan 11 2012 Tim Cartwright <cat@cs.wisc.edu> - 7.6.4-1
- Simplified revision number

* Tue Nov 29 2011 Derek Weitzel <dweitzel@cse.unl.edu> - 7.6.4-0.6.2
- Rebasing to 7.6.4

* Fri Oct 28 2011 Matyas Selmeci <matyas@cs.wisc.edu> - 7.6.2-0.6.3
- rebuilt

* Mon Sep 12 2011 Matyas Selmeci <matyas@cs.wisc.edu> - 7.6.2-0.6.2
- Rev bump to rebuild with updated Globus libs

* Thu Aug 11 2011 Derek Weitzel <dweitzel@cse.unl.edu> - 7.6.2-0.5.2
- Updated to upstream official 7.6.2 release

* Thu Aug 04 2011 Derek Weitzel <dweitzel@cse.unl.edu> - 7.6.2-0.5.672537b1git.1
- Made LOCAL_DIR always point to /var/lib/condor rather than TILDE

* Wed Jun  8 2011 <bbockelm@cse.unl.edu> - 7.7.0-0.5
- Start to break build products into conditionals for future EPEL5 support.
- Begun integration of a systemd service file.

* Tue Jun  7 2011 <matt@redhat> - 7.7.0-0.4
- Added tmpfiles.d/condor.conf (BZ711456)

* Tue Jun  7 2011 <matt@redhat> - 7.7.0-0.3
- Fast forward to 7.7.0 pre-release at 1babb324
- Catch libdeltacloud 0.8 update

* Fri May 20 2011 <matt@redhat> - 7.7.0-0.2
- Added GSI support, dependency on Globus

* Fri May 13 2011 <matt@redhat> - 7.7.0-0.1
- Fast forward to 7.7.0 pre-release at 79952d6b
- Introduced ec2_gahp
- 79952d6b brings schema expectations inline with Cumin

* Tue May 10 2011 <matt@redhat> - 7.6.1-0.1
- Upgrade to 7.6.0 release, pre-release of 7.6.1 at 5617a464
- Upstreamed patch: log_lock_run.patch
- Introduced condor-classads to obsolete classads
- Introduced condor-aviary, package of the aviary contrib
- Introduced condor-deltacloud-gahp
- Introduced condor-qmf, package of the mgmt/qmf contrib
- Transitioned from LOCAL_CONFIG_FILE to LOCAL_CONFIG_DIR
- Stopped building against gSOAP,
-  use aviary over birdbath and ec2_gahp (7.7.0) over amazon_gahp

* Tue Feb 08 2011 Fedora Release Engineering <rel-eng@lists.fedoraproject.org> - 7.5.5-2
- Rebuilt for https://fedoraproject.org/wiki/Fedora_15_Mass_Rebuild

* Thu Jan 27 2011 <matt@redhat> - 7.5.5-1
- Rebase to 7.5.5 release
-  configure+imake -> cmake
-  Removed patches:
-   only_dynamic_unstripped.patch
-   gsoap-2.7.16-wsseapi.patch
-   gsoap-2.7.16-dom.patch
-  man pages are now built with source
-  quill is no longer present
-  condor_shared_port added
-  condor_power added
-  condor_credd added
-  classads now built from source

* Thu Jan 13 2011 <matt@redhat> - 7.4.4-1
- Upgrade to 7.4.4 release
- Upstreamed: stdsoap2.h.patch.patch

* Mon Aug 23 2010  <matt@redhat> - 7.4.3-1
- Upgrade to 7.4.3 release
- Upstreamed: dso_link_change

* Fri Jun 11 2010  <matt@redhat> - 7.4.2-2
- Rebuild for classads DSO version change (1:0:0)
- Updated stdsoap2.h.patch.patch for gsoap 2.7.16
- Added gsoap-2.7.16-wsseapi/dom.patch for gsoap 2.7.16

* Wed Apr 21 2010  <matt@redhat> - 7.4.2-1
- Upgrade to 7.4.2 release

* Tue Jan  5 2010  <matt@redhat> - 7.4.1-1
- Upgrade to 7.4.1 release
- Upstreamed: guess_version_from_release_dir, fix_platform_check
- Security update (BZ549577)

* Fri Dec  4 2009  <matt@redhat> - 7.4.0-1
- Upgrade to 7.4.0 release
- Fixed POSTIN error (BZ540439)
- Removed NOTICE.txt source, now provided by upstream
- Removed no_rpmdb_query.patch, applied upstream
- Removed no_basename.patch, applied upstream
- Added only_dynamic_unstripped.patch to reduce build time
- Added guess_version_from_release_dir.patch, for previous
- Added fix_platform_check.patch
- Use new --with-platform, to avoid modification of make_final_tarballs
- Introduced vm-gahp package to hold libvirt deps

* Fri Aug 28 2009  <matt@redhat> - 7.2.4-1
- Upgrade to 7.2.4 release
- Removed gcc44_const.patch, accepted upstream
- New log, lock, run locations (BZ502175)
- Filtered innocuous semanage message

* Fri Aug 21 2009 Tomas Mraz <tmraz@redhat.com> - 7.2.1-3
- rebuilt with new openssl

* Fri Jul 24 2009 Fedora Release Engineering <rel-eng@lists.fedoraproject.org> - 7.2.1-2
- Rebuilt for https://fedoraproject.org/wiki/Fedora_12_Mass_Rebuild

* Wed Feb 25 2009  <matt@redhat> - 7.2.1-1
- Upgraded to 7.2.1 release
- Pruned changes accepted upstream from condor_config.generic.patch
- Removed Requires in favor of automatic dependencies on SONAMEs
- Added no_rmpdb_query.patch to avoid rpm -q during a build

* Tue Feb 24 2009 Fedora Release Engineering <rel-eng@lists.fedoraproject.org> - 7.2.0-5
- Rebuilt for https://fedoraproject.org/wiki/Fedora_11_Mass_Rebuild

* Thu Jan 15 2009 Tomas Mraz <tmraz@redhat.com> - 7.2.0-4
- rebuild with new openssl

* Wed Jan 14 2009  <matt@redhat> - 7.2.0-3
- Fixed regression: initscript was on by default, now off again

* Thu Jan  8 2009  <matt@redhat> - 7.2.0-2
- (Re)added CONDOR_DEVELOPERS=NONE to the default condor_config.local
- Added missing Obsoletes for condor-static (thanks Michael Schwendt)

* Wed Jan  7 2009  <matt@redhat> - 7.2.0-1
- Upgraded to 7.2.0 release
- Removed -static package
- Added Fedora specific buildid
- Enabled KBDD, daemon to monitor X usage on systems with only USB devs
- Updated install process

* Wed Oct  8 2008  <matt@redhat> - 7.0.5-1
- Rebased on 7.0.5, security update

* Wed Aug  6 2008  <mfarrellee@redhat> - 7.0.4-1
- Updated to 7.0.4 source
- Stopped using condor_configure in install step

* Tue Jun 10 2008  <mfarrellee@redhat> - 7.0.2-1
- Updated to 7.0.2 source
- Updated config, specifically HOSTALLOW_WRITE, for Personal Condor setup
- Added condor_config.generic

* Mon Apr  7 2008  <mfarrellee@redhat> - 7.0.0-8
- Modified init script to be off by default, resolves bz441279

* Fri Apr  4 2008  <mfarrellee@redhat> - 7.0.0-7
- Updated to handle changes in gsoap dependency

* Mon Feb 11 2008  <mfarrellee@redhat> - 7.0.0-6
- Added note about how to download the source
- Added generate-tarball.sh script

* Sun Feb 10 2008  <mfarrellee@redhat> - 7.0.0-5
- The gsoap package is compiled with --disable-namespaces, which means
  soap_set_namespaces is required after each soap_init. The
  gsoap_nonamespaces.patch handles this.

* Fri Feb  8 2008  <mfarrellee@redhat> - 7.0.0-4
- Added patch to detect GCC 4.3.0 on F9
- Added patch to detect GLIBC 2.7.90 on F9
- Added BuildRequires: autoconf to allow for regeneration of configure
  script after GCC 4.3.0 detection and GLIBC 2.7.90 patches are
  applied
- Condor + GCC 4.3.0 + -O2 results in an internal compiler error
  (BZ 432090), so -O2 is removed from optflags for the time
  being. Thanks to Mike Bonnet for the suggestion on how to filter
  -O2.

* Tue Jan 22 2008  <mfarrellee@redhat> - 7.0.0-3
- Update to UW's really-final source for Condor 7.0.0 stable series
  release. It is based on the 72173 build with minor changes to the
  configure.ac related to the SRB external version.
- In addition to removing externals from the UW tarball, the NTconfig
  directory was removed because it had not gone through IP audit.

* Tue Jan 22 2008  <mfarrellee@redhat> - 7.0.0-2
- Update to UW's final source for Condor 7.0.0 stable series release

* Thu Jan 10 2008  <mfarrellee@redhat> - 7.0.0-1
- Initial package of Condor's stable series under ASL 2.0
- is_clipped.patch replaced with --without-full-port option to configure
- zlib_is_soft.patch removed, outdated by configure.ac changes
- removed autoconf dependency needed for zlib_is_soft.patch

* Tue Dec  4 2007  <mfarrellee@redhat> - 6.9.5-2
- SELinux was stopping useradd in pre because files specified root as
  the group owner for /var/lib/condor, fixed, much thanks to Phil Knirsch

* Fri Nov 30 2007  <mfarrellee@redhat> - 6.9.5-1
- Fixed release tag
- Added gSOAP support and packaged WSDL files

* Thu Nov 29 2007  <mfarrellee@redhat> - 6.9.5-0.2
- Packaged LSB init script
- Changed pre to not create the condor user's home directory, it is
  now a directory owned by the package

* Thu Nov 29 2007  <mfarrellee@redhat> - 6.9.5-0.1
- Condor 6.9.5 release, the 7.0.0 stable series candidate
- Removed x86_64_no_multilib-200711091700cvs.patch, merged upstream
- Added patch to make zlib a soft requirement, which it should be
- Disabled use of smp_mflags because of make dependency issues
- Explicitly not packaging WSDL files until the SOAP APIs are available

* Tue Nov 20 2007  <mfarrellee@redhat> - 6.9.5-0.3.200711091700cvs
- Rebuild for repo inheritance update: dependencies are now pulled
  from RHEL 5 U1 before RH Application Stack

* Thu Nov 15 2007 <mfarrellee@redhat> - 6.9.5-0.2.200711091700cvs
- Added support for building on x86_64 without multilib packages
- Made the install section more flexible, reduced need for
  make_final_tarballs to be updated

* Fri Nov 9 2007 <mfarrellee@redhat> - 6.9.5-0.1.200711091700cvs
- Working source with new ASL 2.0 license

* Fri Nov 9 2007 <mfarrellee@redhat> - 6.9.5-0.1.200711091330cvs
- Source is now stamped ASL 2.0, as of Nov 9 2007 1:30PM Central
- Changed license to ASL 2.0
- Fixed find in prep to work if no files have bad permissions
- Changed the name of the LICENSE file to match was is now release in
  the source tarball

* Tue Nov 6 2007  <mfarrellee@redhat> - 6.9.5-0.1.rc
- Added m4 dependency not in RHEL 5.1's base
- Changed chmod a-x script to use find as more files appear to have
  improper execute bits set
- Added ?dist to Release:
- condor_privsep became condor_root_switchboard

* Tue Sep 11 2007  <mfarrellee@redhat> - 6.9.5-0.3.20070907cvs
- Instead of releasing libcondorapi.so, which is improperly created
  and poorly versioned, we release libcondorapi.a, which is apparently
  more widely used, in a -static package
- Instead of installing the stripped tarball, the unstripped is now
  installed, which gives a nice debuginfo package
- Found and fixed permissions problems on a number of src files,
  issue raised by rpmlint on the debuginfo package

* Mon Sep 10 2007  <mfarrellee@redhat> - 6.9.5-0.2.20070907cvs
- Updated pre section to create condor's home directory with adduser, and
  removed _var/lib/condor from files section
- Added doc LICENSE.TXT to all files sections
- Shortened lines longer than 80 characters in this spec (except the sed line)
- Changed install section so untar'ing a release can handle fedora7 or fedora8
- Simplified the site.def and config file updates (sed + mv over mv + sed + rm)
- Added a patch (fedora_rawhide_7.91-20070907cvs.patch) to support building on
  a fedora 7.91 (current Rawhide) release
- Moved the examples from /usr/share/doc/condor... into builddir and just
  marked them as documentation
- Added a number of dir directives to force all files to be listed, no implicit
  inclusion

* Fri Sep  7 2007  <mfarrellee@redhat> - 6.9.5-0.1.20070907cvs
- Initial release<|MERGE_RESOLUTION|>--- conflicted
+++ resolved
@@ -1103,14 +1103,10 @@
 # this one got removed but the manpage was left around
 rm -f %{buildroot}/%{_mandir}/man1/condor_glidein.1
 
-<<<<<<< HEAD
 # remove junk man page (Fedora 32 build)
 rm -f %{buildroot}/%{_mandir}/man1/_static/graphviz.css
 
-# Remove condor_top with no python bindings
-=======
 # Remove python-based tools when no python bindings
->>>>>>> 5fc29767
 %if ! %python
 rm -f %{buildroot}/%{_bindir}/condor_top
 rm -f %{buildroot}/%{_bindir}/classad_eval
