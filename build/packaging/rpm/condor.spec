--- conflicted
+++ resolved
@@ -1640,7 +1640,10 @@
 /bin/systemctl try-restart condor.service >/dev/null 2>&1 || :
 
 %changelog
-<<<<<<< HEAD
+* Fri Jun 09 2023 Tim Theisen <tim@cs.wisc.edu> - 10.0.5-1
+- Rename upgrade9to10checks.py script to condor_upgrade_check
+- Fix spurious warning from condor_upgrade_check about regexes with spaces
+
 * Tue Jun 06 2023 Tim Theisen <tim@cs.wisc.edu> - 10.5.1-1
 - Fix issue with grid batch jobs interacting with older Slurm versions
 
@@ -1653,11 +1656,6 @@
 - Can add attributes of the execution point to be recorded in the user log
 - Enhanced condor_transform_ads tool to ease offline job transform testing
 - Fixed a bug where memory limits over 2 GiB might not be correctly enforced
-=======
-* Fri Jun 09 2023 Tim Theisen <tim@cs.wisc.edu> - 10.0.5-1
-- Rename upgrade9to10checks.py script to condor_upgrade_check
-- Fix spurious warning from condor_upgrade_check about regexes with spaces
->>>>>>> dc974262
 
 * Tue May 30 2023 Tim Theisen <tim@cs.wisc.edu> - 10.0.4-1
 - Provides script to assist updating from HTCondor version 9 to version 10
