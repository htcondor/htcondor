%define condor_version 1.0.0

# Don't use changelog date in CondorVersion
%global source_date_epoch_from_changelog 0

# set uw_build to 0 for downstream (Fedora or EPEL)
# UW build includes stuff for testing and tarballs
%define uw_build 0

%if 0%{?rhel} == 8 || 0%{?rhel} == 9
# Use gcc-toolset 14 for EL8 and EL9
%define gcctoolset 14
%endif

Summary: HTCondor: High Throughput Computing
Name: condor
Version: %{condor_version}
%global version_ %(tr . _ <<< %{version})

%if 0%{?x86_64_v2}
BuildArch: x86_64_v2
%endif

%if 0%{?suse_version}
%global _libexecdir %{_exec_prefix}/libexec
%if %{suse_version} == 1500
%global dist .leap15
%endif
%endif

# Edit the %condor_release to set the release number
%define condor_release 1
Release: %{condor_release}%{?dist}

License: Apache-2.0
Group: Applications/System
URL: https://htcondor.org/

# Do not check .so files in condor's library directory
%global __provides_exclude_from ^%{_libdir}/%{name}/.*\\.so.*$

# Do not provide libfmt
%global __requires_exclude ^libfmt\\.so.*$

Source0: %{name}-%{condor_version}.tar.gz

Source8: htcondor.pp

BuildRoot: %(mktemp -ud %{_tmppath}/%{name}-%{version}-%{release}-XXXXXX)

BuildRequires: cmake
BuildRequires: pcre2-devel
BuildRequires: openssl-devel
BuildRequires: krb5-devel
%if ! 0%{?amzn}
BuildRequires: libvirt-devel
%endif
BuildRequires: bind-utils
BuildRequires: libX11-devel
%if ! ( 0%{?rhel} >= 10 )
BuildRequires: libXScrnSaver-devel
%endif
%if 0%{?suse_version}
BuildRequires: openldap2-devel
%else
BuildRequires: openldap-devel
%endif
BuildRequires: cmake >= 3.16
BuildRequires: python3-devel
BuildRequires: python3-setuptools
%if 0%{?rhel} >= 8
BuildRequires: boost-devel
%endif
%if 0%{?suse_version}
BuildRequires: rpm-config-SUSE
%else
BuildRequires: redhat-rpm-config
%endif
BuildRequires: sqlite-devel
BuildRequires: perl(Data::Dumper)

BuildRequires: glibc-static
BuildRequires: gcc-c++
BuildRequires: libuuid-devel
BuildRequires: patch
BuildRequires: pam-devel
%if 0%{?suse_version}
BuildRequires: mozilla-nss-devel
%else
BuildRequires: nss-devel
%endif
BuildRequires: openssl-devel
%if 0%{?suse_version}
BuildRequires: libexpat-devel
%else
BuildRequires: expat-devel
%endif
BuildRequires: perl(Archive::Tar)
BuildRequires: perl(XML::Parser)
BuildRequires: perl(Digest::MD5)
BuildRequires: python3-devel
BuildRequires: libcurl-devel

# Authentication build requirements
%if ! 0%{?amzn}
BuildRequires: voms-devel
%endif
BuildRequires: munge-devel
BuildRequires: scitokens-cpp-devel

%if 0%{?devtoolset}
BuildRequires: which
BuildRequires: devtoolset-%{devtoolset}-toolchain
%endif

%if 0%{?gcctoolset}
BuildRequires: which
BuildRequires: gcc-toolset-%{gcctoolset}
%endif

%if  0%{?suse_version}
BuildRequires: gcc11
BuildRequires: gcc11-c++
%endif

%if 0%{?rhel} >= 8
BuildRequires: boost-static
%endif

%if  0%{?suse_version}
BuildRequires: libboost_python-py3-1_75_0-devel
%else
BuildRequires: boost-python3-devel
%endif
BuildRequires: libuuid-devel
%if 0%{?suse_version}
Requires: libuuid1
%else
Requires: libuuid
%endif

BuildRequires: systemd-devel
%if 0%{?suse_version}
BuildRequires: systemd
%else
BuildRequires: systemd-units
%endif
Requires: systemd

%if 0%{?rhel} || 0%{?amzn} || 0%{?fedora}
BuildRequires: python3-sphinx python3-sphinx_rtd_theme
%endif

%if 0%{?suse_version}
BuildRequires: python3-Sphinx python3-sphinx_rtd_theme
%endif

# openssh-server needed for condor_ssh_to_job
Requires: openssh-server

# net-tools needed to provide netstat for condor_who
Requires: net-tools

# Perl modules required for condor_gather_info
Requires: perl(Date::Manip)
Requires: perl(FindBin)

# cryptsetup needed for encrypted LVM execute partitions
Requires: cryptsetup

Requires: /usr/sbin/sendmail

# Docker credential processing uses json query
Requires: jq

# Useful tools are using the Python bindings
Requires: python3-condor = %{version}-%{release}
Requires: python3-requests

Requires(post): /sbin/ldconfig
Requires(postun): /sbin/ldconfig

%if 0%{?suse_version}
Requires(pre): shadow
Requires(post): systemd
Requires(preun): systemd
Requires(postun): systemd
%else
Requires(pre): shadow-utils
Requires(post): systemd-units
Requires(preun): systemd-units
Requires(postun): systemd-units
%endif

Requires(post): python3-policycoreutils
%if ! 0%{?suse_version}
Requires(post): selinux-policy-targeted
%endif

# Require libraries that we dlopen
# Ganglia is optional as well as nVidia and cuda libraries
%if ! 0%{?amzn}
%if 0%{?suse_version}
Requires: libvomsapi1
%else
Requires: voms
%endif
%endif
%if 0%{?suse_version}
Requires: krb5
Requires: libcom_err2
Requires: libmunge2
Requires: libopenssl1_1
Requires: libSciTokens0
Requires: libsystemd0
%else
Requires: krb5-libs
Requires: libcom_err
Requires: munge-libs
Requires: openssl-libs
Requires: scitokens-cpp >= 0.6.2
Requires: systemd-libs
%endif
Requires: rsync

# Require tested Pelican packages
<<<<<<< HEAD
Requires: (pelican >= 7.18.0 or pelican-debug >= 7.18.0)
Requires: pelican-osdf-compat >= 7.18.0
=======
%if 0%{?rhel} == 7
Requires: pelican >= 7.18.1
%else
Requires: (pelican >= 7.18.1 or pelican-debug >= 7.18.1)
%endif
Requires: pelican-osdf-compat >= 7.18.1
>>>>>>> 5a7f0fb8

%if ! 0%{?amzn}
# Require tested Apptainer
%if 0%{?suse_version}
# Unfortunately, Apptainer is lagging behind in openSUSE
Requires: apptainer >= 1.3.6
%else
# Hold back apptainer until version 1.4.2 is released
Requires: apptainer >= 1.3.6
%endif
%endif

#From /usr/share/doc/setup/uidgid (RPM: setup-2.12.2-11)
#Provides: user(condor) = 64
#Provides: group(condor) = 64

%if 0%{?rhel} <= 8
# external-libs package discontinued as of 8.9.9
Obsoletes: %{name}-external-libs < 8.9.9
Provides: %{name}-external-libs = %{version}-%{release}

# Bosco package discontinued as of 9.5.0
Obsoletes: %{name}-bosco < 9.5.0
Provides: %{name}-bosco = %{version}-%{release}

# Blahp provided by condor-blahp as of 9.5.0
Provides: blahp = %{version}-%{release}
Obsoletes: blahp < 9.5.0
%endif

%if 0%{?rhel} <= 9
# externals package discontinued as of 10.8.0
Obsoletes: %{name}-externals < 10.8.0
Provides: %{name}-externals = %{version}-%{release}

# blahp package discontinued as of 10.8.0
Obsoletes: %{name}-blahp < 10.8.0
Provides: %{name}-blahp = %{version}-%{release}

# procd package discontinued as of 10.8.0
Obsoletes: %{name}-procd < 10.8.0
Provides: %{name}-procd = %{version}-%{release}

# all package discontinued as of 10.8.0
Obsoletes: %{name}-all < 10.8.0
Provides: %{name}-all = %{version}-%{release}

# classads package discontinued as of 10.8.0
Obsoletes: %{name}-classads < 10.8.0
Provides: %{name}-classads = %{version}-%{release}

# classads-devel package discontinued as of 10.8.0
Obsoletes: %{name}-classads-devel < 10.8.0
Provides: %{name}-classads-devel = %{version}-%{release}
%endif

%if 0%{?rhel} <= 10
# upgrade-checks package discontinued as of 24.8.0
Obsoletes: %{name}-upgrade-checks < 24.8.0
Provides: %{name}-upgrade-checks = %{version}-%{release}
%endif

%if 0%{?suse_version}
%debug_package
%endif

%description
HTCondor is a specialized workload management system for
compute-intensive jobs. Like other full-featured batch systems, HTCondor
provides a job queuing mechanism, scheduling policy, priority scheme,
resource monitoring, and resource management. Users submit their
serial or parallel jobs to HTCondor, HTCondor places them into a queue,
chooses when and where to run the jobs based upon a policy, carefully
monitors their progress, and ultimately informs the user upon
completion.

#######################
%package devel
Summary: Development files for HTCondor
Group: Applications/System

%description devel
Development files for HTCondor

%if %uw_build
#######################
%package tarball
Summary: Files needed to build an HTCondor tarball
Group: Applications/System

%description tarball
Files needed to build an HTCondor tarball

%endif

#######################
%package kbdd
Summary: HTCondor Keyboard Daemon
Group: Applications/System
Requires: %name = %version-%release

%description kbdd
The condor_kbdd monitors logged in X users for activity. It is only
useful on systems where no device (e.g. /dev/*) can be used to
determine console idle time.

#######################
%if ! 0%{?amzn}
%package vm-gahp
Summary: HTCondor's VM Gahp
Group: Applications/System
Requires: %name = %version-%release
Requires: libvirt

%description vm-gahp
The condor_vm-gahp enables the Virtual Machine Universe feature of
HTCondor. The VM Universe uses libvirt to start and control VMs under
HTCondor's Startd.

%endif

#######################
%package test
Summary: HTCondor Self Tests
Group: Applications/System
Requires: %name = %version-%release

%description test
A collection of tests to verify that HTCondor is operating properly.

#######################
%package -n python3-condor
Summary: Python bindings for HTCondor
Group: Applications/System
Requires: %name = %version-%release
%if 0%{?suse_version}
Requires: libboost_python-py3-1_75_0
%else
Requires: boost-python3
%endif
Requires: python3
Requires: python3-cryptography

%description -n python3-condor
The python bindings allow one to directly invoke the C++ implementations of
the ClassAd library and HTCondor from python


#######################
%package credmon-local
Summary: Local issuer credmon for HTCondor
Group: Applications/System
Requires: %name = %version-%release
Requires: python3-condor = %{version}-%{release}
Requires: python3-cryptography
Requires: python3-scitokens
Conflicts: %name-credmon-vault

%description credmon-local
The local issuer credmon allows users to obtain credentials from an
admin-configured private SciToken key on the access point and to use those
credentials securely inside running jobs.


#######################
%package credmon-oauth
Summary: OAuth2 credmon for HTCondor
Group: Applications/System
Requires: %name = %version-%release
Requires: condor-credmon-local = %{version}-%{release}
Requires: python3-requests-oauthlib
Requires: python3-flask
Requires: python3-mod_wsgi
Requires: httpd

%description credmon-oauth
The OAuth2 credmon allows users to obtain credentials from configured
OAuth2 endpoints and to use those credentials securely inside running jobs.


#######################
%package credmon-vault
Summary: Vault credmon for HTCondor
Group: Applications/System
Requires: %name = %version-%release
Requires: python3-condor = %{version}-%{release}
Requires: python3-cryptography
Requires: python3-urllib3
%if %uw_build
# Although htgettoken is only needed on the submit machine and
#  condor-credmon-vault is needed on both the submit and credd machines,
#  htgettoken is small so it doesn't hurt to require it in both places.
Requires: htgettoken >= 1.1
%endif
Conflicts: %name-credmon-local

%description credmon-vault
The Vault credmon allows users to obtain credentials from Vault using
htgettoken and to use those credentials securely inside running jobs.
Install this package when exclusively using Vault for all HTCondor
credential management.


#######################
%package credmon-multi
Summary: Multi-credmon support for HTCondor
Group: Applications/System
Requires: %name = %version-%release
Requires: condor-credmon-local = %{version}-%{release}
Requires: python3-urllib3
Requires: htgettoken >= 1.1

%description credmon-multi
Provides concurrent support for the Vault credmon alongside the Local
and (optional) OAuth credmons. This package should be installed instead
of condor-credmon-vault when concurrent support is needed.


#######################
%package -n minicondor
Summary: Configuration for a single-node HTCondor
Group: Applications/System
Requires: %name = %version-%release
Requires: python3-condor = %version-%release

%description -n minicondor
This example configuration is good for trying out HTCondor for the first time.
It only configures the IPv4 loopback address, turns on basic security, and
shortens many timers to be more responsive.

#######################
%package ap
Summary: Configuration for an Access Point
Group: Applications/System
Requires: %name = %version-%release
Requires: python3-condor = %version-%release

%description ap
This example configuration is good for installing an Access Point.
After installation, one could join a pool or start an annex.

#######################
%package ep
Summary: Configuration for an Execution Point
Group: Applications/System
Requires: %name = %version-%release
Requires: python3-condor = %version-%release

%description ep
This example configuration is good for installing an Execution Point.
After installation, one could join a pool or start an annex.

#######################
%package annex-ec2
Summary: Configuration and scripts to make an EC2 image annex-compatible
Group: Applications/System
Requires: %name = %version-%release
Requires(post): /sbin/chkconfig
Requires(preun): /sbin/chkconfig

%description annex-ec2
Configures HTCondor to make an EC2 image annex-compatible.  Do NOT install
on a non-EC2 image.

%files annex-ec2
%_libexecdir/condor/condor-annex-ec2
%{_unitdir}/condor-annex-ec2.service
%config(noreplace) %_sysconfdir/condor/config.d/50ec2.config
%config(noreplace) %_sysconfdir/condor/master_shutdown_script.sh

%post annex-ec2
/bin/systemctl enable condor-annex-ec2

%preun annex-ec2
if [ $1 == 0 ]; then
    /bin/systemctl disable condor-annex-ec2
fi

%pre
getent group condor >/dev/null || groupadd -r condor
getent passwd condor >/dev/null || \
  useradd -r -g condor -d %_var/lib/condor -s /sbin/nologin \
    -c "Owner of HTCondor Daemons" condor
exit 0


%prep
# For release tarballs
%setup -q -n %{name}-%{condor_version}

# fix errant execute permissions
find src -perm /a+x -type f -name "*.[Cch]" -exec chmod a-x {} \;


%build

%if 0%{?suse_version}
export CC=/usr/bin/gcc-11
export CXX=/usr/bin/g++-11
%endif

%if 0%{?devtoolset}
. /opt/rh/devtoolset-%{devtoolset}/enable
export CC=$(which cc)
export CXX=$(which c++)
%endif

%if 0%{?gcctoolset}
. /opt/rh/gcc-toolset-%{gcctoolset}/enable
export CC=$(which cc)
export CXX=$(which c++)
%endif

%if 0%{?x86_64_v2}
export CFLAGS="${CFLAGS} -march=x86-64-v2"
export CXXFLAGS="${CXXFLAGS} -march=x86-64-v2"
export FFLAGS="${FFLAGS} -march=x86-64-v2"
export FCFLAGS="${FCFLAGS} -march=x86-64-v2"
%endif

# build man files
%if 0%{?amzn}
# if this environment variable is set, sphinx-build cannot import markupsafe
env -u RPM_BUILD_ROOT make -C docs man
%else
make -C docs man
%endif

%if %uw_build
%define condor_build_id UW_development
%define condor_git_sha -1
%endif

# Any changes here should be synchronized with
# ../debian/rules 

%if 0%{?suse_version}
%cmake \
%else
%cmake3 \
%endif
%if %uw_build
       -DBUILDID:STRING=%condor_build_id \
       -DPLATFORM:STRING=${NMI_PLATFORM:-unknown} \
%if "%{condor_git_sha}" != "-1"
       -DCONDOR_GIT_SHA:STRING=%condor_git_sha \
%endif
       -DBUILD_TESTING:BOOL=TRUE \
%else
       -DBUILD_TESTING:BOOL=FALSE \
%endif
%if 0%{?suse_version}
       -DCMAKE_SHARED_LINKER_FLAGS="%{?build_ldflags} -Wl,--as-needed -Wl,-z,now" \
%endif
%if 0%{?rhel} == 8
       -DPython3_EXECUTABLE=%__python3 \
%endif
       -DCMAKE_SKIP_RPATH:BOOL=TRUE \
       -DPACKAGEID:STRING=%{version}-%{condor_release} \
       -DCONDOR_PACKAGE_BUILD:BOOL=TRUE \
       -DCONDOR_RPMBUILD:BOOL=TRUE \
%if 0%{?amzn}
       -DWITH_VOMS:BOOL=FALSE \
       -DWITH_LIBVIRT:BOOL=FALSE \
%endif
       -DCMAKE_INSTALL_PREFIX:PATH=/

%if 0%{?amzn}
cd amazon-linux-build
%else
%if 0%{?rhel} >= 9 || 0%{?fedora}
cd redhat-linux-build
%endif
%endif
make %{?_smp_mflags}
%if %uw_build
make %{?_smp_mflags} tests
%endif

%install
%if 0%{?amzn}
cd amazon-linux-build
%else
%if 0%{?rhel} >= 9 || 0%{?fedora}
cd redhat-linux-build
%endif
%endif
# installation happens into a temporary location, this function is
# useful in moving files into their final locations
function populate {
  _dest="$1"; shift; _src="$*"
  mkdir -p "%{buildroot}/$_dest"
  mv $_src "%{buildroot}/$_dest"
}

rm -rf %{buildroot}
echo ---------------------------- makefile ---------------------------------
%if 0%{?suse_version}
cd build
%endif
make install DESTDIR=%{buildroot}

%if %uw_build
make tests-tar-pkg
# tarball of tests
%if 0%{?amzn}
cp -p %{_builddir}/%{name}-%{version}/amazon-linux-build/condor_tests-*.tar.gz %{buildroot}/%{_libdir}/condor/condor_tests-%{version}.tar.gz
%else
%if 0%{?rhel} >= 9 || 0%{?fedora}
cp -p %{_builddir}/%{name}-%{version}/redhat-linux-build/condor_tests-*.tar.gz %{buildroot}/%{_libdir}/condor/condor_tests-%{version}.tar.gz
%else
%if 0%{?suse_version}
cp -p %{_builddir}/%{name}-%{version}/build/condor_tests-*.tar.gz %{buildroot}/%{_libdir}/condor/condor_tests-%{version}.tar.gz
%else
cp -p %{_builddir}/%{name}-%{version}/condor_tests-*.tar.gz %{buildroot}/%{_libdir}/condor/condor_tests-%{version}.tar.gz
%endif
%endif
%endif
%endif

# Drop in a symbolic link for backward compatibility
ln -s ../..%{_libdir}/condor/condor_ssh_to_job_sshd_config_template %{buildroot}/%_sysconfdir/condor/condor_ssh_to_job_sshd_config_template

populate /usr/share/doc/condor-%{version}/examples %{buildroot}/usr/share/doc/condor-%{version}/etc/examples/*

mkdir -p %{buildroot}/%{_sysconfdir}/condor
# the default condor_config file is not architecture aware and thus
# sets the LIB directory to always be /usr/lib, we want to do better
# than that. this is, so far, the best place to do this
# specialization. we strip the "lib" or "lib64" part from _libdir and
# stick it in the LIB variable in the config.
LIB=$(echo %{?_libdir} | sed -e 's:/usr/\(.*\):\1:')
if [ "$LIB" = "%_libdir" ]; then
  echo "_libdir does not contain /usr, sed expression needs attention"
  exit 1
fi

# Install the basic configuration, a Personal HTCondor config. Allows for
# yum install condor + service condor start and go.
mkdir -p -m0755 %{buildroot}/%{_sysconfdir}/condor/config.d
mkdir -p -m0700 %{buildroot}/%{_sysconfdir}/condor/passwords.d
mkdir -p -m0700 %{buildroot}/%{_sysconfdir}/condor/tokens.d

populate %_sysconfdir/condor/config.d %{buildroot}/usr/share/doc/condor-%{version}/examples/00-security
populate %_sysconfdir/condor/config.d %{buildroot}/usr/share/doc/condor-%{version}/examples/00-minicondor
populate %_sysconfdir/condor/config.d %{buildroot}/usr/share/doc/condor-%{version}/examples/00-access-point
populate %_sysconfdir/condor/config.d %{buildroot}/usr/share/doc/condor-%{version}/examples/00-execution-point
populate %_sysconfdir/condor/config.d %{buildroot}/usr/share/doc/condor-%{version}/examples/00-kbdd
populate %_sysconfdir/condor/config.d %{buildroot}/usr/share/doc/condor-%{version}/examples/50ec2.config

# Install a second config.d directory under /usr/share, used for the
# convenience of software built on top of Condor such as GlideinWMS.
mkdir -p -m0755 %{buildroot}/usr/share/condor/config.d

mkdir -p -m0755 %{buildroot}/%{_var}/log/condor
mkdir -p -m0755 %{buildroot}/%{_sharedstatedir}/condor/spool
mkdir -p -m0755 %{buildroot}/%{_sharedstatedir}/condor/execute
mkdir -p -m0755 %{buildroot}/%{_sharedstatedir}/condor/krb_credentials
mkdir -p -m2770 %{buildroot}/%{_sharedstatedir}/condor/oauth_credentials


# not packaging configure/install scripts
%if ! %uw_build
rm -f %{buildroot}%{_bindir}/make-ap-from-tarball
rm -f %{buildroot}%{_bindir}/make-personal-from-tarball
rm -f %{buildroot}%{_sbindir}/condor_configure
rm -f %{buildroot}%{_sbindir}/condor_install
rm -f %{buildroot}/%{_mandir}/man1/condor_configure.1
rm -f %{buildroot}/%{_mandir}/man1/condor_install.1
%endif

mkdir -p %{buildroot}/%{_var}/www/wsgi-scripts/condor_credmon_oauth
mv %{buildroot}/%{_libexecdir}/condor/condor_credmon_oauth.wsgi %{buildroot}/%{_var}/www/wsgi-scripts/condor_credmon_oauth/condor_credmon_oauth.wsgi

# Move oauth credmon config files out of examples and into config.d
mv %{buildroot}/usr/share/doc/condor-%{version}/examples/condor_credmon_oauth/config/condor/40-oauth-credmon.conf %{buildroot}/%{_sysconfdir}/condor/config.d/40-oauth-credmon.conf
mv %{buildroot}/usr/share/doc/condor-%{version}/examples/condor_credmon_oauth/config/condor/40-oauth-tokens.conf %{buildroot}/%{_sysconfdir}/condor/config.d/40-oauth-tokens.conf
mv %{buildroot}/usr/share/doc/condor-%{version}/examples/condor_credmon_oauth/README.credentials %{buildroot}/%{_var}/lib/condor/oauth_credentials/README.credentials

# Move vault credmon config file out of examples and into config.d
mv %{buildroot}/usr/share/doc/condor-%{version}/examples/condor_credmon_oauth/config/condor/40-vault-credmon.conf %{buildroot}/%{_sysconfdir}/condor/config.d/40-vault-credmon.conf

# install tmpfiles.d/condor.conf
mkdir -p %{buildroot}%{_tmpfilesdir}
install -m 0644 %{buildroot}/usr/share/doc/condor-%{version}/examples/condor-tmpfiles.conf %{buildroot}%{_tmpfilesdir}/%{name}.conf

install -Dp -m0755 %{buildroot}/usr/share/doc/condor-%{version}/examples/condor-annex-ec2 %{buildroot}%{_libexecdir}/condor/condor-annex-ec2

mkdir -p %{buildroot}%{_unitdir}
install -m 0644 %{buildroot}/usr/share/doc/condor-%{version}/examples/condor-annex-ec2.service %{buildroot}%{_unitdir}/condor-annex-ec2.service
install -m 0644 %{buildroot}/usr/share/doc/condor-%{version}/examples/condor.service %{buildroot}%{_unitdir}/condor.service
# Disabled until HTCondor security fixed.
# install -m 0644 %{buildroot}/usr/share/doc/condor-%{version}/examples/condor.socket %{buildroot}%{_unitdir}/condor.socket

mkdir -p %{buildroot}%{_datadir}/condor/
cp %{SOURCE8} %{buildroot}%{_datadir}/condor/

# Install perl modules

#Fixups for packaged build, should have been done by cmake

mkdir -p %{buildroot}/usr/share/condor
mv %{buildroot}/usr/lib64/condor/Chirp.jar %{buildroot}/usr/share/condor
mv %{buildroot}/usr/lib64/condor/CondorJava*.class %{buildroot}/usr/share/condor
mv %{buildroot}/usr/lib64/condor/libchirp_client.so %{buildroot}/usr/lib64
mv %{buildroot}/usr/lib64/condor/libcondor_utils_*.so %{buildroot}/usr/lib64
mv %{buildroot}/usr/lib64/condor/libpyclassad3*.so %{buildroot}/usr/lib64

rm -rf %{buildroot}/usr/share/doc/condor-%{version}/LICENSE
rm -rf %{buildroot}/usr/share/doc/condor-%{version}/NOTICE.txt
rm -rf %{buildroot}/usr/share/doc/condor-%{version}/README

# we must place the config examples in builddir so %doc can find them
mv %{buildroot}/usr/share/doc/condor-%{version}/examples %_builddir/%name-%condor_version

# Fix up blahp installation
# Move batch system customization files to /etc, with symlinks in the
# original location. Admins will need to edit these.
install -m 0755 -d -p %{buildroot}%{_sysconfdir}/blahp
for batch_system in condor kubernetes lsf nqs pbs sge slurm; do
    mv %{buildroot}%{_libexecdir}/blahp/${batch_system}_local_submit_attributes.sh %{buildroot}%{_sysconfdir}/blahp
    ln -s ../../../etc/blahp/${batch_system}_local_submit_attributes.sh \
        %{buildroot}%{_libexecdir}/blahp/${batch_system}_local_submit_attributes.sh
done

# htcondor/dags only works with Python3
rm -rf %{buildroot}/usr/lib64/python2.7/site-packages/htcondor/dags

# htcondor/personal.py only works with Python3
rm -f %{buildroot}/usr/lib64/python2.7/site-packages/htcondor/personal.py

# New fangled stuff does not work with Python2
rm -rf %{buildroot}/usr/lib64/python2.7/site-packages/classad2
rm -rf %{buildroot}/usr/lib64/python2.7/site-packages/classad3
rm -rf %{buildroot}/usr/lib64/python2.7/site-packages/htcondor2

# classad3 shouldn't be distributed yet
rm -rf %{buildroot}/usr/lib*/python%{python3_version}/site-packages/classad3

%clean
rm -rf %{buildroot}


%check
# This currently takes hours and can kill your machine...
#cd condor_tests
#make check-seralized

#################
%files
%defattr(-,root,root,-)
%doc LICENSE NOTICE.txt examples
%dir %_sysconfdir/condor/
%config %_sysconfdir/condor/condor_config
%{_tmpfilesdir}/%{name}.conf
%{_unitdir}/condor.service
# Disabled until HTCondor security fixed.
# % {_unitdir}/condor.socket
%dir %_datadir/condor/
%_datadir/condor/Chirp.jar
%_datadir/condor/CondorJavaInfo.class
%_datadir/condor/CondorJavaWrapper.class
%_datadir/condor/htcondor.pp
%dir %_sysconfdir/condor/passwords.d/
%dir %_sysconfdir/condor/tokens.d/
%dir %_sysconfdir/condor/config.d/
%config(noreplace) %{_sysconfdir}/condor/config.d/00-security
%dir /usr/share/condor/config.d/
%_libdir/condor/condor_ssh_to_job_sshd_config_template
%_sysconfdir/condor/condor_ssh_to_job_sshd_config_template
%_sysconfdir/bash_completion.d/condor
%_libdir/libchirp_client.so
%_libdir/libcondor_utils_%{version_}.so
%_libdir/condor/libfmt.so
%_libdir/condor/libfmt.so.10
%_libdir/condor/libfmt.so.10.1.0

%_libdir/condor/libgetpwnam.so
%dir %_libexecdir/condor/
%_libexecdir/condor/cleanup_locally_mounted_checkpoint
%_libexecdir/condor/linux_kernel_tuning
%_libexecdir/condor/accountant_log_fixer
%_libexecdir/condor/check-url
%_libexecdir/condor/condor_annex
%_libexecdir/condor/condor_chirp
%_libexecdir/condor/condor_ssh
%_libexecdir/condor/sshd.sh
%_libexecdir/condor/get_orted_cmd.sh
%_libexecdir/condor/orted_launcher.sh
%_libexecdir/condor/set_batchtok_cmd
%_libexecdir/condor/cred_producer_krb
%_libexecdir/condor/condor_job_router
%_libexecdir/condor/condor_pid_ns_init
%_libexecdir/condor/condor_diagnostic_send_ep_logs
%_libexecdir/condor/condor_urlfetch
%_libexecdir/condor/htcondor_docker_test
%_libexecdir/condor/htcondor_docker_test_arm
%ifarch aarch64 ppc64le x86_64
%_libexecdir/condor/exit_37.sif
%endif
%dir %_libexecdir/condor/singularity_test_sandbox/
%dir %_libexecdir/condor/singularity_test_sandbox/dev/
%dir %_libexecdir/condor/singularity_test_sandbox/proc/
%_libexecdir/condor/singularity_test_sandbox/exit_37
%_libexecdir/condor/singularity_test_sandbox/get_user_ns
%_libexecdir/condor/condor_limits_wrapper.sh
%_libexecdir/condor/condor_rooster
%_libexecdir/condor/condor_schedd.init
%_libexecdir/condor/condor_ssh_to_job_shell_setup
%_libexecdir/condor/condor_ssh_to_job_sshd_setup
%_libexecdir/condor/condor_power_state
%_libexecdir/condor/condor_kflops
%_libexecdir/condor/condor_mips
%_libexecdir/condor/data_plugin
%_libexecdir/condor/box_plugin.py
%_libexecdir/condor/gdrive_plugin.py
%_libexecdir/condor/common-cloud-attributes-google.py
%_libexecdir/condor/common-cloud-attributes-aws.py
%_libexecdir/condor/common-cloud-attributes-aws.sh
%_libexecdir/condor/onedrive_plugin.py
%_libexecdir/condor/curl_plugin
%_libexecdir/condor/condor_shared_port
%_libexecdir/condor/condor_defrag
%_libexecdir/condor/interactive.sub
%_libexecdir/condor/condor_gangliad
%_libexecdir/condor/ce-audit.so
%_libexecdir/condor/adstash/__init__.py
%_libexecdir/condor/adstash/adstash.py
%_libexecdir/condor/adstash/config.py
%_libexecdir/condor/adstash/convert.py
%_libexecdir/condor/adstash/utils.py
%_libexecdir/condor/adstash/ad_sources/__init__.py
%_libexecdir/condor/adstash/ad_sources/ad_file.py
%_libexecdir/condor/adstash/ad_sources/generic.py
%_libexecdir/condor/adstash/ad_sources/registry.py
%_libexecdir/condor/adstash/ad_sources/schedd_history.py
%_libexecdir/condor/adstash/ad_sources/startd_history.py
%_libexecdir/condor/adstash/ad_sources/schedd_job_epoch_history.py
%_libexecdir/condor/adstash/ad_sources/schedd_transfer_epoch_history.py
%_libexecdir/condor/adstash/interfaces/__init__.py
%_libexecdir/condor/adstash/interfaces/elasticsearch.py
%_libexecdir/condor/adstash/interfaces/opensearch.py
%_libexecdir/condor/adstash/interfaces/generic.py
%_libexecdir/condor/adstash/interfaces/json_file.py
%_libexecdir/condor/adstash/interfaces/null.py
%_libexecdir/condor/adstash/interfaces/registry.py
%_libexecdir/condor/annex
%_mandir/man1/condor_advertise.1.gz
%_mandir/man1/condor_check_password.1.gz
%_mandir/man1/condor_check_userlogs.1.gz
%_mandir/man1/condor_chirp.1.gz
%_mandir/man1/condor_config_val.1.gz
%_mandir/man1/condor_dagman.1.gz
%_mandir/man1/condor_dag_checker.1.gz
%_mandir/man1/condor_fetchlog.1.gz
%_mandir/man1/condor_findhost.1.gz
%_mandir/man1/condor_gpu_discovery.1.gz
%_mandir/man1/condor_history.1.gz
%_mandir/man1/condor_hold.1.gz
%_mandir/man1/condor_job_router_info.1.gz
%_mandir/man1/condor_master.1.gz
%_mandir/man1/condor_off.1.gz
%_mandir/man1/condor_on.1.gz
%_mandir/man1/condor_pool_job_report.1.gz
%_mandir/man1/condor_preen.1.gz
%_mandir/man1/condor_prio.1.gz
%_mandir/man1/condor_q.1.gz
%_mandir/man1/condor_qsub.1.gz
%_mandir/man1/condor_qedit.1.gz
%_mandir/man1/condor_qusers.1.gz
%_mandir/man1/condor_reconfig.1.gz
%_mandir/man1/condor_release.1.gz
%_mandir/man1/condor_remote_cluster.1.gz
%_mandir/man1/condor_reschedule.1.gz
%_mandir/man1/condor_restart.1.gz
%_mandir/man1/condor_rm.1.gz
%_mandir/man1/condor_run.1.gz
%_mandir/man1/condor_set_shutdown.1.gz
%_mandir/man1/condor_ssh_start.1.gz
%_mandir/man1/condor_sos.1.gz
%_mandir/man1/condor_ssl_fingerprint.1.gz
%_mandir/man1/condor_status.1.gz
%_mandir/man1/condor_store_cred.1.gz
%_mandir/man1/condor_submit.1.gz
%_mandir/man1/condor_submit_dag.1.gz
%_mandir/man1/condor_test_token.1.gz
%_mandir/man1/condor_token_create.1.gz
%_mandir/man1/condor_token_fetch.1.gz
%_mandir/man1/condor_token_list.1.gz
%_mandir/man1/condor_token_request.1.gz
%_mandir/man1/condor_token_request_approve.1.gz
%_mandir/man1/condor_token_request_auto_approve.1.gz
%_mandir/man1/condor_token_request_list.1.gz
%_mandir/man1/condor_top.1.gz
%_mandir/man1/condor_transfer_data.1.gz
%_mandir/man1/condor_transform_ads.1.gz
%_mandir/man1/condor_update_machine_ad.1.gz
%_mandir/man1/condor_updates_stats.1.gz
%_mandir/man1/condor_upgrade_check.1.gz
%_mandir/man1/condor_urlfetch.1.gz
%_mandir/man1/condor_userlog.1.gz
%_mandir/man1/condor_userprio.1.gz
%_mandir/man1/condor_vacate.1.gz
%_mandir/man1/condor_vacate_job.1.gz
%_mandir/man1/condor_version.1.gz
%_mandir/man1/condor_wait.1.gz
%_mandir/man1/condor_router_history.1.gz
%_mandir/man1/condor_continue.1.gz
%_mandir/man1/condor_suspend.1.gz
%_mandir/man1/condor_router_q.1.gz
%_mandir/man1/condor_ssh_to_job.1.gz
%_mandir/man1/condor_power.1.gz
%_mandir/man1/condor_gather_info.1.gz
%_mandir/man1/condor_router_rm.1.gz
%_mandir/man1/condor_drain.1.gz
%_mandir/man1/condor_ping.1.gz
%_mandir/man1/condor_rmdir.1.gz
%_mandir/man1/condor_tail.1.gz
%_mandir/man1/condor_who.1.gz
%_mandir/man1/condor_now.1.gz
%_mandir/man1/classad_eval.1.gz
%_mandir/man1/classads.1.gz
%_mandir/man1/condor_adstash.1.gz
%_mandir/man1/condor_evicted_files.1.gz
%_mandir/man1/condor_watch_q.1.gz
%_mandir/man1/get_htcondor.1.gz
%_mandir/man1/htcondor.1.gz
# bin/condor is a link for checkpoint, reschedule, vacate
%_bindir/condor_submit_dag
%_bindir/condor_who
%_bindir/condor_now
%_bindir/condor_prio
%_bindir/condor_transfer_data
%_bindir/condor_check_userlogs
%_bindir/condor_q
%_libexecdir/condor/condor_transferer
%_libexecdir/condor/condor_container_launcher.sh
%_bindir/condor_docker_enter
%_bindir/condor_qedit
%_bindir/condor_qusers
%_bindir/condor_userlog
%_bindir/condor_release
%_bindir/condor_userlog_job_counter
%_bindir/condor_config_val
%_bindir/condor_reschedule
%_bindir/condor_userprio
%_bindir/condor_check_password
%_bindir/condor_check_config
%_bindir/condor_dagman
%_bindir/condor_dag_checker
%_bindir/condor_rm
%_bindir/condor_vacate
%_bindir/condor_run
%_bindir/condor_router_history
%_bindir/condor_router_q
%_bindir/condor_router_rm
%_bindir/condor_vacate_job
%_bindir/condor_findhost
%_bindir/condor_version
%_bindir/condor_history
%_bindir/condor_status
%_bindir/condor_wait
%_bindir/condor_hold
%_bindir/condor_submit
%_bindir/condor_ssh_to_job
%_bindir/condor_power
%_bindir/condor_gather_info
%_bindir/condor_continue
%_bindir/condor_ssl_fingerprint
%_bindir/condor_suspend
%_bindir/condor_test_match
%_bindir/condor_token_create
%_bindir/condor_token_fetch
%_bindir/condor_token_request
%_bindir/condor_token_request_approve
%_bindir/condor_token_request_auto_approve
%_bindir/condor_token_request_list
%_bindir/condor_token_list
%_bindir/condor_scitoken_exchange
%_bindir/condor_drain
%_bindir/condor_ping
%_bindir/condor_tail
%_bindir/condor_qsub
%_bindir/condor_pool_job_report
%_bindir/condor_job_router_info
%_bindir/condor_transform_ads
%_bindir/condor_update_machine_ad
%_bindir/condor_nsenter
%_bindir/condor_evicted_files
%_bindir/condor_adstash
%_bindir/condor_remote_cluster
%_bindir/bosco_cluster
%_bindir/condor_ssh_start
%_bindir/condor_test_token
%_bindir/condor_manifest
%_bindir/condor_upgrade_check
%_bindir/condor_join_pool
# sbin/condor is a link for master_off, off, on, reconfig,
# reconfig_schedd, restart
%_sbindir/condor_advertise
%_sbindir/condor_aklog
%_sbindir/condor_credmon_krb
%_sbindir/condor_c-gahp
%_sbindir/condor_c-gahp_worker_thread
%_sbindir/condor_collector
%_sbindir/condor_docker_pat_producer
%_sbindir/condor_credd
%_sbindir/condor_fetchlog
%_sbindir/condor_ft-gahp
%_sbindir/condor_had
%_sbindir/condor_master
%_sbindir/condor_negotiator
%_sbindir/condor_off
%_sbindir/condor_on
%_sbindir/condor_preen
%_sbindir/condor_reconfig
%_sbindir/condor_replication
%_sbindir/condor_restart
%_sbindir/condor_schedd
%_sbindir/condor_set_shutdown
%_sbindir/condor_shadow
%_sbindir/condor_sos
%_sbindir/condor_startd
%_sbindir/condor_starter
%_sbindir/condor_store_cred
%_sbindir/condor_testwritelog
%_sbindir/condor_updates_stats
%_sbindir/ec2_gahp
%_sbindir/condor_gridmanager
%_sbindir/remote_gahp
%_sbindir/rvgahp_client
%_sbindir/rvgahp_proxy
%_sbindir/rvgahp_server
%_sbindir/AzureGAHPServer
%_sbindir/gce_gahp
%_sbindir/arc_gahp
%_libexecdir/condor/condor_gpu_discovery
%_libexecdir/condor/condor_gpu_utilization
%config(noreplace) %_sysconfdir/condor/ganglia.d/00_default_metrics
%defattr(-,condor,condor,-)
%dir %_var/lib/condor/
%dir %_var/lib/condor/execute/
%dir %_var/lib/condor/spool/
%dir %_var/log/condor/
%defattr(-,root,condor,-)
%dir %_var/lib/condor/oauth_credentials
%defattr(-,root,root,-)
%dir %_var/lib/condor/krb_credentials

###### blahp files #######
%config %_sysconfdir/blah.config
%config %_sysconfdir/blparser.conf
%dir %_sysconfdir/blahp/
%config %_sysconfdir/blahp/condor_local_submit_attributes.sh
%config %_sysconfdir/blahp/kubernetes_local_submit_attributes.sh
%config %_sysconfdir/blahp/lsf_local_submit_attributes.sh
%config %_sysconfdir/blahp/nqs_local_submit_attributes.sh
%config %_sysconfdir/blahp/pbs_local_submit_attributes.sh
%config %_sysconfdir/blahp/sge_local_submit_attributes.sh
%config %_sysconfdir/blahp/slurm_local_submit_attributes.sh
%_bindir/blahpd
%_sbindir/blah_check_config
%_sbindir/blahpd_daemon
%dir %_libexecdir/blahp
%_libexecdir/blahp/*

####### procd files #######
%_sbindir/condor_procd
%_sbindir/gidd_alloc
%_sbindir/procd_ctl
%_mandir/man1/procd_ctl.1.gz
%_mandir/man1/gidd_alloc.1.gz
%_mandir/man1/condor_procd.1.gz

####### classads files #######
%defattr(-,root,root,-)
%_libdir/libclassad.so.*

#################
%files devel
%{_includedir}/condor/chirp_client.h
%{_includedir}/condor/condor_event.h
%{_includedir}/condor/file_lock.h
%{_includedir}/condor/read_user_log.h
%{_libdir}/condor/libchirp_client.a
%{_libdir}/libclassad.a

####### classads-devel files #######
%defattr(-,root,root,-)
%_bindir/classad_functional_tester
%_bindir/classad_version
%_libdir/libclassad.so
%dir %_includedir/classad/
%_includedir/classad/attrrefs.h
%_includedir/classad/classad_distribution.h
%_includedir/classad/classadErrno.h
%_includedir/classad/classad.h
%_includedir/classad/classadCache.h
%_includedir/classad/classad_containers.h
%_includedir/classad/classad_flat_map.h
%_includedir/classad/collectionBase.h
%_includedir/classad/collection.h
%_includedir/classad/common.h
%_includedir/classad/debug.h
%_includedir/classad/exprList.h
%_includedir/classad/exprTree.h
%_includedir/classad/flat_set.h
%_includedir/classad/fnCall.h
%_includedir/classad/indexfile.h
%_includedir/classad/jsonSink.h
%_includedir/classad/jsonSource.h
%_includedir/classad/lexer.h
%_includedir/classad/lexerSource.h
%_includedir/classad/literals.h
%_includedir/classad/matchClassad.h
%_includedir/classad/natural_cmp.h
%_includedir/classad/operators.h
%_includedir/classad/query.h
%_includedir/classad/sink.h
%_includedir/classad/source.h
%_includedir/classad/transaction.h
%_includedir/classad/util.h
%_includedir/classad/value.h
%_includedir/classad/view.h
%_includedir/classad/xmlLexer.h
%_includedir/classad/xmlSink.h
%_includedir/classad/xmlSource.h

%if %uw_build
#################
%files tarball
%{_bindir}/make-ap-from-tarball
%{_bindir}/make-personal-from-tarball
%{_sbindir}/condor_configure
%{_sbindir}/condor_install
%{_mandir}/man1/condor_configure.1.gz
%{_mandir}/man1/condor_install.1.gz
%endif

#################
%files kbdd
%defattr(-,root,root,-)
%config(noreplace) %_sysconfdir/condor/config.d/00-kbdd
%_sbindir/condor_kbdd

#################
%if ! 0%{?amzn}
%files vm-gahp
%defattr(-,root,root,-)
%_sbindir/condor_vm-gahp
%_libexecdir/condor/libvirt_simple_script.awk

%endif
#################
%files test
%defattr(-,root,root,-)
%_libexecdir/condor/condor_sinful
%_libexecdir/condor/condor_testingd
%_libexecdir/condor/test_user_mapping
%_libexecdir/condor/test_offer_resources
%_libexecdir/condor/test_dc_std_functiond
%_libexecdir/condor/test_stdf_timer_d
%_libexecdir/condor/test_std_pipe_handlerd
%_libexecdir/condor/test_awaitable_deadline_socketd
%_libexecdir/condor/test_awaitable_deadline_socket_client
%_libexecdir/condor/test_generator
%_libexecdir/condor/memory_exerciser_dinner
%_libexecdir/condor/test_starter_guidance.exe
%if %uw_build
%_libdir/condor/condor_tests-%{version}.tar.gz
%endif

%files -n python3-condor
%defattr(-,root,root,-)
%_bindir/condor_top
%_bindir/condor_diagnostics
%_bindir/classad_eval
%_bindir/condor_watch_q
%_bindir/htcondor
%_libdir/libpyclassad3*.so
%_libexecdir/condor/libclassad_python_user.cpython-3*.so
%_libexecdir/condor/libclassad_python3_user.so
/usr/lib64/python%{python3_version}/site-packages/classad/
/usr/lib64/python%{python3_version}/site-packages/htcondor/
/usr/lib64/python%{python3_version}/site-packages/htcondor-*.egg-info/
/usr/lib64/python%{python3_version}/site-packages/htcondor_cli/
/usr/lib64/python%{python3_version}/site-packages/classad2/
/usr/lib64/python%{python3_version}/site-packages/htcondor2/

%files credmon-local
%doc examples/condor_credmon_oauth
%_sbindir/condor_credmon_oauth
%_sbindir/scitokens_credential_producer
%_libexecdir/condor/credmon
%_var/lib/condor/oauth_credentials/README.credentials
%config(noreplace) %_sysconfdir/condor/config.d/40-oauth-credmon.conf
%ghost %_var/lib/condor/oauth_credentials/CREDMON_COMPLETE
%ghost %_var/lib/condor/oauth_credentials/pid

%files credmon-oauth
%_var/www/wsgi-scripts/condor_credmon_oauth
%config(noreplace) %_sysconfdir/condor/config.d/40-oauth-tokens.conf
%ghost %_var/lib/condor/oauth_credentials/wsgi_session_key

%files credmon-vault
%doc examples/condor_credmon_oauth
%_sbindir/condor_credmon_vault
%_bindir/condor_vault_storer
%_libexecdir/condor/credmon
%config(noreplace) %_sysconfdir/condor/config.d/40-vault-credmon.conf
%ghost %_var/lib/condor/oauth_credentials/CREDMON_COMPLETE
%ghost %_var/lib/condor/oauth_credentials/pid

%files credmon-multi
%_bindir/condor_vault_storer

%files -n minicondor
%config(noreplace) %_sysconfdir/condor/config.d/00-minicondor

%files ap
%config(noreplace) %_sysconfdir/condor/config.d/00-access-point

%files ep
%config(noreplace) %_sysconfdir/condor/config.d/00-execution-point

%post
/sbin/ldconfig
# Remove obsolete security configuration
rm -f /etc/condor/config.d/00-htcondor-9.0.config
%if 0%{?fedora}
test -x /usr/sbin/selinuxenabled && /usr/sbin/selinuxenabled
if [ $? = 0 ]; then
   restorecon -R -v /var/lock/condor
   setsebool -P condor_domain_can_network_connect 1
   setsebool -P daemons_enable_cluster_mode 1
   semanage port -a -t condor_port_t -p tcp 12345
   # the number of extraneous SELinux warnings on f17 is very high
fi
%endif
test -x /usr/sbin/selinuxenabled && /usr/sbin/selinuxenabled
if [ $? = 0 ]; then
   /usr/sbin/semodule -i /usr/share/condor/htcondor.pp
%if 0%{?rhel} < 9
   /usr/sbin/setsebool -P condor_domain_can_network_connect 1
%endif
   /usr/sbin/setsebool -P daemons_enable_cluster_mode 1
fi
if [ $1 -eq 1 ] ; then
    # Initial installation 
    /bin/systemctl daemon-reload >/dev/null 2>&1 || :
fi

%preun
if [ $1 -eq 0 ] ; then
    # Package removal, not upgrade
    /bin/systemctl --no-reload disable condor.service > /dev/null 2>&1 || :
    /bin/systemctl stop condor.service > /dev/null 2>&1 || :
fi

%postun
/sbin/ldconfig
/bin/systemctl daemon-reload >/dev/null 2>&1 || :
# Note we don't try to restart - HTCondor will automatically notice the
# binary has changed and do graceful or peaceful restart, based on its
# configuration

%changelog
* Tue Aug 12 2025 Tim Theisen <tim@cs.wisc.edu> - 24.10.2-1
- Fix condor_store_cred bug that broke installing with get_htcondor

* Mon Jul 28 2025 Tim Theisen <tim@cs.wisc.edu> - 24.10.2-1
- Remove support for old JobRouter syntax
- New condor_dag_checker tool finds syntax and logic errors before run
- New condor_q -hold-codes produces a summary of held jobs
- condor_status -lvm reports current disk usage by slots on the EPs
- Fix bug where condor_q would truncate job counts to six digits
- Fix bug where suspended jobs did not change state to idle when vacated

* Mon Jul 28 2025 Tim Theisen <tim@cs.wisc.edu> - 24.0.10-1

* Mon Jul 28 2025 Tim Theisen <tim@cs.wisc.edu> - 23.10.27-1
- Fix bug where the vacate reason was not propagated back to the user
- HTCondor tarballs now contain Pelican 7.17.2

* Mon Jul 28 2025 Tim Theisen <tim@cs.wisc.edu> - 23.0.27-1
- Fix bug where condor_ssh_to_job failed when EP scratch path is too long
- Fix incorrect time reported by htcondor status for long running jobs
- Fix bug where .job.ad, .machine.ad files were missing when LVM is in use

* Thu Jun 26 2025 Tim Theisen <tim@cs.wisc.edu> - 24.9.2-1
- New job attribute to report number of input files transferred by protocol
- Optional condor_schedd history log file
- condor_watch_q can now track DAGMan jobs when using the -clusters option
- Fix bug that caused claim failure when previous output transfer failed
- Fix bug where access tokens were not generated from Vault tokens

* Thu Jun 26 2025 Tim Theisen <tim@cs.wisc.edu> - 24.0.9-1
- Initial Support for Enterprise Linux 10, including the x86_64_v2 platform
- In htcondor2, empty configuration keys are now treated as non-existent

* Thu Jun 26 2025 Tim Theisen <tim@cs.wisc.edu> - 23.10.26-1
- Fix memory leak in the condor_schedd when using late materialization
- Fix condor_master start up when file descriptor ulimit was huge
- HTCondor tarballs now contain Pelican 7.17.0

* Thu Jun 26 2025 Tim Theisen <tim@cs.wisc.edu> - 23.0.26-1
- Fix ingestion of ads into Elasticsearch under very rare circumstances
- DAGMan better handles being unable to write to a full filesystem
- 'kill_sig' submit commands are now ignored on the Windows platform

* Thu Jun 12 2025 Tim Theisen <tim@cs.wisc.edu> - 24.8.1-1
- Fix claim re-use, which was broken in HTCondor version 24.5.1
- Add support for hierarchic and delegatable v2 cgroups
- Add the ability to put each HTCondor daemon in its own cgroup
- Always sets the execute bit on the executable regardless of its origin
- The EP sets the HOME environment variable to match the /etc/passwd entry
- Add new 'halt' and 'resume' verbs to "htcondor dag"
- Add htcondor2.DAGMan class to send commands to a running DAG
- htcondor ap status now reports the AP's RecentDaemonCoreDutyCycle
- Can configure condor_adstash to fetch a custom projection of attributes

* Thu Jun 12 2025 Tim Theisen <tim@cs.wisc.edu> - 24.0.8-1
- Fix 24.0.7 bug where cgroup v1 out-of-memory was not properly handled
- HTCondor tarballs now contain Pelican 7.16.5 and Apptainer 1.4.1
  - Pelican 7.16.5 now includes end-to-end integrity checks for clients
- Add Python wheel for Python 3.13, drop Python wheel for Python 3.7
- Fix bug where DAGMAN_MAX_JOBS_IDLE was being ignored
- Fix problems where parallel universe jobs could crash the condor_schedd
- Prevent condor_starter crash when evicting job during input file transfer
- condor_watch_q now properly displays job id ranges by using numeric sort

* Thu May 29 2025 Tim Theisen <tim@cs.wisc.edu> - 23.10.25-1
- Fix bug where DAGMAN_MAX_JOBS_IDLE was being ignored
- HTCondor tarballs now contain Pelican 7.16.5 and Apptainer 1.4.1

* Thu May 29 2025 Tim Theisen <tim@cs.wisc.edu> - 23.0.25-1
- Fix problems where parallel universe jobs could crash the condor_schedd
- Prevent condor_starter crash when evicting job during input file transfer
- condor_watch_q now properly displays job id ranges by using numeric sort

* Tue Apr 22 2025 Tim Theisen <tim@cs.wisc.edu> - 24.7.3-1
- condor_who now works for Glideins
- Can add arbitrary credentials to be used by the file transfer plugins
- Fixed WLCG token generation in the local credmon
- Can limit the number of times that a job can be released
- EP administrators can enforce no outbound networking for jobs
- Add ability to use authentication when fetching Docker images
- condor_watch_q now displays when file transfer is happening
- To provide more consistency, using swap for jobs is disabled by default

* Tue Apr 22 2025 Tim Theisen <tim@cs.wisc.edu> - 24.0.7-1
- With delegated cgroups v2, job out-of-memory no longer affects the pilot

* Tue Apr 22 2025 Tim Theisen <tim@cs.wisc.edu> - 23.10.24-1
- HTCondor tarballs now contain Pelican 7.15.1 and Apptainer 1.4.0

* Tue Apr 22 2025 Tim Theisen <tim@cs.wisc.edu> - 23.0.24-1
- Fix inflated cgroups v2 memory usage reporting for Docker jobs

* Thu Mar 27 2025 Tim Theisen <tim@cs.wisc.edu> - 24.6.1-1
- Fix for security issue
- https://htcondor.org/security/vulnerabilities/HTCONDOR-2025-0001.html

* Thu Mar 27 2025 Tim Theisen <tim@cs.wisc.edu> - 24.0.6-1
- Fix for security issue
- https://htcondor.org/security/vulnerabilities/HTCONDOR-2025-0001.html

* Thu Mar 27 2025 Tim Theisen <tim@cs.wisc.edu> - 23.10.22-1
- Fix for security issue
- https://htcondor.org/security/vulnerabilities/HTCONDOR-2025-0001.html

* Thu Mar 27 2025 Tim Theisen <tim@cs.wisc.edu> - 23.0.22-1
- Fix for security issue
- https://htcondor.org/security/vulnerabilities/HTCONDOR-2025-0001.html

* Thu Mar 20 2025 Tim Theisen <tim@cs.wisc.edu> - 24.5.2-1
- Disable broken slot code by default

* Fri Feb 28 2025 Tim Theisen <tim@cs.wisc.edu> - 24.5.1-1
- Can now configure APs to acquire credentials for jobs in multiple ways
- HTCondor marks slots as broken when the slot resources cannot be released
- HTCondor now reliably cleans up LVM volumes used by jobs
- HTCondor now advertises NVIDIA driver version
- To detect stuck jobs, last write to stdout and stderr are in the job ad

* Fri Feb 28 2025 Tim Theisen <tim@cs.wisc.edu> - 24.0.5-1

* Thu Feb 27 2025 Tim Theisen <tim@cs.wisc.edu> - 23.10.21-1
- Fix bug where chirp would not work in container jobs using Docker
- HTCondor tarballs now contain Pelican 7.13.0

* Thu Feb 27 2025 Tim Theisen <tim@cs.wisc.edu> - 23.0.21-1
- Fix memory leak caused by periodic evaluation of bad ClassAd expressions
- Fixes for bugs affecting grid jobs

* Tue Feb 04 2025 Tim Theisen <tim@cs.wisc.edu> - 24.4.0-1
- Improved validation and cleanup of EXECUTE directories
- For batch grid universe, the PATH comes from the job ad and worker node
- Improved 'condor_q -better-analyze' for pools with partionable slots
- The EP advertizes if Singularity is using user namespaces
- The EP advertizes average and total bytes transferred to and from jobs
- The condor_credmon now utilizes the shared port daemon

* Tue Feb 04 2025 Tim Theisen <tim@cs.wisc.edu> - 24.0.4-1
- New arc_data_staging submit command to add DataStaging block to ARC ADL
- Fix bug where the negotiator could crash when matching offline ads
- Fix memory leak in SCHEDD_CRON script that produce standard output
- Fix bug where the schedd could crash if cron script runs during shutdown

* Tue Feb 04 2025 Tim Theisen <tim@cs.wisc.edu> - 23.10.20-1
- Fix bug where STARTD_ENFORCE_DISK_LIMITS would excessively save metadata
- Fix bug where container_service_names did not work
- Fix rare startd crash when collector queries time out and DNS is slow

* Tue Feb 04 2025 Tim Theisen <tim@cs.wisc.edu> - 23.0.20-1
- condor_upgrade_check tests for PASSWORD authentication identity change

* Mon Jan 06 2025 Tim Theisen <tim@cs.wisc.edu> - 24.3.0-1
- Allow local issuer credmon and Vault credmon to coexist
- Add Singularity launcher to distinguish runtime failure from job failure
- Advertises when the EP is enforcing disk usage via LVM
- By default, LVM disk enforcement hides mounts when possible
- Container Universe jobs can now mount a writable directory under scratch
- Pass PELICAN_* job environment variables to pelican file transfer plugin
- Fix HTCondor startup when network interface has no IPv6 address
- VacateReason is set in the job ad under more circumstances
- 'htcondor job submit' now issues credentials like 'condor_submit' does

* Mon Jan 06 2025 Tim Theisen <tim@cs.wisc.edu> - 24.0.3-1
- EPs spawned by 'htcondor annex' no longer crash on startup

* Mon Jan 06 2025 Tim Theisen <tim@cs.wisc.edu> - 23.10.19-1
- Fix bug where jobs would match but not start when using KeyboardIdle
- Fix bug when trying to avoid IPv6 link local addresses

* Mon Jan 06 2025 Tim Theisen <tim@cs.wisc.edu> - 23.0.19-1
- Numerous updates in memory tracking with cgroups
  - Fix bug in reporting peak memory
  - Made cgroup v1 and v2 memory tracking consistent with each other
  - Fix bug where cgroup v1 usage included disk cache pages
  - Fix bug where cgroup v1 jobs killed by OOM were not held
  - Polls cgroups for memory usage more often
  - Can configure to always hold jobs killed by OOM
- Make condor_adstash work with OpenSearch Python Client v2.x
- Avoid OAUTH credmon errors by only signaling it when necessary
- Restore case insensitivity to 'condor_status -subsystem'
- Fix rare condor_schedd crash when a $$() macro could not be expanded

* Wed Dec 04 2024 Tim Theisen <tim@cs.wisc.edu> - 24.2.2-1
- Prevent the startd from removing all files if EXECUTE is an empty string
  - This problem first appeared in the withdrawn HTCondor 24.2.1 version

* Tue Nov 26 2024 Tim Theisen <tim@cs.wisc.edu> - 24.2.1-1
- Fixed DAGMan's direct submission of late materialization jobs
- New primary_unix_group submit command that sets the job's primary group
- Initial implementation of broken slot detection and reporting
- New job attributes FirstJobMatchDate and InitialWaitDuration
- condor_ssh_to_job now sets the supplemental groups in Apptainer
- MASTER_NEW_BINARY_RESTART now accepts the FAST parameter
- Avoid blocking on dead collectors at shutdown
- IPv6 networking is now fully supported on Windows

* Tue Nov 26 2024 Tim Theisen <tim@cs.wisc.edu> - 24.0.2-1
- Add STARTER_ALWAYS_HOLD_ON_OOM to minimize confusion about memory usage
- Fix bug that caused condor_ssh_to_job sftp and scp modes to fail
- Fix KeyboardIdle attribute in dynamic slots that could prevent job start
- No longer signals the OAuth credmon when there is no work to do
- Fix rare condor_schedd crash when a $$() macro could not be expanded
- By default, put Docker jobs on hold when CPU architecture doesn't match

* Tue Nov 19 2024 Tim Theisen <tim@cs.wisc.edu> - 23.10.18-1
- Fix issue where an unresponsive libvirtd blocked an EP from starting up

* Tue Nov 19 2024 Tim Theisen <tim@cs.wisc.edu> - 23.0.18-1
- Proper error message and hold when Docker emits multi-line error message
- The htcondor CLI now works on Windows

* Thu Oct 31 2024 Tim Theisen <tim@cs.wisc.edu> - 24.1.1-1
- Can print contents of stored OAuth2 credential with htcondor CLI tool
- In DAGMan, inline submit descriptions work when not submitting directly
- By default, put Docker jobs on hold when CPU architecture doesn't match
- Detects and deletes invalid checkpoint and reschedules job

* Thu Oct 31 2024 Tim Theisen <tim@cs.wisc.edu> - 24.0.1-1
- Improved tracking and enforcement of disk usage by using LVM
- Enhancements to the htcondor CLI tool
- cgroup v2 support for tracking and enforcement of CPU and memory usage
- Leverage cgroups to hide GPUs not allocated to the job
- DAGMan can now produce job credentials when using direct submit
- New submit commands to aid in matching specific GPU requirements
- New implementation of the Python bindings, htcondor2 and classad2
- Improved default security configuration
- Significant reduction in memory and CPU usage on the Central Manager
- Support for GPUs using AMD's HIP 6 library
- Fix bugs when -divide or -repeat was used in GPU detection
- Proper error message and hold when Docker emits multi-line error message
- Fix issue where an unresponsive libvirtd blocked an EP from starting up

* Wed Oct 30 2024 Tim Theisen <tim@cs.wisc.edu> - 23.10.2-1
- Fix for output file transfer errors obscuring input file transfer errors

* Thu Oct 24 2024 Tim Theisen <tim@cs.wisc.edu> - 23.0.17-1
- Bug fix for PID namespaces and condor_ssh_to_job on EL9
- Augment condor_upgrade_check to find unit suffixes in ClassAd expressions

* Thu Oct 10 2024 Tim Theisen <tim@cs.wisc.edu> - 23.0.16-1
- Backport all cgroup v2 fixes and enhancements from the 23.10.1 release

* Thu Oct 03 2024 Tim Theisen <tim@cs.wisc.edu> - 23.10.1-1
- Improvements to disk usage enforcement when using LVM
  - Can encrypt job sandboxes when using LVM
  - More precise tracking of disk usage when using LVM
  - Reduced disk usage tracking overhead
- Improvements tracking CPU and memory usage with cgroup v2 (on EL9)
  - Don't count kernel cache pages against job's memory usage
  - Avoid rare inclusion of previous job's CPU and peak memory usage
- HTCondor now re-checks DNS before re-connecting to a collector
- HTCondor now writes out per job epoch history
- HTCondor can encrypt network connections without requiring authentication
- htcondor CLI can now show status for local server, AP, and CM
- htcondor CLI can now display OAUTH2 credentials
- Uses job's sandbox to convert image format for Singularity/Apptainer
- Bug fix to not lose GPUs in Docker job on systemd reconfig
- Bug fix for PID namespaces and condor_ssh_to_job on EL9

* Mon Sep 30 2024 Tim Theisen <tim@cs.wisc.edu> - 23.0.15-1
- Fix bug where Docker universe jobs reported zero memory usage on EL9
- Fix bug where Docker universe images would not be removed from EP cache
- Fix bug where condor_watch_q could crash
- Fix bug that could cause the file transfer hold reason to be truncated
- Fix bug where a Windows job with a bad executable would not go on hold

* Thu Aug 08 2024 Tim Theisen <tim@cs.wisc.edu> - 23.9.6-1
- Add config knob to not have cgroups count kernel memory for jobs on EL9
- Remove support for numeric unit suffixes (k,M,G) in ClassAd expressions
- In submit files, request_disk & request_memory still accept unit suffixes
- Hide GPUs not allocated to the job on cgroup v2 systems such as EL9
- DAGMan can now produce credentials when using direct submission
- Singularity jobs have a contained home directory when file transfer is on
- Avoid using IPv6 link local addresses when resolving hostname to IP addr
- New 'htcondor credential' command to aid in debugging

* Thu Aug 08 2024 Tim Theisen <tim@cs.wisc.edu> - 23.0.14-1
- Docker and Container jobs run on EPs that match AP's CPU architecture
- Fixed premature cleanup of credentials by the condor_credd
- Fixed bug where a malformed SciToken could cause a condor_schedd crash
- Fixed crash in condor_annex script
- Fixed daemon crash after IDTOKEN request is approved by the collector

* Thu Jun 27 2024 Tim Theisen <tim@cs.wisc.edu> - 23.8.1-1
- Add new condor-ap package to facilitate Access Point installation
- HTCondor Docker images are now based on Alma Linux 9
- HTCondor Docker images are now available for the arm64 CPU architecture
- The user can now choose which submit method DAGMan will use
- Can add custom attributes to the User ClassAd with condor_qusers -edit
- Add use-projection option to condor_gangliad to reduce memory footprint
- Fix bug where interactive submit does not work on cgroup v2 systems (EL9)

* Thu Jun 13 2024 Tim Theisen <tim@cs.wisc.edu> - 23.0.12-1
- Remote condor_history queries now work the same as local queries
- Improve error handling when submitting to a remote scheduler via ssh
- Fix bug on Windows where condor_procd may crash when suspending a job
- Fix Python binding crash when submitting a DAG which has empty lines

* Thu May 16 2024 Tim Theisen <tim@cs.wisc.edu> - 23.7.2-1
- Warns about deprecated multiple queue statements in a submit file
- The semantics of 'skip_if_dataflow' have been improved
- Removing large DAGs is now non-blocking, preserving schedd performance
- Periodic policy expressions are now checked during input file transfer
- Local universe jobs can now specify a container image
- File transfer plugins can now advertise extra attributes
- DAGMan can rescue and abort if pending jobs are missing from the job queue
- Fix so 'condor_submit -interactive' works on cgroup v2 execution points

* Thu May 09 2024 Tim Theisen <tim@cs.wisc.edu> - 23.0.10-1
- Preliminary support for Ubuntu 22.04 (Noble Numbat)
- Warns about deprecated multiple queue statements in a submit file
- Fix bug where plugins could not signify to retry a file transfer
- The condor_upgrade_check script checks for proper token file permissions
- Fix bug where the condor_upgrade_check script crashes on older platforms
- The bundled version of apptainer was moved to libexec in the tarball

* Tue Apr 16 2024 Tim Theisen <tim@cs.wisc.edu> - 23.6.2-1
- Fix bug where file transfer plugin error was not in hold reason code

* Mon Apr 15 2024 Tim Theisen <tim@cs.wisc.edu> - 23.6.1-1
- Add the ability to force vanilla universe jobs to run in a container
- Add the ability to override the entrypoint for a Docker image
- condor_q -better-analyze includes units for memory and disk quantities

* Thu Apr 11 2024 Tim Theisen <tim@cs.wisc.edu> - 23.0.8-1
- Fix bug where ssh-agent processes were leaked with grid universe jobs
- Fix DAGMan crash when a provisioner node was given a parent
- Fix bug that prevented use of "ftp:" URLs in file transfer
- Fix bug where jobs that matched an offline slot never start

* Mon Mar 25 2024 Tim Theisen <tim@cs.wisc.edu> - 23.5.3-1
- HTCondor tarballs now contain Pelican 7.6.2

* Thu Mar 14 2024 Tim Theisen <tim@cs.wisc.edu> - 23.5.2-1
- Old ClassAd based syntax is disabled by default for the job router
- Can efficiently manage/enforce disk space using LVM partitions
- GPU discovery is enabled on all Execution Points by default
- Prevents accessing unallocated GPUs using cgroup v1 enforcement
- New condor_submit commands for constraining GPU properties
- Add ability to transfer EP's starter log back to the Access Point
- Can use VOMS attributes when mapping identities of SSL connections
- The CondorVersion string contains the source git SHA

* Thu Mar 14 2024 Tim Theisen <tim@cs.wisc.edu> - 23.0.6-1
- Fix DAGMan where descendants of removed retry-able jobs are marked futile
- Ensure the condor_test_token works correctly when invoked as root
- Fix bug where empty multi-line values could cause a crash
- condor_qusers returns proper exit code for errors in formatting options
- Fix crash in job router when a job transform is missing an argument

* Thu Feb 08 2024 Tim Theisen <tim@cs.wisc.edu> - 23.4.0-1
- condor_submit warns about unit-less request_disk and request_memory
- Separate condor-credmon-local RPM package provides local SciTokens issuer
- Fix bug where NEGOTIATOR_SLOT_CONSTRAINT was ignored since version 23.3.0
- The htcondor command line tool can process multiple event logs at once
- Prevent Docker daemon from keeping a duplicate copy of the job's stdout

* Thu Feb 08 2024 Tim Theisen <tim@cs.wisc.edu> - 23.0.4-1
- NVIDIA_VISIBLE_DEVICES environment variable lists full uuid of slot GPUs
- Fix problem where some container jobs would see GPUs not assigned to them
- Restore condor keyboard monitoring that was broken since HTCondor 23.0.0
- In condor_adstash, the search engine timeouts now apply to all operations
- Ensure the prerequisite perl modules are installed for condor_gather_info

* Tue Jan 23 2024 Tim Theisen <tim@cs.wisc.edu> - 23.3.1-1
- HTCondor tarballs now contain Pelican 7.4.0

* Thu Jan 04 2024 Tim Theisen <tim@cs.wisc.edu> - 23.3.0-1
- Restore limited support for Enterprise Linux 7 systems
- Additional assistance converting old syntax job routes to new syntax
- Able to capture output to debug DAGMan PRE and POST scripts
- Execution Points advertise when jobs are running with cgroup enforcement

* Thu Jan 04 2024 Tim Theisen <tim@cs.wisc.edu> - 23.0.3-1
- Preliminary support for openSUSE LEAP 15
- All non-zero exit values from file transfer plugins are now errors
- Fix crash in Python bindings when job submission fails
- Chirp uses a 5120 byte buffer and errors out for bigger messages
- condor_adstash now recognizes GPU usage values as floating point numbers

* Wed Nov 29 2023 Tim Theisen <tim@cs.wisc.edu> - 23.2.0-1
- Add 'periodic_vacate' submit command to restart jobs that are stuck
- EPs now advertises whether the execute directory is on rotational storage
- Add two log events for the time a job was running and occupied a slot
- Files written by HTCondor are now written in binary mode on Windows
- HTCondor now uses the Pelican Platform for OSDF file transfers

* Mon Nov 20 2023 Tim Theisen <tim@cs.wisc.edu> - 23.0.2-1
- Fix bug where OIDC login information was missing when submitting jobs
- Improved sandbox and ssh-agent clean up for batch grid universe jobs
- Fix bug where daemons with a private network address couldn't communicate
- Fix cgroup v2 memory enforcement for custom configurations
- Add DISABLE_SWAP_FOR_JOB support on cgroup v2 systems
- Fix log rotation for OAuth and Vault credmon daemons

* Thu Nov 16 2023 Tim Theisen <tim@cs.wisc.edu> - 9.0.20-1
- Other authentication methods are tried if mapping fails using SSL

* Tue Oct 31 2023 Tim Theisen <tim@cs.wisc.edu> - 23.1.0-1
- Enhanced filtering with 'condor_watch_q'
- Can specify alternate ssh port with 'condor_remote_cluster'
- Performance improvement for the 'condor_schedd' and other daemons
- Jobs running on cgroup v2 systems can subdivide their cgroup
- The curl plugin can now find CA certificates via an environment variable

* Tue Oct 31 2023 Tim Theisen <tim@cs.wisc.edu> - 23.0.1-1
- Fix 10.6.0 bug that broke PID namespaces
- Fix bug where execution times for ARC CE jobs were 60 times too large
- Fix bug where a failed 'Service' node would crash DAGMan
- Condor-C and Job Router jobs now get resources provisioned updates

* Fri Sep 29 2023 Tim Theisen <tim@cs.wisc.edu> - 23.0.0-1
- Absent slot configuration, execution points will use a partitionable slot
- Linux cgroups enforce maximum memory utilization by default
- Can now define DAGMan save points to be able to rerun DAGs from there
- Much better control over environment variables when using DAGMan
- Administrators can enable and disable job submission for a specific user
- Can set a minimum number of CPUs allocated to a user
- condor_status -gpus shows nodes with GPUs and the GPU properties
- condor_status -compact shows a row for each slot type
- Container images may now be transferred via a file transfer plugin
- Support for Enterprise Linux 9, Amazon Linux 2023, and Debian 12
- Can write job information in AP history file for every execution attempt
- Can run defrag daemons with different policies on distinct sets of nodes
- Add condor_test_token tool to generate a short lived SciToken for testing
- The job’s executable is no longer renamed to ‘condor_exec.exe’

* Thu Sep 28 2023 Tim Theisen <tim@cs.wisc.edu> - 10.9.0-1
- The condor_upgrade_check script now provides guidance on updating to 23.0
- The htchirp Python binding now properly locates the chirp configuration
- Fix bug that prevented deletion of HTCondor passwords on Windows

* Thu Sep 28 2023 Tim Theisen <tim@cs.wisc.edu> - 10.0.9-1
- The condor_upgrade_check script now provides guidance on updating to 23.0
- The htchirp Python binding now properly locates the chirp configuration
- Fix bug that prevented deletion of HTCondor passwords on Windows

* Thu Sep 14 2023 Tim Theisen <tim@cs.wisc.edu> - 10.8.0-1
- Fold the classads, blahp, and procd RPMs into the main condor RPM
- Align the Debian packages and package names with the RPM packaging
- On Linux, the default configuration enforces memory limits with cgroups
- condor_status -gpus shows nodes with GPUs and the GPU properties
- condor_status -compact shows a row for each slot type
- New ENV command controls which environment variables are present in DAGMan

* Thu Sep 14 2023 Tim Theisen <tim@cs.wisc.edu> - 10.0.8-1
- Avoid kernel panic on some Enterprise Linux 8 systems
- Fix bug where early termination of service nodes could crash DAGMan
- Limit email about long file transfer queue to once daily
- Various fixes to condor_adstash

* Wed Aug 09 2023 Tim Theisen <tim@cs.wisc.edu> - 10.7.1-1
- Fix performance problem detecting futile nodes in a large and bushy DAG

* Mon Jul 31 2023 Tim Theisen <tim@cs.wisc.edu> - 10.7.0-1
- Support for Debian 12 (Bookworm)
- Can run defrag daemons with different policies on distinct sets of nodes
- Added want_io_proxy submit command
- Apptainer is now included in the HTCondor tarballs
- Fix 10.5.0 bug where reported CPU time is very low when using cgroups v1
- Fix 10.5.0 bug where .job.ad and .machine.ad were missing for local jobs

* Tue Jul 25 2023 Tim Theisen <tim@cs.wisc.edu> - 10.0.7-1
- Fixed bug where held condor cron jobs would never run when released
- Improved daemon IDTOKENS logging to make useful messages more prominent
- Remove limit on certificate chain length in SSL authentication
- condor_config_val -summary now works with a remote configuration query
- Prints detailed message when condor_remote_cluster fails to fetch a URL
- Improvements to condor_preen

* Fri Jun 30 2023 Tim Theisen <tim@cs.wisc.edu> - 9.0.19-1
- Remove limit on certificate chain length in SSL authentication

* Thu Jun 29 2023 Tim Theisen <tim@cs.wisc.edu> - 10.6.0-1
- Administrators can enable and disable job submission for a specific user
- Work around memory leak in libcurl on EL7 when using the ARC-CE GAHP
- Container images may now be transferred via a file transfer plugin
- Add ClassAd stringlist subset match function
- Add submit file macro '$(JobId)' which expands to full ID of the job
- The job's executable is no longer renamed to 'condor_exec.exe'

* Thu Jun 22 2023 Tim Theisen <tim@cs.wisc.edu> - 10.0.6-1
- In SSL Authentication, use the identity instead of the X.509 proxy subject
- Can use environment variable to locate the client's SSL X.509 credential
- ClassAd aggregate functions now tolerate undefined values
- Fix Python binding bug where accounting ads were omitted from the result
- The Python bindings now properly report the HTCondor version
- remote_initial_dir works when submitting a grid batch job remotely via ssh
- Add a ClassAd stringlist subset match function

* Thu Jun 22 2023 Tim Theisen <tim@cs.wisc.edu> - 9.0.18-1
- Can configure clients to present an X.509 proxy during SSL authentication
- Provides script to assist updating from HTCondor version 9 to version 10

* Fri Jun 09 2023 Tim Theisen <tim@cs.wisc.edu> - 10.0.5-1
- Rename upgrade9to10checks.py script to condor_upgrade_check
- Fix spurious warning from condor_upgrade_check about regexes with spaces

* Tue Jun 06 2023 Tim Theisen <tim@cs.wisc.edu> - 10.5.1-1
- Fix issue with grid batch jobs interacting with older Slurm versions

* Mon Jun 05 2023 Tim Theisen <tim@cs.wisc.edu> - 10.5.0-1
- Can now define DAGMan save points to be able to rerun DAGs from there
- Expand default list of environment variables passed to the DAGMan manager
- Administrators can prevent users using "getenv = true" in submit files
- Improved throughput when submitting a large number of ARC-CE jobs
- Execute events contain the slot name, sandbox path, resource quantities
- Can add attributes of the execution point to be recorded in the user log
- Enhanced condor_transform_ads tool to ease offline job transform testing
- Fixed a bug where memory limits over 2 GiB might not be correctly enforced

* Tue May 30 2023 Tim Theisen <tim@cs.wisc.edu> - 10.0.4-1
- Provides script to assist updating from HTCondor version 9 to version 10
- Fixes a bug where rarely an output file would not be transferred back
- Fixes counting of submitted jobs, so MAX_JOBS_SUBMITTED works correctly
- Fixes SSL Authentication failure when PRIVATE_NETWORK_NAME was set
- Fixes rare crash when SSL or SCITOKENS authentication was attempted
- Can allow client to present an X.509 proxy during SSL authentication
- Fixes issue where a users jobs were ignored by the HTCondor-CE on restart
- Fixes issues where some events that HTCondor-CE depends on were missing

* Tue May 30 2023 Tim Theisen <tim@cs.wisc.edu> - 9.0.17-3
- Improved upgrade9to10checks.py script

* Tue May 09 2023 Tim Theisen <tim@cs.wisc.edu> - 9.0.17-2
- Add upgrade9to10checks.py script

* Tue May 09 2023 Tim Theisen <tim@cs.wisc.edu> - 10.4.3-1
- Fix bug than could cause the collector audit plugin to crash

* Tue May 02 2023 Tim Theisen <tim@cs.wisc.edu> - 10.4.2-1
- Fix bug where remote submission of batch grid universe jobs fail
- Fix bug where HTCondor-CE fails to handle jobs after HTCondor restarts

* Wed Apr 12 2023 Tim Theisen <tim@cs.wisc.edu> - 10.4.1-1
- Preliminary support for Ubuntu 20.04 (Focal Fossa) on PowerPC (ppc64el)

* Thu Apr 06 2023 Tim Theisen <tim@cs.wisc.edu> - 10.4.0-1
- DAGMan no longer carries the entire environment into the DAGMan job
- Allows EGI CheckIn tokens to be used the with SciTokens authentication

* Thu Apr 06 2023 Tim Theisen <tim@cs.wisc.edu> - 10.0.3-1
- GPU metrics continues to be reported after the startd is reconfigured
- Fixed issue where GPU metrics could be wildly over-reported
- Fixed issue that kept jobs from running when installed on Debian or Ubuntu
- Fixed DAGMan problem when retrying a proc failure in a multi-proc node

* Tue Mar 07 2023 Tim Theisen <tim@cs.wisc.edu> - 10.3.1-1
- Execution points now advertise if an sshd is available for ssh to job

* Mon Mar 06 2023 Tim Theisen <tim@cs.wisc.edu> - 10.3.0-1
- Now evicts OOM killed jobs when they are under their requested memory
- HTCondor glideins can now use cgroups if one has been prepared
- Can write job information in an AP history file for each execution attempt
- Can now specify a lifetime for condor_gangliad metrics
- The condor_schedd now advertises a count of unmaterialized jobs

* Thu Mar 02 2023 John Knoeller <johnkn@cs.wisc.edu> - 10.0.2-1
- HTCondor can optionally create intermediate directories for output files
- Improved condor_schedd scalability when a user runs more than 1,000 jobs
- Fix issue where condor_ssh_to_job fails if the user is not in /etc/passwd
- The Python Schedd.query() now returns the ServerTime attribute for Fifemon
- VM Universe jobs pass through the host CPU model to support newer kernels
- HTCondor Python wheel is now available for Python 3.11
- Fix issue that prevented HTCondor installation on Ubuntu 18.04

* Tue Feb 28 2023 Tim Theisen <tim@cs.wisc.edu> - 10.2.5-1
- Fix counting of unmaterialized jobs in the condor_schedd

* Fri Feb 24 2023 Tim Theisen <tim@cs.wisc.edu> - 10.2.4-1
- Improve counting of unmaterialized jobs in the condor_schedd

* Tue Feb 21 2023 Tim Theisen <tim@cs.wisc.edu> - 10.2.3-1
- Add a count of unmaterialized jobs to condor_schedd statistics

* Tue Feb 07 2023 Tim Theisen <tim@cs.wisc.edu> - 10.2.2-1
- Fixed bugs with configuration knob SINGULARITY_USE_PID_NAMESPACES

* Tue Jan 24 2023 Tim Theisen <tim@cs.wisc.edu> - 10.2.1-1
- Improved condor_schedd scalability when a user runs more than 1,000 jobs
- Fix issue where condor_ssh_to_job fails if the user is not in /etc/passwd
- The Python Schedd.query() now returns the ServerTime attribute
- Fixed issue that prevented HTCondor installation on Ubuntu 18.04

* Thu Jan 05 2023 Tim Theisen <tim@cs.wisc.edu> - 10.2.0-1
- Preliminary support for Enterprise Linux 9
- Preliminary support for cgroups v2
- Can now set minimum floor for number of CPUs that a submitter gets
- Improved validity testing of Singularity/Apptainer runtinme
- Improvements to jobs hooks, including new PREPARE_JOB_BEFORE_TRANSFER hook
- OpenCL jobs now work inside Singularity, if OpenCL drivers are on the host

* Thu Jan 05 2023 Tim Theisen <tim@cs.wisc.edu> - 10.0.1-1
- Add Ubuntu 22.04 (Jammy Jellyfish) support
- Add file transfer plugin that supports stash:// and osdf:// URLs
- Fix bug where cgroup memory limits were not enforced on Debian and Ubuntu
- Fix bug where forcibly removing DAG jobs could crash the condor_schedd
- Fix bug where Docker repository images cannot be run under Singularity
- Fix issue where blahp scripts were missing on Debian and Ubuntu platforms
- Fix bug where curl file transfer plugins would fail on Enterprise Linux 8

* Tue Nov 22 2022 Tim Theisen <tim@cs.wisc.edu> - 10.1.3-1
- Improvements to jobs hooks, including new PREPARE_JOB_BEFORE_TRANSFER hook

* Tue Nov 15 2022 Tim Theisen <tim@cs.wisc.edu> - 10.1.2-1
- OpenCL jobs now work inside Singularity, if OpenCL drivers are on the host

* Thu Nov 10 2022 Tim Theisen <tim@cs.wisc.edu> - 10.1.1-1
- Improvements to job hooks and the ability to save stderr from a job hook
- Fix bug where Apptainer only systems couldn't run with Docker style images

* Thu Nov 10 2022 Tim Theisen <tim@cs.wisc.edu> - 10.1.0-1
- Release HTCondor 10.0.0 bug fixes into 10.1.0

* Thu Nov 10 2022 Tim Theisen <tim@cs.wisc.edu> - 10.0.0-1
- Users can prevent runaway jobs by specifying an allowed duration
- Able to extend submit commands and create job submit templates
- Initial implementation of htcondor <noun> <verb> command line interface
- Initial implementation of Job Sets in the htcondor CLI tool
- Add Container Universe
- Support for heterogeneous GPUs
- Improved File transfer error reporting
- GSI Authentication method has been removed
- HTCondor now utilizes ARC-CE's REST interface
- Support for ARM and PowerPC for Enterprise Linux 8
- For IDTOKENS, signing key not required on every execution point
- Trust on first use ability for SSL connections
- Improvements against replay attacks

* Wed Oct 05 2022 Tim Theisen <tim@cs.wisc.edu> - 9.12.0-1
- Provide a mechanism to bootstrap secure authentication within a pool
- Add the ability to define submit templates
- Administrators can now extend the help offered by condor_submit
- Add DAGMan ClassAd attributes to record more information about jobs
- On Linux, advertise the x86_64 micro-architecture in a slot attribute
- Added -drain option to condor_off and condor_restart
- Administrators can now set the shared memory size for Docker jobs
- Multiple improvements to condor_adstash
- HAD daemons now use SHA-256 checksums by default

* Thu Sep 29 2022 Tim Theisen <tim@cs.wisc.edu> - 9.0.17-1
- Fix file descriptor leak when schedd fails to launch scheduler jobs
- Fix failure to forward batch grid universe job's refreshed X.509 proxy
- Fix DAGMan failure when the DONE keyword appeared in the JOB line
- Fix HTCondor's handling of extremely large UIDs on Linux
- Fix bug where OAUTH tokens lose their scope and audience upon refresh
- Support for Apptainer in addition to Singularity

* Tue Sep 13 2022 Tim Theisen <tim@cs.wisc.edu> - 9.11.2-1
- In 9.11.0, STARTD_NOCLAIM_SHUTDOWN restarted instead. Now, it shuts down.

* Tue Sep 06 2022 Tim Theisen <tim@cs.wisc.edu> - 9.11.1-1
- File transfer errors are identified as occurring during input or output

* Thu Aug 25 2022 Tim Theisen <tim@cs.wisc.edu> - 9.11.0-1
- Modified GPU attributes to support the new 'require_gpus' submit command
- Add (PREEMPT|HOLD)_IF_DISK_EXCEEDED configuration templates
- ADVERTISE authorization levels now also provide READ authorization
- Periodic release expressions no longer apply to manually held jobs
- If a #! interpreter doesn't exist, a proper hold and log message appears
- Can now set the Singularity target directory with 'container_target_dir'
- If SciToken and X.509 available, uses SciToken for arc job authentication

* Tue Aug 16 2022 Tim Theisen <tim@cs.wisc.edu> - 9.0.16-1
- Singularity now mounts /tmp and /var/tmp under the scratch directory
- Fix bug where Singularity jobs go on hold at the first checkpoint
- Fix bug where gridmanager deletes the X.509 proxy file instead of the copy
- Fix file descriptor leak when using SciTokens for authentication

* Thu Jul 21 2022 Tim Theisen <tim@cs.wisc.edu> - 9.0.15-1
- Report resources provisioned by the Slurm batch scheduler when available

* Mon Jul 18 2022 Tim Theisen <tim@cs.wisc.edu> - 9.10.1-1
- ActivationSetupDuration is now correct for jobs that checkpoint

* Thu Jul 14 2022 Tim Theisen <tim@cs.wisc.edu> - 9.10.0-1
- With collector administrator access, can manage all HTCondor pool daemons
- SciTokens can now be used for authentication with ARC CE servers
- Preliminary support for ARM and POWER RC on AlmaLinux 8
- Prevent negative values when using huge files with a file transfer plugin

* Tue Jul 12 2022 Tim Theisen <tim@cs.wisc.edu> - 9.0.14-1
- SciToken mapping failures are now recorded in the daemon logs
- Fix bug that stopped file transfers when output and error are the same
- Ensure that the Python bindings version matches the installed HTCondor
- $(OPSYSANDVER) now expand properly in job transforms
- Fix bug where context managed Python htcondor.SecMan sessions would crash
- Fix bug where remote CPU times would rarely be set to zero

* Tue Jun 14 2022 Tim Theisen <tim@cs.wisc.edu> - 9.9.1-1
- Fix bug where jobs would not match when using a child collector

* Tue May 31 2022 Tim Theisen <tim@cs.wisc.edu> - 9.9.0-1
- A new authentication method for remote HTCondor administration
- Several changes to improve the security of connections
- Fix issue where DAGMan direct submission failed when using Kerberos
- The submission method is now recorded in the job ClassAd
- Singularity jobs can now pull from Docker style repositories
- The OWNER authorization level has been folded into the ADMINISTRATOR level

* Thu May 26 2022 Tim Theisen <tim@cs.wisc.edu> - 9.0.13-1
- Schedd and startd cron jobs can now log output upon non-zero exit
- condor_config_val now produces correct syntax for multi-line values
- The condor_run tool now reports submit errors and warnings to the terminal
- Fix issue where Kerberos authentication would fail within DAGMan
- Fix HTCondor startup failure with certain complex network configurations

* Mon Apr 25 2022 Tim Theisen <tim@cs.wisc.edu> - 9.8.1-1
- Fix HTCondor startup failure with certain complex network configurations

* Thu Apr 21 2022 Tim Theisen <tim@cs.wisc.edu> - 9.8.0-1
- Support for Heterogeneous GPUs, some configuration required
- Allow HTCondor to utilize grid sites requiring two-factor authentication
- Technology preview: bring your own resources from (some) NSF HPC clusters

* Tue Apr 19 2022 Tim Theisen <tim@cs.wisc.edu> - 9.0.12-1
- Fix bug in parallel universe that could cause the schedd to crash
- Fix rare crash where a daemon tries to use a discarded security session

* Tue Apr 05 2022 Tim Theisen <tim@cs.wisc.edu> - 9.7.1-1
- Fix recent bug where jobs may go on hold without a hold reason or code

* Tue Mar 15 2022 Tim Theisen <tim@cs.wisc.edu> - 9.7.0-1
- Support environment variables, other application elements in ARC REST jobs
- Container universe supports Singularity jobs with hard-coded command
- DAGMan submits jobs directly (does not shell out to condor_submit)
- Meaningful error message and sub-code for file transfer failures
- Add file transfer statistics for file transfer plugins
- Add named list policy knobs for SYSTEM_PERIODIC_ policies

* Tue Mar 15 2022 Tim Theisen <tim@cs.wisc.edu> - 9.0.11-1
- The Job Router can now create an IDTOKEN for use by the job
- Fix bug where a self-checkpointing job may erroneously be held
- Fix bug where the Job Router could erroneously substitute a default value
- Fix bug where a file transfer error may identify the wrong file
- Fix bug where condor_ssh_to_job may fail to connect

* Tue Mar 15 2022 Tim Theisen <tim@cs.wisc.edu> - 8.8.17-1
- Fixed a memory leak in the Job Router

* Tue Mar 15 2022 Tim Theisen <tim@cs.wisc.edu> - 9.6.0-1
- Fixes for security issues
- https://htcondor.org/security/vulnerabilities/HTCONDOR-2022-0001.html
- https://htcondor.org/security/vulnerabilities/HTCONDOR-2022-0002.html
- https://htcondor.org/security/vulnerabilities/HTCONDOR-2022-0003.html

* Tue Mar 15 2022 Tim Theisen <tim@cs.wisc.edu> - 9.0.10-1
- Fixes for security issues
- https://htcondor.org/security/vulnerabilities/HTCONDOR-2022-0001.html
- https://htcondor.org/security/vulnerabilities/HTCONDOR-2022-0002.html
- https://htcondor.org/security/vulnerabilities/HTCONDOR-2022-0003.html

* Tue Mar 15 2022 Tim Theisen <tim@cs.wisc.edu> - 8.8.16-1
- Fix for security issue
- https://htcondor.org/security/vulnerabilities/HTCONDOR-2022-0003.html

* Tue Feb 08 2022 Tim Theisen <tim@cs.wisc.edu> - 9.5.4-1
- The access point more robustly detects execution points that disappear
- The condor_procd will now function if /proc is mounted with hidepid=2

* Tue Feb 01 2022 Tim Theisen <tim@cs.wisc.edu> - 9.5.3-1
- Fix daemon crash where one of multiple collectors is not in DNS
- Fix bug where initial schedd registration was rarely delayed by an hour
- Can set CCB_TIMEOUT and choose to not start up if CCB address unavailable

* Tue Jan 25 2022 Tim Theisen <tim@cs.wisc.edu> - 9.5.2-1
- Fix bug where job may not go on hold when exceeding allowed_job_duration
- Fix bug where the condor_shadow could run indefinitely
- Fix bug where condor_ssh_to_job may fail to connect
- Fix bug where a file transfer error may identify the wrong file

* Tue Jan 18 2022 Tim Theisen <tim@cs.wisc.edu> - 9.5.1-1
- Fix bug where a self-checkpointing job may erroneously be held

* Thu Jan 13 2022 Tim Theisen <tim@cs.wisc.edu> - 9.5.0-1
- Initial implementation of Container Universe
- HTCondor will automatically detect container type and where it can run
- The blahp is no longer separate, it is now an integral part of HTCondor
- Docker Universe jobs can now self-checkpoint
- Added Debian 11 (bullseye) as a supported platform
- Since CentOS 8 has reached end of life, we build and test on Rocky Linux 8

* Thu Jan 13 2022 Tim Theisen <tim@cs.wisc.edu> - 9.0.9-1
- Added Debian 11 (bullseye) as a supported platform
- Since CentOS 8 has reached end of life, we build and test on Rocky Linux 8
- The OAUTH credmon is now packaged for Enterprise Linux 8

* Tue Dec 21 2021 Tim Theisen <tim@cs.wisc.edu> - 9.4.1-1
- Add the ability to track slot activation metrics
- Fix bug where a file transfer plugin failure code may not be reported

* Thu Dec 02 2021 Tim Theisen <tim@cs.wisc.edu> - 9.4.0-1
- Initial implementation of Job Sets in the htcondor CLI tool
- The access point administrator can add keywords to the submit language
- Add submit commands that limit job run time
- Fix bug where self check-pointing jobs may be erroneously held

* Thu Dec 02 2021 Tim Theisen <tim@cs.wisc.edu> - 9.0.8-1
- Fix bug where huge values of ImageSize and others would end up negative
- Fix bug in how MAX_JOBS_PER_OWNER applied to late materialization jobs
- Fix bug where the schedd could choose a slot with insufficient disk space
- Fix crash in ClassAd substr() function when the offset is out of range
- Fix bug in Kerberos code that can crash on macOS and could leak memory
- Fix bug where a job is ignored for 20 minutes if the startd claim fails

* Tue Nov 30 2021 Tim Theisen <tim@cs.wisc.edu> - 9.3.2-1
- Add allowed_execute_duration condor_submit command to cap job run time
- Fix bug where self check-pointing jobs may be erroneously held

* Tue Nov 09 2021 Tim Theisen <tim@cs.wisc.edu> - 9.3.1-1
- Add allowed_job_duration condor_submit command to cap job run time

* Wed Nov 03 2021 Tim Theisen <tim@cs.wisc.edu> - 9.3.0-1
- Discontinue support for Globus GSI
- Discontinue support for grid type 'nordugrid', use 'arc' instead
- MacOS version strings now include the major version number (10 or 11)
- File transfer plugin sample code to aid in developing new plugins
- Add generic knob to set the slot user for all slots

* Tue Nov 02 2021 Tim Theisen <tim@cs.wisc.edu> - 9.0.7-1
- Fix bug where condor_gpu_discovery could crash with older CUDA libraries
- Fix bug where condor_watch_q would fail on machines with older kernels
- condor_watch_q no longer has a limit on the number of job event log files
- Fix bug where a startd could crash claiming a slot with p-slot preemption
- Fix bug where a job start would not be recorded when a shadow reconnects

* Thu Sep 23 2021 Tim Theisen <tim@cs.wisc.edu> - 9.2.0-1
- Add SERVICE node that runs alongside the DAG for the duration of the DAG
- Fix problem where proxy delegation to older HTCondor versions failed
- Jobs are now re-run if the execute directory unexpectedly disappears
- HTCondor counts the number of files transfered at the submit node
- Fix a bug that caused jobs to fail when using newer Singularity versions

* Thu Sep 23 2021 Tim Theisen <tim@cs.wisc.edu> - 9.0.6-1
- CUDA_VISIBLE_DEVICES can now contain GPU-<uuid> formatted values
- Fixed a bug that caused jobs to fail when using newer Singularity versions
- Fixed a bug in the Windows MSI installer for the latest Windows 10 version
- Fixed bugs relating to the transfer of standard out and error logs
- MacOS 11.x now reports as 10.16.x (which is better than reporting x.0)

* Thu Aug 19 2021 Tim Theisen <tim@cs.wisc.edu> - 9.1.3-1
- Globus GSI is no longer needed for X.509 proxy delegation
- Globus GSI authentication is disabled by default
- The job ad now contains a history of job holds and hold reasons
- If a user job policy expression evaluates to undefined, it is ignored

* Wed Aug 18 2021 Tim Theisen <tim@cs.wisc.edu> - 9.0.5-1
- Other authentication methods are tried if mapping fails using SciTokens
- Fix rare crashes from successful condor_submit, which caused DAGMan issues
- Fix bug where ExitCode attribute would be suppressed when OnExitHold fired
- condor_who now suppresses spurious warnings coming from netstat
- The online manual now has detailed instructions for installing on MacOS
- Fix bug where misconfigured MIG devices confused condor_gpu_discovery
- The transfer_checkpoint_file list may now include input files

* Thu Jul 29 2021 Tim Theisen <tim@cs.wisc.edu> - 9.1.2-1
- Fixes for security issues
- https://htcondor.org/security/vulnerabilities/HTCONDOR-2021-0003.html
- https://htcondor.org/security/vulnerabilities/HTCONDOR-2021-0004.html

* Thu Jul 29 2021 Tim Theisen <tim@cs.wisc.edu> - 9.0.4-1
- Fixes for security issues
- https://htcondor.org/security/vulnerabilities/HTCONDOR-2021-0003.html
- https://htcondor.org/security/vulnerabilities/HTCONDOR-2021-0004.html

* Thu Jul 29 2021 Tim Theisen <tim@cs.wisc.edu> - 8.8.15-1
- Fix for security issue
- https://htcondor.org/security/vulnerabilities/HTCONDOR-2021-0003.html

* Tue Jul 27 2021 Tim Theisen <tim@cs.wisc.edu> - 9.1.1-1
- Fixes for security issues
- https://htcondor.org/security/vulnerabilities/HTCONDOR-2021-0003.html
- https://htcondor.org/security/vulnerabilities/HTCONDOR-2021-0004.html

* Tue Jul 27 2021 Tim Theisen <tim@cs.wisc.edu> - 9.0.3-1
- Fixes for security issues
- https://htcondor.org/security/vulnerabilities/HTCONDOR-2021-0003.html
- https://htcondor.org/security/vulnerabilities/HTCONDOR-2021-0004.html

* Tue Jul 27 2021 Tim Theisen <tim@cs.wisc.edu> - 8.8.14-1
- Fix for security issue
- https://htcondor.org/security/vulnerabilities/HTCONDOR-2021-0003.html

* Thu Jul 08 2021 Tim Theisen <tim@cs.wisc.edu> - 9.0.2-1
- HTCondor can be set up to use only FIPS 140-2 approved security functions
- If the Singularity test fails, the job goes idle rather than getting held
- Can divide GPU memory, when making multiple GPU entries for a single GPU
- Startd and Schedd cron job maximum line length increased to 64k bytes
- Added first class submit keywords for SciTokens
- Fixed MUNGE authentication
- Fixed Windows installer to work when the install location isn't C:\Condor

* Thu May 20 2021 Tim Theisen <tim@cs.wisc.edu> - 9.1.0-1
- Support for submitting to ARC-CE via the REST interface
- DAGMan can put failed jobs on hold (user can correct problems and release)
- Can run gdb and ptrace within Docker containers
- A small Docker test job is run on the execute node to verify functionality
- The number of instructions executed is reported in the job Ad on Linux

* Mon May 17 2021 Tim Theisen <tim@cs.wisc.edu> - 9.0.1-1
- Fix problem where X.509 proxy refresh kills job when using AES encryption
- Fix problem when jobs require a different machine after a failure
- Fix problem where a job matched a machine it can't use, delaying job start
- Fix exit code and retry checking when a job exits because of a signal
- Fix a memory leak in the job router when a job is removed via job policy
- Fixed the back-end support for the 'bosco_cluster --add' command
- An updated Windows installer that supports IDTOKEN authentication

* Wed Apr 14 2021 Tim Theisen <tim@cs.wisc.edu> - 9.0.0-1
- Absent any configuration, HTCondor denies authorization to all users
- AES encryption is used for all communication and file transfers by default
- New IDTOKEN authentication method enables fine-grained authorization
- IDTOKEN authentication method is designed to replace GSI
- Improved support for GPUs, including machines with multiple GPUs
- New condor_watch_q tool that efficiently provides live job status updates
- Many improvements to the Python bindings
- New Python bindings for DAGMan and chirp
- Improved file transfer plugins supporting uploads and authentication
- File transfer times are now recorded in the job log
- Added support for jobs that need to acquire and use OAUTH tokens
- Many memory footprint and performance improvements in DAGMan
- Submitter ceilings can limit the number of jobs per user in a pool

* Tue Mar 30 2021 Tim Theisen <tim@cs.wisc.edu> - 8.9.13-1
- Host based security is no longer the default security model
- Hardware accelerated integrity and AES encryption used by default
- Normally, AES encryption is used for all communication and file transfers
- Fallback to Triple-DES or Blowfish when interoperating with older versions
- Simplified and automated new HTCondor installations
- HTCondor now detects instances of multi-instance GPUs
- Fixed memory leaks (collector updates in 8.9 could leak a few MB per day)
- Many other enhancements and bug fixes, see version history for details

* Thu Mar 25 2021 Tim Theisen <tim@cs.wisc.edu> - 8.9.12-1
- Withdrawn due to compatibility issues with prior releases

* Tue Mar 23 2021 Tim Theisen <tim@cs.wisc.edu> - 8.8.13-1
- condor_ssh_to_job now maps CR and NL to work with editors like nano
- Improved the performance of data transfer in condor_ssh_to_job
- HA replication now accepts SHA-2 checksums to prepare for MD5 removal
- Submission to NorduGrid ARC CE works with newer ARC CE versions
- Fixed condor_annex crashes on platforms with newer compilers
- Fixed "use feature: GPUsMonitor" to locate the monitor binary on Windows
- Fixed a bug that prevented using the '@' character in an event log path

* Wed Jan 27 2021 Tim Theisen <tim@cs.wisc.edu> - 8.9.11-1
- This release of HTCondor fixes security-related bugs described at
- https://htcondor.org/security/vulnerabilities/HTCONDOR-2021-0001.html
- https://htcondor.org/security/vulnerabilities/HTCONDOR-2021-0002.html

* Tue Nov 24 2020 Tim Theisen <tim@cs.wisc.edu> - 8.9.10-1
- Fix bug where negotiator stopped making matches when group quotas are used
- Support OAuth, SciTokens, and Kerberos credentials in local universe jobs
- The Python schedd.submit method now takes a Submit object
- DAGMan can now optionally run a script when a job goes on hold
- DAGMan now provides a method for inline jobs to share submit descriptions
- Can now add arbitrary tags to condor annex instances
- Runs the "singularity test" before running the a singularity job

* Mon Nov 23 2020 Tim Theisen <tim@cs.wisc.edu> - 8.8.12-1
- Added a family of version comparison functions to ClassAds
- Increased default Globus proxy key length to meet current NIST guidance

* Mon Oct 26 2020 Tim Theisen <tim@cs.wisc.edu> - 8.9.9-1
- The RPM packages requires globus, munge, scitokens, and voms from EPEL
- Improved cgroup memory policy settings that set both hard and soft limit
- Cgroup memory usage reporting no longer includes the kernel buffer cache
- Numerous Python binding improvements, see version history
- Can create a manifest of files on the execute node at job start and finish
- Added provisioner nodes to DAGMan, allowing users to provision resources
- DAGMan can now produce .dot graphs without running the workflow

* Wed Oct 21 2020 Tim Theisen <tim@cs.wisc.edu> - 8.8.11-1
- HTCondor now properly tracks usage over vanilla universe checkpoints
- New ClassAd equality and inequality operators in the Python bindings
- Fixed a bug where removing in-use routes could crash the job router
- Fixed a bug where condor_chirp would abort after success on Windows
- Fixed a bug where using MACHINE_RESOURCE_NAMES could crash the startd
- Improved condor c-gahp to prioritize commands over file transfers
- Fixed a rare crash in the schedd when running many local universe jobs
- With GSI, avoid unnecessary reverse DNS lookup when HOST_ALIAS is set
- Fix a bug that could cause grid universe jobs to fail upon proxy refresh

* Thu Aug 06 2020 Tim Theisen <tim@cs.wisc.edu> - 8.9.8-1
- Added htcondor.dags and htcondor.htchirp to the HTCondor Python bindings
- New condor_watch_q tool that efficiently provides live job status updates
- Added support for marking a GPU offline while other jobs continue
- The condor_master command does not return until it is fully started
- Deprecated several Python interfaces in the Python bindings

* Thu Aug 06 2020 Tim Theisen <tim@cs.wisc.edu> - 8.8.10-1
- condor_qedit can no longer be used to disrupt the condor_schedd
- Fixed a bug where the SHARED_PORT_PORT configuration setting was ignored
- Ubuntu 20.04 and Amazon Linux 2 are now supported
- In MacOSX, HTCondor now requires LibreSSL, available since MacOSX 10.13

* Wed May 20 2020 Tim Theisen <tim@cs.wisc.edu> - 8.9.7-1
- Multiple enhancements in the file transfer code
- Support for more regions in s3:// URLs
- Much more flexible job router language
- Jobs may now specify cuda_version to match equally-capable GPUs
- TOKENS are now called IDTOKENS to differentiate from SCITOKENS
- Added the ability to blacklist TOKENS via an expression
- Can simultaneously handle Kerberos and OAUTH credentials
- The getenv submit command now supports a blacklist and whitelist
- The startd supports a remote history query similar to the schedd
- condor_q -submitters now works with accounting groups
- Fixed a bug reading service account credentials for Google Compute Engine

* Thu May 07 2020 Tim Theisen <tim@cs.wisc.edu> - 8.8.9-1
- Proper tracking of maximum memory used by Docker universe jobs
- Fixed preempting a GPU slot for a GPU job when all GPUs are in use
- Fixed a Python crash when queue_item_data iterator raises an exception
- Fixed a bug where slot attribute overrides were ignored
- Calculates accounting group quota correctly when more than 1 CPU requested
- Updated HTCondor Annex to accommodate API change for AWS Spot Fleet
- Fixed a problem where HTCondor would not start on AWS Fargate
- Fixed where the collector could wait forever for a partial message
- Fixed streaming output to large files (>2Gb) when using the 32-bit shadow

* Mon Apr 06 2020 Tim Theisen <tim@cs.wisc.edu> - 8.9.6-1
- Fixes addressing CVE-2019-18823
- https://htcondor.org/security/vulnerabilities/HTCONDOR-2020-0001.html
- https://htcondor.org/security/vulnerabilities/HTCONDOR-2020-0002.html
- https://htcondor.org/security/vulnerabilities/HTCONDOR-2020-0003.html
- https://htcondor.org/security/vulnerabilities/HTCONDOR-2020-0004.html

* Mon Apr 06 2020 Tim Theisen <tim@cs.wisc.edu> - 8.8.8-1
- Fixes addressing CVE-2019-18823
- https://htcondor.org/security/vulnerabilities/HTCONDOR-2020-0001.html
- https://htcondor.org/security/vulnerabilities/HTCONDOR-2020-0002.html
- https://htcondor.org/security/vulnerabilities/HTCONDOR-2020-0003.html
- https://htcondor.org/security/vulnerabilities/HTCONDOR-2020-0004.html

* Thu Jan 02 2020 Tim Theisen <tim@cs.wisc.edu> - 8.9.5-1
- Added a new mode that skips jobs whose outputs are newer than their inputs
- Added command line tool to help debug ClassAd expressions
- Added port forwarding to Docker containers
- You may now change some DAGMan throttles while the DAG is running
- Added support for session tokens for pre-signed S3 URLs
- Improved the speed of the negotiator when custom resources are defined
- Fixed interactive submission of Docker jobs
- Fixed a bug where jobs wouldn't be killed when getting an OOM notification

* Thu Dec 26 2019 Tim Theisen <tim@cs.wisc.edu> - 8.8.7-1
- Updated condor_annex to work with upcoming AWS Lambda function changes
- Added the ability to specify the order that job routes are applied
- Fixed a bug that could cause remote condor submits to fail
- Fixed condor_wait to work when the job event log is on AFS
- Fixed RPM packaging to be able to install condor-all on CentOS 8
- Period ('.') is allowed again in DAGMan node names

* Tue Nov 19 2019 Tim Theisen <tim@cs.wisc.edu> - 8.9.4-1
- Amazon S3 file transfers using pre-signed URLs
- Further reductions in DAGMan memory usage
- Added -idle option to condor_q to display information about idle jobs
- Support for SciTokens authentication
- A tool, condor_evicted_files, to examine the SPOOL of an idle job

* Wed Nov 13 2019 Tim Theisen <tim@cs.wisc.edu> - 8.8.6-1
- Initial support for CentOS 8
- Fixed a memory leak in SSL authentication
- Fixed a bug where "condor_submit -spool" would only submit the first job
- Reduced encrypted file transfer CPU usage by a factor of six
- "condor_config_val -summary" displays changes from a default configuration
- Improved the ClassAd documentation, added many functions that were omitted

* Tue Sep 17 2019 Tim Theisen <tim@cs.wisc.edu> - 8.9.3-1
- TOKEN and SSL authentication methods are now enabled by default
- The job and global event logs use ISO 8601 formatted dates by default
- Added Google Drive multifile transfer plugin
- Added upload capability to Box multifile transfer plugin
- Added Python bindings to submit a DAG
- Python 'JobEventLog' can be pickled to facilitate intermittent readers
- 2x matchmaking speed for partitionable slots with simple START expressions
- Improved the performance of the condor_schedd under heavy load
- Reduced the memory footprint of condor_dagman
- Initial implementation to record the circumstances of a job's termination

* Thu Sep 05 2019 Tim Theisen <tim@cs.wisc.edu> - 8.8.5-1
- Fixed two performance problems on Windows
- Fixed Java universe on Debian and Ubuntu systems
- Added two knobs to improve performance on large scale pools
- Fixed a bug where requesting zero GPUs would require a machine with GPUs
- HTCondor can now recognize nVidia Volta and Turing GPUs

* Tue Jul 09 2019 Tim Theisen <tim@cs.wisc.edu> - 8.8.4-1
- Python 3 bindings - see version history for details (requires EPEL on EL7)
- Can configure DAGMan to dramatically reduce memory usage on some DAGs
- Improved scalability when using the python bindings to qedit jobs
- Fixed infrequent schedd crashes when removing scheduler universe jobs
- The condor_master creates run and lock directories when systemd doesn't
- The condor daemon obituary email now contains the last 200 lines of log

* Tue Jun 04 2019 Tim Theisen <tim@cs.wisc.edu> - 8.9.2-1
- The HTTP/HTTPS file transfer plugin will timeout and retry transfers
- A new multi-file box.com file transfer plugin to download files
- The manual has been moved to Read the Docs
- Configuration options for job-log time-stamps (UTC, ISO 8601, sub-second)
- Several improvements to SSL authentication
- New TOKEN authentication method enables fine-grained authorization control

* Wed May 22 2019 Tim Theisen <tim@cs.wisc.edu> - 8.8.3-1
- Fixed a bug where jobs were killed instead of peacefully shutting down
- Fixed a bug where a restarted schedd wouldn't connect to its running jobs
- Improved file transfer performance when sending multiple files
- Fix a bug that prevented interactive submit from working with Singularity
- Orphaned Docker containers are now cleaned up on execute nodes
- Restored a deprecated Python interface that is used to read the event log

* Wed Apr 17 2019 Tim Theisen <tim@cs.wisc.edu> - 8.9.1-1
- An efficient curl plugin that supports uploads and authentication tokens
- HTCondor automatically supports GPU jobs in Docker and Singularity
- File transfer times are now recorded in the user job log and the job ad

* Thu Apr 11 2019 Tim Theisen <tim@cs.wisc.edu> - 8.8.2-1
- Fixed problems with condor_ssh_to_job and Singularity jobs
- Fixed a problem that could cause condor_annex to crash
- Fixed a problem where the job queue would very rarely be corrupted
- condor_userprio can report concurrency limits again
- Fixed the GPU discovery and monitoring code to map GPUs in the same way
- Made the CHIRP_DELAYED_UPDATE_PREFIX configuration knob work again
- Fixed restarting HTCondor from the Service Control Manager on Windows
- Fixed a problem where local universe jobs could not use condor_submit
- Restored a deprecated Python interface that is used to read the event log
- Fixed a problem where condor_shadow reuse could confuse DAGMan

* Thu Feb 28 2019 Tim Theisen <tim@cs.wisc.edu> - 8.9.0-1
- Absent any configuration, HTCondor denies authorization to all users
- All HTCondor daemons under a condor_master share a security session
- Scheduler Universe jobs are prioritized by job priority

* Tue Feb 19 2019 Tim Theisen <tim@cs.wisc.edu> - 8.8.1-1
- Fixed excessive CPU consumption with GPU monitoring
- GPU monitoring is off by default; enable with "use feature: GPUsMonitor"
- HTCondor now works with the new CUDA version 10 libraries
- Fixed a bug where sometimes jobs would not start on a Windows execute node
- Fixed a bug that could cause DAGman to go into an infinite loop on exit
- The JobRouter doesn't forward the USER attribute between two UID Domains
- Made Collector.locateAll() more efficient in the Python bindings
- Improved efficiency of the negotiation code in the condor_schedd

* Thu Jan 03 2019 Tim Theisen <tim@cs.wisc.edu> - 8.8.0-1
- Automatically add AWS resources to your pool using HTCondor Annex
- The Python bindings now include submit functionality
- Added the ability to run a job immediately by replacing a running job
- A new minicondor package makes single node installations easy
- HTCondor now tracks and reports GPU utilization
- Several performance enhancements in the collector
- The grid universe can create and manage VM instances in Microsoft Azure
- The MUNGE security method is now supported on all Linux platforms

* Wed Oct 31 2018 Tim Theisen <tim@cs.wisc.edu> - 8.7.10-1
- Can now interactively submit Docker jobs
- The administrator can now add arguments to the Singularity command line
- The MUNGE security method is now supported on all Linux platforms
- The grid universe can create and manage VM instances in Microsoft Azure
- Added a single-node package to facilitate using a personal HTCondor

* Wed Oct 31 2018 Tim Theisen <tim@cs.wisc.edu> - 8.6.13-1
- Made the Python 'in' operator case-insensitive for ClassAd attributes
- Python bindings are now built for the Debian and Ubuntu platforms
- Fixed a memory leak in the Python bindings
- Fixed a bug where absolute paths failed for output/error files on Windows
- Fixed a bug using Condor-C to run Condor-C jobs
- Fixed a bug where Singularity could not be used if Docker was not present

* Wed Aug 01 2018 Tim Theisen <tim@cs.wisc.edu> - 8.7.9-1
- Support for Debian 9, Ubuntu 16, and Ubuntu 18
- Improved Python bindings to support the full range of submit functionality
- Allows VMs to shutdown when the job is being gracefully evicted
- Can now specify a host name alias (CNAME) for NETWORK_HOSTNAME
- Added the ability to run a job immediately by replacing a running job

* Wed Aug 01 2018 Tim Theisen <tim@cs.wisc.edu> - 8.6.12-1
- Support for Debian 9, Ubuntu 16, and Ubuntu 18
- Fixed a memory leak that occurred when SSL authentication fails
- Fixed a bug where invalid transform REQUIREMENTS caused a Job to match
- Fixed a bug to allow a queue super user to edit protected attributes
- Fixed a problem setting the job environment in the Singularity container
- Fixed several other minor problems

* Tue May 22 2018 Tim Theisen <tim@cs.wisc.edu> - 8.7.8-2
- Reinstate man pages
- Drop centos from dist tag in 32-bit Enterprise Linux 7 RPMs

* Thu May 10 2018 Tim Theisen <tim@cs.wisc.edu> - 8.7.8-1
- The condor annex can easily use multiple regions simultaneously
- HTCondor now uses CUDA_VISIBLE_DEVICES to tell which GPU devices to manage
- HTCondor now reports GPU memory utilization

* Thu May 10 2018 Tim Theisen <tim@cs.wisc.edu> - 8.6.11-1
- Can now do an interactive submit of a Singularity job
- Shared port daemon is more resilient when starved for TCP ports
- The Windows installer configures the environment for the Python bindings
- Fixed several other minor problems

* Tue Mar 13 2018 Tim Theisen <tim@cs.wisc.edu> - 8.7.7-1
- condor_ssh_to_job now works with Docker Universe jobs
- A 32-bit condor_shadow is available for Enterprise Linux 7 systems
- Tracks and reports custom resources, e.g. GPUs, in the job ad and user log
- condor_q -unmatchable reports jobs that will not match any slots
- Several updates to the parallel universe
- Spaces are now allowed in input, output, and error paths in submit files
- In DAG files, spaces are now allowed in submit file paths

* Tue Mar 13 2018 Tim Theisen <tim@cs.wisc.edu> - 8.6.10-1
- Fixed a problem where condor_preen would crash on an active submit node
- Improved systemd configuration to clean up processes if the master crashes
- Fixed several other minor problems

* Thu Jan 04 2018 Tim Theisen <tim@cs.wisc.edu> - 8.7.6-1
- Machines won't enter "Owner" state unless using the Desktop policy
- One can use SCHEDD and JOB instead of MY and TARGET in SUBMIT_REQUIREMENTS
- HTCondor now reports all submit warnings, not just the first one
- The HTCondor Python bindings in pip are now built from the release branch

* Thu Jan 04 2018 Tim Theisen <tim@cs.wisc.edu> - 8.6.9-1
- Fixed a bug where some Accounting Groups could get too much surplus quota
- Fixed a Python binding bug where some queries could corrupt memory
- Fixed a problem where preen could block the schedd for a long time
- Fixed a bug in Windows where the job sandbox would not be cleaned up
- Fixed problems with the interaction between the master and systemd
- Fixed a bug where MAX_JOBS_SUBMITTED could be permanently reduced
- Fixed problems with very large disk requests

* Tue Nov 14 2017 Tim Theisen <tim@cs.wisc.edu> - 8.7.5-1
- Fixed an issue validating VOMS proxies

* Tue Nov 14 2017 Tim Theisen <tim@cs.wisc.edu> - 8.6.8-1
- Fixed an issue validating VOMS proxies

* Tue Oct 31 2017 Tim Theisen <tim@cs.wisc.edu> - 8.7.4-1
- Improvements to DAGMan including support for late job materialization
- Updates to condor_annex including improved status reporting
- When submitting jobs, HTCondor can now warn about job requirements
- Fixed a bug where remote CPU time was not recorded in the history
- Improved support for OpenMPI jobs
- The high availability daemon now works with IPV6 and shared_port
- The HTCondor Python bindings are now available for Python 2 and 3 in pip

* Tue Oct 31 2017 Tim Theisen <tim@cs.wisc.edu> - 8.6.7-1
- Fixed a bug where memory limits might not be updated in cgroups
- Add SELinux type enforcement rules to allow condor_ssh_to_job to work
- Updated systemd configuration to shutdown HTCondor in an orderly fashion
- The curl_plugin utility can now do HTTPS transfers
- Specifying environment variables now works with the Python Submit class

* Tue Sep 12 2017 Tim Theisen <tim@cs.wisc.edu> - 8.7.3-1
- Further updates to the late job materialization technology preview
- An improved condor_top tool
- Enhanced the AUTO setting for ENABLE_IPV{4,6} to be more selective
- Fixed several small memory leaks

* Tue Sep 12 2017 Tim Theisen <tim@cs.wisc.edu> - 8.6.6-1
- HTCondor daemons no longer crash on reconfig if syslog is used for logging
- HTCondor daemons now reliably leave a core file when killed by a signal
- Negotiator won't match jobs to machines with incompatible IPv{4,6} network
- On Ubuntu, send systemd alive messages to prevent HTCondor restarts
- Fixed a problem parsing old ClassAd string escapes in the python bindings
- Properly parse CPU time used from Slurm grid universe jobs
- Claims are released when parallel univ jobs are removed while claiming
- Starter won't get stuck when a job is removed with JOB_EXIT_HOOK defined
- To reduce audit logging, added cgroup rules to SELinux profile

* Mon Aug 07 2017 Tim Theisen <tim@cs.wisc.edu> - 8.6.5-2
- Update SELinux profile for Red Hat 7.4

* Tue Aug 01 2017 Tim Theisen <tim@cs.wisc.edu> - 8.6.5-1
- Fixed a memory leak that would cause the HTCondor collector to slowly grow
- Prevent the condor_starter from hanging when using cgroups on Debian
- Fixed several issues that occur when IPv6 is in use
- Support for using an ImDisk RAM drive on Windows as the execute directory
- Fixed a bug where condor_rm rarely removed another one of the user's jobs
- Fixed a bug with parallel universe jobs starting on partitionable slots

* Thu Jul 13 2017 Tim Theisen <tim@cs.wisc.edu> - 8.4.12-1
- Can configure the condor_startd to compute free disk space once

* Thu Jun 22 2017 Tim Theisen <tim@cs.wisc.edu> - 8.7.2-1
- Improved condor_schedd performance by turning off file checks by default
- condor_annex -status finds VM instances that have not joined the pool
- Able to update an annex's lease without adding new instances
- condor_annex now keeps a command log
- condor_q produces an expanded multi-line summary
- Automatically retry and/or resume http file transfers when appropriate
- Reduced load on the condor_collector by optimizing queries
- A python based condor_top tool

* Thu Jun 22 2017 Tim Theisen <tim@cs.wisc.edu> - 8.6.4-1
- Python bindings are now available on MacOSX
- Fixed a bug where PASSWORD authentication could fail to exchange keys
- Pslot preemption now properly handles custom resources, such as GPUs
- condor_submit now checks X.509 proxy expiration

* Tue May 09 2017 Tim Theisen <tim@cs.wisc.edu> - 8.6.3-1
- Fixed a bug where using an X.509 proxy might corrupt the job queue log
- Fixed a memory leak in the Python bindings

* Mon Apr 24 2017 Tim Theisen <tim@cs.wisc.edu> - 8.7.1-1
- Several performance enhancements in the collector
- Further refinement and initial documentation of the HTCondor Annex
- Enable chirp for Docker jobs
- Job Router uses first match rather than round-robin matching
- The schedd tracks jobs counts by status for each owner
- Technology preview of late job materialization in the schedd

* Mon Apr 24 2017 Tim Theisen <tim@cs.wisc.edu> - 8.6.2-1
- New metaknobs for mapping users to groups
- Now case-insensitive with Windows user names when storing credentials
- Signal handling in the OpenMPI script
- Report RemoteSysCpu for Docker jobs
- Allow SUBMIT_REQUIREMENT to refer to X509 secure attributes
- Linux kernel tuning script takes into account the machine's role

* Thu Mar 02 2017 Tim Theisen <tim@cs.wisc.edu> - 8.7.0-1
- Performance improvements in collector's ingestion of ClassAds
- Added collector attributes to report query times and forks
- Removed extra white space around parentheses when unparsing ClassAds
- Technology preview of the HTCondor Annex

* Thu Mar 02 2017 Tim Theisen <tim@cs.wisc.edu> - 8.6.1-1
- condor_q works in situations where user authentication is not configured
- Updates to work with Docker version 1.13
- Fix several problems with the Job Router
- Update scripts to support current versions of Open MPI and MPICH2
- Fixed a bug that could corrupt the job queue log when the disk is full

* Thu Jan 26 2017 Tim Theisen <tim@cs.wisc.edu> - 8.6.0-1
- condor_q shows shows only the current user's jobs by default
- condor_q summarizes related jobs (batches) on a single line by default
- Users can define their own job batch name at job submission time
- Immutable/protected job attributes make SUBMIT_REQUIREMENTS more useful
- The shared port daemon is enabled by default
- Jobs run in cgroups by default
- HTCondor can now use IPv6 addresses (Prefers IPv4 when both present)
- DAGMan: Able to easily define SCRIPT, VARs, etc., for all nodes in a DAG
- DAGMan: Revamped priority implementation
- DAGMan: New splice connection feature
- New slurm grid type in the grid universe for submitting to Slurm
- Numerous improvements to Docker support
- Several enhancements in the python bindings

* Mon Jan 23 2017 Tim Theisen <tim@cs.wisc.edu> - 8.4.11-1
- Fixed a bug which delayed startd access to stard cron job results
- Fixed a bug in pslot preemption that could delay jobs starting
- Fixed a bug in job cleanup at job lease expiration if using glexec
- Fixed a bug in locating ganglia shared libraries on Debian and Ubuntu

* Tue Dec 13 2016 Tim Theisen <tim@cs.wisc.edu> - 8.5.8-1
- The starter puts all jobs in a cgroup by default
- Added condor_submit commands that support job retries
- condor_qedit defaults to the current user's jobs
- Ability to add SCRIPTS, VARS, etc. to all nodes in a DAG using one command
- Able to conditionally add Docker volumes for certain jobs
- Initial support for Singularity containers
- A 64-bit Windows release

* Tue Dec 13 2016 Tim Theisen <tim@cs.wisc.edu> - 8.4.10-1
- Updated SELinux profile for Enterprise Linux
- Fixed a performance problem in the schedd when RequestCpus was an expression
- Preserve permissions when transferring sub-directories of the job's sandbox
- Fixed HOLD_IF_CPUS_EXCEEDED and LIMIT_JOB_RUNTIMES metaknobs
- Fixed a bug in handling REMOVE_SIGNIFICANT_ATTRIBUTES

* Thu Sep 29 2016 Tim Theisen <tim@cs.wisc.edu> - 8.5.7-1
- The schedd can perform job ClassAd transformations
- Specifying dependencies between DAGMan splices is much more flexible
- The second argument of the ClassAd ? : operator may be omitted
- Many usability improvements in condor_q and condor_status
- condor_q and condor_status can produce JSON, XML, and new ClassAd output
- To prepare for a 64-bit Windows release, HTCondor identifies itself as X86
- Automatically detect Daemon Core daemons and pass localname to them

* Thu Sep 29 2016 Tim Theisen <tim@cs.wisc.edu> - 8.4.9-1
- The condor_startd removes orphaned Docker containers on restart
- Job Router and HTCondor-C job job submission prompts schedd reschedule
- Fixed bugs in the Job Router's hooks
- Improved systemd integration on Enterprise Linux 7
- Upped default number of Chirp attributes to 100, and made it configurable
- Fixed a bug where variables starting with STARTD. or STARTER. were ignored

* Tue Aug 02 2016 Tim Theisen <tim@cs.wisc.edu> - 8.5.6-1
- The -batch output for condor_q is now the default
- Python bindings for job submission and machine draining
- Numerous Docker usability changes
- New options to limit condor_history results to jobs since last invocation
- Shared port daemon can be used with high availability and replication
- ClassAds can be written out in JSON format
- More flexible ordering of DAGMan commands
- Efficient PBS and SLURM job monitoring
- Simplified leases for grid universe jobs

* Tue Jul 05 2016 Tim Theisen <tim@cs.wisc.edu> - 8.4.8-1
- Fixed a memory leak triggered by the python htcondor.Schedd().query() call
- Fixed a bug that could cause Bosco file transfers to fail
- Fixed a bug that could cause the schedd to crash when using schedd cron jobs
- condor_schedd now rejects jobs when owner has no account on the machine
- Fixed a new bug in 8.4.7 where remote condor_history failed without -limit
- Fixed bugs triggered by the reconfiguration of the high-availability daemon
- Fixed a bug where condor_master could hang when using shared port on Windows 
- Fixed a bug with the -xml option on condor_q and condor_status

* Mon Jun 06 2016 Tim Theisen <tim@cs.wisc.edu> - 8.5.5-1
- Improvements for scalability of EC2 grid universe jobs
- Docker Universe jobs advertises remote user and system CPU time
- Improved systemd support
- The master can now run an administrator defined script at shutdown
- DAGMan includes better support for the batch name feature

* Mon Jun 06 2016 Tim Theisen <tim@cs.wisc.edu> - 8.4.7-1
- fixed a bug that could cause the schedd to become unresponsive
- fixed a bug where the Docker Universe would not set the group ID
- Docker Universe jobs now drop all Linux capabilities by default
- fixed a bug where subsystem specific configuration parameters were ignored
- fixed bugs with history file processing on the Windows platform

* Mon May 02 2016 Tim Theisen <tim@cs.wisc.edu> - 8.5.4-1
- Fixed a bug that delays schedd response when significant attributes change
- Fixed a bug where the group ID was not set in Docker universe jobs
- Limit update rate of various attributes to not overload the collector
- To make job router configuration easier, added implicit "target" scoping
- To make BOSCO work, the blahp does not generate limited proxies by default
- condor_status can now display utilization per machine rather than per slot
- Improve performance of condor_history and other tools

* Thu Apr 21 2016 Tim Theisen <tim@cs.wisc.edu> - 8.4.6-1
- fixed a bug that could cause a job to fail to start in a dynamic slot
- fixed a negotiator memory leak when using partitionable slot preemption
- fixed a bug that caused supplemental groups to be wrong during file transfer
- properly identify the Windows 10 platform
- fixed a typographic error in the LIMIT_JOB_RUNTIMES policy
- fixed a bug where maximum length IPv6 addresses were not parsed

* Thu Mar 24 2016 Tim Theisen <tim@cs.wisc.edu> - 8.5.3-1
- Use IPv6 (and IPv4) interfaces if they are detected
- Prefer IPv4 addresses when both are available
- Count Idle and Running jobs in Submitter Ads for Local and Scheduler universes
- Can submit jobs to SLURM with the new "slurm" type in the Grid universe
- HTCondor is built and linked with Globus 6.0

* Tue Mar 22 2016 Tim Theisen <tim@cs.wisc.edu> - 8.4.5-1
- fixed a bug that would cause the condor_schedd to send no flocked jobs
- fixed a bug that caused a 60 second delay using tools when DNS lookup failed
- prevent using accounting groups with embedded spaces that crash the negotiator
- fixed a bug that could cause use of ports outside the port range on Windows
- fixed a bug that could prevent dynamic slot reuse when using many slots
- fixed a bug that prevented correct utilization reports from the job router
- tune kernel when using cgroups to avoid OOM killing of jobs doing heavy I/O

* Thu Feb 18 2016 Tim Theisen <tim@cs.wisc.edu> - 8.5.2-1
- condor_q now defaults to showing only the current user's jobs
- condor_q -batch produces a single line report for a batch of jobs
- Docker Universe jobs now report and update memory and network usage
- immutable and protected job attributes
- improved performance when querying a HTCondor daemon's location
- Added the ability to set ClassAd attributes within the DAG file
- DAGMan now provides event timestamps in dagman.out

* Tue Feb 02 2016 Tim Theisen <tim@cs.wisc.edu> - 8.4.4-1
- fixed a bug that could cause the collector to crash when DNS lookup fails
- fixed a bug that caused Condor-C jobs with short lease durations to fail
- fixed bugs that affected EC2 grid universe jobs
- fixed a bug that prevented startup if a prior version shared port file exists
- fixed a bug that could cause the condor_shadow to hang on Windows

* Fri Jan 08 2016 Tim Theisen <tim@cs.wisc.edu> - 8.5.1-2
- optimized binaries

* Fri Jan 08 2016 Tim Theisen <tim@cs.wisc.edu> - 8.4.3-2
- optimized binaries

* Mon Dec 21 2015 Tim Theisen <tim@cs.wisc.edu> - 8.5.1-1
- the shared port daemon is enabled by default
- the condor_startd now records the peak memory usage instead of recent
- the condor_startd advertises CPU submodel and cache size
- authorizations are automatically setup when "Match Password" is enabled
- added a schedd-constraint option to condor_q

* Wed Dec 16 2015 Tim Theisen <tim@cs.wisc.edu> - 8.4.3-1
- fixed the processing of the -append option in the condor_submit command
- fixed a bug to run more that 100 dynamic slots on a single execute node
- fixed bugs that would delay daemon startup when using shared port on Windows
- fixed a bug where the cgroup VM limit would not be set for sizes over 2 GiB
- fixed a bug to use the ec2_iam_profile_name for Amazon EC2 Spot instances

* Tue Nov 17 2015 Tim Theisen <tim@cs.wisc.edu> - 8.4.2-1
- a bug fix to prevent the condor_schedd from crashing
- a bug fix to honor TCP_FORWARDING_HOST
- Standard Universe works properly in RPM installations of HTCondor
- the RPM packages no longer claim to provide Globus libraries
- bug fixes to DAGMan's "maximum idle jobs" throttle

* Tue Oct 27 2015 Tim Theisen <tim@cs.wisc.edu> - 8.4.1-1
- four new policy metaknobs to make configuration easier
- a bug fix to prevent condor daemons from crashing on reconfiguration
- an option natural sorting option on condor_status
- support of admin to mount certain directories into Docker containers

* Thu Oct 22 2015 Tim Theisen <tim@cs.wisc.edu> - 8.2.10-1
- an updated RPM to work with SELinux on EL7 platforms
- fixes to the condor_kbdd authentication to the X server
- a fix to allow the condor_kbdd to work with shared port enabled
- avoid crashes when using more than 1024 file descriptors on EL7
- fixed a memory leak in the ClassAd split() function
- condor_vacate will error out rather than ignore conflicting arguments
- a bug fix to the JobRouter to properly process the queue on restart
- a bug fix to prevent sending spurious data on a SOAP file transfer
- a bug fix to always present jobs in order in condor_history

* Mon Oct 12 2015 Tim Theisen <tim@cs.wisc.edu> - 8.5.0-1
- multiple enhancements to the python bindings
- the condor_schedd no longer changes the ownership of spooled job files
- spooled job files are visible to only the user account by default
- the condor_startd records when jobs are evicted by preemption or draining

* Mon Sep 14 2015 Tim Theisen <tim@cs.wisc.edu> - 8.4.0-1
- a Docker Universe to run a Docker container as an HTCondor job
- the submit file can queue a job for each file found
- the submit file can contain macros
- a dry-run option to condor_submit to test the submit file without any actions
- HTCondor pools can use IPv4 and IPv6 simultaneously
- execute directories can be encrypted upon user or administrator request
- Vanilla Universe jobs can utilize periodic application-level checkpoints
- the administrator can establish job requirements
- numerous scalability changes

* Thu Aug 27 2015 Tim Theisen <tim@cs.wisc.edu> - 8.3.8-1
- a script to tune Linux kernel parameters for better scalability
- support for python bindings on Windows platforms
- a mechanism to remove Docker images from the local machine

* Thu Aug 13 2015 Tim Theisen <tim@cs.wisc.edu> - 8.2.9-1
- a mechanism for the preemption of dynamic slots, such that the partitionable slot may use the dynamic slot in the match of a different job
- default configuration bug fixes for the desktop policy, such that it can both start jobs and monitor the keyboard

* Mon Jul 27 2015 Tim Theisen <tim@cs.wisc.edu> - 8.3.7-1
- default configuration settings have been updated to reflect current usage
- the ability to preempt dynamic slots, such that a job may match with a partitionable slot
- the ability to limit the number of jobs per submission and the number of jobs per owner by setting configuration variables

* Tue Jun 23 2015 Tim Theisen <tim@cs.wisc.edu> - 8.3.6-1
- initial Docker universe support
- IPv4/IPv6 mixed mode support

* Mon Apr 20 2015 Tim Theisen <tim@cs.wisc.edu> - 8.3.5-1
- new features that increase the power of job specification in the submit description file
- RPMs for Red Hat Enterprise Linux 6 and 7 are modularized and only distributed via our YUM repository
- The new condor-all RPM requires the other HTCondor RPMs of a typical HTCondor installation

* Tue Apr 07 2015 Tim Theisen <tim@cs.wisc.edu> - 8.2.8-1
- a bug fix to reconnect a TCP session when an HTCondorView collector restarts
- a bug fix to avoid starting too many jobs, only to kill some chosen at random

* Thu Mar 05 2015 Tim Theisen <tim@cs.wisc.edu> - 8.3.4-1
- a bug fix for a problem that can cause jobs to not be matched to resources when the condor_schedd is flocking

* Thu Feb 19 2015 Tim Theisen <tim@cs.wisc.edu> - 8.3.3-1
- the ability to encrypt a job's directory on Linux execute hosts
- enhancements to EC2 grid universe jobs
- a more efficient query protocol, including the ability to query the condor_schedd daemon's autocluster set

* Tue Feb 10 2015 Tim Theisen <tim@cs.wisc.edu> - 8.2.7-1
- sendmail is used by default for sending notifications (CVE-2014-8126)
- corrected input validation, which prevents daemon crashes
- an update, such that grid jobs work within the current Google Compute Engine
- a bug fix to prevent an infinite loop in the python bindings
- a bug fix to prevent infinite recursion when evaluating ClassAd attributes

* Tue Dec 23 2014 Tim Theisen <tim@cs.wisc.edu> - 8.3.2-1
- the next installment of IPv4/IPv6 mixed mode support: a submit node can simultaneously interact with an IPv4 and an IPv6 HTCondor pool
- scalability improvements: a reduced memory foot-print of daemons, a reduced number of TCP connections between submit and execute machines, and an improved responsiveness from a busy condor_schedd to queries

* Tue Dec 16 2014 Tim Theisen <tim@cs.wisc.edu> - 8.2.6-1
- a bug fix to the log rotation of the condor_schedd on Linux platforms
- transfer_input_files now works for directories on Windows platforms
- a correction of the flags passed to the mail program on Linux platforms
- a RHEL 7 platform fix of a directory permission that prevented daemons from starting

* Mon Dec 01 2014 Tim Theisen <tim@cs.wisc.edu> - 8.2.5-1
- an updated RPM installation script that preserves a modified condor_config.local file
- OpenSSL version 1.0.1j for Windows platforms

* Wed Nov 12 2014 Tim Theisen <tim@cs.wisc.edu> - 8.2.4-1
- a bug fix for an 8.2.3 condor_schedd that could not obtain a claim from an 8.0.x condor_startd
- a bug fix for removed jobs that return to the queue
- a workaround for a condor_schedd performance issue when handling a large number of jobs
- a bug fix to prevent the condor_kbdd from crashing on Windows
- a bug fix to correct the reporting of available disk on Windows

* Wed Oct 01 2014 Tim Theisen <tim@cs.wisc.edu> - 8.2.3-1
- support for Ubuntu 14.04 LTS, including support for the standard universe

* Thu Sep 11 2014 Tim Theisen <tim@cs.wisc.edu> - 8.3.1-1
- a variety of changes that reduce memory usage and improve performance
- if cgroups are used to limit memory utilization, HTCondor sets both the memory and swap limits.

* Wed Aug 27 2014 Carl Edquist <edquist@cs.wisc.edu> - 8.2.2-2.3
- Include config file for MASTER_NEW_BINARY_RESTART = PEACEFUL (SOFTWARE-850)

* Tue Aug 26 2014 Carl Edquist <edquist@cs.wisc.edu> - 8.2.2-2.2
- Include peaceful_off patch (SOFTWARE-1307)

* Mon Aug 25 2014 Carl Edquist <edquist@cs.wisc.edu> - 8.2.2-2.1
- Include condor_gt4540_aws patch for #4540

* Fri Aug 22 2014 Carl Edquist <edquist@cs.wisc.edu> - 8.2.2-2
- Strict pass-through with fixes from 8.2.2-1.1

* Thu Aug 21 2014 Carl Edquist <edquist@cs.wisc.edu> - 8.2.2-1.1
- Update to 8.2.2 with build fixes for non-UW builds

* Mon Sep 09 2013  <edquist@cs.wisc.edu> - 8.1.2-0.3
- Include misc unpackaged files from 8.x.x

* Sun Sep 08 2013  <edquist@cs.wisc.edu> - 8.1.2-0.1.unif
- Packaging fixes to work with latest 8.1.2 source from master
- Move condor.spec into git master-unified_rpm-branch
- Apply patches to upstream branch and remove from rpm / spec
- Always build man pages / remove references to include_man
- Always include systemd sources for passthrough rebuilds of source rpms
- Add macros to bundle external source tarballs with the source rpm to support
  offline builds with externals

* Tue Aug 20 2013 Carl Edquist <edquist@cs.wisc.edu> - 7.9.6-8.unif.8
- Remove externals dependency from std-universe subpackage

* Mon Aug 19 2013 Carl Edquist <edquist@cs.wisc.edu> - 7.9.6-8.unif.7
- Merge init script improvements from trunk
- Have std_local_ref depend on senders,receivers instead of stub_gen
- Carve out std universe files into separate subpackage
- Move uw_build-specific non-std-universe files into externals subpackage
- Condor_config changes for #3645
- Use %osg / %std_univ macros to control build type default
- Support PROPER builds of std universe (ie, without UW_BUILD)
- Use make jobserver when building glibc external instead of make -j2
- Move python requirement out of main condor package (#3704)
- Move condor_config.local from /var/lib/condor/ to /etc/condor/

* Fri Jul 05 2013 Carl Edquist <edquist@cs.wisc.edu> - 7.9.6-8.unif.6
- Address build dependency issue seen with -j24

* Fri Jun 21 2013 Carl Edquist <edquist@cs.wisc.edu> - 7.9.6-8.unif.5
- Initial support for UW_BUILD

* Tue Jun 18 2013 Carl Edquist <edquist@cs.wisc.edu> - 7.9.6-8.unif.4
- Remove service restart for upgrades

* Tue Jun 11 2013 Carl Edquist <edquist@cs.wisc.edu> - 7.9.6-8.unif.2
- Add a parallel-setup sub-package for parallel universe configuration,
  namely setting up the host as a dedicated resource

* Mon Jun 10 2013 Brian Lin <blin@cs.wisc.edu> - 7.8.8-2
- Init script improvements

* Fri Jun 07 2013 Carl Edquist <edquist@cs.wisc.edu> - 7.9.6-8.unif.1
- Add in missing features from Fedora rpm
- Reorganize to reduce the diff size between this and the Fedora rpm

* Fri Jun 07 2013 Brian Lin <blin@cs.wisc.edu> - 7.9.6-8
- Remove glexec runtime dependency

* Tue May 28 2013 Brian Lin <blin@cs.wisc.edu> - 7.9.6-7
- Mark /usr/share/osg/sysconfig/condor as non-config file

* Thu May 23 2013 Brian Lin <blin@cs.wisc.edu> - 7.9.6-6
- Rebuild against fixed glite-ce-cream-client-api-c

* Wed May 22 2013 Brian Lin <blin@cs.wisc.edu> - 7.9.6-5
- Enable plumage for x86{,_64}

* Wed May 22 2013 Brian Lin <blin@cs.wisc.edu> - 7.9.6-4
- Enable cgroups for EL6

* Tue May 21 2013 Brian Lin <blin@cs.wisc.edu> - 7.9.6-3
- Building with blahp/cream

* Tue May 21 2013 Brian Lin <blin@cs.wisc.edu> - 7.9.6-2
- Build without blahp/cream

* Tue May 21 2013 Brian Lin <blin@cs.wisc.edu> - 7.9.6-1
- New version

* Wed May 08 2013 Matyas Selmeci <matyas@cs.wisc.edu> - 7.8.8-1
- New version
- Removed condor_glidein -- was removed upstream

* Wed Feb 13 2013 Dave Dykstra <dwd@fnal.gov> - 7.8.6-3
- Renamed /etc/sysconfig/condor-lcmaps-env to /usr/share/osg/sysconfig/condor
  to match the new OSG method for handling daemon environment variables, 
  which keeps non-replaceable settings out of /etc/sysonfig
- Change settings in /usr/share/osg/sysconfig/condor to use the latest variable
  name LLGT_LIFT_PRIVILEGED_PROTECTION instead of LLGT4_NO_CHANGE_USER,
  eliminate obsolete variable LLGT_VOMS_DISABLE_CREDENTIAL_CHECK, and change
  the default debug level from 3 to 2.

* Fri Dec 21 2012 Matyas Selmeci <matyas@cs.wisc.edu> - 7.8.6-2
- Patch to fix default BATCH_GAHP config value (#SOFTWARE-873)

* Thu Oct 25 2012 Matyas Selmeci <matyas@cs.wisc.edu> - 7.8.6-1
- New version

* Mon Oct 22 2012 Matyas Selmeci <matyas@cs.wisc.edu> - 7.8.5-1
- New version

* Wed Sep 19 2012 Matyas Selmeci <matyas@cs.wisc.edu> - 7.8.4-1
- New version

* Fri Sep 07 2012 Matyas Selmeci <matyas@cs.wisc.edu> - 7.8.3-1
- New version

* Mon Aug 27 2012 Matyas Selmeci <matyas@cs.wisc.edu> - 7.8.2-2
- Add patch to fix unnecessary GSI callouts (condor_gt2104_pt2.patch in gittrac #2104)
- Fixed BLClient location

* Tue Aug 14 2012 Matyas Selmeci <matyas@cs.wisc.edu> - 7.8.2-1
- New version

* Mon Jul 30 2012 Matyas Selmeci <matyas@cs.wisc.edu> - 7.8.1-7
- Put cream_gahp into separate subpackage

* Mon Jul 16 2012 Matyas Selmeci <matyas@cs.wisc.edu> - 7.8.1-6
- Remove cream_el6.patch; change proper_cream.diff to work on both el5 and el6
  instead.

* Thu Jul 05 2012 Matyas Selmeci <matyas@cs.wisc.edu> - 7.8.1-5
- Bump to rebuild

* Tue Jun 26 2012 Matyas Selmeci <matyas@cs.wisc.edu> - 7.8.1-4
- Add CREAM

* Tue Jun 19 2012 Matyas Selmeci <matyas@cs.wisc.edu> - 7.8.1-3
- Add Provides lines for classads and classads-devel

* Mon Jun 18 2012 Matyas Selmeci <matyas@cs.wisc.edu> - 7.8.1-2
- Add environment variables for interacting with lcmaps (condor-lcmaps-env)

* Fri Jun 15 2012 Matyas Selmeci <matyas@cs.wisc.edu> - 7.8.1-1
- Version bump

* Wed Jun 13 2012 Matyas Selmeci <matyas@cs.wisc.edu> - 7.8.0-3
- Fix wrong paths for shared libraries

* Wed Jun 13 2012 Matyas Selmeci <matyas@cs.wisc.edu> - 7.8.0-2
- Build blahp

* Thu May 31 2012 Matyas Selmeci <matyas@cs.wisc.edu> - 7.8.0-1
- Version bump
- Updated condor_config.generic.patch
- Removed glexec-patch.diff

* Sun Apr  1 2012 Alain Roy <roy@cs.wisc.edu> - 7.6.6-4
- Backported patch from Condor 7.7 to fix glexec bugs
- Enabled glexec

* Fri Feb 10 2012 Derek Weitzel <dweitzel@cse.unl.edu> - 7.6.6-3
- Adding sticky bit to condor_root_switchboard

* Wed Jan 18 2012 Derek Weitzel <dweitzel@cse.unl.edu> - 7.6.6-2
- Added support for rhel6

* Wed Jan 18 2012 Tim Cartwright <cat@cs.wisc.edu> - 7.6.6-1
- Updated to upstream tagged 7.6.6 release

* Wed Jan 11 2012 Tim Cartwright <cat@cs.wisc.edu> - 7.6.4-1
- Simplified revision number

* Tue Nov 29 2011 Derek Weitzel <dweitzel@cse.unl.edu> - 7.6.4-0.6.2
- Rebasing to 7.6.4

* Fri Oct 28 2011 Matyas Selmeci <matyas@cs.wisc.edu> - 7.6.2-0.6.3
- rebuilt

* Mon Sep 12 2011 Matyas Selmeci <matyas@cs.wisc.edu> - 7.6.2-0.6.2
- Rev bump to rebuild with updated Globus libs

* Thu Aug 11 2011 Derek Weitzel <dweitzel@cse.unl.edu> - 7.6.2-0.5.2
- Updated to upstream official 7.6.2 release

* Thu Aug 04 2011 Derek Weitzel <dweitzel@cse.unl.edu> - 7.6.2-0.5.672537b1git.1
- Made LOCAL_DIR always point to /var/lib/condor rather than TILDE

* Wed Jun  8 2011 <bbockelm@cse.unl.edu> - 7.7.0-0.5
- Start to break build products into conditionals for future EPEL5 support.
- Begun integration of a systemd service file.

* Tue Jun  7 2011 <matt@redhat> - 7.7.0-0.4
- Added tmpfiles.d/condor.conf (BZ711456)

* Tue Jun  7 2011 <matt@redhat> - 7.7.0-0.3
- Fast forward to 7.7.0 pre-release at 1babb324
- Catch libdeltacloud 0.8 update

* Fri May 20 2011 <matt@redhat> - 7.7.0-0.2
- Added GSI support, dependency on Globus

* Fri May 13 2011 <matt@redhat> - 7.7.0-0.1
- Fast forward to 7.7.0 pre-release at 79952d6b
- Introduced ec2_gahp
- 79952d6b brings schema expectations inline with Cumin

* Tue May 10 2011 <matt@redhat> - 7.6.1-0.1
- Upgrade to 7.6.0 release, pre-release of 7.6.1 at 5617a464
- Upstreamed patch: log_lock_run.patch
- Introduced condor-classads to obsolete classads
- Introduced condor-aviary, package of the aviary contrib
- Introduced condor-deltacloud-gahp
- Introduced condor-qmf, package of the mgmt/qmf contrib
- Transitioned from LOCAL_CONFIG_FILE to LOCAL_CONFIG_DIR
- Stopped building against gSOAP,
-  use aviary over birdbath and ec2_gahp (7.7.0) over amazon_gahp

* Tue Feb 08 2011 Fedora Release Engineering <rel-eng@lists.fedoraproject.org> - 7.5.5-2
- Rebuilt for https://fedoraproject.org/wiki/Fedora_15_Mass_Rebuild

* Thu Jan 27 2011 <matt@redhat> - 7.5.5-1
- Rebase to 7.5.5 release
-  configure+imake -> cmake
-  Removed patches:
-   only_dynamic_unstripped.patch
-   gsoap-2.7.16-wsseapi.patch
-   gsoap-2.7.16-dom.patch
-  man pages are now built with source
-  quill is no longer present
-  condor_shared_port added
-  condor_power added
-  condor_credd added
-  classads now built from source

* Thu Jan 13 2011 <matt@redhat> - 7.4.4-1
- Upgrade to 7.4.4 release
- Upstreamed: stdsoap2.h.patch.patch

* Mon Aug 23 2010  <matt@redhat> - 7.4.3-1
- Upgrade to 7.4.3 release
- Upstreamed: dso_link_change

* Fri Jun 11 2010  <matt@redhat> - 7.4.2-2
- Rebuild for classads DSO version change (1:0:0)
- Updated stdsoap2.h.patch.patch for gsoap 2.7.16
- Added gsoap-2.7.16-wsseapi/dom.patch for gsoap 2.7.16

* Wed Apr 21 2010  <matt@redhat> - 7.4.2-1
- Upgrade to 7.4.2 release

* Tue Jan  5 2010  <matt@redhat> - 7.4.1-1
- Upgrade to 7.4.1 release
- Upstreamed: guess_version_from_release_dir, fix_platform_check
- Security update (BZ549577)

* Fri Dec  4 2009  <matt@redhat> - 7.4.0-1
- Upgrade to 7.4.0 release
- Fixed POSTIN error (BZ540439)
- Removed NOTICE.txt source, now provided by upstream
- Removed no_rpmdb_query.patch, applied upstream
- Removed no_basename.patch, applied upstream
- Added only_dynamic_unstripped.patch to reduce build time
- Added guess_version_from_release_dir.patch, for previous
- Added fix_platform_check.patch
- Use new --with-platform, to avoid modification of make_final_tarballs
- Introduced vm-gahp package to hold libvirt deps

* Fri Aug 28 2009  <matt@redhat> - 7.2.4-1
- Upgrade to 7.2.4 release
- Removed gcc44_const.patch, accepted upstream
- New log, lock, run locations (BZ502175)
- Filtered innocuous semanage message

* Fri Aug 21 2009 Tomas Mraz <tmraz@redhat.com> - 7.2.1-3
- rebuilt with new openssl

* Fri Jul 24 2009 Fedora Release Engineering <rel-eng@lists.fedoraproject.org> - 7.2.1-2
- Rebuilt for https://fedoraproject.org/wiki/Fedora_12_Mass_Rebuild

* Wed Feb 25 2009  <matt@redhat> - 7.2.1-1
- Upgraded to 7.2.1 release
- Pruned changes accepted upstream from condor_config.generic.patch
- Removed Requires in favor of automatic dependencies on SONAMEs
- Added no_rmpdb_query.patch to avoid rpm -q during a build

* Tue Feb 24 2009 Fedora Release Engineering <rel-eng@lists.fedoraproject.org> - 7.2.0-5
- Rebuilt for https://fedoraproject.org/wiki/Fedora_11_Mass_Rebuild

* Thu Jan 15 2009 Tomas Mraz <tmraz@redhat.com> - 7.2.0-4
- rebuild with new openssl

* Wed Jan 14 2009  <matt@redhat> - 7.2.0-3
- Fixed regression: initscript was on by default, now off again

* Thu Jan  8 2009  <matt@redhat> - 7.2.0-2
- (Re)added CONDOR_DEVELOPERS=NONE to the default condor_config.local
- Added missing Obsoletes for condor-static (thanks Michael Schwendt)

* Wed Jan  7 2009  <matt@redhat> - 7.2.0-1
- Upgraded to 7.2.0 release
- Removed -static package
- Added Fedora specific buildid
- Enabled KBDD, daemon to monitor X usage on systems with only USB devs
- Updated install process

* Wed Oct  8 2008  <matt@redhat> - 7.0.5-1
- Rebased on 7.0.5, security update

* Wed Aug  6 2008  <mfarrellee@redhat> - 7.0.4-1
- Updated to 7.0.4 source
- Stopped using condor_configure in install step

* Tue Jun 10 2008  <mfarrellee@redhat> - 7.0.2-1
- Updated to 7.0.2 source
- Updated config, specifically HOSTALLOW_WRITE, for Personal Condor setup
- Added condor_config.generic

* Mon Apr  7 2008  <mfarrellee@redhat> - 7.0.0-8
- Modified init script to be off by default, resolves bz441279

* Fri Apr  4 2008  <mfarrellee@redhat> - 7.0.0-7
- Updated to handle changes in gsoap dependency

* Mon Feb 11 2008  <mfarrellee@redhat> - 7.0.0-6
- Added note about how to download the source
- Added generate-tarball.sh script

* Sun Feb 10 2008  <mfarrellee@redhat> - 7.0.0-5
- The gsoap package is compiled with --disable-namespaces, which means
  soap_set_namespaces is required after each soap_init. The
  gsoap_nonamespaces.patch handles this.

* Fri Feb  8 2008  <mfarrellee@redhat> - 7.0.0-4
- Added patch to detect GCC 4.3.0 on F9
- Added patch to detect GLIBC 2.7.90 on F9
- Added BuildRequires: autoconf to allow for regeneration of configure
  script after GCC 4.3.0 detection and GLIBC 2.7.90 patches are
  applied
- Condor + GCC 4.3.0 + -O2 results in an internal compiler error
  (BZ 432090), so -O2 is removed from optflags for the time
  being. Thanks to Mike Bonnet for the suggestion on how to filter
  -O2.

* Tue Jan 22 2008  <mfarrellee@redhat> - 7.0.0-3
- Update to UW's really-final source for Condor 7.0.0 stable series
  release. It is based on the 72173 build with minor changes to the
  configure.ac related to the SRB external version.
- In addition to removing externals from the UW tarball, the NTconfig
  directory was removed because it had not gone through IP audit.

* Tue Jan 22 2008  <mfarrellee@redhat> - 7.0.0-2
- Update to UW's final source for Condor 7.0.0 stable series release

* Thu Jan 10 2008  <mfarrellee@redhat> - 7.0.0-1
- Initial package of Condor's stable series under ASL 2.0
- is_clipped.patch replaced with --without-full-port option to configure
- zlib_is_soft.patch removed, outdated by configure.ac changes
- removed autoconf dependency needed for zlib_is_soft.patch

* Tue Dec  4 2007  <mfarrellee@redhat> - 6.9.5-2
- SELinux was stopping useradd in pre because files specified root as
  the group owner for /var/lib/condor, fixed, much thanks to Phil Knirsch

* Fri Nov 30 2007  <mfarrellee@redhat> - 6.9.5-1
- Fixed release tag
- Added gSOAP support and packaged WSDL files

* Thu Nov 29 2007  <mfarrellee@redhat> - 6.9.5-0.2
- Packaged LSB init script
- Changed pre to not create the condor user's home directory, it is
  now a directory owned by the package

* Thu Nov 29 2007  <mfarrellee@redhat> - 6.9.5-0.1
- Condor 6.9.5 release, the 7.0.0 stable series candidate
- Removed x86_64_no_multilib-200711091700cvs.patch, merged upstream
- Added patch to make zlib a soft requirement, which it should be
- Disabled use of smp_mflags because of make dependency issues
- Explicitly not packaging WSDL files until the SOAP APIs are available

* Tue Nov 20 2007  <mfarrellee@redhat> - 6.9.5-0.3.200711091700cvs
- Rebuild for repo inheritance update: dependencies are now pulled
  from RHEL 5 U1 before RH Application Stack

* Thu Nov 15 2007 <mfarrellee@redhat> - 6.9.5-0.2.200711091700cvs
- Added support for building on x86_64 without multilib packages
- Made the install section more flexible, reduced need for
  make_final_tarballs to be updated

* Fri Nov 9 2007 <mfarrellee@redhat> - 6.9.5-0.1.200711091700cvs
- Working source with new ASL 2.0 license

* Fri Nov 9 2007 <mfarrellee@redhat> - 6.9.5-0.1.200711091330cvs
- Source is now stamped ASL 2.0, as of Nov 9 2007 1:30PM Central
- Changed license to ASL 2.0
- Fixed find in prep to work if no files have bad permissions
- Changed the name of the LICENSE file to match was is now release in
  the source tarball

* Tue Nov 6 2007  <mfarrellee@redhat> - 6.9.5-0.1.rc
- Added m4 dependency not in RHEL 5.1's base
- Changed chmod a-x script to use find as more files appear to have
  improper execute bits set
- Added ?dist to Release:
- condor_privsep became condor_root_switchboard

* Tue Sep 11 2007  <mfarrellee@redhat> - 6.9.5-0.3.20070907cvs
- Instead of releasing libcondorapi.so, which is improperly created
  and poorly versioned, we release libcondorapi.a, which is apparently
  more widely used, in a -static package
- Instead of installing the stripped tarball, the unstripped is now
  installed, which gives a nice debuginfo package
- Found and fixed permissions problems on a number of src files,
  issue raised by rpmlint on the debuginfo package

* Mon Sep 10 2007  <mfarrellee@redhat> - 6.9.5-0.2.20070907cvs
- Updated pre section to create condor's home directory with adduser, and
  removed _var/lib/condor from files section
- Added doc LICENSE.TXT to all files sections
- Shortened lines longer than 80 characters in this spec (except the sed line)
- Changed install section so untar'ing a release can handle fedora7 or fedora8
- Simplified the site.def and config file updates (sed + mv over mv + sed + rm)
- Added a patch (fedora_rawhide_7.91-20070907cvs.patch) to support building on
  a fedora 7.91 (current Rawhide) release
- Moved the examples from /usr/share/doc/condor... into builddir and just
  marked them as documentation
- Added a number of dir directives to force all files to be listed, no implicit
  inclusion

* Fri Sep  7 2007  <mfarrellee@redhat> - 6.9.5-0.1.20070907cvs
- Initial release<|MERGE_RESOLUTION|>--- conflicted
+++ resolved
@@ -224,17 +224,8 @@
 Requires: rsync
 
 # Require tested Pelican packages
-<<<<<<< HEAD
-Requires: (pelican >= 7.18.0 or pelican-debug >= 7.18.0)
-Requires: pelican-osdf-compat >= 7.18.0
-=======
-%if 0%{?rhel} == 7
-Requires: pelican >= 7.18.1
-%else
 Requires: (pelican >= 7.18.1 or pelican-debug >= 7.18.1)
-%endif
 Requires: pelican-osdf-compat >= 7.18.1
->>>>>>> 5a7f0fb8
 
 %if ! 0%{?amzn}
 # Require tested Apptainer
