--- conflicted
+++ resolved
@@ -1262,7 +1262,23 @@
 # configuration
 
 %changelog
-<<<<<<< HEAD
+* Mon Dec 15 2025 Tim Theisen <tim@cs.wisc.edu> - 25.5.1-1
+- The negotiator can now use its own concept of slot weight (not the EP's)
+- A stuck LVM logical volume will cause the EP slot to be broken and
+  then later unbroken if and when the logical volume cleanup succeeds
+- Made the AP more efficient at building resource requests for matchmaking
+
+* Mon Dec 15 2025 Tim Theisen <tim@cs.wisc.edu> - 25.0.5-1
+- Initial support for Ubuntu 24.04 on the ARM64 platform
+
+* Mon Dec 15 2025 Tim Theisen <tim@cs.wisc.edu> - 24.12.15-1
+- condor_submit checks that output_destination is properly specified
+
+* Mon Dec 15 2025 Tim Theisen <tim@cs.wisc.edu> - 24.0.15-1
+- Fix bug where AP would fail to read job credential files
+- Fix bugs that could causes a crash in the authentication code
+- HTCondor tarballs now contain Pelican 7.21.1 and Apptainer 1.4.4
+
 * Thu Nov 13 2025 Tim Theisen <tim@cs.wisc.edu> - 25.4.0-1
 - Job scratch space is now in a sub-directory of the execute directory
 - HTCondor EPs can now refresh credentials during output transfers
@@ -1274,18 +1290,6 @@
 
 * Mon Nov 03 2025 Tim Theisen <tim@cs.wisc.edu> - 25.3.1-1
 - All changes in 25.0.3
-=======
-* Mon Dec 15 2025 Tim Theisen <tim@cs.wisc.edu> - 25.0.5-1
-- Initial support for Ubuntu 24.04 on the ARM64 platform
-
-* Mon Dec 15 2025 Tim Theisen <tim@cs.wisc.edu> - 24.12.15-1
-- condor_submit checks that output_destination is properly specified
-
-* Mon Dec 15 2025 Tim Theisen <tim@cs.wisc.edu> - 24.0.15-1
-- Fix bug where AP would fail to read job credential files
-- Fix bugs that could causes a crash in the authentication code
-- HTCondor tarballs now contain Pelican 7.21.1 and Apptainer 1.4.4
->>>>>>> 5493979a
 
 * Mon Nov 03 2025 Tim Theisen <tim@cs.wisc.edu> - 25.0.3-1
 - All changes in 24.12.14
