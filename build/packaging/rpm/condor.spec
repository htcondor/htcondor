--- conflicted
+++ resolved
@@ -1477,15 +1477,11 @@
 /bin/systemctl try-restart condor.service >/dev/null 2>&1 || :
 
 %changelog
-<<<<<<< HEAD
-* Thu Jul 24 2025 Tim Theisen <tim@cs.wisc.edu> - 23.10.27-1
+* Mon Jul 28 2025 Tim Theisen <tim@cs.wisc.edu> - 23.10.27-1
 - Fix bug where the vacate reason was not propagated back to the user
 - HTCondor tarballs now contain Pelican 7.17.2
 
-* Thu Jul 24 2025 Tim Theisen <tim@cs.wisc.edu> - 23.0.27-1
-=======
 * Mon Jul 28 2025 Tim Theisen <tim@cs.wisc.edu> - 23.0.27-1
->>>>>>> 139c9a52
 - Fix bug where condor_ssh_to_job failed when EP scratch path is too long
 - Fix incorrect time reported by htcondor status for long running jobs
 - Fix bug where .job.ad, .machine.ad files were missing when LVM is in use
