%define condor_version 1.0.0

# On EL7 don't terminate the build because of bad bytecompiling
%if 0%{?rhel} == 7
%define _python_bytecompile_errors_terminate_build 0
%endif

# Don't use changelog date in CondorVersion
%global source_date_epoch_from_changelog 0

# set uw_build to 0 for downstream (Fedora or EPEL)
# UW build includes stuff for testing and tarballs
%define uw_build 0

%if 0%{?rhel} == 7
# Use devtoolset 11 for EL7
%define devtoolset 11
%endif

%if 0%{?rhel} == 8 || 0%{?rhel} == 9
# Use gcc-toolset 14 for EL8 and EL9
%define gcctoolset 14
%endif

Summary: HTCondor: High Throughput Computing
Name: condor
Version: %{condor_version}
%global version_ %(tr . _ <<< %{version})

%if 0%{?suse_version}
%global _libexecdir %{_exec_prefix}/libexec
%if %{suse_version} == 1500
%global dist .leap15
%endif
%endif

# Edit the %condor_release to set the release number
%define condor_release 1
Release: %{condor_release}%{?dist}

License: Apache-2.0
Group: Applications/System
URL: https://htcondor.org/

# Do not check .so files in condor's library directory
%global __provides_exclude_from ^%{_libdir}/%{name}/.*\\.so.*$

# Do not provide libfmt
%global __requires_exclude ^libfmt\\.so.*$

Source0: %{name}-%{condor_version}.tar.gz

Source8: htcondor.pp

# Patch credmon-oauth to use Python 2 on EL7
Patch1: rhel7-python2.patch

BuildRoot: %(mktemp -ud %{_tmppath}/%{name}-%{version}-%{release}-XXXXXX)

BuildRequires: cmake
BuildRequires: pcre2-devel
BuildRequires: openssl-devel
BuildRequires: krb5-devel
%if ! 0%{?amzn}
BuildRequires: libvirt-devel
%endif
BuildRequires: bind-utils
BuildRequires: libX11-devel
%if ! ( 0%{?rhel} >= 10 )
BuildRequires: libXScrnSaver-devel
%endif
%if 0%{?suse_version}
BuildRequires: openldap2-devel
%else
BuildRequires: openldap-devel
%endif
%if 0%{?rhel} == 7
BuildRequires: cmake3
BuildRequires: python-devel
BuildRequires: python-setuptools
%else
BuildRequires: cmake >= 3.16
%endif
BuildRequires: python3-devel
BuildRequires: python3-setuptools
%if 0%{?rhel} >= 8
BuildRequires: boost-devel
%endif
%if 0%{?suse_version}
BuildRequires: rpm-config-SUSE
%else
BuildRequires: redhat-rpm-config
%endif
BuildRequires: sqlite-devel
BuildRequires: perl(Data::Dumper)

BuildRequires: glibc-static
BuildRequires: gcc-c++
BuildRequires: libuuid-devel
BuildRequires: patch
BuildRequires: pam-devel
%if 0%{?suse_version}
BuildRequires: mozilla-nss-devel
%else
BuildRequires: nss-devel
%endif
BuildRequires: openssl-devel
BuildRequires: libxml2-devel
%if 0%{?suse_version}
BuildRequires: libexpat-devel
%else
BuildRequires: expat-devel
%endif
BuildRequires: perl(Archive::Tar)
BuildRequires: perl(XML::Parser)
BuildRequires: perl(Digest::MD5)
%if 0%{?rhel} >= 8 || 0%{?fedora} || 0%{?suse_version}
BuildRequires: python3-devel
%else
BuildRequires: python-devel
%endif
BuildRequires: libcurl-devel

# Authentication build requirements
%if ! 0%{?amzn}
BuildRequires: voms-devel
%endif
BuildRequires: munge-devel
BuildRequires: scitokens-cpp-devel

%if 0%{?devtoolset}
BuildRequires: which
BuildRequires: devtoolset-%{devtoolset}-toolchain
%endif

%if 0%{?gcctoolset}
BuildRequires: which
BuildRequires: gcc-toolset-%{gcctoolset}
%endif

%if  0%{?suse_version}
BuildRequires: gcc11
BuildRequires: gcc11-c++
%endif

%if 0%{?rhel} == 7 && ! 0%{?amzn}
BuildRequires: python36-devel
BuildRequires: boost169-devel
BuildRequires: boost169-static
%endif

%if 0%{?rhel} >= 8
BuildRequires: boost-static
%endif

%if 0%{?rhel} == 7 && ! 0%{?amzn}
BuildRequires: python3-devel
BuildRequires: boost169-python2-devel
BuildRequires: boost169-python3-devel
%else
%if  0%{?suse_version}
BuildRequires: libboost_python-py3-1_75_0-devel
%else
BuildRequires: boost-python3-devel
%endif
%endif
BuildRequires: libuuid-devel
%if 0%{?suse_version}
Requires: libuuid1
%else
Requires: libuuid
%endif

BuildRequires: systemd-devel
%if 0%{?suse_version}
BuildRequires: systemd
%else
BuildRequires: systemd-units
%endif
Requires: systemd

%if 0%{?rhel} == 7
BuildRequires: python36-sphinx python36-sphinx_rtd_theme
%endif

%if 0%{?rhel} >= 8 || 0%{?amzn} || 0%{?fedora}
BuildRequires: python3-sphinx python3-sphinx_rtd_theme
%endif

%if 0%{?suse_version}
BuildRequires: python3-Sphinx python3-sphinx_rtd_theme
%endif

# openssh-server needed for condor_ssh_to_job
Requires: openssh-server

# net-tools needed to provide netstat for condor_who
Requires: net-tools

# Perl modules required for condor_gather_info
Requires: perl(Date::Manip)
Requires: perl(FindBin)

# cryptsetup needed for encrypted LVM execute partitions
Requires: cryptsetup

Requires: /usr/sbin/sendmail

# Useful tools are using the Python bindings
Requires: python3-condor = %{version}-%{release}
# The use the python-requests library in EPEL is based Python 3.6
# However, Amazon Linux 2 has Python 3.7
%if ! 0%{?amzn}
%if 0%{?rhel} == 7
Requires: python36-requests
%else
Requires: python3-requests
%endif
%endif

%if 0%{?rhel} == 7
Requires: python2-condor = %{version}-%{release}
# For some reason OSG VMU tests need python-request
Requires: python-requests
%endif

Requires(post): /sbin/ldconfig
Requires(postun): /sbin/ldconfig

%if 0%{?suse_version}
Requires(pre): shadow
Requires(post): systemd
Requires(preun): systemd
Requires(postun): systemd
%else
Requires(pre): shadow-utils
Requires(post): systemd-units
Requires(preun): systemd-units
Requires(postun): systemd-units
%endif

%if 0%{?rhel} == 7
Requires(post): systemd-sysv
Requires(post): policycoreutils-python
Requires(post): selinux-policy-targeted >= 3.13.1-102
%endif

%if 0%{?rhel} >= 8 || 0%{?fedora} || 0%{?suse_version}
Requires(post): python3-policycoreutils
%if ! 0%{?suse_version}
Requires(post): selinux-policy-targeted
%endif
%endif

# Require libraries that we dlopen
# Ganglia is optional as well as nVidia and cuda libraries
%if ! 0%{?amzn}
%if 0%{?suse_version}
Requires: libvomsapi1
%else
Requires: voms
%endif
%endif
%if 0%{?suse_version}
Requires: krb5
Requires: libcom_err2
Requires: libmunge2
Requires: libopenssl1_1
Requires: libSciTokens0
Requires: libsystemd0
%else
Requires: krb5-libs
Requires: libcom_err
Requires: munge-libs
Requires: openssl-libs
Requires: scitokens-cpp >= 0.6.2
Requires: systemd-libs
%endif
Requires: rsync
Requires: condor-upgrade-checks

# Require tested Pelican packages
%if 0%{?rhel} == 7
Requires: pelican >= 7.16.1
%else
Requires: (pelican >= 7.16.5 or pelican-debug >= 7.16.5)
%endif
Requires: pelican-osdf-compat >= 7.16.5
<<<<<<< HEAD

%if 0%{?rhel} != 7
# Require tested Apptainer
%if 0%{?suse_version}
# Unfortunately, Apptainer is lagging behind in openSUSE
Requires: apptainer >= 1.3.6
%else
# Hold back apptainer until version 1.4.2 is released
Requires: apptainer >= 1.3.6
%endif
%endif

%if 0%{?rhel} != 7
# Ensure that our bash completions work
Recommends: bash-completion
%endif

=======

%if 0%{?rhel} != 7
# Require tested Apptainer
%if 0%{?suse_version}
# Unfortunately, Apptainer is lagging behind in openSUSE
Requires: apptainer >= 1.3.6
%else
# Hold back apptainer until version 1.4.2 is released
Requires: apptainer >= 1.3.6
%endif
%endif

%if 0%{?rhel} != 7
# Ensure that our bash completions work
Recommends: bash-completion
%endif

>>>>>>> ea585ea5
#From /usr/share/doc/setup/uidgid (RPM: setup-2.12.2-11)
#Provides: user(condor) = 64
#Provides: group(condor) = 64

%if 0%{?rhel} == 7
# Standard Universe discontinued as of 8.9.0
Obsoletes: %{name}-std-universe < 8.9.0
Provides: %{name}-std-universe = %{version}-%{release}

# Cream gahp discontinued as of 8.9.9
Obsoletes: %{name}-cream-gahp < 8.9.9
Provides: %{name}-cream-gahp = %{version}-%{release}

# 32-bit shadow discontinued as of 8.9.9
Obsoletes: %{name}-small-shadow < 8.9.9
Provides: %{name}-small-shadow = %{version}-%{release}
%endif

%if 0%{?rhel} <= 8
# external-libs package discontinued as of 8.9.9
Obsoletes: %{name}-external-libs < 8.9.9
Provides: %{name}-external-libs = %{version}-%{release}

# Bosco package discontinued as of 9.5.0
Obsoletes: %{name}-bosco < 9.5.0
Provides: %{name}-bosco = %{version}-%{release}

# Blahp provided by condor-blahp as of 9.5.0
Provides: blahp = %{version}-%{release}
Obsoletes: blahp < 9.5.0
%endif

# externals package discontinued as of 10.8.0
Obsoletes: %{name}-externals < 10.8.0
Provides: %{name}-externals = %{version}-%{release}

# blahp package discontinued as of 10.8.0
Obsoletes: %{name}-blahp < 10.8.0
Provides: %{name}-blahp = %{version}-%{release}

# procd package discontinued as of 10.8.0
Obsoletes: %{name}-procd < 10.8.0
Provides: %{name}-procd = %{version}-%{release}

# all package discontinued as of 10.8.0
Obsoletes: %{name}-all < 10.8.0
Provides: %{name}-all = %{version}-%{release}

# classads package discontinued as of 10.8.0
Obsoletes: %{name}-classads < 10.8.0
Provides: %{name}-classads = %{version}-%{release}

# classads-devel package discontinued as of 10.8.0
Obsoletes: %{name}-classads-devel < 10.8.0
Provides: %{name}-classads-devel = %{version}-%{release}

%if 0%{?suse_version}
%debug_package
%endif

%description
HTCondor is a specialized workload management system for
compute-intensive jobs. Like other full-featured batch systems, HTCondor
provides a job queuing mechanism, scheduling policy, priority scheme,
resource monitoring, and resource management. Users submit their
serial or parallel jobs to HTCondor, HTCondor places them into a queue,
chooses when and where to run the jobs based upon a policy, carefully
monitors their progress, and ultimately informs the user upon
completion.

#######################
%package devel
Summary: Development files for HTCondor
Group: Applications/System

%description devel
Development files for HTCondor

%if %uw_build
#######################
%package tarball
Summary: Files needed to build an HTCondor tarball
Group: Applications/System

%description tarball
Files needed to build an HTCondor tarball

%endif

#######################
%package kbdd
Summary: HTCondor Keyboard Daemon
Group: Applications/System
Requires: %name = %version-%release

%description kbdd
The condor_kbdd monitors logged in X users for activity. It is only
useful on systems where no device (e.g. /dev/*) can be used to
determine console idle time.

#######################
%if ! 0%{?amzn}
%package vm-gahp
Summary: HTCondor's VM Gahp
Group: Applications/System
Requires: %name = %version-%release
Requires: libvirt

%description vm-gahp
The condor_vm-gahp enables the Virtual Machine Universe feature of
HTCondor. The VM Universe uses libvirt to start and control VMs under
HTCondor's Startd.

%endif

#######################
%package test
Summary: HTCondor Self Tests
Group: Applications/System
Requires: %name = %version-%release

%description test
A collection of tests to verify that HTCondor is operating properly.

#######################
%if 0%{?rhel} <= 7 && 0%{?fedora} <= 31
%package -n python2-condor
Summary: Python bindings for HTCondor
Group: Applications/System
Requires: python >= 2.2
Requires: python2-cryptography
Requires: %name = %version-%release
%{?python_provide:%python_provide python2-condor}
%if 0%{?rhel} >= 7
Requires: boost169-python2
%endif
# Remove before F30
Provides: %{name}-python = %{version}-%{release}
Provides: %{name}-python%{?_isa} = %{version}-%{release}
Obsoletes: %{name}-python < %{version}-%{release}

%description -n python2-condor
The python bindings allow one to directly invoke the C++ implementations of
the ClassAd library and HTCondor from python
%endif


%if 0%{?rhel} >= 7 || 0%{?fedora} || 0%{?suse_version}
#######################
%package -n python3-condor
Summary: Python bindings for HTCondor
Group: Applications/System
Requires: %name = %version-%release
%if 0%{?rhel} == 7
Requires: boost169-python3
%else
%if 0%{?suse_version}
Requires: libboost_python-py3-1_75_0
%else
Requires: boost-python3
%endif
%endif
Requires: python3
%if 0%{?rhel} != 7
Requires: python3-cryptography
%endif

%description -n python3-condor
The python bindings allow one to directly invoke the C++ implementations of
the ClassAd library and HTCondor from python
%endif


#######################
%package credmon-local
Summary: Local issuer credmon for HTCondor
Group: Applications/System
Requires: %name = %version-%release
%if 0%{?rhel} == 7
Requires: python2-condor = %{version}-%{release}
Requires: python-six
Requires: python2-cryptography
Requires: python2-scitokens
%else
Requires: python3-condor = %{version}-%{release}
Requires: python3-six
Requires: python3-cryptography
Requires: python3-scitokens
%endif

%description credmon-local
The local issuer credmon allows users to obtain credentials from an
admin-configured private SciToken key on the access point and to use those
credentials securely inside running jobs.


#######################
%package credmon-oauth
Summary: OAuth2 credmon for HTCondor
Group: Applications/System
Requires: %name = %version-%release
Requires: condor-credmon-local = %{version}-%{release}
%if 0%{?rhel} == 7
Requires: python2-requests-oauthlib
Requires: python-flask
Requires: mod_wsgi
%else
Requires: python3-requests-oauthlib
Requires: python3-flask
Requires: python3-mod_wsgi
%endif
Requires: httpd

%description credmon-oauth
The OAuth2 credmon allows users to obtain credentials from configured
OAuth2 endpoints and to use those credentials securely inside running jobs.


#######################
%package credmon-vault
Summary: Vault credmon for HTCondor
Group: Applications/System
Requires: %name = %version-%release
Requires: python3-condor = %{version}-%{release}
Requires: python3-six
%if 0%{?rhel} == 7 && ! 0%{?amzn}
Requires: python36-cryptography
%endif
%if 0%{?rhel} >= 8
Requires: python3-cryptography
%endif
%if %uw_build
# Although htgettoken is only needed on the submit machine and
#  condor-credmon-vault is needed on both the submit and credd machines,
#  htgettoken is small so it doesn't hurt to require it in both places.
Requires: htgettoken >= 1.1
%endif
Conflicts: %name-credmon-local

%description credmon-vault
The Vault credmon allows users to obtain credentials from Vault using
htgettoken and to use those credentials securely inside running jobs.

#######################
%package -n minicondor
Summary: Configuration for a single-node HTCondor
Group: Applications/System
Requires: %name = %version-%release
%if 0%{?rhel} >= 7 || 0%{?fedora} || 0%{?suse_version}
Requires: python3-condor = %version-%release
%endif

%description -n minicondor
This example configuration is good for trying out HTCondor for the first time.
It only configures the IPv4 loopback address, turns on basic security, and
shortens many timers to be more responsive.

#######################
%package ap
Summary: Configuration for an Access Point
Group: Applications/System
Requires: %name = %version-%release
%if 0%{?rhel} >= 7 || 0%{?fedora} || 0%{?suse_version}
Requires: python3-condor = %version-%release
%endif

%description ap
This example configuration is good for installing an Access Point.
After installation, one could join a pool or start an annex.

#######################
%package ep
Summary: Configuration for an Execution Point
Group: Applications/System
Requires: %name = %version-%release
%if 0%{?rhel} >= 7 || 0%{?fedora} || 0%{?suse_version}
Requires: python3-condor = %version-%release
%endif

%description ep
This example configuration is good for installing an Execution Point.
After installation, one could join a pool or start an annex.

#######################
%package annex-ec2
Summary: Configuration and scripts to make an EC2 image annex-compatible
Group: Applications/System
Requires: %name = %version-%release
Requires(post): /sbin/chkconfig
Requires(preun): /sbin/chkconfig

%description annex-ec2
Configures HTCondor to make an EC2 image annex-compatible.  Do NOT install
on a non-EC2 image.

%files annex-ec2
%_libexecdir/condor/condor-annex-ec2
%{_unitdir}/condor-annex-ec2.service
%config(noreplace) %_sysconfdir/condor/config.d/50ec2.config
%config(noreplace) %_sysconfdir/condor/master_shutdown_script.sh

%post annex-ec2
/bin/systemctl enable condor-annex-ec2

%preun annex-ec2
if [ $1 == 0 ]; then
    /bin/systemctl disable condor-annex-ec2
fi

#######################
%package upgrade-checks
Summary: Script to check for manual interventions needed to upgrade
Group: Applications/System

%description upgrade-checks
Examines the current HTCondor installation and recommends changes to ensure
a smooth upgrade to a subsequent HTCondor version.

%files upgrade-checks
%_bindir/condor_upgrade_check

%pre
getent group condor >/dev/null || groupadd -r condor
getent passwd condor >/dev/null || \
  useradd -r -g condor -d %_var/lib/condor -s /sbin/nologin \
    -c "Owner of HTCondor Daemons" condor
exit 0


%prep
# For release tarballs
%setup -q -n %{name}-%{condor_version}

# Patch credmon-oauth to use Python 2 on EL7
%if 0%{?rhel} == 7
%patch1 -p1
%endif

# fix errant execute permissions
find src -perm /a+x -type f -name "*.[Cch]" -exec chmod a-x {} \;


%build

%if 0%{?suse_version}
export CC=/usr/bin/gcc-11
export CXX=/usr/bin/g++-11
%endif

%if 0%{?devtoolset}
. /opt/rh/devtoolset-%{devtoolset}/enable
export CC=$(which cc)
export CXX=$(which c++)
%endif

%if 0%{?gcctoolset}
. /opt/rh/gcc-toolset-%{gcctoolset}/enable
export CC=$(which cc)
export CXX=$(which c++)
%endif

# build man files
%if 0%{?amzn}
# if this environment variable is set, sphinx-build cannot import markupsafe
env -u RPM_BUILD_ROOT make -C docs man
%else
%if 0%{?rhel} == 7
make -C docs SPHINXBUILD=sphinx-build-3.6 man
%else
make -C docs man
%endif
%endif

%if %uw_build
%define condor_build_id UW_development
%define condor_git_sha -1
%endif

# Any changes here should be synchronized with
# ../debian/rules 

%if 0%{?suse_version}
%cmake \
%else
%cmake3 \
%endif
%if %uw_build
       -DBUILDID:STRING=%condor_build_id \
       -DPLATFORM:STRING=${NMI_PLATFORM:-unknown} \
%if "%{condor_git_sha}" != "-1"
       -DCONDOR_GIT_SHA:STRING=%condor_git_sha \
%endif
       -DBUILD_TESTING:BOOL=TRUE \
%else
       -DBUILD_TESTING:BOOL=FALSE \
%endif
%if 0%{?suse_version}
       -DCMAKE_SHARED_LINKER_FLAGS="%{?build_ldflags} -Wl,--as-needed -Wl,-z,now" \
%endif
%if 0%{?rhel} == 7 || 0%{?rhel} == 8
       -DPython3_EXECUTABLE=%__python3 \
%endif
       -DCMAKE_SKIP_RPATH:BOOL=TRUE \
       -DPACKAGEID:STRING=%{version}-%{condor_release} \
       -DCONDOR_PACKAGE_BUILD:BOOL=TRUE \
       -DCONDOR_RPMBUILD:BOOL=TRUE \
%if 0%{?amzn}
       -DWITH_VOMS:BOOL=FALSE \
       -DWITH_LIBVIRT:BOOL=FALSE \
%endif
       -DCMAKE_INSTALL_PREFIX:PATH=/

%if 0%{?amzn}
cd amazon-linux-build
%else
%if 0%{?rhel} >= 9 || 0%{?fedora}
cd redhat-linux-build
%endif
%endif
make %{?_smp_mflags}
%if %uw_build
make %{?_smp_mflags} tests
%endif

%install
%if 0%{?amzn}
cd amazon-linux-build
%else
%if 0%{?rhel} >= 9 || 0%{?fedora}
cd redhat-linux-build
%endif
%endif
# installation happens into a temporary location, this function is
# useful in moving files into their final locations
function populate {
  _dest="$1"; shift; _src="$*"
  mkdir -p "%{buildroot}/$_dest"
  mv $_src "%{buildroot}/$_dest"
}

rm -rf %{buildroot}
echo ---------------------------- makefile ---------------------------------
%if 0%{?suse_version}
cd build
%endif
make install DESTDIR=%{buildroot}

%if %uw_build
make tests-tar-pkg
# tarball of tests
%if 0%{?amzn}
cp -p %{_builddir}/%{name}-%{version}/amazon-linux-build/condor_tests-*.tar.gz %{buildroot}/%{_libdir}/condor/condor_tests-%{version}.tar.gz
%else
%if 0%{?rhel} >= 9 || 0%{?fedora}
cp -p %{_builddir}/%{name}-%{version}/redhat-linux-build/condor_tests-*.tar.gz %{buildroot}/%{_libdir}/condor/condor_tests-%{version}.tar.gz
%else
%if 0%{?suse_version}
cp -p %{_builddir}/%{name}-%{version}/build/condor_tests-*.tar.gz %{buildroot}/%{_libdir}/condor/condor_tests-%{version}.tar.gz
%else
cp -p %{_builddir}/%{name}-%{version}/condor_tests-*.tar.gz %{buildroot}/%{_libdir}/condor/condor_tests-%{version}.tar.gz
%endif
%endif
%endif
%endif

# Drop in a symbolic link for backward compatibility
ln -s ../..%{_libdir}/condor/condor_ssh_to_job_sshd_config_template %{buildroot}/%_sysconfdir/condor/condor_ssh_to_job_sshd_config_template

%if %uw_build
%if 0%{?rhel} == 7 && ! 0%{?amzn}
# Drop in a link for backward compatibility for small shadow
ln -s condor_shadow %{buildroot}/%{_sbindir}/condor_shadow_s
%endif
%endif

populate /usr/share/doc/condor-%{version}/examples %{buildroot}/usr/share/doc/condor-%{version}/etc/examples/*

mkdir -p %{buildroot}/%{_sysconfdir}/condor
# the default condor_config file is not architecture aware and thus
# sets the LIB directory to always be /usr/lib, we want to do better
# than that. this is, so far, the best place to do this
# specialization. we strip the "lib" or "lib64" part from _libdir and
# stick it in the LIB variable in the config.
LIB=$(echo %{?_libdir} | sed -e 's:/usr/\(.*\):\1:')
if [ "$LIB" = "%_libdir" ]; then
  echo "_libdir does not contain /usr, sed expression needs attention"
  exit 1
fi

# Install the basic configuration, a Personal HTCondor config. Allows for
# yum install condor + service condor start and go.
mkdir -p -m0755 %{buildroot}/%{_sysconfdir}/condor/config.d
mkdir -p -m0700 %{buildroot}/%{_sysconfdir}/condor/passwords.d
mkdir -p -m0700 %{buildroot}/%{_sysconfdir}/condor/tokens.d

populate %_sysconfdir/condor/config.d %{buildroot}/usr/share/doc/condor-%{version}/examples/00-security
populate %_sysconfdir/condor/config.d %{buildroot}/usr/share/doc/condor-%{version}/examples/00-minicondor
populate %_sysconfdir/condor/config.d %{buildroot}/usr/share/doc/condor-%{version}/examples/00-access-point
populate %_sysconfdir/condor/config.d %{buildroot}/usr/share/doc/condor-%{version}/examples/00-execution-point
populate %_sysconfdir/condor/config.d %{buildroot}/usr/share/doc/condor-%{version}/examples/00-kbdd
populate %_sysconfdir/condor/config.d %{buildroot}/usr/share/doc/condor-%{version}/examples/50ec2.config

# Install a second config.d directory under /usr/share, used for the
# convenience of software built on top of Condor such as GlideinWMS.
mkdir -p -m0755 %{buildroot}/usr/share/condor/config.d

mkdir -p -m0755 %{buildroot}/%{_var}/log/condor
# Note we use %{_var}/lib instead of %{_sharedstatedir} for RHEL5 compatibility
mkdir -p -m0755 %{buildroot}/%{_var}/lib/condor/spool
mkdir -p -m0755 %{buildroot}/%{_var}/lib/condor/execute
mkdir -p -m0755 %{buildroot}/%{_var}/lib/condor/krb_credentials
mkdir -p -m2770 %{buildroot}/%{_var}/lib/condor/oauth_credentials


# not packaging configure/install scripts
%if ! %uw_build
rm -f %{buildroot}%{_bindir}/make-ap-from-tarball
rm -f %{buildroot}%{_bindir}/make-personal-from-tarball
rm -f %{buildroot}%{_sbindir}/condor_configure
rm -f %{buildroot}%{_sbindir}/condor_install
rm -f %{buildroot}/%{_mandir}/man1/condor_configure.1
rm -f %{buildroot}/%{_mandir}/man1/condor_install.1
%endif

mkdir -p %{buildroot}/%{_var}/www/wsgi-scripts/condor_credmon_oauth
mv %{buildroot}/%{_libexecdir}/condor/condor_credmon_oauth.wsgi %{buildroot}/%{_var}/www/wsgi-scripts/condor_credmon_oauth/condor_credmon_oauth.wsgi

# Move oauth credmon config files out of examples and into config.d
mv %{buildroot}/usr/share/doc/condor-%{version}/examples/condor_credmon_oauth/config/condor/40-oauth-credmon.conf %{buildroot}/%{_sysconfdir}/condor/config.d/40-oauth-credmon.conf
mv %{buildroot}/usr/share/doc/condor-%{version}/examples/condor_credmon_oauth/config/condor/40-oauth-tokens.conf %{buildroot}/%{_sysconfdir}/condor/config.d/40-oauth-tokens.conf
mv %{buildroot}/usr/share/doc/condor-%{version}/examples/condor_credmon_oauth/README.credentials %{buildroot}/%{_var}/lib/condor/oauth_credentials/README.credentials

# Move vault credmon config file out of examples and into config.d
mv %{buildroot}/usr/share/doc/condor-%{version}/examples/condor_credmon_oauth/config/condor/40-vault-credmon.conf %{buildroot}/%{_sysconfdir}/condor/config.d/40-vault-credmon.conf

###
# Backwards compatibility on EL7 with the previous versions and configs of scitokens-credmon
%if 0%{?rhel} == 7
ln -s ../..%{_sbindir}/condor_credmon_oauth          %{buildroot}/%{_bindir}/condor_credmon_oauth
ln -s ../..%{_sbindir}/scitokens_credential_producer %{buildroot}/%{_bindir}/scitokens_credential_producer
mkdir -p %{buildroot}/%{_var}/www/wsgi-scripts/scitokens-credmon
ln -s ../../../..%{_var}/www/wsgi-scripts/condor_credmon_oauth/condor_credmon_oauth.wsgi %{buildroot}/%{_var}/www/wsgi-scripts/scitokens-credmon/scitokens-credmon.wsgi
%endif
###

# install tmpfiles.d/condor.conf
mkdir -p %{buildroot}%{_tmpfilesdir}
install -m 0644 %{buildroot}/usr/share/doc/condor-%{version}/examples/condor-tmpfiles.conf %{buildroot}%{_tmpfilesdir}/%{name}.conf

install -Dp -m0755 %{buildroot}/usr/share/doc/condor-%{version}/examples/condor-annex-ec2 %{buildroot}%{_libexecdir}/condor/condor-annex-ec2

mkdir -p %{buildroot}%{_unitdir}
install -m 0644 %{buildroot}/usr/share/doc/condor-%{version}/examples/condor-annex-ec2.service %{buildroot}%{_unitdir}/condor-annex-ec2.service
install -m 0644 %{buildroot}/usr/share/doc/condor-%{version}/examples/condor.service %{buildroot}%{_unitdir}/condor.service
# Disabled until HTCondor security fixed.
# install -m 0644 %{buildroot}/usr/share/doc/condor-%{version}/examples/condor.socket %{buildroot}%{_unitdir}/condor.socket

%if 0%{?rhel} >= 7
mkdir -p %{buildroot}%{_datadir}/condor/
cp %{SOURCE8} %{buildroot}%{_datadir}/condor/
%endif

# Install perl modules

#Fixups for packaged build, should have been done by cmake

mkdir -p %{buildroot}/usr/share/condor
mv %{buildroot}/usr/lib64/condor/Chirp.jar %{buildroot}/usr/share/condor
mv %{buildroot}/usr/lib64/condor/CondorJava*.class %{buildroot}/usr/share/condor
mv %{buildroot}/usr/lib64/condor/libchirp_client.so %{buildroot}/usr/lib64
mv %{buildroot}/usr/lib64/condor/libcondor_utils_*.so %{buildroot}/usr/lib64
%if 0%{?rhel} == 7
mv %{buildroot}/usr/lib64/condor/libpyclassad2*.so %{buildroot}/usr/lib64
%endif
mv %{buildroot}/usr/lib64/condor/libpyclassad3*.so %{buildroot}/usr/lib64

rm -rf %{buildroot}/usr/share/doc/condor-%{version}/LICENSE
rm -rf %{buildroot}/usr/share/doc/condor-%{version}/NOTICE.txt
rm -rf %{buildroot}/usr/share/doc/condor-%{version}/README

# we must place the config examples in builddir so %doc can find them
mv %{buildroot}/usr/share/doc/condor-%{version}/examples %_builddir/%name-%condor_version

# Fix up blahp installation
%if 0%{?rhel} == 7
# Don't rely on Python 3 on EL7 (not installed by default)
sed -i 's;/usr/bin/python3;/usr/bin/python2;' %{buildroot}%{_libexecdir}/blahp/*status.py
%endif
# Move batch system customization files to /etc, with symlinks in the
# original location. Admins will need to edit these.
install -m 0755 -d -p %{buildroot}%{_sysconfdir}/blahp
for batch_system in condor kubernetes lsf nqs pbs sge slurm; do
    mv %{buildroot}%{_libexecdir}/blahp/${batch_system}_local_submit_attributes.sh %{buildroot}%{_sysconfdir}/blahp
    ln -s ../../../etc/blahp/${batch_system}_local_submit_attributes.sh \
        %{buildroot}%{_libexecdir}/blahp/${batch_system}_local_submit_attributes.sh
done

# condor_adstash no longer supported on EL7
%if 0%{?rhel} == 7
rm -rf %{buildroot}/%_libexecdir/condor/adstash
%endif

# htcondor/dags only works with Python3
rm -rf %{buildroot}/usr/lib64/python2.7/site-packages/htcondor/dags

# htcondor/personal.py only works with Python3
rm -f %{buildroot}/usr/lib64/python2.7/site-packages/htcondor/personal.py

# New fangled stuff does not work with Python2
rm -rf %{buildroot}/usr/lib64/python2.7/site-packages/classad2
rm -rf %{buildroot}/usr/lib64/python2.7/site-packages/classad3
rm -rf %{buildroot}/usr/lib64/python2.7/site-packages/htcondor2

# classad3 shouldn't be distributed yet
rm -rf %{buildroot}/usr/lib*/python%{python3_version}/site-packages/classad3

%clean
rm -rf %{buildroot}


%check
# This currently takes hours and can kill your machine...
#cd condor_tests
#make check-seralized

#################
%files
%defattr(-,root,root,-)
%doc LICENSE NOTICE.txt examples
%dir %_sysconfdir/condor/
%config %_sysconfdir/condor/condor_config
%{_tmpfilesdir}/%{name}.conf
%{_unitdir}/condor.service
# Disabled until HTCondor security fixed.
# % {_unitdir}/condor.socket
%dir %_datadir/condor/
%_datadir/condor/Chirp.jar
%_datadir/condor/CondorJavaInfo.class
%_datadir/condor/CondorJavaWrapper.class
%if 0%{?rhel} >= 7
%_datadir/condor/htcondor.pp
%endif
%dir %_sysconfdir/condor/passwords.d/
%dir %_sysconfdir/condor/tokens.d/
%dir %_sysconfdir/condor/config.d/
%config(noreplace) %{_sysconfdir}/condor/config.d/00-security
%dir /usr/share/condor/config.d/
%_libdir/condor/condor_ssh_to_job_sshd_config_template
%_sysconfdir/condor/condor_ssh_to_job_sshd_config_template
%_sysconfdir/bash_completion.d/condor
%_libdir/libchirp_client.so
%_libdir/libcondor_utils_%{version_}.so
%_libdir/condor/libfmt.so
%_libdir/condor/libfmt.so.10
%_libdir/condor/libfmt.so.10.1.0

%_libdir/condor/libgetpwnam.so
%dir %_libexecdir/condor/
%_libexecdir/condor/cleanup_locally_mounted_checkpoint
%_libexecdir/condor/linux_kernel_tuning
%_libexecdir/condor/accountant_log_fixer
%_libexecdir/condor/condor_chirp
%_libexecdir/condor/condor_ssh
%_libexecdir/condor/sshd.sh
%_libexecdir/condor/get_orted_cmd.sh
%_libexecdir/condor/orted_launcher.sh
%_libexecdir/condor/set_batchtok_cmd
%_libexecdir/condor/cred_producer_krb
%_libexecdir/condor/condor_job_router
%_libexecdir/condor/condor_pid_ns_init
%_libexecdir/condor/condor_urlfetch
%_libexecdir/condor/htcondor_docker_test
%ifarch aarch64 ppc64le x86_64
%_libexecdir/condor/exit_37.sif
%endif
%dir %_libexecdir/condor/singularity_test_sandbox/
%dir %_libexecdir/condor/singularity_test_sandbox/dev/
%dir %_libexecdir/condor/singularity_test_sandbox/proc/
%_libexecdir/condor/singularity_test_sandbox/exit_37
%_libexecdir/condor/condor_limits_wrapper.sh
%_libexecdir/condor/condor_rooster
%_libexecdir/condor/condor_schedd.init
%_libexecdir/condor/condor_ssh_to_job_shell_setup
%_libexecdir/condor/condor_ssh_to_job_sshd_setup
%_libexecdir/condor/condor_power_state
%_libexecdir/condor/condor_kflops
%_libexecdir/condor/condor_mips
%_libexecdir/condor/data_plugin
%_libexecdir/condor/box_plugin.py
%_libexecdir/condor/gdrive_plugin.py
%_libexecdir/condor/common-cloud-attributes-google.py
%_libexecdir/condor/common-cloud-attributes-aws.py
%_libexecdir/condor/common-cloud-attributes-aws.sh
%_libexecdir/condor/onedrive_plugin.py
# TODO: get rid of these
# Not sure where these are getting built
%if 0%{?rhel} <= 7 && ! 0%{?fedora} && ! 0%{?suse_version}
%_libexecdir/condor/box_plugin.pyc
%_libexecdir/condor/box_plugin.pyo
%_libexecdir/condor/gdrive_plugin.pyc
%_libexecdir/condor/gdrive_plugin.pyo
%_libexecdir/condor/onedrive_plugin.pyc
%_libexecdir/condor/onedrive_plugin.pyo
%endif
%_libexecdir/condor/curl_plugin
%_libexecdir/condor/condor_shared_port
%_libexecdir/condor/condor_defrag
%_libexecdir/condor/interactive.sub
%_libexecdir/condor/condor_gangliad
%_libexecdir/condor/ce-audit.so
%if ! ( 0%{?rhel} == 7 )
%_libexecdir/condor/adstash/__init__.py
%_libexecdir/condor/adstash/adstash.py
%_libexecdir/condor/adstash/config.py
%_libexecdir/condor/adstash/convert.py
%_libexecdir/condor/adstash/utils.py
%_libexecdir/condor/adstash/ad_sources/__init__.py
%_libexecdir/condor/adstash/ad_sources/ad_file.py
%_libexecdir/condor/adstash/ad_sources/generic.py
%_libexecdir/condor/adstash/ad_sources/registry.py
%_libexecdir/condor/adstash/ad_sources/schedd_history.py
%_libexecdir/condor/adstash/ad_sources/startd_history.py
%_libexecdir/condor/adstash/ad_sources/schedd_job_epoch_history.py
%_libexecdir/condor/adstash/ad_sources/schedd_transfer_epoch_history.py
%_libexecdir/condor/adstash/interfaces/__init__.py
%_libexecdir/condor/adstash/interfaces/elasticsearch.py
%_libexecdir/condor/adstash/interfaces/opensearch.py
%_libexecdir/condor/adstash/interfaces/generic.py
%_libexecdir/condor/adstash/interfaces/json_file.py
%_libexecdir/condor/adstash/interfaces/null.py
%_libexecdir/condor/adstash/interfaces/registry.py
%endif
%_libexecdir/condor/annex
%_mandir/man1/condor_advertise.1.gz
%_mandir/man1/condor_annex.1.gz
%_mandir/man1/condor_check_password.1.gz
%_mandir/man1/condor_check_userlogs.1.gz
%_mandir/man1/condor_chirp.1.gz
%_mandir/man1/condor_config_val.1.gz
%_mandir/man1/condor_dagman.1.gz
%_mandir/man1/condor_fetchlog.1.gz
%_mandir/man1/condor_findhost.1.gz
%_mandir/man1/condor_gpu_discovery.1.gz
%_mandir/man1/condor_history.1.gz
%_mandir/man1/condor_hold.1.gz
%_mandir/man1/condor_job_router_info.1.gz
%_mandir/man1/condor_master.1.gz
%_mandir/man1/condor_off.1.gz
%_mandir/man1/condor_on.1.gz
%_mandir/man1/condor_pool_job_report.1.gz
%_mandir/man1/condor_preen.1.gz
%_mandir/man1/condor_prio.1.gz
%_mandir/man1/condor_q.1.gz
%_mandir/man1/condor_qsub.1.gz
%_mandir/man1/condor_qedit.1.gz
%_mandir/man1/condor_reconfig.1.gz
%_mandir/man1/condor_release.1.gz
%_mandir/man1/condor_remote_cluster.1.gz
%_mandir/man1/condor_reschedule.1.gz
%_mandir/man1/condor_restart.1.gz
%_mandir/man1/condor_rm.1.gz
%_mandir/man1/condor_run.1.gz
%_mandir/man1/condor_set_shutdown.1.gz
%_mandir/man1/condor_ssh_start.1.gz
%_mandir/man1/condor_sos.1.gz
%_mandir/man1/condor_ssl_fingerprint.1.gz
%_mandir/man1/condor_stats.1.gz
%_mandir/man1/condor_status.1.gz
%_mandir/man1/condor_store_cred.1.gz
%_mandir/man1/condor_submit.1.gz
%_mandir/man1/condor_submit_dag.1.gz
%_mandir/man1/condor_test_token.1.gz
%_mandir/man1/condor_token_create.1.gz
%_mandir/man1/condor_token_fetch.1.gz
%_mandir/man1/condor_token_list.1.gz
%_mandir/man1/condor_token_request.1.gz
%_mandir/man1/condor_token_request_approve.1.gz
%_mandir/man1/condor_token_request_auto_approve.1.gz
%_mandir/man1/condor_token_request_list.1.gz
%_mandir/man1/condor_top.1.gz
%_mandir/man1/condor_transfer_data.1.gz
%_mandir/man1/condor_transform_ads.1.gz
%_mandir/man1/condor_update_machine_ad.1.gz
%_mandir/man1/condor_updates_stats.1.gz
%_mandir/man1/condor_upgrade_check.1.gz
%_mandir/man1/condor_urlfetch.1.gz
%_mandir/man1/condor_userlog.1.gz
%_mandir/man1/condor_userprio.1.gz
%_mandir/man1/condor_vacate.1.gz
%_mandir/man1/condor_vacate_job.1.gz
%_mandir/man1/condor_version.1.gz
%_mandir/man1/condor_wait.1.gz
%_mandir/man1/condor_router_history.1.gz
%_mandir/man1/condor_continue.1.gz
%_mandir/man1/condor_suspend.1.gz
%_mandir/man1/condor_router_q.1.gz
%_mandir/man1/condor_ssh_to_job.1.gz
%_mandir/man1/condor_power.1.gz
%_mandir/man1/condor_gather_info.1.gz
%_mandir/man1/condor_router_rm.1.gz
%_mandir/man1/condor_drain.1.gz
%_mandir/man1/condor_ping.1.gz
%_mandir/man1/condor_rmdir.1.gz
%_mandir/man1/condor_tail.1.gz
%_mandir/man1/condor_who.1.gz
%_mandir/man1/condor_now.1.gz
%_mandir/man1/classad_eval.1.gz
%_mandir/man1/classads.1.gz
%_mandir/man1/condor_adstash.1.gz
%_mandir/man1/condor_evicted_files.1.gz
%_mandir/man1/condor_watch_q.1.gz
%_mandir/man1/get_htcondor.1.gz
%_mandir/man1/htcondor.1.gz
# bin/condor is a link for checkpoint, reschedule, vacate
%_bindir/condor_submit_dag
%_bindir/condor_who
%_bindir/condor_now
%_bindir/condor_prio
%_bindir/condor_transfer_data
%_bindir/condor_check_userlogs
%_bindir/condor_q
%_libexecdir/condor/condor_transferer
%_bindir/condor_docker_enter
%_bindir/condor_qedit
%_bindir/condor_qusers
%_bindir/condor_userlog
%_bindir/condor_release
%_bindir/condor_userlog_job_counter
%_bindir/condor_config_val
%_bindir/condor_reschedule
%_bindir/condor_userprio
%_bindir/condor_check_password
%_bindir/condor_check_config
%_bindir/condor_dagman
%_bindir/condor_rm
%_bindir/condor_vacate
%_bindir/condor_run
%_bindir/condor_router_history
%_bindir/condor_router_q
%_bindir/condor_router_rm
%_bindir/condor_vacate_job
%_bindir/condor_findhost
%_bindir/condor_stats
%_bindir/condor_version
%_bindir/condor_history
%_bindir/condor_status
%_bindir/condor_wait
%_bindir/condor_hold
%_bindir/condor_submit
%_bindir/condor_ssh_to_job
%_bindir/condor_power
%_bindir/condor_gather_info
%_bindir/condor_continue
%_bindir/condor_ssl_fingerprint
%_bindir/condor_suspend
%_bindir/condor_test_match
%_bindir/condor_token_create
%_bindir/condor_token_fetch
%_bindir/condor_token_request
%_bindir/condor_token_request_approve
%_bindir/condor_token_request_auto_approve
%_bindir/condor_token_request_list
%_bindir/condor_token_list
%_bindir/condor_scitoken_exchange
%_bindir/condor_drain
%_bindir/condor_ping
%_bindir/condor_tail
%_bindir/condor_qsub
%_bindir/condor_pool_job_report
%_bindir/condor_job_router_info
%_bindir/condor_transform_ads
%_bindir/condor_update_machine_ad
%_bindir/condor_annex
%_bindir/condor_nsenter
%_bindir/condor_evicted_files
%_bindir/condor_adstash
%_bindir/condor_remote_cluster
%_bindir/bosco_cluster
%_bindir/condor_ssh_start
%_bindir/condor_test_token
%_bindir/condor_manifest
# sbin/condor is a link for master_off, off, on, reconfig,
# reconfig_schedd, restart
%_sbindir/condor_advertise
%_sbindir/condor_aklog
%_sbindir/condor_credmon_krb
%_sbindir/condor_c-gahp
%_sbindir/condor_c-gahp_worker_thread
%_sbindir/condor_collector
%_sbindir/condor_credd
%_sbindir/condor_fetchlog
%_sbindir/condor_ft-gahp
%_sbindir/condor_had
%_sbindir/condor_master
%_sbindir/condor_negotiator
%_sbindir/condor_off
%_sbindir/condor_on
%_sbindir/condor_preen
%_sbindir/condor_reconfig
%_sbindir/condor_replication
%_sbindir/condor_restart
%_sbindir/condor_schedd
%_sbindir/condor_set_shutdown
%_sbindir/condor_shadow
%if %uw_build
%if 0%{?rhel} == 7 && ! 0%{?amzn}
%{_sbindir}/condor_shadow_s
%endif
%endif
%_sbindir/condor_sos
%_sbindir/condor_startd
%_sbindir/condor_starter
%_sbindir/condor_store_cred
%_sbindir/condor_testwritelog
%_sbindir/condor_updates_stats
%_sbindir/ec2_gahp
%_sbindir/condor_gridmanager
%_sbindir/remote_gahp
%_sbindir/rvgahp_client
%_sbindir/rvgahp_proxy
%_sbindir/rvgahp_server
%_sbindir/AzureGAHPServer
%_sbindir/gce_gahp
%_sbindir/arc_gahp
%_libexecdir/condor/condor_gpu_discovery
%_libexecdir/condor/condor_gpu_utilization
%config(noreplace) %_sysconfdir/condor/ganglia.d/00_default_metrics
%defattr(-,condor,condor,-)
%dir %_var/lib/condor/
%dir %_var/lib/condor/execute/
%dir %_var/lib/condor/spool/
%dir %_var/log/condor/
%defattr(-,root,condor,-)
%dir %_var/lib/condor/oauth_credentials
%defattr(-,root,root,-)
%dir %_var/lib/condor/krb_credentials

###### blahp files #######
%config %_sysconfdir/blah.config
%config %_sysconfdir/blparser.conf
%dir %_sysconfdir/blahp/
%config %_sysconfdir/blahp/condor_local_submit_attributes.sh
%config %_sysconfdir/blahp/kubernetes_local_submit_attributes.sh
%config %_sysconfdir/blahp/lsf_local_submit_attributes.sh
%config %_sysconfdir/blahp/nqs_local_submit_attributes.sh
%config %_sysconfdir/blahp/pbs_local_submit_attributes.sh
%config %_sysconfdir/blahp/sge_local_submit_attributes.sh
%config %_sysconfdir/blahp/slurm_local_submit_attributes.sh
%_bindir/blahpd
%_sbindir/blah_check_config
%_sbindir/blahpd_daemon
%dir %_libexecdir/blahp
%_libexecdir/blahp/*

####### procd files #######
%_sbindir/condor_procd
%_sbindir/gidd_alloc
%_sbindir/procd_ctl
%_mandir/man1/procd_ctl.1.gz
%_mandir/man1/gidd_alloc.1.gz
%_mandir/man1/condor_procd.1.gz

####### classads files #######
%defattr(-,root,root,-)
%_libdir/libclassad.so.*

#################
%files devel
%{_includedir}/condor/chirp_client.h
%{_includedir}/condor/condor_event.h
%{_includedir}/condor/file_lock.h
%{_includedir}/condor/read_user_log.h
%{_libdir}/condor/libchirp_client.a
%{_libdir}/libclassad.a

####### classads-devel files #######
%defattr(-,root,root,-)
%_bindir/classad_functional_tester
%_bindir/classad_version
%_libdir/libclassad.so
%dir %_includedir/classad/
%_includedir/classad/attrrefs.h
%_includedir/classad/cclassad.h
%_includedir/classad/classad_distribution.h
%_includedir/classad/classadErrno.h
%_includedir/classad/classad.h
%_includedir/classad/classadCache.h
%_includedir/classad/classad_containers.h
%_includedir/classad/classad_flat_map.h
%_includedir/classad/collectionBase.h
%_includedir/classad/collection.h
%_includedir/classad/common.h
%_includedir/classad/debug.h
%_includedir/classad/exprList.h
%_includedir/classad/exprTree.h
%_includedir/classad/flat_set.h
%_includedir/classad/fnCall.h
%_includedir/classad/indexfile.h
%_includedir/classad/jsonSink.h
%_includedir/classad/jsonSource.h
%_includedir/classad/lexer.h
%_includedir/classad/lexerSource.h
%_includedir/classad/literals.h
%_includedir/classad/matchClassad.h
%_includedir/classad/natural_cmp.h
%_includedir/classad/operators.h
%_includedir/classad/query.h
%_includedir/classad/sink.h
%_includedir/classad/source.h
%_includedir/classad/transaction.h
%_includedir/classad/util.h
%_includedir/classad/value.h
%_includedir/classad/view.h
%_includedir/classad/xmlLexer.h
%_includedir/classad/xmlSink.h
%_includedir/classad/xmlSource.h

%if %uw_build
#################
%files tarball
%{_bindir}/make-ap-from-tarball
%{_bindir}/make-personal-from-tarball
%{_sbindir}/condor_configure
%{_sbindir}/condor_install
%{_mandir}/man1/condor_configure.1.gz
%{_mandir}/man1/condor_install.1.gz
%endif

#################
%files kbdd
%defattr(-,root,root,-)
%config(noreplace) %_sysconfdir/condor/config.d/00-kbdd
%_sbindir/condor_kbdd

#################
%if ! 0%{?amzn}
%files vm-gahp
%defattr(-,root,root,-)
%_sbindir/condor_vm-gahp
%_libexecdir/condor/libvirt_simple_script.awk

%endif
#################
%files test
%defattr(-,root,root,-)
%_libexecdir/condor/condor_sinful
%_libexecdir/condor/condor_testingd
%_libexecdir/condor/test_user_mapping
%if %uw_build
%_libdir/condor/condor_tests-%{version}.tar.gz
%endif

%if 0%{?rhel} <= 7 && 0%{?fedora} <= 31 && ! 0%{?suse_version}
%files -n python2-condor
%defattr(-,root,root,-)
%_bindir/condor_top
%_bindir/classad_eval
%_bindir/condor_watch_q
%_libdir/libpyclassad2*.so
%_libexecdir/condor/libclassad_python_user.so
%{python_sitearch}/classad/
%{python_sitearch}/htcondor/
%{python_sitearch}/htcondor-*.egg-info/
%endif

%if 0%{?rhel} >= 7 || 0%{?fedora} || 0%{?suse_version}
%files -n python3-condor
%defattr(-,root,root,-)
%_bindir/condor_top
%_bindir/condor_diagnostics
%_bindir/classad_eval
%_bindir/condor_watch_q
%_bindir/htcondor
%_libdir/libpyclassad3*.so
%_libexecdir/condor/libclassad_python_user.cpython-3*.so
%_libexecdir/condor/libclassad_python3_user.so
/usr/lib64/python%{python3_version}/site-packages/classad/
/usr/lib64/python%{python3_version}/site-packages/htcondor/
/usr/lib64/python%{python3_version}/site-packages/htcondor-*.egg-info/
/usr/lib64/python%{python3_version}/site-packages/htcondor_cli/
/usr/lib64/python%{python3_version}/site-packages/classad2/
/usr/lib64/python%{python3_version}/site-packages/htcondor2/
%endif

%files credmon-local
%doc examples/condor_credmon_oauth
%_sbindir/condor_credmon_oauth
%_sbindir/scitokens_credential_producer
%_libexecdir/condor/credmon
%_var/lib/condor/oauth_credentials/README.credentials
%config(noreplace) %_sysconfdir/condor/config.d/40-oauth-credmon.conf
%ghost %_var/lib/condor/oauth_credentials/CREDMON_COMPLETE
%ghost %_var/lib/condor/oauth_credentials/pid
%if 0%{?rhel} == 7
###
# Backwards compatibility with the previous versions and configs of scitokens-credmon
%_bindir/condor_credmon_oauth
%_bindir/scitokens_credential_producer
###
%endif

%files credmon-oauth
%_var/www/wsgi-scripts/condor_credmon_oauth
%config(noreplace) %_sysconfdir/condor/config.d/40-oauth-tokens.conf
%ghost %_var/lib/condor/oauth_credentials/wsgi_session_key
%if 0%{?rhel} == 7
###
# Backwards compatibility with the previous versions and configs of scitokens-credmon
%_var/www/wsgi-scripts/scitokens-credmon
###
%endif

%files credmon-vault
%doc examples/condor_credmon_oauth
%_sbindir/condor_credmon_vault
%_bindir/condor_vault_storer
%_libexecdir/condor/credmon
%config(noreplace) %_sysconfdir/condor/config.d/40-vault-credmon.conf
%ghost %_var/lib/condor/oauth_credentials/CREDMON_COMPLETE
%ghost %_var/lib/condor/oauth_credentials/pid

%files -n minicondor
%config(noreplace) %_sysconfdir/condor/config.d/00-minicondor

%files ap
%config(noreplace) %_sysconfdir/condor/config.d/00-access-point

%files ep
%config(noreplace) %_sysconfdir/condor/config.d/00-execution-point

%post
/sbin/ldconfig
# Remove obsolete security configuration
rm -f /etc/condor/config.d/00-htcondor-9.0.config
%if 0%{?fedora}
test -x /usr/sbin/selinuxenabled && /usr/sbin/selinuxenabled
if [ $? = 0 ]; then
   restorecon -R -v /var/lock/condor
   setsebool -P condor_domain_can_network_connect 1
   setsebool -P daemons_enable_cluster_mode 1
   semanage port -a -t condor_port_t -p tcp 12345
   # the number of extraneous SELinux warnings on f17 is very high
fi
%endif
%if 0%{?rhel} >= 7
test -x /usr/sbin/selinuxenabled && /usr/sbin/selinuxenabled
if [ $? = 0 ]; then
   /usr/sbin/semodule -i /usr/share/condor/htcondor.pp
%if 0%{?rhel} < 9
   /usr/sbin/setsebool -P condor_domain_can_network_connect 1
%endif
   /usr/sbin/setsebool -P daemons_enable_cluster_mode 1
fi
%endif
if [ $1 -eq 1 ] ; then
    # Initial installation 
    /bin/systemctl daemon-reload >/dev/null 2>&1 || :
fi

%preun
if [ $1 -eq 0 ] ; then
    # Package removal, not upgrade
    /bin/systemctl --no-reload disable condor.service > /dev/null 2>&1 || :
    /bin/systemctl stop condor.service > /dev/null 2>&1 || :
fi

%postun
/sbin/ldconfig
/bin/systemctl daemon-reload >/dev/null 2>&1 || :
# Note we don't try to restart - HTCondor will automatically notice the
# binary has changed and do graceful or peaceful restart, based on its
# configuration

%triggerun -- condor < 7.7.0-0.5

/usr/bin/systemd-sysv-convert --save condor >/dev/null 2>&1 ||:

/sbin/chkconfig --del condor >/dev/null 2>&1 || :
/bin/systemctl try-restart condor.service >/dev/null 2>&1 || :

%changelog
<<<<<<< HEAD
=======
* Thu Jun 12 2025 Tim Theisen <tim@cs.wisc.edu> - 23.0.8-1
- Fix 24.0.7 bug where cgroup v1 out-of-memory was not properly handled
- HTCondor tarballs now contain Pelican 7.16.5 and Apptainer 1.4.1
  - Pelican 7.16.5 now includes end-to-end integrity checks for clients
- Add Python wheel for Python 3.13, drop Python wheel for Python 3.7
- Fix bug where DAGMAN_MAX_JOBS_IDLE was being ignored
- Fix problems where parallel universe jobs could crash the condor_schedd
- Prevent condor_starter crash when evicting job during input file transfer
- condor_watch_q now properly displays job id ranges by using numeric sort

>>>>>>> ea585ea5
* Thu May 29 2025 Tim Theisen <tim@cs.wisc.edu> - 23.10.25-1
- Fix bug where DAGMAN_MAX_JOBS_IDLE was being ignored
- HTCondor tarballs now contain Pelican 7.16.5 and Apptainer 1.4.1

* Thu May 29 2025 Tim Theisen <tim@cs.wisc.edu> - 23.0.25-1
- Fix problems where parallel universe jobs could crash the condor_schedd
- Prevent condor_starter crash when evicting job during input file transfer
- condor_watch_q now properly displays job id ranges by using numeric sort

* Tue Apr 22 2025 Tim Theisen <tim@cs.wisc.edu> - 24.0.7-1
- With delegated cgroups v2, job out-of-memory no longer affects the pilot

* Tue Apr 22 2025 Tim Theisen <tim@cs.wisc.edu> - 23.10.24-1
- HTCondor tarballs now contain Pelican 7.15.1 and Apptainer 1.4.0

* Tue Apr 22 2025 Tim Theisen <tim@cs.wisc.edu> - 23.0.24-1
- Fix inflated cgroups v2 memory usage reporting for Docker jobs

* Fri Feb 28 2025 Tim Theisen <tim@cs.wisc.edu> - 24.0.6-1
- Fix for security issue
- https://htcondor.org/security/vulnerabilities/HTCONDOR-2025-0001.html

* Fri Feb 28 2025 Tim Theisen <tim@cs.wisc.edu> - 23.10.22-1
- Fix for security issue
- https://htcondor.org/security/vulnerabilities/HTCONDOR-2025-0001.html

* Fri Feb 28 2025 Tim Theisen <tim@cs.wisc.edu> - 23.0.22-1
- Fix for security issue
- https://htcondor.org/security/vulnerabilities/HTCONDOR-2025-0001.html

* Fri Feb 28 2025 Tim Theisen <tim@cs.wisc.edu> - 24.0.5-1

* Thu Feb 27 2025 Tim Theisen <tim@cs.wisc.edu> - 23.10.21-1
- Fix bug where chirp would not work in container jobs using Docker
- HTCondor tarballs now contain Pelican 7.13.0

* Thu Feb 27 2025 Tim Theisen <tim@cs.wisc.edu> - 23.0.21-1
- Fix memory leak caused by periodic evaluation of bad ClassAd expressions
- Fixes for bugs affecting grid jobs

* Tue Feb 04 2025 Tim Theisen <tim@cs.wisc.edu> - 24.0.4-1
- New arc_data_staging submit command to add DataStaging block to ARC ADL
- Fix bug where the negotiator could crash when matching offline ads
- Fix memory leak in SCHEDD_CRON script that produce standard output
- Fix bug where the schedd could crash if cron script runs during shutdown

* Tue Feb 04 2025 Tim Theisen <tim@cs.wisc.edu> - 23.10.20-1
- Fix bug where STARTD_ENFORCE_DISK_LIMITS would excessively save metadata
- Fix bug where container_service_names did not work
- Fix rare startd crash when collector queries time out and DNS is slow

* Tue Feb 04 2025 Tim Theisen <tim@cs.wisc.edu> - 23.0.20-1
- condor_upgrade_check tests for PASSWORD authentication identity change

* Mon Jan 06 2025 Tim Theisen <tim@cs.wisc.edu> - 24.0.3-1
- EPs spawned by 'htcondor annex' no longer crash on startup

* Mon Jan 06 2025 Tim Theisen <tim@cs.wisc.edu> - 23.10.19-1
- Fix bug where jobs would match but not start when using KeyboardIdle
- Fix bug when trying to avoid IPv6 link local addresses

* Mon Jan 06 2025 Tim Theisen <tim@cs.wisc.edu> - 23.0.19-1
- Numerous updates in memory tracking with cgroups
  - Fix bug in reporting peak memory
  - Made cgroup v1 and v2 memory tracking consistent with each other
  - Fix bug where cgroup v1 usage included disk cache pages
  - Fix bug where cgroup v1 jobs killed by OOM were not held
  - Polls cgroups for memory usage more often
  - Can configure to always hold jobs killed by OOM
- Make condor_adstash work with OpenSearch Python Client v2.x
- Avoid OAUTH credmon errors by only signaling it when necessary
- Restore case insensitivity to 'condor_status -subsystem'
- Fix rare condor_schedd crash when a $$() macro could not be expanded

* Tue Nov 26 2024 Tim Theisen <tim@cs.wisc.edu> - 24.0.2-1
- Add STARTER_ALWAYS_HOLD_ON_OOM to minimize confusion about memory usage
- Fix bug that caused condor_ssh_to_job sftp and scp modes to fail
- Fix KeyboardIdle attribute in dynamic slots that could prevent job start
- No longer signals the OAuth credmon when there is no work to do
- Fix rare condor_schedd crash when a $$() macro could not be expanded
- By default, put Docker jobs on hold when CPU architecture doesn't match

* Tue Nov 19 2024 Tim Theisen <tim@cs.wisc.edu> - 23.10.18-1
- Fix issue where an unresponsive libvirtd blocked an EP from starting up

* Tue Nov 19 2024 Tim Theisen <tim@cs.wisc.edu> - 23.0.18-1
- Proper error message and hold when Docker emits multi-line error message
- The htcondor CLI now works on Windows

* Thu Oct 31 2024 Tim Theisen <tim@cs.wisc.edu> - 24.0.1-1
- Improved tracking and enforcement of disk usage by using LVM
- Enhancements to the htcondor CLI tool
- cgroup v2 support for tracking and enforcement of CPU and memory usage
- Leverage cgroups to hide GPUs not allocated to the job
- DAGMan can now produce job credentials when using direct submit
- New submit commands to aid in matching specific GPU requirements
- New implementation of the Python bindings, htcondor2 and classad2
- Improved default security configuration
- Significant reduction in memory and CPU usage on the Central Manager
- Support for GPUs using AMD's HIP 6 library
- Fix bugs when -divide or -repeat was used in GPU detection
- Proper error message and hold when Docker emits multi-line error message
- Fix issue where an unresponsive libvirtd blocked an EP from starting up

* Wed Oct 30 2024 Tim Theisen <tim@cs.wisc.edu> - 23.10.2-1
- Fix for output file transfer errors obscuring input file transfer errors

* Thu Oct 24 2024 Tim Theisen <tim@cs.wisc.edu> - 23.0.17-1
- Bug fix for PID namespaces and condor_ssh_to_job on EL9
- Augment condor_upgrade_check to find unit suffixes in ClassAd expressions

* Thu Oct 10 2024 Tim Theisen <tim@cs.wisc.edu> - 23.0.16-1
- Backport all cgroup v2 fixes and enhancements from the 23.10.1 release

* Thu Oct 03 2024 Tim Theisen <tim@cs.wisc.edu> - 23.10.1-1
- Improvements to disk usage enforcement when using LVM
  - Can encrypt job sandboxes when using LVM
  - More precise tracking of disk usage when using LVM
  - Reduced disk usage tracking overhead
- Improvements tracking CPU and memory usage with cgroup v2 (on EL9)
  - Don't count kernel cache pages against job's memory usage
  - Avoid rare inclusion of previous job's CPU and peak memory usage
- HTCondor now re-checks DNS before re-connecting to a collector
- HTCondor now writes out per job epoch history
- HTCondor can encrypt network connections without requiring authentication
- htcondor CLI can now show status for local server, AP, and CM
- htcondor CLI can now display OAUTH2 credentials
- Uses job's sandbox to convert image format for Singularity/Apptainer
- Bug fix to not lose GPUs in Docker job on systemd reconfig
- Bug fix for PID namespaces and condor_ssh_to_job on EL9

* Mon Sep 30 2024 Tim Theisen <tim@cs.wisc.edu> - 23.0.15-1
- Fix bug where Docker universe jobs reported zero memory usage on EL9
- Fix bug where Docker universe images would not be removed from EP cache
- Fix bug where condor_watch_q could crash
- Fix bug that could cause the file transfer hold reason to be truncated
- Fix bug where a Windows job with a bad executable would not go on hold

* Thu Aug 08 2024 Tim Theisen <tim@cs.wisc.edu> - 23.9.6-1
- Add config knob to not have cgroups count kernel memory for jobs on EL9
- Remove support for numeric unit suffixes (k,M,G) in ClassAd expressions
- In submit files, request_disk & request_memory still accept unit suffixes
- Hide GPUs not allocated to the job on cgroup v2 systems such as EL9
- DAGMan can now produce credentials when using direct submission
- Singularity jobs have a contained home directory when file transfer is on
- Avoid using IPv6 link local addresses when resolving hostname to IP addr
- New 'htcondor credential' command to aid in debugging

* Thu Aug 08 2024 Tim Theisen <tim@cs.wisc.edu> - 23.0.14-1
- Docker and Container jobs run on EPs that match AP's CPU architecture
- Fixed premature cleanup of credentials by the condor_credd
- Fixed bug where a malformed SciToken could cause a condor_schedd crash
- Fixed crash in condor_annex script
- Fixed daemon crash after IDTOKEN request is approved by the collector

* Thu Jun 27 2024 Tim Theisen <tim@cs.wisc.edu> - 23.8.1-1
- Add new condor-ap package to facilitate Access Point installation
- HTCondor Docker images are now based on Alma Linux 9
- HTCondor Docker images are now available for the arm64 CPU architecture
- The user can now choose which submit method DAGMan will use
- Can add custom attributes to the User ClassAd with condor_qusers -edit
- Add use-projection option to condor_gangliad to reduce memory footprint
- Fix bug where interactive submit does not work on cgroup v2 systems (EL9)

* Thu Jun 13 2024 Tim Theisen <tim@cs.wisc.edu> - 23.0.12-1
- Remote condor_history queries now work the same as local queries
- Improve error handling when submitting to a remote scheduler via ssh
- Fix bug on Windows where condor_procd may crash when suspending a job
- Fix Python binding crash when submitting a DAG which has empty lines

* Thu May 16 2024 Tim Theisen <tim@cs.wisc.edu> - 23.7.2-1
- Warns about deprecated multiple queue statements in a submit file
- The semantics of 'skip_if_dataflow' have been improved
- Removing large DAGs is now non-blocking, preserving schedd performance
- Periodic policy expressions are now checked during input file transfer
- Local universe jobs can now specify a container image
- File transfer plugins can now advertise extra attributes
- DAGMan can rescue and abort if pending jobs are missing from the job queue
- Fix so 'condor_submit -interactive' works on cgroup v2 execution points

* Thu May 09 2024 Tim Theisen <tim@cs.wisc.edu> - 23.0.10-1
- Preliminary support for Ubuntu 22.04 (Noble Numbat)
- Warns about deprecated multiple queue statements in a submit file
- Fix bug where plugins could not signify to retry a file transfer
- The condor_upgrade_check script checks for proper token file permissions
- Fix bug where the condor_upgrade_check script crashes on older platforms
- The bundled version of apptainer was moved to libexec in the tarball

* Tue Apr 16 2024 Tim Theisen <tim@cs.wisc.edu> - 23.6.2-1
- Fix bug where file transfer plugin error was not in hold reason code

* Mon Apr 15 2024 Tim Theisen <tim@cs.wisc.edu> - 23.6.1-1
- Add the ability to force vanilla universe jobs to run in a container
- Add the ability to override the entrypoint for a Docker image
- condor_q -better-analyze includes units for memory and disk quantities

* Thu Apr 11 2024 Tim Theisen <tim@cs.wisc.edu> - 23.0.8-1
- Fix bug where ssh-agent processes were leaked with grid universe jobs
- Fix DAGMan crash when a provisioner node was given a parent
- Fix bug that prevented use of "ftp:" URLs in file transfer
- Fix bug where jobs that matched an offline slot never start

* Mon Mar 25 2024 Tim Theisen <tim@cs.wisc.edu> - 23.5.3-1
- HTCondor tarballs now contain Pelican 7.6.2

* Thu Mar 14 2024 Tim Theisen <tim@cs.wisc.edu> - 23.5.2-1
- Old ClassAd based syntax is disabled by default for the job router
- Can efficiently manage/enforce disk space using LVM partitions
- GPU discovery is enabled on all Execution Points by default
- Prevents accessing unallocated GPUs using cgroup v1 enforcement
- New condor_submit commands for constraining GPU properties
- Add ability to transfer EP's starter log back to the Access Point
- Can use VOMS attributes when mapping identities of SSL connections
- The CondorVersion string contains the source git SHA

* Thu Mar 14 2024 Tim Theisen <tim@cs.wisc.edu> - 23.0.6-1
- Fix DAGMan where descendants of removed retry-able jobs are marked futile
- Ensure the condor_test_token works correctly when invoked as root
- Fix bug where empty multi-line values could cause a crash
- condor_qusers returns proper exit code for errors in formatting options
- Fix crash in job router when a job transform is missing an argument

* Thu Feb 08 2024 Tim Theisen <tim@cs.wisc.edu> - 23.4.0-1
- condor_submit warns about unit-less request_disk and request_memory
- Separate condor-credmon-local RPM package provides local SciTokens issuer
- Fix bug where NEGOTIATOR_SLOT_CONSTRAINT was ignored since version 23.3.0
- The htcondor command line tool can process multiple event logs at once
- Prevent Docker daemon from keeping a duplicate copy of the job's stdout

* Thu Feb 08 2024 Tim Theisen <tim@cs.wisc.edu> - 23.0.4-1
- NVIDIA_VISIBLE_DEVICES environment variable lists full uuid of slot GPUs
- Fix problem where some container jobs would see GPUs not assigned to them
- Restore condor keyboard monitoring that was broken since HTCondor 23.0.0
- In condor_adstash, the search engine timeouts now apply to all operations
- Ensure the prerequisite perl modules are installed for condor_gather_info

* Tue Jan 23 2024 Tim Theisen <tim@cs.wisc.edu> - 23.3.1-1
- HTCondor tarballs now contain Pelican 7.4.0

* Thu Jan 04 2024 Tim Theisen <tim@cs.wisc.edu> - 23.3.0-1
- Restore limited support for Enterprise Linux 7 systems
- Additional assistance converting old syntax job routes to new syntax
- Able to capture output to debug DAGMan PRE and POST scripts
- Execution Points advertise when jobs are running with cgroup enforcement

* Thu Jan 04 2024 Tim Theisen <tim@cs.wisc.edu> - 23.0.3-1
- Preliminary support for openSUSE LEAP 15
- All non-zero exit values from file transfer plugins are now errors
- Fix crash in Python bindings when job submission fails
- Chirp uses a 5120 byte buffer and errors out for bigger messages
- condor_adstash now recognizes GPU usage values as floating point numbers

* Wed Nov 29 2023 Tim Theisen <tim@cs.wisc.edu> - 23.2.0-1
- Add 'periodic_vacate' submit command to restart jobs that are stuck
- EPs now advertises whether the execute directory is on rotational storage
- Add two log events for the time a job was running and occupied a slot
- Files written by HTCondor are now written in binary mode on Windows
- HTCondor now uses the Pelican Platform for OSDF file transfers

* Mon Nov 20 2023 Tim Theisen <tim@cs.wisc.edu> - 23.0.2-1
- Fix bug where OIDC login information was missing when submitting jobs
- Improved sandbox and ssh-agent clean up for batch grid universe jobs
- Fix bug where daemons with a private network address couldn't communicate
- Fix cgroup v2 memory enforcement for custom configurations
- Add DISABLE_SWAP_FOR_JOB support on cgroup v2 systems
- Fix log rotation for OAuth and Vault credmon daemons

* Thu Nov 16 2023 Tim Theisen <tim@cs.wisc.edu> - 9.0.20-1
- Other authentication methods are tried if mapping fails using SSL

* Tue Oct 31 2023 Tim Theisen <tim@cs.wisc.edu> - 23.1.0-1
- Enhanced filtering with 'condor_watch_q'
- Can specify alternate ssh port with 'condor_remote_cluster'
- Performance improvement for the 'condor_schedd' and other daemons
- Jobs running on cgroup v2 systems can subdivide their cgroup
- The curl plugin can now find CA certificates via an environment variable

* Tue Oct 31 2023 Tim Theisen <tim@cs.wisc.edu> - 23.0.1-1
- Fix 10.6.0 bug that broke PID namespaces
- Fix bug where execution times for ARC CE jobs were 60 times too large
- Fix bug where a failed 'Service' node would crash DAGMan
- Condor-C and Job Router jobs now get resources provisioned updates

* Fri Sep 29 2023 Tim Theisen <tim@cs.wisc.edu> - 23.0.0-1
- Absent slot configuration, execution points will use a partitionable slot
- Linux cgroups enforce maximum memory utilization by default
- Can now define DAGMan save points to be able to rerun DAGs from there
- Much better control over environment variables when using DAGMan
- Administrators can enable and disable job submission for a specific user
- Can set a minimum number of CPUs allocated to a user
- condor_status -gpus shows nodes with GPUs and the GPU properties
- condor_status -compact shows a row for each slot type
- Container images may now be transferred via a file transfer plugin
- Support for Enterprise Linux 9, Amazon Linux 2023, and Debian 12
- Can write job information in AP history file for every execution attempt
- Can run defrag daemons with different policies on distinct sets of nodes
- Add condor_test_token tool to generate a short lived SciToken for testing
- The job’s executable is no longer renamed to ‘condor_exec.exe’

* Thu Sep 28 2023 Tim Theisen <tim@cs.wisc.edu> - 10.9.0-1
- The condor_upgrade_check script now provides guidance on updating to 23.0
- The htchirp Python binding now properly locates the chirp configuration
- Fix bug that prevented deletion of HTCondor passwords on Windows

* Thu Sep 28 2023 Tim Theisen <tim@cs.wisc.edu> - 10.0.9-1
- The condor_upgrade_check script now provides guidance on updating to 23.0
- The htchirp Python binding now properly locates the chirp configuration
- Fix bug that prevented deletion of HTCondor passwords on Windows

* Thu Sep 14 2023 Tim Theisen <tim@cs.wisc.edu> - 10.8.0-1
- Fold the classads, blahp, and procd RPMs into the main condor RPM
- Align the Debian packages and package names with the RPM packaging
- On Linux, the default configuration enforces memory limits with cgroups
- condor_status -gpus shows nodes with GPUs and the GPU properties
- condor_status -compact shows a row for each slot type
- New ENV command controls which environment variables are present in DAGMan

* Thu Sep 14 2023 Tim Theisen <tim@cs.wisc.edu> - 10.0.8-1
- Avoid kernel panic on some Enterprise Linux 8 systems
- Fix bug where early termination of service nodes could crash DAGMan
- Limit email about long file transfer queue to once daily
- Various fixes to condor_adstash

* Wed Aug 09 2023 Tim Theisen <tim@cs.wisc.edu> - 10.7.1-1
- Fix performance problem detecting futile nodes in a large and bushy DAG

* Mon Jul 31 2023 Tim Theisen <tim@cs.wisc.edu> - 10.7.0-1
- Support for Debian 12 (Bookworm)
- Can run defrag daemons with different policies on distinct sets of nodes
- Added want_io_proxy submit command
- Apptainer is now included in the HTCondor tarballs
- Fix 10.5.0 bug where reported CPU time is very low when using cgroups v1
- Fix 10.5.0 bug where .job.ad and .machine.ad were missing for local jobs

* Tue Jul 25 2023 Tim Theisen <tim@cs.wisc.edu> - 10.0.7-1
- Fixed bug where held condor cron jobs would never run when released
- Improved daemon IDTOKENS logging to make useful messages more prominent
- Remove limit on certificate chain length in SSL authentication
- condor_config_val -summary now works with a remote configuration query
- Prints detailed message when condor_remote_cluster fails to fetch a URL
- Improvements to condor_preen

* Fri Jun 30 2023 Tim Theisen <tim@cs.wisc.edu> - 9.0.19-1
- Remove limit on certificate chain length in SSL authentication

* Thu Jun 29 2023 Tim Theisen <tim@cs.wisc.edu> - 10.6.0-1
- Administrators can enable and disable job submission for a specific user
- Work around memory leak in libcurl on EL7 when using the ARC-CE GAHP
- Container images may now be transferred via a file transfer plugin
- Add ClassAd stringlist subset match function
- Add submit file macro '$(JobId)' which expands to full ID of the job
- The job's executable is no longer renamed to 'condor_exec.exe'

* Thu Jun 22 2023 Tim Theisen <tim@cs.wisc.edu> - 10.0.6-1
- In SSL Authentication, use the identity instead of the X.509 proxy subject
- Can use environment variable to locate the client's SSL X.509 credential
- ClassAd aggregate functions now tolerate undefined values
- Fix Python binding bug where accounting ads were omitted from the result
- The Python bindings now properly report the HTCondor version
- remote_initial_dir works when submitting a grid batch job remotely via ssh
- Add a ClassAd stringlist subset match function

* Thu Jun 22 2023 Tim Theisen <tim@cs.wisc.edu> - 9.0.18-1
- Can configure clients to present an X.509 proxy during SSL authentication
- Provides script to assist updating from HTCondor version 9 to version 10

* Fri Jun 09 2023 Tim Theisen <tim@cs.wisc.edu> - 10.0.5-1
- Rename upgrade9to10checks.py script to condor_upgrade_check
- Fix spurious warning from condor_upgrade_check about regexes with spaces

* Tue Jun 06 2023 Tim Theisen <tim@cs.wisc.edu> - 10.5.1-1
- Fix issue with grid batch jobs interacting with older Slurm versions

* Mon Jun 05 2023 Tim Theisen <tim@cs.wisc.edu> - 10.5.0-1
- Can now define DAGMan save points to be able to rerun DAGs from there
- Expand default list of environment variables passed to the DAGMan manager
- Administrators can prevent users using "getenv = true" in submit files
- Improved throughput when submitting a large number of ARC-CE jobs
- Execute events contain the slot name, sandbox path, resource quantities
- Can add attributes of the execution point to be recorded in the user log
- Enhanced condor_transform_ads tool to ease offline job transform testing
- Fixed a bug where memory limits over 2 GiB might not be correctly enforced

* Tue May 30 2023 Tim Theisen <tim@cs.wisc.edu> - 10.0.4-1
- Provides script to assist updating from HTCondor version 9 to version 10
- Fixes a bug where rarely an output file would not be transferred back
- Fixes counting of submitted jobs, so MAX_JOBS_SUBMITTED works correctly
- Fixes SSL Authentication failure when PRIVATE_NETWORK_NAME was set
- Fixes rare crash when SSL or SCITOKENS authentication was attempted
- Can allow client to present an X.509 proxy during SSL authentication
- Fixes issue where a users jobs were ignored by the HTCondor-CE on restart
- Fixes issues where some events that HTCondor-CE depends on were missing

* Tue May 30 2023 Tim Theisen <tim@cs.wisc.edu> - 9.0.17-3
- Improved upgrade9to10checks.py script

* Tue May 09 2023 Tim Theisen <tim@cs.wisc.edu> - 9.0.17-2
- Add upgrade9to10checks.py script

* Tue May 09 2023 Tim Theisen <tim@cs.wisc.edu> - 10.4.3-1
- Fix bug than could cause the collector audit plugin to crash

* Tue May 02 2023 Tim Theisen <tim@cs.wisc.edu> - 10.4.2-1
- Fix bug where remote submission of batch grid universe jobs fail
- Fix bug where HTCondor-CE fails to handle jobs after HTCondor restarts

* Wed Apr 12 2023 Tim Theisen <tim@cs.wisc.edu> - 10.4.1-1
- Preliminary support for Ubuntu 20.04 (Focal Fossa) on PowerPC (ppc64el)

* Thu Apr 06 2023 Tim Theisen <tim@cs.wisc.edu> - 10.4.0-1
- DAGMan no longer carries the entire environment into the DAGMan job
- Allows EGI CheckIn tokens to be used the with SciTokens authentication

* Thu Apr 06 2023 Tim Theisen <tim@cs.wisc.edu> - 10.0.3-1
- GPU metrics continues to be reported after the startd is reconfigured
- Fixed issue where GPU metrics could be wildly over-reported
- Fixed issue that kept jobs from running when installed on Debian or Ubuntu
- Fixed DAGMan problem when retrying a proc failure in a multi-proc node

* Tue Mar 07 2023 Tim Theisen <tim@cs.wisc.edu> - 10.3.1-1
- Execution points now advertise if an sshd is available for ssh to job

* Mon Mar 06 2023 Tim Theisen <tim@cs.wisc.edu> - 10.3.0-1
- Now evicts OOM killed jobs when they are under their requested memory
- HTCondor glideins can now use cgroups if one has been prepared
- Can write job information in an AP history file for each execution attempt
- Can now specify a lifetime for condor_gangliad metrics
- The condor_schedd now advertises a count of unmaterialized jobs

* Thu Mar 02 2023 John Knoeller <johnkn@cs.wisc.edu> - 10.0.2-1
- HTCondor can optionally create intermediate directories for output files
- Improved condor_schedd scalability when a user runs more than 1,000 jobs
- Fix issue where condor_ssh_to_job fails if the user is not in /etc/passwd
- The Python Schedd.query() now returns the ServerTime attribute for Fifemon
- VM Universe jobs pass through the host CPU model to support newer kernels
- HTCondor Python wheel is now available for Python 3.11
- Fix issue that prevented HTCondor installation on Ubuntu 18.04

* Tue Feb 28 2023 Tim Theisen <tim@cs.wisc.edu> - 10.2.5-1
- Fix counting of unmaterialized jobs in the condor_schedd

* Fri Feb 24 2023 Tim Theisen <tim@cs.wisc.edu> - 10.2.4-1
- Improve counting of unmaterialized jobs in the condor_schedd

* Tue Feb 21 2023 Tim Theisen <tim@cs.wisc.edu> - 10.2.3-1
- Add a count of unmaterialized jobs to condor_schedd statistics

* Tue Feb 07 2023 Tim Theisen <tim@cs.wisc.edu> - 10.2.2-1
- Fixed bugs with configuration knob SINGULARITY_USE_PID_NAMESPACES

* Tue Jan 24 2023 Tim Theisen <tim@cs.wisc.edu> - 10.2.1-1
- Improved condor_schedd scalability when a user runs more than 1,000 jobs
- Fix issue where condor_ssh_to_job fails if the user is not in /etc/passwd
- The Python Schedd.query() now returns the ServerTime attribute
- Fixed issue that prevented HTCondor installation on Ubuntu 18.04

* Thu Jan 05 2023 Tim Theisen <tim@cs.wisc.edu> - 10.2.0-1
- Preliminary support for Enterprise Linux 9
- Preliminary support for cgroups v2
- Can now set minimum floor for number of CPUs that a submitter gets
- Improved validity testing of Singularity/Apptainer runtinme
- Improvements to jobs hooks, including new PREPARE_JOB_BEFORE_TRANSFER hook
- OpenCL jobs now work inside Singularity, if OpenCL drivers are on the host

* Thu Jan 05 2023 Tim Theisen <tim@cs.wisc.edu> - 10.0.1-1
- Add Ubuntu 22.04 (Jammy Jellyfish) support
- Add file transfer plugin that supports stash:// and osdf:// URLs
- Fix bug where cgroup memory limits were not enforced on Debian and Ubuntu
- Fix bug where forcibly removing DAG jobs could crash the condor_schedd
- Fix bug where Docker repository images cannot be run under Singularity
- Fix issue where blahp scripts were missing on Debian and Ubuntu platforms
- Fix bug where curl file transfer plugins would fail on Enterprise Linux 8

* Tue Nov 22 2022 Tim Theisen <tim@cs.wisc.edu> - 10.1.3-1
- Improvements to jobs hooks, including new PREPARE_JOB_BEFORE_TRANSFER hook

* Tue Nov 15 2022 Tim Theisen <tim@cs.wisc.edu> - 10.1.2-1
- OpenCL jobs now work inside Singularity, if OpenCL drivers are on the host

* Thu Nov 10 2022 Tim Theisen <tim@cs.wisc.edu> - 10.1.1-1
- Improvements to job hooks and the ability to save stderr from a job hook
- Fix bug where Apptainer only systems couldn't run with Docker style images

* Thu Nov 10 2022 Tim Theisen <tim@cs.wisc.edu> - 10.1.0-1
- Release HTCondor 10.0.0 bug fixes into 10.1.0

* Thu Nov 10 2022 Tim Theisen <tim@cs.wisc.edu> - 10.0.0-1
- Users can prevent runaway jobs by specifying an allowed duration
- Able to extend submit commands and create job submit templates
- Initial implementation of htcondor <noun> <verb> command line interface
- Initial implementation of Job Sets in the htcondor CLI tool
- Add Container Universe
- Support for heterogeneous GPUs
- Improved File transfer error reporting
- GSI Authentication method has been removed
- HTCondor now utilizes ARC-CE's REST interface
- Support for ARM and PowerPC for Enterprise Linux 8
- For IDTOKENS, signing key not required on every execution point
- Trust on first use ability for SSL connections
- Improvements against replay attacks

* Wed Oct 05 2022 Tim Theisen <tim@cs.wisc.edu> - 9.12.0-1
- Provide a mechanism to bootstrap secure authentication within a pool
- Add the ability to define submit templates
- Administrators can now extend the help offered by condor_submit
- Add DAGMan ClassAd attributes to record more information about jobs
- On Linux, advertise the x86_64 micro-architecture in a slot attribute
- Added -drain option to condor_off and condor_restart
- Administrators can now set the shared memory size for Docker jobs
- Multiple improvements to condor_adstash
- HAD daemons now use SHA-256 checksums by default

* Thu Sep 29 2022 Tim Theisen <tim@cs.wisc.edu> - 9.0.17-1
- Fix file descriptor leak when schedd fails to launch scheduler jobs
- Fix failure to forward batch grid universe job's refreshed X.509 proxy
- Fix DAGMan failure when the DONE keyword appeared in the JOB line
- Fix HTCondor's handling of extremely large UIDs on Linux
- Fix bug where OAUTH tokens lose their scope and audience upon refresh
- Support for Apptainer in addition to Singularity

* Tue Sep 13 2022 Tim Theisen <tim@cs.wisc.edu> - 9.11.2-1
- In 9.11.0, STARTD_NOCLAIM_SHUTDOWN restarted instead. Now, it shuts down.

* Tue Sep 06 2022 Tim Theisen <tim@cs.wisc.edu> - 9.11.1-1
- File transfer errors are identified as occurring during input or output

* Thu Aug 25 2022 Tim Theisen <tim@cs.wisc.edu> - 9.11.0-1
- Modified GPU attributes to support the new 'require_gpus' submit command
- Add (PREEMPT|HOLD)_IF_DISK_EXCEEDED configuration templates
- ADVERTISE authorization levels now also provide READ authorization
- Periodic release expressions no longer apply to manually held jobs
- If a #! interpreter doesn't exist, a proper hold and log message appears
- Can now set the Singularity target directory with 'container_target_dir'
- If SciToken and X.509 available, uses SciToken for arc job authentication

* Tue Aug 16 2022 Tim Theisen <tim@cs.wisc.edu> - 9.0.16-1
- Singularity now mounts /tmp and /var/tmp under the scratch directory
- Fix bug where Singularity jobs go on hold at the first checkpoint
- Fix bug where gridmanager deletes the X.509 proxy file instead of the copy
- Fix file descriptor leak when using SciTokens for authentication

* Thu Jul 21 2022 Tim Theisen <tim@cs.wisc.edu> - 9.0.15-1
- Report resources provisioned by the Slurm batch scheduler when available

* Mon Jul 18 2022 Tim Theisen <tim@cs.wisc.edu> - 9.10.1-1
- ActivationSetupDuration is now correct for jobs that checkpoint

* Thu Jul 14 2022 Tim Theisen <tim@cs.wisc.edu> - 9.10.0-1
- With collector administrator access, can manage all HTCondor pool daemons
- SciTokens can now be used for authentication with ARC CE servers
- Preliminary support for ARM and POWER RC on AlmaLinux 8
- Prevent negative values when using huge files with a file transfer plugin

* Tue Jul 12 2022 Tim Theisen <tim@cs.wisc.edu> - 9.0.14-1
- SciToken mapping failures are now recorded in the daemon logs
- Fix bug that stopped file transfers when output and error are the same
- Ensure that the Python bindings version matches the installed HTCondor
- $(OPSYSANDVER) now expand properly in job transforms
- Fix bug where context managed Python htcondor.SecMan sessions would crash
- Fix bug where remote CPU times would rarely be set to zero

* Tue Jun 14 2022 Tim Theisen <tim@cs.wisc.edu> - 9.9.1-1
- Fix bug where jobs would not match when using a child collector

* Tue May 31 2022 Tim Theisen <tim@cs.wisc.edu> - 9.9.0-1
- A new authentication method for remote HTCondor administration
- Several changes to improve the security of connections
- Fix issue where DAGMan direct submission failed when using Kerberos
- The submission method is now recorded in the job ClassAd
- Singularity jobs can now pull from Docker style repositories
- The OWNER authorization level has been folded into the ADMINISTRATOR level

* Thu May 26 2022 Tim Theisen <tim@cs.wisc.edu> - 9.0.13-1
- Schedd and startd cron jobs can now log output upon non-zero exit
- condor_config_val now produces correct syntax for multi-line values
- The condor_run tool now reports submit errors and warnings to the terminal
- Fix issue where Kerberos authentication would fail within DAGMan
- Fix HTCondor startup failure with certain complex network configurations

* Mon Apr 25 2022 Tim Theisen <tim@cs.wisc.edu> - 9.8.1-1
- Fix HTCondor startup failure with certain complex network configurations

* Thu Apr 21 2022 Tim Theisen <tim@cs.wisc.edu> - 9.8.0-1
- Support for Heterogeneous GPUs, some configuration required
- Allow HTCondor to utilize grid sites requiring two-factor authentication
- Technology preview: bring your own resources from (some) NSF HPC clusters

* Tue Apr 19 2022 Tim Theisen <tim@cs.wisc.edu> - 9.0.12-1
- Fix bug in parallel universe that could cause the schedd to crash
- Fix rare crash where a daemon tries to use a discarded security session

* Tue Apr 05 2022 Tim Theisen <tim@cs.wisc.edu> - 9.7.1-1
- Fix recent bug where jobs may go on hold without a hold reason or code

* Tue Mar 15 2022 Tim Theisen <tim@cs.wisc.edu> - 9.7.0-1
- Support environment variables, other application elements in ARC REST jobs
- Container universe supports Singularity jobs with hard-coded command
- DAGMan submits jobs directly (does not shell out to condor_submit)
- Meaningful error message and sub-code for file transfer failures
- Add file transfer statistics for file transfer plugins
- Add named list policy knobs for SYSTEM_PERIODIC_ policies

* Tue Mar 15 2022 Tim Theisen <tim@cs.wisc.edu> - 9.0.11-1
- The Job Router can now create an IDTOKEN for use by the job
- Fix bug where a self-checkpointing job may erroneously be held
- Fix bug where the Job Router could erroneously substitute a default value
- Fix bug where a file transfer error may identify the wrong file
- Fix bug where condor_ssh_to_job may fail to connect

* Tue Mar 15 2022 Tim Theisen <tim@cs.wisc.edu> - 8.8.17-1
- Fixed a memory leak in the Job Router

* Tue Mar 15 2022 Tim Theisen <tim@cs.wisc.edu> - 9.6.0-1
- Fixes for security issues
- https://htcondor.org/security/vulnerabilities/HTCONDOR-2022-0001.html
- https://htcondor.org/security/vulnerabilities/HTCONDOR-2022-0002.html
- https://htcondor.org/security/vulnerabilities/HTCONDOR-2022-0003.html

* Tue Mar 15 2022 Tim Theisen <tim@cs.wisc.edu> - 9.0.10-1
- Fixes for security issues
- https://htcondor.org/security/vulnerabilities/HTCONDOR-2022-0001.html
- https://htcondor.org/security/vulnerabilities/HTCONDOR-2022-0002.html
- https://htcondor.org/security/vulnerabilities/HTCONDOR-2022-0003.html

* Tue Mar 15 2022 Tim Theisen <tim@cs.wisc.edu> - 8.8.16-1
- Fix for security issue
- https://htcondor.org/security/vulnerabilities/HTCONDOR-2022-0003.html

* Tue Feb 08 2022 Tim Theisen <tim@cs.wisc.edu> - 9.5.4-1
- The access point more robustly detects execution points that disappear
- The condor_procd will now function if /proc is mounted with hidepid=2

* Tue Feb 01 2022 Tim Theisen <tim@cs.wisc.edu> - 9.5.3-1
- Fix daemon crash where one of multiple collectors is not in DNS
- Fix bug where initial schedd registration was rarely delayed by an hour
- Can set CCB_TIMEOUT and choose to not start up if CCB address unavailable

* Tue Jan 25 2022 Tim Theisen <tim@cs.wisc.edu> - 9.5.2-1
- Fix bug where job may not go on hold when exceeding allowed_job_duration
- Fix bug where the condor_shadow could run indefinitely
- Fix bug where condor_ssh_to_job may fail to connect
- Fix bug where a file transfer error may identify the wrong file

* Tue Jan 18 2022 Tim Theisen <tim@cs.wisc.edu> - 9.5.1-1
- Fix bug where a self-checkpointing job may erroneously be held

* Thu Jan 13 2022 Tim Theisen <tim@cs.wisc.edu> - 9.5.0-1
- Initial implementation of Container Universe
- HTCondor will automatically detect container type and where it can run
- The blahp is no longer separate, it is now an integral part of HTCondor
- Docker Universe jobs can now self-checkpoint
- Added Debian 11 (bullseye) as a supported platform
- Since CentOS 8 has reached end of life, we build and test on Rocky Linux 8

* Thu Jan 13 2022 Tim Theisen <tim@cs.wisc.edu> - 9.0.9-1
- Added Debian 11 (bullseye) as a supported platform
- Since CentOS 8 has reached end of life, we build and test on Rocky Linux 8
- The OAUTH credmon is now packaged for Enterprise Linux 8

* Tue Dec 21 2021 Tim Theisen <tim@cs.wisc.edu> - 9.4.1-1
- Add the ability to track slot activation metrics
- Fix bug where a file transfer plugin failure code may not be reported

* Thu Dec 02 2021 Tim Theisen <tim@cs.wisc.edu> - 9.4.0-1
- Initial implementation of Job Sets in the htcondor CLI tool
- The access point administrator can add keywords to the submit language
- Add submit commands that limit job run time
- Fix bug where self check-pointing jobs may be erroneously held

* Thu Dec 02 2021 Tim Theisen <tim@cs.wisc.edu> - 9.0.8-1
- Fix bug where huge values of ImageSize and others would end up negative
- Fix bug in how MAX_JOBS_PER_OWNER applied to late materialization jobs
- Fix bug where the schedd could choose a slot with insufficient disk space
- Fix crash in ClassAd substr() function when the offset is out of range
- Fix bug in Kerberos code that can crash on macOS and could leak memory
- Fix bug where a job is ignored for 20 minutes if the startd claim fails

* Tue Nov 30 2021 Tim Theisen <tim@cs.wisc.edu> - 9.3.2-1
- Add allowed_execute_duration condor_submit command to cap job run time
- Fix bug where self check-pointing jobs may be erroneously held

* Tue Nov 09 2021 Tim Theisen <tim@cs.wisc.edu> - 9.3.1-1
- Add allowed_job_duration condor_submit command to cap job run time

* Wed Nov 03 2021 Tim Theisen <tim@cs.wisc.edu> - 9.3.0-1
- Discontinue support for Globus GSI
- Discontinue support for grid type 'nordugrid', use 'arc' instead
- MacOS version strings now include the major version number (10 or 11)
- File transfer plugin sample code to aid in developing new plugins
- Add generic knob to set the slot user for all slots

* Tue Nov 02 2021 Tim Theisen <tim@cs.wisc.edu> - 9.0.7-1
- Fix bug where condor_gpu_discovery could crash with older CUDA libraries
- Fix bug where condor_watch_q would fail on machines with older kernels
- condor_watch_q no longer has a limit on the number of job event log files
- Fix bug where a startd could crash claiming a slot with p-slot preemption
- Fix bug where a job start would not be recorded when a shadow reconnects

* Thu Sep 23 2021 Tim Theisen <tim@cs.wisc.edu> - 9.2.0-1
- Add SERVICE node that runs alongside the DAG for the duration of the DAG
- Fix problem where proxy delegation to older HTCondor versions failed
- Jobs are now re-run if the execute directory unexpectedly disappears
- HTCondor counts the number of files transfered at the submit node
- Fix a bug that caused jobs to fail when using newer Singularity versions

* Thu Sep 23 2021 Tim Theisen <tim@cs.wisc.edu> - 9.0.6-1
- CUDA_VISIBLE_DEVICES can now contain GPU-<uuid> formatted values
- Fixed a bug that caused jobs to fail when using newer Singularity versions
- Fixed a bug in the Windows MSI installer for the latest Windows 10 version
- Fixed bugs relating to the transfer of standard out and error logs
- MacOS 11.x now reports as 10.16.x (which is better than reporting x.0)

* Thu Aug 19 2021 Tim Theisen <tim@cs.wisc.edu> - 9.1.3-1
- Globus GSI is no longer needed for X.509 proxy delegation
- Globus GSI authentication is disabled by default
- The job ad now contains a history of job holds and hold reasons
- If a user job policy expression evaluates to undefined, it is ignored

* Wed Aug 18 2021 Tim Theisen <tim@cs.wisc.edu> - 9.0.5-1
- Other authentication methods are tried if mapping fails using SciTokens
- Fix rare crashes from successful condor_submit, which caused DAGMan issues
- Fix bug where ExitCode attribute would be suppressed when OnExitHold fired
- condor_who now suppresses spurious warnings coming from netstat
- The online manual now has detailed instructions for installing on MacOS
- Fix bug where misconfigured MIG devices confused condor_gpu_discovery
- The transfer_checkpoint_file list may now include input files

* Thu Jul 29 2021 Tim Theisen <tim@cs.wisc.edu> - 9.1.2-1
- Fixes for security issues
- https://htcondor.org/security/vulnerabilities/HTCONDOR-2021-0003.html
- https://htcondor.org/security/vulnerabilities/HTCONDOR-2021-0004.html

* Thu Jul 29 2021 Tim Theisen <tim@cs.wisc.edu> - 9.0.4-1
- Fixes for security issues
- https://htcondor.org/security/vulnerabilities/HTCONDOR-2021-0003.html
- https://htcondor.org/security/vulnerabilities/HTCONDOR-2021-0004.html

* Thu Jul 29 2021 Tim Theisen <tim@cs.wisc.edu> - 8.8.15-1
- Fix for security issue
- https://htcondor.org/security/vulnerabilities/HTCONDOR-2021-0003.html

* Tue Jul 27 2021 Tim Theisen <tim@cs.wisc.edu> - 9.1.1-1
- Fixes for security issues
- https://htcondor.org/security/vulnerabilities/HTCONDOR-2021-0003.html
- https://htcondor.org/security/vulnerabilities/HTCONDOR-2021-0004.html

* Tue Jul 27 2021 Tim Theisen <tim@cs.wisc.edu> - 9.0.3-1
- Fixes for security issues
- https://htcondor.org/security/vulnerabilities/HTCONDOR-2021-0003.html
- https://htcondor.org/security/vulnerabilities/HTCONDOR-2021-0004.html

* Tue Jul 27 2021 Tim Theisen <tim@cs.wisc.edu> - 8.8.14-1
- Fix for security issue
- https://htcondor.org/security/vulnerabilities/HTCONDOR-2021-0003.html

* Thu Jul 08 2021 Tim Theisen <tim@cs.wisc.edu> - 9.0.2-1
- HTCondor can be set up to use only FIPS 140-2 approved security functions
- If the Singularity test fails, the job goes idle rather than getting held
- Can divide GPU memory, when making multiple GPU entries for a single GPU
- Startd and Schedd cron job maximum line length increased to 64k bytes
- Added first class submit keywords for SciTokens
- Fixed MUNGE authentication
- Fixed Windows installer to work when the install location isn't C:\Condor

* Thu May 20 2021 Tim Theisen <tim@cs.wisc.edu> - 9.1.0-1
- Support for submitting to ARC-CE via the REST interface
- DAGMan can put failed jobs on hold (user can correct problems and release)
- Can run gdb and ptrace within Docker containers
- A small Docker test job is run on the execute node to verify functionality
- The number of instructions executed is reported in the job Ad on Linux

* Mon May 17 2021 Tim Theisen <tim@cs.wisc.edu> - 9.0.1-1
- Fix problem where X.509 proxy refresh kills job when using AES encryption
- Fix problem when jobs require a different machine after a failure
- Fix problem where a job matched a machine it can't use, delaying job start
- Fix exit code and retry checking when a job exits because of a signal
- Fix a memory leak in the job router when a job is removed via job policy
- Fixed the back-end support for the 'bosco_cluster --add' command
- An updated Windows installer that supports IDTOKEN authentication

* Wed Apr 14 2021 Tim Theisen <tim@cs.wisc.edu> - 9.0.0-1
- Absent any configuration, HTCondor denies authorization to all users
- AES encryption is used for all communication and file transfers by default
- New IDTOKEN authentication method enables fine-grained authorization
- IDTOKEN authentication method is designed to replace GSI
- Improved support for GPUs, including machines with multiple GPUs
- New condor_watch_q tool that efficiently provides live job status updates
- Many improvements to the Python bindings
- New Python bindings for DAGMan and chirp
- Improved file transfer plugins supporting uploads and authentication
- File transfer times are now recorded in the job log
- Added support for jobs that need to acquire and use OAUTH tokens
- Many memory footprint and performance improvements in DAGMan
- Submitter ceilings can limit the number of jobs per user in a pool

* Tue Mar 30 2021 Tim Theisen <tim@cs.wisc.edu> - 8.9.13-1
- Host based security is no longer the default security model
- Hardware accelerated integrity and AES encryption used by default
- Normally, AES encryption is used for all communication and file transfers
- Fallback to Triple-DES or Blowfish when interoperating with older versions
- Simplified and automated new HTCondor installations
- HTCondor now detects instances of multi-instance GPUs
- Fixed memory leaks (collector updates in 8.9 could leak a few MB per day)
- Many other enhancements and bug fixes, see version history for details

* Thu Mar 25 2021 Tim Theisen <tim@cs.wisc.edu> - 8.9.12-1
- Withdrawn due to compatibility issues with prior releases

* Tue Mar 23 2021 Tim Theisen <tim@cs.wisc.edu> - 8.8.13-1
- condor_ssh_to_job now maps CR and NL to work with editors like nano
- Improved the performance of data transfer in condor_ssh_to_job
- HA replication now accepts SHA-2 checksums to prepare for MD5 removal
- Submission to NorduGrid ARC CE works with newer ARC CE versions
- Fixed condor_annex crashes on platforms with newer compilers
- Fixed "use feature: GPUsMonitor" to locate the monitor binary on Windows
- Fixed a bug that prevented using the '@' character in an event log path

* Wed Jan 27 2021 Tim Theisen <tim@cs.wisc.edu> - 8.9.11-1
- This release of HTCondor fixes security-related bugs described at
- https://htcondor.org/security/vulnerabilities/HTCONDOR-2021-0001.html
- https://htcondor.org/security/vulnerabilities/HTCONDOR-2021-0002.html

* Tue Nov 24 2020 Tim Theisen <tim@cs.wisc.edu> - 8.9.10-1
- Fix bug where negotiator stopped making matches when group quotas are used
- Support OAuth, SciTokens, and Kerberos credentials in local universe jobs
- The Python schedd.submit method now takes a Submit object
- DAGMan can now optionally run a script when a job goes on hold
- DAGMan now provides a method for inline jobs to share submit descriptions
- Can now add arbitrary tags to condor annex instances
- Runs the "singularity test" before running the a singularity job

* Mon Nov 23 2020 Tim Theisen <tim@cs.wisc.edu> - 8.8.12-1
- Added a family of version comparison functions to ClassAds
- Increased default Globus proxy key length to meet current NIST guidance

* Mon Oct 26 2020 Tim Theisen <tim@cs.wisc.edu> - 8.9.9-1
- The RPM packages requires globus, munge, scitokens, and voms from EPEL
- Improved cgroup memory policy settings that set both hard and soft limit
- Cgroup memory usage reporting no longer includes the kernel buffer cache
- Numerous Python binding improvements, see version history
- Can create a manifest of files on the execute node at job start and finish
- Added provisioner nodes to DAGMan, allowing users to provision resources
- DAGMan can now produce .dot graphs without running the workflow

* Wed Oct 21 2020 Tim Theisen <tim@cs.wisc.edu> - 8.8.11-1
- HTCondor now properly tracks usage over vanilla universe checkpoints
- New ClassAd equality and inequality operators in the Python bindings
- Fixed a bug where removing in-use routes could crash the job router
- Fixed a bug where condor_chirp would abort after success on Windows
- Fixed a bug where using MACHINE_RESOURCE_NAMES could crash the startd
- Improved condor c-gahp to prioritize commands over file transfers
- Fixed a rare crash in the schedd when running many local universe jobs
- With GSI, avoid unnecessary reverse DNS lookup when HOST_ALIAS is set
- Fix a bug that could cause grid universe jobs to fail upon proxy refresh

* Thu Aug 06 2020 Tim Theisen <tim@cs.wisc.edu> - 8.9.8-1
- Added htcondor.dags and htcondor.htchirp to the HTCondor Python bindings
- New condor_watch_q tool that efficiently provides live job status updates
- Added support for marking a GPU offline while other jobs continue
- The condor_master command does not return until it is fully started
- Deprecated several Python interfaces in the Python bindings

* Thu Aug 06 2020 Tim Theisen <tim@cs.wisc.edu> - 8.8.10-1
- condor_qedit can no longer be used to disrupt the condor_schedd
- Fixed a bug where the SHARED_PORT_PORT configuration setting was ignored
- Ubuntu 20.04 and Amazon Linux 2 are now supported
- In MacOSX, HTCondor now requires LibreSSL, available since MacOSX 10.13

* Wed May 20 2020 Tim Theisen <tim@cs.wisc.edu> - 8.9.7-1
- Multiple enhancements in the file transfer code
- Support for more regions in s3:// URLs
- Much more flexible job router language
- Jobs may now specify cuda_version to match equally-capable GPUs
- TOKENS are now called IDTOKENS to differentiate from SCITOKENS
- Added the ability to blacklist TOKENS via an expression
- Can simultaneously handle Kerberos and OAUTH credentials
- The getenv submit command now supports a blacklist and whitelist
- The startd supports a remote history query similar to the schedd
- condor_q -submitters now works with accounting groups
- Fixed a bug reading service account credentials for Google Compute Engine

* Thu May 07 2020 Tim Theisen <tim@cs.wisc.edu> - 8.8.9-1
- Proper tracking of maximum memory used by Docker universe jobs
- Fixed preempting a GPU slot for a GPU job when all GPUs are in use
- Fixed a Python crash when queue_item_data iterator raises an exception
- Fixed a bug where slot attribute overrides were ignored
- Calculates accounting group quota correctly when more than 1 CPU requested
- Updated HTCondor Annex to accommodate API change for AWS Spot Fleet
- Fixed a problem where HTCondor would not start on AWS Fargate
- Fixed where the collector could wait forever for a partial message
- Fixed streaming output to large files (>2Gb) when using the 32-bit shadow

* Mon Apr 06 2020 Tim Theisen <tim@cs.wisc.edu> - 8.9.6-1
- Fixes addressing CVE-2019-18823
- https://htcondor.org/security/vulnerabilities/HTCONDOR-2020-0001.html
- https://htcondor.org/security/vulnerabilities/HTCONDOR-2020-0002.html
- https://htcondor.org/security/vulnerabilities/HTCONDOR-2020-0003.html
- https://htcondor.org/security/vulnerabilities/HTCONDOR-2020-0004.html

* Mon Apr 06 2020 Tim Theisen <tim@cs.wisc.edu> - 8.8.8-1
- Fixes addressing CVE-2019-18823
- https://htcondor.org/security/vulnerabilities/HTCONDOR-2020-0001.html
- https://htcondor.org/security/vulnerabilities/HTCONDOR-2020-0002.html
- https://htcondor.org/security/vulnerabilities/HTCONDOR-2020-0003.html
- https://htcondor.org/security/vulnerabilities/HTCONDOR-2020-0004.html

* Thu Jan 02 2020 Tim Theisen <tim@cs.wisc.edu> - 8.9.5-1
- Added a new mode that skips jobs whose outputs are newer than their inputs
- Added command line tool to help debug ClassAd expressions
- Added port forwarding to Docker containers
- You may now change some DAGMan throttles while the DAG is running
- Added support for session tokens for pre-signed S3 URLs
- Improved the speed of the negotiator when custom resources are defined
- Fixed interactive submission of Docker jobs
- Fixed a bug where jobs wouldn't be killed when getting an OOM notification

* Thu Dec 26 2019 Tim Theisen <tim@cs.wisc.edu> - 8.8.7-1
- Updated condor_annex to work with upcoming AWS Lambda function changes
- Added the ability to specify the order that job routes are applied
- Fixed a bug that could cause remote condor submits to fail
- Fixed condor_wait to work when the job event log is on AFS
- Fixed RPM packaging to be able to install condor-all on CentOS 8
- Period ('.') is allowed again in DAGMan node names

* Tue Nov 19 2019 Tim Theisen <tim@cs.wisc.edu> - 8.9.4-1
- Amazon S3 file transfers using pre-signed URLs
- Further reductions in DAGMan memory usage
- Added -idle option to condor_q to display information about idle jobs
- Support for SciTokens authentication
- A tool, condor_evicted_files, to examine the SPOOL of an idle job

* Wed Nov 13 2019 Tim Theisen <tim@cs.wisc.edu> - 8.8.6-1
- Initial support for CentOS 8
- Fixed a memory leak in SSL authentication
- Fixed a bug where "condor_submit -spool" would only submit the first job
- Reduced encrypted file transfer CPU usage by a factor of six
- "condor_config_val -summary" displays changes from a default configuration
- Improved the ClassAd documentation, added many functions that were omitted

* Tue Sep 17 2019 Tim Theisen <tim@cs.wisc.edu> - 8.9.3-1
- TOKEN and SSL authentication methods are now enabled by default
- The job and global event logs use ISO 8601 formatted dates by default
- Added Google Drive multifile transfer plugin
- Added upload capability to Box multifile transfer plugin
- Added Python bindings to submit a DAG
- Python 'JobEventLog' can be pickled to facilitate intermittent readers
- 2x matchmaking speed for partitionable slots with simple START expressions
- Improved the performance of the condor_schedd under heavy load
- Reduced the memory footprint of condor_dagman
- Initial implementation to record the circumstances of a job's termination

* Thu Sep 05 2019 Tim Theisen <tim@cs.wisc.edu> - 8.8.5-1
- Fixed two performance problems on Windows
- Fixed Java universe on Debian and Ubuntu systems
- Added two knobs to improve performance on large scale pools
- Fixed a bug where requesting zero GPUs would require a machine with GPUs
- HTCondor can now recognize nVidia Volta and Turing GPUs

* Tue Jul 09 2019 Tim Theisen <tim@cs.wisc.edu> - 8.8.4-1
- Python 3 bindings - see version history for details (requires EPEL on EL7)
- Can configure DAGMan to dramatically reduce memory usage on some DAGs
- Improved scalability when using the python bindings to qedit jobs
- Fixed infrequent schedd crashes when removing scheduler universe jobs
- The condor_master creates run and lock directories when systemd doesn't
- The condor daemon obituary email now contains the last 200 lines of log

* Tue Jun 04 2019 Tim Theisen <tim@cs.wisc.edu> - 8.9.2-1
- The HTTP/HTTPS file transfer plugin will timeout and retry transfers
- A new multi-file box.com file transfer plugin to download files
- The manual has been moved to Read the Docs
- Configuration options for job-log time-stamps (UTC, ISO 8601, sub-second)
- Several improvements to SSL authentication
- New TOKEN authentication method enables fine-grained authorization control

* Wed May 22 2019 Tim Theisen <tim@cs.wisc.edu> - 8.8.3-1
- Fixed a bug where jobs were killed instead of peacefully shutting down
- Fixed a bug where a restarted schedd wouldn't connect to its running jobs
- Improved file transfer performance when sending multiple files
- Fix a bug that prevented interactive submit from working with Singularity
- Orphaned Docker containers are now cleaned up on execute nodes
- Restored a deprecated Python interface that is used to read the event log

* Wed Apr 17 2019 Tim Theisen <tim@cs.wisc.edu> - 8.9.1-1
- An efficient curl plugin that supports uploads and authentication tokens
- HTCondor automatically supports GPU jobs in Docker and Singularity
- File transfer times are now recorded in the user job log and the job ad

* Thu Apr 11 2019 Tim Theisen <tim@cs.wisc.edu> - 8.8.2-1
- Fixed problems with condor_ssh_to_job and Singularity jobs
- Fixed a problem that could cause condor_annex to crash
- Fixed a problem where the job queue would very rarely be corrupted
- condor_userprio can report concurrency limits again
- Fixed the GPU discovery and monitoring code to map GPUs in the same way
- Made the CHIRP_DELAYED_UPDATE_PREFIX configuration knob work again
- Fixed restarting HTCondor from the Service Control Manager on Windows
- Fixed a problem where local universe jobs could not use condor_submit
- Restored a deprecated Python interface that is used to read the event log
- Fixed a problem where condor_shadow reuse could confuse DAGMan

* Thu Feb 28 2019 Tim Theisen <tim@cs.wisc.edu> - 8.9.0-1
- Absent any configuration, HTCondor denies authorization to all users
- All HTCondor daemons under a condor_master share a security session
- Scheduler Universe jobs are prioritized by job priority

* Tue Feb 19 2019 Tim Theisen <tim@cs.wisc.edu> - 8.8.1-1
- Fixed excessive CPU consumption with GPU monitoring
- GPU monitoring is off by default; enable with "use feature: GPUsMonitor"
- HTCondor now works with the new CUDA version 10 libraries
- Fixed a bug where sometimes jobs would not start on a Windows execute node
- Fixed a bug that could cause DAGman to go into an infinite loop on exit
- The JobRouter doesn't forward the USER attribute between two UID Domains
- Made Collector.locateAll() more efficient in the Python bindings
- Improved efficiency of the negotiation code in the condor_schedd

* Thu Jan 03 2019 Tim Theisen <tim@cs.wisc.edu> - 8.8.0-1
- Automatically add AWS resources to your pool using HTCondor Annex
- The Python bindings now include submit functionality
- Added the ability to run a job immediately by replacing a running job
- A new minicondor package makes single node installations easy
- HTCondor now tracks and reports GPU utilization
- Several performance enhancements in the collector
- The grid universe can create and manage VM instances in Microsoft Azure
- The MUNGE security method is now supported on all Linux platforms

* Wed Oct 31 2018 Tim Theisen <tim@cs.wisc.edu> - 8.7.10-1
- Can now interactively submit Docker jobs
- The administrator can now add arguments to the Singularity command line
- The MUNGE security method is now supported on all Linux platforms
- The grid universe can create and manage VM instances in Microsoft Azure
- Added a single-node package to facilitate using a personal HTCondor

* Wed Oct 31 2018 Tim Theisen <tim@cs.wisc.edu> - 8.6.13-1
- Made the Python 'in' operator case-insensitive for ClassAd attributes
- Python bindings are now built for the Debian and Ubuntu platforms
- Fixed a memory leak in the Python bindings
- Fixed a bug where absolute paths failed for output/error files on Windows
- Fixed a bug using Condor-C to run Condor-C jobs
- Fixed a bug where Singularity could not be used if Docker was not present

* Wed Aug 01 2018 Tim Theisen <tim@cs.wisc.edu> - 8.7.9-1
- Support for Debian 9, Ubuntu 16, and Ubuntu 18
- Improved Python bindings to support the full range of submit functionality
- Allows VMs to shutdown when the job is being gracefully evicted
- Can now specify a host name alias (CNAME) for NETWORK_HOSTNAME
- Added the ability to run a job immediately by replacing a running job

* Wed Aug 01 2018 Tim Theisen <tim@cs.wisc.edu> - 8.6.12-1
- Support for Debian 9, Ubuntu 16, and Ubuntu 18
- Fixed a memory leak that occurred when SSL authentication fails
- Fixed a bug where invalid transform REQUIREMENTS caused a Job to match
- Fixed a bug to allow a queue super user to edit protected attributes
- Fixed a problem setting the job environment in the Singularity container
- Fixed several other minor problems

* Tue May 22 2018 Tim Theisen <tim@cs.wisc.edu> - 8.7.8-2
- Reinstate man pages
- Drop centos from dist tag in 32-bit Enterprise Linux 7 RPMs

* Thu May 10 2018 Tim Theisen <tim@cs.wisc.edu> - 8.7.8-1
- The condor annex can easily use multiple regions simultaneously
- HTCondor now uses CUDA_VISIBLE_DEVICES to tell which GPU devices to manage
- HTCondor now reports GPU memory utilization

* Thu May 10 2018 Tim Theisen <tim@cs.wisc.edu> - 8.6.11-1
- Can now do an interactive submit of a Singularity job
- Shared port daemon is more resilient when starved for TCP ports
- The Windows installer configures the environment for the Python bindings
- Fixed several other minor problems

* Tue Mar 13 2018 Tim Theisen <tim@cs.wisc.edu> - 8.7.7-1
- condor_ssh_to_job now works with Docker Universe jobs
- A 32-bit condor_shadow is available for Enterprise Linux 7 systems
- Tracks and reports custom resources, e.g. GPUs, in the job ad and user log
- condor_q -unmatchable reports jobs that will not match any slots
- Several updates to the parallel universe
- Spaces are now allowed in input, output, and error paths in submit files
- In DAG files, spaces are now allowed in submit file paths

* Tue Mar 13 2018 Tim Theisen <tim@cs.wisc.edu> - 8.6.10-1
- Fixed a problem where condor_preen would crash on an active submit node
- Improved systemd configuration to clean up processes if the master crashes
- Fixed several other minor problems

* Thu Jan 04 2018 Tim Theisen <tim@cs.wisc.edu> - 8.7.6-1
- Machines won't enter "Owner" state unless using the Desktop policy
- One can use SCHEDD and JOB instead of MY and TARGET in SUBMIT_REQUIREMENTS
- HTCondor now reports all submit warnings, not just the first one
- The HTCondor Python bindings in pip are now built from the release branch

* Thu Jan 04 2018 Tim Theisen <tim@cs.wisc.edu> - 8.6.9-1
- Fixed a bug where some Accounting Groups could get too much surplus quota
- Fixed a Python binding bug where some queries could corrupt memory
- Fixed a problem where preen could block the schedd for a long time
- Fixed a bug in Windows where the job sandbox would not be cleaned up
- Fixed problems with the interaction between the master and systemd
- Fixed a bug where MAX_JOBS_SUBMITTED could be permanently reduced
- Fixed problems with very large disk requests

* Tue Nov 14 2017 Tim Theisen <tim@cs.wisc.edu> - 8.7.5-1
- Fixed an issue validating VOMS proxies

* Tue Nov 14 2017 Tim Theisen <tim@cs.wisc.edu> - 8.6.8-1
- Fixed an issue validating VOMS proxies

* Tue Oct 31 2017 Tim Theisen <tim@cs.wisc.edu> - 8.7.4-1
- Improvements to DAGMan including support for late job materialization
- Updates to condor_annex including improved status reporting
- When submitting jobs, HTCondor can now warn about job requirements
- Fixed a bug where remote CPU time was not recorded in the history
- Improved support for OpenMPI jobs
- The high availability daemon now works with IPV6 and shared_port
- The HTCondor Python bindings are now available for Python 2 and 3 in pip

* Tue Oct 31 2017 Tim Theisen <tim@cs.wisc.edu> - 8.6.7-1
- Fixed a bug where memory limits might not be updated in cgroups
- Add SELinux type enforcement rules to allow condor_ssh_to_job to work
- Updated systemd configuration to shutdown HTCondor in an orderly fashion
- The curl_plugin utility can now do HTTPS transfers
- Specifying environment variables now works with the Python Submit class

* Tue Sep 12 2017 Tim Theisen <tim@cs.wisc.edu> - 8.7.3-1
- Further updates to the late job materialization technology preview
- An improved condor_top tool
- Enhanced the AUTO setting for ENABLE_IPV{4,6} to be more selective
- Fixed several small memory leaks

* Tue Sep 12 2017 Tim Theisen <tim@cs.wisc.edu> - 8.6.6-1
- HTCondor daemons no longer crash on reconfig if syslog is used for logging
- HTCondor daemons now reliably leave a core file when killed by a signal
- Negotiator won't match jobs to machines with incompatible IPv{4,6} network
- On Ubuntu, send systemd alive messages to prevent HTCondor restarts
- Fixed a problem parsing old ClassAd string escapes in the python bindings
- Properly parse CPU time used from Slurm grid universe jobs
- Claims are released when parallel univ jobs are removed while claiming
- Starter won't get stuck when a job is removed with JOB_EXIT_HOOK defined
- To reduce audit logging, added cgroup rules to SELinux profile

* Mon Aug 07 2017 Tim Theisen <tim@cs.wisc.edu> - 8.6.5-2
- Update SELinux profile for Red Hat 7.4

* Tue Aug 01 2017 Tim Theisen <tim@cs.wisc.edu> - 8.6.5-1
- Fixed a memory leak that would cause the HTCondor collector to slowly grow
- Prevent the condor_starter from hanging when using cgroups on Debian
- Fixed several issues that occur when IPv6 is in use
- Support for using an ImDisk RAM drive on Windows as the execute directory
- Fixed a bug where condor_rm rarely removed another one of the user's jobs
- Fixed a bug with parallel universe jobs starting on partitionable slots

* Thu Jul 13 2017 Tim Theisen <tim@cs.wisc.edu> - 8.4.12-1
- Can configure the condor_startd to compute free disk space once

* Thu Jun 22 2017 Tim Theisen <tim@cs.wisc.edu> - 8.7.2-1
- Improved condor_schedd performance by turning off file checks by default
- condor_annex -status finds VM instances that have not joined the pool
- Able to update an annex's lease without adding new instances
- condor_annex now keeps a command log
- condor_q produces an expanded multi-line summary
- Automatically retry and/or resume http file transfers when appropriate
- Reduced load on the condor_collector by optimizing queries
- A python based condor_top tool

* Thu Jun 22 2017 Tim Theisen <tim@cs.wisc.edu> - 8.6.4-1
- Python bindings are now available on MacOSX
- Fixed a bug where PASSWORD authentication could fail to exchange keys
- Pslot preemption now properly handles custom resources, such as GPUs
- condor_submit now checks X.509 proxy expiration

* Tue May 09 2017 Tim Theisen <tim@cs.wisc.edu> - 8.6.3-1
- Fixed a bug where using an X.509 proxy might corrupt the job queue log
- Fixed a memory leak in the Python bindings

* Mon Apr 24 2017 Tim Theisen <tim@cs.wisc.edu> - 8.7.1-1
- Several performance enhancements in the collector
- Further refinement and initial documentation of the HTCondor Annex
- Enable chirp for Docker jobs
- Job Router uses first match rather than round-robin matching
- The schedd tracks jobs counts by status for each owner
- Technology preview of late job materialization in the schedd

* Mon Apr 24 2017 Tim Theisen <tim@cs.wisc.edu> - 8.6.2-1
- New metaknobs for mapping users to groups
- Now case-insensitive with Windows user names when storing credentials
- Signal handling in the OpenMPI script
- Report RemoteSysCpu for Docker jobs
- Allow SUBMIT_REQUIREMENT to refer to X509 secure attributes
- Linux kernel tuning script takes into account the machine's role

* Thu Mar 02 2017 Tim Theisen <tim@cs.wisc.edu> - 8.7.0-1
- Performance improvements in collector's ingestion of ClassAds
- Added collector attributes to report query times and forks
- Removed extra white space around parentheses when unparsing ClassAds
- Technology preview of the HTCondor Annex

* Thu Mar 02 2017 Tim Theisen <tim@cs.wisc.edu> - 8.6.1-1
- condor_q works in situations where user authentication is not configured
- Updates to work with Docker version 1.13
- Fix several problems with the Job Router
- Update scripts to support current versions of Open MPI and MPICH2
- Fixed a bug that could corrupt the job queue log when the disk is full

* Thu Jan 26 2017 Tim Theisen <tim@cs.wisc.edu> - 8.6.0-1
- condor_q shows shows only the current user's jobs by default
- condor_q summarizes related jobs (batches) on a single line by default
- Users can define their own job batch name at job submission time
- Immutable/protected job attributes make SUBMIT_REQUIREMENTS more useful
- The shared port daemon is enabled by default
- Jobs run in cgroups by default
- HTCondor can now use IPv6 addresses (Prefers IPv4 when both present)
- DAGMan: Able to easily define SCRIPT, VARs, etc., for all nodes in a DAG
- DAGMan: Revamped priority implementation
- DAGMan: New splice connection feature
- New slurm grid type in the grid universe for submitting to Slurm
- Numerous improvements to Docker support
- Several enhancements in the python bindings

* Mon Jan 23 2017 Tim Theisen <tim@cs.wisc.edu> - 8.4.11-1
- Fixed a bug which delayed startd access to stard cron job results
- Fixed a bug in pslot preemption that could delay jobs starting
- Fixed a bug in job cleanup at job lease expiration if using glexec
- Fixed a bug in locating ganglia shared libraries on Debian and Ubuntu

* Tue Dec 13 2016 Tim Theisen <tim@cs.wisc.edu> - 8.5.8-1
- The starter puts all jobs in a cgroup by default
- Added condor_submit commands that support job retries
- condor_qedit defaults to the current user's jobs
- Ability to add SCRIPTS, VARS, etc. to all nodes in a DAG using one command
- Able to conditionally add Docker volumes for certain jobs
- Initial support for Singularity containers
- A 64-bit Windows release

* Tue Dec 13 2016 Tim Theisen <tim@cs.wisc.edu> - 8.4.10-1
- Updated SELinux profile for Enterprise Linux
- Fixed a performance problem in the schedd when RequestCpus was an expression
- Preserve permissions when transferring sub-directories of the job's sandbox
- Fixed HOLD_IF_CPUS_EXCEEDED and LIMIT_JOB_RUNTIMES metaknobs
- Fixed a bug in handling REMOVE_SIGNIFICANT_ATTRIBUTES

* Thu Sep 29 2016 Tim Theisen <tim@cs.wisc.edu> - 8.5.7-1
- The schedd can perform job ClassAd transformations
- Specifying dependencies between DAGMan splices is much more flexible
- The second argument of the ClassAd ? : operator may be omitted
- Many usability improvements in condor_q and condor_status
- condor_q and condor_status can produce JSON, XML, and new ClassAd output
- To prepare for a 64-bit Windows release, HTCondor identifies itself as X86
- Automatically detect Daemon Core daemons and pass localname to them

* Thu Sep 29 2016 Tim Theisen <tim@cs.wisc.edu> - 8.4.9-1
- The condor_startd removes orphaned Docker containers on restart
- Job Router and HTCondor-C job job submission prompts schedd reschedule
- Fixed bugs in the Job Router's hooks
- Improved systemd integration on Enterprise Linux 7
- Upped default number of Chirp attributes to 100, and made it configurable
- Fixed a bug where variables starting with STARTD. or STARTER. were ignored

* Tue Aug 02 2016 Tim Theisen <tim@cs.wisc.edu> - 8.5.6-1
- The -batch output for condor_q is now the default
- Python bindings for job submission and machine draining
- Numerous Docker usability changes
- New options to limit condor_history results to jobs since last invocation
- Shared port daemon can be used with high availability and replication
- ClassAds can be written out in JSON format
- More flexible ordering of DAGMan commands
- Efficient PBS and SLURM job monitoring
- Simplified leases for grid universe jobs

* Tue Jul 05 2016 Tim Theisen <tim@cs.wisc.edu> - 8.4.8-1
- Fixed a memory leak triggered by the python htcondor.Schedd().query() call
- Fixed a bug that could cause Bosco file transfers to fail
- Fixed a bug that could cause the schedd to crash when using schedd cron jobs
- condor_schedd now rejects jobs when owner has no account on the machine
- Fixed a new bug in 8.4.7 where remote condor_history failed without -limit
- Fixed bugs triggered by the reconfiguration of the high-availability daemon
- Fixed a bug where condor_master could hang when using shared port on Windows 
- Fixed a bug with the -xml option on condor_q and condor_status

* Mon Jun 06 2016 Tim Theisen <tim@cs.wisc.edu> - 8.5.5-1
- Improvements for scalability of EC2 grid universe jobs
- Docker Universe jobs advertises remote user and system CPU time
- Improved systemd support
- The master can now run an administrator defined script at shutdown
- DAGMan includes better support for the batch name feature

* Mon Jun 06 2016 Tim Theisen <tim@cs.wisc.edu> - 8.4.7-1
- fixed a bug that could cause the schedd to become unresponsive
- fixed a bug where the Docker Universe would not set the group ID
- Docker Universe jobs now drop all Linux capabilities by default
- fixed a bug where subsystem specific configuration parameters were ignored
- fixed bugs with history file processing on the Windows platform

* Mon May 02 2016 Tim Theisen <tim@cs.wisc.edu> - 8.5.4-1
- Fixed a bug that delays schedd response when significant attributes change
- Fixed a bug where the group ID was not set in Docker universe jobs
- Limit update rate of various attributes to not overload the collector
- To make job router configuration easier, added implicit "target" scoping
- To make BOSCO work, the blahp does not generate limited proxies by default
- condor_status can now display utilization per machine rather than per slot
- Improve performance of condor_history and other tools

* Thu Apr 21 2016 Tim Theisen <tim@cs.wisc.edu> - 8.4.6-1
- fixed a bug that could cause a job to fail to start in a dynamic slot
- fixed a negotiator memory leak when using partitionable slot preemption
- fixed a bug that caused supplemental groups to be wrong during file transfer
- properly identify the Windows 10 platform
- fixed a typographic error in the LIMIT_JOB_RUNTIMES policy
- fixed a bug where maximum length IPv6 addresses were not parsed

* Thu Mar 24 2016 Tim Theisen <tim@cs.wisc.edu> - 8.5.3-1
- Use IPv6 (and IPv4) interfaces if they are detected
- Prefer IPv4 addresses when both are available
- Count Idle and Running jobs in Submitter Ads for Local and Scheduler universes
- Can submit jobs to SLURM with the new "slurm" type in the Grid universe
- HTCondor is built and linked with Globus 6.0

* Tue Mar 22 2016 Tim Theisen <tim@cs.wisc.edu> - 8.4.5-1
- fixed a bug that would cause the condor_schedd to send no flocked jobs
- fixed a bug that caused a 60 second delay using tools when DNS lookup failed
- prevent using accounting groups with embedded spaces that crash the negotiator
- fixed a bug that could cause use of ports outside the port range on Windows
- fixed a bug that could prevent dynamic slot reuse when using many slots
- fixed a bug that prevented correct utilization reports from the job router
- tune kernel when using cgroups to avoid OOM killing of jobs doing heavy I/O

* Thu Feb 18 2016 Tim Theisen <tim@cs.wisc.edu> - 8.5.2-1
- condor_q now defaults to showing only the current user's jobs
- condor_q -batch produces a single line report for a batch of jobs
- Docker Universe jobs now report and update memory and network usage
- immutable and protected job attributes
- improved performance when querying a HTCondor daemon's location
- Added the ability to set ClassAd attributes within the DAG file
- DAGMan now provides event timestamps in dagman.out

* Tue Feb 02 2016 Tim Theisen <tim@cs.wisc.edu> - 8.4.4-1
- fixed a bug that could cause the collector to crash when DNS lookup fails
- fixed a bug that caused Condor-C jobs with short lease durations to fail
- fixed bugs that affected EC2 grid universe jobs
- fixed a bug that prevented startup if a prior version shared port file exists
- fixed a bug that could cause the condor_shadow to hang on Windows

* Fri Jan 08 2016 Tim Theisen <tim@cs.wisc.edu> - 8.5.1-2
- optimized binaries

* Fri Jan 08 2016 Tim Theisen <tim@cs.wisc.edu> - 8.4.3-2
- optimized binaries

* Mon Dec 21 2015 Tim Theisen <tim@cs.wisc.edu> - 8.5.1-1
- the shared port daemon is enabled by default
- the condor_startd now records the peak memory usage instead of recent
- the condor_startd advertises CPU submodel and cache size
- authorizations are automatically setup when "Match Password" is enabled
- added a schedd-constraint option to condor_q

* Wed Dec 16 2015 Tim Theisen <tim@cs.wisc.edu> - 8.4.3-1
- fixed the processing of the -append option in the condor_submit command
- fixed a bug to run more that 100 dynamic slots on a single execute node
- fixed bugs that would delay daemon startup when using shared port on Windows
- fixed a bug where the cgroup VM limit would not be set for sizes over 2 GiB
- fixed a bug to use the ec2_iam_profile_name for Amazon EC2 Spot instances

* Tue Nov 17 2015 Tim Theisen <tim@cs.wisc.edu> - 8.4.2-1
- a bug fix to prevent the condor_schedd from crashing
- a bug fix to honor TCP_FORWARDING_HOST
- Standard Universe works properly in RPM installations of HTCondor
- the RPM packages no longer claim to provide Globus libraries
- bug fixes to DAGMan's "maximum idle jobs" throttle

* Tue Oct 27 2015 Tim Theisen <tim@cs.wisc.edu> - 8.4.1-1
- four new policy metaknobs to make configuration easier
- a bug fix to prevent condor daemons from crashing on reconfiguration
- an option natural sorting option on condor_status
- support of admin to mount certain directories into Docker containers

* Thu Oct 22 2015 Tim Theisen <tim@cs.wisc.edu> - 8.2.10-1
- an updated RPM to work with SELinux on EL7 platforms
- fixes to the condor_kbdd authentication to the X server
- a fix to allow the condor_kbdd to work with shared port enabled
- avoid crashes when using more than 1024 file descriptors on EL7
- fixed a memory leak in the ClassAd split() function
- condor_vacate will error out rather than ignore conflicting arguments
- a bug fix to the JobRouter to properly process the queue on restart
- a bug fix to prevent sending spurious data on a SOAP file transfer
- a bug fix to always present jobs in order in condor_history

* Mon Oct 12 2015 Tim Theisen <tim@cs.wisc.edu> - 8.5.0-1
- multiple enhancements to the python bindings
- the condor_schedd no longer changes the ownership of spooled job files
- spooled job files are visible to only the user account by default
- the condor_startd records when jobs are evicted by preemption or draining

* Mon Sep 14 2015 Tim Theisen <tim@cs.wisc.edu> - 8.4.0-1
- a Docker Universe to run a Docker container as an HTCondor job
- the submit file can queue a job for each file found
- the submit file can contain macros
- a dry-run option to condor_submit to test the submit file without any actions
- HTCondor pools can use IPv4 and IPv6 simultaneously
- execute directories can be encrypted upon user or administrator request
- Vanilla Universe jobs can utilize periodic application-level checkpoints
- the administrator can establish job requirements
- numerous scalability changes

* Thu Aug 27 2015 Tim Theisen <tim@cs.wisc.edu> - 8.3.8-1
- a script to tune Linux kernel parameters for better scalability
- support for python bindings on Windows platforms
- a mechanism to remove Docker images from the local machine

* Thu Aug 13 2015 Tim Theisen <tim@cs.wisc.edu> - 8.2.9-1
- a mechanism for the preemption of dynamic slots, such that the partitionable slot may use the dynamic slot in the match of a different job
- default configuration bug fixes for the desktop policy, such that it can both start jobs and monitor the keyboard

* Mon Jul 27 2015 Tim Theisen <tim@cs.wisc.edu> - 8.3.7-1
- default configuration settings have been updated to reflect current usage
- the ability to preempt dynamic slots, such that a job may match with a partitionable slot
- the ability to limit the number of jobs per submission and the number of jobs per owner by setting configuration variables

* Tue Jun 23 2015 Tim Theisen <tim@cs.wisc.edu> - 8.3.6-1
- initial Docker universe support
- IPv4/IPv6 mixed mode support

* Mon Apr 20 2015 Tim Theisen <tim@cs.wisc.edu> - 8.3.5-1
- new features that increase the power of job specification in the submit description file
- RPMs for Red Hat Enterprise Linux 6 and 7 are modularized and only distributed via our YUM repository
- The new condor-all RPM requires the other HTCondor RPMs of a typical HTCondor installation

* Tue Apr 07 2015 Tim Theisen <tim@cs.wisc.edu> - 8.2.8-1
- a bug fix to reconnect a TCP session when an HTCondorView collector restarts
- a bug fix to avoid starting too many jobs, only to kill some chosen at random

* Thu Mar 05 2015 Tim Theisen <tim@cs.wisc.edu> - 8.3.4-1
- a bug fix for a problem that can cause jobs to not be matched to resources when the condor_schedd is flocking

* Thu Feb 19 2015 Tim Theisen <tim@cs.wisc.edu> - 8.3.3-1
- the ability to encrypt a job's directory on Linux execute hosts
- enhancements to EC2 grid universe jobs
- a more efficient query protocol, including the ability to query the condor_schedd daemon's autocluster set

* Tue Feb 10 2015 Tim Theisen <tim@cs.wisc.edu> - 8.2.7-1
- sendmail is used by default for sending notifications (CVE-2014-8126)
- corrected input validation, which prevents daemon crashes
- an update, such that grid jobs work within the current Google Compute Engine
- a bug fix to prevent an infinite loop in the python bindings
- a bug fix to prevent infinite recursion when evaluating ClassAd attributes

* Tue Dec 23 2014 Tim Theisen <tim@cs.wisc.edu> - 8.3.2-1
- the next installment of IPv4/IPv6 mixed mode support: a submit node can simultaneously interact with an IPv4 and an IPv6 HTCondor pool
- scalability improvements: a reduced memory foot-print of daemons, a reduced number of TCP connections between submit and execute machines, and an improved responsiveness from a busy condor_schedd to queries

* Tue Dec 16 2014 Tim Theisen <tim@cs.wisc.edu> - 8.2.6-1
- a bug fix to the log rotation of the condor_schedd on Linux platforms
- transfer_input_files now works for directories on Windows platforms
- a correction of the flags passed to the mail program on Linux platforms
- a RHEL 7 platform fix of a directory permission that prevented daemons from starting

* Mon Dec 01 2014 Tim Theisen <tim@cs.wisc.edu> - 8.2.5-1
- an updated RPM installation script that preserves a modified condor_config.local file
- OpenSSL version 1.0.1j for Windows platforms

* Wed Nov 12 2014 Tim Theisen <tim@cs.wisc.edu> - 8.2.4-1
- a bug fix for an 8.2.3 condor_schedd that could not obtain a claim from an 8.0.x condor_startd
- a bug fix for removed jobs that return to the queue
- a workaround for a condor_schedd performance issue when handling a large number of jobs
- a bug fix to prevent the condor_kbdd from crashing on Windows
- a bug fix to correct the reporting of available disk on Windows

* Wed Oct 01 2014 Tim Theisen <tim@cs.wisc.edu> - 8.2.3-1
- support for Ubuntu 14.04 LTS, including support for the standard universe

* Thu Sep 11 2014 Tim Theisen <tim@cs.wisc.edu> - 8.3.1-1
- a variety of changes that reduce memory usage and improve performance
- if cgroups are used to limit memory utilization, HTCondor sets both the memory and swap limits.

* Wed Aug 27 2014 Carl Edquist <edquist@cs.wisc.edu> - 8.2.2-2.3
- Include config file for MASTER_NEW_BINARY_RESTART = PEACEFUL (SOFTWARE-850)

* Tue Aug 26 2014 Carl Edquist <edquist@cs.wisc.edu> - 8.2.2-2.2
- Include peaceful_off patch (SOFTWARE-1307)

* Mon Aug 25 2014 Carl Edquist <edquist@cs.wisc.edu> - 8.2.2-2.1
- Include condor_gt4540_aws patch for #4540

* Fri Aug 22 2014 Carl Edquist <edquist@cs.wisc.edu> - 8.2.2-2
- Strict pass-through with fixes from 8.2.2-1.1

* Thu Aug 21 2014 Carl Edquist <edquist@cs.wisc.edu> - 8.2.2-1.1
- Update to 8.2.2 with build fixes for non-UW builds

* Mon Sep 09 2013  <edquist@cs.wisc.edu> - 8.1.2-0.3
- Include misc unpackaged files from 8.x.x

* Sun Sep 08 2013  <edquist@cs.wisc.edu> - 8.1.2-0.1.unif
- Packaging fixes to work with latest 8.1.2 source from master
- Move condor.spec into git master-unified_rpm-branch
- Apply patches to upstream branch and remove from rpm / spec
- Always build man pages / remove references to include_man
- Always include systemd sources for passthrough rebuilds of source rpms
- Add macros to bundle external source tarballs with the source rpm to support
  offline builds with externals

* Tue Aug 20 2013 Carl Edquist <edquist@cs.wisc.edu> - 7.9.6-8.unif.8
- Remove externals dependency from std-universe subpackage

* Mon Aug 19 2013 Carl Edquist <edquist@cs.wisc.edu> - 7.9.6-8.unif.7
- Merge init script improvements from trunk
- Have std_local_ref depend on senders,receivers instead of stub_gen
- Carve out std universe files into separate subpackage
- Move uw_build-specific non-std-universe files into externals subpackage
- Condor_config changes for #3645
- Use %osg / %std_univ macros to control build type default
- Support PROPER builds of std universe (ie, without UW_BUILD)
- Use make jobserver when building glibc external instead of make -j2
- Move python requirement out of main condor package (#3704)
- Move condor_config.local from /var/lib/condor/ to /etc/condor/

* Fri Jul 05 2013 Carl Edquist <edquist@cs.wisc.edu> - 7.9.6-8.unif.6
- Address build dependency issue seen with -j24

* Fri Jun 21 2013 Carl Edquist <edquist@cs.wisc.edu> - 7.9.6-8.unif.5
- Initial support for UW_BUILD

* Tue Jun 18 2013 Carl Edquist <edquist@cs.wisc.edu> - 7.9.6-8.unif.4
- Remove service restart for upgrades

* Tue Jun 11 2013 Carl Edquist <edquist@cs.wisc.edu> - 7.9.6-8.unif.2
- Add a parallel-setup sub-package for parallel universe configuration,
  namely setting up the host as a dedicated resource

* Mon Jun 10 2013 Brian Lin <blin@cs.wisc.edu> - 7.8.8-2
- Init script improvements

* Fri Jun 07 2013 Carl Edquist <edquist@cs.wisc.edu> - 7.9.6-8.unif.1
- Add in missing features from Fedora rpm
- Reorganize to reduce the diff size between this and the Fedora rpm

* Fri Jun 07 2013 Brian Lin <blin@cs.wisc.edu> - 7.9.6-8
- Remove glexec runtime dependency

* Tue May 28 2013 Brian Lin <blin@cs.wisc.edu> - 7.9.6-7
- Mark /usr/share/osg/sysconfig/condor as non-config file

* Thu May 23 2013 Brian Lin <blin@cs.wisc.edu> - 7.9.6-6
- Rebuild against fixed glite-ce-cream-client-api-c

* Wed May 22 2013 Brian Lin <blin@cs.wisc.edu> - 7.9.6-5
- Enable plumage for x86{,_64}

* Wed May 22 2013 Brian Lin <blin@cs.wisc.edu> - 7.9.6-4
- Enable cgroups for EL6

* Tue May 21 2013 Brian Lin <blin@cs.wisc.edu> - 7.9.6-3
- Building with blahp/cream

* Tue May 21 2013 Brian Lin <blin@cs.wisc.edu> - 7.9.6-2
- Build without blahp/cream

* Tue May 21 2013 Brian Lin <blin@cs.wisc.edu> - 7.9.6-1
- New version

* Wed May 08 2013 Matyas Selmeci <matyas@cs.wisc.edu> - 7.8.8-1
- New version
- Removed condor_glidein -- was removed upstream

* Wed Feb 13 2013 Dave Dykstra <dwd@fnal.gov> - 7.8.6-3
- Renamed /etc/sysconfig/condor-lcmaps-env to /usr/share/osg/sysconfig/condor
  to match the new OSG method for handling daemon environment variables, 
  which keeps non-replaceable settings out of /etc/sysonfig
- Change settings in /usr/share/osg/sysconfig/condor to use the latest variable
  name LLGT_LIFT_PRIVILEGED_PROTECTION instead of LLGT4_NO_CHANGE_USER,
  eliminate obsolete variable LLGT_VOMS_DISABLE_CREDENTIAL_CHECK, and change
  the default debug level from 3 to 2.

* Fri Dec 21 2012 Matyas Selmeci <matyas@cs.wisc.edu> - 7.8.6-2
- Patch to fix default BATCH_GAHP config value (#SOFTWARE-873)

* Thu Oct 25 2012 Matyas Selmeci <matyas@cs.wisc.edu> - 7.8.6-1
- New version

* Mon Oct 22 2012 Matyas Selmeci <matyas@cs.wisc.edu> - 7.8.5-1
- New version

* Wed Sep 19 2012 Matyas Selmeci <matyas@cs.wisc.edu> - 7.8.4-1
- New version

* Fri Sep 07 2012 Matyas Selmeci <matyas@cs.wisc.edu> - 7.8.3-1
- New version

* Mon Aug 27 2012 Matyas Selmeci <matyas@cs.wisc.edu> - 7.8.2-2
- Add patch to fix unnecessary GSI callouts (condor_gt2104_pt2.patch in gittrac #2104)
- Fixed BLClient location

* Tue Aug 14 2012 Matyas Selmeci <matyas@cs.wisc.edu> - 7.8.2-1
- New version

* Mon Jul 30 2012 Matyas Selmeci <matyas@cs.wisc.edu> - 7.8.1-7
- Put cream_gahp into separate subpackage

* Mon Jul 16 2012 Matyas Selmeci <matyas@cs.wisc.edu> - 7.8.1-6
- Remove cream_el6.patch; change proper_cream.diff to work on both el5 and el6
  instead.

* Thu Jul 05 2012 Matyas Selmeci <matyas@cs.wisc.edu> - 7.8.1-5
- Bump to rebuild

* Tue Jun 26 2012 Matyas Selmeci <matyas@cs.wisc.edu> - 7.8.1-4
- Add CREAM

* Tue Jun 19 2012 Matyas Selmeci <matyas@cs.wisc.edu> - 7.8.1-3
- Add Provides lines for classads and classads-devel

* Mon Jun 18 2012 Matyas Selmeci <matyas@cs.wisc.edu> - 7.8.1-2
- Add environment variables for interacting with lcmaps (condor-lcmaps-env)

* Fri Jun 15 2012 Matyas Selmeci <matyas@cs.wisc.edu> - 7.8.1-1
- Version bump

* Wed Jun 13 2012 Matyas Selmeci <matyas@cs.wisc.edu> - 7.8.0-3
- Fix wrong paths for shared libraries

* Wed Jun 13 2012 Matyas Selmeci <matyas@cs.wisc.edu> - 7.8.0-2
- Build blahp

* Thu May 31 2012 Matyas Selmeci <matyas@cs.wisc.edu> - 7.8.0-1
- Version bump
- Updated condor_config.generic.patch
- Removed glexec-patch.diff

* Sun Apr  1 2012 Alain Roy <roy@cs.wisc.edu> - 7.6.6-4
- Backported patch from Condor 7.7 to fix glexec bugs
- Enabled glexec

* Fri Feb 10 2012 Derek Weitzel <dweitzel@cse.unl.edu> - 7.6.6-3
- Adding sticky bit to condor_root_switchboard

* Wed Jan 18 2012 Derek Weitzel <dweitzel@cse.unl.edu> - 7.6.6-2
- Added support for rhel6

* Wed Jan 18 2012 Tim Cartwright <cat@cs.wisc.edu> - 7.6.6-1
- Updated to upstream tagged 7.6.6 release

* Wed Jan 11 2012 Tim Cartwright <cat@cs.wisc.edu> - 7.6.4-1
- Simplified revision number

* Tue Nov 29 2011 Derek Weitzel <dweitzel@cse.unl.edu> - 7.6.4-0.6.2
- Rebasing to 7.6.4

* Fri Oct 28 2011 Matyas Selmeci <matyas@cs.wisc.edu> - 7.6.2-0.6.3
- rebuilt

* Mon Sep 12 2011 Matyas Selmeci <matyas@cs.wisc.edu> - 7.6.2-0.6.2
- Rev bump to rebuild with updated Globus libs

* Thu Aug 11 2011 Derek Weitzel <dweitzel@cse.unl.edu> - 7.6.2-0.5.2
- Updated to upstream official 7.6.2 release

* Thu Aug 04 2011 Derek Weitzel <dweitzel@cse.unl.edu> - 7.6.2-0.5.672537b1git.1
- Made LOCAL_DIR always point to /var/lib/condor rather than TILDE

* Wed Jun  8 2011 <bbockelm@cse.unl.edu> - 7.7.0-0.5
- Start to break build products into conditionals for future EPEL5 support.
- Begun integration of a systemd service file.

* Tue Jun  7 2011 <matt@redhat> - 7.7.0-0.4
- Added tmpfiles.d/condor.conf (BZ711456)

* Tue Jun  7 2011 <matt@redhat> - 7.7.0-0.3
- Fast forward to 7.7.0 pre-release at 1babb324
- Catch libdeltacloud 0.8 update

* Fri May 20 2011 <matt@redhat> - 7.7.0-0.2
- Added GSI support, dependency on Globus

* Fri May 13 2011 <matt@redhat> - 7.7.0-0.1
- Fast forward to 7.7.0 pre-release at 79952d6b
- Introduced ec2_gahp
- 79952d6b brings schema expectations inline with Cumin

* Tue May 10 2011 <matt@redhat> - 7.6.1-0.1
- Upgrade to 7.6.0 release, pre-release of 7.6.1 at 5617a464
- Upstreamed patch: log_lock_run.patch
- Introduced condor-classads to obsolete classads
- Introduced condor-aviary, package of the aviary contrib
- Introduced condor-deltacloud-gahp
- Introduced condor-qmf, package of the mgmt/qmf contrib
- Transitioned from LOCAL_CONFIG_FILE to LOCAL_CONFIG_DIR
- Stopped building against gSOAP,
-  use aviary over birdbath and ec2_gahp (7.7.0) over amazon_gahp

* Tue Feb 08 2011 Fedora Release Engineering <rel-eng@lists.fedoraproject.org> - 7.5.5-2
- Rebuilt for https://fedoraproject.org/wiki/Fedora_15_Mass_Rebuild

* Thu Jan 27 2011 <matt@redhat> - 7.5.5-1
- Rebase to 7.5.5 release
-  configure+imake -> cmake
-  Removed patches:
-   only_dynamic_unstripped.patch
-   gsoap-2.7.16-wsseapi.patch
-   gsoap-2.7.16-dom.patch
-  man pages are now built with source
-  quill is no longer present
-  condor_shared_port added
-  condor_power added
-  condor_credd added
-  classads now built from source

* Thu Jan 13 2011 <matt@redhat> - 7.4.4-1
- Upgrade to 7.4.4 release
- Upstreamed: stdsoap2.h.patch.patch

* Mon Aug 23 2010  <matt@redhat> - 7.4.3-1
- Upgrade to 7.4.3 release
- Upstreamed: dso_link_change

* Fri Jun 11 2010  <matt@redhat> - 7.4.2-2
- Rebuild for classads DSO version change (1:0:0)
- Updated stdsoap2.h.patch.patch for gsoap 2.7.16
- Added gsoap-2.7.16-wsseapi/dom.patch for gsoap 2.7.16

* Wed Apr 21 2010  <matt@redhat> - 7.4.2-1
- Upgrade to 7.4.2 release

* Tue Jan  5 2010  <matt@redhat> - 7.4.1-1
- Upgrade to 7.4.1 release
- Upstreamed: guess_version_from_release_dir, fix_platform_check
- Security update (BZ549577)

* Fri Dec  4 2009  <matt@redhat> - 7.4.0-1
- Upgrade to 7.4.0 release
- Fixed POSTIN error (BZ540439)
- Removed NOTICE.txt source, now provided by upstream
- Removed no_rpmdb_query.patch, applied upstream
- Removed no_basename.patch, applied upstream
- Added only_dynamic_unstripped.patch to reduce build time
- Added guess_version_from_release_dir.patch, for previous
- Added fix_platform_check.patch
- Use new --with-platform, to avoid modification of make_final_tarballs
- Introduced vm-gahp package to hold libvirt deps

* Fri Aug 28 2009  <matt@redhat> - 7.2.4-1
- Upgrade to 7.2.4 release
- Removed gcc44_const.patch, accepted upstream
- New log, lock, run locations (BZ502175)
- Filtered innocuous semanage message

* Fri Aug 21 2009 Tomas Mraz <tmraz@redhat.com> - 7.2.1-3
- rebuilt with new openssl

* Fri Jul 24 2009 Fedora Release Engineering <rel-eng@lists.fedoraproject.org> - 7.2.1-2
- Rebuilt for https://fedoraproject.org/wiki/Fedora_12_Mass_Rebuild

* Wed Feb 25 2009  <matt@redhat> - 7.2.1-1
- Upgraded to 7.2.1 release
- Pruned changes accepted upstream from condor_config.generic.patch
- Removed Requires in favor of automatic dependencies on SONAMEs
- Added no_rmpdb_query.patch to avoid rpm -q during a build

* Tue Feb 24 2009 Fedora Release Engineering <rel-eng@lists.fedoraproject.org> - 7.2.0-5
- Rebuilt for https://fedoraproject.org/wiki/Fedora_11_Mass_Rebuild

* Thu Jan 15 2009 Tomas Mraz <tmraz@redhat.com> - 7.2.0-4
- rebuild with new openssl

* Wed Jan 14 2009  <matt@redhat> - 7.2.0-3
- Fixed regression: initscript was on by default, now off again

* Thu Jan  8 2009  <matt@redhat> - 7.2.0-2
- (Re)added CONDOR_DEVELOPERS=NONE to the default condor_config.local
- Added missing Obsoletes for condor-static (thanks Michael Schwendt)

* Wed Jan  7 2009  <matt@redhat> - 7.2.0-1
- Upgraded to 7.2.0 release
- Removed -static package
- Added Fedora specific buildid
- Enabled KBDD, daemon to monitor X usage on systems with only USB devs
- Updated install process

* Wed Oct  8 2008  <matt@redhat> - 7.0.5-1
- Rebased on 7.0.5, security update

* Wed Aug  6 2008  <mfarrellee@redhat> - 7.0.4-1
- Updated to 7.0.4 source
- Stopped using condor_configure in install step

* Tue Jun 10 2008  <mfarrellee@redhat> - 7.0.2-1
- Updated to 7.0.2 source
- Updated config, specifically HOSTALLOW_WRITE, for Personal Condor setup
- Added condor_config.generic

* Mon Apr  7 2008  <mfarrellee@redhat> - 7.0.0-8
- Modified init script to be off by default, resolves bz441279

* Fri Apr  4 2008  <mfarrellee@redhat> - 7.0.0-7
- Updated to handle changes in gsoap dependency

* Mon Feb 11 2008  <mfarrellee@redhat> - 7.0.0-6
- Added note about how to download the source
- Added generate-tarball.sh script

* Sun Feb 10 2008  <mfarrellee@redhat> - 7.0.0-5
- The gsoap package is compiled with --disable-namespaces, which means
  soap_set_namespaces is required after each soap_init. The
  gsoap_nonamespaces.patch handles this.

* Fri Feb  8 2008  <mfarrellee@redhat> - 7.0.0-4
- Added patch to detect GCC 4.3.0 on F9
- Added patch to detect GLIBC 2.7.90 on F9
- Added BuildRequires: autoconf to allow for regeneration of configure
  script after GCC 4.3.0 detection and GLIBC 2.7.90 patches are
  applied
- Condor + GCC 4.3.0 + -O2 results in an internal compiler error
  (BZ 432090), so -O2 is removed from optflags for the time
  being. Thanks to Mike Bonnet for the suggestion on how to filter
  -O2.

* Tue Jan 22 2008  <mfarrellee@redhat> - 7.0.0-3
- Update to UW's really-final source for Condor 7.0.0 stable series
  release. It is based on the 72173 build with minor changes to the
  configure.ac related to the SRB external version.
- In addition to removing externals from the UW tarball, the NTconfig
  directory was removed because it had not gone through IP audit.

* Tue Jan 22 2008  <mfarrellee@redhat> - 7.0.0-2
- Update to UW's final source for Condor 7.0.0 stable series release

* Thu Jan 10 2008  <mfarrellee@redhat> - 7.0.0-1
- Initial package of Condor's stable series under ASL 2.0
- is_clipped.patch replaced with --without-full-port option to configure
- zlib_is_soft.patch removed, outdated by configure.ac changes
- removed autoconf dependency needed for zlib_is_soft.patch

* Tue Dec  4 2007  <mfarrellee@redhat> - 6.9.5-2
- SELinux was stopping useradd in pre because files specified root as
  the group owner for /var/lib/condor, fixed, much thanks to Phil Knirsch

* Fri Nov 30 2007  <mfarrellee@redhat> - 6.9.5-1
- Fixed release tag
- Added gSOAP support and packaged WSDL files

* Thu Nov 29 2007  <mfarrellee@redhat> - 6.9.5-0.2
- Packaged LSB init script
- Changed pre to not create the condor user's home directory, it is
  now a directory owned by the package

* Thu Nov 29 2007  <mfarrellee@redhat> - 6.9.5-0.1
- Condor 6.9.5 release, the 7.0.0 stable series candidate
- Removed x86_64_no_multilib-200711091700cvs.patch, merged upstream
- Added patch to make zlib a soft requirement, which it should be
- Disabled use of smp_mflags because of make dependency issues
- Explicitly not packaging WSDL files until the SOAP APIs are available

* Tue Nov 20 2007  <mfarrellee@redhat> - 6.9.5-0.3.200711091700cvs
- Rebuild for repo inheritance update: dependencies are now pulled
  from RHEL 5 U1 before RH Application Stack

* Thu Nov 15 2007 <mfarrellee@redhat> - 6.9.5-0.2.200711091700cvs
- Added support for building on x86_64 without multilib packages
- Made the install section more flexible, reduced need for
  make_final_tarballs to be updated

* Fri Nov 9 2007 <mfarrellee@redhat> - 6.9.5-0.1.200711091700cvs
- Working source with new ASL 2.0 license

* Fri Nov 9 2007 <mfarrellee@redhat> - 6.9.5-0.1.200711091330cvs
- Source is now stamped ASL 2.0, as of Nov 9 2007 1:30PM Central
- Changed license to ASL 2.0
- Fixed find in prep to work if no files have bad permissions
- Changed the name of the LICENSE file to match was is now release in
  the source tarball

* Tue Nov 6 2007  <mfarrellee@redhat> - 6.9.5-0.1.rc
- Added m4 dependency not in RHEL 5.1's base
- Changed chmod a-x script to use find as more files appear to have
  improper execute bits set
- Added ?dist to Release:
- condor_privsep became condor_root_switchboard

* Tue Sep 11 2007  <mfarrellee@redhat> - 6.9.5-0.3.20070907cvs
- Instead of releasing libcondorapi.so, which is improperly created
  and poorly versioned, we release libcondorapi.a, which is apparently
  more widely used, in a -static package
- Instead of installing the stripped tarball, the unstripped is now
  installed, which gives a nice debuginfo package
- Found and fixed permissions problems on a number of src files,
  issue raised by rpmlint on the debuginfo package

* Mon Sep 10 2007  <mfarrellee@redhat> - 6.9.5-0.2.20070907cvs
- Updated pre section to create condor's home directory with adduser, and
  removed _var/lib/condor from files section
- Added doc LICENSE.TXT to all files sections
- Shortened lines longer than 80 characters in this spec (except the sed line)
- Changed install section so untar'ing a release can handle fedora7 or fedora8
- Simplified the site.def and config file updates (sed + mv over mv + sed + rm)
- Added a patch (fedora_rawhide_7.91-20070907cvs.patch) to support building on
  a fedora 7.91 (current Rawhide) release
- Moved the examples from /usr/share/doc/condor... into builddir and just
  marked them as documentation
- Added a number of dir directives to force all files to be listed, no implicit
  inclusion

* Fri Sep  7 2007  <mfarrellee@redhat> - 6.9.5-0.1.20070907cvs
- Initial release<|MERGE_RESOLUTION|>--- conflicted
+++ resolved
@@ -286,7 +286,6 @@
 Requires: (pelican >= 7.16.5 or pelican-debug >= 7.16.5)
 %endif
 Requires: pelican-osdf-compat >= 7.16.5
-<<<<<<< HEAD
 
 %if 0%{?rhel} != 7
 # Require tested Apptainer
@@ -304,25 +303,6 @@
 Recommends: bash-completion
 %endif
 
-=======
-
-%if 0%{?rhel} != 7
-# Require tested Apptainer
-%if 0%{?suse_version}
-# Unfortunately, Apptainer is lagging behind in openSUSE
-Requires: apptainer >= 1.3.6
-%else
-# Hold back apptainer until version 1.4.2 is released
-Requires: apptainer >= 1.3.6
-%endif
-%endif
-
-%if 0%{?rhel} != 7
-# Ensure that our bash completions work
-Recommends: bash-completion
-%endif
-
->>>>>>> ea585ea5
 #From /usr/share/doc/setup/uidgid (RPM: setup-2.12.2-11)
 #Provides: user(condor) = 64
 #Provides: group(condor) = 64
@@ -1504,8 +1484,6 @@
 /bin/systemctl try-restart condor.service >/dev/null 2>&1 || :
 
 %changelog
-<<<<<<< HEAD
-=======
 * Thu Jun 12 2025 Tim Theisen <tim@cs.wisc.edu> - 23.0.8-1
 - Fix 24.0.7 bug where cgroup v1 out-of-memory was not properly handled
 - HTCondor tarballs now contain Pelican 7.16.5 and Apptainer 1.4.1
@@ -1516,7 +1494,6 @@
 - Prevent condor_starter crash when evicting job during input file transfer
 - condor_watch_q now properly displays job id ranges by using numeric sort
 
->>>>>>> ea585ea5
 * Thu May 29 2025 Tim Theisen <tim@cs.wisc.edu> - 23.10.25-1
 - Fix bug where DAGMAN_MAX_JOBS_IDLE was being ignored
 - HTCondor tarballs now contain Pelican 7.16.5 and Apptainer 1.4.1
