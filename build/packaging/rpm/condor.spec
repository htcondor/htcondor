%define condor_version 1.0.0

# On EL7 don't terminate the build because of bad bytecompiling
%if 0%{?rhel} == 7
%define _python_bytecompile_errors_terminate_build 0
%endif

# Don't use changelog date in CondorVersion
%global source_date_epoch_from_changelog 0

# set uw_build to 0 for downstream (Fedora or EPEL)
# UW build includes stuff for testing and tarballs
%define uw_build 0

# Use devtoolset 11 for EL7
%define devtoolset 11
# Use gcc-toolset 13 for EL8 and later
%define gcctoolset 13

Summary: HTCondor: High Throughput Computing
Name: condor
Version: %{condor_version}
%global version_ %(tr . _ <<< %{version})

%if 0%{?suse_version}
%global _libexecdir %{_exec_prefix}/libexec
%if %{suse_version} == 1500
%global dist .leap15
%endif
%endif

# Edit the %condor_release to set the release number
%define condor_release 1
Release: %{condor_release}%{?dist}

License: Apache-2.0
Group: Applications/System
URL: https://htcondor.org/

# Do not check .so files in condor's library directory
%global __provides_exclude_from ^%{_libdir}/%{name}/.*\\.so.*$

# Do not provide libfmt
%global __requires_exclude ^libfmt\\.so.*$

Source0: %{name}-%{condor_version}.tar.gz

Source8: htcondor.pp

# Patch credmon-oauth to use Python 2 on EL7
Patch1: rhel7-python2.patch

BuildRoot: %(mktemp -ud %{_tmppath}/%{name}-%{version}-%{release}-XXXXXX)

BuildRequires: cmake
BuildRequires: pcre2-devel
BuildRequires: openssl-devel
BuildRequires: krb5-devel
%if ! 0%{?amzn}
BuildRequires: libvirt-devel
%endif
BuildRequires: bind-utils
BuildRequires: libX11-devel
BuildRequires: libXScrnSaver-devel
%if 0%{?suse_version}
BuildRequires: openldap2-devel
%else
BuildRequires: openldap-devel
%endif
%if 0%{?rhel} == 7
BuildRequires: cmake3
BuildRequires: python-devel
BuildRequires: python-setuptools
%else
BuildRequires: cmake >= 3.16
%endif
BuildRequires: python3-devel
BuildRequires: python3-setuptools
%if 0%{?rhel} >= 8
BuildRequires: boost-devel
%endif
%if 0%{?suse_version}
BuildRequires: rpm-config-SUSE
%else
BuildRequires: redhat-rpm-config
%endif
BuildRequires: sqlite-devel
BuildRequires: perl(Data::Dumper)

BuildRequires: glibc-static
BuildRequires: gcc-c++
BuildRequires: libuuid-devel
BuildRequires: patch
BuildRequires: pam-devel
%if 0%{?suse_version}
BuildRequires: mozilla-nss-devel
%else
BuildRequires: nss-devel
%endif
BuildRequires: openssl-devel
BuildRequires: libxml2-devel
%if 0%{?suse_version}
BuildRequires: libexpat-devel
%else
BuildRequires: expat-devel
%endif
BuildRequires: perl(Archive::Tar)
BuildRequires: perl(XML::Parser)
BuildRequires: perl(Digest::MD5)
%if 0%{?rhel} >= 8 || 0%{?fedora} || 0%{?suse_version}
BuildRequires: python3-devel
%else
BuildRequires: python-devel
%endif
BuildRequires: libcurl-devel

# Authentication build requirements
%if ! 0%{?amzn}
BuildRequires: voms-devel
%endif
BuildRequires: munge-devel
BuildRequires: scitokens-cpp-devel

%if 0%{?rhel} == 7 && 0%{?devtoolset}
BuildRequires: which
BuildRequires: devtoolset-%{devtoolset}-toolchain
%endif

%if 0%{?rhel} >= 8 && 0%{?gcctoolset}
BuildRequires: which
BuildRequires: gcc-toolset-%{gcctoolset}
%endif

%if  0%{?suse_version}
BuildRequires: gcc11
BuildRequires: gcc11-c++
%endif

%if 0%{?rhel} == 7 && ! 0%{?amzn}
BuildRequires: python36-devel
BuildRequires: boost169-devel
BuildRequires: boost169-static
%endif

%if 0%{?rhel} >= 8
BuildRequires: boost-static
%endif

%if 0%{?rhel} == 7 && ! 0%{?amzn}
BuildRequires: python3-devel
BuildRequires: boost169-python2-devel
BuildRequires: boost169-python3-devel
%else
%if  0%{?suse_version}
BuildRequires: libboost_python-py3-1_75_0-devel
%else
BuildRequires: boost-python3-devel
%endif
%endif
BuildRequires: libuuid-devel
%if 0%{?suse_version}
Requires: libuuid1
%else
Requires: libuuid
%endif

BuildRequires: systemd-devel
%if 0%{?suse_version}
BuildRequires: systemd
%else
BuildRequires: systemd-units
%endif
Requires: systemd

%if 0%{?rhel} == 7
BuildRequires: python36-sphinx python36-sphinx_rtd_theme
%endif

%if 0%{?rhel} >= 8 || 0%{?amzn} || 0%{?fedora}
BuildRequires: python3-sphinx python3-sphinx_rtd_theme
%endif

%if 0%{?suse_version}
BuildRequires: python3-Sphinx python3-sphinx_rtd_theme
%endif

# openssh-server needed for condor_ssh_to_job
Requires: openssh-server

# net-tools needed to provide netstat for condor_who
Requires: net-tools

# Perl modules required for condor_gather_info
Requires: perl(Date::Manip)
Requires: perl(FindBin)

# cryptsetup needed for encrypted LVM execute partitions
Requires: cryptsetup

Requires: /usr/sbin/sendmail

# Useful tools are using the Python bindings
Requires: python3-condor = %{version}-%{release}
# The use the python-requests library in EPEL is based Python 3.6
# However, Amazon Linux 2 has Python 3.7
%if ! 0%{?amzn}
%if 0%{?rhel} == 7
Requires: python36-requests
%else
Requires: python3-requests
%endif
%endif

%if 0%{?rhel} == 7
Requires: python2-condor = %{version}-%{release}
# For some reason OSG VMU tests need python-request
Requires: python-requests
%endif

Requires(post): /sbin/ldconfig
Requires(postun): /sbin/ldconfig

%if 0%{?suse_version}
Requires(pre): shadow
Requires(post): systemd
Requires(preun): systemd
Requires(postun): systemd
%else
Requires(pre): shadow-utils
Requires(post): systemd-units
Requires(preun): systemd-units
Requires(postun): systemd-units
%endif

%if 0%{?rhel} == 7
Requires(post): systemd-sysv
Requires(post): policycoreutils-python
Requires(post): selinux-policy-targeted >= 3.13.1-102
%endif

%if 0%{?rhel} >= 8 || 0%{?fedora} || 0%{?suse_version}
Requires(post): python3-policycoreutils
%if ! 0%{?suse_version}
Requires(post): selinux-policy-targeted
%endif
%endif

# Require libraries that we dlopen
# Ganglia is optional as well as nVidia and cuda libraries
%if ! 0%{?amzn}
%if 0%{?suse_version}
Requires: libvomsapi1
%else
Requires: voms
%endif
%endif
%if 0%{?suse_version}
Requires: krb5
Requires: libcom_err2
Requires: libmunge2
Requires: libopenssl1_1
Requires: libSciTokens0
Requires: libsystemd0
%else
Requires: krb5-libs
Requires: libcom_err
Requires: munge-libs
Requires: openssl-libs
Requires: scitokens-cpp >= 0.6.2
Requires: systemd-libs
%endif
Requires: rsync
Requires: condor-upgrade-checks

# Require tested Pelican packages
%if 0%{?rhel} == 7
Requires: pelican >= 7.17.2
%else
Requires: (pelican >= 7.17.2 or pelican-debug >= 7.17.2)
%endif
Requires: pelican-osdf-compat >= 7.17.2

%if 0%{?rhel} != 7 && ! 0%{?amzn}
# Require tested Apptainer
%if 0%{?suse_version}
# Unfortunately, Apptainer is lagging behind in openSUSE
Requires: apptainer >= 1.3.6
%else
# Hold back apptainer until version 1.4.2 is released
Requires: apptainer >= 1.3.6
%endif
%endif

%if 0%{?rhel} != 7
# Ensure that our bash completions work
Recommends: bash-completion
%endif

#From /usr/share/doc/setup/uidgid (RPM: setup-2.12.2-11)
#Provides: user(condor) = 64
#Provides: group(condor) = 64

%if 0%{?rhel} == 7
# Standard Universe discontinued as of 8.9.0
Obsoletes: %{name}-std-universe < 8.9.0
Provides: %{name}-std-universe = %{version}-%{release}

# Cream gahp discontinued as of 8.9.9
Obsoletes: %{name}-cream-gahp < 8.9.9
Provides: %{name}-cream-gahp = %{version}-%{release}

# 32-bit shadow discontinued as of 8.9.9
Obsoletes: %{name}-small-shadow < 8.9.9
Provides: %{name}-small-shadow = %{version}-%{release}
%endif

%if 0%{?rhel} <= 8
# external-libs package discontinued as of 8.9.9
Obsoletes: %{name}-external-libs < 8.9.9
Provides: %{name}-external-libs = %{version}-%{release}

# Bosco package discontinued as of 9.5.0
Obsoletes: %{name}-bosco < 9.5.0
Provides: %{name}-bosco = %{version}-%{release}

# Blahp provided by condor-blahp as of 9.5.0
Provides: blahp = %{version}-%{release}
Obsoletes: blahp < 9.5.0
%endif

# externals package discontinued as of 10.8.0
Obsoletes: %{name}-externals < 10.8.0
Provides: %{name}-externals = %{version}-%{release}

# blahp package discontinued as of 10.8.0
Obsoletes: %{name}-blahp < 10.8.0
Provides: %{name}-blahp = %{version}-%{release}

# procd package discontinued as of 10.8.0
Obsoletes: %{name}-procd < 10.8.0
Provides: %{name}-procd = %{version}-%{release}

# all package discontinued as of 10.8.0
Obsoletes: %{name}-all < 10.8.0
Provides: %{name}-all = %{version}-%{release}

# classads package discontinued as of 10.8.0
Obsoletes: %{name}-classads < 10.8.0
Provides: %{name}-classads = %{version}-%{release}

# classads-devel package discontinued as of 10.8.0
Obsoletes: %{name}-classads-devel < 10.8.0
Provides: %{name}-classads-devel = %{version}-%{release}

%if 0%{?suse_version}
%debug_package
%endif

%description
HTCondor is a specialized workload management system for
compute-intensive jobs. Like other full-featured batch systems, HTCondor
provides a job queuing mechanism, scheduling policy, priority scheme,
resource monitoring, and resource management. Users submit their
serial or parallel jobs to HTCondor, HTCondor places them into a queue,
chooses when and where to run the jobs based upon a policy, carefully
monitors their progress, and ultimately informs the user upon
completion.

#######################
%package devel
Summary: Development files for HTCondor
Group: Applications/System

%description devel
Development files for HTCondor

%if %uw_build
#######################
%package tarball
Summary: Files needed to build an HTCondor tarball
Group: Applications/System

%description tarball
Files needed to build an HTCondor tarball

%endif

#######################
%package kbdd
Summary: HTCondor Keyboard Daemon
Group: Applications/System
Requires: %name = %version-%release

%description kbdd
The condor_kbdd monitors logged in X users for activity. It is only
useful on systems where no device (e.g. /dev/*) can be used to
determine console idle time.

#######################
%if ! 0%{?amzn}
%package vm-gahp
Summary: HTCondor's VM Gahp
Group: Applications/System
Requires: %name = %version-%release
Requires: libvirt

%description vm-gahp
The condor_vm-gahp enables the Virtual Machine Universe feature of
HTCondor. The VM Universe uses libvirt to start and control VMs under
HTCondor's Startd.

%endif

#######################
%package test
Summary: HTCondor Self Tests
Group: Applications/System
Requires: %name = %version-%release

%description test
A collection of tests to verify that HTCondor is operating properly.

#######################
%if 0%{?rhel} <= 7 && 0%{?fedora} <= 31
%package -n python2-condor
Summary: Python bindings for HTCondor
Group: Applications/System
Requires: python >= 2.2
Requires: python2-cryptography
Requires: %name = %version-%release
%{?python_provide:%python_provide python2-condor}
%if 0%{?rhel} >= 7
Requires: boost169-python2
%endif
# Remove before F30
Provides: %{name}-python = %{version}-%{release}
Provides: %{name}-python%{?_isa} = %{version}-%{release}
Obsoletes: %{name}-python < %{version}-%{release}

%description -n python2-condor
The python bindings allow one to directly invoke the C++ implementations of
the ClassAd library and HTCondor from python
%endif


%if 0%{?rhel} >= 7 || 0%{?fedora} || 0%{?suse_version}
#######################
%package -n python3-condor
Summary: Python bindings for HTCondor
Group: Applications/System
Requires: %name = %version-%release
%if 0%{?rhel} == 7
Requires: boost169-python3
%else
%if 0%{?suse_version}
Requires: libboost_python-py3-1_75_0
%else
Requires: boost-python3
%endif
%endif
Requires: python3
%if 0%{?rhel} != 7
Requires: python3-cryptography
%endif

%description -n python3-condor
The python bindings allow one to directly invoke the C++ implementations of
the ClassAd library and HTCondor from python
%endif


#######################
%package credmon-local
Summary: Local issuer credmon for HTCondor
Group: Applications/System
Requires: %name = %version-%release
%if 0%{?rhel} == 7
Requires: python2-condor = %{version}-%{release}
Requires: python-six
Requires: python2-cryptography
Requires: python2-scitokens
%else
Requires: python3-condor = %{version}-%{release}
Requires: python3-six
Requires: python3-cryptography
Requires: python3-scitokens
%endif

%description credmon-local
The local issuer credmon allows users to obtain credentials from an
admin-configured private SciToken key on the access point and to use those
credentials securely inside running jobs.


#######################
%package credmon-oauth
Summary: OAuth2 credmon for HTCondor
Group: Applications/System
Requires: %name = %version-%release
Requires: condor-credmon-local = %{version}-%{release}
%if 0%{?rhel} == 7
Requires: python2-requests-oauthlib
Requires: python-flask
Requires: mod_wsgi
%else
Requires: python3-requests-oauthlib
Requires: python3-flask
Requires: python3-mod_wsgi
%endif
Requires: httpd

%description credmon-oauth
The OAuth2 credmon allows users to obtain credentials from configured
OAuth2 endpoints and to use those credentials securely inside running jobs.


#######################
%package credmon-vault
Summary: Vault credmon for HTCondor
Group: Applications/System
Requires: %name = %version-%release
Requires: python3-condor = %{version}-%{release}
Requires: python3-six
%if 0%{?rhel} == 7 && ! 0%{?amzn}
Requires: python36-cryptography
%endif
%if 0%{?rhel} >= 8
Requires: python3-cryptography
%endif
%if %uw_build
# Although htgettoken is only needed on the submit machine and
#  condor-credmon-vault is needed on both the submit and credd machines,
#  htgettoken is small so it doesn't hurt to require it in both places.
Requires: htgettoken >= 1.1
%endif
Conflicts: %name-credmon-local

%description credmon-vault
The Vault credmon allows users to obtain credentials from Vault using
htgettoken and to use those credentials securely inside running jobs.

#######################
%package -n minicondor
Summary: Configuration for a single-node HTCondor
Group: Applications/System
Requires: %name = %version-%release
%if 0%{?rhel} >= 7 || 0%{?fedora} || 0%{?suse_version}
Requires: python3-condor = %version-%release
%endif

%description -n minicondor
This example configuration is good for trying out HTCondor for the first time.
It only configures the IPv4 loopback address, turns on basic security, and
shortens many timers to be more responsive.

#######################
%package ap
Summary: Configuration for an Access Point
Group: Applications/System
Requires: %name = %version-%release
%if 0%{?rhel} >= 7 || 0%{?fedora} || 0%{?suse_version}
Requires: python3-condor = %version-%release
%endif

%description ap
This example configuration is good for installing an Access Point.
After installation, one could join a pool or start an annex.

#######################
%package ep
Summary: Configuration for an Execution Point
Group: Applications/System
Requires: %name = %version-%release
%if 0%{?rhel} >= 7 || 0%{?fedora} || 0%{?suse_version}
Requires: python3-condor = %version-%release
%endif

%description ep
This example configuration is good for installing an Execution Point.
After installation, one could join a pool or start an annex.

#######################
%package annex-ec2
Summary: Configuration and scripts to make an EC2 image annex-compatible
Group: Applications/System
Requires: %name = %version-%release
Requires(post): /sbin/chkconfig
Requires(preun): /sbin/chkconfig

%description annex-ec2
Configures HTCondor to make an EC2 image annex-compatible.  Do NOT install
on a non-EC2 image.

%files annex-ec2
%_libexecdir/condor/condor-annex-ec2
%{_unitdir}/condor-annex-ec2.service
%config(noreplace) %_sysconfdir/condor/config.d/50ec2.config
%config(noreplace) %_sysconfdir/condor/master_shutdown_script.sh

%post annex-ec2
/bin/systemctl enable condor-annex-ec2

%preun annex-ec2
if [ $1 == 0 ]; then
    /bin/systemctl disable condor-annex-ec2
fi

#######################
%package upgrade-checks
Summary: Script to check for manual interventions needed to upgrade
Group: Applications/System

%description upgrade-checks
Examines the current HTCondor installation and recommends changes to ensure
a smooth upgrade to a subsequent HTCondor version.

%files upgrade-checks
%_bindir/condor_upgrade_check

%pre
getent group condor >/dev/null || groupadd -r condor
getent passwd condor >/dev/null || \
  useradd -r -g condor -d %_var/lib/condor -s /sbin/nologin \
    -c "Owner of HTCondor Daemons" condor
exit 0


%prep
# For release tarballs
%setup -q -n %{name}-%{condor_version}

# Patch credmon-oauth to use Python 2 on EL7
%if 0%{?rhel} == 7
%patch1 -p1
%endif

# fix errant execute permissions
find src -perm /a+x -type f -name "*.[Cch]" -exec chmod a-x {} \;


%build

%if 0%{?suse_version}
export CC=/usr/bin/gcc-11
export CXX=/usr/bin/g++-11
%endif

%if 0%{?rhel} == 7 && 0%{?devtoolset}
. /opt/rh/devtoolset-%{devtoolset}/enable
export CC=$(which cc)
export CXX=$(which c++)
%endif

%if 0%{?rhel} >= 8 && 0%{?gcctoolset}
. /opt/rh/gcc-toolset-%{gcctoolset}/enable
export CC=$(which cc)
export CXX=$(which c++)
%endif

# build man files
%if 0%{?amzn}
# if this environment variable is set, sphinx-build cannot import markupsafe
env -u RPM_BUILD_ROOT make -C docs man
%else
%if 0%{?rhel} == 7
make -C docs SPHINXBUILD=sphinx-build-3.6 man
%else
make -C docs man
%endif
%endif

%if %uw_build
%define condor_build_id UW_development
%define condor_git_sha -1
%endif

# Any changes here should be synchronized with
# ../debian/rules 

%if 0%{?suse_version}
%cmake \
%else
%cmake3 \
%endif
%if %uw_build
       -DBUILDID:STRING=%condor_build_id \
       -DPLATFORM:STRING=${NMI_PLATFORM:-unknown} \
%if "%{condor_git_sha}" != "-1"
       -DCONDOR_GIT_SHA:STRING=%condor_git_sha \
%endif
       -DBUILD_TESTING:BOOL=TRUE \
%else
       -DBUILD_TESTING:BOOL=FALSE \
%endif
%if 0%{?suse_version}
       -DCMAKE_SHARED_LINKER_FLAGS="%{?build_ldflags} -Wl,--as-needed -Wl,-z,now" \
%endif
%if 0%{?rhel} == 7 || 0%{?rhel} == 8
       -DPython3_EXECUTABLE=%__python3 \
%endif
       -DCMAKE_SKIP_RPATH:BOOL=TRUE \
       -DPACKAGEID:STRING=%{version}-%{condor_release} \
       -DCONDOR_PACKAGE_BUILD:BOOL=TRUE \
       -DCONDOR_RPMBUILD:BOOL=TRUE \
%if 0%{?amzn}
       -DWITH_VOMS:BOOL=FALSE \
       -DWITH_LIBVIRT:BOOL=FALSE \
%endif
       -DCMAKE_INSTALL_PREFIX:PATH=/

%if 0%{?amzn}
cd amazon-linux-build
%else
%if 0%{?rhel} == 9 || 0%{?fedora}
cd redhat-linux-build
%endif
%endif
make %{?_smp_mflags}
%if %uw_build
make %{?_smp_mflags} tests
%endif

%install
%if 0%{?amzn}
cd amazon-linux-build
%else
%if 0%{?rhel} == 9 || 0%{?fedora}
cd redhat-linux-build
%endif
%endif
# installation happens into a temporary location, this function is
# useful in moving files into their final locations
function populate {
  _dest="$1"; shift; _src="$*"
  mkdir -p "%{buildroot}/$_dest"
  mv $_src "%{buildroot}/$_dest"
}

rm -rf %{buildroot}
echo ---------------------------- makefile ---------------------------------
%if 0%{?suse_version}
cd build
%endif
make install DESTDIR=%{buildroot}

%if %uw_build
make tests-tar-pkg
# tarball of tests
%if 0%{?amzn}
cp -p %{_builddir}/%{name}-%{version}/amazon-linux-build/condor_tests-*.tar.gz %{buildroot}/%{_libdir}/condor/condor_tests-%{version}.tar.gz
%else
%if 0%{?rhel} == 9 || 0%{?fedora}
cp -p %{_builddir}/%{name}-%{version}/redhat-linux-build/condor_tests-*.tar.gz %{buildroot}/%{_libdir}/condor/condor_tests-%{version}.tar.gz
%else
%if 0%{?suse_version}
cp -p %{_builddir}/%{name}-%{version}/build/condor_tests-*.tar.gz %{buildroot}/%{_libdir}/condor/condor_tests-%{version}.tar.gz
%else
cp -p %{_builddir}/%{name}-%{version}/condor_tests-*.tar.gz %{buildroot}/%{_libdir}/condor/condor_tests-%{version}.tar.gz
%endif
%endif
%endif
%endif

# Drop in a symbolic link for backward compatibility
ln -s ../..%{_libdir}/condor/condor_ssh_to_job_sshd_config_template %{buildroot}/%_sysconfdir/condor/condor_ssh_to_job_sshd_config_template

%if %uw_build
%if 0%{?rhel} == 7 && ! 0%{?amzn}
# Drop in a link for backward compatibility for small shadow
ln -s condor_shadow %{buildroot}/%{_sbindir}/condor_shadow_s
%endif
%endif

populate /usr/share/doc/condor-%{version}/examples %{buildroot}/usr/share/doc/condor-%{version}/etc/examples/*

mkdir -p %{buildroot}/%{_sysconfdir}/condor
# the default condor_config file is not architecture aware and thus
# sets the LIB directory to always be /usr/lib, we want to do better
# than that. this is, so far, the best place to do this
# specialization. we strip the "lib" or "lib64" part from _libdir and
# stick it in the LIB variable in the config.
LIB=$(echo %{?_libdir} | sed -e 's:/usr/\(.*\):\1:')
if [ "$LIB" = "%_libdir" ]; then
  echo "_libdir does not contain /usr, sed expression needs attention"
  exit 1
fi

# Install the basic configuration, a Personal HTCondor config. Allows for
# yum install condor + service condor start and go.
mkdir -p -m0755 %{buildroot}/%{_sysconfdir}/condor/config.d
mkdir -p -m0700 %{buildroot}/%{_sysconfdir}/condor/passwords.d
mkdir -p -m0700 %{buildroot}/%{_sysconfdir}/condor/tokens.d

populate %_sysconfdir/condor/config.d %{buildroot}/usr/share/doc/condor-%{version}/examples/00-security
populate %_sysconfdir/condor/config.d %{buildroot}/usr/share/doc/condor-%{version}/examples/00-minicondor
populate %_sysconfdir/condor/config.d %{buildroot}/usr/share/doc/condor-%{version}/examples/00-access-point
populate %_sysconfdir/condor/config.d %{buildroot}/usr/share/doc/condor-%{version}/examples/00-execution-point
populate %_sysconfdir/condor/config.d %{buildroot}/usr/share/doc/condor-%{version}/examples/00-kbdd
populate %_sysconfdir/condor/config.d %{buildroot}/usr/share/doc/condor-%{version}/examples/50ec2.config

# Install a second config.d directory under /usr/share, used for the
# convenience of software built on top of Condor such as GlideinWMS.
mkdir -p -m0755 %{buildroot}/usr/share/condor/config.d

mkdir -p -m0755 %{buildroot}/%{_var}/log/condor
# Note we use %{_var}/lib instead of %{_sharedstatedir} for RHEL5 compatibility
mkdir -p -m0755 %{buildroot}/%{_var}/lib/condor/spool
mkdir -p -m0755 %{buildroot}/%{_var}/lib/condor/execute
mkdir -p -m0755 %{buildroot}/%{_var}/lib/condor/krb_credentials
mkdir -p -m2770 %{buildroot}/%{_var}/lib/condor/oauth_credentials


# not packaging configure/install scripts
%if ! %uw_build
rm -f %{buildroot}%{_bindir}/make-ap-from-tarball
rm -f %{buildroot}%{_bindir}/make-personal-from-tarball
rm -f %{buildroot}%{_sbindir}/condor_configure
rm -f %{buildroot}%{_sbindir}/condor_install
rm -f %{buildroot}/%{_mandir}/man1/condor_configure.1
rm -f %{buildroot}/%{_mandir}/man1/condor_install.1
%endif

mkdir -p %{buildroot}/%{_var}/www/wsgi-scripts/condor_credmon_oauth
mv %{buildroot}/%{_libexecdir}/condor/condor_credmon_oauth.wsgi %{buildroot}/%{_var}/www/wsgi-scripts/condor_credmon_oauth/condor_credmon_oauth.wsgi

# Move oauth credmon config files out of examples and into config.d
mv %{buildroot}/usr/share/doc/condor-%{version}/examples/condor_credmon_oauth/config/condor/40-oauth-credmon.conf %{buildroot}/%{_sysconfdir}/condor/config.d/40-oauth-credmon.conf
mv %{buildroot}/usr/share/doc/condor-%{version}/examples/condor_credmon_oauth/config/condor/40-oauth-tokens.conf %{buildroot}/%{_sysconfdir}/condor/config.d/40-oauth-tokens.conf
mv %{buildroot}/usr/share/doc/condor-%{version}/examples/condor_credmon_oauth/README.credentials %{buildroot}/%{_var}/lib/condor/oauth_credentials/README.credentials

# Move vault credmon config file out of examples and into config.d
mv %{buildroot}/usr/share/doc/condor-%{version}/examples/condor_credmon_oauth/config/condor/40-vault-credmon.conf %{buildroot}/%{_sysconfdir}/condor/config.d/40-vault-credmon.conf

###
# Backwards compatibility on EL7 with the previous versions and configs of scitokens-credmon
%if 0%{?rhel} == 7
ln -s ../..%{_sbindir}/condor_credmon_oauth          %{buildroot}/%{_bindir}/condor_credmon_oauth
ln -s ../..%{_sbindir}/scitokens_credential_producer %{buildroot}/%{_bindir}/scitokens_credential_producer
mkdir -p %{buildroot}/%{_var}/www/wsgi-scripts/scitokens-credmon
ln -s ../../../..%{_var}/www/wsgi-scripts/condor_credmon_oauth/condor_credmon_oauth.wsgi %{buildroot}/%{_var}/www/wsgi-scripts/scitokens-credmon/scitokens-credmon.wsgi
%endif
###

# install tmpfiles.d/condor.conf
mkdir -p %{buildroot}%{_tmpfilesdir}
install -m 0644 %{buildroot}/usr/share/doc/condor-%{version}/examples/condor-tmpfiles.conf %{buildroot}%{_tmpfilesdir}/%{name}.conf

install -Dp -m0755 %{buildroot}/usr/share/doc/condor-%{version}/examples/condor-annex-ec2 %{buildroot}%{_libexecdir}/condor/condor-annex-ec2

mkdir -p %{buildroot}%{_unitdir}
install -m 0644 %{buildroot}/usr/share/doc/condor-%{version}/examples/condor-annex-ec2.service %{buildroot}%{_unitdir}/condor-annex-ec2.service
install -m 0644 %{buildroot}/usr/share/doc/condor-%{version}/examples/condor.service %{buildroot}%{_unitdir}/condor.service
# Disabled until HTCondor security fixed.
# install -m 0644 %{buildroot}/usr/share/doc/condor-%{version}/examples/condor.socket %{buildroot}%{_unitdir}/condor.socket

%if 0%{?rhel} >= 7
mkdir -p %{buildroot}%{_datadir}/condor/
cp %{SOURCE8} %{buildroot}%{_datadir}/condor/
%endif

# Install perl modules

#Fixups for packaged build, should have been done by cmake

mkdir -p %{buildroot}/usr/share/condor
mv %{buildroot}/usr/lib64/condor/Chirp.jar %{buildroot}/usr/share/condor
mv %{buildroot}/usr/lib64/condor/CondorJava*.class %{buildroot}/usr/share/condor
mv %{buildroot}/usr/lib64/condor/libchirp_client.so %{buildroot}/usr/lib64
mv %{buildroot}/usr/lib64/condor/libcondor_utils_*.so %{buildroot}/usr/lib64
%if 0%{?rhel} == 7
mv %{buildroot}/usr/lib64/condor/libpyclassad2*.so %{buildroot}/usr/lib64
%endif
mv %{buildroot}/usr/lib64/condor/libpyclassad3*.so %{buildroot}/usr/lib64

rm -rf %{buildroot}/usr/share/doc/condor-%{version}/LICENSE
rm -rf %{buildroot}/usr/share/doc/condor-%{version}/NOTICE.txt
rm -rf %{buildroot}/usr/share/doc/condor-%{version}/README

# we must place the config examples in builddir so %doc can find them
mv %{buildroot}/usr/share/doc/condor-%{version}/examples %_builddir/%name-%condor_version

# Fix up blahp installation
%if 0%{?rhel} == 7
# Don't rely on Python 3 on EL7 (not installed by default)
sed -i 's;/usr/bin/python3;/usr/bin/python2;' %{buildroot}%{_libexecdir}/blahp/*status.py
%endif
# Move batch system customization files to /etc, with symlinks in the
# original location. Admins will need to edit these.
install -m 0755 -d -p %{buildroot}%{_sysconfdir}/blahp
for batch_system in condor kubernetes lsf nqs pbs sge slurm; do
    mv %{buildroot}%{_libexecdir}/blahp/${batch_system}_local_submit_attributes.sh %{buildroot}%{_sysconfdir}/blahp
    ln -s ../../../etc/blahp/${batch_system}_local_submit_attributes.sh \
        %{buildroot}%{_libexecdir}/blahp/${batch_system}_local_submit_attributes.sh
done

# condor_adstash no longer supported on EL7
%if 0%{?rhel} == 7
rm -rf %{buildroot}/%_libexecdir/condor/adstash
%endif

# htcondor/dags only works with Python3
rm -rf %{buildroot}/usr/lib64/python2.7/site-packages/htcondor/dags

# htcondor/personal.py only works with Python3
rm -f %{buildroot}/usr/lib64/python2.7/site-packages/htcondor/personal.py

# New fangled stuff does not work with Python2
rm -rf %{buildroot}/usr/lib64/python2.7/site-packages/classad2
rm -rf %{buildroot}/usr/lib64/python2.7/site-packages/classad3
rm -rf %{buildroot}/usr/lib64/python2.7/site-packages/htcondor2

# classad3 shouldn't be distributed yet
rm -rf %{buildroot}/usr/lib*/python%{python3_version}/site-packages/classad3

%clean
rm -rf %{buildroot}


%check
# This currently takes hours and can kill your machine...
#cd condor_tests
#make check-seralized

#################
%files
%defattr(-,root,root,-)
%doc LICENSE NOTICE.txt examples
%dir %_sysconfdir/condor/
%config %_sysconfdir/condor/condor_config
%{_tmpfilesdir}/%{name}.conf
%{_unitdir}/condor.service
# Disabled until HTCondor security fixed.
# % {_unitdir}/condor.socket
%dir %_datadir/condor/
%_datadir/condor/Chirp.jar
%_datadir/condor/CondorJavaInfo.class
%_datadir/condor/CondorJavaWrapper.class
%if 0%{?rhel} >= 7
%_datadir/condor/htcondor.pp
%endif
%dir %_sysconfdir/condor/passwords.d/
%dir %_sysconfdir/condor/tokens.d/
%dir %_sysconfdir/condor/config.d/
%config(noreplace) %{_sysconfdir}/condor/config.d/00-security
%dir /usr/share/condor/config.d/
%_libdir/condor/condor_ssh_to_job_sshd_config_template
%_sysconfdir/condor/condor_ssh_to_job_sshd_config_template
%_sysconfdir/bash_completion.d/condor
%_libdir/libchirp_client.so
%_libdir/libcondor_utils_%{version_}.so
%_libdir/condor/libfmt.so
%_libdir/condor/libfmt.so.10
%_libdir/condor/libfmt.so.10.1.0

%_libdir/condor/libgetpwnam.so
%dir %_libexecdir/condor/
%_libexecdir/condor/cleanup_locally_mounted_checkpoint
%_libexecdir/condor/linux_kernel_tuning
%_libexecdir/condor/accountant_log_fixer
%_libexecdir/condor/condor_chirp
%_libexecdir/condor/condor_ssh
%_libexecdir/condor/sshd.sh
%_libexecdir/condor/get_orted_cmd.sh
%_libexecdir/condor/orted_launcher.sh
%_libexecdir/condor/set_batchtok_cmd
%_libexecdir/condor/cred_producer_krb
%_libexecdir/condor/condor_job_router
%_libexecdir/condor/condor_pid_ns_init
%_libexecdir/condor/condor_urlfetch
%_libexecdir/condor/htcondor_docker_test
%ifarch aarch64 ppc64le x86_64
%_libexecdir/condor/exit_37.sif
%endif
%dir %_libexecdir/condor/singularity_test_sandbox/
%dir %_libexecdir/condor/singularity_test_sandbox/dev/
%dir %_libexecdir/condor/singularity_test_sandbox/proc/
%_libexecdir/condor/singularity_test_sandbox/exit_37
%_libexecdir/condor/condor_limits_wrapper.sh
%_libexecdir/condor/condor_rooster
%_libexecdir/condor/condor_schedd.init
%_libexecdir/condor/condor_ssh_to_job_shell_setup
%_libexecdir/condor/condor_ssh_to_job_sshd_setup
%_libexecdir/condor/condor_power_state
%_libexecdir/condor/condor_kflops
%_libexecdir/condor/condor_mips
%_libexecdir/condor/data_plugin
%_libexecdir/condor/box_plugin.py
%_libexecdir/condor/gdrive_plugin.py
%_libexecdir/condor/common-cloud-attributes-google.py
%_libexecdir/condor/common-cloud-attributes-aws.py
%_libexecdir/condor/common-cloud-attributes-aws.sh
%_libexecdir/condor/onedrive_plugin.py
# TODO: get rid of these
# Not sure where these are getting built
%if 0%{?rhel} <= 7 && ! 0%{?fedora} && ! 0%{?suse_version}
%_libexecdir/condor/box_plugin.pyc
%_libexecdir/condor/box_plugin.pyo
%_libexecdir/condor/gdrive_plugin.pyc
%_libexecdir/condor/gdrive_plugin.pyo
%_libexecdir/condor/onedrive_plugin.pyc
%_libexecdir/condor/onedrive_plugin.pyo
%endif
%_libexecdir/condor/curl_plugin
%_libexecdir/condor/condor_shared_port
%_libexecdir/condor/condor_defrag
%_libexecdir/condor/interactive.sub
%_libexecdir/condor/condor_gangliad
%_libexecdir/condor/ce-audit.so
%if ! ( 0%{?rhel} == 7 )
%_libexecdir/condor/adstash/__init__.py
%_libexecdir/condor/adstash/adstash.py
%_libexecdir/condor/adstash/config.py
%_libexecdir/condor/adstash/convert.py
%_libexecdir/condor/adstash/utils.py
%_libexecdir/condor/adstash/ad_sources/__init__.py
%_libexecdir/condor/adstash/ad_sources/ad_file.py
%_libexecdir/condor/adstash/ad_sources/generic.py
%_libexecdir/condor/adstash/ad_sources/registry.py
%_libexecdir/condor/adstash/ad_sources/schedd_history.py
%_libexecdir/condor/adstash/ad_sources/startd_history.py
%_libexecdir/condor/adstash/ad_sources/schedd_job_epoch_history.py
%_libexecdir/condor/adstash/ad_sources/schedd_transfer_epoch_history.py
%_libexecdir/condor/adstash/interfaces/__init__.py
%_libexecdir/condor/adstash/interfaces/elasticsearch.py
%_libexecdir/condor/adstash/interfaces/opensearch.py
%_libexecdir/condor/adstash/interfaces/generic.py
%_libexecdir/condor/adstash/interfaces/json_file.py
%_libexecdir/condor/adstash/interfaces/null.py
%_libexecdir/condor/adstash/interfaces/registry.py
%endif
%_libexecdir/condor/annex
%_mandir/man1/condor_advertise.1.gz
%_mandir/man1/condor_annex.1.gz
%_mandir/man1/condor_check_password.1.gz
%_mandir/man1/condor_check_userlogs.1.gz
%_mandir/man1/condor_chirp.1.gz
%_mandir/man1/condor_config_val.1.gz
%_mandir/man1/condor_dagman.1.gz
%_mandir/man1/condor_fetchlog.1.gz
%_mandir/man1/condor_findhost.1.gz
%_mandir/man1/condor_gpu_discovery.1.gz
%_mandir/man1/condor_history.1.gz
%_mandir/man1/condor_hold.1.gz
%_mandir/man1/condor_job_router_info.1.gz
%_mandir/man1/condor_master.1.gz
%_mandir/man1/condor_off.1.gz
%_mandir/man1/condor_on.1.gz
%_mandir/man1/condor_pool_job_report.1.gz
%_mandir/man1/condor_preen.1.gz
%_mandir/man1/condor_prio.1.gz
%_mandir/man1/condor_q.1.gz
%_mandir/man1/condor_qsub.1.gz
%_mandir/man1/condor_qedit.1.gz
%_mandir/man1/condor_reconfig.1.gz
%_mandir/man1/condor_release.1.gz
%_mandir/man1/condor_remote_cluster.1.gz
%_mandir/man1/condor_reschedule.1.gz
%_mandir/man1/condor_restart.1.gz
%_mandir/man1/condor_rm.1.gz
%_mandir/man1/condor_run.1.gz
%_mandir/man1/condor_set_shutdown.1.gz
%_mandir/man1/condor_ssh_start.1.gz
%_mandir/man1/condor_sos.1.gz
%_mandir/man1/condor_ssl_fingerprint.1.gz
%_mandir/man1/condor_stats.1.gz
%_mandir/man1/condor_status.1.gz
%_mandir/man1/condor_store_cred.1.gz
%_mandir/man1/condor_submit.1.gz
%_mandir/man1/condor_submit_dag.1.gz
%_mandir/man1/condor_test_token.1.gz
%_mandir/man1/condor_token_create.1.gz
%_mandir/man1/condor_token_fetch.1.gz
%_mandir/man1/condor_token_list.1.gz
%_mandir/man1/condor_token_request.1.gz
%_mandir/man1/condor_token_request_approve.1.gz
%_mandir/man1/condor_token_request_auto_approve.1.gz
%_mandir/man1/condor_token_request_list.1.gz
%_mandir/man1/condor_top.1.gz
%_mandir/man1/condor_transfer_data.1.gz
%_mandir/man1/condor_transform_ads.1.gz
%_mandir/man1/condor_update_machine_ad.1.gz
%_mandir/man1/condor_updates_stats.1.gz
%_mandir/man1/condor_upgrade_check.1.gz
%_mandir/man1/condor_urlfetch.1.gz
%_mandir/man1/condor_userlog.1.gz
%_mandir/man1/condor_userprio.1.gz
%_mandir/man1/condor_vacate.1.gz
%_mandir/man1/condor_vacate_job.1.gz
%_mandir/man1/condor_version.1.gz
%_mandir/man1/condor_wait.1.gz
%_mandir/man1/condor_router_history.1.gz
%_mandir/man1/condor_continue.1.gz
%_mandir/man1/condor_suspend.1.gz
%_mandir/man1/condor_router_q.1.gz
%_mandir/man1/condor_ssh_to_job.1.gz
%_mandir/man1/condor_power.1.gz
%_mandir/man1/condor_gather_info.1.gz
%_mandir/man1/condor_router_rm.1.gz
%_mandir/man1/condor_drain.1.gz
%_mandir/man1/condor_ping.1.gz
%_mandir/man1/condor_rmdir.1.gz
%_mandir/man1/condor_tail.1.gz
%_mandir/man1/condor_who.1.gz
%_mandir/man1/condor_now.1.gz
%_mandir/man1/classad_eval.1.gz
%_mandir/man1/classads.1.gz
%_mandir/man1/condor_adstash.1.gz
%_mandir/man1/condor_evicted_files.1.gz
%_mandir/man1/condor_watch_q.1.gz
%_mandir/man1/get_htcondor.1.gz
%_mandir/man1/htcondor.1.gz
# bin/condor is a link for checkpoint, reschedule, vacate
%_bindir/condor_submit_dag
%_bindir/condor_who
%_bindir/condor_now
%_bindir/condor_prio
%_bindir/condor_transfer_data
%_bindir/condor_check_userlogs
%_bindir/condor_q
%_libexecdir/condor/condor_transferer
%_bindir/condor_docker_enter
%_bindir/condor_qedit
%_bindir/condor_qusers
%_bindir/condor_userlog
%_bindir/condor_release
%_bindir/condor_userlog_job_counter
%_bindir/condor_config_val
%_bindir/condor_reschedule
%_bindir/condor_userprio
%_bindir/condor_check_password
%_bindir/condor_check_config
%_bindir/condor_dagman
%_bindir/condor_rm
%_bindir/condor_vacate
%_bindir/condor_run
%_bindir/condor_router_history
%_bindir/condor_router_q
%_bindir/condor_router_rm
%_bindir/condor_vacate_job
%_bindir/condor_findhost
%_bindir/condor_stats
%_bindir/condor_version
%_bindir/condor_history
%_bindir/condor_status
%_bindir/condor_wait
%_bindir/condor_hold
%_bindir/condor_submit
%_bindir/condor_ssh_to_job
%_bindir/condor_power
%_bindir/condor_gather_info
%_bindir/condor_continue
%_bindir/condor_ssl_fingerprint
%_bindir/condor_suspend
%_bindir/condor_test_match
%_bindir/condor_token_create
%_bindir/condor_token_fetch
%_bindir/condor_token_request
%_bindir/condor_token_request_approve
%_bindir/condor_token_request_auto_approve
%_bindir/condor_token_request_list
%_bindir/condor_token_list
%_bindir/condor_scitoken_exchange
%_bindir/condor_drain
%_bindir/condor_ping
%_bindir/condor_tail
%_bindir/condor_qsub
%_bindir/condor_pool_job_report
%_bindir/condor_job_router_info
%_bindir/condor_transform_ads
%_bindir/condor_update_machine_ad
%_bindir/condor_annex
%_bindir/condor_nsenter
%_bindir/condor_evicted_files
%_bindir/condor_adstash
%_bindir/condor_remote_cluster
%_bindir/bosco_cluster
%_bindir/condor_ssh_start
%_bindir/condor_test_token
%_bindir/condor_manifest
# sbin/condor is a link for master_off, off, on, reconfig,
# reconfig_schedd, restart
%_sbindir/condor_advertise
%_sbindir/condor_aklog
%_sbindir/condor_credmon_krb
%_sbindir/condor_c-gahp
%_sbindir/condor_c-gahp_worker_thread
%_sbindir/condor_collector
%_sbindir/condor_credd
%_sbindir/condor_fetchlog
%_sbindir/condor_ft-gahp
%_sbindir/condor_had
%_sbindir/condor_master
%_sbindir/condor_negotiator
%_sbindir/condor_off
%_sbindir/condor_on
%_sbindir/condor_preen
%_sbindir/condor_reconfig
%_sbindir/condor_replication
%_sbindir/condor_restart
%_sbindir/condor_schedd
%_sbindir/condor_set_shutdown
%_sbindir/condor_shadow
%if %uw_build
%if 0%{?rhel} == 7 && ! 0%{?amzn}
%{_sbindir}/condor_shadow_s
%endif
%endif
%_sbindir/condor_sos
%_sbindir/condor_startd
%_sbindir/condor_starter
%_sbindir/condor_store_cred
%_sbindir/condor_testwritelog
%_sbindir/condor_updates_stats
%_sbindir/ec2_gahp
%_sbindir/condor_gridmanager
%_sbindir/remote_gahp
%_sbindir/rvgahp_client
%_sbindir/rvgahp_proxy
%_sbindir/rvgahp_server
%_sbindir/AzureGAHPServer
%_sbindir/gce_gahp
%_sbindir/arc_gahp
%_libexecdir/condor/condor_gpu_discovery
%_libexecdir/condor/condor_gpu_utilization
%config(noreplace) %_sysconfdir/condor/ganglia.d/00_default_metrics
%defattr(-,condor,condor,-)
%dir %_var/lib/condor/
%dir %_var/lib/condor/execute/
%dir %_var/lib/condor/spool/
%dir %_var/log/condor/
%defattr(-,root,condor,-)
%dir %_var/lib/condor/oauth_credentials
%defattr(-,root,root,-)
%dir %_var/lib/condor/krb_credentials

###### blahp files #######
%config %_sysconfdir/blah.config
%config %_sysconfdir/blparser.conf
%dir %_sysconfdir/blahp/
%config %_sysconfdir/blahp/condor_local_submit_attributes.sh
%config %_sysconfdir/blahp/kubernetes_local_submit_attributes.sh
%config %_sysconfdir/blahp/lsf_local_submit_attributes.sh
%config %_sysconfdir/blahp/nqs_local_submit_attributes.sh
%config %_sysconfdir/blahp/pbs_local_submit_attributes.sh
%config %_sysconfdir/blahp/sge_local_submit_attributes.sh
%config %_sysconfdir/blahp/slurm_local_submit_attributes.sh
%_bindir/blahpd
%_sbindir/blah_check_config
%_sbindir/blahpd_daemon
%dir %_libexecdir/blahp
%_libexecdir/blahp/*

####### procd files #######
%_sbindir/condor_procd
%_sbindir/gidd_alloc
%_sbindir/procd_ctl
%_mandir/man1/procd_ctl.1.gz
%_mandir/man1/gidd_alloc.1.gz
%_mandir/man1/condor_procd.1.gz

####### classads files #######
%defattr(-,root,root,-)
%_libdir/libclassad.so.*

#################
%files devel
%{_includedir}/condor/chirp_client.h
%{_includedir}/condor/condor_event.h
%{_includedir}/condor/file_lock.h
%{_includedir}/condor/read_user_log.h
%{_libdir}/condor/libchirp_client.a
%{_libdir}/libclassad.a

####### classads-devel files #######
%defattr(-,root,root,-)
%_bindir/classad_functional_tester
%_bindir/classad_version
%_libdir/libclassad.so
%dir %_includedir/classad/
%_includedir/classad/attrrefs.h
%_includedir/classad/cclassad.h
%_includedir/classad/classad_distribution.h
%_includedir/classad/classadErrno.h
%_includedir/classad/classad.h
%_includedir/classad/classadCache.h
%_includedir/classad/classad_containers.h
%_includedir/classad/classad_flat_map.h
%_includedir/classad/collectionBase.h
%_includedir/classad/collection.h
%_includedir/classad/common.h
%_includedir/classad/debug.h
%_includedir/classad/exprList.h
%_includedir/classad/exprTree.h
%_includedir/classad/flat_set.h
%_includedir/classad/fnCall.h
%_includedir/classad/indexfile.h
%_includedir/classad/jsonSink.h
%_includedir/classad/jsonSource.h
%_includedir/classad/lexer.h
%_includedir/classad/lexerSource.h
%_includedir/classad/literals.h
%_includedir/classad/matchClassad.h
%_includedir/classad/natural_cmp.h
%_includedir/classad/operators.h
%_includedir/classad/query.h
%_includedir/classad/sink.h
%_includedir/classad/source.h
%_includedir/classad/transaction.h
%_includedir/classad/util.h
%_includedir/classad/value.h
%_includedir/classad/view.h
%_includedir/classad/xmlLexer.h
%_includedir/classad/xmlSink.h
%_includedir/classad/xmlSource.h

%if %uw_build
#################
%files tarball
%{_bindir}/make-ap-from-tarball
%{_bindir}/make-personal-from-tarball
%{_sbindir}/condor_configure
%{_sbindir}/condor_install
%{_mandir}/man1/condor_configure.1.gz
%{_mandir}/man1/condor_install.1.gz
%endif

#################
%files kbdd
%defattr(-,root,root,-)
%config(noreplace) %_sysconfdir/condor/config.d/00-kbdd
%_sbindir/condor_kbdd

#################
%if ! 0%{?amzn}
%files vm-gahp
%defattr(-,root,root,-)
%_sbindir/condor_vm-gahp
%_libexecdir/condor/libvirt_simple_script.awk

%endif
#################
%files test
%defattr(-,root,root,-)
%_libexecdir/condor/condor_sinful
%_libexecdir/condor/condor_testingd
%_libexecdir/condor/test_user_mapping
%if %uw_build
%_libdir/condor/condor_tests-%{version}.tar.gz
%endif

%if 0%{?rhel} <= 7 && 0%{?fedora} <= 31 && ! 0%{?suse_version}
%files -n python2-condor
%defattr(-,root,root,-)
%_bindir/condor_top
%_bindir/classad_eval
%_bindir/condor_watch_q
%_libdir/libpyclassad2*.so
%_libexecdir/condor/libclassad_python_user.so
%{python_sitearch}/classad/
%{python_sitearch}/htcondor/
%{python_sitearch}/htcondor-*.egg-info/
%endif

%if 0%{?rhel} >= 7 || 0%{?fedora} || 0%{?suse_version}
%files -n python3-condor
%defattr(-,root,root,-)
%_bindir/condor_top
%_bindir/condor_diagnostics
%_bindir/classad_eval
%_bindir/condor_watch_q
%_bindir/htcondor
%_libdir/libpyclassad3*.so
%_libexecdir/condor/libclassad_python_user.cpython-3*.so
%_libexecdir/condor/libclassad_python3_user.so
/usr/lib64/python%{python3_version}/site-packages/classad/
/usr/lib64/python%{python3_version}/site-packages/htcondor/
/usr/lib64/python%{python3_version}/site-packages/htcondor-*.egg-info/
/usr/lib64/python%{python3_version}/site-packages/htcondor_cli/
/usr/lib64/python%{python3_version}/site-packages/classad2/
/usr/lib64/python%{python3_version}/site-packages/htcondor2/
%endif

%files credmon-local
%doc examples/condor_credmon_oauth
%_sbindir/condor_credmon_oauth
%_sbindir/scitokens_credential_producer
%_libexecdir/condor/credmon
%_var/lib/condor/oauth_credentials/README.credentials
%config(noreplace) %_sysconfdir/condor/config.d/40-oauth-credmon.conf
%ghost %_var/lib/condor/oauth_credentials/CREDMON_COMPLETE
%ghost %_var/lib/condor/oauth_credentials/pid
%if 0%{?rhel} == 7
###
# Backwards compatibility with the previous versions and configs of scitokens-credmon
%_bindir/condor_credmon_oauth
%_bindir/scitokens_credential_producer
###
%endif

%files credmon-oauth
%_var/www/wsgi-scripts/condor_credmon_oauth
%config(noreplace) %_sysconfdir/condor/config.d/40-oauth-tokens.conf
%ghost %_var/lib/condor/oauth_credentials/wsgi_session_key
%if 0%{?rhel} == 7
###
# Backwards compatibility with the previous versions and configs of scitokens-credmon
%_var/www/wsgi-scripts/scitokens-credmon
###
%endif

%files credmon-vault
%doc examples/condor_credmon_oauth
%_sbindir/condor_credmon_vault
%_bindir/condor_vault_storer
%_libexecdir/condor/credmon
%config(noreplace) %_sysconfdir/condor/config.d/40-vault-credmon.conf
%ghost %_var/lib/condor/oauth_credentials/CREDMON_COMPLETE
%ghost %_var/lib/condor/oauth_credentials/pid

%files -n minicondor
%config(noreplace) %_sysconfdir/condor/config.d/00-minicondor

%files ap
%config(noreplace) %_sysconfdir/condor/config.d/00-access-point

%files ep
%config(noreplace) %_sysconfdir/condor/config.d/00-execution-point

%post
/sbin/ldconfig
# Remove obsolete security configuration
rm -f /etc/condor/config.d/00-htcondor-9.0.config
%if 0%{?fedora}
test -x /usr/sbin/selinuxenabled && /usr/sbin/selinuxenabled
if [ $? = 0 ]; then
   restorecon -R -v /var/lock/condor
   setsebool -P condor_domain_can_network_connect 1
   setsebool -P daemons_enable_cluster_mode 1
   semanage port -a -t condor_port_t -p tcp 12345
   # the number of extraneous SELinux warnings on f17 is very high
fi
%endif
%if 0%{?rhel} >= 7
test -x /usr/sbin/selinuxenabled && /usr/sbin/selinuxenabled
if [ $? = 0 ]; then
   /usr/sbin/semodule -i /usr/share/condor/htcondor.pp
%if 0%{?rhel} < 9
   /usr/sbin/setsebool -P condor_domain_can_network_connect 1
%endif
   /usr/sbin/setsebool -P daemons_enable_cluster_mode 1
fi
%endif
if [ $1 -eq 1 ] ; then
    # Initial installation 
    /bin/systemctl daemon-reload >/dev/null 2>&1 || :
fi

%preun
if [ $1 -eq 0 ] ; then
    # Package removal, not upgrade
    /bin/systemctl --no-reload disable condor.service > /dev/null 2>&1 || :
    /bin/systemctl stop condor.service > /dev/null 2>&1 || :
fi

%postun
/sbin/ldconfig
/bin/systemctl daemon-reload >/dev/null 2>&1 || :
# Note we don't try to restart - HTCondor will automatically notice the
# binary has changed and do graceful or peaceful restart, based on its
# configuration

%triggerun -- condor < 7.7.0-0.5

/usr/bin/systemd-sysv-convert --save condor >/dev/null 2>&1 ||:

/sbin/chkconfig --del condor >/dev/null 2>&1 || :
/bin/systemctl try-restart condor.service >/dev/null 2>&1 || :

%changelog
<<<<<<< HEAD
* Thu Jun 26 2025 Tim Theisen <tim@cs.wisc.edu> - 23.10.26-1
- Fix memory leak in the condor_schedd when using late materialization
- Fix condor_master start up when file descriptor ulimit was huge
- HTCondor tarballs now contain Pelican 7.17.0
=======
* Thu Jul 24 2025 Tim Theisen <tim@cs.wisc.edu> - 23.0.27-1
- Fix bug where condor_ssh_to_job failed when EP scratch path is too long
- Fix incorrect time reported by htcondor status for long running jobs
- Fix bug where .job.ad, .machine.ad files were missing when LVM is in use
>>>>>>> a3045d21

* Thu Jun 26 2025 Tim Theisen <tim@cs.wisc.edu> - 23.0.26-1
- Fix ingestion of ads into Elasticsearch under very rare circumstances
- DAGMan better handles being unable to write to a full filesystem
- 'kill_sig' submit commands are now ignored on the Windows platform

* Thu May 29 2025 Tim Theisen <tim@cs.wisc.edu> - 23.10.25-1
- Fix bug where DAGMAN_MAX_JOBS_IDLE was being ignored
- HTCondor tarballs now contain Pelican 7.16.5 and Apptainer 1.4.1

* Thu May 29 2025 Tim Theisen <tim@cs.wisc.edu> - 23.0.25-1
- Fix problems where parallel universe jobs could crash the condor_schedd
- Prevent condor_starter crash when evicting job during input file transfer
- condor_watch_q now properly displays job id ranges by using numeric sort

* Tue Apr 22 2025 Tim Theisen <tim@cs.wisc.edu> - 23.10.24-1
- HTCondor tarballs now contain Pelican 7.15.1 and Apptainer 1.4.0

* Tue Apr 22 2025 Tim Theisen <tim@cs.wisc.edu> - 23.0.24-1
- Fix inflated cgroups v2 memory usage reporting for Docker jobs

* Fri Feb 28 2025 Tim Theisen <tim@cs.wisc.edu> - 23.10.22-1
- Fix for security issue
- https://htcondor.org/security/vulnerabilities/HTCONDOR-2025-0001.html

* Fri Feb 28 2025 Tim Theisen <tim@cs.wisc.edu> - 23.0.22-1
- Fix for security issue
- https://htcondor.org/security/vulnerabilities/HTCONDOR-2025-0001.html

* Thu Feb 27 2025 Tim Theisen <tim@cs.wisc.edu> - 23.10.21-1
- Fix bug where chirp would not work in container jobs using Docker
- HTCondor tarballs now contain Pelican 7.13.0

* Thu Feb 27 2025 Tim Theisen <tim@cs.wisc.edu> - 23.0.21-1
- Fix memory leak caused by periodic evaluation of bad ClassAd expressions
- Fixes for bugs affecting grid jobs

* Tue Feb 04 2025 Tim Theisen <tim@cs.wisc.edu> - 23.10.20-1
- Fix bug where STARTD_ENFORCE_DISK_LIMITS would excessively save metadata
- Fix bug where container_service_names did not work
- Fix rare startd crash when collector queries time out and DNS is slow

* Tue Feb 04 2025 Tim Theisen <tim@cs.wisc.edu> - 23.0.20-1
- condor_upgrade_check tests for PASSWORD authentication identity change

* Mon Jan 06 2025 Tim Theisen <tim@cs.wisc.edu> - 23.10.19-1
- Fix bug where jobs would match but not start when using KeyboardIdle
- Fix bug when trying to avoid IPv6 link local addresses

* Mon Jan 06 2025 Tim Theisen <tim@cs.wisc.edu> - 23.0.19-1
- Numerous updates in memory tracking with cgroups
  - Fix bug in reporting peak memory
  - Made cgroup v1 and v2 memory tracking consistent with each other
  - Fix bug where cgroup v1 usage included disk cache pages
  - Fix bug where cgroup v1 jobs killed by OOM were not held
  - Polls cgroups for memory usage more often
  - Can configure to always hold jobs killed by OOM
- Make condor_adstash work with OpenSearch Python Client v2.x
- Avoid OAUTH credmon errors by only signaling it when necessary
- Restore case insensitivity to 'condor_status -subsystem'
- Fix rare condor_schedd crash when a $$() macro could not be expanded

* Tue Nov 19 2024 Tim Theisen <tim@cs.wisc.edu> - 23.10.18-1
- Fix issue where an unresponsive libvirtd blocked an EP from starting up

* Tue Nov 19 2024 Tim Theisen <tim@cs.wisc.edu> - 23.0.18-1
- Proper error message and hold when Docker emits multi-line error message
- The htcondor CLI now works on Windows

* Wed Oct 30 2024 Tim Theisen <tim@cs.wisc.edu> - 23.10.2-1
- Fix for output file transfer errors obscuring input file transfer errors

* Thu Oct 24 2024 Tim Theisen <tim@cs.wisc.edu> - 23.0.17-1
- Bug fix for PID namespaces and condor_ssh_to_job on EL9
- Augment condor_upgrade_check to find unit suffixes in ClassAd expressions

* Thu Oct 10 2024 Tim Theisen <tim@cs.wisc.edu> - 23.0.16-1
- Backport all cgroup v2 fixes and enhancements from the 23.10.1 release

* Thu Oct 03 2024 Tim Theisen <tim@cs.wisc.edu> - 23.10.1-1
- Improvements to disk usage enforcement when using LVM
  - Can encrypt job sandboxes when using LVM
  - More precise tracking of disk usage when using LVM
  - Reduced disk usage tracking overhead
- Improvements tracking CPU and memory usage with cgroup v2 (on EL9)
  - Don't count kernel cache pages against job's memory usage
  - Avoid rare inclusion of previous job's CPU and peak memory usage
- HTCondor now re-checks DNS before re-connecting to a collector
- HTCondor now writes out per job epoch history
- HTCondor can encrypt network connections without requiring authentication
- htcondor CLI can now show status for local server, AP, and CM
- htcondor CLI can now display OAUTH2 credentials
- Uses job's sandbox to convert image format for Singularity/Apptainer
- Bug fix to not lose GPUs in Docker job on systemd reconfig
- Bug fix for PID namespaces and condor_ssh_to_job on EL9

* Mon Sep 30 2024 Tim Theisen <tim@cs.wisc.edu> - 23.0.15-1
- Fix bug where Docker universe jobs reported zero memory usage on EL9
- Fix bug where Docker universe images would not be removed from EP cache
- Fix bug where condor_watch_q could crash
- Fix bug that could cause the file transfer hold reason to be truncated
- Fix bug where a Windows job with a bad executable would not go on hold

* Thu Aug 08 2024 Tim Theisen <tim@cs.wisc.edu> - 23.9.6-1
- Add config knob to not have cgroups count kernel memory for jobs on EL9
- Remove support for numeric unit suffixes (k,M,G) in ClassAd expressions
- In submit files, request_disk & request_memory still accept unit suffixes
- Hide GPUs not allocated to the job on cgroup v2 systems such as EL9
- DAGMan can now produce credentials when using direct submission
- Singularity jobs have a contained home directory when file transfer is on
- Avoid using IPv6 link local addresses when resolving hostname to IP addr
- New 'htcondor credential' command to aid in debugging

* Thu Aug 08 2024 Tim Theisen <tim@cs.wisc.edu> - 23.0.14-1
- Docker and Container jobs run on EPs that match AP's CPU architecture
- Fixed premature cleanup of credentials by the condor_credd
- Fixed bug where a malformed SciToken could cause a condor_schedd crash
- Fixed crash in condor_annex script
- Fixed daemon crash after IDTOKEN request is approved by the collector

* Thu Jun 27 2024 Tim Theisen <tim@cs.wisc.edu> - 23.8.1-1
- Add new condor-ap package to facilitate Access Point installation
- HTCondor Docker images are now based on Alma Linux 9
- HTCondor Docker images are now available for the arm64 CPU architecture
- The user can now choose which submit method DAGMan will use
- Can add custom attributes to the User ClassAd with condor_qusers -edit
- Add use-projection option to condor_gangliad to reduce memory footprint
- Fix bug where interactive submit does not work on cgroup v2 systems (EL9)

* Thu Jun 13 2024 Tim Theisen <tim@cs.wisc.edu> - 23.0.12-1
- Remote condor_history queries now work the same as local queries
- Improve error handling when submitting to a remote scheduler via ssh
- Fix bug on Windows where condor_procd may crash when suspending a job
- Fix Python binding crash when submitting a DAG which has empty lines

* Thu May 16 2024 Tim Theisen <tim@cs.wisc.edu> - 23.7.2-1
- Warns about deprecated multiple queue statements in a submit file
- The semantics of 'skip_if_dataflow' have been improved
- Removing large DAGs is now non-blocking, preserving schedd performance
- Periodic policy expressions are now checked during input file transfer
- Local universe jobs can now specify a container image
- File transfer plugins can now advertise extra attributes
- DAGMan can rescue and abort if pending jobs are missing from the job queue
- Fix so 'condor_submit -interactive' works on cgroup v2 execution points

* Thu May 09 2024 Tim Theisen <tim@cs.wisc.edu> - 23.0.10-1
- Preliminary support for Ubuntu 22.04 (Noble Numbat)
- Warns about deprecated multiple queue statements in a submit file
- Fix bug where plugins could not signify to retry a file transfer
- The condor_upgrade_check script checks for proper token file permissions
- Fix bug where the condor_upgrade_check script crashes on older platforms
- The bundled version of apptainer was moved to libexec in the tarball

* Tue Apr 16 2024 Tim Theisen <tim@cs.wisc.edu> - 23.6.2-1
- Fix bug where file transfer plugin error was not in hold reason code

* Mon Apr 15 2024 Tim Theisen <tim@cs.wisc.edu> - 23.6.1-1
- Add the ability to force vanilla universe jobs to run in a container
- Add the ability to override the entrypoint for a Docker image
- condor_q -better-analyze includes units for memory and disk quantities

* Thu Apr 11 2024 Tim Theisen <tim@cs.wisc.edu> - 23.0.8-1
- Fix bug where ssh-agent processes were leaked with grid universe jobs
- Fix DAGMan crash when a provisioner node was given a parent
- Fix bug that prevented use of "ftp:" URLs in file transfer
- Fix bug where jobs that matched an offline slot never start

* Mon Mar 25 2024 Tim Theisen <tim@cs.wisc.edu> - 23.5.3-1
- HTCondor tarballs now contain Pelican 7.6.2

* Thu Mar 14 2024 Tim Theisen <tim@cs.wisc.edu> - 23.5.2-1
- Old ClassAd based syntax is disabled by default for the job router
- Can efficiently manage/enforce disk space using LVM partitions
- GPU discovery is enabled on all Execution Points by default
- Prevents accessing unallocated GPUs using cgroup v1 enforcement
- New condor_submit commands for constraining GPU properties
- Add ability to transfer EP's starter log back to the Access Point
- Can use VOMS attributes when mapping identities of SSL connections
- The CondorVersion string contains the source git SHA

* Thu Mar 14 2024 Tim Theisen <tim@cs.wisc.edu> - 23.0.6-1
- Fix DAGMan where descendants of removed retry-able jobs are marked futile
- Ensure the condor_test_token works correctly when invoked as root
- Fix bug where empty multi-line values could cause a crash
- condor_qusers returns proper exit code for errors in formatting options
- Fix crash in job router when a job transform is missing an argument

* Thu Feb 08 2024 Tim Theisen <tim@cs.wisc.edu> - 23.4.0-1
- condor_submit warns about unit-less request_disk and request_memory
- Separate condor-credmon-local RPM package provides local SciTokens issuer
- Fix bug where NEGOTIATOR_SLOT_CONSTRAINT was ignored since version 23.3.0
- The htcondor command line tool can process multiple event logs at once
- Prevent Docker daemon from keeping a duplicate copy of the job's stdout

* Thu Feb 08 2024 Tim Theisen <tim@cs.wisc.edu> - 23.0.4-1
- NVIDIA_VISIBLE_DEVICES environment variable lists full uuid of slot GPUs
- Fix problem where some container jobs would see GPUs not assigned to them
- Restore condor keyboard monitoring that was broken since HTCondor 23.0.0
- In condor_adstash, the search engine timeouts now apply to all operations
- Ensure the prerequisite perl modules are installed for condor_gather_info

* Tue Jan 23 2024 Tim Theisen <tim@cs.wisc.edu> - 23.3.1-1
- HTCondor tarballs now contain Pelican 7.4.0

* Thu Jan 04 2024 Tim Theisen <tim@cs.wisc.edu> - 23.3.0-1
- Restore limited support for Enterprise Linux 7 systems
- Additional assistance converting old syntax job routes to new syntax
- Able to capture output to debug DAGMan PRE and POST scripts
- Execution Points advertise when jobs are running with cgroup enforcement

* Thu Jan 04 2024 Tim Theisen <tim@cs.wisc.edu> - 23.0.3-1
- Preliminary support for openSUSE LEAP 15
- All non-zero exit values from file transfer plugins are now errors
- Fix crash in Python bindings when job submission fails
- Chirp uses a 5120 byte buffer and errors out for bigger messages
- condor_adstash now recognizes GPU usage values as floating point numbers

* Wed Nov 29 2023 Tim Theisen <tim@cs.wisc.edu> - 23.2.0-1
- Add 'periodic_vacate' submit command to restart jobs that are stuck
- EPs now advertises whether the execute directory is on rotational storage
- Add two log events for the time a job was running and occupied a slot
- Files written by HTCondor are now written in binary mode on Windows
- HTCondor now uses the Pelican Platform for OSDF file transfers

* Mon Nov 20 2023 Tim Theisen <tim@cs.wisc.edu> - 23.0.2-1
- Fix bug where OIDC login information was missing when submitting jobs
- Improved sandbox and ssh-agent clean up for batch grid universe jobs
- Fix bug where daemons with a private network address couldn't communicate
- Fix cgroup v2 memory enforcement for custom configurations
- Add DISABLE_SWAP_FOR_JOB support on cgroup v2 systems
- Fix log rotation for OAuth and Vault credmon daemons

* Thu Nov 16 2023 Tim Theisen <tim@cs.wisc.edu> - 9.0.20-1
- Other authentication methods are tried if mapping fails using SSL

* Tue Oct 31 2023 Tim Theisen <tim@cs.wisc.edu> - 23.1.0-1
- Enhanced filtering with 'condor_watch_q'
- Can specify alternate ssh port with 'condor_remote_cluster'
- Performance improvement for the 'condor_schedd' and other daemons
- Jobs running on cgroup v2 systems can subdivide their cgroup
- The curl plugin can now find CA certificates via an environment variable

* Tue Oct 31 2023 Tim Theisen <tim@cs.wisc.edu> - 23.0.1-1
- Fix 10.6.0 bug that broke PID namespaces
- Fix bug where execution times for ARC CE jobs were 60 times too large
- Fix bug where a failed 'Service' node would crash DAGMan
- Condor-C and Job Router jobs now get resources provisioned updates

* Fri Sep 29 2023 Tim Theisen <tim@cs.wisc.edu> - 23.0.0-1
- Absent slot configuration, execution points will use a partitionable slot
- Linux cgroups enforce maximum memory utilization by default
- Can now define DAGMan save points to be able to rerun DAGs from there
- Much better control over environment variables when using DAGMan
- Administrators can enable and disable job submission for a specific user
- Can set a minimum number of CPUs allocated to a user
- condor_status -gpus shows nodes with GPUs and the GPU properties
- condor_status -compact shows a row for each slot type
- Container images may now be transferred via a file transfer plugin
- Support for Enterprise Linux 9, Amazon Linux 2023, and Debian 12
- Can write job information in AP history file for every execution attempt
- Can run defrag daemons with different policies on distinct sets of nodes
- Add condor_test_token tool to generate a short lived SciToken for testing
- The job’s executable is no longer renamed to ‘condor_exec.exe’

* Thu Sep 28 2023 Tim Theisen <tim@cs.wisc.edu> - 10.9.0-1
- The condor_upgrade_check script now provides guidance on updating to 23.0
- The htchirp Python binding now properly locates the chirp configuration
- Fix bug that prevented deletion of HTCondor passwords on Windows

* Thu Sep 28 2023 Tim Theisen <tim@cs.wisc.edu> - 10.0.9-1
- The condor_upgrade_check script now provides guidance on updating to 23.0
- The htchirp Python binding now properly locates the chirp configuration
- Fix bug that prevented deletion of HTCondor passwords on Windows

* Thu Sep 14 2023 Tim Theisen <tim@cs.wisc.edu> - 10.8.0-1
- Fold the classads, blahp, and procd RPMs into the main condor RPM
- Align the Debian packages and package names with the RPM packaging
- On Linux, the default configuration enforces memory limits with cgroups
- condor_status -gpus shows nodes with GPUs and the GPU properties
- condor_status -compact shows a row for each slot type
- New ENV command controls which environment variables are present in DAGMan

* Thu Sep 14 2023 Tim Theisen <tim@cs.wisc.edu> - 10.0.8-1
- Avoid kernel panic on some Enterprise Linux 8 systems
- Fix bug where early termination of service nodes could crash DAGMan
- Limit email about long file transfer queue to once daily
- Various fixes to condor_adstash

* Wed Aug 09 2023 Tim Theisen <tim@cs.wisc.edu> - 10.7.1-1
- Fix performance problem detecting futile nodes in a large and bushy DAG

* Mon Jul 31 2023 Tim Theisen <tim@cs.wisc.edu> - 10.7.0-1
- Support for Debian 12 (Bookworm)
- Can run defrag daemons with different policies on distinct sets of nodes
- Added want_io_proxy submit command
- Apptainer is now included in the HTCondor tarballs
- Fix 10.5.0 bug where reported CPU time is very low when using cgroups v1
- Fix 10.5.0 bug where .job.ad and .machine.ad were missing for local jobs

* Tue Jul 25 2023 Tim Theisen <tim@cs.wisc.edu> - 10.0.7-1
- Fixed bug where held condor cron jobs would never run when released
- Improved daemon IDTOKENS logging to make useful messages more prominent
- Remove limit on certificate chain length in SSL authentication
- condor_config_val -summary now works with a remote configuration query
- Prints detailed message when condor_remote_cluster fails to fetch a URL
- Improvements to condor_preen

* Fri Jun 30 2023 Tim Theisen <tim@cs.wisc.edu> - 9.0.19-1
- Remove limit on certificate chain length in SSL authentication

* Thu Jun 29 2023 Tim Theisen <tim@cs.wisc.edu> - 10.6.0-1
- Administrators can enable and disable job submission for a specific user
- Work around memory leak in libcurl on EL7 when using the ARC-CE GAHP
- Container images may now be transferred via a file transfer plugin
- Add ClassAd stringlist subset match function
- Add submit file macro '$(JobId)' which expands to full ID of the job
- The job's executable is no longer renamed to 'condor_exec.exe'

* Thu Jun 22 2023 Tim Theisen <tim@cs.wisc.edu> - 10.0.6-1
- In SSL Authentication, use the identity instead of the X.509 proxy subject
- Can use environment variable to locate the client's SSL X.509 credential
- ClassAd aggregate functions now tolerate undefined values
- Fix Python binding bug where accounting ads were omitted from the result
- The Python bindings now properly report the HTCondor version
- remote_initial_dir works when submitting a grid batch job remotely via ssh
- Add a ClassAd stringlist subset match function

* Thu Jun 22 2023 Tim Theisen <tim@cs.wisc.edu> - 9.0.18-1
- Can configure clients to present an X.509 proxy during SSL authentication
- Provides script to assist updating from HTCondor version 9 to version 10

* Fri Jun 09 2023 Tim Theisen <tim@cs.wisc.edu> - 10.0.5-1
- Rename upgrade9to10checks.py script to condor_upgrade_check
- Fix spurious warning from condor_upgrade_check about regexes with spaces

* Tue Jun 06 2023 Tim Theisen <tim@cs.wisc.edu> - 10.5.1-1
- Fix issue with grid batch jobs interacting with older Slurm versions

* Mon Jun 05 2023 Tim Theisen <tim@cs.wisc.edu> - 10.5.0-1
- Can now define DAGMan save points to be able to rerun DAGs from there
- Expand default list of environment variables passed to the DAGMan manager
- Administrators can prevent users using "getenv = true" in submit files
- Improved throughput when submitting a large number of ARC-CE jobs
- Execute events contain the slot name, sandbox path, resource quantities
- Can add attributes of the execution point to be recorded in the user log
- Enhanced condor_transform_ads tool to ease offline job transform testing
- Fixed a bug where memory limits over 2 GiB might not be correctly enforced

* Tue May 30 2023 Tim Theisen <tim@cs.wisc.edu> - 10.0.4-1
- Provides script to assist updating from HTCondor version 9 to version 10
- Fixes a bug where rarely an output file would not be transferred back
- Fixes counting of submitted jobs, so MAX_JOBS_SUBMITTED works correctly
- Fixes SSL Authentication failure when PRIVATE_NETWORK_NAME was set
- Fixes rare crash when SSL or SCITOKENS authentication was attempted
- Can allow client to present an X.509 proxy during SSL authentication
- Fixes issue where a users jobs were ignored by the HTCondor-CE on restart
- Fixes issues where some events that HTCondor-CE depends on were missing

* Tue May 30 2023 Tim Theisen <tim@cs.wisc.edu> - 9.0.17-3
- Improved upgrade9to10checks.py script

* Tue May 09 2023 Tim Theisen <tim@cs.wisc.edu> - 9.0.17-2
- Add upgrade9to10checks.py script

* Tue May 09 2023 Tim Theisen <tim@cs.wisc.edu> - 10.4.3-1
- Fix bug than could cause the collector audit plugin to crash

* Tue May 02 2023 Tim Theisen <tim@cs.wisc.edu> - 10.4.2-1
- Fix bug where remote submission of batch grid universe jobs fail
- Fix bug where HTCondor-CE fails to handle jobs after HTCondor restarts

* Wed Apr 12 2023 Tim Theisen <tim@cs.wisc.edu> - 10.4.1-1
- Preliminary support for Ubuntu 20.04 (Focal Fossa) on PowerPC (ppc64el)

* Thu Apr 06 2023 Tim Theisen <tim@cs.wisc.edu> - 10.4.0-1
- DAGMan no longer carries the entire environment into the DAGMan job
- Allows EGI CheckIn tokens to be used the with SciTokens authentication

* Thu Apr 06 2023 Tim Theisen <tim@cs.wisc.edu> - 10.0.3-1
- GPU metrics continues to be reported after the startd is reconfigured
- Fixed issue where GPU metrics could be wildly over-reported
- Fixed issue that kept jobs from running when installed on Debian or Ubuntu
- Fixed DAGMan problem when retrying a proc failure in a multi-proc node

* Tue Mar 07 2023 Tim Theisen <tim@cs.wisc.edu> - 10.3.1-1
- Execution points now advertise if an sshd is available for ssh to job

* Mon Mar 06 2023 Tim Theisen <tim@cs.wisc.edu> - 10.3.0-1
- Now evicts OOM killed jobs when they are under their requested memory
- HTCondor glideins can now use cgroups if one has been prepared
- Can write job information in an AP history file for each execution attempt
- Can now specify a lifetime for condor_gangliad metrics
- The condor_schedd now advertises a count of unmaterialized jobs

* Thu Mar 02 2023 John Knoeller <johnkn@cs.wisc.edu> - 10.0.2-1
- HTCondor can optionally create intermediate directories for output files
- Improved condor_schedd scalability when a user runs more than 1,000 jobs
- Fix issue where condor_ssh_to_job fails if the user is not in /etc/passwd
- The Python Schedd.query() now returns the ServerTime attribute for Fifemon
- VM Universe jobs pass through the host CPU model to support newer kernels
- HTCondor Python wheel is now available for Python 3.11
- Fix issue that prevented HTCondor installation on Ubuntu 18.04

* Tue Feb 28 2023 Tim Theisen <tim@cs.wisc.edu> - 10.2.5-1
- Fix counting of unmaterialized jobs in the condor_schedd

* Fri Feb 24 2023 Tim Theisen <tim@cs.wisc.edu> - 10.2.4-1
- Improve counting of unmaterialized jobs in the condor_schedd

* Tue Feb 21 2023 Tim Theisen <tim@cs.wisc.edu> - 10.2.3-1
- Add a count of unmaterialized jobs to condor_schedd statistics

* Tue Feb 07 2023 Tim Theisen <tim@cs.wisc.edu> - 10.2.2-1
- Fixed bugs with configuration knob SINGULARITY_USE_PID_NAMESPACES

* Tue Jan 24 2023 Tim Theisen <tim@cs.wisc.edu> - 10.2.1-1
- Improved condor_schedd scalability when a user runs more than 1,000 jobs
- Fix issue where condor_ssh_to_job fails if the user is not in /etc/passwd
- The Python Schedd.query() now returns the ServerTime attribute
- Fixed issue that prevented HTCondor installation on Ubuntu 18.04

* Thu Jan 05 2023 Tim Theisen <tim@cs.wisc.edu> - 10.2.0-1
- Preliminary support for Enterprise Linux 9
- Preliminary support for cgroups v2
- Can now set minimum floor for number of CPUs that a submitter gets
- Improved validity testing of Singularity/Apptainer runtinme
- Improvements to jobs hooks, including new PREPARE_JOB_BEFORE_TRANSFER hook
- OpenCL jobs now work inside Singularity, if OpenCL drivers are on the host

* Thu Jan 05 2023 Tim Theisen <tim@cs.wisc.edu> - 10.0.1-1
- Add Ubuntu 22.04 (Jammy Jellyfish) support
- Add file transfer plugin that supports stash:// and osdf:// URLs
- Fix bug where cgroup memory limits were not enforced on Debian and Ubuntu
- Fix bug where forcibly removing DAG jobs could crash the condor_schedd
- Fix bug where Docker repository images cannot be run under Singularity
- Fix issue where blahp scripts were missing on Debian and Ubuntu platforms
- Fix bug where curl file transfer plugins would fail on Enterprise Linux 8

* Tue Nov 22 2022 Tim Theisen <tim@cs.wisc.edu> - 10.1.3-1
- Improvements to jobs hooks, including new PREPARE_JOB_BEFORE_TRANSFER hook

* Tue Nov 15 2022 Tim Theisen <tim@cs.wisc.edu> - 10.1.2-1
- OpenCL jobs now work inside Singularity, if OpenCL drivers are on the host

* Thu Nov 10 2022 Tim Theisen <tim@cs.wisc.edu> - 10.1.1-1
- Improvements to job hooks and the ability to save stderr from a job hook
- Fix bug where Apptainer only systems couldn't run with Docker style images

* Thu Nov 10 2022 Tim Theisen <tim@cs.wisc.edu> - 10.1.0-1
- Release HTCondor 10.0.0 bug fixes into 10.1.0

* Thu Nov 10 2022 Tim Theisen <tim@cs.wisc.edu> - 10.0.0-1
- Users can prevent runaway jobs by specifying an allowed duration
- Able to extend submit commands and create job submit templates
- Initial implementation of htcondor <noun> <verb> command line interface
- Initial implementation of Job Sets in the htcondor CLI tool
- Add Container Universe
- Support for heterogeneous GPUs
- Improved File transfer error reporting
- GSI Authentication method has been removed
- HTCondor now utilizes ARC-CE's REST interface
- Support for ARM and PowerPC for Enterprise Linux 8
- For IDTOKENS, signing key not required on every execution point
- Trust on first use ability for SSL connections
- Improvements against replay attacks

* Wed Oct 05 2022 Tim Theisen <tim@cs.wisc.edu> - 9.12.0-1
- Provide a mechanism to bootstrap secure authentication within a pool
- Add the ability to define submit templates
- Administrators can now extend the help offered by condor_submit
- Add DAGMan ClassAd attributes to record more information about jobs
- On Linux, advertise the x86_64 micro-architecture in a slot attribute
- Added -drain option to condor_off and condor_restart
- Administrators can now set the shared memory size for Docker jobs
- Multiple improvements to condor_adstash
- HAD daemons now use SHA-256 checksums by default

* Thu Sep 29 2022 Tim Theisen <tim@cs.wisc.edu> - 9.0.17-1
- Fix file descriptor leak when schedd fails to launch scheduler jobs
- Fix failure to forward batch grid universe job's refreshed X.509 proxy
- Fix DAGMan failure when the DONE keyword appeared in the JOB line
- Fix HTCondor's handling of extremely large UIDs on Linux
- Fix bug where OAUTH tokens lose their scope and audience upon refresh
- Support for Apptainer in addition to Singularity

* Tue Sep 13 2022 Tim Theisen <tim@cs.wisc.edu> - 9.11.2-1
- In 9.11.0, STARTD_NOCLAIM_SHUTDOWN restarted instead. Now, it shuts down.

* Tue Sep 06 2022 Tim Theisen <tim@cs.wisc.edu> - 9.11.1-1
- File transfer errors are identified as occurring during input or output

* Thu Aug 25 2022 Tim Theisen <tim@cs.wisc.edu> - 9.11.0-1
- Modified GPU attributes to support the new 'require_gpus' submit command
- Add (PREEMPT|HOLD)_IF_DISK_EXCEEDED configuration templates
- ADVERTISE authorization levels now also provide READ authorization
- Periodic release expressions no longer apply to manually held jobs
- If a #! interpreter doesn't exist, a proper hold and log message appears
- Can now set the Singularity target directory with 'container_target_dir'
- If SciToken and X.509 available, uses SciToken for arc job authentication

* Tue Aug 16 2022 Tim Theisen <tim@cs.wisc.edu> - 9.0.16-1
- Singularity now mounts /tmp and /var/tmp under the scratch directory
- Fix bug where Singularity jobs go on hold at the first checkpoint
- Fix bug where gridmanager deletes the X.509 proxy file instead of the copy
- Fix file descriptor leak when using SciTokens for authentication

* Thu Jul 21 2022 Tim Theisen <tim@cs.wisc.edu> - 9.0.15-1
- Report resources provisioned by the Slurm batch scheduler when available

* Mon Jul 18 2022 Tim Theisen <tim@cs.wisc.edu> - 9.10.1-1
- ActivationSetupDuration is now correct for jobs that checkpoint

* Thu Jul 14 2022 Tim Theisen <tim@cs.wisc.edu> - 9.10.0-1
- With collector administrator access, can manage all HTCondor pool daemons
- SciTokens can now be used for authentication with ARC CE servers
- Preliminary support for ARM and POWER RC on AlmaLinux 8
- Prevent negative values when using huge files with a file transfer plugin

* Tue Jul 12 2022 Tim Theisen <tim@cs.wisc.edu> - 9.0.14-1
- SciToken mapping failures are now recorded in the daemon logs
- Fix bug that stopped file transfers when output and error are the same
- Ensure that the Python bindings version matches the installed HTCondor
- $(OPSYSANDVER) now expand properly in job transforms
- Fix bug where context managed Python htcondor.SecMan sessions would crash
- Fix bug where remote CPU times would rarely be set to zero

* Tue Jun 14 2022 Tim Theisen <tim@cs.wisc.edu> - 9.9.1-1
- Fix bug where jobs would not match when using a child collector

* Tue May 31 2022 Tim Theisen <tim@cs.wisc.edu> - 9.9.0-1
- A new authentication method for remote HTCondor administration
- Several changes to improve the security of connections
- Fix issue where DAGMan direct submission failed when using Kerberos
- The submission method is now recorded in the job ClassAd
- Singularity jobs can now pull from Docker style repositories
- The OWNER authorization level has been folded into the ADMINISTRATOR level

* Thu May 26 2022 Tim Theisen <tim@cs.wisc.edu> - 9.0.13-1
- Schedd and startd cron jobs can now log output upon non-zero exit
- condor_config_val now produces correct syntax for multi-line values
- The condor_run tool now reports submit errors and warnings to the terminal
- Fix issue where Kerberos authentication would fail within DAGMan
- Fix HTCondor startup failure with certain complex network configurations

* Mon Apr 25 2022 Tim Theisen <tim@cs.wisc.edu> - 9.8.1-1
- Fix HTCondor startup failure with certain complex network configurations

* Thu Apr 21 2022 Tim Theisen <tim@cs.wisc.edu> - 9.8.0-1
- Support for Heterogeneous GPUs, some configuration required
- Allow HTCondor to utilize grid sites requiring two-factor authentication
- Technology preview: bring your own resources from (some) NSF HPC clusters

* Tue Apr 19 2022 Tim Theisen <tim@cs.wisc.edu> - 9.0.12-1
- Fix bug in parallel universe that could cause the schedd to crash
- Fix rare crash where a daemon tries to use a discarded security session

* Tue Apr 05 2022 Tim Theisen <tim@cs.wisc.edu> - 9.7.1-1
- Fix recent bug where jobs may go on hold without a hold reason or code

* Tue Mar 15 2022 Tim Theisen <tim@cs.wisc.edu> - 9.7.0-1
- Support environment variables, other application elements in ARC REST jobs
- Container universe supports Singularity jobs with hard-coded command
- DAGMan submits jobs directly (does not shell out to condor_submit)
- Meaningful error message and sub-code for file transfer failures
- Add file transfer statistics for file transfer plugins
- Add named list policy knobs for SYSTEM_PERIODIC_ policies

* Tue Mar 15 2022 Tim Theisen <tim@cs.wisc.edu> - 9.0.11-1
- The Job Router can now create an IDTOKEN for use by the job
- Fix bug where a self-checkpointing job may erroneously be held
- Fix bug where the Job Router could erroneously substitute a default value
- Fix bug where a file transfer error may identify the wrong file
- Fix bug where condor_ssh_to_job may fail to connect

* Tue Mar 15 2022 Tim Theisen <tim@cs.wisc.edu> - 8.8.17-1
- Fixed a memory leak in the Job Router

* Tue Mar 15 2022 Tim Theisen <tim@cs.wisc.edu> - 9.6.0-1
- Fixes for security issues
- https://htcondor.org/security/vulnerabilities/HTCONDOR-2022-0001.html
- https://htcondor.org/security/vulnerabilities/HTCONDOR-2022-0002.html
- https://htcondor.org/security/vulnerabilities/HTCONDOR-2022-0003.html

* Tue Mar 15 2022 Tim Theisen <tim@cs.wisc.edu> - 9.0.10-1
- Fixes for security issues
- https://htcondor.org/security/vulnerabilities/HTCONDOR-2022-0001.html
- https://htcondor.org/security/vulnerabilities/HTCONDOR-2022-0002.html
- https://htcondor.org/security/vulnerabilities/HTCONDOR-2022-0003.html

* Tue Mar 15 2022 Tim Theisen <tim@cs.wisc.edu> - 8.8.16-1
- Fix for security issue
- https://htcondor.org/security/vulnerabilities/HTCONDOR-2022-0003.html

* Tue Feb 08 2022 Tim Theisen <tim@cs.wisc.edu> - 9.5.4-1
- The access point more robustly detects execution points that disappear
- The condor_procd will now function if /proc is mounted with hidepid=2

* Tue Feb 01 2022 Tim Theisen <tim@cs.wisc.edu> - 9.5.3-1
- Fix daemon crash where one of multiple collectors is not in DNS
- Fix bug where initial schedd registration was rarely delayed by an hour
- Can set CCB_TIMEOUT and choose to not start up if CCB address unavailable

* Tue Jan 25 2022 Tim Theisen <tim@cs.wisc.edu> - 9.5.2-1
- Fix bug where job may not go on hold when exceeding allowed_job_duration
- Fix bug where the condor_shadow could run indefinitely
- Fix bug where condor_ssh_to_job may fail to connect
- Fix bug where a file transfer error may identify the wrong file

* Tue Jan 18 2022 Tim Theisen <tim@cs.wisc.edu> - 9.5.1-1
- Fix bug where a self-checkpointing job may erroneously be held

* Thu Jan 13 2022 Tim Theisen <tim@cs.wisc.edu> - 9.5.0-1
- Initial implementation of Container Universe
- HTCondor will automatically detect container type and where it can run
- The blahp is no longer separate, it is now an integral part of HTCondor
- Docker Universe jobs can now self-checkpoint
- Added Debian 11 (bullseye) as a supported platform
- Since CentOS 8 has reached end of life, we build and test on Rocky Linux 8

* Thu Jan 13 2022 Tim Theisen <tim@cs.wisc.edu> - 9.0.9-1
- Added Debian 11 (bullseye) as a supported platform
- Since CentOS 8 has reached end of life, we build and test on Rocky Linux 8
- The OAUTH credmon is now packaged for Enterprise Linux 8

* Tue Dec 21 2021 Tim Theisen <tim@cs.wisc.edu> - 9.4.1-1
- Add the ability to track slot activation metrics
- Fix bug where a file transfer plugin failure code may not be reported

* Thu Dec 02 2021 Tim Theisen <tim@cs.wisc.edu> - 9.4.0-1
- Initial implementation of Job Sets in the htcondor CLI tool
- The access point administrator can add keywords to the submit language
- Add submit commands that limit job run time
- Fix bug where self check-pointing jobs may be erroneously held

* Thu Dec 02 2021 Tim Theisen <tim@cs.wisc.edu> - 9.0.8-1
- Fix bug where huge values of ImageSize and others would end up negative
- Fix bug in how MAX_JOBS_PER_OWNER applied to late materialization jobs
- Fix bug where the schedd could choose a slot with insufficient disk space
- Fix crash in ClassAd substr() function when the offset is out of range
- Fix bug in Kerberos code that can crash on macOS and could leak memory
- Fix bug where a job is ignored for 20 minutes if the startd claim fails

* Tue Nov 30 2021 Tim Theisen <tim@cs.wisc.edu> - 9.3.2-1
- Add allowed_execute_duration condor_submit command to cap job run time
- Fix bug where self check-pointing jobs may be erroneously held

* Tue Nov 09 2021 Tim Theisen <tim@cs.wisc.edu> - 9.3.1-1
- Add allowed_job_duration condor_submit command to cap job run time

* Wed Nov 03 2021 Tim Theisen <tim@cs.wisc.edu> - 9.3.0-1
- Discontinue support for Globus GSI
- Discontinue support for grid type 'nordugrid', use 'arc' instead
- MacOS version strings now include the major version number (10 or 11)
- File transfer plugin sample code to aid in developing new plugins
- Add generic knob to set the slot user for all slots

* Tue Nov 02 2021 Tim Theisen <tim@cs.wisc.edu> - 9.0.7-1
- Fix bug where condor_gpu_discovery could crash with older CUDA libraries
- Fix bug where condor_watch_q would fail on machines with older kernels
- condor_watch_q no longer has a limit on the number of job event log files
- Fix bug where a startd could crash claiming a slot with p-slot preemption
- Fix bug where a job start would not be recorded when a shadow reconnects

* Thu Sep 23 2021 Tim Theisen <tim@cs.wisc.edu> - 9.2.0-1
- Add SERVICE node that runs alongside the DAG for the duration of the DAG
- Fix problem where proxy delegation to older HTCondor versions failed
- Jobs are now re-run if the execute directory unexpectedly disappears
- HTCondor counts the number of files transfered at the submit node
- Fix a bug that caused jobs to fail when using newer Singularity versions

* Thu Sep 23 2021 Tim Theisen <tim@cs.wisc.edu> - 9.0.6-1
- CUDA_VISIBLE_DEVICES can now contain GPU-<uuid> formatted values
- Fixed a bug that caused jobs to fail when using newer Singularity versions
- Fixed a bug in the Windows MSI installer for the latest Windows 10 version
- Fixed bugs relating to the transfer of standard out and error logs
- MacOS 11.x now reports as 10.16.x (which is better than reporting x.0)

* Thu Aug 19 2021 Tim Theisen <tim@cs.wisc.edu> - 9.1.3-1
- Globus GSI is no longer needed for X.509 proxy delegation
- Globus GSI authentication is disabled by default
- The job ad now contains a history of job holds and hold reasons
- If a user job policy expression evaluates to undefined, it is ignored

* Wed Aug 18 2021 Tim Theisen <tim@cs.wisc.edu> - 9.0.5-1
- Other authentication methods are tried if mapping fails using SciTokens
- Fix rare crashes from successful condor_submit, which caused DAGMan issues
- Fix bug where ExitCode attribute would be suppressed when OnExitHold fired
- condor_who now suppresses spurious warnings coming from netstat
- The online manual now has detailed instructions for installing on MacOS
- Fix bug where misconfigured MIG devices confused condor_gpu_discovery
- The transfer_checkpoint_file list may now include input files

* Thu Jul 29 2021 Tim Theisen <tim@cs.wisc.edu> - 9.1.2-1
- Fixes for security issues
- https://htcondor.org/security/vulnerabilities/HTCONDOR-2021-0003.html
- https://htcondor.org/security/vulnerabilities/HTCONDOR-2021-0004.html

* Thu Jul 29 2021 Tim Theisen <tim@cs.wisc.edu> - 9.0.4-1
- Fixes for security issues
- https://htcondor.org/security/vulnerabilities/HTCONDOR-2021-0003.html
- https://htcondor.org/security/vulnerabilities/HTCONDOR-2021-0004.html

* Thu Jul 29 2021 Tim Theisen <tim@cs.wisc.edu> - 8.8.15-1
- Fix for security issue
- https://htcondor.org/security/vulnerabilities/HTCONDOR-2021-0003.html

* Tue Jul 27 2021 Tim Theisen <tim@cs.wisc.edu> - 9.1.1-1
- Fixes for security issues
- https://htcondor.org/security/vulnerabilities/HTCONDOR-2021-0003.html
- https://htcondor.org/security/vulnerabilities/HTCONDOR-2021-0004.html

* Tue Jul 27 2021 Tim Theisen <tim@cs.wisc.edu> - 9.0.3-1
- Fixes for security issues
- https://htcondor.org/security/vulnerabilities/HTCONDOR-2021-0003.html
- https://htcondor.org/security/vulnerabilities/HTCONDOR-2021-0004.html

* Tue Jul 27 2021 Tim Theisen <tim@cs.wisc.edu> - 8.8.14-1
- Fix for security issue
- https://htcondor.org/security/vulnerabilities/HTCONDOR-2021-0003.html

* Thu Jul 08 2021 Tim Theisen <tim@cs.wisc.edu> - 9.0.2-1
- HTCondor can be set up to use only FIPS 140-2 approved security functions
- If the Singularity test fails, the job goes idle rather than getting held
- Can divide GPU memory, when making multiple GPU entries for a single GPU
- Startd and Schedd cron job maximum line length increased to 64k bytes
- Added first class submit keywords for SciTokens
- Fixed MUNGE authentication
- Fixed Windows installer to work when the install location isn't C:\Condor

* Thu May 20 2021 Tim Theisen <tim@cs.wisc.edu> - 9.1.0-1
- Support for submitting to ARC-CE via the REST interface
- DAGMan can put failed jobs on hold (user can correct problems and release)
- Can run gdb and ptrace within Docker containers
- A small Docker test job is run on the execute node to verify functionality
- The number of instructions executed is reported in the job Ad on Linux

* Mon May 17 2021 Tim Theisen <tim@cs.wisc.edu> - 9.0.1-1
- Fix problem where X.509 proxy refresh kills job when using AES encryption
- Fix problem when jobs require a different machine after a failure
- Fix problem where a job matched a machine it can't use, delaying job start
- Fix exit code and retry checking when a job exits because of a signal
- Fix a memory leak in the job router when a job is removed via job policy
- Fixed the back-end support for the 'bosco_cluster --add' command
- An updated Windows installer that supports IDTOKEN authentication

* Wed Apr 14 2021 Tim Theisen <tim@cs.wisc.edu> - 9.0.0-1
- Absent any configuration, HTCondor denies authorization to all users
- AES encryption is used for all communication and file transfers by default
- New IDTOKEN authentication method enables fine-grained authorization
- IDTOKEN authentication method is designed to replace GSI
- Improved support for GPUs, including machines with multiple GPUs
- New condor_watch_q tool that efficiently provides live job status updates
- Many improvements to the Python bindings
- New Python bindings for DAGMan and chirp
- Improved file transfer plugins supporting uploads and authentication
- File transfer times are now recorded in the job log
- Added support for jobs that need to acquire and use OAUTH tokens
- Many memory footprint and performance improvements in DAGMan
- Submitter ceilings can limit the number of jobs per user in a pool

* Tue Mar 30 2021 Tim Theisen <tim@cs.wisc.edu> - 8.9.13-1
- Host based security is no longer the default security model
- Hardware accelerated integrity and AES encryption used by default
- Normally, AES encryption is used for all communication and file transfers
- Fallback to Triple-DES or Blowfish when interoperating with older versions
- Simplified and automated new HTCondor installations
- HTCondor now detects instances of multi-instance GPUs
- Fixed memory leaks (collector updates in 8.9 could leak a few MB per day)
- Many other enhancements and bug fixes, see version history for details

* Thu Mar 25 2021 Tim Theisen <tim@cs.wisc.edu> - 8.9.12-1
- Withdrawn due to compatibility issues with prior releases

* Tue Mar 23 2021 Tim Theisen <tim@cs.wisc.edu> - 8.8.13-1
- condor_ssh_to_job now maps CR and NL to work with editors like nano
- Improved the performance of data transfer in condor_ssh_to_job
- HA replication now accepts SHA-2 checksums to prepare for MD5 removal
- Submission to NorduGrid ARC CE works with newer ARC CE versions
- Fixed condor_annex crashes on platforms with newer compilers
- Fixed "use feature: GPUsMonitor" to locate the monitor binary on Windows
- Fixed a bug that prevented using the '@' character in an event log path

* Wed Jan 27 2021 Tim Theisen <tim@cs.wisc.edu> - 8.9.11-1
- This release of HTCondor fixes security-related bugs described at
- https://htcondor.org/security/vulnerabilities/HTCONDOR-2021-0001.html
- https://htcondor.org/security/vulnerabilities/HTCONDOR-2021-0002.html

* Tue Nov 24 2020 Tim Theisen <tim@cs.wisc.edu> - 8.9.10-1
- Fix bug where negotiator stopped making matches when group quotas are used
- Support OAuth, SciTokens, and Kerberos credentials in local universe jobs
- The Python schedd.submit method now takes a Submit object
- DAGMan can now optionally run a script when a job goes on hold
- DAGMan now provides a method for inline jobs to share submit descriptions
- Can now add arbitrary tags to condor annex instances
- Runs the "singularity test" before running the a singularity job

* Mon Nov 23 2020 Tim Theisen <tim@cs.wisc.edu> - 8.8.12-1
- Added a family of version comparison functions to ClassAds
- Increased default Globus proxy key length to meet current NIST guidance

* Mon Oct 26 2020 Tim Theisen <tim@cs.wisc.edu> - 8.9.9-1
- The RPM packages requires globus, munge, scitokens, and voms from EPEL
- Improved cgroup memory policy settings that set both hard and soft limit
- Cgroup memory usage reporting no longer includes the kernel buffer cache
- Numerous Python binding improvements, see version history
- Can create a manifest of files on the execute node at job start and finish
- Added provisioner nodes to DAGMan, allowing users to provision resources
- DAGMan can now produce .dot graphs without running the workflow

* Wed Oct 21 2020 Tim Theisen <tim@cs.wisc.edu> - 8.8.11-1
- HTCondor now properly tracks usage over vanilla universe checkpoints
- New ClassAd equality and inequality operators in the Python bindings
- Fixed a bug where removing in-use routes could crash the job router
- Fixed a bug where condor_chirp would abort after success on Windows
- Fixed a bug where using MACHINE_RESOURCE_NAMES could crash the startd
- Improved condor c-gahp to prioritize commands over file transfers
- Fixed a rare crash in the schedd when running many local universe jobs
- With GSI, avoid unnecessary reverse DNS lookup when HOST_ALIAS is set
- Fix a bug that could cause grid universe jobs to fail upon proxy refresh

* Thu Aug 06 2020 Tim Theisen <tim@cs.wisc.edu> - 8.9.8-1
- Added htcondor.dags and htcondor.htchirp to the HTCondor Python bindings
- New condor_watch_q tool that efficiently provides live job status updates
- Added support for marking a GPU offline while other jobs continue
- The condor_master command does not return until it is fully started
- Deprecated several Python interfaces in the Python bindings

* Thu Aug 06 2020 Tim Theisen <tim@cs.wisc.edu> - 8.8.10-1
- condor_qedit can no longer be used to disrupt the condor_schedd
- Fixed a bug where the SHARED_PORT_PORT configuration setting was ignored
- Ubuntu 20.04 and Amazon Linux 2 are now supported
- In MacOSX, HTCondor now requires LibreSSL, available since MacOSX 10.13

* Wed May 20 2020 Tim Theisen <tim@cs.wisc.edu> - 8.9.7-1
- Multiple enhancements in the file transfer code
- Support for more regions in s3:// URLs
- Much more flexible job router language
- Jobs may now specify cuda_version to match equally-capable GPUs
- TOKENS are now called IDTOKENS to differentiate from SCITOKENS
- Added the ability to blacklist TOKENS via an expression
- Can simultaneously handle Kerberos and OAUTH credentials
- The getenv submit command now supports a blacklist and whitelist
- The startd supports a remote history query similar to the schedd
- condor_q -submitters now works with accounting groups
- Fixed a bug reading service account credentials for Google Compute Engine

* Thu May 07 2020 Tim Theisen <tim@cs.wisc.edu> - 8.8.9-1
- Proper tracking of maximum memory used by Docker universe jobs
- Fixed preempting a GPU slot for a GPU job when all GPUs are in use
- Fixed a Python crash when queue_item_data iterator raises an exception
- Fixed a bug where slot attribute overrides were ignored
- Calculates accounting group quota correctly when more than 1 CPU requested
- Updated HTCondor Annex to accommodate API change for AWS Spot Fleet
- Fixed a problem where HTCondor would not start on AWS Fargate
- Fixed where the collector could wait forever for a partial message
- Fixed streaming output to large files (>2Gb) when using the 32-bit shadow

* Mon Apr 06 2020 Tim Theisen <tim@cs.wisc.edu> - 8.9.6-1
- Fixes addressing CVE-2019-18823
- https://htcondor.org/security/vulnerabilities/HTCONDOR-2020-0001.html
- https://htcondor.org/security/vulnerabilities/HTCONDOR-2020-0002.html
- https://htcondor.org/security/vulnerabilities/HTCONDOR-2020-0003.html
- https://htcondor.org/security/vulnerabilities/HTCONDOR-2020-0004.html

* Mon Apr 06 2020 Tim Theisen <tim@cs.wisc.edu> - 8.8.8-1
- Fixes addressing CVE-2019-18823
- https://htcondor.org/security/vulnerabilities/HTCONDOR-2020-0001.html
- https://htcondor.org/security/vulnerabilities/HTCONDOR-2020-0002.html
- https://htcondor.org/security/vulnerabilities/HTCONDOR-2020-0003.html
- https://htcondor.org/security/vulnerabilities/HTCONDOR-2020-0004.html

* Thu Jan 02 2020 Tim Theisen <tim@cs.wisc.edu> - 8.9.5-1
- Added a new mode that skips jobs whose outputs are newer than their inputs
- Added command line tool to help debug ClassAd expressions
- Added port forwarding to Docker containers
- You may now change some DAGMan throttles while the DAG is running
- Added support for session tokens for pre-signed S3 URLs
- Improved the speed of the negotiator when custom resources are defined
- Fixed interactive submission of Docker jobs
- Fixed a bug where jobs wouldn't be killed when getting an OOM notification

* Thu Dec 26 2019 Tim Theisen <tim@cs.wisc.edu> - 8.8.7-1
- Updated condor_annex to work with upcoming AWS Lambda function changes
- Added the ability to specify the order that job routes are applied
- Fixed a bug that could cause remote condor submits to fail
- Fixed condor_wait to work when the job event log is on AFS
- Fixed RPM packaging to be able to install condor-all on CentOS 8
- Period ('.') is allowed again in DAGMan node names

* Tue Nov 19 2019 Tim Theisen <tim@cs.wisc.edu> - 8.9.4-1
- Amazon S3 file transfers using pre-signed URLs
- Further reductions in DAGMan memory usage
- Added -idle option to condor_q to display information about idle jobs
- Support for SciTokens authentication
- A tool, condor_evicted_files, to examine the SPOOL of an idle job

* Wed Nov 13 2019 Tim Theisen <tim@cs.wisc.edu> - 8.8.6-1
- Initial support for CentOS 8
- Fixed a memory leak in SSL authentication
- Fixed a bug where "condor_submit -spool" would only submit the first job
- Reduced encrypted file transfer CPU usage by a factor of six
- "condor_config_val -summary" displays changes from a default configuration
- Improved the ClassAd documentation, added many functions that were omitted

* Tue Sep 17 2019 Tim Theisen <tim@cs.wisc.edu> - 8.9.3-1
- TOKEN and SSL authentication methods are now enabled by default
- The job and global event logs use ISO 8601 formatted dates by default
- Added Google Drive multifile transfer plugin
- Added upload capability to Box multifile transfer plugin
- Added Python bindings to submit a DAG
- Python 'JobEventLog' can be pickled to facilitate intermittent readers
- 2x matchmaking speed for partitionable slots with simple START expressions
- Improved the performance of the condor_schedd under heavy load
- Reduced the memory footprint of condor_dagman
- Initial implementation to record the circumstances of a job's termination

* Thu Sep 05 2019 Tim Theisen <tim@cs.wisc.edu> - 8.8.5-1
- Fixed two performance problems on Windows
- Fixed Java universe on Debian and Ubuntu systems
- Added two knobs to improve performance on large scale pools
- Fixed a bug where requesting zero GPUs would require a machine with GPUs
- HTCondor can now recognize nVidia Volta and Turing GPUs

* Tue Jul 09 2019 Tim Theisen <tim@cs.wisc.edu> - 8.8.4-1
- Python 3 bindings - see version history for details (requires EPEL on EL7)
- Can configure DAGMan to dramatically reduce memory usage on some DAGs
- Improved scalability when using the python bindings to qedit jobs
- Fixed infrequent schedd crashes when removing scheduler universe jobs
- The condor_master creates run and lock directories when systemd doesn't
- The condor daemon obituary email now contains the last 200 lines of log

* Tue Jun 04 2019 Tim Theisen <tim@cs.wisc.edu> - 8.9.2-1
- The HTTP/HTTPS file transfer plugin will timeout and retry transfers
- A new multi-file box.com file transfer plugin to download files
- The manual has been moved to Read the Docs
- Configuration options for job-log time-stamps (UTC, ISO 8601, sub-second)
- Several improvements to SSL authentication
- New TOKEN authentication method enables fine-grained authorization control

* Wed May 22 2019 Tim Theisen <tim@cs.wisc.edu> - 8.8.3-1
- Fixed a bug where jobs were killed instead of peacefully shutting down
- Fixed a bug where a restarted schedd wouldn't connect to its running jobs
- Improved file transfer performance when sending multiple files
- Fix a bug that prevented interactive submit from working with Singularity
- Orphaned Docker containers are now cleaned up on execute nodes
- Restored a deprecated Python interface that is used to read the event log

* Wed Apr 17 2019 Tim Theisen <tim@cs.wisc.edu> - 8.9.1-1
- An efficient curl plugin that supports uploads and authentication tokens
- HTCondor automatically supports GPU jobs in Docker and Singularity
- File transfer times are now recorded in the user job log and the job ad

* Thu Apr 11 2019 Tim Theisen <tim@cs.wisc.edu> - 8.8.2-1
- Fixed problems with condor_ssh_to_job and Singularity jobs
- Fixed a problem that could cause condor_annex to crash
- Fixed a problem where the job queue would very rarely be corrupted
- condor_userprio can report concurrency limits again
- Fixed the GPU discovery and monitoring code to map GPUs in the same way
- Made the CHIRP_DELAYED_UPDATE_PREFIX configuration knob work again
- Fixed restarting HTCondor from the Service Control Manager on Windows
- Fixed a problem where local universe jobs could not use condor_submit
- Restored a deprecated Python interface that is used to read the event log
- Fixed a problem where condor_shadow reuse could confuse DAGMan

* Thu Feb 28 2019 Tim Theisen <tim@cs.wisc.edu> - 8.9.0-1
- Absent any configuration, HTCondor denies authorization to all users
- All HTCondor daemons under a condor_master share a security session
- Scheduler Universe jobs are prioritized by job priority

* Tue Feb 19 2019 Tim Theisen <tim@cs.wisc.edu> - 8.8.1-1
- Fixed excessive CPU consumption with GPU monitoring
- GPU monitoring is off by default; enable with "use feature: GPUsMonitor"
- HTCondor now works with the new CUDA version 10 libraries
- Fixed a bug where sometimes jobs would not start on a Windows execute node
- Fixed a bug that could cause DAGman to go into an infinite loop on exit
- The JobRouter doesn't forward the USER attribute between two UID Domains
- Made Collector.locateAll() more efficient in the Python bindings
- Improved efficiency of the negotiation code in the condor_schedd

* Thu Jan 03 2019 Tim Theisen <tim@cs.wisc.edu> - 8.8.0-1
- Automatically add AWS resources to your pool using HTCondor Annex
- The Python bindings now include submit functionality
- Added the ability to run a job immediately by replacing a running job
- A new minicondor package makes single node installations easy
- HTCondor now tracks and reports GPU utilization
- Several performance enhancements in the collector
- The grid universe can create and manage VM instances in Microsoft Azure
- The MUNGE security method is now supported on all Linux platforms

* Wed Oct 31 2018 Tim Theisen <tim@cs.wisc.edu> - 8.7.10-1
- Can now interactively submit Docker jobs
- The administrator can now add arguments to the Singularity command line
- The MUNGE security method is now supported on all Linux platforms
- The grid universe can create and manage VM instances in Microsoft Azure
- Added a single-node package to facilitate using a personal HTCondor

* Wed Oct 31 2018 Tim Theisen <tim@cs.wisc.edu> - 8.6.13-1
- Made the Python 'in' operator case-insensitive for ClassAd attributes
- Python bindings are now built for the Debian and Ubuntu platforms
- Fixed a memory leak in the Python bindings
- Fixed a bug where absolute paths failed for output/error files on Windows
- Fixed a bug using Condor-C to run Condor-C jobs
- Fixed a bug where Singularity could not be used if Docker was not present

* Wed Aug 01 2018 Tim Theisen <tim@cs.wisc.edu> - 8.7.9-1
- Support for Debian 9, Ubuntu 16, and Ubuntu 18
- Improved Python bindings to support the full range of submit functionality
- Allows VMs to shutdown when the job is being gracefully evicted
- Can now specify a host name alias (CNAME) for NETWORK_HOSTNAME
- Added the ability to run a job immediately by replacing a running job

* Wed Aug 01 2018 Tim Theisen <tim@cs.wisc.edu> - 8.6.12-1
- Support for Debian 9, Ubuntu 16, and Ubuntu 18
- Fixed a memory leak that occurred when SSL authentication fails
- Fixed a bug where invalid transform REQUIREMENTS caused a Job to match
- Fixed a bug to allow a queue super user to edit protected attributes
- Fixed a problem setting the job environment in the Singularity container
- Fixed several other minor problems

* Tue May 22 2018 Tim Theisen <tim@cs.wisc.edu> - 8.7.8-2
- Reinstate man pages
- Drop centos from dist tag in 32-bit Enterprise Linux 7 RPMs

* Thu May 10 2018 Tim Theisen <tim@cs.wisc.edu> - 8.7.8-1
- The condor annex can easily use multiple regions simultaneously
- HTCondor now uses CUDA_VISIBLE_DEVICES to tell which GPU devices to manage
- HTCondor now reports GPU memory utilization

* Thu May 10 2018 Tim Theisen <tim@cs.wisc.edu> - 8.6.11-1
- Can now do an interactive submit of a Singularity job
- Shared port daemon is more resilient when starved for TCP ports
- The Windows installer configures the environment for the Python bindings
- Fixed several other minor problems

* Tue Mar 13 2018 Tim Theisen <tim@cs.wisc.edu> - 8.7.7-1
- condor_ssh_to_job now works with Docker Universe jobs
- A 32-bit condor_shadow is available for Enterprise Linux 7 systems
- Tracks and reports custom resources, e.g. GPUs, in the job ad and user log
- condor_q -unmatchable reports jobs that will not match any slots
- Several updates to the parallel universe
- Spaces are now allowed in input, output, and error paths in submit files
- In DAG files, spaces are now allowed in submit file paths

* Tue Mar 13 2018 Tim Theisen <tim@cs.wisc.edu> - 8.6.10-1
- Fixed a problem where condor_preen would crash on an active submit node
- Improved systemd configuration to clean up processes if the master crashes
- Fixed several other minor problems

* Thu Jan 04 2018 Tim Theisen <tim@cs.wisc.edu> - 8.7.6-1
- Machines won't enter "Owner" state unless using the Desktop policy
- One can use SCHEDD and JOB instead of MY and TARGET in SUBMIT_REQUIREMENTS
- HTCondor now reports all submit warnings, not just the first one
- The HTCondor Python bindings in pip are now built from the release branch

* Thu Jan 04 2018 Tim Theisen <tim@cs.wisc.edu> - 8.6.9-1
- Fixed a bug where some Accounting Groups could get too much surplus quota
- Fixed a Python binding bug where some queries could corrupt memory
- Fixed a problem where preen could block the schedd for a long time
- Fixed a bug in Windows where the job sandbox would not be cleaned up
- Fixed problems with the interaction between the master and systemd
- Fixed a bug where MAX_JOBS_SUBMITTED could be permanently reduced
- Fixed problems with very large disk requests

* Tue Nov 14 2017 Tim Theisen <tim@cs.wisc.edu> - 8.7.5-1
- Fixed an issue validating VOMS proxies

* Tue Nov 14 2017 Tim Theisen <tim@cs.wisc.edu> - 8.6.8-1
- Fixed an issue validating VOMS proxies

* Tue Oct 31 2017 Tim Theisen <tim@cs.wisc.edu> - 8.7.4-1
- Improvements to DAGMan including support for late job materialization
- Updates to condor_annex including improved status reporting
- When submitting jobs, HTCondor can now warn about job requirements
- Fixed a bug where remote CPU time was not recorded in the history
- Improved support for OpenMPI jobs
- The high availability daemon now works with IPV6 and shared_port
- The HTCondor Python bindings are now available for Python 2 and 3 in pip

* Tue Oct 31 2017 Tim Theisen <tim@cs.wisc.edu> - 8.6.7-1
- Fixed a bug where memory limits might not be updated in cgroups
- Add SELinux type enforcement rules to allow condor_ssh_to_job to work
- Updated systemd configuration to shutdown HTCondor in an orderly fashion
- The curl_plugin utility can now do HTTPS transfers
- Specifying environment variables now works with the Python Submit class

* Tue Sep 12 2017 Tim Theisen <tim@cs.wisc.edu> - 8.7.3-1
- Further updates to the late job materialization technology preview
- An improved condor_top tool
- Enhanced the AUTO setting for ENABLE_IPV{4,6} to be more selective
- Fixed several small memory leaks

* Tue Sep 12 2017 Tim Theisen <tim@cs.wisc.edu> - 8.6.6-1
- HTCondor daemons no longer crash on reconfig if syslog is used for logging
- HTCondor daemons now reliably leave a core file when killed by a signal
- Negotiator won't match jobs to machines with incompatible IPv{4,6} network
- On Ubuntu, send systemd alive messages to prevent HTCondor restarts
- Fixed a problem parsing old ClassAd string escapes in the python bindings
- Properly parse CPU time used from Slurm grid universe jobs
- Claims are released when parallel univ jobs are removed while claiming
- Starter won't get stuck when a job is removed with JOB_EXIT_HOOK defined
- To reduce audit logging, added cgroup rules to SELinux profile

* Mon Aug 07 2017 Tim Theisen <tim@cs.wisc.edu> - 8.6.5-2
- Update SELinux profile for Red Hat 7.4

* Tue Aug 01 2017 Tim Theisen <tim@cs.wisc.edu> - 8.6.5-1
- Fixed a memory leak that would cause the HTCondor collector to slowly grow
- Prevent the condor_starter from hanging when using cgroups on Debian
- Fixed several issues that occur when IPv6 is in use
- Support for using an ImDisk RAM drive on Windows as the execute directory
- Fixed a bug where condor_rm rarely removed another one of the user's jobs
- Fixed a bug with parallel universe jobs starting on partitionable slots

* Thu Jul 13 2017 Tim Theisen <tim@cs.wisc.edu> - 8.4.12-1
- Can configure the condor_startd to compute free disk space once

* Thu Jun 22 2017 Tim Theisen <tim@cs.wisc.edu> - 8.7.2-1
- Improved condor_schedd performance by turning off file checks by default
- condor_annex -status finds VM instances that have not joined the pool
- Able to update an annex's lease without adding new instances
- condor_annex now keeps a command log
- condor_q produces an expanded multi-line summary
- Automatically retry and/or resume http file transfers when appropriate
- Reduced load on the condor_collector by optimizing queries
- A python based condor_top tool

* Thu Jun 22 2017 Tim Theisen <tim@cs.wisc.edu> - 8.6.4-1
- Python bindings are now available on MacOSX
- Fixed a bug where PASSWORD authentication could fail to exchange keys
- Pslot preemption now properly handles custom resources, such as GPUs
- condor_submit now checks X.509 proxy expiration

* Tue May 09 2017 Tim Theisen <tim@cs.wisc.edu> - 8.6.3-1
- Fixed a bug where using an X.509 proxy might corrupt the job queue log
- Fixed a memory leak in the Python bindings

* Mon Apr 24 2017 Tim Theisen <tim@cs.wisc.edu> - 8.7.1-1
- Several performance enhancements in the collector
- Further refinement and initial documentation of the HTCondor Annex
- Enable chirp for Docker jobs
- Job Router uses first match rather than round-robin matching
- The schedd tracks jobs counts by status for each owner
- Technology preview of late job materialization in the schedd

* Mon Apr 24 2017 Tim Theisen <tim@cs.wisc.edu> - 8.6.2-1
- New metaknobs for mapping users to groups
- Now case-insensitive with Windows user names when storing credentials
- Signal handling in the OpenMPI script
- Report RemoteSysCpu for Docker jobs
- Allow SUBMIT_REQUIREMENT to refer to X509 secure attributes
- Linux kernel tuning script takes into account the machine's role

* Thu Mar 02 2017 Tim Theisen <tim@cs.wisc.edu> - 8.7.0-1
- Performance improvements in collector's ingestion of ClassAds
- Added collector attributes to report query times and forks
- Removed extra white space around parentheses when unparsing ClassAds
- Technology preview of the HTCondor Annex

* Thu Mar 02 2017 Tim Theisen <tim@cs.wisc.edu> - 8.6.1-1
- condor_q works in situations where user authentication is not configured
- Updates to work with Docker version 1.13
- Fix several problems with the Job Router
- Update scripts to support current versions of Open MPI and MPICH2
- Fixed a bug that could corrupt the job queue log when the disk is full

* Thu Jan 26 2017 Tim Theisen <tim@cs.wisc.edu> - 8.6.0-1
- condor_q shows shows only the current user's jobs by default
- condor_q summarizes related jobs (batches) on a single line by default
- Users can define their own job batch name at job submission time
- Immutable/protected job attributes make SUBMIT_REQUIREMENTS more useful
- The shared port daemon is enabled by default
- Jobs run in cgroups by default
- HTCondor can now use IPv6 addresses (Prefers IPv4 when both present)
- DAGMan: Able to easily define SCRIPT, VARs, etc., for all nodes in a DAG
- DAGMan: Revamped priority implementation
- DAGMan: New splice connection feature
- New slurm grid type in the grid universe for submitting to Slurm
- Numerous improvements to Docker support
- Several enhancements in the python bindings

* Mon Jan 23 2017 Tim Theisen <tim@cs.wisc.edu> - 8.4.11-1
- Fixed a bug which delayed startd access to stard cron job results
- Fixed a bug in pslot preemption that could delay jobs starting
- Fixed a bug in job cleanup at job lease expiration if using glexec
- Fixed a bug in locating ganglia shared libraries on Debian and Ubuntu

* Tue Dec 13 2016 Tim Theisen <tim@cs.wisc.edu> - 8.5.8-1
- The starter puts all jobs in a cgroup by default
- Added condor_submit commands that support job retries
- condor_qedit defaults to the current user's jobs
- Ability to add SCRIPTS, VARS, etc. to all nodes in a DAG using one command
- Able to conditionally add Docker volumes for certain jobs
- Initial support for Singularity containers
- A 64-bit Windows release

* Tue Dec 13 2016 Tim Theisen <tim@cs.wisc.edu> - 8.4.10-1
- Updated SELinux profile for Enterprise Linux
- Fixed a performance problem in the schedd when RequestCpus was an expression
- Preserve permissions when transferring sub-directories of the job's sandbox
- Fixed HOLD_IF_CPUS_EXCEEDED and LIMIT_JOB_RUNTIMES metaknobs
- Fixed a bug in handling REMOVE_SIGNIFICANT_ATTRIBUTES

* Thu Sep 29 2016 Tim Theisen <tim@cs.wisc.edu> - 8.5.7-1
- The schedd can perform job ClassAd transformations
- Specifying dependencies between DAGMan splices is much more flexible
- The second argument of the ClassAd ? : operator may be omitted
- Many usability improvements in condor_q and condor_status
- condor_q and condor_status can produce JSON, XML, and new ClassAd output
- To prepare for a 64-bit Windows release, HTCondor identifies itself as X86
- Automatically detect Daemon Core daemons and pass localname to them

* Thu Sep 29 2016 Tim Theisen <tim@cs.wisc.edu> - 8.4.9-1
- The condor_startd removes orphaned Docker containers on restart
- Job Router and HTCondor-C job job submission prompts schedd reschedule
- Fixed bugs in the Job Router's hooks
- Improved systemd integration on Enterprise Linux 7
- Upped default number of Chirp attributes to 100, and made it configurable
- Fixed a bug where variables starting with STARTD. or STARTER. were ignored

* Tue Aug 02 2016 Tim Theisen <tim@cs.wisc.edu> - 8.5.6-1
- The -batch output for condor_q is now the default
- Python bindings for job submission and machine draining
- Numerous Docker usability changes
- New options to limit condor_history results to jobs since last invocation
- Shared port daemon can be used with high availability and replication
- ClassAds can be written out in JSON format
- More flexible ordering of DAGMan commands
- Efficient PBS and SLURM job monitoring
- Simplified leases for grid universe jobs

* Tue Jul 05 2016 Tim Theisen <tim@cs.wisc.edu> - 8.4.8-1
- Fixed a memory leak triggered by the python htcondor.Schedd().query() call
- Fixed a bug that could cause Bosco file transfers to fail
- Fixed a bug that could cause the schedd to crash when using schedd cron jobs
- condor_schedd now rejects jobs when owner has no account on the machine
- Fixed a new bug in 8.4.7 where remote condor_history failed without -limit
- Fixed bugs triggered by the reconfiguration of the high-availability daemon
- Fixed a bug where condor_master could hang when using shared port on Windows 
- Fixed a bug with the -xml option on condor_q and condor_status

* Mon Jun 06 2016 Tim Theisen <tim@cs.wisc.edu> - 8.5.5-1
- Improvements for scalability of EC2 grid universe jobs
- Docker Universe jobs advertises remote user and system CPU time
- Improved systemd support
- The master can now run an administrator defined script at shutdown
- DAGMan includes better support for the batch name feature

* Mon Jun 06 2016 Tim Theisen <tim@cs.wisc.edu> - 8.4.7-1
- fixed a bug that could cause the schedd to become unresponsive
- fixed a bug where the Docker Universe would not set the group ID
- Docker Universe jobs now drop all Linux capabilities by default
- fixed a bug where subsystem specific configuration parameters were ignored
- fixed bugs with history file processing on the Windows platform

* Mon May 02 2016 Tim Theisen <tim@cs.wisc.edu> - 8.5.4-1
- Fixed a bug that delays schedd response when significant attributes change
- Fixed a bug where the group ID was not set in Docker universe jobs
- Limit update rate of various attributes to not overload the collector
- To make job router configuration easier, added implicit "target" scoping
- To make BOSCO work, the blahp does not generate limited proxies by default
- condor_status can now display utilization per machine rather than per slot
- Improve performance of condor_history and other tools

* Thu Apr 21 2016 Tim Theisen <tim@cs.wisc.edu> - 8.4.6-1
- fixed a bug that could cause a job to fail to start in a dynamic slot
- fixed a negotiator memory leak when using partitionable slot preemption
- fixed a bug that caused supplemental groups to be wrong during file transfer
- properly identify the Windows 10 platform
- fixed a typographic error in the LIMIT_JOB_RUNTIMES policy
- fixed a bug where maximum length IPv6 addresses were not parsed

* Thu Mar 24 2016 Tim Theisen <tim@cs.wisc.edu> - 8.5.3-1
- Use IPv6 (and IPv4) interfaces if they are detected
- Prefer IPv4 addresses when both are available
- Count Idle and Running jobs in Submitter Ads for Local and Scheduler universes
- Can submit jobs to SLURM with the new "slurm" type in the Grid universe
- HTCondor is built and linked with Globus 6.0

* Tue Mar 22 2016 Tim Theisen <tim@cs.wisc.edu> - 8.4.5-1
- fixed a bug that would cause the condor_schedd to send no flocked jobs
- fixed a bug that caused a 60 second delay using tools when DNS lookup failed
- prevent using accounting groups with embedded spaces that crash the negotiator
- fixed a bug that could cause use of ports outside the port range on Windows
- fixed a bug that could prevent dynamic slot reuse when using many slots
- fixed a bug that prevented correct utilization reports from the job router
- tune kernel when using cgroups to avoid OOM killing of jobs doing heavy I/O

* Thu Feb 18 2016 Tim Theisen <tim@cs.wisc.edu> - 8.5.2-1
- condor_q now defaults to showing only the current user's jobs
- condor_q -batch produces a single line report for a batch of jobs
- Docker Universe jobs now report and update memory and network usage
- immutable and protected job attributes
- improved performance when querying a HTCondor daemon's location
- Added the ability to set ClassAd attributes within the DAG file
- DAGMan now provides event timestamps in dagman.out

* Tue Feb 02 2016 Tim Theisen <tim@cs.wisc.edu> - 8.4.4-1
- fixed a bug that could cause the collector to crash when DNS lookup fails
- fixed a bug that caused Condor-C jobs with short lease durations to fail
- fixed bugs that affected EC2 grid universe jobs
- fixed a bug that prevented startup if a prior version shared port file exists
- fixed a bug that could cause the condor_shadow to hang on Windows

* Fri Jan 08 2016 Tim Theisen <tim@cs.wisc.edu> - 8.5.1-2
- optimized binaries

* Fri Jan 08 2016 Tim Theisen <tim@cs.wisc.edu> - 8.4.3-2
- optimized binaries

* Mon Dec 21 2015 Tim Theisen <tim@cs.wisc.edu> - 8.5.1-1
- the shared port daemon is enabled by default
- the condor_startd now records the peak memory usage instead of recent
- the condor_startd advertises CPU submodel and cache size
- authorizations are automatically setup when "Match Password" is enabled
- added a schedd-constraint option to condor_q

* Wed Dec 16 2015 Tim Theisen <tim@cs.wisc.edu> - 8.4.3-1
- fixed the processing of the -append option in the condor_submit command
- fixed a bug to run more that 100 dynamic slots on a single execute node
- fixed bugs that would delay daemon startup when using shared port on Windows
- fixed a bug where the cgroup VM limit would not be set for sizes over 2 GiB
- fixed a bug to use the ec2_iam_profile_name for Amazon EC2 Spot instances

* Tue Nov 17 2015 Tim Theisen <tim@cs.wisc.edu> - 8.4.2-1
- a bug fix to prevent the condor_schedd from crashing
- a bug fix to honor TCP_FORWARDING_HOST
- Standard Universe works properly in RPM installations of HTCondor
- the RPM packages no longer claim to provide Globus libraries
- bug fixes to DAGMan's "maximum idle jobs" throttle

* Tue Oct 27 2015 Tim Theisen <tim@cs.wisc.edu> - 8.4.1-1
- four new policy metaknobs to make configuration easier
- a bug fix to prevent condor daemons from crashing on reconfiguration
- an option natural sorting option on condor_status
- support of admin to mount certain directories into Docker containers

* Thu Oct 22 2015 Tim Theisen <tim@cs.wisc.edu> - 8.2.10-1
- an updated RPM to work with SELinux on EL7 platforms
- fixes to the condor_kbdd authentication to the X server
- a fix to allow the condor_kbdd to work with shared port enabled
- avoid crashes when using more than 1024 file descriptors on EL7
- fixed a memory leak in the ClassAd split() function
- condor_vacate will error out rather than ignore conflicting arguments
- a bug fix to the JobRouter to properly process the queue on restart
- a bug fix to prevent sending spurious data on a SOAP file transfer
- a bug fix to always present jobs in order in condor_history

* Mon Oct 12 2015 Tim Theisen <tim@cs.wisc.edu> - 8.5.0-1
- multiple enhancements to the python bindings
- the condor_schedd no longer changes the ownership of spooled job files
- spooled job files are visible to only the user account by default
- the condor_startd records when jobs are evicted by preemption or draining

* Mon Sep 14 2015 Tim Theisen <tim@cs.wisc.edu> - 8.4.0-1
- a Docker Universe to run a Docker container as an HTCondor job
- the submit file can queue a job for each file found
- the submit file can contain macros
- a dry-run option to condor_submit to test the submit file without any actions
- HTCondor pools can use IPv4 and IPv6 simultaneously
- execute directories can be encrypted upon user or administrator request
- Vanilla Universe jobs can utilize periodic application-level checkpoints
- the administrator can establish job requirements
- numerous scalability changes

* Thu Aug 27 2015 Tim Theisen <tim@cs.wisc.edu> - 8.3.8-1
- a script to tune Linux kernel parameters for better scalability
- support for python bindings on Windows platforms
- a mechanism to remove Docker images from the local machine

* Thu Aug 13 2015 Tim Theisen <tim@cs.wisc.edu> - 8.2.9-1
- a mechanism for the preemption of dynamic slots, such that the partitionable slot may use the dynamic slot in the match of a different job
- default configuration bug fixes for the desktop policy, such that it can both start jobs and monitor the keyboard

* Mon Jul 27 2015 Tim Theisen <tim@cs.wisc.edu> - 8.3.7-1
- default configuration settings have been updated to reflect current usage
- the ability to preempt dynamic slots, such that a job may match with a partitionable slot
- the ability to limit the number of jobs per submission and the number of jobs per owner by setting configuration variables

* Tue Jun 23 2015 Tim Theisen <tim@cs.wisc.edu> - 8.3.6-1
- initial Docker universe support
- IPv4/IPv6 mixed mode support

* Mon Apr 20 2015 Tim Theisen <tim@cs.wisc.edu> - 8.3.5-1
- new features that increase the power of job specification in the submit description file
- RPMs for Red Hat Enterprise Linux 6 and 7 are modularized and only distributed via our YUM repository
- The new condor-all RPM requires the other HTCondor RPMs of a typical HTCondor installation

* Tue Apr 07 2015 Tim Theisen <tim@cs.wisc.edu> - 8.2.8-1
- a bug fix to reconnect a TCP session when an HTCondorView collector restarts
- a bug fix to avoid starting too many jobs, only to kill some chosen at random

* Thu Mar 05 2015 Tim Theisen <tim@cs.wisc.edu> - 8.3.4-1
- a bug fix for a problem that can cause jobs to not be matched to resources when the condor_schedd is flocking

* Thu Feb 19 2015 Tim Theisen <tim@cs.wisc.edu> - 8.3.3-1
- the ability to encrypt a job's directory on Linux execute hosts
- enhancements to EC2 grid universe jobs
- a more efficient query protocol, including the ability to query the condor_schedd daemon's autocluster set

* Tue Feb 10 2015 Tim Theisen <tim@cs.wisc.edu> - 8.2.7-1
- sendmail is used by default for sending notifications (CVE-2014-8126)
- corrected input validation, which prevents daemon crashes
- an update, such that grid jobs work within the current Google Compute Engine
- a bug fix to prevent an infinite loop in the python bindings
- a bug fix to prevent infinite recursion when evaluating ClassAd attributes

* Tue Dec 23 2014 Tim Theisen <tim@cs.wisc.edu> - 8.3.2-1
- the next installment of IPv4/IPv6 mixed mode support: a submit node can simultaneously interact with an IPv4 and an IPv6 HTCondor pool
- scalability improvements: a reduced memory foot-print of daemons, a reduced number of TCP connections between submit and execute machines, and an improved responsiveness from a busy condor_schedd to queries

* Tue Dec 16 2014 Tim Theisen <tim@cs.wisc.edu> - 8.2.6-1
- a bug fix to the log rotation of the condor_schedd on Linux platforms
- transfer_input_files now works for directories on Windows platforms
- a correction of the flags passed to the mail program on Linux platforms
- a RHEL 7 platform fix of a directory permission that prevented daemons from starting

* Mon Dec 01 2014 Tim Theisen <tim@cs.wisc.edu> - 8.2.5-1
- an updated RPM installation script that preserves a modified condor_config.local file
- OpenSSL version 1.0.1j for Windows platforms

* Wed Nov 12 2014 Tim Theisen <tim@cs.wisc.edu> - 8.2.4-1
- a bug fix for an 8.2.3 condor_schedd that could not obtain a claim from an 8.0.x condor_startd
- a bug fix for removed jobs that return to the queue
- a workaround for a condor_schedd performance issue when handling a large number of jobs
- a bug fix to prevent the condor_kbdd from crashing on Windows
- a bug fix to correct the reporting of available disk on Windows

* Wed Oct 01 2014 Tim Theisen <tim@cs.wisc.edu> - 8.2.3-1
- support for Ubuntu 14.04 LTS, including support for the standard universe

* Thu Sep 11 2014 Tim Theisen <tim@cs.wisc.edu> - 8.3.1-1
- a variety of changes that reduce memory usage and improve performance
- if cgroups are used to limit memory utilization, HTCondor sets both the memory and swap limits.

* Wed Aug 27 2014 Carl Edquist <edquist@cs.wisc.edu> - 8.2.2-2.3
- Include config file for MASTER_NEW_BINARY_RESTART = PEACEFUL (SOFTWARE-850)

* Tue Aug 26 2014 Carl Edquist <edquist@cs.wisc.edu> - 8.2.2-2.2
- Include peaceful_off patch (SOFTWARE-1307)

* Mon Aug 25 2014 Carl Edquist <edquist@cs.wisc.edu> - 8.2.2-2.1
- Include condor_gt4540_aws patch for #4540

* Fri Aug 22 2014 Carl Edquist <edquist@cs.wisc.edu> - 8.2.2-2
- Strict pass-through with fixes from 8.2.2-1.1

* Thu Aug 21 2014 Carl Edquist <edquist@cs.wisc.edu> - 8.2.2-1.1
- Update to 8.2.2 with build fixes for non-UW builds

* Mon Sep 09 2013  <edquist@cs.wisc.edu> - 8.1.2-0.3
- Include misc unpackaged files from 8.x.x

* Sun Sep 08 2013  <edquist@cs.wisc.edu> - 8.1.2-0.1.unif
- Packaging fixes to work with latest 8.1.2 source from master
- Move condor.spec into git master-unified_rpm-branch
- Apply patches to upstream branch and remove from rpm / spec
- Always build man pages / remove references to include_man
- Always include systemd sources for passthrough rebuilds of source rpms
- Add macros to bundle external source tarballs with the source rpm to support
  offline builds with externals

* Tue Aug 20 2013 Carl Edquist <edquist@cs.wisc.edu> - 7.9.6-8.unif.8
- Remove externals dependency from std-universe subpackage

* Mon Aug 19 2013 Carl Edquist <edquist@cs.wisc.edu> - 7.9.6-8.unif.7
- Merge init script improvements from trunk
- Have std_local_ref depend on senders,receivers instead of stub_gen
- Carve out std universe files into separate subpackage
- Move uw_build-specific non-std-universe files into externals subpackage
- Condor_config changes for #3645
- Use %osg / %std_univ macros to control build type default
- Support PROPER builds of std universe (ie, without UW_BUILD)
- Use make jobserver when building glibc external instead of make -j2
- Move python requirement out of main condor package (#3704)
- Move condor_config.local from /var/lib/condor/ to /etc/condor/

* Fri Jul 05 2013 Carl Edquist <edquist@cs.wisc.edu> - 7.9.6-8.unif.6
- Address build dependency issue seen with -j24

* Fri Jun 21 2013 Carl Edquist <edquist@cs.wisc.edu> - 7.9.6-8.unif.5
- Initial support for UW_BUILD

* Tue Jun 18 2013 Carl Edquist <edquist@cs.wisc.edu> - 7.9.6-8.unif.4
- Remove service restart for upgrades

* Tue Jun 11 2013 Carl Edquist <edquist@cs.wisc.edu> - 7.9.6-8.unif.2
- Add a parallel-setup sub-package for parallel universe configuration,
  namely setting up the host as a dedicated resource

* Mon Jun 10 2013 Brian Lin <blin@cs.wisc.edu> - 7.8.8-2
- Init script improvements

* Fri Jun 07 2013 Carl Edquist <edquist@cs.wisc.edu> - 7.9.6-8.unif.1
- Add in missing features from Fedora rpm
- Reorganize to reduce the diff size between this and the Fedora rpm

* Fri Jun 07 2013 Brian Lin <blin@cs.wisc.edu> - 7.9.6-8
- Remove glexec runtime dependency

* Tue May 28 2013 Brian Lin <blin@cs.wisc.edu> - 7.9.6-7
- Mark /usr/share/osg/sysconfig/condor as non-config file

* Thu May 23 2013 Brian Lin <blin@cs.wisc.edu> - 7.9.6-6
- Rebuild against fixed glite-ce-cream-client-api-c

* Wed May 22 2013 Brian Lin <blin@cs.wisc.edu> - 7.9.6-5
- Enable plumage for x86{,_64}

* Wed May 22 2013 Brian Lin <blin@cs.wisc.edu> - 7.9.6-4
- Enable cgroups for EL6

* Tue May 21 2013 Brian Lin <blin@cs.wisc.edu> - 7.9.6-3
- Building with blahp/cream

* Tue May 21 2013 Brian Lin <blin@cs.wisc.edu> - 7.9.6-2
- Build without blahp/cream

* Tue May 21 2013 Brian Lin <blin@cs.wisc.edu> - 7.9.6-1
- New version

* Wed May 08 2013 Matyas Selmeci <matyas@cs.wisc.edu> - 7.8.8-1
- New version
- Removed condor_glidein -- was removed upstream

* Wed Feb 13 2013 Dave Dykstra <dwd@fnal.gov> - 7.8.6-3
- Renamed /etc/sysconfig/condor-lcmaps-env to /usr/share/osg/sysconfig/condor
  to match the new OSG method for handling daemon environment variables, 
  which keeps non-replaceable settings out of /etc/sysonfig
- Change settings in /usr/share/osg/sysconfig/condor to use the latest variable
  name LLGT_LIFT_PRIVILEGED_PROTECTION instead of LLGT4_NO_CHANGE_USER,
  eliminate obsolete variable LLGT_VOMS_DISABLE_CREDENTIAL_CHECK, and change
  the default debug level from 3 to 2.

* Fri Dec 21 2012 Matyas Selmeci <matyas@cs.wisc.edu> - 7.8.6-2
- Patch to fix default BATCH_GAHP config value (#SOFTWARE-873)

* Thu Oct 25 2012 Matyas Selmeci <matyas@cs.wisc.edu> - 7.8.6-1
- New version

* Mon Oct 22 2012 Matyas Selmeci <matyas@cs.wisc.edu> - 7.8.5-1
- New version

* Wed Sep 19 2012 Matyas Selmeci <matyas@cs.wisc.edu> - 7.8.4-1
- New version

* Fri Sep 07 2012 Matyas Selmeci <matyas@cs.wisc.edu> - 7.8.3-1
- New version

* Mon Aug 27 2012 Matyas Selmeci <matyas@cs.wisc.edu> - 7.8.2-2
- Add patch to fix unnecessary GSI callouts (condor_gt2104_pt2.patch in gittrac #2104)
- Fixed BLClient location

* Tue Aug 14 2012 Matyas Selmeci <matyas@cs.wisc.edu> - 7.8.2-1
- New version

* Mon Jul 30 2012 Matyas Selmeci <matyas@cs.wisc.edu> - 7.8.1-7
- Put cream_gahp into separate subpackage

* Mon Jul 16 2012 Matyas Selmeci <matyas@cs.wisc.edu> - 7.8.1-6
- Remove cream_el6.patch; change proper_cream.diff to work on both el5 and el6
  instead.

* Thu Jul 05 2012 Matyas Selmeci <matyas@cs.wisc.edu> - 7.8.1-5
- Bump to rebuild

* Tue Jun 26 2012 Matyas Selmeci <matyas@cs.wisc.edu> - 7.8.1-4
- Add CREAM

* Tue Jun 19 2012 Matyas Selmeci <matyas@cs.wisc.edu> - 7.8.1-3
- Add Provides lines for classads and classads-devel

* Mon Jun 18 2012 Matyas Selmeci <matyas@cs.wisc.edu> - 7.8.1-2
- Add environment variables for interacting with lcmaps (condor-lcmaps-env)

* Fri Jun 15 2012 Matyas Selmeci <matyas@cs.wisc.edu> - 7.8.1-1
- Version bump

* Wed Jun 13 2012 Matyas Selmeci <matyas@cs.wisc.edu> - 7.8.0-3
- Fix wrong paths for shared libraries

* Wed Jun 13 2012 Matyas Selmeci <matyas@cs.wisc.edu> - 7.8.0-2
- Build blahp

* Thu May 31 2012 Matyas Selmeci <matyas@cs.wisc.edu> - 7.8.0-1
- Version bump
- Updated condor_config.generic.patch
- Removed glexec-patch.diff

* Sun Apr  1 2012 Alain Roy <roy@cs.wisc.edu> - 7.6.6-4
- Backported patch from Condor 7.7 to fix glexec bugs
- Enabled glexec

* Fri Feb 10 2012 Derek Weitzel <dweitzel@cse.unl.edu> - 7.6.6-3
- Adding sticky bit to condor_root_switchboard

* Wed Jan 18 2012 Derek Weitzel <dweitzel@cse.unl.edu> - 7.6.6-2
- Added support for rhel6

* Wed Jan 18 2012 Tim Cartwright <cat@cs.wisc.edu> - 7.6.6-1
- Updated to upstream tagged 7.6.6 release

* Wed Jan 11 2012 Tim Cartwright <cat@cs.wisc.edu> - 7.6.4-1
- Simplified revision number

* Tue Nov 29 2011 Derek Weitzel <dweitzel@cse.unl.edu> - 7.6.4-0.6.2
- Rebasing to 7.6.4

* Fri Oct 28 2011 Matyas Selmeci <matyas@cs.wisc.edu> - 7.6.2-0.6.3
- rebuilt

* Mon Sep 12 2011 Matyas Selmeci <matyas@cs.wisc.edu> - 7.6.2-0.6.2
- Rev bump to rebuild with updated Globus libs

* Thu Aug 11 2011 Derek Weitzel <dweitzel@cse.unl.edu> - 7.6.2-0.5.2
- Updated to upstream official 7.6.2 release

* Thu Aug 04 2011 Derek Weitzel <dweitzel@cse.unl.edu> - 7.6.2-0.5.672537b1git.1
- Made LOCAL_DIR always point to /var/lib/condor rather than TILDE

* Wed Jun  8 2011 <bbockelm@cse.unl.edu> - 7.7.0-0.5
- Start to break build products into conditionals for future EPEL5 support.
- Begun integration of a systemd service file.

* Tue Jun  7 2011 <matt@redhat> - 7.7.0-0.4
- Added tmpfiles.d/condor.conf (BZ711456)

* Tue Jun  7 2011 <matt@redhat> - 7.7.0-0.3
- Fast forward to 7.7.0 pre-release at 1babb324
- Catch libdeltacloud 0.8 update

* Fri May 20 2011 <matt@redhat> - 7.7.0-0.2
- Added GSI support, dependency on Globus

* Fri May 13 2011 <matt@redhat> - 7.7.0-0.1
- Fast forward to 7.7.0 pre-release at 79952d6b
- Introduced ec2_gahp
- 79952d6b brings schema expectations inline with Cumin

* Tue May 10 2011 <matt@redhat> - 7.6.1-0.1
- Upgrade to 7.6.0 release, pre-release of 7.6.1 at 5617a464
- Upstreamed patch: log_lock_run.patch
- Introduced condor-classads to obsolete classads
- Introduced condor-aviary, package of the aviary contrib
- Introduced condor-deltacloud-gahp
- Introduced condor-qmf, package of the mgmt/qmf contrib
- Transitioned from LOCAL_CONFIG_FILE to LOCAL_CONFIG_DIR
- Stopped building against gSOAP,
-  use aviary over birdbath and ec2_gahp (7.7.0) over amazon_gahp

* Tue Feb 08 2011 Fedora Release Engineering <rel-eng@lists.fedoraproject.org> - 7.5.5-2
- Rebuilt for https://fedoraproject.org/wiki/Fedora_15_Mass_Rebuild

* Thu Jan 27 2011 <matt@redhat> - 7.5.5-1
- Rebase to 7.5.5 release
-  configure+imake -> cmake
-  Removed patches:
-   only_dynamic_unstripped.patch
-   gsoap-2.7.16-wsseapi.patch
-   gsoap-2.7.16-dom.patch
-  man pages are now built with source
-  quill is no longer present
-  condor_shared_port added
-  condor_power added
-  condor_credd added
-  classads now built from source

* Thu Jan 13 2011 <matt@redhat> - 7.4.4-1
- Upgrade to 7.4.4 release
- Upstreamed: stdsoap2.h.patch.patch

* Mon Aug 23 2010  <matt@redhat> - 7.4.3-1
- Upgrade to 7.4.3 release
- Upstreamed: dso_link_change

* Fri Jun 11 2010  <matt@redhat> - 7.4.2-2
- Rebuild for classads DSO version change (1:0:0)
- Updated stdsoap2.h.patch.patch for gsoap 2.7.16
- Added gsoap-2.7.16-wsseapi/dom.patch for gsoap 2.7.16

* Wed Apr 21 2010  <matt@redhat> - 7.4.2-1
- Upgrade to 7.4.2 release

* Tue Jan  5 2010  <matt@redhat> - 7.4.1-1
- Upgrade to 7.4.1 release
- Upstreamed: guess_version_from_release_dir, fix_platform_check
- Security update (BZ549577)

* Fri Dec  4 2009  <matt@redhat> - 7.4.0-1
- Upgrade to 7.4.0 release
- Fixed POSTIN error (BZ540439)
- Removed NOTICE.txt source, now provided by upstream
- Removed no_rpmdb_query.patch, applied upstream
- Removed no_basename.patch, applied upstream
- Added only_dynamic_unstripped.patch to reduce build time
- Added guess_version_from_release_dir.patch, for previous
- Added fix_platform_check.patch
- Use new --with-platform, to avoid modification of make_final_tarballs
- Introduced vm-gahp package to hold libvirt deps

* Fri Aug 28 2009  <matt@redhat> - 7.2.4-1
- Upgrade to 7.2.4 release
- Removed gcc44_const.patch, accepted upstream
- New log, lock, run locations (BZ502175)
- Filtered innocuous semanage message

* Fri Aug 21 2009 Tomas Mraz <tmraz@redhat.com> - 7.2.1-3
- rebuilt with new openssl

* Fri Jul 24 2009 Fedora Release Engineering <rel-eng@lists.fedoraproject.org> - 7.2.1-2
- Rebuilt for https://fedoraproject.org/wiki/Fedora_12_Mass_Rebuild

* Wed Feb 25 2009  <matt@redhat> - 7.2.1-1
- Upgraded to 7.2.1 release
- Pruned changes accepted upstream from condor_config.generic.patch
- Removed Requires in favor of automatic dependencies on SONAMEs
- Added no_rmpdb_query.patch to avoid rpm -q during a build

* Tue Feb 24 2009 Fedora Release Engineering <rel-eng@lists.fedoraproject.org> - 7.2.0-5
- Rebuilt for https://fedoraproject.org/wiki/Fedora_11_Mass_Rebuild

* Thu Jan 15 2009 Tomas Mraz <tmraz@redhat.com> - 7.2.0-4
- rebuild with new openssl

* Wed Jan 14 2009  <matt@redhat> - 7.2.0-3
- Fixed regression: initscript was on by default, now off again

* Thu Jan  8 2009  <matt@redhat> - 7.2.0-2
- (Re)added CONDOR_DEVELOPERS=NONE to the default condor_config.local
- Added missing Obsoletes for condor-static (thanks Michael Schwendt)

* Wed Jan  7 2009  <matt@redhat> - 7.2.0-1
- Upgraded to 7.2.0 release
- Removed -static package
- Added Fedora specific buildid
- Enabled KBDD, daemon to monitor X usage on systems with only USB devs
- Updated install process

* Wed Oct  8 2008  <matt@redhat> - 7.0.5-1
- Rebased on 7.0.5, security update

* Wed Aug  6 2008  <mfarrellee@redhat> - 7.0.4-1
- Updated to 7.0.4 source
- Stopped using condor_configure in install step

* Tue Jun 10 2008  <mfarrellee@redhat> - 7.0.2-1
- Updated to 7.0.2 source
- Updated config, specifically HOSTALLOW_WRITE, for Personal Condor setup
- Added condor_config.generic

* Mon Apr  7 2008  <mfarrellee@redhat> - 7.0.0-8
- Modified init script to be off by default, resolves bz441279

* Fri Apr  4 2008  <mfarrellee@redhat> - 7.0.0-7
- Updated to handle changes in gsoap dependency

* Mon Feb 11 2008  <mfarrellee@redhat> - 7.0.0-6
- Added note about how to download the source
- Added generate-tarball.sh script

* Sun Feb 10 2008  <mfarrellee@redhat> - 7.0.0-5
- The gsoap package is compiled with --disable-namespaces, which means
  soap_set_namespaces is required after each soap_init. The
  gsoap_nonamespaces.patch handles this.

* Fri Feb  8 2008  <mfarrellee@redhat> - 7.0.0-4
- Added patch to detect GCC 4.3.0 on F9
- Added patch to detect GLIBC 2.7.90 on F9
- Added BuildRequires: autoconf to allow for regeneration of configure
  script after GCC 4.3.0 detection and GLIBC 2.7.90 patches are
  applied
- Condor + GCC 4.3.0 + -O2 results in an internal compiler error
  (BZ 432090), so -O2 is removed from optflags for the time
  being. Thanks to Mike Bonnet for the suggestion on how to filter
  -O2.

* Tue Jan 22 2008  <mfarrellee@redhat> - 7.0.0-3
- Update to UW's really-final source for Condor 7.0.0 stable series
  release. It is based on the 72173 build with minor changes to the
  configure.ac related to the SRB external version.
- In addition to removing externals from the UW tarball, the NTconfig
  directory was removed because it had not gone through IP audit.

* Tue Jan 22 2008  <mfarrellee@redhat> - 7.0.0-2
- Update to UW's final source for Condor 7.0.0 stable series release

* Thu Jan 10 2008  <mfarrellee@redhat> - 7.0.0-1
- Initial package of Condor's stable series under ASL 2.0
- is_clipped.patch replaced with --without-full-port option to configure
- zlib_is_soft.patch removed, outdated by configure.ac changes
- removed autoconf dependency needed for zlib_is_soft.patch

* Tue Dec  4 2007  <mfarrellee@redhat> - 6.9.5-2
- SELinux was stopping useradd in pre because files specified root as
  the group owner for /var/lib/condor, fixed, much thanks to Phil Knirsch

* Fri Nov 30 2007  <mfarrellee@redhat> - 6.9.5-1
- Fixed release tag
- Added gSOAP support and packaged WSDL files

* Thu Nov 29 2007  <mfarrellee@redhat> - 6.9.5-0.2
- Packaged LSB init script
- Changed pre to not create the condor user's home directory, it is
  now a directory owned by the package

* Thu Nov 29 2007  <mfarrellee@redhat> - 6.9.5-0.1
- Condor 6.9.5 release, the 7.0.0 stable series candidate
- Removed x86_64_no_multilib-200711091700cvs.patch, merged upstream
- Added patch to make zlib a soft requirement, which it should be
- Disabled use of smp_mflags because of make dependency issues
- Explicitly not packaging WSDL files until the SOAP APIs are available

* Tue Nov 20 2007  <mfarrellee@redhat> - 6.9.5-0.3.200711091700cvs
- Rebuild for repo inheritance update: dependencies are now pulled
  from RHEL 5 U1 before RH Application Stack

* Thu Nov 15 2007 <mfarrellee@redhat> - 6.9.5-0.2.200711091700cvs
- Added support for building on x86_64 without multilib packages
- Made the install section more flexible, reduced need for
  make_final_tarballs to be updated

* Fri Nov 9 2007 <mfarrellee@redhat> - 6.9.5-0.1.200711091700cvs
- Working source with new ASL 2.0 license

* Fri Nov 9 2007 <mfarrellee@redhat> - 6.9.5-0.1.200711091330cvs
- Source is now stamped ASL 2.0, as of Nov 9 2007 1:30PM Central
- Changed license to ASL 2.0
- Fixed find in prep to work if no files have bad permissions
- Changed the name of the LICENSE file to match was is now release in
  the source tarball

* Tue Nov 6 2007  <mfarrellee@redhat> - 6.9.5-0.1.rc
- Added m4 dependency not in RHEL 5.1's base
- Changed chmod a-x script to use find as more files appear to have
  improper execute bits set
- Added ?dist to Release:
- condor_privsep became condor_root_switchboard

* Tue Sep 11 2007  <mfarrellee@redhat> - 6.9.5-0.3.20070907cvs
- Instead of releasing libcondorapi.so, which is improperly created
  and poorly versioned, we release libcondorapi.a, which is apparently
  more widely used, in a -static package
- Instead of installing the stripped tarball, the unstripped is now
  installed, which gives a nice debuginfo package
- Found and fixed permissions problems on a number of src files,
  issue raised by rpmlint on the debuginfo package

* Mon Sep 10 2007  <mfarrellee@redhat> - 6.9.5-0.2.20070907cvs
- Updated pre section to create condor's home directory with adduser, and
  removed _var/lib/condor from files section
- Added doc LICENSE.TXT to all files sections
- Shortened lines longer than 80 characters in this spec (except the sed line)
- Changed install section so untar'ing a release can handle fedora7 or fedora8
- Simplified the site.def and config file updates (sed + mv over mv + sed + rm)
- Added a patch (fedora_rawhide_7.91-20070907cvs.patch) to support building on
  a fedora 7.91 (current Rawhide) release
- Moved the examples from /usr/share/doc/condor... into builddir and just
  marked them as documentation
- Added a number of dir directives to force all files to be listed, no implicit
  inclusion

* Fri Sep  7 2007  <mfarrellee@redhat> - 6.9.5-0.1.20070907cvs
- Initial release<|MERGE_RESOLUTION|>--- conflicted
+++ resolved
@@ -1477,17 +1477,19 @@
 /bin/systemctl try-restart condor.service >/dev/null 2>&1 || :
 
 %changelog
-<<<<<<< HEAD
+* Thu Jul 24 2025 Tim Theisen <tim@cs.wisc.edu> - 23.10.27-1
+- Fix bug where the vacate reason was not propagated back to the user
+- HTCondor tarballs now contain Pelican 7.17.2
+
+* Thu Jul 24 2025 Tim Theisen <tim@cs.wisc.edu> - 23.0.27-1
+- Fix bug where condor_ssh_to_job failed when EP scratch path is too long
+- Fix incorrect time reported by htcondor status for long running jobs
+- Fix bug where .job.ad, .machine.ad files were missing when LVM is in use
+
 * Thu Jun 26 2025 Tim Theisen <tim@cs.wisc.edu> - 23.10.26-1
 - Fix memory leak in the condor_schedd when using late materialization
 - Fix condor_master start up when file descriptor ulimit was huge
 - HTCondor tarballs now contain Pelican 7.17.0
-=======
-* Thu Jul 24 2025 Tim Theisen <tim@cs.wisc.edu> - 23.0.27-1
-- Fix bug where condor_ssh_to_job failed when EP scratch path is too long
-- Fix incorrect time reported by htcondor status for long running jobs
-- Fix bug where .job.ad, .machine.ad files were missing when LVM is in use
->>>>>>> a3045d21
 
 * Thu Jun 26 2025 Tim Theisen <tim@cs.wisc.edu> - 23.0.26-1
 - Fix ingestion of ads into Elasticsearch under very rare circumstances
