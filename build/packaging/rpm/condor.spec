%define condor_version 1.0.0

# On EL7 don't terminate the build because of bad bytecompiling
%if 0%{?rhel} == 7
%define _python_bytecompile_errors_terminate_build 0
%endif

# Don't use changelog date in CondorVersion
%global source_date_epoch_from_changelog 0

# set uw_build to 0 for downstream (Fedora or EPEL)
# UW build includes stuff for testing and tarballs
%define uw_build 0

# Use devtoolset 11 for EL7
%define devtoolset 11
# Use gcc-toolset 13 for EL8 and later
%define gcctoolset 13

Summary: HTCondor: High Throughput Computing
Name: condor
Version: %{condor_version}
%global version_ %(tr . _ <<< %{version})

%if 0%{?suse_version}
%global _libexecdir %{_exec_prefix}/libexec
%if %{suse_version} == 1500
%global dist .leap15
%endif
%endif

# Edit the %condor_release to set the release number
%define condor_release 1
Release: %{condor_release}%{?dist}

License: Apache-2.0
Group: Applications/System
URL: https://htcondor.org/

# Do not check .so files in condor's library directory
%global __provides_exclude_from ^%{_libdir}/%{name}/.*\\.so.*$

# Do not provide libfmt
%global __requires_exclude ^libfmt\\.so.*$

Source0: %{name}-%{condor_version}.tar.gz

Source8: htcondor.pp

# Patch credmon-oauth to use Python 2 on EL7
Patch1: rhel7-python2.patch

BuildRoot: %(mktemp -ud %{_tmppath}/%{name}-%{version}-%{release}-XXXXXX)

BuildRequires: cmake
BuildRequires: pcre2-devel
BuildRequires: openssl-devel
BuildRequires: krb5-devel
%if ! 0%{?amzn}
BuildRequires: libvirt-devel
%endif
BuildRequires: bind-utils
BuildRequires: libX11-devel
BuildRequires: libXScrnSaver-devel
%if 0%{?suse_version}
BuildRequires: openldap2-devel
%else
BuildRequires: openldap-devel
%endif
%if 0%{?rhel} == 7
BuildRequires: cmake3
BuildRequires: python-devel
BuildRequires: python-setuptools
%else
BuildRequires: cmake >= 3.16
%endif
BuildRequires: python3-devel
BuildRequires: python3-setuptools
%if 0%{?rhel} >= 8
BuildRequires: boost-devel
%endif
%if 0%{?suse_version}
BuildRequires: rpm-config-SUSE
%else
BuildRequires: redhat-rpm-config
%endif
BuildRequires: sqlite-devel
BuildRequires: perl(Data::Dumper)

BuildRequires: glibc-static
BuildRequires: gcc-c++
BuildRequires: libuuid-devel
BuildRequires: patch
BuildRequires: pam-devel
%if 0%{?suse_version}
BuildRequires: mozilla-nss-devel
%else
BuildRequires: nss-devel
%endif
BuildRequires: openssl-devel
BuildRequires: libxml2-devel
%if 0%{?suse_version}
BuildRequires: libexpat-devel
%else
BuildRequires: expat-devel
%endif
BuildRequires: perl(Archive::Tar)
BuildRequires: perl(XML::Parser)
BuildRequires: perl(Digest::MD5)
%if 0%{?rhel} >= 8 || 0%{?fedora} || 0%{?suse_version}
BuildRequires: python3-devel
%else
BuildRequires: python-devel
%endif
BuildRequires: libcurl-devel

# Authentication build requirements
%if ! 0%{?amzn}
BuildRequires: voms-devel
%endif
BuildRequires: munge-devel
BuildRequires: scitokens-cpp-devel

%if 0%{?rhel} == 7 && 0%{?devtoolset}
BuildRequires: which
BuildRequires: devtoolset-%{devtoolset}-toolchain
%endif

%if 0%{?rhel} >= 8 && 0%{?gcctoolset}
BuildRequires: which
BuildRequires: gcc-toolset-%{gcctoolset}
%endif

%if  0%{?suse_version}
BuildRequires: gcc11
BuildRequires: gcc11-c++
%endif

%if 0%{?rhel} == 7 && ! 0%{?amzn}
BuildRequires: python36-devel
BuildRequires: boost169-devel
BuildRequires: boost169-static
%endif

%if 0%{?rhel} >= 8
BuildRequires: boost-static
%endif

%if 0%{?rhel} == 7 && ! 0%{?amzn}
BuildRequires: python3-devel
BuildRequires: boost169-python2-devel
BuildRequires: boost169-python3-devel
%else
%if  0%{?suse_version}
BuildRequires: libboost_python-py3-1_75_0-devel
%else
BuildRequires: boost-python3-devel
%endif
%endif
BuildRequires: libuuid-devel
%if 0%{?suse_version}
Requires: libuuid1
%else
Requires: libuuid
%endif

BuildRequires: systemd-devel
%if 0%{?suse_version}
BuildRequires: systemd
%else
BuildRequires: systemd-units
%endif
Requires: systemd

%if 0%{?rhel} == 7
BuildRequires: python36-sphinx python36-sphinx_rtd_theme
%endif

%if 0%{?rhel} >= 8 || 0%{?amzn} || 0%{?fedora}
BuildRequires: python3-sphinx python3-sphinx_rtd_theme
%endif

%if 0%{?suse_version}
BuildRequires: python3-Sphinx python3-sphinx_rtd_theme
%endif

# openssh-server needed for condor_ssh_to_job
Requires: openssh-server

# net-tools needed to provide netstat for condor_who
Requires: net-tools

# Perl modules required for condor_gather_info
Requires: perl(Date::Manip)
Requires: perl(FindBin)

# cryptsetup needed for encrypted LVM execute partitions
Requires: cryptsetup

Requires: /usr/sbin/sendmail

# Useful tools are using the Python bindings
Requires: python3-condor = %{version}-%{release}
# The use the python-requests library in EPEL is based Python 3.6
# However, Amazon Linux 2 has Python 3.7
%if ! 0%{?amzn}
%if 0%{?rhel} == 7
Requires: python36-requests
%else
Requires: python3-requests
%endif
%endif

%if 0%{?rhel} == 7
Requires: python2-condor = %{version}-%{release}
# For some reason OSG VMU tests need python-request
Requires: python-requests
%endif

Requires(post): /sbin/ldconfig
Requires(postun): /sbin/ldconfig

%if 0%{?suse_version}
Requires(pre): shadow
Requires(post): systemd
Requires(preun): systemd
Requires(postun): systemd
%else
Requires(pre): shadow-utils
Requires(post): systemd-units
Requires(preun): systemd-units
Requires(postun): systemd-units
%endif

%if 0%{?rhel} == 7
Requires(post): systemd-sysv
Requires(post): policycoreutils-python
Requires(post): selinux-policy-targeted >= 3.13.1-102
%endif

%if 0%{?rhel} >= 8 || 0%{?fedora} || 0%{?suse_version}
Requires(post): python3-policycoreutils
%if ! 0%{?suse_version}
Requires(post): selinux-policy-targeted
%endif
%endif

# Require libraries that we dlopen
# Ganglia is optional as well as nVidia and cuda libraries
%if ! 0%{?amzn}
%if 0%{?suse_version}
Requires: libvomsapi1
%else
Requires: voms
%endif
%endif
%if 0%{?suse_version}
Requires: krb5
Requires: libcom_err2
Requires: libmunge2
Requires: libopenssl1_1
Requires: libSciTokens0
Requires: libsystemd0
%else
Requires: krb5-libs
Requires: libcom_err
Requires: munge-libs
Requires: openssl-libs
Requires: scitokens-cpp >= 0.6.2
Requires: systemd-libs
%endif
Requires: rsync
Requires: condor-upgrade-checks

# Require tested Pelican packages
%if 0%{?rhel} == 7
Requires: pelican >= 7.18.1
%else
Requires: (pelican >= 7.18.1 or pelican-debug >= 7.18.1)
%endif
Requires: pelican-osdf-compat >= 7.18.1

%if 0%{?rhel} != 7 && ! 0%{?amzn}
# Require tested Apptainer
%if 0%{?suse_version}
# Unfortunately, Apptainer is lagging behind in openSUSE
Requires: apptainer >= 1.3.6
%else
# Hold back apptainer until version 1.4.2 is released
Requires: apptainer >= 1.3.6
%endif
%endif

%if 0%{?rhel} != 7
# Ensure that our bash completions work
Recommends: bash-completion
%endif

#From /usr/share/doc/setup/uidgid (RPM: setup-2.12.2-11)
#Provides: user(condor) = 64
#Provides: group(condor) = 64

%if 0%{?rhel} == 7
# Standard Universe discontinued as of 8.9.0
Obsoletes: %{name}-std-universe < 8.9.0
Provides: %{name}-std-universe = %{version}-%{release}

# Cream gahp discontinued as of 8.9.9
Obsoletes: %{name}-cream-gahp < 8.9.9
Provides: %{name}-cream-gahp = %{version}-%{release}

# 32-bit shadow discontinued as of 8.9.9
Obsoletes: %{name}-small-shadow < 8.9.9
Provides: %{name}-small-shadow = %{version}-%{release}
%endif

%if 0%{?rhel} <= 8
# external-libs package discontinued as of 8.9.9
Obsoletes: %{name}-external-libs < 8.9.9
Provides: %{name}-external-libs = %{version}-%{release}

# Bosco package discontinued as of 9.5.0
Obsoletes: %{name}-bosco < 9.5.0
Provides: %{name}-bosco = %{version}-%{release}

# Blahp provided by condor-blahp as of 9.5.0
Provides: blahp = %{version}-%{release}
Obsoletes: blahp < 9.5.0
%endif

# externals package discontinued as of 10.8.0
Obsoletes: %{name}-externals < 10.8.0
Provides: %{name}-externals = %{version}-%{release}

# blahp package discontinued as of 10.8.0
Obsoletes: %{name}-blahp < 10.8.0
Provides: %{name}-blahp = %{version}-%{release}

# procd package discontinued as of 10.8.0
Obsoletes: %{name}-procd < 10.8.0
Provides: %{name}-procd = %{version}-%{release}

# all package discontinued as of 10.8.0
Obsoletes: %{name}-all < 10.8.0
Provides: %{name}-all = %{version}-%{release}

# classads package discontinued as of 10.8.0
Obsoletes: %{name}-classads < 10.8.0
Provides: %{name}-classads = %{version}-%{release}

# classads-devel package discontinued as of 10.8.0
Obsoletes: %{name}-classads-devel < 10.8.0
Provides: %{name}-classads-devel = %{version}-%{release}

%if 0%{?suse_version}
%debug_package
%endif

%description
HTCondor is a specialized workload management system for
compute-intensive jobs. Like other full-featured batch systems, HTCondor
provides a job queuing mechanism, scheduling policy, priority scheme,
resource monitoring, and resource management. Users submit their
serial or parallel jobs to HTCondor, HTCondor places them into a queue,
chooses when and where to run the jobs based upon a policy, carefully
monitors their progress, and ultimately informs the user upon
completion.

#######################
%package devel
Summary: Development files for HTCondor
Group: Applications/System

%description devel
Development files for HTCondor

%if %uw_build
#######################
%package tarball
Summary: Files needed to build an HTCondor tarball
Group: Applications/System

%description tarball
Files needed to build an HTCondor tarball

%endif

#######################
%package kbdd
Summary: HTCondor Keyboard Daemon
Group: Applications/System
Requires: %name = %version-%release

%description kbdd
The condor_kbdd monitors logged in X users for activity. It is only
useful on systems where no device (e.g. /dev/*) can be used to
determine console idle time.

#######################
%if ! 0%{?amzn}
%package vm-gahp
Summary: HTCondor's VM Gahp
Group: Applications/System
Requires: %name = %version-%release
Requires: libvirt

%description vm-gahp
The condor_vm-gahp enables the Virtual Machine Universe feature of
HTCondor. The VM Universe uses libvirt to start and control VMs under
HTCondor's Startd.

%endif

#######################
%package test
Summary: HTCondor Self Tests
Group: Applications/System
Requires: %name = %version-%release

%description test
A collection of tests to verify that HTCondor is operating properly.

#######################
%if 0%{?rhel} <= 7 && 0%{?fedora} <= 31
%package -n python2-condor
Summary: Python bindings for HTCondor
Group: Applications/System
Requires: python >= 2.2
Requires: python2-cryptography
Requires: %name = %version-%release
%{?python_provide:%python_provide python2-condor}
%if 0%{?rhel} >= 7
Requires: boost169-python2
%endif
# Remove before F30
Provides: %{name}-python = %{version}-%{release}
Provides: %{name}-python%{?_isa} = %{version}-%{release}
Obsoletes: %{name}-python < %{version}-%{release}

%description -n python2-condor
The python bindings allow one to directly invoke the C++ implementations of
the ClassAd library and HTCondor from python
%endif


%if 0%{?rhel} >= 7 || 0%{?fedora} || 0%{?suse_version}
#######################
%package -n python3-condor
Summary: Python bindings for HTCondor
Group: Applications/System
Requires: %name = %version-%release
%if 0%{?rhel} == 7
Requires: boost169-python3
%else
%if 0%{?suse_version}
Requires: libboost_python-py3-1_75_0
%else
Requires: boost-python3
%endif
%endif
Requires: python3
%if 0%{?rhel} != 7
Requires: python3-cryptography
%endif

%description -n python3-condor
The python bindings allow one to directly invoke the C++ implementations of
the ClassAd library and HTCondor from python
%endif


#######################
%package credmon-local
Summary: Local issuer credmon for HTCondor
Group: Applications/System
Requires: %name = %version-%release
%if 0%{?rhel} == 7
Requires: python2-condor = %{version}-%{release}
Requires: python-six
Requires: python2-cryptography
Requires: python2-scitokens
%else
Requires: python3-condor = %{version}-%{release}
Requires: python3-six
Requires: python3-cryptography
Requires: python3-scitokens
%endif

%description credmon-local
The local issuer credmon allows users to obtain credentials from an
admin-configured private SciToken key on the access point and to use those
credentials securely inside running jobs.


#######################
%package credmon-oauth
Summary: OAuth2 credmon for HTCondor
Group: Applications/System
Requires: %name = %version-%release
Requires: condor-credmon-local = %{version}-%{release}
%if 0%{?rhel} == 7
Requires: python2-requests-oauthlib
Requires: python-flask
Requires: mod_wsgi
%else
Requires: python3-requests-oauthlib
Requires: python3-flask
Requires: python3-mod_wsgi
%endif
Requires: httpd

%description credmon-oauth
The OAuth2 credmon allows users to obtain credentials from configured
OAuth2 endpoints and to use those credentials securely inside running jobs.


#######################
%package credmon-vault
Summary: Vault credmon for HTCondor
Group: Applications/System
Requires: %name = %version-%release
Requires: python3-condor = %{version}-%{release}
Requires: python3-six
%if 0%{?rhel} == 7 && ! 0%{?amzn}
Requires: python36-cryptography
%endif
%if 0%{?rhel} >= 8
Requires: python3-cryptography
%endif
%if %uw_build
# Although htgettoken is only needed on the submit machine and
#  condor-credmon-vault is needed on both the submit and credd machines,
#  htgettoken is small so it doesn't hurt to require it in both places.
Requires: htgettoken >= 1.1
%endif
Conflicts: %name-credmon-local

%description credmon-vault
The Vault credmon allows users to obtain credentials from Vault using
htgettoken and to use those credentials securely inside running jobs.

#######################
%package -n minicondor
Summary: Configuration for a single-node HTCondor
Group: Applications/System
Requires: %name = %version-%release
%if 0%{?rhel} >= 7 || 0%{?fedora} || 0%{?suse_version}
Requires: python3-condor = %version-%release
%endif

%description -n minicondor
This example configuration is good for trying out HTCondor for the first time.
It only configures the IPv4 loopback address, turns on basic security, and
shortens many timers to be more responsive.

#######################
%package ap
Summary: Configuration for an Access Point
Group: Applications/System
Requires: %name = %version-%release
%if 0%{?rhel} >= 7 || 0%{?fedora} || 0%{?suse_version}
Requires: python3-condor = %version-%release
%endif

%description ap
This example configuration is good for installing an Access Point.
After installation, one could join a pool or start an annex.

#######################
%package ep
Summary: Configuration for an Execution Point
Group: Applications/System
Requires: %name = %version-%release
%if 0%{?rhel} >= 7 || 0%{?fedora} || 0%{?suse_version}
Requires: python3-condor = %version-%release
%endif

%description ep
This example configuration is good for installing an Execution Point.
After installation, one could join a pool or start an annex.

#######################
%package annex-ec2
Summary: Configuration and scripts to make an EC2 image annex-compatible
Group: Applications/System
Requires: %name = %version-%release
Requires(post): /sbin/chkconfig
Requires(preun): /sbin/chkconfig

%description annex-ec2
Configures HTCondor to make an EC2 image annex-compatible.  Do NOT install
on a non-EC2 image.

%files annex-ec2
%_libexecdir/condor/condor-annex-ec2
%{_unitdir}/condor-annex-ec2.service
%config(noreplace) %_sysconfdir/condor/config.d/50ec2.config
%config(noreplace) %_sysconfdir/condor/master_shutdown_script.sh

%post annex-ec2
/bin/systemctl enable condor-annex-ec2

%preun annex-ec2
if [ $1 == 0 ]; then
    /bin/systemctl disable condor-annex-ec2
fi

#######################
%package upgrade-checks
Summary: Script to check for manual interventions needed to upgrade
Group: Applications/System

%description upgrade-checks
Examines the current HTCondor installation and recommends changes to ensure
a smooth upgrade to a subsequent HTCondor version.

%files upgrade-checks
%_bindir/condor_upgrade_check

%pre
getent group condor >/dev/null || groupadd -r condor
getent passwd condor >/dev/null || \
  useradd -r -g condor -d %_var/lib/condor -s /sbin/nologin \
    -c "Owner of HTCondor Daemons" condor
exit 0


%prep
# For release tarballs
%setup -q -n %{name}-%{condor_version}

# Patch credmon-oauth to use Python 2 on EL7
%if 0%{?rhel} == 7
%patch1 -p1
%endif

# fix errant execute permissions
find src -perm /a+x -type f -name "*.[Cch]" -exec chmod a-x {} \;


%build

%if 0%{?suse_version}
export CC=/usr/bin/gcc-11
export CXX=/usr/bin/g++-11
%endif

%if 0%{?rhel} == 7 && 0%{?devtoolset}
. /opt/rh/devtoolset-%{devtoolset}/enable
export CC=$(which cc)
export CXX=$(which c++)
%endif

%if 0%{?rhel} >= 8 && 0%{?gcctoolset}
. /opt/rh/gcc-toolset-%{gcctoolset}/enable
export CC=$(which cc)
export CXX=$(which c++)
%endif

# build man files
%if 0%{?amzn}
# if this environment variable is set, sphinx-build cannot import markupsafe
env -u RPM_BUILD_ROOT make -C docs man
%else
%if 0%{?rhel} == 7
make -C docs SPHINXBUILD=sphinx-build-3.6 man
%else
make -C docs man
%endif
%endif

%if %uw_build
%define condor_build_id UW_development
%define condor_git_sha -1
%endif

# Any changes here should be synchronized with
# ../debian/rules 

%if 0%{?suse_version}
%cmake \
%else
%cmake3 \
%endif
%if %uw_build
       -DBUILDID:STRING=%condor_build_id \
       -DPLATFORM:STRING=${NMI_PLATFORM:-unknown} \
%if "%{condor_git_sha}" != "-1"
       -DCONDOR_GIT_SHA:STRING=%condor_git_sha \
%endif
       -DBUILD_TESTING:BOOL=TRUE \
%else
       -DBUILD_TESTING:BOOL=FALSE \
%endif
%if 0%{?suse_version}
       -DCMAKE_SHARED_LINKER_FLAGS="%{?build_ldflags} -Wl,--as-needed -Wl,-z,now" \
%endif
%if 0%{?rhel} == 7 || 0%{?rhel} == 8
       -DPython3_EXECUTABLE=%__python3 \
%endif
       -DCMAKE_SKIP_RPATH:BOOL=TRUE \
       -DPACKAGEID:STRING=%{version}-%{condor_release} \
       -DCONDOR_PACKAGE_BUILD:BOOL=TRUE \
       -DCONDOR_RPMBUILD:BOOL=TRUE \
%if 0%{?amzn}
       -DWITH_VOMS:BOOL=FALSE \
       -DWITH_LIBVIRT:BOOL=FALSE \
%endif
       -DCMAKE_INSTALL_PREFIX:PATH=/

%if 0%{?amzn}
cd amazon-linux-build
%else
%if 0%{?rhel} == 9 || 0%{?fedora}
cd redhat-linux-build
%endif
%endif
make %{?_smp_mflags}
%if %uw_build
make %{?_smp_mflags} tests
%endif

%install
%if 0%{?amzn}
cd amazon-linux-build
%else
%if 0%{?rhel} == 9 || 0%{?fedora}
cd redhat-linux-build
%endif
%endif
# installation happens into a temporary location, this function is
# useful in moving files into their final locations
function populate {
  _dest="$1"; shift; _src="$*"
  mkdir -p "%{buildroot}/$_dest"
  mv $_src "%{buildroot}/$_dest"
}

rm -rf %{buildroot}
echo ---------------------------- makefile ---------------------------------
%if 0%{?suse_version}
cd build
%endif
make install DESTDIR=%{buildroot}

%if %uw_build
make tests-tar-pkg
# tarball of tests
%if 0%{?amzn}
cp -p %{_builddir}/%{name}-%{version}/amazon-linux-build/condor_tests-*.tar.gz %{buildroot}/%{_libdir}/condor/condor_tests-%{version}.tar.gz
%else
%if 0%{?rhel} == 9 || 0%{?fedora}
cp -p %{_builddir}/%{name}-%{version}/redhat-linux-build/condor_tests-*.tar.gz %{buildroot}/%{_libdir}/condor/condor_tests-%{version}.tar.gz
%else
%if 0%{?suse_version}
cp -p %{_builddir}/%{name}-%{version}/build/condor_tests-*.tar.gz %{buildroot}/%{_libdir}/condor/condor_tests-%{version}.tar.gz
%else
cp -p %{_builddir}/%{name}-%{version}/condor_tests-*.tar.gz %{buildroot}/%{_libdir}/condor/condor_tests-%{version}.tar.gz
%endif
%endif
%endif
%endif

# Drop in a symbolic link for backward compatibility
ln -s ../..%{_libdir}/condor/condor_ssh_to_job_sshd_config_template %{buildroot}/%_sysconfdir/condor/condor_ssh_to_job_sshd_config_template

%if %uw_build
%if 0%{?rhel} == 7 && ! 0%{?amzn}
# Drop in a link for backward compatibility for small shadow
ln -s condor_shadow %{buildroot}/%{_sbindir}/condor_shadow_s
%endif
%endif

populate /usr/share/doc/condor-%{version}/examples %{buildroot}/usr/share/doc/condor-%{version}/etc/examples/*

mkdir -p %{buildroot}/%{_sysconfdir}/condor
# the default condor_config file is not architecture aware and thus
# sets the LIB directory to always be /usr/lib, we want to do better
# than that. this is, so far, the best place to do this
# specialization. we strip the "lib" or "lib64" part from _libdir and
# stick it in the LIB variable in the config.
LIB=$(echo %{?_libdir} | sed -e 's:/usr/\(.*\):\1:')
if [ "$LIB" = "%_libdir" ]; then
  echo "_libdir does not contain /usr, sed expression needs attention"
  exit 1
fi

# Install the basic configuration, a Personal HTCondor config. Allows for
# yum install condor + service condor start and go.
mkdir -p -m0755 %{buildroot}/%{_sysconfdir}/condor/config.d
mkdir -p -m0700 %{buildroot}/%{_sysconfdir}/condor/passwords.d
mkdir -p -m0700 %{buildroot}/%{_sysconfdir}/condor/tokens.d

populate %_sysconfdir/condor/config.d %{buildroot}/usr/share/doc/condor-%{version}/examples/00-security
populate %_sysconfdir/condor/config.d %{buildroot}/usr/share/doc/condor-%{version}/examples/00-minicondor
populate %_sysconfdir/condor/config.d %{buildroot}/usr/share/doc/condor-%{version}/examples/00-access-point
populate %_sysconfdir/condor/config.d %{buildroot}/usr/share/doc/condor-%{version}/examples/00-execution-point
populate %_sysconfdir/condor/config.d %{buildroot}/usr/share/doc/condor-%{version}/examples/00-kbdd
populate %_sysconfdir/condor/config.d %{buildroot}/usr/share/doc/condor-%{version}/examples/50ec2.config

# Install a second config.d directory under /usr/share, used for the
# convenience of software built on top of Condor such as GlideinWMS.
mkdir -p -m0755 %{buildroot}/usr/share/condor/config.d

mkdir -p -m0755 %{buildroot}/%{_var}/log/condor
# Note we use %{_var}/lib instead of %{_sharedstatedir} for RHEL5 compatibility
mkdir -p -m0755 %{buildroot}/%{_var}/lib/condor/spool
mkdir -p -m0755 %{buildroot}/%{_var}/lib/condor/execute
mkdir -p -m0755 %{buildroot}/%{_var}/lib/condor/krb_credentials
mkdir -p -m2770 %{buildroot}/%{_var}/lib/condor/oauth_credentials


# not packaging configure/install scripts
%if ! %uw_build
rm -f %{buildroot}%{_bindir}/make-ap-from-tarball
rm -f %{buildroot}%{_bindir}/make-personal-from-tarball
rm -f %{buildroot}%{_sbindir}/condor_configure
rm -f %{buildroot}%{_sbindir}/condor_install
rm -f %{buildroot}/%{_mandir}/man1/condor_configure.1
rm -f %{buildroot}/%{_mandir}/man1/condor_install.1
%endif

mkdir -p %{buildroot}/%{_var}/www/wsgi-scripts/condor_credmon_oauth
mv %{buildroot}/%{_libexecdir}/condor/condor_credmon_oauth.wsgi %{buildroot}/%{_var}/www/wsgi-scripts/condor_credmon_oauth/condor_credmon_oauth.wsgi

# Move oauth credmon config files out of examples and into config.d
mv %{buildroot}/usr/share/doc/condor-%{version}/examples/condor_credmon_oauth/config/condor/40-oauth-credmon.conf %{buildroot}/%{_sysconfdir}/condor/config.d/40-oauth-credmon.conf
mv %{buildroot}/usr/share/doc/condor-%{version}/examples/condor_credmon_oauth/config/condor/40-oauth-tokens.conf %{buildroot}/%{_sysconfdir}/condor/config.d/40-oauth-tokens.conf
mv %{buildroot}/usr/share/doc/condor-%{version}/examples/condor_credmon_oauth/README.credentials %{buildroot}/%{_var}/lib/condor/oauth_credentials/README.credentials

# Move vault credmon config file out of examples and into config.d
mv %{buildroot}/usr/share/doc/condor-%{version}/examples/condor_credmon_oauth/config/condor/40-vault-credmon.conf %{buildroot}/%{_sysconfdir}/condor/config.d/40-vault-credmon.conf

###
# Backwards compatibility on EL7 with the previous versions and configs of scitokens-credmon
%if 0%{?rhel} == 7
ln -s ../..%{_sbindir}/condor_credmon_oauth          %{buildroot}/%{_bindir}/condor_credmon_oauth
ln -s ../..%{_sbindir}/scitokens_credential_producer %{buildroot}/%{_bindir}/scitokens_credential_producer
mkdir -p %{buildroot}/%{_var}/www/wsgi-scripts/scitokens-credmon
ln -s ../../../..%{_var}/www/wsgi-scripts/condor_credmon_oauth/condor_credmon_oauth.wsgi %{buildroot}/%{_var}/www/wsgi-scripts/scitokens-credmon/scitokens-credmon.wsgi
%endif
###

# install tmpfiles.d/condor.conf
mkdir -p %{buildroot}%{_tmpfilesdir}
install -m 0644 %{buildroot}/usr/share/doc/condor-%{version}/examples/condor-tmpfiles.conf %{buildroot}%{_tmpfilesdir}/%{name}.conf

install -Dp -m0755 %{buildroot}/usr/share/doc/condor-%{version}/examples/condor-annex-ec2 %{buildroot}%{_libexecdir}/condor/condor-annex-ec2

mkdir -p %{buildroot}%{_unitdir}
install -m 0644 %{buildroot}/usr/share/doc/condor-%{version}/examples/condor-annex-ec2.service %{buildroot}%{_unitdir}/condor-annex-ec2.service
install -m 0644 %{buildroot}/usr/share/doc/condor-%{version}/examples/condor.service %{buildroot}%{_unitdir}/condor.service
# Disabled until HTCondor security fixed.
# install -m 0644 %{buildroot}/usr/share/doc/condor-%{version}/examples/condor.socket %{buildroot}%{_unitdir}/condor.socket

%if 0%{?rhel} >= 7
mkdir -p %{buildroot}%{_datadir}/condor/
cp %{SOURCE8} %{buildroot}%{_datadir}/condor/
%endif

# Install perl modules

#Fixups for packaged build, should have been done by cmake

mkdir -p %{buildroot}/usr/share/condor
mv %{buildroot}/usr/lib64/condor/Chirp.jar %{buildroot}/usr/share/condor
mv %{buildroot}/usr/lib64/condor/CondorJava*.class %{buildroot}/usr/share/condor
mv %{buildroot}/usr/lib64/condor/libchirp_client.so %{buildroot}/usr/lib64
mv %{buildroot}/usr/lib64/condor/libcondor_utils_*.so %{buildroot}/usr/lib64
%if 0%{?rhel} == 7
mv %{buildroot}/usr/lib64/condor/libpyclassad2*.so %{buildroot}/usr/lib64
%endif
mv %{buildroot}/usr/lib64/condor/libpyclassad3*.so %{buildroot}/usr/lib64

rm -rf %{buildroot}/usr/share/doc/condor-%{version}/LICENSE
rm -rf %{buildroot}/usr/share/doc/condor-%{version}/NOTICE.txt
rm -rf %{buildroot}/usr/share/doc/condor-%{version}/README

# we must place the config examples in builddir so %doc can find them
mv %{buildroot}/usr/share/doc/condor-%{version}/examples %_builddir/%name-%condor_version

# Fix up blahp installation
%if 0%{?rhel} == 7
# Don't rely on Python 3 on EL7 (not installed by default)
sed -i 's;/usr/bin/python3;/usr/bin/python2;' %{buildroot}%{_libexecdir}/blahp/*status.py
%endif
# Move batch system customization files to /etc, with symlinks in the
# original location. Admins will need to edit these.
install -m 0755 -d -p %{buildroot}%{_sysconfdir}/blahp
for batch_system in condor kubernetes lsf nqs pbs sge slurm; do
    mv %{buildroot}%{_libexecdir}/blahp/${batch_system}_local_submit_attributes.sh %{buildroot}%{_sysconfdir}/blahp
    ln -s ../../../etc/blahp/${batch_system}_local_submit_attributes.sh \
        %{buildroot}%{_libexecdir}/blahp/${batch_system}_local_submit_attributes.sh
done

# condor_adstash no longer supported on EL7
%if 0%{?rhel} == 7
rm -rf %{buildroot}/%_libexecdir/condor/adstash
%endif

# htcondor/dags only works with Python3
rm -rf %{buildroot}/usr/lib64/python2.7/site-packages/htcondor/dags

# htcondor/personal.py only works with Python3
rm -f %{buildroot}/usr/lib64/python2.7/site-packages/htcondor/personal.py

# New fangled stuff does not work with Python2
rm -rf %{buildroot}/usr/lib64/python2.7/site-packages/classad2
rm -rf %{buildroot}/usr/lib64/python2.7/site-packages/classad3
rm -rf %{buildroot}/usr/lib64/python2.7/site-packages/htcondor2

# classad3 shouldn't be distributed yet
rm -rf %{buildroot}/usr/lib*/python%{python3_version}/site-packages/classad3

%clean
rm -rf %{buildroot}


%check
# This currently takes hours and can kill your machine...
#cd condor_tests
#make check-seralized

#################
%files
%defattr(-,root,root,-)
%doc LICENSE NOTICE.txt examples
%dir %_sysconfdir/condor/
%config %_sysconfdir/condor/condor_config
%{_tmpfilesdir}/%{name}.conf
%{_unitdir}/condor.service
# Disabled until HTCondor security fixed.
# % {_unitdir}/condor.socket
%dir %_datadir/condor/
%_datadir/condor/Chirp.jar
%_datadir/condor/CondorJavaInfo.class
%_datadir/condor/CondorJavaWrapper.class
%if 0%{?rhel} >= 7
%_datadir/condor/htcondor.pp
%endif
%dir %_sysconfdir/condor/passwords.d/
%dir %_sysconfdir/condor/tokens.d/
%dir %_sysconfdir/condor/config.d/
%config(noreplace) %{_sysconfdir}/condor/config.d/00-security
%dir /usr/share/condor/config.d/
%_libdir/condor/condor_ssh_to_job_sshd_config_template
%_sysconfdir/condor/condor_ssh_to_job_sshd_config_template
%_sysconfdir/bash_completion.d/condor
%_libdir/libchirp_client.so
%_libdir/libcondor_utils_%{version_}.so
%_libdir/condor/libfmt.so
%_libdir/condor/libfmt.so.10
%_libdir/condor/libfmt.so.10.1.0

%_libdir/condor/libgetpwnam.so
%dir %_libexecdir/condor/
%_libexecdir/condor/cleanup_locally_mounted_checkpoint
%_libexecdir/condor/linux_kernel_tuning
%_libexecdir/condor/accountant_log_fixer
%_libexecdir/condor/condor_chirp
%_libexecdir/condor/condor_ssh
%_libexecdir/condor/sshd.sh
%_libexecdir/condor/get_orted_cmd.sh
%_libexecdir/condor/orted_launcher.sh
%_libexecdir/condor/set_batchtok_cmd
%_libexecdir/condor/cred_producer_krb
%_libexecdir/condor/condor_job_router
%_libexecdir/condor/condor_pid_ns_init
%_libexecdir/condor/condor_urlfetch
%_libexecdir/condor/htcondor_docker_test
%ifarch aarch64 ppc64le x86_64
%_libexecdir/condor/exit_37.sif
%endif
%dir %_libexecdir/condor/singularity_test_sandbox/
%dir %_libexecdir/condor/singularity_test_sandbox/dev/
%dir %_libexecdir/condor/singularity_test_sandbox/proc/
%_libexecdir/condor/singularity_test_sandbox/exit_37
%_libexecdir/condor/condor_limits_wrapper.sh
%_libexecdir/condor/condor_rooster
%_libexecdir/condor/condor_schedd.init
%_libexecdir/condor/condor_ssh_to_job_shell_setup
%_libexecdir/condor/condor_ssh_to_job_sshd_setup
%_libexecdir/condor/condor_power_state
%_libexecdir/condor/condor_kflops
%_libexecdir/condor/condor_mips
%_libexecdir/condor/data_plugin
%_libexecdir/condor/box_plugin.py
%_libexecdir/condor/gdrive_plugin.py
%_libexecdir/condor/common-cloud-attributes-google.py
%_libexecdir/condor/common-cloud-attributes-aws.py
%_libexecdir/condor/common-cloud-attributes-aws.sh
%_libexecdir/condor/onedrive_plugin.py
# TODO: get rid of these
# Not sure where these are getting built
%if 0%{?rhel} <= 7 && ! 0%{?fedora} && ! 0%{?suse_version}
%_libexecdir/condor/box_plugin.pyc
%_libexecdir/condor/box_plugin.pyo
%_libexecdir/condor/gdrive_plugin.pyc
%_libexecdir/condor/gdrive_plugin.pyo
%_libexecdir/condor/onedrive_plugin.pyc
%_libexecdir/condor/onedrive_plugin.pyo
%endif
%_libexecdir/condor/curl_plugin
%_libexecdir/condor/condor_shared_port
%_libexecdir/condor/condor_defrag
%_libexecdir/condor/interactive.sub
%_libexecdir/condor/condor_gangliad
%_libexecdir/condor/ce-audit.so
%if ! ( 0%{?rhel} == 7 )
%_libexecdir/condor/adstash/__init__.py
%_libexecdir/condor/adstash/adstash.py
%_libexecdir/condor/adstash/config.py
%_libexecdir/condor/adstash/convert.py
%_libexecdir/condor/adstash/utils.py
%_libexecdir/condor/adstash/ad_sources/__init__.py
%_libexecdir/condor/adstash/ad_sources/ad_file.py
%_libexecdir/condor/adstash/ad_sources/generic.py
%_libexecdir/condor/adstash/ad_sources/registry.py
%_libexecdir/condor/adstash/ad_sources/schedd_history.py
%_libexecdir/condor/adstash/ad_sources/startd_history.py
%_libexecdir/condor/adstash/ad_sources/schedd_job_epoch_history.py
%_libexecdir/condor/adstash/ad_sources/schedd_transfer_epoch_history.py
%_libexecdir/condor/adstash/interfaces/__init__.py
%_libexecdir/condor/adstash/interfaces/elasticsearch.py
%_libexecdir/condor/adstash/interfaces/opensearch.py
%_libexecdir/condor/adstash/interfaces/generic.py
%_libexecdir/condor/adstash/interfaces/json_file.py
%_libexecdir/condor/adstash/interfaces/null.py
%_libexecdir/condor/adstash/interfaces/registry.py
%endif
%_libexecdir/condor/annex
%_mandir/man1/condor_advertise.1.gz
%_mandir/man1/condor_annex.1.gz
%_mandir/man1/condor_check_password.1.gz
%_mandir/man1/condor_check_userlogs.1.gz
%_mandir/man1/condor_chirp.1.gz
%_mandir/man1/condor_config_val.1.gz
%_mandir/man1/condor_dagman.1.gz
%_mandir/man1/condor_fetchlog.1.gz
%_mandir/man1/condor_findhost.1.gz
%_mandir/man1/condor_gpu_discovery.1.gz
%_mandir/man1/condor_history.1.gz
%_mandir/man1/condor_hold.1.gz
%_mandir/man1/condor_job_router_info.1.gz
%_mandir/man1/condor_master.1.gz
%_mandir/man1/condor_off.1.gz
%_mandir/man1/condor_on.1.gz
%_mandir/man1/condor_pool_job_report.1.gz
%_mandir/man1/condor_preen.1.gz
%_mandir/man1/condor_prio.1.gz
%_mandir/man1/condor_q.1.gz
%_mandir/man1/condor_qsub.1.gz
%_mandir/man1/condor_qedit.1.gz
%_mandir/man1/condor_reconfig.1.gz
%_mandir/man1/condor_release.1.gz
%_mandir/man1/condor_remote_cluster.1.gz
%_mandir/man1/condor_reschedule.1.gz
%_mandir/man1/condor_restart.1.gz
%_mandir/man1/condor_rm.1.gz
%_mandir/man1/condor_run.1.gz
%_mandir/man1/condor_set_shutdown.1.gz
%_mandir/man1/condor_ssh_start.1.gz
%_mandir/man1/condor_sos.1.gz
%_mandir/man1/condor_ssl_fingerprint.1.gz
%_mandir/man1/condor_stats.1.gz
%_mandir/man1/condor_status.1.gz
%_mandir/man1/condor_store_cred.1.gz
%_mandir/man1/condor_submit.1.gz
%_mandir/man1/condor_submit_dag.1.gz
%_mandir/man1/condor_test_token.1.gz
%_mandir/man1/condor_token_create.1.gz
%_mandir/man1/condor_token_fetch.1.gz
%_mandir/man1/condor_token_list.1.gz
%_mandir/man1/condor_token_request.1.gz
%_mandir/man1/condor_token_request_approve.1.gz
%_mandir/man1/condor_token_request_auto_approve.1.gz
%_mandir/man1/condor_token_request_list.1.gz
%_mandir/man1/condor_top.1.gz
%_mandir/man1/condor_transfer_data.1.gz
%_mandir/man1/condor_transform_ads.1.gz
%_mandir/man1/condor_update_machine_ad.1.gz
%_mandir/man1/condor_updates_stats.1.gz
%_mandir/man1/condor_upgrade_check.1.gz
%_mandir/man1/condor_urlfetch.1.gz
%_mandir/man1/condor_userlog.1.gz
%_mandir/man1/condor_userprio.1.gz
%_mandir/man1/condor_vacate.1.gz
%_mandir/man1/condor_vacate_job.1.gz
%_mandir/man1/condor_version.1.gz
%_mandir/man1/condor_wait.1.gz
%_mandir/man1/condor_router_history.1.gz
%_mandir/man1/condor_continue.1.gz
%_mandir/man1/condor_suspend.1.gz
%_mandir/man1/condor_router_q.1.gz
%_mandir/man1/condor_ssh_to_job.1.gz
%_mandir/man1/condor_power.1.gz
%_mandir/man1/condor_gather_info.1.gz
%_mandir/man1/condor_router_rm.1.gz
%_mandir/man1/condor_drain.1.gz
%_mandir/man1/condor_ping.1.gz
%_mandir/man1/condor_rmdir.1.gz
%_mandir/man1/condor_tail.1.gz
%_mandir/man1/condor_who.1.gz
%_mandir/man1/condor_now.1.gz
%_mandir/man1/classad_eval.1.gz
%_mandir/man1/classads.1.gz
%_mandir/man1/condor_adstash.1.gz
%_mandir/man1/condor_evicted_files.1.gz
%_mandir/man1/condor_watch_q.1.gz
%_mandir/man1/get_htcondor.1.gz
%_mandir/man1/htcondor.1.gz
# bin/condor is a link for checkpoint, reschedule, vacate
%_bindir/condor_submit_dag
%_bindir/condor_who
%_bindir/condor_now
%_bindir/condor_prio
%_bindir/condor_transfer_data
%_bindir/condor_check_userlogs
%_bindir/condor_q
%_libexecdir/condor/condor_transferer
%_bindir/condor_docker_enter
%_bindir/condor_qedit
%_bindir/condor_qusers
%_bindir/condor_userlog
%_bindir/condor_release
%_bindir/condor_userlog_job_counter
%_bindir/condor_config_val
%_bindir/condor_reschedule
%_bindir/condor_userprio
%_bindir/condor_check_password
%_bindir/condor_check_config
%_bindir/condor_dagman
%_bindir/condor_rm
%_bindir/condor_vacate
%_bindir/condor_run
%_bindir/condor_router_history
%_bindir/condor_router_q
%_bindir/condor_router_rm
%_bindir/condor_vacate_job
%_bindir/condor_findhost
%_bindir/condor_stats
%_bindir/condor_version
%_bindir/condor_history
%_bindir/condor_status
%_bindir/condor_wait
%_bindir/condor_hold
%_bindir/condor_submit
%_bindir/condor_ssh_to_job
%_bindir/condor_power
%_bindir/condor_gather_info
%_bindir/condor_continue
%_bindir/condor_ssl_fingerprint
%_bindir/condor_suspend
%_bindir/condor_test_match
%_bindir/condor_token_create
%_bindir/condor_token_fetch
%_bindir/condor_token_request
%_bindir/condor_token_request_approve
%_bindir/condor_token_request_auto_approve
%_bindir/condor_token_request_list
%_bindir/condor_token_list
%_bindir/condor_scitoken_exchange
%_bindir/condor_drain
%_bindir/condor_ping
%_bindir/condor_tail
%_bindir/condor_qsub
%_bindir/condor_pool_job_report
%_bindir/condor_job_router_info
%_bindir/condor_transform_ads
%_bindir/condor_update_machine_ad
%_bindir/condor_annex
%_bindir/condor_nsenter
%_bindir/condor_evicted_files
%_bindir/condor_adstash
%_bindir/condor_remote_cluster
%_bindir/bosco_cluster
%_bindir/condor_ssh_start
%_bindir/condor_test_token
%_bindir/condor_manifest
# sbin/condor is a link for master_off, off, on, reconfig,
# reconfig_schedd, restart
%_sbindir/condor_advertise
%_sbindir/condor_aklog
%_sbindir/condor_credmon_krb
%_sbindir/condor_c-gahp
%_sbindir/condor_c-gahp_worker_thread
%_sbindir/condor_collector
%_sbindir/condor_credd
%_sbindir/condor_fetchlog
%_sbindir/condor_ft-gahp
%_sbindir/condor_had
%_sbindir/condor_master
%_sbindir/condor_negotiator
%_sbindir/condor_off
%_sbindir/condor_on
%_sbindir/condor_preen
%_sbindir/condor_reconfig
%_sbindir/condor_replication
%_sbindir/condor_restart
%_sbindir/condor_schedd
%_sbindir/condor_set_shutdown
%_sbindir/condor_shadow
%if %uw_build
%if 0%{?rhel} == 7 && ! 0%{?amzn}
%{_sbindir}/condor_shadow_s
%endif
%endif
%_sbindir/condor_sos
%_sbindir/condor_startd
%_sbindir/condor_starter
%_sbindir/condor_store_cred
%_sbindir/condor_testwritelog
%_sbindir/condor_updates_stats
%_sbindir/ec2_gahp
%_sbindir/condor_gridmanager
%_sbindir/remote_gahp
%_sbindir/rvgahp_client
%_sbindir/rvgahp_proxy
%_sbindir/rvgahp_server
%_sbindir/AzureGAHPServer
%_sbindir/gce_gahp
%_sbindir/arc_gahp
%_libexecdir/condor/condor_gpu_discovery
%_libexecdir/condor/condor_gpu_utilization
%config(noreplace) %_sysconfdir/condor/ganglia.d/00_default_metrics
%defattr(-,condor,condor,-)
%dir %_var/lib/condor/
%dir %_var/lib/condor/execute/
%dir %_var/lib/condor/spool/
%dir %_var/log/condor/
%defattr(-,root,condor,-)
%dir %_var/lib/condor/oauth_credentials
%defattr(-,root,root,-)
%dir %_var/lib/condor/krb_credentials

###### blahp files #######
%config %_sysconfdir/blah.config
%config %_sysconfdir/blparser.conf
%dir %_sysconfdir/blahp/
%config %_sysconfdir/blahp/condor_local_submit_attributes.sh
%config %_sysconfdir/blahp/kubernetes_local_submit_attributes.sh
%config %_sysconfdir/blahp/lsf_local_submit_attributes.sh
%config %_sysconfdir/blahp/nqs_local_submit_attributes.sh
%config %_sysconfdir/blahp/pbs_local_submit_attributes.sh
%config %_sysconfdir/blahp/sge_local_submit_attributes.sh
%config %_sysconfdir/blahp/slurm_local_submit_attributes.sh
%_bindir/blahpd
%_sbindir/blah_check_config
%_sbindir/blahpd_daemon
%dir %_libexecdir/blahp
%_libexecdir/blahp/*

####### procd files #######
%_sbindir/condor_procd
%_sbindir/gidd_alloc
%_sbindir/procd_ctl
%_mandir/man1/procd_ctl.1.gz
%_mandir/man1/gidd_alloc.1.gz
%_mandir/man1/condor_procd.1.gz

####### classads files #######
%defattr(-,root,root,-)
%_libdir/libclassad.so.*

#################
%files devel
%{_includedir}/condor/chirp_client.h
%{_includedir}/condor/condor_event.h
%{_includedir}/condor/file_lock.h
%{_includedir}/condor/read_user_log.h
%{_libdir}/condor/libchirp_client.a
%{_libdir}/libclassad.a

####### classads-devel files #######
%defattr(-,root,root,-)
%_bindir/classad_functional_tester
%_bindir/classad_version
%_libdir/libclassad.so
%dir %_includedir/classad/
%_includedir/classad/attrrefs.h
%_includedir/classad/cclassad.h
%_includedir/classad/classad_distribution.h
%_includedir/classad/classadErrno.h
%_includedir/classad/classad.h
%_includedir/classad/classadCache.h
%_includedir/classad/classad_containers.h
%_includedir/classad/classad_flat_map.h
%_includedir/classad/collectionBase.h
%_includedir/classad/collection.h
%_includedir/classad/common.h
%_includedir/classad/debug.h
%_includedir/classad/exprList.h
%_includedir/classad/exprTree.h
%_includedir/classad/flat_set.h
%_includedir/classad/fnCall.h
%_includedir/classad/indexfile.h
%_includedir/classad/jsonSink.h
%_includedir/classad/jsonSource.h
%_includedir/classad/lexer.h
%_includedir/classad/lexerSource.h
%_includedir/classad/literals.h
%_includedir/classad/matchClassad.h
%_includedir/classad/natural_cmp.h
%_includedir/classad/operators.h
%_includedir/classad/query.h
%_includedir/classad/sink.h
%_includedir/classad/source.h
%_includedir/classad/transaction.h
%_includedir/classad/util.h
%_includedir/classad/value.h
%_includedir/classad/view.h
%_includedir/classad/xmlLexer.h
%_includedir/classad/xmlSink.h
%_includedir/classad/xmlSource.h

%if %uw_build
#################
%files tarball
%{_bindir}/make-ap-from-tarball
%{_bindir}/make-personal-from-tarball
%{_sbindir}/condor_configure
%{_sbindir}/condor_install
%{_mandir}/man1/condor_configure.1.gz
%{_mandir}/man1/condor_install.1.gz
%endif

#################
%files kbdd
%defattr(-,root,root,-)
%config(noreplace) %_sysconfdir/condor/config.d/00-kbdd
%_sbindir/condor_kbdd

#################
%if ! 0%{?amzn}
%files vm-gahp
%defattr(-,root,root,-)
%_sbindir/condor_vm-gahp
%_libexecdir/condor/libvirt_simple_script.awk

%endif
#################
%files test
%defattr(-,root,root,-)
%_libexecdir/condor/condor_sinful
%_libexecdir/condor/condor_testingd
%_libexecdir/condor/test_user_mapping
%if %uw_build
%_libdir/condor/condor_tests-%{version}.tar.gz
%endif

%if 0%{?rhel} <= 7 && 0%{?fedora} <= 31 && ! 0%{?suse_version}
%files -n python2-condor
%defattr(-,root,root,-)
%_bindir/condor_top
%_bindir/classad_eval
%_bindir/condor_watch_q
%_libdir/libpyclassad2*.so
%_libexecdir/condor/libclassad_python_user.so
%{python_sitearch}/classad/
%{python_sitearch}/htcondor/
%{python_sitearch}/htcondor-*.egg-info/
%endif

%if 0%{?rhel} >= 7 || 0%{?fedora} || 0%{?suse_version}
%files -n python3-condor
%defattr(-,root,root,-)
%_bindir/condor_top
%_bindir/condor_diagnostics
%_bindir/classad_eval
%_bindir/condor_watch_q
%_bindir/htcondor
%_libdir/libpyclassad3*.so
%_libexecdir/condor/libclassad_python_user.cpython-3*.so
%_libexecdir/condor/libclassad_python3_user.so
/usr/lib64/python%{python3_version}/site-packages/classad/
/usr/lib64/python%{python3_version}/site-packages/htcondor/
/usr/lib64/python%{python3_version}/site-packages/htcondor-*.egg-info/
/usr/lib64/python%{python3_version}/site-packages/htcondor_cli/
/usr/lib64/python%{python3_version}/site-packages/classad2/
/usr/lib64/python%{python3_version}/site-packages/htcondor2/
%endif

%files credmon-local
%doc examples/condor_credmon_oauth
%_sbindir/condor_credmon_oauth
%_sbindir/scitokens_credential_producer
%_libexecdir/condor/credmon
%_var/lib/condor/oauth_credentials/README.credentials
%config(noreplace) %_sysconfdir/condor/config.d/40-oauth-credmon.conf
%ghost %_var/lib/condor/oauth_credentials/CREDMON_COMPLETE
%ghost %_var/lib/condor/oauth_credentials/pid
%if 0%{?rhel} == 7
###
# Backwards compatibility with the previous versions and configs of scitokens-credmon
%_bindir/condor_credmon_oauth
%_bindir/scitokens_credential_producer
###
%endif

%files credmon-oauth
%_var/www/wsgi-scripts/condor_credmon_oauth
%config(noreplace) %_sysconfdir/condor/config.d/40-oauth-tokens.conf
%ghost %_var/lib/condor/oauth_credentials/wsgi_session_key
%if 0%{?rhel} == 7
###
# Backwards compatibility with the previous versions and configs of scitokens-credmon
%_var/www/wsgi-scripts/scitokens-credmon
###
%endif

%files credmon-vault
%doc examples/condor_credmon_oauth
%_sbindir/condor_credmon_vault
%_bindir/condor_vault_storer
%_libexecdir/condor/credmon
%config(noreplace) %_sysconfdir/condor/config.d/40-vault-credmon.conf
%ghost %_var/lib/condor/oauth_credentials/CREDMON_COMPLETE
%ghost %_var/lib/condor/oauth_credentials/pid

%files -n minicondor
%config(noreplace) %_sysconfdir/condor/config.d/00-minicondor

%files ap
%config(noreplace) %_sysconfdir/condor/config.d/00-access-point

%files ep
%config(noreplace) %_sysconfdir/condor/config.d/00-execution-point

%post
/sbin/ldconfig
# Remove obsolete security configuration
rm -f /etc/condor/config.d/00-htcondor-9.0.config
%if 0%{?fedora}
test -x /usr/sbin/selinuxenabled && /usr/sbin/selinuxenabled
if [ $? = 0 ]; then
   restorecon -R -v /var/lock/condor
   setsebool -P condor_domain_can_network_connect 1
   setsebool -P daemons_enable_cluster_mode 1
   semanage port -a -t condor_port_t -p tcp 12345
   # the number of extraneous SELinux warnings on f17 is very high
fi
%endif
%if 0%{?rhel} >= 7
test -x /usr/sbin/selinuxenabled && /usr/sbin/selinuxenabled
if [ $? = 0 ]; then
   /usr/sbin/semodule -i /usr/share/condor/htcondor.pp
%if 0%{?rhel} < 9
   /usr/sbin/setsebool -P condor_domain_can_network_connect 1
%endif
   /usr/sbin/setsebool -P daemons_enable_cluster_mode 1
fi
%endif
if [ $1 -eq 1 ] ; then
    # Initial installation 
    /bin/systemctl daemon-reload >/dev/null 2>&1 || :
fi

%preun
if [ $1 -eq 0 ] ; then
    # Package removal, not upgrade
    /bin/systemctl --no-reload disable condor.service > /dev/null 2>&1 || :
    /bin/systemctl stop condor.service > /dev/null 2>&1 || :
fi

%postun
/sbin/ldconfig
/bin/systemctl daemon-reload >/dev/null 2>&1 || :
# Note we don't try to restart - HTCondor will automatically notice the
# binary has changed and do graceful or peaceful restart, based on its
# configuration

%triggerun -- condor < 7.7.0-0.5

/usr/bin/systemd-sysv-convert --save condor >/dev/null 2>&1 ||:

/sbin/chkconfig --del condor >/dev/null 2>&1 || :
/bin/systemctl try-restart condor.service >/dev/null 2>&1 || :

%changelog
<<<<<<< HEAD
* Mon Jul 28 2025 Tim Theisen <tim@cs.wisc.edu> - 23.10.27-1
- Fix bug where the vacate reason was not propagated back to the user
- HTCondor tarballs now contain Pelican 7.17.2
=======
* Thu Aug 21 2025 Tim Theisen <tim@cs.wisc.edu> - 23.0.28-1
- Fix condor_token_request to accept automatically-approved tokens
>>>>>>> a153528d

* Mon Jul 28 2025 Tim Theisen <tim@cs.wisc.edu> - 23.0.27-1
- Fix bug where condor_ssh_to_job failed when EP scratch path is too long
- Fix incorrect time reported by htcondor status for long running jobs
- Fix bug where .job.ad, .machine.ad files were missing when LVM is in use

* Thu Jun 26 2025 Tim Theisen <tim@cs.wisc.edu> - 23.10.26-1
- Fix memory leak in the condor_schedd when using late materialization
- Fix condor_master start up when file descriptor ulimit was huge
- HTCondor tarballs now contain Pelican 7.17.0

* Thu Jun 26 2025 Tim Theisen <tim@cs.wisc.edu> - 23.0.26-1
- Fix ingestion of ads into Elasticsearch under very rare circumstances
- DAGMan better handles being unable to write to a full filesystem
- 'kill_sig' submit commands are now ignored on the Windows platform

* Thu May 29 2025 Tim Theisen <tim@cs.wisc.edu> - 23.10.25-1
- Fix bug where DAGMAN_MAX_JOBS_IDLE was being ignored
- HTCondor tarballs now contain Pelican 7.16.5 and Apptainer 1.4.1

* Thu May 29 2025 Tim Theisen <tim@cs.wisc.edu> - 23.0.25-1
- Fix problems where parallel universe jobs could crash the condor_schedd
- Prevent condor_starter crash when evicting job during input file transfer
- condor_watch_q now properly displays job id ranges by using numeric sort

* Tue Apr 22 2025 Tim Theisen <tim@cs.wisc.edu> - 23.10.24-1
- HTCondor tarballs now contain Pelican 7.15.1 and Apptainer 1.4.0

* Tue Apr 22 2025 Tim Theisen <tim@cs.wisc.edu> - 23.0.24-1
- Fix inflated cgroups v2 memory usage reporting for Docker jobs

* Fri Feb 28 2025 Tim Theisen <tim@cs.wisc.edu> - 23.10.22-1
- Fix for security issue
- https://htcondor.org/security/vulnerabilities/HTCONDOR-2025-0001.html

* Fri Feb 28 2025 Tim Theisen <tim@cs.wisc.edu> - 23.0.22-1
- Fix for security issue
- https://htcondor.org/security/vulnerabilities/HTCONDOR-2025-0001.html

* Thu Feb 27 2025 Tim Theisen <tim@cs.wisc.edu> - 23.10.21-1
- Fix bug where chirp would not work in container jobs using Docker
- HTCondor tarballs now contain Pelican 7.13.0

* Thu Feb 27 2025 Tim Theisen <tim@cs.wisc.edu> - 23.0.21-1
- Fix memory leak caused by periodic evaluation of bad ClassAd expressions
- Fixes for bugs affecting grid jobs

* Tue Feb 04 2025 Tim Theisen <tim@cs.wisc.edu> - 23.10.20-1
- Fix bug where STARTD_ENFORCE_DISK_LIMITS would excessively save metadata
- Fix bug where container_service_names did not work
- Fix rare startd crash when collector queries time out and DNS is slow

* Tue Feb 04 2025 Tim Theisen <tim@cs.wisc.edu> - 23.0.20-1
- condor_upgrade_check tests for PASSWORD authentication identity change

* Mon Jan 06 2025 Tim Theisen <tim@cs.wisc.edu> - 23.10.19-1
- Fix bug where jobs would match but not start when using KeyboardIdle
- Fix bug when trying to avoid IPv6 link local addresses

* Mon Jan 06 2025 Tim Theisen <tim@cs.wisc.edu> - 23.0.19-1
- Numerous updates in memory tracking with cgroups
  - Fix bug in reporting peak memory
  - Made cgroup v1 and v2 memory tracking consistent with each other
  - Fix bug where cgroup v1 usage included disk cache pages
  - Fix bug where cgroup v1 jobs killed by OOM were not held
  - Polls cgroups for memory usage more often
  - Can configure to always hold jobs killed by OOM
- Make condor_adstash work with OpenSearch Python Client v2.x
- Avoid OAUTH credmon errors by only signaling it when necessary
- Restore case insensitivity to 'condor_status -subsystem'
- Fix rare condor_schedd crash when a $$() macro could not be expanded

* Tue Nov 19 2024 Tim Theisen <tim@cs.wisc.edu> - 23.10.18-1
- Fix issue where an unresponsive libvirtd blocked an EP from starting up

* Tue Nov 19 2024 Tim Theisen <tim@cs.wisc.edu> - 23.0.18-1
- Proper error message and hold when Docker emits multi-line error message
- The htcondor CLI now works on Windows

* Wed Oct 30 2024 Tim Theisen <tim@cs.wisc.edu> - 23.10.2-1
- Fix for output file transfer errors obscuring input file transfer errors

* Thu Oct 24 2024 Tim Theisen <tim@cs.wisc.edu> - 23.0.17-1
- Bug fix for PID namespaces and condor_ssh_to_job on EL9
- Augment condor_upgrade_check to find unit suffixes in ClassAd expressions

* Thu Oct 10 2024 Tim Theisen <tim@cs.wisc.edu> - 23.0.16-1
- Backport all cgroup v2 fixes and enhancements from the 23.10.1 release

* Thu Oct 03 2024 Tim Theisen <tim@cs.wisc.edu> - 23.10.1-1
- Improvements to disk usage enforcement when using LVM
  - Can encrypt job sandboxes when using LVM
  - More precise tracking of disk usage when using LVM
  - Reduced disk usage tracking overhead
- Improvements tracking CPU and memory usage with cgroup v2 (on EL9)
  - Don't count kernel cache pages against job's memory usage
  - Avoid rare inclusion of previous job's CPU and peak memory usage
- HTCondor now re-checks DNS before re-connecting to a collector
- HTCondor now writes out per job epoch history
- HTCondor can encrypt network connections without requiring authentication
- htcondor CLI can now show status for local server, AP, and CM
- htcondor CLI can now display OAUTH2 credentials
- Uses job's sandbox to convert image format for Singularity/Apptainer
- Bug fix to not lose GPUs in Docker job on systemd reconfig
- Bug fix for PID namespaces and condor_ssh_to_job on EL9

* Mon Sep 30 2024 Tim Theisen <tim@cs.wisc.edu> - 23.0.15-1
- Fix bug where Docker universe jobs reported zero memory usage on EL9
- Fix bug where Docker universe images would not be removed from EP cache
- Fix bug where condor_watch_q could crash
- Fix bug that could cause the file transfer hold reason to be truncated
- Fix bug where a Windows job with a bad executable would not go on hold

* Thu Aug 08 2024 Tim Theisen <tim@cs.wisc.edu> - 23.9.6-1
- Add config knob to not have cgroups count kernel memory for jobs on EL9
- Remove support for numeric unit suffixes (k,M,G) in ClassAd expressions
- In submit files, request_disk & request_memory still accept unit suffixes
- Hide GPUs not allocated to the job on cgroup v2 systems such as EL9
- DAGMan can now produce credentials when using direct submission
- Singularity jobs have a contained home directory when file transfer is on
- Avoid using IPv6 link local addresses when resolving hostname to IP addr
- New 'htcondor credential' command to aid in debugging

* Thu Aug 08 2024 Tim Theisen <tim@cs.wisc.edu> - 23.0.14-1
- Docker and Container jobs run on EPs that match AP's CPU architecture
- Fixed premature cleanup of credentials by the condor_credd
- Fixed bug where a malformed SciToken could cause a condor_schedd crash
- Fixed crash in condor_annex script
- Fixed daemon crash after IDTOKEN request is approved by the collector

* Thu Jun 27 2024 Tim Theisen <tim@cs.wisc.edu> - 23.8.1-1
- Add new condor-ap package to facilitate Access Point installation
- HTCondor Docker images are now based on Alma Linux 9
- HTCondor Docker images are now available for the arm64 CPU architecture
- The user can now choose which submit method DAGMan will use
- Can add custom attributes to the User ClassAd with condor_qusers -edit
- Add use-projection option to condor_gangliad to reduce memory footprint
- Fix bug where interactive submit does not work on cgroup v2 systems (EL9)

* Thu Jun 13 2024 Tim Theisen <tim@cs.wisc.edu> - 23.0.12-1
- Remote condor_history queries now work the same as local queries
- Improve error handling when submitting to a remote scheduler via ssh
- Fix bug on Windows where condor_procd may crash when suspending a job
- Fix Python binding crash when submitting a DAG which has empty lines

* Thu May 16 2024 Tim Theisen <tim@cs.wisc.edu> - 23.7.2-1
- Warns about deprecated multiple queue statements in a submit file
- The semantics of 'skip_if_dataflow' have been improved
- Removing large DAGs is now non-blocking, preserving schedd performance
- Periodic policy expressions are now checked during input file transfer
- Local universe jobs can now specify a container image
- File transfer plugins can now advertise extra attributes
- DAGMan can rescue and abort if pending jobs are missing from the job queue
- Fix so 'condor_submit -interactive' works on cgroup v2 execution points

* Thu May 09 2024 Tim Theisen <tim@cs.wisc.edu> - 23.0.10-1
- Preliminary support for Ubuntu 22.04 (Noble Numbat)
- Warns about deprecated multiple queue statements in a submit file
- Fix bug where plugins could not signify to retry a file transfer
- The condor_upgrade_check script checks for proper token file permissions
- Fix bug where the condor_upgrade_check script crashes on older platforms
- The bundled version of apptainer was moved to libexec in the tarball

* Tue Apr 16 2024 Tim Theisen <tim@cs.wisc.edu> - 23.6.2-1
- Fix bug where file transfer plugin error was not in hold reason code

* Mon Apr 15 2024 Tim Theisen <tim@cs.wisc.edu> - 23.6.1-1
- Add the ability to force vanilla universe jobs to run in a container
- Add the ability to override the entrypoint for a Docker image
- condor_q -better-analyze includes units for memory and disk quantities

* Thu Apr 11 2024 Tim Theisen <tim@cs.wisc.edu> - 23.0.8-1
- Fix bug where ssh-agent processes were leaked with grid universe jobs
- Fix DAGMan crash when a provisioner node was given a parent
- Fix bug that prevented use of "ftp:" URLs in file transfer
- Fix bug where jobs that matched an offline slot never start

* Mon Mar 25 2024 Tim Theisen <tim@cs.wisc.edu> - 23.5.3-1
- HTCondor tarballs now contain Pelican 7.6.2

* Thu Mar 14 2024 Tim Theisen <tim@cs.wisc.edu> - 23.5.2-1
- Old ClassAd based syntax is disabled by default for the job router
- Can efficiently manage/enforce disk space using LVM partitions
- GPU discovery is enabled on all Execution Points by default
- Prevents accessing unallocated GPUs using cgroup v1 enforcement
- New condor_submit commands for constraining GPU properties
- Add ability to transfer EP's starter log back to the Access Point
- Can use VOMS attributes when mapping identities of SSL connections
- The CondorVersion string contains the source git SHA

* Thu Mar 14 2024 Tim Theisen <tim@cs.wisc.edu> - 23.0.6-1
- Fix DAGMan where descendants of removed retry-able jobs are marked futile
- Ensure the condor_test_token works correctly when invoked as root
- Fix bug where empty multi-line values could cause a crash
- condor_qusers returns proper exit code for errors in formatting options
- Fix crash in job router when a job transform is missing an argument

* Thu Feb 08 2024 Tim Theisen <tim@cs.wisc.edu> - 23.4.0-1
- condor_submit warns about unit-less request_disk and request_memory
- Separate condor-credmon-local RPM package provides local SciTokens issuer
- Fix bug where NEGOTIATOR_SLOT_CONSTRAINT was ignored since version 23.3.0
- The htcondor command line tool can process multiple event logs at once
- Prevent Docker daemon from keeping a duplicate copy of the job's stdout

* Thu Feb 08 2024 Tim Theisen <tim@cs.wisc.edu> - 23.0.4-1
- NVIDIA_VISIBLE_DEVICES environment variable lists full uuid of slot GPUs
- Fix problem where some container jobs would see GPUs not assigned to them
- Restore condor keyboard monitoring that was broken since HTCondor 23.0.0
- In condor_adstash, the search engine timeouts now apply to all operations
- Ensure the prerequisite perl modules are installed for condor_gather_info

* Tue Jan 23 2024 Tim Theisen <tim@cs.wisc.edu> - 23.3.1-1
- HTCondor tarballs now contain Pelican 7.4.0

* Thu Jan 04 2024 Tim Theisen <tim@cs.wisc.edu> - 23.3.0-1
- Restore limited support for Enterprise Linux 7 systems
- Additional assistance converting old syntax job routes to new syntax
- Able to capture output to debug DAGMan PRE and POST scripts
- Execution Points advertise when jobs are running with cgroup enforcement

* Thu Jan 04 2024 Tim Theisen <tim@cs.wisc.edu> - 23.0.3-1
- Preliminary support for openSUSE LEAP 15
- All non-zero exit values from file transfer plugins are now errors
- Fix crash in Python bindings when job submission fails
- Chirp uses a 5120 byte buffer and errors out for bigger messages
- condor_adstash now recognizes GPU usage values as floating point numbers

* Wed Nov 29 2023 Tim Theisen <tim@cs.wisc.edu> - 23.2.0-1
- Add 'periodic_vacate' submit command to restart jobs that are stuck
- EPs now advertises whether the execute directory is on rotational storage
- Add two log events for the time a job was running and occupied a slot
- Files written by HTCondor are now written in binary mode on Windows
- HTCondor now uses the Pelican Platform for OSDF file transfers

* Mon Nov 20 2023 Tim Theisen <tim@cs.wisc.edu> - 23.0.2-1
- Fix bug where OIDC login information was missing when submitting jobs
- Improved sandbox and ssh-agent clean up for batch grid universe jobs
- Fix bug where daemons with a private network address couldn't communicate
- Fix cgroup v2 memory enforcement for custom configurations
- Add DISABLE_SWAP_FOR_JOB support on cgroup v2 systems
- Fix log rotation for OAuth and Vault credmon daemons

* Thu Nov 16 2023 Tim Theisen <tim@cs.wisc.edu> - 9.0.20-1
- Other authentication methods are tried if mapping fails using SSL

* Tue Oct 31 2023 Tim Theisen <tim@cs.wisc.edu> - 23.1.0-1
- Enhanced filtering with 'condor_watch_q'
- Can specify alternate ssh port with 'condor_remote_cluster'
- Performance improvement for the 'condor_schedd' and other daemons
- Jobs running on cgroup v2 systems can subdivide their cgroup
- The curl plugin can now find CA certificates via an environment variable

* Tue Oct 31 2023 Tim Theisen <tim@cs.wisc.edu> - 23.0.1-1
- Fix 10.6.0 bug that broke PID namespaces
- Fix bug where execution times for ARC CE jobs were 60 times too large
- Fix bug where a failed 'Service' node would crash DAGMan
- Condor-C and Job Router jobs now get resources provisioned updates

* Fri Sep 29 2023 Tim Theisen <tim@cs.wisc.edu> - 23.0.0-1
- Absent slot configuration, execution points will use a partitionable slot
- Linux cgroups enforce maximum memory utilization by default
- Can now define DAGMan save points to be able to rerun DAGs from there
- Much better control over environment variables when using DAGMan
- Administrators can enable and disable job submission for a specific user
- Can set a minimum number of CPUs allocated to a user
- condor_status -gpus shows nodes with GPUs and the GPU properties
- condor_status -compact shows a row for each slot type
- Container images may now be transferred via a file transfer plugin
- Support for Enterprise Linux 9, Amazon Linux 2023, and Debian 12
- Can write job information in AP history file for every execution attempt
- Can run defrag daemons with different policies on distinct sets of nodes
- Add condor_test_token tool to generate a short lived SciToken for testing
- The job’s executable is no longer renamed to ‘condor_exec.exe’

* Thu Sep 28 2023 Tim Theisen <tim@cs.wisc.edu> - 10.9.0-1
- The condor_upgrade_check script now provides guidance on updating to 23.0
- The htchirp Python binding now properly locates the chirp configuration
- Fix bug that prevented deletion of HTCondor passwords on Windows

* Thu Sep 28 2023 Tim Theisen <tim@cs.wisc.edu> - 10.0.9-1
- The condor_upgrade_check script now provides guidance on updating to 23.0
- The htchirp Python binding now properly locates the chirp configuration
- Fix bug that prevented deletion of HTCondor passwords on Windows

* Thu Sep 14 2023 Tim Theisen <tim@cs.wisc.edu> - 10.8.0-1
- Fold the classads, blahp, and procd RPMs into the main condor RPM
- Align the Debian packages and package names with the RPM packaging
- On Linux, the default configuration enforces memory limits with cgroups
- condor_status -gpus shows nodes with GPUs and the GPU properties
- condor_status -compact shows a row for each slot type
- New ENV command controls which environment variables are present in DAGMan

* Thu Sep 14 2023 Tim Theisen <tim@cs.wisc.edu> - 10.0.8-1
- Avoid kernel panic on some Enterprise Linux 8 systems
- Fix bug where early termination of service nodes could crash DAGMan
- Limit email about long file transfer queue to once daily
- Various fixes to condor_adstash

* Wed Aug 09 2023 Tim Theisen <tim@cs.wisc.edu> - 10.7.1-1
- Fix performance problem detecting futile nodes in a large and bushy DAG

* Mon Jul 31 2023 Tim Theisen <tim@cs.wisc.edu> - 10.7.0-1
- Support for Debian 12 (Bookworm)
- Can run defrag daemons with different policies on distinct sets of nodes
- Added want_io_proxy submit command
- Apptainer is now included in the HTCondor tarballs
- Fix 10.5.0 bug where reported CPU time is very low when using cgroups v1
- Fix 10.5.0 bug where .job.ad and .machine.ad were missing for local jobs

* Tue Jul 25 2023 Tim Theisen <tim@cs.wisc.edu> - 10.0.7-1
- Fixed bug where held condor cron jobs would never run when released
- Improved daemon IDTOKENS logging to make useful messages more prominent
- Remove limit on certificate chain length in SSL authentication
- condor_config_val -summary now works with a remote configuration query
- Prints detailed message when condor_remote_cluster fails to fetch a URL
- Improvements to condor_preen

* Fri Jun 30 2023 Tim Theisen <tim@cs.wisc.edu> - 9.0.19-1
- Remove limit on certificate chain length in SSL authentication

* Thu Jun 29 2023 Tim Theisen <tim@cs.wisc.edu> - 10.6.0-1
- Administrators can enable and disable job submission for a specific user
- Work around memory leak in libcurl on EL7 when using the ARC-CE GAHP
- Container images may now be transferred via a file transfer plugin
- Add ClassAd stringlist subset match function
- Add submit file macro '$(JobId)' which expands to full ID of the job
- The job's executable is no longer renamed to 'condor_exec.exe'

* Thu Jun 22 2023 Tim Theisen <tim@cs.wisc.edu> - 10.0.6-1
- In SSL Authentication, use the identity instead of the X.509 proxy subject
- Can use environment variable to locate the client's SSL X.509 credential
- ClassAd aggregate functions now tolerate undefined values
- Fix Python binding bug where accounting ads were omitted from the result
- The Python bindings now properly report the HTCondor version
- remote_initial_dir works when submitting a grid batch job remotely via ssh
- Add a ClassAd stringlist subset match function

* Thu Jun 22 2023 Tim Theisen <tim@cs.wisc.edu> - 9.0.18-1
- Can configure clients to present an X.509 proxy during SSL authentication
- Provides script to assist updating from HTCondor version 9 to version 10

* Fri Jun 09 2023 Tim Theisen <tim@cs.wisc.edu> - 10.0.5-1
- Rename upgrade9to10checks.py script to condor_upgrade_check
- Fix spurious warning from condor_upgrade_check about regexes with spaces

* Tue Jun 06 2023 Tim Theisen <tim@cs.wisc.edu> - 10.5.1-1
- Fix issue with grid batch jobs interacting with older Slurm versions

* Mon Jun 05 2023 Tim Theisen <tim@cs.wisc.edu> - 10.5.0-1
- Can now define DAGMan save points to be able to rerun DAGs from there
- Expand default list of environment variables passed to the DAGMan manager
- Administrators can prevent users using "getenv = true" in submit files
- Improved throughput when submitting a large number of ARC-CE jobs
- Execute events contain the slot name, sandbox path, resource quantities
- Can add attributes of the execution point to be recorded in the user log
- Enhanced condor_transform_ads tool to ease offline job transform testing
- Fixed a bug where memory limits over 2 GiB might not be correctly enforced

* Tue May 30 2023 Tim Theisen <tim@cs.wisc.edu> - 10.0.4-1
- Provides script to assist updating from HTCondor version 9 to version 10
- Fixes a bug where rarely an output file would not be transferred back
- Fixes counting of submitted jobs, so MAX_JOBS_SUBMITTED works correctly
- Fixes SSL Authentication failure when PRIVATE_NETWORK_NAME was set
- Fixes rare crash when SSL or SCITOKENS authentication was attempted
- Can allow client to present an X.509 proxy during SSL authentication
- Fixes issue where a users jobs were ignored by the HTCondor-CE on restart
- Fixes issues where some events that HTCondor-CE depends on were missing

* Tue May 30 2023 Tim Theisen <tim@cs.wisc.edu> - 9.0.17-3
- Improved upgrade9to10checks.py script

* Tue May 09 2023 Tim Theisen <tim@cs.wisc.edu> - 9.0.17-2
- Add upgrade9to10checks.py script

* Tue May 09 2023 Tim Theisen <tim@cs.wisc.edu> - 10.4.3-1
- Fix bug than could cause the collector audit plugin to crash

* Tue May 02 2023 Tim Theisen <tim@cs.wisc.edu> - 10.4.2-1
- Fix bug where remote submission of batch grid universe jobs fail
- Fix bug where HTCondor-CE fails to handle jobs after HTCondor restarts

* Wed Apr 12 2023 Tim Theisen <tim@cs.wisc.edu> - 10.4.1-1
- Preliminary support for Ubuntu 20.04 (Focal Fossa) on PowerPC (ppc64el)

* Thu Apr 06 2023 Tim Theisen <tim@cs.wisc.edu> - 10.4.0-1
- DAGMan no longer carries the entire environment into the DAGMan job
- Allows EGI CheckIn tokens to be used the with SciTokens authentication

* Thu Apr 06 2023 Tim Theisen <tim@cs.wisc.edu> - 10.0.3-1
- GPU metrics continues to be reported after the startd is reconfigured
- Fixed issue where GPU metrics could be wildly over-reported
- Fixed issue that kept jobs from running when installed on Debian or Ubuntu
- Fixed DAGMan problem when retrying a proc failure in a multi-proc node

* Tue Mar 07 2023 Tim Theisen <tim@cs.wisc.edu> - 10.3.1-1
- Execution points now advertise if an sshd is available for ssh to job

* Mon Mar 06 2023 Tim Theisen <tim@cs.wisc.edu> - 10.3.0-1
- Now evicts OOM killed jobs when they are under their requested memory
- HTCondor glideins can now use cgroups if one has been prepared
- Can write job information in an AP history file for each execution attempt
- Can now specify a lifetime for condor_gangliad metrics
- The condor_schedd now advertises a count of unmaterialized jobs

* Thu Mar 02 2023 John Knoeller <johnkn@cs.wisc.edu> - 10.0.2-1
- HTCondor can optionally create intermediate directories for output files
- Improved condor_schedd scalability when a user runs more than 1,000 jobs
- Fix issue where condor_ssh_to_job fails if the user is not in /etc/passwd
- The Python Schedd.query() now returns the ServerTime attribute for Fifemon
- VM Universe jobs pass through the host CPU model to support newer kernels
- HTCondor Python wheel is now available for Python 3.11
- Fix issue that prevented HTCondor installation on Ubuntu 18.04

* Tue Feb 28 2023 Tim Theisen <tim@cs.wisc.edu> - 10.2.5-1
- Fix counting of unmaterialized jobs in the condor_schedd

* Fri Feb 24 2023 Tim Theisen <tim@cs.wisc.edu> - 10.2.4-1
- Improve counting of unmaterialized jobs in the condor_schedd

* Tue Feb 21 2023 Tim Theisen <tim@cs.wisc.edu> - 10.2.3-1
- Add a count of unmaterialized jobs to condor_schedd statistics

* Tue Feb 07 2023 Tim Theisen <tim@cs.wisc.edu> - 10.2.2-1
- Fixed bugs with configuration knob SINGULARITY_USE_PID_NAMESPACES

* Tue Jan 24 2023 Tim Theisen <tim@cs.wisc.edu> - 10.2.1-1
- Improved condor_schedd scalability when a user runs more than 1,000 jobs
- Fix issue where condor_ssh_to_job fails if the user is not in /etc/passwd
- The Python Schedd.query() now returns the ServerTime attribute
- Fixed issue that prevented HTCondor installation on Ubuntu 18.04

* Thu Jan 05 2023 Tim Theisen <tim@cs.wisc.edu> - 10.2.0-1
- Preliminary support for Enterprise Linux 9
- Preliminary support for cgroups v2
- Can now set minimum floor for number of CPUs that a submitter gets
- Improved validity testing of Singularity/Apptainer runtinme
- Improvements to jobs hooks, including new PREPARE_JOB_BEFORE_TRANSFER hook
- OpenCL jobs now work inside Singularity, if OpenCL drivers are on the host

* Thu Jan 05 2023 Tim Theisen <tim@cs.wisc.edu> - 10.0.1-1
- Add Ubuntu 22.04 (Jammy Jellyfish) support
- Add file transfer plugin that supports stash:// and osdf:// URLs
- Fix bug where cgroup memory limits were not enforced on Debian and Ubuntu
- Fix bug where forcibly removing DAG jobs could crash the condor_schedd
- Fix bug where Docker repository images cannot be run under Singularity
- Fix issue where blahp scripts were missing on Debian and Ubuntu platforms
- Fix bug where curl file transfer plugins would fail on Enterprise Linux 8

* Tue Nov 22 2022 Tim Theisen <tim@cs.wisc.edu> - 10.1.3-1
- Improvements to jobs hooks, including new PREPARE_JOB_BEFORE_TRANSFER hook

* Tue Nov 15 2022 Tim Theisen <tim@cs.wisc.edu> - 10.1.2-1
- OpenCL jobs now work inside Singularity, if OpenCL drivers are on the host

* Thu Nov 10 2022 Tim Theisen <tim@cs.wisc.edu> - 10.1.1-1
- Improvements to job hooks and the ability to save stderr from a job hook
- Fix bug where Apptainer only systems couldn't run with Docker style images

* Thu Nov 10 2022 Tim Theisen <tim@cs.wisc.edu> - 10.1.0-1
- Release HTCondor 10.0.0 bug fixes into 10.1.0

* Thu Nov 10 2022 Tim Theisen <tim@cs.wisc.edu> - 10.0.0-1
- Users can prevent runaway jobs by specifying an allowed duration
- Able to extend submit commands and create job submit templates
- Initial implementation of htcondor <noun> <verb> command line interface
- Initial implementation of Job Sets in the htcondor CLI tool
- Add Container Universe
- Support for heterogeneous GPUs
- Improved File transfer error reporting
- GSI Authentication method has been removed
- HTCondor now utilizes ARC-CE's REST interface
- Support for ARM and PowerPC for Enterprise Linux 8
- For IDTOKENS, signing key not required on every execution point
- Trust on first use ability for SSL connections
- Improvements against replay attacks

* Wed Oct 05 2022 Tim Theisen <tim@cs.wisc.edu> - 9.12.0-1
- Provide a mechanism to bootstrap secure authentication within a pool
- Add the ability to define submit templates
- Administrators can now extend the help offered by condor_submit
- Add DAGMan ClassAd attributes to record more information about jobs
- On Linux, advertise the x86_64 micro-architecture in a slot attribute
- Added -drain option to condor_off and condor_restart
- Administrators can now set the shared memory size for Docker jobs
- Multiple improvements to condor_adstash
- HAD daemons now use SHA-256 checksums by default

* Thu Sep 29 2022 Tim Theisen <tim@cs.wisc.edu> - 9.0.17-1
- Fix file descriptor leak when schedd fails to launch scheduler jobs
- Fix failure to forward batch grid universe job's refreshed X.509 proxy
- Fix DAGMan failure when the DONE keyword appeared in the JOB line
- Fix HTCondor's handling of extremely large UIDs on Linux
- Fix bug where OAUTH tokens lose their scope and audience upon refresh
- Support for Apptainer in addition to Singularity

* Tue Sep 13 2022 Tim Theisen <tim@cs.wisc.edu> - 9.11.2-1
- In 9.11.0, STARTD_NOCLAIM_SHUTDOWN restarted instead. Now, it shuts down.

* Tue Sep 06 2022 Tim Theisen <tim@cs.wisc.edu> - 9.11.1-1
- File transfer errors are identified as occurring during input or output

* Thu Aug 25 2022 Tim Theisen <tim@cs.wisc.edu> - 9.11.0-1
- Modified GPU attributes to support the new 'require_gpus' submit command
- Add (PREEMPT|HOLD)_IF_DISK_EXCEEDED configuration templates
- ADVERTISE authorization levels now also provide READ authorization
- Periodic release expressions no longer apply to manually held jobs
- If a #! interpreter doesn't exist, a proper hold and log message appears
- Can now set the Singularity target directory with 'container_target_dir'
- If SciToken and X.509 available, uses SciToken for arc job authentication

* Tue Aug 16 2022 Tim Theisen <tim@cs.wisc.edu> - 9.0.16-1
- Singularity now mounts /tmp and /var/tmp under the scratch directory
- Fix bug where Singularity jobs go on hold at the first checkpoint
- Fix bug where gridmanager deletes the X.509 proxy file instead of the copy
- Fix file descriptor leak when using SciTokens for authentication

* Thu Jul 21 2022 Tim Theisen <tim@cs.wisc.edu> - 9.0.15-1
- Report resources provisioned by the Slurm batch scheduler when available

* Mon Jul 18 2022 Tim Theisen <tim@cs.wisc.edu> - 9.10.1-1
- ActivationSetupDuration is now correct for jobs that checkpoint

* Thu Jul 14 2022 Tim Theisen <tim@cs.wisc.edu> - 9.10.0-1
- With collector administrator access, can manage all HTCondor pool daemons
- SciTokens can now be used for authentication with ARC CE servers
- Preliminary support for ARM and POWER RC on AlmaLinux 8
- Prevent negative values when using huge files with a file transfer plugin

* Tue Jul 12 2022 Tim Theisen <tim@cs.wisc.edu> - 9.0.14-1
- SciToken mapping failures are now recorded in the daemon logs
- Fix bug that stopped file transfers when output and error are the same
- Ensure that the Python bindings version matches the installed HTCondor
- $(OPSYSANDVER) now expand properly in job transforms
- Fix bug where context managed Python htcondor.SecMan sessions would crash
- Fix bug where remote CPU times would rarely be set to zero

* Tue Jun 14 2022 Tim Theisen <tim@cs.wisc.edu> - 9.9.1-1
- Fix bug where jobs would not match when using a child collector

* Tue May 31 2022 Tim Theisen <tim@cs.wisc.edu> - 9.9.0-1
- A new authentication method for remote HTCondor administration
- Several changes to improve the security of connections
- Fix issue where DAGMan direct submission failed when using Kerberos
- The submission method is now recorded in the job ClassAd
- Singularity jobs can now pull from Docker style repositories
- The OWNER authorization level has been folded into the ADMINISTRATOR level

* Thu May 26 2022 Tim Theisen <tim@cs.wisc.edu> - 9.0.13-1
- Schedd and startd cron jobs can now log output upon non-zero exit
- condor_config_val now produces correct syntax for multi-line values
- The condor_run tool now reports submit errors and warnings to the terminal
- Fix issue where Kerberos authentication would fail within DAGMan
- Fix HTCondor startup failure with certain complex network configurations

* Mon Apr 25 2022 Tim Theisen <tim@cs.wisc.edu> - 9.8.1-1
- Fix HTCondor startup failure with certain complex network configurations

* Thu Apr 21 2022 Tim Theisen <tim@cs.wisc.edu> - 9.8.0-1
- Support for Heterogeneous GPUs, some configuration required
- Allow HTCondor to utilize grid sites requiring two-factor authentication
- Technology preview: bring your own resources from (some) NSF HPC clusters

* Tue Apr 19 2022 Tim Theisen <tim@cs.wisc.edu> - 9.0.12-1
- Fix bug in parallel universe that could cause the schedd to crash
- Fix rare crash where a daemon tries to use a discarded security session

* Tue Apr 05 2022 Tim Theisen <tim@cs.wisc.edu> - 9.7.1-1
- Fix recent bug where jobs may go on hold without a hold reason or code

* Tue Mar 15 2022 Tim Theisen <tim@cs.wisc.edu> - 9.7.0-1
- Support environment variables, other application elements in ARC REST jobs
- Container universe supports Singularity jobs with hard-coded command
- DAGMan submits jobs directly (does not shell out to condor_submit)
- Meaningful error message and sub-code for file transfer failures
- Add file transfer statistics for file transfer plugins
- Add named list policy knobs for SYSTEM_PERIODIC_ policies

* Tue Mar 15 2022 Tim Theisen <tim@cs.wisc.edu> - 9.0.11-1
- The Job Router can now create an IDTOKEN for use by the job
- Fix bug where a self-checkpointing job may erroneously be held
- Fix bug where the Job Router could erroneously substitute a default value
- Fix bug where a file transfer error may identify the wrong file
- Fix bug where condor_ssh_to_job may fail to connect

* Tue Mar 15 2022 Tim Theisen <tim@cs.wisc.edu> - 8.8.17-1
- Fixed a memory leak in the Job Router

* Tue Mar 15 2022 Tim Theisen <tim@cs.wisc.edu> - 9.6.0-1
- Fixes for security issues
- https://htcondor.org/security/vulnerabilities/HTCONDOR-2022-0001.html
- https://htcondor.org/security/vulnerabilities/HTCONDOR-2022-0002.html
- https://htcondor.org/security/vulnerabilities/HTCONDOR-2022-0003.html

* Tue Mar 15 2022 Tim Theisen <tim@cs.wisc.edu> - 9.0.10-1
- Fixes for security issues
- https://htcondor.org/security/vulnerabilities/HTCONDOR-2022-0001.html
- https://htcondor.org/security/vulnerabilities/HTCONDOR-2022-0002.html
- https://htcondor.org/security/vulnerabilities/HTCONDOR-2022-0003.html

* Tue Mar 15 2022 Tim Theisen <tim@cs.wisc.edu> - 8.8.16-1
- Fix for security issue
- https://htcondor.org/security/vulnerabilities/HTCONDOR-2022-0003.html

* Tue Feb 08 2022 Tim Theisen <tim@cs.wisc.edu> - 9.5.4-1
- The access point more robustly detects execution points that disappear
- The condor_procd will now function if /proc is mounted with hidepid=2

* Tue Feb 01 2022 Tim Theisen <tim@cs.wisc.edu> - 9.5.3-1
- Fix daemon crash where one of multiple collectors is not in DNS
- Fix bug where initial schedd registration was rarely delayed by an hour
- Can set CCB_TIMEOUT and choose to not start up if CCB address unavailable

* Tue Jan 25 2022 Tim Theisen <tim@cs.wisc.edu> - 9.5.2-1
- Fix bug where job may not go on hold when exceeding allowed_job_duration
- Fix bug where the condor_shadow could run indefinitely
- Fix bug where condor_ssh_to_job may fail to connect
- Fix bug where a file transfer error may identify the wrong file

* Tue Jan 18 2022 Tim Theisen <tim@cs.wisc.edu> - 9.5.1-1
- Fix bug where a self-checkpointing job may erroneously be held

* Thu Jan 13 2022 Tim Theisen <tim@cs.wisc.edu> - 9.5.0-1
- Initial implementation of Container Universe
- HTCondor will automatically detect container type and where it can run
- The blahp is no longer separate, it is now an integral part of HTCondor
- Docker Universe jobs can now self-checkpoint
- Added Debian 11 (bullseye) as a supported platform
- Since CentOS 8 has reached end of life, we build and test on Rocky Linux 8

* Thu Jan 13 2022 Tim Theisen <tim@cs.wisc.edu> - 9.0.9-1
- Added Debian 11 (bullseye) as a supported platform
- Since CentOS 8 has reached end of life, we build and test on Rocky Linux 8
- The OAUTH credmon is now packaged for Enterprise Linux 8

* Tue Dec 21 2021 Tim Theisen <tim@cs.wisc.edu> - 9.4.1-1
- Add the ability to track slot activation metrics
- Fix bug where a file transfer plugin failure code may not be reported

* Thu Dec 02 2021 Tim Theisen <tim@cs.wisc.edu> - 9.4.0-1
- Initial implementation of Job Sets in the htcondor CLI tool
- The access point administrator can add keywords to the submit language
- Add submit commands that limit job run time
- Fix bug where self check-pointing jobs may be erroneously held

* Thu Dec 02 2021 Tim Theisen <tim@cs.wisc.edu> - 9.0.8-1
- Fix bug where huge values of ImageSize and others would end up negative
- Fix bug in how MAX_JOBS_PER_OWNER applied to late materialization jobs
- Fix bug where the schedd could choose a slot with insufficient disk space
- Fix crash in ClassAd substr() function when the offset is out of range
- Fix bug in Kerberos code that can crash on macOS and could leak memory
- Fix bug where a job is ignored for 20 minutes if the startd claim fails

* Tue Nov 30 2021 Tim Theisen <tim@cs.wisc.edu> - 9.3.2-1
- Add allowed_execute_duration condor_submit command to cap job run time
- Fix bug where self check-pointing jobs may be erroneously held

* Tue Nov 09 2021 Tim Theisen <tim@cs.wisc.edu> - 9.3.1-1
- Add allowed_job_duration condor_submit command to cap job run time

* Wed Nov 03 2021 Tim Theisen <tim@cs.wisc.edu> - 9.3.0-1
- Discontinue support for Globus GSI
- Discontinue support for grid type 'nordugrid', use 'arc' instead
- MacOS version strings now include the major version number (10 or 11)
- File transfer plugin sample code to aid in developing new plugins
- Add generic knob to set the slot user for all slots

* Tue Nov 02 2021 Tim Theisen <tim@cs.wisc.edu> - 9.0.7-1
- Fix bug where condor_gpu_discovery could crash with older CUDA libraries
- Fix bug where condor_watch_q would fail on machines with older kernels
- condor_watch_q no longer has a limit on the number of job event log files
- Fix bug where a startd could crash claiming a slot with p-slot preemption
- Fix bug where a job start would not be recorded when a shadow reconnects

* Thu Sep 23 2021 Tim Theisen <tim@cs.wisc.edu> - 9.2.0-1
- Add SERVICE node that runs alongside the DAG for the duration of the DAG
- Fix problem where proxy delegation to older HTCondor versions failed
- Jobs are now re-run if the execute directory unexpectedly disappears
- HTCondor counts the number of files transfered at the submit node
- Fix a bug that caused jobs to fail when using newer Singularity versions

* Thu Sep 23 2021 Tim Theisen <tim@cs.wisc.edu> - 9.0.6-1
- CUDA_VISIBLE_DEVICES can now contain GPU-<uuid> formatted values
- Fixed a bug that caused jobs to fail when using newer Singularity versions
- Fixed a bug in the Windows MSI installer for the latest Windows 10 version
- Fixed bugs relating to the transfer of standard out and error logs
- MacOS 11.x now reports as 10.16.x (which is better than reporting x.0)

* Thu Aug 19 2021 Tim Theisen <tim@cs.wisc.edu> - 9.1.3-1
- Globus GSI is no longer needed for X.509 proxy delegation
- Globus GSI authentication is disabled by default
- The job ad now contains a history of job holds and hold reasons
- If a user job policy expression evaluates to undefined, it is ignored

* Wed Aug 18 2021 Tim Theisen <tim@cs.wisc.edu> - 9.0.5-1
- Other authentication methods are tried if mapping fails using SciTokens
- Fix rare crashes from successful condor_submit, which caused DAGMan issues
- Fix bug where ExitCode attribute would be suppressed when OnExitHold fired
- condor_who now suppresses spurious warnings coming from netstat
- The online manual now has detailed instructions for installing on MacOS
- Fix bug where misconfigured MIG devices confused condor_gpu_discovery
- The transfer_checkpoint_file list may now include input files

* Thu Jul 29 2021 Tim Theisen <tim@cs.wisc.edu> - 9.1.2-1
- Fixes for security issues
- https://htcondor.org/security/vulnerabilities/HTCONDOR-2021-0003.html
- https://htcondor.org/security/vulnerabilities/HTCONDOR-2021-0004.html

* Thu Jul 29 2021 Tim Theisen <tim@cs.wisc.edu> - 9.0.4-1
- Fixes for security issues
- https://htcondor.org/security/vulnerabilities/HTCONDOR-2021-0003.html
- https://htcondor.org/security/vulnerabilities/HTCONDOR-2021-0004.html

* Thu Jul 29 2021 Tim Theisen <tim@cs.wisc.edu> - 8.8.15-1
- Fix for security issue
- https://htcondor.org/security/vulnerabilities/HTCONDOR-2021-0003.html

* Tue Jul 27 2021 Tim Theisen <tim@cs.wisc.edu> - 9.1.1-1
- Fixes for security issues
- https://htcondor.org/security/vulnerabilities/HTCONDOR-2021-0003.html
- https://htcondor.org/security/vulnerabilities/HTCONDOR-2021-0004.html

* Tue Jul 27 2021 Tim Theisen <tim@cs.wisc.edu> - 9.0.3-1
- Fixes for security issues
- https://htcondor.org/security/vulnerabilities/HTCONDOR-2021-0003.html
- https://htcondor.org/security/vulnerabilities/HTCONDOR-2021-0004.html

* Tue Jul 27 2021 Tim Theisen <tim@cs.wisc.edu> - 8.8.14-1
- Fix for security issue
- https://htcondor.org/security/vulnerabilities/HTCONDOR-2021-0003.html

* Thu Jul 08 2021 Tim Theisen <tim@cs.wisc.edu> - 9.0.2-1
- HTCondor can be set up to use only FIPS 140-2 approved security functions
- If the Singularity test fails, the job goes idle rather than getting held
- Can divide GPU memory, when making multiple GPU entries for a single GPU
- Startd and Schedd cron job maximum line length increased to 64k bytes
- Added first class submit keywords for SciTokens
- Fixed MUNGE authentication
- Fixed Windows installer to work when the install location isn't C:\Condor

* Thu May 20 2021 Tim Theisen <tim@cs.wisc.edu> - 9.1.0-1
- Support for submitting to ARC-CE via the REST interface
- DAGMan can put failed jobs on hold (user can correct problems and release)
- Can run gdb and ptrace within Docker containers
- A small Docker test job is run on the execute node to verify functionality
- The number of instructions executed is reported in the job Ad on Linux

* Mon May 17 2021 Tim Theisen <tim@cs.wisc.edu> - 9.0.1-1
- Fix problem where X.509 proxy refresh kills job when using AES encryption
- Fix problem when jobs require a different machine after a failure
- Fix problem where a job matched a machine it can't use, delaying job start
- Fix exit code and retry checking when a job exits because of a signal
- Fix a memory leak in the job router when a job is removed via job policy
- Fixed the back-end support for the 'bosco_cluster --add' command
- An updated Windows installer that supports IDTOKEN authentication

* Wed Apr 14 2021 Tim Theisen <tim@cs.wisc.edu> - 9.0.0-1
- Absent any configuration, HTCondor denies authorization to all users
- AES encryption is used for all communication and file transfers by default
- New IDTOKEN authentication method enables fine-grained authorization
- IDTOKEN authentication method is designed to replace GSI
- Improved support for GPUs, including machines with multiple GPUs
- New condor_watch_q tool that efficiently provides live job status updates
- Many improvements to the Python bindings
- New Python bindings for DAGMan and chirp
- Improved file transfer plugins supporting uploads and authentication
- File transfer times are now recorded in the job log
- Added support for jobs that need to acquire and use OAUTH tokens
- Many memory footprint and performance improvements in DAGMan
- Submitter ceilings can limit the number of jobs per user in a pool

* Tue Mar 30 2021 Tim Theisen <tim@cs.wisc.edu> - 8.9.13-1
- Host based security is no longer the default security model
- Hardware accelerated integrity and AES encryption used by default
- Normally, AES encryption is used for all communication and file transfers
- Fallback to Triple-DES or Blowfish when interoperating with older versions
- Simplified and automated new HTCondor installations
- HTCondor now detects instances of multi-instance GPUs
- Fixed memory leaks (collector updates in 8.9 could leak a few MB per day)
- Many other enhancements and bug fixes, see version history for details

* Thu Mar 25 2021 Tim Theisen <tim@cs.wisc.edu> - 8.9.12-1
- Withdrawn due to compatibility issues with prior releases

* Tue Mar 23 2021 Tim Theisen <tim@cs.wisc.edu> - 8.8.13-1
- condor_ssh_to_job now maps CR and NL to work with editors like nano
- Improved the performance of data transfer in condor_ssh_to_job
- HA replication now accepts SHA-2 checksums to prepare for MD5 removal
- Submission to NorduGrid ARC CE works with newer ARC CE versions
- Fixed condor_annex crashes on platforms with newer compilers
- Fixed "use feature: GPUsMonitor" to locate the monitor binary on Windows
- Fixed a bug that prevented using the '@' character in an event log path

* Wed Jan 27 2021 Tim Theisen <tim@cs.wisc.edu> - 8.9.11-1
- This release of HTCondor fixes security-related bugs described at
- https://htcondor.org/security/vulnerabilities/HTCONDOR-2021-0001.html
- https://htcondor.org/security/vulnerabilities/HTCONDOR-2021-0002.html

* Tue Nov 24 2020 Tim Theisen <tim@cs.wisc.edu> - 8.9.10-1
- Fix bug where negotiator stopped making matches when group quotas are used
- Support OAuth, SciTokens, and Kerberos credentials in local universe jobs
- The Python schedd.submit method now takes a Submit object
- DAGMan can now optionally run a script when a job goes on hold
- DAGMan now provides a method for inline jobs to share submit descriptions
- Can now add arbitrary tags to condor annex instances
- Runs the "singularity test" before running the a singularity job

* Mon Nov 23 2020 Tim Theisen <tim@cs.wisc.edu> - 8.8.12-1
- Added a family of version comparison functions to ClassAds
- Increased default Globus proxy key length to meet current NIST guidance

* Mon Oct 26 2020 Tim Theisen <tim@cs.wisc.edu> - 8.9.9-1
- The RPM packages requires globus, munge, scitokens, and voms from EPEL
- Improved cgroup memory policy settings that set both hard and soft limit
- Cgroup memory usage reporting no longer includes the kernel buffer cache
- Numerous Python binding improvements, see version history
- Can create a manifest of files on the execute node at job start and finish
- Added provisioner nodes to DAGMan, allowing users to provision resources
- DAGMan can now produce .dot graphs without running the workflow

* Wed Oct 21 2020 Tim Theisen <tim@cs.wisc.edu> - 8.8.11-1
- HTCondor now properly tracks usage over vanilla universe checkpoints
- New ClassAd equality and inequality operators in the Python bindings
- Fixed a bug where removing in-use routes could crash the job router
- Fixed a bug where condor_chirp would abort after success on Windows
- Fixed a bug where using MACHINE_RESOURCE_NAMES could crash the startd
- Improved condor c-gahp to prioritize commands over file transfers
- Fixed a rare crash in the schedd when running many local universe jobs
- With GSI, avoid unnecessary reverse DNS lookup when HOST_ALIAS is set
- Fix a bug that could cause grid universe jobs to fail upon proxy refresh

* Thu Aug 06 2020 Tim Theisen <tim@cs.wisc.edu> - 8.9.8-1
- Added htcondor.dags and htcondor.htchirp to the HTCondor Python bindings
- New condor_watch_q tool that efficiently provides live job status updates
- Added support for marking a GPU offline while other jobs continue
- The condor_master command does not return until it is fully started
- Deprecated several Python interfaces in the Python bindings

* Thu Aug 06 2020 Tim Theisen <tim@cs.wisc.edu> - 8.8.10-1
- condor_qedit can no longer be used to disrupt the condor_schedd
- Fixed a bug where the SHARED_PORT_PORT configuration setting was ignored
- Ubuntu 20.04 and Amazon Linux 2 are now supported
- In MacOSX, HTCondor now requires LibreSSL, available since MacOSX 10.13

* Wed May 20 2020 Tim Theisen <tim@cs.wisc.edu> - 8.9.7-1
- Multiple enhancements in the file transfer code
- Support for more regions in s3:// URLs
- Much more flexible job router language
- Jobs may now specify cuda_version to match equally-capable GPUs
- TOKENS are now called IDTOKENS to differentiate from SCITOKENS
- Added the ability to blacklist TOKENS via an expression
- Can simultaneously handle Kerberos and OAUTH credentials
- The getenv submit command now supports a blacklist and whitelist
- The startd supports a remote history query similar to the schedd
- condor_q -submitters now works with accounting groups
- Fixed a bug reading service account credentials for Google Compute Engine

* Thu May 07 2020 Tim Theisen <tim@cs.wisc.edu> - 8.8.9-1
- Proper tracking of maximum memory used by Docker universe jobs
- Fixed preempting a GPU slot for a GPU job when all GPUs are in use
- Fixed a Python crash when queue_item_data iterator raises an exception
- Fixed a bug where slot attribute overrides were ignored
- Calculates accounting group quota correctly when more than 1 CPU requested
- Updated HTCondor Annex to accommodate API change for AWS Spot Fleet
- Fixed a problem where HTCondor would not start on AWS Fargate
- Fixed where the collector could wait forever for a partial message
- Fixed streaming output to large files (>2Gb) when using the 32-bit shadow

* Mon Apr 06 2020 Tim Theisen <tim@cs.wisc.edu> - 8.9.6-1
- Fixes addressing CVE-2019-18823
- https://htcondor.org/security/vulnerabilities/HTCONDOR-2020-0001.html
- https://htcondor.org/security/vulnerabilities/HTCONDOR-2020-0002.html
- https://htcondor.org/security/vulnerabilities/HTCONDOR-2020-0003.html
- https://htcondor.org/security/vulnerabilities/HTCONDOR-2020-0004.html

* Mon Apr 06 2020 Tim Theisen <tim@cs.wisc.edu> - 8.8.8-1
- Fixes addressing CVE-2019-18823
- https://htcondor.org/security/vulnerabilities/HTCONDOR-2020-0001.html
- https://htcondor.org/security/vulnerabilities/HTCONDOR-2020-0002.html
- https://htcondor.org/security/vulnerabilities/HTCONDOR-2020-0003.html
- https://htcondor.org/security/vulnerabilities/HTCONDOR-2020-0004.html

* Thu Jan 02 2020 Tim Theisen <tim@cs.wisc.edu> - 8.9.5-1
- Added a new mode that skips jobs whose outputs are newer than their inputs
- Added command line tool to help debug ClassAd expressions
- Added port forwarding to Docker containers
- You may now change some DAGMan throttles while the DAG is running
- Added support for session tokens for pre-signed S3 URLs
- Improved the speed of the negotiator when custom resources are defined
- Fixed interactive submission of Docker jobs
- Fixed a bug where jobs wouldn't be killed when getting an OOM notification

* Thu Dec 26 2019 Tim Theisen <tim@cs.wisc.edu> - 8.8.7-1
- Updated condor_annex to work with upcoming AWS Lambda function changes
- Added the ability to specify the order that job routes are applied
- Fixed a bug that could cause remote condor submits to fail
- Fixed condor_wait to work when the job event log is on AFS
- Fixed RPM packaging to be able to install condor-all on CentOS 8
- Period ('.') is allowed again in DAGMan node names

* Tue Nov 19 2019 Tim Theisen <tim@cs.wisc.edu> - 8.9.4-1
- Amazon S3 file transfers using pre-signed URLs
- Further reductions in DAGMan memory usage
- Added -idle option to condor_q to display information about idle jobs
- Support for SciTokens authentication
- A tool, condor_evicted_files, to examine the SPOOL of an idle job

* Wed Nov 13 2019 Tim Theisen <tim@cs.wisc.edu> - 8.8.6-1
- Initial support for CentOS 8
- Fixed a memory leak in SSL authentication
- Fixed a bug where "condor_submit -spool" would only submit the first job
- Reduced encrypted file transfer CPU usage by a factor of six
- "condor_config_val -summary" displays changes from a default configuration
- Improved the ClassAd documentation, added many functions that were omitted

* Tue Sep 17 2019 Tim Theisen <tim@cs.wisc.edu> - 8.9.3-1
- TOKEN and SSL authentication methods are now enabled by default
- The job and global event logs use ISO 8601 formatted dates by default
- Added Google Drive multifile transfer plugin
- Added upload capability to Box multifile transfer plugin
- Added Python bindings to submit a DAG
- Python 'JobEventLog' can be pickled to facilitate intermittent readers
- 2x matchmaking speed for partitionable slots with simple START expressions
- Improved the performance of the condor_schedd under heavy load
- Reduced the memory footprint of condor_dagman
- Initial implementation to record the circumstances of a job's termination

* Thu Sep 05 2019 Tim Theisen <tim@cs.wisc.edu> - 8.8.5-1
- Fixed two performance problems on Windows
- Fixed Java universe on Debian and Ubuntu systems
- Added two knobs to improve performance on large scale pools
- Fixed a bug where requesting zero GPUs would require a machine with GPUs
- HTCondor can now recognize nVidia Volta and Turing GPUs

* Tue Jul 09 2019 Tim Theisen <tim@cs.wisc.edu> - 8.8.4-1
- Python 3 bindings - see version history for details (requires EPEL on EL7)
- Can configure DAGMan to dramatically reduce memory usage on some DAGs
- Improved scalability when using the python bindings to qedit jobs
- Fixed infrequent schedd crashes when removing scheduler universe jobs
- The condor_master creates run and lock directories when systemd doesn't
- The condor daemon obituary email now contains the last 200 lines of log

* Tue Jun 04 2019 Tim Theisen <tim@cs.wisc.edu> - 8.9.2-1
- The HTTP/HTTPS file transfer plugin will timeout and retry transfers
- A new multi-file box.com file transfer plugin to download files
- The manual has been moved to Read the Docs
- Configuration options for job-log time-stamps (UTC, ISO 8601, sub-second)
- Several improvements to SSL authentication
- New TOKEN authentication method enables fine-grained authorization control

* Wed May 22 2019 Tim Theisen <tim@cs.wisc.edu> - 8.8.3-1
- Fixed a bug where jobs were killed instead of peacefully shutting down
- Fixed a bug where a restarted schedd wouldn't connect to its running jobs
- Improved file transfer performance when sending multiple files
- Fix a bug that prevented interactive submit from working with Singularity
- Orphaned Docker containers are now cleaned up on execute nodes
- Restored a deprecated Python interface that is used to read the event log

* Wed Apr 17 2019 Tim Theisen <tim@cs.wisc.edu> - 8.9.1-1
- An efficient curl plugin that supports uploads and authentication tokens
- HTCondor automatically supports GPU jobs in Docker and Singularity
- File transfer times are now recorded in the user job log and the job ad

* Thu Apr 11 2019 Tim Theisen <tim@cs.wisc.edu> - 8.8.2-1
- Fixed problems with condor_ssh_to_job and Singularity jobs
- Fixed a problem that could cause condor_annex to crash
- Fixed a problem where the job queue would very rarely be corrupted
- condor_userprio can report concurrency limits again
- Fixed the GPU discovery and monitoring code to map GPUs in the same way
- Made the CHIRP_DELAYED_UPDATE_PREFIX configuration knob work again
- Fixed restarting HTCondor from the Service Control Manager on Windows
- Fixed a problem where local universe jobs could not use condor_submit
- Restored a deprecated Python interface that is used to read the event log
- Fixed a problem where condor_shadow reuse could confuse DAGMan

* Thu Feb 28 2019 Tim Theisen <tim@cs.wisc.edu> - 8.9.0-1
- Absent any configuration, HTCondor denies authorization to all users
- All HTCondor daemons under a condor_master share a security session
- Scheduler Universe jobs are prioritized by job priority

* Tue Feb 19 2019 Tim Theisen <tim@cs.wisc.edu> - 8.8.1-1
- Fixed excessive CPU consumption with GPU monitoring
- GPU monitoring is off by default; enable with "use feature: GPUsMonitor"
- HTCondor now works with the new CUDA version 10 libraries
- Fixed a bug where sometimes jobs would not start on a Windows execute node
- Fixed a bug that could cause DAGman to go into an infinite loop on exit
- The JobRouter doesn't forward the USER attribute between two UID Domains
- Made Collector.locateAll() more efficient in the Python bindings
- Improved efficiency of the negotiation code in the condor_schedd

* Thu Jan 03 2019 Tim Theisen <tim@cs.wisc.edu> - 8.8.0-1
- Automatically add AWS resources to your pool using HTCondor Annex
- The Python bindings now include submit functionality
- Added the ability to run a job immediately by replacing a running job
- A new minicondor package makes single node installations easy
- HTCondor now tracks and reports GPU utilization
- Several performance enhancements in the collector
- The grid universe can create and manage VM instances in Microsoft Azure
- The MUNGE security method is now supported on all Linux platforms

* Wed Oct 31 2018 Tim Theisen <tim@cs.wisc.edu> - 8.7.10-1
- Can now interactively submit Docker jobs
- The administrator can now add arguments to the Singularity command line
- The MUNGE security method is now supported on all Linux platforms
- The grid universe can create and manage VM instances in Microsoft Azure
- Added a single-node package to facilitate using a personal HTCondor

* Wed Oct 31 2018 Tim Theisen <tim@cs.wisc.edu> - 8.6.13-1
- Made the Python 'in' operator case-insensitive for ClassAd attributes
- Python bindings are now built for the Debian and Ubuntu platforms
- Fixed a memory leak in the Python bindings
- Fixed a bug where absolute paths failed for output/error files on Windows
- Fixed a bug using Condor-C to run Condor-C jobs
- Fixed a bug where Singularity could not be used if Docker was not present

* Wed Aug 01 2018 Tim Theisen <tim@cs.wisc.edu> - 8.7.9-1
- Support for Debian 9, Ubuntu 16, and Ubuntu 18
- Improved Python bindings to support the full range of submit functionality
- Allows VMs to shutdown when the job is being gracefully evicted
- Can now specify a host name alias (CNAME) for NETWORK_HOSTNAME
- Added the ability to run a job immediately by replacing a running job

* Wed Aug 01 2018 Tim Theisen <tim@cs.wisc.edu> - 8.6.12-1
- Support for Debian 9, Ubuntu 16, and Ubuntu 18
- Fixed a memory leak that occurred when SSL authentication fails
- Fixed a bug where invalid transform REQUIREMENTS caused a Job to match
- Fixed a bug to allow a queue super user to edit protected attributes
- Fixed a problem setting the job environment in the Singularity container
- Fixed several other minor problems

* Tue May 22 2018 Tim Theisen <tim@cs.wisc.edu> - 8.7.8-2
- Reinstate man pages
- Drop centos from dist tag in 32-bit Enterprise Linux 7 RPMs

* Thu May 10 2018 Tim Theisen <tim@cs.wisc.edu> - 8.7.8-1
- The condor annex can easily use multiple regions simultaneously
- HTCondor now uses CUDA_VISIBLE_DEVICES to tell which GPU devices to manage
- HTCondor now reports GPU memory utilization

* Thu May 10 2018 Tim Theisen <tim@cs.wisc.edu> - 8.6.11-1
- Can now do an interactive submit of a Singularity job
- Shared port daemon is more resilient when starved for TCP ports
- The Windows installer configures the environment for the Python bindings
- Fixed several other minor problems

* Tue Mar 13 2018 Tim Theisen <tim@cs.wisc.edu> - 8.7.7-1
- condor_ssh_to_job now works with Docker Universe jobs
- A 32-bit condor_shadow is available for Enterprise Linux 7 systems
- Tracks and reports custom resources, e.g. GPUs, in the job ad and user log
- condor_q -unmatchable reports jobs that will not match any slots
- Several updates to the parallel universe
- Spaces are now allowed in input, output, and error paths in submit files
- In DAG files, spaces are now allowed in submit file paths

* Tue Mar 13 2018 Tim Theisen <tim@cs.wisc.edu> - 8.6.10-1
- Fixed a problem where condor_preen would crash on an active submit node
- Improved systemd configuration to clean up processes if the master crashes
- Fixed several other minor problems

* Thu Jan 04 2018 Tim Theisen <tim@cs.wisc.edu> - 8.7.6-1
- Machines won't enter "Owner" state unless using the Desktop policy
- One can use SCHEDD and JOB instead of MY and TARGET in SUBMIT_REQUIREMENTS
- HTCondor now reports all submit warnings, not just the first one
- The HTCondor Python bindings in pip are now built from the release branch

* Thu Jan 04 2018 Tim Theisen <tim@cs.wisc.edu> - 8.6.9-1
- Fixed a bug where some Accounting Groups could get too much surplus quota
- Fixed a Python binding bug where some queries could corrupt memory
- Fixed a problem where preen could block the schedd for a long time
- Fixed a bug in Windows where the job sandbox would not be cleaned up
- Fixed problems with the interaction between the master and systemd
- Fixed a bug where MAX_JOBS_SUBMITTED could be permanently reduced
- Fixed problems with very large disk requests

* Tue Nov 14 2017 Tim Theisen <tim@cs.wisc.edu> - 8.7.5-1
- Fixed an issue validating VOMS proxies

* Tue Nov 14 2017 Tim Theisen <tim@cs.wisc.edu> - 8.6.8-1
- Fixed an issue validating VOMS proxies

* Tue Oct 31 2017 Tim Theisen <tim@cs.wisc.edu> - 8.7.4-1
- Improvements to DAGMan including support for late job materialization
- Updates to condor_annex including improved status reporting
- When submitting jobs, HTCondor can now warn about job requirements
- Fixed a bug where remote CPU time was not recorded in the history
- Improved support for OpenMPI jobs
- The high availability daemon now works with IPV6 and shared_port
- The HTCondor Python bindings are now available for Python 2 and 3 in pip

* Tue Oct 31 2017 Tim Theisen <tim@cs.wisc.edu> - 8.6.7-1
- Fixed a bug where memory limits might not be updated in cgroups
- Add SELinux type enforcement rules to allow condor_ssh_to_job to work
- Updated systemd configuration to shutdown HTCondor in an orderly fashion
- The curl_plugin utility can now do HTTPS transfers
- Specifying environment variables now works with the Python Submit class

* Tue Sep 12 2017 Tim Theisen <tim@cs.wisc.edu> - 8.7.3-1
- Further updates to the late job materialization technology preview
- An improved condor_top tool
- Enhanced the AUTO setting for ENABLE_IPV{4,6} to be more selective
- Fixed several small memory leaks

* Tue Sep 12 2017 Tim Theisen <tim@cs.wisc.edu> - 8.6.6-1
- HTCondor daemons no longer crash on reconfig if syslog is used for logging
- HTCondor daemons now reliably leave a core file when killed by a signal
- Negotiator won't match jobs to machines with incompatible IPv{4,6} network
- On Ubuntu, send systemd alive messages to prevent HTCondor restarts
- Fixed a problem parsing old ClassAd string escapes in the python bindings
- Properly parse CPU time used from Slurm grid universe jobs
- Claims are released when parallel univ jobs are removed while claiming
- Starter won't get stuck when a job is removed with JOB_EXIT_HOOK defined
- To reduce audit logging, added cgroup rules to SELinux profile

* Mon Aug 07 2017 Tim Theisen <tim@cs.wisc.edu> - 8.6.5-2
- Update SELinux profile for Red Hat 7.4

* Tue Aug 01 2017 Tim Theisen <tim@cs.wisc.edu> - 8.6.5-1
- Fixed a memory leak that would cause the HTCondor collector to slowly grow
- Prevent the condor_starter from hanging when using cgroups on Debian
- Fixed several issues that occur when IPv6 is in use
- Support for using an ImDisk RAM drive on Windows as the execute directory
- Fixed a bug where condor_rm rarely removed another one of the user's jobs
- Fixed a bug with parallel universe jobs starting on partitionable slots

* Thu Jul 13 2017 Tim Theisen <tim@cs.wisc.edu> - 8.4.12-1
- Can configure the condor_startd to compute free disk space once

* Thu Jun 22 2017 Tim Theisen <tim@cs.wisc.edu> - 8.7.2-1
- Improved condor_schedd performance by turning off file checks by default
- condor_annex -status finds VM instances that have not joined the pool
- Able to update an annex's lease without adding new instances
- condor_annex now keeps a command log
- condor_q produces an expanded multi-line summary
- Automatically retry and/or resume http file transfers when appropriate
- Reduced load on the condor_collector by optimizing queries
- A python based condor_top tool

* Thu Jun 22 2017 Tim Theisen <tim@cs.wisc.edu> - 8.6.4-1
- Python bindings are now available on MacOSX
- Fixed a bug where PASSWORD authentication could fail to exchange keys
- Pslot preemption now properly handles custom resources, such as GPUs
- condor_submit now checks X.509 proxy expiration

* Tue May 09 2017 Tim Theisen <tim@cs.wisc.edu> - 8.6.3-1
- Fixed a bug where using an X.509 proxy might corrupt the job queue log
- Fixed a memory leak in the Python bindings

* Mon Apr 24 2017 Tim Theisen <tim@cs.wisc.edu> - 8.7.1-1
- Several performance enhancements in the collector
- Further refinement and initial documentation of the HTCondor Annex
- Enable chirp for Docker jobs
- Job Router uses first match rather than round-robin matching
- The schedd tracks jobs counts by status for each owner
- Technology preview of late job materialization in the schedd

* Mon Apr 24 2017 Tim Theisen <tim@cs.wisc.edu> - 8.6.2-1
- New metaknobs for mapping users to groups
- Now case-insensitive with Windows user names when storing credentials
- Signal handling in the OpenMPI script
- Report RemoteSysCpu for Docker jobs
- Allow SUBMIT_REQUIREMENT to refer to X509 secure attributes
- Linux kernel tuning script takes into account the machine's role

* Thu Mar 02 2017 Tim Theisen <tim@cs.wisc.edu> - 8.7.0-1
- Performance improvements in collector's ingestion of ClassAds
- Added collector attributes to report query times and forks
- Removed extra white space around parentheses when unparsing ClassAds
- Technology preview of the HTCondor Annex

* Thu Mar 02 2017 Tim Theisen <tim@cs.wisc.edu> - 8.6.1-1
- condor_q works in situations where user authentication is not configured
- Updates to work with Docker version 1.13
- Fix several problems with the Job Router
- Update scripts to support current versions of Open MPI and MPICH2
- Fixed a bug that could corrupt the job queue log when the disk is full

* Thu Jan 26 2017 Tim Theisen <tim@cs.wisc.edu> - 8.6.0-1
- condor_q shows shows only the current user's jobs by default
- condor_q summarizes related jobs (batches) on a single line by default
- Users can define their own job batch name at job submission time
- Immutable/protected job attributes make SUBMIT_REQUIREMENTS more useful
- The shared port daemon is enabled by default
- Jobs run in cgroups by default
- HTCondor can now use IPv6 addresses (Prefers IPv4 when both present)
- DAGMan: Able to easily define SCRIPT, VARs, etc., for all nodes in a DAG
- DAGMan: Revamped priority implementation
- DAGMan: New splice connection feature
- New slurm grid type in the grid universe for submitting to Slurm
- Numerous improvements to Docker support
- Several enhancements in the python bindings

* Mon Jan 23 2017 Tim Theisen <tim@cs.wisc.edu> - 8.4.11-1
- Fixed a bug which delayed startd access to stard cron job results
- Fixed a bug in pslot preemption that could delay jobs starting
- Fixed a bug in job cleanup at job lease expiration if using glexec
- Fixed a bug in locating ganglia shared libraries on Debian and Ubuntu

* Tue Dec 13 2016 Tim Theisen <tim@cs.wisc.edu> - 8.5.8-1
- The starter puts all jobs in a cgroup by default
- Added condor_submit commands that support job retries
- condor_qedit defaults to the current user's jobs
- Ability to add SCRIPTS, VARS, etc. to all nodes in a DAG using one command
- Able to conditionally add Docker volumes for certain jobs
- Initial support for Singularity containers
- A 64-bit Windows release

* Tue Dec 13 2016 Tim Theisen <tim@cs.wisc.edu> - 8.4.10-1
- Updated SELinux profile for Enterprise Linux
- Fixed a performance problem in the schedd when RequestCpus was an expression
- Preserve permissions when transferring sub-directories of the job's sandbox
- Fixed HOLD_IF_CPUS_EXCEEDED and LIMIT_JOB_RUNTIMES metaknobs
- Fixed a bug in handling REMOVE_SIGNIFICANT_ATTRIBUTES

* Thu Sep 29 2016 Tim Theisen <tim@cs.wisc.edu> - 8.5.7-1
- The schedd can perform job ClassAd transformations
- Specifying dependencies between DAGMan splices is much more flexible
- The second argument of the ClassAd ? : operator may be omitted
- Many usability improvements in condor_q and condor_status
- condor_q and condor_status can produce JSON, XML, and new ClassAd output
- To prepare for a 64-bit Windows release, HTCondor identifies itself as X86
- Automatically detect Daemon Core daemons and pass localname to them

* Thu Sep 29 2016 Tim Theisen <tim@cs.wisc.edu> - 8.4.9-1
- The condor_startd removes orphaned Docker containers on restart
- Job Router and HTCondor-C job job submission prompts schedd reschedule
- Fixed bugs in the Job Router's hooks
- Improved systemd integration on Enterprise Linux 7
- Upped default number of Chirp attributes to 100, and made it configurable
- Fixed a bug where variables starting with STARTD. or STARTER. were ignored

* Tue Aug 02 2016 Tim Theisen <tim@cs.wisc.edu> - 8.5.6-1
- The -batch output for condor_q is now the default
- Python bindings for job submission and machine draining
- Numerous Docker usability changes
- New options to limit condor_history results to jobs since last invocation
- Shared port daemon can be used with high availability and replication
- ClassAds can be written out in JSON format
- More flexible ordering of DAGMan commands
- Efficient PBS and SLURM job monitoring
- Simplified leases for grid universe jobs

* Tue Jul 05 2016 Tim Theisen <tim@cs.wisc.edu> - 8.4.8-1
- Fixed a memory leak triggered by the python htcondor.Schedd().query() call
- Fixed a bug that could cause Bosco file transfers to fail
- Fixed a bug that could cause the schedd to crash when using schedd cron jobs
- condor_schedd now rejects jobs when owner has no account on the machine
- Fixed a new bug in 8.4.7 where remote condor_history failed without -limit
- Fixed bugs triggered by the reconfiguration of the high-availability daemon
- Fixed a bug where condor_master could hang when using shared port on Windows 
- Fixed a bug with the -xml option on condor_q and condor_status

* Mon Jun 06 2016 Tim Theisen <tim@cs.wisc.edu> - 8.5.5-1
- Improvements for scalability of EC2 grid universe jobs
- Docker Universe jobs advertises remote user and system CPU time
- Improved systemd support
- The master can now run an administrator defined script at shutdown
- DAGMan includes better support for the batch name feature

* Mon Jun 06 2016 Tim Theisen <tim@cs.wisc.edu> - 8.4.7-1
- fixed a bug that could cause the schedd to become unresponsive
- fixed a bug where the Docker Universe would not set the group ID
- Docker Universe jobs now drop all Linux capabilities by default
- fixed a bug where subsystem specific configuration parameters were ignored
- fixed bugs with history file processing on the Windows platform

* Mon May 02 2016 Tim Theisen <tim@cs.wisc.edu> - 8.5.4-1
- Fixed a bug that delays schedd response when significant attributes change
- Fixed a bug where the group ID was not set in Docker universe jobs
- Limit update rate of various attributes to not overload the collector
- To make job router configuration easier, added implicit "target" scoping
- To make BOSCO work, the blahp does not generate limited proxies by default
- condor_status can now display utilization per machine rather than per slot
- Improve performance of condor_history and other tools

* Thu Apr 21 2016 Tim Theisen <tim@cs.wisc.edu> - 8.4.6-1
- fixed a bug that could cause a job to fail to start in a dynamic slot
- fixed a negotiator memory leak when using partitionable slot preemption
- fixed a bug that caused supplemental groups to be wrong during file transfer
- properly identify the Windows 10 platform
- fixed a typographic error in the LIMIT_JOB_RUNTIMES policy
- fixed a bug where maximum length IPv6 addresses were not parsed

* Thu Mar 24 2016 Tim Theisen <tim@cs.wisc.edu> - 8.5.3-1
- Use IPv6 (and IPv4) interfaces if they are detected
- Prefer IPv4 addresses when both are available
- Count Idle and Running jobs in Submitter Ads for Local and Scheduler universes
- Can submit jobs to SLURM with the new "slurm" type in the Grid universe
- HTCondor is built and linked with Globus 6.0

* Tue Mar 22 2016 Tim Theisen <tim@cs.wisc.edu> - 8.4.5-1
- fixed a bug that would cause the condor_schedd to send no flocked jobs
- fixed a bug that caused a 60 second delay using tools when DNS lookup failed
- prevent using accounting groups with embedded spaces that crash the negotiator
- fixed a bug that could cause use of ports outside the port range on Windows
- fixed a bug that could prevent dynamic slot reuse when using many slots
- fixed a bug that prevented correct utilization reports from the job router
- tune kernel when using cgroups to avoid OOM killing of jobs doing heavy I/O

* Thu Feb 18 2016 Tim Theisen <tim@cs.wisc.edu> - 8.5.2-1
- condor_q now defaults to showing only the current user's jobs
- condor_q -batch produces a single line report for a batch of jobs
- Docker Universe jobs now report and update memory and network usage
- immutable and protected job attributes
- improved performance when querying a HTCondor daemon's location
- Added the ability to set ClassAd attributes within the DAG file
- DAGMan now provides event timestamps in dagman.out

* Tue Feb 02 2016 Tim Theisen <tim@cs.wisc.edu> - 8.4.4-1
- fixed a bug that could cause the collector to crash when DNS lookup fails
- fixed a bug that caused Condor-C jobs with short lease durations to fail
- fixed bugs that affected EC2 grid universe jobs
- fixed a bug that prevented startup if a prior version shared port file exists
- fixed a bug that could cause the condor_shadow to hang on Windows

* Fri Jan 08 2016 Tim Theisen <tim@cs.wisc.edu> - 8.5.1-2
- optimized binaries

* Fri Jan 08 2016 Tim Theisen <tim@cs.wisc.edu> - 8.4.3-2
- optimized binaries

* Mon Dec 21 2015 Tim Theisen <tim@cs.wisc.edu> - 8.5.1-1
- the shared port daemon is enabled by default
- the condor_startd now records the peak memory usage instead of recent
- the condor_startd advertises CPU submodel and cache size
- authorizations are automatically setup when "Match Password" is enabled
- added a schedd-constraint option to condor_q

* Wed Dec 16 2015 Tim Theisen <tim@cs.wisc.edu> - 8.4.3-1
- fixed the processing of the -append option in the condor_submit command
- fixed a bug to run more that 100 dynamic slots on a single execute node
- fixed bugs that would delay daemon startup when using shared port on Windows
- fixed a bug where the cgroup VM limit would not be set for sizes over 2 GiB
- fixed a bug to use the ec2_iam_profile_name for Amazon EC2 Spot instances

* Tue Nov 17 2015 Tim Theisen <tim@cs.wisc.edu> - 8.4.2-1
- a bug fix to prevent the condor_schedd from crashing
- a bug fix to honor TCP_FORWARDING_HOST
- Standard Universe works properly in RPM installations of HTCondor
- the RPM packages no longer claim to provide Globus libraries
- bug fixes to DAGMan's "maximum idle jobs" throttle

* Tue Oct 27 2015 Tim Theisen <tim@cs.wisc.edu> - 8.4.1-1
- four new policy metaknobs to make configuration easier
- a bug fix to prevent condor daemons from crashing on reconfiguration
- an option natural sorting option on condor_status
- support of admin to mount certain directories into Docker containers

* Thu Oct 22 2015 Tim Theisen <tim@cs.wisc.edu> - 8.2.10-1
- an updated RPM to work with SELinux on EL7 platforms
- fixes to the condor_kbdd authentication to the X server
- a fix to allow the condor_kbdd to work with shared port enabled
- avoid crashes when using more than 1024 file descriptors on EL7
- fixed a memory leak in the ClassAd split() function
- condor_vacate will error out rather than ignore conflicting arguments
- a bug fix to the JobRouter to properly process the queue on restart
- a bug fix to prevent sending spurious data on a SOAP file transfer
- a bug fix to always present jobs in order in condor_history

* Mon Oct 12 2015 Tim Theisen <tim@cs.wisc.edu> - 8.5.0-1
- multiple enhancements to the python bindings
- the condor_schedd no longer changes the ownership of spooled job files
- spooled job files are visible to only the user account by default
- the condor_startd records when jobs are evicted by preemption or draining

* Mon Sep 14 2015 Tim Theisen <tim@cs.wisc.edu> - 8.4.0-1
- a Docker Universe to run a Docker container as an HTCondor job
- the submit file can queue a job for each file found
- the submit file can contain macros
- a dry-run option to condor_submit to test the submit file without any actions
- HTCondor pools can use IPv4 and IPv6 simultaneously
- execute directories can be encrypted upon user or administrator request
- Vanilla Universe jobs can utilize periodic application-level checkpoints
- the administrator can establish job requirements
- numerous scalability changes

* Thu Aug 27 2015 Tim Theisen <tim@cs.wisc.edu> - 8.3.8-1
- a script to tune Linux kernel parameters for better scalability
- support for python bindings on Windows platforms
- a mechanism to remove Docker images from the local machine

* Thu Aug 13 2015 Tim Theisen <tim@cs.wisc.edu> - 8.2.9-1
- a mechanism for the preemption of dynamic slots, such that the partitionable slot may use the dynamic slot in the match of a different job
- default configuration bug fixes for the desktop policy, such that it can both start jobs and monitor the keyboard

* Mon Jul 27 2015 Tim Theisen <tim@cs.wisc.edu> - 8.3.7-1
- default configuration settings have been updated to reflect current usage
- the ability to preempt dynamic slots, such that a job may match with a partitionable slot
- the ability to limit the number of jobs per submission and the number of jobs per owner by setting configuration variables

* Tue Jun 23 2015 Tim Theisen <tim@cs.wisc.edu> - 8.3.6-1
- initial Docker universe support
- IPv4/IPv6 mixed mode support

* Mon Apr 20 2015 Tim Theisen <tim@cs.wisc.edu> - 8.3.5-1
- new features that increase the power of job specification in the submit description file
- RPMs for Red Hat Enterprise Linux 6 and 7 are modularized and only distributed via our YUM repository
- The new condor-all RPM requires the other HTCondor RPMs of a typical HTCondor installation

* Tue Apr 07 2015 Tim Theisen <tim@cs.wisc.edu> - 8.2.8-1
- a bug fix to reconnect a TCP session when an HTCondorView collector restarts
- a bug fix to avoid starting too many jobs, only to kill some chosen at random

* Thu Mar 05 2015 Tim Theisen <tim@cs.wisc.edu> - 8.3.4-1
- a bug fix for a problem that can cause jobs to not be matched to resources when the condor_schedd is flocking

* Thu Feb 19 2015 Tim Theisen <tim@cs.wisc.edu> - 8.3.3-1
- the ability to encrypt a job's directory on Linux execute hosts
- enhancements to EC2 grid universe jobs
- a more efficient query protocol, including the ability to query the condor_schedd daemon's autocluster set

* Tue Feb 10 2015 Tim Theisen <tim@cs.wisc.edu> - 8.2.7-1
- sendmail is used by default for sending notifications (CVE-2014-8126)
- corrected input validation, which prevents daemon crashes
- an update, such that grid jobs work within the current Google Compute Engine
- a bug fix to prevent an infinite loop in the python bindings
- a bug fix to prevent infinite recursion when evaluating ClassAd attributes

* Tue Dec 23 2014 Tim Theisen <tim@cs.wisc.edu> - 8.3.2-1
- the next installment of IPv4/IPv6 mixed mode support: a submit node can simultaneously interact with an IPv4 and an IPv6 HTCondor pool
- scalability improvements: a reduced memory foot-print of daemons, a reduced number of TCP connections between submit and execute machines, and an improved responsiveness from a busy condor_schedd to queries

* Tue Dec 16 2014 Tim Theisen <tim@cs.wisc.edu> - 8.2.6-1
- a bug fix to the log rotation of the condor_schedd on Linux platforms
- transfer_input_files now works for directories on Windows platforms
- a correction of the flags passed to the mail program on Linux platforms
- a RHEL 7 platform fix of a directory permission that prevented daemons from starting

* Mon Dec 01 2014 Tim Theisen <tim@cs.wisc.edu> - 8.2.5-1
- an updated RPM installation script that preserves a modified condor_config.local file
- OpenSSL version 1.0.1j for Windows platforms

* Wed Nov 12 2014 Tim Theisen <tim@cs.wisc.edu> - 8.2.4-1
- a bug fix for an 8.2.3 condor_schedd that could not obtain a claim from an 8.0.x condor_startd
- a bug fix for removed jobs that return to the queue
- a workaround for a condor_schedd performance issue when handling a large number of jobs
- a bug fix to prevent the condor_kbdd from crashing on Windows
- a bug fix to correct the reporting of available disk on Windows

* Wed Oct 01 2014 Tim Theisen <tim@cs.wisc.edu> - 8.2.3-1
- support for Ubuntu 14.04 LTS, including support for the standard universe

* Thu Sep 11 2014 Tim Theisen <tim@cs.wisc.edu> - 8.3.1-1
- a variety of changes that reduce memory usage and improve performance
- if cgroups are used to limit memory utilization, HTCondor sets both the memory and swap limits.

* Wed Aug 27 2014 Carl Edquist <edquist@cs.wisc.edu> - 8.2.2-2.3
- Include config file for MASTER_NEW_BINARY_RESTART = PEACEFUL (SOFTWARE-850)

* Tue Aug 26 2014 Carl Edquist <edquist@cs.wisc.edu> - 8.2.2-2.2
- Include peaceful_off patch (SOFTWARE-1307)

* Mon Aug 25 2014 Carl Edquist <edquist@cs.wisc.edu> - 8.2.2-2.1
- Include condor_gt4540_aws patch for #4540

* Fri Aug 22 2014 Carl Edquist <edquist@cs.wisc.edu> - 8.2.2-2
- Strict pass-through with fixes from 8.2.2-1.1

* Thu Aug 21 2014 Carl Edquist <edquist@cs.wisc.edu> - 8.2.2-1.1
- Update to 8.2.2 with build fixes for non-UW builds

* Mon Sep 09 2013  <edquist@cs.wisc.edu> - 8.1.2-0.3
- Include misc unpackaged files from 8.x.x

* Sun Sep 08 2013  <edquist@cs.wisc.edu> - 8.1.2-0.1.unif
- Packaging fixes to work with latest 8.1.2 source from master
- Move condor.spec into git master-unified_rpm-branch
- Apply patches to upstream branch and remove from rpm / spec
- Always build man pages / remove references to include_man
- Always include systemd sources for passthrough rebuilds of source rpms
- Add macros to bundle external source tarballs with the source rpm to support
  offline builds with externals

* Tue Aug 20 2013 Carl Edquist <edquist@cs.wisc.edu> - 7.9.6-8.unif.8
- Remove externals dependency from std-universe subpackage

* Mon Aug 19 2013 Carl Edquist <edquist@cs.wisc.edu> - 7.9.6-8.unif.7
- Merge init script improvements from trunk
- Have std_local_ref depend on senders,receivers instead of stub_gen
- Carve out std universe files into separate subpackage
- Move uw_build-specific non-std-universe files into externals subpackage
- Condor_config changes for #3645
- Use %osg / %std_univ macros to control build type default
- Support PROPER builds of std universe (ie, without UW_BUILD)
- Use make jobserver when building glibc external instead of make -j2
- Move python requirement out of main condor package (#3704)
- Move condor_config.local from /var/lib/condor/ to /etc/condor/

* Fri Jul 05 2013 Carl Edquist <edquist@cs.wisc.edu> - 7.9.6-8.unif.6
- Address build dependency issue seen with -j24

* Fri Jun 21 2013 Carl Edquist <edquist@cs.wisc.edu> - 7.9.6-8.unif.5
- Initial support for UW_BUILD

* Tue Jun 18 2013 Carl Edquist <edquist@cs.wisc.edu> - 7.9.6-8.unif.4
- Remove service restart for upgrades

* Tue Jun 11 2013 Carl Edquist <edquist@cs.wisc.edu> - 7.9.6-8.unif.2
- Add a parallel-setup sub-package for parallel universe configuration,
  namely setting up the host as a dedicated resource

* Mon Jun 10 2013 Brian Lin <blin@cs.wisc.edu> - 7.8.8-2
- Init script improvements

* Fri Jun 07 2013 Carl Edquist <edquist@cs.wisc.edu> - 7.9.6-8.unif.1
- Add in missing features from Fedora rpm
- Reorganize to reduce the diff size between this and the Fedora rpm

* Fri Jun 07 2013 Brian Lin <blin@cs.wisc.edu> - 7.9.6-8
- Remove glexec runtime dependency

* Tue May 28 2013 Brian Lin <blin@cs.wisc.edu> - 7.9.6-7
- Mark /usr/share/osg/sysconfig/condor as non-config file

* Thu May 23 2013 Brian Lin <blin@cs.wisc.edu> - 7.9.6-6
- Rebuild against fixed glite-ce-cream-client-api-c

* Wed May 22 2013 Brian Lin <blin@cs.wisc.edu> - 7.9.6-5
- Enable plumage for x86{,_64}

* Wed May 22 2013 Brian Lin <blin@cs.wisc.edu> - 7.9.6-4
- Enable cgroups for EL6

* Tue May 21 2013 Brian Lin <blin@cs.wisc.edu> - 7.9.6-3
- Building with blahp/cream

* Tue May 21 2013 Brian Lin <blin@cs.wisc.edu> - 7.9.6-2
- Build without blahp/cream

* Tue May 21 2013 Brian Lin <blin@cs.wisc.edu> - 7.9.6-1
- New version

* Wed May 08 2013 Matyas Selmeci <matyas@cs.wisc.edu> - 7.8.8-1
- New version
- Removed condor_glidein -- was removed upstream

* Wed Feb 13 2013 Dave Dykstra <dwd@fnal.gov> - 7.8.6-3
- Renamed /etc/sysconfig/condor-lcmaps-env to /usr/share/osg/sysconfig/condor
  to match the new OSG method for handling daemon environment variables, 
  which keeps non-replaceable settings out of /etc/sysonfig
- Change settings in /usr/share/osg/sysconfig/condor to use the latest variable
  name LLGT_LIFT_PRIVILEGED_PROTECTION instead of LLGT4_NO_CHANGE_USER,
  eliminate obsolete variable LLGT_VOMS_DISABLE_CREDENTIAL_CHECK, and change
  the default debug level from 3 to 2.

* Fri Dec 21 2012 Matyas Selmeci <matyas@cs.wisc.edu> - 7.8.6-2
- Patch to fix default BATCH_GAHP config value (#SOFTWARE-873)

* Thu Oct 25 2012 Matyas Selmeci <matyas@cs.wisc.edu> - 7.8.6-1
- New version

* Mon Oct 22 2012 Matyas Selmeci <matyas@cs.wisc.edu> - 7.8.5-1
- New version

* Wed Sep 19 2012 Matyas Selmeci <matyas@cs.wisc.edu> - 7.8.4-1
- New version

* Fri Sep 07 2012 Matyas Selmeci <matyas@cs.wisc.edu> - 7.8.3-1
- New version

* Mon Aug 27 2012 Matyas Selmeci <matyas@cs.wisc.edu> - 7.8.2-2
- Add patch to fix unnecessary GSI callouts (condor_gt2104_pt2.patch in gittrac #2104)
- Fixed BLClient location

* Tue Aug 14 2012 Matyas Selmeci <matyas@cs.wisc.edu> - 7.8.2-1
- New version

* Mon Jul 30 2012 Matyas Selmeci <matyas@cs.wisc.edu> - 7.8.1-7
- Put cream_gahp into separate subpackage

* Mon Jul 16 2012 Matyas Selmeci <matyas@cs.wisc.edu> - 7.8.1-6
- Remove cream_el6.patch; change proper_cream.diff to work on both el5 and el6
  instead.

* Thu Jul 05 2012 Matyas Selmeci <matyas@cs.wisc.edu> - 7.8.1-5
- Bump to rebuild

* Tue Jun 26 2012 Matyas Selmeci <matyas@cs.wisc.edu> - 7.8.1-4
- Add CREAM

* Tue Jun 19 2012 Matyas Selmeci <matyas@cs.wisc.edu> - 7.8.1-3
- Add Provides lines for classads and classads-devel

* Mon Jun 18 2012 Matyas Selmeci <matyas@cs.wisc.edu> - 7.8.1-2
- Add environment variables for interacting with lcmaps (condor-lcmaps-env)

* Fri Jun 15 2012 Matyas Selmeci <matyas@cs.wisc.edu> - 7.8.1-1
- Version bump

* Wed Jun 13 2012 Matyas Selmeci <matyas@cs.wisc.edu> - 7.8.0-3
- Fix wrong paths for shared libraries

* Wed Jun 13 2012 Matyas Selmeci <matyas@cs.wisc.edu> - 7.8.0-2
- Build blahp

* Thu May 31 2012 Matyas Selmeci <matyas@cs.wisc.edu> - 7.8.0-1
- Version bump
- Updated condor_config.generic.patch
- Removed glexec-patch.diff

* Sun Apr  1 2012 Alain Roy <roy@cs.wisc.edu> - 7.6.6-4
- Backported patch from Condor 7.7 to fix glexec bugs
- Enabled glexec

* Fri Feb 10 2012 Derek Weitzel <dweitzel@cse.unl.edu> - 7.6.6-3
- Adding sticky bit to condor_root_switchboard

* Wed Jan 18 2012 Derek Weitzel <dweitzel@cse.unl.edu> - 7.6.6-2
- Added support for rhel6

* Wed Jan 18 2012 Tim Cartwright <cat@cs.wisc.edu> - 7.6.6-1
- Updated to upstream tagged 7.6.6 release

* Wed Jan 11 2012 Tim Cartwright <cat@cs.wisc.edu> - 7.6.4-1
- Simplified revision number

* Tue Nov 29 2011 Derek Weitzel <dweitzel@cse.unl.edu> - 7.6.4-0.6.2
- Rebasing to 7.6.4

* Fri Oct 28 2011 Matyas Selmeci <matyas@cs.wisc.edu> - 7.6.2-0.6.3
- rebuilt

* Mon Sep 12 2011 Matyas Selmeci <matyas@cs.wisc.edu> - 7.6.2-0.6.2
- Rev bump to rebuild with updated Globus libs

* Thu Aug 11 2011 Derek Weitzel <dweitzel@cse.unl.edu> - 7.6.2-0.5.2
- Updated to upstream official 7.6.2 release

* Thu Aug 04 2011 Derek Weitzel <dweitzel@cse.unl.edu> - 7.6.2-0.5.672537b1git.1
- Made LOCAL_DIR always point to /var/lib/condor rather than TILDE

* Wed Jun  8 2011 <bbockelm@cse.unl.edu> - 7.7.0-0.5
- Start to break build products into conditionals for future EPEL5 support.
- Begun integration of a systemd service file.

* Tue Jun  7 2011 <matt@redhat> - 7.7.0-0.4
- Added tmpfiles.d/condor.conf (BZ711456)

* Tue Jun  7 2011 <matt@redhat> - 7.7.0-0.3
- Fast forward to 7.7.0 pre-release at 1babb324
- Catch libdeltacloud 0.8 update

* Fri May 20 2011 <matt@redhat> - 7.7.0-0.2
- Added GSI support, dependency on Globus

* Fri May 13 2011 <matt@redhat> - 7.7.0-0.1
- Fast forward to 7.7.0 pre-release at 79952d6b
- Introduced ec2_gahp
- 79952d6b brings schema expectations inline with Cumin

* Tue May 10 2011 <matt@redhat> - 7.6.1-0.1
- Upgrade to 7.6.0 release, pre-release of 7.6.1 at 5617a464
- Upstreamed patch: log_lock_run.patch
- Introduced condor-classads to obsolete classads
- Introduced condor-aviary, package of the aviary contrib
- Introduced condor-deltacloud-gahp
- Introduced condor-qmf, package of the mgmt/qmf contrib
- Transitioned from LOCAL_CONFIG_FILE to LOCAL_CONFIG_DIR
- Stopped building against gSOAP,
-  use aviary over birdbath and ec2_gahp (7.7.0) over amazon_gahp

* Tue Feb 08 2011 Fedora Release Engineering <rel-eng@lists.fedoraproject.org> - 7.5.5-2
- Rebuilt for https://fedoraproject.org/wiki/Fedora_15_Mass_Rebuild

* Thu Jan 27 2011 <matt@redhat> - 7.5.5-1
- Rebase to 7.5.5 release
-  configure+imake -> cmake
-  Removed patches:
-   only_dynamic_unstripped.patch
-   gsoap-2.7.16-wsseapi.patch
-   gsoap-2.7.16-dom.patch
-  man pages are now built with source
-  quill is no longer present
-  condor_shared_port added
-  condor_power added
-  condor_credd added
-  classads now built from source

* Thu Jan 13 2011 <matt@redhat> - 7.4.4-1
- Upgrade to 7.4.4 release
- Upstreamed: stdsoap2.h.patch.patch

* Mon Aug 23 2010  <matt@redhat> - 7.4.3-1
- Upgrade to 7.4.3 release
- Upstreamed: dso_link_change

* Fri Jun 11 2010  <matt@redhat> - 7.4.2-2
- Rebuild for classads DSO version change (1:0:0)
- Updated stdsoap2.h.patch.patch for gsoap 2.7.16
- Added gsoap-2.7.16-wsseapi/dom.patch for gsoap 2.7.16

* Wed Apr 21 2010  <matt@redhat> - 7.4.2-1
- Upgrade to 7.4.2 release

* Tue Jan  5 2010  <matt@redhat> - 7.4.1-1
- Upgrade to 7.4.1 release
- Upstreamed: guess_version_from_release_dir, fix_platform_check
- Security update (BZ549577)

* Fri Dec  4 2009  <matt@redhat> - 7.4.0-1
- Upgrade to 7.4.0 release
- Fixed POSTIN error (BZ540439)
- Removed NOTICE.txt source, now provided by upstream
- Removed no_rpmdb_query.patch, applied upstream
- Removed no_basename.patch, applied upstream
- Added only_dynamic_unstripped.patch to reduce build time
- Added guess_version_from_release_dir.patch, for previous
- Added fix_platform_check.patch
- Use new --with-platform, to avoid modification of make_final_tarballs
- Introduced vm-gahp package to hold libvirt deps

* Fri Aug 28 2009  <matt@redhat> - 7.2.4-1
- Upgrade to 7.2.4 release
- Removed gcc44_const.patch, accepted upstream
- New log, lock, run locations (BZ502175)
- Filtered innocuous semanage message

* Fri Aug 21 2009 Tomas Mraz <tmraz@redhat.com> - 7.2.1-3
- rebuilt with new openssl

* Fri Jul 24 2009 Fedora Release Engineering <rel-eng@lists.fedoraproject.org> - 7.2.1-2
- Rebuilt for https://fedoraproject.org/wiki/Fedora_12_Mass_Rebuild

* Wed Feb 25 2009  <matt@redhat> - 7.2.1-1
- Upgraded to 7.2.1 release
- Pruned changes accepted upstream from condor_config.generic.patch
- Removed Requires in favor of automatic dependencies on SONAMEs
- Added no_rmpdb_query.patch to avoid rpm -q during a build

* Tue Feb 24 2009 Fedora Release Engineering <rel-eng@lists.fedoraproject.org> - 7.2.0-5
- Rebuilt for https://fedoraproject.org/wiki/Fedora_11_Mass_Rebuild

* Thu Jan 15 2009 Tomas Mraz <tmraz@redhat.com> - 7.2.0-4
- rebuild with new openssl

* Wed Jan 14 2009  <matt@redhat> - 7.2.0-3
- Fixed regression: initscript was on by default, now off again

* Thu Jan  8 2009  <matt@redhat> - 7.2.0-2
- (Re)added CONDOR_DEVELOPERS=NONE to the default condor_config.local
- Added missing Obsoletes for condor-static (thanks Michael Schwendt)

* Wed Jan  7 2009  <matt@redhat> - 7.2.0-1
- Upgraded to 7.2.0 release
- Removed -static package
- Added Fedora specific buildid
- Enabled KBDD, daemon to monitor X usage on systems with only USB devs
- Updated install process

* Wed Oct  8 2008  <matt@redhat> - 7.0.5-1
- Rebased on 7.0.5, security update

* Wed Aug  6 2008  <mfarrellee@redhat> - 7.0.4-1
- Updated to 7.0.4 source
- Stopped using condor_configure in install step

* Tue Jun 10 2008  <mfarrellee@redhat> - 7.0.2-1
- Updated to 7.0.2 source
- Updated config, specifically HOSTALLOW_WRITE, for Personal Condor setup
- Added condor_config.generic

* Mon Apr  7 2008  <mfarrellee@redhat> - 7.0.0-8
- Modified init script to be off by default, resolves bz441279

* Fri Apr  4 2008  <mfarrellee@redhat> - 7.0.0-7
- Updated to handle changes in gsoap dependency

* Mon Feb 11 2008  <mfarrellee@redhat> - 7.0.0-6
- Added note about how to download the source
- Added generate-tarball.sh script

* Sun Feb 10 2008  <mfarrellee@redhat> - 7.0.0-5
- The gsoap package is compiled with --disable-namespaces, which means
  soap_set_namespaces is required after each soap_init. The
  gsoap_nonamespaces.patch handles this.

* Fri Feb  8 2008  <mfarrellee@redhat> - 7.0.0-4
- Added patch to detect GCC 4.3.0 on F9
- Added patch to detect GLIBC 2.7.90 on F9
- Added BuildRequires: autoconf to allow for regeneration of configure
  script after GCC 4.3.0 detection and GLIBC 2.7.90 patches are
  applied
- Condor + GCC 4.3.0 + -O2 results in an internal compiler error
  (BZ 432090), so -O2 is removed from optflags for the time
  being. Thanks to Mike Bonnet for the suggestion on how to filter
  -O2.

* Tue Jan 22 2008  <mfarrellee@redhat> - 7.0.0-3
- Update to UW's really-final source for Condor 7.0.0 stable series
  release. It is based on the 72173 build with minor changes to the
  configure.ac related to the SRB external version.
- In addition to removing externals from the UW tarball, the NTconfig
  directory was removed because it had not gone through IP audit.

* Tue Jan 22 2008  <mfarrellee@redhat> - 7.0.0-2
- Update to UW's final source for Condor 7.0.0 stable series release

* Thu Jan 10 2008  <mfarrellee@redhat> - 7.0.0-1
- Initial package of Condor's stable series under ASL 2.0
- is_clipped.patch replaced with --without-full-port option to configure
- zlib_is_soft.patch removed, outdated by configure.ac changes
- removed autoconf dependency needed for zlib_is_soft.patch

* Tue Dec  4 2007  <mfarrellee@redhat> - 6.9.5-2
- SELinux was stopping useradd in pre because files specified root as
  the group owner for /var/lib/condor, fixed, much thanks to Phil Knirsch

* Fri Nov 30 2007  <mfarrellee@redhat> - 6.9.5-1
- Fixed release tag
- Added gSOAP support and packaged WSDL files

* Thu Nov 29 2007  <mfarrellee@redhat> - 6.9.5-0.2
- Packaged LSB init script
- Changed pre to not create the condor user's home directory, it is
  now a directory owned by the package

* Thu Nov 29 2007  <mfarrellee@redhat> - 6.9.5-0.1
- Condor 6.9.5 release, the 7.0.0 stable series candidate
- Removed x86_64_no_multilib-200711091700cvs.patch, merged upstream
- Added patch to make zlib a soft requirement, which it should be
- Disabled use of smp_mflags because of make dependency issues
- Explicitly not packaging WSDL files until the SOAP APIs are available

* Tue Nov 20 2007  <mfarrellee@redhat> - 6.9.5-0.3.200711091700cvs
- Rebuild for repo inheritance update: dependencies are now pulled
  from RHEL 5 U1 before RH Application Stack

* Thu Nov 15 2007 <mfarrellee@redhat> - 6.9.5-0.2.200711091700cvs
- Added support for building on x86_64 without multilib packages
- Made the install section more flexible, reduced need for
  make_final_tarballs to be updated

* Fri Nov 9 2007 <mfarrellee@redhat> - 6.9.5-0.1.200711091700cvs
- Working source with new ASL 2.0 license

* Fri Nov 9 2007 <mfarrellee@redhat> - 6.9.5-0.1.200711091330cvs
- Source is now stamped ASL 2.0, as of Nov 9 2007 1:30PM Central
- Changed license to ASL 2.0
- Fixed find in prep to work if no files have bad permissions
- Changed the name of the LICENSE file to match was is now release in
  the source tarball

* Tue Nov 6 2007  <mfarrellee@redhat> - 6.9.5-0.1.rc
- Added m4 dependency not in RHEL 5.1's base
- Changed chmod a-x script to use find as more files appear to have
  improper execute bits set
- Added ?dist to Release:
- condor_privsep became condor_root_switchboard

* Tue Sep 11 2007  <mfarrellee@redhat> - 6.9.5-0.3.20070907cvs
- Instead of releasing libcondorapi.so, which is improperly created
  and poorly versioned, we release libcondorapi.a, which is apparently
  more widely used, in a -static package
- Instead of installing the stripped tarball, the unstripped is now
  installed, which gives a nice debuginfo package
- Found and fixed permissions problems on a number of src files,
  issue raised by rpmlint on the debuginfo package

* Mon Sep 10 2007  <mfarrellee@redhat> - 6.9.5-0.2.20070907cvs
- Updated pre section to create condor's home directory with adduser, and
  removed _var/lib/condor from files section
- Added doc LICENSE.TXT to all files sections
- Shortened lines longer than 80 characters in this spec (except the sed line)
- Changed install section so untar'ing a release can handle fedora7 or fedora8
- Simplified the site.def and config file updates (sed + mv over mv + sed + rm)
- Added a patch (fedora_rawhide_7.91-20070907cvs.patch) to support building on
  a fedora 7.91 (current Rawhide) release
- Moved the examples from /usr/share/doc/condor... into builddir and just
  marked them as documentation
- Added a number of dir directives to force all files to be listed, no implicit
  inclusion

* Fri Sep  7 2007  <mfarrellee@redhat> - 6.9.5-0.1.20070907cvs
- Initial release<|MERGE_RESOLUTION|>--- conflicted
+++ resolved
@@ -1477,14 +1477,12 @@
 /bin/systemctl try-restart condor.service >/dev/null 2>&1 || :
 
 %changelog
-<<<<<<< HEAD
+* Thu Aug 21 2025 Tim Theisen <tim@cs.wisc.edu> - 23.0.28-1
+- Fix condor_token_request to accept automatically-approved tokens
+
 * Mon Jul 28 2025 Tim Theisen <tim@cs.wisc.edu> - 23.10.27-1
 - Fix bug where the vacate reason was not propagated back to the user
 - HTCondor tarballs now contain Pelican 7.17.2
-=======
-* Thu Aug 21 2025 Tim Theisen <tim@cs.wisc.edu> - 23.0.28-1
-- Fix condor_token_request to accept automatically-approved tokens
->>>>>>> a153528d
 
 * Mon Jul 28 2025 Tim Theisen <tim@cs.wisc.edu> - 23.0.27-1
 - Fix bug where condor_ssh_to_job failed when EP scratch path is too long
