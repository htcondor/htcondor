--- conflicted
+++ resolved
@@ -1581,12 +1581,9 @@
 /bin/systemctl try-restart condor.service >/dev/null 2>&1 || :
 
 %changelog
-<<<<<<< HEAD
-=======
 * Tue Feb 21 2023 Tim Theisen <tim@cs.wisc.edu> - 10.2.3-1
 - Add a count of unmaterialized jobs to condor_schedd statistics
 
->>>>>>> 3c2795d3
 * Tue Feb 07 2023 Tim Theisen <tim@cs.wisc.edu> - 10.2.2-1
 - Fixed bugs with configuration knob SINGULARITY_USE_PID_NAMESPACES
 
