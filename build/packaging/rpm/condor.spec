%define condor_version 1.0.0

# On EL7 don't terminate the build because of bad bytecompiling
%if 0%{?rhel} == 7
%define _python_bytecompile_errors_terminate_build 0
%endif

# Don't use changelog date in CondorVersion
%global source_date_epoch_from_changelog 0

# set uw_build to 0 for downstream (Fedora or EPEL)
# UW build includes stuff for testing and tarballs
%define uw_build 0

%if 0%{?rhel} == 7
# Use devtoolset 11 for EL7
%define devtoolset 11
%endif

%if 0%{?rhel} == 8 || 0%{?rhel} == 9
# Use gcc-toolset 14 for EL8 and EL9
%define gcctoolset 14
%endif

Summary: HTCondor: High Throughput Computing
Name: condor
Version: %{condor_version}
%global version_ %(tr . _ <<< %{version})

%if 0%{?x86_64_v2}
BuildArch: x86_64_v2
%endif

%if 0%{?suse_version}
%global _libexecdir %{_exec_prefix}/libexec
%if %{suse_version} == 1500
%global dist .leap15
%endif
%endif

# Edit the %condor_release to set the release number
%define condor_release 1
Release: %{condor_release}%{?dist}

License: Apache-2.0
Group: Applications/System
URL: https://htcondor.org/

# Do not check .so files in condor's library directory
%global __provides_exclude_from ^%{_libdir}/%{name}/.*\\.so.*$

# Do not provide libfmt
%global __requires_exclude ^libfmt\\.so.*$

Source0: %{name}-%{condor_version}.tar.gz

Source8: htcondor.pp

# Patch credmon-oauth to use Python 2 on EL7
Patch1: rhel7-python2.patch

BuildRoot: %(mktemp -ud %{_tmppath}/%{name}-%{version}-%{release}-XXXXXX)

BuildRequires: cmake
BuildRequires: pcre2-devel
BuildRequires: openssl-devel
BuildRequires: krb5-devel
%if ! 0%{?amzn}
BuildRequires: libvirt-devel
%endif
BuildRequires: bind-utils
BuildRequires: libX11-devel
%if ! ( 0%{?rhel} >= 10 )
BuildRequires: libXScrnSaver-devel
%endif
%if 0%{?suse_version}
BuildRequires: openldap2-devel
%else
BuildRequires: openldap-devel
%endif
%if 0%{?rhel} == 7
BuildRequires: cmake3
BuildRequires: python-devel
BuildRequires: python-setuptools
%else
BuildRequires: cmake >= 3.16
%endif
BuildRequires: python3-devel
BuildRequires: python3-setuptools
%if 0%{?rhel} >= 8
BuildRequires: boost-devel
%endif
%if 0%{?suse_version}
BuildRequires: rpm-config-SUSE
%else
BuildRequires: redhat-rpm-config
%endif
BuildRequires: sqlite-devel
BuildRequires: perl(Data::Dumper)

BuildRequires: glibc-static
BuildRequires: gcc-c++
BuildRequires: libuuid-devel
BuildRequires: patch
BuildRequires: pam-devel
%if 0%{?suse_version}
BuildRequires: mozilla-nss-devel
%else
BuildRequires: nss-devel
%endif
BuildRequires: openssl-devel
BuildRequires: libxml2-devel
%if 0%{?suse_version}
BuildRequires: libexpat-devel
%else
BuildRequires: expat-devel
%endif
BuildRequires: perl(Archive::Tar)
BuildRequires: perl(XML::Parser)
BuildRequires: perl(Digest::MD5)
%if 0%{?rhel} >= 8 || 0%{?fedora} || 0%{?suse_version}
BuildRequires: python3-devel
%else
BuildRequires: python-devel
%endif
BuildRequires: libcurl-devel

# Authentication build requirements
%if ! 0%{?amzn}
BuildRequires: voms-devel
%endif
BuildRequires: munge-devel
BuildRequires: scitokens-cpp-devel

%if 0%{?devtoolset}
BuildRequires: which
BuildRequires: devtoolset-%{devtoolset}-toolchain
%endif

%if 0%{?gcctoolset}
BuildRequires: which
BuildRequires: gcc-toolset-%{gcctoolset}
%endif

%if  0%{?suse_version}
BuildRequires: gcc11
BuildRequires: gcc11-c++
%endif

%if 0%{?rhel} == 7 && ! 0%{?amzn}
BuildRequires: python36-devel
BuildRequires: boost169-devel
BuildRequires: boost169-static
%endif

%if 0%{?rhel} >= 8
BuildRequires: boost-static
%endif

%if 0%{?rhel} == 7 && ! 0%{?amzn}
BuildRequires: python3-devel
BuildRequires: boost169-python2-devel
BuildRequires: boost169-python3-devel
%else
%if  0%{?suse_version}
BuildRequires: libboost_python-py3-1_75_0-devel
%else
BuildRequires: boost-python3-devel
%endif
%endif
BuildRequires: libuuid-devel
%if 0%{?suse_version}
Requires: libuuid1
%else
Requires: libuuid
%endif

BuildRequires: systemd-devel
%if 0%{?suse_version}
BuildRequires: systemd
%else
BuildRequires: systemd-units
%endif
Requires: systemd

%if 0%{?rhel} == 7
BuildRequires: python36-sphinx python36-sphinx_rtd_theme
%endif

%if 0%{?rhel} >= 8 || 0%{?amzn} || 0%{?fedora}
BuildRequires: python3-sphinx python3-sphinx_rtd_theme
%endif

%if 0%{?suse_version}
BuildRequires: python3-Sphinx python3-sphinx_rtd_theme
%endif

# openssh-server needed for condor_ssh_to_job
Requires: openssh-server

# net-tools needed to provide netstat for condor_who
Requires: net-tools

# Perl modules required for condor_gather_info
Requires: perl(Date::Manip)
Requires: perl(FindBin)

# cryptsetup needed for encrypted LVM execute partitions
Requires: cryptsetup

Requires: /usr/sbin/sendmail

# Docker credential processing uses json query
Requires: jq

# Useful tools are using the Python bindings
Requires: python3-condor = %{version}-%{release}
# The use the python-requests library in EPEL is based Python 3.6
# However, Amazon Linux 2 has Python 3.7
%if ! 0%{?amzn}
%if 0%{?rhel} == 7
Requires: python36-requests
%else
Requires: python3-requests
%endif
%endif

%if 0%{?rhel} == 7
Requires: python2-condor = %{version}-%{release}
# For some reason OSG VMU tests need python-request
Requires: python-requests
%endif

Requires(post): /sbin/ldconfig
Requires(postun): /sbin/ldconfig

%if 0%{?suse_version}
Requires(pre): shadow
Requires(post): systemd
Requires(preun): systemd
Requires(postun): systemd
%else
Requires(pre): shadow-utils
Requires(post): systemd-units
Requires(preun): systemd-units
Requires(postun): systemd-units
%endif

%if 0%{?rhel} == 7
Requires(post): systemd-sysv
Requires(post): policycoreutils-python
Requires(post): selinux-policy-targeted >= 3.13.1-102
%endif

%if 0%{?rhel} >= 8 || 0%{?fedora} || 0%{?suse_version}
Requires(post): python3-policycoreutils
%if ! 0%{?suse_version}
Requires(post): selinux-policy-targeted
%endif
%endif

# Require libraries that we dlopen
# Ganglia is optional as well as nVidia and cuda libraries
%if ! 0%{?amzn}
%if 0%{?suse_version}
Requires: libvomsapi1
%else
Requires: voms
%endif
%endif
%if 0%{?suse_version}
Requires: krb5
Requires: libcom_err2
Requires: libmunge2
Requires: libopenssl1_1
Requires: libSciTokens0
Requires: libsystemd0
%else
Requires: krb5-libs
Requires: libcom_err
Requires: munge-libs
Requires: openssl-libs
Requires: scitokens-cpp >= 0.6.2
Requires: systemd-libs
%endif
Requires: rsync

# Require tested Pelican packages
%if 0%{?rhel} == 7
Requires: pelican >= 7.17.0
%else
Requires: (pelican >= 7.17.0 or pelican-debug >= 7.17.0)
%endif
Requires: pelican-osdf-compat >= 7.17.0

%if 0%{?rhel} != 7 && ! 0%{?amzn}
# Require tested Apptainer
%if 0%{?suse_version}
# Unfortunately, Apptainer is lagging behind in openSUSE
Requires: apptainer >= 1.3.6
%else
# Hold back apptainer until version 1.4.2 is released
Requires: apptainer >= 1.3.6
%endif
%endif

%if 0%{?rhel} != 7
# Ensure that our bash completions work
Recommends: bash-completion
%endif

#From /usr/share/doc/setup/uidgid (RPM: setup-2.12.2-11)
#Provides: user(condor) = 64
#Provides: group(condor) = 64

%if 0%{?rhel} == 7
# Standard Universe discontinued as of 8.9.0
Obsoletes: %{name}-std-universe < 8.9.0
Provides: %{name}-std-universe = %{version}-%{release}

# Cream gahp discontinued as of 8.9.9
Obsoletes: %{name}-cream-gahp < 8.9.9
Provides: %{name}-cream-gahp = %{version}-%{release}

# 32-bit shadow discontinued as of 8.9.9
Obsoletes: %{name}-small-shadow < 8.9.9
Provides: %{name}-small-shadow = %{version}-%{release}
%endif

%if 0%{?rhel} <= 8
# external-libs package discontinued as of 8.9.9
Obsoletes: %{name}-external-libs < 8.9.9
Provides: %{name}-external-libs = %{version}-%{release}

# Bosco package discontinued as of 9.5.0
Obsoletes: %{name}-bosco < 9.5.0
Provides: %{name}-bosco = %{version}-%{release}

# Blahp provided by condor-blahp as of 9.5.0
Provides: blahp = %{version}-%{release}
Obsoletes: blahp < 9.5.0
%endif

%if 0%{?rhel} <= 9
# externals package discontinued as of 10.8.0
Obsoletes: %{name}-externals < 10.8.0
Provides: %{name}-externals = %{version}-%{release}

# blahp package discontinued as of 10.8.0
Obsoletes: %{name}-blahp < 10.8.0
Provides: %{name}-blahp = %{version}-%{release}

# procd package discontinued as of 10.8.0
Obsoletes: %{name}-procd < 10.8.0
Provides: %{name}-procd = %{version}-%{release}

# all package discontinued as of 10.8.0
Obsoletes: %{name}-all < 10.8.0
Provides: %{name}-all = %{version}-%{release}

# classads package discontinued as of 10.8.0
Obsoletes: %{name}-classads < 10.8.0
Provides: %{name}-classads = %{version}-%{release}

# classads-devel package discontinued as of 10.8.0
Obsoletes: %{name}-classads-devel < 10.8.0
Provides: %{name}-classads-devel = %{version}-%{release}
%endif

# upgrade-checks package discontinued as of 24.8.0
Obsoletes: %{name}-upgrade-checks < 24.8.0
Provides: %{name}-upgrade-checks = %{version}-%{release}

%if 0%{?suse_version}
%debug_package
%endif

%description
HTCondor is a specialized workload management system for
compute-intensive jobs. Like other full-featured batch systems, HTCondor
provides a job queuing mechanism, scheduling policy, priority scheme,
resource monitoring, and resource management. Users submit their
serial or parallel jobs to HTCondor, HTCondor places them into a queue,
chooses when and where to run the jobs based upon a policy, carefully
monitors their progress, and ultimately informs the user upon
completion.

#######################
%package devel
Summary: Development files for HTCondor
Group: Applications/System

%description devel
Development files for HTCondor

%if %uw_build
#######################
%package tarball
Summary: Files needed to build an HTCondor tarball
Group: Applications/System

%description tarball
Files needed to build an HTCondor tarball

%endif

#######################
%package kbdd
Summary: HTCondor Keyboard Daemon
Group: Applications/System
Requires: %name = %version-%release

%description kbdd
The condor_kbdd monitors logged in X users for activity. It is only
useful on systems where no device (e.g. /dev/*) can be used to
determine console idle time.

#######################
%if ! 0%{?amzn}
%package vm-gahp
Summary: HTCondor's VM Gahp
Group: Applications/System
Requires: %name = %version-%release
Requires: libvirt

%description vm-gahp
The condor_vm-gahp enables the Virtual Machine Universe feature of
HTCondor. The VM Universe uses libvirt to start and control VMs under
HTCondor's Startd.

%endif

#######################
%package test
Summary: HTCondor Self Tests
Group: Applications/System
Requires: %name = %version-%release

%description test
A collection of tests to verify that HTCondor is operating properly.

#######################
%if 0%{?rhel} <= 7 && 0%{?fedora} <= 31
%package -n python2-condor
Summary: Python bindings for HTCondor
Group: Applications/System
Requires: python >= 2.2
Requires: python2-cryptography
Requires: %name = %version-%release
%{?python_provide:%python_provide python2-condor}
%if 0%{?rhel} >= 7
Requires: boost169-python2
%endif
# Remove before F30
Provides: %{name}-python = %{version}-%{release}
Provides: %{name}-python%{?_isa} = %{version}-%{release}
Obsoletes: %{name}-python < %{version}-%{release}

%description -n python2-condor
The python bindings allow one to directly invoke the C++ implementations of
the ClassAd library and HTCondor from python
%endif


%if 0%{?rhel} >= 7 || 0%{?fedora} || 0%{?suse_version}
#######################
%package -n python3-condor
Summary: Python bindings for HTCondor
Group: Applications/System
Requires: %name = %version-%release
%if 0%{?rhel} == 7
Requires: boost169-python3
%else
%if 0%{?suse_version}
Requires: libboost_python-py3-1_75_0
%else
Requires: boost-python3
%endif
%endif
Requires: python3
%if 0%{?rhel} != 7
Requires: python3-cryptography
%endif

%description -n python3-condor
The python bindings allow one to directly invoke the C++ implementations of
the ClassAd library and HTCondor from python
%endif


#######################
%package credmon-local
Summary: Local issuer credmon for HTCondor
Group: Applications/System
Requires: %name = %version-%release
%if 0%{?rhel} == 7
Requires: python2-condor = %{version}-%{release}
Requires: python-six
Requires: python2-cryptography
Requires: python2-scitokens
%else
Requires: python3-condor = %{version}-%{release}
Requires: python3-six
Requires: python3-cryptography
Requires: python3-scitokens
%endif
Conflicts: %name-credmon-vault

%description credmon-local
The local issuer credmon allows users to obtain credentials from an
admin-configured private SciToken key on the access point and to use those
credentials securely inside running jobs.


#######################
%package credmon-oauth
Summary: OAuth2 credmon for HTCondor
Group: Applications/System
Requires: %name = %version-%release
Requires: condor-credmon-local = %{version}-%{release}
%if 0%{?rhel} == 7
Requires: python2-requests-oauthlib
Requires: python-flask
Requires: mod_wsgi
%else
Requires: python3-requests-oauthlib
Requires: python3-flask
Requires: python3-mod_wsgi
%endif
Requires: httpd

%description credmon-oauth
The OAuth2 credmon allows users to obtain credentials from configured
OAuth2 endpoints and to use those credentials securely inside running jobs.


#######################
%package credmon-vault
Summary: Vault credmon for HTCondor
Group: Applications/System
Requires: %name = %version-%release
Requires: python3-condor = %{version}-%{release}
Requires: python3-six
%if 0%{?rhel} == 7 && ! 0%{?amzn}
Requires: python36-cryptography
Requires: python36-urllib3
%endif
%if 0%{?rhel} >= 8
Requires: python3-cryptography
Requires: python3-urllib3
%endif
%if %uw_build
# Although htgettoken is only needed on the submit machine and
#  condor-credmon-vault is needed on both the submit and credd machines,
#  htgettoken is small so it doesn't hurt to require it in both places.
Requires: htgettoken >= 1.1
%endif
Conflicts: %name-credmon-local

%description credmon-vault
The Vault credmon allows users to obtain credentials from Vault using
htgettoken and to use those credentials securely inside running jobs.
Install this package when exclusively using Vault for all HTCondor
credential management.


#######################
%package credmon-multi
Summary: Multi-credmon support for HTCondor
Group: Applications/System
Requires: %name = %version-%release
Requires: condor-credmon-local = %{version}-%{release}
%if 0%{?rhel} == 7 && ! 0%{?amzn}
Requires: python36-urllib3
%endif
%if 0%{?rhel} >= 8
Requires: python3-urllib3
%endif
Requires: htgettoken >= 1.1

%description credmon-multi
Provides concurrent support for the Vault credmon alongside the Local
and (optional) OAuth credmons. This package should be installed instead
of condor-credmon-vault when concurrent support is needed.


#######################
%package -n minicondor
Summary: Configuration for a single-node HTCondor
Group: Applications/System
Requires: %name = %version-%release
%if 0%{?rhel} >= 7 || 0%{?fedora} || 0%{?suse_version}
Requires: python3-condor = %version-%release
%endif

%description -n minicondor
This example configuration is good for trying out HTCondor for the first time.
It only configures the IPv4 loopback address, turns on basic security, and
shortens many timers to be more responsive.

#######################
%package ap
Summary: Configuration for an Access Point
Group: Applications/System
Requires: %name = %version-%release
%if 0%{?rhel} >= 7 || 0%{?fedora} || 0%{?suse_version}
Requires: python3-condor = %version-%release
%endif

%description ap
This example configuration is good for installing an Access Point.
After installation, one could join a pool or start an annex.

#######################
%package ep
Summary: Configuration for an Execution Point
Group: Applications/System
Requires: %name = %version-%release
%if 0%{?rhel} >= 7 || 0%{?fedora} || 0%{?suse_version}
Requires: python3-condor = %version-%release
%endif

%description ep
This example configuration is good for installing an Execution Point.
After installation, one could join a pool or start an annex.

#######################
%package annex-ec2
Summary: Configuration and scripts to make an EC2 image annex-compatible
Group: Applications/System
Requires: %name = %version-%release
Requires(post): /sbin/chkconfig
Requires(preun): /sbin/chkconfig

%description annex-ec2
Configures HTCondor to make an EC2 image annex-compatible.  Do NOT install
on a non-EC2 image.

%files annex-ec2
%_libexecdir/condor/condor-annex-ec2
%{_unitdir}/condor-annex-ec2.service
%config(noreplace) %_sysconfdir/condor/config.d/50ec2.config
%config(noreplace) %_sysconfdir/condor/master_shutdown_script.sh

%post annex-ec2
/bin/systemctl enable condor-annex-ec2

%preun annex-ec2
if [ $1 == 0 ]; then
    /bin/systemctl disable condor-annex-ec2
fi

%pre
getent group condor >/dev/null || groupadd -r condor
getent passwd condor >/dev/null || \
  useradd -r -g condor -d %_var/lib/condor -s /sbin/nologin \
    -c "Owner of HTCondor Daemons" condor
exit 0


%prep
# For release tarballs
%setup -q -n %{name}-%{condor_version}

# Patch credmon-oauth to use Python 2 on EL7
%if 0%{?rhel} == 7
%patch1 -p1
%endif

# fix errant execute permissions
find src -perm /a+x -type f -name "*.[Cch]" -exec chmod a-x {} \;


%build

%if 0%{?suse_version}
export CC=/usr/bin/gcc-11
export CXX=/usr/bin/g++-11
%endif

%if 0%{?devtoolset}
. /opt/rh/devtoolset-%{devtoolset}/enable
export CC=$(which cc)
export CXX=$(which c++)
%endif

%if 0%{?gcctoolset}
. /opt/rh/gcc-toolset-%{gcctoolset}/enable
export CC=$(which cc)
export CXX=$(which c++)
%endif

%if 0%{?x86_64_v2}
export CFLAGS="${CFLAGS} -march=x86-64-v2"
export CXXFLAGS="${CXXFLAGS} -march=x86-64-v2"
export FFLAGS="${FFLAGS} -march=x86-64-v2"
export FCFLAGS="${FCFLAGS} -march=x86-64-v2"
%endif

# build man files
%if 0%{?amzn}
# if this environment variable is set, sphinx-build cannot import markupsafe
env -u RPM_BUILD_ROOT make -C docs man
%else
%if 0%{?rhel} == 7
make -C docs SPHINXBUILD=sphinx-build-3.6 man
%else
make -C docs man
%endif
%endif

%if %uw_build
%define condor_build_id UW_development
%define condor_git_sha -1
%endif

# Any changes here should be synchronized with
# ../debian/rules 

%if 0%{?suse_version}
%cmake \
%else
%cmake3 \
%endif
%if %uw_build
       -DBUILDID:STRING=%condor_build_id \
       -DPLATFORM:STRING=${NMI_PLATFORM:-unknown} \
%if "%{condor_git_sha}" != "-1"
       -DCONDOR_GIT_SHA:STRING=%condor_git_sha \
%endif
       -DBUILD_TESTING:BOOL=TRUE \
%else
       -DBUILD_TESTING:BOOL=FALSE \
%endif
%if 0%{?suse_version}
       -DCMAKE_SHARED_LINKER_FLAGS="%{?build_ldflags} -Wl,--as-needed -Wl,-z,now" \
%endif
%if 0%{?rhel} == 7 || 0%{?rhel} == 8
       -DPython3_EXECUTABLE=%__python3 \
%endif
       -DCMAKE_SKIP_RPATH:BOOL=TRUE \
       -DPACKAGEID:STRING=%{version}-%{condor_release} \
       -DCONDOR_PACKAGE_BUILD:BOOL=TRUE \
       -DCONDOR_RPMBUILD:BOOL=TRUE \
%if 0%{?amzn}
       -DWITH_VOMS:BOOL=FALSE \
       -DWITH_LIBVIRT:BOOL=FALSE \
%endif
       -DCMAKE_INSTALL_PREFIX:PATH=/

%if 0%{?amzn}
cd amazon-linux-build
%else
%if 0%{?rhel} >= 9 || 0%{?fedora}
cd redhat-linux-build
%endif
%endif
make %{?_smp_mflags}
%if %uw_build
make %{?_smp_mflags} tests
%endif

%install
%if 0%{?amzn}
cd amazon-linux-build
%else
%if 0%{?rhel} >= 9 || 0%{?fedora}
cd redhat-linux-build
%endif
%endif
# installation happens into a temporary location, this function is
# useful in moving files into their final locations
function populate {
  _dest="$1"; shift; _src="$*"
  mkdir -p "%{buildroot}/$_dest"
  mv $_src "%{buildroot}/$_dest"
}

rm -rf %{buildroot}
echo ---------------------------- makefile ---------------------------------
%if 0%{?suse_version}
cd build
%endif
make install DESTDIR=%{buildroot}

%if %uw_build
make tests-tar-pkg
# tarball of tests
%if 0%{?amzn}
cp -p %{_builddir}/%{name}-%{version}/amazon-linux-build/condor_tests-*.tar.gz %{buildroot}/%{_libdir}/condor/condor_tests-%{version}.tar.gz
%else
%if 0%{?rhel} >= 9 || 0%{?fedora}
cp -p %{_builddir}/%{name}-%{version}/redhat-linux-build/condor_tests-*.tar.gz %{buildroot}/%{_libdir}/condor/condor_tests-%{version}.tar.gz
%else
%if 0%{?suse_version}
cp -p %{_builddir}/%{name}-%{version}/build/condor_tests-*.tar.gz %{buildroot}/%{_libdir}/condor/condor_tests-%{version}.tar.gz
%else
cp -p %{_builddir}/%{name}-%{version}/condor_tests-*.tar.gz %{buildroot}/%{_libdir}/condor/condor_tests-%{version}.tar.gz
%endif
%endif
%endif
%endif

# Drop in a symbolic link for backward compatibility
ln -s ../..%{_libdir}/condor/condor_ssh_to_job_sshd_config_template %{buildroot}/%_sysconfdir/condor/condor_ssh_to_job_sshd_config_template

%if %uw_build
%if 0%{?rhel} == 7 && ! 0%{?amzn}
# Drop in a link for backward compatibility for small shadow
ln -s condor_shadow %{buildroot}/%{_sbindir}/condor_shadow_s
%endif
%endif

populate /usr/share/doc/condor-%{version}/examples %{buildroot}/usr/share/doc/condor-%{version}/etc/examples/*

mkdir -p %{buildroot}/%{_sysconfdir}/condor
# the default condor_config file is not architecture aware and thus
# sets the LIB directory to always be /usr/lib, we want to do better
# than that. this is, so far, the best place to do this
# specialization. we strip the "lib" or "lib64" part from _libdir and
# stick it in the LIB variable in the config.
LIB=$(echo %{?_libdir} | sed -e 's:/usr/\(.*\):\1:')
if [ "$LIB" = "%_libdir" ]; then
  echo "_libdir does not contain /usr, sed expression needs attention"
  exit 1
fi

# Install the basic configuration, a Personal HTCondor config. Allows for
# yum install condor + service condor start and go.
mkdir -p -m0755 %{buildroot}/%{_sysconfdir}/condor/config.d
mkdir -p -m0700 %{buildroot}/%{_sysconfdir}/condor/passwords.d
mkdir -p -m0700 %{buildroot}/%{_sysconfdir}/condor/tokens.d

populate %_sysconfdir/condor/config.d %{buildroot}/usr/share/doc/condor-%{version}/examples/00-security
populate %_sysconfdir/condor/config.d %{buildroot}/usr/share/doc/condor-%{version}/examples/00-minicondor
populate %_sysconfdir/condor/config.d %{buildroot}/usr/share/doc/condor-%{version}/examples/00-access-point
populate %_sysconfdir/condor/config.d %{buildroot}/usr/share/doc/condor-%{version}/examples/00-execution-point
populate %_sysconfdir/condor/config.d %{buildroot}/usr/share/doc/condor-%{version}/examples/00-kbdd
populate %_sysconfdir/condor/config.d %{buildroot}/usr/share/doc/condor-%{version}/examples/50ec2.config

# Install a second config.d directory under /usr/share, used for the
# convenience of software built on top of Condor such as GlideinWMS.
mkdir -p -m0755 %{buildroot}/usr/share/condor/config.d

mkdir -p -m0755 %{buildroot}/%{_var}/log/condor
# Note we use %{_var}/lib instead of %{_sharedstatedir} for RHEL5 compatibility
mkdir -p -m0755 %{buildroot}/%{_var}/lib/condor/spool
mkdir -p -m0755 %{buildroot}/%{_var}/lib/condor/execute
mkdir -p -m0755 %{buildroot}/%{_var}/lib/condor/krb_credentials
mkdir -p -m2770 %{buildroot}/%{_var}/lib/condor/oauth_credentials


# not packaging configure/install scripts
%if ! %uw_build
rm -f %{buildroot}%{_bindir}/make-ap-from-tarball
rm -f %{buildroot}%{_bindir}/make-personal-from-tarball
rm -f %{buildroot}%{_sbindir}/condor_configure
rm -f %{buildroot}%{_sbindir}/condor_install
rm -f %{buildroot}/%{_mandir}/man1/condor_configure.1
rm -f %{buildroot}/%{_mandir}/man1/condor_install.1
%endif

mkdir -p %{buildroot}/%{_var}/www/wsgi-scripts/condor_credmon_oauth
mv %{buildroot}/%{_libexecdir}/condor/condor_credmon_oauth.wsgi %{buildroot}/%{_var}/www/wsgi-scripts/condor_credmon_oauth/condor_credmon_oauth.wsgi

# Move oauth credmon config files out of examples and into config.d
mv %{buildroot}/usr/share/doc/condor-%{version}/examples/condor_credmon_oauth/config/condor/40-oauth-credmon.conf %{buildroot}/%{_sysconfdir}/condor/config.d/40-oauth-credmon.conf
mv %{buildroot}/usr/share/doc/condor-%{version}/examples/condor_credmon_oauth/config/condor/40-oauth-tokens.conf %{buildroot}/%{_sysconfdir}/condor/config.d/40-oauth-tokens.conf
mv %{buildroot}/usr/share/doc/condor-%{version}/examples/condor_credmon_oauth/README.credentials %{buildroot}/%{_var}/lib/condor/oauth_credentials/README.credentials

# Move vault credmon config file out of examples and into config.d
mv %{buildroot}/usr/share/doc/condor-%{version}/examples/condor_credmon_oauth/config/condor/40-vault-credmon.conf %{buildroot}/%{_sysconfdir}/condor/config.d/40-vault-credmon.conf

###
# Backwards compatibility on EL7 with the previous versions and configs of scitokens-credmon
%if 0%{?rhel} == 7
ln -s ../..%{_sbindir}/condor_credmon_oauth          %{buildroot}/%{_bindir}/condor_credmon_oauth
ln -s ../..%{_sbindir}/scitokens_credential_producer %{buildroot}/%{_bindir}/scitokens_credential_producer
mkdir -p %{buildroot}/%{_var}/www/wsgi-scripts/scitokens-credmon
ln -s ../../../..%{_var}/www/wsgi-scripts/condor_credmon_oauth/condor_credmon_oauth.wsgi %{buildroot}/%{_var}/www/wsgi-scripts/scitokens-credmon/scitokens-credmon.wsgi
%endif
###

# install tmpfiles.d/condor.conf
mkdir -p %{buildroot}%{_tmpfilesdir}
install -m 0644 %{buildroot}/usr/share/doc/condor-%{version}/examples/condor-tmpfiles.conf %{buildroot}%{_tmpfilesdir}/%{name}.conf

install -Dp -m0755 %{buildroot}/usr/share/doc/condor-%{version}/examples/condor-annex-ec2 %{buildroot}%{_libexecdir}/condor/condor-annex-ec2

mkdir -p %{buildroot}%{_unitdir}
install -m 0644 %{buildroot}/usr/share/doc/condor-%{version}/examples/condor-annex-ec2.service %{buildroot}%{_unitdir}/condor-annex-ec2.service
install -m 0644 %{buildroot}/usr/share/doc/condor-%{version}/examples/condor.service %{buildroot}%{_unitdir}/condor.service
# Disabled until HTCondor security fixed.
# install -m 0644 %{buildroot}/usr/share/doc/condor-%{version}/examples/condor.socket %{buildroot}%{_unitdir}/condor.socket

%if 0%{?rhel} >= 7
mkdir -p %{buildroot}%{_datadir}/condor/
cp %{SOURCE8} %{buildroot}%{_datadir}/condor/
%endif

# Install perl modules

#Fixups for packaged build, should have been done by cmake

mkdir -p %{buildroot}/usr/share/condor
mv %{buildroot}/usr/lib64/condor/Chirp.jar %{buildroot}/usr/share/condor
mv %{buildroot}/usr/lib64/condor/CondorJava*.class %{buildroot}/usr/share/condor
mv %{buildroot}/usr/lib64/condor/libchirp_client.so %{buildroot}/usr/lib64
mv %{buildroot}/usr/lib64/condor/libcondor_utils_*.so %{buildroot}/usr/lib64
%if 0%{?rhel} == 7
mv %{buildroot}/usr/lib64/condor/libpyclassad2*.so %{buildroot}/usr/lib64
%endif
mv %{buildroot}/usr/lib64/condor/libpyclassad3*.so %{buildroot}/usr/lib64

rm -rf %{buildroot}/usr/share/doc/condor-%{version}/LICENSE
rm -rf %{buildroot}/usr/share/doc/condor-%{version}/NOTICE.txt
rm -rf %{buildroot}/usr/share/doc/condor-%{version}/README

# we must place the config examples in builddir so %doc can find them
mv %{buildroot}/usr/share/doc/condor-%{version}/examples %_builddir/%name-%condor_version

# Fix up blahp installation
%if 0%{?rhel} == 7
# Don't rely on Python 3 on EL7 (not installed by default)
sed -i 's;/usr/bin/python3;/usr/bin/python2;' %{buildroot}%{_libexecdir}/blahp/*status.py
%endif
# Move batch system customization files to /etc, with symlinks in the
# original location. Admins will need to edit these.
install -m 0755 -d -p %{buildroot}%{_sysconfdir}/blahp
for batch_system in condor kubernetes lsf nqs pbs sge slurm; do
    mv %{buildroot}%{_libexecdir}/blahp/${batch_system}_local_submit_attributes.sh %{buildroot}%{_sysconfdir}/blahp
    ln -s ../../../etc/blahp/${batch_system}_local_submit_attributes.sh \
        %{buildroot}%{_libexecdir}/blahp/${batch_system}_local_submit_attributes.sh
done

# condor_adstash no longer supported on EL7
%if 0%{?rhel} == 7
rm -rf %{buildroot}/%_libexecdir/condor/adstash
%endif

# htcondor/dags only works with Python3
rm -rf %{buildroot}/usr/lib64/python2.7/site-packages/htcondor/dags

# htcondor/personal.py only works with Python3
rm -f %{buildroot}/usr/lib64/python2.7/site-packages/htcondor/personal.py

# New fangled stuff does not work with Python2
rm -rf %{buildroot}/usr/lib64/python2.7/site-packages/classad2
rm -rf %{buildroot}/usr/lib64/python2.7/site-packages/classad3
rm -rf %{buildroot}/usr/lib64/python2.7/site-packages/htcondor2

# classad3 shouldn't be distributed yet
rm -rf %{buildroot}/usr/lib*/python%{python3_version}/site-packages/classad3

%clean
rm -rf %{buildroot}


%check
# This currently takes hours and can kill your machine...
#cd condor_tests
#make check-seralized

#################
%files
%defattr(-,root,root,-)
%doc LICENSE NOTICE.txt examples
%dir %_sysconfdir/condor/
%config %_sysconfdir/condor/condor_config
%{_tmpfilesdir}/%{name}.conf
%{_unitdir}/condor.service
# Disabled until HTCondor security fixed.
# % {_unitdir}/condor.socket
%dir %_datadir/condor/
%_datadir/condor/Chirp.jar
%_datadir/condor/CondorJavaInfo.class
%_datadir/condor/CondorJavaWrapper.class
%if 0%{?rhel} >= 7
%_datadir/condor/htcondor.pp
%endif
%dir %_sysconfdir/condor/passwords.d/
%dir %_sysconfdir/condor/tokens.d/
%dir %_sysconfdir/condor/config.d/
%config(noreplace) %{_sysconfdir}/condor/config.d/00-security
%dir /usr/share/condor/config.d/
%_libdir/condor/condor_ssh_to_job_sshd_config_template
%_sysconfdir/condor/condor_ssh_to_job_sshd_config_template
%_sysconfdir/bash_completion.d/condor
%_libdir/libchirp_client.so
%_libdir/libcondor_utils_%{version_}.so
%_libdir/condor/libfmt.so
%_libdir/condor/libfmt.so.10
%_libdir/condor/libfmt.so.10.1.0

%_libdir/condor/libgetpwnam.so
%dir %_libexecdir/condor/
%_libexecdir/condor/cleanup_locally_mounted_checkpoint
%_libexecdir/condor/linux_kernel_tuning
%_libexecdir/condor/accountant_log_fixer
%_libexecdir/condor/check-url
%_libexecdir/condor/condor_chirp
%_libexecdir/condor/condor_ssh
%_libexecdir/condor/sshd.sh
%_libexecdir/condor/get_orted_cmd.sh
%_libexecdir/condor/orted_launcher.sh
%_libexecdir/condor/set_batchtok_cmd
%_libexecdir/condor/cred_producer_krb
%_libexecdir/condor/condor_job_router
%_libexecdir/condor/condor_pid_ns_init
%_libexecdir/condor/condor_diagnostic_send_ep_logs
%_libexecdir/condor/condor_urlfetch
%_libexecdir/condor/htcondor_docker_test
%_libexecdir/condor/htcondor_docker_test_arm
%ifarch aarch64 ppc64le x86_64
%_libexecdir/condor/exit_37.sif
%endif
%dir %_libexecdir/condor/singularity_test_sandbox/
%dir %_libexecdir/condor/singularity_test_sandbox/dev/
%dir %_libexecdir/condor/singularity_test_sandbox/proc/
%_libexecdir/condor/singularity_test_sandbox/exit_37
%_libexecdir/condor/singularity_test_sandbox/get_user_ns
%_libexecdir/condor/condor_limits_wrapper.sh
%_libexecdir/condor/condor_rooster
%_libexecdir/condor/condor_schedd.init
%_libexecdir/condor/condor_ssh_to_job_shell_setup
%_libexecdir/condor/condor_ssh_to_job_sshd_setup
%_libexecdir/condor/condor_power_state
%_libexecdir/condor/condor_kflops
%_libexecdir/condor/condor_mips
%_libexecdir/condor/data_plugin
%_libexecdir/condor/box_plugin.py
%_libexecdir/condor/gdrive_plugin.py
%_libexecdir/condor/common-cloud-attributes-google.py
%_libexecdir/condor/common-cloud-attributes-aws.py
%_libexecdir/condor/common-cloud-attributes-aws.sh
%_libexecdir/condor/onedrive_plugin.py
# TODO: get rid of these
# Not sure where these are getting built
%if 0%{?rhel} <= 7 && ! 0%{?fedora} && ! 0%{?suse_version}
%_libexecdir/condor/box_plugin.pyc
%_libexecdir/condor/box_plugin.pyo
%_libexecdir/condor/gdrive_plugin.pyc
%_libexecdir/condor/gdrive_plugin.pyo
%_libexecdir/condor/onedrive_plugin.pyc
%_libexecdir/condor/onedrive_plugin.pyo
%endif
%_libexecdir/condor/curl_plugin
%_libexecdir/condor/condor_shared_port
%_libexecdir/condor/condor_defrag
%_libexecdir/condor/interactive.sub
%_libexecdir/condor/condor_gangliad
%_libexecdir/condor/ce-audit.so
%if ! ( 0%{?rhel} == 7 )
%_libexecdir/condor/adstash/__init__.py
%_libexecdir/condor/adstash/adstash.py
%_libexecdir/condor/adstash/config.py
%_libexecdir/condor/adstash/convert.py
%_libexecdir/condor/adstash/utils.py
%_libexecdir/condor/adstash/ad_sources/__init__.py
%_libexecdir/condor/adstash/ad_sources/ad_file.py
%_libexecdir/condor/adstash/ad_sources/generic.py
%_libexecdir/condor/adstash/ad_sources/registry.py
%_libexecdir/condor/adstash/ad_sources/schedd_history.py
%_libexecdir/condor/adstash/ad_sources/startd_history.py
%_libexecdir/condor/adstash/ad_sources/schedd_job_epoch_history.py
%_libexecdir/condor/adstash/ad_sources/schedd_transfer_epoch_history.py
%_libexecdir/condor/adstash/interfaces/__init__.py
%_libexecdir/condor/adstash/interfaces/elasticsearch.py
%_libexecdir/condor/adstash/interfaces/opensearch.py
%_libexecdir/condor/adstash/interfaces/generic.py
%_libexecdir/condor/adstash/interfaces/json_file.py
%_libexecdir/condor/adstash/interfaces/null.py
%_libexecdir/condor/adstash/interfaces/registry.py
%endif
%_libexecdir/condor/annex
%_mandir/man1/condor_advertise.1.gz
%_mandir/man1/condor_annex.1.gz
%_mandir/man1/condor_check_password.1.gz
%_mandir/man1/condor_check_userlogs.1.gz
%_mandir/man1/condor_chirp.1.gz
%_mandir/man1/condor_config_val.1.gz
%_mandir/man1/condor_dagman.1.gz
%_mandir/man1/condor_dag_checker.1.gz
%_mandir/man1/condor_fetchlog.1.gz
%_mandir/man1/condor_findhost.1.gz
%_mandir/man1/condor_gpu_discovery.1.gz
%_mandir/man1/condor_history.1.gz
%_mandir/man1/condor_hold.1.gz
%_mandir/man1/condor_job_router_info.1.gz
%_mandir/man1/condor_master.1.gz
%_mandir/man1/condor_off.1.gz
%_mandir/man1/condor_on.1.gz
%_mandir/man1/condor_pool_job_report.1.gz
%_mandir/man1/condor_preen.1.gz
%_mandir/man1/condor_prio.1.gz
%_mandir/man1/condor_q.1.gz
%_mandir/man1/condor_qsub.1.gz
%_mandir/man1/condor_qedit.1.gz
%_mandir/man1/condor_qusers.1.gz
%_mandir/man1/condor_reconfig.1.gz
%_mandir/man1/condor_release.1.gz
%_mandir/man1/condor_remote_cluster.1.gz
%_mandir/man1/condor_reschedule.1.gz
%_mandir/man1/condor_restart.1.gz
%_mandir/man1/condor_rm.1.gz
%_mandir/man1/condor_run.1.gz
%_mandir/man1/condor_set_shutdown.1.gz
%_mandir/man1/condor_ssh_start.1.gz
%_mandir/man1/condor_sos.1.gz
%_mandir/man1/condor_ssl_fingerprint.1.gz
%_mandir/man1/condor_status.1.gz
%_mandir/man1/condor_store_cred.1.gz
%_mandir/man1/condor_submit.1.gz
%_mandir/man1/condor_submit_dag.1.gz
%_mandir/man1/condor_test_token.1.gz
%_mandir/man1/condor_token_create.1.gz
%_mandir/man1/condor_token_fetch.1.gz
%_mandir/man1/condor_token_list.1.gz
%_mandir/man1/condor_token_request.1.gz
%_mandir/man1/condor_token_request_approve.1.gz
%_mandir/man1/condor_token_request_auto_approve.1.gz
%_mandir/man1/condor_token_request_list.1.gz
%_mandir/man1/condor_top.1.gz
%_mandir/man1/condor_transfer_data.1.gz
%_mandir/man1/condor_transform_ads.1.gz
%_mandir/man1/condor_update_machine_ad.1.gz
%_mandir/man1/condor_updates_stats.1.gz
%_mandir/man1/condor_upgrade_check.1.gz
%_mandir/man1/condor_urlfetch.1.gz
%_mandir/man1/condor_userlog.1.gz
%_mandir/man1/condor_userprio.1.gz
%_mandir/man1/condor_vacate.1.gz
%_mandir/man1/condor_vacate_job.1.gz
%_mandir/man1/condor_version.1.gz
%_mandir/man1/condor_wait.1.gz
%_mandir/man1/condor_router_history.1.gz
%_mandir/man1/condor_continue.1.gz
%_mandir/man1/condor_suspend.1.gz
%_mandir/man1/condor_router_q.1.gz
%_mandir/man1/condor_ssh_to_job.1.gz
%_mandir/man1/condor_power.1.gz
%_mandir/man1/condor_gather_info.1.gz
%_mandir/man1/condor_router_rm.1.gz
%_mandir/man1/condor_drain.1.gz
%_mandir/man1/condor_ping.1.gz
%_mandir/man1/condor_rmdir.1.gz
%_mandir/man1/condor_tail.1.gz
%_mandir/man1/condor_who.1.gz
%_mandir/man1/condor_now.1.gz
%_mandir/man1/classad_eval.1.gz
%_mandir/man1/classads.1.gz
%_mandir/man1/condor_adstash.1.gz
%_mandir/man1/condor_evicted_files.1.gz
%_mandir/man1/condor_watch_q.1.gz
%_mandir/man1/get_htcondor.1.gz
%_mandir/man1/htcondor.1.gz
# bin/condor is a link for checkpoint, reschedule, vacate
%_bindir/condor_submit_dag
%_bindir/condor_who
%_bindir/condor_now
%_bindir/condor_prio
%_bindir/condor_transfer_data
%_bindir/condor_check_userlogs
%_bindir/condor_q
%_libexecdir/condor/condor_transferer
%_libexecdir/condor/condor_container_launcher.sh
%_bindir/condor_docker_enter
%_bindir/condor_qedit
%_bindir/condor_qusers
%_bindir/condor_userlog
%_bindir/condor_release
%_bindir/condor_userlog_job_counter
%_bindir/condor_config_val
%_bindir/condor_reschedule
%_bindir/condor_userprio
%_bindir/condor_check_password
%_bindir/condor_check_config
%_bindir/condor_dagman
%_bindir/condor_dag_checker
%_bindir/condor_rm
%_bindir/condor_vacate
%_bindir/condor_run
%_bindir/condor_router_history
%_bindir/condor_router_q
%_bindir/condor_router_rm
%_bindir/condor_vacate_job
%_bindir/condor_findhost
%_bindir/condor_version
%_bindir/condor_history
%_bindir/condor_status
%_bindir/condor_wait
%_bindir/condor_hold
%_bindir/condor_submit
%_bindir/condor_ssh_to_job
%_bindir/condor_power
%_bindir/condor_gather_info
%_bindir/condor_continue
%_bindir/condor_ssl_fingerprint
%_bindir/condor_suspend
%_bindir/condor_test_match
%_bindir/condor_token_create
%_bindir/condor_token_fetch
%_bindir/condor_token_request
%_bindir/condor_token_request_approve
%_bindir/condor_token_request_auto_approve
%_bindir/condor_token_request_list
%_bindir/condor_token_list
%_bindir/condor_scitoken_exchange
%_bindir/condor_drain
%_bindir/condor_ping
%_bindir/condor_tail
%_bindir/condor_qsub
%_bindir/condor_pool_job_report
%_bindir/condor_job_router_info
%_bindir/condor_transform_ads
%_bindir/condor_update_machine_ad
%_bindir/condor_annex
%_bindir/condor_nsenter
%_bindir/condor_evicted_files
%_bindir/condor_adstash
%_bindir/condor_remote_cluster
%_bindir/bosco_cluster
%_bindir/condor_ssh_start
%_bindir/condor_test_token
%_bindir/condor_manifest
%_bindir/condor_upgrade_check
%_bindir/condor_join_pool
# sbin/condor is a link for master_off, off, on, reconfig,
# reconfig_schedd, restart
%_sbindir/condor_advertise
%_sbindir/condor_aklog
%_sbindir/condor_credmon_krb
%_sbindir/condor_c-gahp
%_sbindir/condor_c-gahp_worker_thread
%_sbindir/condor_collector
%_sbindir/condor_docker_pat_producer
%_sbindir/condor_credd
%_sbindir/condor_fetchlog
%_sbindir/condor_ft-gahp
%_sbindir/condor_had
%_sbindir/condor_master
%_sbindir/condor_negotiator
%_sbindir/condor_off
%_sbindir/condor_on
%_sbindir/condor_preen
%_sbindir/condor_reconfig
%_sbindir/condor_replication
%_sbindir/condor_restart
%_sbindir/condor_schedd
%_sbindir/condor_set_shutdown
%_sbindir/condor_shadow
%if %uw_build
%if 0%{?rhel} == 7 && ! 0%{?amzn}
%{_sbindir}/condor_shadow_s
%endif
%endif
%_sbindir/condor_sos
%_sbindir/condor_startd
%_sbindir/condor_starter
%_sbindir/condor_store_cred
%_sbindir/condor_testwritelog
%_sbindir/condor_updates_stats
%_sbindir/ec2_gahp
%_sbindir/condor_gridmanager
%_sbindir/remote_gahp
%_sbindir/rvgahp_client
%_sbindir/rvgahp_proxy
%_sbindir/rvgahp_server
%_sbindir/AzureGAHPServer
%_sbindir/gce_gahp
%_sbindir/arc_gahp
%_libexecdir/condor/condor_gpu_discovery
%_libexecdir/condor/condor_gpu_utilization
%config(noreplace) %_sysconfdir/condor/ganglia.d/00_default_metrics
%defattr(-,condor,condor,-)
%dir %_var/lib/condor/
%dir %_var/lib/condor/execute/
%dir %_var/lib/condor/spool/
%dir %_var/log/condor/
%defattr(-,root,condor,-)
%dir %_var/lib/condor/oauth_credentials
%defattr(-,root,root,-)
%dir %_var/lib/condor/krb_credentials

###### blahp files #######
%config %_sysconfdir/blah.config
%config %_sysconfdir/blparser.conf
%dir %_sysconfdir/blahp/
%config %_sysconfdir/blahp/condor_local_submit_attributes.sh
%config %_sysconfdir/blahp/kubernetes_local_submit_attributes.sh
%config %_sysconfdir/blahp/lsf_local_submit_attributes.sh
%config %_sysconfdir/blahp/nqs_local_submit_attributes.sh
%config %_sysconfdir/blahp/pbs_local_submit_attributes.sh
%config %_sysconfdir/blahp/sge_local_submit_attributes.sh
%config %_sysconfdir/blahp/slurm_local_submit_attributes.sh
%_bindir/blahpd
%_sbindir/blah_check_config
%_sbindir/blahpd_daemon
%dir %_libexecdir/blahp
%_libexecdir/blahp/*

####### procd files #######
%_sbindir/condor_procd
%_sbindir/gidd_alloc
%_sbindir/procd_ctl
%_mandir/man1/procd_ctl.1.gz
%_mandir/man1/gidd_alloc.1.gz
%_mandir/man1/condor_procd.1.gz

####### classads files #######
%defattr(-,root,root,-)
%_libdir/libclassad.so.*

#################
%files devel
%{_includedir}/condor/chirp_client.h
%{_includedir}/condor/condor_event.h
%{_includedir}/condor/file_lock.h
%{_includedir}/condor/read_user_log.h
%{_libdir}/condor/libchirp_client.a
%{_libdir}/libclassad.a

####### classads-devel files #######
%defattr(-,root,root,-)
%_bindir/classad_functional_tester
%_bindir/classad_version
%_libdir/libclassad.so
%dir %_includedir/classad/
%_includedir/classad/attrrefs.h
%_includedir/classad/cclassad.h
%_includedir/classad/classad_distribution.h
%_includedir/classad/classadErrno.h
%_includedir/classad/classad.h
%_includedir/classad/classadCache.h
%_includedir/classad/classad_containers.h
%_includedir/classad/classad_flat_map.h
%_includedir/classad/collectionBase.h
%_includedir/classad/collection.h
%_includedir/classad/common.h
%_includedir/classad/debug.h
%_includedir/classad/exprList.h
%_includedir/classad/exprTree.h
%_includedir/classad/flat_set.h
%_includedir/classad/fnCall.h
%_includedir/classad/indexfile.h
%_includedir/classad/jsonSink.h
%_includedir/classad/jsonSource.h
%_includedir/classad/lexer.h
%_includedir/classad/lexerSource.h
%_includedir/classad/literals.h
%_includedir/classad/matchClassad.h
%_includedir/classad/natural_cmp.h
%_includedir/classad/operators.h
%_includedir/classad/query.h
%_includedir/classad/sink.h
%_includedir/classad/source.h
%_includedir/classad/transaction.h
%_includedir/classad/util.h
%_includedir/classad/value.h
%_includedir/classad/view.h
%_includedir/classad/xmlLexer.h
%_includedir/classad/xmlSink.h
%_includedir/classad/xmlSource.h

%if %uw_build
#################
%files tarball
%{_bindir}/make-ap-from-tarball
%{_bindir}/make-personal-from-tarball
%{_sbindir}/condor_configure
%{_sbindir}/condor_install
%{_mandir}/man1/condor_configure.1.gz
%{_mandir}/man1/condor_install.1.gz
%endif

#################
%files kbdd
%defattr(-,root,root,-)
%config(noreplace) %_sysconfdir/condor/config.d/00-kbdd
%_sbindir/condor_kbdd

#################
%if ! 0%{?amzn}
%files vm-gahp
%defattr(-,root,root,-)
%_sbindir/condor_vm-gahp
%_libexecdir/condor/libvirt_simple_script.awk

%endif
#################
%files test
%defattr(-,root,root,-)
%_libexecdir/condor/condor_sinful
%_libexecdir/condor/condor_testingd
%_libexecdir/condor/test_user_mapping
%_libexecdir/condor/test_offer_resources
%_libexecdir/condor/test_dc_std_functiond
%_libexecdir/condor/test_stdf_timer_d
%_libexecdir/condor/test_std_pipe_handlerd
%_libexecdir/condor/test_awaitable_deadline_socketd
%_libexecdir/condor/test_awaitable_deadline_socket_client
%_libexecdir/condor/test_generator
%_libexecdir/condor/memory_exerciser_dinner
%_libexecdir/condor/test_starter_guidance.exe
%if %uw_build
%_libdir/condor/condor_tests-%{version}.tar.gz
%endif

%if 0%{?rhel} <= 7 && 0%{?fedora} <= 31 && ! 0%{?suse_version}
%files -n python2-condor
%defattr(-,root,root,-)
%_bindir/condor_top
%_bindir/classad_eval
%_bindir/condor_watch_q
%_libdir/libpyclassad2*.so
%_libexecdir/condor/libclassad_python_user.so
%{python_sitearch}/classad/
%{python_sitearch}/htcondor/
%{python_sitearch}/htcondor-*.egg-info/
%endif

%if 0%{?rhel} >= 7 || 0%{?fedora} || 0%{?suse_version}
%files -n python3-condor
%defattr(-,root,root,-)
%_bindir/condor_top
%_bindir/condor_diagnostics
%_bindir/classad_eval
%_bindir/condor_watch_q
%_bindir/htcondor
%_libdir/libpyclassad3*.so
%_libexecdir/condor/libclassad_python_user.cpython-3*.so
%_libexecdir/condor/libclassad_python3_user.so
/usr/lib64/python%{python3_version}/site-packages/classad/
/usr/lib64/python%{python3_version}/site-packages/htcondor/
/usr/lib64/python%{python3_version}/site-packages/htcondor-*.egg-info/
/usr/lib64/python%{python3_version}/site-packages/htcondor_cli/
/usr/lib64/python%{python3_version}/site-packages/classad2/
/usr/lib64/python%{python3_version}/site-packages/htcondor2/
%endif

%files credmon-local
%doc examples/condor_credmon_oauth
%_sbindir/condor_credmon_oauth
%_sbindir/scitokens_credential_producer
%_libexecdir/condor/credmon
%_var/lib/condor/oauth_credentials/README.credentials
%config(noreplace) %_sysconfdir/condor/config.d/40-oauth-credmon.conf
%ghost %_var/lib/condor/oauth_credentials/CREDMON_COMPLETE
%ghost %_var/lib/condor/oauth_credentials/pid
%if 0%{?rhel} == 7
###
# Backwards compatibility with the previous versions and configs of scitokens-credmon
%_bindir/condor_credmon_oauth
%_bindir/scitokens_credential_producer
###
%endif

%files credmon-oauth
%_var/www/wsgi-scripts/condor_credmon_oauth
%config(noreplace) %_sysconfdir/condor/config.d/40-oauth-tokens.conf
%ghost %_var/lib/condor/oauth_credentials/wsgi_session_key
%if 0%{?rhel} == 7
###
# Backwards compatibility with the previous versions and configs of scitokens-credmon
%_var/www/wsgi-scripts/scitokens-credmon
###
%endif

%files credmon-vault
%doc examples/condor_credmon_oauth
%_sbindir/condor_credmon_vault
%_bindir/condor_vault_storer
%_libexecdir/condor/credmon
%config(noreplace) %_sysconfdir/condor/config.d/40-vault-credmon.conf
%ghost %_var/lib/condor/oauth_credentials/CREDMON_COMPLETE
%ghost %_var/lib/condor/oauth_credentials/pid

%files credmon-multi
%_bindir/condor_vault_storer

%files -n minicondor
%config(noreplace) %_sysconfdir/condor/config.d/00-minicondor

%files ap
%config(noreplace) %_sysconfdir/condor/config.d/00-access-point

%files ep
%config(noreplace) %_sysconfdir/condor/config.d/00-execution-point

%post
/sbin/ldconfig
# Remove obsolete security configuration
rm -f /etc/condor/config.d/00-htcondor-9.0.config
%if 0%{?fedora}
test -x /usr/sbin/selinuxenabled && /usr/sbin/selinuxenabled
if [ $? = 0 ]; then
   restorecon -R -v /var/lock/condor
   setsebool -P condor_domain_can_network_connect 1
   setsebool -P daemons_enable_cluster_mode 1
   semanage port -a -t condor_port_t -p tcp 12345
   # the number of extraneous SELinux warnings on f17 is very high
fi
%endif
%if 0%{?rhel} >= 7
test -x /usr/sbin/selinuxenabled && /usr/sbin/selinuxenabled
if [ $? = 0 ]; then
   /usr/sbin/semodule -i /usr/share/condor/htcondor.pp
%if 0%{?rhel} < 9
   /usr/sbin/setsebool -P condor_domain_can_network_connect 1
%endif
   /usr/sbin/setsebool -P daemons_enable_cluster_mode 1
fi
%endif
if [ $1 -eq 1 ] ; then
    # Initial installation 
    /bin/systemctl daemon-reload >/dev/null 2>&1 || :
fi

%preun
if [ $1 -eq 0 ] ; then
    # Package removal, not upgrade
    /bin/systemctl --no-reload disable condor.service > /dev/null 2>&1 || :
    /bin/systemctl stop condor.service > /dev/null 2>&1 || :
fi

%postun
/sbin/ldconfig
/bin/systemctl daemon-reload >/dev/null 2>&1 || :
# Note we don't try to restart - HTCondor will automatically notice the
# binary has changed and do graceful or peaceful restart, based on its
# configuration

%triggerun -- condor < 7.7.0-0.5

/usr/bin/systemd-sysv-convert --save condor >/dev/null 2>&1 ||:

/sbin/chkconfig --del condor >/dev/null 2>&1 || :
/bin/systemctl try-restart condor.service >/dev/null 2>&1 || :

%changelog
<<<<<<< HEAD
* Thu Jun 12 2025 Tim Theisen <tim@cs.wisc.edu> - 24.8.1-1
- Fix claim re-use, which was broken in HTCondor version 24.5.1
- Add support for hierarchic and delegatable v2 cgroups
- Add the ability to put each HTCondor daemon in its own cgroup
- Always sets the execute bit on the executable regardless of its origin
- The EP sets the HOME environment variable to match the /etc/passwd entry
- Add new 'halt' and 'resume' verbs to "htcondor dag"
- Add htcondor2.DAGMan class to send commands to a running DAG
- htcondor ap status now reports the AP's RecentDaemonCoreDutyCycle
- Can configure condor_adstash to fetch a custom projection of attributes
=======
* Thu Jun 26 2025 Tim Theisen <tim@cs.wisc.edu> - 23.0.9-1
- In htcondor2, empty configuration keys are now treated as non-existent

* Thu Jun 26 2025 Tim Theisen <tim@cs.wisc.edu> - 23.10.26-1
- Fix memory leak in the condor_schedd when using late materialization
- Fix condor_master start up when file descriptor ulimit was huge
- HTCondor tarballs now contain Pelican 7.17.0

* Thu Jun 26 2025 Tim Theisen <tim@cs.wisc.edu> - 23.0.26-1
- Fix ingestion of ads into Elasticsearch under very rare circumstances
- DAGMan better handles being unable to write to a full filesystem
- 'kill_sig' submit commands are now ignored on the Windows platform
>>>>>>> cc531c19

* Thu Jun 12 2025 Tim Theisen <tim@cs.wisc.edu> - 23.0.8-1
- Fix 24.0.7 bug where cgroup v1 out-of-memory was not properly handled
- HTCondor tarballs now contain Pelican 7.16.5 and Apptainer 1.4.1
  - Pelican 7.16.5 now includes end-to-end integrity checks for clients
- Add Python wheel for Python 3.13, drop Python wheel for Python 3.7
- Fix bug where DAGMAN_MAX_JOBS_IDLE was being ignored
- Fix problems where parallel universe jobs could crash the condor_schedd
- Prevent condor_starter crash when evicting job during input file transfer
- condor_watch_q now properly displays job id ranges by using numeric sort

* Thu May 29 2025 Tim Theisen <tim@cs.wisc.edu> - 23.10.25-1
- Fix bug where DAGMAN_MAX_JOBS_IDLE was being ignored
- HTCondor tarballs now contain Pelican 7.16.5 and Apptainer 1.4.1

* Thu May 29 2025 Tim Theisen <tim@cs.wisc.edu> - 23.0.25-1
- Fix problems where parallel universe jobs could crash the condor_schedd
- Prevent condor_starter crash when evicting job during input file transfer
- condor_watch_q now properly displays job id ranges by using numeric sort

* Tue Apr 22 2025 Tim Theisen <tim@cs.wisc.edu> - 24.7.3-1
- condor_who now works for Glideins
- Can add arbitrary credentials to be used by the file transfer plugins
- Fixed WLCG token generation in the local credmon
- Can limit the number of times that a job can be released
- EP administrators can enforce no outbound networking for jobs
- Add ability to use authentication when fetching Docker images
- condor_watch_q now displays when file transfer is happening
- To provide more consistency, using swap for jobs is disabled by default

* Tue Apr 22 2025 Tim Theisen <tim@cs.wisc.edu> - 24.0.7-1
- With delegated cgroups v2, job out-of-memory no longer affects the pilot

* Tue Apr 22 2025 Tim Theisen <tim@cs.wisc.edu> - 23.10.24-1
- HTCondor tarballs now contain Pelican 7.15.1 and Apptainer 1.4.0

* Tue Apr 22 2025 Tim Theisen <tim@cs.wisc.edu> - 23.0.24-1
- Fix inflated cgroups v2 memory usage reporting for Docker jobs

* Thu Mar 27 2025 Tim Theisen <tim@cs.wisc.edu> - 24.6.1-1
- Fix for security issue
- https://htcondor.org/security/vulnerabilities/HTCONDOR-2025-0001.html

* Thu Mar 27 2025 Tim Theisen <tim@cs.wisc.edu> - 24.0.6-1
- Fix for security issue
- https://htcondor.org/security/vulnerabilities/HTCONDOR-2025-0001.html

* Thu Mar 27 2025 Tim Theisen <tim@cs.wisc.edu> - 23.10.22-1
- Fix for security issue
- https://htcondor.org/security/vulnerabilities/HTCONDOR-2025-0001.html

* Thu Mar 27 2025 Tim Theisen <tim@cs.wisc.edu> - 23.0.22-1
- Fix for security issue
- https://htcondor.org/security/vulnerabilities/HTCONDOR-2025-0001.html

* Thu Mar 20 2025 Tim Theisen <tim@cs.wisc.edu> - 24.5.2-1
- Disable broken slot code by default

* Fri Feb 28 2025 Tim Theisen <tim@cs.wisc.edu> - 24.5.1-1
- Can now configure APs to acquire credentials for jobs in multiple ways
- HTCondor marks slots as broken when the slot resources cannot be released
- HTCondor now reliably cleans up LVM volumes used by jobs
- HTCondor now advertises NVIDIA driver version
- To detect stuck jobs, last write to stdout and stderr are in the job ad

* Fri Feb 28 2025 Tim Theisen <tim@cs.wisc.edu> - 24.0.5-1

* Thu Feb 27 2025 Tim Theisen <tim@cs.wisc.edu> - 23.10.21-1
- Fix bug where chirp would not work in container jobs using Docker
- HTCondor tarballs now contain Pelican 7.13.0

* Thu Feb 27 2025 Tim Theisen <tim@cs.wisc.edu> - 23.0.21-1
- Fix memory leak caused by periodic evaluation of bad ClassAd expressions
- Fixes for bugs affecting grid jobs

* Tue Feb 04 2025 Tim Theisen <tim@cs.wisc.edu> - 24.4.0-1
- Improved validation and cleanup of EXECUTE directories
- For batch grid universe, the PATH comes from the job ad and worker node
- Improved 'condor_q -better-analyze' for pools with partionable slots
- The EP advertizes if Singularity is using user namespaces
- The EP advertizes average and total bytes transferred to and from jobs
- The condor_credmon now utilizes the shared port daemon

* Tue Feb 04 2025 Tim Theisen <tim@cs.wisc.edu> - 24.0.4-1
- New arc_data_staging submit command to add DataStaging block to ARC ADL
- Fix bug where the negotiator could crash when matching offline ads
- Fix memory leak in SCHEDD_CRON script that produce standard output
- Fix bug where the schedd could crash if cron script runs during shutdown

* Tue Feb 04 2025 Tim Theisen <tim@cs.wisc.edu> - 23.10.20-1
- Fix bug where STARTD_ENFORCE_DISK_LIMITS would excessively save metadata
- Fix bug where container_service_names did not work
- Fix rare startd crash when collector queries time out and DNS is slow

* Tue Feb 04 2025 Tim Theisen <tim@cs.wisc.edu> - 23.0.20-1
- condor_upgrade_check tests for PASSWORD authentication identity change

* Mon Jan 06 2025 Tim Theisen <tim@cs.wisc.edu> - 24.3.0-1
- Allow local issuer credmon and Vault credmon to coexist
- Add Singularity launcher to distinguish runtime failure from job failure
- Advertises when the EP is enforcing disk usage via LVM
- By default, LVM disk enforcement hides mounts when possible
- Container Universe jobs can now mount a writable directory under scratch
- Pass PELICAN_* job environment variables to pelican file transfer plugin
- Fix HTCondor startup when network interface has no IPv6 address
- VacateReason is set in the job ad under more circumstances
- 'htcondor job submit' now issues credentials like 'condor_submit' does

* Mon Jan 06 2025 Tim Theisen <tim@cs.wisc.edu> - 24.0.3-1
- EPs spawned by 'htcondor annex' no longer crash on startup

* Mon Jan 06 2025 Tim Theisen <tim@cs.wisc.edu> - 23.10.19-1
- Fix bug where jobs would match but not start when using KeyboardIdle
- Fix bug when trying to avoid IPv6 link local addresses

* Mon Jan 06 2025 Tim Theisen <tim@cs.wisc.edu> - 23.0.19-1
- Numerous updates in memory tracking with cgroups
  - Fix bug in reporting peak memory
  - Made cgroup v1 and v2 memory tracking consistent with each other
  - Fix bug where cgroup v1 usage included disk cache pages
  - Fix bug where cgroup v1 jobs killed by OOM were not held
  - Polls cgroups for memory usage more often
  - Can configure to always hold jobs killed by OOM
- Make condor_adstash work with OpenSearch Python Client v2.x
- Avoid OAUTH credmon errors by only signaling it when necessary
- Restore case insensitivity to 'condor_status -subsystem'
- Fix rare condor_schedd crash when a $$() macro could not be expanded

* Wed Dec 04 2024 Tim Theisen <tim@cs.wisc.edu> - 24.2.2-1
- Prevent the startd from removing all files if EXECUTE is an empty string
  - This problem first appeared in the withdrawn HTCondor 24.2.1 version

* Tue Nov 26 2024 Tim Theisen <tim@cs.wisc.edu> - 24.2.1-1
- Fixed DAGMan's direct submission of late materialization jobs
- New primary_unix_group submit command that sets the job's primary group
- Initial implementation of broken slot detection and reporting
- New job attributes FirstJobMatchDate and InitialWaitDuration
- condor_ssh_to_job now sets the supplemental groups in Apptainer
- MASTER_NEW_BINARY_RESTART now accepts the FAST parameter
- Avoid blocking on dead collectors at shutdown
- IPv6 networking is now fully supported on Windows

* Tue Nov 26 2024 Tim Theisen <tim@cs.wisc.edu> - 24.0.2-1
- Add STARTER_ALWAYS_HOLD_ON_OOM to minimize confusion about memory usage
- Fix bug that caused condor_ssh_to_job sftp and scp modes to fail
- Fix KeyboardIdle attribute in dynamic slots that could prevent job start
- No longer signals the OAuth credmon when there is no work to do
- Fix rare condor_schedd crash when a $$() macro could not be expanded
- By default, put Docker jobs on hold when CPU architecture doesn't match

* Tue Nov 19 2024 Tim Theisen <tim@cs.wisc.edu> - 23.10.18-1
- Fix issue where an unresponsive libvirtd blocked an EP from starting up

* Tue Nov 19 2024 Tim Theisen <tim@cs.wisc.edu> - 23.0.18-1
- Proper error message and hold when Docker emits multi-line error message
- The htcondor CLI now works on Windows

* Thu Oct 31 2024 Tim Theisen <tim@cs.wisc.edu> - 24.1.1-1
- Can print contents of stored OAuth2 credential with htcondor CLI tool
- In DAGMan, inline submit descriptions work when not submitting directly
- By default, put Docker jobs on hold when CPU architecture doesn't match
- Detects and deletes invalid checkpoint and reschedules job

* Thu Oct 31 2024 Tim Theisen <tim@cs.wisc.edu> - 24.0.1-1
- Improved tracking and enforcement of disk usage by using LVM
- Enhancements to the htcondor CLI tool
- cgroup v2 support for tracking and enforcement of CPU and memory usage
- Leverage cgroups to hide GPUs not allocated to the job
- DAGMan can now produce job credentials when using direct submit
- New submit commands to aid in matching specific GPU requirements
- New implementation of the Python bindings, htcondor2 and classad2
- Improved default security configuration
- Significant reduction in memory and CPU usage on the Central Manager
- Support for GPUs using AMD's HIP 6 library
- Fix bugs when -divide or -repeat was used in GPU detection
- Proper error message and hold when Docker emits multi-line error message
- Fix issue where an unresponsive libvirtd blocked an EP from starting up

* Wed Oct 30 2024 Tim Theisen <tim@cs.wisc.edu> - 23.10.2-1
- Fix for output file transfer errors obscuring input file transfer errors

* Thu Oct 24 2024 Tim Theisen <tim@cs.wisc.edu> - 23.0.17-1
- Bug fix for PID namespaces and condor_ssh_to_job on EL9
- Augment condor_upgrade_check to find unit suffixes in ClassAd expressions

* Thu Oct 10 2024 Tim Theisen <tim@cs.wisc.edu> - 23.0.16-1
- Backport all cgroup v2 fixes and enhancements from the 23.10.1 release

* Thu Oct 03 2024 Tim Theisen <tim@cs.wisc.edu> - 23.10.1-1
- Improvements to disk usage enforcement when using LVM
  - Can encrypt job sandboxes when using LVM
  - More precise tracking of disk usage when using LVM
  - Reduced disk usage tracking overhead
- Improvements tracking CPU and memory usage with cgroup v2 (on EL9)
  - Don't count kernel cache pages against job's memory usage
  - Avoid rare inclusion of previous job's CPU and peak memory usage
- HTCondor now re-checks DNS before re-connecting to a collector
- HTCondor now writes out per job epoch history
- HTCondor can encrypt network connections without requiring authentication
- htcondor CLI can now show status for local server, AP, and CM
- htcondor CLI can now display OAUTH2 credentials
- Uses job's sandbox to convert image format for Singularity/Apptainer
- Bug fix to not lose GPUs in Docker job on systemd reconfig
- Bug fix for PID namespaces and condor_ssh_to_job on EL9

* Mon Sep 30 2024 Tim Theisen <tim@cs.wisc.edu> - 23.0.15-1
- Fix bug where Docker universe jobs reported zero memory usage on EL9
- Fix bug where Docker universe images would not be removed from EP cache
- Fix bug where condor_watch_q could crash
- Fix bug that could cause the file transfer hold reason to be truncated
- Fix bug where a Windows job with a bad executable would not go on hold

* Thu Aug 08 2024 Tim Theisen <tim@cs.wisc.edu> - 23.9.6-1
- Add config knob to not have cgroups count kernel memory for jobs on EL9
- Remove support for numeric unit suffixes (k,M,G) in ClassAd expressions
- In submit files, request_disk & request_memory still accept unit suffixes
- Hide GPUs not allocated to the job on cgroup v2 systems such as EL9
- DAGMan can now produce credentials when using direct submission
- Singularity jobs have a contained home directory when file transfer is on
- Avoid using IPv6 link local addresses when resolving hostname to IP addr
- New 'htcondor credential' command to aid in debugging

* Thu Aug 08 2024 Tim Theisen <tim@cs.wisc.edu> - 23.0.14-1
- Docker and Container jobs run on EPs that match AP's CPU architecture
- Fixed premature cleanup of credentials by the condor_credd
- Fixed bug where a malformed SciToken could cause a condor_schedd crash
- Fixed crash in condor_annex script
- Fixed daemon crash after IDTOKEN request is approved by the collector

* Thu Jun 27 2024 Tim Theisen <tim@cs.wisc.edu> - 23.8.1-1
- Add new condor-ap package to facilitate Access Point installation
- HTCondor Docker images are now based on Alma Linux 9
- HTCondor Docker images are now available for the arm64 CPU architecture
- The user can now choose which submit method DAGMan will use
- Can add custom attributes to the User ClassAd with condor_qusers -edit
- Add use-projection option to condor_gangliad to reduce memory footprint
- Fix bug where interactive submit does not work on cgroup v2 systems (EL9)

* Thu Jun 13 2024 Tim Theisen <tim@cs.wisc.edu> - 23.0.12-1
- Remote condor_history queries now work the same as local queries
- Improve error handling when submitting to a remote scheduler via ssh
- Fix bug on Windows where condor_procd may crash when suspending a job
- Fix Python binding crash when submitting a DAG which has empty lines

* Thu May 16 2024 Tim Theisen <tim@cs.wisc.edu> - 23.7.2-1
- Warns about deprecated multiple queue statements in a submit file
- The semantics of 'skip_if_dataflow' have been improved
- Removing large DAGs is now non-blocking, preserving schedd performance
- Periodic policy expressions are now checked during input file transfer
- Local universe jobs can now specify a container image
- File transfer plugins can now advertise extra attributes
- DAGMan can rescue and abort if pending jobs are missing from the job queue
- Fix so 'condor_submit -interactive' works on cgroup v2 execution points

* Thu May 09 2024 Tim Theisen <tim@cs.wisc.edu> - 23.0.10-1
- Preliminary support for Ubuntu 22.04 (Noble Numbat)
- Warns about deprecated multiple queue statements in a submit file
- Fix bug where plugins could not signify to retry a file transfer
- The condor_upgrade_check script checks for proper token file permissions
- Fix bug where the condor_upgrade_check script crashes on older platforms
- The bundled version of apptainer was moved to libexec in the tarball

* Tue Apr 16 2024 Tim Theisen <tim@cs.wisc.edu> - 23.6.2-1
- Fix bug where file transfer plugin error was not in hold reason code

* Mon Apr 15 2024 Tim Theisen <tim@cs.wisc.edu> - 23.6.1-1
- Add the ability to force vanilla universe jobs to run in a container
- Add the ability to override the entrypoint for a Docker image
- condor_q -better-analyze includes units for memory and disk quantities

* Thu Apr 11 2024 Tim Theisen <tim@cs.wisc.edu> - 23.0.8-1
- Fix bug where ssh-agent processes were leaked with grid universe jobs
- Fix DAGMan crash when a provisioner node was given a parent
- Fix bug that prevented use of "ftp:" URLs in file transfer
- Fix bug where jobs that matched an offline slot never start

* Mon Mar 25 2024 Tim Theisen <tim@cs.wisc.edu> - 23.5.3-1
- HTCondor tarballs now contain Pelican 7.6.2

* Thu Mar 14 2024 Tim Theisen <tim@cs.wisc.edu> - 23.5.2-1
- Old ClassAd based syntax is disabled by default for the job router
- Can efficiently manage/enforce disk space using LVM partitions
- GPU discovery is enabled on all Execution Points by default
- Prevents accessing unallocated GPUs using cgroup v1 enforcement
- New condor_submit commands for constraining GPU properties
- Add ability to transfer EP's starter log back to the Access Point
- Can use VOMS attributes when mapping identities of SSL connections
- The CondorVersion string contains the source git SHA

* Thu Mar 14 2024 Tim Theisen <tim@cs.wisc.edu> - 23.0.6-1
- Fix DAGMan where descendants of removed retry-able jobs are marked futile
- Ensure the condor_test_token works correctly when invoked as root
- Fix bug where empty multi-line values could cause a crash
- condor_qusers returns proper exit code for errors in formatting options
- Fix crash in job router when a job transform is missing an argument

* Thu Feb 08 2024 Tim Theisen <tim@cs.wisc.edu> - 23.4.0-1
- condor_submit warns about unit-less request_disk and request_memory
- Separate condor-credmon-local RPM package provides local SciTokens issuer
- Fix bug where NEGOTIATOR_SLOT_CONSTRAINT was ignored since version 23.3.0
- The htcondor command line tool can process multiple event logs at once
- Prevent Docker daemon from keeping a duplicate copy of the job's stdout

* Thu Feb 08 2024 Tim Theisen <tim@cs.wisc.edu> - 23.0.4-1
- NVIDIA_VISIBLE_DEVICES environment variable lists full uuid of slot GPUs
- Fix problem where some container jobs would see GPUs not assigned to them
- Restore condor keyboard monitoring that was broken since HTCondor 23.0.0
- In condor_adstash, the search engine timeouts now apply to all operations
- Ensure the prerequisite perl modules are installed for condor_gather_info

* Tue Jan 23 2024 Tim Theisen <tim@cs.wisc.edu> - 23.3.1-1
- HTCondor tarballs now contain Pelican 7.4.0

* Thu Jan 04 2024 Tim Theisen <tim@cs.wisc.edu> - 23.3.0-1
- Restore limited support for Enterprise Linux 7 systems
- Additional assistance converting old syntax job routes to new syntax
- Able to capture output to debug DAGMan PRE and POST scripts
- Execution Points advertise when jobs are running with cgroup enforcement

* Thu Jan 04 2024 Tim Theisen <tim@cs.wisc.edu> - 23.0.3-1
- Preliminary support for openSUSE LEAP 15
- All non-zero exit values from file transfer plugins are now errors
- Fix crash in Python bindings when job submission fails
- Chirp uses a 5120 byte buffer and errors out for bigger messages
- condor_adstash now recognizes GPU usage values as floating point numbers

* Wed Nov 29 2023 Tim Theisen <tim@cs.wisc.edu> - 23.2.0-1
- Add 'periodic_vacate' submit command to restart jobs that are stuck
- EPs now advertises whether the execute directory is on rotational storage
- Add two log events for the time a job was running and occupied a slot
- Files written by HTCondor are now written in binary mode on Windows
- HTCondor now uses the Pelican Platform for OSDF file transfers

* Mon Nov 20 2023 Tim Theisen <tim@cs.wisc.edu> - 23.0.2-1
- Fix bug where OIDC login information was missing when submitting jobs
- Improved sandbox and ssh-agent clean up for batch grid universe jobs
- Fix bug where daemons with a private network address couldn't communicate
- Fix cgroup v2 memory enforcement for custom configurations
- Add DISABLE_SWAP_FOR_JOB support on cgroup v2 systems
- Fix log rotation for OAuth and Vault credmon daemons

* Thu Nov 16 2023 Tim Theisen <tim@cs.wisc.edu> - 9.0.20-1
- Other authentication methods are tried if mapping fails using SSL

* Tue Oct 31 2023 Tim Theisen <tim@cs.wisc.edu> - 23.1.0-1
- Enhanced filtering with 'condor_watch_q'
- Can specify alternate ssh port with 'condor_remote_cluster'
- Performance improvement for the 'condor_schedd' and other daemons
- Jobs running on cgroup v2 systems can subdivide their cgroup
- The curl plugin can now find CA certificates via an environment variable

* Tue Oct 31 2023 Tim Theisen <tim@cs.wisc.edu> - 23.0.1-1
- Fix 10.6.0 bug that broke PID namespaces
- Fix bug where execution times for ARC CE jobs were 60 times too large
- Fix bug where a failed 'Service' node would crash DAGMan
- Condor-C and Job Router jobs now get resources provisioned updates

* Fri Sep 29 2023 Tim Theisen <tim@cs.wisc.edu> - 23.0.0-1
- Absent slot configuration, execution points will use a partitionable slot
- Linux cgroups enforce maximum memory utilization by default
- Can now define DAGMan save points to be able to rerun DAGs from there
- Much better control over environment variables when using DAGMan
- Administrators can enable and disable job submission for a specific user
- Can set a minimum number of CPUs allocated to a user
- condor_status -gpus shows nodes with GPUs and the GPU properties
- condor_status -compact shows a row for each slot type
- Container images may now be transferred via a file transfer plugin
- Support for Enterprise Linux 9, Amazon Linux 2023, and Debian 12
- Can write job information in AP history file for every execution attempt
- Can run defrag daemons with different policies on distinct sets of nodes
- Add condor_test_token tool to generate a short lived SciToken for testing
- The job’s executable is no longer renamed to ‘condor_exec.exe’

* Thu Sep 28 2023 Tim Theisen <tim@cs.wisc.edu> - 10.9.0-1
- The condor_upgrade_check script now provides guidance on updating to 23.0
- The htchirp Python binding now properly locates the chirp configuration
- Fix bug that prevented deletion of HTCondor passwords on Windows

* Thu Sep 28 2023 Tim Theisen <tim@cs.wisc.edu> - 10.0.9-1
- The condor_upgrade_check script now provides guidance on updating to 23.0
- The htchirp Python binding now properly locates the chirp configuration
- Fix bug that prevented deletion of HTCondor passwords on Windows

* Thu Sep 14 2023 Tim Theisen <tim@cs.wisc.edu> - 10.8.0-1
- Fold the classads, blahp, and procd RPMs into the main condor RPM
- Align the Debian packages and package names with the RPM packaging
- On Linux, the default configuration enforces memory limits with cgroups
- condor_status -gpus shows nodes with GPUs and the GPU properties
- condor_status -compact shows a row for each slot type
- New ENV command controls which environment variables are present in DAGMan

* Thu Sep 14 2023 Tim Theisen <tim@cs.wisc.edu> - 10.0.8-1
- Avoid kernel panic on some Enterprise Linux 8 systems
- Fix bug where early termination of service nodes could crash DAGMan
- Limit email about long file transfer queue to once daily
- Various fixes to condor_adstash

* Wed Aug 09 2023 Tim Theisen <tim@cs.wisc.edu> - 10.7.1-1
- Fix performance problem detecting futile nodes in a large and bushy DAG

* Mon Jul 31 2023 Tim Theisen <tim@cs.wisc.edu> - 10.7.0-1
- Support for Debian 12 (Bookworm)
- Can run defrag daemons with different policies on distinct sets of nodes
- Added want_io_proxy submit command
- Apptainer is now included in the HTCondor tarballs
- Fix 10.5.0 bug where reported CPU time is very low when using cgroups v1
- Fix 10.5.0 bug where .job.ad and .machine.ad were missing for local jobs

* Tue Jul 25 2023 Tim Theisen <tim@cs.wisc.edu> - 10.0.7-1
- Fixed bug where held condor cron jobs would never run when released
- Improved daemon IDTOKENS logging to make useful messages more prominent
- Remove limit on certificate chain length in SSL authentication
- condor_config_val -summary now works with a remote configuration query
- Prints detailed message when condor_remote_cluster fails to fetch a URL
- Improvements to condor_preen

* Fri Jun 30 2023 Tim Theisen <tim@cs.wisc.edu> - 9.0.19-1
- Remove limit on certificate chain length in SSL authentication

* Thu Jun 29 2023 Tim Theisen <tim@cs.wisc.edu> - 10.6.0-1
- Administrators can enable and disable job submission for a specific user
- Work around memory leak in libcurl on EL7 when using the ARC-CE GAHP
- Container images may now be transferred via a file transfer plugin
- Add ClassAd stringlist subset match function
- Add submit file macro '$(JobId)' which expands to full ID of the job
- The job's executable is no longer renamed to 'condor_exec.exe'

* Thu Jun 22 2023 Tim Theisen <tim@cs.wisc.edu> - 10.0.6-1
- In SSL Authentication, use the identity instead of the X.509 proxy subject
- Can use environment variable to locate the client's SSL X.509 credential
- ClassAd aggregate functions now tolerate undefined values
- Fix Python binding bug where accounting ads were omitted from the result
- The Python bindings now properly report the HTCondor version
- remote_initial_dir works when submitting a grid batch job remotely via ssh
- Add a ClassAd stringlist subset match function

* Thu Jun 22 2023 Tim Theisen <tim@cs.wisc.edu> - 9.0.18-1
- Can configure clients to present an X.509 proxy during SSL authentication
- Provides script to assist updating from HTCondor version 9 to version 10

* Fri Jun 09 2023 Tim Theisen <tim@cs.wisc.edu> - 10.0.5-1
- Rename upgrade9to10checks.py script to condor_upgrade_check
- Fix spurious warning from condor_upgrade_check about regexes with spaces

* Tue Jun 06 2023 Tim Theisen <tim@cs.wisc.edu> - 10.5.1-1
- Fix issue with grid batch jobs interacting with older Slurm versions

* Mon Jun 05 2023 Tim Theisen <tim@cs.wisc.edu> - 10.5.0-1
- Can now define DAGMan save points to be able to rerun DAGs from there
- Expand default list of environment variables passed to the DAGMan manager
- Administrators can prevent users using "getenv = true" in submit files
- Improved throughput when submitting a large number of ARC-CE jobs
- Execute events contain the slot name, sandbox path, resource quantities
- Can add attributes of the execution point to be recorded in the user log
- Enhanced condor_transform_ads tool to ease offline job transform testing
- Fixed a bug where memory limits over 2 GiB might not be correctly enforced

* Tue May 30 2023 Tim Theisen <tim@cs.wisc.edu> - 10.0.4-1
- Provides script to assist updating from HTCondor version 9 to version 10
- Fixes a bug where rarely an output file would not be transferred back
- Fixes counting of submitted jobs, so MAX_JOBS_SUBMITTED works correctly
- Fixes SSL Authentication failure when PRIVATE_NETWORK_NAME was set
- Fixes rare crash when SSL or SCITOKENS authentication was attempted
- Can allow client to present an X.509 proxy during SSL authentication
- Fixes issue where a users jobs were ignored by the HTCondor-CE on restart
- Fixes issues where some events that HTCondor-CE depends on were missing

* Tue May 30 2023 Tim Theisen <tim@cs.wisc.edu> - 9.0.17-3
- Improved upgrade9to10checks.py script

* Tue May 09 2023 Tim Theisen <tim@cs.wisc.edu> - 9.0.17-2
- Add upgrade9to10checks.py script

* Tue May 09 2023 Tim Theisen <tim@cs.wisc.edu> - 10.4.3-1
- Fix bug than could cause the collector audit plugin to crash

* Tue May 02 2023 Tim Theisen <tim@cs.wisc.edu> - 10.4.2-1
- Fix bug where remote submission of batch grid universe jobs fail
- Fix bug where HTCondor-CE fails to handle jobs after HTCondor restarts

* Wed Apr 12 2023 Tim Theisen <tim@cs.wisc.edu> - 10.4.1-1
- Preliminary support for Ubuntu 20.04 (Focal Fossa) on PowerPC (ppc64el)

* Thu Apr 06 2023 Tim Theisen <tim@cs.wisc.edu> - 10.4.0-1
- DAGMan no longer carries the entire environment into the DAGMan job
- Allows EGI CheckIn tokens to be used the with SciTokens authentication

* Thu Apr 06 2023 Tim Theisen <tim@cs.wisc.edu> - 10.0.3-1
- GPU metrics continues to be reported after the startd is reconfigured
- Fixed issue where GPU metrics could be wildly over-reported
- Fixed issue that kept jobs from running when installed on Debian or Ubuntu
- Fixed DAGMan problem when retrying a proc failure in a multi-proc node

* Tue Mar 07 2023 Tim Theisen <tim@cs.wisc.edu> - 10.3.1-1
- Execution points now advertise if an sshd is available for ssh to job

* Mon Mar 06 2023 Tim Theisen <tim@cs.wisc.edu> - 10.3.0-1
- Now evicts OOM killed jobs when they are under their requested memory
- HTCondor glideins can now use cgroups if one has been prepared
- Can write job information in an AP history file for each execution attempt
- Can now specify a lifetime for condor_gangliad metrics
- The condor_schedd now advertises a count of unmaterialized jobs

* Thu Mar 02 2023 John Knoeller <johnkn@cs.wisc.edu> - 10.0.2-1
- HTCondor can optionally create intermediate directories for output files
- Improved condor_schedd scalability when a user runs more than 1,000 jobs
- Fix issue where condor_ssh_to_job fails if the user is not in /etc/passwd
- The Python Schedd.query() now returns the ServerTime attribute for Fifemon
- VM Universe jobs pass through the host CPU model to support newer kernels
- HTCondor Python wheel is now available for Python 3.11
- Fix issue that prevented HTCondor installation on Ubuntu 18.04

* Tue Feb 28 2023 Tim Theisen <tim@cs.wisc.edu> - 10.2.5-1
- Fix counting of unmaterialized jobs in the condor_schedd

* Fri Feb 24 2023 Tim Theisen <tim@cs.wisc.edu> - 10.2.4-1
- Improve counting of unmaterialized jobs in the condor_schedd

* Tue Feb 21 2023 Tim Theisen <tim@cs.wisc.edu> - 10.2.3-1
- Add a count of unmaterialized jobs to condor_schedd statistics

* Tue Feb 07 2023 Tim Theisen <tim@cs.wisc.edu> - 10.2.2-1
- Fixed bugs with configuration knob SINGULARITY_USE_PID_NAMESPACES

* Tue Jan 24 2023 Tim Theisen <tim@cs.wisc.edu> - 10.2.1-1
- Improved condor_schedd scalability when a user runs more than 1,000 jobs
- Fix issue where condor_ssh_to_job fails if the user is not in /etc/passwd
- The Python Schedd.query() now returns the ServerTime attribute
- Fixed issue that prevented HTCondor installation on Ubuntu 18.04

* Thu Jan 05 2023 Tim Theisen <tim@cs.wisc.edu> - 10.2.0-1
- Preliminary support for Enterprise Linux 9
- Preliminary support for cgroups v2
- Can now set minimum floor for number of CPUs that a submitter gets
- Improved validity testing of Singularity/Apptainer runtinme
- Improvements to jobs hooks, including new PREPARE_JOB_BEFORE_TRANSFER hook
- OpenCL jobs now work inside Singularity, if OpenCL drivers are on the host

* Thu Jan 05 2023 Tim Theisen <tim@cs.wisc.edu> - 10.0.1-1
- Add Ubuntu 22.04 (Jammy Jellyfish) support
- Add file transfer plugin that supports stash:// and osdf:// URLs
- Fix bug where cgroup memory limits were not enforced on Debian and Ubuntu
- Fix bug where forcibly removing DAG jobs could crash the condor_schedd
- Fix bug where Docker repository images cannot be run under Singularity
- Fix issue where blahp scripts were missing on Debian and Ubuntu platforms
- Fix bug where curl file transfer plugins would fail on Enterprise Linux 8

* Tue Nov 22 2022 Tim Theisen <tim@cs.wisc.edu> - 10.1.3-1
- Improvements to jobs hooks, including new PREPARE_JOB_BEFORE_TRANSFER hook

* Tue Nov 15 2022 Tim Theisen <tim@cs.wisc.edu> - 10.1.2-1
- OpenCL jobs now work inside Singularity, if OpenCL drivers are on the host

* Thu Nov 10 2022 Tim Theisen <tim@cs.wisc.edu> - 10.1.1-1
- Improvements to job hooks and the ability to save stderr from a job hook
- Fix bug where Apptainer only systems couldn't run with Docker style images

* Thu Nov 10 2022 Tim Theisen <tim@cs.wisc.edu> - 10.1.0-1
- Release HTCondor 10.0.0 bug fixes into 10.1.0

* Thu Nov 10 2022 Tim Theisen <tim@cs.wisc.edu> - 10.0.0-1
- Users can prevent runaway jobs by specifying an allowed duration
- Able to extend submit commands and create job submit templates
- Initial implementation of htcondor <noun> <verb> command line interface
- Initial implementation of Job Sets in the htcondor CLI tool
- Add Container Universe
- Support for heterogeneous GPUs
- Improved File transfer error reporting
- GSI Authentication method has been removed
- HTCondor now utilizes ARC-CE's REST interface
- Support for ARM and PowerPC for Enterprise Linux 8
- For IDTOKENS, signing key not required on every execution point
- Trust on first use ability for SSL connections
- Improvements against replay attacks

* Wed Oct 05 2022 Tim Theisen <tim@cs.wisc.edu> - 9.12.0-1
- Provide a mechanism to bootstrap secure authentication within a pool
- Add the ability to define submit templates
- Administrators can now extend the help offered by condor_submit
- Add DAGMan ClassAd attributes to record more information about jobs
- On Linux, advertise the x86_64 micro-architecture in a slot attribute
- Added -drain option to condor_off and condor_restart
- Administrators can now set the shared memory size for Docker jobs
- Multiple improvements to condor_adstash
- HAD daemons now use SHA-256 checksums by default

* Thu Sep 29 2022 Tim Theisen <tim@cs.wisc.edu> - 9.0.17-1
- Fix file descriptor leak when schedd fails to launch scheduler jobs
- Fix failure to forward batch grid universe job's refreshed X.509 proxy
- Fix DAGMan failure when the DONE keyword appeared in the JOB line
- Fix HTCondor's handling of extremely large UIDs on Linux
- Fix bug where OAUTH tokens lose their scope and audience upon refresh
- Support for Apptainer in addition to Singularity

* Tue Sep 13 2022 Tim Theisen <tim@cs.wisc.edu> - 9.11.2-1
- In 9.11.0, STARTD_NOCLAIM_SHUTDOWN restarted instead. Now, it shuts down.

* Tue Sep 06 2022 Tim Theisen <tim@cs.wisc.edu> - 9.11.1-1
- File transfer errors are identified as occurring during input or output

* Thu Aug 25 2022 Tim Theisen <tim@cs.wisc.edu> - 9.11.0-1
- Modified GPU attributes to support the new 'require_gpus' submit command
- Add (PREEMPT|HOLD)_IF_DISK_EXCEEDED configuration templates
- ADVERTISE authorization levels now also provide READ authorization
- Periodic release expressions no longer apply to manually held jobs
- If a #! interpreter doesn't exist, a proper hold and log message appears
- Can now set the Singularity target directory with 'container_target_dir'
- If SciToken and X.509 available, uses SciToken for arc job authentication

* Tue Aug 16 2022 Tim Theisen <tim@cs.wisc.edu> - 9.0.16-1
- Singularity now mounts /tmp and /var/tmp under the scratch directory
- Fix bug where Singularity jobs go on hold at the first checkpoint
- Fix bug where gridmanager deletes the X.509 proxy file instead of the copy
- Fix file descriptor leak when using SciTokens for authentication

* Thu Jul 21 2022 Tim Theisen <tim@cs.wisc.edu> - 9.0.15-1
- Report resources provisioned by the Slurm batch scheduler when available

* Mon Jul 18 2022 Tim Theisen <tim@cs.wisc.edu> - 9.10.1-1
- ActivationSetupDuration is now correct for jobs that checkpoint

* Thu Jul 14 2022 Tim Theisen <tim@cs.wisc.edu> - 9.10.0-1
- With collector administrator access, can manage all HTCondor pool daemons
- SciTokens can now be used for authentication with ARC CE servers
- Preliminary support for ARM and POWER RC on AlmaLinux 8
- Prevent negative values when using huge files with a file transfer plugin

* Tue Jul 12 2022 Tim Theisen <tim@cs.wisc.edu> - 9.0.14-1
- SciToken mapping failures are now recorded in the daemon logs
- Fix bug that stopped file transfers when output and error are the same
- Ensure that the Python bindings version matches the installed HTCondor
- $(OPSYSANDVER) now expand properly in job transforms
- Fix bug where context managed Python htcondor.SecMan sessions would crash
- Fix bug where remote CPU times would rarely be set to zero

* Tue Jun 14 2022 Tim Theisen <tim@cs.wisc.edu> - 9.9.1-1
- Fix bug where jobs would not match when using a child collector

* Tue May 31 2022 Tim Theisen <tim@cs.wisc.edu> - 9.9.0-1
- A new authentication method for remote HTCondor administration
- Several changes to improve the security of connections
- Fix issue where DAGMan direct submission failed when using Kerberos
- The submission method is now recorded in the job ClassAd
- Singularity jobs can now pull from Docker style repositories
- The OWNER authorization level has been folded into the ADMINISTRATOR level

* Thu May 26 2022 Tim Theisen <tim@cs.wisc.edu> - 9.0.13-1
- Schedd and startd cron jobs can now log output upon non-zero exit
- condor_config_val now produces correct syntax for multi-line values
- The condor_run tool now reports submit errors and warnings to the terminal
- Fix issue where Kerberos authentication would fail within DAGMan
- Fix HTCondor startup failure with certain complex network configurations

* Mon Apr 25 2022 Tim Theisen <tim@cs.wisc.edu> - 9.8.1-1
- Fix HTCondor startup failure with certain complex network configurations

* Thu Apr 21 2022 Tim Theisen <tim@cs.wisc.edu> - 9.8.0-1
- Support for Heterogeneous GPUs, some configuration required
- Allow HTCondor to utilize grid sites requiring two-factor authentication
- Technology preview: bring your own resources from (some) NSF HPC clusters

* Tue Apr 19 2022 Tim Theisen <tim@cs.wisc.edu> - 9.0.12-1
- Fix bug in parallel universe that could cause the schedd to crash
- Fix rare crash where a daemon tries to use a discarded security session

* Tue Apr 05 2022 Tim Theisen <tim@cs.wisc.edu> - 9.7.1-1
- Fix recent bug where jobs may go on hold without a hold reason or code

* Tue Mar 15 2022 Tim Theisen <tim@cs.wisc.edu> - 9.7.0-1
- Support environment variables, other application elements in ARC REST jobs
- Container universe supports Singularity jobs with hard-coded command
- DAGMan submits jobs directly (does not shell out to condor_submit)
- Meaningful error message and sub-code for file transfer failures
- Add file transfer statistics for file transfer plugins
- Add named list policy knobs for SYSTEM_PERIODIC_ policies

* Tue Mar 15 2022 Tim Theisen <tim@cs.wisc.edu> - 9.0.11-1
- The Job Router can now create an IDTOKEN for use by the job
- Fix bug where a self-checkpointing job may erroneously be held
- Fix bug where the Job Router could erroneously substitute a default value
- Fix bug where a file transfer error may identify the wrong file
- Fix bug where condor_ssh_to_job may fail to connect

* Tue Mar 15 2022 Tim Theisen <tim@cs.wisc.edu> - 8.8.17-1
- Fixed a memory leak in the Job Router

* Tue Mar 15 2022 Tim Theisen <tim@cs.wisc.edu> - 9.6.0-1
- Fixes for security issues
- https://htcondor.org/security/vulnerabilities/HTCONDOR-2022-0001.html
- https://htcondor.org/security/vulnerabilities/HTCONDOR-2022-0002.html
- https://htcondor.org/security/vulnerabilities/HTCONDOR-2022-0003.html

* Tue Mar 15 2022 Tim Theisen <tim@cs.wisc.edu> - 9.0.10-1
- Fixes for security issues
- https://htcondor.org/security/vulnerabilities/HTCONDOR-2022-0001.html
- https://htcondor.org/security/vulnerabilities/HTCONDOR-2022-0002.html
- https://htcondor.org/security/vulnerabilities/HTCONDOR-2022-0003.html

* Tue Mar 15 2022 Tim Theisen <tim@cs.wisc.edu> - 8.8.16-1
- Fix for security issue
- https://htcondor.org/security/vulnerabilities/HTCONDOR-2022-0003.html

* Tue Feb 08 2022 Tim Theisen <tim@cs.wisc.edu> - 9.5.4-1
- The access point more robustly detects execution points that disappear
- The condor_procd will now function if /proc is mounted with hidepid=2

* Tue Feb 01 2022 Tim Theisen <tim@cs.wisc.edu> - 9.5.3-1
- Fix daemon crash where one of multiple collectors is not in DNS
- Fix bug where initial schedd registration was rarely delayed by an hour
- Can set CCB_TIMEOUT and choose to not start up if CCB address unavailable

* Tue Jan 25 2022 Tim Theisen <tim@cs.wisc.edu> - 9.5.2-1
- Fix bug where job may not go on hold when exceeding allowed_job_duration
- Fix bug where the condor_shadow could run indefinitely
- Fix bug where condor_ssh_to_job may fail to connect
- Fix bug where a file transfer error may identify the wrong file

* Tue Jan 18 2022 Tim Theisen <tim@cs.wisc.edu> - 9.5.1-1
- Fix bug where a self-checkpointing job may erroneously be held

* Thu Jan 13 2022 Tim Theisen <tim@cs.wisc.edu> - 9.5.0-1
- Initial implementation of Container Universe
- HTCondor will automatically detect container type and where it can run
- The blahp is no longer separate, it is now an integral part of HTCondor
- Docker Universe jobs can now self-checkpoint
- Added Debian 11 (bullseye) as a supported platform
- Since CentOS 8 has reached end of life, we build and test on Rocky Linux 8

* Thu Jan 13 2022 Tim Theisen <tim@cs.wisc.edu> - 9.0.9-1
- Added Debian 11 (bullseye) as a supported platform
- Since CentOS 8 has reached end of life, we build and test on Rocky Linux 8
- The OAUTH credmon is now packaged for Enterprise Linux 8

* Tue Dec 21 2021 Tim Theisen <tim@cs.wisc.edu> - 9.4.1-1
- Add the ability to track slot activation metrics
- Fix bug where a file transfer plugin failure code may not be reported

* Thu Dec 02 2021 Tim Theisen <tim@cs.wisc.edu> - 9.4.0-1
- Initial implementation of Job Sets in the htcondor CLI tool
- The access point administrator can add keywords to the submit language
- Add submit commands that limit job run time
- Fix bug where self check-pointing jobs may be erroneously held

* Thu Dec 02 2021 Tim Theisen <tim@cs.wisc.edu> - 9.0.8-1
- Fix bug where huge values of ImageSize and others would end up negative
- Fix bug in how MAX_JOBS_PER_OWNER applied to late materialization jobs
- Fix bug where the schedd could choose a slot with insufficient disk space
- Fix crash in ClassAd substr() function when the offset is out of range
- Fix bug in Kerberos code that can crash on macOS and could leak memory
- Fix bug where a job is ignored for 20 minutes if the startd claim fails

* Tue Nov 30 2021 Tim Theisen <tim@cs.wisc.edu> - 9.3.2-1
- Add allowed_execute_duration condor_submit command to cap job run time
- Fix bug where self check-pointing jobs may be erroneously held

* Tue Nov 09 2021 Tim Theisen <tim@cs.wisc.edu> - 9.3.1-1
- Add allowed_job_duration condor_submit command to cap job run time

* Wed Nov 03 2021 Tim Theisen <tim@cs.wisc.edu> - 9.3.0-1
- Discontinue support for Globus GSI
- Discontinue support for grid type 'nordugrid', use 'arc' instead
- MacOS version strings now include the major version number (10 or 11)
- File transfer plugin sample code to aid in developing new plugins
- Add generic knob to set the slot user for all slots

* Tue Nov 02 2021 Tim Theisen <tim@cs.wisc.edu> - 9.0.7-1
- Fix bug where condor_gpu_discovery could crash with older CUDA libraries
- Fix bug where condor_watch_q would fail on machines with older kernels
- condor_watch_q no longer has a limit on the number of job event log files
- Fix bug where a startd could crash claiming a slot with p-slot preemption
- Fix bug where a job start would not be recorded when a shadow reconnects

* Thu Sep 23 2021 Tim Theisen <tim@cs.wisc.edu> - 9.2.0-1
- Add SERVICE node that runs alongside the DAG for the duration of the DAG
- Fix problem where proxy delegation to older HTCondor versions failed
- Jobs are now re-run if the execute directory unexpectedly disappears
- HTCondor counts the number of files transfered at the submit node
- Fix a bug that caused jobs to fail when using newer Singularity versions

* Thu Sep 23 2021 Tim Theisen <tim@cs.wisc.edu> - 9.0.6-1
- CUDA_VISIBLE_DEVICES can now contain GPU-<uuid> formatted values
- Fixed a bug that caused jobs to fail when using newer Singularity versions
- Fixed a bug in the Windows MSI installer for the latest Windows 10 version
- Fixed bugs relating to the transfer of standard out and error logs
- MacOS 11.x now reports as 10.16.x (which is better than reporting x.0)

* Thu Aug 19 2021 Tim Theisen <tim@cs.wisc.edu> - 9.1.3-1
- Globus GSI is no longer needed for X.509 proxy delegation
- Globus GSI authentication is disabled by default
- The job ad now contains a history of job holds and hold reasons
- If a user job policy expression evaluates to undefined, it is ignored

* Wed Aug 18 2021 Tim Theisen <tim@cs.wisc.edu> - 9.0.5-1
- Other authentication methods are tried if mapping fails using SciTokens
- Fix rare crashes from successful condor_submit, which caused DAGMan issues
- Fix bug where ExitCode attribute would be suppressed when OnExitHold fired
- condor_who now suppresses spurious warnings coming from netstat
- The online manual now has detailed instructions for installing on MacOS
- Fix bug where misconfigured MIG devices confused condor_gpu_discovery
- The transfer_checkpoint_file list may now include input files

* Thu Jul 29 2021 Tim Theisen <tim@cs.wisc.edu> - 9.1.2-1
- Fixes for security issues
- https://htcondor.org/security/vulnerabilities/HTCONDOR-2021-0003.html
- https://htcondor.org/security/vulnerabilities/HTCONDOR-2021-0004.html

* Thu Jul 29 2021 Tim Theisen <tim@cs.wisc.edu> - 9.0.4-1
- Fixes for security issues
- https://htcondor.org/security/vulnerabilities/HTCONDOR-2021-0003.html
- https://htcondor.org/security/vulnerabilities/HTCONDOR-2021-0004.html

* Thu Jul 29 2021 Tim Theisen <tim@cs.wisc.edu> - 8.8.15-1
- Fix for security issue
- https://htcondor.org/security/vulnerabilities/HTCONDOR-2021-0003.html

* Tue Jul 27 2021 Tim Theisen <tim@cs.wisc.edu> - 9.1.1-1
- Fixes for security issues
- https://htcondor.org/security/vulnerabilities/HTCONDOR-2021-0003.html
- https://htcondor.org/security/vulnerabilities/HTCONDOR-2021-0004.html

* Tue Jul 27 2021 Tim Theisen <tim@cs.wisc.edu> - 9.0.3-1
- Fixes for security issues
- https://htcondor.org/security/vulnerabilities/HTCONDOR-2021-0003.html
- https://htcondor.org/security/vulnerabilities/HTCONDOR-2021-0004.html

* Tue Jul 27 2021 Tim Theisen <tim@cs.wisc.edu> - 8.8.14-1
- Fix for security issue
- https://htcondor.org/security/vulnerabilities/HTCONDOR-2021-0003.html

* Thu Jul 08 2021 Tim Theisen <tim@cs.wisc.edu> - 9.0.2-1
- HTCondor can be set up to use only FIPS 140-2 approved security functions
- If the Singularity test fails, the job goes idle rather than getting held
- Can divide GPU memory, when making multiple GPU entries for a single GPU
- Startd and Schedd cron job maximum line length increased to 64k bytes
- Added first class submit keywords for SciTokens
- Fixed MUNGE authentication
- Fixed Windows installer to work when the install location isn't C:\Condor

* Thu May 20 2021 Tim Theisen <tim@cs.wisc.edu> - 9.1.0-1
- Support for submitting to ARC-CE via the REST interface
- DAGMan can put failed jobs on hold (user can correct problems and release)
- Can run gdb and ptrace within Docker containers
- A small Docker test job is run on the execute node to verify functionality
- The number of instructions executed is reported in the job Ad on Linux

* Mon May 17 2021 Tim Theisen <tim@cs.wisc.edu> - 9.0.1-1
- Fix problem where X.509 proxy refresh kills job when using AES encryption
- Fix problem when jobs require a different machine after a failure
- Fix problem where a job matched a machine it can't use, delaying job start
- Fix exit code and retry checking when a job exits because of a signal
- Fix a memory leak in the job router when a job is removed via job policy
- Fixed the back-end support for the 'bosco_cluster --add' command
- An updated Windows installer that supports IDTOKEN authentication

* Wed Apr 14 2021 Tim Theisen <tim@cs.wisc.edu> - 9.0.0-1
- Absent any configuration, HTCondor denies authorization to all users
- AES encryption is used for all communication and file transfers by default
- New IDTOKEN authentication method enables fine-grained authorization
- IDTOKEN authentication method is designed to replace GSI
- Improved support for GPUs, including machines with multiple GPUs
- New condor_watch_q tool that efficiently provides live job status updates
- Many improvements to the Python bindings
- New Python bindings for DAGMan and chirp
- Improved file transfer plugins supporting uploads and authentication
- File transfer times are now recorded in the job log
- Added support for jobs that need to acquire and use OAUTH tokens
- Many memory footprint and performance improvements in DAGMan
- Submitter ceilings can limit the number of jobs per user in a pool

* Tue Mar 30 2021 Tim Theisen <tim@cs.wisc.edu> - 8.9.13-1
- Host based security is no longer the default security model
- Hardware accelerated integrity and AES encryption used by default
- Normally, AES encryption is used for all communication and file transfers
- Fallback to Triple-DES or Blowfish when interoperating with older versions
- Simplified and automated new HTCondor installations
- HTCondor now detects instances of multi-instance GPUs
- Fixed memory leaks (collector updates in 8.9 could leak a few MB per day)
- Many other enhancements and bug fixes, see version history for details

* Thu Mar 25 2021 Tim Theisen <tim@cs.wisc.edu> - 8.9.12-1
- Withdrawn due to compatibility issues with prior releases

* Tue Mar 23 2021 Tim Theisen <tim@cs.wisc.edu> - 8.8.13-1
- condor_ssh_to_job now maps CR and NL to work with editors like nano
- Improved the performance of data transfer in condor_ssh_to_job
- HA replication now accepts SHA-2 checksums to prepare for MD5 removal
- Submission to NorduGrid ARC CE works with newer ARC CE versions
- Fixed condor_annex crashes on platforms with newer compilers
- Fixed "use feature: GPUsMonitor" to locate the monitor binary on Windows
- Fixed a bug that prevented using the '@' character in an event log path

* Wed Jan 27 2021 Tim Theisen <tim@cs.wisc.edu> - 8.9.11-1
- This release of HTCondor fixes security-related bugs described at
- https://htcondor.org/security/vulnerabilities/HTCONDOR-2021-0001.html
- https://htcondor.org/security/vulnerabilities/HTCONDOR-2021-0002.html

* Tue Nov 24 2020 Tim Theisen <tim@cs.wisc.edu> - 8.9.10-1
- Fix bug where negotiator stopped making matches when group quotas are used
- Support OAuth, SciTokens, and Kerberos credentials in local universe jobs
- The Python schedd.submit method now takes a Submit object
- DAGMan can now optionally run a script when a job goes on hold
- DAGMan now provides a method for inline jobs to share submit descriptions
- Can now add arbitrary tags to condor annex instances
- Runs the "singularity test" before running the a singularity job

* Mon Nov 23 2020 Tim Theisen <tim@cs.wisc.edu> - 8.8.12-1
- Added a family of version comparison functions to ClassAds
- Increased default Globus proxy key length to meet current NIST guidance

* Mon Oct 26 2020 Tim Theisen <tim@cs.wisc.edu> - 8.9.9-1
- The RPM packages requires globus, munge, scitokens, and voms from EPEL
- Improved cgroup memory policy settings that set both hard and soft limit
- Cgroup memory usage reporting no longer includes the kernel buffer cache
- Numerous Python binding improvements, see version history
- Can create a manifest of files on the execute node at job start and finish
- Added provisioner nodes to DAGMan, allowing users to provision resources
- DAGMan can now produce .dot graphs without running the workflow

* Wed Oct 21 2020 Tim Theisen <tim@cs.wisc.edu> - 8.8.11-1
- HTCondor now properly tracks usage over vanilla universe checkpoints
- New ClassAd equality and inequality operators in the Python bindings
- Fixed a bug where removing in-use routes could crash the job router
- Fixed a bug where condor_chirp would abort after success on Windows
- Fixed a bug where using MACHINE_RESOURCE_NAMES could crash the startd
- Improved condor c-gahp to prioritize commands over file transfers
- Fixed a rare crash in the schedd when running many local universe jobs
- With GSI, avoid unnecessary reverse DNS lookup when HOST_ALIAS is set
- Fix a bug that could cause grid universe jobs to fail upon proxy refresh

* Thu Aug 06 2020 Tim Theisen <tim@cs.wisc.edu> - 8.9.8-1
- Added htcondor.dags and htcondor.htchirp to the HTCondor Python bindings
- New condor_watch_q tool that efficiently provides live job status updates
- Added support for marking a GPU offline while other jobs continue
- The condor_master command does not return until it is fully started
- Deprecated several Python interfaces in the Python bindings

* Thu Aug 06 2020 Tim Theisen <tim@cs.wisc.edu> - 8.8.10-1
- condor_qedit can no longer be used to disrupt the condor_schedd
- Fixed a bug where the SHARED_PORT_PORT configuration setting was ignored
- Ubuntu 20.04 and Amazon Linux 2 are now supported
- In MacOSX, HTCondor now requires LibreSSL, available since MacOSX 10.13

* Wed May 20 2020 Tim Theisen <tim@cs.wisc.edu> - 8.9.7-1
- Multiple enhancements in the file transfer code
- Support for more regions in s3:// URLs
- Much more flexible job router language
- Jobs may now specify cuda_version to match equally-capable GPUs
- TOKENS are now called IDTOKENS to differentiate from SCITOKENS
- Added the ability to blacklist TOKENS via an expression
- Can simultaneously handle Kerberos and OAUTH credentials
- The getenv submit command now supports a blacklist and whitelist
- The startd supports a remote history query similar to the schedd
- condor_q -submitters now works with accounting groups
- Fixed a bug reading service account credentials for Google Compute Engine

* Thu May 07 2020 Tim Theisen <tim@cs.wisc.edu> - 8.8.9-1
- Proper tracking of maximum memory used by Docker universe jobs
- Fixed preempting a GPU slot for a GPU job when all GPUs are in use
- Fixed a Python crash when queue_item_data iterator raises an exception
- Fixed a bug where slot attribute overrides were ignored
- Calculates accounting group quota correctly when more than 1 CPU requested
- Updated HTCondor Annex to accommodate API change for AWS Spot Fleet
- Fixed a problem where HTCondor would not start on AWS Fargate
- Fixed where the collector could wait forever for a partial message
- Fixed streaming output to large files (>2Gb) when using the 32-bit shadow

* Mon Apr 06 2020 Tim Theisen <tim@cs.wisc.edu> - 8.9.6-1
- Fixes addressing CVE-2019-18823
- https://htcondor.org/security/vulnerabilities/HTCONDOR-2020-0001.html
- https://htcondor.org/security/vulnerabilities/HTCONDOR-2020-0002.html
- https://htcondor.org/security/vulnerabilities/HTCONDOR-2020-0003.html
- https://htcondor.org/security/vulnerabilities/HTCONDOR-2020-0004.html

* Mon Apr 06 2020 Tim Theisen <tim@cs.wisc.edu> - 8.8.8-1
- Fixes addressing CVE-2019-18823
- https://htcondor.org/security/vulnerabilities/HTCONDOR-2020-0001.html
- https://htcondor.org/security/vulnerabilities/HTCONDOR-2020-0002.html
- https://htcondor.org/security/vulnerabilities/HTCONDOR-2020-0003.html
- https://htcondor.org/security/vulnerabilities/HTCONDOR-2020-0004.html

* Thu Jan 02 2020 Tim Theisen <tim@cs.wisc.edu> - 8.9.5-1
- Added a new mode that skips jobs whose outputs are newer than their inputs
- Added command line tool to help debug ClassAd expressions
- Added port forwarding to Docker containers
- You may now change some DAGMan throttles while the DAG is running
- Added support for session tokens for pre-signed S3 URLs
- Improved the speed of the negotiator when custom resources are defined
- Fixed interactive submission of Docker jobs
- Fixed a bug where jobs wouldn't be killed when getting an OOM notification

* Thu Dec 26 2019 Tim Theisen <tim@cs.wisc.edu> - 8.8.7-1
- Updated condor_annex to work with upcoming AWS Lambda function changes
- Added the ability to specify the order that job routes are applied
- Fixed a bug that could cause remote condor submits to fail
- Fixed condor_wait to work when the job event log is on AFS
- Fixed RPM packaging to be able to install condor-all on CentOS 8
- Period ('.') is allowed again in DAGMan node names

* Tue Nov 19 2019 Tim Theisen <tim@cs.wisc.edu> - 8.9.4-1
- Amazon S3 file transfers using pre-signed URLs
- Further reductions in DAGMan memory usage
- Added -idle option to condor_q to display information about idle jobs
- Support for SciTokens authentication
- A tool, condor_evicted_files, to examine the SPOOL of an idle job

* Wed Nov 13 2019 Tim Theisen <tim@cs.wisc.edu> - 8.8.6-1
- Initial support for CentOS 8
- Fixed a memory leak in SSL authentication
- Fixed a bug where "condor_submit -spool" would only submit the first job
- Reduced encrypted file transfer CPU usage by a factor of six
- "condor_config_val -summary" displays changes from a default configuration
- Improved the ClassAd documentation, added many functions that were omitted

* Tue Sep 17 2019 Tim Theisen <tim@cs.wisc.edu> - 8.9.3-1
- TOKEN and SSL authentication methods are now enabled by default
- The job and global event logs use ISO 8601 formatted dates by default
- Added Google Drive multifile transfer plugin
- Added upload capability to Box multifile transfer plugin
- Added Python bindings to submit a DAG
- Python 'JobEventLog' can be pickled to facilitate intermittent readers
- 2x matchmaking speed for partitionable slots with simple START expressions
- Improved the performance of the condor_schedd under heavy load
- Reduced the memory footprint of condor_dagman
- Initial implementation to record the circumstances of a job's termination

* Thu Sep 05 2019 Tim Theisen <tim@cs.wisc.edu> - 8.8.5-1
- Fixed two performance problems on Windows
- Fixed Java universe on Debian and Ubuntu systems
- Added two knobs to improve performance on large scale pools
- Fixed a bug where requesting zero GPUs would require a machine with GPUs
- HTCondor can now recognize nVidia Volta and Turing GPUs

* Tue Jul 09 2019 Tim Theisen <tim@cs.wisc.edu> - 8.8.4-1
- Python 3 bindings - see version history for details (requires EPEL on EL7)
- Can configure DAGMan to dramatically reduce memory usage on some DAGs
- Improved scalability when using the python bindings to qedit jobs
- Fixed infrequent schedd crashes when removing scheduler universe jobs
- The condor_master creates run and lock directories when systemd doesn't
- The condor daemon obituary email now contains the last 200 lines of log

* Tue Jun 04 2019 Tim Theisen <tim@cs.wisc.edu> - 8.9.2-1
- The HTTP/HTTPS file transfer plugin will timeout and retry transfers
- A new multi-file box.com file transfer plugin to download files
- The manual has been moved to Read the Docs
- Configuration options for job-log time-stamps (UTC, ISO 8601, sub-second)
- Several improvements to SSL authentication
- New TOKEN authentication method enables fine-grained authorization control

* Wed May 22 2019 Tim Theisen <tim@cs.wisc.edu> - 8.8.3-1
- Fixed a bug where jobs were killed instead of peacefully shutting down
- Fixed a bug where a restarted schedd wouldn't connect to its running jobs
- Improved file transfer performance when sending multiple files
- Fix a bug that prevented interactive submit from working with Singularity
- Orphaned Docker containers are now cleaned up on execute nodes
- Restored a deprecated Python interface that is used to read the event log

* Wed Apr 17 2019 Tim Theisen <tim@cs.wisc.edu> - 8.9.1-1
- An efficient curl plugin that supports uploads and authentication tokens
- HTCondor automatically supports GPU jobs in Docker and Singularity
- File transfer times are now recorded in the user job log and the job ad

* Thu Apr 11 2019 Tim Theisen <tim@cs.wisc.edu> - 8.8.2-1
- Fixed problems with condor_ssh_to_job and Singularity jobs
- Fixed a problem that could cause condor_annex to crash
- Fixed a problem where the job queue would very rarely be corrupted
- condor_userprio can report concurrency limits again
- Fixed the GPU discovery and monitoring code to map GPUs in the same way
- Made the CHIRP_DELAYED_UPDATE_PREFIX configuration knob work again
- Fixed restarting HTCondor from the Service Control Manager on Windows
- Fixed a problem where local universe jobs could not use condor_submit
- Restored a deprecated Python interface that is used to read the event log
- Fixed a problem where condor_shadow reuse could confuse DAGMan

* Thu Feb 28 2019 Tim Theisen <tim@cs.wisc.edu> - 8.9.0-1
- Absent any configuration, HTCondor denies authorization to all users
- All HTCondor daemons under a condor_master share a security session
- Scheduler Universe jobs are prioritized by job priority

* Tue Feb 19 2019 Tim Theisen <tim@cs.wisc.edu> - 8.8.1-1
- Fixed excessive CPU consumption with GPU monitoring
- GPU monitoring is off by default; enable with "use feature: GPUsMonitor"
- HTCondor now works with the new CUDA version 10 libraries
- Fixed a bug where sometimes jobs would not start on a Windows execute node
- Fixed a bug that could cause DAGman to go into an infinite loop on exit
- The JobRouter doesn't forward the USER attribute between two UID Domains
- Made Collector.locateAll() more efficient in the Python bindings
- Improved efficiency of the negotiation code in the condor_schedd

* Thu Jan 03 2019 Tim Theisen <tim@cs.wisc.edu> - 8.8.0-1
- Automatically add AWS resources to your pool using HTCondor Annex
- The Python bindings now include submit functionality
- Added the ability to run a job immediately by replacing a running job
- A new minicondor package makes single node installations easy
- HTCondor now tracks and reports GPU utilization
- Several performance enhancements in the collector
- The grid universe can create and manage VM instances in Microsoft Azure
- The MUNGE security method is now supported on all Linux platforms

* Wed Oct 31 2018 Tim Theisen <tim@cs.wisc.edu> - 8.7.10-1
- Can now interactively submit Docker jobs
- The administrator can now add arguments to the Singularity command line
- The MUNGE security method is now supported on all Linux platforms
- The grid universe can create and manage VM instances in Microsoft Azure
- Added a single-node package to facilitate using a personal HTCondor

* Wed Oct 31 2018 Tim Theisen <tim@cs.wisc.edu> - 8.6.13-1
- Made the Python 'in' operator case-insensitive for ClassAd attributes
- Python bindings are now built for the Debian and Ubuntu platforms
- Fixed a memory leak in the Python bindings
- Fixed a bug where absolute paths failed for output/error files on Windows
- Fixed a bug using Condor-C to run Condor-C jobs
- Fixed a bug where Singularity could not be used if Docker was not present

* Wed Aug 01 2018 Tim Theisen <tim@cs.wisc.edu> - 8.7.9-1
- Support for Debian 9, Ubuntu 16, and Ubuntu 18
- Improved Python bindings to support the full range of submit functionality
- Allows VMs to shutdown when the job is being gracefully evicted
- Can now specify a host name alias (CNAME) for NETWORK_HOSTNAME
- Added the ability to run a job immediately by replacing a running job

* Wed Aug 01 2018 Tim Theisen <tim@cs.wisc.edu> - 8.6.12-1
- Support for Debian 9, Ubuntu 16, and Ubuntu 18
- Fixed a memory leak that occurred when SSL authentication fails
- Fixed a bug where invalid transform REQUIREMENTS caused a Job to match
- Fixed a bug to allow a queue super user to edit protected attributes
- Fixed a problem setting the job environment in the Singularity container
- Fixed several other minor problems

* Tue May 22 2018 Tim Theisen <tim@cs.wisc.edu> - 8.7.8-2
- Reinstate man pages
- Drop centos from dist tag in 32-bit Enterprise Linux 7 RPMs

* Thu May 10 2018 Tim Theisen <tim@cs.wisc.edu> - 8.7.8-1
- The condor annex can easily use multiple regions simultaneously
- HTCondor now uses CUDA_VISIBLE_DEVICES to tell which GPU devices to manage
- HTCondor now reports GPU memory utilization

* Thu May 10 2018 Tim Theisen <tim@cs.wisc.edu> - 8.6.11-1
- Can now do an interactive submit of a Singularity job
- Shared port daemon is more resilient when starved for TCP ports
- The Windows installer configures the environment for the Python bindings
- Fixed several other minor problems

* Tue Mar 13 2018 Tim Theisen <tim@cs.wisc.edu> - 8.7.7-1
- condor_ssh_to_job now works with Docker Universe jobs
- A 32-bit condor_shadow is available for Enterprise Linux 7 systems
- Tracks and reports custom resources, e.g. GPUs, in the job ad and user log
- condor_q -unmatchable reports jobs that will not match any slots
- Several updates to the parallel universe
- Spaces are now allowed in input, output, and error paths in submit files
- In DAG files, spaces are now allowed in submit file paths

* Tue Mar 13 2018 Tim Theisen <tim@cs.wisc.edu> - 8.6.10-1
- Fixed a problem where condor_preen would crash on an active submit node
- Improved systemd configuration to clean up processes if the master crashes
- Fixed several other minor problems

* Thu Jan 04 2018 Tim Theisen <tim@cs.wisc.edu> - 8.7.6-1
- Machines won't enter "Owner" state unless using the Desktop policy
- One can use SCHEDD and JOB instead of MY and TARGET in SUBMIT_REQUIREMENTS
- HTCondor now reports all submit warnings, not just the first one
- The HTCondor Python bindings in pip are now built from the release branch

* Thu Jan 04 2018 Tim Theisen <tim@cs.wisc.edu> - 8.6.9-1
- Fixed a bug where some Accounting Groups could get too much surplus quota
- Fixed a Python binding bug where some queries could corrupt memory
- Fixed a problem where preen could block the schedd for a long time
- Fixed a bug in Windows where the job sandbox would not be cleaned up
- Fixed problems with the interaction between the master and systemd
- Fixed a bug where MAX_JOBS_SUBMITTED could be permanently reduced
- Fixed problems with very large disk requests

* Tue Nov 14 2017 Tim Theisen <tim@cs.wisc.edu> - 8.7.5-1
- Fixed an issue validating VOMS proxies

* Tue Nov 14 2017 Tim Theisen <tim@cs.wisc.edu> - 8.6.8-1
- Fixed an issue validating VOMS proxies

* Tue Oct 31 2017 Tim Theisen <tim@cs.wisc.edu> - 8.7.4-1
- Improvements to DAGMan including support for late job materialization
- Updates to condor_annex including improved status reporting
- When submitting jobs, HTCondor can now warn about job requirements
- Fixed a bug where remote CPU time was not recorded in the history
- Improved support for OpenMPI jobs
- The high availability daemon now works with IPV6 and shared_port
- The HTCondor Python bindings are now available for Python 2 and 3 in pip

* Tue Oct 31 2017 Tim Theisen <tim@cs.wisc.edu> - 8.6.7-1
- Fixed a bug where memory limits might not be updated in cgroups
- Add SELinux type enforcement rules to allow condor_ssh_to_job to work
- Updated systemd configuration to shutdown HTCondor in an orderly fashion
- The curl_plugin utility can now do HTTPS transfers
- Specifying environment variables now works with the Python Submit class

* Tue Sep 12 2017 Tim Theisen <tim@cs.wisc.edu> - 8.7.3-1
- Further updates to the late job materialization technology preview
- An improved condor_top tool
- Enhanced the AUTO setting for ENABLE_IPV{4,6} to be more selective
- Fixed several small memory leaks

* Tue Sep 12 2017 Tim Theisen <tim@cs.wisc.edu> - 8.6.6-1
- HTCondor daemons no longer crash on reconfig if syslog is used for logging
- HTCondor daemons now reliably leave a core file when killed by a signal
- Negotiator won't match jobs to machines with incompatible IPv{4,6} network
- On Ubuntu, send systemd alive messages to prevent HTCondor restarts
- Fixed a problem parsing old ClassAd string escapes in the python bindings
- Properly parse CPU time used from Slurm grid universe jobs
- Claims are released when parallel univ jobs are removed while claiming
- Starter won't get stuck when a job is removed with JOB_EXIT_HOOK defined
- To reduce audit logging, added cgroup rules to SELinux profile

* Mon Aug 07 2017 Tim Theisen <tim@cs.wisc.edu> - 8.6.5-2
- Update SELinux profile for Red Hat 7.4

* Tue Aug 01 2017 Tim Theisen <tim@cs.wisc.edu> - 8.6.5-1
- Fixed a memory leak that would cause the HTCondor collector to slowly grow
- Prevent the condor_starter from hanging when using cgroups on Debian
- Fixed several issues that occur when IPv6 is in use
- Support for using an ImDisk RAM drive on Windows as the execute directory
- Fixed a bug where condor_rm rarely removed another one of the user's jobs
- Fixed a bug with parallel universe jobs starting on partitionable slots

* Thu Jul 13 2017 Tim Theisen <tim@cs.wisc.edu> - 8.4.12-1
- Can configure the condor_startd to compute free disk space once

* Thu Jun 22 2017 Tim Theisen <tim@cs.wisc.edu> - 8.7.2-1
- Improved condor_schedd performance by turning off file checks by default
- condor_annex -status finds VM instances that have not joined the pool
- Able to update an annex's lease without adding new instances
- condor_annex now keeps a command log
- condor_q produces an expanded multi-line summary
- Automatically retry and/or resume http file transfers when appropriate
- Reduced load on the condor_collector by optimizing queries
- A python based condor_top tool

* Thu Jun 22 2017 Tim Theisen <tim@cs.wisc.edu> - 8.6.4-1
- Python bindings are now available on MacOSX
- Fixed a bug where PASSWORD authentication could fail to exchange keys
- Pslot preemption now properly handles custom resources, such as GPUs
- condor_submit now checks X.509 proxy expiration

* Tue May 09 2017 Tim Theisen <tim@cs.wisc.edu> - 8.6.3-1
- Fixed a bug where using an X.509 proxy might corrupt the job queue log
- Fixed a memory leak in the Python bindings

* Mon Apr 24 2017 Tim Theisen <tim@cs.wisc.edu> - 8.7.1-1
- Several performance enhancements in the collector
- Further refinement and initial documentation of the HTCondor Annex
- Enable chirp for Docker jobs
- Job Router uses first match rather than round-robin matching
- The schedd tracks jobs counts by status for each owner
- Technology preview of late job materialization in the schedd

* Mon Apr 24 2017 Tim Theisen <tim@cs.wisc.edu> - 8.6.2-1
- New metaknobs for mapping users to groups
- Now case-insensitive with Windows user names when storing credentials
- Signal handling in the OpenMPI script
- Report RemoteSysCpu for Docker jobs
- Allow SUBMIT_REQUIREMENT to refer to X509 secure attributes
- Linux kernel tuning script takes into account the machine's role

* Thu Mar 02 2017 Tim Theisen <tim@cs.wisc.edu> - 8.7.0-1
- Performance improvements in collector's ingestion of ClassAds
- Added collector attributes to report query times and forks
- Removed extra white space around parentheses when unparsing ClassAds
- Technology preview of the HTCondor Annex

* Thu Mar 02 2017 Tim Theisen <tim@cs.wisc.edu> - 8.6.1-1
- condor_q works in situations where user authentication is not configured
- Updates to work with Docker version 1.13
- Fix several problems with the Job Router
- Update scripts to support current versions of Open MPI and MPICH2
- Fixed a bug that could corrupt the job queue log when the disk is full

* Thu Jan 26 2017 Tim Theisen <tim@cs.wisc.edu> - 8.6.0-1
- condor_q shows shows only the current user's jobs by default
- condor_q summarizes related jobs (batches) on a single line by default
- Users can define their own job batch name at job submission time
- Immutable/protected job attributes make SUBMIT_REQUIREMENTS more useful
- The shared port daemon is enabled by default
- Jobs run in cgroups by default
- HTCondor can now use IPv6 addresses (Prefers IPv4 when both present)
- DAGMan: Able to easily define SCRIPT, VARs, etc., for all nodes in a DAG
- DAGMan: Revamped priority implementation
- DAGMan: New splice connection feature
- New slurm grid type in the grid universe for submitting to Slurm
- Numerous improvements to Docker support
- Several enhancements in the python bindings

* Mon Jan 23 2017 Tim Theisen <tim@cs.wisc.edu> - 8.4.11-1
- Fixed a bug which delayed startd access to stard cron job results
- Fixed a bug in pslot preemption that could delay jobs starting
- Fixed a bug in job cleanup at job lease expiration if using glexec
- Fixed a bug in locating ganglia shared libraries on Debian and Ubuntu

* Tue Dec 13 2016 Tim Theisen <tim@cs.wisc.edu> - 8.5.8-1
- The starter puts all jobs in a cgroup by default
- Added condor_submit commands that support job retries
- condor_qedit defaults to the current user's jobs
- Ability to add SCRIPTS, VARS, etc. to all nodes in a DAG using one command
- Able to conditionally add Docker volumes for certain jobs
- Initial support for Singularity containers
- A 64-bit Windows release

* Tue Dec 13 2016 Tim Theisen <tim@cs.wisc.edu> - 8.4.10-1
- Updated SELinux profile for Enterprise Linux
- Fixed a performance problem in the schedd when RequestCpus was an expression
- Preserve permissions when transferring sub-directories of the job's sandbox
- Fixed HOLD_IF_CPUS_EXCEEDED and LIMIT_JOB_RUNTIMES metaknobs
- Fixed a bug in handling REMOVE_SIGNIFICANT_ATTRIBUTES

* Thu Sep 29 2016 Tim Theisen <tim@cs.wisc.edu> - 8.5.7-1
- The schedd can perform job ClassAd transformations
- Specifying dependencies between DAGMan splices is much more flexible
- The second argument of the ClassAd ? : operator may be omitted
- Many usability improvements in condor_q and condor_status
- condor_q and condor_status can produce JSON, XML, and new ClassAd output
- To prepare for a 64-bit Windows release, HTCondor identifies itself as X86
- Automatically detect Daemon Core daemons and pass localname to them

* Thu Sep 29 2016 Tim Theisen <tim@cs.wisc.edu> - 8.4.9-1
- The condor_startd removes orphaned Docker containers on restart
- Job Router and HTCondor-C job job submission prompts schedd reschedule
- Fixed bugs in the Job Router's hooks
- Improved systemd integration on Enterprise Linux 7
- Upped default number of Chirp attributes to 100, and made it configurable
- Fixed a bug where variables starting with STARTD. or STARTER. were ignored

* Tue Aug 02 2016 Tim Theisen <tim@cs.wisc.edu> - 8.5.6-1
- The -batch output for condor_q is now the default
- Python bindings for job submission and machine draining
- Numerous Docker usability changes
- New options to limit condor_history results to jobs since last invocation
- Shared port daemon can be used with high availability and replication
- ClassAds can be written out in JSON format
- More flexible ordering of DAGMan commands
- Efficient PBS and SLURM job monitoring
- Simplified leases for grid universe jobs

* Tue Jul 05 2016 Tim Theisen <tim@cs.wisc.edu> - 8.4.8-1
- Fixed a memory leak triggered by the python htcondor.Schedd().query() call
- Fixed a bug that could cause Bosco file transfers to fail
- Fixed a bug that could cause the schedd to crash when using schedd cron jobs
- condor_schedd now rejects jobs when owner has no account on the machine
- Fixed a new bug in 8.4.7 where remote condor_history failed without -limit
- Fixed bugs triggered by the reconfiguration of the high-availability daemon
- Fixed a bug where condor_master could hang when using shared port on Windows 
- Fixed a bug with the -xml option on condor_q and condor_status

* Mon Jun 06 2016 Tim Theisen <tim@cs.wisc.edu> - 8.5.5-1
- Improvements for scalability of EC2 grid universe jobs
- Docker Universe jobs advertises remote user and system CPU time
- Improved systemd support
- The master can now run an administrator defined script at shutdown
- DAGMan includes better support for the batch name feature

* Mon Jun 06 2016 Tim Theisen <tim@cs.wisc.edu> - 8.4.7-1
- fixed a bug that could cause the schedd to become unresponsive
- fixed a bug where the Docker Universe would not set the group ID
- Docker Universe jobs now drop all Linux capabilities by default
- fixed a bug where subsystem specific configuration parameters were ignored
- fixed bugs with history file processing on the Windows platform

* Mon May 02 2016 Tim Theisen <tim@cs.wisc.edu> - 8.5.4-1
- Fixed a bug that delays schedd response when significant attributes change
- Fixed a bug where the group ID was not set in Docker universe jobs
- Limit update rate of various attributes to not overload the collector
- To make job router configuration easier, added implicit "target" scoping
- To make BOSCO work, the blahp does not generate limited proxies by default
- condor_status can now display utilization per machine rather than per slot
- Improve performance of condor_history and other tools

* Thu Apr 21 2016 Tim Theisen <tim@cs.wisc.edu> - 8.4.6-1
- fixed a bug that could cause a job to fail to start in a dynamic slot
- fixed a negotiator memory leak when using partitionable slot preemption
- fixed a bug that caused supplemental groups to be wrong during file transfer
- properly identify the Windows 10 platform
- fixed a typographic error in the LIMIT_JOB_RUNTIMES policy
- fixed a bug where maximum length IPv6 addresses were not parsed

* Thu Mar 24 2016 Tim Theisen <tim@cs.wisc.edu> - 8.5.3-1
- Use IPv6 (and IPv4) interfaces if they are detected
- Prefer IPv4 addresses when both are available
- Count Idle and Running jobs in Submitter Ads for Local and Scheduler universes
- Can submit jobs to SLURM with the new "slurm" type in the Grid universe
- HTCondor is built and linked with Globus 6.0

* Tue Mar 22 2016 Tim Theisen <tim@cs.wisc.edu> - 8.4.5-1
- fixed a bug that would cause the condor_schedd to send no flocked jobs
- fixed a bug that caused a 60 second delay using tools when DNS lookup failed
- prevent using accounting groups with embedded spaces that crash the negotiator
- fixed a bug that could cause use of ports outside the port range on Windows
- fixed a bug that could prevent dynamic slot reuse when using many slots
- fixed a bug that prevented correct utilization reports from the job router
- tune kernel when using cgroups to avoid OOM killing of jobs doing heavy I/O

* Thu Feb 18 2016 Tim Theisen <tim@cs.wisc.edu> - 8.5.2-1
- condor_q now defaults to showing only the current user's jobs
- condor_q -batch produces a single line report for a batch of jobs
- Docker Universe jobs now report and update memory and network usage
- immutable and protected job attributes
- improved performance when querying a HTCondor daemon's location
- Added the ability to set ClassAd attributes within the DAG file
- DAGMan now provides event timestamps in dagman.out

* Tue Feb 02 2016 Tim Theisen <tim@cs.wisc.edu> - 8.4.4-1
- fixed a bug that could cause the collector to crash when DNS lookup fails
- fixed a bug that caused Condor-C jobs with short lease durations to fail
- fixed bugs that affected EC2 grid universe jobs
- fixed a bug that prevented startup if a prior version shared port file exists
- fixed a bug that could cause the condor_shadow to hang on Windows

* Fri Jan 08 2016 Tim Theisen <tim@cs.wisc.edu> - 8.5.1-2
- optimized binaries

* Fri Jan 08 2016 Tim Theisen <tim@cs.wisc.edu> - 8.4.3-2
- optimized binaries

* Mon Dec 21 2015 Tim Theisen <tim@cs.wisc.edu> - 8.5.1-1
- the shared port daemon is enabled by default
- the condor_startd now records the peak memory usage instead of recent
- the condor_startd advertises CPU submodel and cache size
- authorizations are automatically setup when "Match Password" is enabled
- added a schedd-constraint option to condor_q

* Wed Dec 16 2015 Tim Theisen <tim@cs.wisc.edu> - 8.4.3-1
- fixed the processing of the -append option in the condor_submit command
- fixed a bug to run more that 100 dynamic slots on a single execute node
- fixed bugs that would delay daemon startup when using shared port on Windows
- fixed a bug where the cgroup VM limit would not be set for sizes over 2 GiB
- fixed a bug to use the ec2_iam_profile_name for Amazon EC2 Spot instances

* Tue Nov 17 2015 Tim Theisen <tim@cs.wisc.edu> - 8.4.2-1
- a bug fix to prevent the condor_schedd from crashing
- a bug fix to honor TCP_FORWARDING_HOST
- Standard Universe works properly in RPM installations of HTCondor
- the RPM packages no longer claim to provide Globus libraries
- bug fixes to DAGMan's "maximum idle jobs" throttle

* Tue Oct 27 2015 Tim Theisen <tim@cs.wisc.edu> - 8.4.1-1
- four new policy metaknobs to make configuration easier
- a bug fix to prevent condor daemons from crashing on reconfiguration
- an option natural sorting option on condor_status
- support of admin to mount certain directories into Docker containers

* Thu Oct 22 2015 Tim Theisen <tim@cs.wisc.edu> - 8.2.10-1
- an updated RPM to work with SELinux on EL7 platforms
- fixes to the condor_kbdd authentication to the X server
- a fix to allow the condor_kbdd to work with shared port enabled
- avoid crashes when using more than 1024 file descriptors on EL7
- fixed a memory leak in the ClassAd split() function
- condor_vacate will error out rather than ignore conflicting arguments
- a bug fix to the JobRouter to properly process the queue on restart
- a bug fix to prevent sending spurious data on a SOAP file transfer
- a bug fix to always present jobs in order in condor_history

* Mon Oct 12 2015 Tim Theisen <tim@cs.wisc.edu> - 8.5.0-1
- multiple enhancements to the python bindings
- the condor_schedd no longer changes the ownership of spooled job files
- spooled job files are visible to only the user account by default
- the condor_startd records when jobs are evicted by preemption or draining

* Mon Sep 14 2015 Tim Theisen <tim@cs.wisc.edu> - 8.4.0-1
- a Docker Universe to run a Docker container as an HTCondor job
- the submit file can queue a job for each file found
- the submit file can contain macros
- a dry-run option to condor_submit to test the submit file without any actions
- HTCondor pools can use IPv4 and IPv6 simultaneously
- execute directories can be encrypted upon user or administrator request
- Vanilla Universe jobs can utilize periodic application-level checkpoints
- the administrator can establish job requirements
- numerous scalability changes

* Thu Aug 27 2015 Tim Theisen <tim@cs.wisc.edu> - 8.3.8-1
- a script to tune Linux kernel parameters for better scalability
- support for python bindings on Windows platforms
- a mechanism to remove Docker images from the local machine

* Thu Aug 13 2015 Tim Theisen <tim@cs.wisc.edu> - 8.2.9-1
- a mechanism for the preemption of dynamic slots, such that the partitionable slot may use the dynamic slot in the match of a different job
- default configuration bug fixes for the desktop policy, such that it can both start jobs and monitor the keyboard

* Mon Jul 27 2015 Tim Theisen <tim@cs.wisc.edu> - 8.3.7-1
- default configuration settings have been updated to reflect current usage
- the ability to preempt dynamic slots, such that a job may match with a partitionable slot
- the ability to limit the number of jobs per submission and the number of jobs per owner by setting configuration variables

* Tue Jun 23 2015 Tim Theisen <tim@cs.wisc.edu> - 8.3.6-1
- initial Docker universe support
- IPv4/IPv6 mixed mode support

* Mon Apr 20 2015 Tim Theisen <tim@cs.wisc.edu> - 8.3.5-1
- new features that increase the power of job specification in the submit description file
- RPMs for Red Hat Enterprise Linux 6 and 7 are modularized and only distributed via our YUM repository
- The new condor-all RPM requires the other HTCondor RPMs of a typical HTCondor installation

* Tue Apr 07 2015 Tim Theisen <tim@cs.wisc.edu> - 8.2.8-1
- a bug fix to reconnect a TCP session when an HTCondorView collector restarts
- a bug fix to avoid starting too many jobs, only to kill some chosen at random

* Thu Mar 05 2015 Tim Theisen <tim@cs.wisc.edu> - 8.3.4-1
- a bug fix for a problem that can cause jobs to not be matched to resources when the condor_schedd is flocking

* Thu Feb 19 2015 Tim Theisen <tim@cs.wisc.edu> - 8.3.3-1
- the ability to encrypt a job's directory on Linux execute hosts
- enhancements to EC2 grid universe jobs
- a more efficient query protocol, including the ability to query the condor_schedd daemon's autocluster set

* Tue Feb 10 2015 Tim Theisen <tim@cs.wisc.edu> - 8.2.7-1
- sendmail is used by default for sending notifications (CVE-2014-8126)
- corrected input validation, which prevents daemon crashes
- an update, such that grid jobs work within the current Google Compute Engine
- a bug fix to prevent an infinite loop in the python bindings
- a bug fix to prevent infinite recursion when evaluating ClassAd attributes

* Tue Dec 23 2014 Tim Theisen <tim@cs.wisc.edu> - 8.3.2-1
- the next installment of IPv4/IPv6 mixed mode support: a submit node can simultaneously interact with an IPv4 and an IPv6 HTCondor pool
- scalability improvements: a reduced memory foot-print of daemons, a reduced number of TCP connections between submit and execute machines, and an improved responsiveness from a busy condor_schedd to queries

* Tue Dec 16 2014 Tim Theisen <tim@cs.wisc.edu> - 8.2.6-1
- a bug fix to the log rotation of the condor_schedd on Linux platforms
- transfer_input_files now works for directories on Windows platforms
- a correction of the flags passed to the mail program on Linux platforms
- a RHEL 7 platform fix of a directory permission that prevented daemons from starting

* Mon Dec 01 2014 Tim Theisen <tim@cs.wisc.edu> - 8.2.5-1
- an updated RPM installation script that preserves a modified condor_config.local file
- OpenSSL version 1.0.1j for Windows platforms

* Wed Nov 12 2014 Tim Theisen <tim@cs.wisc.edu> - 8.2.4-1
- a bug fix for an 8.2.3 condor_schedd that could not obtain a claim from an 8.0.x condor_startd
- a bug fix for removed jobs that return to the queue
- a workaround for a condor_schedd performance issue when handling a large number of jobs
- a bug fix to prevent the condor_kbdd from crashing on Windows
- a bug fix to correct the reporting of available disk on Windows

* Wed Oct 01 2014 Tim Theisen <tim@cs.wisc.edu> - 8.2.3-1
- support for Ubuntu 14.04 LTS, including support for the standard universe

* Thu Sep 11 2014 Tim Theisen <tim@cs.wisc.edu> - 8.3.1-1
- a variety of changes that reduce memory usage and improve performance
- if cgroups are used to limit memory utilization, HTCondor sets both the memory and swap limits.

* Wed Aug 27 2014 Carl Edquist <edquist@cs.wisc.edu> - 8.2.2-2.3
- Include config file for MASTER_NEW_BINARY_RESTART = PEACEFUL (SOFTWARE-850)

* Tue Aug 26 2014 Carl Edquist <edquist@cs.wisc.edu> - 8.2.2-2.2
- Include peaceful_off patch (SOFTWARE-1307)

* Mon Aug 25 2014 Carl Edquist <edquist@cs.wisc.edu> - 8.2.2-2.1
- Include condor_gt4540_aws patch for #4540

* Fri Aug 22 2014 Carl Edquist <edquist@cs.wisc.edu> - 8.2.2-2
- Strict pass-through with fixes from 8.2.2-1.1

* Thu Aug 21 2014 Carl Edquist <edquist@cs.wisc.edu> - 8.2.2-1.1
- Update to 8.2.2 with build fixes for non-UW builds

* Mon Sep 09 2013  <edquist@cs.wisc.edu> - 8.1.2-0.3
- Include misc unpackaged files from 8.x.x

* Sun Sep 08 2013  <edquist@cs.wisc.edu> - 8.1.2-0.1.unif
- Packaging fixes to work with latest 8.1.2 source from master
- Move condor.spec into git master-unified_rpm-branch
- Apply patches to upstream branch and remove from rpm / spec
- Always build man pages / remove references to include_man
- Always include systemd sources for passthrough rebuilds of source rpms
- Add macros to bundle external source tarballs with the source rpm to support
  offline builds with externals

* Tue Aug 20 2013 Carl Edquist <edquist@cs.wisc.edu> - 7.9.6-8.unif.8
- Remove externals dependency from std-universe subpackage

* Mon Aug 19 2013 Carl Edquist <edquist@cs.wisc.edu> - 7.9.6-8.unif.7
- Merge init script improvements from trunk
- Have std_local_ref depend on senders,receivers instead of stub_gen
- Carve out std universe files into separate subpackage
- Move uw_build-specific non-std-universe files into externals subpackage
- Condor_config changes for #3645
- Use %osg / %std_univ macros to control build type default
- Support PROPER builds of std universe (ie, without UW_BUILD)
- Use make jobserver when building glibc external instead of make -j2
- Move python requirement out of main condor package (#3704)
- Move condor_config.local from /var/lib/condor/ to /etc/condor/

* Fri Jul 05 2013 Carl Edquist <edquist@cs.wisc.edu> - 7.9.6-8.unif.6
- Address build dependency issue seen with -j24

* Fri Jun 21 2013 Carl Edquist <edquist@cs.wisc.edu> - 7.9.6-8.unif.5
- Initial support for UW_BUILD

* Tue Jun 18 2013 Carl Edquist <edquist@cs.wisc.edu> - 7.9.6-8.unif.4
- Remove service restart for upgrades

* Tue Jun 11 2013 Carl Edquist <edquist@cs.wisc.edu> - 7.9.6-8.unif.2
- Add a parallel-setup sub-package for parallel universe configuration,
  namely setting up the host as a dedicated resource

* Mon Jun 10 2013 Brian Lin <blin@cs.wisc.edu> - 7.8.8-2
- Init script improvements

* Fri Jun 07 2013 Carl Edquist <edquist@cs.wisc.edu> - 7.9.6-8.unif.1
- Add in missing features from Fedora rpm
- Reorganize to reduce the diff size between this and the Fedora rpm

* Fri Jun 07 2013 Brian Lin <blin@cs.wisc.edu> - 7.9.6-8
- Remove glexec runtime dependency

* Tue May 28 2013 Brian Lin <blin@cs.wisc.edu> - 7.9.6-7
- Mark /usr/share/osg/sysconfig/condor as non-config file

* Thu May 23 2013 Brian Lin <blin@cs.wisc.edu> - 7.9.6-6
- Rebuild against fixed glite-ce-cream-client-api-c

* Wed May 22 2013 Brian Lin <blin@cs.wisc.edu> - 7.9.6-5
- Enable plumage for x86{,_64}

* Wed May 22 2013 Brian Lin <blin@cs.wisc.edu> - 7.9.6-4
- Enable cgroups for EL6

* Tue May 21 2013 Brian Lin <blin@cs.wisc.edu> - 7.9.6-3
- Building with blahp/cream

* Tue May 21 2013 Brian Lin <blin@cs.wisc.edu> - 7.9.6-2
- Build without blahp/cream

* Tue May 21 2013 Brian Lin <blin@cs.wisc.edu> - 7.9.6-1
- New version

* Wed May 08 2013 Matyas Selmeci <matyas@cs.wisc.edu> - 7.8.8-1
- New version
- Removed condor_glidein -- was removed upstream

* Wed Feb 13 2013 Dave Dykstra <dwd@fnal.gov> - 7.8.6-3
- Renamed /etc/sysconfig/condor-lcmaps-env to /usr/share/osg/sysconfig/condor
  to match the new OSG method for handling daemon environment variables, 
  which keeps non-replaceable settings out of /etc/sysonfig
- Change settings in /usr/share/osg/sysconfig/condor to use the latest variable
  name LLGT_LIFT_PRIVILEGED_PROTECTION instead of LLGT4_NO_CHANGE_USER,
  eliminate obsolete variable LLGT_VOMS_DISABLE_CREDENTIAL_CHECK, and change
  the default debug level from 3 to 2.

* Fri Dec 21 2012 Matyas Selmeci <matyas@cs.wisc.edu> - 7.8.6-2
- Patch to fix default BATCH_GAHP config value (#SOFTWARE-873)

* Thu Oct 25 2012 Matyas Selmeci <matyas@cs.wisc.edu> - 7.8.6-1
- New version

* Mon Oct 22 2012 Matyas Selmeci <matyas@cs.wisc.edu> - 7.8.5-1
- New version

* Wed Sep 19 2012 Matyas Selmeci <matyas@cs.wisc.edu> - 7.8.4-1
- New version

* Fri Sep 07 2012 Matyas Selmeci <matyas@cs.wisc.edu> - 7.8.3-1
- New version

* Mon Aug 27 2012 Matyas Selmeci <matyas@cs.wisc.edu> - 7.8.2-2
- Add patch to fix unnecessary GSI callouts (condor_gt2104_pt2.patch in gittrac #2104)
- Fixed BLClient location

* Tue Aug 14 2012 Matyas Selmeci <matyas@cs.wisc.edu> - 7.8.2-1
- New version

* Mon Jul 30 2012 Matyas Selmeci <matyas@cs.wisc.edu> - 7.8.1-7
- Put cream_gahp into separate subpackage

* Mon Jul 16 2012 Matyas Selmeci <matyas@cs.wisc.edu> - 7.8.1-6
- Remove cream_el6.patch; change proper_cream.diff to work on both el5 and el6
  instead.

* Thu Jul 05 2012 Matyas Selmeci <matyas@cs.wisc.edu> - 7.8.1-5
- Bump to rebuild

* Tue Jun 26 2012 Matyas Selmeci <matyas@cs.wisc.edu> - 7.8.1-4
- Add CREAM

* Tue Jun 19 2012 Matyas Selmeci <matyas@cs.wisc.edu> - 7.8.1-3
- Add Provides lines for classads and classads-devel

* Mon Jun 18 2012 Matyas Selmeci <matyas@cs.wisc.edu> - 7.8.1-2
- Add environment variables for interacting with lcmaps (condor-lcmaps-env)

* Fri Jun 15 2012 Matyas Selmeci <matyas@cs.wisc.edu> - 7.8.1-1
- Version bump

* Wed Jun 13 2012 Matyas Selmeci <matyas@cs.wisc.edu> - 7.8.0-3
- Fix wrong paths for shared libraries

* Wed Jun 13 2012 Matyas Selmeci <matyas@cs.wisc.edu> - 7.8.0-2
- Build blahp

* Thu May 31 2012 Matyas Selmeci <matyas@cs.wisc.edu> - 7.8.0-1
- Version bump
- Updated condor_config.generic.patch
- Removed glexec-patch.diff

* Sun Apr  1 2012 Alain Roy <roy@cs.wisc.edu> - 7.6.6-4
- Backported patch from Condor 7.7 to fix glexec bugs
- Enabled glexec

* Fri Feb 10 2012 Derek Weitzel <dweitzel@cse.unl.edu> - 7.6.6-3
- Adding sticky bit to condor_root_switchboard

* Wed Jan 18 2012 Derek Weitzel <dweitzel@cse.unl.edu> - 7.6.6-2
- Added support for rhel6

* Wed Jan 18 2012 Tim Cartwright <cat@cs.wisc.edu> - 7.6.6-1
- Updated to upstream tagged 7.6.6 release

* Wed Jan 11 2012 Tim Cartwright <cat@cs.wisc.edu> - 7.6.4-1
- Simplified revision number

* Tue Nov 29 2011 Derek Weitzel <dweitzel@cse.unl.edu> - 7.6.4-0.6.2
- Rebasing to 7.6.4

* Fri Oct 28 2011 Matyas Selmeci <matyas@cs.wisc.edu> - 7.6.2-0.6.3
- rebuilt

* Mon Sep 12 2011 Matyas Selmeci <matyas@cs.wisc.edu> - 7.6.2-0.6.2
- Rev bump to rebuild with updated Globus libs

* Thu Aug 11 2011 Derek Weitzel <dweitzel@cse.unl.edu> - 7.6.2-0.5.2
- Updated to upstream official 7.6.2 release

* Thu Aug 04 2011 Derek Weitzel <dweitzel@cse.unl.edu> - 7.6.2-0.5.672537b1git.1
- Made LOCAL_DIR always point to /var/lib/condor rather than TILDE

* Wed Jun  8 2011 <bbockelm@cse.unl.edu> - 7.7.0-0.5
- Start to break build products into conditionals for future EPEL5 support.
- Begun integration of a systemd service file.

* Tue Jun  7 2011 <matt@redhat> - 7.7.0-0.4
- Added tmpfiles.d/condor.conf (BZ711456)

* Tue Jun  7 2011 <matt@redhat> - 7.7.0-0.3
- Fast forward to 7.7.0 pre-release at 1babb324
- Catch libdeltacloud 0.8 update

* Fri May 20 2011 <matt@redhat> - 7.7.0-0.2
- Added GSI support, dependency on Globus

* Fri May 13 2011 <matt@redhat> - 7.7.0-0.1
- Fast forward to 7.7.0 pre-release at 79952d6b
- Introduced ec2_gahp
- 79952d6b brings schema expectations inline with Cumin

* Tue May 10 2011 <matt@redhat> - 7.6.1-0.1
- Upgrade to 7.6.0 release, pre-release of 7.6.1 at 5617a464
- Upstreamed patch: log_lock_run.patch
- Introduced condor-classads to obsolete classads
- Introduced condor-aviary, package of the aviary contrib
- Introduced condor-deltacloud-gahp
- Introduced condor-qmf, package of the mgmt/qmf contrib
- Transitioned from LOCAL_CONFIG_FILE to LOCAL_CONFIG_DIR
- Stopped building against gSOAP,
-  use aviary over birdbath and ec2_gahp (7.7.0) over amazon_gahp

* Tue Feb 08 2011 Fedora Release Engineering <rel-eng@lists.fedoraproject.org> - 7.5.5-2
- Rebuilt for https://fedoraproject.org/wiki/Fedora_15_Mass_Rebuild

* Thu Jan 27 2011 <matt@redhat> - 7.5.5-1
- Rebase to 7.5.5 release
-  configure+imake -> cmake
-  Removed patches:
-   only_dynamic_unstripped.patch
-   gsoap-2.7.16-wsseapi.patch
-   gsoap-2.7.16-dom.patch
-  man pages are now built with source
-  quill is no longer present
-  condor_shared_port added
-  condor_power added
-  condor_credd added
-  classads now built from source

* Thu Jan 13 2011 <matt@redhat> - 7.4.4-1
- Upgrade to 7.4.4 release
- Upstreamed: stdsoap2.h.patch.patch

* Mon Aug 23 2010  <matt@redhat> - 7.4.3-1
- Upgrade to 7.4.3 release
- Upstreamed: dso_link_change

* Fri Jun 11 2010  <matt@redhat> - 7.4.2-2
- Rebuild for classads DSO version change (1:0:0)
- Updated stdsoap2.h.patch.patch for gsoap 2.7.16
- Added gsoap-2.7.16-wsseapi/dom.patch for gsoap 2.7.16

* Wed Apr 21 2010  <matt@redhat> - 7.4.2-1
- Upgrade to 7.4.2 release

* Tue Jan  5 2010  <matt@redhat> - 7.4.1-1
- Upgrade to 7.4.1 release
- Upstreamed: guess_version_from_release_dir, fix_platform_check
- Security update (BZ549577)

* Fri Dec  4 2009  <matt@redhat> - 7.4.0-1
- Upgrade to 7.4.0 release
- Fixed POSTIN error (BZ540439)
- Removed NOTICE.txt source, now provided by upstream
- Removed no_rpmdb_query.patch, applied upstream
- Removed no_basename.patch, applied upstream
- Added only_dynamic_unstripped.patch to reduce build time
- Added guess_version_from_release_dir.patch, for previous
- Added fix_platform_check.patch
- Use new --with-platform, to avoid modification of make_final_tarballs
- Introduced vm-gahp package to hold libvirt deps

* Fri Aug 28 2009  <matt@redhat> - 7.2.4-1
- Upgrade to 7.2.4 release
- Removed gcc44_const.patch, accepted upstream
- New log, lock, run locations (BZ502175)
- Filtered innocuous semanage message

* Fri Aug 21 2009 Tomas Mraz <tmraz@redhat.com> - 7.2.1-3
- rebuilt with new openssl

* Fri Jul 24 2009 Fedora Release Engineering <rel-eng@lists.fedoraproject.org> - 7.2.1-2
- Rebuilt for https://fedoraproject.org/wiki/Fedora_12_Mass_Rebuild

* Wed Feb 25 2009  <matt@redhat> - 7.2.1-1
- Upgraded to 7.2.1 release
- Pruned changes accepted upstream from condor_config.generic.patch
- Removed Requires in favor of automatic dependencies on SONAMEs
- Added no_rmpdb_query.patch to avoid rpm -q during a build

* Tue Feb 24 2009 Fedora Release Engineering <rel-eng@lists.fedoraproject.org> - 7.2.0-5
- Rebuilt for https://fedoraproject.org/wiki/Fedora_11_Mass_Rebuild

* Thu Jan 15 2009 Tomas Mraz <tmraz@redhat.com> - 7.2.0-4
- rebuild with new openssl

* Wed Jan 14 2009  <matt@redhat> - 7.2.0-3
- Fixed regression: initscript was on by default, now off again

* Thu Jan  8 2009  <matt@redhat> - 7.2.0-2
- (Re)added CONDOR_DEVELOPERS=NONE to the default condor_config.local
- Added missing Obsoletes for condor-static (thanks Michael Schwendt)

* Wed Jan  7 2009  <matt@redhat> - 7.2.0-1
- Upgraded to 7.2.0 release
- Removed -static package
- Added Fedora specific buildid
- Enabled KBDD, daemon to monitor X usage on systems with only USB devs
- Updated install process

* Wed Oct  8 2008  <matt@redhat> - 7.0.5-1
- Rebased on 7.0.5, security update

* Wed Aug  6 2008  <mfarrellee@redhat> - 7.0.4-1
- Updated to 7.0.4 source
- Stopped using condor_configure in install step

* Tue Jun 10 2008  <mfarrellee@redhat> - 7.0.2-1
- Updated to 7.0.2 source
- Updated config, specifically HOSTALLOW_WRITE, for Personal Condor setup
- Added condor_config.generic

* Mon Apr  7 2008  <mfarrellee@redhat> - 7.0.0-8
- Modified init script to be off by default, resolves bz441279

* Fri Apr  4 2008  <mfarrellee@redhat> - 7.0.0-7
- Updated to handle changes in gsoap dependency

* Mon Feb 11 2008  <mfarrellee@redhat> - 7.0.0-6
- Added note about how to download the source
- Added generate-tarball.sh script

* Sun Feb 10 2008  <mfarrellee@redhat> - 7.0.0-5
- The gsoap package is compiled with --disable-namespaces, which means
  soap_set_namespaces is required after each soap_init. The
  gsoap_nonamespaces.patch handles this.

* Fri Feb  8 2008  <mfarrellee@redhat> - 7.0.0-4
- Added patch to detect GCC 4.3.0 on F9
- Added patch to detect GLIBC 2.7.90 on F9
- Added BuildRequires: autoconf to allow for regeneration of configure
  script after GCC 4.3.0 detection and GLIBC 2.7.90 patches are
  applied
- Condor + GCC 4.3.0 + -O2 results in an internal compiler error
  (BZ 432090), so -O2 is removed from optflags for the time
  being. Thanks to Mike Bonnet for the suggestion on how to filter
  -O2.

* Tue Jan 22 2008  <mfarrellee@redhat> - 7.0.0-3
- Update to UW's really-final source for Condor 7.0.0 stable series
  release. It is based on the 72173 build with minor changes to the
  configure.ac related to the SRB external version.
- In addition to removing externals from the UW tarball, the NTconfig
  directory was removed because it had not gone through IP audit.

* Tue Jan 22 2008  <mfarrellee@redhat> - 7.0.0-2
- Update to UW's final source for Condor 7.0.0 stable series release

* Thu Jan 10 2008  <mfarrellee@redhat> - 7.0.0-1
- Initial package of Condor's stable series under ASL 2.0
- is_clipped.patch replaced with --without-full-port option to configure
- zlib_is_soft.patch removed, outdated by configure.ac changes
- removed autoconf dependency needed for zlib_is_soft.patch

* Tue Dec  4 2007  <mfarrellee@redhat> - 6.9.5-2
- SELinux was stopping useradd in pre because files specified root as
  the group owner for /var/lib/condor, fixed, much thanks to Phil Knirsch

* Fri Nov 30 2007  <mfarrellee@redhat> - 6.9.5-1
- Fixed release tag
- Added gSOAP support and packaged WSDL files

* Thu Nov 29 2007  <mfarrellee@redhat> - 6.9.5-0.2
- Packaged LSB init script
- Changed pre to not create the condor user's home directory, it is
  now a directory owned by the package

* Thu Nov 29 2007  <mfarrellee@redhat> - 6.9.5-0.1
- Condor 6.9.5 release, the 7.0.0 stable series candidate
- Removed x86_64_no_multilib-200711091700cvs.patch, merged upstream
- Added patch to make zlib a soft requirement, which it should be
- Disabled use of smp_mflags because of make dependency issues
- Explicitly not packaging WSDL files until the SOAP APIs are available

* Tue Nov 20 2007  <mfarrellee@redhat> - 6.9.5-0.3.200711091700cvs
- Rebuild for repo inheritance update: dependencies are now pulled
  from RHEL 5 U1 before RH Application Stack

* Thu Nov 15 2007 <mfarrellee@redhat> - 6.9.5-0.2.200711091700cvs
- Added support for building on x86_64 without multilib packages
- Made the install section more flexible, reduced need for
  make_final_tarballs to be updated

* Fri Nov 9 2007 <mfarrellee@redhat> - 6.9.5-0.1.200711091700cvs
- Working source with new ASL 2.0 license

* Fri Nov 9 2007 <mfarrellee@redhat> - 6.9.5-0.1.200711091330cvs
- Source is now stamped ASL 2.0, as of Nov 9 2007 1:30PM Central
- Changed license to ASL 2.0
- Fixed find in prep to work if no files have bad permissions
- Changed the name of the LICENSE file to match was is now release in
  the source tarball

* Tue Nov 6 2007  <mfarrellee@redhat> - 6.9.5-0.1.rc
- Added m4 dependency not in RHEL 5.1's base
- Changed chmod a-x script to use find as more files appear to have
  improper execute bits set
- Added ?dist to Release:
- condor_privsep became condor_root_switchboard

* Tue Sep 11 2007  <mfarrellee@redhat> - 6.9.5-0.3.20070907cvs
- Instead of releasing libcondorapi.so, which is improperly created
  and poorly versioned, we release libcondorapi.a, which is apparently
  more widely used, in a -static package
- Instead of installing the stripped tarball, the unstripped is now
  installed, which gives a nice debuginfo package
- Found and fixed permissions problems on a number of src files,
  issue raised by rpmlint on the debuginfo package

* Mon Sep 10 2007  <mfarrellee@redhat> - 6.9.5-0.2.20070907cvs
- Updated pre section to create condor's home directory with adduser, and
  removed _var/lib/condor from files section
- Added doc LICENSE.TXT to all files sections
- Shortened lines longer than 80 characters in this spec (except the sed line)
- Changed install section so untar'ing a release can handle fedora7 or fedora8
- Simplified the site.def and config file updates (sed + mv over mv + sed + rm)
- Added a patch (fedora_rawhide_7.91-20070907cvs.patch) to support building on
  a fedora 7.91 (current Rawhide) release
- Moved the examples from /usr/share/doc/condor... into builddir and just
  marked them as documentation
- Added a number of dir directives to force all files to be listed, no implicit
  inclusion

* Fri Sep  7 2007  <mfarrellee@redhat> - 6.9.5-0.1.20070907cvs
- Initial release<|MERGE_RESOLUTION|>--- conflicted
+++ resolved
@@ -1538,7 +1538,19 @@
 /bin/systemctl try-restart condor.service >/dev/null 2>&1 || :
 
 %changelog
-<<<<<<< HEAD
+* Thu Jun 26 2025 Tim Theisen <tim@cs.wisc.edu> - 23.0.9-1
+- In htcondor2, empty configuration keys are now treated as non-existent
+
+* Thu Jun 26 2025 Tim Theisen <tim@cs.wisc.edu> - 23.10.26-1
+- Fix memory leak in the condor_schedd when using late materialization
+- Fix condor_master start up when file descriptor ulimit was huge
+- HTCondor tarballs now contain Pelican 7.17.0
+
+* Thu Jun 26 2025 Tim Theisen <tim@cs.wisc.edu> - 23.0.26-1
+- Fix ingestion of ads into Elasticsearch under very rare circumstances
+- DAGMan better handles being unable to write to a full filesystem
+- 'kill_sig' submit commands are now ignored on the Windows platform
+
 * Thu Jun 12 2025 Tim Theisen <tim@cs.wisc.edu> - 24.8.1-1
 - Fix claim re-use, which was broken in HTCondor version 24.5.1
 - Add support for hierarchic and delegatable v2 cgroups
@@ -1549,20 +1561,6 @@
 - Add htcondor2.DAGMan class to send commands to a running DAG
 - htcondor ap status now reports the AP's RecentDaemonCoreDutyCycle
 - Can configure condor_adstash to fetch a custom projection of attributes
-=======
-* Thu Jun 26 2025 Tim Theisen <tim@cs.wisc.edu> - 23.0.9-1
-- In htcondor2, empty configuration keys are now treated as non-existent
-
-* Thu Jun 26 2025 Tim Theisen <tim@cs.wisc.edu> - 23.10.26-1
-- Fix memory leak in the condor_schedd when using late materialization
-- Fix condor_master start up when file descriptor ulimit was huge
-- HTCondor tarballs now contain Pelican 7.17.0
-
-* Thu Jun 26 2025 Tim Theisen <tim@cs.wisc.edu> - 23.0.26-1
-- Fix ingestion of ads into Elasticsearch under very rare circumstances
-- DAGMan better handles being unable to write to a full filesystem
-- 'kill_sig' submit commands are now ignored on the Windows platform
->>>>>>> cc531c19
 
 * Thu Jun 12 2025 Tim Theisen <tim@cs.wisc.edu> - 23.0.8-1
 - Fix 24.0.7 bug where cgroup v1 out-of-memory was not properly handled
