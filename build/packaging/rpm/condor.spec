--- conflicted
+++ resolved
@@ -1495,13 +1495,9 @@
 /bin/systemctl try-restart condor.service >/dev/null 2>&1 || :
 
 %changelog
-<<<<<<< HEAD
-* Thu Jul 24 2025 Tim Theisen <tim@cs.wisc.edu> - 24.0.10-1
-
-* Thu Jul 24 2025 Tim Theisen <tim@cs.wisc.edu> - 23.10.27-1
-=======
+* Mon Jul 28 2025 Tim Theisen <tim@cs.wisc.edu> - 24.0.10-1
+
 * Mon Jul 28 2025 Tim Theisen <tim@cs.wisc.edu> - 23.10.27-1
->>>>>>> 6addb0cc
 - Fix bug where the vacate reason was not propagated back to the user
 - HTCondor tarballs now contain Pelican 7.17.2
 
