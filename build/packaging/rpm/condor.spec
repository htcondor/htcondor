%define condor_version 1.0.0

# On EL7 don't terminate the build because of bad bytecompiling
%if 0%{?rhel} == 7
%define _python_bytecompile_errors_terminate_build 0
%endif

# Don't use changelog date in CondorVersion
%global source_date_epoch_from_changelog 0

# set uw_build to 0 for downstream (Fedora or EPEL)
# UW build includes stuff for testing and tarballs
%define uw_build 0

%if 0%{?rhel} == 7
# Use devtoolset 11 for EL7
%define devtoolset 11
%endif

%if 0%{?rhel} == 8 || 0%{?rhel} == 9
# Use gcc-toolset 14 for EL8 and EL9
%define gcctoolset 14
%endif

Summary: HTCondor: High Throughput Computing
Name: condor
Version: %{condor_version}
%global version_ %(tr . _ <<< %{version})

%if 0%{?x86_64_v2}
BuildArch: x86_64_v2
%endif

%if 0%{?suse_version}
%global _libexecdir %{_exec_prefix}/libexec
%if %{suse_version} == 1500
%global dist .leap15
%endif
%endif

# Edit the %condor_release to set the release number
%define condor_release 1
Release: %{condor_release}%{?dist}

License: Apache-2.0
Group: Applications/System
URL: https://htcondor.org/

# Do not check .so files in condor's library directory
%global __provides_exclude_from ^%{_libdir}/%{name}/.*\\.so.*$

# Do not provide libfmt
%global __requires_exclude ^libfmt\\.so.*$

Source0: %{name}-%{condor_version}.tar.gz

Source8: htcondor.pp

# Patch credmon-oauth to use Python 2 on EL7
Patch1: rhel7-python2.patch

BuildRoot: %(mktemp -ud %{_tmppath}/%{name}-%{version}-%{release}-XXXXXX)

BuildRequires: cmake
BuildRequires: pcre2-devel
BuildRequires: openssl-devel
BuildRequires: krb5-devel
%if ! 0%{?amzn}
BuildRequires: libvirt-devel
%endif
BuildRequires: bind-utils
BuildRequires: libX11-devel
%if ! ( 0%{?rhel} >= 10 )
BuildRequires: libXScrnSaver-devel
%endif
%if 0%{?suse_version}
BuildRequires: openldap2-devel
%else
BuildRequires: openldap-devel
%endif
%if 0%{?rhel} == 7
BuildRequires: cmake3
BuildRequires: python-devel
BuildRequires: python-setuptools
%else
BuildRequires: cmake >= 3.16
%endif
BuildRequires: python3-devel
BuildRequires: python3-setuptools
%if 0%{?rhel} >= 8
BuildRequires: boost-devel
%endif
%if 0%{?suse_version}
BuildRequires: rpm-config-SUSE
%else
BuildRequires: redhat-rpm-config
%endif
BuildRequires: sqlite-devel
BuildRequires: perl(Data::Dumper)

BuildRequires: glibc-static
BuildRequires: gcc-c++
BuildRequires: libuuid-devel
BuildRequires: patch
BuildRequires: pam-devel
%if 0%{?suse_version}
BuildRequires: mozilla-nss-devel
%else
BuildRequires: nss-devel
%endif
BuildRequires: openssl-devel
BuildRequires: libxml2-devel
%if 0%{?suse_version}
BuildRequires: libexpat-devel
%else
BuildRequires: expat-devel
%endif
BuildRequires: perl(Archive::Tar)
BuildRequires: perl(XML::Parser)
BuildRequires: perl(Digest::MD5)
%if 0%{?rhel} >= 8 || 0%{?fedora} || 0%{?suse_version}
BuildRequires: python3-devel
%else
BuildRequires: python-devel
%endif
BuildRequires: libcurl-devel

# Authentication build requirements
%if ! 0%{?amzn}
BuildRequires: voms-devel
%endif
BuildRequires: munge-devel
BuildRequires: scitokens-cpp-devel

%if 0%{?devtoolset}
BuildRequires: which
BuildRequires: devtoolset-%{devtoolset}-toolchain
%endif

%if 0%{?gcctoolset}
BuildRequires: which
BuildRequires: gcc-toolset-%{gcctoolset}
%endif

%if  0%{?suse_version}
BuildRequires: gcc11
BuildRequires: gcc11-c++
%endif

%if 0%{?rhel} == 7 && ! 0%{?amzn}
BuildRequires: python36-devel
BuildRequires: boost169-devel
BuildRequires: boost169-static
%endif

%if 0%{?rhel} >= 8
BuildRequires: boost-static
%endif

%if 0%{?rhel} == 7 && ! 0%{?amzn}
BuildRequires: python3-devel
BuildRequires: boost169-python2-devel
BuildRequires: boost169-python3-devel
%else
%if  0%{?suse_version}
BuildRequires: libboost_python-py3-1_75_0-devel
%else
BuildRequires: boost-python3-devel
%endif
%endif
BuildRequires: libuuid-devel
%if 0%{?suse_version}
Requires: libuuid1
%else
Requires: libuuid
%endif

BuildRequires: systemd-devel
%if 0%{?suse_version}
BuildRequires: systemd
%else
BuildRequires: systemd-units
%endif
Requires: systemd

%if 0%{?rhel} == 7
BuildRequires: python36-sphinx python36-sphinx_rtd_theme
%endif

%if 0%{?rhel} >= 8 || 0%{?amzn} || 0%{?fedora}
BuildRequires: python3-sphinx python3-sphinx_rtd_theme
%endif

%if 0%{?suse_version}
BuildRequires: python3-Sphinx python3-sphinx_rtd_theme
%endif

# openssh-server needed for condor_ssh_to_job
Requires: openssh-server

# net-tools needed to provide netstat for condor_who
Requires: net-tools

# Perl modules required for condor_gather_info
Requires: perl(Date::Manip)
Requires: perl(FindBin)

# cryptsetup needed for encrypted LVM execute partitions
Requires: cryptsetup

Requires: /usr/sbin/sendmail

# Docker credential processing uses json query
Requires: jq

# Useful tools are using the Python bindings
Requires: python3-condor = %{version}-%{release}
# The use the python-requests library in EPEL is based Python 3.6
# However, Amazon Linux 2 has Python 3.7
%if ! 0%{?amzn}
%if 0%{?rhel} == 7
Requires: python36-requests
%else
Requires: python3-requests
%endif
%endif

%if 0%{?rhel} == 7
Requires: python2-condor = %{version}-%{release}
# For some reason OSG VMU tests need python-request
Requires: python-requests
%endif

Requires(post): /sbin/ldconfig
Requires(postun): /sbin/ldconfig

%if 0%{?suse_version}
Requires(pre): shadow
Requires(post): systemd
Requires(preun): systemd
Requires(postun): systemd
%else
Requires(pre): shadow-utils
Requires(post): systemd-units
Requires(preun): systemd-units
Requires(postun): systemd-units
%endif

%if 0%{?rhel} == 7
Requires(post): systemd-sysv
Requires(post): policycoreutils-python
Requires(post): selinux-policy-targeted >= 3.13.1-102
%endif

%if 0%{?rhel} >= 8 || 0%{?fedora} || 0%{?suse_version}
Requires(post): python3-policycoreutils
%if ! 0%{?suse_version}
Requires(post): selinux-policy-targeted
%endif
%endif

# Require libraries that we dlopen
# Ganglia is optional as well as nVidia and cuda libraries
%if ! 0%{?amzn}
%if 0%{?suse_version}
Requires: libvomsapi1
%else
Requires: voms
%endif
%endif
%if 0%{?suse_version}
Requires: krb5
Requires: libcom_err2
Requires: libmunge2
Requires: libopenssl1_1
Requires: libSciTokens0
Requires: libsystemd0
%else
Requires: krb5-libs
Requires: libcom_err
Requires: munge-libs
Requires: openssl-libs
Requires: scitokens-cpp >= 0.6.2
Requires: systemd-libs
%endif
Requires: rsync

# Require tested Pelican packages
%if 0%{?rhel} == 7
Requires: pelican >= 7.17.2
%else
Requires: (pelican >= 7.17.2 or pelican-debug >= 7.17.2)
%endif
Requires: pelican-osdf-compat >= 7.17.2

%if 0%{?rhel} != 7 && ! 0%{?amzn}
# Require tested Apptainer
%if 0%{?suse_version}
# Unfortunately, Apptainer is lagging behind in openSUSE
Requires: apptainer >= 1.3.6
%else
# Hold back apptainer until version 1.4.2 is released
Requires: apptainer >= 1.3.6
%endif
%endif

%if 0%{?rhel} != 7
# Ensure that our bash completions work
Recommends: bash-completion
%endif

#From /usr/share/doc/setup/uidgid (RPM: setup-2.12.2-11)
#Provides: user(condor) = 64
#Provides: group(condor) = 64

%if 0%{?rhel} == 7
# Standard Universe discontinued as of 8.9.0
Obsoletes: %{name}-std-universe < 8.9.0
Provides: %{name}-std-universe = %{version}-%{release}

# Cream gahp discontinued as of 8.9.9
Obsoletes: %{name}-cream-gahp < 8.9.9
Provides: %{name}-cream-gahp = %{version}-%{release}

# 32-bit shadow discontinued as of 8.9.9
Obsoletes: %{name}-small-shadow < 8.9.9
Provides: %{name}-small-shadow = %{version}-%{release}
%endif

%if 0%{?rhel} <= 8
# external-libs package discontinued as of 8.9.9
Obsoletes: %{name}-external-libs < 8.9.9
Provides: %{name}-external-libs = %{version}-%{release}

# Bosco package discontinued as of 9.5.0
Obsoletes: %{name}-bosco < 9.5.0
Provides: %{name}-bosco = %{version}-%{release}

# Blahp provided by condor-blahp as of 9.5.0
Provides: blahp = %{version}-%{release}
Obsoletes: blahp < 9.5.0
%endif

%if 0%{?rhel} <= 9
# externals package discontinued as of 10.8.0
Obsoletes: %{name}-externals < 10.8.0
Provides: %{name}-externals = %{version}-%{release}

# blahp package discontinued as of 10.8.0
Obsoletes: %{name}-blahp < 10.8.0
Provides: %{name}-blahp = %{version}-%{release}

# procd package discontinued as of 10.8.0
Obsoletes: %{name}-procd < 10.8.0
Provides: %{name}-procd = %{version}-%{release}

# all package discontinued as of 10.8.0
Obsoletes: %{name}-all < 10.8.0
Provides: %{name}-all = %{version}-%{release}

# classads package discontinued as of 10.8.0
Obsoletes: %{name}-classads < 10.8.0
Provides: %{name}-classads = %{version}-%{release}

# classads-devel package discontinued as of 10.8.0
Obsoletes: %{name}-classads-devel < 10.8.0
Provides: %{name}-classads-devel = %{version}-%{release}
%endif

# upgrade-checks package discontinued as of 24.8.0
Obsoletes: %{name}-upgrade-checks < 24.8.0
Provides: %{name}-upgrade-checks = %{version}-%{release}

%if 0%{?suse_version}
%debug_package
%endif

%description
HTCondor is a specialized workload management system for
compute-intensive jobs. Like other full-featured batch systems, HTCondor
provides a job queuing mechanism, scheduling policy, priority scheme,
resource monitoring, and resource management. Users submit their
serial or parallel jobs to HTCondor, HTCondor places them into a queue,
chooses when and where to run the jobs based upon a policy, carefully
monitors their progress, and ultimately informs the user upon
completion.

#######################
%package devel
Summary: Development files for HTCondor
Group: Applications/System

%description devel
Development files for HTCondor

%if %uw_build
#######################
%package tarball
Summary: Files needed to build an HTCondor tarball
Group: Applications/System

%description tarball
Files needed to build an HTCondor tarball

%endif

#######################
%package kbdd
Summary: HTCondor Keyboard Daemon
Group: Applications/System
Requires: %name = %version-%release

%description kbdd
The condor_kbdd monitors logged in X users for activity. It is only
useful on systems where no device (e.g. /dev/*) can be used to
determine console idle time.

#######################
%if ! 0%{?amzn}
%package vm-gahp
Summary: HTCondor's VM Gahp
Group: Applications/System
Requires: %name = %version-%release
Requires: libvirt

%description vm-gahp
The condor_vm-gahp enables the Virtual Machine Universe feature of
HTCondor. The VM Universe uses libvirt to start and control VMs under
HTCondor's Startd.

%endif

#######################
%package test
Summary: HTCondor Self Tests
Group: Applications/System
Requires: %name = %version-%release

%description test
A collection of tests to verify that HTCondor is operating properly.

#######################
%if 0%{?rhel} <= 7 && 0%{?fedora} <= 31
%package -n python2-condor
Summary: Python bindings for HTCondor
Group: Applications/System
Requires: python >= 2.2
Requires: python2-cryptography
Requires: %name = %version-%release
%{?python_provide:%python_provide python2-condor}
%if 0%{?rhel} >= 7
Requires: boost169-python2
%endif
# Remove before F30
Provides: %{name}-python = %{version}-%{release}
Provides: %{name}-python%{?_isa} = %{version}-%{release}
Obsoletes: %{name}-python < %{version}-%{release}

%description -n python2-condor
The python bindings allow one to directly invoke the C++ implementations of
the ClassAd library and HTCondor from python
%endif


%if 0%{?rhel} >= 7 || 0%{?fedora} || 0%{?suse_version}
#######################
%package -n python3-condor
Summary: Python bindings for HTCondor
Group: Applications/System
Requires: %name = %version-%release
%if 0%{?rhel} == 7
Requires: boost169-python3
%else
%if 0%{?suse_version}
Requires: libboost_python-py3-1_75_0
%else
Requires: boost-python3
%endif
%endif
Requires: python3
%if 0%{?rhel} != 7
Requires: python3-cryptography
%endif

%description -n python3-condor
The python bindings allow one to directly invoke the C++ implementations of
the ClassAd library and HTCondor from python
%endif


#######################
%package credmon-local
Summary: Local issuer credmon for HTCondor
Group: Applications/System
Requires: %name = %version-%release
%if 0%{?rhel} == 7
Requires: python2-condor = %{version}-%{release}
Requires: python-six
Requires: python2-cryptography
Requires: python2-scitokens
%else
Requires: python3-condor = %{version}-%{release}
Requires: python3-six
Requires: python3-cryptography
Requires: python3-scitokens
%endif
Conflicts: %name-credmon-vault

%description credmon-local
The local issuer credmon allows users to obtain credentials from an
admin-configured private SciToken key on the access point and to use those
credentials securely inside running jobs.


#######################
%package credmon-oauth
Summary: OAuth2 credmon for HTCondor
Group: Applications/System
Requires: %name = %version-%release
Requires: condor-credmon-local = %{version}-%{release}
%if 0%{?rhel} == 7
Requires: python2-requests-oauthlib
Requires: python-flask
Requires: mod_wsgi
%else
Requires: python3-requests-oauthlib
Requires: python3-flask
Requires: python3-mod_wsgi
%endif
Requires: httpd

%description credmon-oauth
The OAuth2 credmon allows users to obtain credentials from configured
OAuth2 endpoints and to use those credentials securely inside running jobs.


#######################
%package credmon-vault
Summary: Vault credmon for HTCondor
Group: Applications/System
Requires: %name = %version-%release
Requires: python3-condor = %{version}-%{release}
Requires: python3-six
%if 0%{?rhel} == 7 && ! 0%{?amzn}
Requires: python36-cryptography
Requires: python36-urllib3
%endif
%if 0%{?rhel} >= 8
Requires: python3-cryptography
Requires: python3-urllib3
%endif
%if %uw_build
# Although htgettoken is only needed on the submit machine and
#  condor-credmon-vault is needed on both the submit and credd machines,
#  htgettoken is small so it doesn't hurt to require it in both places.
Requires: htgettoken >= 1.1
%endif
Conflicts: %name-credmon-local

%description credmon-vault
The Vault credmon allows users to obtain credentials from Vault using
htgettoken and to use those credentials securely inside running jobs.
Install this package when exclusively using Vault for all HTCondor
credential management.


#######################
%package credmon-multi
Summary: Multi-credmon support for HTCondor
Group: Applications/System
Requires: %name = %version-%release
Requires: condor-credmon-local = %{version}-%{release}
%if 0%{?rhel} == 7 && ! 0%{?amzn}
Requires: python36-urllib3
%endif
%if 0%{?rhel} >= 8
Requires: python3-urllib3
%endif
Requires: htgettoken >= 1.1

%description credmon-multi
Provides concurrent support for the Vault credmon alongside the Local
and (optional) OAuth credmons. This package should be installed instead
of condor-credmon-vault when concurrent support is needed.


#######################
%package -n minicondor
Summary: Configuration for a single-node HTCondor
Group: Applications/System
Requires: %name = %version-%release
%if 0%{?rhel} >= 7 || 0%{?fedora} || 0%{?suse_version}
Requires: python3-condor = %version-%release
%endif

%description -n minicondor
This example configuration is good for trying out HTCondor for the first time.
It only configures the IPv4 loopback address, turns on basic security, and
shortens many timers to be more responsive.

#######################
%package ap
Summary: Configuration for an Access Point
Group: Applications/System
Requires: %name = %version-%release
%if 0%{?rhel} >= 7 || 0%{?fedora} || 0%{?suse_version}
Requires: python3-condor = %version-%release
%endif

%description ap
This example configuration is good for installing an Access Point.
After installation, one could join a pool or start an annex.

#######################
%package ep
Summary: Configuration for an Execution Point
Group: Applications/System
Requires: %name = %version-%release
%if 0%{?rhel} >= 7 || 0%{?fedora} || 0%{?suse_version}
Requires: python3-condor = %version-%release
%endif

%description ep
This example configuration is good for installing an Execution Point.
After installation, one could join a pool or start an annex.

#######################
%package annex-ec2
Summary: Configuration and scripts to make an EC2 image annex-compatible
Group: Applications/System
Requires: %name = %version-%release
Requires(post): /sbin/chkconfig
Requires(preun): /sbin/chkconfig

%description annex-ec2
Configures HTCondor to make an EC2 image annex-compatible.  Do NOT install
on a non-EC2 image.

%files annex-ec2
%_libexecdir/condor/condor-annex-ec2
%{_unitdir}/condor-annex-ec2.service
%config(noreplace) %_sysconfdir/condor/config.d/50ec2.config
%config(noreplace) %_sysconfdir/condor/master_shutdown_script.sh

%post annex-ec2
/bin/systemctl enable condor-annex-ec2

%preun annex-ec2
if [ $1 == 0 ]; then
    /bin/systemctl disable condor-annex-ec2
fi

%pre
getent group condor >/dev/null || groupadd -r condor
getent passwd condor >/dev/null || \
  useradd -r -g condor -d %_var/lib/condor -s /sbin/nologin \
    -c "Owner of HTCondor Daemons" condor
exit 0


%prep
# For release tarballs
%setup -q -n %{name}-%{condor_version}

# Patch credmon-oauth to use Python 2 on EL7
%if 0%{?rhel} == 7
%patch1 -p1
%endif

# fix errant execute permissions
find src -perm /a+x -type f -name "*.[Cch]" -exec chmod a-x {} \;


%build

%if 0%{?suse_version}
export CC=/usr/bin/gcc-11
export CXX=/usr/bin/g++-11
%endif

%if 0%{?devtoolset}
. /opt/rh/devtoolset-%{devtoolset}/enable
export CC=$(which cc)
export CXX=$(which c++)
%endif

%if 0%{?gcctoolset}
. /opt/rh/gcc-toolset-%{gcctoolset}/enable
export CC=$(which cc)
export CXX=$(which c++)
%endif

%if 0%{?x86_64_v2}
export CFLAGS="${CFLAGS} -march=x86-64-v2"
export CXXFLAGS="${CXXFLAGS} -march=x86-64-v2"
export FFLAGS="${FFLAGS} -march=x86-64-v2"
export FCFLAGS="${FCFLAGS} -march=x86-64-v2"
%endif

# build man files
%if 0%{?amzn}
# if this environment variable is set, sphinx-build cannot import markupsafe
env -u RPM_BUILD_ROOT make -C docs man
%else
%if 0%{?rhel} == 7
make -C docs SPHINXBUILD=sphinx-build-3.6 man
%else
make -C docs man
%endif
%endif

%if %uw_build
%define condor_build_id UW_development
%define condor_git_sha -1
%endif

# Any changes here should be synchronized with
# ../debian/rules 

%if 0%{?suse_version}
%cmake \
%else
%cmake3 \
%endif
%if %uw_build
       -DBUILDID:STRING=%condor_build_id \
       -DPLATFORM:STRING=${NMI_PLATFORM:-unknown} \
%if "%{condor_git_sha}" != "-1"
       -DCONDOR_GIT_SHA:STRING=%condor_git_sha \
%endif
       -DBUILD_TESTING:BOOL=TRUE \
%else
       -DBUILD_TESTING:BOOL=FALSE \
%endif
%if 0%{?suse_version}
       -DCMAKE_SHARED_LINKER_FLAGS="%{?build_ldflags} -Wl,--as-needed -Wl,-z,now" \
%endif
%if 0%{?rhel} == 7 || 0%{?rhel} == 8
       -DPython3_EXECUTABLE=%__python3 \
%endif
       -DCMAKE_SKIP_RPATH:BOOL=TRUE \
       -DPACKAGEID:STRING=%{version}-%{condor_release} \
       -DCONDOR_PACKAGE_BUILD:BOOL=TRUE \
       -DCONDOR_RPMBUILD:BOOL=TRUE \
%if 0%{?amzn}
       -DWITH_VOMS:BOOL=FALSE \
       -DWITH_LIBVIRT:BOOL=FALSE \
%endif
       -DCMAKE_INSTALL_PREFIX:PATH=/

%if 0%{?amzn}
cd amazon-linux-build
%else
%if 0%{?rhel} >= 9 || 0%{?fedora}
cd redhat-linux-build
%endif
%endif
make %{?_smp_mflags}
%if %uw_build
make %{?_smp_mflags} tests
%endif

%install
%if 0%{?amzn}
cd amazon-linux-build
%else
%if 0%{?rhel} >= 9 || 0%{?fedora}
cd redhat-linux-build
%endif
%endif
# installation happens into a temporary location, this function is
# useful in moving files into their final locations
function populate {
  _dest="$1"; shift; _src="$*"
  mkdir -p "%{buildroot}/$_dest"
  mv $_src "%{buildroot}/$_dest"
}

rm -rf %{buildroot}
echo ---------------------------- makefile ---------------------------------
%if 0%{?suse_version}
cd build
%endif
make install DESTDIR=%{buildroot}

%if %uw_build
make tests-tar-pkg
# tarball of tests
%if 0%{?amzn}
cp -p %{_builddir}/%{name}-%{version}/amazon-linux-build/condor_tests-*.tar.gz %{buildroot}/%{_libdir}/condor/condor_tests-%{version}.tar.gz
%else
%if 0%{?rhel} >= 9 || 0%{?fedora}
cp -p %{_builddir}/%{name}-%{version}/redhat-linux-build/condor_tests-*.tar.gz %{buildroot}/%{_libdir}/condor/condor_tests-%{version}.tar.gz
%else
%if 0%{?suse_version}
cp -p %{_builddir}/%{name}-%{version}/build/condor_tests-*.tar.gz %{buildroot}/%{_libdir}/condor/condor_tests-%{version}.tar.gz
%else
cp -p %{_builddir}/%{name}-%{version}/condor_tests-*.tar.gz %{buildroot}/%{_libdir}/condor/condor_tests-%{version}.tar.gz
%endif
%endif
%endif
%endif

# Drop in a symbolic link for backward compatibility
ln -s ../..%{_libdir}/condor/condor_ssh_to_job_sshd_config_template %{buildroot}/%_sysconfdir/condor/condor_ssh_to_job_sshd_config_template

%if %uw_build
%if 0%{?rhel} == 7 && ! 0%{?amzn}
# Drop in a link for backward compatibility for small shadow
ln -s condor_shadow %{buildroot}/%{_sbindir}/condor_shadow_s
%endif
%endif

populate /usr/share/doc/condor-%{version}/examples %{buildroot}/usr/share/doc/condor-%{version}/etc/examples/*

mkdir -p %{buildroot}/%{_sysconfdir}/condor
# the default condor_config file is not architecture aware and thus
# sets the LIB directory to always be /usr/lib, we want to do better
# than that. this is, so far, the best place to do this
# specialization. we strip the "lib" or "lib64" part from _libdir and
# stick it in the LIB variable in the config.
LIB=$(echo %{?_libdir} | sed -e 's:/usr/\(.*\):\1:')
if [ "$LIB" = "%_libdir" ]; then
  echo "_libdir does not contain /usr, sed expression needs attention"
  exit 1
fi

# Install the basic configuration, a Personal HTCondor config. Allows for
# yum install condor + service condor start and go.
mkdir -p -m0755 %{buildroot}/%{_sysconfdir}/condor/config.d
mkdir -p -m0700 %{buildroot}/%{_sysconfdir}/condor/passwords.d
mkdir -p -m0700 %{buildroot}/%{_sysconfdir}/condor/tokens.d

populate %_sysconfdir/condor/config.d %{buildroot}/usr/share/doc/condor-%{version}/examples/00-security
populate %_sysconfdir/condor/config.d %{buildroot}/usr/share/doc/condor-%{version}/examples/00-minicondor
populate %_sysconfdir/condor/config.d %{buildroot}/usr/share/doc/condor-%{version}/examples/00-access-point
populate %_sysconfdir/condor/config.d %{buildroot}/usr/share/doc/condor-%{version}/examples/00-execution-point
populate %_sysconfdir/condor/config.d %{buildroot}/usr/share/doc/condor-%{version}/examples/00-kbdd
populate %_sysconfdir/condor/config.d %{buildroot}/usr/share/doc/condor-%{version}/examples/50ec2.config

# Install a second config.d directory under /usr/share, used for the
# convenience of software built on top of Condor such as GlideinWMS.
mkdir -p -m0755 %{buildroot}/usr/share/condor/config.d

mkdir -p -m0755 %{buildroot}/%{_var}/log/condor
# Note we use %{_var}/lib instead of %{_sharedstatedir} for RHEL5 compatibility
mkdir -p -m0755 %{buildroot}/%{_var}/lib/condor/spool
mkdir -p -m0755 %{buildroot}/%{_var}/lib/condor/execute
mkdir -p -m0755 %{buildroot}/%{_var}/lib/condor/krb_credentials
mkdir -p -m2770 %{buildroot}/%{_var}/lib/condor/oauth_credentials


# not packaging configure/install scripts
%if ! %uw_build
rm -f %{buildroot}%{_bindir}/make-ap-from-tarball
rm -f %{buildroot}%{_bindir}/make-personal-from-tarball
rm -f %{buildroot}%{_sbindir}/condor_configure
rm -f %{buildroot}%{_sbindir}/condor_install
rm -f %{buildroot}/%{_mandir}/man1/condor_configure.1
rm -f %{buildroot}/%{_mandir}/man1/condor_install.1
%endif

mkdir -p %{buildroot}/%{_var}/www/wsgi-scripts/condor_credmon_oauth
mv %{buildroot}/%{_libexecdir}/condor/condor_credmon_oauth.wsgi %{buildroot}/%{_var}/www/wsgi-scripts/condor_credmon_oauth/condor_credmon_oauth.wsgi

# Move oauth credmon config files out of examples and into config.d
mv %{buildroot}/usr/share/doc/condor-%{version}/examples/condor_credmon_oauth/config/condor/40-oauth-credmon.conf %{buildroot}/%{_sysconfdir}/condor/config.d/40-oauth-credmon.conf
mv %{buildroot}/usr/share/doc/condor-%{version}/examples/condor_credmon_oauth/config/condor/40-oauth-tokens.conf %{buildroot}/%{_sysconfdir}/condor/config.d/40-oauth-tokens.conf
mv %{buildroot}/usr/share/doc/condor-%{version}/examples/condor_credmon_oauth/README.credentials %{buildroot}/%{_var}/lib/condor/oauth_credentials/README.credentials

# Move vault credmon config file out of examples and into config.d
mv %{buildroot}/usr/share/doc/condor-%{version}/examples/condor_credmon_oauth/config/condor/40-vault-credmon.conf %{buildroot}/%{_sysconfdir}/condor/config.d/40-vault-credmon.conf

###
# Backwards compatibility on EL7 with the previous versions and configs of scitokens-credmon
%if 0%{?rhel} == 7
ln -s ../..%{_sbindir}/condor_credmon_oauth          %{buildroot}/%{_bindir}/condor_credmon_oauth
ln -s ../..%{_sbindir}/scitokens_credential_producer %{buildroot}/%{_bindir}/scitokens_credential_producer
mkdir -p %{buildroot}/%{_var}/www/wsgi-scripts/scitokens-credmon
ln -s ../../../..%{_var}/www/wsgi-scripts/condor_credmon_oauth/condor_credmon_oauth.wsgi %{buildroot}/%{_var}/www/wsgi-scripts/scitokens-credmon/scitokens-credmon.wsgi
%endif
###

# install tmpfiles.d/condor.conf
mkdir -p %{buildroot}%{_tmpfilesdir}
install -m 0644 %{buildroot}/usr/share/doc/condor-%{version}/examples/condor-tmpfiles.conf %{buildroot}%{_tmpfilesdir}/%{name}.conf

install -Dp -m0755 %{buildroot}/usr/share/doc/condor-%{version}/examples/condor-annex-ec2 %{buildroot}%{_libexecdir}/condor/condor-annex-ec2

mkdir -p %{buildroot}%{_unitdir}
install -m 0644 %{buildroot}/usr/share/doc/condor-%{version}/examples/condor-annex-ec2.service %{buildroot}%{_unitdir}/condor-annex-ec2.service
install -m 0644 %{buildroot}/usr/share/doc/condor-%{version}/examples/condor.service %{buildroot}%{_unitdir}/condor.service
# Disabled until HTCondor security fixed.
# install -m 0644 %{buildroot}/usr/share/doc/condor-%{version}/examples/condor.socket %{buildroot}%{_unitdir}/condor.socket

%if 0%{?rhel} >= 7
mkdir -p %{buildroot}%{_datadir}/condor/
cp %{SOURCE8} %{buildroot}%{_datadir}/condor/
%endif

# Install perl modules

#Fixups for packaged build, should have been done by cmake

mkdir -p %{buildroot}/usr/share/condor
mv %{buildroot}/usr/lib64/condor/Chirp.jar %{buildroot}/usr/share/condor
mv %{buildroot}/usr/lib64/condor/CondorJava*.class %{buildroot}/usr/share/condor
mv %{buildroot}/usr/lib64/condor/libchirp_client.so %{buildroot}/usr/lib64
mv %{buildroot}/usr/lib64/condor/libcondor_utils_*.so %{buildroot}/usr/lib64
%if 0%{?rhel} == 7
mv %{buildroot}/usr/lib64/condor/libpyclassad2*.so %{buildroot}/usr/lib64
%endif
mv %{buildroot}/usr/lib64/condor/libpyclassad3*.so %{buildroot}/usr/lib64

rm -rf %{buildroot}/usr/share/doc/condor-%{version}/LICENSE
rm -rf %{buildroot}/usr/share/doc/condor-%{version}/NOTICE.txt
rm -rf %{buildroot}/usr/share/doc/condor-%{version}/README

# we must place the config examples in builddir so %doc can find them
mv %{buildroot}/usr/share/doc/condor-%{version}/examples %_builddir/%name-%condor_version

# Fix up blahp installation
%if 0%{?rhel} == 7
# Don't rely on Python 3 on EL7 (not installed by default)
sed -i 's;/usr/bin/python3;/usr/bin/python2;' %{buildroot}%{_libexecdir}/blahp/*status.py
%endif
# Move batch system customization files to /etc, with symlinks in the
# original location. Admins will need to edit these.
install -m 0755 -d -p %{buildroot}%{_sysconfdir}/blahp
for batch_system in condor kubernetes lsf nqs pbs sge slurm; do
    mv %{buildroot}%{_libexecdir}/blahp/${batch_system}_local_submit_attributes.sh %{buildroot}%{_sysconfdir}/blahp
    ln -s ../../../etc/blahp/${batch_system}_local_submit_attributes.sh \
        %{buildroot}%{_libexecdir}/blahp/${batch_system}_local_submit_attributes.sh
done

# condor_adstash no longer supported on EL7
%if 0%{?rhel} == 7
rm -rf %{buildroot}/%_libexecdir/condor/adstash
%endif

# htcondor/dags only works with Python3
rm -rf %{buildroot}/usr/lib64/python2.7/site-packages/htcondor/dags

# htcondor/personal.py only works with Python3
rm -f %{buildroot}/usr/lib64/python2.7/site-packages/htcondor/personal.py

# New fangled stuff does not work with Python2
rm -rf %{buildroot}/usr/lib64/python2.7/site-packages/classad2
rm -rf %{buildroot}/usr/lib64/python2.7/site-packages/classad3
rm -rf %{buildroot}/usr/lib64/python2.7/site-packages/htcondor2

# classad3 shouldn't be distributed yet
rm -rf %{buildroot}/usr/lib*/python%{python3_version}/site-packages/classad3

%clean
rm -rf %{buildroot}


%check
# This currently takes hours and can kill your machine...
#cd condor_tests
#make check-seralized

#################
%files
%defattr(-,root,root,-)
%doc LICENSE NOTICE.txt examples
%dir %_sysconfdir/condor/
%config %_sysconfdir/condor/condor_config
%{_tmpfilesdir}/%{name}.conf
%{_unitdir}/condor.service
# Disabled until HTCondor security fixed.
# % {_unitdir}/condor.socket
%dir %_datadir/condor/
%_datadir/condor/Chirp.jar
%_datadir/condor/CondorJavaInfo.class
%_datadir/condor/CondorJavaWrapper.class
%if 0%{?rhel} >= 7
%_datadir/condor/htcondor.pp
%endif
%dir %_sysconfdir/condor/passwords.d/
%dir %_sysconfdir/condor/tokens.d/
%dir %_sysconfdir/condor/config.d/
%config(noreplace) %{_sysconfdir}/condor/config.d/00-security
%dir /usr/share/condor/config.d/
%_libdir/condor/condor_ssh_to_job_sshd_config_template
%_sysconfdir/condor/condor_ssh_to_job_sshd_config_template
%_sysconfdir/bash_completion.d/condor
%_libdir/libchirp_client.so
%_libdir/libcondor_utils_%{version_}.so
%_libdir/condor/libfmt.so
%_libdir/condor/libfmt.so.10
%_libdir/condor/libfmt.so.10.1.0

%_libdir/condor/libgetpwnam.so
%dir %_libexecdir/condor/
%_libexecdir/condor/cleanup_locally_mounted_checkpoint
%_libexecdir/condor/linux_kernel_tuning
%_libexecdir/condor/accountant_log_fixer
%_libexecdir/condor/check-url
%_libexecdir/condor/condor_chirp
%_libexecdir/condor/condor_ssh
%_libexecdir/condor/sshd.sh
%_libexecdir/condor/get_orted_cmd.sh
%_libexecdir/condor/orted_launcher.sh
%_libexecdir/condor/set_batchtok_cmd
%_libexecdir/condor/cred_producer_krb
%_libexecdir/condor/condor_job_router
%_libexecdir/condor/condor_pid_ns_init
%_libexecdir/condor/condor_diagnostic_send_ep_logs
%_libexecdir/condor/condor_urlfetch
%_libexecdir/condor/htcondor_docker_test
%_libexecdir/condor/htcondor_docker_test_arm
%ifarch aarch64 ppc64le x86_64
%_libexecdir/condor/exit_37.sif
%endif
%dir %_libexecdir/condor/singularity_test_sandbox/
%dir %_libexecdir/condor/singularity_test_sandbox/dev/
%dir %_libexecdir/condor/singularity_test_sandbox/proc/
%_libexecdir/condor/singularity_test_sandbox/exit_37
%_libexecdir/condor/singularity_test_sandbox/get_user_ns
%_libexecdir/condor/condor_limits_wrapper.sh
%_libexecdir/condor/condor_rooster
%_libexecdir/condor/condor_schedd.init
%_libexecdir/condor/condor_ssh_to_job_shell_setup
%_libexecdir/condor/condor_ssh_to_job_sshd_setup
%_libexecdir/condor/condor_power_state
%_libexecdir/condor/condor_kflops
%_libexecdir/condor/condor_mips
%_libexecdir/condor/data_plugin
%_libexecdir/condor/box_plugin.py
%_libexecdir/condor/gdrive_plugin.py
%_libexecdir/condor/common-cloud-attributes-google.py
%_libexecdir/condor/common-cloud-attributes-aws.py
%_libexecdir/condor/common-cloud-attributes-aws.sh
%_libexecdir/condor/onedrive_plugin.py
# TODO: get rid of these
# Not sure where these are getting built
%if 0%{?rhel} <= 7 && ! 0%{?fedora} && ! 0%{?suse_version}
%_libexecdir/condor/box_plugin.pyc
%_libexecdir/condor/box_plugin.pyo
%_libexecdir/condor/gdrive_plugin.pyc
%_libexecdir/condor/gdrive_plugin.pyo
%_libexecdir/condor/onedrive_plugin.pyc
%_libexecdir/condor/onedrive_plugin.pyo
%endif
%_libexecdir/condor/curl_plugin
%_libexecdir/condor/condor_shared_port
%_libexecdir/condor/condor_defrag
%_libexecdir/condor/interactive.sub
%_libexecdir/condor/condor_gangliad
%_libexecdir/condor/ce-audit.so
%if ! ( 0%{?rhel} == 7 )
%_libexecdir/condor/adstash/__init__.py
%_libexecdir/condor/adstash/adstash.py
%_libexecdir/condor/adstash/config.py
%_libexecdir/condor/adstash/convert.py
%_libexecdir/condor/adstash/utils.py
%_libexecdir/condor/adstash/ad_sources/__init__.py
%_libexecdir/condor/adstash/ad_sources/ad_file.py
%_libexecdir/condor/adstash/ad_sources/generic.py
%_libexecdir/condor/adstash/ad_sources/registry.py
%_libexecdir/condor/adstash/ad_sources/schedd_history.py
%_libexecdir/condor/adstash/ad_sources/startd_history.py
%_libexecdir/condor/adstash/ad_sources/schedd_job_epoch_history.py
%_libexecdir/condor/adstash/ad_sources/schedd_transfer_epoch_history.py
%_libexecdir/condor/adstash/interfaces/__init__.py
%_libexecdir/condor/adstash/interfaces/elasticsearch.py
%_libexecdir/condor/adstash/interfaces/opensearch.py
%_libexecdir/condor/adstash/interfaces/generic.py
%_libexecdir/condor/adstash/interfaces/json_file.py
%_libexecdir/condor/adstash/interfaces/null.py
%_libexecdir/condor/adstash/interfaces/registry.py
%endif
%_libexecdir/condor/annex
%_mandir/man1/condor_advertise.1.gz
%_mandir/man1/condor_annex.1.gz
%_mandir/man1/condor_check_password.1.gz
%_mandir/man1/condor_check_userlogs.1.gz
%_mandir/man1/condor_chirp.1.gz
%_mandir/man1/condor_config_val.1.gz
%_mandir/man1/condor_dagman.1.gz
%_mandir/man1/condor_dag_checker.1.gz
%_mandir/man1/condor_fetchlog.1.gz
%_mandir/man1/condor_findhost.1.gz
%_mandir/man1/condor_gpu_discovery.1.gz
%_mandir/man1/condor_history.1.gz
%_mandir/man1/condor_hold.1.gz
%_mandir/man1/condor_job_router_info.1.gz
%_mandir/man1/condor_master.1.gz
%_mandir/man1/condor_off.1.gz
%_mandir/man1/condor_on.1.gz
%_mandir/man1/condor_pool_job_report.1.gz
%_mandir/man1/condor_preen.1.gz
%_mandir/man1/condor_prio.1.gz
%_mandir/man1/condor_q.1.gz
%_mandir/man1/condor_qsub.1.gz
%_mandir/man1/condor_qedit.1.gz
%_mandir/man1/condor_qusers.1.gz
%_mandir/man1/condor_reconfig.1.gz
%_mandir/man1/condor_release.1.gz
%_mandir/man1/condor_remote_cluster.1.gz
%_mandir/man1/condor_reschedule.1.gz
%_mandir/man1/condor_restart.1.gz
%_mandir/man1/condor_rm.1.gz
%_mandir/man1/condor_run.1.gz
%_mandir/man1/condor_set_shutdown.1.gz
%_mandir/man1/condor_ssh_start.1.gz
%_mandir/man1/condor_sos.1.gz
%_mandir/man1/condor_ssl_fingerprint.1.gz
%_mandir/man1/condor_status.1.gz
%_mandir/man1/condor_store_cred.1.gz
%_mandir/man1/condor_submit.1.gz
%_mandir/man1/condor_submit_dag.1.gz
%_mandir/man1/condor_test_token.1.gz
%_mandir/man1/condor_token_create.1.gz
%_mandir/man1/condor_token_fetch.1.gz
%_mandir/man1/condor_token_list.1.gz
%_mandir/man1/condor_token_request.1.gz
%_mandir/man1/condor_token_request_approve.1.gz
%_mandir/man1/condor_token_request_auto_approve.1.gz
%_mandir/man1/condor_token_request_list.1.gz
%_mandir/man1/condor_top.1.gz
%_mandir/man1/condor_transfer_data.1.gz
%_mandir/man1/condor_transform_ads.1.gz
%_mandir/man1/condor_update_machine_ad.1.gz
%_mandir/man1/condor_updates_stats.1.gz
%_mandir/man1/condor_upgrade_check.1.gz
%_mandir/man1/condor_urlfetch.1.gz
%_mandir/man1/condor_userlog.1.gz
%_mandir/man1/condor_userprio.1.gz
%_mandir/man1/condor_vacate.1.gz
%_mandir/man1/condor_vacate_job.1.gz
%_mandir/man1/condor_version.1.gz
%_mandir/man1/condor_wait.1.gz
%_mandir/man1/condor_router_history.1.gz
%_mandir/man1/condor_continue.1.gz
%_mandir/man1/condor_suspend.1.gz
%_mandir/man1/condor_router_q.1.gz
%_mandir/man1/condor_ssh_to_job.1.gz
%_mandir/man1/condor_power.1.gz
%_mandir/man1/condor_gather_info.1.gz
%_mandir/man1/condor_router_rm.1.gz
%_mandir/man1/condor_drain.1.gz
%_mandir/man1/condor_ping.1.gz
%_mandir/man1/condor_rmdir.1.gz
%_mandir/man1/condor_tail.1.gz
%_mandir/man1/condor_who.1.gz
%_mandir/man1/condor_now.1.gz
%_mandir/man1/classad_eval.1.gz
%_mandir/man1/classads.1.gz
%_mandir/man1/condor_adstash.1.gz
%_mandir/man1/condor_evicted_files.1.gz
%_mandir/man1/condor_watch_q.1.gz
%_mandir/man1/get_htcondor.1.gz
%_mandir/man1/htcondor.1.gz
# bin/condor is a link for checkpoint, reschedule, vacate
%_bindir/condor_submit_dag
%_bindir/condor_who
%_bindir/condor_now
%_bindir/condor_prio
%_bindir/condor_transfer_data
%_bindir/condor_check_userlogs
%_bindir/condor_q
%_libexecdir/condor/condor_transferer
%_libexecdir/condor/condor_container_launcher.sh
%_bindir/condor_docker_enter
%_bindir/condor_qedit
%_bindir/condor_qusers
%_bindir/condor_userlog
%_bindir/condor_release
%_bindir/condor_userlog_job_counter
%_bindir/condor_config_val
%_bindir/condor_reschedule
%_bindir/condor_userprio
%_bindir/condor_check_password
%_bindir/condor_check_config
%_bindir/condor_dagman
%_bindir/condor_dag_checker
%_bindir/condor_rm
%_bindir/condor_vacate
%_bindir/condor_run
%_bindir/condor_router_history
%_bindir/condor_router_q
%_bindir/condor_router_rm
%_bindir/condor_vacate_job
%_bindir/condor_findhost
%_bindir/condor_version
%_bindir/condor_history
%_bindir/condor_status
%_bindir/condor_wait
%_bindir/condor_hold
%_bindir/condor_submit
%_bindir/condor_ssh_to_job
%_bindir/condor_power
%_bindir/condor_gather_info
%_bindir/condor_continue
%_bindir/condor_ssl_fingerprint
%_bindir/condor_suspend
%_bindir/condor_test_match
%_bindir/condor_token_create
%_bindir/condor_token_fetch
%_bindir/condor_token_request
%_bindir/condor_token_request_approve
%_bindir/condor_token_request_auto_approve
%_bindir/condor_token_request_list
%_bindir/condor_token_list
%_bindir/condor_scitoken_exchange
%_bindir/condor_drain
%_bindir/condor_ping
%_bindir/condor_tail
%_bindir/condor_qsub
%_bindir/condor_pool_job_report
%_bindir/condor_job_router_info
%_bindir/condor_transform_ads
%_bindir/condor_update_machine_ad
%_bindir/condor_annex
%_bindir/condor_nsenter
%_bindir/condor_evicted_files
%_bindir/condor_adstash
%_bindir/condor_remote_cluster
%_bindir/bosco_cluster
%_bindir/condor_ssh_start
%_bindir/condor_test_token
%_bindir/condor_manifest
%_bindir/condor_upgrade_check
%_bindir/condor_join_pool
# sbin/condor is a link for master_off, off, on, reconfig,
# reconfig_schedd, restart
%_sbindir/condor_advertise
%_sbindir/condor_aklog
%_sbindir/condor_credmon_krb
%_sbindir/condor_c-gahp
%_sbindir/condor_c-gahp_worker_thread
%_sbindir/condor_collector
%_sbindir/condor_docker_pat_producer
%_sbindir/condor_credd
%_sbindir/condor_fetchlog
%_sbindir/condor_ft-gahp
%_sbindir/condor_had
%_sbindir/condor_master
%_sbindir/condor_negotiator
%_sbindir/condor_off
%_sbindir/condor_on
%_sbindir/condor_preen
%_sbindir/condor_reconfig
%_sbindir/condor_replication
%_sbindir/condor_restart
%_sbindir/condor_schedd
%_sbindir/condor_set_shutdown
%_sbindir/condor_shadow
%if %uw_build
%if 0%{?rhel} == 7 && ! 0%{?amzn}
%{_sbindir}/condor_shadow_s
%endif
%endif
%_sbindir/condor_sos
%_sbindir/condor_startd
%_sbindir/condor_starter
%_sbindir/condor_store_cred
%_sbindir/condor_testwritelog
%_sbindir/condor_updates_stats
%_sbindir/ec2_gahp
%_sbindir/condor_gridmanager
%_sbindir/remote_gahp
%_sbindir/rvgahp_client
%_sbindir/rvgahp_proxy
%_sbindir/rvgahp_server
%_sbindir/AzureGAHPServer
%_sbindir/gce_gahp
%_sbindir/arc_gahp
%_libexecdir/condor/condor_gpu_discovery
%_libexecdir/condor/condor_gpu_utilization
%config(noreplace) %_sysconfdir/condor/ganglia.d/00_default_metrics
%defattr(-,condor,condor,-)
%dir %_var/lib/condor/
%dir %_var/lib/condor/execute/
%dir %_var/lib/condor/spool/
%dir %_var/log/condor/
%defattr(-,root,condor,-)
%dir %_var/lib/condor/oauth_credentials
%defattr(-,root,root,-)
%dir %_var/lib/condor/krb_credentials

###### blahp files #######
%config %_sysconfdir/blah.config
%config %_sysconfdir/blparser.conf
%dir %_sysconfdir/blahp/
%config %_sysconfdir/blahp/condor_local_submit_attributes.sh
%config %_sysconfdir/blahp/kubernetes_local_submit_attributes.sh
%config %_sysconfdir/blahp/lsf_local_submit_attributes.sh
%config %_sysconfdir/blahp/nqs_local_submit_attributes.sh
%config %_sysconfdir/blahp/pbs_local_submit_attributes.sh
%config %_sysconfdir/blahp/sge_local_submit_attributes.sh
%config %_sysconfdir/blahp/slurm_local_submit_attributes.sh
%_bindir/blahpd
%_sbindir/blah_check_config
%_sbindir/blahpd_daemon
%dir %_libexecdir/blahp
%_libexecdir/blahp/*

####### procd files #######
%_sbindir/condor_procd
%_sbindir/gidd_alloc
%_sbindir/procd_ctl
%_mandir/man1/procd_ctl.1.gz
%_mandir/man1/gidd_alloc.1.gz
%_mandir/man1/condor_procd.1.gz

####### classads files #######
%defattr(-,root,root,-)
%_libdir/libclassad.so.*

#################
%files devel
%{_includedir}/condor/chirp_client.h
%{_includedir}/condor/condor_event.h
%{_includedir}/condor/file_lock.h
%{_includedir}/condor/read_user_log.h
%{_libdir}/condor/libchirp_client.a
%{_libdir}/libclassad.a

####### classads-devel files #######
%defattr(-,root,root,-)
%_bindir/classad_functional_tester
%_bindir/classad_version
%_libdir/libclassad.so
%dir %_includedir/classad/
%_includedir/classad/attrrefs.h
%_includedir/classad/cclassad.h
%_includedir/classad/classad_distribution.h
%_includedir/classad/classadErrno.h
%_includedir/classad/classad.h
%_includedir/classad/classadCache.h
%_includedir/classad/classad_containers.h
%_includedir/classad/classad_flat_map.h
%_includedir/classad/collectionBase.h
%_includedir/classad/collection.h
%_includedir/classad/common.h
%_includedir/classad/debug.h
%_includedir/classad/exprList.h
%_includedir/classad/exprTree.h
%_includedir/classad/flat_set.h
%_includedir/classad/fnCall.h
%_includedir/classad/indexfile.h
%_includedir/classad/jsonSink.h
%_includedir/classad/jsonSource.h
%_includedir/classad/lexer.h
%_includedir/classad/lexerSource.h
%_includedir/classad/literals.h
%_includedir/classad/matchClassad.h
%_includedir/classad/natural_cmp.h
%_includedir/classad/operators.h
%_includedir/classad/query.h
%_includedir/classad/sink.h
%_includedir/classad/source.h
%_includedir/classad/transaction.h
%_includedir/classad/util.h
%_includedir/classad/value.h
%_includedir/classad/view.h
%_includedir/classad/xmlLexer.h
%_includedir/classad/xmlSink.h
%_includedir/classad/xmlSource.h

%if %uw_build
#################
%files tarball
%{_bindir}/make-ap-from-tarball
%{_bindir}/make-personal-from-tarball
%{_sbindir}/condor_configure
%{_sbindir}/condor_install
%{_mandir}/man1/condor_configure.1.gz
%{_mandir}/man1/condor_install.1.gz
%endif

#################
%files kbdd
%defattr(-,root,root,-)
%config(noreplace) %_sysconfdir/condor/config.d/00-kbdd
%_sbindir/condor_kbdd

#################
%if ! 0%{?amzn}
%files vm-gahp
%defattr(-,root,root,-)
%_sbindir/condor_vm-gahp
%_libexecdir/condor/libvirt_simple_script.awk

%endif
#################
%files test
%defattr(-,root,root,-)
%_libexecdir/condor/condor_sinful
%_libexecdir/condor/condor_testingd
%_libexecdir/condor/test_user_mapping
%_libexecdir/condor/test_offer_resources
%_libexecdir/condor/test_dc_std_functiond
%_libexecdir/condor/test_stdf_timer_d
%_libexecdir/condor/test_std_pipe_handlerd
%_libexecdir/condor/test_awaitable_deadline_socketd
%_libexecdir/condor/test_awaitable_deadline_socket_client
%_libexecdir/condor/test_generator
%_libexecdir/condor/memory_exerciser_dinner
%_libexecdir/condor/test_starter_guidance.exe
%if %uw_build
%_libdir/condor/condor_tests-%{version}.tar.gz
%endif

%if 0%{?rhel} <= 7 && 0%{?fedora} <= 31 && ! 0%{?suse_version}
%files -n python2-condor
%defattr(-,root,root,-)
%_bindir/condor_top
%_bindir/classad_eval
%_bindir/condor_watch_q
%_libdir/libpyclassad2*.so
%_libexecdir/condor/libclassad_python_user.so
%{python_sitearch}/classad/
%{python_sitearch}/htcondor/
%{python_sitearch}/htcondor-*.egg-info/
%endif

%if 0%{?rhel} >= 7 || 0%{?fedora} || 0%{?suse_version}
%files -n python3-condor
%defattr(-,root,root,-)
%_bindir/condor_top
%_bindir/condor_diagnostics
%_bindir/classad_eval
%_bindir/condor_watch_q
%_bindir/htcondor
%_libdir/libpyclassad3*.so
%_libexecdir/condor/libclassad_python_user.cpython-3*.so
%_libexecdir/condor/libclassad_python3_user.so
/usr/lib64/python%{python3_version}/site-packages/classad/
/usr/lib64/python%{python3_version}/site-packages/htcondor/
/usr/lib64/python%{python3_version}/site-packages/htcondor-*.egg-info/
/usr/lib64/python%{python3_version}/site-packages/htcondor_cli/
/usr/lib64/python%{python3_version}/site-packages/classad2/
/usr/lib64/python%{python3_version}/site-packages/htcondor2/
%endif

%files credmon-local
%doc examples/condor_credmon_oauth
%_sbindir/condor_credmon_oauth
%_sbindir/scitokens_credential_producer
%_libexecdir/condor/credmon
%_var/lib/condor/oauth_credentials/README.credentials
%config(noreplace) %_sysconfdir/condor/config.d/40-oauth-credmon.conf
%ghost %_var/lib/condor/oauth_credentials/CREDMON_COMPLETE
%ghost %_var/lib/condor/oauth_credentials/pid
%if 0%{?rhel} == 7
###
# Backwards compatibility with the previous versions and configs of scitokens-credmon
%_bindir/condor_credmon_oauth
%_bindir/scitokens_credential_producer
###
%endif

%files credmon-oauth
%_var/www/wsgi-scripts/condor_credmon_oauth
%config(noreplace) %_sysconfdir/condor/config.d/40-oauth-tokens.conf
%ghost %_var/lib/condor/oauth_credentials/wsgi_session_key
%if 0%{?rhel} == 7
###
# Backwards compatibility with the previous versions and configs of scitokens-credmon
%_var/www/wsgi-scripts/scitokens-credmon
###
%endif

%files credmon-vault
%doc examples/condor_credmon_oauth
%_sbindir/condor_credmon_vault
%_bindir/condor_vault_storer
%_libexecdir/condor/credmon
%config(noreplace) %_sysconfdir/condor/config.d/40-vault-credmon.conf
%ghost %_var/lib/condor/oauth_credentials/CREDMON_COMPLETE
%ghost %_var/lib/condor/oauth_credentials/pid

%files credmon-multi
%_bindir/condor_vault_storer

%files -n minicondor
%config(noreplace) %_sysconfdir/condor/config.d/00-minicondor

%files ap
%config(noreplace) %_sysconfdir/condor/config.d/00-access-point

%files ep
%config(noreplace) %_sysconfdir/condor/config.d/00-execution-point

%post
/sbin/ldconfig
# Remove obsolete security configuration
rm -f /etc/condor/config.d/00-htcondor-9.0.config
%if 0%{?fedora}
test -x /usr/sbin/selinuxenabled && /usr/sbin/selinuxenabled
if [ $? = 0 ]; then
   restorecon -R -v /var/lock/condor
   setsebool -P condor_domain_can_network_connect 1
   setsebool -P daemons_enable_cluster_mode 1
   semanage port -a -t condor_port_t -p tcp 12345
   # the number of extraneous SELinux warnings on f17 is very high
fi
%endif
%if 0%{?rhel} >= 7
test -x /usr/sbin/selinuxenabled && /usr/sbin/selinuxenabled
if [ $? = 0 ]; then
   /usr/sbin/semodule -i /usr/share/condor/htcondor.pp
%if 0%{?rhel} < 9
   /usr/sbin/setsebool -P condor_domain_can_network_connect 1
%endif
   /usr/sbin/setsebool -P daemons_enable_cluster_mode 1
fi
%endif
if [ $1 -eq 1 ] ; then
    # Initial installation 
    /bin/systemctl daemon-reload >/dev/null 2>&1 || :
fi

%preun
if [ $1 -eq 0 ] ; then
    # Package removal, not upgrade
    /bin/systemctl --no-reload disable condor.service > /dev/null 2>&1 || :
    /bin/systemctl stop condor.service > /dev/null 2>&1 || :
fi

%postun
/sbin/ldconfig
/bin/systemctl daemon-reload >/dev/null 2>&1 || :
# Note we don't try to restart - HTCondor will automatically notice the
# binary has changed and do graceful or peaceful restart, based on its
# configuration

%triggerun -- condor < 7.7.0-0.5

/usr/bin/systemd-sysv-convert --save condor >/dev/null 2>&1 ||:

/sbin/chkconfig --del condor >/dev/null 2>&1 || :
/bin/systemctl try-restart condor.service >/dev/null 2>&1 || :

%changelog
<<<<<<< HEAD
* Thu Jul 24 2025 Tim Theisen <tim@cs.wisc.edu> - 24.10.2-1
- Remove support for old JobRouter syntax
- New condor_dag_checker tool finds syntax and logic errors before run
- New condor_q -hold-codes produces a summary of held jobs
- condor_status -lvm reports current disk usage by slots on the EPs
- Fix bug where condor_q would truncate job counts to six digits
- Fix bug where suspended jobs did not change state to idle when vacated

* Thu Jul 24 2025 Tim Theisen <tim@cs.wisc.edu> - 24.0.10-1
=======
* Mon Jul 28 2025 Tim Theisen <tim@cs.wisc.edu> - 24.0.10-1
>>>>>>> eeb5198c

* Mon Jul 28 2025 Tim Theisen <tim@cs.wisc.edu> - 23.10.27-1
- Fix bug where the vacate reason was not propagated back to the user
- HTCondor tarballs now contain Pelican 7.17.2

* Mon Jul 28 2025 Tim Theisen <tim@cs.wisc.edu> - 23.0.27-1
- Fix bug where condor_ssh_to_job failed when EP scratch path is too long
- Fix incorrect time reported by htcondor status for long running jobs
- Fix bug where .job.ad, .machine.ad files were missing when LVM is in use

* Thu Jun 26 2025 Tim Theisen <tim@cs.wisc.edu> - 24.9.2-1
- New job attribute to report number of input files transferred by protocol
- Optional condor_schedd history log file
- condor_watch_q can now track DAGMan jobs when using the -clusters option
- Fix bug that caused claim failure when previous output transfer failed
- Fix bug where access tokens were not generated from Vault tokens

* Thu Jun 26 2025 Tim Theisen <tim@cs.wisc.edu> - 24.0.9-1
- Initial Support for Enterprise Linux 10, including the x86_64_v2 platform
- In htcondor2, empty configuration keys are now treated as non-existent

* Thu Jun 26 2025 Tim Theisen <tim@cs.wisc.edu> - 23.10.26-1
- Fix memory leak in the condor_schedd when using late materialization
- Fix condor_master start up when file descriptor ulimit was huge
- HTCondor tarballs now contain Pelican 7.17.0

* Thu Jun 26 2025 Tim Theisen <tim@cs.wisc.edu> - 23.0.26-1
- Fix ingestion of ads into Elasticsearch under very rare circumstances
- DAGMan better handles being unable to write to a full filesystem
- 'kill_sig' submit commands are now ignored on the Windows platform

* Thu Jun 12 2025 Tim Theisen <tim@cs.wisc.edu> - 24.8.1-1
- Fix claim re-use, which was broken in HTCondor version 24.5.1
- Add support for hierarchic and delegatable v2 cgroups
- Add the ability to put each HTCondor daemon in its own cgroup
- Always sets the execute bit on the executable regardless of its origin
- The EP sets the HOME environment variable to match the /etc/passwd entry
- Add new 'halt' and 'resume' verbs to "htcondor dag"
- Add htcondor2.DAGMan class to send commands to a running DAG
- htcondor ap status now reports the AP's RecentDaemonCoreDutyCycle
- Can configure condor_adstash to fetch a custom projection of attributes

* Thu Jun 12 2025 Tim Theisen <tim@cs.wisc.edu> - 24.0.8-1
- Fix 24.0.7 bug where cgroup v1 out-of-memory was not properly handled
- HTCondor tarballs now contain Pelican 7.16.5 and Apptainer 1.4.1
  - Pelican 7.16.5 now includes end-to-end integrity checks for clients
- Add Python wheel for Python 3.13, drop Python wheel for Python 3.7
- Fix bug where DAGMAN_MAX_JOBS_IDLE was being ignored
- Fix problems where parallel universe jobs could crash the condor_schedd
- Prevent condor_starter crash when evicting job during input file transfer
- condor_watch_q now properly displays job id ranges by using numeric sort

* Thu May 29 2025 Tim Theisen <tim@cs.wisc.edu> - 23.10.25-1
- Fix bug where DAGMAN_MAX_JOBS_IDLE was being ignored
- HTCondor tarballs now contain Pelican 7.16.5 and Apptainer 1.4.1

* Thu May 29 2025 Tim Theisen <tim@cs.wisc.edu> - 23.0.25-1
- Fix problems where parallel universe jobs could crash the condor_schedd
- Prevent condor_starter crash when evicting job during input file transfer
- condor_watch_q now properly displays job id ranges by using numeric sort

* Tue Apr 22 2025 Tim Theisen <tim@cs.wisc.edu> - 24.7.3-1
- condor_who now works for Glideins
- Can add arbitrary credentials to be used by the file transfer plugins
- Fixed WLCG token generation in the local credmon
- Can limit the number of times that a job can be released
- EP administrators can enforce no outbound networking for jobs
- Add ability to use authentication when fetching Docker images
- condor_watch_q now displays when file transfer is happening
- To provide more consistency, using swap for jobs is disabled by default

* Tue Apr 22 2025 Tim Theisen <tim@cs.wisc.edu> - 24.0.7-1
- With delegated cgroups v2, job out-of-memory no longer affects the pilot

* Tue Apr 22 2025 Tim Theisen <tim@cs.wisc.edu> - 23.10.24-1
- HTCondor tarballs now contain Pelican 7.15.1 and Apptainer 1.4.0

* Tue Apr 22 2025 Tim Theisen <tim@cs.wisc.edu> - 23.0.24-1
- Fix inflated cgroups v2 memory usage reporting for Docker jobs

* Thu Mar 27 2025 Tim Theisen <tim@cs.wisc.edu> - 24.6.1-1
- Fix for security issue
- https://htcondor.org/security/vulnerabilities/HTCONDOR-2025-0001.html

* Thu Mar 27 2025 Tim Theisen <tim@cs.wisc.edu> - 24.0.6-1
- Fix for security issue
- https://htcondor.org/security/vulnerabilities/HTCONDOR-2025-0001.html

* Thu Mar 27 2025 Tim Theisen <tim@cs.wisc.edu> - 23.10.22-1
- Fix for security issue
- https://htcondor.org/security/vulnerabilities/HTCONDOR-2025-0001.html

* Thu Mar 27 2025 Tim Theisen <tim@cs.wisc.edu> - 23.0.22-1
- Fix for security issue
- https://htcondor.org/security/vulnerabilities/HTCONDOR-2025-0001.html

* Thu Mar 20 2025 Tim Theisen <tim@cs.wisc.edu> - 24.5.2-1
- Disable broken slot code by default

* Fri Feb 28 2025 Tim Theisen <tim@cs.wisc.edu> - 24.5.1-1
- Can now configure APs to acquire credentials for jobs in multiple ways
- HTCondor marks slots as broken when the slot resources cannot be released
- HTCondor now reliably cleans up LVM volumes used by jobs
- HTCondor now advertises NVIDIA driver version
- To detect stuck jobs, last write to stdout and stderr are in the job ad

* Fri Feb 28 2025 Tim Theisen <tim@cs.wisc.edu> - 24.0.5-1

* Thu Feb 27 2025 Tim Theisen <tim@cs.wisc.edu> - 23.10.21-1
- Fix bug where chirp would not work in container jobs using Docker
- HTCondor tarballs now contain Pelican 7.13.0

* Thu Feb 27 2025 Tim Theisen <tim@cs.wisc.edu> - 23.0.21-1
- Fix memory leak caused by periodic evaluation of bad ClassAd expressions
- Fixes for bugs affecting grid jobs

* Tue Feb 04 2025 Tim Theisen <tim@cs.wisc.edu> - 24.4.0-1
- Improved validation and cleanup of EXECUTE directories
- For batch grid universe, the PATH comes from the job ad and worker node
- Improved 'condor_q -better-analyze' for pools with partionable slots
- The EP advertizes if Singularity is using user namespaces
- The EP advertizes average and total bytes transferred to and from jobs
- The condor_credmon now utilizes the shared port daemon

* Tue Feb 04 2025 Tim Theisen <tim@cs.wisc.edu> - 24.0.4-1
- New arc_data_staging submit command to add DataStaging block to ARC ADL
- Fix bug where the negotiator could crash when matching offline ads
- Fix memory leak in SCHEDD_CRON script that produce standard output
- Fix bug where the schedd could crash if cron script runs during shutdown

* Tue Feb 04 2025 Tim Theisen <tim@cs.wisc.edu> - 23.10.20-1
- Fix bug where STARTD_ENFORCE_DISK_LIMITS would excessively save metadata
- Fix bug where container_service_names did not work
- Fix rare startd crash when collector queries time out and DNS is slow

* Tue Feb 04 2025 Tim Theisen <tim@cs.wisc.edu> - 23.0.20-1
- condor_upgrade_check tests for PASSWORD authentication identity change

* Mon Jan 06 2025 Tim Theisen <tim@cs.wisc.edu> - 24.3.0-1
- Allow local issuer credmon and Vault credmon to coexist
- Add Singularity launcher to distinguish runtime failure from job failure
- Advertises when the EP is enforcing disk usage via LVM
- By default, LVM disk enforcement hides mounts when possible
- Container Universe jobs can now mount a writable directory under scratch
- Pass PELICAN_* job environment variables to pelican file transfer plugin
- Fix HTCondor startup when network interface has no IPv6 address
- VacateReason is set in the job ad under more circumstances
- 'htcondor job submit' now issues credentials like 'condor_submit' does

* Mon Jan 06 2025 Tim Theisen <tim@cs.wisc.edu> - 24.0.3-1
- EPs spawned by 'htcondor annex' no longer crash on startup

* Mon Jan 06 2025 Tim Theisen <tim@cs.wisc.edu> - 23.10.19-1
- Fix bug where jobs would match but not start when using KeyboardIdle
- Fix bug when trying to avoid IPv6 link local addresses

* Mon Jan 06 2025 Tim Theisen <tim@cs.wisc.edu> - 23.0.19-1
- Numerous updates in memory tracking with cgroups
  - Fix bug in reporting peak memory
  - Made cgroup v1 and v2 memory tracking consistent with each other
  - Fix bug where cgroup v1 usage included disk cache pages
  - Fix bug where cgroup v1 jobs killed by OOM were not held
  - Polls cgroups for memory usage more often
  - Can configure to always hold jobs killed by OOM
- Make condor_adstash work with OpenSearch Python Client v2.x
- Avoid OAUTH credmon errors by only signaling it when necessary
- Restore case insensitivity to 'condor_status -subsystem'
- Fix rare condor_schedd crash when a $$() macro could not be expanded

* Wed Dec 04 2024 Tim Theisen <tim@cs.wisc.edu> - 24.2.2-1
- Prevent the startd from removing all files if EXECUTE is an empty string
  - This problem first appeared in the withdrawn HTCondor 24.2.1 version

* Tue Nov 26 2024 Tim Theisen <tim@cs.wisc.edu> - 24.2.1-1
- Fixed DAGMan's direct submission of late materialization jobs
- New primary_unix_group submit command that sets the job's primary group
- Initial implementation of broken slot detection and reporting
- New job attributes FirstJobMatchDate and InitialWaitDuration
- condor_ssh_to_job now sets the supplemental groups in Apptainer
- MASTER_NEW_BINARY_RESTART now accepts the FAST parameter
- Avoid blocking on dead collectors at shutdown
- IPv6 networking is now fully supported on Windows

* Tue Nov 26 2024 Tim Theisen <tim@cs.wisc.edu> - 24.0.2-1
- Add STARTER_ALWAYS_HOLD_ON_OOM to minimize confusion about memory usage
- Fix bug that caused condor_ssh_to_job sftp and scp modes to fail
- Fix KeyboardIdle attribute in dynamic slots that could prevent job start
- No longer signals the OAuth credmon when there is no work to do
- Fix rare condor_schedd crash when a $$() macro could not be expanded
- By default, put Docker jobs on hold when CPU architecture doesn't match

* Tue Nov 19 2024 Tim Theisen <tim@cs.wisc.edu> - 23.10.18-1
- Fix issue where an unresponsive libvirtd blocked an EP from starting up

* Tue Nov 19 2024 Tim Theisen <tim@cs.wisc.edu> - 23.0.18-1
- Proper error message and hold when Docker emits multi-line error message
- The htcondor CLI now works on Windows

* Thu Oct 31 2024 Tim Theisen <tim@cs.wisc.edu> - 24.1.1-1
- Can print contents of stored OAuth2 credential with htcondor CLI tool
- In DAGMan, inline submit descriptions work when not submitting directly
- By default, put Docker jobs on hold when CPU architecture doesn't match
- Detects and deletes invalid checkpoint and reschedules job

* Thu Oct 31 2024 Tim Theisen <tim@cs.wisc.edu> - 24.0.1-1
- Improved tracking and enforcement of disk usage by using LVM
- Enhancements to the htcondor CLI tool
- cgroup v2 support for tracking and enforcement of CPU and memory usage
- Leverage cgroups to hide GPUs not allocated to the job
- DAGMan can now produce job credentials when using direct submit
- New submit commands to aid in matching specific GPU requirements
- New implementation of the Python bindings, htcondor2 and classad2
- Improved default security configuration
- Significant reduction in memory and CPU usage on the Central Manager
- Support for GPUs using AMD's HIP 6 library
- Fix bugs when -divide or -repeat was used in GPU detection
- Proper error message and hold when Docker emits multi-line error message
- Fix issue where an unresponsive libvirtd blocked an EP from starting up

* Wed Oct 30 2024 Tim Theisen <tim@cs.wisc.edu> - 23.10.2-1
- Fix for output file transfer errors obscuring input file transfer errors

* Thu Oct 24 2024 Tim Theisen <tim@cs.wisc.edu> - 23.0.17-1
- Bug fix for PID namespaces and condor_ssh_to_job on EL9
- Augment condor_upgrade_check to find unit suffixes in ClassAd expressions

* Thu Oct 10 2024 Tim Theisen <tim@cs.wisc.edu> - 23.0.16-1
- Backport all cgroup v2 fixes and enhancements from the 23.10.1 release

* Thu Oct 03 2024 Tim Theisen <tim@cs.wisc.edu> - 23.10.1-1
- Improvements to disk usage enforcement when using LVM
  - Can encrypt job sandboxes when using LVM
  - More precise tracking of disk usage when using LVM
  - Reduced disk usage tracking overhead
- Improvements tracking CPU and memory usage with cgroup v2 (on EL9)
  - Don't count kernel cache pages against job's memory usage
  - Avoid rare inclusion of previous job's CPU and peak memory usage
- HTCondor now re-checks DNS before re-connecting to a collector
- HTCondor now writes out per job epoch history
- HTCondor can encrypt network connections without requiring authentication
- htcondor CLI can now show status for local server, AP, and CM
- htcondor CLI can now display OAUTH2 credentials
- Uses job's sandbox to convert image format for Singularity/Apptainer
- Bug fix to not lose GPUs in Docker job on systemd reconfig
- Bug fix for PID namespaces and condor_ssh_to_job on EL9

* Mon Sep 30 2024 Tim Theisen <tim@cs.wisc.edu> - 23.0.15-1
- Fix bug where Docker universe jobs reported zero memory usage on EL9
- Fix bug where Docker universe images would not be removed from EP cache
- Fix bug where condor_watch_q could crash
- Fix bug that could cause the file transfer hold reason to be truncated
- Fix bug where a Windows job with a bad executable would not go on hold

* Thu Aug 08 2024 Tim Theisen <tim@cs.wisc.edu> - 23.9.6-1
- Add config knob to not have cgroups count kernel memory for jobs on EL9
- Remove support for numeric unit suffixes (k,M,G) in ClassAd expressions
- In submit files, request_disk & request_memory still accept unit suffixes
- Hide GPUs not allocated to the job on cgroup v2 systems such as EL9
- DAGMan can now produce credentials when using direct submission
- Singularity jobs have a contained home directory when file transfer is on
- Avoid using IPv6 link local addresses when resolving hostname to IP addr
- New 'htcondor credential' command to aid in debugging

* Thu Aug 08 2024 Tim Theisen <tim@cs.wisc.edu> - 23.0.14-1
- Docker and Container jobs run on EPs that match AP's CPU architecture
- Fixed premature cleanup of credentials by the condor_credd
- Fixed bug where a malformed SciToken could cause a condor_schedd crash
- Fixed crash in condor_annex script
- Fixed daemon crash after IDTOKEN request is approved by the collector

* Thu Jun 27 2024 Tim Theisen <tim@cs.wisc.edu> - 23.8.1-1
- Add new condor-ap package to facilitate Access Point installation
- HTCondor Docker images are now based on Alma Linux 9
- HTCondor Docker images are now available for the arm64 CPU architecture
- The user can now choose which submit method DAGMan will use
- Can add custom attributes to the User ClassAd with condor_qusers -edit
- Add use-projection option to condor_gangliad to reduce memory footprint
- Fix bug where interactive submit does not work on cgroup v2 systems (EL9)

* Thu Jun 13 2024 Tim Theisen <tim@cs.wisc.edu> - 23.0.12-1
- Remote condor_history queries now work the same as local queries
- Improve error handling when submitting to a remote scheduler via ssh
- Fix bug on Windows where condor_procd may crash when suspending a job
- Fix Python binding crash when submitting a DAG which has empty lines

* Thu May 16 2024 Tim Theisen <tim@cs.wisc.edu> - 23.7.2-1
- Warns about deprecated multiple queue statements in a submit file
- The semantics of 'skip_if_dataflow' have been improved
- Removing large DAGs is now non-blocking, preserving schedd performance
- Periodic policy expressions are now checked during input file transfer
- Local universe jobs can now specify a container image
- File transfer plugins can now advertise extra attributes
- DAGMan can rescue and abort if pending jobs are missing from the job queue
- Fix so 'condor_submit -interactive' works on cgroup v2 execution points

* Thu May 09 2024 Tim Theisen <tim@cs.wisc.edu> - 23.0.10-1
- Preliminary support for Ubuntu 22.04 (Noble Numbat)
- Warns about deprecated multiple queue statements in a submit file
- Fix bug where plugins could not signify to retry a file transfer
- The condor_upgrade_check script checks for proper token file permissions
- Fix bug where the condor_upgrade_check script crashes on older platforms
- The bundled version of apptainer was moved to libexec in the tarball

* Tue Apr 16 2024 Tim Theisen <tim@cs.wisc.edu> - 23.6.2-1
- Fix bug where file transfer plugin error was not in hold reason code

* Mon Apr 15 2024 Tim Theisen <tim@cs.wisc.edu> - 23.6.1-1
- Add the ability to force vanilla universe jobs to run in a container
- Add the ability to override the entrypoint for a Docker image
- condor_q -better-analyze includes units for memory and disk quantities

* Thu Apr 11 2024 Tim Theisen <tim@cs.wisc.edu> - 23.0.8-1
- Fix bug where ssh-agent processes were leaked with grid universe jobs
- Fix DAGMan crash when a provisioner node was given a parent
- Fix bug that prevented use of "ftp:" URLs in file transfer
- Fix bug where jobs that matched an offline slot never start

* Mon Mar 25 2024 Tim Theisen <tim@cs.wisc.edu> - 23.5.3-1
- HTCondor tarballs now contain Pelican 7.6.2

* Thu Mar 14 2024 Tim Theisen <tim@cs.wisc.edu> - 23.5.2-1
- Old ClassAd based syntax is disabled by default for the job router
- Can efficiently manage/enforce disk space using LVM partitions
- GPU discovery is enabled on all Execution Points by default
- Prevents accessing unallocated GPUs using cgroup v1 enforcement
- New condor_submit commands for constraining GPU properties
- Add ability to transfer EP's starter log back to the Access Point
- Can use VOMS attributes when mapping identities of SSL connections
- The CondorVersion string contains the source git SHA

* Thu Mar 14 2024 Tim Theisen <tim@cs.wisc.edu> - 23.0.6-1
- Fix DAGMan where descendants of removed retry-able jobs are marked futile
- Ensure the condor_test_token works correctly when invoked as root
- Fix bug where empty multi-line values could cause a crash
- condor_qusers returns proper exit code for errors in formatting options
- Fix crash in job router when a job transform is missing an argument

* Thu Feb 08 2024 Tim Theisen <tim@cs.wisc.edu> - 23.4.0-1
- condor_submit warns about unit-less request_disk and request_memory
- Separate condor-credmon-local RPM package provides local SciTokens issuer
- Fix bug where NEGOTIATOR_SLOT_CONSTRAINT was ignored since version 23.3.0
- The htcondor command line tool can process multiple event logs at once
- Prevent Docker daemon from keeping a duplicate copy of the job's stdout

* Thu Feb 08 2024 Tim Theisen <tim@cs.wisc.edu> - 23.0.4-1
- NVIDIA_VISIBLE_DEVICES environment variable lists full uuid of slot GPUs
- Fix problem where some container jobs would see GPUs not assigned to them
- Restore condor keyboard monitoring that was broken since HTCondor 23.0.0
- In condor_adstash, the search engine timeouts now apply to all operations
- Ensure the prerequisite perl modules are installed for condor_gather_info

* Tue Jan 23 2024 Tim Theisen <tim@cs.wisc.edu> - 23.3.1-1
- HTCondor tarballs now contain Pelican 7.4.0

* Thu Jan 04 2024 Tim Theisen <tim@cs.wisc.edu> - 23.3.0-1
- Restore limited support for Enterprise Linux 7 systems
- Additional assistance converting old syntax job routes to new syntax
- Able to capture output to debug DAGMan PRE and POST scripts
- Execution Points advertise when jobs are running with cgroup enforcement

* Thu Jan 04 2024 Tim Theisen <tim@cs.wisc.edu> - 23.0.3-1
- Preliminary support for openSUSE LEAP 15
- All non-zero exit values from file transfer plugins are now errors
- Fix crash in Python bindings when job submission fails
- Chirp uses a 5120 byte buffer and errors out for bigger messages
- condor_adstash now recognizes GPU usage values as floating point numbers

* Wed Nov 29 2023 Tim Theisen <tim@cs.wisc.edu> - 23.2.0-1
- Add 'periodic_vacate' submit command to restart jobs that are stuck
- EPs now advertises whether the execute directory is on rotational storage
- Add two log events for the time a job was running and occupied a slot
- Files written by HTCondor are now written in binary mode on Windows
- HTCondor now uses the Pelican Platform for OSDF file transfers

* Mon Nov 20 2023 Tim Theisen <tim@cs.wisc.edu> - 23.0.2-1
- Fix bug where OIDC login information was missing when submitting jobs
- Improved sandbox and ssh-agent clean up for batch grid universe jobs
- Fix bug where daemons with a private network address couldn't communicate
- Fix cgroup v2 memory enforcement for custom configurations
- Add DISABLE_SWAP_FOR_JOB support on cgroup v2 systems
- Fix log rotation for OAuth and Vault credmon daemons

* Thu Nov 16 2023 Tim Theisen <tim@cs.wisc.edu> - 9.0.20-1
- Other authentication methods are tried if mapping fails using SSL

* Tue Oct 31 2023 Tim Theisen <tim@cs.wisc.edu> - 23.1.0-1
- Enhanced filtering with 'condor_watch_q'
- Can specify alternate ssh port with 'condor_remote_cluster'
- Performance improvement for the 'condor_schedd' and other daemons
- Jobs running on cgroup v2 systems can subdivide their cgroup
- The curl plugin can now find CA certificates via an environment variable

* Tue Oct 31 2023 Tim Theisen <tim@cs.wisc.edu> - 23.0.1-1
- Fix 10.6.0 bug that broke PID namespaces
- Fix bug where execution times for ARC CE jobs were 60 times too large
- Fix bug where a failed 'Service' node would crash DAGMan
- Condor-C and Job Router jobs now get resources provisioned updates

* Fri Sep 29 2023 Tim Theisen <tim@cs.wisc.edu> - 23.0.0-1
- Absent slot configuration, execution points will use a partitionable slot
- Linux cgroups enforce maximum memory utilization by default
- Can now define DAGMan save points to be able to rerun DAGs from there
- Much better control over environment variables when using DAGMan
- Administrators can enable and disable job submission for a specific user
- Can set a minimum number of CPUs allocated to a user
- condor_status -gpus shows nodes with GPUs and the GPU properties
- condor_status -compact shows a row for each slot type
- Container images may now be transferred via a file transfer plugin
- Support for Enterprise Linux 9, Amazon Linux 2023, and Debian 12
- Can write job information in AP history file for every execution attempt
- Can run defrag daemons with different policies on distinct sets of nodes
- Add condor_test_token tool to generate a short lived SciToken for testing
- The job’s executable is no longer renamed to ‘condor_exec.exe’

* Thu Sep 28 2023 Tim Theisen <tim@cs.wisc.edu> - 10.9.0-1
- The condor_upgrade_check script now provides guidance on updating to 23.0
- The htchirp Python binding now properly locates the chirp configuration
- Fix bug that prevented deletion of HTCondor passwords on Windows

* Thu Sep 28 2023 Tim Theisen <tim@cs.wisc.edu> - 10.0.9-1
- The condor_upgrade_check script now provides guidance on updating to 23.0
- The htchirp Python binding now properly locates the chirp configuration
- Fix bug that prevented deletion of HTCondor passwords on Windows

* Thu Sep 14 2023 Tim Theisen <tim@cs.wisc.edu> - 10.8.0-1
- Fold the classads, blahp, and procd RPMs into the main condor RPM
- Align the Debian packages and package names with the RPM packaging
- On Linux, the default configuration enforces memory limits with cgroups
- condor_status -gpus shows nodes with GPUs and the GPU properties
- condor_status -compact shows a row for each slot type
- New ENV command controls which environment variables are present in DAGMan

* Thu Sep 14 2023 Tim Theisen <tim@cs.wisc.edu> - 10.0.8-1
- Avoid kernel panic on some Enterprise Linux 8 systems
- Fix bug where early termination of service nodes could crash DAGMan
- Limit email about long file transfer queue to once daily
- Various fixes to condor_adstash

* Wed Aug 09 2023 Tim Theisen <tim@cs.wisc.edu> - 10.7.1-1
- Fix performance problem detecting futile nodes in a large and bushy DAG

* Mon Jul 31 2023 Tim Theisen <tim@cs.wisc.edu> - 10.7.0-1
- Support for Debian 12 (Bookworm)
- Can run defrag daemons with different policies on distinct sets of nodes
- Added want_io_proxy submit command
- Apptainer is now included in the HTCondor tarballs
- Fix 10.5.0 bug where reported CPU time is very low when using cgroups v1
- Fix 10.5.0 bug where .job.ad and .machine.ad were missing for local jobs

* Tue Jul 25 2023 Tim Theisen <tim@cs.wisc.edu> - 10.0.7-1
- Fixed bug where held condor cron jobs would never run when released
- Improved daemon IDTOKENS logging to make useful messages more prominent
- Remove limit on certificate chain length in SSL authentication
- condor_config_val -summary now works with a remote configuration query
- Prints detailed message when condor_remote_cluster fails to fetch a URL
- Improvements to condor_preen

* Fri Jun 30 2023 Tim Theisen <tim@cs.wisc.edu> - 9.0.19-1
- Remove limit on certificate chain length in SSL authentication

* Thu Jun 29 2023 Tim Theisen <tim@cs.wisc.edu> - 10.6.0-1
- Administrators can enable and disable job submission for a specific user
- Work around memory leak in libcurl on EL7 when using the ARC-CE GAHP
- Container images may now be transferred via a file transfer plugin
- Add ClassAd stringlist subset match function
- Add submit file macro '$(JobId)' which expands to full ID of the job
- The job's executable is no longer renamed to 'condor_exec.exe'

* Thu Jun 22 2023 Tim Theisen <tim@cs.wisc.edu> - 10.0.6-1
- In SSL Authentication, use the identity instead of the X.509 proxy subject
- Can use environment variable to locate the client's SSL X.509 credential
- ClassAd aggregate functions now tolerate undefined values
- Fix Python binding bug where accounting ads were omitted from the result
- The Python bindings now properly report the HTCondor version
- remote_initial_dir works when submitting a grid batch job remotely via ssh
- Add a ClassAd stringlist subset match function

* Thu Jun 22 2023 Tim Theisen <tim@cs.wisc.edu> - 9.0.18-1
- Can configure clients to present an X.509 proxy during SSL authentication
- Provides script to assist updating from HTCondor version 9 to version 10

* Fri Jun 09 2023 Tim Theisen <tim@cs.wisc.edu> - 10.0.5-1
- Rename upgrade9to10checks.py script to condor_upgrade_check
- Fix spurious warning from condor_upgrade_check about regexes with spaces

* Tue Jun 06 2023 Tim Theisen <tim@cs.wisc.edu> - 10.5.1-1
- Fix issue with grid batch jobs interacting with older Slurm versions

* Mon Jun 05 2023 Tim Theisen <tim@cs.wisc.edu> - 10.5.0-1
- Can now define DAGMan save points to be able to rerun DAGs from there
- Expand default list of environment variables passed to the DAGMan manager
- Administrators can prevent users using "getenv = true" in submit files
- Improved throughput when submitting a large number of ARC-CE jobs
- Execute events contain the slot name, sandbox path, resource quantities
- Can add attributes of the execution point to be recorded in the user log
- Enhanced condor_transform_ads tool to ease offline job transform testing
- Fixed a bug where memory limits over 2 GiB might not be correctly enforced

* Tue May 30 2023 Tim Theisen <tim@cs.wisc.edu> - 10.0.4-1
- Provides script to assist updating from HTCondor version 9 to version 10
- Fixes a bug where rarely an output file would not be transferred back
- Fixes counting of submitted jobs, so MAX_JOBS_SUBMITTED works correctly
- Fixes SSL Authentication failure when PRIVATE_NETWORK_NAME was set
- Fixes rare crash when SSL or SCITOKENS authentication was attempted
- Can allow client to present an X.509 proxy during SSL authentication
- Fixes issue where a users jobs were ignored by the HTCondor-CE on restart
- Fixes issues where some events that HTCondor-CE depends on were missing

* Tue May 30 2023 Tim Theisen <tim@cs.wisc.edu> - 9.0.17-3
- Improved upgrade9to10checks.py script

* Tue May 09 2023 Tim Theisen <tim@cs.wisc.edu> - 9.0.17-2
- Add upgrade9to10checks.py script

* Tue May 09 2023 Tim Theisen <tim@cs.wisc.edu> - 10.4.3-1
- Fix bug than could cause the collector audit plugin to crash

* Tue May 02 2023 Tim Theisen <tim@cs.wisc.edu> - 10.4.2-1
- Fix bug where remote submission of batch grid universe jobs fail
- Fix bug where HTCondor-CE fails to handle jobs after HTCondor restarts

* Wed Apr 12 2023 Tim Theisen <tim@cs.wisc.edu> - 10.4.1-1
- Preliminary support for Ubuntu 20.04 (Focal Fossa) on PowerPC (ppc64el)

* Thu Apr 06 2023 Tim Theisen <tim@cs.wisc.edu> - 10.4.0-1
- DAGMan no longer carries the entire environment into the DAGMan job
- Allows EGI CheckIn tokens to be used the with SciTokens authentication

* Thu Apr 06 2023 Tim Theisen <tim@cs.wisc.edu> - 10.0.3-1
- GPU metrics continues to be reported after the startd is reconfigured
- Fixed issue where GPU metrics could be wildly over-reported
- Fixed issue that kept jobs from running when installed on Debian or Ubuntu
- Fixed DAGMan problem when retrying a proc failure in a multi-proc node

* Tue Mar 07 2023 Tim Theisen <tim@cs.wisc.edu> - 10.3.1-1
- Execution points now advertise if an sshd is available for ssh to job

* Mon Mar 06 2023 Tim Theisen <tim@cs.wisc.edu> - 10.3.0-1
- Now evicts OOM killed jobs when they are under their requested memory
- HTCondor glideins can now use cgroups if one has been prepared
- Can write job information in an AP history file for each execution attempt
- Can now specify a lifetime for condor_gangliad metrics
- The condor_schedd now advertises a count of unmaterialized jobs

* Thu Mar 02 2023 John Knoeller <johnkn@cs.wisc.edu> - 10.0.2-1
- HTCondor can optionally create intermediate directories for output files
- Improved condor_schedd scalability when a user runs more than 1,000 jobs
- Fix issue where condor_ssh_to_job fails if the user is not in /etc/passwd
- The Python Schedd.query() now returns the ServerTime attribute for Fifemon
- VM Universe jobs pass through the host CPU model to support newer kernels
- HTCondor Python wheel is now available for Python 3.11
- Fix issue that prevented HTCondor installation on Ubuntu 18.04

* Tue Feb 28 2023 Tim Theisen <tim@cs.wisc.edu> - 10.2.5-1
- Fix counting of unmaterialized jobs in the condor_schedd

* Fri Feb 24 2023 Tim Theisen <tim@cs.wisc.edu> - 10.2.4-1
- Improve counting of unmaterialized jobs in the condor_schedd

* Tue Feb 21 2023 Tim Theisen <tim@cs.wisc.edu> - 10.2.3-1
- Add a count of unmaterialized jobs to condor_schedd statistics

* Tue Feb 07 2023 Tim Theisen <tim@cs.wisc.edu> - 10.2.2-1
- Fixed bugs with configuration knob SINGULARITY_USE_PID_NAMESPACES

* Tue Jan 24 2023 Tim Theisen <tim@cs.wisc.edu> - 10.2.1-1
- Improved condor_schedd scalability when a user runs more than 1,000 jobs
- Fix issue where condor_ssh_to_job fails if the user is not in /etc/passwd
- The Python Schedd.query() now returns the ServerTime attribute
- Fixed issue that prevented HTCondor installation on Ubuntu 18.04

* Thu Jan 05 2023 Tim Theisen <tim@cs.wisc.edu> - 10.2.0-1
- Preliminary support for Enterprise Linux 9
- Preliminary support for cgroups v2
- Can now set minimum floor for number of CPUs that a submitter gets
- Improved validity testing of Singularity/Apptainer runtinme
- Improvements to jobs hooks, including new PREPARE_JOB_BEFORE_TRANSFER hook
- OpenCL jobs now work inside Singularity, if OpenCL drivers are on the host

* Thu Jan 05 2023 Tim Theisen <tim@cs.wisc.edu> - 10.0.1-1
- Add Ubuntu 22.04 (Jammy Jellyfish) support
- Add file transfer plugin that supports stash:// and osdf:// URLs
- Fix bug where cgroup memory limits were not enforced on Debian and Ubuntu
- Fix bug where forcibly removing DAG jobs could crash the condor_schedd
- Fix bug where Docker repository images cannot be run under Singularity
- Fix issue where blahp scripts were missing on Debian and Ubuntu platforms
- Fix bug where curl file transfer plugins would fail on Enterprise Linux 8

* Tue Nov 22 2022 Tim Theisen <tim@cs.wisc.edu> - 10.1.3-1
- Improvements to jobs hooks, including new PREPARE_JOB_BEFORE_TRANSFER hook

* Tue Nov 15 2022 Tim Theisen <tim@cs.wisc.edu> - 10.1.2-1
- OpenCL jobs now work inside Singularity, if OpenCL drivers are on the host

* Thu Nov 10 2022 Tim Theisen <tim@cs.wisc.edu> - 10.1.1-1
- Improvements to job hooks and the ability to save stderr from a job hook
- Fix bug where Apptainer only systems couldn't run with Docker style images

* Thu Nov 10 2022 Tim Theisen <tim@cs.wisc.edu> - 10.1.0-1
- Release HTCondor 10.0.0 bug fixes into 10.1.0

* Thu Nov 10 2022 Tim Theisen <tim@cs.wisc.edu> - 10.0.0-1
- Users can prevent runaway jobs by specifying an allowed duration
- Able to extend submit commands and create job submit templates
- Initial implementation of htcondor <noun> <verb> command line interface
- Initial implementation of Job Sets in the htcondor CLI tool
- Add Container Universe
- Support for heterogeneous GPUs
- Improved File transfer error reporting
- GSI Authentication method has been removed
- HTCondor now utilizes ARC-CE's REST interface
- Support for ARM and PowerPC for Enterprise Linux 8
- For IDTOKENS, signing key not required on every execution point
- Trust on first use ability for SSL connections
- Improvements against replay attacks

* Wed Oct 05 2022 Tim Theisen <tim@cs.wisc.edu> - 9.12.0-1
- Provide a mechanism to bootstrap secure authentication within a pool
- Add the ability to define submit templates
- Administrators can now extend the help offered by condor_submit
- Add DAGMan ClassAd attributes to record more information about jobs
- On Linux, advertise the x86_64 micro-architecture in a slot attribute
- Added -drain option to condor_off and condor_restart
- Administrators can now set the shared memory size for Docker jobs
- Multiple improvements to condor_adstash
- HAD daemons now use SHA-256 checksums by default

* Thu Sep 29 2022 Tim Theisen <tim@cs.wisc.edu> - 9.0.17-1
- Fix file descriptor leak when schedd fails to launch scheduler jobs
- Fix failure to forward batch grid universe job's refreshed X.509 proxy
- Fix DAGMan failure when the DONE keyword appeared in the JOB line
- Fix HTCondor's handling of extremely large UIDs on Linux
- Fix bug where OAUTH tokens lose their scope and audience upon refresh
- Support for Apptainer in addition to Singularity

* Tue Sep 13 2022 Tim Theisen <tim@cs.wisc.edu> - 9.11.2-1
- In 9.11.0, STARTD_NOCLAIM_SHUTDOWN restarted instead. Now, it shuts down.

* Tue Sep 06 2022 Tim Theisen <tim@cs.wisc.edu> - 9.11.1-1
- File transfer errors are identified as occurring during input or output

* Thu Aug 25 2022 Tim Theisen <tim@cs.wisc.edu> - 9.11.0-1
- Modified GPU attributes to support the new 'require_gpus' submit command
- Add (PREEMPT|HOLD)_IF_DISK_EXCEEDED configuration templates
- ADVERTISE authorization levels now also provide READ authorization
- Periodic release expressions no longer apply to manually held jobs
- If a #! interpreter doesn't exist, a proper hold and log message appears
- Can now set the Singularity target directory with 'container_target_dir'
- If SciToken and X.509 available, uses SciToken for arc job authentication

* Tue Aug 16 2022 Tim Theisen <tim@cs.wisc.edu> - 9.0.16-1
- Singularity now mounts /tmp and /var/tmp under the scratch directory
- Fix bug where Singularity jobs go on hold at the first checkpoint
- Fix bug where gridmanager deletes the X.509 proxy file instead of the copy
- Fix file descriptor leak when using SciTokens for authentication

* Thu Jul 21 2022 Tim Theisen <tim@cs.wisc.edu> - 9.0.15-1
- Report resources provisioned by the Slurm batch scheduler when available

* Mon Jul 18 2022 Tim Theisen <tim@cs.wisc.edu> - 9.10.1-1
- ActivationSetupDuration is now correct for jobs that checkpoint

* Thu Jul 14 2022 Tim Theisen <tim@cs.wisc.edu> - 9.10.0-1
- With collector administrator access, can manage all HTCondor pool daemons
- SciTokens can now be used for authentication with ARC CE servers
- Preliminary support for ARM and POWER RC on AlmaLinux 8
- Prevent negative values when using huge files with a file transfer plugin

* Tue Jul 12 2022 Tim Theisen <tim@cs.wisc.edu> - 9.0.14-1
- SciToken mapping failures are now recorded in the daemon logs
- Fix bug that stopped file transfers when output and error are the same
- Ensure that the Python bindings version matches the installed HTCondor
- $(OPSYSANDVER) now expand properly in job transforms
- Fix bug where context managed Python htcondor.SecMan sessions would crash
- Fix bug where remote CPU times would rarely be set to zero

* Tue Jun 14 2022 Tim Theisen <tim@cs.wisc.edu> - 9.9.1-1
- Fix bug where jobs would not match when using a child collector

* Tue May 31 2022 Tim Theisen <tim@cs.wisc.edu> - 9.9.0-1
- A new authentication method for remote HTCondor administration
- Several changes to improve the security of connections
- Fix issue where DAGMan direct submission failed when using Kerberos
- The submission method is now recorded in the job ClassAd
- Singularity jobs can now pull from Docker style repositories
- The OWNER authorization level has been folded into the ADMINISTRATOR level

* Thu May 26 2022 Tim Theisen <tim@cs.wisc.edu> - 9.0.13-1
- Schedd and startd cron jobs can now log output upon non-zero exit
- condor_config_val now produces correct syntax for multi-line values
- The condor_run tool now reports submit errors and warnings to the terminal
- Fix issue where Kerberos authentication would fail within DAGMan
- Fix HTCondor startup failure with certain complex network configurations

* Mon Apr 25 2022 Tim Theisen <tim@cs.wisc.edu> - 9.8.1-1
- Fix HTCondor startup failure with certain complex network configurations

* Thu Apr 21 2022 Tim Theisen <tim@cs.wisc.edu> - 9.8.0-1
- Support for Heterogeneous GPUs, some configuration required
- Allow HTCondor to utilize grid sites requiring two-factor authentication
- Technology preview: bring your own resources from (some) NSF HPC clusters

* Tue Apr 19 2022 Tim Theisen <tim@cs.wisc.edu> - 9.0.12-1
- Fix bug in parallel universe that could cause the schedd to crash
- Fix rare crash where a daemon tries to use a discarded security session

* Tue Apr 05 2022 Tim Theisen <tim@cs.wisc.edu> - 9.7.1-1
- Fix recent bug where jobs may go on hold without a hold reason or code

* Tue Mar 15 2022 Tim Theisen <tim@cs.wisc.edu> - 9.7.0-1
- Support environment variables, other application elements in ARC REST jobs
- Container universe supports Singularity jobs with hard-coded command
- DAGMan submits jobs directly (does not shell out to condor_submit)
- Meaningful error message and sub-code for file transfer failures
- Add file transfer statistics for file transfer plugins
- Add named list policy knobs for SYSTEM_PERIODIC_ policies

* Tue Mar 15 2022 Tim Theisen <tim@cs.wisc.edu> - 9.0.11-1
- The Job Router can now create an IDTOKEN for use by the job
- Fix bug where a self-checkpointing job may erroneously be held
- Fix bug where the Job Router could erroneously substitute a default value
- Fix bug where a file transfer error may identify the wrong file
- Fix bug where condor_ssh_to_job may fail to connect

* Tue Mar 15 2022 Tim Theisen <tim@cs.wisc.edu> - 8.8.17-1
- Fixed a memory leak in the Job Router

* Tue Mar 15 2022 Tim Theisen <tim@cs.wisc.edu> - 9.6.0-1
- Fixes for security issues
- https://htcondor.org/security/vulnerabilities/HTCONDOR-2022-0001.html
- https://htcondor.org/security/vulnerabilities/HTCONDOR-2022-0002.html
- https://htcondor.org/security/vulnerabilities/HTCONDOR-2022-0003.html

* Tue Mar 15 2022 Tim Theisen <tim@cs.wisc.edu> - 9.0.10-1
- Fixes for security issues
- https://htcondor.org/security/vulnerabilities/HTCONDOR-2022-0001.html
- https://htcondor.org/security/vulnerabilities/HTCONDOR-2022-0002.html
- https://htcondor.org/security/vulnerabilities/HTCONDOR-2022-0003.html

* Tue Mar 15 2022 Tim Theisen <tim@cs.wisc.edu> - 8.8.16-1
- Fix for security issue
- https://htcondor.org/security/vulnerabilities/HTCONDOR-2022-0003.html

* Tue Feb 08 2022 Tim Theisen <tim@cs.wisc.edu> - 9.5.4-1
- The access point more robustly detects execution points that disappear
- The condor_procd will now function if /proc is mounted with hidepid=2

* Tue Feb 01 2022 Tim Theisen <tim@cs.wisc.edu> - 9.5.3-1
- Fix daemon crash where one of multiple collectors is not in DNS
- Fix bug where initial schedd registration was rarely delayed by an hour
- Can set CCB_TIMEOUT and choose to not start up if CCB address unavailable

* Tue Jan 25 2022 Tim Theisen <tim@cs.wisc.edu> - 9.5.2-1
- Fix bug where job may not go on hold when exceeding allowed_job_duration
- Fix bug where the condor_shadow could run indefinitely
- Fix bug where condor_ssh_to_job may fail to connect
- Fix bug where a file transfer error may identify the wrong file

* Tue Jan 18 2022 Tim Theisen <tim@cs.wisc.edu> - 9.5.1-1
- Fix bug where a self-checkpointing job may erroneously be held

* Thu Jan 13 2022 Tim Theisen <tim@cs.wisc.edu> - 9.5.0-1
- Initial implementation of Container Universe
- HTCondor will automatically detect container type and where it can run
- The blahp is no longer separate, it is now an integral part of HTCondor
- Docker Universe jobs can now self-checkpoint
- Added Debian 11 (bullseye) as a supported platform
- Since CentOS 8 has reached end of life, we build and test on Rocky Linux 8

* Thu Jan 13 2022 Tim Theisen <tim@cs.wisc.edu> - 9.0.9-1
- Added Debian 11 (bullseye) as a supported platform
- Since CentOS 8 has reached end of life, we build and test on Rocky Linux 8
- The OAUTH credmon is now packaged for Enterprise Linux 8

* Tue Dec 21 2021 Tim Theisen <tim@cs.wisc.edu> - 9.4.1-1
- Add the ability to track slot activation metrics
- Fix bug where a file transfer plugin failure code may not be reported

* Thu Dec 02 2021 Tim Theisen <tim@cs.wisc.edu> - 9.4.0-1
- Initial implementation of Job Sets in the htcondor CLI tool
- The access point administrator can add keywords to the submit language
- Add submit commands that limit job run time
- Fix bug where self check-pointing jobs may be erroneously held

* Thu Dec 02 2021 Tim Theisen <tim@cs.wisc.edu> - 9.0.8-1
- Fix bug where huge values of ImageSize and others would end up negative
- Fix bug in how MAX_JOBS_PER_OWNER applied to late materialization jobs
- Fix bug where the schedd could choose a slot with insufficient disk space
- Fix crash in ClassAd substr() function when the offset is out of range
- Fix bug in Kerberos code that can crash on macOS and could leak memory
- Fix bug where a job is ignored for 20 minutes if the startd claim fails

* Tue Nov 30 2021 Tim Theisen <tim@cs.wisc.edu> - 9.3.2-1
- Add allowed_execute_duration condor_submit command to cap job run time
- Fix bug where self check-pointing jobs may be erroneously held

* Tue Nov 09 2021 Tim Theisen <tim@cs.wisc.edu> - 9.3.1-1
- Add allowed_job_duration condor_submit command to cap job run time

* Wed Nov 03 2021 Tim Theisen <tim@cs.wisc.edu> - 9.3.0-1
- Discontinue support for Globus GSI
- Discontinue support for grid type 'nordugrid', use 'arc' instead
- MacOS version strings now include the major version number (10 or 11)
- File transfer plugin sample code to aid in developing new plugins
- Add generic knob to set the slot user for all slots

* Tue Nov 02 2021 Tim Theisen <tim@cs.wisc.edu> - 9.0.7-1
- Fix bug where condor_gpu_discovery could crash with older CUDA libraries
- Fix bug where condor_watch_q would fail on machines with older kernels
- condor_watch_q no longer has a limit on the number of job event log files
- Fix bug where a startd could crash claiming a slot with p-slot preemption
- Fix bug where a job start would not be recorded when a shadow reconnects

* Thu Sep 23 2021 Tim Theisen <tim@cs.wisc.edu> - 9.2.0-1
- Add SERVICE node that runs alongside the DAG for the duration of the DAG
- Fix problem where proxy delegation to older HTCondor versions failed
- Jobs are now re-run if the execute directory unexpectedly disappears
- HTCondor counts the number of files transfered at the submit node
- Fix a bug that caused jobs to fail when using newer Singularity versions

* Thu Sep 23 2021 Tim Theisen <tim@cs.wisc.edu> - 9.0.6-1
- CUDA_VISIBLE_DEVICES can now contain GPU-<uuid> formatted values
- Fixed a bug that caused jobs to fail when using newer Singularity versions
- Fixed a bug in the Windows MSI installer for the latest Windows 10 version
- Fixed bugs relating to the transfer of standard out and error logs
- MacOS 11.x now reports as 10.16.x (which is better than reporting x.0)

* Thu Aug 19 2021 Tim Theisen <tim@cs.wisc.edu> - 9.1.3-1
- Globus GSI is no longer needed for X.509 proxy delegation
- Globus GSI authentication is disabled by default
- The job ad now contains a history of job holds and hold reasons
- If a user job policy expression evaluates to undefined, it is ignored

* Wed Aug 18 2021 Tim Theisen <tim@cs.wisc.edu> - 9.0.5-1
- Other authentication methods are tried if mapping fails using SciTokens
- Fix rare crashes from successful condor_submit, which caused DAGMan issues
- Fix bug where ExitCode attribute would be suppressed when OnExitHold fired
- condor_who now suppresses spurious warnings coming from netstat
- The online manual now has detailed instructions for installing on MacOS
- Fix bug where misconfigured MIG devices confused condor_gpu_discovery
- The transfer_checkpoint_file list may now include input files

* Thu Jul 29 2021 Tim Theisen <tim@cs.wisc.edu> - 9.1.2-1
- Fixes for security issues
- https://htcondor.org/security/vulnerabilities/HTCONDOR-2021-0003.html
- https://htcondor.org/security/vulnerabilities/HTCONDOR-2021-0004.html

* Thu Jul 29 2021 Tim Theisen <tim@cs.wisc.edu> - 9.0.4-1
- Fixes for security issues
- https://htcondor.org/security/vulnerabilities/HTCONDOR-2021-0003.html
- https://htcondor.org/security/vulnerabilities/HTCONDOR-2021-0004.html

* Thu Jul 29 2021 Tim Theisen <tim@cs.wisc.edu> - 8.8.15-1
- Fix for security issue
- https://htcondor.org/security/vulnerabilities/HTCONDOR-2021-0003.html

* Tue Jul 27 2021 Tim Theisen <tim@cs.wisc.edu> - 9.1.1-1
- Fixes for security issues
- https://htcondor.org/security/vulnerabilities/HTCONDOR-2021-0003.html
- https://htcondor.org/security/vulnerabilities/HTCONDOR-2021-0004.html

* Tue Jul 27 2021 Tim Theisen <tim@cs.wisc.edu> - 9.0.3-1
- Fixes for security issues
- https://htcondor.org/security/vulnerabilities/HTCONDOR-2021-0003.html
- https://htcondor.org/security/vulnerabilities/HTCONDOR-2021-0004.html

* Tue Jul 27 2021 Tim Theisen <tim@cs.wisc.edu> - 8.8.14-1
- Fix for security issue
- https://htcondor.org/security/vulnerabilities/HTCONDOR-2021-0003.html

* Thu Jul 08 2021 Tim Theisen <tim@cs.wisc.edu> - 9.0.2-1
- HTCondor can be set up to use only FIPS 140-2 approved security functions
- If the Singularity test fails, the job goes idle rather than getting held
- Can divide GPU memory, when making multiple GPU entries for a single GPU
- Startd and Schedd cron job maximum line length increased to 64k bytes
- Added first class submit keywords for SciTokens
- Fixed MUNGE authentication
- Fixed Windows installer to work when the install location isn't C:\Condor

* Thu May 20 2021 Tim Theisen <tim@cs.wisc.edu> - 9.1.0-1
- Support for submitting to ARC-CE via the REST interface
- DAGMan can put failed jobs on hold (user can correct problems and release)
- Can run gdb and ptrace within Docker containers
- A small Docker test job is run on the execute node to verify functionality
- The number of instructions executed is reported in the job Ad on Linux

* Mon May 17 2021 Tim Theisen <tim@cs.wisc.edu> - 9.0.1-1
- Fix problem where X.509 proxy refresh kills job when using AES encryption
- Fix problem when jobs require a different machine after a failure
- Fix problem where a job matched a machine it can't use, delaying job start
- Fix exit code and retry checking when a job exits because of a signal
- Fix a memory leak in the job router when a job is removed via job policy
- Fixed the back-end support for the 'bosco_cluster --add' command
- An updated Windows installer that supports IDTOKEN authentication

* Wed Apr 14 2021 Tim Theisen <tim@cs.wisc.edu> - 9.0.0-1
- Absent any configuration, HTCondor denies authorization to all users
- AES encryption is used for all communication and file transfers by default
- New IDTOKEN authentication method enables fine-grained authorization
- IDTOKEN authentication method is designed to replace GSI
- Improved support for GPUs, including machines with multiple GPUs
- New condor_watch_q tool that efficiently provides live job status updates
- Many improvements to the Python bindings
- New Python bindings for DAGMan and chirp
- Improved file transfer plugins supporting uploads and authentication
- File transfer times are now recorded in the job log
- Added support for jobs that need to acquire and use OAUTH tokens
- Many memory footprint and performance improvements in DAGMan
- Submitter ceilings can limit the number of jobs per user in a pool

* Tue Mar 30 2021 Tim Theisen <tim@cs.wisc.edu> - 8.9.13-1
- Host based security is no longer the default security model
- Hardware accelerated integrity and AES encryption used by default
- Normally, AES encryption is used for all communication and file transfers
- Fallback to Triple-DES or Blowfish when interoperating with older versions
- Simplified and automated new HTCondor installations
- HTCondor now detects instances of multi-instance GPUs
- Fixed memory leaks (collector updates in 8.9 could leak a few MB per day)
- Many other enhancements and bug fixes, see version history for details

* Thu Mar 25 2021 Tim Theisen <tim@cs.wisc.edu> - 8.9.12-1
- Withdrawn due to compatibility issues with prior releases

* Tue Mar 23 2021 Tim Theisen <tim@cs.wisc.edu> - 8.8.13-1
- condor_ssh_to_job now maps CR and NL to work with editors like nano
- Improved the performance of data transfer in condor_ssh_to_job
- HA replication now accepts SHA-2 checksums to prepare for MD5 removal
- Submission to NorduGrid ARC CE works with newer ARC CE versions
- Fixed condor_annex crashes on platforms with newer compilers
- Fixed "use feature: GPUsMonitor" to locate the monitor binary on Windows
- Fixed a bug that prevented using the '@' character in an event log path

* Wed Jan 27 2021 Tim Theisen <tim@cs.wisc.edu> - 8.9.11-1
- This release of HTCondor fixes security-related bugs described at
- https://htcondor.org/security/vulnerabilities/HTCONDOR-2021-0001.html
- https://htcondor.org/security/vulnerabilities/HTCONDOR-2021-0002.html

* Tue Nov 24 2020 Tim Theisen <tim@cs.wisc.edu> - 8.9.10-1
- Fix bug where negotiator stopped making matches when group quotas are used
- Support OAuth, SciTokens, and Kerberos credentials in local universe jobs
- The Python schedd.submit method now takes a Submit object
- DAGMan can now optionally run a script when a job goes on hold
- DAGMan now provides a method for inline jobs to share submit descriptions
- Can now add arbitrary tags to condor annex instances
- Runs the "singularity test" before running the a singularity job

* Mon Nov 23 2020 Tim Theisen <tim@cs.wisc.edu> - 8.8.12-1
- Added a family of version comparison functions to ClassAds
- Increased default Globus proxy key length to meet current NIST guidance

* Mon Oct 26 2020 Tim Theisen <tim@cs.wisc.edu> - 8.9.9-1
- The RPM packages requires globus, munge, scitokens, and voms from EPEL
- Improved cgroup memory policy settings that set both hard and soft limit
- Cgroup memory usage reporting no longer includes the kernel buffer cache
- Numerous Python binding improvements, see version history
- Can create a manifest of files on the execute node at job start and finish
- Added provisioner nodes to DAGMan, allowing users to provision resources
- DAGMan can now produce .dot graphs without running the workflow

* Wed Oct 21 2020 Tim Theisen <tim@cs.wisc.edu> - 8.8.11-1
- HTCondor now properly tracks usage over vanilla universe checkpoints
- New ClassAd equality and inequality operators in the Python bindings
- Fixed a bug where removing in-use routes could crash the job router
- Fixed a bug where condor_chirp would abort after success on Windows
- Fixed a bug where using MACHINE_RESOURCE_NAMES could crash the startd
- Improved condor c-gahp to prioritize commands over file transfers
- Fixed a rare crash in the schedd when running many local universe jobs
- With GSI, avoid unnecessary reverse DNS lookup when HOST_ALIAS is set
- Fix a bug that could cause grid universe jobs to fail upon proxy refresh

* Thu Aug 06 2020 Tim Theisen <tim@cs.wisc.edu> - 8.9.8-1
- Added htcondor.dags and htcondor.htchirp to the HTCondor Python bindings
- New condor_watch_q tool that efficiently provides live job status updates
- Added support for marking a GPU offline while other jobs continue
- The condor_master command does not return until it is fully started
- Deprecated several Python interfaces in the Python bindings

* Thu Aug 06 2020 Tim Theisen <tim@cs.wisc.edu> - 8.8.10-1
- condor_qedit can no longer be used to disrupt the condor_schedd
- Fixed a bug where the SHARED_PORT_PORT configuration setting was ignored
- Ubuntu 20.04 and Amazon Linux 2 are now supported
- In MacOSX, HTCondor now requires LibreSSL, available since MacOSX 10.13

* Wed May 20 2020 Tim Theisen <tim@cs.wisc.edu> - 8.9.7-1
- Multiple enhancements in the file transfer code
- Support for more regions in s3:// URLs
- Much more flexible job router language
- Jobs may now specify cuda_version to match equally-capable GPUs
- TOKENS are now called IDTOKENS to differentiate from SCITOKENS
- Added the ability to blacklist TOKENS via an expression
- Can simultaneously handle Kerberos and OAUTH credentials
- The getenv submit command now supports a blacklist and whitelist
- The startd supports a remote history query similar to the schedd
- condor_q -submitters now works with accounting groups
- Fixed a bug reading service account credentials for Google Compute Engine

* Thu May 07 2020 Tim Theisen <tim@cs.wisc.edu> - 8.8.9-1
- Proper tracking of maximum memory used by Docker universe jobs
- Fixed preempting a GPU slot for a GPU job when all GPUs are in use
- Fixed a Python crash when queue_item_data iterator raises an exception
- Fixed a bug where slot attribute overrides were ignored
- Calculates accounting group quota correctly when more than 1 CPU requested
- Updated HTCondor Annex to accommodate API change for AWS Spot Fleet
- Fixed a problem where HTCondor would not start on AWS Fargate
- Fixed where the collector could wait forever for a partial message
- Fixed streaming output to large files (>2Gb) when using the 32-bit shadow

* Mon Apr 06 2020 Tim Theisen <tim@cs.wisc.edu> - 8.9.6-1
- Fixes addressing CVE-2019-18823
- https://htcondor.org/security/vulnerabilities/HTCONDOR-2020-0001.html
- https://htcondor.org/security/vulnerabilities/HTCONDOR-2020-0002.html
- https://htcondor.org/security/vulnerabilities/HTCONDOR-2020-0003.html
- https://htcondor.org/security/vulnerabilities/HTCONDOR-2020-0004.html

* Mon Apr 06 2020 Tim Theisen <tim@cs.wisc.edu> - 8.8.8-1
- Fixes addressing CVE-2019-18823
- https://htcondor.org/security/vulnerabilities/HTCONDOR-2020-0001.html
- https://htcondor.org/security/vulnerabilities/HTCONDOR-2020-0002.html
- https://htcondor.org/security/vulnerabilities/HTCONDOR-2020-0003.html
- https://htcondor.org/security/vulnerabilities/HTCONDOR-2020-0004.html

* Thu Jan 02 2020 Tim Theisen <tim@cs.wisc.edu> - 8.9.5-1
- Added a new mode that skips jobs whose outputs are newer than their inputs
- Added command line tool to help debug ClassAd expressions
- Added port forwarding to Docker containers
- You may now change some DAGMan throttles while the DAG is running
- Added support for session tokens for pre-signed S3 URLs
- Improved the speed of the negotiator when custom resources are defined
- Fixed interactive submission of Docker jobs
- Fixed a bug where jobs wouldn't be killed when getting an OOM notification

* Thu Dec 26 2019 Tim Theisen <tim@cs.wisc.edu> - 8.8.7-1
- Updated condor_annex to work with upcoming AWS Lambda function changes
- Added the ability to specify the order that job routes are applied
- Fixed a bug that could cause remote condor submits to fail
- Fixed condor_wait to work when the job event log is on AFS
- Fixed RPM packaging to be able to install condor-all on CentOS 8
- Period ('.') is allowed again in DAGMan node names

* Tue Nov 19 2019 Tim Theisen <tim@cs.wisc.edu> - 8.9.4-1
- Amazon S3 file transfers using pre-signed URLs
- Further reductions in DAGMan memory usage
- Added -idle option to condor_q to display information about idle jobs
- Support for SciTokens authentication
- A tool, condor_evicted_files, to examine the SPOOL of an idle job

* Wed Nov 13 2019 Tim Theisen <tim@cs.wisc.edu> - 8.8.6-1
- Initial support for CentOS 8
- Fixed a memory leak in SSL authentication
- Fixed a bug where "condor_submit -spool" would only submit the first job
- Reduced encrypted file transfer CPU usage by a factor of six
- "condor_config_val -summary" displays changes from a default configuration
- Improved the ClassAd documentation, added many functions that were omitted

* Tue Sep 17 2019 Tim Theisen <tim@cs.wisc.edu> - 8.9.3-1
- TOKEN and SSL authentication methods are now enabled by default
- The job and global event logs use ISO 8601 formatted dates by default
- Added Google Drive multifile transfer plugin
- Added upload capability to Box multifile transfer plugin
- Added Python bindings to submit a DAG
- Python 'JobEventLog' can be pickled to facilitate intermittent readers
- 2x matchmaking speed for partitionable slots with simple START expressions
- Improved the performance of the condor_schedd under heavy load
- Reduced the memory footprint of condor_dagman
- Initial implementation to record the circumstances of a job's termination

* Thu Sep 05 2019 Tim Theisen <tim@cs.wisc.edu> - 8.8.5-1
- Fixed two performance problems on Windows
- Fixed Java universe on Debian and Ubuntu systems
- Added two knobs to improve performance on large scale pools
- Fixed a bug where requesting zero GPUs would require a machine with GPUs
- HTCondor can now recognize nVidia Volta and Turing GPUs

* Tue Jul 09 2019 Tim Theisen <tim@cs.wisc.edu> - 8.8.4-1
- Python 3 bindings - see version history for details (requires EPEL on EL7)
- Can configure DAGMan to dramatically reduce memory usage on some DAGs
- Improved scalability when using the python bindings to qedit jobs
- Fixed infrequent schedd crashes when removing scheduler universe jobs
- The condor_master creates run and lock directories when systemd doesn't
- The condor daemon obituary email now contains the last 200 lines of log

* Tue Jun 04 2019 Tim Theisen <tim@cs.wisc.edu> - 8.9.2-1
- The HTTP/HTTPS file transfer plugin will timeout and retry transfers
- A new multi-file box.com file transfer plugin to download files
- The manual has been moved to Read the Docs
- Configuration options for job-log time-stamps (UTC, ISO 8601, sub-second)
- Several improvements to SSL authentication
- New TOKEN authentication method enables fine-grained authorization control

* Wed May 22 2019 Tim Theisen <tim@cs.wisc.edu> - 8.8.3-1
- Fixed a bug where jobs were killed instead of peacefully shutting down
- Fixed a bug where a restarted schedd wouldn't connect to its running jobs
- Improved file transfer performance when sending multiple files
- Fix a bug that prevented interactive submit from working with Singularity
- Orphaned Docker containers are now cleaned up on execute nodes
- Restored a deprecated Python interface that is used to read the event log

* Wed Apr 17 2019 Tim Theisen <tim@cs.wisc.edu> - 8.9.1-1
- An efficient curl plugin that supports uploads and authentication tokens
- HTCondor automatically supports GPU jobs in Docker and Singularity
- File transfer times are now recorded in the user job log and the job ad

* Thu Apr 11 2019 Tim Theisen <tim@cs.wisc.edu> - 8.8.2-1
- Fixed problems with condor_ssh_to_job and Singularity jobs
- Fixed a problem that could cause condor_annex to crash
- Fixed a problem where the job queue would very rarely be corrupted
- condor_userprio can report concurrency limits again
- Fixed the GPU discovery and monitoring code to map GPUs in the same way
- Made the CHIRP_DELAYED_UPDATE_PREFIX configuration knob work again
- Fixed restarting HTCondor from the Service Control Manager on Windows
- Fixed a problem where local universe jobs could not use condor_submit
- Restored a deprecated Python interface that is used to read the event log
- Fixed a problem where condor_shadow reuse could confuse DAGMan

* Thu Feb 28 2019 Tim Theisen <tim@cs.wisc.edu> - 8.9.0-1
- Absent any configuration, HTCondor denies authorization to all users
- All HTCondor daemons under a condor_master share a security session
- Scheduler Universe jobs are prioritized by job priority

* Tue Feb 19 2019 Tim Theisen <tim@cs.wisc.edu> - 8.8.1-1
- Fixed excessive CPU consumption with GPU monitoring
- GPU monitoring is off by default; enable with "use feature: GPUsMonitor"
- HTCondor now works with the new CUDA version 10 libraries
- Fixed a bug where sometimes jobs would not start on a Windows execute node
- Fixed a bug that could cause DAGman to go into an infinite loop on exit
- The JobRouter doesn't forward the USER attribute between two UID Domains
- Made Collector.locateAll() more efficient in the Python bindings
- Improved efficiency of the negotiation code in the condor_schedd

* Thu Jan 03 2019 Tim Theisen <tim@cs.wisc.edu> - 8.8.0-1
- Automatically add AWS resources to your pool using HTCondor Annex
- The Python bindings now include submit functionality
- Added the ability to run a job immediately by replacing a running job
- A new minicondor package makes single node installations easy
- HTCondor now tracks and reports GPU utilization
- Several performance enhancements in the collector
- The grid universe can create and manage VM instances in Microsoft Azure
- The MUNGE security method is now supported on all Linux platforms

* Wed Oct 31 2018 Tim Theisen <tim@cs.wisc.edu> - 8.7.10-1
- Can now interactively submit Docker jobs
- The administrator can now add arguments to the Singularity command line
- The MUNGE security method is now supported on all Linux platforms
- The grid universe can create and manage VM instances in Microsoft Azure
- Added a single-node package to facilitate using a personal HTCondor

* Wed Oct 31 2018 Tim Theisen <tim@cs.wisc.edu> - 8.6.13-1
- Made the Python 'in' operator case-insensitive for ClassAd attributes
- Python bindings are now built for the Debian and Ubuntu platforms
- Fixed a memory leak in the Python bindings
- Fixed a bug where absolute paths failed for output/error files on Windows
- Fixed a bug using Condor-C to run Condor-C jobs
- Fixed a bug where Singularity could not be used if Docker was not present

* Wed Aug 01 2018 Tim Theisen <tim@cs.wisc.edu> - 8.7.9-1
- Support for Debian 9, Ubuntu 16, and Ubuntu 18
- Improved Python bindings to support the full range of submit functionality
- Allows VMs to shutdown when the job is being gracefully evicted
- Can now specify a host name alias (CNAME) for NETWORK_HOSTNAME
- Added the ability to run a job immediately by replacing a running job

* Wed Aug 01 2018 Tim Theisen <tim@cs.wisc.edu> - 8.6.12-1
- Support for Debian 9, Ubuntu 16, and Ubuntu 18
- Fixed a memory leak that occurred when SSL authentication fails
- Fixed a bug where invalid transform REQUIREMENTS caused a Job to match
- Fixed a bug to allow a queue super user to edit protected attributes
- Fixed a problem setting the job environment in the Singularity container
- Fixed several other minor problems

* Tue May 22 2018 Tim Theisen <tim@cs.wisc.edu> - 8.7.8-2
- Reinstate man pages
- Drop centos from dist tag in 32-bit Enterprise Linux 7 RPMs

* Thu May 10 2018 Tim Theisen <tim@cs.wisc.edu> - 8.7.8-1
- The condor annex can easily use multiple regions simultaneously
- HTCondor now uses CUDA_VISIBLE_DEVICES to tell which GPU devices to manage
- HTCondor now reports GPU memory utilization

* Thu May 10 2018 Tim Theisen <tim@cs.wisc.edu> - 8.6.11-1
- Can now do an interactive submit of a Singularity job
- Shared port daemon is more resilient when starved for TCP ports
- The Windows installer configures the environment for the Python bindings
- Fixed several other minor problems

* Tue Mar 13 2018 Tim Theisen <tim@cs.wisc.edu> - 8.7.7-1
- condor_ssh_to_job now works with Docker Universe jobs
- A 32-bit condor_shadow is available for Enterprise Linux 7 systems
- Tracks and reports custom resources, e.g. GPUs, in the job ad and user log
- condor_q -unmatchable reports jobs that will not match any slots
- Several updates to the parallel universe
- Spaces are now allowed in input, output, and error paths in submit files
- In DAG files, spaces are now allowed in submit file paths

* Tue Mar 13 2018 Tim Theisen <tim@cs.wisc.edu> - 8.6.10-1
- Fixed a problem where condor_preen would crash on an active submit node
- Improved systemd configuration to clean up processes if the master crashes
- Fixed several other minor problems

* Thu Jan 04 2018 Tim Theisen <tim@cs.wisc.edu> - 8.7.6-1
- Machines won't enter "Owner" state unless using the Desktop policy
- One can use SCHEDD and JOB instead of MY and TARGET in SUBMIT_REQUIREMENTS
- HTCondor now reports all submit warnings, not just the first one
- The HTCondor Python bindings in pip are now built from the release branch

* Thu Jan 04 2018 Tim Theisen <tim@cs.wisc.edu> - 8.6.9-1
- Fixed a bug where some Accounting Groups could get too much surplus quota
- Fixed a Python binding bug where some queries could corrupt memory
- Fixed a problem where preen could block the schedd for a long time
- Fixed a bug in Windows where the job sandbox would not be cleaned up
- Fixed problems with the interaction between the master and systemd
- Fixed a bug where MAX_JOBS_SUBMITTED could be permanently reduced
- Fixed problems with very large disk requests

* Tue Nov 14 2017 Tim Theisen <tim@cs.wisc.edu> - 8.7.5-1
- Fixed an issue validating VOMS proxies

* Tue Nov 14 2017 Tim Theisen <tim@cs.wisc.edu> - 8.6.8-1
- Fixed an issue validating VOMS proxies

* Tue Oct 31 2017 Tim Theisen <tim@cs.wisc.edu> - 8.7.4-1
- Improvements to DAGMan including support for late job materialization
- Updates to condor_annex including improved status reporting
- When submitting jobs, HTCondor can now warn about job requirements
- Fixed a bug where remote CPU time was not recorded in the history
- Improved support for OpenMPI jobs
- The high availability daemon now works with IPV6 and shared_port
- The HTCondor Python bindings are now available for Python 2 and 3 in pip

* Tue Oct 31 2017 Tim Theisen <tim@cs.wisc.edu> - 8.6.7-1
- Fixed a bug where memory limits might not be updated in cgroups
- Add SELinux type enforcement rules to allow condor_ssh_to_job to work
- Updated systemd configuration to shutdown HTCondor in an orderly fashion
- The curl_plugin utility can now do HTTPS transfers
- Specifying environment variables now works with the Python Submit class

* Tue Sep 12 2017 Tim Theisen <tim@cs.wisc.edu> - 8.7.3-1
- Further updates to the late job materialization technology preview
- An improved condor_top tool
- Enhanced the AUTO setting for ENABLE_IPV{4,6} to be more selective
- Fixed several small memory leaks

* Tue Sep 12 2017 Tim Theisen <tim@cs.wisc.edu> - 8.6.6-1
- HTCondor daemons no longer crash on reconfig if syslog is used for logging
- HTCondor daemons now reliably leave a core file when killed by a signal
- Negotiator won't match jobs to machines with incompatible IPv{4,6} network
- On Ubuntu, send systemd alive messages to prevent HTCondor restarts
- Fixed a problem parsing old ClassAd string escapes in the python bindings
- Properly parse CPU time used from Slurm grid universe jobs
- Claims are released when parallel univ jobs are removed while claiming
- Starter won't get stuck when a job is removed with JOB_EXIT_HOOK defined
- To reduce audit logging, added cgroup rules to SELinux profile

* Mon Aug 07 2017 Tim Theisen <tim@cs.wisc.edu> - 8.6.5-2
- Update SELinux profile for Red Hat 7.4

* Tue Aug 01 2017 Tim Theisen <tim@cs.wisc.edu> - 8.6.5-1
- Fixed a memory leak that would cause the HTCondor collector to slowly grow
- Prevent the condor_starter from hanging when using cgroups on Debian
- Fixed several issues that occur when IPv6 is in use
- Support for using an ImDisk RAM drive on Windows as the execute directory
- Fixed a bug where condor_rm rarely removed another one of the user's jobs
- Fixed a bug with parallel universe jobs starting on partitionable slots

* Thu Jul 13 2017 Tim Theisen <tim@cs.wisc.edu> - 8.4.12-1
- Can configure the condor_startd to compute free disk space once

* Thu Jun 22 2017 Tim Theisen <tim@cs.wisc.edu> - 8.7.2-1
- Improved condor_schedd performance by turning off file checks by default
- condor_annex -status finds VM instances that have not joined the pool
- Able to update an annex's lease without adding new instances
- condor_annex now keeps a command log
- condor_q produces an expanded multi-line summary
- Automatically retry and/or resume http file transfers when appropriate
- Reduced load on the condor_collector by optimizing queries
- A python based condor_top tool

* Thu Jun 22 2017 Tim Theisen <tim@cs.wisc.edu> - 8.6.4-1
- Python bindings are now available on MacOSX
- Fixed a bug where PASSWORD authentication could fail to exchange keys
- Pslot preemption now properly handles custom resources, such as GPUs
- condor_submit now checks X.509 proxy expiration

* Tue May 09 2017 Tim Theisen <tim@cs.wisc.edu> - 8.6.3-1
- Fixed a bug where using an X.509 proxy might corrupt the job queue log
- Fixed a memory leak in the Python bindings

* Mon Apr 24 2017 Tim Theisen <tim@cs.wisc.edu> - 8.7.1-1
- Several performance enhancements in the collector
- Further refinement and initial documentation of the HTCondor Annex
- Enable chirp for Docker jobs
- Job Router uses first match rather than round-robin matching
- The schedd tracks jobs counts by status for each owner
- Technology preview of late job materialization in the schedd

* Mon Apr 24 2017 Tim Theisen <tim@cs.wisc.edu> - 8.6.2-1
- New metaknobs for mapping users to groups
- Now case-insensitive with Windows user names when storing credentials
- Signal handling in the OpenMPI script
- Report RemoteSysCpu for Docker jobs
- Allow SUBMIT_REQUIREMENT to refer to X509 secure attributes
- Linux kernel tuning script takes into account the machine's role

* Thu Mar 02 2017 Tim Theisen <tim@cs.wisc.edu> - 8.7.0-1
- Performance improvements in collector's ingestion of ClassAds
- Added collector attributes to report query times and forks
- Removed extra white space around parentheses when unparsing ClassAds
- Technology preview of the HTCondor Annex

* Thu Mar 02 2017 Tim Theisen <tim@cs.wisc.edu> - 8.6.1-1
- condor_q works in situations where user authentication is not configured
- Updates to work with Docker version 1.13
- Fix several problems with the Job Router
- Update scripts to support current versions of Open MPI and MPICH2
- Fixed a bug that could corrupt the job queue log when the disk is full

* Thu Jan 26 2017 Tim Theisen <tim@cs.wisc.edu> - 8.6.0-1
- condor_q shows shows only the current user's jobs by default
- condor_q summarizes related jobs (batches) on a single line by default
- Users can define their own job batch name at job submission time
- Immutable/protected job attributes make SUBMIT_REQUIREMENTS more useful
- The shared port daemon is enabled by default
- Jobs run in cgroups by default
- HTCondor can now use IPv6 addresses (Prefers IPv4 when both present)
- DAGMan: Able to easily define SCRIPT, VARs, etc., for all nodes in a DAG
- DAGMan: Revamped priority implementation
- DAGMan: New splice connection feature
- New slurm grid type in the grid universe for submitting to Slurm
- Numerous improvements to Docker support
- Several enhancements in the python bindings

* Mon Jan 23 2017 Tim Theisen <tim@cs.wisc.edu> - 8.4.11-1
- Fixed a bug which delayed startd access to stard cron job results
- Fixed a bug in pslot preemption that could delay jobs starting
- Fixed a bug in job cleanup at job lease expiration if using glexec
- Fixed a bug in locating ganglia shared libraries on Debian and Ubuntu

* Tue Dec 13 2016 Tim Theisen <tim@cs.wisc.edu> - 8.5.8-1
- The starter puts all jobs in a cgroup by default
- Added condor_submit commands that support job retries
- condor_qedit defaults to the current user's jobs
- Ability to add SCRIPTS, VARS, etc. to all nodes in a DAG using one command
- Able to conditionally add Docker volumes for certain jobs
- Initial support for Singularity containers
- A 64-bit Windows release

* Tue Dec 13 2016 Tim Theisen <tim@cs.wisc.edu> - 8.4.10-1
- Updated SELinux profile for Enterprise Linux
- Fixed a performance problem in the schedd when RequestCpus was an expression
- Preserve permissions when transferring sub-directories of the job's sandbox
- Fixed HOLD_IF_CPUS_EXCEEDED and LIMIT_JOB_RUNTIMES metaknobs
- Fixed a bug in handling REMOVE_SIGNIFICANT_ATTRIBUTES

* Thu Sep 29 2016 Tim Theisen <tim@cs.wisc.edu> - 8.5.7-1
- The schedd can perform job ClassAd transformations
- Specifying dependencies between DAGMan splices is much more flexible
- The second argument of the ClassAd ? : operator may be omitted
- Many usability improvements in condor_q and condor_status
- condor_q and condor_status can produce JSON, XML, and new ClassAd output
- To prepare for a 64-bit Windows release, HTCondor identifies itself as X86
- Automatically detect Daemon Core daemons and pass localname to them

* Thu Sep 29 2016 Tim Theisen <tim@cs.wisc.edu> - 8.4.9-1
- The condor_startd removes orphaned Docker containers on restart
- Job Router and HTCondor-C job job submission prompts schedd reschedule
- Fixed bugs in the Job Router's hooks
- Improved systemd integration on Enterprise Linux 7
- Upped default number of Chirp attributes to 100, and made it configurable
- Fixed a bug where variables starting with STARTD. or STARTER. were ignored

* Tue Aug 02 2016 Tim Theisen <tim@cs.wisc.edu> - 8.5.6-1
- The -batch output for condor_q is now the default
- Python bindings for job submission and machine draining
- Numerous Docker usability changes
- New options to limit condor_history results to jobs since last invocation
- Shared port daemon can be used with high availability and replication
- ClassAds can be written out in JSON format
- More flexible ordering of DAGMan commands
- Efficient PBS and SLURM job monitoring
- Simplified leases for grid universe jobs

* Tue Jul 05 2016 Tim Theisen <tim@cs.wisc.edu> - 8.4.8-1
- Fixed a memory leak triggered by the python htcondor.Schedd().query() call
- Fixed a bug that could cause Bosco file transfers to fail
- Fixed a bug that could cause the schedd to crash when using schedd cron jobs
- condor_schedd now rejects jobs when owner has no account on the machine
- Fixed a new bug in 8.4.7 where remote condor_history failed without -limit
- Fixed bugs triggered by the reconfiguration of the high-availability daemon
- Fixed a bug where condor_master could hang when using shared port on Windows 
- Fixed a bug with the -xml option on condor_q and condor_status

* Mon Jun 06 2016 Tim Theisen <tim@cs.wisc.edu> - 8.5.5-1
- Improvements for scalability of EC2 grid universe jobs
- Docker Universe jobs advertises remote user and system CPU time
- Improved systemd support
- The master can now run an administrator defined script at shutdown
- DAGMan includes better support for the batch name feature

* Mon Jun 06 2016 Tim Theisen <tim@cs.wisc.edu> - 8.4.7-1
- fixed a bug that could cause the schedd to become unresponsive
- fixed a bug where the Docker Universe would not set the group ID
- Docker Universe jobs now drop all Linux capabilities by default
- fixed a bug where subsystem specific configuration parameters were ignored
- fixed bugs with history file processing on the Windows platform

* Mon May 02 2016 Tim Theisen <tim@cs.wisc.edu> - 8.5.4-1
- Fixed a bug that delays schedd response when significant attributes change
- Fixed a bug where the group ID was not set in Docker universe jobs
- Limit update rate of various attributes to not overload the collector
- To make job router configuration easier, added implicit "target" scoping
- To make BOSCO work, the blahp does not generate limited proxies by default
- condor_status can now display utilization per machine rather than per slot
- Improve performance of condor_history and other tools

* Thu Apr 21 2016 Tim Theisen <tim@cs.wisc.edu> - 8.4.6-1
- fixed a bug that could cause a job to fail to start in a dynamic slot
- fixed a negotiator memory leak when using partitionable slot preemption
- fixed a bug that caused supplemental groups to be wrong during file transfer
- properly identify the Windows 10 platform
- fixed a typographic error in the LIMIT_JOB_RUNTIMES policy
- fixed a bug where maximum length IPv6 addresses were not parsed

* Thu Mar 24 2016 Tim Theisen <tim@cs.wisc.edu> - 8.5.3-1
- Use IPv6 (and IPv4) interfaces if they are detected
- Prefer IPv4 addresses when both are available
- Count Idle and Running jobs in Submitter Ads for Local and Scheduler universes
- Can submit jobs to SLURM with the new "slurm" type in the Grid universe
- HTCondor is built and linked with Globus 6.0

* Tue Mar 22 2016 Tim Theisen <tim@cs.wisc.edu> - 8.4.5-1
- fixed a bug that would cause the condor_schedd to send no flocked jobs
- fixed a bug that caused a 60 second delay using tools when DNS lookup failed
- prevent using accounting groups with embedded spaces that crash the negotiator
- fixed a bug that could cause use of ports outside the port range on Windows
- fixed a bug that could prevent dynamic slot reuse when using many slots
- fixed a bug that prevented correct utilization reports from the job router
- tune kernel when using cgroups to avoid OOM killing of jobs doing heavy I/O

* Thu Feb 18 2016 Tim Theisen <tim@cs.wisc.edu> - 8.5.2-1
- condor_q now defaults to showing only the current user's jobs
- condor_q -batch produces a single line report for a batch of jobs
- Docker Universe jobs now report and update memory and network usage
- immutable and protected job attributes
- improved performance when querying a HTCondor daemon's location
- Added the ability to set ClassAd attributes within the DAG file
- DAGMan now provides event timestamps in dagman.out

* Tue Feb 02 2016 Tim Theisen <tim@cs.wisc.edu> - 8.4.4-1
- fixed a bug that could cause the collector to crash when DNS lookup fails
- fixed a bug that caused Condor-C jobs with short lease durations to fail
- fixed bugs that affected EC2 grid universe jobs
- fixed a bug that prevented startup if a prior version shared port file exists
- fixed a bug that could cause the condor_shadow to hang on Windows

* Fri Jan 08 2016 Tim Theisen <tim@cs.wisc.edu> - 8.5.1-2
- optimized binaries

* Fri Jan 08 2016 Tim Theisen <tim@cs.wisc.edu> - 8.4.3-2
- optimized binaries

* Mon Dec 21 2015 Tim Theisen <tim@cs.wisc.edu> - 8.5.1-1
- the shared port daemon is enabled by default
- the condor_startd now records the peak memory usage instead of recent
- the condor_startd advertises CPU submodel and cache size
- authorizations are automatically setup when "Match Password" is enabled
- added a schedd-constraint option to condor_q

* Wed Dec 16 2015 Tim Theisen <tim@cs.wisc.edu> - 8.4.3-1
- fixed the processing of the -append option in the condor_submit command
- fixed a bug to run more that 100 dynamic slots on a single execute node
- fixed bugs that would delay daemon startup when using shared port on Windows
- fixed a bug where the cgroup VM limit would not be set for sizes over 2 GiB
- fixed a bug to use the ec2_iam_profile_name for Amazon EC2 Spot instances

* Tue Nov 17 2015 Tim Theisen <tim@cs.wisc.edu> - 8.4.2-1
- a bug fix to prevent the condor_schedd from crashing
- a bug fix to honor TCP_FORWARDING_HOST
- Standard Universe works properly in RPM installations of HTCondor
- the RPM packages no longer claim to provide Globus libraries
- bug fixes to DAGMan's "maximum idle jobs" throttle

* Tue Oct 27 2015 Tim Theisen <tim@cs.wisc.edu> - 8.4.1-1
- four new policy metaknobs to make configuration easier
- a bug fix to prevent condor daemons from crashing on reconfiguration
- an option natural sorting option on condor_status
- support of admin to mount certain directories into Docker containers

* Thu Oct 22 2015 Tim Theisen <tim@cs.wisc.edu> - 8.2.10-1
- an updated RPM to work with SELinux on EL7 platforms
- fixes to the condor_kbdd authentication to the X server
- a fix to allow the condor_kbdd to work with shared port enabled
- avoid crashes when using more than 1024 file descriptors on EL7
- fixed a memory leak in the ClassAd split() function
- condor_vacate will error out rather than ignore conflicting arguments
- a bug fix to the JobRouter to properly process the queue on restart
- a bug fix to prevent sending spurious data on a SOAP file transfer
- a bug fix to always present jobs in order in condor_history

* Mon Oct 12 2015 Tim Theisen <tim@cs.wisc.edu> - 8.5.0-1
- multiple enhancements to the python bindings
- the condor_schedd no longer changes the ownership of spooled job files
- spooled job files are visible to only the user account by default
- the condor_startd records when jobs are evicted by preemption or draining

* Mon Sep 14 2015 Tim Theisen <tim@cs.wisc.edu> - 8.4.0-1
- a Docker Universe to run a Docker container as an HTCondor job
- the submit file can queue a job for each file found
- the submit file can contain macros
- a dry-run option to condor_submit to test the submit file without any actions
- HTCondor pools can use IPv4 and IPv6 simultaneously
- execute directories can be encrypted upon user or administrator request
- Vanilla Universe jobs can utilize periodic application-level checkpoints
- the administrator can establish job requirements
- numerous scalability changes

* Thu Aug 27 2015 Tim Theisen <tim@cs.wisc.edu> - 8.3.8-1
- a script to tune Linux kernel parameters for better scalability
- support for python bindings on Windows platforms
- a mechanism to remove Docker images from the local machine

* Thu Aug 13 2015 Tim Theisen <tim@cs.wisc.edu> - 8.2.9-1
- a mechanism for the preemption of dynamic slots, such that the partitionable slot may use the dynamic slot in the match of a different job
- default configuration bug fixes for the desktop policy, such that it can both start jobs and monitor the keyboard

* Mon Jul 27 2015 Tim Theisen <tim@cs.wisc.edu> - 8.3.7-1
- default configuration settings have been updated to reflect current usage
- the ability to preempt dynamic slots, such that a job may match with a partitionable slot
- the ability to limit the number of jobs per submission and the number of jobs per owner by setting configuration variables

* Tue Jun 23 2015 Tim Theisen <tim@cs.wisc.edu> - 8.3.6-1
- initial Docker universe support
- IPv4/IPv6 mixed mode support

* Mon Apr 20 2015 Tim Theisen <tim@cs.wisc.edu> - 8.3.5-1
- new features that increase the power of job specification in the submit description file
- RPMs for Red Hat Enterprise Linux 6 and 7 are modularized and only distributed via our YUM repository
- The new condor-all RPM requires the other HTCondor RPMs of a typical HTCondor installation

* Tue Apr 07 2015 Tim Theisen <tim@cs.wisc.edu> - 8.2.8-1
- a bug fix to reconnect a TCP session when an HTCondorView collector restarts
- a bug fix to avoid starting too many jobs, only to kill some chosen at random

* Thu Mar 05 2015 Tim Theisen <tim@cs.wisc.edu> - 8.3.4-1
- a bug fix for a problem that can cause jobs to not be matched to resources when the condor_schedd is flocking

* Thu Feb 19 2015 Tim Theisen <tim@cs.wisc.edu> - 8.3.3-1
- the ability to encrypt a job's directory on Linux execute hosts
- enhancements to EC2 grid universe jobs
- a more efficient query protocol, including the ability to query the condor_schedd daemon's autocluster set

* Tue Feb 10 2015 Tim Theisen <tim@cs.wisc.edu> - 8.2.7-1
- sendmail is used by default for sending notifications (CVE-2014-8126)
- corrected input validation, which prevents daemon crashes
- an update, such that grid jobs work within the current Google Compute Engine
- a bug fix to prevent an infinite loop in the python bindings
- a bug fix to prevent infinite recursion when evaluating ClassAd attributes

* Tue Dec 23 2014 Tim Theisen <tim@cs.wisc.edu> - 8.3.2-1
- the next installment of IPv4/IPv6 mixed mode support: a submit node can simultaneously interact with an IPv4 and an IPv6 HTCondor pool
- scalability improvements: a reduced memory foot-print of daemons, a reduced number of TCP connections between submit and execute machines, and an improved responsiveness from a busy condor_schedd to queries

* Tue Dec 16 2014 Tim Theisen <tim@cs.wisc.edu> - 8.2.6-1
- a bug fix to the log rotation of the condor_schedd on Linux platforms
- transfer_input_files now works for directories on Windows platforms
- a correction of the flags passed to the mail program on Linux platforms
- a RHEL 7 platform fix of a directory permission that prevented daemons from starting

* Mon Dec 01 2014 Tim Theisen <tim@cs.wisc.edu> - 8.2.5-1
- an updated RPM installation script that preserves a modified condor_config.local file
- OpenSSL version 1.0.1j for Windows platforms

* Wed Nov 12 2014 Tim Theisen <tim@cs.wisc.edu> - 8.2.4-1
- a bug fix for an 8.2.3 condor_schedd that could not obtain a claim from an 8.0.x condor_startd
- a bug fix for removed jobs that return to the queue
- a workaround for a condor_schedd performance issue when handling a large number of jobs
- a bug fix to prevent the condor_kbdd from crashing on Windows
- a bug fix to correct the reporting of available disk on Windows

* Wed Oct 01 2014 Tim Theisen <tim@cs.wisc.edu> - 8.2.3-1
- support for Ubuntu 14.04 LTS, including support for the standard universe

* Thu Sep 11 2014 Tim Theisen <tim@cs.wisc.edu> - 8.3.1-1
- a variety of changes that reduce memory usage and improve performance
- if cgroups are used to limit memory utilization, HTCondor sets both the memory and swap limits.

* Wed Aug 27 2014 Carl Edquist <edquist@cs.wisc.edu> - 8.2.2-2.3
- Include config file for MASTER_NEW_BINARY_RESTART = PEACEFUL (SOFTWARE-850)

* Tue Aug 26 2014 Carl Edquist <edquist@cs.wisc.edu> - 8.2.2-2.2
- Include peaceful_off patch (SOFTWARE-1307)

* Mon Aug 25 2014 Carl Edquist <edquist@cs.wisc.edu> - 8.2.2-2.1
- Include condor_gt4540_aws patch for #4540

* Fri Aug 22 2014 Carl Edquist <edquist@cs.wisc.edu> - 8.2.2-2
- Strict pass-through with fixes from 8.2.2-1.1

* Thu Aug 21 2014 Carl Edquist <edquist@cs.wisc.edu> - 8.2.2-1.1
- Update to 8.2.2 with build fixes for non-UW builds

* Mon Sep 09 2013  <edquist@cs.wisc.edu> - 8.1.2-0.3
- Include misc unpackaged files from 8.x.x

* Sun Sep 08 2013  <edquist@cs.wisc.edu> - 8.1.2-0.1.unif
- Packaging fixes to work with latest 8.1.2 source from master
- Move condor.spec into git master-unified_rpm-branch
- Apply patches to upstream branch and remove from rpm / spec
- Always build man pages / remove references to include_man
- Always include systemd sources for passthrough rebuilds of source rpms
- Add macros to bundle external source tarballs with the source rpm to support
  offline builds with externals

* Tue Aug 20 2013 Carl Edquist <edquist@cs.wisc.edu> - 7.9.6-8.unif.8
- Remove externals dependency from std-universe subpackage

* Mon Aug 19 2013 Carl Edquist <edquist@cs.wisc.edu> - 7.9.6-8.unif.7
- Merge init script improvements from trunk
- Have std_local_ref depend on senders,receivers instead of stub_gen
- Carve out std universe files into separate subpackage
- Move uw_build-specific non-std-universe files into externals subpackage
- Condor_config changes for #3645
- Use %osg / %std_univ macros to control build type default
- Support PROPER builds of std universe (ie, without UW_BUILD)
- Use make jobserver when building glibc external instead of make -j2
- Move python requirement out of main condor package (#3704)
- Move condor_config.local from /var/lib/condor/ to /etc/condor/

* Fri Jul 05 2013 Carl Edquist <edquist@cs.wisc.edu> - 7.9.6-8.unif.6
- Address build dependency issue seen with -j24

* Fri Jun 21 2013 Carl Edquist <edquist@cs.wisc.edu> - 7.9.6-8.unif.5
- Initial support for UW_BUILD

* Tue Jun 18 2013 Carl Edquist <edquist@cs.wisc.edu> - 7.9.6-8.unif.4
- Remove service restart for upgrades

* Tue Jun 11 2013 Carl Edquist <edquist@cs.wisc.edu> - 7.9.6-8.unif.2
- Add a parallel-setup sub-package for parallel universe configuration,
  namely setting up the host as a dedicated resource

* Mon Jun 10 2013 Brian Lin <blin@cs.wisc.edu> - 7.8.8-2
- Init script improvements

* Fri Jun 07 2013 Carl Edquist <edquist@cs.wisc.edu> - 7.9.6-8.unif.1
- Add in missing features from Fedora rpm
- Reorganize to reduce the diff size between this and the Fedora rpm

* Fri Jun 07 2013 Brian Lin <blin@cs.wisc.edu> - 7.9.6-8
- Remove glexec runtime dependency

* Tue May 28 2013 Brian Lin <blin@cs.wisc.edu> - 7.9.6-7
- Mark /usr/share/osg/sysconfig/condor as non-config file

* Thu May 23 2013 Brian Lin <blin@cs.wisc.edu> - 7.9.6-6
- Rebuild against fixed glite-ce-cream-client-api-c

* Wed May 22 2013 Brian Lin <blin@cs.wisc.edu> - 7.9.6-5
- Enable plumage for x86{,_64}

* Wed May 22 2013 Brian Lin <blin@cs.wisc.edu> - 7.9.6-4
- Enable cgroups for EL6

* Tue May 21 2013 Brian Lin <blin@cs.wisc.edu> - 7.9.6-3
- Building with blahp/cream

* Tue May 21 2013 Brian Lin <blin@cs.wisc.edu> - 7.9.6-2
- Build without blahp/cream

* Tue May 21 2013 Brian Lin <blin@cs.wisc.edu> - 7.9.6-1
- New version

* Wed May 08 2013 Matyas Selmeci <matyas@cs.wisc.edu> - 7.8.8-1
- New version
- Removed condor_glidein -- was removed upstream

* Wed Feb 13 2013 Dave Dykstra <dwd@fnal.gov> - 7.8.6-3
- Renamed /etc/sysconfig/condor-lcmaps-env to /usr/share/osg/sysconfig/condor
  to match the new OSG method for handling daemon environment variables, 
  which keeps non-replaceable settings out of /etc/sysonfig
- Change settings in /usr/share/osg/sysconfig/condor to use the latest variable
  name LLGT_LIFT_PRIVILEGED_PROTECTION instead of LLGT4_NO_CHANGE_USER,
  eliminate obsolete variable LLGT_VOMS_DISABLE_CREDENTIAL_CHECK, and change
  the default debug level from 3 to 2.

* Fri Dec 21 2012 Matyas Selmeci <matyas@cs.wisc.edu> - 7.8.6-2
- Patch to fix default BATCH_GAHP config value (#SOFTWARE-873)

* Thu Oct 25 2012 Matyas Selmeci <matyas@cs.wisc.edu> - 7.8.6-1
- New version

* Mon Oct 22 2012 Matyas Selmeci <matyas@cs.wisc.edu> - 7.8.5-1
- New version

* Wed Sep 19 2012 Matyas Selmeci <matyas@cs.wisc.edu> - 7.8.4-1
- New version

* Fri Sep 07 2012 Matyas Selmeci <matyas@cs.wisc.edu> - 7.8.3-1
- New version

* Mon Aug 27 2012 Matyas Selmeci <matyas@cs.wisc.edu> - 7.8.2-2
- Add patch to fix unnecessary GSI callouts (condor_gt2104_pt2.patch in gittrac #2104)
- Fixed BLClient location

* Tue Aug 14 2012 Matyas Selmeci <matyas@cs.wisc.edu> - 7.8.2-1
- New version

* Mon Jul 30 2012 Matyas Selmeci <matyas@cs.wisc.edu> - 7.8.1-7
- Put cream_gahp into separate subpackage

* Mon Jul 16 2012 Matyas Selmeci <matyas@cs.wisc.edu> - 7.8.1-6
- Remove cream_el6.patch; change proper_cream.diff to work on both el5 and el6
  instead.

* Thu Jul 05 2012 Matyas Selmeci <matyas@cs.wisc.edu> - 7.8.1-5
- Bump to rebuild

* Tue Jun 26 2012 Matyas Selmeci <matyas@cs.wisc.edu> - 7.8.1-4
- Add CREAM

* Tue Jun 19 2012 Matyas Selmeci <matyas@cs.wisc.edu> - 7.8.1-3
- Add Provides lines for classads and classads-devel

* Mon Jun 18 2012 Matyas Selmeci <matyas@cs.wisc.edu> - 7.8.1-2
- Add environment variables for interacting with lcmaps (condor-lcmaps-env)

* Fri Jun 15 2012 Matyas Selmeci <matyas@cs.wisc.edu> - 7.8.1-1
- Version bump

* Wed Jun 13 2012 Matyas Selmeci <matyas@cs.wisc.edu> - 7.8.0-3
- Fix wrong paths for shared libraries

* Wed Jun 13 2012 Matyas Selmeci <matyas@cs.wisc.edu> - 7.8.0-2
- Build blahp

* Thu May 31 2012 Matyas Selmeci <matyas@cs.wisc.edu> - 7.8.0-1
- Version bump
- Updated condor_config.generic.patch
- Removed glexec-patch.diff

* Sun Apr  1 2012 Alain Roy <roy@cs.wisc.edu> - 7.6.6-4
- Backported patch from Condor 7.7 to fix glexec bugs
- Enabled glexec

* Fri Feb 10 2012 Derek Weitzel <dweitzel@cse.unl.edu> - 7.6.6-3
- Adding sticky bit to condor_root_switchboard

* Wed Jan 18 2012 Derek Weitzel <dweitzel@cse.unl.edu> - 7.6.6-2
- Added support for rhel6

* Wed Jan 18 2012 Tim Cartwright <cat@cs.wisc.edu> - 7.6.6-1
- Updated to upstream tagged 7.6.6 release

* Wed Jan 11 2012 Tim Cartwright <cat@cs.wisc.edu> - 7.6.4-1
- Simplified revision number

* Tue Nov 29 2011 Derek Weitzel <dweitzel@cse.unl.edu> - 7.6.4-0.6.2
- Rebasing to 7.6.4

* Fri Oct 28 2011 Matyas Selmeci <matyas@cs.wisc.edu> - 7.6.2-0.6.3
- rebuilt

* Mon Sep 12 2011 Matyas Selmeci <matyas@cs.wisc.edu> - 7.6.2-0.6.2
- Rev bump to rebuild with updated Globus libs

* Thu Aug 11 2011 Derek Weitzel <dweitzel@cse.unl.edu> - 7.6.2-0.5.2
- Updated to upstream official 7.6.2 release

* Thu Aug 04 2011 Derek Weitzel <dweitzel@cse.unl.edu> - 7.6.2-0.5.672537b1git.1
- Made LOCAL_DIR always point to /var/lib/condor rather than TILDE

* Wed Jun  8 2011 <bbockelm@cse.unl.edu> - 7.7.0-0.5
- Start to break build products into conditionals for future EPEL5 support.
- Begun integration of a systemd service file.

* Tue Jun  7 2011 <matt@redhat> - 7.7.0-0.4
- Added tmpfiles.d/condor.conf (BZ711456)

* Tue Jun  7 2011 <matt@redhat> - 7.7.0-0.3
- Fast forward to 7.7.0 pre-release at 1babb324
- Catch libdeltacloud 0.8 update

* Fri May 20 2011 <matt@redhat> - 7.7.0-0.2
- Added GSI support, dependency on Globus

* Fri May 13 2011 <matt@redhat> - 7.7.0-0.1
- Fast forward to 7.7.0 pre-release at 79952d6b
- Introduced ec2_gahp
- 79952d6b brings schema expectations inline with Cumin

* Tue May 10 2011 <matt@redhat> - 7.6.1-0.1
- Upgrade to 7.6.0 release, pre-release of 7.6.1 at 5617a464
- Upstreamed patch: log_lock_run.patch
- Introduced condor-classads to obsolete classads
- Introduced condor-aviary, package of the aviary contrib
- Introduced condor-deltacloud-gahp
- Introduced condor-qmf, package of the mgmt/qmf contrib
- Transitioned from LOCAL_CONFIG_FILE to LOCAL_CONFIG_DIR
- Stopped building against gSOAP,
-  use aviary over birdbath and ec2_gahp (7.7.0) over amazon_gahp

* Tue Feb 08 2011 Fedora Release Engineering <rel-eng@lists.fedoraproject.org> - 7.5.5-2
- Rebuilt for https://fedoraproject.org/wiki/Fedora_15_Mass_Rebuild

* Thu Jan 27 2011 <matt@redhat> - 7.5.5-1
- Rebase to 7.5.5 release
-  configure+imake -> cmake
-  Removed patches:
-   only_dynamic_unstripped.patch
-   gsoap-2.7.16-wsseapi.patch
-   gsoap-2.7.16-dom.patch
-  man pages are now built with source
-  quill is no longer present
-  condor_shared_port added
-  condor_power added
-  condor_credd added
-  classads now built from source

* Thu Jan 13 2011 <matt@redhat> - 7.4.4-1
- Upgrade to 7.4.4 release
- Upstreamed: stdsoap2.h.patch.patch

* Mon Aug 23 2010  <matt@redhat> - 7.4.3-1
- Upgrade to 7.4.3 release
- Upstreamed: dso_link_change

* Fri Jun 11 2010  <matt@redhat> - 7.4.2-2
- Rebuild for classads DSO version change (1:0:0)
- Updated stdsoap2.h.patch.patch for gsoap 2.7.16
- Added gsoap-2.7.16-wsseapi/dom.patch for gsoap 2.7.16

* Wed Apr 21 2010  <matt@redhat> - 7.4.2-1
- Upgrade to 7.4.2 release

* Tue Jan  5 2010  <matt@redhat> - 7.4.1-1
- Upgrade to 7.4.1 release
- Upstreamed: guess_version_from_release_dir, fix_platform_check
- Security update (BZ549577)

* Fri Dec  4 2009  <matt@redhat> - 7.4.0-1
- Upgrade to 7.4.0 release
- Fixed POSTIN error (BZ540439)
- Removed NOTICE.txt source, now provided by upstream
- Removed no_rpmdb_query.patch, applied upstream
- Removed no_basename.patch, applied upstream
- Added only_dynamic_unstripped.patch to reduce build time
- Added guess_version_from_release_dir.patch, for previous
- Added fix_platform_check.patch
- Use new --with-platform, to avoid modification of make_final_tarballs
- Introduced vm-gahp package to hold libvirt deps

* Fri Aug 28 2009  <matt@redhat> - 7.2.4-1
- Upgrade to 7.2.4 release
- Removed gcc44_const.patch, accepted upstream
- New log, lock, run locations (BZ502175)
- Filtered innocuous semanage message

* Fri Aug 21 2009 Tomas Mraz <tmraz@redhat.com> - 7.2.1-3
- rebuilt with new openssl

* Fri Jul 24 2009 Fedora Release Engineering <rel-eng@lists.fedoraproject.org> - 7.2.1-2
- Rebuilt for https://fedoraproject.org/wiki/Fedora_12_Mass_Rebuild

* Wed Feb 25 2009  <matt@redhat> - 7.2.1-1
- Upgraded to 7.2.1 release
- Pruned changes accepted upstream from condor_config.generic.patch
- Removed Requires in favor of automatic dependencies on SONAMEs
- Added no_rmpdb_query.patch to avoid rpm -q during a build

* Tue Feb 24 2009 Fedora Release Engineering <rel-eng@lists.fedoraproject.org> - 7.2.0-5
- Rebuilt for https://fedoraproject.org/wiki/Fedora_11_Mass_Rebuild

* Thu Jan 15 2009 Tomas Mraz <tmraz@redhat.com> - 7.2.0-4
- rebuild with new openssl

* Wed Jan 14 2009  <matt@redhat> - 7.2.0-3
- Fixed regression: initscript was on by default, now off again

* Thu Jan  8 2009  <matt@redhat> - 7.2.0-2
- (Re)added CONDOR_DEVELOPERS=NONE to the default condor_config.local
- Added missing Obsoletes for condor-static (thanks Michael Schwendt)

* Wed Jan  7 2009  <matt@redhat> - 7.2.0-1
- Upgraded to 7.2.0 release
- Removed -static package
- Added Fedora specific buildid
- Enabled KBDD, daemon to monitor X usage on systems with only USB devs
- Updated install process

* Wed Oct  8 2008  <matt@redhat> - 7.0.5-1
- Rebased on 7.0.5, security update

* Wed Aug  6 2008  <mfarrellee@redhat> - 7.0.4-1
- Updated to 7.0.4 source
- Stopped using condor_configure in install step

* Tue Jun 10 2008  <mfarrellee@redhat> - 7.0.2-1
- Updated to 7.0.2 source
- Updated config, specifically HOSTALLOW_WRITE, for Personal Condor setup
- Added condor_config.generic

* Mon Apr  7 2008  <mfarrellee@redhat> - 7.0.0-8
- Modified init script to be off by default, resolves bz441279

* Fri Apr  4 2008  <mfarrellee@redhat> - 7.0.0-7
- Updated to handle changes in gsoap dependency

* Mon Feb 11 2008  <mfarrellee@redhat> - 7.0.0-6
- Added note about how to download the source
- Added generate-tarball.sh script

* Sun Feb 10 2008  <mfarrellee@redhat> - 7.0.0-5
- The gsoap package is compiled with --disable-namespaces, which means
  soap_set_namespaces is required after each soap_init. The
  gsoap_nonamespaces.patch handles this.

* Fri Feb  8 2008  <mfarrellee@redhat> - 7.0.0-4
- Added patch to detect GCC 4.3.0 on F9
- Added patch to detect GLIBC 2.7.90 on F9
- Added BuildRequires: autoconf to allow for regeneration of configure
  script after GCC 4.3.0 detection and GLIBC 2.7.90 patches are
  applied
- Condor + GCC 4.3.0 + -O2 results in an internal compiler error
  (BZ 432090), so -O2 is removed from optflags for the time
  being. Thanks to Mike Bonnet for the suggestion on how to filter
  -O2.

* Tue Jan 22 2008  <mfarrellee@redhat> - 7.0.0-3
- Update to UW's really-final source for Condor 7.0.0 stable series
  release. It is based on the 72173 build with minor changes to the
  configure.ac related to the SRB external version.
- In addition to removing externals from the UW tarball, the NTconfig
  directory was removed because it had not gone through IP audit.

* Tue Jan 22 2008  <mfarrellee@redhat> - 7.0.0-2
- Update to UW's final source for Condor 7.0.0 stable series release

* Thu Jan 10 2008  <mfarrellee@redhat> - 7.0.0-1
- Initial package of Condor's stable series under ASL 2.0
- is_clipped.patch replaced with --without-full-port option to configure
- zlib_is_soft.patch removed, outdated by configure.ac changes
- removed autoconf dependency needed for zlib_is_soft.patch

* Tue Dec  4 2007  <mfarrellee@redhat> - 6.9.5-2
- SELinux was stopping useradd in pre because files specified root as
  the group owner for /var/lib/condor, fixed, much thanks to Phil Knirsch

* Fri Nov 30 2007  <mfarrellee@redhat> - 6.9.5-1
- Fixed release tag
- Added gSOAP support and packaged WSDL files

* Thu Nov 29 2007  <mfarrellee@redhat> - 6.9.5-0.2
- Packaged LSB init script
- Changed pre to not create the condor user's home directory, it is
  now a directory owned by the package

* Thu Nov 29 2007  <mfarrellee@redhat> - 6.9.5-0.1
- Condor 6.9.5 release, the 7.0.0 stable series candidate
- Removed x86_64_no_multilib-200711091700cvs.patch, merged upstream
- Added patch to make zlib a soft requirement, which it should be
- Disabled use of smp_mflags because of make dependency issues
- Explicitly not packaging WSDL files until the SOAP APIs are available

* Tue Nov 20 2007  <mfarrellee@redhat> - 6.9.5-0.3.200711091700cvs
- Rebuild for repo inheritance update: dependencies are now pulled
  from RHEL 5 U1 before RH Application Stack

* Thu Nov 15 2007 <mfarrellee@redhat> - 6.9.5-0.2.200711091700cvs
- Added support for building on x86_64 without multilib packages
- Made the install section more flexible, reduced need for
  make_final_tarballs to be updated

* Fri Nov 9 2007 <mfarrellee@redhat> - 6.9.5-0.1.200711091700cvs
- Working source with new ASL 2.0 license

* Fri Nov 9 2007 <mfarrellee@redhat> - 6.9.5-0.1.200711091330cvs
- Source is now stamped ASL 2.0, as of Nov 9 2007 1:30PM Central
- Changed license to ASL 2.0
- Fixed find in prep to work if no files have bad permissions
- Changed the name of the LICENSE file to match was is now release in
  the source tarball

* Tue Nov 6 2007  <mfarrellee@redhat> - 6.9.5-0.1.rc
- Added m4 dependency not in RHEL 5.1's base
- Changed chmod a-x script to use find as more files appear to have
  improper execute bits set
- Added ?dist to Release:
- condor_privsep became condor_root_switchboard

* Tue Sep 11 2007  <mfarrellee@redhat> - 6.9.5-0.3.20070907cvs
- Instead of releasing libcondorapi.so, which is improperly created
  and poorly versioned, we release libcondorapi.a, which is apparently
  more widely used, in a -static package
- Instead of installing the stripped tarball, the unstripped is now
  installed, which gives a nice debuginfo package
- Found and fixed permissions problems on a number of src files,
  issue raised by rpmlint on the debuginfo package

* Mon Sep 10 2007  <mfarrellee@redhat> - 6.9.5-0.2.20070907cvs
- Updated pre section to create condor's home directory with adduser, and
  removed _var/lib/condor from files section
- Added doc LICENSE.TXT to all files sections
- Shortened lines longer than 80 characters in this spec (except the sed line)
- Changed install section so untar'ing a release can handle fedora7 or fedora8
- Simplified the site.def and config file updates (sed + mv over mv + sed + rm)
- Added a patch (fedora_rawhide_7.91-20070907cvs.patch) to support building on
  a fedora 7.91 (current Rawhide) release
- Moved the examples from /usr/share/doc/condor... into builddir and just
  marked them as documentation
- Added a number of dir directives to force all files to be listed, no implicit
  inclusion

* Fri Sep  7 2007  <mfarrellee@redhat> - 6.9.5-0.1.20070907cvs
- Initial release<|MERGE_RESOLUTION|>--- conflicted
+++ resolved
@@ -1538,8 +1538,7 @@
 /bin/systemctl try-restart condor.service >/dev/null 2>&1 || :
 
 %changelog
-<<<<<<< HEAD
-* Thu Jul 24 2025 Tim Theisen <tim@cs.wisc.edu> - 24.10.2-1
+* Mon Jul 28 2025 Tim Theisen <tim@cs.wisc.edu> - 24.10.2-1
 - Remove support for old JobRouter syntax
 - New condor_dag_checker tool finds syntax and logic errors before run
 - New condor_q -hold-codes produces a summary of held jobs
@@ -1547,10 +1546,7 @@
 - Fix bug where condor_q would truncate job counts to six digits
 - Fix bug where suspended jobs did not change state to idle when vacated
 
-* Thu Jul 24 2025 Tim Theisen <tim@cs.wisc.edu> - 24.0.10-1
-=======
 * Mon Jul 28 2025 Tim Theisen <tim@cs.wisc.edu> - 24.0.10-1
->>>>>>> eeb5198c
 
 * Mon Jul 28 2025 Tim Theisen <tim@cs.wisc.edu> - 23.10.27-1
 - Fix bug where the vacate reason was not propagated back to the user
