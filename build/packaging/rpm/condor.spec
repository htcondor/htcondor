--- conflicted
+++ resolved
@@ -1431,15 +1431,6 @@
 /bin/systemctl try-restart condor.service >/dev/null 2>&1 || :
 
 %changelog
-<<<<<<< HEAD
-* Tue Apr 16 2024 Tim Theisen <tim@cs.wisc.edu> - 23.6.2-1
-- Fix bug where file transfer plugin error was not in hold reason code
-
-* Mon Apr 15 2024 Tim Theisen <tim@cs.wisc.edu> - 23.6.1-1
-- Add the ability to force vanilla universe jobs to run in a container
-- Add the ability to override the entrypoint for a Docker image
-- condor_q -better-analyze includes units for memory and disk quantities
-=======
 * Thu May 09 2024 Tim Theisen <tim@cs.wisc.edu> - 23.0.10-1
 - Preliminary support for Ubuntu 22.04 (Noble Numbat)
 - Warns about deprecated multiple queue statements in a submit file
@@ -1447,7 +1438,14 @@
 - The condor_upgrade_check script checks for proper token file permissions
 - Fix bug where the condor_upgrade_check script crashes on older platforms
 - The bundled version of apptainer was moved to libexec in the tarball
->>>>>>> d194ac98
+
+* Tue Apr 16 2024 Tim Theisen <tim@cs.wisc.edu> - 23.6.2-1
+- Fix bug where file transfer plugin error was not in hold reason code
+
+* Mon Apr 15 2024 Tim Theisen <tim@cs.wisc.edu> - 23.6.1-1
+- Add the ability to force vanilla universe jobs to run in a container
+- Add the ability to override the entrypoint for a Docker image
+- condor_q -better-analyze includes units for memory and disk quantities
 
 * Thu Apr 11 2024 Tim Theisen <tim@cs.wisc.edu> - 23.0.8-1
 - Fix bug where ssh-agent processes were leaked with grid universe jobs
