%define condor_version 1.0.0

# On EL7 don't terminate the build because of bad bytecompiling
%if 0%{?rhel} == 7
%define _python_bytecompile_errors_terminate_build 0
%endif

# Don't use changelog date in CondorVersion
%global source_date_epoch_from_changelog 0

# set uw_build to 0 for downstream (Fedora or EPEL)
# UW build includes stuff for testing and tarballs
%define uw_build 0

%if 0%{?rhel} == 7
# Use devtoolset 11 for EL7
%define devtoolset 11
%endif

%if 0%{?rhel} == 8 || 0%{?rhel} == 9
# Use gcc-toolset 14 for EL8 and EL9
%define gcctoolset 14
%endif

Summary: HTCondor: High Throughput Computing
Name: condor
Version: %{condor_version}
%global version_ %(tr . _ <<< %{version})

%if 0%{?x86_64_v2}
BuildArch: x86_64_v2
%endif

%if 0%{?suse_version}
%global _libexecdir %{_exec_prefix}/libexec
%if %{suse_version} == 1500
%global dist .leap15
%endif
%endif

# Edit the %condor_release to set the release number
%define condor_release 1
Release: %{condor_release}%{?dist}

License: Apache-2.0
Group: Applications/System
URL: https://htcondor.org/

# Do not check .so files in condor's library directory
%global __provides_exclude_from ^%{_libdir}/%{name}/.*\\.so.*$

# Do not provide libfmt
%global __requires_exclude ^libfmt\\.so.*$

Source0: %{name}-%{condor_version}.tar.gz

Source8: htcondor.pp

# Patch credmon-oauth to use Python 2 on EL7
Patch1: rhel7-python2.patch

BuildRoot: %(mktemp -ud %{_tmppath}/%{name}-%{version}-%{release}-XXXXXX)

BuildRequires: cmake
BuildRequires: pcre2-devel
BuildRequires: openssl-devel
BuildRequires: krb5-devel
%if ! 0%{?amzn}
BuildRequires: libvirt-devel
%endif
BuildRequires: bind-utils
BuildRequires: libX11-devel
%if ! ( 0%{?rhel} >= 10 )
BuildRequires: libXScrnSaver-devel
%endif
%if 0%{?suse_version}
BuildRequires: openldap2-devel
%else
BuildRequires: openldap-devel
%endif
%if 0%{?rhel} == 7
BuildRequires: cmake3
BuildRequires: python-devel
BuildRequires: python-setuptools
%else
BuildRequires: cmake >= 3.16
%endif
BuildRequires: python3-devel
BuildRequires: python3-setuptools
%if 0%{?rhel} >= 8
BuildRequires: boost-devel
%endif
%if 0%{?suse_version}
BuildRequires: rpm-config-SUSE
%else
BuildRequires: redhat-rpm-config
%endif
BuildRequires: sqlite-devel
BuildRequires: perl(Data::Dumper)

BuildRequires: glibc-static
BuildRequires: gcc-c++
BuildRequires: libuuid-devel
BuildRequires: patch
BuildRequires: pam-devel
%if 0%{?suse_version}
BuildRequires: mozilla-nss-devel
%else
BuildRequires: nss-devel
%endif
BuildRequires: openssl-devel
%if 0%{?suse_version}
BuildRequires: libexpat-devel
%else
BuildRequires: expat-devel
%endif
BuildRequires: perl(Archive::Tar)
BuildRequires: perl(XML::Parser)
BuildRequires: perl(Digest::MD5)
%if 0%{?rhel} >= 8 || 0%{?fedora} || 0%{?suse_version}
BuildRequires: python3-devel
%else
BuildRequires: python-devel
%endif
BuildRequires: libcurl-devel

# Authentication build requirements
%if ! 0%{?amzn}
BuildRequires: voms-devel
%endif
BuildRequires: munge-devel
BuildRequires: scitokens-cpp-devel

%if 0%{?devtoolset}
BuildRequires: which
BuildRequires: devtoolset-%{devtoolset}-toolchain
%endif

%if 0%{?gcctoolset}
BuildRequires: which
BuildRequires: gcc-toolset-%{gcctoolset}
%endif

%if  0%{?suse_version}
BuildRequires: gcc11
BuildRequires: gcc11-c++
%endif

%if 0%{?rhel} == 7 && ! 0%{?amzn}
BuildRequires: python36-devel
BuildRequires: boost169-devel
BuildRequires: boost169-static
%endif

%if 0%{?rhel} >= 8
BuildRequires: boost-static
%endif

%if 0%{?rhel} == 7 && ! 0%{?amzn}
BuildRequires: python3-devel
BuildRequires: boost169-python2-devel
BuildRequires: boost169-python3-devel
%else
%if  0%{?suse_version}
BuildRequires: libboost_python-py3-1_75_0-devel
%else
BuildRequires: boost-python3-devel
%endif
%endif
BuildRequires: libuuid-devel
%if 0%{?suse_version}
Requires: libuuid1
%else
Requires: libuuid
%endif

BuildRequires: systemd-devel
%if 0%{?suse_version}
BuildRequires: systemd
%else
BuildRequires: systemd-units
%endif
Requires: systemd

%if 0%{?rhel} == 7
BuildRequires: python36-sphinx python36-sphinx_rtd_theme
%endif

%if 0%{?rhel} >= 8 || 0%{?amzn} || 0%{?fedora}
BuildRequires: python3-sphinx python3-sphinx_rtd_theme
%endif

%if 0%{?suse_version}
BuildRequires: python3-Sphinx python3-sphinx_rtd_theme
%endif

# openssh-server needed for condor_ssh_to_job
Requires: openssh-server

# net-tools needed to provide netstat for condor_who
Requires: net-tools

# Perl modules required for condor_gather_info
Requires: perl(Date::Manip)
Requires: perl(FindBin)

# cryptsetup needed for encrypted LVM execute partitions
Requires: cryptsetup

Requires: /usr/sbin/sendmail

# Docker credential processing uses json query
Requires: jq

# Useful tools are using the Python bindings
Requires: python3-condor = %{version}-%{release}
# The use the python-requests library in EPEL is based Python 3.6
# However, Amazon Linux 2 has Python 3.7
%if ! 0%{?amzn}
%if 0%{?rhel} == 7
Requires: python36-requests
%else
Requires: python3-requests
%endif
%endif

%if 0%{?rhel} == 7
Requires: python2-condor = %{version}-%{release}
# For some reason OSG VMU tests need python-request
Requires: python-requests
%endif

Requires(post): /sbin/ldconfig
Requires(postun): /sbin/ldconfig

%if 0%{?suse_version}
Requires(pre): shadow
Requires(post): systemd
Requires(preun): systemd
Requires(postun): systemd
%else
Requires(pre): shadow-utils
Requires(post): systemd-units
Requires(preun): systemd-units
Requires(postun): systemd-units
%endif

%if 0%{?rhel} == 7
Requires(post): systemd-sysv
Requires(post): policycoreutils-python
Requires(post): selinux-policy-targeted >= 3.13.1-102
%endif

%if 0%{?rhel} >= 8 || 0%{?fedora} || 0%{?suse_version}
Requires(post): python3-policycoreutils
%if ! 0%{?suse_version}
Requires(post): selinux-policy-targeted
%endif
%endif

# Require libraries that we dlopen
# Ganglia is optional as well as nVidia and cuda libraries
%if ! 0%{?amzn}
%if 0%{?suse_version}
Requires: libvomsapi1
%else
Requires: voms
%endif
%endif
%if 0%{?suse_version}
Requires: krb5
Requires: libcom_err2
Requires: libmunge2
Requires: libopenssl1_1
Requires: libSciTokens0
Requires: libsystemd0
%else
Requires: krb5-libs
Requires: libcom_err
Requires: munge-libs
Requires: openssl-libs
Requires: scitokens-cpp >= 0.6.2
Requires: systemd-libs
%endif
Requires: rsync

# Require tested Pelican packages
%if 0%{?rhel} == 7
Requires: pelican >= 7.18.1
%else
Requires: (pelican >= 7.18.1 or pelican-debug >= 7.18.1)
%endif
Requires: pelican-osdf-compat >= 7.18.1

%if 0%{?rhel} != 7 && ! 0%{?amzn}
# Require tested Apptainer
%if 0%{?suse_version}
# Unfortunately, Apptainer is lagging behind in openSUSE
Requires: apptainer >= 1.3.6
%else
# Hold back apptainer until version 1.4.2 is released
Requires: apptainer >= 1.3.6
%endif
%endif

%if 0%{?rhel} != 7
# Ensure that our bash completions work
Recommends: bash-completion
%endif

#From /usr/share/doc/setup/uidgid (RPM: setup-2.12.2-11)
#Provides: user(condor) = 64
#Provides: group(condor) = 64

%if 0%{?rhel} == 7
# Standard Universe discontinued as of 8.9.0
Obsoletes: %{name}-std-universe < 8.9.0
Provides: %{name}-std-universe = %{version}-%{release}

# Cream gahp discontinued as of 8.9.9
Obsoletes: %{name}-cream-gahp < 8.9.9
Provides: %{name}-cream-gahp = %{version}-%{release}

# 32-bit shadow discontinued as of 8.9.9
Obsoletes: %{name}-small-shadow < 8.9.9
Provides: %{name}-small-shadow = %{version}-%{release}
%endif

%if 0%{?rhel} <= 8
# external-libs package discontinued as of 8.9.9
Obsoletes: %{name}-external-libs < 8.9.9
Provides: %{name}-external-libs = %{version}-%{release}

# Bosco package discontinued as of 9.5.0
Obsoletes: %{name}-bosco < 9.5.0
Provides: %{name}-bosco = %{version}-%{release}

# Blahp provided by condor-blahp as of 9.5.0
Provides: blahp = %{version}-%{release}
Obsoletes: blahp < 9.5.0
%endif

%if 0%{?rhel} <= 9
# externals package discontinued as of 10.8.0
Obsoletes: %{name}-externals < 10.8.0
Provides: %{name}-externals = %{version}-%{release}

# blahp package discontinued as of 10.8.0
Obsoletes: %{name}-blahp < 10.8.0
Provides: %{name}-blahp = %{version}-%{release}

# procd package discontinued as of 10.8.0
Obsoletes: %{name}-procd < 10.8.0
Provides: %{name}-procd = %{version}-%{release}

# all package discontinued as of 10.8.0
Obsoletes: %{name}-all < 10.8.0
Provides: %{name}-all = %{version}-%{release}

# classads package discontinued as of 10.8.0
Obsoletes: %{name}-classads < 10.8.0
Provides: %{name}-classads = %{version}-%{release}

# classads-devel package discontinued as of 10.8.0
Obsoletes: %{name}-classads-devel < 10.8.0
Provides: %{name}-classads-devel = %{version}-%{release}
%endif

# upgrade-checks package discontinued as of 24.8.0
Obsoletes: %{name}-upgrade-checks < 24.8.0
Provides: %{name}-upgrade-checks = %{version}-%{release}

%if 0%{?suse_version}
%debug_package
%endif

%description
HTCondor is a specialized workload management system for
compute-intensive jobs. Like other full-featured batch systems, HTCondor
provides a job queuing mechanism, scheduling policy, priority scheme,
resource monitoring, and resource management. Users submit their
serial or parallel jobs to HTCondor, HTCondor places them into a queue,
chooses when and where to run the jobs based upon a policy, carefully
monitors their progress, and ultimately informs the user upon
completion.

#######################
%package devel
Summary: Development files for HTCondor
Group: Applications/System

%description devel
Development files for HTCondor

%if %uw_build
#######################
%package tarball
Summary: Files needed to build an HTCondor tarball
Group: Applications/System

%description tarball
Files needed to build an HTCondor tarball

%endif

#######################
%package kbdd
Summary: HTCondor Keyboard Daemon
Group: Applications/System
Requires: %name = %version-%release

%description kbdd
The condor_kbdd monitors logged in X users for activity. It is only
useful on systems where no device (e.g. /dev/*) can be used to
determine console idle time.

#######################
%if ! 0%{?amzn}
%package vm-gahp
Summary: HTCondor's VM Gahp
Group: Applications/System
Requires: %name = %version-%release
Requires: libvirt

%description vm-gahp
The condor_vm-gahp enables the Virtual Machine Universe feature of
HTCondor. The VM Universe uses libvirt to start and control VMs under
HTCondor's Startd.

%endif

#######################
%package test
Summary: HTCondor Self Tests
Group: Applications/System
Requires: %name = %version-%release

%description test
A collection of tests to verify that HTCondor is operating properly.

#######################
%if 0%{?rhel} <= 7 && 0%{?fedora} <= 31
%package -n python2-condor
Summary: Python bindings for HTCondor
Group: Applications/System
Requires: python >= 2.2
Requires: python2-cryptography
Requires: %name = %version-%release
%{?python_provide:%python_provide python2-condor}
%if 0%{?rhel} >= 7
Requires: boost169-python2
%endif
# Remove before F30
Provides: %{name}-python = %{version}-%{release}
Provides: %{name}-python%{?_isa} = %{version}-%{release}
Obsoletes: %{name}-python < %{version}-%{release}

%description -n python2-condor
The python bindings allow one to directly invoke the C++ implementations of
the ClassAd library and HTCondor from python
%endif


%if 0%{?rhel} >= 7 || 0%{?fedora} || 0%{?suse_version}
#######################
%package -n python3-condor
Summary: Python bindings for HTCondor
Group: Applications/System
Requires: %name = %version-%release
%if 0%{?rhel} == 7
Requires: boost169-python3
%else
%if 0%{?suse_version}
Requires: libboost_python-py3-1_75_0
%else
Requires: boost-python3
%endif
%endif
Requires: python3
%if 0%{?rhel} != 7
Requires: python3-cryptography
%endif

%description -n python3-condor
The python bindings allow one to directly invoke the C++ implementations of
the ClassAd library and HTCondor from python
%endif


#######################
%package credmon-local
Summary: Local issuer credmon for HTCondor
Group: Applications/System
Requires: %name = %version-%release
%if 0%{?rhel} == 7
Requires: python2-condor = %{version}-%{release}
Requires: python-six
Requires: python2-cryptography
Requires: python2-scitokens
%else
Requires: python3-condor = %{version}-%{release}
Requires: python3-cryptography
Requires: python3-scitokens
%endif
Conflicts: %name-credmon-vault

%description credmon-local
The local issuer credmon allows users to obtain credentials from an
admin-configured private SciToken key on the access point and to use those
credentials securely inside running jobs.


#######################
%package credmon-oauth
Summary: OAuth2 credmon for HTCondor
Group: Applications/System
Requires: %name = %version-%release
Requires: condor-credmon-local = %{version}-%{release}
%if 0%{?rhel} == 7
Requires: python2-requests-oauthlib
Requires: python-flask
Requires: mod_wsgi
%else
Requires: python3-requests-oauthlib
Requires: python3-flask
Requires: python3-mod_wsgi
%endif
Requires: httpd

%description credmon-oauth
The OAuth2 credmon allows users to obtain credentials from configured
OAuth2 endpoints and to use those credentials securely inside running jobs.


#######################
%package credmon-vault
Summary: Vault credmon for HTCondor
Group: Applications/System
Requires: %name = %version-%release
Requires: python3-condor = %{version}-%{release}
%if 0%{?rhel} == 7 && ! 0%{?amzn}
Requires: python36-cryptography
Requires: python36-urllib3
%endif
%if 0%{?rhel} >= 8
Requires: python3-cryptography
Requires: python3-urllib3
%endif
%if %uw_build
# Although htgettoken is only needed on the submit machine and
#  condor-credmon-vault is needed on both the submit and credd machines,
#  htgettoken is small so it doesn't hurt to require it in both places.
Requires: htgettoken >= 1.1
%endif
Conflicts: %name-credmon-local

%description credmon-vault
The Vault credmon allows users to obtain credentials from Vault using
htgettoken and to use those credentials securely inside running jobs.
Install this package when exclusively using Vault for all HTCondor
credential management.


#######################
%package credmon-multi
Summary: Multi-credmon support for HTCondor
Group: Applications/System
Requires: %name = %version-%release
Requires: condor-credmon-local = %{version}-%{release}
%if 0%{?rhel} == 7 && ! 0%{?amzn}
Requires: python36-urllib3
%endif
%if 0%{?rhel} >= 8
Requires: python3-urllib3
%endif
Requires: htgettoken >= 1.1

%description credmon-multi
Provides concurrent support for the Vault credmon alongside the Local
and (optional) OAuth credmons. This package should be installed instead
of condor-credmon-vault when concurrent support is needed.


#######################
%package -n minicondor
Summary: Configuration for a single-node HTCondor
Group: Applications/System
Requires: %name = %version-%release
%if 0%{?rhel} >= 7 || 0%{?fedora} || 0%{?suse_version}
Requires: python3-condor = %version-%release
%endif

%description -n minicondor
This example configuration is good for trying out HTCondor for the first time.
It only configures the IPv4 loopback address, turns on basic security, and
shortens many timers to be more responsive.

#######################
%package ap
Summary: Configuration for an Access Point
Group: Applications/System
Requires: %name = %version-%release
%if 0%{?rhel} >= 7 || 0%{?fedora} || 0%{?suse_version}
Requires: python3-condor = %version-%release
%endif

%description ap
This example configuration is good for installing an Access Point.
After installation, one could join a pool or start an annex.

#######################
%package ep
Summary: Configuration for an Execution Point
Group: Applications/System
Requires: %name = %version-%release
%if 0%{?rhel} >= 7 || 0%{?fedora} || 0%{?suse_version}
Requires: python3-condor = %version-%release
%endif

%description ep
This example configuration is good for installing an Execution Point.
After installation, one could join a pool or start an annex.

#######################
%package annex-ec2
Summary: Configuration and scripts to make an EC2 image annex-compatible
Group: Applications/System
Requires: %name = %version-%release
Requires(post): /sbin/chkconfig
Requires(preun): /sbin/chkconfig

%description annex-ec2
Configures HTCondor to make an EC2 image annex-compatible.  Do NOT install
on a non-EC2 image.

%files annex-ec2
%_libexecdir/condor/condor-annex-ec2
%{_unitdir}/condor-annex-ec2.service
%config(noreplace) %_sysconfdir/condor/config.d/50ec2.config
%config(noreplace) %_sysconfdir/condor/master_shutdown_script.sh

%post annex-ec2
/bin/systemctl enable condor-annex-ec2

%preun annex-ec2
if [ $1 == 0 ]; then
    /bin/systemctl disable condor-annex-ec2
fi

%pre
getent group condor >/dev/null || groupadd -r condor
getent passwd condor >/dev/null || \
  useradd -r -g condor -d %_var/lib/condor -s /sbin/nologin \
    -c "Owner of HTCondor Daemons" condor
exit 0


%prep
# For release tarballs
%setup -q -n %{name}-%{condor_version}

# Patch credmon-oauth to use Python 2 on EL7
%if 0%{?rhel} == 7
%patch1 -p1
%endif

# fix errant execute permissions
find src -perm /a+x -type f -name "*.[Cch]" -exec chmod a-x {} \;


%build

%if 0%{?suse_version}
export CC=/usr/bin/gcc-11
export CXX=/usr/bin/g++-11
%endif

%if 0%{?devtoolset}
. /opt/rh/devtoolset-%{devtoolset}/enable
export CC=$(which cc)
export CXX=$(which c++)
%endif

%if 0%{?gcctoolset}
. /opt/rh/gcc-toolset-%{gcctoolset}/enable
export CC=$(which cc)
export CXX=$(which c++)
%endif

%if 0%{?x86_64_v2}
export CFLAGS="${CFLAGS} -march=x86-64-v2"
export CXXFLAGS="${CXXFLAGS} -march=x86-64-v2"
export FFLAGS="${FFLAGS} -march=x86-64-v2"
export FCFLAGS="${FCFLAGS} -march=x86-64-v2"
%endif

# build man files
%if 0%{?amzn}
# if this environment variable is set, sphinx-build cannot import markupsafe
env -u RPM_BUILD_ROOT make -C docs man
%else
%if 0%{?rhel} == 7
make -C docs SPHINXBUILD=sphinx-build-3.6 man
%else
make -C docs man
%endif
%endif

%if %uw_build
%define condor_build_id UW_development
%define condor_git_sha -1
%endif

# Any changes here should be synchronized with
# ../debian/rules 

%if 0%{?suse_version}
%cmake \
%else
%cmake3 \
%endif
%if %uw_build
       -DBUILDID:STRING=%condor_build_id \
       -DPLATFORM:STRING=${NMI_PLATFORM:-unknown} \
%if "%{condor_git_sha}" != "-1"
       -DCONDOR_GIT_SHA:STRING=%condor_git_sha \
%endif
       -DBUILD_TESTING:BOOL=TRUE \
%else
       -DBUILD_TESTING:BOOL=FALSE \
%endif
%if 0%{?suse_version}
       -DCMAKE_SHARED_LINKER_FLAGS="%{?build_ldflags} -Wl,--as-needed -Wl,-z,now" \
%endif
%if 0%{?rhel} == 7 || 0%{?rhel} == 8
       -DPython3_EXECUTABLE=%__python3 \
%endif
       -DCMAKE_SKIP_RPATH:BOOL=TRUE \
       -DPACKAGEID:STRING=%{version}-%{condor_release} \
       -DCONDOR_PACKAGE_BUILD:BOOL=TRUE \
       -DCONDOR_RPMBUILD:BOOL=TRUE \
%if 0%{?amzn}
       -DWITH_VOMS:BOOL=FALSE \
       -DWITH_LIBVIRT:BOOL=FALSE \
%endif
       -DCMAKE_INSTALL_PREFIX:PATH=/

%if 0%{?amzn}
cd amazon-linux-build
%else
%if 0%{?rhel} >= 9 || 0%{?fedora}
cd redhat-linux-build
%endif
%endif
make %{?_smp_mflags}
%if %uw_build
make %{?_smp_mflags} tests
%endif

%install
%if 0%{?amzn}
cd amazon-linux-build
%else
%if 0%{?rhel} >= 9 || 0%{?fedora}
cd redhat-linux-build
%endif
%endif
# installation happens into a temporary location, this function is
# useful in moving files into their final locations
function populate {
  _dest="$1"; shift; _src="$*"
  mkdir -p "%{buildroot}/$_dest"
  mv $_src "%{buildroot}/$_dest"
}

rm -rf %{buildroot}
echo ---------------------------- makefile ---------------------------------
%if 0%{?suse_version}
cd build
%endif
make install DESTDIR=%{buildroot}

%if %uw_build
make tests-tar-pkg
# tarball of tests
%if 0%{?amzn}
cp -p %{_builddir}/%{name}-%{version}/amazon-linux-build/condor_tests-*.tar.gz %{buildroot}/%{_libdir}/condor/condor_tests-%{version}.tar.gz
%else
%if 0%{?rhel} >= 9 || 0%{?fedora}
cp -p %{_builddir}/%{name}-%{version}/redhat-linux-build/condor_tests-*.tar.gz %{buildroot}/%{_libdir}/condor/condor_tests-%{version}.tar.gz
%else
%if 0%{?suse_version}
cp -p %{_builddir}/%{name}-%{version}/build/condor_tests-*.tar.gz %{buildroot}/%{_libdir}/condor/condor_tests-%{version}.tar.gz
%else
cp -p %{_builddir}/%{name}-%{version}/condor_tests-*.tar.gz %{buildroot}/%{_libdir}/condor/condor_tests-%{version}.tar.gz
%endif
%endif
%endif
%endif

# Drop in a symbolic link for backward compatibility
ln -s ../..%{_libdir}/condor/condor_ssh_to_job_sshd_config_template %{buildroot}/%_sysconfdir/condor/condor_ssh_to_job_sshd_config_template

%if %uw_build
%if 0%{?rhel} == 7 && ! 0%{?amzn}
# Drop in a link for backward compatibility for small shadow
ln -s condor_shadow %{buildroot}/%{_sbindir}/condor_shadow_s
%endif
%endif

populate /usr/share/doc/condor-%{version}/examples %{buildroot}/usr/share/doc/condor-%{version}/etc/examples/*

mkdir -p %{buildroot}/%{_sysconfdir}/condor
# the default condor_config file is not architecture aware and thus
# sets the LIB directory to always be /usr/lib, we want to do better
# than that. this is, so far, the best place to do this
# specialization. we strip the "lib" or "lib64" part from _libdir and
# stick it in the LIB variable in the config.
LIB=$(echo %{?_libdir} | sed -e 's:/usr/\(.*\):\1:')
if [ "$LIB" = "%_libdir" ]; then
  echo "_libdir does not contain /usr, sed expression needs attention"
  exit 1
fi

# Install the basic configuration, a Personal HTCondor config. Allows for
# yum install condor + service condor start and go.
mkdir -p -m0755 %{buildroot}/%{_sysconfdir}/condor/config.d
mkdir -p -m0700 %{buildroot}/%{_sysconfdir}/condor/passwords.d
mkdir -p -m0700 %{buildroot}/%{_sysconfdir}/condor/tokens.d

populate %_sysconfdir/condor/config.d %{buildroot}/usr/share/doc/condor-%{version}/examples/00-security
populate %_sysconfdir/condor/config.d %{buildroot}/usr/share/doc/condor-%{version}/examples/00-minicondor
populate %_sysconfdir/condor/config.d %{buildroot}/usr/share/doc/condor-%{version}/examples/00-access-point
populate %_sysconfdir/condor/config.d %{buildroot}/usr/share/doc/condor-%{version}/examples/00-execution-point
populate %_sysconfdir/condor/config.d %{buildroot}/usr/share/doc/condor-%{version}/examples/00-kbdd
populate %_sysconfdir/condor/config.d %{buildroot}/usr/share/doc/condor-%{version}/examples/50ec2.config

# Install a second config.d directory under /usr/share, used for the
# convenience of software built on top of Condor such as GlideinWMS.
mkdir -p -m0755 %{buildroot}/usr/share/condor/config.d

mkdir -p -m0755 %{buildroot}/%{_var}/log/condor
# Note we use %{_var}/lib instead of %{_sharedstatedir} for RHEL5 compatibility
mkdir -p -m0755 %{buildroot}/%{_var}/lib/condor/spool
mkdir -p -m0755 %{buildroot}/%{_var}/lib/condor/execute
mkdir -p -m0755 %{buildroot}/%{_var}/lib/condor/krb_credentials
mkdir -p -m2770 %{buildroot}/%{_var}/lib/condor/oauth_credentials


# not packaging configure/install scripts
%if ! %uw_build
rm -f %{buildroot}%{_bindir}/make-ap-from-tarball
rm -f %{buildroot}%{_bindir}/make-personal-from-tarball
rm -f %{buildroot}%{_sbindir}/condor_configure
rm -f %{buildroot}%{_sbindir}/condor_install
rm -f %{buildroot}/%{_mandir}/man1/condor_configure.1
rm -f %{buildroot}/%{_mandir}/man1/condor_install.1
%endif

mkdir -p %{buildroot}/%{_var}/www/wsgi-scripts/condor_credmon_oauth
mv %{buildroot}/%{_libexecdir}/condor/condor_credmon_oauth.wsgi %{buildroot}/%{_var}/www/wsgi-scripts/condor_credmon_oauth/condor_credmon_oauth.wsgi

# Move oauth credmon config files out of examples and into config.d
mv %{buildroot}/usr/share/doc/condor-%{version}/examples/condor_credmon_oauth/config/condor/40-oauth-credmon.conf %{buildroot}/%{_sysconfdir}/condor/config.d/40-oauth-credmon.conf
mv %{buildroot}/usr/share/doc/condor-%{version}/examples/condor_credmon_oauth/config/condor/40-oauth-tokens.conf %{buildroot}/%{_sysconfdir}/condor/config.d/40-oauth-tokens.conf
mv %{buildroot}/usr/share/doc/condor-%{version}/examples/condor_credmon_oauth/README.credentials %{buildroot}/%{_var}/lib/condor/oauth_credentials/README.credentials

# Move vault credmon config file out of examples and into config.d
mv %{buildroot}/usr/share/doc/condor-%{version}/examples/condor_credmon_oauth/config/condor/40-vault-credmon.conf %{buildroot}/%{_sysconfdir}/condor/config.d/40-vault-credmon.conf

###
# Backwards compatibility on EL7 with the previous versions and configs of scitokens-credmon
%if 0%{?rhel} == 7
ln -s ../..%{_sbindir}/condor_credmon_oauth          %{buildroot}/%{_bindir}/condor_credmon_oauth
ln -s ../..%{_sbindir}/scitokens_credential_producer %{buildroot}/%{_bindir}/scitokens_credential_producer
mkdir -p %{buildroot}/%{_var}/www/wsgi-scripts/scitokens-credmon
ln -s ../../../..%{_var}/www/wsgi-scripts/condor_credmon_oauth/condor_credmon_oauth.wsgi %{buildroot}/%{_var}/www/wsgi-scripts/scitokens-credmon/scitokens-credmon.wsgi
%endif
###

# install tmpfiles.d/condor.conf
mkdir -p %{buildroot}%{_tmpfilesdir}
install -m 0644 %{buildroot}/usr/share/doc/condor-%{version}/examples/condor-tmpfiles.conf %{buildroot}%{_tmpfilesdir}/%{name}.conf

install -Dp -m0755 %{buildroot}/usr/share/doc/condor-%{version}/examples/condor-annex-ec2 %{buildroot}%{_libexecdir}/condor/condor-annex-ec2

mkdir -p %{buildroot}%{_unitdir}
install -m 0644 %{buildroot}/usr/share/doc/condor-%{version}/examples/condor-annex-ec2.service %{buildroot}%{_unitdir}/condor-annex-ec2.service
install -m 0644 %{buildroot}/usr/share/doc/condor-%{version}/examples/condor.service %{buildroot}%{_unitdir}/condor.service
# Disabled until HTCondor security fixed.
# install -m 0644 %{buildroot}/usr/share/doc/condor-%{version}/examples/condor.socket %{buildroot}%{_unitdir}/condor.socket

%if 0%{?rhel} >= 7
mkdir -p %{buildroot}%{_datadir}/condor/
cp %{SOURCE8} %{buildroot}%{_datadir}/condor/
%endif

# Install perl modules

#Fixups for packaged build, should have been done by cmake

mkdir -p %{buildroot}/usr/share/condor
mv %{buildroot}/usr/lib64/condor/Chirp.jar %{buildroot}/usr/share/condor
mv %{buildroot}/usr/lib64/condor/CondorJava*.class %{buildroot}/usr/share/condor
mv %{buildroot}/usr/lib64/condor/libchirp_client.so %{buildroot}/usr/lib64
mv %{buildroot}/usr/lib64/condor/libcondor_utils_*.so %{buildroot}/usr/lib64
%if 0%{?rhel} == 7
mv %{buildroot}/usr/lib64/condor/libpyclassad2*.so %{buildroot}/usr/lib64
%endif
mv %{buildroot}/usr/lib64/condor/libpyclassad3*.so %{buildroot}/usr/lib64

rm -rf %{buildroot}/usr/share/doc/condor-%{version}/LICENSE
rm -rf %{buildroot}/usr/share/doc/condor-%{version}/NOTICE.txt
rm -rf %{buildroot}/usr/share/doc/condor-%{version}/README

# we must place the config examples in builddir so %doc can find them
mv %{buildroot}/usr/share/doc/condor-%{version}/examples %_builddir/%name-%condor_version

# Fix up blahp installation
%if 0%{?rhel} == 7
# Don't rely on Python 3 on EL7 (not installed by default)
sed -i 's;/usr/bin/python3;/usr/bin/python2;' %{buildroot}%{_libexecdir}/blahp/*status.py
%endif
# Move batch system customization files to /etc, with symlinks in the
# original location. Admins will need to edit these.
install -m 0755 -d -p %{buildroot}%{_sysconfdir}/blahp
for batch_system in condor kubernetes lsf nqs pbs sge slurm; do
    mv %{buildroot}%{_libexecdir}/blahp/${batch_system}_local_submit_attributes.sh %{buildroot}%{_sysconfdir}/blahp
    ln -s ../../../etc/blahp/${batch_system}_local_submit_attributes.sh \
        %{buildroot}%{_libexecdir}/blahp/${batch_system}_local_submit_attributes.sh
done

# condor_adstash no longer supported on EL7
%if 0%{?rhel} == 7
rm -rf %{buildroot}/%_libexecdir/condor/adstash
%endif

# htcondor/dags only works with Python3
rm -rf %{buildroot}/usr/lib64/python2.7/site-packages/htcondor/dags

# htcondor/personal.py only works with Python3
rm -f %{buildroot}/usr/lib64/python2.7/site-packages/htcondor/personal.py

# New fangled stuff does not work with Python2
rm -rf %{buildroot}/usr/lib64/python2.7/site-packages/classad2
rm -rf %{buildroot}/usr/lib64/python2.7/site-packages/classad3
rm -rf %{buildroot}/usr/lib64/python2.7/site-packages/htcondor2

# classad3 shouldn't be distributed yet
rm -rf %{buildroot}/usr/lib*/python%{python3_version}/site-packages/classad3

%clean
rm -rf %{buildroot}


%check
# This currently takes hours and can kill your machine...
#cd condor_tests
#make check-seralized

#################
%files
%defattr(-,root,root,-)
%doc LICENSE NOTICE.txt examples
%dir %_sysconfdir/condor/
%config %_sysconfdir/condor/condor_config
%{_tmpfilesdir}/%{name}.conf
%{_unitdir}/condor.service
# Disabled until HTCondor security fixed.
# % {_unitdir}/condor.socket
%dir %_datadir/condor/
%_datadir/condor/Chirp.jar
%_datadir/condor/CondorJavaInfo.class
%_datadir/condor/CondorJavaWrapper.class
%if 0%{?rhel} >= 7
%_datadir/condor/htcondor.pp
%endif
%dir %_sysconfdir/condor/passwords.d/
%dir %_sysconfdir/condor/tokens.d/
%dir %_sysconfdir/condor/config.d/
%config(noreplace) %{_sysconfdir}/condor/config.d/00-security
%dir /usr/share/condor/config.d/
%_libdir/condor/condor_ssh_to_job_sshd_config_template
%_sysconfdir/condor/condor_ssh_to_job_sshd_config_template
%_sysconfdir/bash_completion.d/condor
%_libdir/libchirp_client.so
%_libdir/libcondor_utils_%{version_}.so
%_libdir/condor/libfmt.so
%_libdir/condor/libfmt.so.10
%_libdir/condor/libfmt.so.10.1.0

%_libdir/condor/libgetpwnam.so
%dir %_libexecdir/condor/
%_libexecdir/condor/cleanup_locally_mounted_checkpoint
%_libexecdir/condor/linux_kernel_tuning
%_libexecdir/condor/accountant_log_fixer
%_libexecdir/condor/check-url
%_libexecdir/condor/condor_annex
%_libexecdir/condor/condor_chirp
%_libexecdir/condor/condor_ssh
%_libexecdir/condor/sshd.sh
%_libexecdir/condor/get_orted_cmd.sh
%_libexecdir/condor/orted_launcher.sh
%_libexecdir/condor/set_batchtok_cmd
%_libexecdir/condor/cred_producer_krb
%_libexecdir/condor/condor_job_router
%_libexecdir/condor/condor_pid_ns_init
%_libexecdir/condor/condor_diagnostic_send_ep_logs
%_libexecdir/condor/condor_urlfetch
%_libexecdir/condor/htcondor_docker_test
%_libexecdir/condor/htcondor_docker_test_arm
%ifarch aarch64 ppc64le x86_64
%_libexecdir/condor/exit_37.sif
%endif
%dir %_libexecdir/condor/singularity_test_sandbox/
%dir %_libexecdir/condor/singularity_test_sandbox/dev/
%dir %_libexecdir/condor/singularity_test_sandbox/proc/
%_libexecdir/condor/singularity_test_sandbox/exit_37
%_libexecdir/condor/singularity_test_sandbox/get_user_ns
%_libexecdir/condor/condor_limits_wrapper.sh
%_libexecdir/condor/condor_rooster
%_libexecdir/condor/condor_schedd.init
%_libexecdir/condor/condor_ssh_to_job_shell_setup
%_libexecdir/condor/condor_ssh_to_job_sshd_setup
%_libexecdir/condor/condor_power_state
%_libexecdir/condor/condor_kflops
%_libexecdir/condor/condor_mips
%_libexecdir/condor/data_plugin
%_libexecdir/condor/box_plugin.py
%_libexecdir/condor/gdrive_plugin.py
%_libexecdir/condor/common-cloud-attributes-google.py
%_libexecdir/condor/common-cloud-attributes-aws.py
%_libexecdir/condor/common-cloud-attributes-aws.sh
%_libexecdir/condor/onedrive_plugin.py
# TODO: get rid of these
# Not sure where these are getting built
%if 0%{?rhel} <= 7 && ! 0%{?fedora} && ! 0%{?suse_version}
%_libexecdir/condor/box_plugin.pyc
%_libexecdir/condor/box_plugin.pyo
%_libexecdir/condor/gdrive_plugin.pyc
%_libexecdir/condor/gdrive_plugin.pyo
%_libexecdir/condor/onedrive_plugin.pyc
%_libexecdir/condor/onedrive_plugin.pyo
%endif
%_libexecdir/condor/curl_plugin
%_libexecdir/condor/condor_shared_port
%_libexecdir/condor/condor_defrag
%_libexecdir/condor/interactive.sub
%_libexecdir/condor/condor_gangliad
%_libexecdir/condor/ce-audit.so
%if ! ( 0%{?rhel} == 7 )
%_libexecdir/condor/adstash/__init__.py
%_libexecdir/condor/adstash/adstash.py
%_libexecdir/condor/adstash/config.py
%_libexecdir/condor/adstash/convert.py
%_libexecdir/condor/adstash/utils.py
%_libexecdir/condor/adstash/ad_sources/__init__.py
%_libexecdir/condor/adstash/ad_sources/ad_file.py
%_libexecdir/condor/adstash/ad_sources/generic.py
%_libexecdir/condor/adstash/ad_sources/registry.py
%_libexecdir/condor/adstash/ad_sources/schedd_history.py
%_libexecdir/condor/adstash/ad_sources/startd_history.py
%_libexecdir/condor/adstash/ad_sources/schedd_job_epoch_history.py
%_libexecdir/condor/adstash/ad_sources/schedd_transfer_epoch_history.py
%_libexecdir/condor/adstash/interfaces/__init__.py
%_libexecdir/condor/adstash/interfaces/elasticsearch.py
%_libexecdir/condor/adstash/interfaces/opensearch.py
%_libexecdir/condor/adstash/interfaces/generic.py
%_libexecdir/condor/adstash/interfaces/json_file.py
%_libexecdir/condor/adstash/interfaces/null.py
%_libexecdir/condor/adstash/interfaces/registry.py
%endif
%_libexecdir/condor/annex
%_mandir/man1/condor_advertise.1.gz
%_mandir/man1/condor_check_password.1.gz
%_mandir/man1/condor_check_userlogs.1.gz
%_mandir/man1/condor_chirp.1.gz
%_mandir/man1/condor_config_val.1.gz
%_mandir/man1/condor_dagman.1.gz
%_mandir/man1/condor_dag_checker.1.gz
%_mandir/man1/condor_fetchlog.1.gz
%_mandir/man1/condor_findhost.1.gz
%_mandir/man1/condor_gpu_discovery.1.gz
%_mandir/man1/condor_history.1.gz
%_mandir/man1/condor_hold.1.gz
%_mandir/man1/condor_job_router_info.1.gz
%_mandir/man1/condor_master.1.gz
%_mandir/man1/condor_off.1.gz
%_mandir/man1/condor_on.1.gz
%_mandir/man1/condor_pool_job_report.1.gz
%_mandir/man1/condor_preen.1.gz
%_mandir/man1/condor_prio.1.gz
%_mandir/man1/condor_q.1.gz
%_mandir/man1/condor_qsub.1.gz
%_mandir/man1/condor_qedit.1.gz
%_mandir/man1/condor_qusers.1.gz
%_mandir/man1/condor_reconfig.1.gz
%_mandir/man1/condor_release.1.gz
%_mandir/man1/condor_remote_cluster.1.gz
%_mandir/man1/condor_reschedule.1.gz
%_mandir/man1/condor_restart.1.gz
%_mandir/man1/condor_rm.1.gz
%_mandir/man1/condor_run.1.gz
%_mandir/man1/condor_set_shutdown.1.gz
%_mandir/man1/condor_ssh_start.1.gz
%_mandir/man1/condor_sos.1.gz
%_mandir/man1/condor_ssl_fingerprint.1.gz
%_mandir/man1/condor_status.1.gz
%_mandir/man1/condor_store_cred.1.gz
%_mandir/man1/condor_submit.1.gz
%_mandir/man1/condor_submit_dag.1.gz
%_mandir/man1/condor_test_token.1.gz
%_mandir/man1/condor_token_create.1.gz
%_mandir/man1/condor_token_fetch.1.gz
%_mandir/man1/condor_token_list.1.gz
%_mandir/man1/condor_token_request.1.gz
%_mandir/man1/condor_token_request_approve.1.gz
%_mandir/man1/condor_token_request_auto_approve.1.gz
%_mandir/man1/condor_token_request_list.1.gz
%_mandir/man1/condor_top.1.gz
%_mandir/man1/condor_transfer_data.1.gz
%_mandir/man1/condor_transform_ads.1.gz
%_mandir/man1/condor_update_machine_ad.1.gz
%_mandir/man1/condor_updates_stats.1.gz
%_mandir/man1/condor_upgrade_check.1.gz
%_mandir/man1/condor_urlfetch.1.gz
%_mandir/man1/condor_userlog.1.gz
%_mandir/man1/condor_userprio.1.gz
%_mandir/man1/condor_vacate.1.gz
%_mandir/man1/condor_vacate_job.1.gz
%_mandir/man1/condor_version.1.gz
%_mandir/man1/condor_wait.1.gz
%_mandir/man1/condor_router_history.1.gz
%_mandir/man1/condor_continue.1.gz
%_mandir/man1/condor_suspend.1.gz
%_mandir/man1/condor_router_q.1.gz
%_mandir/man1/condor_ssh_to_job.1.gz
%_mandir/man1/condor_power.1.gz
%_mandir/man1/condor_gather_info.1.gz
%_mandir/man1/condor_router_rm.1.gz
%_mandir/man1/condor_drain.1.gz
%_mandir/man1/condor_ping.1.gz
%_mandir/man1/condor_rmdir.1.gz
%_mandir/man1/condor_tail.1.gz
%_mandir/man1/condor_who.1.gz
%_mandir/man1/condor_now.1.gz
%_mandir/man1/classad_eval.1.gz
%_mandir/man1/classads.1.gz
%_mandir/man1/condor_adstash.1.gz
%_mandir/man1/condor_evicted_files.1.gz
%_mandir/man1/condor_watch_q.1.gz
%_mandir/man1/get_htcondor.1.gz
%_mandir/man1/htcondor.1.gz
# bin/condor is a link for checkpoint, reschedule, vacate
%_bindir/condor_submit_dag
%_bindir/condor_who
%_bindir/condor_now
%_bindir/condor_prio
%_bindir/condor_transfer_data
%_bindir/condor_check_userlogs
%_bindir/condor_q
%_libexecdir/condor/condor_transferer
%_libexecdir/condor/condor_container_launcher.sh
%_bindir/condor_docker_enter
%_bindir/condor_qedit
%_bindir/condor_qusers
%_bindir/condor_userlog
%_bindir/condor_release
%_bindir/condor_userlog_job_counter
%_bindir/condor_config_val
%_bindir/condor_reschedule
%_bindir/condor_userprio
%_bindir/condor_check_password
%_bindir/condor_check_config
%_bindir/condor_dagman
%_bindir/condor_dag_checker
%_bindir/condor_rm
%_bindir/condor_vacate
%_bindir/condor_run
%_bindir/condor_router_history
%_bindir/condor_router_q
%_bindir/condor_router_rm
%_bindir/condor_vacate_job
%_bindir/condor_findhost
%_bindir/condor_version
%_bindir/condor_history
%_bindir/condor_status
%_bindir/condor_wait
%_bindir/condor_hold
%_bindir/condor_submit
%_bindir/condor_ssh_to_job
%_bindir/condor_power
%_bindir/condor_gather_info
%_bindir/condor_continue
%_bindir/condor_ssl_fingerprint
%_bindir/condor_suspend
%_bindir/condor_test_match
%_bindir/condor_token_create
%_bindir/condor_token_fetch
%_bindir/condor_token_request
%_bindir/condor_token_request_approve
%_bindir/condor_token_request_auto_approve
%_bindir/condor_token_request_list
%_bindir/condor_token_list
%_bindir/condor_scitoken_exchange
%_bindir/condor_drain
%_bindir/condor_ping
%_bindir/condor_tail
%_bindir/condor_qsub
%_bindir/condor_pool_job_report
%_bindir/condor_job_router_info
%_bindir/condor_transform_ads
%_bindir/condor_update_machine_ad
%_bindir/condor_nsenter
%_bindir/condor_evicted_files
%_bindir/condor_adstash
%_bindir/condor_remote_cluster
%_bindir/bosco_cluster
%_bindir/condor_ssh_start
%_bindir/condor_test_token
%_bindir/condor_manifest
%_bindir/condor_upgrade_check
%_bindir/condor_join_pool
# sbin/condor is a link for master_off, off, on, reconfig,
# reconfig_schedd, restart
%_sbindir/condor_advertise
%_sbindir/condor_aklog
%_sbindir/condor_credmon_krb
%_sbindir/condor_c-gahp
%_sbindir/condor_c-gahp_worker_thread
%_sbindir/condor_collector
%_sbindir/condor_docker_pat_producer
%_sbindir/condor_credd
%_sbindir/condor_fetchlog
%_sbindir/condor_ft-gahp
%_sbindir/condor_had
%_sbindir/condor_master
%_sbindir/condor_negotiator
%_sbindir/condor_off
%_sbindir/condor_on
%_sbindir/condor_preen
%_sbindir/condor_reconfig
%_sbindir/condor_replication
%_sbindir/condor_restart
%_sbindir/condor_schedd
%_sbindir/condor_set_shutdown
%_sbindir/condor_shadow
%if %uw_build
%if 0%{?rhel} == 7 && ! 0%{?amzn}
%{_sbindir}/condor_shadow_s
%endif
%endif
%_sbindir/condor_sos
%_sbindir/condor_startd
%_sbindir/condor_starter
%_sbindir/condor_store_cred
%_sbindir/condor_testwritelog
%_sbindir/condor_updates_stats
%_sbindir/ec2_gahp
%_sbindir/condor_gridmanager
%_sbindir/remote_gahp
%_sbindir/rvgahp_client
%_sbindir/rvgahp_proxy
%_sbindir/rvgahp_server
%_sbindir/AzureGAHPServer
%_sbindir/gce_gahp
%_sbindir/arc_gahp
%_libexecdir/condor/condor_gpu_discovery
%_libexecdir/condor/condor_gpu_utilization
%config(noreplace) %_sysconfdir/condor/ganglia.d/00_default_metrics
%defattr(-,condor,condor,-)
%dir %_var/lib/condor/
%dir %_var/lib/condor/execute/
%dir %_var/lib/condor/spool/
%dir %_var/log/condor/
%defattr(-,root,condor,-)
%dir %_var/lib/condor/oauth_credentials
%defattr(-,root,root,-)
%dir %_var/lib/condor/krb_credentials

###### blahp files #######
%config %_sysconfdir/blah.config
%config %_sysconfdir/blparser.conf
%dir %_sysconfdir/blahp/
%config %_sysconfdir/blahp/condor_local_submit_attributes.sh
%config %_sysconfdir/blahp/kubernetes_local_submit_attributes.sh
%config %_sysconfdir/blahp/lsf_local_submit_attributes.sh
%config %_sysconfdir/blahp/nqs_local_submit_attributes.sh
%config %_sysconfdir/blahp/pbs_local_submit_attributes.sh
%config %_sysconfdir/blahp/sge_local_submit_attributes.sh
%config %_sysconfdir/blahp/slurm_local_submit_attributes.sh
%_bindir/blahpd
%_sbindir/blah_check_config
%_sbindir/blahpd_daemon
%dir %_libexecdir/blahp
%_libexecdir/blahp/*

####### procd files #######
%_sbindir/condor_procd
%_sbindir/gidd_alloc
%_sbindir/procd_ctl
%_mandir/man1/procd_ctl.1.gz
%_mandir/man1/gidd_alloc.1.gz
%_mandir/man1/condor_procd.1.gz

####### classads files #######
%defattr(-,root,root,-)
%_libdir/libclassad.so.*

#################
%files devel
%{_includedir}/condor/chirp_client.h
%{_includedir}/condor/condor_event.h
%{_includedir}/condor/file_lock.h
%{_includedir}/condor/read_user_log.h
%{_libdir}/condor/libchirp_client.a
%{_libdir}/libclassad.a

####### classads-devel files #######
%defattr(-,root,root,-)
%_bindir/classad_functional_tester
%_bindir/classad_version
%_libdir/libclassad.so
%dir %_includedir/classad/
%_includedir/classad/attrrefs.h
%_includedir/classad/cclassad.h
%_includedir/classad/classad_distribution.h
%_includedir/classad/classadErrno.h
%_includedir/classad/classad.h
%_includedir/classad/classadCache.h
%_includedir/classad/classad_containers.h
%_includedir/classad/classad_flat_map.h
%_includedir/classad/collectionBase.h
%_includedir/classad/collection.h
%_includedir/classad/common.h
%_includedir/classad/debug.h
%_includedir/classad/exprList.h
%_includedir/classad/exprTree.h
%_includedir/classad/flat_set.h
%_includedir/classad/fnCall.h
%_includedir/classad/indexfile.h
%_includedir/classad/jsonSink.h
%_includedir/classad/jsonSource.h
%_includedir/classad/lexer.h
%_includedir/classad/lexerSource.h
%_includedir/classad/literals.h
%_includedir/classad/matchClassad.h
%_includedir/classad/natural_cmp.h
%_includedir/classad/operators.h
%_includedir/classad/query.h
%_includedir/classad/sink.h
%_includedir/classad/source.h
%_includedir/classad/transaction.h
%_includedir/classad/util.h
%_includedir/classad/value.h
%_includedir/classad/view.h
%_includedir/classad/xmlLexer.h
%_includedir/classad/xmlSink.h
%_includedir/classad/xmlSource.h

%if %uw_build
#################
%files tarball
%{_bindir}/make-ap-from-tarball
%{_bindir}/make-personal-from-tarball
%{_sbindir}/condor_configure
%{_sbindir}/condor_install
%{_mandir}/man1/condor_configure.1.gz
%{_mandir}/man1/condor_install.1.gz
%endif

#################
%files kbdd
%defattr(-,root,root,-)
%config(noreplace) %_sysconfdir/condor/config.d/00-kbdd
%_sbindir/condor_kbdd

#################
%if ! 0%{?amzn}
%files vm-gahp
%defattr(-,root,root,-)
%_sbindir/condor_vm-gahp
%_libexecdir/condor/libvirt_simple_script.awk

%endif
#################
%files test
%defattr(-,root,root,-)
%_libexecdir/condor/condor_sinful
%_libexecdir/condor/condor_testingd
%_libexecdir/condor/test_user_mapping
%_libexecdir/condor/test_offer_resources
%_libexecdir/condor/test_dc_std_functiond
%_libexecdir/condor/test_stdf_timer_d
%_libexecdir/condor/test_std_pipe_handlerd
%_libexecdir/condor/test_awaitable_deadline_socketd
%_libexecdir/condor/test_awaitable_deadline_socket_client
%_libexecdir/condor/test_generator
%_libexecdir/condor/memory_exerciser_dinner
%_libexecdir/condor/test_starter_guidance.exe
%if %uw_build
%_libdir/condor/condor_tests-%{version}.tar.gz
%endif

%if 0%{?rhel} <= 7 && 0%{?fedora} <= 31 && ! 0%{?suse_version}
%files -n python2-condor
%defattr(-,root,root,-)
%_bindir/condor_top
%_bindir/classad_eval
%_bindir/condor_watch_q
%_libdir/libpyclassad2*.so
%_libexecdir/condor/libclassad_python_user.so
%{python_sitearch}/classad/
%{python_sitearch}/htcondor/
%{python_sitearch}/htcondor-*.egg-info/
%endif

%if 0%{?rhel} >= 7 || 0%{?fedora} || 0%{?suse_version}
%files -n python3-condor
%defattr(-,root,root,-)
%_bindir/condor_top
%_bindir/condor_diagnostics
%_bindir/classad_eval
%_bindir/condor_watch_q
%_bindir/htcondor
%_libdir/libpyclassad3*.so
%_libexecdir/condor/libclassad_python_user.cpython-3*.so
%_libexecdir/condor/libclassad_python3_user.so
/usr/lib64/python%{python3_version}/site-packages/classad/
/usr/lib64/python%{python3_version}/site-packages/htcondor/
/usr/lib64/python%{python3_version}/site-packages/htcondor-*.egg-info/
/usr/lib64/python%{python3_version}/site-packages/htcondor_cli/
/usr/lib64/python%{python3_version}/site-packages/classad2/
/usr/lib64/python%{python3_version}/site-packages/htcondor2/
%endif

%files credmon-local
%doc examples/condor_credmon_oauth
%_sbindir/condor_credmon_oauth
%_sbindir/scitokens_credential_producer
%_libexecdir/condor/credmon
%_var/lib/condor/oauth_credentials/README.credentials
%config(noreplace) %_sysconfdir/condor/config.d/40-oauth-credmon.conf
%ghost %_var/lib/condor/oauth_credentials/CREDMON_COMPLETE
%ghost %_var/lib/condor/oauth_credentials/pid
%if 0%{?rhel} == 7
###
# Backwards compatibility with the previous versions and configs of scitokens-credmon
%_bindir/condor_credmon_oauth
%_bindir/scitokens_credential_producer
###
%endif

%files credmon-oauth
%_var/www/wsgi-scripts/condor_credmon_oauth
%config(noreplace) %_sysconfdir/condor/config.d/40-oauth-tokens.conf
%ghost %_var/lib/condor/oauth_credentials/wsgi_session_key
%if 0%{?rhel} == 7
###
# Backwards compatibility with the previous versions and configs of scitokens-credmon
%_var/www/wsgi-scripts/scitokens-credmon
###
%endif

%files credmon-vault
%doc examples/condor_credmon_oauth
%_sbindir/condor_credmon_vault
%_bindir/condor_vault_storer
%_libexecdir/condor/credmon
%config(noreplace) %_sysconfdir/condor/config.d/40-vault-credmon.conf
%ghost %_var/lib/condor/oauth_credentials/CREDMON_COMPLETE
%ghost %_var/lib/condor/oauth_credentials/pid

%files credmon-multi
%_bindir/condor_vault_storer

%files -n minicondor
%config(noreplace) %_sysconfdir/condor/config.d/00-minicondor

%files ap
%config(noreplace) %_sysconfdir/condor/config.d/00-access-point

%files ep
%config(noreplace) %_sysconfdir/condor/config.d/00-execution-point

%post
/sbin/ldconfig
# Remove obsolete security configuration
rm -f /etc/condor/config.d/00-htcondor-9.0.config
%if 0%{?fedora}
test -x /usr/sbin/selinuxenabled && /usr/sbin/selinuxenabled
if [ $? = 0 ]; then
   restorecon -R -v /var/lock/condor
   setsebool -P condor_domain_can_network_connect 1
   setsebool -P daemons_enable_cluster_mode 1
   semanage port -a -t condor_port_t -p tcp 12345
   # the number of extraneous SELinux warnings on f17 is very high
fi
%endif
%if 0%{?rhel} >= 7
test -x /usr/sbin/selinuxenabled && /usr/sbin/selinuxenabled
if [ $? = 0 ]; then
   /usr/sbin/semodule -i /usr/share/condor/htcondor.pp
%if 0%{?rhel} < 9
   /usr/sbin/setsebool -P condor_domain_can_network_connect 1
%endif
   /usr/sbin/setsebool -P daemons_enable_cluster_mode 1
fi
%endif
if [ $1 -eq 1 ] ; then
    # Initial installation 
    /bin/systemctl daemon-reload >/dev/null 2>&1 || :
fi

%preun
if [ $1 -eq 0 ] ; then
    # Package removal, not upgrade
    /bin/systemctl --no-reload disable condor.service > /dev/null 2>&1 || :
    /bin/systemctl stop condor.service > /dev/null 2>&1 || :
fi

%postun
/sbin/ldconfig
/bin/systemctl daemon-reload >/dev/null 2>&1 || :
# Note we don't try to restart - HTCondor will automatically notice the
# binary has changed and do graceful or peaceful restart, based on its
# configuration

%triggerun -- condor < 7.7.0-0.5

/usr/bin/systemd-sysv-convert --save condor >/dev/null 2>&1 ||:

/sbin/chkconfig --del condor >/dev/null 2>&1 || :
/bin/systemctl try-restart condor.service >/dev/null 2>&1 || :

%changelog
<<<<<<< HEAD
* Tue Aug 12 2025 Tim Theisen <tim@cs.wisc.edu> - 24.10.2-1
- Fix condor_store_cred bug that broke installing with get_htcondor

* Mon Jul 28 2025 Tim Theisen <tim@cs.wisc.edu> - 24.10.2-1
- Remove support for old JobRouter syntax
- New condor_dag_checker tool finds syntax and logic errors before run
- New condor_q -hold-codes produces a summary of held jobs
- condor_status -lvm reports current disk usage by slots on the EPs
- Fix bug where condor_q would truncate job counts to six digits
- Fix bug where suspended jobs did not change state to idle when vacated
=======
* Thu Aug 21 2025 Tim Theisen <tim@cs.wisc.edu> - 24.0.11-1
- Initial support for Debian 13 (trixie)

* Thu Aug 21 2025 Tim Theisen <tim@cs.wisc.edu> - 23.10.28-1
- Exit -code and -signal environment variables are now set for Docker jobs
- Fix issue where ImageSize was over-reported on the Windows platform
- HTCondor tarballs now contain Pelican 7.18.1 and Apptainer 1.4.2

* Thu Aug 21 2025 Tim Theisen <tim@cs.wisc.edu> - 23.0.28-1
- Fix condor_token_request to accept automatically-approved tokens
>>>>>>> 0aa9a4d9

* Mon Jul 28 2025 Tim Theisen <tim@cs.wisc.edu> - 24.0.10-1

* Mon Jul 28 2025 Tim Theisen <tim@cs.wisc.edu> - 23.10.27-1
- Fix bug where the vacate reason was not propagated back to the user
- HTCondor tarballs now contain Pelican 7.17.2

* Mon Jul 28 2025 Tim Theisen <tim@cs.wisc.edu> - 23.0.27-1
- Fix bug where condor_ssh_to_job failed when EP scratch path is too long
- Fix incorrect time reported by htcondor status for long running jobs
- Fix bug where .job.ad, .machine.ad files were missing when LVM is in use

* Thu Jun 26 2025 Tim Theisen <tim@cs.wisc.edu> - 24.9.2-1
- New job attribute to report number of input files transferred by protocol
- Optional condor_schedd history log file
- condor_watch_q can now track DAGMan jobs when using the -clusters option
- Fix bug that caused claim failure when previous output transfer failed
- Fix bug where access tokens were not generated from Vault tokens

* Thu Jun 26 2025 Tim Theisen <tim@cs.wisc.edu> - 24.0.9-1
- Initial Support for Enterprise Linux 10, including the x86_64_v2 platform
- In htcondor2, empty configuration keys are now treated as non-existent

* Thu Jun 26 2025 Tim Theisen <tim@cs.wisc.edu> - 23.10.26-1
- Fix memory leak in the condor_schedd when using late materialization
- Fix condor_master start up when file descriptor ulimit was huge
- HTCondor tarballs now contain Pelican 7.17.0

* Thu Jun 26 2025 Tim Theisen <tim@cs.wisc.edu> - 23.0.26-1
- Fix ingestion of ads into Elasticsearch under very rare circumstances
- DAGMan better handles being unable to write to a full filesystem
- 'kill_sig' submit commands are now ignored on the Windows platform

* Thu Jun 12 2025 Tim Theisen <tim@cs.wisc.edu> - 24.8.1-1
- Fix claim re-use, which was broken in HTCondor version 24.5.1
- Add support for hierarchic and delegatable v2 cgroups
- Add the ability to put each HTCondor daemon in its own cgroup
- Always sets the execute bit on the executable regardless of its origin
- The EP sets the HOME environment variable to match the /etc/passwd entry
- Add new 'halt' and 'resume' verbs to "htcondor dag"
- Add htcondor2.DAGMan class to send commands to a running DAG
- htcondor ap status now reports the AP's RecentDaemonCoreDutyCycle
- Can configure condor_adstash to fetch a custom projection of attributes

* Thu Jun 12 2025 Tim Theisen <tim@cs.wisc.edu> - 24.0.8-1
- Fix 24.0.7 bug where cgroup v1 out-of-memory was not properly handled
- HTCondor tarballs now contain Pelican 7.16.5 and Apptainer 1.4.1
  - Pelican 7.16.5 now includes end-to-end integrity checks for clients
- Add Python wheel for Python 3.13, drop Python wheel for Python 3.7
- Fix bug where DAGMAN_MAX_JOBS_IDLE was being ignored
- Fix problems where parallel universe jobs could crash the condor_schedd
- Prevent condor_starter crash when evicting job during input file transfer
- condor_watch_q now properly displays job id ranges by using numeric sort

* Thu May 29 2025 Tim Theisen <tim@cs.wisc.edu> - 23.10.25-1
- Fix bug where DAGMAN_MAX_JOBS_IDLE was being ignored
- HTCondor tarballs now contain Pelican 7.16.5 and Apptainer 1.4.1

* Thu May 29 2025 Tim Theisen <tim@cs.wisc.edu> - 23.0.25-1
- Fix problems where parallel universe jobs could crash the condor_schedd
- Prevent condor_starter crash when evicting job during input file transfer
- condor_watch_q now properly displays job id ranges by using numeric sort

* Tue Apr 22 2025 Tim Theisen <tim@cs.wisc.edu> - 24.7.3-1
- condor_who now works for Glideins
- Can add arbitrary credentials to be used by the file transfer plugins
- Fixed WLCG token generation in the local credmon
- Can limit the number of times that a job can be released
- EP administrators can enforce no outbound networking for jobs
- Add ability to use authentication when fetching Docker images
- condor_watch_q now displays when file transfer is happening
- To provide more consistency, using swap for jobs is disabled by default

* Tue Apr 22 2025 Tim Theisen <tim@cs.wisc.edu> - 24.0.7-1
- With delegated cgroups v2, job out-of-memory no longer affects the pilot

* Tue Apr 22 2025 Tim Theisen <tim@cs.wisc.edu> - 23.10.24-1
- HTCondor tarballs now contain Pelican 7.15.1 and Apptainer 1.4.0

* Tue Apr 22 2025 Tim Theisen <tim@cs.wisc.edu> - 23.0.24-1
- Fix inflated cgroups v2 memory usage reporting for Docker jobs

* Thu Mar 27 2025 Tim Theisen <tim@cs.wisc.edu> - 24.6.1-1
- Fix for security issue
- https://htcondor.org/security/vulnerabilities/HTCONDOR-2025-0001.html

* Thu Mar 27 2025 Tim Theisen <tim@cs.wisc.edu> - 24.0.6-1
- Fix for security issue
- https://htcondor.org/security/vulnerabilities/HTCONDOR-2025-0001.html

* Thu Mar 27 2025 Tim Theisen <tim@cs.wisc.edu> - 23.10.22-1
- Fix for security issue
- https://htcondor.org/security/vulnerabilities/HTCONDOR-2025-0001.html

* Thu Mar 27 2025 Tim Theisen <tim@cs.wisc.edu> - 23.0.22-1
- Fix for security issue
- https://htcondor.org/security/vulnerabilities/HTCONDOR-2025-0001.html

* Thu Mar 20 2025 Tim Theisen <tim@cs.wisc.edu> - 24.5.2-1
- Disable broken slot code by default

* Fri Feb 28 2025 Tim Theisen <tim@cs.wisc.edu> - 24.5.1-1
- Can now configure APs to acquire credentials for jobs in multiple ways
- HTCondor marks slots as broken when the slot resources cannot be released
- HTCondor now reliably cleans up LVM volumes used by jobs
- HTCondor now advertises NVIDIA driver version
- To detect stuck jobs, last write to stdout and stderr are in the job ad

* Fri Feb 28 2025 Tim Theisen <tim@cs.wisc.edu> - 24.0.5-1

* Thu Feb 27 2025 Tim Theisen <tim@cs.wisc.edu> - 23.10.21-1
- Fix bug where chirp would not work in container jobs using Docker
- HTCondor tarballs now contain Pelican 7.13.0

* Thu Feb 27 2025 Tim Theisen <tim@cs.wisc.edu> - 23.0.21-1
- Fix memory leak caused by periodic evaluation of bad ClassAd expressions
- Fixes for bugs affecting grid jobs

* Tue Feb 04 2025 Tim Theisen <tim@cs.wisc.edu> - 24.4.0-1
- Improved validation and cleanup of EXECUTE directories
- For batch grid universe, the PATH comes from the job ad and worker node
- Improved 'condor_q -better-analyze' for pools with partionable slots
- The EP advertizes if Singularity is using user namespaces
- The EP advertizes average and total bytes transferred to and from jobs
- The condor_credmon now utilizes the shared port daemon

* Tue Feb 04 2025 Tim Theisen <tim@cs.wisc.edu> - 24.0.4-1
- New arc_data_staging submit command to add DataStaging block to ARC ADL
- Fix bug where the negotiator could crash when matching offline ads
- Fix memory leak in SCHEDD_CRON script that produce standard output
- Fix bug where the schedd could crash if cron script runs during shutdown

* Tue Feb 04 2025 Tim Theisen <tim@cs.wisc.edu> - 23.10.20-1
- Fix bug where STARTD_ENFORCE_DISK_LIMITS would excessively save metadata
- Fix bug where container_service_names did not work
- Fix rare startd crash when collector queries time out and DNS is slow

* Tue Feb 04 2025 Tim Theisen <tim@cs.wisc.edu> - 23.0.20-1
- condor_upgrade_check tests for PASSWORD authentication identity change

* Mon Jan 06 2025 Tim Theisen <tim@cs.wisc.edu> - 24.3.0-1
- Allow local issuer credmon and Vault credmon to coexist
- Add Singularity launcher to distinguish runtime failure from job failure
- Advertises when the EP is enforcing disk usage via LVM
- By default, LVM disk enforcement hides mounts when possible
- Container Universe jobs can now mount a writable directory under scratch
- Pass PELICAN_* job environment variables to pelican file transfer plugin
- Fix HTCondor startup when network interface has no IPv6 address
- VacateReason is set in the job ad under more circumstances
- 'htcondor job submit' now issues credentials like 'condor_submit' does

* Mon Jan 06 2025 Tim Theisen <tim@cs.wisc.edu> - 24.0.3-1
- EPs spawned by 'htcondor annex' no longer crash on startup

* Mon Jan 06 2025 Tim Theisen <tim@cs.wisc.edu> - 23.10.19-1
- Fix bug where jobs would match but not start when using KeyboardIdle
- Fix bug when trying to avoid IPv6 link local addresses

* Mon Jan 06 2025 Tim Theisen <tim@cs.wisc.edu> - 23.0.19-1
- Numerous updates in memory tracking with cgroups
  - Fix bug in reporting peak memory
  - Made cgroup v1 and v2 memory tracking consistent with each other
  - Fix bug where cgroup v1 usage included disk cache pages
  - Fix bug where cgroup v1 jobs killed by OOM were not held
  - Polls cgroups for memory usage more often
  - Can configure to always hold jobs killed by OOM
- Make condor_adstash work with OpenSearch Python Client v2.x
- Avoid OAUTH credmon errors by only signaling it when necessary
- Restore case insensitivity to 'condor_status -subsystem'
- Fix rare condor_schedd crash when a $$() macro could not be expanded

* Wed Dec 04 2024 Tim Theisen <tim@cs.wisc.edu> - 24.2.2-1
- Prevent the startd from removing all files if EXECUTE is an empty string
  - This problem first appeared in the withdrawn HTCondor 24.2.1 version

* Tue Nov 26 2024 Tim Theisen <tim@cs.wisc.edu> - 24.2.1-1
- Fixed DAGMan's direct submission of late materialization jobs
- New primary_unix_group submit command that sets the job's primary group
- Initial implementation of broken slot detection and reporting
- New job attributes FirstJobMatchDate and InitialWaitDuration
- condor_ssh_to_job now sets the supplemental groups in Apptainer
- MASTER_NEW_BINARY_RESTART now accepts the FAST parameter
- Avoid blocking on dead collectors at shutdown
- IPv6 networking is now fully supported on Windows

* Tue Nov 26 2024 Tim Theisen <tim@cs.wisc.edu> - 24.0.2-1
- Add STARTER_ALWAYS_HOLD_ON_OOM to minimize confusion about memory usage
- Fix bug that caused condor_ssh_to_job sftp and scp modes to fail
- Fix KeyboardIdle attribute in dynamic slots that could prevent job start
- No longer signals the OAuth credmon when there is no work to do
- Fix rare condor_schedd crash when a $$() macro could not be expanded
- By default, put Docker jobs on hold when CPU architecture doesn't match

* Tue Nov 19 2024 Tim Theisen <tim@cs.wisc.edu> - 23.10.18-1
- Fix issue where an unresponsive libvirtd blocked an EP from starting up

* Tue Nov 19 2024 Tim Theisen <tim@cs.wisc.edu> - 23.0.18-1
- Proper error message and hold when Docker emits multi-line error message
- The htcondor CLI now works on Windows

* Thu Oct 31 2024 Tim Theisen <tim@cs.wisc.edu> - 24.1.1-1
- Can print contents of stored OAuth2 credential with htcondor CLI tool
- In DAGMan, inline submit descriptions work when not submitting directly
- By default, put Docker jobs on hold when CPU architecture doesn't match
- Detects and deletes invalid checkpoint and reschedules job

* Thu Oct 31 2024 Tim Theisen <tim@cs.wisc.edu> - 24.0.1-1
- Improved tracking and enforcement of disk usage by using LVM
- Enhancements to the htcondor CLI tool
- cgroup v2 support for tracking and enforcement of CPU and memory usage
- Leverage cgroups to hide GPUs not allocated to the job
- DAGMan can now produce job credentials when using direct submit
- New submit commands to aid in matching specific GPU requirements
- New implementation of the Python bindings, htcondor2 and classad2
- Improved default security configuration
- Significant reduction in memory and CPU usage on the Central Manager
- Support for GPUs using AMD's HIP 6 library
- Fix bugs when -divide or -repeat was used in GPU detection
- Proper error message and hold when Docker emits multi-line error message
- Fix issue where an unresponsive libvirtd blocked an EP from starting up

* Wed Oct 30 2024 Tim Theisen <tim@cs.wisc.edu> - 23.10.2-1
- Fix for output file transfer errors obscuring input file transfer errors

* Thu Oct 24 2024 Tim Theisen <tim@cs.wisc.edu> - 23.0.17-1
- Bug fix for PID namespaces and condor_ssh_to_job on EL9
- Augment condor_upgrade_check to find unit suffixes in ClassAd expressions

* Thu Oct 10 2024 Tim Theisen <tim@cs.wisc.edu> - 23.0.16-1
- Backport all cgroup v2 fixes and enhancements from the 23.10.1 release

* Thu Oct 03 2024 Tim Theisen <tim@cs.wisc.edu> - 23.10.1-1
- Improvements to disk usage enforcement when using LVM
  - Can encrypt job sandboxes when using LVM
  - More precise tracking of disk usage when using LVM
  - Reduced disk usage tracking overhead
- Improvements tracking CPU and memory usage with cgroup v2 (on EL9)
  - Don't count kernel cache pages against job's memory usage
  - Avoid rare inclusion of previous job's CPU and peak memory usage
- HTCondor now re-checks DNS before re-connecting to a collector
- HTCondor now writes out per job epoch history
- HTCondor can encrypt network connections without requiring authentication
- htcondor CLI can now show status for local server, AP, and CM
- htcondor CLI can now display OAUTH2 credentials
- Uses job's sandbox to convert image format for Singularity/Apptainer
- Bug fix to not lose GPUs in Docker job on systemd reconfig
- Bug fix for PID namespaces and condor_ssh_to_job on EL9

* Mon Sep 30 2024 Tim Theisen <tim@cs.wisc.edu> - 23.0.15-1
- Fix bug where Docker universe jobs reported zero memory usage on EL9
- Fix bug where Docker universe images would not be removed from EP cache
- Fix bug where condor_watch_q could crash
- Fix bug that could cause the file transfer hold reason to be truncated
- Fix bug where a Windows job with a bad executable would not go on hold

* Thu Aug 08 2024 Tim Theisen <tim@cs.wisc.edu> - 23.9.6-1
- Add config knob to not have cgroups count kernel memory for jobs on EL9
- Remove support for numeric unit suffixes (k,M,G) in ClassAd expressions
- In submit files, request_disk & request_memory still accept unit suffixes
- Hide GPUs not allocated to the job on cgroup v2 systems such as EL9
- DAGMan can now produce credentials when using direct submission
- Singularity jobs have a contained home directory when file transfer is on
- Avoid using IPv6 link local addresses when resolving hostname to IP addr
- New 'htcondor credential' command to aid in debugging

* Thu Aug 08 2024 Tim Theisen <tim@cs.wisc.edu> - 23.0.14-1
- Docker and Container jobs run on EPs that match AP's CPU architecture
- Fixed premature cleanup of credentials by the condor_credd
- Fixed bug where a malformed SciToken could cause a condor_schedd crash
- Fixed crash in condor_annex script
- Fixed daemon crash after IDTOKEN request is approved by the collector

* Thu Jun 27 2024 Tim Theisen <tim@cs.wisc.edu> - 23.8.1-1
- Add new condor-ap package to facilitate Access Point installation
- HTCondor Docker images are now based on Alma Linux 9
- HTCondor Docker images are now available for the arm64 CPU architecture
- The user can now choose which submit method DAGMan will use
- Can add custom attributes to the User ClassAd with condor_qusers -edit
- Add use-projection option to condor_gangliad to reduce memory footprint
- Fix bug where interactive submit does not work on cgroup v2 systems (EL9)

* Thu Jun 13 2024 Tim Theisen <tim@cs.wisc.edu> - 23.0.12-1
- Remote condor_history queries now work the same as local queries
- Improve error handling when submitting to a remote scheduler via ssh
- Fix bug on Windows where condor_procd may crash when suspending a job
- Fix Python binding crash when submitting a DAG which has empty lines

* Thu May 16 2024 Tim Theisen <tim@cs.wisc.edu> - 23.7.2-1
- Warns about deprecated multiple queue statements in a submit file
- The semantics of 'skip_if_dataflow' have been improved
- Removing large DAGs is now non-blocking, preserving schedd performance
- Periodic policy expressions are now checked during input file transfer
- Local universe jobs can now specify a container image
- File transfer plugins can now advertise extra attributes
- DAGMan can rescue and abort if pending jobs are missing from the job queue
- Fix so 'condor_submit -interactive' works on cgroup v2 execution points

* Thu May 09 2024 Tim Theisen <tim@cs.wisc.edu> - 23.0.10-1
- Preliminary support for Ubuntu 22.04 (Noble Numbat)
- Warns about deprecated multiple queue statements in a submit file
- Fix bug where plugins could not signify to retry a file transfer
- The condor_upgrade_check script checks for proper token file permissions
- Fix bug where the condor_upgrade_check script crashes on older platforms
- The bundled version of apptainer was moved to libexec in the tarball

* Tue Apr 16 2024 Tim Theisen <tim@cs.wisc.edu> - 23.6.2-1
- Fix bug where file transfer plugin error was not in hold reason code

* Mon Apr 15 2024 Tim Theisen <tim@cs.wisc.edu> - 23.6.1-1
- Add the ability to force vanilla universe jobs to run in a container
- Add the ability to override the entrypoint for a Docker image
- condor_q -better-analyze includes units for memory and disk quantities

* Thu Apr 11 2024 Tim Theisen <tim@cs.wisc.edu> - 23.0.8-1
- Fix bug where ssh-agent processes were leaked with grid universe jobs
- Fix DAGMan crash when a provisioner node was given a parent
- Fix bug that prevented use of "ftp:" URLs in file transfer
- Fix bug where jobs that matched an offline slot never start

* Mon Mar 25 2024 Tim Theisen <tim@cs.wisc.edu> - 23.5.3-1
- HTCondor tarballs now contain Pelican 7.6.2

* Thu Mar 14 2024 Tim Theisen <tim@cs.wisc.edu> - 23.5.2-1
- Old ClassAd based syntax is disabled by default for the job router
- Can efficiently manage/enforce disk space using LVM partitions
- GPU discovery is enabled on all Execution Points by default
- Prevents accessing unallocated GPUs using cgroup v1 enforcement
- New condor_submit commands for constraining GPU properties
- Add ability to transfer EP's starter log back to the Access Point
- Can use VOMS attributes when mapping identities of SSL connections
- The CondorVersion string contains the source git SHA

* Thu Mar 14 2024 Tim Theisen <tim@cs.wisc.edu> - 23.0.6-1
- Fix DAGMan where descendants of removed retry-able jobs are marked futile
- Ensure the condor_test_token works correctly when invoked as root
- Fix bug where empty multi-line values could cause a crash
- condor_qusers returns proper exit code for errors in formatting options
- Fix crash in job router when a job transform is missing an argument

* Thu Feb 08 2024 Tim Theisen <tim@cs.wisc.edu> - 23.4.0-1
- condor_submit warns about unit-less request_disk and request_memory
- Separate condor-credmon-local RPM package provides local SciTokens issuer
- Fix bug where NEGOTIATOR_SLOT_CONSTRAINT was ignored since version 23.3.0
- The htcondor command line tool can process multiple event logs at once
- Prevent Docker daemon from keeping a duplicate copy of the job's stdout

* Thu Feb 08 2024 Tim Theisen <tim@cs.wisc.edu> - 23.0.4-1
- NVIDIA_VISIBLE_DEVICES environment variable lists full uuid of slot GPUs
- Fix problem where some container jobs would see GPUs not assigned to them
- Restore condor keyboard monitoring that was broken since HTCondor 23.0.0
- In condor_adstash, the search engine timeouts now apply to all operations
- Ensure the prerequisite perl modules are installed for condor_gather_info

* Tue Jan 23 2024 Tim Theisen <tim@cs.wisc.edu> - 23.3.1-1
- HTCondor tarballs now contain Pelican 7.4.0

* Thu Jan 04 2024 Tim Theisen <tim@cs.wisc.edu> - 23.3.0-1
- Restore limited support for Enterprise Linux 7 systems
- Additional assistance converting old syntax job routes to new syntax
- Able to capture output to debug DAGMan PRE and POST scripts
- Execution Points advertise when jobs are running with cgroup enforcement

* Thu Jan 04 2024 Tim Theisen <tim@cs.wisc.edu> - 23.0.3-1
- Preliminary support for openSUSE LEAP 15
- All non-zero exit values from file transfer plugins are now errors
- Fix crash in Python bindings when job submission fails
- Chirp uses a 5120 byte buffer and errors out for bigger messages
- condor_adstash now recognizes GPU usage values as floating point numbers

* Wed Nov 29 2023 Tim Theisen <tim@cs.wisc.edu> - 23.2.0-1
- Add 'periodic_vacate' submit command to restart jobs that are stuck
- EPs now advertises whether the execute directory is on rotational storage
- Add two log events for the time a job was running and occupied a slot
- Files written by HTCondor are now written in binary mode on Windows
- HTCondor now uses the Pelican Platform for OSDF file transfers

* Mon Nov 20 2023 Tim Theisen <tim@cs.wisc.edu> - 23.0.2-1
- Fix bug where OIDC login information was missing when submitting jobs
- Improved sandbox and ssh-agent clean up for batch grid universe jobs
- Fix bug where daemons with a private network address couldn't communicate
- Fix cgroup v2 memory enforcement for custom configurations
- Add DISABLE_SWAP_FOR_JOB support on cgroup v2 systems
- Fix log rotation for OAuth and Vault credmon daemons

* Thu Nov 16 2023 Tim Theisen <tim@cs.wisc.edu> - 9.0.20-1
- Other authentication methods are tried if mapping fails using SSL

* Tue Oct 31 2023 Tim Theisen <tim@cs.wisc.edu> - 23.1.0-1
- Enhanced filtering with 'condor_watch_q'
- Can specify alternate ssh port with 'condor_remote_cluster'
- Performance improvement for the 'condor_schedd' and other daemons
- Jobs running on cgroup v2 systems can subdivide their cgroup
- The curl plugin can now find CA certificates via an environment variable

* Tue Oct 31 2023 Tim Theisen <tim@cs.wisc.edu> - 23.0.1-1
- Fix 10.6.0 bug that broke PID namespaces
- Fix bug where execution times for ARC CE jobs were 60 times too large
- Fix bug where a failed 'Service' node would crash DAGMan
- Condor-C and Job Router jobs now get resources provisioned updates

* Fri Sep 29 2023 Tim Theisen <tim@cs.wisc.edu> - 23.0.0-1
- Absent slot configuration, execution points will use a partitionable slot
- Linux cgroups enforce maximum memory utilization by default
- Can now define DAGMan save points to be able to rerun DAGs from there
- Much better control over environment variables when using DAGMan
- Administrators can enable and disable job submission for a specific user
- Can set a minimum number of CPUs allocated to a user
- condor_status -gpus shows nodes with GPUs and the GPU properties
- condor_status -compact shows a row for each slot type
- Container images may now be transferred via a file transfer plugin
- Support for Enterprise Linux 9, Amazon Linux 2023, and Debian 12
- Can write job information in AP history file for every execution attempt
- Can run defrag daemons with different policies on distinct sets of nodes
- Add condor_test_token tool to generate a short lived SciToken for testing
- The job’s executable is no longer renamed to ‘condor_exec.exe’

* Thu Sep 28 2023 Tim Theisen <tim@cs.wisc.edu> - 10.9.0-1
- The condor_upgrade_check script now provides guidance on updating to 23.0
- The htchirp Python binding now properly locates the chirp configuration
- Fix bug that prevented deletion of HTCondor passwords on Windows

* Thu Sep 28 2023 Tim Theisen <tim@cs.wisc.edu> - 10.0.9-1
- The condor_upgrade_check script now provides guidance on updating to 23.0
- The htchirp Python binding now properly locates the chirp configuration
- Fix bug that prevented deletion of HTCondor passwords on Windows

* Thu Sep 14 2023 Tim Theisen <tim@cs.wisc.edu> - 10.8.0-1
- Fold the classads, blahp, and procd RPMs into the main condor RPM
- Align the Debian packages and package names with the RPM packaging
- On Linux, the default configuration enforces memory limits with cgroups
- condor_status -gpus shows nodes with GPUs and the GPU properties
- condor_status -compact shows a row for each slot type
- New ENV command controls which environment variables are present in DAGMan

* Thu Sep 14 2023 Tim Theisen <tim@cs.wisc.edu> - 10.0.8-1
- Avoid kernel panic on some Enterprise Linux 8 systems
- Fix bug where early termination of service nodes could crash DAGMan
- Limit email about long file transfer queue to once daily
- Various fixes to condor_adstash

* Wed Aug 09 2023 Tim Theisen <tim@cs.wisc.edu> - 10.7.1-1
- Fix performance problem detecting futile nodes in a large and bushy DAG

* Mon Jul 31 2023 Tim Theisen <tim@cs.wisc.edu> - 10.7.0-1
- Support for Debian 12 (Bookworm)
- Can run defrag daemons with different policies on distinct sets of nodes
- Added want_io_proxy submit command
- Apptainer is now included in the HTCondor tarballs
- Fix 10.5.0 bug where reported CPU time is very low when using cgroups v1
- Fix 10.5.0 bug where .job.ad and .machine.ad were missing for local jobs

* Tue Jul 25 2023 Tim Theisen <tim@cs.wisc.edu> - 10.0.7-1
- Fixed bug where held condor cron jobs would never run when released
- Improved daemon IDTOKENS logging to make useful messages more prominent
- Remove limit on certificate chain length in SSL authentication
- condor_config_val -summary now works with a remote configuration query
- Prints detailed message when condor_remote_cluster fails to fetch a URL
- Improvements to condor_preen

* Fri Jun 30 2023 Tim Theisen <tim@cs.wisc.edu> - 9.0.19-1
- Remove limit on certificate chain length in SSL authentication

* Thu Jun 29 2023 Tim Theisen <tim@cs.wisc.edu> - 10.6.0-1
- Administrators can enable and disable job submission for a specific user
- Work around memory leak in libcurl on EL7 when using the ARC-CE GAHP
- Container images may now be transferred via a file transfer plugin
- Add ClassAd stringlist subset match function
- Add submit file macro '$(JobId)' which expands to full ID of the job
- The job's executable is no longer renamed to 'condor_exec.exe'

* Thu Jun 22 2023 Tim Theisen <tim@cs.wisc.edu> - 10.0.6-1
- In SSL Authentication, use the identity instead of the X.509 proxy subject
- Can use environment variable to locate the client's SSL X.509 credential
- ClassAd aggregate functions now tolerate undefined values
- Fix Python binding bug where accounting ads were omitted from the result
- The Python bindings now properly report the HTCondor version
- remote_initial_dir works when submitting a grid batch job remotely via ssh
- Add a ClassAd stringlist subset match function

* Thu Jun 22 2023 Tim Theisen <tim@cs.wisc.edu> - 9.0.18-1
- Can configure clients to present an X.509 proxy during SSL authentication
- Provides script to assist updating from HTCondor version 9 to version 10

* Fri Jun 09 2023 Tim Theisen <tim@cs.wisc.edu> - 10.0.5-1
- Rename upgrade9to10checks.py script to condor_upgrade_check
- Fix spurious warning from condor_upgrade_check about regexes with spaces

* Tue Jun 06 2023 Tim Theisen <tim@cs.wisc.edu> - 10.5.1-1
- Fix issue with grid batch jobs interacting with older Slurm versions

* Mon Jun 05 2023 Tim Theisen <tim@cs.wisc.edu> - 10.5.0-1
- Can now define DAGMan save points to be able to rerun DAGs from there
- Expand default list of environment variables passed to the DAGMan manager
- Administrators can prevent users using "getenv = true" in submit files
- Improved throughput when submitting a large number of ARC-CE jobs
- Execute events contain the slot name, sandbox path, resource quantities
- Can add attributes of the execution point to be recorded in the user log
- Enhanced condor_transform_ads tool to ease offline job transform testing
- Fixed a bug where memory limits over 2 GiB might not be correctly enforced

* Tue May 30 2023 Tim Theisen <tim@cs.wisc.edu> - 10.0.4-1
- Provides script to assist updating from HTCondor version 9 to version 10
- Fixes a bug where rarely an output file would not be transferred back
- Fixes counting of submitted jobs, so MAX_JOBS_SUBMITTED works correctly
- Fixes SSL Authentication failure when PRIVATE_NETWORK_NAME was set
- Fixes rare crash when SSL or SCITOKENS authentication was attempted
- Can allow client to present an X.509 proxy during SSL authentication
- Fixes issue where a users jobs were ignored by the HTCondor-CE on restart
- Fixes issues where some events that HTCondor-CE depends on were missing

* Tue May 30 2023 Tim Theisen <tim@cs.wisc.edu> - 9.0.17-3
- Improved upgrade9to10checks.py script

* Tue May 09 2023 Tim Theisen <tim@cs.wisc.edu> - 9.0.17-2
- Add upgrade9to10checks.py script

* Tue May 09 2023 Tim Theisen <tim@cs.wisc.edu> - 10.4.3-1
- Fix bug than could cause the collector audit plugin to crash

* Tue May 02 2023 Tim Theisen <tim@cs.wisc.edu> - 10.4.2-1
- Fix bug where remote submission of batch grid universe jobs fail
- Fix bug where HTCondor-CE fails to handle jobs after HTCondor restarts

* Wed Apr 12 2023 Tim Theisen <tim@cs.wisc.edu> - 10.4.1-1
- Preliminary support for Ubuntu 20.04 (Focal Fossa) on PowerPC (ppc64el)

* Thu Apr 06 2023 Tim Theisen <tim@cs.wisc.edu> - 10.4.0-1
- DAGMan no longer carries the entire environment into the DAGMan job
- Allows EGI CheckIn tokens to be used the with SciTokens authentication

* Thu Apr 06 2023 Tim Theisen <tim@cs.wisc.edu> - 10.0.3-1
- GPU metrics continues to be reported after the startd is reconfigured
- Fixed issue where GPU metrics could be wildly over-reported
- Fixed issue that kept jobs from running when installed on Debian or Ubuntu
- Fixed DAGMan problem when retrying a proc failure in a multi-proc node

* Tue Mar 07 2023 Tim Theisen <tim@cs.wisc.edu> - 10.3.1-1
- Execution points now advertise if an sshd is available for ssh to job

* Mon Mar 06 2023 Tim Theisen <tim@cs.wisc.edu> - 10.3.0-1
- Now evicts OOM killed jobs when they are under their requested memory
- HTCondor glideins can now use cgroups if one has been prepared
- Can write job information in an AP history file for each execution attempt
- Can now specify a lifetime for condor_gangliad metrics
- The condor_schedd now advertises a count of unmaterialized jobs

* Thu Mar 02 2023 John Knoeller <johnkn@cs.wisc.edu> - 10.0.2-1
- HTCondor can optionally create intermediate directories for output files
- Improved condor_schedd scalability when a user runs more than 1,000 jobs
- Fix issue where condor_ssh_to_job fails if the user is not in /etc/passwd
- The Python Schedd.query() now returns the ServerTime attribute for Fifemon
- VM Universe jobs pass through the host CPU model to support newer kernels
- HTCondor Python wheel is now available for Python 3.11
- Fix issue that prevented HTCondor installation on Ubuntu 18.04

* Tue Feb 28 2023 Tim Theisen <tim@cs.wisc.edu> - 10.2.5-1
- Fix counting of unmaterialized jobs in the condor_schedd

* Fri Feb 24 2023 Tim Theisen <tim@cs.wisc.edu> - 10.2.4-1
- Improve counting of unmaterialized jobs in the condor_schedd

* Tue Feb 21 2023 Tim Theisen <tim@cs.wisc.edu> - 10.2.3-1
- Add a count of unmaterialized jobs to condor_schedd statistics

* Tue Feb 07 2023 Tim Theisen <tim@cs.wisc.edu> - 10.2.2-1
- Fixed bugs with configuration knob SINGULARITY_USE_PID_NAMESPACES

* Tue Jan 24 2023 Tim Theisen <tim@cs.wisc.edu> - 10.2.1-1
- Improved condor_schedd scalability when a user runs more than 1,000 jobs
- Fix issue where condor_ssh_to_job fails if the user is not in /etc/passwd
- The Python Schedd.query() now returns the ServerTime attribute
- Fixed issue that prevented HTCondor installation on Ubuntu 18.04

* Thu Jan 05 2023 Tim Theisen <tim@cs.wisc.edu> - 10.2.0-1
- Preliminary support for Enterprise Linux 9
- Preliminary support for cgroups v2
- Can now set minimum floor for number of CPUs that a submitter gets
- Improved validity testing of Singularity/Apptainer runtinme
- Improvements to jobs hooks, including new PREPARE_JOB_BEFORE_TRANSFER hook
- OpenCL jobs now work inside Singularity, if OpenCL drivers are on the host

* Thu Jan 05 2023 Tim Theisen <tim@cs.wisc.edu> - 10.0.1-1
- Add Ubuntu 22.04 (Jammy Jellyfish) support
- Add file transfer plugin that supports stash:// and osdf:// URLs
- Fix bug where cgroup memory limits were not enforced on Debian and Ubuntu
- Fix bug where forcibly removing DAG jobs could crash the condor_schedd
- Fix bug where Docker repository images cannot be run under Singularity
- Fix issue where blahp scripts were missing on Debian and Ubuntu platforms
- Fix bug where curl file transfer plugins would fail on Enterprise Linux 8

* Tue Nov 22 2022 Tim Theisen <tim@cs.wisc.edu> - 10.1.3-1
- Improvements to jobs hooks, including new PREPARE_JOB_BEFORE_TRANSFER hook

* Tue Nov 15 2022 Tim Theisen <tim@cs.wisc.edu> - 10.1.2-1
- OpenCL jobs now work inside Singularity, if OpenCL drivers are on the host

* Thu Nov 10 2022 Tim Theisen <tim@cs.wisc.edu> - 10.1.1-1
- Improvements to job hooks and the ability to save stderr from a job hook
- Fix bug where Apptainer only systems couldn't run with Docker style images

* Thu Nov 10 2022 Tim Theisen <tim@cs.wisc.edu> - 10.1.0-1
- Release HTCondor 10.0.0 bug fixes into 10.1.0

* Thu Nov 10 2022 Tim Theisen <tim@cs.wisc.edu> - 10.0.0-1
- Users can prevent runaway jobs by specifying an allowed duration
- Able to extend submit commands and create job submit templates
- Initial implementation of htcondor <noun> <verb> command line interface
- Initial implementation of Job Sets in the htcondor CLI tool
- Add Container Universe
- Support for heterogeneous GPUs
- Improved File transfer error reporting
- GSI Authentication method has been removed
- HTCondor now utilizes ARC-CE's REST interface
- Support for ARM and PowerPC for Enterprise Linux 8
- For IDTOKENS, signing key not required on every execution point
- Trust on first use ability for SSL connections
- Improvements against replay attacks

* Wed Oct 05 2022 Tim Theisen <tim@cs.wisc.edu> - 9.12.0-1
- Provide a mechanism to bootstrap secure authentication within a pool
- Add the ability to define submit templates
- Administrators can now extend the help offered by condor_submit
- Add DAGMan ClassAd attributes to record more information about jobs
- On Linux, advertise the x86_64 micro-architecture in a slot attribute
- Added -drain option to condor_off and condor_restart
- Administrators can now set the shared memory size for Docker jobs
- Multiple improvements to condor_adstash
- HAD daemons now use SHA-256 checksums by default

* Thu Sep 29 2022 Tim Theisen <tim@cs.wisc.edu> - 9.0.17-1
- Fix file descriptor leak when schedd fails to launch scheduler jobs
- Fix failure to forward batch grid universe job's refreshed X.509 proxy
- Fix DAGMan failure when the DONE keyword appeared in the JOB line
- Fix HTCondor's handling of extremely large UIDs on Linux
- Fix bug where OAUTH tokens lose their scope and audience upon refresh
- Support for Apptainer in addition to Singularity

* Tue Sep 13 2022 Tim Theisen <tim@cs.wisc.edu> - 9.11.2-1
- In 9.11.0, STARTD_NOCLAIM_SHUTDOWN restarted instead. Now, it shuts down.

* Tue Sep 06 2022 Tim Theisen <tim@cs.wisc.edu> - 9.11.1-1
- File transfer errors are identified as occurring during input or output

* Thu Aug 25 2022 Tim Theisen <tim@cs.wisc.edu> - 9.11.0-1
- Modified GPU attributes to support the new 'require_gpus' submit command
- Add (PREEMPT|HOLD)_IF_DISK_EXCEEDED configuration templates
- ADVERTISE authorization levels now also provide READ authorization
- Periodic release expressions no longer apply to manually held jobs
- If a #! interpreter doesn't exist, a proper hold and log message appears
- Can now set the Singularity target directory with 'container_target_dir'
- If SciToken and X.509 available, uses SciToken for arc job authentication

* Tue Aug 16 2022 Tim Theisen <tim@cs.wisc.edu> - 9.0.16-1
- Singularity now mounts /tmp and /var/tmp under the scratch directory
- Fix bug where Singularity jobs go on hold at the first checkpoint
- Fix bug where gridmanager deletes the X.509 proxy file instead of the copy
- Fix file descriptor leak when using SciTokens for authentication

* Thu Jul 21 2022 Tim Theisen <tim@cs.wisc.edu> - 9.0.15-1
- Report resources provisioned by the Slurm batch scheduler when available

* Mon Jul 18 2022 Tim Theisen <tim@cs.wisc.edu> - 9.10.1-1
- ActivationSetupDuration is now correct for jobs that checkpoint

* Thu Jul 14 2022 Tim Theisen <tim@cs.wisc.edu> - 9.10.0-1
- With collector administrator access, can manage all HTCondor pool daemons
- SciTokens can now be used for authentication with ARC CE servers
- Preliminary support for ARM and POWER RC on AlmaLinux 8
- Prevent negative values when using huge files with a file transfer plugin

* Tue Jul 12 2022 Tim Theisen <tim@cs.wisc.edu> - 9.0.14-1
- SciToken mapping failures are now recorded in the daemon logs
- Fix bug that stopped file transfers when output and error are the same
- Ensure that the Python bindings version matches the installed HTCondor
- $(OPSYSANDVER) now expand properly in job transforms
- Fix bug where context managed Python htcondor.SecMan sessions would crash
- Fix bug where remote CPU times would rarely be set to zero

* Tue Jun 14 2022 Tim Theisen <tim@cs.wisc.edu> - 9.9.1-1
- Fix bug where jobs would not match when using a child collector

* Tue May 31 2022 Tim Theisen <tim@cs.wisc.edu> - 9.9.0-1
- A new authentication method for remote HTCondor administration
- Several changes to improve the security of connections
- Fix issue where DAGMan direct submission failed when using Kerberos
- The submission method is now recorded in the job ClassAd
- Singularity jobs can now pull from Docker style repositories
- The OWNER authorization level has been folded into the ADMINISTRATOR level

* Thu May 26 2022 Tim Theisen <tim@cs.wisc.edu> - 9.0.13-1
- Schedd and startd cron jobs can now log output upon non-zero exit
- condor_config_val now produces correct syntax for multi-line values
- The condor_run tool now reports submit errors and warnings to the terminal
- Fix issue where Kerberos authentication would fail within DAGMan
- Fix HTCondor startup failure with certain complex network configurations

* Mon Apr 25 2022 Tim Theisen <tim@cs.wisc.edu> - 9.8.1-1
- Fix HTCondor startup failure with certain complex network configurations

* Thu Apr 21 2022 Tim Theisen <tim@cs.wisc.edu> - 9.8.0-1
- Support for Heterogeneous GPUs, some configuration required
- Allow HTCondor to utilize grid sites requiring two-factor authentication
- Technology preview: bring your own resources from (some) NSF HPC clusters

* Tue Apr 19 2022 Tim Theisen <tim@cs.wisc.edu> - 9.0.12-1
- Fix bug in parallel universe that could cause the schedd to crash
- Fix rare crash where a daemon tries to use a discarded security session

* Tue Apr 05 2022 Tim Theisen <tim@cs.wisc.edu> - 9.7.1-1
- Fix recent bug where jobs may go on hold without a hold reason or code

* Tue Mar 15 2022 Tim Theisen <tim@cs.wisc.edu> - 9.7.0-1
- Support environment variables, other application elements in ARC REST jobs
- Container universe supports Singularity jobs with hard-coded command
- DAGMan submits jobs directly (does not shell out to condor_submit)
- Meaningful error message and sub-code for file transfer failures
- Add file transfer statistics for file transfer plugins
- Add named list policy knobs for SYSTEM_PERIODIC_ policies

* Tue Mar 15 2022 Tim Theisen <tim@cs.wisc.edu> - 9.0.11-1
- The Job Router can now create an IDTOKEN for use by the job
- Fix bug where a self-checkpointing job may erroneously be held
- Fix bug where the Job Router could erroneously substitute a default value
- Fix bug where a file transfer error may identify the wrong file
- Fix bug where condor_ssh_to_job may fail to connect

* Tue Mar 15 2022 Tim Theisen <tim@cs.wisc.edu> - 8.8.17-1
- Fixed a memory leak in the Job Router

* Tue Mar 15 2022 Tim Theisen <tim@cs.wisc.edu> - 9.6.0-1
- Fixes for security issues
- https://htcondor.org/security/vulnerabilities/HTCONDOR-2022-0001.html
- https://htcondor.org/security/vulnerabilities/HTCONDOR-2022-0002.html
- https://htcondor.org/security/vulnerabilities/HTCONDOR-2022-0003.html

* Tue Mar 15 2022 Tim Theisen <tim@cs.wisc.edu> - 9.0.10-1
- Fixes for security issues
- https://htcondor.org/security/vulnerabilities/HTCONDOR-2022-0001.html
- https://htcondor.org/security/vulnerabilities/HTCONDOR-2022-0002.html
- https://htcondor.org/security/vulnerabilities/HTCONDOR-2022-0003.html

* Tue Mar 15 2022 Tim Theisen <tim@cs.wisc.edu> - 8.8.16-1
- Fix for security issue
- https://htcondor.org/security/vulnerabilities/HTCONDOR-2022-0003.html

* Tue Feb 08 2022 Tim Theisen <tim@cs.wisc.edu> - 9.5.4-1
- The access point more robustly detects execution points that disappear
- The condor_procd will now function if /proc is mounted with hidepid=2

* Tue Feb 01 2022 Tim Theisen <tim@cs.wisc.edu> - 9.5.3-1
- Fix daemon crash where one of multiple collectors is not in DNS
- Fix bug where initial schedd registration was rarely delayed by an hour
- Can set CCB_TIMEOUT and choose to not start up if CCB address unavailable

* Tue Jan 25 2022 Tim Theisen <tim@cs.wisc.edu> - 9.5.2-1
- Fix bug where job may not go on hold when exceeding allowed_job_duration
- Fix bug where the condor_shadow could run indefinitely
- Fix bug where condor_ssh_to_job may fail to connect
- Fix bug where a file transfer error may identify the wrong file

* Tue Jan 18 2022 Tim Theisen <tim@cs.wisc.edu> - 9.5.1-1
- Fix bug where a self-checkpointing job may erroneously be held

* Thu Jan 13 2022 Tim Theisen <tim@cs.wisc.edu> - 9.5.0-1
- Initial implementation of Container Universe
- HTCondor will automatically detect container type and where it can run
- The blahp is no longer separate, it is now an integral part of HTCondor
- Docker Universe jobs can now self-checkpoint
- Added Debian 11 (bullseye) as a supported platform
- Since CentOS 8 has reached end of life, we build and test on Rocky Linux 8

* Thu Jan 13 2022 Tim Theisen <tim@cs.wisc.edu> - 9.0.9-1
- Added Debian 11 (bullseye) as a supported platform
- Since CentOS 8 has reached end of life, we build and test on Rocky Linux 8
- The OAUTH credmon is now packaged for Enterprise Linux 8

* Tue Dec 21 2021 Tim Theisen <tim@cs.wisc.edu> - 9.4.1-1
- Add the ability to track slot activation metrics
- Fix bug where a file transfer plugin failure code may not be reported

* Thu Dec 02 2021 Tim Theisen <tim@cs.wisc.edu> - 9.4.0-1
- Initial implementation of Job Sets in the htcondor CLI tool
- The access point administrator can add keywords to the submit language
- Add submit commands that limit job run time
- Fix bug where self check-pointing jobs may be erroneously held

* Thu Dec 02 2021 Tim Theisen <tim@cs.wisc.edu> - 9.0.8-1
- Fix bug where huge values of ImageSize and others would end up negative
- Fix bug in how MAX_JOBS_PER_OWNER applied to late materialization jobs
- Fix bug where the schedd could choose a slot with insufficient disk space
- Fix crash in ClassAd substr() function when the offset is out of range
- Fix bug in Kerberos code that can crash on macOS and could leak memory
- Fix bug where a job is ignored for 20 minutes if the startd claim fails

* Tue Nov 30 2021 Tim Theisen <tim@cs.wisc.edu> - 9.3.2-1
- Add allowed_execute_duration condor_submit command to cap job run time
- Fix bug where self check-pointing jobs may be erroneously held

* Tue Nov 09 2021 Tim Theisen <tim@cs.wisc.edu> - 9.3.1-1
- Add allowed_job_duration condor_submit command to cap job run time

* Wed Nov 03 2021 Tim Theisen <tim@cs.wisc.edu> - 9.3.0-1
- Discontinue support for Globus GSI
- Discontinue support for grid type 'nordugrid', use 'arc' instead
- MacOS version strings now include the major version number (10 or 11)
- File transfer plugin sample code to aid in developing new plugins
- Add generic knob to set the slot user for all slots

* Tue Nov 02 2021 Tim Theisen <tim@cs.wisc.edu> - 9.0.7-1
- Fix bug where condor_gpu_discovery could crash with older CUDA libraries
- Fix bug where condor_watch_q would fail on machines with older kernels
- condor_watch_q no longer has a limit on the number of job event log files
- Fix bug where a startd could crash claiming a slot with p-slot preemption
- Fix bug where a job start would not be recorded when a shadow reconnects

* Thu Sep 23 2021 Tim Theisen <tim@cs.wisc.edu> - 9.2.0-1
- Add SERVICE node that runs alongside the DAG for the duration of the DAG
- Fix problem where proxy delegation to older HTCondor versions failed
- Jobs are now re-run if the execute directory unexpectedly disappears
- HTCondor counts the number of files transfered at the submit node
- Fix a bug that caused jobs to fail when using newer Singularity versions

* Thu Sep 23 2021 Tim Theisen <tim@cs.wisc.edu> - 9.0.6-1
- CUDA_VISIBLE_DEVICES can now contain GPU-<uuid> formatted values
- Fixed a bug that caused jobs to fail when using newer Singularity versions
- Fixed a bug in the Windows MSI installer for the latest Windows 10 version
- Fixed bugs relating to the transfer of standard out and error logs
- MacOS 11.x now reports as 10.16.x (which is better than reporting x.0)

* Thu Aug 19 2021 Tim Theisen <tim@cs.wisc.edu> - 9.1.3-1
- Globus GSI is no longer needed for X.509 proxy delegation
- Globus GSI authentication is disabled by default
- The job ad now contains a history of job holds and hold reasons
- If a user job policy expression evaluates to undefined, it is ignored

* Wed Aug 18 2021 Tim Theisen <tim@cs.wisc.edu> - 9.0.5-1
- Other authentication methods are tried if mapping fails using SciTokens
- Fix rare crashes from successful condor_submit, which caused DAGMan issues
- Fix bug where ExitCode attribute would be suppressed when OnExitHold fired
- condor_who now suppresses spurious warnings coming from netstat
- The online manual now has detailed instructions for installing on MacOS
- Fix bug where misconfigured MIG devices confused condor_gpu_discovery
- The transfer_checkpoint_file list may now include input files

* Thu Jul 29 2021 Tim Theisen <tim@cs.wisc.edu> - 9.1.2-1
- Fixes for security issues
- https://htcondor.org/security/vulnerabilities/HTCONDOR-2021-0003.html
- https://htcondor.org/security/vulnerabilities/HTCONDOR-2021-0004.html

* Thu Jul 29 2021 Tim Theisen <tim@cs.wisc.edu> - 9.0.4-1
- Fixes for security issues
- https://htcondor.org/security/vulnerabilities/HTCONDOR-2021-0003.html
- https://htcondor.org/security/vulnerabilities/HTCONDOR-2021-0004.html

* Thu Jul 29 2021 Tim Theisen <tim@cs.wisc.edu> - 8.8.15-1
- Fix for security issue
- https://htcondor.org/security/vulnerabilities/HTCONDOR-2021-0003.html

* Tue Jul 27 2021 Tim Theisen <tim@cs.wisc.edu> - 9.1.1-1
- Fixes for security issues
- https://htcondor.org/security/vulnerabilities/HTCONDOR-2021-0003.html
- https://htcondor.org/security/vulnerabilities/HTCONDOR-2021-0004.html

* Tue Jul 27 2021 Tim Theisen <tim@cs.wisc.edu> - 9.0.3-1
- Fixes for security issues
- https://htcondor.org/security/vulnerabilities/HTCONDOR-2021-0003.html
- https://htcondor.org/security/vulnerabilities/HTCONDOR-2021-0004.html

* Tue Jul 27 2021 Tim Theisen <tim@cs.wisc.edu> - 8.8.14-1
- Fix for security issue
- https://htcondor.org/security/vulnerabilities/HTCONDOR-2021-0003.html

* Thu Jul 08 2021 Tim Theisen <tim@cs.wisc.edu> - 9.0.2-1
- HTCondor can be set up to use only FIPS 140-2 approved security functions
- If the Singularity test fails, the job goes idle rather than getting held
- Can divide GPU memory, when making multiple GPU entries for a single GPU
- Startd and Schedd cron job maximum line length increased to 64k bytes
- Added first class submit keywords for SciTokens
- Fixed MUNGE authentication
- Fixed Windows installer to work when the install location isn't C:\Condor

* Thu May 20 2021 Tim Theisen <tim@cs.wisc.edu> - 9.1.0-1
- Support for submitting to ARC-CE via the REST interface
- DAGMan can put failed jobs on hold (user can correct problems and release)
- Can run gdb and ptrace within Docker containers
- A small Docker test job is run on the execute node to verify functionality
- The number of instructions executed is reported in the job Ad on Linux

* Mon May 17 2021 Tim Theisen <tim@cs.wisc.edu> - 9.0.1-1
- Fix problem where X.509 proxy refresh kills job when using AES encryption
- Fix problem when jobs require a different machine after a failure
- Fix problem where a job matched a machine it can't use, delaying job start
- Fix exit code and retry checking when a job exits because of a signal
- Fix a memory leak in the job router when a job is removed via job policy
- Fixed the back-end support for the 'bosco_cluster --add' command
- An updated Windows installer that supports IDTOKEN authentication

* Wed Apr 14 2021 Tim Theisen <tim@cs.wisc.edu> - 9.0.0-1
- Absent any configuration, HTCondor denies authorization to all users
- AES encryption is used for all communication and file transfers by default
- New IDTOKEN authentication method enables fine-grained authorization
- IDTOKEN authentication method is designed to replace GSI
- Improved support for GPUs, including machines with multiple GPUs
- New condor_watch_q tool that efficiently provides live job status updates
- Many improvements to the Python bindings
- New Python bindings for DAGMan and chirp
- Improved file transfer plugins supporting uploads and authentication
- File transfer times are now recorded in the job log
- Added support for jobs that need to acquire and use OAUTH tokens
- Many memory footprint and performance improvements in DAGMan
- Submitter ceilings can limit the number of jobs per user in a pool

* Tue Mar 30 2021 Tim Theisen <tim@cs.wisc.edu> - 8.9.13-1
- Host based security is no longer the default security model
- Hardware accelerated integrity and AES encryption used by default
- Normally, AES encryption is used for all communication and file transfers
- Fallback to Triple-DES or Blowfish when interoperating with older versions
- Simplified and automated new HTCondor installations
- HTCondor now detects instances of multi-instance GPUs
- Fixed memory leaks (collector updates in 8.9 could leak a few MB per day)
- Many other enhancements and bug fixes, see version history for details

* Thu Mar 25 2021 Tim Theisen <tim@cs.wisc.edu> - 8.9.12-1
- Withdrawn due to compatibility issues with prior releases

* Tue Mar 23 2021 Tim Theisen <tim@cs.wisc.edu> - 8.8.13-1
- condor_ssh_to_job now maps CR and NL to work with editors like nano
- Improved the performance of data transfer in condor_ssh_to_job
- HA replication now accepts SHA-2 checksums to prepare for MD5 removal
- Submission to NorduGrid ARC CE works with newer ARC CE versions
- Fixed condor_annex crashes on platforms with newer compilers
- Fixed "use feature: GPUsMonitor" to locate the monitor binary on Windows
- Fixed a bug that prevented using the '@' character in an event log path

* Wed Jan 27 2021 Tim Theisen <tim@cs.wisc.edu> - 8.9.11-1
- This release of HTCondor fixes security-related bugs described at
- https://htcondor.org/security/vulnerabilities/HTCONDOR-2021-0001.html
- https://htcondor.org/security/vulnerabilities/HTCONDOR-2021-0002.html

* Tue Nov 24 2020 Tim Theisen <tim@cs.wisc.edu> - 8.9.10-1
- Fix bug where negotiator stopped making matches when group quotas are used
- Support OAuth, SciTokens, and Kerberos credentials in local universe jobs
- The Python schedd.submit method now takes a Submit object
- DAGMan can now optionally run a script when a job goes on hold
- DAGMan now provides a method for inline jobs to share submit descriptions
- Can now add arbitrary tags to condor annex instances
- Runs the "singularity test" before running the a singularity job

* Mon Nov 23 2020 Tim Theisen <tim@cs.wisc.edu> - 8.8.12-1
- Added a family of version comparison functions to ClassAds
- Increased default Globus proxy key length to meet current NIST guidance

* Mon Oct 26 2020 Tim Theisen <tim@cs.wisc.edu> - 8.9.9-1
- The RPM packages requires globus, munge, scitokens, and voms from EPEL
- Improved cgroup memory policy settings that set both hard and soft limit
- Cgroup memory usage reporting no longer includes the kernel buffer cache
- Numerous Python binding improvements, see version history
- Can create a manifest of files on the execute node at job start and finish
- Added provisioner nodes to DAGMan, allowing users to provision resources
- DAGMan can now produce .dot graphs without running the workflow

* Wed Oct 21 2020 Tim Theisen <tim@cs.wisc.edu> - 8.8.11-1
- HTCondor now properly tracks usage over vanilla universe checkpoints
- New ClassAd equality and inequality operators in the Python bindings
- Fixed a bug where removing in-use routes could crash the job router
- Fixed a bug where condor_chirp would abort after success on Windows
- Fixed a bug where using MACHINE_RESOURCE_NAMES could crash the startd
- Improved condor c-gahp to prioritize commands over file transfers
- Fixed a rare crash in the schedd when running many local universe jobs
- With GSI, avoid unnecessary reverse DNS lookup when HOST_ALIAS is set
- Fix a bug that could cause grid universe jobs to fail upon proxy refresh

* Thu Aug 06 2020 Tim Theisen <tim@cs.wisc.edu> - 8.9.8-1
- Added htcondor.dags and htcondor.htchirp to the HTCondor Python bindings
- New condor_watch_q tool that efficiently provides live job status updates
- Added support for marking a GPU offline while other jobs continue
- The condor_master command does not return until it is fully started
- Deprecated several Python interfaces in the Python bindings

* Thu Aug 06 2020 Tim Theisen <tim@cs.wisc.edu> - 8.8.10-1
- condor_qedit can no longer be used to disrupt the condor_schedd
- Fixed a bug where the SHARED_PORT_PORT configuration setting was ignored
- Ubuntu 20.04 and Amazon Linux 2 are now supported
- In MacOSX, HTCondor now requires LibreSSL, available since MacOSX 10.13

* Wed May 20 2020 Tim Theisen <tim@cs.wisc.edu> - 8.9.7-1
- Multiple enhancements in the file transfer code
- Support for more regions in s3:// URLs
- Much more flexible job router language
- Jobs may now specify cuda_version to match equally-capable GPUs
- TOKENS are now called IDTOKENS to differentiate from SCITOKENS
- Added the ability to blacklist TOKENS via an expression
- Can simultaneously handle Kerberos and OAUTH credentials
- The getenv submit command now supports a blacklist and whitelist
- The startd supports a remote history query similar to the schedd
- condor_q -submitters now works with accounting groups
- Fixed a bug reading service account credentials for Google Compute Engine

* Thu May 07 2020 Tim Theisen <tim@cs.wisc.edu> - 8.8.9-1
- Proper tracking of maximum memory used by Docker universe jobs
- Fixed preempting a GPU slot for a GPU job when all GPUs are in use
- Fixed a Python crash when queue_item_data iterator raises an exception
- Fixed a bug where slot attribute overrides were ignored
- Calculates accounting group quota correctly when more than 1 CPU requested
- Updated HTCondor Annex to accommodate API change for AWS Spot Fleet
- Fixed a problem where HTCondor would not start on AWS Fargate
- Fixed where the collector could wait forever for a partial message
- Fixed streaming output to large files (>2Gb) when using the 32-bit shadow

* Mon Apr 06 2020 Tim Theisen <tim@cs.wisc.edu> - 8.9.6-1
- Fixes addressing CVE-2019-18823
- https://htcondor.org/security/vulnerabilities/HTCONDOR-2020-0001.html
- https://htcondor.org/security/vulnerabilities/HTCONDOR-2020-0002.html
- https://htcondor.org/security/vulnerabilities/HTCONDOR-2020-0003.html
- https://htcondor.org/security/vulnerabilities/HTCONDOR-2020-0004.html

* Mon Apr 06 2020 Tim Theisen <tim@cs.wisc.edu> - 8.8.8-1
- Fixes addressing CVE-2019-18823
- https://htcondor.org/security/vulnerabilities/HTCONDOR-2020-0001.html
- https://htcondor.org/security/vulnerabilities/HTCONDOR-2020-0002.html
- https://htcondor.org/security/vulnerabilities/HTCONDOR-2020-0003.html
- https://htcondor.org/security/vulnerabilities/HTCONDOR-2020-0004.html

* Thu Jan 02 2020 Tim Theisen <tim@cs.wisc.edu> - 8.9.5-1
- Added a new mode that skips jobs whose outputs are newer than their inputs
- Added command line tool to help debug ClassAd expressions
- Added port forwarding to Docker containers
- You may now change some DAGMan throttles while the DAG is running
- Added support for session tokens for pre-signed S3 URLs
- Improved the speed of the negotiator when custom resources are defined
- Fixed interactive submission of Docker jobs
- Fixed a bug where jobs wouldn't be killed when getting an OOM notification

* Thu Dec 26 2019 Tim Theisen <tim@cs.wisc.edu> - 8.8.7-1
- Updated condor_annex to work with upcoming AWS Lambda function changes
- Added the ability to specify the order that job routes are applied
- Fixed a bug that could cause remote condor submits to fail
- Fixed condor_wait to work when the job event log is on AFS
- Fixed RPM packaging to be able to install condor-all on CentOS 8
- Period ('.') is allowed again in DAGMan node names

* Tue Nov 19 2019 Tim Theisen <tim@cs.wisc.edu> - 8.9.4-1
- Amazon S3 file transfers using pre-signed URLs
- Further reductions in DAGMan memory usage
- Added -idle option to condor_q to display information about idle jobs
- Support for SciTokens authentication
- A tool, condor_evicted_files, to examine the SPOOL of an idle job

* Wed Nov 13 2019 Tim Theisen <tim@cs.wisc.edu> - 8.8.6-1
- Initial support for CentOS 8
- Fixed a memory leak in SSL authentication
- Fixed a bug where "condor_submit -spool" would only submit the first job
- Reduced encrypted file transfer CPU usage by a factor of six
- "condor_config_val -summary" displays changes from a default configuration
- Improved the ClassAd documentation, added many functions that were omitted

* Tue Sep 17 2019 Tim Theisen <tim@cs.wisc.edu> - 8.9.3-1
- TOKEN and SSL authentication methods are now enabled by default
- The job and global event logs use ISO 8601 formatted dates by default
- Added Google Drive multifile transfer plugin
- Added upload capability to Box multifile transfer plugin
- Added Python bindings to submit a DAG
- Python 'JobEventLog' can be pickled to facilitate intermittent readers
- 2x matchmaking speed for partitionable slots with simple START expressions
- Improved the performance of the condor_schedd under heavy load
- Reduced the memory footprint of condor_dagman
- Initial implementation to record the circumstances of a job's termination

* Thu Sep 05 2019 Tim Theisen <tim@cs.wisc.edu> - 8.8.5-1
- Fixed two performance problems on Windows
- Fixed Java universe on Debian and Ubuntu systems
- Added two knobs to improve performance on large scale pools
- Fixed a bug where requesting zero GPUs would require a machine with GPUs
- HTCondor can now recognize nVidia Volta and Turing GPUs

* Tue Jul 09 2019 Tim Theisen <tim@cs.wisc.edu> - 8.8.4-1
- Python 3 bindings - see version history for details (requires EPEL on EL7)
- Can configure DAGMan to dramatically reduce memory usage on some DAGs
- Improved scalability when using the python bindings to qedit jobs
- Fixed infrequent schedd crashes when removing scheduler universe jobs
- The condor_master creates run and lock directories when systemd doesn't
- The condor daemon obituary email now contains the last 200 lines of log

* Tue Jun 04 2019 Tim Theisen <tim@cs.wisc.edu> - 8.9.2-1
- The HTTP/HTTPS file transfer plugin will timeout and retry transfers
- A new multi-file box.com file transfer plugin to download files
- The manual has been moved to Read the Docs
- Configuration options for job-log time-stamps (UTC, ISO 8601, sub-second)
- Several improvements to SSL authentication
- New TOKEN authentication method enables fine-grained authorization control

* Wed May 22 2019 Tim Theisen <tim@cs.wisc.edu> - 8.8.3-1
- Fixed a bug where jobs were killed instead of peacefully shutting down
- Fixed a bug where a restarted schedd wouldn't connect to its running jobs
- Improved file transfer performance when sending multiple files
- Fix a bug that prevented interactive submit from working with Singularity
- Orphaned Docker containers are now cleaned up on execute nodes
- Restored a deprecated Python interface that is used to read the event log

* Wed Apr 17 2019 Tim Theisen <tim@cs.wisc.edu> - 8.9.1-1
- An efficient curl plugin that supports uploads and authentication tokens
- HTCondor automatically supports GPU jobs in Docker and Singularity
- File transfer times are now recorded in the user job log and the job ad

* Thu Apr 11 2019 Tim Theisen <tim@cs.wisc.edu> - 8.8.2-1
- Fixed problems with condor_ssh_to_job and Singularity jobs
- Fixed a problem that could cause condor_annex to crash
- Fixed a problem where the job queue would very rarely be corrupted
- condor_userprio can report concurrency limits again
- Fixed the GPU discovery and monitoring code to map GPUs in the same way
- Made the CHIRP_DELAYED_UPDATE_PREFIX configuration knob work again
- Fixed restarting HTCondor from the Service Control Manager on Windows
- Fixed a problem where local universe jobs could not use condor_submit
- Restored a deprecated Python interface that is used to read the event log
- Fixed a problem where condor_shadow reuse could confuse DAGMan

* Thu Feb 28 2019 Tim Theisen <tim@cs.wisc.edu> - 8.9.0-1
- Absent any configuration, HTCondor denies authorization to all users
- All HTCondor daemons under a condor_master share a security session
- Scheduler Universe jobs are prioritized by job priority

* Tue Feb 19 2019 Tim Theisen <tim@cs.wisc.edu> - 8.8.1-1
- Fixed excessive CPU consumption with GPU monitoring
- GPU monitoring is off by default; enable with "use feature: GPUsMonitor"
- HTCondor now works with the new CUDA version 10 libraries
- Fixed a bug where sometimes jobs would not start on a Windows execute node
- Fixed a bug that could cause DAGman to go into an infinite loop on exit
- The JobRouter doesn't forward the USER attribute between two UID Domains
- Made Collector.locateAll() more efficient in the Python bindings
- Improved efficiency of the negotiation code in the condor_schedd

* Thu Jan 03 2019 Tim Theisen <tim@cs.wisc.edu> - 8.8.0-1
- Automatically add AWS resources to your pool using HTCondor Annex
- The Python bindings now include submit functionality
- Added the ability to run a job immediately by replacing a running job
- A new minicondor package makes single node installations easy
- HTCondor now tracks and reports GPU utilization
- Several performance enhancements in the collector
- The grid universe can create and manage VM instances in Microsoft Azure
- The MUNGE security method is now supported on all Linux platforms

* Wed Oct 31 2018 Tim Theisen <tim@cs.wisc.edu> - 8.7.10-1
- Can now interactively submit Docker jobs
- The administrator can now add arguments to the Singularity command line
- The MUNGE security method is now supported on all Linux platforms
- The grid universe can create and manage VM instances in Microsoft Azure
- Added a single-node package to facilitate using a personal HTCondor

* Wed Oct 31 2018 Tim Theisen <tim@cs.wisc.edu> - 8.6.13-1
- Made the Python 'in' operator case-insensitive for ClassAd attributes
- Python bindings are now built for the Debian and Ubuntu platforms
- Fixed a memory leak in the Python bindings
- Fixed a bug where absolute paths failed for output/error files on Windows
- Fixed a bug using Condor-C to run Condor-C jobs
- Fixed a bug where Singularity could not be used if Docker was not present

* Wed Aug 01 2018 Tim Theisen <tim@cs.wisc.edu> - 8.7.9-1
- Support for Debian 9, Ubuntu 16, and Ubuntu 18
- Improved Python bindings to support the full range of submit functionality
- Allows VMs to shutdown when the job is being gracefully evicted
- Can now specify a host name alias (CNAME) for NETWORK_HOSTNAME
- Added the ability to run a job immediately by replacing a running job

* Wed Aug 01 2018 Tim Theisen <tim@cs.wisc.edu> - 8.6.12-1
- Support for Debian 9, Ubuntu 16, and Ubuntu 18
- Fixed a memory leak that occurred when SSL authentication fails
- Fixed a bug where invalid transform REQUIREMENTS caused a Job to match
- Fixed a bug to allow a queue super user to edit protected attributes
- Fixed a problem setting the job environment in the Singularity container
- Fixed several other minor problems

* Tue May 22 2018 Tim Theisen <tim@cs.wisc.edu> - 8.7.8-2
- Reinstate man pages
- Drop centos from dist tag in 32-bit Enterprise Linux 7 RPMs

* Thu May 10 2018 Tim Theisen <tim@cs.wisc.edu> - 8.7.8-1
- The condor annex can easily use multiple regions simultaneously
- HTCondor now uses CUDA_VISIBLE_DEVICES to tell which GPU devices to manage
- HTCondor now reports GPU memory utilization

* Thu May 10 2018 Tim Theisen <tim@cs.wisc.edu> - 8.6.11-1
- Can now do an interactive submit of a Singularity job
- Shared port daemon is more resilient when starved for TCP ports
- The Windows installer configures the environment for the Python bindings
- Fixed several other minor problems

* Tue Mar 13 2018 Tim Theisen <tim@cs.wisc.edu> - 8.7.7-1
- condor_ssh_to_job now works with Docker Universe jobs
- A 32-bit condor_shadow is available for Enterprise Linux 7 systems
- Tracks and reports custom resources, e.g. GPUs, in the job ad and user log
- condor_q -unmatchable reports jobs that will not match any slots
- Several updates to the parallel universe
- Spaces are now allowed in input, output, and error paths in submit files
- In DAG files, spaces are now allowed in submit file paths

* Tue Mar 13 2018 Tim Theisen <tim@cs.wisc.edu> - 8.6.10-1
- Fixed a problem where condor_preen would crash on an active submit node
- Improved systemd configuration to clean up processes if the master crashes
- Fixed several other minor problems

* Thu Jan 04 2018 Tim Theisen <tim@cs.wisc.edu> - 8.7.6-1
- Machines won't enter "Owner" state unless using the Desktop policy
- One can use SCHEDD and JOB instead of MY and TARGET in SUBMIT_REQUIREMENTS
- HTCondor now reports all submit warnings, not just the first one
- The HTCondor Python bindings in pip are now built from the release branch

* Thu Jan 04 2018 Tim Theisen <tim@cs.wisc.edu> - 8.6.9-1
- Fixed a bug where some Accounting Groups could get too much surplus quota
- Fixed a Python binding bug where some queries could corrupt memory
- Fixed a problem where preen could block the schedd for a long time
- Fixed a bug in Windows where the job sandbox would not be cleaned up
- Fixed problems with the interaction between the master and systemd
- Fixed a bug where MAX_JOBS_SUBMITTED could be permanently reduced
- Fixed problems with very large disk requests

* Tue Nov 14 2017 Tim Theisen <tim@cs.wisc.edu> - 8.7.5-1
- Fixed an issue validating VOMS proxies

* Tue Nov 14 2017 Tim Theisen <tim@cs.wisc.edu> - 8.6.8-1
- Fixed an issue validating VOMS proxies

* Tue Oct 31 2017 Tim Theisen <tim@cs.wisc.edu> - 8.7.4-1
- Improvements to DAGMan including support for late job materialization
- Updates to condor_annex including improved status reporting
- When submitting jobs, HTCondor can now warn about job requirements
- Fixed a bug where remote CPU time was not recorded in the history
- Improved support for OpenMPI jobs
- The high availability daemon now works with IPV6 and shared_port
- The HTCondor Python bindings are now available for Python 2 and 3 in pip

* Tue Oct 31 2017 Tim Theisen <tim@cs.wisc.edu> - 8.6.7-1
- Fixed a bug where memory limits might not be updated in cgroups
- Add SELinux type enforcement rules to allow condor_ssh_to_job to work
- Updated systemd configuration to shutdown HTCondor in an orderly fashion
- The curl_plugin utility can now do HTTPS transfers
- Specifying environment variables now works with the Python Submit class

* Tue Sep 12 2017 Tim Theisen <tim@cs.wisc.edu> - 8.7.3-1
- Further updates to the late job materialization technology preview
- An improved condor_top tool
- Enhanced the AUTO setting for ENABLE_IPV{4,6} to be more selective
- Fixed several small memory leaks

* Tue Sep 12 2017 Tim Theisen <tim@cs.wisc.edu> - 8.6.6-1
- HTCondor daemons no longer crash on reconfig if syslog is used for logging
- HTCondor daemons now reliably leave a core file when killed by a signal
- Negotiator won't match jobs to machines with incompatible IPv{4,6} network
- On Ubuntu, send systemd alive messages to prevent HTCondor restarts
- Fixed a problem parsing old ClassAd string escapes in the python bindings
- Properly parse CPU time used from Slurm grid universe jobs
- Claims are released when parallel univ jobs are removed while claiming
- Starter won't get stuck when a job is removed with JOB_EXIT_HOOK defined
- To reduce audit logging, added cgroup rules to SELinux profile

* Mon Aug 07 2017 Tim Theisen <tim@cs.wisc.edu> - 8.6.5-2
- Update SELinux profile for Red Hat 7.4

* Tue Aug 01 2017 Tim Theisen <tim@cs.wisc.edu> - 8.6.5-1
- Fixed a memory leak that would cause the HTCondor collector to slowly grow
- Prevent the condor_starter from hanging when using cgroups on Debian
- Fixed several issues that occur when IPv6 is in use
- Support for using an ImDisk RAM drive on Windows as the execute directory
- Fixed a bug where condor_rm rarely removed another one of the user's jobs
- Fixed a bug with parallel universe jobs starting on partitionable slots

* Thu Jul 13 2017 Tim Theisen <tim@cs.wisc.edu> - 8.4.12-1
- Can configure the condor_startd to compute free disk space once

* Thu Jun 22 2017 Tim Theisen <tim@cs.wisc.edu> - 8.7.2-1
- Improved condor_schedd performance by turning off file checks by default
- condor_annex -status finds VM instances that have not joined the pool
- Able to update an annex's lease without adding new instances
- condor_annex now keeps a command log
- condor_q produces an expanded multi-line summary
- Automatically retry and/or resume http file transfers when appropriate
- Reduced load on the condor_collector by optimizing queries
- A python based condor_top tool

* Thu Jun 22 2017 Tim Theisen <tim@cs.wisc.edu> - 8.6.4-1
- Python bindings are now available on MacOSX
- Fixed a bug where PASSWORD authentication could fail to exchange keys
- Pslot preemption now properly handles custom resources, such as GPUs
- condor_submit now checks X.509 proxy expiration

* Tue May 09 2017 Tim Theisen <tim@cs.wisc.edu> - 8.6.3-1
- Fixed a bug where using an X.509 proxy might corrupt the job queue log
- Fixed a memory leak in the Python bindings

* Mon Apr 24 2017 Tim Theisen <tim@cs.wisc.edu> - 8.7.1-1
- Several performance enhancements in the collector
- Further refinement and initial documentation of the HTCondor Annex
- Enable chirp for Docker jobs
- Job Router uses first match rather than round-robin matching
- The schedd tracks jobs counts by status for each owner
- Technology preview of late job materialization in the schedd

* Mon Apr 24 2017 Tim Theisen <tim@cs.wisc.edu> - 8.6.2-1
- New metaknobs for mapping users to groups
- Now case-insensitive with Windows user names when storing credentials
- Signal handling in the OpenMPI script
- Report RemoteSysCpu for Docker jobs
- Allow SUBMIT_REQUIREMENT to refer to X509 secure attributes
- Linux kernel tuning script takes into account the machine's role

* Thu Mar 02 2017 Tim Theisen <tim@cs.wisc.edu> - 8.7.0-1
- Performance improvements in collector's ingestion of ClassAds
- Added collector attributes to report query times and forks
- Removed extra white space around parentheses when unparsing ClassAds
- Technology preview of the HTCondor Annex

* Thu Mar 02 2017 Tim Theisen <tim@cs.wisc.edu> - 8.6.1-1
- condor_q works in situations where user authentication is not configured
- Updates to work with Docker version 1.13
- Fix several problems with the Job Router
- Update scripts to support current versions of Open MPI and MPICH2
- Fixed a bug that could corrupt the job queue log when the disk is full

* Thu Jan 26 2017 Tim Theisen <tim@cs.wisc.edu> - 8.6.0-1
- condor_q shows shows only the current user's jobs by default
- condor_q summarizes related jobs (batches) on a single line by default
- Users can define their own job batch name at job submission time
- Immutable/protected job attributes make SUBMIT_REQUIREMENTS more useful
- The shared port daemon is enabled by default
- Jobs run in cgroups by default
- HTCondor can now use IPv6 addresses (Prefers IPv4 when both present)
- DAGMan: Able to easily define SCRIPT, VARs, etc., for all nodes in a DAG
- DAGMan: Revamped priority implementation
- DAGMan: New splice connection feature
- New slurm grid type in the grid universe for submitting to Slurm
- Numerous improvements to Docker support
- Several enhancements in the python bindings

* Mon Jan 23 2017 Tim Theisen <tim@cs.wisc.edu> - 8.4.11-1
- Fixed a bug which delayed startd access to stard cron job results
- Fixed a bug in pslot preemption that could delay jobs starting
- Fixed a bug in job cleanup at job lease expiration if using glexec
- Fixed a bug in locating ganglia shared libraries on Debian and Ubuntu

* Tue Dec 13 2016 Tim Theisen <tim@cs.wisc.edu> - 8.5.8-1
- The starter puts all jobs in a cgroup by default
- Added condor_submit commands that support job retries
- condor_qedit defaults to the current user's jobs
- Ability to add SCRIPTS, VARS, etc. to all nodes in a DAG using one command
- Able to conditionally add Docker volumes for certain jobs
- Initial support for Singularity containers
- A 64-bit Windows release

* Tue Dec 13 2016 Tim Theisen <tim@cs.wisc.edu> - 8.4.10-1
- Updated SELinux profile for Enterprise Linux
- Fixed a performance problem in the schedd when RequestCpus was an expression
- Preserve permissions when transferring sub-directories of the job's sandbox
- Fixed HOLD_IF_CPUS_EXCEEDED and LIMIT_JOB_RUNTIMES metaknobs
- Fixed a bug in handling REMOVE_SIGNIFICANT_ATTRIBUTES

* Thu Sep 29 2016 Tim Theisen <tim@cs.wisc.edu> - 8.5.7-1
- The schedd can perform job ClassAd transformations
- Specifying dependencies between DAGMan splices is much more flexible
- The second argument of the ClassAd ? : operator may be omitted
- Many usability improvements in condor_q and condor_status
- condor_q and condor_status can produce JSON, XML, and new ClassAd output
- To prepare for a 64-bit Windows release, HTCondor identifies itself as X86
- Automatically detect Daemon Core daemons and pass localname to them

* Thu Sep 29 2016 Tim Theisen <tim@cs.wisc.edu> - 8.4.9-1
- The condor_startd removes orphaned Docker containers on restart
- Job Router and HTCondor-C job job submission prompts schedd reschedule
- Fixed bugs in the Job Router's hooks
- Improved systemd integration on Enterprise Linux 7
- Upped default number of Chirp attributes to 100, and made it configurable
- Fixed a bug where variables starting with STARTD. or STARTER. were ignored

* Tue Aug 02 2016 Tim Theisen <tim@cs.wisc.edu> - 8.5.6-1
- The -batch output for condor_q is now the default
- Python bindings for job submission and machine draining
- Numerous Docker usability changes
- New options to limit condor_history results to jobs since last invocation
- Shared port daemon can be used with high availability and replication
- ClassAds can be written out in JSON format
- More flexible ordering of DAGMan commands
- Efficient PBS and SLURM job monitoring
- Simplified leases for grid universe jobs

* Tue Jul 05 2016 Tim Theisen <tim@cs.wisc.edu> - 8.4.8-1
- Fixed a memory leak triggered by the python htcondor.Schedd().query() call
- Fixed a bug that could cause Bosco file transfers to fail
- Fixed a bug that could cause the schedd to crash when using schedd cron jobs
- condor_schedd now rejects jobs when owner has no account on the machine
- Fixed a new bug in 8.4.7 where remote condor_history failed without -limit
- Fixed bugs triggered by the reconfiguration of the high-availability daemon
- Fixed a bug where condor_master could hang when using shared port on Windows 
- Fixed a bug with the -xml option on condor_q and condor_status

* Mon Jun 06 2016 Tim Theisen <tim@cs.wisc.edu> - 8.5.5-1
- Improvements for scalability of EC2 grid universe jobs
- Docker Universe jobs advertises remote user and system CPU time
- Improved systemd support
- The master can now run an administrator defined script at shutdown
- DAGMan includes better support for the batch name feature

* Mon Jun 06 2016 Tim Theisen <tim@cs.wisc.edu> - 8.4.7-1
- fixed a bug that could cause the schedd to become unresponsive
- fixed a bug where the Docker Universe would not set the group ID
- Docker Universe jobs now drop all Linux capabilities by default
- fixed a bug where subsystem specific configuration parameters were ignored
- fixed bugs with history file processing on the Windows platform

* Mon May 02 2016 Tim Theisen <tim@cs.wisc.edu> - 8.5.4-1
- Fixed a bug that delays schedd response when significant attributes change
- Fixed a bug where the group ID was not set in Docker universe jobs
- Limit update rate of various attributes to not overload the collector
- To make job router configuration easier, added implicit "target" scoping
- To make BOSCO work, the blahp does not generate limited proxies by default
- condor_status can now display utilization per machine rather than per slot
- Improve performance of condor_history and other tools

* Thu Apr 21 2016 Tim Theisen <tim@cs.wisc.edu> - 8.4.6-1
- fixed a bug that could cause a job to fail to start in a dynamic slot
- fixed a negotiator memory leak when using partitionable slot preemption
- fixed a bug that caused supplemental groups to be wrong during file transfer
- properly identify the Windows 10 platform
- fixed a typographic error in the LIMIT_JOB_RUNTIMES policy
- fixed a bug where maximum length IPv6 addresses were not parsed

* Thu Mar 24 2016 Tim Theisen <tim@cs.wisc.edu> - 8.5.3-1
- Use IPv6 (and IPv4) interfaces if they are detected
- Prefer IPv4 addresses when both are available
- Count Idle and Running jobs in Submitter Ads for Local and Scheduler universes
- Can submit jobs to SLURM with the new "slurm" type in the Grid universe
- HTCondor is built and linked with Globus 6.0

* Tue Mar 22 2016 Tim Theisen <tim@cs.wisc.edu> - 8.4.5-1
- fixed a bug that would cause the condor_schedd to send no flocked jobs
- fixed a bug that caused a 60 second delay using tools when DNS lookup failed
- prevent using accounting groups with embedded spaces that crash the negotiator
- fixed a bug that could cause use of ports outside the port range on Windows
- fixed a bug that could prevent dynamic slot reuse when using many slots
- fixed a bug that prevented correct utilization reports from the job router
- tune kernel when using cgroups to avoid OOM killing of jobs doing heavy I/O

* Thu Feb 18 2016 Tim Theisen <tim@cs.wisc.edu> - 8.5.2-1
- condor_q now defaults to showing only the current user's jobs
- condor_q -batch produces a single line report for a batch of jobs
- Docker Universe jobs now report and update memory and network usage
- immutable and protected job attributes
- improved performance when querying a HTCondor daemon's location
- Added the ability to set ClassAd attributes within the DAG file
- DAGMan now provides event timestamps in dagman.out

* Tue Feb 02 2016 Tim Theisen <tim@cs.wisc.edu> - 8.4.4-1
- fixed a bug that could cause the collector to crash when DNS lookup fails
- fixed a bug that caused Condor-C jobs with short lease durations to fail
- fixed bugs that affected EC2 grid universe jobs
- fixed a bug that prevented startup if a prior version shared port file exists
- fixed a bug that could cause the condor_shadow to hang on Windows

* Fri Jan 08 2016 Tim Theisen <tim@cs.wisc.edu> - 8.5.1-2
- optimized binaries

* Fri Jan 08 2016 Tim Theisen <tim@cs.wisc.edu> - 8.4.3-2
- optimized binaries

* Mon Dec 21 2015 Tim Theisen <tim@cs.wisc.edu> - 8.5.1-1
- the shared port daemon is enabled by default
- the condor_startd now records the peak memory usage instead of recent
- the condor_startd advertises CPU submodel and cache size
- authorizations are automatically setup when "Match Password" is enabled
- added a schedd-constraint option to condor_q

* Wed Dec 16 2015 Tim Theisen <tim@cs.wisc.edu> - 8.4.3-1
- fixed the processing of the -append option in the condor_submit command
- fixed a bug to run more that 100 dynamic slots on a single execute node
- fixed bugs that would delay daemon startup when using shared port on Windows
- fixed a bug where the cgroup VM limit would not be set for sizes over 2 GiB
- fixed a bug to use the ec2_iam_profile_name for Amazon EC2 Spot instances

* Tue Nov 17 2015 Tim Theisen <tim@cs.wisc.edu> - 8.4.2-1
- a bug fix to prevent the condor_schedd from crashing
- a bug fix to honor TCP_FORWARDING_HOST
- Standard Universe works properly in RPM installations of HTCondor
- the RPM packages no longer claim to provide Globus libraries
- bug fixes to DAGMan's "maximum idle jobs" throttle

* Tue Oct 27 2015 Tim Theisen <tim@cs.wisc.edu> - 8.4.1-1
- four new policy metaknobs to make configuration easier
- a bug fix to prevent condor daemons from crashing on reconfiguration
- an option natural sorting option on condor_status
- support of admin to mount certain directories into Docker containers

* Thu Oct 22 2015 Tim Theisen <tim@cs.wisc.edu> - 8.2.10-1
- an updated RPM to work with SELinux on EL7 platforms
- fixes to the condor_kbdd authentication to the X server
- a fix to allow the condor_kbdd to work with shared port enabled
- avoid crashes when using more than 1024 file descriptors on EL7
- fixed a memory leak in the ClassAd split() function
- condor_vacate will error out rather than ignore conflicting arguments
- a bug fix to the JobRouter to properly process the queue on restart
- a bug fix to prevent sending spurious data on a SOAP file transfer
- a bug fix to always present jobs in order in condor_history

* Mon Oct 12 2015 Tim Theisen <tim@cs.wisc.edu> - 8.5.0-1
- multiple enhancements to the python bindings
- the condor_schedd no longer changes the ownership of spooled job files
- spooled job files are visible to only the user account by default
- the condor_startd records when jobs are evicted by preemption or draining

* Mon Sep 14 2015 Tim Theisen <tim@cs.wisc.edu> - 8.4.0-1
- a Docker Universe to run a Docker container as an HTCondor job
- the submit file can queue a job for each file found
- the submit file can contain macros
- a dry-run option to condor_submit to test the submit file without any actions
- HTCondor pools can use IPv4 and IPv6 simultaneously
- execute directories can be encrypted upon user or administrator request
- Vanilla Universe jobs can utilize periodic application-level checkpoints
- the administrator can establish job requirements
- numerous scalability changes

* Thu Aug 27 2015 Tim Theisen <tim@cs.wisc.edu> - 8.3.8-1
- a script to tune Linux kernel parameters for better scalability
- support for python bindings on Windows platforms
- a mechanism to remove Docker images from the local machine

* Thu Aug 13 2015 Tim Theisen <tim@cs.wisc.edu> - 8.2.9-1
- a mechanism for the preemption of dynamic slots, such that the partitionable slot may use the dynamic slot in the match of a different job
- default configuration bug fixes for the desktop policy, such that it can both start jobs and monitor the keyboard

* Mon Jul 27 2015 Tim Theisen <tim@cs.wisc.edu> - 8.3.7-1
- default configuration settings have been updated to reflect current usage
- the ability to preempt dynamic slots, such that a job may match with a partitionable slot
- the ability to limit the number of jobs per submission and the number of jobs per owner by setting configuration variables

* Tue Jun 23 2015 Tim Theisen <tim@cs.wisc.edu> - 8.3.6-1
- initial Docker universe support
- IPv4/IPv6 mixed mode support

* Mon Apr 20 2015 Tim Theisen <tim@cs.wisc.edu> - 8.3.5-1
- new features that increase the power of job specification in the submit description file
- RPMs for Red Hat Enterprise Linux 6 and 7 are modularized and only distributed via our YUM repository
- The new condor-all RPM requires the other HTCondor RPMs of a typical HTCondor installation

* Tue Apr 07 2015 Tim Theisen <tim@cs.wisc.edu> - 8.2.8-1
- a bug fix to reconnect a TCP session when an HTCondorView collector restarts
- a bug fix to avoid starting too many jobs, only to kill some chosen at random

* Thu Mar 05 2015 Tim Theisen <tim@cs.wisc.edu> - 8.3.4-1
- a bug fix for a problem that can cause jobs to not be matched to resources when the condor_schedd is flocking

* Thu Feb 19 2015 Tim Theisen <tim@cs.wisc.edu> - 8.3.3-1
- the ability to encrypt a job's directory on Linux execute hosts
- enhancements to EC2 grid universe jobs
- a more efficient query protocol, including the ability to query the condor_schedd daemon's autocluster set

* Tue Feb 10 2015 Tim Theisen <tim@cs.wisc.edu> - 8.2.7-1
- sendmail is used by default for sending notifications (CVE-2014-8126)
- corrected input validation, which prevents daemon crashes
- an update, such that grid jobs work within the current Google Compute Engine
- a bug fix to prevent an infinite loop in the python bindings
- a bug fix to prevent infinite recursion when evaluating ClassAd attributes

* Tue Dec 23 2014 Tim Theisen <tim@cs.wisc.edu> - 8.3.2-1
- the next installment of IPv4/IPv6 mixed mode support: a submit node can simultaneously interact with an IPv4 and an IPv6 HTCondor pool
- scalability improvements: a reduced memory foot-print of daemons, a reduced number of TCP connections between submit and execute machines, and an improved responsiveness from a busy condor_schedd to queries

* Tue Dec 16 2014 Tim Theisen <tim@cs.wisc.edu> - 8.2.6-1
- a bug fix to the log rotation of the condor_schedd on Linux platforms
- transfer_input_files now works for directories on Windows platforms
- a correction of the flags passed to the mail program on Linux platforms
- a RHEL 7 platform fix of a directory permission that prevented daemons from starting

* Mon Dec 01 2014 Tim Theisen <tim@cs.wisc.edu> - 8.2.5-1
- an updated RPM installation script that preserves a modified condor_config.local file
- OpenSSL version 1.0.1j for Windows platforms

* Wed Nov 12 2014 Tim Theisen <tim@cs.wisc.edu> - 8.2.4-1
- a bug fix for an 8.2.3 condor_schedd that could not obtain a claim from an 8.0.x condor_startd
- a bug fix for removed jobs that return to the queue
- a workaround for a condor_schedd performance issue when handling a large number of jobs
- a bug fix to prevent the condor_kbdd from crashing on Windows
- a bug fix to correct the reporting of available disk on Windows

* Wed Oct 01 2014 Tim Theisen <tim@cs.wisc.edu> - 8.2.3-1
- support for Ubuntu 14.04 LTS, including support for the standard universe

* Thu Sep 11 2014 Tim Theisen <tim@cs.wisc.edu> - 8.3.1-1
- a variety of changes that reduce memory usage and improve performance
- if cgroups are used to limit memory utilization, HTCondor sets both the memory and swap limits.

* Wed Aug 27 2014 Carl Edquist <edquist@cs.wisc.edu> - 8.2.2-2.3
- Include config file for MASTER_NEW_BINARY_RESTART = PEACEFUL (SOFTWARE-850)

* Tue Aug 26 2014 Carl Edquist <edquist@cs.wisc.edu> - 8.2.2-2.2
- Include peaceful_off patch (SOFTWARE-1307)

* Mon Aug 25 2014 Carl Edquist <edquist@cs.wisc.edu> - 8.2.2-2.1
- Include condor_gt4540_aws patch for #4540

* Fri Aug 22 2014 Carl Edquist <edquist@cs.wisc.edu> - 8.2.2-2
- Strict pass-through with fixes from 8.2.2-1.1

* Thu Aug 21 2014 Carl Edquist <edquist@cs.wisc.edu> - 8.2.2-1.1
- Update to 8.2.2 with build fixes for non-UW builds

* Mon Sep 09 2013  <edquist@cs.wisc.edu> - 8.1.2-0.3
- Include misc unpackaged files from 8.x.x

* Sun Sep 08 2013  <edquist@cs.wisc.edu> - 8.1.2-0.1.unif
- Packaging fixes to work with latest 8.1.2 source from master
- Move condor.spec into git master-unified_rpm-branch
- Apply patches to upstream branch and remove from rpm / spec
- Always build man pages / remove references to include_man
- Always include systemd sources for passthrough rebuilds of source rpms
- Add macros to bundle external source tarballs with the source rpm to support
  offline builds with externals

* Tue Aug 20 2013 Carl Edquist <edquist@cs.wisc.edu> - 7.9.6-8.unif.8
- Remove externals dependency from std-universe subpackage

* Mon Aug 19 2013 Carl Edquist <edquist@cs.wisc.edu> - 7.9.6-8.unif.7
- Merge init script improvements from trunk
- Have std_local_ref depend on senders,receivers instead of stub_gen
- Carve out std universe files into separate subpackage
- Move uw_build-specific non-std-universe files into externals subpackage
- Condor_config changes for #3645
- Use %osg / %std_univ macros to control build type default
- Support PROPER builds of std universe (ie, without UW_BUILD)
- Use make jobserver when building glibc external instead of make -j2
- Move python requirement out of main condor package (#3704)
- Move condor_config.local from /var/lib/condor/ to /etc/condor/

* Fri Jul 05 2013 Carl Edquist <edquist@cs.wisc.edu> - 7.9.6-8.unif.6
- Address build dependency issue seen with -j24

* Fri Jun 21 2013 Carl Edquist <edquist@cs.wisc.edu> - 7.9.6-8.unif.5
- Initial support for UW_BUILD

* Tue Jun 18 2013 Carl Edquist <edquist@cs.wisc.edu> - 7.9.6-8.unif.4
- Remove service restart for upgrades

* Tue Jun 11 2013 Carl Edquist <edquist@cs.wisc.edu> - 7.9.6-8.unif.2
- Add a parallel-setup sub-package for parallel universe configuration,
  namely setting up the host as a dedicated resource

* Mon Jun 10 2013 Brian Lin <blin@cs.wisc.edu> - 7.8.8-2
- Init script improvements

* Fri Jun 07 2013 Carl Edquist <edquist@cs.wisc.edu> - 7.9.6-8.unif.1
- Add in missing features from Fedora rpm
- Reorganize to reduce the diff size between this and the Fedora rpm

* Fri Jun 07 2013 Brian Lin <blin@cs.wisc.edu> - 7.9.6-8
- Remove glexec runtime dependency

* Tue May 28 2013 Brian Lin <blin@cs.wisc.edu> - 7.9.6-7
- Mark /usr/share/osg/sysconfig/condor as non-config file

* Thu May 23 2013 Brian Lin <blin@cs.wisc.edu> - 7.9.6-6
- Rebuild against fixed glite-ce-cream-client-api-c

* Wed May 22 2013 Brian Lin <blin@cs.wisc.edu> - 7.9.6-5
- Enable plumage for x86{,_64}

* Wed May 22 2013 Brian Lin <blin@cs.wisc.edu> - 7.9.6-4
- Enable cgroups for EL6

* Tue May 21 2013 Brian Lin <blin@cs.wisc.edu> - 7.9.6-3
- Building with blahp/cream

* Tue May 21 2013 Brian Lin <blin@cs.wisc.edu> - 7.9.6-2
- Build without blahp/cream

* Tue May 21 2013 Brian Lin <blin@cs.wisc.edu> - 7.9.6-1
- New version

* Wed May 08 2013 Matyas Selmeci <matyas@cs.wisc.edu> - 7.8.8-1
- New version
- Removed condor_glidein -- was removed upstream

* Wed Feb 13 2013 Dave Dykstra <dwd@fnal.gov> - 7.8.6-3
- Renamed /etc/sysconfig/condor-lcmaps-env to /usr/share/osg/sysconfig/condor
  to match the new OSG method for handling daemon environment variables, 
  which keeps non-replaceable settings out of /etc/sysonfig
- Change settings in /usr/share/osg/sysconfig/condor to use the latest variable
  name LLGT_LIFT_PRIVILEGED_PROTECTION instead of LLGT4_NO_CHANGE_USER,
  eliminate obsolete variable LLGT_VOMS_DISABLE_CREDENTIAL_CHECK, and change
  the default debug level from 3 to 2.

* Fri Dec 21 2012 Matyas Selmeci <matyas@cs.wisc.edu> - 7.8.6-2
- Patch to fix default BATCH_GAHP config value (#SOFTWARE-873)

* Thu Oct 25 2012 Matyas Selmeci <matyas@cs.wisc.edu> - 7.8.6-1
- New version

* Mon Oct 22 2012 Matyas Selmeci <matyas@cs.wisc.edu> - 7.8.5-1
- New version

* Wed Sep 19 2012 Matyas Selmeci <matyas@cs.wisc.edu> - 7.8.4-1
- New version

* Fri Sep 07 2012 Matyas Selmeci <matyas@cs.wisc.edu> - 7.8.3-1
- New version

* Mon Aug 27 2012 Matyas Selmeci <matyas@cs.wisc.edu> - 7.8.2-2
- Add patch to fix unnecessary GSI callouts (condor_gt2104_pt2.patch in gittrac #2104)
- Fixed BLClient location

* Tue Aug 14 2012 Matyas Selmeci <matyas@cs.wisc.edu> - 7.8.2-1
- New version

* Mon Jul 30 2012 Matyas Selmeci <matyas@cs.wisc.edu> - 7.8.1-7
- Put cream_gahp into separate subpackage

* Mon Jul 16 2012 Matyas Selmeci <matyas@cs.wisc.edu> - 7.8.1-6
- Remove cream_el6.patch; change proper_cream.diff to work on both el5 and el6
  instead.

* Thu Jul 05 2012 Matyas Selmeci <matyas@cs.wisc.edu> - 7.8.1-5
- Bump to rebuild

* Tue Jun 26 2012 Matyas Selmeci <matyas@cs.wisc.edu> - 7.8.1-4
- Add CREAM

* Tue Jun 19 2012 Matyas Selmeci <matyas@cs.wisc.edu> - 7.8.1-3
- Add Provides lines for classads and classads-devel

* Mon Jun 18 2012 Matyas Selmeci <matyas@cs.wisc.edu> - 7.8.1-2
- Add environment variables for interacting with lcmaps (condor-lcmaps-env)

* Fri Jun 15 2012 Matyas Selmeci <matyas@cs.wisc.edu> - 7.8.1-1
- Version bump

* Wed Jun 13 2012 Matyas Selmeci <matyas@cs.wisc.edu> - 7.8.0-3
- Fix wrong paths for shared libraries

* Wed Jun 13 2012 Matyas Selmeci <matyas@cs.wisc.edu> - 7.8.0-2
- Build blahp

* Thu May 31 2012 Matyas Selmeci <matyas@cs.wisc.edu> - 7.8.0-1
- Version bump
- Updated condor_config.generic.patch
- Removed glexec-patch.diff

* Sun Apr  1 2012 Alain Roy <roy@cs.wisc.edu> - 7.6.6-4
- Backported patch from Condor 7.7 to fix glexec bugs
- Enabled glexec

* Fri Feb 10 2012 Derek Weitzel <dweitzel@cse.unl.edu> - 7.6.6-3
- Adding sticky bit to condor_root_switchboard

* Wed Jan 18 2012 Derek Weitzel <dweitzel@cse.unl.edu> - 7.6.6-2
- Added support for rhel6

* Wed Jan 18 2012 Tim Cartwright <cat@cs.wisc.edu> - 7.6.6-1
- Updated to upstream tagged 7.6.6 release

* Wed Jan 11 2012 Tim Cartwright <cat@cs.wisc.edu> - 7.6.4-1
- Simplified revision number

* Tue Nov 29 2011 Derek Weitzel <dweitzel@cse.unl.edu> - 7.6.4-0.6.2
- Rebasing to 7.6.4

* Fri Oct 28 2011 Matyas Selmeci <matyas@cs.wisc.edu> - 7.6.2-0.6.3
- rebuilt

* Mon Sep 12 2011 Matyas Selmeci <matyas@cs.wisc.edu> - 7.6.2-0.6.2
- Rev bump to rebuild with updated Globus libs

* Thu Aug 11 2011 Derek Weitzel <dweitzel@cse.unl.edu> - 7.6.2-0.5.2
- Updated to upstream official 7.6.2 release

* Thu Aug 04 2011 Derek Weitzel <dweitzel@cse.unl.edu> - 7.6.2-0.5.672537b1git.1
- Made LOCAL_DIR always point to /var/lib/condor rather than TILDE

* Wed Jun  8 2011 <bbockelm@cse.unl.edu> - 7.7.0-0.5
- Start to break build products into conditionals for future EPEL5 support.
- Begun integration of a systemd service file.

* Tue Jun  7 2011 <matt@redhat> - 7.7.0-0.4
- Added tmpfiles.d/condor.conf (BZ711456)

* Tue Jun  7 2011 <matt@redhat> - 7.7.0-0.3
- Fast forward to 7.7.0 pre-release at 1babb324
- Catch libdeltacloud 0.8 update

* Fri May 20 2011 <matt@redhat> - 7.7.0-0.2
- Added GSI support, dependency on Globus

* Fri May 13 2011 <matt@redhat> - 7.7.0-0.1
- Fast forward to 7.7.0 pre-release at 79952d6b
- Introduced ec2_gahp
- 79952d6b brings schema expectations inline with Cumin

* Tue May 10 2011 <matt@redhat> - 7.6.1-0.1
- Upgrade to 7.6.0 release, pre-release of 7.6.1 at 5617a464
- Upstreamed patch: log_lock_run.patch
- Introduced condor-classads to obsolete classads
- Introduced condor-aviary, package of the aviary contrib
- Introduced condor-deltacloud-gahp
- Introduced condor-qmf, package of the mgmt/qmf contrib
- Transitioned from LOCAL_CONFIG_FILE to LOCAL_CONFIG_DIR
- Stopped building against gSOAP,
-  use aviary over birdbath and ec2_gahp (7.7.0) over amazon_gahp

* Tue Feb 08 2011 Fedora Release Engineering <rel-eng@lists.fedoraproject.org> - 7.5.5-2
- Rebuilt for https://fedoraproject.org/wiki/Fedora_15_Mass_Rebuild

* Thu Jan 27 2011 <matt@redhat> - 7.5.5-1
- Rebase to 7.5.5 release
-  configure+imake -> cmake
-  Removed patches:
-   only_dynamic_unstripped.patch
-   gsoap-2.7.16-wsseapi.patch
-   gsoap-2.7.16-dom.patch
-  man pages are now built with source
-  quill is no longer present
-  condor_shared_port added
-  condor_power added
-  condor_credd added
-  classads now built from source

* Thu Jan 13 2011 <matt@redhat> - 7.4.4-1
- Upgrade to 7.4.4 release
- Upstreamed: stdsoap2.h.patch.patch

* Mon Aug 23 2010  <matt@redhat> - 7.4.3-1
- Upgrade to 7.4.3 release
- Upstreamed: dso_link_change

* Fri Jun 11 2010  <matt@redhat> - 7.4.2-2
- Rebuild for classads DSO version change (1:0:0)
- Updated stdsoap2.h.patch.patch for gsoap 2.7.16
- Added gsoap-2.7.16-wsseapi/dom.patch for gsoap 2.7.16

* Wed Apr 21 2010  <matt@redhat> - 7.4.2-1
- Upgrade to 7.4.2 release

* Tue Jan  5 2010  <matt@redhat> - 7.4.1-1
- Upgrade to 7.4.1 release
- Upstreamed: guess_version_from_release_dir, fix_platform_check
- Security update (BZ549577)

* Fri Dec  4 2009  <matt@redhat> - 7.4.0-1
- Upgrade to 7.4.0 release
- Fixed POSTIN error (BZ540439)
- Removed NOTICE.txt source, now provided by upstream
- Removed no_rpmdb_query.patch, applied upstream
- Removed no_basename.patch, applied upstream
- Added only_dynamic_unstripped.patch to reduce build time
- Added guess_version_from_release_dir.patch, for previous
- Added fix_platform_check.patch
- Use new --with-platform, to avoid modification of make_final_tarballs
- Introduced vm-gahp package to hold libvirt deps

* Fri Aug 28 2009  <matt@redhat> - 7.2.4-1
- Upgrade to 7.2.4 release
- Removed gcc44_const.patch, accepted upstream
- New log, lock, run locations (BZ502175)
- Filtered innocuous semanage message

* Fri Aug 21 2009 Tomas Mraz <tmraz@redhat.com> - 7.2.1-3
- rebuilt with new openssl

* Fri Jul 24 2009 Fedora Release Engineering <rel-eng@lists.fedoraproject.org> - 7.2.1-2
- Rebuilt for https://fedoraproject.org/wiki/Fedora_12_Mass_Rebuild

* Wed Feb 25 2009  <matt@redhat> - 7.2.1-1
- Upgraded to 7.2.1 release
- Pruned changes accepted upstream from condor_config.generic.patch
- Removed Requires in favor of automatic dependencies on SONAMEs
- Added no_rmpdb_query.patch to avoid rpm -q during a build

* Tue Feb 24 2009 Fedora Release Engineering <rel-eng@lists.fedoraproject.org> - 7.2.0-5
- Rebuilt for https://fedoraproject.org/wiki/Fedora_11_Mass_Rebuild

* Thu Jan 15 2009 Tomas Mraz <tmraz@redhat.com> - 7.2.0-4
- rebuild with new openssl

* Wed Jan 14 2009  <matt@redhat> - 7.2.0-3
- Fixed regression: initscript was on by default, now off again

* Thu Jan  8 2009  <matt@redhat> - 7.2.0-2
- (Re)added CONDOR_DEVELOPERS=NONE to the default condor_config.local
- Added missing Obsoletes for condor-static (thanks Michael Schwendt)

* Wed Jan  7 2009  <matt@redhat> - 7.2.0-1
- Upgraded to 7.2.0 release
- Removed -static package
- Added Fedora specific buildid
- Enabled KBDD, daemon to monitor X usage on systems with only USB devs
- Updated install process

* Wed Oct  8 2008  <matt@redhat> - 7.0.5-1
- Rebased on 7.0.5, security update

* Wed Aug  6 2008  <mfarrellee@redhat> - 7.0.4-1
- Updated to 7.0.4 source
- Stopped using condor_configure in install step

* Tue Jun 10 2008  <mfarrellee@redhat> - 7.0.2-1
- Updated to 7.0.2 source
- Updated config, specifically HOSTALLOW_WRITE, for Personal Condor setup
- Added condor_config.generic

* Mon Apr  7 2008  <mfarrellee@redhat> - 7.0.0-8
- Modified init script to be off by default, resolves bz441279

* Fri Apr  4 2008  <mfarrellee@redhat> - 7.0.0-7
- Updated to handle changes in gsoap dependency

* Mon Feb 11 2008  <mfarrellee@redhat> - 7.0.0-6
- Added note about how to download the source
- Added generate-tarball.sh script

* Sun Feb 10 2008  <mfarrellee@redhat> - 7.0.0-5
- The gsoap package is compiled with --disable-namespaces, which means
  soap_set_namespaces is required after each soap_init. The
  gsoap_nonamespaces.patch handles this.

* Fri Feb  8 2008  <mfarrellee@redhat> - 7.0.0-4
- Added patch to detect GCC 4.3.0 on F9
- Added patch to detect GLIBC 2.7.90 on F9
- Added BuildRequires: autoconf to allow for regeneration of configure
  script after GCC 4.3.0 detection and GLIBC 2.7.90 patches are
  applied
- Condor + GCC 4.3.0 + -O2 results in an internal compiler error
  (BZ 432090), so -O2 is removed from optflags for the time
  being. Thanks to Mike Bonnet for the suggestion on how to filter
  -O2.

* Tue Jan 22 2008  <mfarrellee@redhat> - 7.0.0-3
- Update to UW's really-final source for Condor 7.0.0 stable series
  release. It is based on the 72173 build with minor changes to the
  configure.ac related to the SRB external version.
- In addition to removing externals from the UW tarball, the NTconfig
  directory was removed because it had not gone through IP audit.

* Tue Jan 22 2008  <mfarrellee@redhat> - 7.0.0-2
- Update to UW's final source for Condor 7.0.0 stable series release

* Thu Jan 10 2008  <mfarrellee@redhat> - 7.0.0-1
- Initial package of Condor's stable series under ASL 2.0
- is_clipped.patch replaced with --without-full-port option to configure
- zlib_is_soft.patch removed, outdated by configure.ac changes
- removed autoconf dependency needed for zlib_is_soft.patch

* Tue Dec  4 2007  <mfarrellee@redhat> - 6.9.5-2
- SELinux was stopping useradd in pre because files specified root as
  the group owner for /var/lib/condor, fixed, much thanks to Phil Knirsch

* Fri Nov 30 2007  <mfarrellee@redhat> - 6.9.5-1
- Fixed release tag
- Added gSOAP support and packaged WSDL files

* Thu Nov 29 2007  <mfarrellee@redhat> - 6.9.5-0.2
- Packaged LSB init script
- Changed pre to not create the condor user's home directory, it is
  now a directory owned by the package

* Thu Nov 29 2007  <mfarrellee@redhat> - 6.9.5-0.1
- Condor 6.9.5 release, the 7.0.0 stable series candidate
- Removed x86_64_no_multilib-200711091700cvs.patch, merged upstream
- Added patch to make zlib a soft requirement, which it should be
- Disabled use of smp_mflags because of make dependency issues
- Explicitly not packaging WSDL files until the SOAP APIs are available

* Tue Nov 20 2007  <mfarrellee@redhat> - 6.9.5-0.3.200711091700cvs
- Rebuild for repo inheritance update: dependencies are now pulled
  from RHEL 5 U1 before RH Application Stack

* Thu Nov 15 2007 <mfarrellee@redhat> - 6.9.5-0.2.200711091700cvs
- Added support for building on x86_64 without multilib packages
- Made the install section more flexible, reduced need for
  make_final_tarballs to be updated

* Fri Nov 9 2007 <mfarrellee@redhat> - 6.9.5-0.1.200711091700cvs
- Working source with new ASL 2.0 license

* Fri Nov 9 2007 <mfarrellee@redhat> - 6.9.5-0.1.200711091330cvs
- Source is now stamped ASL 2.0, as of Nov 9 2007 1:30PM Central
- Changed license to ASL 2.0
- Fixed find in prep to work if no files have bad permissions
- Changed the name of the LICENSE file to match was is now release in
  the source tarball

* Tue Nov 6 2007  <mfarrellee@redhat> - 6.9.5-0.1.rc
- Added m4 dependency not in RHEL 5.1's base
- Changed chmod a-x script to use find as more files appear to have
  improper execute bits set
- Added ?dist to Release:
- condor_privsep became condor_root_switchboard

* Tue Sep 11 2007  <mfarrellee@redhat> - 6.9.5-0.3.20070907cvs
- Instead of releasing libcondorapi.so, which is improperly created
  and poorly versioned, we release libcondorapi.a, which is apparently
  more widely used, in a -static package
- Instead of installing the stripped tarball, the unstripped is now
  installed, which gives a nice debuginfo package
- Found and fixed permissions problems on a number of src files,
  issue raised by rpmlint on the debuginfo package

* Mon Sep 10 2007  <mfarrellee@redhat> - 6.9.5-0.2.20070907cvs
- Updated pre section to create condor's home directory with adduser, and
  removed _var/lib/condor from files section
- Added doc LICENSE.TXT to all files sections
- Shortened lines longer than 80 characters in this spec (except the sed line)
- Changed install section so untar'ing a release can handle fedora7 or fedora8
- Simplified the site.def and config file updates (sed + mv over mv + sed + rm)
- Added a patch (fedora_rawhide_7.91-20070907cvs.patch) to support building on
  a fedora 7.91 (current Rawhide) release
- Moved the examples from /usr/share/doc/condor... into builddir and just
  marked them as documentation
- Added a number of dir directives to force all files to be listed, no implicit
  inclusion

* Fri Sep  7 2007  <mfarrellee@redhat> - 6.9.5-0.1.20070907cvs
- Initial release<|MERGE_RESOLUTION|>--- conflicted
+++ resolved
@@ -1534,7 +1534,17 @@
 /bin/systemctl try-restart condor.service >/dev/null 2>&1 || :
 
 %changelog
-<<<<<<< HEAD
+* Thu Aug 21 2025 Tim Theisen <tim@cs.wisc.edu> - 24.0.11-1
+- Initial support for Debian 13 (trixie)
+
+* Thu Aug 21 2025 Tim Theisen <tim@cs.wisc.edu> - 23.10.28-1
+- Exit -code and -signal environment variables are now set for Docker jobs
+- Fix issue where ImageSize was over-reported on the Windows platform
+- HTCondor tarballs now contain Pelican 7.18.1 and Apptainer 1.4.2
+
+* Thu Aug 21 2025 Tim Theisen <tim@cs.wisc.edu> - 23.0.28-1
+- Fix condor_token_request to accept automatically-approved tokens
+
 * Tue Aug 12 2025 Tim Theisen <tim@cs.wisc.edu> - 24.10.2-1
 - Fix condor_store_cred bug that broke installing with get_htcondor
 
@@ -1545,18 +1555,6 @@
 - condor_status -lvm reports current disk usage by slots on the EPs
 - Fix bug where condor_q would truncate job counts to six digits
 - Fix bug where suspended jobs did not change state to idle when vacated
-=======
-* Thu Aug 21 2025 Tim Theisen <tim@cs.wisc.edu> - 24.0.11-1
-- Initial support for Debian 13 (trixie)
-
-* Thu Aug 21 2025 Tim Theisen <tim@cs.wisc.edu> - 23.10.28-1
-- Exit -code and -signal environment variables are now set for Docker jobs
-- Fix issue where ImageSize was over-reported on the Windows platform
-- HTCondor tarballs now contain Pelican 7.18.1 and Apptainer 1.4.2
-
-* Thu Aug 21 2025 Tim Theisen <tim@cs.wisc.edu> - 23.0.28-1
-- Fix condor_token_request to accept automatically-approved tokens
->>>>>>> 0aa9a4d9
 
 * Mon Jul 28 2025 Tim Theisen <tim@cs.wisc.edu> - 24.0.10-1
 
