%define condor_version 1.0.0

# Don't use changelog date in CondorVersion
%global source_date_epoch_from_changelog 0

# set uw_build to 0 for downstream (Fedora or EPEL)
# UW build includes stuff for testing and tarballs
%define uw_build 0

%if 0%{?rhel} == 8 || 0%{?rhel} == 9
# Use gcc-toolset 14 for EL8 and EL9
%define gcctoolset 14
%endif

Summary: HTCondor: High Throughput Computing
Name: condor
Version: %{condor_version}
%global version_ %(tr . _ <<< %{version})

%if 0%{?x86_64_v2}
BuildArch: x86_64_v2
%endif

%if 0%{?suse_version}
%global _libexecdir %{_exec_prefix}/libexec
%if %{suse_version} == 1500
%global dist .leap15
%endif
%endif

# Edit the %condor_release to set the release number
%define condor_release 1
Release: %{condor_release}%{?dist}

License: Apache-2.0
Group: Applications/System
URL: https://htcondor.org/

# Do not check .so files in condor's library directory
%global __provides_exclude_from ^%{_libdir}/%{name}/.*\\.so.*$

# Do not provide libfmt
%global __requires_exclude ^libfmt\\.so.*$

Source0: %{name}-%{condor_version}.tar.gz

Source8: htcondor.pp

BuildRoot: %(mktemp -ud %{_tmppath}/%{name}-%{version}-%{release}-XXXXXX)

BuildRequires: cmake
BuildRequires: pcre2-devel
BuildRequires: openssl-devel
BuildRequires: krb5-devel
%if ! 0%{?amzn}
BuildRequires: libvirt-devel
%endif
BuildRequires: bind-utils
BuildRequires: libX11-devel
%if ! ( 0%{?rhel} >= 10 )
BuildRequires: libXScrnSaver-devel
%endif
%if 0%{?suse_version}
BuildRequires: openldap2-devel
%else
BuildRequires: openldap-devel
%endif
BuildRequires: cmake >= 3.16
BuildRequires: python3-devel
BuildRequires: python3-setuptools
%if 0%{?suse_version}
BuildRequires: rpm-config-SUSE
%else
BuildRequires: redhat-rpm-config
%endif
BuildRequires: sqlite-devel
BuildRequires: perl(Data::Dumper)

BuildRequires: glibc-static
BuildRequires: gcc-c++
BuildRequires: libuuid-devel
BuildRequires: patch
BuildRequires: pam-devel
%if 0%{?suse_version}
BuildRequires: mozilla-nss-devel
%else
BuildRequires: nss-devel
%endif
BuildRequires: openssl-devel
%if 0%{?suse_version}
BuildRequires: libexpat-devel
%else
BuildRequires: expat-devel
%endif
BuildRequires: perl(Archive::Tar)
BuildRequires: perl(XML::Parser)
BuildRequires: perl(Digest::MD5)
BuildRequires: python3-devel
BuildRequires: libcurl-devel

# Authentication build requirements
%if ! 0%{?amzn}
BuildRequires: voms-devel
%endif
BuildRequires: munge-devel
BuildRequires: scitokens-cpp-devel

%if 0%{?devtoolset}
BuildRequires: which
BuildRequires: devtoolset-%{devtoolset}-toolchain
%endif

%if 0%{?gcctoolset}
BuildRequires: which
BuildRequires: gcc-toolset-%{gcctoolset}
%endif

%if  0%{?suse_version}
BuildRequires: gcc11
BuildRequires: gcc11-c++
%endif

BuildRequires: libuuid-devel
%if 0%{?suse_version}
Requires: libuuid1
%else
Requires: libuuid
%endif

BuildRequires: systemd-devel
%if 0%{?suse_version}
BuildRequires: systemd
%else
BuildRequires: systemd-units
%endif
Requires: systemd

%if 0%{?rhel} || 0%{?amzn} || 0%{?fedora}
BuildRequires: python3-sphinx python3-sphinx_rtd_theme
%endif

%if 0%{?suse_version}
BuildRequires: python3-Sphinx python3-sphinx_rtd_theme
%endif

# openssh-server needed for condor_ssh_to_job
Requires: openssh-server

# net-tools needed to provide netstat for condor_who
Requires: net-tools

# Perl modules required for condor_gather_info
Requires: perl(Date::Manip)
Requires: perl(FindBin)

# cryptsetup needed for encrypted LVM execute partitions
Requires: cryptsetup

Requires: /usr/sbin/sendmail

# Docker credential processing uses json query
Requires: jq

# Useful tools are using the Python bindings
Requires: python3-condor = %{version}-%{release}
Requires: python3-requests

Requires(post): /sbin/ldconfig
Requires(postun): /sbin/ldconfig

%if 0%{?suse_version}
Requires(pre): shadow
Requires(post): systemd
Requires(preun): systemd
Requires(postun): systemd
%else
Requires(pre): shadow-utils
Requires(post): systemd-units
Requires(preun): systemd-units
Requires(postun): systemd-units
%endif

Requires(post): python3-policycoreutils
%if ! 0%{?suse_version}
Requires(post): selinux-policy-targeted
%endif

# Require libraries that we dlopen
# Ganglia is optional as well as nVidia and cuda libraries
%if ! 0%{?amzn}
%if 0%{?suse_version}
Requires: libvomsapi1
%else
Requires: voms
%endif
%endif
%if 0%{?suse_version}
Requires: krb5
Requires: libcom_err2
Requires: libmunge2
Requires: libopenssl1_1
Requires: libSciTokens0
Requires: libsystemd0
%else
Requires: krb5-libs
Requires: libcom_err
Requires: munge-libs
Requires: openssl-libs
Requires: scitokens-cpp >= 0.6.2
Requires: systemd-libs
%endif
Requires: rsync

# Require tested Pelican packages
Requires: (pelican >= 7.21.1 or pelican-debug >= 7.21.1)
Requires: pelican-osdf-compat >= 7.21.1

%if ! 0%{?amzn}
# Require tested Apptainer
%if 0%{?suse_version}
# Unfortunately, Apptainer is lagging behind in openSUSE
Requires: apptainer >= 1.3.6
%else
Requires: apptainer >= 1.4.4
%endif
%endif

# Ensure that our bash completions work
Recommends: bash-completion

#From /usr/share/doc/setup/uidgid (RPM: setup-2.12.2-11)
#Provides: user(condor) = 64
#Provides: group(condor) = 64

%if 0%{?rhel} <= 8
# external-libs package discontinued as of 8.9.9
Obsoletes: %{name}-external-libs < 8.9.9
Provides: %{name}-external-libs = %{version}-%{release}

# Bosco package discontinued as of 9.5.0
Obsoletes: %{name}-bosco < 9.5.0
Provides: %{name}-bosco = %{version}-%{release}

# Blahp provided by condor-blahp as of 9.5.0
Provides: blahp = %{version}-%{release}
Obsoletes: blahp < 9.5.0
%endif

%if 0%{?rhel} <= 9
# externals package discontinued as of 10.8.0
Obsoletes: %{name}-externals < 10.8.0
Provides: %{name}-externals = %{version}-%{release}

# blahp package discontinued as of 10.8.0
Obsoletes: %{name}-blahp < 10.8.0
Provides: %{name}-blahp = %{version}-%{release}

# procd package discontinued as of 10.8.0
Obsoletes: %{name}-procd < 10.8.0
Provides: %{name}-procd = %{version}-%{release}

# all package discontinued as of 10.8.0
Obsoletes: %{name}-all < 10.8.0
Provides: %{name}-all = %{version}-%{release}

# classads package discontinued as of 10.8.0
Obsoletes: %{name}-classads < 10.8.0
Provides: %{name}-classads = %{version}-%{release}

# classads-devel package discontinued as of 10.8.0
Obsoletes: %{name}-classads-devel < 10.8.0
Provides: %{name}-classads-devel = %{version}-%{release}
%endif

%if 0%{?rhel} <= 10
# upgrade-checks package discontinued as of 24.9.0
Obsoletes: %{name}-upgrade-checks < 24.9.0
Provides: %{name}-upgrade-checks = %{version}-%{release}
%endif

%if 0%{?suse_version}
%debug_package
%endif

%description
HTCondor is a specialized workload management system for
compute-intensive jobs. Like other full-featured batch systems, HTCondor
provides a job queuing mechanism, scheduling policy, priority scheme,
resource monitoring, and resource management. Users submit their
serial or parallel jobs to HTCondor, HTCondor places them into a queue,
chooses when and where to run the jobs based upon a policy, carefully
monitors their progress, and ultimately informs the user upon
completion.

#######################
%package devel
Summary: Development files for HTCondor
Group: Applications/System

%description devel
Development files for HTCondor

%if %uw_build
#######################
%package tarball
Summary: Files needed to build an HTCondor tarball
Group: Applications/System

%description tarball
Files needed to build an HTCondor tarball

%endif

#######################
%package kbdd
Summary: HTCondor Keyboard Daemon
Group: Applications/System
Requires: %name = %version-%release

%description kbdd
The condor_kbdd monitors logged in X users for activity. It is only
useful on systems where no device (e.g. /dev/*) can be used to
determine console idle time.

#######################
%if ! 0%{?amzn}
%package vm-gahp
Summary: HTCondor's VM Gahp
Group: Applications/System
Requires: %name = %version-%release
Requires: libvirt

%description vm-gahp
The condor_vm-gahp enables the Virtual Machine Universe feature of
HTCondor. The VM Universe uses libvirt to start and control VMs under
HTCondor's Startd.

%endif

#######################
%package test
Summary: HTCondor Self Tests
Group: Applications/System
Requires: %name = %version-%release

%description test
A collection of tests to verify that HTCondor is operating properly.

#######################
%package -n python3-condor
Summary: Python bindings for HTCondor
Group: Applications/System
Requires: %name = %version-%release
Requires: python3
Requires: python3-cryptography

%description -n python3-condor
The python bindings allow one to directly invoke the C++ implementations of
the ClassAd library and HTCondor from python


#######################
%package credmon-local
Summary: Local issuer credmon for HTCondor
Group: Applications/System
Requires: %name = %version-%release
Requires: python3-condor = %{version}-%{release}
Requires: python3-cryptography
Requires: python3-scitokens
Conflicts: %name-credmon-vault

%description credmon-local
The local issuer credmon allows users to obtain credentials from an
admin-configured private SciToken key on the access point and to use those
credentials securely inside running jobs.


#######################
%package credmon-oauth
Summary: OAuth2 credmon for HTCondor
Group: Applications/System
Requires: %name = %version-%release
Requires: condor-credmon-local = %{version}-%{release}
Requires: python3-requests-oauthlib
Requires: python3-flask
Requires: python3-mod_wsgi
Requires: httpd

%description credmon-oauth
The OAuth2 credmon allows users to obtain credentials from configured
OAuth2 endpoints and to use those credentials securely inside running jobs.


#######################
%package credmon-vault
Summary: Vault credmon for HTCondor
Group: Applications/System
Requires: %name = %version-%release
Requires: python3-condor = %{version}-%{release}
Requires: python3-cryptography
Requires: python3-urllib3
%if %uw_build
# Although htgettoken is only needed on the submit machine and
#  condor-credmon-vault is needed on both the submit and credd machines,
#  htgettoken is small so it doesn't hurt to require it in both places.
Requires: htgettoken >= 1.1
%endif
Conflicts: %name-credmon-local

%description credmon-vault
The Vault credmon allows users to obtain credentials from Vault using
htgettoken and to use those credentials securely inside running jobs.
Install this package when exclusively using Vault for all HTCondor
credential management.


#######################
%package credmon-multi
Summary: Multi-credmon support for HTCondor
Group: Applications/System
Requires: %name = %version-%release
Requires: condor-credmon-local = %{version}-%{release}
Requires: python3-urllib3
Requires: htgettoken >= 1.1

%description credmon-multi
Provides concurrent support for the Vault credmon alongside the Local
and (optional) OAuth credmons. This package should be installed instead
of condor-credmon-vault when concurrent support is needed.


#######################
%package -n minicondor
Summary: Configuration for a single-node HTCondor
Group: Applications/System
Requires: %name = %version-%release
Requires: python3-condor = %version-%release

%description -n minicondor
This example configuration is good for trying out HTCondor for the first time.
It only configures the IPv4 loopback address, turns on basic security, and
shortens many timers to be more responsive.

#######################
%package ap
Summary: Configuration for an Access Point
Group: Applications/System
Requires: %name = %version-%release
Requires: python3-condor = %version-%release

%description ap
This example configuration is good for installing an Access Point.
After installation, one could join a pool or start an annex.

#######################
%package ep
Summary: Configuration for an Execution Point
Group: Applications/System
Requires: %name = %version-%release
Requires: python3-condor = %version-%release

%description ep
This example configuration is good for installing an Execution Point.
After installation, one could join a pool or start an annex.

#######################
%package annex-ec2
Summary: Configuration and scripts to make an EC2 image annex-compatible
Group: Applications/System
Requires: %name = %version-%release
Requires(post): /sbin/chkconfig
Requires(preun): /sbin/chkconfig

%description annex-ec2
Configures HTCondor to make an EC2 image annex-compatible.  Do NOT install
on a non-EC2 image.

%files annex-ec2
%_libexecdir/condor/condor-annex-ec2
%{_unitdir}/condor-annex-ec2.service
%config(noreplace) %_sysconfdir/condor/config.d/50ec2.config
%config(noreplace) %_sysconfdir/condor/master_shutdown_script.sh

%post annex-ec2
/bin/systemctl enable condor-annex-ec2

%preun annex-ec2
if [ $1 == 0 ]; then
    /bin/systemctl disable condor-annex-ec2
fi

%pre
getent group condor >/dev/null || groupadd -r condor
getent passwd condor >/dev/null || \
  useradd -r -g condor -d %_var/lib/condor -s /sbin/nologin \
    -c "Owner of HTCondor Daemons" condor
exit 0


%prep
# For release tarballs
%setup -q -n %{name}-%{condor_version}

# fix errant execute permissions
find src -perm /a+x -type f -name "*.[Cch]" -exec chmod a-x {} \;


%build

%if 0%{?suse_version}
export CC=/usr/bin/gcc-11
export CXX=/usr/bin/g++-11
%endif

%if 0%{?devtoolset}
. /opt/rh/devtoolset-%{devtoolset}/enable
export CC=$(which cc)
export CXX=$(which c++)
%endif

%if 0%{?gcctoolset}
. /opt/rh/gcc-toolset-%{gcctoolset}/enable
export CC=$(which cc)
export CXX=$(which c++)
%endif

%if 0%{?x86_64_v2}
export CFLAGS="${CFLAGS} -march=x86-64-v2"
export CXXFLAGS="${CXXFLAGS} -march=x86-64-v2"
export FFLAGS="${FFLAGS} -march=x86-64-v2"
export FCFLAGS="${FCFLAGS} -march=x86-64-v2"
%endif

# build man files
%if 0%{?amzn}
# if this environment variable is set, sphinx-build cannot import markupsafe
env -u RPM_BUILD_ROOT make -C docs man
%else
make -C docs man
%endif

%if %uw_build
%define condor_build_id UW_development
%define condor_git_sha -1
%endif

# Any changes here should be synchronized with
# ../debian/rules 

%if 0%{?suse_version}
%cmake \
%else
%cmake3 \
%endif
%if %uw_build
       -DBUILDID:STRING=%condor_build_id \
       -DPLATFORM:STRING=${NMI_PLATFORM:-unknown} \
%if "%{condor_git_sha}" != "-1"
       -DCONDOR_GIT_SHA:STRING=%condor_git_sha \
%endif
       -DBUILD_TESTING:BOOL=TRUE \
%else
       -DBUILD_TESTING:BOOL=FALSE \
%endif
%if 0%{?suse_version}
       -DCMAKE_SHARED_LINKER_FLAGS="%{?build_ldflags} -Wl,--as-needed -Wl,-z,now" \
%endif
%if 0%{?rhel} == 8
       -DPython3_EXECUTABLE=%__python3 \
%endif
       -DCMAKE_SKIP_RPATH:BOOL=TRUE \
       -DPACKAGEID:STRING=%{version}-%{condor_release} \
       -DCONDOR_PACKAGE_BUILD:BOOL=TRUE \
       -DCONDOR_RPMBUILD:BOOL=TRUE \
%if 0%{?amzn}
       -DWITH_VOMS:BOOL=FALSE \
       -DWITH_LIBVIRT:BOOL=FALSE \
%endif
       -DCMAKE_INSTALL_PREFIX:PATH=/

%if 0%{?amzn}
cd amazon-linux-build
%else
%if 0%{?rhel} >= 9 || 0%{?fedora}
cd redhat-linux-build
%endif
%endif
make %{?_smp_mflags}
%if %uw_build
make %{?_smp_mflags} tests
%endif

%install
%if 0%{?amzn}
cd amazon-linux-build
%else
%if 0%{?rhel} >= 9 || 0%{?fedora}
cd redhat-linux-build
%endif
%endif
# installation happens into a temporary location, this function is
# useful in moving files into their final locations
function populate {
  _dest="$1"; shift; _src="$*"
  mkdir -p "%{buildroot}/$_dest"
  mv $_src "%{buildroot}/$_dest"
}

rm -rf %{buildroot}
echo ---------------------------- makefile ---------------------------------
%if 0%{?suse_version}
cd build
%endif
make install DESTDIR=%{buildroot}

%if %uw_build
make tests-tar-pkg
# tarball of tests
%if 0%{?amzn}
cp -p %{_builddir}/%{name}-%{version}/amazon-linux-build/condor_tests-*.tar.gz %{buildroot}/%{_libdir}/condor/condor_tests-%{version}.tar.gz
%else
%if 0%{?rhel} >= 9 || 0%{?fedora}
cp -p %{_builddir}/%{name}-%{version}/redhat-linux-build/condor_tests-*.tar.gz %{buildroot}/%{_libdir}/condor/condor_tests-%{version}.tar.gz
%else
%if 0%{?suse_version}
cp -p %{_builddir}/%{name}-%{version}/build/condor_tests-*.tar.gz %{buildroot}/%{_libdir}/condor/condor_tests-%{version}.tar.gz
%else
cp -p %{_builddir}/%{name}-%{version}/condor_tests-*.tar.gz %{buildroot}/%{_libdir}/condor/condor_tests-%{version}.tar.gz
%endif
%endif
%endif
%endif

# Drop in a symbolic link for backward compatibility
ln -s ../..%{_libdir}/condor/condor_ssh_to_job_sshd_config_template %{buildroot}/%_sysconfdir/condor/condor_ssh_to_job_sshd_config_template

populate /usr/share/doc/condor-%{version}/examples %{buildroot}/usr/share/doc/condor-%{version}/etc/examples/*

mkdir -p %{buildroot}/%{_sysconfdir}/condor
# the default condor_config file is not architecture aware and thus
# sets the LIB directory to always be /usr/lib, we want to do better
# than that. this is, so far, the best place to do this
# specialization. we strip the "lib" or "lib64" part from _libdir and
# stick it in the LIB variable in the config.
LIB=$(echo %{?_libdir} | sed -e 's:/usr/\(.*\):\1:')
if [ "$LIB" = "%_libdir" ]; then
  echo "_libdir does not contain /usr, sed expression needs attention"
  exit 1
fi

# Install the basic configuration, a Personal HTCondor config. Allows for
# yum install condor + service condor start and go.
mkdir -p -m0755 %{buildroot}/%{_sysconfdir}/condor/config.d
mkdir -p -m0700 %{buildroot}/%{_sysconfdir}/condor/passwords.d
mkdir -p -m0700 %{buildroot}/%{_sysconfdir}/condor/tokens.d

populate %_sysconfdir/condor/config.d %{buildroot}/usr/share/doc/condor-%{version}/examples/00-security
populate %_sysconfdir/condor/config.d %{buildroot}/usr/share/doc/condor-%{version}/examples/00-minicondor
populate %_sysconfdir/condor/config.d %{buildroot}/usr/share/doc/condor-%{version}/examples/00-access-point
populate %_sysconfdir/condor/config.d %{buildroot}/usr/share/doc/condor-%{version}/examples/00-execution-point
populate %_sysconfdir/condor/config.d %{buildroot}/usr/share/doc/condor-%{version}/examples/00-kbdd
populate %_sysconfdir/condor/config.d %{buildroot}/usr/share/doc/condor-%{version}/examples/50ec2.config

# Install a second config.d directory under /usr/share, used for the
# convenience of software built on top of Condor such as GlideinWMS.
mkdir -p -m0755 %{buildroot}/usr/share/condor/config.d

mkdir -p -m0755 %{buildroot}/%{_var}/log/condor
mkdir -p -m0755 %{buildroot}/%{_sharedstatedir}/condor/spool
mkdir -p -m0755 %{buildroot}/%{_sharedstatedir}/condor/execute
mkdir -p -m0755 %{buildroot}/%{_sharedstatedir}/condor/krb_credentials
mkdir -p -m2770 %{buildroot}/%{_sharedstatedir}/condor/oauth_credentials


# not packaging configure/install scripts
%if ! %uw_build
rm -f %{buildroot}%{_bindir}/make-ap-from-tarball
rm -f %{buildroot}%{_bindir}/make-personal-from-tarball
rm -f %{buildroot}%{_sbindir}/condor_configure
rm -f %{buildroot}%{_sbindir}/condor_install
rm -f %{buildroot}/%{_mandir}/man1/condor_configure.1
rm -f %{buildroot}/%{_mandir}/man1/condor_install.1
%endif

mkdir -p %{buildroot}/%{_var}/www/wsgi-scripts/condor_credmon_oauth
mv %{buildroot}/%{_libexecdir}/condor/condor_credmon_oauth.wsgi %{buildroot}/%{_var}/www/wsgi-scripts/condor_credmon_oauth/condor_credmon_oauth.wsgi

# Move oauth credmon config files out of examples and into config.d
mv %{buildroot}/usr/share/doc/condor-%{version}/examples/condor_credmon_oauth/config/condor/40-oauth-credmon.conf %{buildroot}/%{_sysconfdir}/condor/config.d/40-oauth-credmon.conf
mv %{buildroot}/usr/share/doc/condor-%{version}/examples/condor_credmon_oauth/config/condor/40-oauth-tokens.conf %{buildroot}/%{_sysconfdir}/condor/config.d/40-oauth-tokens.conf
mv %{buildroot}/usr/share/doc/condor-%{version}/examples/condor_credmon_oauth/README.credentials %{buildroot}/%{_var}/lib/condor/oauth_credentials/README.credentials

# Move vault credmon config file out of examples and into config.d
mv %{buildroot}/usr/share/doc/condor-%{version}/examples/condor_credmon_oauth/config/condor/40-vault-credmon.conf %{buildroot}/%{_sysconfdir}/condor/config.d/40-vault-credmon.conf

# install tmpfiles.d/condor.conf
mkdir -p %{buildroot}%{_tmpfilesdir}
install -m 0644 %{buildroot}/usr/share/doc/condor-%{version}/examples/condor-tmpfiles.conf %{buildroot}%{_tmpfilesdir}/%{name}.conf

install -Dp -m0755 %{buildroot}/usr/share/doc/condor-%{version}/examples/condor-annex-ec2 %{buildroot}%{_libexecdir}/condor/condor-annex-ec2

mkdir -p %{buildroot}%{_unitdir}
install -m 0644 %{buildroot}/usr/share/doc/condor-%{version}/examples/condor-annex-ec2.service %{buildroot}%{_unitdir}/condor-annex-ec2.service
install -m 0644 %{buildroot}/usr/share/doc/condor-%{version}/examples/condor.service %{buildroot}%{_unitdir}/condor.service
# Disabled until HTCondor security fixed.
# install -m 0644 %{buildroot}/usr/share/doc/condor-%{version}/examples/condor.socket %{buildroot}%{_unitdir}/condor.socket

mkdir -p %{buildroot}%{_datadir}/condor/
cp %{SOURCE8} %{buildroot}%{_datadir}/condor/

# Install perl modules

#Fixups for packaged build, should have been done by cmake

mkdir -p %{buildroot}/usr/share/condor
mv %{buildroot}/usr/lib64/condor/Chirp.jar %{buildroot}/usr/share/condor
mv %{buildroot}/usr/lib64/condor/CondorJava*.class %{buildroot}/usr/share/condor
mv %{buildroot}/usr/lib64/condor/libchirp_client.so %{buildroot}/usr/lib64
mv %{buildroot}/usr/lib64/condor/libcondor_utils_*.so %{buildroot}/usr/lib64

rm -rf %{buildroot}/usr/share/doc/condor-%{version}/LICENSE
rm -rf %{buildroot}/usr/share/doc/condor-%{version}/NOTICE.txt
rm -rf %{buildroot}/usr/share/doc/condor-%{version}/README

# we must place the config examples in builddir so %doc can find them
mv %{buildroot}/usr/share/doc/condor-%{version}/examples %_builddir/%name-%condor_version

# Fix up blahp installation
# Move batch system customization files to /etc, with symlinks in the
# original location. Admins will need to edit these.
install -m 0755 -d -p %{buildroot}%{_sysconfdir}/blahp
for batch_system in condor kubernetes lsf nqs pbs sge slurm; do
    mv %{buildroot}%{_libexecdir}/blahp/${batch_system}_local_submit_attributes.sh %{buildroot}%{_sysconfdir}/blahp
    ln -s ../../../etc/blahp/${batch_system}_local_submit_attributes.sh \
        %{buildroot}%{_libexecdir}/blahp/${batch_system}_local_submit_attributes.sh
done

# classad3 shouldn't be distributed yet
rm -rf %{buildroot}/usr/lib*/python%{python3_version}/site-packages/classad3

%clean
rm -rf %{buildroot}


%check
# This currently takes hours and can kill your machine...
#cd condor_tests
#make check-seralized

#################
%files
%defattr(-,root,root,-)
%doc LICENSE NOTICE.txt examples
%dir %_sysconfdir/condor/
%config %_sysconfdir/condor/condor_config
%{_tmpfilesdir}/%{name}.conf
%{_unitdir}/condor.service
# Disabled until HTCondor security fixed.
# % {_unitdir}/condor.socket
%dir %_datadir/condor/
%_datadir/condor/Chirp.jar
%_datadir/condor/CondorJavaInfo.class
%_datadir/condor/CondorJavaWrapper.class
%_datadir/condor/htcondor.pp
%dir %_sysconfdir/condor/passwords.d/
%dir %_sysconfdir/condor/tokens.d/
%dir %_sysconfdir/condor/config.d/
%config(noreplace) %{_sysconfdir}/condor/config.d/00-security
%dir /usr/share/condor/config.d/
%_libdir/condor/condor_ssh_to_job_sshd_config_template
%_sysconfdir/condor/condor_ssh_to_job_sshd_config_template
%_sysconfdir/bash_completion.d/condor
%_libdir/libchirp_client.so
%_libdir/libcondor_utils_%{version_}.so
%_libdir/condor/libfmt.so
%_libdir/condor/libfmt.so.10
%_libdir/condor/libfmt.so.10.1.0

%_libdir/condor/libgetpwnam.so
%dir %_libexecdir/condor/
%_libexecdir/condor/cleanup_locally_mounted_checkpoint
%_libexecdir/condor/linux_kernel_tuning
%_libexecdir/condor/accountant_log_fixer
%_libexecdir/condor/check-url
%_libexecdir/condor/condor_annex
%_libexecdir/condor/condor_chirp
%_libexecdir/condor/condor_ssh
%_libexecdir/condor/sshd.sh
%_libexecdir/condor/get_orted_cmd.sh
%_libexecdir/condor/orted_launcher.sh
%_libexecdir/condor/set_batchtok_cmd
%_libexecdir/condor/cred_producer_krb
%_libexecdir/condor/condor_job_router
%_libexecdir/condor/condor_pid_ns_init
%_libexecdir/condor/condor_diagnostic_send_ep_logs
%_libexecdir/condor/condor_urlfetch
%_libexecdir/condor/htcondor_docker_test
%_libexecdir/condor/htcondor_docker_test_arm
%ifarch aarch64 ppc64le x86_64
%_libexecdir/condor/exit_37.sif
%endif
%dir %_libexecdir/condor/singularity_test_sandbox/
%dir %_libexecdir/condor/singularity_test_sandbox/dev/
%dir %_libexecdir/condor/singularity_test_sandbox/proc/
%_libexecdir/condor/singularity_test_sandbox/exit_37
%_libexecdir/condor/singularity_test_sandbox/get_user_ns
%_libexecdir/condor/condor_limits_wrapper.sh
%_libexecdir/condor/condor_rooster
%_libexecdir/condor/condor_schedd.init
%_libexecdir/condor/condor_ssh_to_job_shell_setup
%_libexecdir/condor/condor_ssh_to_job_sshd_setup
%_libexecdir/condor/condor_power_state
%_libexecdir/condor/condor_kflops
%_libexecdir/condor/condor_mips
%_libexecdir/condor/data_plugin
%_libexecdir/condor/box_plugin.py
%_libexecdir/condor/gdrive_plugin.py
%_libexecdir/condor/common-cloud-attributes-google.py
%_libexecdir/condor/common-cloud-attributes-aws.py
%_libexecdir/condor/common-cloud-attributes-aws.sh
%_libexecdir/condor/onedrive_plugin.py
%_libexecdir/condor/curl_plugin
%_libexecdir/condor/condor_shared_port
%_libexecdir/condor/condor_defrag
%_libexecdir/condor/interactive.sub
%_libexecdir/condor/condor_gangliad
%_libexecdir/condor/ce-audit.so
%_libexecdir/condor/adstash/__init__.py
%_libexecdir/condor/adstash/adstash.py
%_libexecdir/condor/adstash/config.py
%_libexecdir/condor/adstash/convert.py
%_libexecdir/condor/adstash/utils.py
%_libexecdir/condor/adstash/ad_sources/__init__.py
%_libexecdir/condor/adstash/ad_sources/ad_file.py
%_libexecdir/condor/adstash/ad_sources/generic.py
%_libexecdir/condor/adstash/ad_sources/registry.py
%_libexecdir/condor/adstash/ad_sources/schedd_history.py
%_libexecdir/condor/adstash/ad_sources/startd_history.py
%_libexecdir/condor/adstash/ad_sources/schedd_job_epoch_history.py
%_libexecdir/condor/adstash/ad_sources/schedd_transfer_epoch_history.py
%_libexecdir/condor/adstash/interfaces/__init__.py
%_libexecdir/condor/adstash/interfaces/elasticsearch.py
%_libexecdir/condor/adstash/interfaces/opensearch.py
%_libexecdir/condor/adstash/interfaces/generic.py
%_libexecdir/condor/adstash/interfaces/json_file.py
%_libexecdir/condor/adstash/interfaces/null.py
%_libexecdir/condor/adstash/interfaces/registry.py
%_libexecdir/condor/annex
%_mandir/man1/condor_advertise.1.gz
%_mandir/man1/condor_check_password.1.gz
%_mandir/man1/condor_check_userlogs.1.gz
%_mandir/man1/condor_chirp.1.gz
%_mandir/man1/condor_config_val.1.gz
%_mandir/man1/condor_dagman.1.gz
%_mandir/man1/condor_dag_checker.1.gz
%_mandir/man1/condor_fetchlog.1.gz
%_mandir/man1/condor_findhost.1.gz
%_mandir/man1/condor_gpu_discovery.1.gz
%_mandir/man1/condor_history.1.gz
%_mandir/man1/condor_hold.1.gz
%_mandir/man1/condor_job_router_info.1.gz
%_mandir/man1/condor_master.1.gz
%_mandir/man1/condor_off.1.gz
%_mandir/man1/condor_on.1.gz
%_mandir/man1/condor_pool_job_report.1.gz
%_mandir/man1/condor_preen.1.gz
%_mandir/man1/condor_prio.1.gz
%_mandir/man1/condor_q.1.gz
%_mandir/man1/condor_qsub.1.gz
%_mandir/man1/condor_qedit.1.gz
%_mandir/man1/condor_qusers.1.gz
%_mandir/man1/condor_reconfig.1.gz
%_mandir/man1/condor_release.1.gz
%_mandir/man1/condor_remote_cluster.1.gz
%_mandir/man1/condor_reschedule.1.gz
%_mandir/man1/condor_restart.1.gz
%_mandir/man1/condor_rm.1.gz
%_mandir/man1/condor_run.1.gz
%_mandir/man1/condor_set_shutdown.1.gz
%_mandir/man1/condor_ssh_start.1.gz
%_mandir/man1/condor_sos.1.gz
%_mandir/man1/condor_ssl_fingerprint.1.gz
%_mandir/man1/condor_status.1.gz
%_mandir/man1/condor_store_cred.1.gz
%_mandir/man1/condor_submit.1.gz
%_mandir/man1/condor_submit_dag.1.gz
%_mandir/man1/condor_test_token.1.gz
%_mandir/man1/condor_token_create.1.gz
%_mandir/man1/condor_token_fetch.1.gz
%_mandir/man1/condor_token_list.1.gz
%_mandir/man1/condor_token_request.1.gz
%_mandir/man1/condor_token_request_approve.1.gz
%_mandir/man1/condor_token_request_auto_approve.1.gz
%_mandir/man1/condor_token_request_list.1.gz
%_mandir/man1/condor_top.1.gz
%_mandir/man1/condor_transfer_data.1.gz
%_mandir/man1/condor_transform_ads.1.gz
%_mandir/man1/condor_update_machine_ad.1.gz
%_mandir/man1/condor_updates_stats.1.gz
%_mandir/man1/condor_upgrade_check.1.gz
%_mandir/man1/condor_urlfetch.1.gz
%_mandir/man1/condor_userlog.1.gz
%_mandir/man1/condor_userprio.1.gz
%_mandir/man1/condor_vacate.1.gz
%_mandir/man1/condor_vacate_job.1.gz
%_mandir/man1/condor_version.1.gz
%_mandir/man1/condor_wait.1.gz
%_mandir/man1/condor_router_history.1.gz
%_mandir/man1/condor_continue.1.gz
%_mandir/man1/condor_suspend.1.gz
%_mandir/man1/condor_router_q.1.gz
%_mandir/man1/condor_ssh_to_job.1.gz
%_mandir/man1/condor_power.1.gz
%_mandir/man1/condor_gather_info.1.gz
%_mandir/man1/condor_router_rm.1.gz
%_mandir/man1/condor_drain.1.gz
%_mandir/man1/condor_ping.1.gz
%_mandir/man1/condor_rmdir.1.gz
%_mandir/man1/condor_tail.1.gz
%_mandir/man1/condor_who.1.gz
%_mandir/man1/condor_now.1.gz
%_mandir/man1/classad_eval.1.gz
%_mandir/man1/classads.1.gz
%_mandir/man1/condor_adstash.1.gz
%_mandir/man1/condor_evicted_files.1.gz
%_mandir/man1/condor_watch_q.1.gz
%_mandir/man1/get_htcondor.1.gz
%_mandir/man1/htcondor.1.gz
# bin/condor is a link for checkpoint, reschedule, vacate
%_bindir/condor_submit_dag
%_bindir/condor_who
%_bindir/condor_now
%_bindir/condor_prio
%_bindir/condor_transfer_data
%_bindir/condor_check_userlogs
%_bindir/condor_q
%_libexecdir/condor/condor_transferer
%_libexecdir/condor/condor_container_launcher.sh
%_bindir/condor_docker_enter
%_bindir/condor_qedit
%_bindir/condor_qusers
%_bindir/condor_userlog
%_bindir/condor_release
%_bindir/condor_userlog_job_counter
%_bindir/condor_config_val
%_bindir/condor_reschedule
%_bindir/condor_userprio
%_bindir/condor_check_password
%_bindir/condor_check_config
%_bindir/condor_dagman
%_bindir/condor_dag_checker
%_bindir/condor_rm
%_bindir/condor_vacate
%_bindir/condor_run
%_bindir/condor_router_history
%_bindir/condor_router_q
%_bindir/condor_router_rm
%_bindir/condor_vacate_job
%_bindir/condor_findhost
%_bindir/condor_version
%_bindir/condor_history
%_bindir/condor_status
%_bindir/condor_wait
%_bindir/condor_hold
%_bindir/condor_submit
%_bindir/condor_ssh_to_job
%_bindir/condor_power
%_bindir/condor_gather_info
%_bindir/condor_continue
%_bindir/condor_ssl_fingerprint
%_bindir/condor_suspend
%_bindir/condor_test_match
%_bindir/condor_token_create
%_bindir/condor_token_fetch
%_bindir/condor_token_request
%_bindir/condor_token_request_approve
%_bindir/condor_token_request_auto_approve
%_bindir/condor_token_request_list
%_bindir/condor_token_list
%_bindir/condor_scitoken_exchange
%_bindir/condor_drain
%_bindir/condor_ping
%_bindir/condor_tail
%_bindir/condor_qsub
%_bindir/condor_pool_job_report
%_bindir/condor_job_router_info
%_bindir/condor_transform_ads
%_bindir/condor_update_machine_ad
%_bindir/condor_nsenter
%_bindir/condor_evicted_files
%_bindir/condor_adstash
%_bindir/condor_remote_cluster
%_bindir/bosco_cluster
%_bindir/condor_ssh_start
%_bindir/condor_test_token
%_bindir/condor_manifest
%_bindir/condor_upgrade_check
%_bindir/condor_join_pool
# sbin/condor is a link for master_off, off, on, reconfig,
# reconfig_schedd, restart
%_sbindir/condor_advertise
%_sbindir/condor_aklog
%_sbindir/condor_credmon_krb
%_sbindir/condor_c-gahp
%_sbindir/condor_c-gahp_worker_thread
%_sbindir/condor_collector
%_sbindir/condor_docker_pat_producer
%_sbindir/condor_credd
%_sbindir/condor_fetchlog
%_sbindir/condor_ft-gahp
%_sbindir/condor_had
%_sbindir/condor_master
%_sbindir/condor_negotiator
%_sbindir/condor_off
%_sbindir/condor_on
%_sbindir/condor_preen
%_sbindir/condor_reconfig
%_sbindir/condor_replication
%_sbindir/condor_restart
%_sbindir/condor_schedd
%_sbindir/condor_set_shutdown
%_sbindir/condor_shadow
%_sbindir/condor_sos
%_sbindir/condor_startd
%_sbindir/condor_starter
%_sbindir/condor_store_cred
%_sbindir/condor_testwritelog
%_sbindir/condor_updates_stats
%_sbindir/ec2_gahp
%_sbindir/condor_gridmanager
%_sbindir/remote_gahp
%_sbindir/rvgahp_client
%_sbindir/rvgahp_proxy
%_sbindir/rvgahp_server
%_sbindir/AzureGAHPServer
%_sbindir/gce_gahp
%_sbindir/arc_gahp
%_libexecdir/condor/condor_gpu_discovery
%_libexecdir/condor/condor_gpu_utilization
%config(noreplace) %_sysconfdir/condor/ganglia.d/00_default_metrics
%defattr(-,condor,condor,-)
%dir %_var/lib/condor/
%dir %_var/lib/condor/execute/
%dir %_var/lib/condor/spool/
%dir %_var/log/condor/
%defattr(-,root,condor,-)
%dir %_var/lib/condor/oauth_credentials
%defattr(-,root,root,-)
%dir %_var/lib/condor/krb_credentials

###### blahp files #######
%config %_sysconfdir/blah.config
%config %_sysconfdir/blparser.conf
%dir %_sysconfdir/blahp/
%config %_sysconfdir/blahp/condor_local_submit_attributes.sh
%config %_sysconfdir/blahp/kubernetes_local_submit_attributes.sh
%config %_sysconfdir/blahp/lsf_local_submit_attributes.sh
%config %_sysconfdir/blahp/nqs_local_submit_attributes.sh
%config %_sysconfdir/blahp/pbs_local_submit_attributes.sh
%config %_sysconfdir/blahp/sge_local_submit_attributes.sh
%config %_sysconfdir/blahp/slurm_local_submit_attributes.sh
%_bindir/blahpd
%_sbindir/blah_check_config
%_sbindir/blahpd_daemon
%dir %_libexecdir/blahp
%_libexecdir/blahp/*

####### procd files #######
%_sbindir/condor_procd
%_sbindir/gidd_alloc
%_sbindir/procd_ctl
%_mandir/man1/procd_ctl.1.gz
%_mandir/man1/gidd_alloc.1.gz
%_mandir/man1/condor_procd.1.gz

####### classads files #######
%defattr(-,root,root,-)
%_libdir/libclassad.so.*

#################
%files devel
%{_includedir}/condor/chirp_client.h
%{_includedir}/condor/condor_event.h
%{_includedir}/condor/file_lock.h
%{_includedir}/condor/read_user_log.h
%{_libdir}/condor/libchirp_client.a
%{_libdir}/libclassad.a

####### classads-devel files #######
%defattr(-,root,root,-)
%_bindir/classad_functional_tester
%_bindir/classad_version
%_libdir/libclassad.so
%dir %_includedir/classad/
%_includedir/classad/attrrefs.h
%_includedir/classad/classad_distribution.h
%_includedir/classad/classadErrno.h
%_includedir/classad/classad.h
%_includedir/classad/classadCache.h
%_includedir/classad/classad_containers.h
%_includedir/classad/classad_flat_map.h
%_includedir/classad/collectionBase.h
%_includedir/classad/collection.h
%_includedir/classad/common.h
%_includedir/classad/debug.h
%_includedir/classad/exprList.h
%_includedir/classad/exprTree.h
%_includedir/classad/flat_set.h
%_includedir/classad/fnCall.h
%_includedir/classad/indexfile.h
%_includedir/classad/jsonSink.h
%_includedir/classad/jsonSource.h
%_includedir/classad/lexer.h
%_includedir/classad/lexerSource.h
%_includedir/classad/literals.h
%_includedir/classad/matchClassad.h
%_includedir/classad/natural_cmp.h
%_includedir/classad/operators.h
%_includedir/classad/query.h
%_includedir/classad/sink.h
%_includedir/classad/source.h
%_includedir/classad/transaction.h
%_includedir/classad/util.h
%_includedir/classad/value.h
%_includedir/classad/view.h
%_includedir/classad/xmlLexer.h
%_includedir/classad/xmlSink.h
%_includedir/classad/xmlSource.h

%if %uw_build
#################
%files tarball
%{_bindir}/make-ap-from-tarball
%{_bindir}/make-personal-from-tarball
%{_sbindir}/condor_configure
%{_sbindir}/condor_install
%{_mandir}/man1/condor_configure.1.gz
%{_mandir}/man1/condor_install.1.gz
%endif

#################
%files kbdd
%defattr(-,root,root,-)
%config(noreplace) %_sysconfdir/condor/config.d/00-kbdd
%_sbindir/condor_kbdd

#################
%if ! 0%{?amzn}
%files vm-gahp
%defattr(-,root,root,-)
%_sbindir/condor_vm-gahp
%_libexecdir/condor/libvirt_simple_script.awk

%endif
#################
%files test
%defattr(-,root,root,-)
%_libexecdir/condor/condor_sinful
%_libexecdir/condor/condor_testingd
%_libexecdir/condor/test_user_mapping
%_libexecdir/condor/test_offer_resources
%_libexecdir/condor/test_dc_std_functiond
%_libexecdir/condor/test_stdf_timer_d
%_libexecdir/condor/test_std_pipe_handlerd
%_libexecdir/condor/test_awaitable_deadline_socketd
%_libexecdir/condor/test_awaitable_deadline_socket_client
%_libexecdir/condor/test_generator
%_libexecdir/condor/memory_exerciser_dinner
%_libexecdir/condor/test_starter_guidance.exe
%if %uw_build
%_libdir/condor/condor_tests-%{version}.tar.gz
%endif

%files -n python3-condor
%defattr(-,root,root,-)
%_bindir/condor_top
%_bindir/condor_diagnostics
%_bindir/classad_eval
%_bindir/condor_watch_q
%_bindir/htcondor
/usr/lib64/python%{python3_version}/site-packages/htcondor-*.egg-info/
/usr/lib64/python%{python3_version}/site-packages/htcondor_cli/
/usr/lib64/python%{python3_version}/site-packages/classad2/
/usr/lib64/python%{python3_version}/site-packages/htcondor2/

%files credmon-local
%doc examples/condor_credmon_oauth
%_sbindir/condor_credmon_oauth
%_sbindir/scitokens_credential_producer
%_libexecdir/condor/credmon
%_var/lib/condor/oauth_credentials/README.credentials
%config(noreplace) %_sysconfdir/condor/config.d/40-oauth-credmon.conf
%ghost %_var/lib/condor/oauth_credentials/CREDMON_COMPLETE
%ghost %_var/lib/condor/oauth_credentials/pid

%files credmon-oauth
%_var/www/wsgi-scripts/condor_credmon_oauth
%config(noreplace) %_sysconfdir/condor/config.d/40-oauth-tokens.conf
%ghost %_var/lib/condor/oauth_credentials/wsgi_session_key

%files credmon-vault
%doc examples/condor_credmon_oauth
%_sbindir/condor_credmon_vault
%_bindir/condor_vault_storer
%_libexecdir/condor/credmon
%config(noreplace) %_sysconfdir/condor/config.d/40-vault-credmon.conf
%ghost %_var/lib/condor/oauth_credentials/CREDMON_COMPLETE
%ghost %_var/lib/condor/oauth_credentials/pid

%files credmon-multi
%_bindir/condor_vault_storer

%files -n minicondor
%config(noreplace) %_sysconfdir/condor/config.d/00-minicondor

%files ap
%config(noreplace) %_sysconfdir/condor/config.d/00-access-point

%files ep
%config(noreplace) %_sysconfdir/condor/config.d/00-execution-point

%post
/sbin/ldconfig
# Remove obsolete security configuration
rm -f /etc/condor/config.d/00-htcondor-9.0.config
%if 0%{?fedora}
test -x /usr/sbin/selinuxenabled && /usr/sbin/selinuxenabled
if [ $? = 0 ]; then
   restorecon -R -v /var/lock/condor
   setsebool -P condor_domain_can_network_connect 1
   setsebool -P daemons_enable_cluster_mode 1
   semanage port -a -t condor_port_t -p tcp 12345
   # the number of extraneous SELinux warnings on f17 is very high
fi
%endif
test -x /usr/sbin/selinuxenabled && /usr/sbin/selinuxenabled
if [ $? = 0 ]; then
   /usr/sbin/semodule -i /usr/share/condor/htcondor.pp
%if 0%{?rhel} < 9
   /usr/sbin/setsebool -P condor_domain_can_network_connect 1
%endif
   /usr/sbin/setsebool -P daemons_enable_cluster_mode 1
fi
if [ $1 -eq 1 ] ; then
    # Initial installation 
    /bin/systemctl daemon-reload >/dev/null 2>&1 || :
fi

%preun
if [ $1 -eq 0 ] ; then
    # Package removal, not upgrade
    /bin/systemctl --no-reload disable condor.service > /dev/null 2>&1 || :
    /bin/systemctl stop condor.service > /dev/null 2>&1 || :
fi

%postun
/sbin/ldconfig
/bin/systemctl daemon-reload >/dev/null 2>&1 || :
# Note we don't try to restart - HTCondor will automatically notice the
# binary has changed and do graceful or peaceful restart, based on its
# configuration

%changelog
<<<<<<< HEAD
=======
* Mon Dec 15 2025 Tim Theisen <tim@cs.wisc.edu> - 25.0.5-1
- Initial support for Ubuntu 24.04 on the ARM64 platform

* Mon Dec 15 2025 Tim Theisen <tim@cs.wisc.edu> - 24.12.15-1
- condor_submit checks that output_destination is properly specified

* Mon Dec 15 2025 Tim Theisen <tim@cs.wisc.edu> - 24.0.15-1
- Fix bug where AP would fail to read job credential files
- Fix bugs that could causes a crash in the authentication code
- HTCondor tarballs now contain Pelican 7.21.1 and Apptainer 1.4.4

>>>>>>> 5493979a
* Mon Nov 03 2025 Tim Theisen <tim@cs.wisc.edu> - 25.0.3-1
- All changes in 24.12.14

* Mon Nov 03 2025 Tim Theisen <tim@cs.wisc.edu> - 24.12.14-1
- Fix interoperability problem between HTCondor-CE 24 and 25 which
  manifests as a Job Router crash when upgrading the CE to HTCondor 25
- Fix several issues when submitting jobs with itemdata in
  the htcondor2 Python bindings
- Fix bug when using max_idle and transfer_input_files that could result
  in the container_image to be only transferred with the first job

* Mon Nov 03 2025 Tim Theisen <tim@cs.wisc.edu> - 24.0.14-1
- Fix problem running PyTorch jobs on multiple GPUs with
  newer versions of the CUDA library by providing long GPU IDs
  in the CUDA_VISIBLE_DEVICES environment variable

* Thu Oct 09 2025 Tim Theisen <tim@cs.wisc.edu> - 25.0.2-1
- Update Python file transfer plugins to use the new Python bindings
- Fix incorrect environment when using Singularity and nested scratch

* Thu Oct 09 2025 Tim Theisen <tim@cs.wisc.edu> - 24.12.13-1
- Fix annoying momentary text status flash in condor_watch_q

* Thu Oct 09 2025 Tim Theisen <tim@cs.wisc.edu> - 24.0.13-1
- Fix bug that could cause Python job submission to crash
- HTCondor tarballs now contain Pelican 7.20.2

* Mon Sep 29 2025 Tim Theisen <tim@cs.wisc.edu> - 25.0.1-1
- New and improved Python bindings: classad2 and htcondor2
- The original Python bindings have been removed

* Tue Sep 23 2025 Tim Theisen <tim@cs.wisc.edu> - 24.12.4-1
- Add the ability to enforce memory and CPU limits on local universe jobs
- Add the ability for condor_chirp to work within a Docker universe job
- condor_watch_q now exits with any keyboard input
- The shell submit keyword now works with interactive jobs
- All changes in 24.0.12

* Tue Sep 23 2025 Tim Theisen <tim@cs.wisc.edu> - 24.0.12-1
- Update condor_upgrade_check to warn about v1 Python bindings retirement
- Update condor_upgrade_check to look for old syntax job transforms
- All changes in 23.10.29

* Tue Sep 23 2025 Tim Theisen <tim@cs.wisc.edu> - 23.10.29-1
- Fix flocking to pools when there are intermittent network issues
- HTCondor tarballs now contain Pelican 7.19.3

* Thu Aug 21 2025 Tim Theisen <tim@cs.wisc.edu> - 24.11.2-1
- Add job attributes to track why and how often a job is vacated
- Add the ability to notify a user when their job first starts
- Can now specify which Vault servers are trusted
- Added htcondor2.ping() to the Python bindings

* Thu Aug 21 2025 Tim Theisen <tim@cs.wisc.edu> - 24.0.11-1
- Initial support for Debian 13 (trixie)

* Thu Aug 21 2025 Tim Theisen <tim@cs.wisc.edu> - 23.10.28-1
- Exit -code and -signal environment variables are now set for Docker jobs
- Fix issue where ImageSize was over-reported on the Windows platform
- HTCondor tarballs now contain Pelican 7.18.1 and Apptainer 1.4.2

* Thu Aug 21 2025 Tim Theisen <tim@cs.wisc.edu> - 23.0.28-1
- Fix condor_token_request to accept automatically-approved tokens

* Tue Aug 12 2025 Tim Theisen <tim@cs.wisc.edu> - 24.10.2-1
- Fix condor_store_cred bug that broke installing with get_htcondor

* Mon Jul 28 2025 Tim Theisen <tim@cs.wisc.edu> - 24.10.2-1
- Remove support for old JobRouter syntax
- New condor_dag_checker tool finds syntax and logic errors before run
- New condor_q -hold-codes produces a summary of held jobs
- condor_status -lvm reports current disk usage by slots on the EPs
- Fix bug where condor_q would truncate job counts to six digits
- Fix bug where suspended jobs did not change state to idle when vacated

* Mon Jul 28 2025 Tim Theisen <tim@cs.wisc.edu> - 24.0.10-1

* Mon Jul 28 2025 Tim Theisen <tim@cs.wisc.edu> - 23.10.27-1
- Fix bug where the vacate reason was not propagated back to the user
- HTCondor tarballs now contain Pelican 7.17.2

* Mon Jul 28 2025 Tim Theisen <tim@cs.wisc.edu> - 23.0.27-1
- Fix bug where condor_ssh_to_job failed when EP scratch path is too long
- Fix incorrect time reported by htcondor status for long running jobs
- Fix bug where .job.ad, .machine.ad files were missing when LVM is in use

* Thu Jun 26 2025 Tim Theisen <tim@cs.wisc.edu> - 24.9.2-1
- New job attribute to report number of input files transferred by protocol
- Optional condor_schedd history log file
- condor_watch_q can now track DAGMan jobs when using the -clusters option
- Fix bug that caused claim failure when previous output transfer failed
- Fix bug where access tokens were not generated from Vault tokens

* Thu Jun 26 2025 Tim Theisen <tim@cs.wisc.edu> - 24.0.9-1
- Initial Support for Enterprise Linux 10, including the x86_64_v2 platform
- In htcondor2, empty configuration keys are now treated as non-existent

* Thu Jun 26 2025 Tim Theisen <tim@cs.wisc.edu> - 23.10.26-1
- Fix memory leak in the condor_schedd when using late materialization
- Fix condor_master start up when file descriptor ulimit was huge
- HTCondor tarballs now contain Pelican 7.17.0

* Thu Jun 26 2025 Tim Theisen <tim@cs.wisc.edu> - 23.0.26-1
- Fix ingestion of ads into Elasticsearch under very rare circumstances
- DAGMan better handles being unable to write to a full filesystem
- 'kill_sig' submit commands are now ignored on the Windows platform

* Thu Jun 12 2025 Tim Theisen <tim@cs.wisc.edu> - 24.8.1-1
- Fix claim re-use, which was broken in HTCondor version 24.5.1
- Add support for hierarchic and delegatable v2 cgroups
- Add the ability to put each HTCondor daemon in its own cgroup
- Always sets the execute bit on the executable regardless of its origin
- The EP sets the HOME environment variable to match the /etc/passwd entry
- Add new 'halt' and 'resume' verbs to "htcondor dag"
- Add htcondor2.DAGMan class to send commands to a running DAG
- htcondor ap status now reports the AP's RecentDaemonCoreDutyCycle
- Can configure condor_adstash to fetch a custom projection of attributes

* Thu Jun 12 2025 Tim Theisen <tim@cs.wisc.edu> - 24.0.8-1
- Fix 24.0.7 bug where cgroup v1 out-of-memory was not properly handled
- HTCondor tarballs now contain Pelican 7.16.5 and Apptainer 1.4.1
  - Pelican 7.16.5 now includes end-to-end integrity checks for clients
- Add Python wheel for Python 3.13, drop Python wheel for Python 3.7
- Fix bug where DAGMAN_MAX_JOBS_IDLE was being ignored
- Fix problems where parallel universe jobs could crash the condor_schedd
- Prevent condor_starter crash when evicting job during input file transfer
- condor_watch_q now properly displays job id ranges by using numeric sort

* Thu May 29 2025 Tim Theisen <tim@cs.wisc.edu> - 23.10.25-1
- Fix bug where DAGMAN_MAX_JOBS_IDLE was being ignored
- HTCondor tarballs now contain Pelican 7.16.5 and Apptainer 1.4.1

* Thu May 29 2025 Tim Theisen <tim@cs.wisc.edu> - 23.0.25-1
- Fix problems where parallel universe jobs could crash the condor_schedd
- Prevent condor_starter crash when evicting job during input file transfer
- condor_watch_q now properly displays job id ranges by using numeric sort

* Tue Apr 22 2025 Tim Theisen <tim@cs.wisc.edu> - 24.7.3-1
- condor_who now works for Glideins
- Can add arbitrary credentials to be used by the file transfer plugins
- Fixed WLCG token generation in the local credmon
- Can limit the number of times that a job can be released
- EP administrators can enforce no outbound networking for jobs
- Add ability to use authentication when fetching Docker images
- condor_watch_q now displays when file transfer is happening
- To provide more consistency, using swap for jobs is disabled by default

* Tue Apr 22 2025 Tim Theisen <tim@cs.wisc.edu> - 24.0.7-1
- With delegated cgroups v2, job out-of-memory no longer affects the pilot

* Tue Apr 22 2025 Tim Theisen <tim@cs.wisc.edu> - 23.10.24-1
- HTCondor tarballs now contain Pelican 7.15.1 and Apptainer 1.4.0

* Tue Apr 22 2025 Tim Theisen <tim@cs.wisc.edu> - 23.0.24-1
- Fix inflated cgroups v2 memory usage reporting for Docker jobs

* Thu Mar 27 2025 Tim Theisen <tim@cs.wisc.edu> - 24.6.1-1
- Fix for security issue
- https://htcondor.org/security/vulnerabilities/HTCONDOR-2025-0001.html

* Thu Mar 27 2025 Tim Theisen <tim@cs.wisc.edu> - 24.0.6-1
- Fix for security issue
- https://htcondor.org/security/vulnerabilities/HTCONDOR-2025-0001.html

* Thu Mar 27 2025 Tim Theisen <tim@cs.wisc.edu> - 23.10.22-1
- Fix for security issue
- https://htcondor.org/security/vulnerabilities/HTCONDOR-2025-0001.html

* Thu Mar 27 2025 Tim Theisen <tim@cs.wisc.edu> - 23.0.22-1
- Fix for security issue
- https://htcondor.org/security/vulnerabilities/HTCONDOR-2025-0001.html

* Thu Mar 20 2025 Tim Theisen <tim@cs.wisc.edu> - 24.5.2-1
- Disable broken slot code by default

* Fri Feb 28 2025 Tim Theisen <tim@cs.wisc.edu> - 24.5.1-1
- Can now configure APs to acquire credentials for jobs in multiple ways
- HTCondor marks slots as broken when the slot resources cannot be released
- HTCondor now reliably cleans up LVM volumes used by jobs
- HTCondor now advertises NVIDIA driver version
- To detect stuck jobs, last write to stdout and stderr are in the job ad

* Fri Feb 28 2025 Tim Theisen <tim@cs.wisc.edu> - 24.0.5-1

* Thu Feb 27 2025 Tim Theisen <tim@cs.wisc.edu> - 23.10.21-1
- Fix bug where chirp would not work in container jobs using Docker
- HTCondor tarballs now contain Pelican 7.13.0

* Thu Feb 27 2025 Tim Theisen <tim@cs.wisc.edu> - 23.0.21-1
- Fix memory leak caused by periodic evaluation of bad ClassAd expressions
- Fixes for bugs affecting grid jobs

* Tue Feb 04 2025 Tim Theisen <tim@cs.wisc.edu> - 24.4.0-1
- Improved validation and cleanup of EXECUTE directories
- For batch grid universe, the PATH comes from the job ad and worker node
- Improved 'condor_q -better-analyze' for pools with partionable slots
- The EP advertizes if Singularity is using user namespaces
- The EP advertizes average and total bytes transferred to and from jobs
- The condor_credmon now utilizes the shared port daemon

* Tue Feb 04 2025 Tim Theisen <tim@cs.wisc.edu> - 24.0.4-1
- New arc_data_staging submit command to add DataStaging block to ARC ADL
- Fix bug where the negotiator could crash when matching offline ads
- Fix memory leak in SCHEDD_CRON script that produce standard output
- Fix bug where the schedd could crash if cron script runs during shutdown

* Tue Feb 04 2025 Tim Theisen <tim@cs.wisc.edu> - 23.10.20-1
- Fix bug where STARTD_ENFORCE_DISK_LIMITS would excessively save metadata
- Fix bug where container_service_names did not work
- Fix rare startd crash when collector queries time out and DNS is slow

* Tue Feb 04 2025 Tim Theisen <tim@cs.wisc.edu> - 23.0.20-1
- condor_upgrade_check tests for PASSWORD authentication identity change

* Mon Jan 06 2025 Tim Theisen <tim@cs.wisc.edu> - 24.3.0-1
- Allow local issuer credmon and Vault credmon to coexist
- Add Singularity launcher to distinguish runtime failure from job failure
- Advertises when the EP is enforcing disk usage via LVM
- By default, LVM disk enforcement hides mounts when possible
- Container Universe jobs can now mount a writable directory under scratch
- Pass PELICAN_* job environment variables to pelican file transfer plugin
- Fix HTCondor startup when network interface has no IPv6 address
- VacateReason is set in the job ad under more circumstances
- 'htcondor job submit' now issues credentials like 'condor_submit' does

* Mon Jan 06 2025 Tim Theisen <tim@cs.wisc.edu> - 24.0.3-1
- EPs spawned by 'htcondor annex' no longer crash on startup

* Mon Jan 06 2025 Tim Theisen <tim@cs.wisc.edu> - 23.10.19-1
- Fix bug where jobs would match but not start when using KeyboardIdle
- Fix bug when trying to avoid IPv6 link local addresses

* Mon Jan 06 2025 Tim Theisen <tim@cs.wisc.edu> - 23.0.19-1
- Numerous updates in memory tracking with cgroups
  - Fix bug in reporting peak memory
  - Made cgroup v1 and v2 memory tracking consistent with each other
  - Fix bug where cgroup v1 usage included disk cache pages
  - Fix bug where cgroup v1 jobs killed by OOM were not held
  - Polls cgroups for memory usage more often
  - Can configure to always hold jobs killed by OOM
- Make condor_adstash work with OpenSearch Python Client v2.x
- Avoid OAUTH credmon errors by only signaling it when necessary
- Restore case insensitivity to 'condor_status -subsystem'
- Fix rare condor_schedd crash when a $$() macro could not be expanded

* Wed Dec 04 2024 Tim Theisen <tim@cs.wisc.edu> - 24.2.2-1
- Prevent the startd from removing all files if EXECUTE is an empty string
  - This problem first appeared in the withdrawn HTCondor 24.2.1 version

* Tue Nov 26 2024 Tim Theisen <tim@cs.wisc.edu> - 24.2.1-1
- Fixed DAGMan's direct submission of late materialization jobs
- New primary_unix_group submit command that sets the job's primary group
- Initial implementation of broken slot detection and reporting
- New job attributes FirstJobMatchDate and InitialWaitDuration
- condor_ssh_to_job now sets the supplemental groups in Apptainer
- MASTER_NEW_BINARY_RESTART now accepts the FAST parameter
- Avoid blocking on dead collectors at shutdown
- IPv6 networking is now fully supported on Windows

* Tue Nov 26 2024 Tim Theisen <tim@cs.wisc.edu> - 24.0.2-1
- Add STARTER_ALWAYS_HOLD_ON_OOM to minimize confusion about memory usage
- Fix bug that caused condor_ssh_to_job sftp and scp modes to fail
- Fix KeyboardIdle attribute in dynamic slots that could prevent job start
- No longer signals the OAuth credmon when there is no work to do
- Fix rare condor_schedd crash when a $$() macro could not be expanded
- By default, put Docker jobs on hold when CPU architecture doesn't match

* Tue Nov 19 2024 Tim Theisen <tim@cs.wisc.edu> - 23.10.18-1
- Fix issue where an unresponsive libvirtd blocked an EP from starting up

* Tue Nov 19 2024 Tim Theisen <tim@cs.wisc.edu> - 23.0.18-1
- Proper error message and hold when Docker emits multi-line error message
- The htcondor CLI now works on Windows

* Thu Oct 31 2024 Tim Theisen <tim@cs.wisc.edu> - 24.1.1-1
- Can print contents of stored OAuth2 credential with htcondor CLI tool
- In DAGMan, inline submit descriptions work when not submitting directly
- By default, put Docker jobs on hold when CPU architecture doesn't match
- Detects and deletes invalid checkpoint and reschedules job

* Thu Oct 31 2024 Tim Theisen <tim@cs.wisc.edu> - 24.0.1-1
- Improved tracking and enforcement of disk usage by using LVM
- Enhancements to the htcondor CLI tool
- cgroup v2 support for tracking and enforcement of CPU and memory usage
- Leverage cgroups to hide GPUs not allocated to the job
- DAGMan can now produce job credentials when using direct submit
- New submit commands to aid in matching specific GPU requirements
- New implementation of the Python bindings, htcondor2 and classad2
- Improved default security configuration
- Significant reduction in memory and CPU usage on the Central Manager
- Support for GPUs using AMD's HIP 6 library
- Fix bugs when -divide or -repeat was used in GPU detection
- Proper error message and hold when Docker emits multi-line error message
- Fix issue where an unresponsive libvirtd blocked an EP from starting up

* Wed Oct 30 2024 Tim Theisen <tim@cs.wisc.edu> - 23.10.2-1
- Fix for output file transfer errors obscuring input file transfer errors

* Thu Oct 24 2024 Tim Theisen <tim@cs.wisc.edu> - 23.0.17-1
- Bug fix for PID namespaces and condor_ssh_to_job on EL9
- Augment condor_upgrade_check to find unit suffixes in ClassAd expressions

* Thu Oct 10 2024 Tim Theisen <tim@cs.wisc.edu> - 23.0.16-1
- Backport all cgroup v2 fixes and enhancements from the 23.10.1 release

* Thu Oct 03 2024 Tim Theisen <tim@cs.wisc.edu> - 23.10.1-1
- Improvements to disk usage enforcement when using LVM
  - Can encrypt job sandboxes when using LVM
  - More precise tracking of disk usage when using LVM
  - Reduced disk usage tracking overhead
- Improvements tracking CPU and memory usage with cgroup v2 (on EL9)
  - Don't count kernel cache pages against job's memory usage
  - Avoid rare inclusion of previous job's CPU and peak memory usage
- HTCondor now re-checks DNS before re-connecting to a collector
- HTCondor now writes out per job epoch history
- HTCondor can encrypt network connections without requiring authentication
- htcondor CLI can now show status for local server, AP, and CM
- htcondor CLI can now display OAUTH2 credentials
- Uses job's sandbox to convert image format for Singularity/Apptainer
- Bug fix to not lose GPUs in Docker job on systemd reconfig
- Bug fix for PID namespaces and condor_ssh_to_job on EL9

* Mon Sep 30 2024 Tim Theisen <tim@cs.wisc.edu> - 23.0.15-1
- Fix bug where Docker universe jobs reported zero memory usage on EL9
- Fix bug where Docker universe images would not be removed from EP cache
- Fix bug where condor_watch_q could crash
- Fix bug that could cause the file transfer hold reason to be truncated
- Fix bug where a Windows job with a bad executable would not go on hold

* Thu Aug 08 2024 Tim Theisen <tim@cs.wisc.edu> - 23.9.6-1
- Add config knob to not have cgroups count kernel memory for jobs on EL9
- Remove support for numeric unit suffixes (k,M,G) in ClassAd expressions
- In submit files, request_disk & request_memory still accept unit suffixes
- Hide GPUs not allocated to the job on cgroup v2 systems such as EL9
- DAGMan can now produce credentials when using direct submission
- Singularity jobs have a contained home directory when file transfer is on
- Avoid using IPv6 link local addresses when resolving hostname to IP addr
- New 'htcondor credential' command to aid in debugging

* Thu Aug 08 2024 Tim Theisen <tim@cs.wisc.edu> - 23.0.14-1
- Docker and Container jobs run on EPs that match AP's CPU architecture
- Fixed premature cleanup of credentials by the condor_credd
- Fixed bug where a malformed SciToken could cause a condor_schedd crash
- Fixed crash in condor_annex script
- Fixed daemon crash after IDTOKEN request is approved by the collector

* Thu Jun 27 2024 Tim Theisen <tim@cs.wisc.edu> - 23.8.1-1
- Add new condor-ap package to facilitate Access Point installation
- HTCondor Docker images are now based on Alma Linux 9
- HTCondor Docker images are now available for the arm64 CPU architecture
- The user can now choose which submit method DAGMan will use
- Can add custom attributes to the User ClassAd with condor_qusers -edit
- Add use-projection option to condor_gangliad to reduce memory footprint
- Fix bug where interactive submit does not work on cgroup v2 systems (EL9)

* Thu Jun 13 2024 Tim Theisen <tim@cs.wisc.edu> - 23.0.12-1
- Remote condor_history queries now work the same as local queries
- Improve error handling when submitting to a remote scheduler via ssh
- Fix bug on Windows where condor_procd may crash when suspending a job
- Fix Python binding crash when submitting a DAG which has empty lines

* Thu May 16 2024 Tim Theisen <tim@cs.wisc.edu> - 23.7.2-1
- Warns about deprecated multiple queue statements in a submit file
- The semantics of 'skip_if_dataflow' have been improved
- Removing large DAGs is now non-blocking, preserving schedd performance
- Periodic policy expressions are now checked during input file transfer
- Local universe jobs can now specify a container image
- File transfer plugins can now advertise extra attributes
- DAGMan can rescue and abort if pending jobs are missing from the job queue
- Fix so 'condor_submit -interactive' works on cgroup v2 execution points

* Thu May 09 2024 Tim Theisen <tim@cs.wisc.edu> - 23.0.10-1
- Preliminary support for Ubuntu 22.04 (Noble Numbat)
- Warns about deprecated multiple queue statements in a submit file
- Fix bug where plugins could not signify to retry a file transfer
- The condor_upgrade_check script checks for proper token file permissions
- Fix bug where the condor_upgrade_check script crashes on older platforms
- The bundled version of apptainer was moved to libexec in the tarball

* Tue Apr 16 2024 Tim Theisen <tim@cs.wisc.edu> - 23.6.2-1
- Fix bug where file transfer plugin error was not in hold reason code

* Mon Apr 15 2024 Tim Theisen <tim@cs.wisc.edu> - 23.6.1-1
- Add the ability to force vanilla universe jobs to run in a container
- Add the ability to override the entrypoint for a Docker image
- condor_q -better-analyze includes units for memory and disk quantities

* Thu Apr 11 2024 Tim Theisen <tim@cs.wisc.edu> - 23.0.8-1
- Fix bug where ssh-agent processes were leaked with grid universe jobs
- Fix DAGMan crash when a provisioner node was given a parent
- Fix bug that prevented use of "ftp:" URLs in file transfer
- Fix bug where jobs that matched an offline slot never start

* Mon Mar 25 2024 Tim Theisen <tim@cs.wisc.edu> - 23.5.3-1
- HTCondor tarballs now contain Pelican 7.6.2

* Thu Mar 14 2024 Tim Theisen <tim@cs.wisc.edu> - 23.5.2-1
- Old ClassAd based syntax is disabled by default for the job router
- Can efficiently manage/enforce disk space using LVM partitions
- GPU discovery is enabled on all Execution Points by default
- Prevents accessing unallocated GPUs using cgroup v1 enforcement
- New condor_submit commands for constraining GPU properties
- Add ability to transfer EP's starter log back to the Access Point
- Can use VOMS attributes when mapping identities of SSL connections
- The CondorVersion string contains the source git SHA

* Thu Mar 14 2024 Tim Theisen <tim@cs.wisc.edu> - 23.0.6-1
- Fix DAGMan where descendants of removed retry-able jobs are marked futile
- Ensure the condor_test_token works correctly when invoked as root
- Fix bug where empty multi-line values could cause a crash
- condor_qusers returns proper exit code for errors in formatting options
- Fix crash in job router when a job transform is missing an argument

* Thu Feb 08 2024 Tim Theisen <tim@cs.wisc.edu> - 23.4.0-1
- condor_submit warns about unit-less request_disk and request_memory
- Separate condor-credmon-local RPM package provides local SciTokens issuer
- Fix bug where NEGOTIATOR_SLOT_CONSTRAINT was ignored since version 23.3.0
- The htcondor command line tool can process multiple event logs at once
- Prevent Docker daemon from keeping a duplicate copy of the job's stdout

* Thu Feb 08 2024 Tim Theisen <tim@cs.wisc.edu> - 23.0.4-1
- NVIDIA_VISIBLE_DEVICES environment variable lists full uuid of slot GPUs
- Fix problem where some container jobs would see GPUs not assigned to them
- Restore condor keyboard monitoring that was broken since HTCondor 23.0.0
- In condor_adstash, the search engine timeouts now apply to all operations
- Ensure the prerequisite perl modules are installed for condor_gather_info

* Tue Jan 23 2024 Tim Theisen <tim@cs.wisc.edu> - 23.3.1-1
- HTCondor tarballs now contain Pelican 7.4.0

* Thu Jan 04 2024 Tim Theisen <tim@cs.wisc.edu> - 23.3.0-1
- Restore limited support for Enterprise Linux 7 systems
- Additional assistance converting old syntax job routes to new syntax
- Able to capture output to debug DAGMan PRE and POST scripts
- Execution Points advertise when jobs are running with cgroup enforcement

* Thu Jan 04 2024 Tim Theisen <tim@cs.wisc.edu> - 23.0.3-1
- Preliminary support for openSUSE LEAP 15
- All non-zero exit values from file transfer plugins are now errors
- Fix crash in Python bindings when job submission fails
- Chirp uses a 5120 byte buffer and errors out for bigger messages
- condor_adstash now recognizes GPU usage values as floating point numbers

* Wed Nov 29 2023 Tim Theisen <tim@cs.wisc.edu> - 23.2.0-1
- Add 'periodic_vacate' submit command to restart jobs that are stuck
- EPs now advertises whether the execute directory is on rotational storage
- Add two log events for the time a job was running and occupied a slot
- Files written by HTCondor are now written in binary mode on Windows
- HTCondor now uses the Pelican Platform for OSDF file transfers

* Mon Nov 20 2023 Tim Theisen <tim@cs.wisc.edu> - 23.0.2-1
- Fix bug where OIDC login information was missing when submitting jobs
- Improved sandbox and ssh-agent clean up for batch grid universe jobs
- Fix bug where daemons with a private network address couldn't communicate
- Fix cgroup v2 memory enforcement for custom configurations
- Add DISABLE_SWAP_FOR_JOB support on cgroup v2 systems
- Fix log rotation for OAuth and Vault credmon daemons

* Thu Nov 16 2023 Tim Theisen <tim@cs.wisc.edu> - 9.0.20-1
- Other authentication methods are tried if mapping fails using SSL

* Tue Oct 31 2023 Tim Theisen <tim@cs.wisc.edu> - 23.1.0-1
- Enhanced filtering with 'condor_watch_q'
- Can specify alternate ssh port with 'condor_remote_cluster'
- Performance improvement for the 'condor_schedd' and other daemons
- Jobs running on cgroup v2 systems can subdivide their cgroup
- The curl plugin can now find CA certificates via an environment variable

* Tue Oct 31 2023 Tim Theisen <tim@cs.wisc.edu> - 23.0.1-1
- Fix 10.6.0 bug that broke PID namespaces
- Fix bug where execution times for ARC CE jobs were 60 times too large
- Fix bug where a failed 'Service' node would crash DAGMan
- Condor-C and Job Router jobs now get resources provisioned updates

* Fri Sep 29 2023 Tim Theisen <tim@cs.wisc.edu> - 23.0.0-1
- Absent slot configuration, execution points will use a partitionable slot
- Linux cgroups enforce maximum memory utilization by default
- Can now define DAGMan save points to be able to rerun DAGs from there
- Much better control over environment variables when using DAGMan
- Administrators can enable and disable job submission for a specific user
- Can set a minimum number of CPUs allocated to a user
- condor_status -gpus shows nodes with GPUs and the GPU properties
- condor_status -compact shows a row for each slot type
- Container images may now be transferred via a file transfer plugin
- Support for Enterprise Linux 9, Amazon Linux 2023, and Debian 12
- Can write job information in AP history file for every execution attempt
- Can run defrag daemons with different policies on distinct sets of nodes
- Add condor_test_token tool to generate a short lived SciToken for testing
- The job’s executable is no longer renamed to ‘condor_exec.exe’

* Thu Sep 28 2023 Tim Theisen <tim@cs.wisc.edu> - 10.9.0-1
- The condor_upgrade_check script now provides guidance on updating to 23.0
- The htchirp Python binding now properly locates the chirp configuration
- Fix bug that prevented deletion of HTCondor passwords on Windows

* Thu Sep 28 2023 Tim Theisen <tim@cs.wisc.edu> - 10.0.9-1
- The condor_upgrade_check script now provides guidance on updating to 23.0
- The htchirp Python binding now properly locates the chirp configuration
- Fix bug that prevented deletion of HTCondor passwords on Windows

* Thu Sep 14 2023 Tim Theisen <tim@cs.wisc.edu> - 10.8.0-1
- Fold the classads, blahp, and procd RPMs into the main condor RPM
- Align the Debian packages and package names with the RPM packaging
- On Linux, the default configuration enforces memory limits with cgroups
- condor_status -gpus shows nodes with GPUs and the GPU properties
- condor_status -compact shows a row for each slot type
- New ENV command controls which environment variables are present in DAGMan

* Thu Sep 14 2023 Tim Theisen <tim@cs.wisc.edu> - 10.0.8-1
- Avoid kernel panic on some Enterprise Linux 8 systems
- Fix bug where early termination of service nodes could crash DAGMan
- Limit email about long file transfer queue to once daily
- Various fixes to condor_adstash

* Wed Aug 09 2023 Tim Theisen <tim@cs.wisc.edu> - 10.7.1-1
- Fix performance problem detecting futile nodes in a large and bushy DAG

* Mon Jul 31 2023 Tim Theisen <tim@cs.wisc.edu> - 10.7.0-1
- Support for Debian 12 (Bookworm)
- Can run defrag daemons with different policies on distinct sets of nodes
- Added want_io_proxy submit command
- Apptainer is now included in the HTCondor tarballs
- Fix 10.5.0 bug where reported CPU time is very low when using cgroups v1
- Fix 10.5.0 bug where .job.ad and .machine.ad were missing for local jobs

* Tue Jul 25 2023 Tim Theisen <tim@cs.wisc.edu> - 10.0.7-1
- Fixed bug where held condor cron jobs would never run when released
- Improved daemon IDTOKENS logging to make useful messages more prominent
- Remove limit on certificate chain length in SSL authentication
- condor_config_val -summary now works with a remote configuration query
- Prints detailed message when condor_remote_cluster fails to fetch a URL
- Improvements to condor_preen

* Fri Jun 30 2023 Tim Theisen <tim@cs.wisc.edu> - 9.0.19-1
- Remove limit on certificate chain length in SSL authentication

* Thu Jun 29 2023 Tim Theisen <tim@cs.wisc.edu> - 10.6.0-1
- Administrators can enable and disable job submission for a specific user
- Work around memory leak in libcurl on EL7 when using the ARC-CE GAHP
- Container images may now be transferred via a file transfer plugin
- Add ClassAd stringlist subset match function
- Add submit file macro '$(JobId)' which expands to full ID of the job
- The job's executable is no longer renamed to 'condor_exec.exe'

* Thu Jun 22 2023 Tim Theisen <tim@cs.wisc.edu> - 10.0.6-1
- In SSL Authentication, use the identity instead of the X.509 proxy subject
- Can use environment variable to locate the client's SSL X.509 credential
- ClassAd aggregate functions now tolerate undefined values
- Fix Python binding bug where accounting ads were omitted from the result
- The Python bindings now properly report the HTCondor version
- remote_initial_dir works when submitting a grid batch job remotely via ssh
- Add a ClassAd stringlist subset match function

* Thu Jun 22 2023 Tim Theisen <tim@cs.wisc.edu> - 9.0.18-1
- Can configure clients to present an X.509 proxy during SSL authentication
- Provides script to assist updating from HTCondor version 9 to version 10

* Fri Jun 09 2023 Tim Theisen <tim@cs.wisc.edu> - 10.0.5-1
- Rename upgrade9to10checks.py script to condor_upgrade_check
- Fix spurious warning from condor_upgrade_check about regexes with spaces

* Tue Jun 06 2023 Tim Theisen <tim@cs.wisc.edu> - 10.5.1-1
- Fix issue with grid batch jobs interacting with older Slurm versions

* Mon Jun 05 2023 Tim Theisen <tim@cs.wisc.edu> - 10.5.0-1
- Can now define DAGMan save points to be able to rerun DAGs from there
- Expand default list of environment variables passed to the DAGMan manager
- Administrators can prevent users using "getenv = true" in submit files
- Improved throughput when submitting a large number of ARC-CE jobs
- Execute events contain the slot name, sandbox path, resource quantities
- Can add attributes of the execution point to be recorded in the user log
- Enhanced condor_transform_ads tool to ease offline job transform testing
- Fixed a bug where memory limits over 2 GiB might not be correctly enforced

* Tue May 30 2023 Tim Theisen <tim@cs.wisc.edu> - 10.0.4-1
- Provides script to assist updating from HTCondor version 9 to version 10
- Fixes a bug where rarely an output file would not be transferred back
- Fixes counting of submitted jobs, so MAX_JOBS_SUBMITTED works correctly
- Fixes SSL Authentication failure when PRIVATE_NETWORK_NAME was set
- Fixes rare crash when SSL or SCITOKENS authentication was attempted
- Can allow client to present an X.509 proxy during SSL authentication
- Fixes issue where a users jobs were ignored by the HTCondor-CE on restart
- Fixes issues where some events that HTCondor-CE depends on were missing

* Tue May 30 2023 Tim Theisen <tim@cs.wisc.edu> - 9.0.17-3
- Improved upgrade9to10checks.py script

* Tue May 09 2023 Tim Theisen <tim@cs.wisc.edu> - 9.0.17-2
- Add upgrade9to10checks.py script

* Tue May 09 2023 Tim Theisen <tim@cs.wisc.edu> - 10.4.3-1
- Fix bug than could cause the collector audit plugin to crash

* Tue May 02 2023 Tim Theisen <tim@cs.wisc.edu> - 10.4.2-1
- Fix bug where remote submission of batch grid universe jobs fail
- Fix bug where HTCondor-CE fails to handle jobs after HTCondor restarts

* Wed Apr 12 2023 Tim Theisen <tim@cs.wisc.edu> - 10.4.1-1
- Preliminary support for Ubuntu 20.04 (Focal Fossa) on PowerPC (ppc64el)

* Thu Apr 06 2023 Tim Theisen <tim@cs.wisc.edu> - 10.4.0-1
- DAGMan no longer carries the entire environment into the DAGMan job
- Allows EGI CheckIn tokens to be used the with SciTokens authentication

* Thu Apr 06 2023 Tim Theisen <tim@cs.wisc.edu> - 10.0.3-1
- GPU metrics continues to be reported after the startd is reconfigured
- Fixed issue where GPU metrics could be wildly over-reported
- Fixed issue that kept jobs from running when installed on Debian or Ubuntu
- Fixed DAGMan problem when retrying a proc failure in a multi-proc node

* Tue Mar 07 2023 Tim Theisen <tim@cs.wisc.edu> - 10.3.1-1
- Execution points now advertise if an sshd is available for ssh to job

* Mon Mar 06 2023 Tim Theisen <tim@cs.wisc.edu> - 10.3.0-1
- Now evicts OOM killed jobs when they are under their requested memory
- HTCondor glideins can now use cgroups if one has been prepared
- Can write job information in an AP history file for each execution attempt
- Can now specify a lifetime for condor_gangliad metrics
- The condor_schedd now advertises a count of unmaterialized jobs

* Thu Mar 02 2023 John Knoeller <johnkn@cs.wisc.edu> - 10.0.2-1
- HTCondor can optionally create intermediate directories for output files
- Improved condor_schedd scalability when a user runs more than 1,000 jobs
- Fix issue where condor_ssh_to_job fails if the user is not in /etc/passwd
- The Python Schedd.query() now returns the ServerTime attribute for Fifemon
- VM Universe jobs pass through the host CPU model to support newer kernels
- HTCondor Python wheel is now available for Python 3.11
- Fix issue that prevented HTCondor installation on Ubuntu 18.04

* Tue Feb 28 2023 Tim Theisen <tim@cs.wisc.edu> - 10.2.5-1
- Fix counting of unmaterialized jobs in the condor_schedd

* Fri Feb 24 2023 Tim Theisen <tim@cs.wisc.edu> - 10.2.4-1
- Improve counting of unmaterialized jobs in the condor_schedd

* Tue Feb 21 2023 Tim Theisen <tim@cs.wisc.edu> - 10.2.3-1
- Add a count of unmaterialized jobs to condor_schedd statistics

* Tue Feb 07 2023 Tim Theisen <tim@cs.wisc.edu> - 10.2.2-1
- Fixed bugs with configuration knob SINGULARITY_USE_PID_NAMESPACES

* Tue Jan 24 2023 Tim Theisen <tim@cs.wisc.edu> - 10.2.1-1
- Improved condor_schedd scalability when a user runs more than 1,000 jobs
- Fix issue where condor_ssh_to_job fails if the user is not in /etc/passwd
- The Python Schedd.query() now returns the ServerTime attribute
- Fixed issue that prevented HTCondor installation on Ubuntu 18.04

* Thu Jan 05 2023 Tim Theisen <tim@cs.wisc.edu> - 10.2.0-1
- Preliminary support for Enterprise Linux 9
- Preliminary support for cgroups v2
- Can now set minimum floor for number of CPUs that a submitter gets
- Improved validity testing of Singularity/Apptainer runtinme
- Improvements to jobs hooks, including new PREPARE_JOB_BEFORE_TRANSFER hook
- OpenCL jobs now work inside Singularity, if OpenCL drivers are on the host

* Thu Jan 05 2023 Tim Theisen <tim@cs.wisc.edu> - 10.0.1-1
- Add Ubuntu 22.04 (Jammy Jellyfish) support
- Add file transfer plugin that supports stash:// and osdf:// URLs
- Fix bug where cgroup memory limits were not enforced on Debian and Ubuntu
- Fix bug where forcibly removing DAG jobs could crash the condor_schedd
- Fix bug where Docker repository images cannot be run under Singularity
- Fix issue where blahp scripts were missing on Debian and Ubuntu platforms
- Fix bug where curl file transfer plugins would fail on Enterprise Linux 8

* Tue Nov 22 2022 Tim Theisen <tim@cs.wisc.edu> - 10.1.3-1
- Improvements to jobs hooks, including new PREPARE_JOB_BEFORE_TRANSFER hook

* Tue Nov 15 2022 Tim Theisen <tim@cs.wisc.edu> - 10.1.2-1
- OpenCL jobs now work inside Singularity, if OpenCL drivers are on the host

* Thu Nov 10 2022 Tim Theisen <tim@cs.wisc.edu> - 10.1.1-1
- Improvements to job hooks and the ability to save stderr from a job hook
- Fix bug where Apptainer only systems couldn't run with Docker style images

* Thu Nov 10 2022 Tim Theisen <tim@cs.wisc.edu> - 10.1.0-1
- Release HTCondor 10.0.0 bug fixes into 10.1.0

* Thu Nov 10 2022 Tim Theisen <tim@cs.wisc.edu> - 10.0.0-1
- Users can prevent runaway jobs by specifying an allowed duration
- Able to extend submit commands and create job submit templates
- Initial implementation of htcondor <noun> <verb> command line interface
- Initial implementation of Job Sets in the htcondor CLI tool
- Add Container Universe
- Support for heterogeneous GPUs
- Improved File transfer error reporting
- GSI Authentication method has been removed
- HTCondor now utilizes ARC-CE's REST interface
- Support for ARM and PowerPC for Enterprise Linux 8
- For IDTOKENS, signing key not required on every execution point
- Trust on first use ability for SSL connections
- Improvements against replay attacks

* Wed Oct 05 2022 Tim Theisen <tim@cs.wisc.edu> - 9.12.0-1
- Provide a mechanism to bootstrap secure authentication within a pool
- Add the ability to define submit templates
- Administrators can now extend the help offered by condor_submit
- Add DAGMan ClassAd attributes to record more information about jobs
- On Linux, advertise the x86_64 micro-architecture in a slot attribute
- Added -drain option to condor_off and condor_restart
- Administrators can now set the shared memory size for Docker jobs
- Multiple improvements to condor_adstash
- HAD daemons now use SHA-256 checksums by default

* Thu Sep 29 2022 Tim Theisen <tim@cs.wisc.edu> - 9.0.17-1
- Fix file descriptor leak when schedd fails to launch scheduler jobs
- Fix failure to forward batch grid universe job's refreshed X.509 proxy
- Fix DAGMan failure when the DONE keyword appeared in the JOB line
- Fix HTCondor's handling of extremely large UIDs on Linux
- Fix bug where OAUTH tokens lose their scope and audience upon refresh
- Support for Apptainer in addition to Singularity

* Tue Sep 13 2022 Tim Theisen <tim@cs.wisc.edu> - 9.11.2-1
- In 9.11.0, STARTD_NOCLAIM_SHUTDOWN restarted instead. Now, it shuts down.

* Tue Sep 06 2022 Tim Theisen <tim@cs.wisc.edu> - 9.11.1-1
- File transfer errors are identified as occurring during input or output

* Thu Aug 25 2022 Tim Theisen <tim@cs.wisc.edu> - 9.11.0-1
- Modified GPU attributes to support the new 'require_gpus' submit command
- Add (PREEMPT|HOLD)_IF_DISK_EXCEEDED configuration templates
- ADVERTISE authorization levels now also provide READ authorization
- Periodic release expressions no longer apply to manually held jobs
- If a #! interpreter doesn't exist, a proper hold and log message appears
- Can now set the Singularity target directory with 'container_target_dir'
- If SciToken and X.509 available, uses SciToken for arc job authentication

* Tue Aug 16 2022 Tim Theisen <tim@cs.wisc.edu> - 9.0.16-1
- Singularity now mounts /tmp and /var/tmp under the scratch directory
- Fix bug where Singularity jobs go on hold at the first checkpoint
- Fix bug where gridmanager deletes the X.509 proxy file instead of the copy
- Fix file descriptor leak when using SciTokens for authentication

* Thu Jul 21 2022 Tim Theisen <tim@cs.wisc.edu> - 9.0.15-1
- Report resources provisioned by the Slurm batch scheduler when available

* Mon Jul 18 2022 Tim Theisen <tim@cs.wisc.edu> - 9.10.1-1
- ActivationSetupDuration is now correct for jobs that checkpoint

* Thu Jul 14 2022 Tim Theisen <tim@cs.wisc.edu> - 9.10.0-1
- With collector administrator access, can manage all HTCondor pool daemons
- SciTokens can now be used for authentication with ARC CE servers
- Preliminary support for ARM and POWER RC on AlmaLinux 8
- Prevent negative values when using huge files with a file transfer plugin

* Tue Jul 12 2022 Tim Theisen <tim@cs.wisc.edu> - 9.0.14-1
- SciToken mapping failures are now recorded in the daemon logs
- Fix bug that stopped file transfers when output and error are the same
- Ensure that the Python bindings version matches the installed HTCondor
- $(OPSYSANDVER) now expand properly in job transforms
- Fix bug where context managed Python htcondor.SecMan sessions would crash
- Fix bug where remote CPU times would rarely be set to zero

* Tue Jun 14 2022 Tim Theisen <tim@cs.wisc.edu> - 9.9.1-1
- Fix bug where jobs would not match when using a child collector

* Tue May 31 2022 Tim Theisen <tim@cs.wisc.edu> - 9.9.0-1
- A new authentication method for remote HTCondor administration
- Several changes to improve the security of connections
- Fix issue where DAGMan direct submission failed when using Kerberos
- The submission method is now recorded in the job ClassAd
- Singularity jobs can now pull from Docker style repositories
- The OWNER authorization level has been folded into the ADMINISTRATOR level

* Thu May 26 2022 Tim Theisen <tim@cs.wisc.edu> - 9.0.13-1
- Schedd and startd cron jobs can now log output upon non-zero exit
- condor_config_val now produces correct syntax for multi-line values
- The condor_run tool now reports submit errors and warnings to the terminal
- Fix issue where Kerberos authentication would fail within DAGMan
- Fix HTCondor startup failure with certain complex network configurations

* Mon Apr 25 2022 Tim Theisen <tim@cs.wisc.edu> - 9.8.1-1
- Fix HTCondor startup failure with certain complex network configurations

* Thu Apr 21 2022 Tim Theisen <tim@cs.wisc.edu> - 9.8.0-1
- Support for Heterogeneous GPUs, some configuration required
- Allow HTCondor to utilize grid sites requiring two-factor authentication
- Technology preview: bring your own resources from (some) NSF HPC clusters

* Tue Apr 19 2022 Tim Theisen <tim@cs.wisc.edu> - 9.0.12-1
- Fix bug in parallel universe that could cause the schedd to crash
- Fix rare crash where a daemon tries to use a discarded security session

* Tue Apr 05 2022 Tim Theisen <tim@cs.wisc.edu> - 9.7.1-1
- Fix recent bug where jobs may go on hold without a hold reason or code

* Tue Mar 15 2022 Tim Theisen <tim@cs.wisc.edu> - 9.7.0-1
- Support environment variables, other application elements in ARC REST jobs
- Container universe supports Singularity jobs with hard-coded command
- DAGMan submits jobs directly (does not shell out to condor_submit)
- Meaningful error message and sub-code for file transfer failures
- Add file transfer statistics for file transfer plugins
- Add named list policy knobs for SYSTEM_PERIODIC_ policies

* Tue Mar 15 2022 Tim Theisen <tim@cs.wisc.edu> - 9.0.11-1
- The Job Router can now create an IDTOKEN for use by the job
- Fix bug where a self-checkpointing job may erroneously be held
- Fix bug where the Job Router could erroneously substitute a default value
- Fix bug where a file transfer error may identify the wrong file
- Fix bug where condor_ssh_to_job may fail to connect

* Tue Mar 15 2022 Tim Theisen <tim@cs.wisc.edu> - 8.8.17-1
- Fixed a memory leak in the Job Router

* Tue Mar 15 2022 Tim Theisen <tim@cs.wisc.edu> - 9.6.0-1
- Fixes for security issues
- https://htcondor.org/security/vulnerabilities/HTCONDOR-2022-0001.html
- https://htcondor.org/security/vulnerabilities/HTCONDOR-2022-0002.html
- https://htcondor.org/security/vulnerabilities/HTCONDOR-2022-0003.html

* Tue Mar 15 2022 Tim Theisen <tim@cs.wisc.edu> - 9.0.10-1
- Fixes for security issues
- https://htcondor.org/security/vulnerabilities/HTCONDOR-2022-0001.html
- https://htcondor.org/security/vulnerabilities/HTCONDOR-2022-0002.html
- https://htcondor.org/security/vulnerabilities/HTCONDOR-2022-0003.html

* Tue Mar 15 2022 Tim Theisen <tim@cs.wisc.edu> - 8.8.16-1
- Fix for security issue
- https://htcondor.org/security/vulnerabilities/HTCONDOR-2022-0003.html

* Tue Feb 08 2022 Tim Theisen <tim@cs.wisc.edu> - 9.5.4-1
- The access point more robustly detects execution points that disappear
- The condor_procd will now function if /proc is mounted with hidepid=2

* Tue Feb 01 2022 Tim Theisen <tim@cs.wisc.edu> - 9.5.3-1
- Fix daemon crash where one of multiple collectors is not in DNS
- Fix bug where initial schedd registration was rarely delayed by an hour
- Can set CCB_TIMEOUT and choose to not start up if CCB address unavailable

* Tue Jan 25 2022 Tim Theisen <tim@cs.wisc.edu> - 9.5.2-1
- Fix bug where job may not go on hold when exceeding allowed_job_duration
- Fix bug where the condor_shadow could run indefinitely
- Fix bug where condor_ssh_to_job may fail to connect
- Fix bug where a file transfer error may identify the wrong file

* Tue Jan 18 2022 Tim Theisen <tim@cs.wisc.edu> - 9.5.1-1
- Fix bug where a self-checkpointing job may erroneously be held

* Thu Jan 13 2022 Tim Theisen <tim@cs.wisc.edu> - 9.5.0-1
- Initial implementation of Container Universe
- HTCondor will automatically detect container type and where it can run
- The blahp is no longer separate, it is now an integral part of HTCondor
- Docker Universe jobs can now self-checkpoint
- Added Debian 11 (bullseye) as a supported platform
- Since CentOS 8 has reached end of life, we build and test on Rocky Linux 8

* Thu Jan 13 2022 Tim Theisen <tim@cs.wisc.edu> - 9.0.9-1
- Added Debian 11 (bullseye) as a supported platform
- Since CentOS 8 has reached end of life, we build and test on Rocky Linux 8
- The OAUTH credmon is now packaged for Enterprise Linux 8

* Tue Dec 21 2021 Tim Theisen <tim@cs.wisc.edu> - 9.4.1-1
- Add the ability to track slot activation metrics
- Fix bug where a file transfer plugin failure code may not be reported

* Thu Dec 02 2021 Tim Theisen <tim@cs.wisc.edu> - 9.4.0-1
- Initial implementation of Job Sets in the htcondor CLI tool
- The access point administrator can add keywords to the submit language
- Add submit commands that limit job run time
- Fix bug where self check-pointing jobs may be erroneously held

* Thu Dec 02 2021 Tim Theisen <tim@cs.wisc.edu> - 9.0.8-1
- Fix bug where huge values of ImageSize and others would end up negative
- Fix bug in how MAX_JOBS_PER_OWNER applied to late materialization jobs
- Fix bug where the schedd could choose a slot with insufficient disk space
- Fix crash in ClassAd substr() function when the offset is out of range
- Fix bug in Kerberos code that can crash on macOS and could leak memory
- Fix bug where a job is ignored for 20 minutes if the startd claim fails

* Tue Nov 30 2021 Tim Theisen <tim@cs.wisc.edu> - 9.3.2-1
- Add allowed_execute_duration condor_submit command to cap job run time
- Fix bug where self check-pointing jobs may be erroneously held

* Tue Nov 09 2021 Tim Theisen <tim@cs.wisc.edu> - 9.3.1-1
- Add allowed_job_duration condor_submit command to cap job run time

* Wed Nov 03 2021 Tim Theisen <tim@cs.wisc.edu> - 9.3.0-1
- Discontinue support for Globus GSI
- Discontinue support for grid type 'nordugrid', use 'arc' instead
- MacOS version strings now include the major version number (10 or 11)
- File transfer plugin sample code to aid in developing new plugins
- Add generic knob to set the slot user for all slots

* Tue Nov 02 2021 Tim Theisen <tim@cs.wisc.edu> - 9.0.7-1
- Fix bug where condor_gpu_discovery could crash with older CUDA libraries
- Fix bug where condor_watch_q would fail on machines with older kernels
- condor_watch_q no longer has a limit on the number of job event log files
- Fix bug where a startd could crash claiming a slot with p-slot preemption
- Fix bug where a job start would not be recorded when a shadow reconnects

* Thu Sep 23 2021 Tim Theisen <tim@cs.wisc.edu> - 9.2.0-1
- Add SERVICE node that runs alongside the DAG for the duration of the DAG
- Fix problem where proxy delegation to older HTCondor versions failed
- Jobs are now re-run if the execute directory unexpectedly disappears
- HTCondor counts the number of files transfered at the submit node
- Fix a bug that caused jobs to fail when using newer Singularity versions

* Thu Sep 23 2021 Tim Theisen <tim@cs.wisc.edu> - 9.0.6-1
- CUDA_VISIBLE_DEVICES can now contain GPU-<uuid> formatted values
- Fixed a bug that caused jobs to fail when using newer Singularity versions
- Fixed a bug in the Windows MSI installer for the latest Windows 10 version
- Fixed bugs relating to the transfer of standard out and error logs
- MacOS 11.x now reports as 10.16.x (which is better than reporting x.0)

* Thu Aug 19 2021 Tim Theisen <tim@cs.wisc.edu> - 9.1.3-1
- Globus GSI is no longer needed for X.509 proxy delegation
- Globus GSI authentication is disabled by default
- The job ad now contains a history of job holds and hold reasons
- If a user job policy expression evaluates to undefined, it is ignored

* Wed Aug 18 2021 Tim Theisen <tim@cs.wisc.edu> - 9.0.5-1
- Other authentication methods are tried if mapping fails using SciTokens
- Fix rare crashes from successful condor_submit, which caused DAGMan issues
- Fix bug where ExitCode attribute would be suppressed when OnExitHold fired
- condor_who now suppresses spurious warnings coming from netstat
- The online manual now has detailed instructions for installing on MacOS
- Fix bug where misconfigured MIG devices confused condor_gpu_discovery
- The transfer_checkpoint_file list may now include input files

* Thu Jul 29 2021 Tim Theisen <tim@cs.wisc.edu> - 9.1.2-1
- Fixes for security issues
- https://htcondor.org/security/vulnerabilities/HTCONDOR-2021-0003.html
- https://htcondor.org/security/vulnerabilities/HTCONDOR-2021-0004.html

* Thu Jul 29 2021 Tim Theisen <tim@cs.wisc.edu> - 9.0.4-1
- Fixes for security issues
- https://htcondor.org/security/vulnerabilities/HTCONDOR-2021-0003.html
- https://htcondor.org/security/vulnerabilities/HTCONDOR-2021-0004.html

* Thu Jul 29 2021 Tim Theisen <tim@cs.wisc.edu> - 8.8.15-1
- Fix for security issue
- https://htcondor.org/security/vulnerabilities/HTCONDOR-2021-0003.html

* Tue Jul 27 2021 Tim Theisen <tim@cs.wisc.edu> - 9.1.1-1
- Fixes for security issues
- https://htcondor.org/security/vulnerabilities/HTCONDOR-2021-0003.html
- https://htcondor.org/security/vulnerabilities/HTCONDOR-2021-0004.html

* Tue Jul 27 2021 Tim Theisen <tim@cs.wisc.edu> - 9.0.3-1
- Fixes for security issues
- https://htcondor.org/security/vulnerabilities/HTCONDOR-2021-0003.html
- https://htcondor.org/security/vulnerabilities/HTCONDOR-2021-0004.html

* Tue Jul 27 2021 Tim Theisen <tim@cs.wisc.edu> - 8.8.14-1
- Fix for security issue
- https://htcondor.org/security/vulnerabilities/HTCONDOR-2021-0003.html

* Thu Jul 08 2021 Tim Theisen <tim@cs.wisc.edu> - 9.0.2-1
- HTCondor can be set up to use only FIPS 140-2 approved security functions
- If the Singularity test fails, the job goes idle rather than getting held
- Can divide GPU memory, when making multiple GPU entries for a single GPU
- Startd and Schedd cron job maximum line length increased to 64k bytes
- Added first class submit keywords for SciTokens
- Fixed MUNGE authentication
- Fixed Windows installer to work when the install location isn't C:\Condor

* Thu May 20 2021 Tim Theisen <tim@cs.wisc.edu> - 9.1.0-1
- Support for submitting to ARC-CE via the REST interface
- DAGMan can put failed jobs on hold (user can correct problems and release)
- Can run gdb and ptrace within Docker containers
- A small Docker test job is run on the execute node to verify functionality
- The number of instructions executed is reported in the job Ad on Linux

* Mon May 17 2021 Tim Theisen <tim@cs.wisc.edu> - 9.0.1-1
- Fix problem where X.509 proxy refresh kills job when using AES encryption
- Fix problem when jobs require a different machine after a failure
- Fix problem where a job matched a machine it can't use, delaying job start
- Fix exit code and retry checking when a job exits because of a signal
- Fix a memory leak in the job router when a job is removed via job policy
- Fixed the back-end support for the 'bosco_cluster --add' command
- An updated Windows installer that supports IDTOKEN authentication

* Wed Apr 14 2021 Tim Theisen <tim@cs.wisc.edu> - 9.0.0-1
- Absent any configuration, HTCondor denies authorization to all users
- AES encryption is used for all communication and file transfers by default
- New IDTOKEN authentication method enables fine-grained authorization
- IDTOKEN authentication method is designed to replace GSI
- Improved support for GPUs, including machines with multiple GPUs
- New condor_watch_q tool that efficiently provides live job status updates
- Many improvements to the Python bindings
- New Python bindings for DAGMan and chirp
- Improved file transfer plugins supporting uploads and authentication
- File transfer times are now recorded in the job log
- Added support for jobs that need to acquire and use OAUTH tokens
- Many memory footprint and performance improvements in DAGMan
- Submitter ceilings can limit the number of jobs per user in a pool

* Tue Mar 30 2021 Tim Theisen <tim@cs.wisc.edu> - 8.9.13-1
- Host based security is no longer the default security model
- Hardware accelerated integrity and AES encryption used by default
- Normally, AES encryption is used for all communication and file transfers
- Fallback to Triple-DES or Blowfish when interoperating with older versions
- Simplified and automated new HTCondor installations
- HTCondor now detects instances of multi-instance GPUs
- Fixed memory leaks (collector updates in 8.9 could leak a few MB per day)
- Many other enhancements and bug fixes, see version history for details

* Thu Mar 25 2021 Tim Theisen <tim@cs.wisc.edu> - 8.9.12-1
- Withdrawn due to compatibility issues with prior releases

* Tue Mar 23 2021 Tim Theisen <tim@cs.wisc.edu> - 8.8.13-1
- condor_ssh_to_job now maps CR and NL to work with editors like nano
- Improved the performance of data transfer in condor_ssh_to_job
- HA replication now accepts SHA-2 checksums to prepare for MD5 removal
- Submission to NorduGrid ARC CE works with newer ARC CE versions
- Fixed condor_annex crashes on platforms with newer compilers
- Fixed "use feature: GPUsMonitor" to locate the monitor binary on Windows
- Fixed a bug that prevented using the '@' character in an event log path

* Wed Jan 27 2021 Tim Theisen <tim@cs.wisc.edu> - 8.9.11-1
- This release of HTCondor fixes security-related bugs described at
- https://htcondor.org/security/vulnerabilities/HTCONDOR-2021-0001.html
- https://htcondor.org/security/vulnerabilities/HTCONDOR-2021-0002.html

* Tue Nov 24 2020 Tim Theisen <tim@cs.wisc.edu> - 8.9.10-1
- Fix bug where negotiator stopped making matches when group quotas are used
- Support OAuth, SciTokens, and Kerberos credentials in local universe jobs
- The Python schedd.submit method now takes a Submit object
- DAGMan can now optionally run a script when a job goes on hold
- DAGMan now provides a method for inline jobs to share submit descriptions
- Can now add arbitrary tags to condor annex instances
- Runs the "singularity test" before running the a singularity job

* Mon Nov 23 2020 Tim Theisen <tim@cs.wisc.edu> - 8.8.12-1
- Added a family of version comparison functions to ClassAds
- Increased default Globus proxy key length to meet current NIST guidance

* Mon Oct 26 2020 Tim Theisen <tim@cs.wisc.edu> - 8.9.9-1
- The RPM packages requires globus, munge, scitokens, and voms from EPEL
- Improved cgroup memory policy settings that set both hard and soft limit
- Cgroup memory usage reporting no longer includes the kernel buffer cache
- Numerous Python binding improvements, see version history
- Can create a manifest of files on the execute node at job start and finish
- Added provisioner nodes to DAGMan, allowing users to provision resources
- DAGMan can now produce .dot graphs without running the workflow

* Wed Oct 21 2020 Tim Theisen <tim@cs.wisc.edu> - 8.8.11-1
- HTCondor now properly tracks usage over vanilla universe checkpoints
- New ClassAd equality and inequality operators in the Python bindings
- Fixed a bug where removing in-use routes could crash the job router
- Fixed a bug where condor_chirp would abort after success on Windows
- Fixed a bug where using MACHINE_RESOURCE_NAMES could crash the startd
- Improved condor c-gahp to prioritize commands over file transfers
- Fixed a rare crash in the schedd when running many local universe jobs
- With GSI, avoid unnecessary reverse DNS lookup when HOST_ALIAS is set
- Fix a bug that could cause grid universe jobs to fail upon proxy refresh

* Thu Aug 06 2020 Tim Theisen <tim@cs.wisc.edu> - 8.9.8-1
- Added htcondor.dags and htcondor.htchirp to the HTCondor Python bindings
- New condor_watch_q tool that efficiently provides live job status updates
- Added support for marking a GPU offline while other jobs continue
- The condor_master command does not return until it is fully started
- Deprecated several Python interfaces in the Python bindings

* Thu Aug 06 2020 Tim Theisen <tim@cs.wisc.edu> - 8.8.10-1
- condor_qedit can no longer be used to disrupt the condor_schedd
- Fixed a bug where the SHARED_PORT_PORT configuration setting was ignored
- Ubuntu 20.04 and Amazon Linux 2 are now supported
- In MacOSX, HTCondor now requires LibreSSL, available since MacOSX 10.13

* Wed May 20 2020 Tim Theisen <tim@cs.wisc.edu> - 8.9.7-1
- Multiple enhancements in the file transfer code
- Support for more regions in s3:// URLs
- Much more flexible job router language
- Jobs may now specify cuda_version to match equally-capable GPUs
- TOKENS are now called IDTOKENS to differentiate from SCITOKENS
- Added the ability to blacklist TOKENS via an expression
- Can simultaneously handle Kerberos and OAUTH credentials
- The getenv submit command now supports a blacklist and whitelist
- The startd supports a remote history query similar to the schedd
- condor_q -submitters now works with accounting groups
- Fixed a bug reading service account credentials for Google Compute Engine

* Thu May 07 2020 Tim Theisen <tim@cs.wisc.edu> - 8.8.9-1
- Proper tracking of maximum memory used by Docker universe jobs
- Fixed preempting a GPU slot for a GPU job when all GPUs are in use
- Fixed a Python crash when queue_item_data iterator raises an exception
- Fixed a bug where slot attribute overrides were ignored
- Calculates accounting group quota correctly when more than 1 CPU requested
- Updated HTCondor Annex to accommodate API change for AWS Spot Fleet
- Fixed a problem where HTCondor would not start on AWS Fargate
- Fixed where the collector could wait forever for a partial message
- Fixed streaming output to large files (>2Gb) when using the 32-bit shadow

* Mon Apr 06 2020 Tim Theisen <tim@cs.wisc.edu> - 8.9.6-1
- Fixes addressing CVE-2019-18823
- https://htcondor.org/security/vulnerabilities/HTCONDOR-2020-0001.html
- https://htcondor.org/security/vulnerabilities/HTCONDOR-2020-0002.html
- https://htcondor.org/security/vulnerabilities/HTCONDOR-2020-0003.html
- https://htcondor.org/security/vulnerabilities/HTCONDOR-2020-0004.html

* Mon Apr 06 2020 Tim Theisen <tim@cs.wisc.edu> - 8.8.8-1
- Fixes addressing CVE-2019-18823
- https://htcondor.org/security/vulnerabilities/HTCONDOR-2020-0001.html
- https://htcondor.org/security/vulnerabilities/HTCONDOR-2020-0002.html
- https://htcondor.org/security/vulnerabilities/HTCONDOR-2020-0003.html
- https://htcondor.org/security/vulnerabilities/HTCONDOR-2020-0004.html

* Thu Jan 02 2020 Tim Theisen <tim@cs.wisc.edu> - 8.9.5-1
- Added a new mode that skips jobs whose outputs are newer than their inputs
- Added command line tool to help debug ClassAd expressions
- Added port forwarding to Docker containers
- You may now change some DAGMan throttles while the DAG is running
- Added support for session tokens for pre-signed S3 URLs
- Improved the speed of the negotiator when custom resources are defined
- Fixed interactive submission of Docker jobs
- Fixed a bug where jobs wouldn't be killed when getting an OOM notification

* Thu Dec 26 2019 Tim Theisen <tim@cs.wisc.edu> - 8.8.7-1
- Updated condor_annex to work with upcoming AWS Lambda function changes
- Added the ability to specify the order that job routes are applied
- Fixed a bug that could cause remote condor submits to fail
- Fixed condor_wait to work when the job event log is on AFS
- Fixed RPM packaging to be able to install condor-all on CentOS 8
- Period ('.') is allowed again in DAGMan node names

* Tue Nov 19 2019 Tim Theisen <tim@cs.wisc.edu> - 8.9.4-1
- Amazon S3 file transfers using pre-signed URLs
- Further reductions in DAGMan memory usage
- Added -idle option to condor_q to display information about idle jobs
- Support for SciTokens authentication
- A tool, condor_evicted_files, to examine the SPOOL of an idle job

* Wed Nov 13 2019 Tim Theisen <tim@cs.wisc.edu> - 8.8.6-1
- Initial support for CentOS 8
- Fixed a memory leak in SSL authentication
- Fixed a bug where "condor_submit -spool" would only submit the first job
- Reduced encrypted file transfer CPU usage by a factor of six
- "condor_config_val -summary" displays changes from a default configuration
- Improved the ClassAd documentation, added many functions that were omitted

* Tue Sep 17 2019 Tim Theisen <tim@cs.wisc.edu> - 8.9.3-1
- TOKEN and SSL authentication methods are now enabled by default
- The job and global event logs use ISO 8601 formatted dates by default
- Added Google Drive multifile transfer plugin
- Added upload capability to Box multifile transfer plugin
- Added Python bindings to submit a DAG
- Python 'JobEventLog' can be pickled to facilitate intermittent readers
- 2x matchmaking speed for partitionable slots with simple START expressions
- Improved the performance of the condor_schedd under heavy load
- Reduced the memory footprint of condor_dagman
- Initial implementation to record the circumstances of a job's termination

* Thu Sep 05 2019 Tim Theisen <tim@cs.wisc.edu> - 8.8.5-1
- Fixed two performance problems on Windows
- Fixed Java universe on Debian and Ubuntu systems
- Added two knobs to improve performance on large scale pools
- Fixed a bug where requesting zero GPUs would require a machine with GPUs
- HTCondor can now recognize nVidia Volta and Turing GPUs

* Tue Jul 09 2019 Tim Theisen <tim@cs.wisc.edu> - 8.8.4-1
- Python 3 bindings - see version history for details (requires EPEL on EL7)
- Can configure DAGMan to dramatically reduce memory usage on some DAGs
- Improved scalability when using the python bindings to qedit jobs
- Fixed infrequent schedd crashes when removing scheduler universe jobs
- The condor_master creates run and lock directories when systemd doesn't
- The condor daemon obituary email now contains the last 200 lines of log

* Tue Jun 04 2019 Tim Theisen <tim@cs.wisc.edu> - 8.9.2-1
- The HTTP/HTTPS file transfer plugin will timeout and retry transfers
- A new multi-file box.com file transfer plugin to download files
- The manual has been moved to Read the Docs
- Configuration options for job-log time-stamps (UTC, ISO 8601, sub-second)
- Several improvements to SSL authentication
- New TOKEN authentication method enables fine-grained authorization control

* Wed May 22 2019 Tim Theisen <tim@cs.wisc.edu> - 8.8.3-1
- Fixed a bug where jobs were killed instead of peacefully shutting down
- Fixed a bug where a restarted schedd wouldn't connect to its running jobs
- Improved file transfer performance when sending multiple files
- Fix a bug that prevented interactive submit from working with Singularity
- Orphaned Docker containers are now cleaned up on execute nodes
- Restored a deprecated Python interface that is used to read the event log

* Wed Apr 17 2019 Tim Theisen <tim@cs.wisc.edu> - 8.9.1-1
- An efficient curl plugin that supports uploads and authentication tokens
- HTCondor automatically supports GPU jobs in Docker and Singularity
- File transfer times are now recorded in the user job log and the job ad

* Thu Apr 11 2019 Tim Theisen <tim@cs.wisc.edu> - 8.8.2-1
- Fixed problems with condor_ssh_to_job and Singularity jobs
- Fixed a problem that could cause condor_annex to crash
- Fixed a problem where the job queue would very rarely be corrupted
- condor_userprio can report concurrency limits again
- Fixed the GPU discovery and monitoring code to map GPUs in the same way
- Made the CHIRP_DELAYED_UPDATE_PREFIX configuration knob work again
- Fixed restarting HTCondor from the Service Control Manager on Windows
- Fixed a problem where local universe jobs could not use condor_submit
- Restored a deprecated Python interface that is used to read the event log
- Fixed a problem where condor_shadow reuse could confuse DAGMan

* Thu Feb 28 2019 Tim Theisen <tim@cs.wisc.edu> - 8.9.0-1
- Absent any configuration, HTCondor denies authorization to all users
- All HTCondor daemons under a condor_master share a security session
- Scheduler Universe jobs are prioritized by job priority

* Tue Feb 19 2019 Tim Theisen <tim@cs.wisc.edu> - 8.8.1-1
- Fixed excessive CPU consumption with GPU monitoring
- GPU monitoring is off by default; enable with "use feature: GPUsMonitor"
- HTCondor now works with the new CUDA version 10 libraries
- Fixed a bug where sometimes jobs would not start on a Windows execute node
- Fixed a bug that could cause DAGman to go into an infinite loop on exit
- The JobRouter doesn't forward the USER attribute between two UID Domains
- Made Collector.locateAll() more efficient in the Python bindings
- Improved efficiency of the negotiation code in the condor_schedd

* Thu Jan 03 2019 Tim Theisen <tim@cs.wisc.edu> - 8.8.0-1
- Automatically add AWS resources to your pool using HTCondor Annex
- The Python bindings now include submit functionality
- Added the ability to run a job immediately by replacing a running job
- A new minicondor package makes single node installations easy
- HTCondor now tracks and reports GPU utilization
- Several performance enhancements in the collector
- The grid universe can create and manage VM instances in Microsoft Azure
- The MUNGE security method is now supported on all Linux platforms

* Wed Oct 31 2018 Tim Theisen <tim@cs.wisc.edu> - 8.7.10-1
- Can now interactively submit Docker jobs
- The administrator can now add arguments to the Singularity command line
- The MUNGE security method is now supported on all Linux platforms
- The grid universe can create and manage VM instances in Microsoft Azure
- Added a single-node package to facilitate using a personal HTCondor

* Wed Oct 31 2018 Tim Theisen <tim@cs.wisc.edu> - 8.6.13-1
- Made the Python 'in' operator case-insensitive for ClassAd attributes
- Python bindings are now built for the Debian and Ubuntu platforms
- Fixed a memory leak in the Python bindings
- Fixed a bug where absolute paths failed for output/error files on Windows
- Fixed a bug using Condor-C to run Condor-C jobs
- Fixed a bug where Singularity could not be used if Docker was not present

* Wed Aug 01 2018 Tim Theisen <tim@cs.wisc.edu> - 8.7.9-1
- Support for Debian 9, Ubuntu 16, and Ubuntu 18
- Improved Python bindings to support the full range of submit functionality
- Allows VMs to shutdown when the job is being gracefully evicted
- Can now specify a host name alias (CNAME) for NETWORK_HOSTNAME
- Added the ability to run a job immediately by replacing a running job

* Wed Aug 01 2018 Tim Theisen <tim@cs.wisc.edu> - 8.6.12-1
- Support for Debian 9, Ubuntu 16, and Ubuntu 18
- Fixed a memory leak that occurred when SSL authentication fails
- Fixed a bug where invalid transform REQUIREMENTS caused a Job to match
- Fixed a bug to allow a queue super user to edit protected attributes
- Fixed a problem setting the job environment in the Singularity container
- Fixed several other minor problems

* Tue May 22 2018 Tim Theisen <tim@cs.wisc.edu> - 8.7.8-2
- Reinstate man pages
- Drop centos from dist tag in 32-bit Enterprise Linux 7 RPMs

* Thu May 10 2018 Tim Theisen <tim@cs.wisc.edu> - 8.7.8-1
- The condor annex can easily use multiple regions simultaneously
- HTCondor now uses CUDA_VISIBLE_DEVICES to tell which GPU devices to manage
- HTCondor now reports GPU memory utilization

* Thu May 10 2018 Tim Theisen <tim@cs.wisc.edu> - 8.6.11-1
- Can now do an interactive submit of a Singularity job
- Shared port daemon is more resilient when starved for TCP ports
- The Windows installer configures the environment for the Python bindings
- Fixed several other minor problems

* Tue Mar 13 2018 Tim Theisen <tim@cs.wisc.edu> - 8.7.7-1
- condor_ssh_to_job now works with Docker Universe jobs
- A 32-bit condor_shadow is available for Enterprise Linux 7 systems
- Tracks and reports custom resources, e.g. GPUs, in the job ad and user log
- condor_q -unmatchable reports jobs that will not match any slots
- Several updates to the parallel universe
- Spaces are now allowed in input, output, and error paths in submit files
- In DAG files, spaces are now allowed in submit file paths

* Tue Mar 13 2018 Tim Theisen <tim@cs.wisc.edu> - 8.6.10-1
- Fixed a problem where condor_preen would crash on an active submit node
- Improved systemd configuration to clean up processes if the master crashes
- Fixed several other minor problems

* Thu Jan 04 2018 Tim Theisen <tim@cs.wisc.edu> - 8.7.6-1
- Machines won't enter "Owner" state unless using the Desktop policy
- One can use SCHEDD and JOB instead of MY and TARGET in SUBMIT_REQUIREMENTS
- HTCondor now reports all submit warnings, not just the first one
- The HTCondor Python bindings in pip are now built from the release branch

* Thu Jan 04 2018 Tim Theisen <tim@cs.wisc.edu> - 8.6.9-1
- Fixed a bug where some Accounting Groups could get too much surplus quota
- Fixed a Python binding bug where some queries could corrupt memory
- Fixed a problem where preen could block the schedd for a long time
- Fixed a bug in Windows where the job sandbox would not be cleaned up
- Fixed problems with the interaction between the master and systemd
- Fixed a bug where MAX_JOBS_SUBMITTED could be permanently reduced
- Fixed problems with very large disk requests

* Tue Nov 14 2017 Tim Theisen <tim@cs.wisc.edu> - 8.7.5-1
- Fixed an issue validating VOMS proxies

* Tue Nov 14 2017 Tim Theisen <tim@cs.wisc.edu> - 8.6.8-1
- Fixed an issue validating VOMS proxies

* Tue Oct 31 2017 Tim Theisen <tim@cs.wisc.edu> - 8.7.4-1
- Improvements to DAGMan including support for late job materialization
- Updates to condor_annex including improved status reporting
- When submitting jobs, HTCondor can now warn about job requirements
- Fixed a bug where remote CPU time was not recorded in the history
- Improved support for OpenMPI jobs
- The high availability daemon now works with IPV6 and shared_port
- The HTCondor Python bindings are now available for Python 2 and 3 in pip

* Tue Oct 31 2017 Tim Theisen <tim@cs.wisc.edu> - 8.6.7-1
- Fixed a bug where memory limits might not be updated in cgroups
- Add SELinux type enforcement rules to allow condor_ssh_to_job to work
- Updated systemd configuration to shutdown HTCondor in an orderly fashion
- The curl_plugin utility can now do HTTPS transfers
- Specifying environment variables now works with the Python Submit class

* Tue Sep 12 2017 Tim Theisen <tim@cs.wisc.edu> - 8.7.3-1
- Further updates to the late job materialization technology preview
- An improved condor_top tool
- Enhanced the AUTO setting for ENABLE_IPV{4,6} to be more selective
- Fixed several small memory leaks

* Tue Sep 12 2017 Tim Theisen <tim@cs.wisc.edu> - 8.6.6-1
- HTCondor daemons no longer crash on reconfig if syslog is used for logging
- HTCondor daemons now reliably leave a core file when killed by a signal
- Negotiator won't match jobs to machines with incompatible IPv{4,6} network
- On Ubuntu, send systemd alive messages to prevent HTCondor restarts
- Fixed a problem parsing old ClassAd string escapes in the python bindings
- Properly parse CPU time used from Slurm grid universe jobs
- Claims are released when parallel univ jobs are removed while claiming
- Starter won't get stuck when a job is removed with JOB_EXIT_HOOK defined
- To reduce audit logging, added cgroup rules to SELinux profile

* Mon Aug 07 2017 Tim Theisen <tim@cs.wisc.edu> - 8.6.5-2
- Update SELinux profile for Red Hat 7.4

* Tue Aug 01 2017 Tim Theisen <tim@cs.wisc.edu> - 8.6.5-1
- Fixed a memory leak that would cause the HTCondor collector to slowly grow
- Prevent the condor_starter from hanging when using cgroups on Debian
- Fixed several issues that occur when IPv6 is in use
- Support for using an ImDisk RAM drive on Windows as the execute directory
- Fixed a bug where condor_rm rarely removed another one of the user's jobs
- Fixed a bug with parallel universe jobs starting on partitionable slots

* Thu Jul 13 2017 Tim Theisen <tim@cs.wisc.edu> - 8.4.12-1
- Can configure the condor_startd to compute free disk space once

* Thu Jun 22 2017 Tim Theisen <tim@cs.wisc.edu> - 8.7.2-1
- Improved condor_schedd performance by turning off file checks by default
- condor_annex -status finds VM instances that have not joined the pool
- Able to update an annex's lease without adding new instances
- condor_annex now keeps a command log
- condor_q produces an expanded multi-line summary
- Automatically retry and/or resume http file transfers when appropriate
- Reduced load on the condor_collector by optimizing queries
- A python based condor_top tool

* Thu Jun 22 2017 Tim Theisen <tim@cs.wisc.edu> - 8.6.4-1
- Python bindings are now available on MacOSX
- Fixed a bug where PASSWORD authentication could fail to exchange keys
- Pslot preemption now properly handles custom resources, such as GPUs
- condor_submit now checks X.509 proxy expiration

* Tue May 09 2017 Tim Theisen <tim@cs.wisc.edu> - 8.6.3-1
- Fixed a bug where using an X.509 proxy might corrupt the job queue log
- Fixed a memory leak in the Python bindings

* Mon Apr 24 2017 Tim Theisen <tim@cs.wisc.edu> - 8.7.1-1
- Several performance enhancements in the collector
- Further refinement and initial documentation of the HTCondor Annex
- Enable chirp for Docker jobs
- Job Router uses first match rather than round-robin matching
- The schedd tracks jobs counts by status for each owner
- Technology preview of late job materialization in the schedd

* Mon Apr 24 2017 Tim Theisen <tim@cs.wisc.edu> - 8.6.2-1
- New metaknobs for mapping users to groups
- Now case-insensitive with Windows user names when storing credentials
- Signal handling in the OpenMPI script
- Report RemoteSysCpu for Docker jobs
- Allow SUBMIT_REQUIREMENT to refer to X509 secure attributes
- Linux kernel tuning script takes into account the machine's role

* Thu Mar 02 2017 Tim Theisen <tim@cs.wisc.edu> - 8.7.0-1
- Performance improvements in collector's ingestion of ClassAds
- Added collector attributes to report query times and forks
- Removed extra white space around parentheses when unparsing ClassAds
- Technology preview of the HTCondor Annex

* Thu Mar 02 2017 Tim Theisen <tim@cs.wisc.edu> - 8.6.1-1
- condor_q works in situations where user authentication is not configured
- Updates to work with Docker version 1.13
- Fix several problems with the Job Router
- Update scripts to support current versions of Open MPI and MPICH2
- Fixed a bug that could corrupt the job queue log when the disk is full

* Thu Jan 26 2017 Tim Theisen <tim@cs.wisc.edu> - 8.6.0-1
- condor_q shows shows only the current user's jobs by default
- condor_q summarizes related jobs (batches) on a single line by default
- Users can define their own job batch name at job submission time
- Immutable/protected job attributes make SUBMIT_REQUIREMENTS more useful
- The shared port daemon is enabled by default
- Jobs run in cgroups by default
- HTCondor can now use IPv6 addresses (Prefers IPv4 when both present)
- DAGMan: Able to easily define SCRIPT, VARs, etc., for all nodes in a DAG
- DAGMan: Revamped priority implementation
- DAGMan: New splice connection feature
- New slurm grid type in the grid universe for submitting to Slurm
- Numerous improvements to Docker support
- Several enhancements in the python bindings

* Mon Jan 23 2017 Tim Theisen <tim@cs.wisc.edu> - 8.4.11-1
- Fixed a bug which delayed startd access to stard cron job results
- Fixed a bug in pslot preemption that could delay jobs starting
- Fixed a bug in job cleanup at job lease expiration if using glexec
- Fixed a bug in locating ganglia shared libraries on Debian and Ubuntu

* Tue Dec 13 2016 Tim Theisen <tim@cs.wisc.edu> - 8.5.8-1
- The starter puts all jobs in a cgroup by default
- Added condor_submit commands that support job retries
- condor_qedit defaults to the current user's jobs
- Ability to add SCRIPTS, VARS, etc. to all nodes in a DAG using one command
- Able to conditionally add Docker volumes for certain jobs
- Initial support for Singularity containers
- A 64-bit Windows release

* Tue Dec 13 2016 Tim Theisen <tim@cs.wisc.edu> - 8.4.10-1
- Updated SELinux profile for Enterprise Linux
- Fixed a performance problem in the schedd when RequestCpus was an expression
- Preserve permissions when transferring sub-directories of the job's sandbox
- Fixed HOLD_IF_CPUS_EXCEEDED and LIMIT_JOB_RUNTIMES metaknobs
- Fixed a bug in handling REMOVE_SIGNIFICANT_ATTRIBUTES

* Thu Sep 29 2016 Tim Theisen <tim@cs.wisc.edu> - 8.5.7-1
- The schedd can perform job ClassAd transformations
- Specifying dependencies between DAGMan splices is much more flexible
- The second argument of the ClassAd ? : operator may be omitted
- Many usability improvements in condor_q and condor_status
- condor_q and condor_status can produce JSON, XML, and new ClassAd output
- To prepare for a 64-bit Windows release, HTCondor identifies itself as X86
- Automatically detect Daemon Core daemons and pass localname to them

* Thu Sep 29 2016 Tim Theisen <tim@cs.wisc.edu> - 8.4.9-1
- The condor_startd removes orphaned Docker containers on restart
- Job Router and HTCondor-C job job submission prompts schedd reschedule
- Fixed bugs in the Job Router's hooks
- Improved systemd integration on Enterprise Linux 7
- Upped default number of Chirp attributes to 100, and made it configurable
- Fixed a bug where variables starting with STARTD. or STARTER. were ignored

* Tue Aug 02 2016 Tim Theisen <tim@cs.wisc.edu> - 8.5.6-1
- The -batch output for condor_q is now the default
- Python bindings for job submission and machine draining
- Numerous Docker usability changes
- New options to limit condor_history results to jobs since last invocation
- Shared port daemon can be used with high availability and replication
- ClassAds can be written out in JSON format
- More flexible ordering of DAGMan commands
- Efficient PBS and SLURM job monitoring
- Simplified leases for grid universe jobs

* Tue Jul 05 2016 Tim Theisen <tim@cs.wisc.edu> - 8.4.8-1
- Fixed a memory leak triggered by the python htcondor.Schedd().query() call
- Fixed a bug that could cause Bosco file transfers to fail
- Fixed a bug that could cause the schedd to crash when using schedd cron jobs
- condor_schedd now rejects jobs when owner has no account on the machine
- Fixed a new bug in 8.4.7 where remote condor_history failed without -limit
- Fixed bugs triggered by the reconfiguration of the high-availability daemon
- Fixed a bug where condor_master could hang when using shared port on Windows 
- Fixed a bug with the -xml option on condor_q and condor_status

* Mon Jun 06 2016 Tim Theisen <tim@cs.wisc.edu> - 8.5.5-1
- Improvements for scalability of EC2 grid universe jobs
- Docker Universe jobs advertises remote user and system CPU time
- Improved systemd support
- The master can now run an administrator defined script at shutdown
- DAGMan includes better support for the batch name feature

* Mon Jun 06 2016 Tim Theisen <tim@cs.wisc.edu> - 8.4.7-1
- fixed a bug that could cause the schedd to become unresponsive
- fixed a bug where the Docker Universe would not set the group ID
- Docker Universe jobs now drop all Linux capabilities by default
- fixed a bug where subsystem specific configuration parameters were ignored
- fixed bugs with history file processing on the Windows platform

* Mon May 02 2016 Tim Theisen <tim@cs.wisc.edu> - 8.5.4-1
- Fixed a bug that delays schedd response when significant attributes change
- Fixed a bug where the group ID was not set in Docker universe jobs
- Limit update rate of various attributes to not overload the collector
- To make job router configuration easier, added implicit "target" scoping
- To make BOSCO work, the blahp does not generate limited proxies by default
- condor_status can now display utilization per machine rather than per slot
- Improve performance of condor_history and other tools

* Thu Apr 21 2016 Tim Theisen <tim@cs.wisc.edu> - 8.4.6-1
- fixed a bug that could cause a job to fail to start in a dynamic slot
- fixed a negotiator memory leak when using partitionable slot preemption
- fixed a bug that caused supplemental groups to be wrong during file transfer
- properly identify the Windows 10 platform
- fixed a typographic error in the LIMIT_JOB_RUNTIMES policy
- fixed a bug where maximum length IPv6 addresses were not parsed

* Thu Mar 24 2016 Tim Theisen <tim@cs.wisc.edu> - 8.5.3-1
- Use IPv6 (and IPv4) interfaces if they are detected
- Prefer IPv4 addresses when both are available
- Count Idle and Running jobs in Submitter Ads for Local and Scheduler universes
- Can submit jobs to SLURM with the new "slurm" type in the Grid universe
- HTCondor is built and linked with Globus 6.0

* Tue Mar 22 2016 Tim Theisen <tim@cs.wisc.edu> - 8.4.5-1
- fixed a bug that would cause the condor_schedd to send no flocked jobs
- fixed a bug that caused a 60 second delay using tools when DNS lookup failed
- prevent using accounting groups with embedded spaces that crash the negotiator
- fixed a bug that could cause use of ports outside the port range on Windows
- fixed a bug that could prevent dynamic slot reuse when using many slots
- fixed a bug that prevented correct utilization reports from the job router
- tune kernel when using cgroups to avoid OOM killing of jobs doing heavy I/O

* Thu Feb 18 2016 Tim Theisen <tim@cs.wisc.edu> - 8.5.2-1
- condor_q now defaults to showing only the current user's jobs
- condor_q -batch produces a single line report for a batch of jobs
- Docker Universe jobs now report and update memory and network usage
- immutable and protected job attributes
- improved performance when querying a HTCondor daemon's location
- Added the ability to set ClassAd attributes within the DAG file
- DAGMan now provides event timestamps in dagman.out

* Tue Feb 02 2016 Tim Theisen <tim@cs.wisc.edu> - 8.4.4-1
- fixed a bug that could cause the collector to crash when DNS lookup fails
- fixed a bug that caused Condor-C jobs with short lease durations to fail
- fixed bugs that affected EC2 grid universe jobs
- fixed a bug that prevented startup if a prior version shared port file exists
- fixed a bug that could cause the condor_shadow to hang on Windows

* Fri Jan 08 2016 Tim Theisen <tim@cs.wisc.edu> - 8.5.1-2
- optimized binaries

* Fri Jan 08 2016 Tim Theisen <tim@cs.wisc.edu> - 8.4.3-2
- optimized binaries

* Mon Dec 21 2015 Tim Theisen <tim@cs.wisc.edu> - 8.5.1-1
- the shared port daemon is enabled by default
- the condor_startd now records the peak memory usage instead of recent
- the condor_startd advertises CPU submodel and cache size
- authorizations are automatically setup when "Match Password" is enabled
- added a schedd-constraint option to condor_q

* Wed Dec 16 2015 Tim Theisen <tim@cs.wisc.edu> - 8.4.3-1
- fixed the processing of the -append option in the condor_submit command
- fixed a bug to run more that 100 dynamic slots on a single execute node
- fixed bugs that would delay daemon startup when using shared port on Windows
- fixed a bug where the cgroup VM limit would not be set for sizes over 2 GiB
- fixed a bug to use the ec2_iam_profile_name for Amazon EC2 Spot instances

* Tue Nov 17 2015 Tim Theisen <tim@cs.wisc.edu> - 8.4.2-1
- a bug fix to prevent the condor_schedd from crashing
- a bug fix to honor TCP_FORWARDING_HOST
- Standard Universe works properly in RPM installations of HTCondor
- the RPM packages no longer claim to provide Globus libraries
- bug fixes to DAGMan's "maximum idle jobs" throttle

* Tue Oct 27 2015 Tim Theisen <tim@cs.wisc.edu> - 8.4.1-1
- four new policy metaknobs to make configuration easier
- a bug fix to prevent condor daemons from crashing on reconfiguration
- an option natural sorting option on condor_status
- support of admin to mount certain directories into Docker containers

* Thu Oct 22 2015 Tim Theisen <tim@cs.wisc.edu> - 8.2.10-1
- an updated RPM to work with SELinux on EL7 platforms
- fixes to the condor_kbdd authentication to the X server
- a fix to allow the condor_kbdd to work with shared port enabled
- avoid crashes when using more than 1024 file descriptors on EL7
- fixed a memory leak in the ClassAd split() function
- condor_vacate will error out rather than ignore conflicting arguments
- a bug fix to the JobRouter to properly process the queue on restart
- a bug fix to prevent sending spurious data on a SOAP file transfer
- a bug fix to always present jobs in order in condor_history

* Mon Oct 12 2015 Tim Theisen <tim@cs.wisc.edu> - 8.5.0-1
- multiple enhancements to the python bindings
- the condor_schedd no longer changes the ownership of spooled job files
- spooled job files are visible to only the user account by default
- the condor_startd records when jobs are evicted by preemption or draining

* Mon Sep 14 2015 Tim Theisen <tim@cs.wisc.edu> - 8.4.0-1
- a Docker Universe to run a Docker container as an HTCondor job
- the submit file can queue a job for each file found
- the submit file can contain macros
- a dry-run option to condor_submit to test the submit file without any actions
- HTCondor pools can use IPv4 and IPv6 simultaneously
- execute directories can be encrypted upon user or administrator request
- Vanilla Universe jobs can utilize periodic application-level checkpoints
- the administrator can establish job requirements
- numerous scalability changes

* Thu Aug 27 2015 Tim Theisen <tim@cs.wisc.edu> - 8.3.8-1
- a script to tune Linux kernel parameters for better scalability
- support for python bindings on Windows platforms
- a mechanism to remove Docker images from the local machine

* Thu Aug 13 2015 Tim Theisen <tim@cs.wisc.edu> - 8.2.9-1
- a mechanism for the preemption of dynamic slots, such that the partitionable slot may use the dynamic slot in the match of a different job
- default configuration bug fixes for the desktop policy, such that it can both start jobs and monitor the keyboard

* Mon Jul 27 2015 Tim Theisen <tim@cs.wisc.edu> - 8.3.7-1
- default configuration settings have been updated to reflect current usage
- the ability to preempt dynamic slots, such that a job may match with a partitionable slot
- the ability to limit the number of jobs per submission and the number of jobs per owner by setting configuration variables

* Tue Jun 23 2015 Tim Theisen <tim@cs.wisc.edu> - 8.3.6-1
- initial Docker universe support
- IPv4/IPv6 mixed mode support

* Mon Apr 20 2015 Tim Theisen <tim@cs.wisc.edu> - 8.3.5-1
- new features that increase the power of job specification in the submit description file
- RPMs for Red Hat Enterprise Linux 6 and 7 are modularized and only distributed via our YUM repository
- The new condor-all RPM requires the other HTCondor RPMs of a typical HTCondor installation

* Tue Apr 07 2015 Tim Theisen <tim@cs.wisc.edu> - 8.2.8-1
- a bug fix to reconnect a TCP session when an HTCondorView collector restarts
- a bug fix to avoid starting too many jobs, only to kill some chosen at random

* Thu Mar 05 2015 Tim Theisen <tim@cs.wisc.edu> - 8.3.4-1
- a bug fix for a problem that can cause jobs to not be matched to resources when the condor_schedd is flocking

* Thu Feb 19 2015 Tim Theisen <tim@cs.wisc.edu> - 8.3.3-1
- the ability to encrypt a job's directory on Linux execute hosts
- enhancements to EC2 grid universe jobs
- a more efficient query protocol, including the ability to query the condor_schedd daemon's autocluster set

* Tue Feb 10 2015 Tim Theisen <tim@cs.wisc.edu> - 8.2.7-1
- sendmail is used by default for sending notifications (CVE-2014-8126)
- corrected input validation, which prevents daemon crashes
- an update, such that grid jobs work within the current Google Compute Engine
- a bug fix to prevent an infinite loop in the python bindings
- a bug fix to prevent infinite recursion when evaluating ClassAd attributes

* Tue Dec 23 2014 Tim Theisen <tim@cs.wisc.edu> - 8.3.2-1
- the next installment of IPv4/IPv6 mixed mode support: a submit node can simultaneously interact with an IPv4 and an IPv6 HTCondor pool
- scalability improvements: a reduced memory foot-print of daemons, a reduced number of TCP connections between submit and execute machines, and an improved responsiveness from a busy condor_schedd to queries

* Tue Dec 16 2014 Tim Theisen <tim@cs.wisc.edu> - 8.2.6-1
- a bug fix to the log rotation of the condor_schedd on Linux platforms
- transfer_input_files now works for directories on Windows platforms
- a correction of the flags passed to the mail program on Linux platforms
- a RHEL 7 platform fix of a directory permission that prevented daemons from starting

* Mon Dec 01 2014 Tim Theisen <tim@cs.wisc.edu> - 8.2.5-1
- an updated RPM installation script that preserves a modified condor_config.local file
- OpenSSL version 1.0.1j for Windows platforms

* Wed Nov 12 2014 Tim Theisen <tim@cs.wisc.edu> - 8.2.4-1
- a bug fix for an 8.2.3 condor_schedd that could not obtain a claim from an 8.0.x condor_startd
- a bug fix for removed jobs that return to the queue
- a workaround for a condor_schedd performance issue when handling a large number of jobs
- a bug fix to prevent the condor_kbdd from crashing on Windows
- a bug fix to correct the reporting of available disk on Windows

* Wed Oct 01 2014 Tim Theisen <tim@cs.wisc.edu> - 8.2.3-1
- support for Ubuntu 14.04 LTS, including support for the standard universe

* Thu Sep 11 2014 Tim Theisen <tim@cs.wisc.edu> - 8.3.1-1
- a variety of changes that reduce memory usage and improve performance
- if cgroups are used to limit memory utilization, HTCondor sets both the memory and swap limits.

* Wed Aug 27 2014 Carl Edquist <edquist@cs.wisc.edu> - 8.2.2-2.3
- Include config file for MASTER_NEW_BINARY_RESTART = PEACEFUL (SOFTWARE-850)

* Tue Aug 26 2014 Carl Edquist <edquist@cs.wisc.edu> - 8.2.2-2.2
- Include peaceful_off patch (SOFTWARE-1307)

* Mon Aug 25 2014 Carl Edquist <edquist@cs.wisc.edu> - 8.2.2-2.1
- Include condor_gt4540_aws patch for #4540

* Fri Aug 22 2014 Carl Edquist <edquist@cs.wisc.edu> - 8.2.2-2
- Strict pass-through with fixes from 8.2.2-1.1

* Thu Aug 21 2014 Carl Edquist <edquist@cs.wisc.edu> - 8.2.2-1.1
- Update to 8.2.2 with build fixes for non-UW builds

* Mon Sep 09 2013  <edquist@cs.wisc.edu> - 8.1.2-0.3
- Include misc unpackaged files from 8.x.x

* Sun Sep 08 2013  <edquist@cs.wisc.edu> - 8.1.2-0.1.unif
- Packaging fixes to work with latest 8.1.2 source from master
- Move condor.spec into git master-unified_rpm-branch
- Apply patches to upstream branch and remove from rpm / spec
- Always build man pages / remove references to include_man
- Always include systemd sources for passthrough rebuilds of source rpms
- Add macros to bundle external source tarballs with the source rpm to support
  offline builds with externals

* Tue Aug 20 2013 Carl Edquist <edquist@cs.wisc.edu> - 7.9.6-8.unif.8
- Remove externals dependency from std-universe subpackage

* Mon Aug 19 2013 Carl Edquist <edquist@cs.wisc.edu> - 7.9.6-8.unif.7
- Merge init script improvements from trunk
- Have std_local_ref depend on senders,receivers instead of stub_gen
- Carve out std universe files into separate subpackage
- Move uw_build-specific non-std-universe files into externals subpackage
- Condor_config changes for #3645
- Use %osg / %std_univ macros to control build type default
- Support PROPER builds of std universe (ie, without UW_BUILD)
- Use make jobserver when building glibc external instead of make -j2
- Move python requirement out of main condor package (#3704)
- Move condor_config.local from /var/lib/condor/ to /etc/condor/

* Fri Jul 05 2013 Carl Edquist <edquist@cs.wisc.edu> - 7.9.6-8.unif.6
- Address build dependency issue seen with -j24

* Fri Jun 21 2013 Carl Edquist <edquist@cs.wisc.edu> - 7.9.6-8.unif.5
- Initial support for UW_BUILD

* Tue Jun 18 2013 Carl Edquist <edquist@cs.wisc.edu> - 7.9.6-8.unif.4
- Remove service restart for upgrades

* Tue Jun 11 2013 Carl Edquist <edquist@cs.wisc.edu> - 7.9.6-8.unif.2
- Add a parallel-setup sub-package for parallel universe configuration,
  namely setting up the host as a dedicated resource

* Mon Jun 10 2013 Brian Lin <blin@cs.wisc.edu> - 7.8.8-2
- Init script improvements

* Fri Jun 07 2013 Carl Edquist <edquist@cs.wisc.edu> - 7.9.6-8.unif.1
- Add in missing features from Fedora rpm
- Reorganize to reduce the diff size between this and the Fedora rpm

* Fri Jun 07 2013 Brian Lin <blin@cs.wisc.edu> - 7.9.6-8
- Remove glexec runtime dependency

* Tue May 28 2013 Brian Lin <blin@cs.wisc.edu> - 7.9.6-7
- Mark /usr/share/osg/sysconfig/condor as non-config file

* Thu May 23 2013 Brian Lin <blin@cs.wisc.edu> - 7.9.6-6
- Rebuild against fixed glite-ce-cream-client-api-c

* Wed May 22 2013 Brian Lin <blin@cs.wisc.edu> - 7.9.6-5
- Enable plumage for x86{,_64}

* Wed May 22 2013 Brian Lin <blin@cs.wisc.edu> - 7.9.6-4
- Enable cgroups for EL6

* Tue May 21 2013 Brian Lin <blin@cs.wisc.edu> - 7.9.6-3
- Building with blahp/cream

* Tue May 21 2013 Brian Lin <blin@cs.wisc.edu> - 7.9.6-2
- Build without blahp/cream

* Tue May 21 2013 Brian Lin <blin@cs.wisc.edu> - 7.9.6-1
- New version

* Wed May 08 2013 Matyas Selmeci <matyas@cs.wisc.edu> - 7.8.8-1
- New version
- Removed condor_glidein -- was removed upstream

* Wed Feb 13 2013 Dave Dykstra <dwd@fnal.gov> - 7.8.6-3
- Renamed /etc/sysconfig/condor-lcmaps-env to /usr/share/osg/sysconfig/condor
  to match the new OSG method for handling daemon environment variables, 
  which keeps non-replaceable settings out of /etc/sysonfig
- Change settings in /usr/share/osg/sysconfig/condor to use the latest variable
  name LLGT_LIFT_PRIVILEGED_PROTECTION instead of LLGT4_NO_CHANGE_USER,
  eliminate obsolete variable LLGT_VOMS_DISABLE_CREDENTIAL_CHECK, and change
  the default debug level from 3 to 2.

* Fri Dec 21 2012 Matyas Selmeci <matyas@cs.wisc.edu> - 7.8.6-2
- Patch to fix default BATCH_GAHP config value (#SOFTWARE-873)

* Thu Oct 25 2012 Matyas Selmeci <matyas@cs.wisc.edu> - 7.8.6-1
- New version

* Mon Oct 22 2012 Matyas Selmeci <matyas@cs.wisc.edu> - 7.8.5-1
- New version

* Wed Sep 19 2012 Matyas Selmeci <matyas@cs.wisc.edu> - 7.8.4-1
- New version

* Fri Sep 07 2012 Matyas Selmeci <matyas@cs.wisc.edu> - 7.8.3-1
- New version

* Mon Aug 27 2012 Matyas Selmeci <matyas@cs.wisc.edu> - 7.8.2-2
- Add patch to fix unnecessary GSI callouts (condor_gt2104_pt2.patch in gittrac #2104)
- Fixed BLClient location

* Tue Aug 14 2012 Matyas Selmeci <matyas@cs.wisc.edu> - 7.8.2-1
- New version

* Mon Jul 30 2012 Matyas Selmeci <matyas@cs.wisc.edu> - 7.8.1-7
- Put cream_gahp into separate subpackage

* Mon Jul 16 2012 Matyas Selmeci <matyas@cs.wisc.edu> - 7.8.1-6
- Remove cream_el6.patch; change proper_cream.diff to work on both el5 and el6
  instead.

* Thu Jul 05 2012 Matyas Selmeci <matyas@cs.wisc.edu> - 7.8.1-5
- Bump to rebuild

* Tue Jun 26 2012 Matyas Selmeci <matyas@cs.wisc.edu> - 7.8.1-4
- Add CREAM

* Tue Jun 19 2012 Matyas Selmeci <matyas@cs.wisc.edu> - 7.8.1-3
- Add Provides lines for classads and classads-devel

* Mon Jun 18 2012 Matyas Selmeci <matyas@cs.wisc.edu> - 7.8.1-2
- Add environment variables for interacting with lcmaps (condor-lcmaps-env)

* Fri Jun 15 2012 Matyas Selmeci <matyas@cs.wisc.edu> - 7.8.1-1
- Version bump

* Wed Jun 13 2012 Matyas Selmeci <matyas@cs.wisc.edu> - 7.8.0-3
- Fix wrong paths for shared libraries

* Wed Jun 13 2012 Matyas Selmeci <matyas@cs.wisc.edu> - 7.8.0-2
- Build blahp

* Thu May 31 2012 Matyas Selmeci <matyas@cs.wisc.edu> - 7.8.0-1
- Version bump
- Updated condor_config.generic.patch
- Removed glexec-patch.diff

* Sun Apr  1 2012 Alain Roy <roy@cs.wisc.edu> - 7.6.6-4
- Backported patch from Condor 7.7 to fix glexec bugs
- Enabled glexec

* Fri Feb 10 2012 Derek Weitzel <dweitzel@cse.unl.edu> - 7.6.6-3
- Adding sticky bit to condor_root_switchboard

* Wed Jan 18 2012 Derek Weitzel <dweitzel@cse.unl.edu> - 7.6.6-2
- Added support for rhel6

* Wed Jan 18 2012 Tim Cartwright <cat@cs.wisc.edu> - 7.6.6-1
- Updated to upstream tagged 7.6.6 release

* Wed Jan 11 2012 Tim Cartwright <cat@cs.wisc.edu> - 7.6.4-1
- Simplified revision number

* Tue Nov 29 2011 Derek Weitzel <dweitzel@cse.unl.edu> - 7.6.4-0.6.2
- Rebasing to 7.6.4

* Fri Oct 28 2011 Matyas Selmeci <matyas@cs.wisc.edu> - 7.6.2-0.6.3
- rebuilt

* Mon Sep 12 2011 Matyas Selmeci <matyas@cs.wisc.edu> - 7.6.2-0.6.2
- Rev bump to rebuild with updated Globus libs

* Thu Aug 11 2011 Derek Weitzel <dweitzel@cse.unl.edu> - 7.6.2-0.5.2
- Updated to upstream official 7.6.2 release

* Thu Aug 04 2011 Derek Weitzel <dweitzel@cse.unl.edu> - 7.6.2-0.5.672537b1git.1
- Made LOCAL_DIR always point to /var/lib/condor rather than TILDE

* Wed Jun  8 2011 <bbockelm@cse.unl.edu> - 7.7.0-0.5
- Start to break build products into conditionals for future EPEL5 support.
- Begun integration of a systemd service file.

* Tue Jun  7 2011 <matt@redhat> - 7.7.0-0.4
- Added tmpfiles.d/condor.conf (BZ711456)

* Tue Jun  7 2011 <matt@redhat> - 7.7.0-0.3
- Fast forward to 7.7.0 pre-release at 1babb324
- Catch libdeltacloud 0.8 update

* Fri May 20 2011 <matt@redhat> - 7.7.0-0.2
- Added GSI support, dependency on Globus

* Fri May 13 2011 <matt@redhat> - 7.7.0-0.1
- Fast forward to 7.7.0 pre-release at 79952d6b
- Introduced ec2_gahp
- 79952d6b brings schema expectations inline with Cumin

* Tue May 10 2011 <matt@redhat> - 7.6.1-0.1
- Upgrade to 7.6.0 release, pre-release of 7.6.1 at 5617a464
- Upstreamed patch: log_lock_run.patch
- Introduced condor-classads to obsolete classads
- Introduced condor-aviary, package of the aviary contrib
- Introduced condor-deltacloud-gahp
- Introduced condor-qmf, package of the mgmt/qmf contrib
- Transitioned from LOCAL_CONFIG_FILE to LOCAL_CONFIG_DIR
- Stopped building against gSOAP,
-  use aviary over birdbath and ec2_gahp (7.7.0) over amazon_gahp

* Tue Feb 08 2011 Fedora Release Engineering <rel-eng@lists.fedoraproject.org> - 7.5.5-2
- Rebuilt for https://fedoraproject.org/wiki/Fedora_15_Mass_Rebuild

* Thu Jan 27 2011 <matt@redhat> - 7.5.5-1
- Rebase to 7.5.5 release
-  configure+imake -> cmake
-  Removed patches:
-   only_dynamic_unstripped.patch
-   gsoap-2.7.16-wsseapi.patch
-   gsoap-2.7.16-dom.patch
-  man pages are now built with source
-  quill is no longer present
-  condor_shared_port added
-  condor_power added
-  condor_credd added
-  classads now built from source

* Thu Jan 13 2011 <matt@redhat> - 7.4.4-1
- Upgrade to 7.4.4 release
- Upstreamed: stdsoap2.h.patch.patch

* Mon Aug 23 2010  <matt@redhat> - 7.4.3-1
- Upgrade to 7.4.3 release
- Upstreamed: dso_link_change

* Fri Jun 11 2010  <matt@redhat> - 7.4.2-2
- Rebuild for classads DSO version change (1:0:0)
- Updated stdsoap2.h.patch.patch for gsoap 2.7.16
- Added gsoap-2.7.16-wsseapi/dom.patch for gsoap 2.7.16

* Wed Apr 21 2010  <matt@redhat> - 7.4.2-1
- Upgrade to 7.4.2 release

* Tue Jan  5 2010  <matt@redhat> - 7.4.1-1
- Upgrade to 7.4.1 release
- Upstreamed: guess_version_from_release_dir, fix_platform_check
- Security update (BZ549577)

* Fri Dec  4 2009  <matt@redhat> - 7.4.0-1
- Upgrade to 7.4.0 release
- Fixed POSTIN error (BZ540439)
- Removed NOTICE.txt source, now provided by upstream
- Removed no_rpmdb_query.patch, applied upstream
- Removed no_basename.patch, applied upstream
- Added only_dynamic_unstripped.patch to reduce build time
- Added guess_version_from_release_dir.patch, for previous
- Added fix_platform_check.patch
- Use new --with-platform, to avoid modification of make_final_tarballs
- Introduced vm-gahp package to hold libvirt deps

* Fri Aug 28 2009  <matt@redhat> - 7.2.4-1
- Upgrade to 7.2.4 release
- Removed gcc44_const.patch, accepted upstream
- New log, lock, run locations (BZ502175)
- Filtered innocuous semanage message

* Fri Aug 21 2009 Tomas Mraz <tmraz@redhat.com> - 7.2.1-3
- rebuilt with new openssl

* Fri Jul 24 2009 Fedora Release Engineering <rel-eng@lists.fedoraproject.org> - 7.2.1-2
- Rebuilt for https://fedoraproject.org/wiki/Fedora_12_Mass_Rebuild

* Wed Feb 25 2009  <matt@redhat> - 7.2.1-1
- Upgraded to 7.2.1 release
- Pruned changes accepted upstream from condor_config.generic.patch
- Removed Requires in favor of automatic dependencies on SONAMEs
- Added no_rmpdb_query.patch to avoid rpm -q during a build

* Tue Feb 24 2009 Fedora Release Engineering <rel-eng@lists.fedoraproject.org> - 7.2.0-5
- Rebuilt for https://fedoraproject.org/wiki/Fedora_11_Mass_Rebuild

* Thu Jan 15 2009 Tomas Mraz <tmraz@redhat.com> - 7.2.0-4
- rebuild with new openssl

* Wed Jan 14 2009  <matt@redhat> - 7.2.0-3
- Fixed regression: initscript was on by default, now off again

* Thu Jan  8 2009  <matt@redhat> - 7.2.0-2
- (Re)added CONDOR_DEVELOPERS=NONE to the default condor_config.local
- Added missing Obsoletes for condor-static (thanks Michael Schwendt)

* Wed Jan  7 2009  <matt@redhat> - 7.2.0-1
- Upgraded to 7.2.0 release
- Removed -static package
- Added Fedora specific buildid
- Enabled KBDD, daemon to monitor X usage on systems with only USB devs
- Updated install process

* Wed Oct  8 2008  <matt@redhat> - 7.0.5-1
- Rebased on 7.0.5, security update

* Wed Aug  6 2008  <mfarrellee@redhat> - 7.0.4-1
- Updated to 7.0.4 source
- Stopped using condor_configure in install step

* Tue Jun 10 2008  <mfarrellee@redhat> - 7.0.2-1
- Updated to 7.0.2 source
- Updated config, specifically HOSTALLOW_WRITE, for Personal Condor setup
- Added condor_config.generic

* Mon Apr  7 2008  <mfarrellee@redhat> - 7.0.0-8
- Modified init script to be off by default, resolves bz441279

* Fri Apr  4 2008  <mfarrellee@redhat> - 7.0.0-7
- Updated to handle changes in gsoap dependency

* Mon Feb 11 2008  <mfarrellee@redhat> - 7.0.0-6
- Added note about how to download the source
- Added generate-tarball.sh script

* Sun Feb 10 2008  <mfarrellee@redhat> - 7.0.0-5
- The gsoap package is compiled with --disable-namespaces, which means
  soap_set_namespaces is required after each soap_init. The
  gsoap_nonamespaces.patch handles this.

* Fri Feb  8 2008  <mfarrellee@redhat> - 7.0.0-4
- Added patch to detect GCC 4.3.0 on F9
- Added patch to detect GLIBC 2.7.90 on F9
- Added BuildRequires: autoconf to allow for regeneration of configure
  script after GCC 4.3.0 detection and GLIBC 2.7.90 patches are
  applied
- Condor + GCC 4.3.0 + -O2 results in an internal compiler error
  (BZ 432090), so -O2 is removed from optflags for the time
  being. Thanks to Mike Bonnet for the suggestion on how to filter
  -O2.

* Tue Jan 22 2008  <mfarrellee@redhat> - 7.0.0-3
- Update to UW's really-final source for Condor 7.0.0 stable series
  release. It is based on the 72173 build with minor changes to the
  configure.ac related to the SRB external version.
- In addition to removing externals from the UW tarball, the NTconfig
  directory was removed because it had not gone through IP audit.

* Tue Jan 22 2008  <mfarrellee@redhat> - 7.0.0-2
- Update to UW's final source for Condor 7.0.0 stable series release

* Thu Jan 10 2008  <mfarrellee@redhat> - 7.0.0-1
- Initial package of Condor's stable series under ASL 2.0
- is_clipped.patch replaced with --without-full-port option to configure
- zlib_is_soft.patch removed, outdated by configure.ac changes
- removed autoconf dependency needed for zlib_is_soft.patch

* Tue Dec  4 2007  <mfarrellee@redhat> - 6.9.5-2
- SELinux was stopping useradd in pre because files specified root as
  the group owner for /var/lib/condor, fixed, much thanks to Phil Knirsch

* Fri Nov 30 2007  <mfarrellee@redhat> - 6.9.5-1
- Fixed release tag
- Added gSOAP support and packaged WSDL files

* Thu Nov 29 2007  <mfarrellee@redhat> - 6.9.5-0.2
- Packaged LSB init script
- Changed pre to not create the condor user's home directory, it is
  now a directory owned by the package

* Thu Nov 29 2007  <mfarrellee@redhat> - 6.9.5-0.1
- Condor 6.9.5 release, the 7.0.0 stable series candidate
- Removed x86_64_no_multilib-200711091700cvs.patch, merged upstream
- Added patch to make zlib a soft requirement, which it should be
- Disabled use of smp_mflags because of make dependency issues
- Explicitly not packaging WSDL files until the SOAP APIs are available

* Tue Nov 20 2007  <mfarrellee@redhat> - 6.9.5-0.3.200711091700cvs
- Rebuild for repo inheritance update: dependencies are now pulled
  from RHEL 5 U1 before RH Application Stack

* Thu Nov 15 2007 <mfarrellee@redhat> - 6.9.5-0.2.200711091700cvs
- Added support for building on x86_64 without multilib packages
- Made the install section more flexible, reduced need for
  make_final_tarballs to be updated

* Fri Nov 9 2007 <mfarrellee@redhat> - 6.9.5-0.1.200711091700cvs
- Working source with new ASL 2.0 license

* Fri Nov 9 2007 <mfarrellee@redhat> - 6.9.5-0.1.200711091330cvs
- Source is now stamped ASL 2.0, as of Nov 9 2007 1:30PM Central
- Changed license to ASL 2.0
- Fixed find in prep to work if no files have bad permissions
- Changed the name of the LICENSE file to match was is now release in
  the source tarball

* Tue Nov 6 2007  <mfarrellee@redhat> - 6.9.5-0.1.rc
- Added m4 dependency not in RHEL 5.1's base
- Changed chmod a-x script to use find as more files appear to have
  improper execute bits set
- Added ?dist to Release:
- condor_privsep became condor_root_switchboard

* Tue Sep 11 2007  <mfarrellee@redhat> - 6.9.5-0.3.20070907cvs
- Instead of releasing libcondorapi.so, which is improperly created
  and poorly versioned, we release libcondorapi.a, which is apparently
  more widely used, in a -static package
- Instead of installing the stripped tarball, the unstripped is now
  installed, which gives a nice debuginfo package
- Found and fixed permissions problems on a number of src files,
  issue raised by rpmlint on the debuginfo package

* Mon Sep 10 2007  <mfarrellee@redhat> - 6.9.5-0.2.20070907cvs
- Updated pre section to create condor's home directory with adduser, and
  removed _var/lib/condor from files section
- Added doc LICENSE.TXT to all files sections
- Shortened lines longer than 80 characters in this spec (except the sed line)
- Changed install section so untar'ing a release can handle fedora7 or fedora8
- Simplified the site.def and config file updates (sed + mv over mv + sed + rm)
- Added a patch (fedora_rawhide_7.91-20070907cvs.patch) to support building on
  a fedora 7.91 (current Rawhide) release
- Moved the examples from /usr/share/doc/condor... into builddir and just
  marked them as documentation
- Added a number of dir directives to force all files to be listed, no implicit
  inclusion

* Fri Sep  7 2007  <mfarrellee@redhat> - 6.9.5-0.1.20070907cvs
- Initial release<|MERGE_RESOLUTION|>--- conflicted
+++ resolved
@@ -1261,8 +1261,6 @@
 # configuration
 
 %changelog
-<<<<<<< HEAD
-=======
 * Mon Dec 15 2025 Tim Theisen <tim@cs.wisc.edu> - 25.0.5-1
 - Initial support for Ubuntu 24.04 on the ARM64 platform
 
@@ -1274,7 +1272,6 @@
 - Fix bugs that could causes a crash in the authentication code
 - HTCondor tarballs now contain Pelican 7.21.1 and Apptainer 1.4.4
 
->>>>>>> 5493979a
 * Mon Nov 03 2025 Tim Theisen <tim@cs.wisc.edu> - 25.0.3-1
 - All changes in 24.12.14
 
