%define condor_version 1.0.0

# On EL7 don't terminate the build because of bad bytecompiling
%if 0%{?rhel} == 7
%define _python_bytecompile_errors_terminate_build 0
%endif

# Don't use changelog date in CondorVersion
%global source_date_epoch_from_changelog 0

# set uw_build to 0 for downstream (Fedora or EPEL)
# UW build includes stuff for testing and tarballs
%define uw_build 0

%if 0%{?rhel} == 7
# Use devtoolset 11 for EL7
%define devtoolset 11
%endif

%if 0%{?rhel} == 8 || 0%{?rhel} == 9
# Use gcc-toolset 14 for EL8 and EL9
%define gcctoolset 14
%endif

Summary: HTCondor: High Throughput Computing
Name: condor
Version: %{condor_version}
%global version_ %(tr . _ <<< %{version})

%if 0%{?suse_version}
%global _libexecdir %{_exec_prefix}/libexec
%if %{suse_version} == 1500
%global dist .leap15
%endif
%endif

# Edit the %condor_release to set the release number
%define condor_release 1
Release: %{condor_release}%{?dist}

License: Apache-2.0
Group: Applications/System
URL: https://htcondor.org/

# Do not check .so files in condor's library directory
%global __provides_exclude_from ^%{_libdir}/%{name}/.*\\.so.*$

# Do not provide libfmt
%global __requires_exclude ^libfmt\\.so.*$

Source0: %{name}-%{condor_version}.tar.gz

Source8: htcondor.pp

# Patch credmon-oauth to use Python 2 on EL7
Patch1: rhel7-python2.patch

BuildRoot: %(mktemp -ud %{_tmppath}/%{name}-%{version}-%{release}-XXXXXX)

BuildRequires: cmake
BuildRequires: pcre2-devel
BuildRequires: openssl-devel
BuildRequires: krb5-devel
%if ! 0%{?amzn}
BuildRequires: libvirt-devel
%endif
BuildRequires: bind-utils
BuildRequires: libX11-devel
%if ! ( 0%{?rhel} >= 10 )
BuildRequires: libXScrnSaver-devel
%endif
%if 0%{?suse_version}
BuildRequires: openldap2-devel
%else
BuildRequires: openldap-devel
%endif
%if 0%{?rhel} == 7
BuildRequires: cmake3
BuildRequires: python-devel
BuildRequires: python-setuptools
%else
BuildRequires: cmake >= 3.16
%endif
BuildRequires: python3-devel
BuildRequires: python3-setuptools
%if 0%{?rhel} >= 8
BuildRequires: boost-devel
%endif
%if 0%{?suse_version}
BuildRequires: rpm-config-SUSE
%else
BuildRequires: redhat-rpm-config
%endif
BuildRequires: sqlite-devel
BuildRequires: perl(Data::Dumper)

BuildRequires: glibc-static
BuildRequires: gcc-c++
BuildRequires: libuuid-devel
BuildRequires: patch
BuildRequires: pam-devel
%if 0%{?suse_version}
BuildRequires: mozilla-nss-devel
%else
BuildRequires: nss-devel
%endif
BuildRequires: openssl-devel
BuildRequires: libxml2-devel
%if 0%{?suse_version}
BuildRequires: libexpat-devel
%else
BuildRequires: expat-devel
%endif
BuildRequires: perl(Archive::Tar)
BuildRequires: perl(XML::Parser)
BuildRequires: perl(Digest::MD5)
%if 0%{?rhel} >= 8 || 0%{?fedora} || 0%{?suse_version}
BuildRequires: python3-devel
%else
BuildRequires: python-devel
%endif
BuildRequires: libcurl-devel

# Authentication build requirements
%if ! 0%{?amzn}
BuildRequires: voms-devel
%endif
BuildRequires: munge-devel
BuildRequires: scitokens-cpp-devel

%if 0%{?devtoolset}
BuildRequires: which
BuildRequires: devtoolset-%{devtoolset}-toolchain
%endif

%if 0%{?gcctoolset}
BuildRequires: which
BuildRequires: gcc-toolset-%{gcctoolset}
%endif

%if  0%{?suse_version}
BuildRequires: gcc11
BuildRequires: gcc11-c++
%endif

%if 0%{?rhel} == 7 && ! 0%{?amzn}
BuildRequires: python36-devel
BuildRequires: boost169-devel
BuildRequires: boost169-static
%endif

%if 0%{?rhel} >= 8
BuildRequires: boost-static
%endif

%if 0%{?rhel} == 7 && ! 0%{?amzn}
BuildRequires: python3-devel
BuildRequires: boost169-python2-devel
BuildRequires: boost169-python3-devel
%else
%if  0%{?suse_version}
BuildRequires: libboost_python-py3-1_75_0-devel
%else
BuildRequires: boost-python3-devel
%endif
%endif
BuildRequires: libuuid-devel
%if 0%{?suse_version}
Requires: libuuid1
%else
Requires: libuuid
%endif

BuildRequires: systemd-devel
%if 0%{?suse_version}
BuildRequires: systemd
%else
BuildRequires: systemd-units
%endif
Requires: systemd

%if 0%{?rhel} == 7
BuildRequires: python36-sphinx python36-sphinx_rtd_theme
%endif

%if 0%{?rhel} >= 8 || 0%{?amzn} || 0%{?fedora}
BuildRequires: python3-sphinx python3-sphinx_rtd_theme
%endif

%if 0%{?suse_version}
BuildRequires: python3-Sphinx python3-sphinx_rtd_theme
%endif

# openssh-server needed for condor_ssh_to_job
Requires: openssh-server

# net-tools needed to provide netstat for condor_who
Requires: net-tools

# Perl modules required for condor_gather_info
Requires: perl(Date::Manip)
Requires: perl(FindBin)

# cryptsetup needed for encrypted LVM execute partitions
Requires: cryptsetup

Requires: /usr/sbin/sendmail

# Useful tools are using the Python bindings
Requires: python3-condor = %{version}-%{release}
# The use the python-requests library in EPEL is based Python 3.6
# However, Amazon Linux 2 has Python 3.7
%if ! 0%{?amzn}
%if 0%{?rhel} == 7
Requires: python36-requests
%else
Requires: python3-requests
%endif
%endif

%if 0%{?rhel} == 7
Requires: python2-condor = %{version}-%{release}
# For some reason OSG VMU tests need python-request
Requires: python-requests
%endif

Requires(post): /sbin/ldconfig
Requires(postun): /sbin/ldconfig

%if 0%{?suse_version}
Requires(pre): shadow
Requires(post): systemd
Requires(preun): systemd
Requires(postun): systemd
%else
Requires(pre): shadow-utils
Requires(post): systemd-units
Requires(preun): systemd-units
Requires(postun): systemd-units
%endif

%if 0%{?rhel} == 7
Requires(post): systemd-sysv
Requires(post): policycoreutils-python
Requires(post): selinux-policy-targeted >= 3.13.1-102
%endif

%if 0%{?rhel} >= 8 || 0%{?fedora} || 0%{?suse_version}
Requires(post): python3-policycoreutils
%if ! 0%{?suse_version}
Requires(post): selinux-policy-targeted
%endif
%endif

# Require libraries that we dlopen
# Ganglia is optional as well as nVidia and cuda libraries
%if ! 0%{?amzn}
%if 0%{?suse_version}
Requires: libvomsapi1
%else
Requires: voms
%endif
%endif
%if 0%{?suse_version}
Requires: krb5
Requires: libcom_err2
Requires: libmunge2
Requires: libopenssl1_1
Requires: libSciTokens0
Requires: libsystemd0
%else
Requires: krb5-libs
Requires: libcom_err
Requires: munge-libs
Requires: openssl-libs
Requires: scitokens-cpp >= 0.6.2
Requires: systemd-libs
%endif
Requires: rsync
Requires: condor-upgrade-checks

# Support OSDF client
%if 0%{?rhel} == 7
Requires: pelican-osdf-compat >= 7.1.4
%else
Recommends: pelican-osdf-compat >= 7.1.4
%endif

%if 0%{?rhel} != 7
# Ensure that our bash completions work
Recommends: bash-completion
%endif

#From /usr/share/doc/setup/uidgid (RPM: setup-2.12.2-11)
#Provides: user(condor) = 64
#Provides: group(condor) = 64

%if 0%{?rhel} == 7
# Standard Universe discontinued as of 8.9.0
Obsoletes: %{name}-std-universe < 8.9.0
Provides: %{name}-std-universe = %{version}-%{release}

# Cream gahp discontinued as of 8.9.9
Obsoletes: %{name}-cream-gahp < 8.9.9
Provides: %{name}-cream-gahp = %{version}-%{release}

# 32-bit shadow discontinued as of 8.9.9
Obsoletes: %{name}-small-shadow < 8.9.9
Provides: %{name}-small-shadow = %{version}-%{release}
%endif

%if 0%{?rhel} <= 8
# external-libs package discontinued as of 8.9.9
Obsoletes: %{name}-external-libs < 8.9.9
Provides: %{name}-external-libs = %{version}-%{release}

# Bosco package discontinued as of 9.5.0
Obsoletes: %{name}-bosco < 9.5.0
Provides: %{name}-bosco = %{version}-%{release}

# Blahp provided by condor-blahp as of 9.5.0
Provides: blahp = %{version}-%{release}
Obsoletes: blahp < 9.5.0
%endif

# externals package discontinued as of 10.8.0
Obsoletes: %{name}-externals < 10.8.0
Provides: %{name}-externals = %{version}-%{release}

# blahp package discontinued as of 10.8.0
Obsoletes: %{name}-blahp < 10.8.0
Provides: %{name}-blahp = %{version}-%{release}

# procd package discontinued as of 10.8.0
Obsoletes: %{name}-procd < 10.8.0
Provides: %{name}-procd = %{version}-%{release}

# all package discontinued as of 10.8.0
Obsoletes: %{name}-all < 10.8.0
Provides: %{name}-all = %{version}-%{release}

# classads package discontinued as of 10.8.0
Obsoletes: %{name}-classads < 10.8.0
Provides: %{name}-classads = %{version}-%{release}

# classads-devel package discontinued as of 10.8.0
Obsoletes: %{name}-classads-devel < 10.8.0
Provides: %{name}-classads-devel = %{version}-%{release}

%if 0%{?suse_version}
%debug_package
%endif

%description
HTCondor is a specialized workload management system for
compute-intensive jobs. Like other full-featured batch systems, HTCondor
provides a job queuing mechanism, scheduling policy, priority scheme,
resource monitoring, and resource management. Users submit their
serial or parallel jobs to HTCondor, HTCondor places them into a queue,
chooses when and where to run the jobs based upon a policy, carefully
monitors their progress, and ultimately informs the user upon
completion.

#######################
%package devel
Summary: Development files for HTCondor
Group: Applications/System

%description devel
Development files for HTCondor

%if %uw_build
#######################
%package tarball
Summary: Files needed to build an HTCondor tarball
Group: Applications/System

%description tarball
Files needed to build an HTCondor tarball

%endif

#######################
%package kbdd
Summary: HTCondor Keyboard Daemon
Group: Applications/System
Requires: %name = %version-%release

%description kbdd
The condor_kbdd monitors logged in X users for activity. It is only
useful on systems where no device (e.g. /dev/*) can be used to
determine console idle time.

#######################
%if ! 0%{?amzn}
%package vm-gahp
Summary: HTCondor's VM Gahp
Group: Applications/System
Requires: %name = %version-%release
Requires: libvirt

%description vm-gahp
The condor_vm-gahp enables the Virtual Machine Universe feature of
HTCondor. The VM Universe uses libvirt to start and control VMs under
HTCondor's Startd.

%endif

#######################
%package test
Summary: HTCondor Self Tests
Group: Applications/System
Requires: %name = %version-%release

%description test
A collection of tests to verify that HTCondor is operating properly.

#######################
%if 0%{?rhel} <= 7 && 0%{?fedora} <= 31
%package -n python2-condor
Summary: Python bindings for HTCondor
Group: Applications/System
Requires: python >= 2.2
Requires: python2-cryptography
Requires: %name = %version-%release
%{?python_provide:%python_provide python2-condor}
%if 0%{?rhel} >= 7
Requires: boost169-python2
%endif
# Remove before F30
Provides: %{name}-python = %{version}-%{release}
Provides: %{name}-python%{?_isa} = %{version}-%{release}
Obsoletes: %{name}-python < %{version}-%{release}

%description -n python2-condor
The python bindings allow one to directly invoke the C++ implementations of
the ClassAd library and HTCondor from python
%endif


%if 0%{?rhel} >= 7 || 0%{?fedora} || 0%{?suse_version}
#######################
%package -n python3-condor
Summary: Python bindings for HTCondor
Group: Applications/System
Requires: %name = %version-%release
%if 0%{?rhel} == 7
Requires: boost169-python3
%else
%if 0%{?suse_version}
Requires: libboost_python-py3-1_75_0
%else
Requires: boost-python3
%endif
%endif
Requires: python3
%if 0%{?rhel} != 7
Requires: python3-cryptography
%endif

%description -n python3-condor
The python bindings allow one to directly invoke the C++ implementations of
the ClassAd library and HTCondor from python
%endif


#######################
%package credmon-local
Summary: Local issuer credmon for HTCondor
Group: Applications/System
Requires: %name = %version-%release
%if 0%{?rhel} == 7
Requires: python2-condor = %{version}-%{release}
Requires: python-six
Requires: python2-cryptography
Requires: python2-scitokens
%else
Requires: python3-condor = %{version}-%{release}
Requires: python3-six
Requires: python3-cryptography
Requires: python3-scitokens
%endif
Conflicts: %name-credmon-vault

%description credmon-local
The local issuer credmon allows users to obtain credentials from an
admin-configured private SciToken key on the access point and to use those
credentials securely inside running jobs.


#######################
%package credmon-oauth
Summary: OAuth2 credmon for HTCondor
Group: Applications/System
Requires: %name = %version-%release
Requires: condor-credmon-local = %{version}-%{release}
%if 0%{?rhel} == 7
Requires: python2-requests-oauthlib
Requires: python-flask
Requires: mod_wsgi
%else
Requires: python3-requests-oauthlib
Requires: python3-flask
Requires: python3-mod_wsgi
%endif
Requires: httpd

%description credmon-oauth
The OAuth2 credmon allows users to obtain credentials from configured
OAuth2 endpoints and to use those credentials securely inside running jobs.


#######################
%package credmon-vault
Summary: Vault credmon for HTCondor
Group: Applications/System
Requires: %name = %version-%release
Requires: python3-condor = %{version}-%{release}
Requires: python3-six
%if 0%{?rhel} == 7 && ! 0%{?amzn}
Requires: python36-cryptography
Requires: python36-urllib3
%endif
%if 0%{?rhel} >= 8
Requires: python3-cryptography
Requires: python3-urllib3
%endif
%if %uw_build
# Although htgettoken is only needed on the submit machine and
#  condor-credmon-vault is needed on both the submit and credd machines,
#  htgettoken is small so it doesn't hurt to require it in both places.
Requires: htgettoken >= 1.1
%endif
Conflicts: %name-credmon-local

%description credmon-vault
The Vault credmon allows users to obtain credentials from Vault using
htgettoken and to use those credentials securely inside running jobs.
Install this package when exclusively using Vault for all HTCondor
credential management.


#######################
%package credmon-multi
Summary: Multi-credmon support for HTCondor
Group: Applications/System
Requires: %name = %version-%release
Requires: condor-credmon-local = %{version}-%{release}
%if 0%{?rhel} == 7 && ! 0%{?amzn}
Requires: python36-urllib3
%endif
%if 0%{?rhel} >= 8
Requires: python3-urllib3
%endif
Requires: htgettoken >= 1.1

%description credmon-multi
Provides concurrent support for the Vault credmon alongside the Local
and (optional) OAuth credmons. This package should be installed instead
of condor-credmon-vault when concurrent support is needed.


#######################
%package -n minicondor
Summary: Configuration for a single-node HTCondor
Group: Applications/System
Requires: %name = %version-%release
%if 0%{?rhel} >= 7 || 0%{?fedora} || 0%{?suse_version}
Requires: python3-condor = %version-%release
%endif

%description -n minicondor
This example configuration is good for trying out HTCondor for the first time.
It only configures the IPv4 loopback address, turns on basic security, and
shortens many timers to be more responsive.

#######################
%package ap
Summary: Configuration for an Access Point
Group: Applications/System
Requires: %name = %version-%release
%if 0%{?rhel} >= 7 || 0%{?fedora} || 0%{?suse_version}
Requires: python3-condor = %version-%release
%endif

%description ap
This example configuration is good for installing an Access Point.
After installation, one could join a pool or start an annex.

#######################
%package ep
Summary: Configuration for an Execution Point
Group: Applications/System
Requires: %name = %version-%release
%if 0%{?rhel} >= 7 || 0%{?fedora} || 0%{?suse_version}
Requires: python3-condor = %version-%release
%endif

%description ep
This example configuration is good for installing an Execution Point.
After installation, one could join a pool or start an annex.

#######################
%package annex-ec2
Summary: Configuration and scripts to make an EC2 image annex-compatible
Group: Applications/System
Requires: %name = %version-%release
Requires(post): /sbin/chkconfig
Requires(preun): /sbin/chkconfig

%description annex-ec2
Configures HTCondor to make an EC2 image annex-compatible.  Do NOT install
on a non-EC2 image.

%files annex-ec2
%_libexecdir/condor/condor-annex-ec2
%{_unitdir}/condor-annex-ec2.service
%config(noreplace) %_sysconfdir/condor/config.d/50ec2.config
%config(noreplace) %_sysconfdir/condor/master_shutdown_script.sh

%post annex-ec2
/bin/systemctl enable condor-annex-ec2

%preun annex-ec2
if [ $1 == 0 ]; then
    /bin/systemctl disable condor-annex-ec2
fi

#######################
%package upgrade-checks
Summary: Script to check for manual interventions needed to upgrade
Group: Applications/System
Requires: pcre2-tools

%description upgrade-checks
Examines the current HTCondor installation and recommends changes to ensure
a smooth upgrade to a subsequent HTCondor version.

%files upgrade-checks
%_bindir/condor_upgrade_check

%pre
getent group condor >/dev/null || groupadd -r condor
getent passwd condor >/dev/null || \
  useradd -r -g condor -d %_var/lib/condor -s /sbin/nologin \
    -c "Owner of HTCondor Daemons" condor
exit 0


%prep
# For release tarballs
%setup -q -n %{name}-%{condor_version}

# Patch credmon-oauth to use Python 2 on EL7
%if 0%{?rhel} == 7
%patch1 -p1
%endif

# fix errant execute permissions
find src -perm /a+x -type f -name "*.[Cch]" -exec chmod a-x {} \;


%build

%if 0%{?suse_version}
export CC=/usr/bin/gcc-11
export CXX=/usr/bin/g++-11
%endif

%if 0%{?devtoolset}
. /opt/rh/devtoolset-%{devtoolset}/enable
export CC=$(which cc)
export CXX=$(which c++)
%endif

%if 0%{?gcctoolset}
. /opt/rh/gcc-toolset-%{gcctoolset}/enable
export CC=$(which cc)
export CXX=$(which c++)
%endif

# build man files
%if 0%{?amzn}
# if this environment variable is set, sphinx-build cannot import markupsafe
env -u RPM_BUILD_ROOT make -C docs man
%else
%if 0%{?rhel} == 7
make -C docs SPHINXBUILD=sphinx-build-3.6 man
%else
make -C docs man
%endif
%endif

%if %uw_build
%define condor_build_id UW_development
%define condor_git_sha -1
%endif

# Any changes here should be synchronized with
# ../debian/rules 

%if 0%{?suse_version}
%cmake \
%else
%cmake3 \
%endif
%if %uw_build
       -DBUILDID:STRING=%condor_build_id \
       -DPLATFORM:STRING=${NMI_PLATFORM:-unknown} \
%if "%{condor_git_sha}" != "-1"
       -DCONDOR_GIT_SHA:STRING=%condor_git_sha \
%endif
       -DBUILD_TESTING:BOOL=TRUE \
%else
       -DBUILD_TESTING:BOOL=FALSE \
%endif
%if 0%{?suse_version}
       -DCMAKE_SHARED_LINKER_FLAGS="%{?build_ldflags} -Wl,--as-needed -Wl,-z,now" \
%endif
%if 0%{?rhel} == 7 || 0%{?rhel} == 8
       -DPython3_EXECUTABLE=%__python3 \
%endif
       -DCMAKE_SKIP_RPATH:BOOL=TRUE \
       -DPACKAGEID:STRING=%{version}-%{condor_release} \
       -DCONDOR_PACKAGE_BUILD:BOOL=TRUE \
       -DCONDOR_RPMBUILD:BOOL=TRUE \
%if 0%{?amzn}
       -DWITH_VOMS:BOOL=FALSE \
       -DWITH_LIBVIRT:BOOL=FALSE \
%endif
       -DCMAKE_INSTALL_PREFIX:PATH=/

%if 0%{?amzn}
cd amazon-linux-build
%else
%if 0%{?rhel} >= 9 || 0%{?fedora}
cd redhat-linux-build
%endif
%endif
make %{?_smp_mflags}
%if %uw_build
make %{?_smp_mflags} tests
%endif

%install
%if 0%{?amzn}
cd amazon-linux-build
%else
%if 0%{?rhel} >= 9 || 0%{?fedora}
cd redhat-linux-build
%endif
%endif
# installation happens into a temporary location, this function is
# useful in moving files into their final locations
function populate {
  _dest="$1"; shift; _src="$*"
  mkdir -p "%{buildroot}/$_dest"
  mv $_src "%{buildroot}/$_dest"
}

rm -rf %{buildroot}
echo ---------------------------- makefile ---------------------------------
%if 0%{?suse_version}
cd build
%endif
make install DESTDIR=%{buildroot}

%if %uw_build
make tests-tar-pkg
# tarball of tests
%if 0%{?amzn}
cp -p %{_builddir}/%{name}-%{version}/amazon-linux-build/condor_tests-*.tar.gz %{buildroot}/%{_libdir}/condor/condor_tests-%{version}.tar.gz
%else
%if 0%{?rhel} >= 9 || 0%{?fedora}
cp -p %{_builddir}/%{name}-%{version}/redhat-linux-build/condor_tests-*.tar.gz %{buildroot}/%{_libdir}/condor/condor_tests-%{version}.tar.gz
%else
%if 0%{?suse_version}
cp -p %{_builddir}/%{name}-%{version}/build/condor_tests-*.tar.gz %{buildroot}/%{_libdir}/condor/condor_tests-%{version}.tar.gz
%else
cp -p %{_builddir}/%{name}-%{version}/condor_tests-*.tar.gz %{buildroot}/%{_libdir}/condor/condor_tests-%{version}.tar.gz
%endif
%endif
%endif
%endif

# Drop in a symbolic link for backward compatibility
ln -s ../..%{_libdir}/condor/condor_ssh_to_job_sshd_config_template %{buildroot}/%_sysconfdir/condor/condor_ssh_to_job_sshd_config_template

%if %uw_build
%if 0%{?rhel} == 7 && ! 0%{?amzn}
# Drop in a link for backward compatibility for small shadow
ln -s condor_shadow %{buildroot}/%{_sbindir}/condor_shadow_s
%endif
%endif

populate /usr/share/doc/condor-%{version}/examples %{buildroot}/usr/share/doc/condor-%{version}/etc/examples/*

mkdir -p %{buildroot}/%{_sysconfdir}/condor
# the default condor_config file is not architecture aware and thus
# sets the LIB directory to always be /usr/lib, we want to do better
# than that. this is, so far, the best place to do this
# specialization. we strip the "lib" or "lib64" part from _libdir and
# stick it in the LIB variable in the config.
LIB=$(echo %{?_libdir} | sed -e 's:/usr/\(.*\):\1:')
if [ "$LIB" = "%_libdir" ]; then
  echo "_libdir does not contain /usr, sed expression needs attention"
  exit 1
fi

# Install the basic configuration, a Personal HTCondor config. Allows for
# yum install condor + service condor start and go.
mkdir -p -m0755 %{buildroot}/%{_sysconfdir}/condor/config.d
mkdir -p -m0700 %{buildroot}/%{_sysconfdir}/condor/passwords.d
mkdir -p -m0700 %{buildroot}/%{_sysconfdir}/condor/tokens.d

populate %_sysconfdir/condor/config.d %{buildroot}/usr/share/doc/condor-%{version}/examples/00-security
populate %_sysconfdir/condor/config.d %{buildroot}/usr/share/doc/condor-%{version}/examples/00-minicondor
populate %_sysconfdir/condor/config.d %{buildroot}/usr/share/doc/condor-%{version}/examples/00-access-point
populate %_sysconfdir/condor/config.d %{buildroot}/usr/share/doc/condor-%{version}/examples/00-execution-point
populate %_sysconfdir/condor/config.d %{buildroot}/usr/share/doc/condor-%{version}/examples/00-kbdd
populate %_sysconfdir/condor/config.d %{buildroot}/usr/share/doc/condor-%{version}/examples/50ec2.config

# Install a second config.d directory under /usr/share, used for the
# convenience of software built on top of Condor such as GlideinWMS.
mkdir -p -m0755 %{buildroot}/usr/share/condor/config.d

mkdir -p -m0755 %{buildroot}/%{_var}/log/condor
# Note we use %{_var}/lib instead of %{_sharedstatedir} for RHEL5 compatibility
mkdir -p -m0755 %{buildroot}/%{_var}/lib/condor/spool
mkdir -p -m0755 %{buildroot}/%{_var}/lib/condor/execute
mkdir -p -m0755 %{buildroot}/%{_var}/lib/condor/krb_credentials
mkdir -p -m2770 %{buildroot}/%{_var}/lib/condor/oauth_credentials


# not packaging configure/install scripts
%if ! %uw_build
rm -f %{buildroot}%{_bindir}/make-ap-from-tarball
rm -f %{buildroot}%{_bindir}/make-personal-from-tarball
rm -f %{buildroot}%{_sbindir}/condor_configure
rm -f %{buildroot}%{_sbindir}/condor_install
rm -f %{buildroot}/%{_mandir}/man1/condor_configure.1
rm -f %{buildroot}/%{_mandir}/man1/condor_install.1
%endif

mkdir -p %{buildroot}/%{_var}/www/wsgi-scripts/condor_credmon_oauth
mv %{buildroot}/%{_libexecdir}/condor/condor_credmon_oauth.wsgi %{buildroot}/%{_var}/www/wsgi-scripts/condor_credmon_oauth/condor_credmon_oauth.wsgi

# Move oauth credmon config files out of examples and into config.d
mv %{buildroot}/usr/share/doc/condor-%{version}/examples/condor_credmon_oauth/config/condor/40-oauth-credmon.conf %{buildroot}/%{_sysconfdir}/condor/config.d/40-oauth-credmon.conf
mv %{buildroot}/usr/share/doc/condor-%{version}/examples/condor_credmon_oauth/config/condor/40-oauth-tokens.conf %{buildroot}/%{_sysconfdir}/condor/config.d/40-oauth-tokens.conf
mv %{buildroot}/usr/share/doc/condor-%{version}/examples/condor_credmon_oauth/README.credentials %{buildroot}/%{_var}/lib/condor/oauth_credentials/README.credentials

# Move vault credmon config file out of examples and into config.d
mv %{buildroot}/usr/share/doc/condor-%{version}/examples/condor_credmon_oauth/config/condor/40-vault-credmon.conf %{buildroot}/%{_sysconfdir}/condor/config.d/40-vault-credmon.conf

###
# Backwards compatibility on EL7 with the previous versions and configs of scitokens-credmon
%if 0%{?rhel} == 7
ln -s ../..%{_sbindir}/condor_credmon_oauth          %{buildroot}/%{_bindir}/condor_credmon_oauth
ln -s ../..%{_sbindir}/scitokens_credential_producer %{buildroot}/%{_bindir}/scitokens_credential_producer
mkdir -p %{buildroot}/%{_var}/www/wsgi-scripts/scitokens-credmon
ln -s ../../../..%{_var}/www/wsgi-scripts/condor_credmon_oauth/condor_credmon_oauth.wsgi %{buildroot}/%{_var}/www/wsgi-scripts/scitokens-credmon/scitokens-credmon.wsgi
%endif
###

# install tmpfiles.d/condor.conf
mkdir -p %{buildroot}%{_tmpfilesdir}
install -m 0644 %{buildroot}/usr/share/doc/condor-%{version}/examples/condor-tmpfiles.conf %{buildroot}%{_tmpfilesdir}/%{name}.conf

install -Dp -m0755 %{buildroot}/usr/share/doc/condor-%{version}/examples/condor-annex-ec2 %{buildroot}%{_libexecdir}/condor/condor-annex-ec2

mkdir -p %{buildroot}%{_unitdir}
install -m 0644 %{buildroot}/usr/share/doc/condor-%{version}/examples/condor-annex-ec2.service %{buildroot}%{_unitdir}/condor-annex-ec2.service
install -m 0644 %{buildroot}/usr/share/doc/condor-%{version}/examples/condor.service %{buildroot}%{_unitdir}/condor.service
# Disabled until HTCondor security fixed.
# install -m 0644 %{buildroot}/usr/share/doc/condor-%{version}/examples/condor.socket %{buildroot}%{_unitdir}/condor.socket

%if 0%{?rhel} >= 7
mkdir -p %{buildroot}%{_datadir}/condor/
cp %{SOURCE8} %{buildroot}%{_datadir}/condor/
%endif

# Install perl modules

#Fixups for packaged build, should have been done by cmake

mkdir -p %{buildroot}/usr/share/condor
mv %{buildroot}/usr/lib64/condor/Chirp.jar %{buildroot}/usr/share/condor
mv %{buildroot}/usr/lib64/condor/CondorJava*.class %{buildroot}/usr/share/condor
mv %{buildroot}/usr/lib64/condor/libchirp_client.so %{buildroot}/usr/lib64
mv %{buildroot}/usr/lib64/condor/libcondor_utils_*.so %{buildroot}/usr/lib64
%if 0%{?rhel} == 7
mv %{buildroot}/usr/lib64/condor/libpyclassad2*.so %{buildroot}/usr/lib64
%endif
mv %{buildroot}/usr/lib64/condor/libpyclassad3*.so %{buildroot}/usr/lib64

rm -rf %{buildroot}/usr/share/doc/condor-%{version}/LICENSE
rm -rf %{buildroot}/usr/share/doc/condor-%{version}/NOTICE.txt
rm -rf %{buildroot}/usr/share/doc/condor-%{version}/README

# we must place the config examples in builddir so %doc can find them
mv %{buildroot}/usr/share/doc/condor-%{version}/examples %_builddir/%name-%condor_version

# Fix up blahp installation
%if 0%{?rhel} == 7
# Don't rely on Python 3 on EL7 (not installed by default)
sed -i 's;/usr/bin/python3;/usr/bin/python2;' %{buildroot}%{_libexecdir}/blahp/*status.py
%endif
# Move batch system customization files to /etc, with symlinks in the
# original location. Admins will need to edit these.
install -m 0755 -d -p %{buildroot}%{_sysconfdir}/blahp
for batch_system in condor kubernetes lsf nqs pbs sge slurm; do
    mv %{buildroot}%{_libexecdir}/blahp/${batch_system}_local_submit_attributes.sh %{buildroot}%{_sysconfdir}/blahp
    ln -s ../../../etc/blahp/${batch_system}_local_submit_attributes.sh \
        %{buildroot}%{_libexecdir}/blahp/${batch_system}_local_submit_attributes.sh
done

# condor_adstash no longer supported on EL7
%if 0%{?rhel} == 7
rm -rf %{buildroot}/%_libexecdir/condor/adstash
%endif

# htcondor/dags only works with Python3
rm -rf %{buildroot}/usr/lib64/python2.7/site-packages/htcondor/dags

# htcondor/personal.py only works with Python3
rm -f %{buildroot}/usr/lib64/python2.7/site-packages/htcondor/personal.py

# New fangled stuff does not work with Python2
rm -rf %{buildroot}/usr/lib64/python2.7/site-packages/classad2
rm -rf %{buildroot}/usr/lib64/python2.7/site-packages/classad3
rm -rf %{buildroot}/usr/lib64/python2.7/site-packages/htcondor2

# classad3 shouldn't be distributed yet
rm -rf %{buildroot}/usr/lib*/python%{python3_version}/site-packages/classad3

%clean
rm -rf %{buildroot}


%check
# This currently takes hours and can kill your machine...
#cd condor_tests
#make check-seralized

#################
%files
%defattr(-,root,root,-)
%doc LICENSE NOTICE.txt examples
%dir %_sysconfdir/condor/
%config %_sysconfdir/condor/condor_config
%{_tmpfilesdir}/%{name}.conf
%{_unitdir}/condor.service
# Disabled until HTCondor security fixed.
# % {_unitdir}/condor.socket
%dir %_datadir/condor/
%_datadir/condor/Chirp.jar
%_datadir/condor/CondorJavaInfo.class
%_datadir/condor/CondorJavaWrapper.class
%if 0%{?rhel} >= 7
%_datadir/condor/htcondor.pp
%endif
%dir %_sysconfdir/condor/passwords.d/
%dir %_sysconfdir/condor/tokens.d/
%dir %_sysconfdir/condor/config.d/
%config(noreplace) %{_sysconfdir}/condor/config.d/00-security
%dir /usr/share/condor/config.d/
%_libdir/condor/condor_ssh_to_job_sshd_config_template
%_sysconfdir/condor/condor_ssh_to_job_sshd_config_template
%_sysconfdir/bash_completion.d/condor
%_libdir/libchirp_client.so
%_libdir/libcondor_utils_%{version_}.so
%_libdir/condor/libfmt.so
%_libdir/condor/libfmt.so.10
%_libdir/condor/libfmt.so.10.1.0

%_libdir/condor/libgetpwnam.so
%dir %_libexecdir/condor/
%_libexecdir/condor/cleanup_locally_mounted_checkpoint
%_libexecdir/condor/linux_kernel_tuning
%_libexecdir/condor/accountant_log_fixer
%_libexecdir/condor/condor_chirp
%_libexecdir/condor/condor_ssh
%_libexecdir/condor/sshd.sh
%_libexecdir/condor/get_orted_cmd.sh
%_libexecdir/condor/orted_launcher.sh
%_libexecdir/condor/set_batchtok_cmd
%_libexecdir/condor/cred_producer_krb
%_libexecdir/condor/condor_job_router
%_libexecdir/condor/condor_pid_ns_init
%_libexecdir/condor/condor_diagnostic_send_ep_logs
%_libexecdir/condor/condor_urlfetch
%_libexecdir/condor/htcondor_docker_test
%ifarch aarch64 ppc64le x86_64
%_libexecdir/condor/exit_37.sif
%endif
%dir %_libexecdir/condor/singularity_test_sandbox/
%dir %_libexecdir/condor/singularity_test_sandbox/dev/
%dir %_libexecdir/condor/singularity_test_sandbox/proc/
%_libexecdir/condor/singularity_test_sandbox/exit_37
%_libexecdir/condor/singularity_test_sandbox/get_user_ns
%_libexecdir/condor/condor_limits_wrapper.sh
%_libexecdir/condor/condor_rooster
%_libexecdir/condor/condor_schedd.init
%_libexecdir/condor/condor_ssh_to_job_shell_setup
%_libexecdir/condor/condor_ssh_to_job_sshd_setup
%_libexecdir/condor/condor_power_state
%_libexecdir/condor/condor_kflops
%_libexecdir/condor/condor_mips
%_libexecdir/condor/data_plugin
%_libexecdir/condor/box_plugin.py
%_libexecdir/condor/gdrive_plugin.py
%_libexecdir/condor/common-cloud-attributes-google.py
%_libexecdir/condor/common-cloud-attributes-aws.py
%_libexecdir/condor/common-cloud-attributes-aws.sh
%_libexecdir/condor/onedrive_plugin.py
# TODO: get rid of these
# Not sure where these are getting built
%if 0%{?rhel} <= 7 && ! 0%{?fedora} && ! 0%{?suse_version}
%_libexecdir/condor/box_plugin.pyc
%_libexecdir/condor/box_plugin.pyo
%_libexecdir/condor/gdrive_plugin.pyc
%_libexecdir/condor/gdrive_plugin.pyo
%_libexecdir/condor/onedrive_plugin.pyc
%_libexecdir/condor/onedrive_plugin.pyo
%endif
%_libexecdir/condor/curl_plugin
%_libexecdir/condor/condor_shared_port
%_libexecdir/condor/condor_defrag
%_libexecdir/condor/interactive.sub
%_libexecdir/condor/condor_gangliad
%_libexecdir/condor/ce-audit.so
%if ! ( 0%{?rhel} == 7 )
%_libexecdir/condor/adstash/__init__.py
%_libexecdir/condor/adstash/adstash.py
%_libexecdir/condor/adstash/config.py
%_libexecdir/condor/adstash/convert.py
%_libexecdir/condor/adstash/utils.py
%_libexecdir/condor/adstash/ad_sources/__init__.py
%_libexecdir/condor/adstash/ad_sources/ad_file.py
%_libexecdir/condor/adstash/ad_sources/generic.py
%_libexecdir/condor/adstash/ad_sources/registry.py
%_libexecdir/condor/adstash/ad_sources/schedd_history.py
%_libexecdir/condor/adstash/ad_sources/startd_history.py
%_libexecdir/condor/adstash/ad_sources/schedd_job_epoch_history.py
%_libexecdir/condor/adstash/ad_sources/schedd_transfer_epoch_history.py
%_libexecdir/condor/adstash/interfaces/__init__.py
%_libexecdir/condor/adstash/interfaces/elasticsearch.py
%_libexecdir/condor/adstash/interfaces/opensearch.py
%_libexecdir/condor/adstash/interfaces/generic.py
%_libexecdir/condor/adstash/interfaces/json_file.py
%_libexecdir/condor/adstash/interfaces/null.py
%_libexecdir/condor/adstash/interfaces/registry.py
%endif
%_libexecdir/condor/annex
%_mandir/man1/condor_advertise.1.gz
%_mandir/man1/condor_annex.1.gz
%_mandir/man1/condor_check_password.1.gz
%_mandir/man1/condor_check_userlogs.1.gz
%_mandir/man1/condor_chirp.1.gz
%_mandir/man1/condor_config_val.1.gz
%_mandir/man1/condor_dagman.1.gz
%_mandir/man1/condor_fetchlog.1.gz
%_mandir/man1/condor_findhost.1.gz
%_mandir/man1/condor_gpu_discovery.1.gz
%_mandir/man1/condor_history.1.gz
%_mandir/man1/condor_hold.1.gz
%_mandir/man1/condor_job_router_info.1.gz
%_mandir/man1/condor_master.1.gz
%_mandir/man1/condor_off.1.gz
%_mandir/man1/condor_on.1.gz
%_mandir/man1/condor_pool_job_report.1.gz
%_mandir/man1/condor_preen.1.gz
%_mandir/man1/condor_prio.1.gz
%_mandir/man1/condor_q.1.gz
%_mandir/man1/condor_qsub.1.gz
%_mandir/man1/condor_qedit.1.gz
%_mandir/man1/condor_qusers.1.gz
%_mandir/man1/condor_reconfig.1.gz
%_mandir/man1/condor_release.1.gz
%_mandir/man1/condor_remote_cluster.1.gz
%_mandir/man1/condor_reschedule.1.gz
%_mandir/man1/condor_restart.1.gz
%_mandir/man1/condor_rm.1.gz
%_mandir/man1/condor_run.1.gz
%_mandir/man1/condor_set_shutdown.1.gz
%_mandir/man1/condor_ssh_start.1.gz
%_mandir/man1/condor_sos.1.gz
%_mandir/man1/condor_ssl_fingerprint.1.gz
%_mandir/man1/condor_status.1.gz
%_mandir/man1/condor_store_cred.1.gz
%_mandir/man1/condor_submit.1.gz
%_mandir/man1/condor_submit_dag.1.gz
%_mandir/man1/condor_test_token.1.gz
%_mandir/man1/condor_token_create.1.gz
%_mandir/man1/condor_token_fetch.1.gz
%_mandir/man1/condor_token_list.1.gz
%_mandir/man1/condor_token_request.1.gz
%_mandir/man1/condor_token_request_approve.1.gz
%_mandir/man1/condor_token_request_auto_approve.1.gz
%_mandir/man1/condor_token_request_list.1.gz
%_mandir/man1/condor_top.1.gz
%_mandir/man1/condor_transfer_data.1.gz
%_mandir/man1/condor_transform_ads.1.gz
%_mandir/man1/condor_update_machine_ad.1.gz
%_mandir/man1/condor_updates_stats.1.gz
%_mandir/man1/condor_upgrade_check.1.gz
%_mandir/man1/condor_urlfetch.1.gz
%_mandir/man1/condor_userlog.1.gz
%_mandir/man1/condor_userprio.1.gz
%_mandir/man1/condor_vacate.1.gz
%_mandir/man1/condor_vacate_job.1.gz
%_mandir/man1/condor_version.1.gz
%_mandir/man1/condor_wait.1.gz
%_mandir/man1/condor_router_history.1.gz
%_mandir/man1/condor_continue.1.gz
%_mandir/man1/condor_suspend.1.gz
%_mandir/man1/condor_router_q.1.gz
%_mandir/man1/condor_ssh_to_job.1.gz
%_mandir/man1/condor_power.1.gz
%_mandir/man1/condor_gather_info.1.gz
%_mandir/man1/condor_router_rm.1.gz
%_mandir/man1/condor_drain.1.gz
%_mandir/man1/condor_ping.1.gz
%_mandir/man1/condor_rmdir.1.gz
%_mandir/man1/condor_tail.1.gz
%_mandir/man1/condor_who.1.gz
%_mandir/man1/condor_now.1.gz
%_mandir/man1/classad_eval.1.gz
%_mandir/man1/classads.1.gz
%_mandir/man1/condor_adstash.1.gz
%_mandir/man1/condor_evicted_files.1.gz
%_mandir/man1/condor_watch_q.1.gz
%_mandir/man1/get_htcondor.1.gz
%_mandir/man1/htcondor.1.gz
# bin/condor is a link for checkpoint, reschedule, vacate
%_bindir/condor_submit_dag
%_bindir/condor_who
%_bindir/condor_now
%_bindir/condor_prio
%_bindir/condor_transfer_data
%_bindir/condor_check_userlogs
%_bindir/condor_q
%_libexecdir/condor/condor_transferer
%_libexecdir/condor/condor_container_launcher.sh
%_bindir/condor_docker_enter
%_bindir/condor_qedit
%_bindir/condor_qusers
%_bindir/condor_userlog
%_bindir/condor_release
%_bindir/condor_userlog_job_counter
%_bindir/condor_config_val
%_bindir/condor_reschedule
%_bindir/condor_userprio
%_bindir/condor_check_password
%_bindir/condor_check_config
%_bindir/condor_dagman
%_bindir/condor_rm
%_bindir/condor_vacate
%_bindir/condor_run
%_bindir/condor_router_history
%_bindir/condor_router_q
%_bindir/condor_router_rm
%_bindir/condor_vacate_job
%_bindir/condor_findhost
%_bindir/condor_version
%_bindir/condor_history
%_bindir/condor_status
%_bindir/condor_wait
%_bindir/condor_hold
%_bindir/condor_submit
%_bindir/condor_ssh_to_job
%_bindir/condor_power
%_bindir/condor_gather_info
%_bindir/condor_continue
%_bindir/condor_ssl_fingerprint
%_bindir/condor_suspend
%_bindir/condor_test_match
%_bindir/condor_token_create
%_bindir/condor_token_fetch
%_bindir/condor_token_request
%_bindir/condor_token_request_approve
%_bindir/condor_token_request_auto_approve
%_bindir/condor_token_request_list
%_bindir/condor_token_list
%_bindir/condor_scitoken_exchange
%_bindir/condor_drain
%_bindir/condor_ping
%_bindir/condor_tail
%_bindir/condor_qsub
%_bindir/condor_pool_job_report
%_bindir/condor_job_router_info
%_bindir/condor_transform_ads
%_bindir/condor_update_machine_ad
%_bindir/condor_annex
%_bindir/condor_nsenter
%_bindir/condor_evicted_files
%_bindir/condor_adstash
%_bindir/condor_remote_cluster
%_bindir/bosco_cluster
%_bindir/condor_ssh_start
%_bindir/condor_test_token
%_bindir/condor_manifest
# sbin/condor is a link for master_off, off, on, reconfig,
# reconfig_schedd, restart
%_sbindir/condor_advertise
%_sbindir/condor_aklog
%_sbindir/condor_credmon_krb
%_sbindir/condor_c-gahp
%_sbindir/condor_c-gahp_worker_thread
%_sbindir/condor_collector
%_sbindir/condor_credd
%_sbindir/condor_fetchlog
%_sbindir/condor_ft-gahp
%_sbindir/condor_had
%_sbindir/condor_master
%_sbindir/condor_negotiator
%_sbindir/condor_off
%_sbindir/condor_on
%_sbindir/condor_preen
%_sbindir/condor_reconfig
%_sbindir/condor_replication
%_sbindir/condor_restart
%_sbindir/condor_schedd
%_sbindir/condor_set_shutdown
%_sbindir/condor_shadow
%if %uw_build
%if 0%{?rhel} == 7 && ! 0%{?amzn}
%{_sbindir}/condor_shadow_s
%endif
%endif
%_sbindir/condor_sos
%_sbindir/condor_startd
%_sbindir/condor_starter
%_sbindir/condor_store_cred
%_sbindir/condor_testwritelog
%_sbindir/condor_updates_stats
%_sbindir/ec2_gahp
%_sbindir/condor_gridmanager
%_sbindir/remote_gahp
%_sbindir/rvgahp_client
%_sbindir/rvgahp_proxy
%_sbindir/rvgahp_server
%_sbindir/AzureGAHPServer
%_sbindir/gce_gahp
%_sbindir/arc_gahp
%_libexecdir/condor/condor_gpu_discovery
%_libexecdir/condor/condor_gpu_utilization
%config(noreplace) %_sysconfdir/condor/ganglia.d/00_default_metrics
%defattr(-,condor,condor,-)
%dir %_var/lib/condor/
%dir %_var/lib/condor/execute/
%dir %_var/lib/condor/spool/
%dir %_var/log/condor/
%defattr(-,root,condor,-)
%dir %_var/lib/condor/oauth_credentials
%defattr(-,root,root,-)
%dir %_var/lib/condor/krb_credentials

###### blahp files #######
%config %_sysconfdir/blah.config
%config %_sysconfdir/blparser.conf
%dir %_sysconfdir/blahp/
%config %_sysconfdir/blahp/condor_local_submit_attributes.sh
%config %_sysconfdir/blahp/kubernetes_local_submit_attributes.sh
%config %_sysconfdir/blahp/lsf_local_submit_attributes.sh
%config %_sysconfdir/blahp/nqs_local_submit_attributes.sh
%config %_sysconfdir/blahp/pbs_local_submit_attributes.sh
%config %_sysconfdir/blahp/sge_local_submit_attributes.sh
%config %_sysconfdir/blahp/slurm_local_submit_attributes.sh
%_bindir/blahpd
%_sbindir/blah_check_config
%_sbindir/blahpd_daemon
%dir %_libexecdir/blahp
%_libexecdir/blahp/*

####### procd files #######
%_sbindir/condor_procd
%_sbindir/gidd_alloc
%_sbindir/procd_ctl
%_mandir/man1/procd_ctl.1.gz
%_mandir/man1/gidd_alloc.1.gz
%_mandir/man1/condor_procd.1.gz

####### classads files #######
%defattr(-,root,root,-)
%_libdir/libclassad.so.*

#################
%files devel
%{_includedir}/condor/chirp_client.h
%{_includedir}/condor/condor_event.h
%{_includedir}/condor/file_lock.h
%{_includedir}/condor/read_user_log.h
%{_libdir}/condor/libchirp_client.a
%{_libdir}/libclassad.a

####### classads-devel files #######
%defattr(-,root,root,-)
%_bindir/classad_functional_tester
%_bindir/classad_version
%_libdir/libclassad.so
%dir %_includedir/classad/
%_includedir/classad/attrrefs.h
%_includedir/classad/cclassad.h
%_includedir/classad/classad_distribution.h
%_includedir/classad/classadErrno.h
%_includedir/classad/classad.h
%_includedir/classad/classadCache.h
%_includedir/classad/classad_containers.h
%_includedir/classad/classad_flat_map.h
%_includedir/classad/collectionBase.h
%_includedir/classad/collection.h
%_includedir/classad/common.h
%_includedir/classad/debug.h
%_includedir/classad/exprList.h
%_includedir/classad/exprTree.h
%_includedir/classad/flat_set.h
%_includedir/classad/fnCall.h
%_includedir/classad/indexfile.h
%_includedir/classad/jsonSink.h
%_includedir/classad/jsonSource.h
%_includedir/classad/lexer.h
%_includedir/classad/lexerSource.h
%_includedir/classad/literals.h
%_includedir/classad/matchClassad.h
%_includedir/classad/natural_cmp.h
%_includedir/classad/operators.h
%_includedir/classad/query.h
%_includedir/classad/sink.h
%_includedir/classad/source.h
%_includedir/classad/transaction.h
%_includedir/classad/util.h
%_includedir/classad/value.h
%_includedir/classad/view.h
%_includedir/classad/xmlLexer.h
%_includedir/classad/xmlSink.h
%_includedir/classad/xmlSource.h

%if %uw_build
#################
%files tarball
%{_bindir}/make-ap-from-tarball
%{_bindir}/make-personal-from-tarball
%{_sbindir}/condor_configure
%{_sbindir}/condor_install
%{_mandir}/man1/condor_configure.1.gz
%{_mandir}/man1/condor_install.1.gz
%endif

#################
%files kbdd
%defattr(-,root,root,-)
%config(noreplace) %_sysconfdir/condor/config.d/00-kbdd
%_sbindir/condor_kbdd

#################
%if ! 0%{?amzn}
%files vm-gahp
%defattr(-,root,root,-)
%_sbindir/condor_vm-gahp
%_libexecdir/condor/libvirt_simple_script.awk

%endif
#################
%files test
%defattr(-,root,root,-)
%_libexecdir/condor/condor_sinful
%_libexecdir/condor/condor_testingd
%_libexecdir/condor/test_user_mapping
%_libexecdir/condor/test_dc_std_functiond
%_libexecdir/condor/test_stdf_timer_d
%_libexecdir/condor/test_awaitable_deadline_socketd
%_libexecdir/condor/test_awaitable_deadline_socket_client
%_libexecdir/condor/test_generator
%_libexecdir/condor/memory_exerciser_dinner
%_libexecdir/condor/test_starter_guidance.exe
%if %uw_build
%_libdir/condor/condor_tests-%{version}.tar.gz
%endif

%if 0%{?rhel} <= 7 && 0%{?fedora} <= 31 && ! 0%{?suse_version}
%files -n python2-condor
%defattr(-,root,root,-)
%_bindir/condor_top
%_bindir/classad_eval
%_bindir/condor_watch_q
%_libdir/libpyclassad2*.so
%_libexecdir/condor/libclassad_python_user.so
%{python_sitearch}/classad/
%{python_sitearch}/htcondor/
%{python_sitearch}/htcondor-*.egg-info/
%endif

%if 0%{?rhel} >= 7 || 0%{?fedora} || 0%{?suse_version}
%files -n python3-condor
%defattr(-,root,root,-)
%_bindir/condor_top
%_bindir/condor_diagnostics
%_bindir/classad_eval
%_bindir/condor_watch_q
%_bindir/htcondor
%_libdir/libpyclassad3*.so
%_libexecdir/condor/libclassad_python_user.cpython-3*.so
%_libexecdir/condor/libclassad_python3_user.so
/usr/lib64/python%{python3_version}/site-packages/classad/
/usr/lib64/python%{python3_version}/site-packages/htcondor/
/usr/lib64/python%{python3_version}/site-packages/htcondor-*.egg-info/
/usr/lib64/python%{python3_version}/site-packages/htcondor_cli/
/usr/lib64/python%{python3_version}/site-packages/classad2/
/usr/lib64/python%{python3_version}/site-packages/htcondor2/
%endif

%files credmon-local
%doc examples/condor_credmon_oauth
%_sbindir/condor_credmon_oauth
%_sbindir/scitokens_credential_producer
%_libexecdir/condor/credmon
%_var/lib/condor/oauth_credentials/README.credentials
%config(noreplace) %_sysconfdir/condor/config.d/40-oauth-credmon.conf
%ghost %_var/lib/condor/oauth_credentials/CREDMON_COMPLETE
%ghost %_var/lib/condor/oauth_credentials/pid
%if 0%{?rhel} == 7
###
# Backwards compatibility with the previous versions and configs of scitokens-credmon
%_bindir/condor_credmon_oauth
%_bindir/scitokens_credential_producer
###
%endif

%files credmon-oauth
%_var/www/wsgi-scripts/condor_credmon_oauth
%config(noreplace) %_sysconfdir/condor/config.d/40-oauth-tokens.conf
%ghost %_var/lib/condor/oauth_credentials/wsgi_session_key
%if 0%{?rhel} == 7
###
# Backwards compatibility with the previous versions and configs of scitokens-credmon
%_var/www/wsgi-scripts/scitokens-credmon
###
%endif

%files credmon-vault
%doc examples/condor_credmon_oauth
%_sbindir/condor_credmon_vault
%_bindir/condor_vault_storer
%_libexecdir/condor/credmon
%config(noreplace) %_sysconfdir/condor/config.d/40-vault-credmon.conf
%ghost %_var/lib/condor/oauth_credentials/CREDMON_COMPLETE
%ghost %_var/lib/condor/oauth_credentials/pid

%files credmon-multi
%_bindir/condor_vault_storer

%files -n minicondor
%config(noreplace) %_sysconfdir/condor/config.d/00-minicondor

%files ap
%config(noreplace) %_sysconfdir/condor/config.d/00-access-point

%files ep
%config(noreplace) %_sysconfdir/condor/config.d/00-execution-point

%post
/sbin/ldconfig
# Remove obsolete security configuration
rm -f /etc/condor/config.d/00-htcondor-9.0.config
%if 0%{?fedora}
test -x /usr/sbin/selinuxenabled && /usr/sbin/selinuxenabled
if [ $? = 0 ]; then
   restorecon -R -v /var/lock/condor
   setsebool -P condor_domain_can_network_connect 1
   setsebool -P daemons_enable_cluster_mode 1
   semanage port -a -t condor_port_t -p tcp 12345
   # the number of extraneous SELinux warnings on f17 is very high
fi
%endif
%if 0%{?rhel} >= 7
test -x /usr/sbin/selinuxenabled && /usr/sbin/selinuxenabled
if [ $? = 0 ]; then
   /usr/sbin/semodule -i /usr/share/condor/htcondor.pp
%if 0%{?rhel} < 9
   /usr/sbin/setsebool -P condor_domain_can_network_connect 1
%endif
   /usr/sbin/setsebool -P daemons_enable_cluster_mode 1
fi
%endif
if [ $1 -eq 1 ] ; then
    # Initial installation 
    /bin/systemctl daemon-reload >/dev/null 2>&1 || :
fi

%preun
if [ $1 -eq 0 ] ; then
    # Package removal, not upgrade
    /bin/systemctl --no-reload disable condor.service > /dev/null 2>&1 || :
    /bin/systemctl stop condor.service > /dev/null 2>&1 || :
fi

%postun
/sbin/ldconfig
/bin/systemctl daemon-reload >/dev/null 2>&1 || :
# Note we don't try to restart - HTCondor will automatically notice the
# binary has changed and do graceful or peaceful restart, based on its
# configuration

%triggerun -- condor < 7.7.0-0.5

/usr/bin/systemd-sysv-convert --save condor >/dev/null 2>&1 ||:

/sbin/chkconfig --del condor >/dev/null 2>&1 || :
/bin/systemctl try-restart condor.service >/dev/null 2>&1 || :

%changelog
<<<<<<< HEAD
* Fri Feb 28 2025 Tim Theisen <tim@cs.wisc.edu> - 24.6.0-1
- Fix for security issue
- https://htcondor.org/security/vulnerabilities/HTCONDOR-2025-0001.html

* Fri Feb 28 2025 Tim Theisen <tim@cs.wisc.edu> - 24.0.6-1
- Fix for security issue
- https://htcondor.org/security/vulnerabilities/HTCONDOR-2025-0001.html

* Fri Feb 28 2025 Tim Theisen <tim@cs.wisc.edu> - 23.10.22-1
- Fix for security issue
- https://htcondor.org/security/vulnerabilities/HTCONDOR-2025-0001.html

* Fri Feb 28 2025 Tim Theisen <tim@cs.wisc.edu> - 23.0.22-1
- Fix for security issue
- https://htcondor.org/security/vulnerabilities/HTCONDOR-2025-0001.html
=======
* Thu Mar 20 2025 Tim Theisen <tim@cs.wisc.edu> - 24.5.2-1
- Disable broken slot code by default
>>>>>>> 13c9eadd

* Fri Feb 28 2025 Tim Theisen <tim@cs.wisc.edu> - 24.5.1-1
- Can now configure APs to acquire credentials for jobs in multiple ways
- HTCondor marks slots as broken when the slot resources cannot be released
- HTCondor now reliably cleans up LVM volumes used by jobs
- HTCondor now advertises NVIDIA driver version
- To detect stuck jobs, last write to stdout and stderr are in the job ad

* Fri Feb 28 2025 Tim Theisen <tim@cs.wisc.edu> - 24.0.5-1

* Thu Feb 27 2025 Tim Theisen <tim@cs.wisc.edu> - 23.10.21-1
- Fix bug where chirp would not work in container jobs using Docker
- HTCondor tarballs now contain Pelican 7.13.0

* Thu Feb 27 2025 Tim Theisen <tim@cs.wisc.edu> - 23.0.21-1
- Fix memory leak caused by periodic evaluation of bad ClassAd expressions
- Fixes for bugs affecting grid jobs

* Tue Feb 04 2025 Tim Theisen <tim@cs.wisc.edu> - 24.4.0-1
- Improved validation and cleanup of EXECUTE directories
- For batch grid universe, the PATH comes from the job ad and worker node
- Improved 'condor_q -better-analyze' for pools with partionable slots
- The EP advertizes if Singularity is using user namespaces
- The EP advertizes average and total bytes transferred to and from jobs
- The condor_credmon now utilizes the shared port daemon

* Tue Feb 04 2025 Tim Theisen <tim@cs.wisc.edu> - 24.0.4-1
- New arc_data_staging submit command to add DataStaging block to ARC ADL
- Fix bug where the negotiator could crash when matching offline ads
- Fix memory leak in SCHEDD_CRON script that produce standard output
- Fix bug where the schedd could crash if cron script runs during shutdown

* Tue Feb 04 2025 Tim Theisen <tim@cs.wisc.edu> - 23.10.20-1
- Fix bug where STARTD_ENFORCE_DISK_LIMITS would excessively save metadata
- Fix bug where container_service_names did not work
- Fix rare startd crash when collector queries time out and DNS is slow

* Tue Feb 04 2025 Tim Theisen <tim@cs.wisc.edu> - 23.0.20-1
- condor_upgrade_check tests for PASSWORD authentication identity change

* Mon Jan 06 2025 Tim Theisen <tim@cs.wisc.edu> - 24.3.0-1
- Allow local issuer credmon and Vault credmon to coexist
- Add Singularity launcher to distinguish runtime failure from job failure
- Advertises when the EP is enforcing disk usage via LVM
- By default, LVM disk enforcement hides mounts when possible
- Container Universe jobs can now mount a writable directory under scratch
- Pass PELICAN_* job environment variables to pelican file transfer plugin
- Fix HTCondor startup when network interface has no IPv6 address
- VacateReason is set in the job ad under more circumstances
- 'htcondor job submit' now issues credentials like 'condor_submit' does

* Mon Jan 06 2025 Tim Theisen <tim@cs.wisc.edu> - 24.0.3-1
- EPs spawned by 'htcondor annex' no longer crash on startup

* Mon Jan 06 2025 Tim Theisen <tim@cs.wisc.edu> - 23.10.19-1
- Fix bug where jobs would match but not start when using KeyboardIdle
- Fix bug when trying to avoid IPv6 link local addresses

* Mon Jan 06 2025 Tim Theisen <tim@cs.wisc.edu> - 23.0.19-1
- Numerous updates in memory tracking with cgroups
  - Fix bug in reporting peak memory
  - Made cgroup v1 and v2 memory tracking consistent with each other
  - Fix bug where cgroup v1 usage included disk cache pages
  - Fix bug where cgroup v1 jobs killed by OOM were not held
  - Polls cgroups for memory usage more often
  - Can configure to always hold jobs killed by OOM
- Make condor_adstash work with OpenSearch Python Client v2.x
- Avoid OAUTH credmon errors by only signaling it when necessary
- Restore case insensitivity to 'condor_status -subsystem'
- Fix rare condor_schedd crash when a $$() macro could not be expanded

* Wed Dec 04 2024 Tim Theisen <tim@cs.wisc.edu> - 24.2.2-1
- Prevent the startd from removing all files if EXECUTE is an empty string
  - This problem first appeared in the withdrawn HTCondor 24.2.1 version

* Tue Nov 26 2024 Tim Theisen <tim@cs.wisc.edu> - 24.2.1-1
- Fixed DAGMan's direct submission of late materialization jobs
- New primary_unix_group submit command that sets the job's primary group
- Initial implementation of broken slot detection and reporting
- New job attributes FirstJobMatchDate and InitialWaitDuration
- condor_ssh_to_job now sets the supplemental groups in Apptainer
- MASTER_NEW_BINARY_RESTART now accepts the FAST parameter
- Avoid blocking on dead collectors at shutdown
- IPv6 networking is now fully supported on Windows

* Tue Nov 26 2024 Tim Theisen <tim@cs.wisc.edu> - 24.0.2-1
- Add STARTER_ALWAYS_HOLD_ON_OOM to minimize confusion about memory usage
- Fix bug that caused condor_ssh_to_job sftp and scp modes to fail
- Fix KeyboardIdle attribute in dynamic slots that could prevent job start
- No longer signals the OAuth credmon when there is no work to do
- Fix rare condor_schedd crash when a $$() macro could not be expanded
- By default, put Docker jobs on hold when CPU architecture doesn't match

* Tue Nov 19 2024 Tim Theisen <tim@cs.wisc.edu> - 23.10.18-1
- Fix issue where an unresponsive libvirtd blocked an EP from starting up

* Tue Nov 19 2024 Tim Theisen <tim@cs.wisc.edu> - 23.0.18-1
- Proper error message and hold when Docker emits multi-line error message
- The htcondor CLI now works on Windows

* Thu Oct 31 2024 Tim Theisen <tim@cs.wisc.edu> - 24.1.1-1
- Can print contents of stored OAuth2 credential with htcondor CLI tool
- In DAGMan, inline submit descriptions work when not submitting directly
- By default, put Docker jobs on hold when CPU architecture doesn't match
- Detects and deletes invalid checkpoint and reschedules job

* Thu Oct 31 2024 Tim Theisen <tim@cs.wisc.edu> - 24.0.1-1
- Improved tracking and enforcement of disk usage by using LVM
- Enhancements to the htcondor CLI tool
- cgroup v2 support for tracking and enforcement of CPU and memory usage
- Leverage cgroups to hide GPUs not allocated to the job
- DAGMan can now produce job credentials when using direct submit
- New submit commands to aid in matching specific GPU requirements
- New implementation of the Python bindings, htcondor2 and classad2
- Improved default security configuration
- Significant reduction in memory and CPU usage on the Central Manager
- Support for GPUs using AMD's HIP 6 library
- Fix bugs when -divide or -repeat was used in GPU detection
- Proper error message and hold when Docker emits multi-line error message
- Fix issue where an unresponsive libvirtd blocked an EP from starting up

* Wed Oct 30 2024 Tim Theisen <tim@cs.wisc.edu> - 23.10.2-1
- Fix for output file transfer errors obscuring input file transfer errors

* Thu Oct 24 2024 Tim Theisen <tim@cs.wisc.edu> - 23.0.17-1
- Bug fix for PID namespaces and condor_ssh_to_job on EL9
- Augment condor_upgrade_check to find unit suffixes in ClassAd expressions

* Thu Oct 10 2024 Tim Theisen <tim@cs.wisc.edu> - 23.0.16-1
- Backport all cgroup v2 fixes and enhancements from the 23.10.1 release

* Thu Oct 03 2024 Tim Theisen <tim@cs.wisc.edu> - 23.10.1-1
- Improvements to disk usage enforcement when using LVM
  - Can encrypt job sandboxes when using LVM
  - More precise tracking of disk usage when using LVM
  - Reduced disk usage tracking overhead
- Improvements tracking CPU and memory usage with cgroup v2 (on EL9)
  - Don't count kernel cache pages against job's memory usage
  - Avoid rare inclusion of previous job's CPU and peak memory usage
- HTCondor now re-checks DNS before re-connecting to a collector
- HTCondor now writes out per job epoch history
- HTCondor can encrypt network connections without requiring authentication
- htcondor CLI can now show status for local server, AP, and CM
- htcondor CLI can now display OAUTH2 credentials
- Uses job's sandbox to convert image format for Singularity/Apptainer
- Bug fix to not lose GPUs in Docker job on systemd reconfig
- Bug fix for PID namespaces and condor_ssh_to_job on EL9

* Mon Sep 30 2024 Tim Theisen <tim@cs.wisc.edu> - 23.0.15-1
- Fix bug where Docker universe jobs reported zero memory usage on EL9
- Fix bug where Docker universe images would not be removed from EP cache
- Fix bug where condor_watch_q could crash
- Fix bug that could cause the file transfer hold reason to be truncated
- Fix bug where a Windows job with a bad executable would not go on hold

* Thu Aug 08 2024 Tim Theisen <tim@cs.wisc.edu> - 23.9.6-1
- Add config knob to not have cgroups count kernel memory for jobs on EL9
- Remove support for numeric unit suffixes (k,M,G) in ClassAd expressions
- In submit files, request_disk & request_memory still accept unit suffixes
- Hide GPUs not allocated to the job on cgroup v2 systems such as EL9
- DAGMan can now produce credentials when using direct submission
- Singularity jobs have a contained home directory when file transfer is on
- Avoid using IPv6 link local addresses when resolving hostname to IP addr
- New 'htcondor credential' command to aid in debugging

* Thu Aug 08 2024 Tim Theisen <tim@cs.wisc.edu> - 23.0.14-1
- Docker and Container jobs run on EPs that match AP's CPU architecture
- Fixed premature cleanup of credentials by the condor_credd
- Fixed bug where a malformed SciToken could cause a condor_schedd crash
- Fixed crash in condor_annex script
- Fixed daemon crash after IDTOKEN request is approved by the collector

* Thu Jun 27 2024 Tim Theisen <tim@cs.wisc.edu> - 23.8.1-1
- Add new condor-ap package to facilitate Access Point installation
- HTCondor Docker images are now based on Alma Linux 9
- HTCondor Docker images are now available for the arm64 CPU architecture
- The user can now choose which submit method DAGMan will use
- Can add custom attributes to the User ClassAd with condor_qusers -edit
- Add use-projection option to condor_gangliad to reduce memory footprint
- Fix bug where interactive submit does not work on cgroup v2 systems (EL9)

* Thu Jun 13 2024 Tim Theisen <tim@cs.wisc.edu> - 23.0.12-1
- Remote condor_history queries now work the same as local queries
- Improve error handling when submitting to a remote scheduler via ssh
- Fix bug on Windows where condor_procd may crash when suspending a job
- Fix Python binding crash when submitting a DAG which has empty lines

* Thu May 16 2024 Tim Theisen <tim@cs.wisc.edu> - 23.7.2-1
- Warns about deprecated multiple queue statements in a submit file
- The semantics of 'skip_if_dataflow' have been improved
- Removing large DAGs is now non-blocking, preserving schedd performance
- Periodic policy expressions are now checked during input file transfer
- Local universe jobs can now specify a container image
- File transfer plugins can now advertise extra attributes
- DAGMan can rescue and abort if pending jobs are missing from the job queue
- Fix so 'condor_submit -interactive' works on cgroup v2 execution points

* Thu May 09 2024 Tim Theisen <tim@cs.wisc.edu> - 23.0.10-1
- Preliminary support for Ubuntu 22.04 (Noble Numbat)
- Warns about deprecated multiple queue statements in a submit file
- Fix bug where plugins could not signify to retry a file transfer
- The condor_upgrade_check script checks for proper token file permissions
- Fix bug where the condor_upgrade_check script crashes on older platforms
- The bundled version of apptainer was moved to libexec in the tarball

* Tue Apr 16 2024 Tim Theisen <tim@cs.wisc.edu> - 23.6.2-1
- Fix bug where file transfer plugin error was not in hold reason code

* Mon Apr 15 2024 Tim Theisen <tim@cs.wisc.edu> - 23.6.1-1
- Add the ability to force vanilla universe jobs to run in a container
- Add the ability to override the entrypoint for a Docker image
- condor_q -better-analyze includes units for memory and disk quantities

* Thu Apr 11 2024 Tim Theisen <tim@cs.wisc.edu> - 23.0.8-1
- Fix bug where ssh-agent processes were leaked with grid universe jobs
- Fix DAGMan crash when a provisioner node was given a parent
- Fix bug that prevented use of "ftp:" URLs in file transfer
- Fix bug where jobs that matched an offline slot never start

* Mon Mar 25 2024 Tim Theisen <tim@cs.wisc.edu> - 23.5.3-1
- HTCondor tarballs now contain Pelican 7.6.2

* Thu Mar 14 2024 Tim Theisen <tim@cs.wisc.edu> - 23.5.2-1
- Old ClassAd based syntax is disabled by default for the job router
- Can efficiently manage/enforce disk space using LVM partitions
- GPU discovery is enabled on all Execution Points by default
- Prevents accessing unallocated GPUs using cgroup v1 enforcement
- New condor_submit commands for constraining GPU properties
- Add ability to transfer EP's starter log back to the Access Point
- Can use VOMS attributes when mapping identities of SSL connections
- The CondorVersion string contains the source git SHA

* Thu Mar 14 2024 Tim Theisen <tim@cs.wisc.edu> - 23.0.6-1
- Fix DAGMan where descendants of removed retry-able jobs are marked futile
- Ensure the condor_test_token works correctly when invoked as root
- Fix bug where empty multi-line values could cause a crash
- condor_qusers returns proper exit code for errors in formatting options
- Fix crash in job router when a job transform is missing an argument

* Thu Feb 08 2024 Tim Theisen <tim@cs.wisc.edu> - 23.4.0-1
- condor_submit warns about unit-less request_disk and request_memory
- Separate condor-credmon-local RPM package provides local SciTokens issuer
- Fix bug where NEGOTIATOR_SLOT_CONSTRAINT was ignored since version 23.3.0
- The htcondor command line tool can process multiple event logs at once
- Prevent Docker daemon from keeping a duplicate copy of the job's stdout

* Thu Feb 08 2024 Tim Theisen <tim@cs.wisc.edu> - 23.0.4-1
- NVIDIA_VISIBLE_DEVICES environment variable lists full uuid of slot GPUs
- Fix problem where some container jobs would see GPUs not assigned to them
- Restore condor keyboard monitoring that was broken since HTCondor 23.0.0
- In condor_adstash, the search engine timeouts now apply to all operations
- Ensure the prerequisite perl modules are installed for condor_gather_info

* Tue Jan 23 2024 Tim Theisen <tim@cs.wisc.edu> - 23.3.1-1
- HTCondor tarballs now contain Pelican 7.4.0

* Thu Jan 04 2024 Tim Theisen <tim@cs.wisc.edu> - 23.3.0-1
- Restore limited support for Enterprise Linux 7 systems
- Additional assistance converting old syntax job routes to new syntax
- Able to capture output to debug DAGMan PRE and POST scripts
- Execution Points advertise when jobs are running with cgroup enforcement

* Thu Jan 04 2024 Tim Theisen <tim@cs.wisc.edu> - 23.0.3-1
- Preliminary support for openSUSE LEAP 15
- All non-zero exit values from file transfer plugins are now errors
- Fix crash in Python bindings when job submission fails
- Chirp uses a 5120 byte buffer and errors out for bigger messages
- condor_adstash now recognizes GPU usage values as floating point numbers

* Wed Nov 29 2023 Tim Theisen <tim@cs.wisc.edu> - 23.2.0-1
- Add 'periodic_vacate' submit command to restart jobs that are stuck
- EPs now advertises whether the execute directory is on rotational storage
- Add two log events for the time a job was running and occupied a slot
- Files written by HTCondor are now written in binary mode on Windows
- HTCondor now uses the Pelican Platform for OSDF file transfers

* Mon Nov 20 2023 Tim Theisen <tim@cs.wisc.edu> - 23.0.2-1
- Fix bug where OIDC login information was missing when submitting jobs
- Improved sandbox and ssh-agent clean up for batch grid universe jobs
- Fix bug where daemons with a private network address couldn't communicate
- Fix cgroup v2 memory enforcement for custom configurations
- Add DISABLE_SWAP_FOR_JOB support on cgroup v2 systems
- Fix log rotation for OAuth and Vault credmon daemons

* Thu Nov 16 2023 Tim Theisen <tim@cs.wisc.edu> - 9.0.20-1
- Other authentication methods are tried if mapping fails using SSL

* Tue Oct 31 2023 Tim Theisen <tim@cs.wisc.edu> - 23.1.0-1
- Enhanced filtering with 'condor_watch_q'
- Can specify alternate ssh port with 'condor_remote_cluster'
- Performance improvement for the 'condor_schedd' and other daemons
- Jobs running on cgroup v2 systems can subdivide their cgroup
- The curl plugin can now find CA certificates via an environment variable

* Tue Oct 31 2023 Tim Theisen <tim@cs.wisc.edu> - 23.0.1-1
- Fix 10.6.0 bug that broke PID namespaces
- Fix bug where execution times for ARC CE jobs were 60 times too large
- Fix bug where a failed 'Service' node would crash DAGMan
- Condor-C and Job Router jobs now get resources provisioned updates

* Fri Sep 29 2023 Tim Theisen <tim@cs.wisc.edu> - 23.0.0-1
- Absent slot configuration, execution points will use a partitionable slot
- Linux cgroups enforce maximum memory utilization by default
- Can now define DAGMan save points to be able to rerun DAGs from there
- Much better control over environment variables when using DAGMan
- Administrators can enable and disable job submission for a specific user
- Can set a minimum number of CPUs allocated to a user
- condor_status -gpus shows nodes with GPUs and the GPU properties
- condor_status -compact shows a row for each slot type
- Container images may now be transferred via a file transfer plugin
- Support for Enterprise Linux 9, Amazon Linux 2023, and Debian 12
- Can write job information in AP history file for every execution attempt
- Can run defrag daemons with different policies on distinct sets of nodes
- Add condor_test_token tool to generate a short lived SciToken for testing
- The job’s executable is no longer renamed to ‘condor_exec.exe’

* Thu Sep 28 2023 Tim Theisen <tim@cs.wisc.edu> - 10.9.0-1
- The condor_upgrade_check script now provides guidance on updating to 23.0
- The htchirp Python binding now properly locates the chirp configuration
- Fix bug that prevented deletion of HTCondor passwords on Windows

* Thu Sep 28 2023 Tim Theisen <tim@cs.wisc.edu> - 10.0.9-1
- The condor_upgrade_check script now provides guidance on updating to 23.0
- The htchirp Python binding now properly locates the chirp configuration
- Fix bug that prevented deletion of HTCondor passwords on Windows

* Thu Sep 14 2023 Tim Theisen <tim@cs.wisc.edu> - 10.8.0-1
- Fold the classads, blahp, and procd RPMs into the main condor RPM
- Align the Debian packages and package names with the RPM packaging
- On Linux, the default configuration enforces memory limits with cgroups
- condor_status -gpus shows nodes with GPUs and the GPU properties
- condor_status -compact shows a row for each slot type
- New ENV command controls which environment variables are present in DAGMan

* Thu Sep 14 2023 Tim Theisen <tim@cs.wisc.edu> - 10.0.8-1
- Avoid kernel panic on some Enterprise Linux 8 systems
- Fix bug where early termination of service nodes could crash DAGMan
- Limit email about long file transfer queue to once daily
- Various fixes to condor_adstash

* Wed Aug 09 2023 Tim Theisen <tim@cs.wisc.edu> - 10.7.1-1
- Fix performance problem detecting futile nodes in a large and bushy DAG

* Mon Jul 31 2023 Tim Theisen <tim@cs.wisc.edu> - 10.7.0-1
- Support for Debian 12 (Bookworm)
- Can run defrag daemons with different policies on distinct sets of nodes
- Added want_io_proxy submit command
- Apptainer is now included in the HTCondor tarballs
- Fix 10.5.0 bug where reported CPU time is very low when using cgroups v1
- Fix 10.5.0 bug where .job.ad and .machine.ad were missing for local jobs

* Tue Jul 25 2023 Tim Theisen <tim@cs.wisc.edu> - 10.0.7-1
- Fixed bug where held condor cron jobs would never run when released
- Improved daemon IDTOKENS logging to make useful messages more prominent
- Remove limit on certificate chain length in SSL authentication
- condor_config_val -summary now works with a remote configuration query
- Prints detailed message when condor_remote_cluster fails to fetch a URL
- Improvements to condor_preen

* Fri Jun 30 2023 Tim Theisen <tim@cs.wisc.edu> - 9.0.19-1
- Remove limit on certificate chain length in SSL authentication

* Thu Jun 29 2023 Tim Theisen <tim@cs.wisc.edu> - 10.6.0-1
- Administrators can enable and disable job submission for a specific user
- Work around memory leak in libcurl on EL7 when using the ARC-CE GAHP
- Container images may now be transferred via a file transfer plugin
- Add ClassAd stringlist subset match function
- Add submit file macro '$(JobId)' which expands to full ID of the job
- The job's executable is no longer renamed to 'condor_exec.exe'

* Thu Jun 22 2023 Tim Theisen <tim@cs.wisc.edu> - 10.0.6-1
- In SSL Authentication, use the identity instead of the X.509 proxy subject
- Can use environment variable to locate the client's SSL X.509 credential
- ClassAd aggregate functions now tolerate undefined values
- Fix Python binding bug where accounting ads were omitted from the result
- The Python bindings now properly report the HTCondor version
- remote_initial_dir works when submitting a grid batch job remotely via ssh
- Add a ClassAd stringlist subset match function

* Thu Jun 22 2023 Tim Theisen <tim@cs.wisc.edu> - 9.0.18-1
- Can configure clients to present an X.509 proxy during SSL authentication
- Provides script to assist updating from HTCondor version 9 to version 10

* Fri Jun 09 2023 Tim Theisen <tim@cs.wisc.edu> - 10.0.5-1
- Rename upgrade9to10checks.py script to condor_upgrade_check
- Fix spurious warning from condor_upgrade_check about regexes with spaces

* Tue Jun 06 2023 Tim Theisen <tim@cs.wisc.edu> - 10.5.1-1
- Fix issue with grid batch jobs interacting with older Slurm versions

* Mon Jun 05 2023 Tim Theisen <tim@cs.wisc.edu> - 10.5.0-1
- Can now define DAGMan save points to be able to rerun DAGs from there
- Expand default list of environment variables passed to the DAGMan manager
- Administrators can prevent users using "getenv = true" in submit files
- Improved throughput when submitting a large number of ARC-CE jobs
- Execute events contain the slot name, sandbox path, resource quantities
- Can add attributes of the execution point to be recorded in the user log
- Enhanced condor_transform_ads tool to ease offline job transform testing
- Fixed a bug where memory limits over 2 GiB might not be correctly enforced

* Tue May 30 2023 Tim Theisen <tim@cs.wisc.edu> - 10.0.4-1
- Provides script to assist updating from HTCondor version 9 to version 10
- Fixes a bug where rarely an output file would not be transferred back
- Fixes counting of submitted jobs, so MAX_JOBS_SUBMITTED works correctly
- Fixes SSL Authentication failure when PRIVATE_NETWORK_NAME was set
- Fixes rare crash when SSL or SCITOKENS authentication was attempted
- Can allow client to present an X.509 proxy during SSL authentication
- Fixes issue where a users jobs were ignored by the HTCondor-CE on restart
- Fixes issues where some events that HTCondor-CE depends on were missing

* Tue May 30 2023 Tim Theisen <tim@cs.wisc.edu> - 9.0.17-3
- Improved upgrade9to10checks.py script

* Tue May 09 2023 Tim Theisen <tim@cs.wisc.edu> - 9.0.17-2
- Add upgrade9to10checks.py script

* Tue May 09 2023 Tim Theisen <tim@cs.wisc.edu> - 10.4.3-1
- Fix bug than could cause the collector audit plugin to crash

* Tue May 02 2023 Tim Theisen <tim@cs.wisc.edu> - 10.4.2-1
- Fix bug where remote submission of batch grid universe jobs fail
- Fix bug where HTCondor-CE fails to handle jobs after HTCondor restarts

* Wed Apr 12 2023 Tim Theisen <tim@cs.wisc.edu> - 10.4.1-1
- Preliminary support for Ubuntu 20.04 (Focal Fossa) on PowerPC (ppc64el)

* Thu Apr 06 2023 Tim Theisen <tim@cs.wisc.edu> - 10.4.0-1
- DAGMan no longer carries the entire environment into the DAGMan job
- Allows EGI CheckIn tokens to be used the with SciTokens authentication

* Thu Apr 06 2023 Tim Theisen <tim@cs.wisc.edu> - 10.0.3-1
- GPU metrics continues to be reported after the startd is reconfigured
- Fixed issue where GPU metrics could be wildly over-reported
- Fixed issue that kept jobs from running when installed on Debian or Ubuntu
- Fixed DAGMan problem when retrying a proc failure in a multi-proc node

* Tue Mar 07 2023 Tim Theisen <tim@cs.wisc.edu> - 10.3.1-1
- Execution points now advertise if an sshd is available for ssh to job

* Mon Mar 06 2023 Tim Theisen <tim@cs.wisc.edu> - 10.3.0-1
- Now evicts OOM killed jobs when they are under their requested memory
- HTCondor glideins can now use cgroups if one has been prepared
- Can write job information in an AP history file for each execution attempt
- Can now specify a lifetime for condor_gangliad metrics
- The condor_schedd now advertises a count of unmaterialized jobs

* Thu Mar 02 2023 John Knoeller <johnkn@cs.wisc.edu> - 10.0.2-1
- HTCondor can optionally create intermediate directories for output files
- Improved condor_schedd scalability when a user runs more than 1,000 jobs
- Fix issue where condor_ssh_to_job fails if the user is not in /etc/passwd
- The Python Schedd.query() now returns the ServerTime attribute for Fifemon
- VM Universe jobs pass through the host CPU model to support newer kernels
- HTCondor Python wheel is now available for Python 3.11
- Fix issue that prevented HTCondor installation on Ubuntu 18.04

* Tue Feb 28 2023 Tim Theisen <tim@cs.wisc.edu> - 10.2.5-1
- Fix counting of unmaterialized jobs in the condor_schedd

* Fri Feb 24 2023 Tim Theisen <tim@cs.wisc.edu> - 10.2.4-1
- Improve counting of unmaterialized jobs in the condor_schedd

* Tue Feb 21 2023 Tim Theisen <tim@cs.wisc.edu> - 10.2.3-1
- Add a count of unmaterialized jobs to condor_schedd statistics

* Tue Feb 07 2023 Tim Theisen <tim@cs.wisc.edu> - 10.2.2-1
- Fixed bugs with configuration knob SINGULARITY_USE_PID_NAMESPACES

* Tue Jan 24 2023 Tim Theisen <tim@cs.wisc.edu> - 10.2.1-1
- Improved condor_schedd scalability when a user runs more than 1,000 jobs
- Fix issue where condor_ssh_to_job fails if the user is not in /etc/passwd
- The Python Schedd.query() now returns the ServerTime attribute
- Fixed issue that prevented HTCondor installation on Ubuntu 18.04

* Thu Jan 05 2023 Tim Theisen <tim@cs.wisc.edu> - 10.2.0-1
- Preliminary support for Enterprise Linux 9
- Preliminary support for cgroups v2
- Can now set minimum floor for number of CPUs that a submitter gets
- Improved validity testing of Singularity/Apptainer runtinme
- Improvements to jobs hooks, including new PREPARE_JOB_BEFORE_TRANSFER hook
- OpenCL jobs now work inside Singularity, if OpenCL drivers are on the host

* Thu Jan 05 2023 Tim Theisen <tim@cs.wisc.edu> - 10.0.1-1
- Add Ubuntu 22.04 (Jammy Jellyfish) support
- Add file transfer plugin that supports stash:// and osdf:// URLs
- Fix bug where cgroup memory limits were not enforced on Debian and Ubuntu
- Fix bug where forcibly removing DAG jobs could crash the condor_schedd
- Fix bug where Docker repository images cannot be run under Singularity
- Fix issue where blahp scripts were missing on Debian and Ubuntu platforms
- Fix bug where curl file transfer plugins would fail on Enterprise Linux 8

* Tue Nov 22 2022 Tim Theisen <tim@cs.wisc.edu> - 10.1.3-1
- Improvements to jobs hooks, including new PREPARE_JOB_BEFORE_TRANSFER hook

* Tue Nov 15 2022 Tim Theisen <tim@cs.wisc.edu> - 10.1.2-1
- OpenCL jobs now work inside Singularity, if OpenCL drivers are on the host

* Thu Nov 10 2022 Tim Theisen <tim@cs.wisc.edu> - 10.1.1-1
- Improvements to job hooks and the ability to save stderr from a job hook
- Fix bug where Apptainer only systems couldn't run with Docker style images

* Thu Nov 10 2022 Tim Theisen <tim@cs.wisc.edu> - 10.1.0-1
- Release HTCondor 10.0.0 bug fixes into 10.1.0

* Thu Nov 10 2022 Tim Theisen <tim@cs.wisc.edu> - 10.0.0-1
- Users can prevent runaway jobs by specifying an allowed duration
- Able to extend submit commands and create job submit templates
- Initial implementation of htcondor <noun> <verb> command line interface
- Initial implementation of Job Sets in the htcondor CLI tool
- Add Container Universe
- Support for heterogeneous GPUs
- Improved File transfer error reporting
- GSI Authentication method has been removed
- HTCondor now utilizes ARC-CE's REST interface
- Support for ARM and PowerPC for Enterprise Linux 8
- For IDTOKENS, signing key not required on every execution point
- Trust on first use ability for SSL connections
- Improvements against replay attacks

* Wed Oct 05 2022 Tim Theisen <tim@cs.wisc.edu> - 9.12.0-1
- Provide a mechanism to bootstrap secure authentication within a pool
- Add the ability to define submit templates
- Administrators can now extend the help offered by condor_submit
- Add DAGMan ClassAd attributes to record more information about jobs
- On Linux, advertise the x86_64 micro-architecture in a slot attribute
- Added -drain option to condor_off and condor_restart
- Administrators can now set the shared memory size for Docker jobs
- Multiple improvements to condor_adstash
- HAD daemons now use SHA-256 checksums by default

* Thu Sep 29 2022 Tim Theisen <tim@cs.wisc.edu> - 9.0.17-1
- Fix file descriptor leak when schedd fails to launch scheduler jobs
- Fix failure to forward batch grid universe job's refreshed X.509 proxy
- Fix DAGMan failure when the DONE keyword appeared in the JOB line
- Fix HTCondor's handling of extremely large UIDs on Linux
- Fix bug where OAUTH tokens lose their scope and audience upon refresh
- Support for Apptainer in addition to Singularity

* Tue Sep 13 2022 Tim Theisen <tim@cs.wisc.edu> - 9.11.2-1
- In 9.11.0, STARTD_NOCLAIM_SHUTDOWN restarted instead. Now, it shuts down.

* Tue Sep 06 2022 Tim Theisen <tim@cs.wisc.edu> - 9.11.1-1
- File transfer errors are identified as occurring during input or output

* Thu Aug 25 2022 Tim Theisen <tim@cs.wisc.edu> - 9.11.0-1
- Modified GPU attributes to support the new 'require_gpus' submit command
- Add (PREEMPT|HOLD)_IF_DISK_EXCEEDED configuration templates
- ADVERTISE authorization levels now also provide READ authorization
- Periodic release expressions no longer apply to manually held jobs
- If a #! interpreter doesn't exist, a proper hold and log message appears
- Can now set the Singularity target directory with 'container_target_dir'
- If SciToken and X.509 available, uses SciToken for arc job authentication

* Tue Aug 16 2022 Tim Theisen <tim@cs.wisc.edu> - 9.0.16-1
- Singularity now mounts /tmp and /var/tmp under the scratch directory
- Fix bug where Singularity jobs go on hold at the first checkpoint
- Fix bug where gridmanager deletes the X.509 proxy file instead of the copy
- Fix file descriptor leak when using SciTokens for authentication

* Thu Jul 21 2022 Tim Theisen <tim@cs.wisc.edu> - 9.0.15-1
- Report resources provisioned by the Slurm batch scheduler when available

* Mon Jul 18 2022 Tim Theisen <tim@cs.wisc.edu> - 9.10.1-1
- ActivationSetupDuration is now correct for jobs that checkpoint

* Thu Jul 14 2022 Tim Theisen <tim@cs.wisc.edu> - 9.10.0-1
- With collector administrator access, can manage all HTCondor pool daemons
- SciTokens can now be used for authentication with ARC CE servers
- Preliminary support for ARM and POWER RC on AlmaLinux 8
- Prevent negative values when using huge files with a file transfer plugin

* Tue Jul 12 2022 Tim Theisen <tim@cs.wisc.edu> - 9.0.14-1
- SciToken mapping failures are now recorded in the daemon logs
- Fix bug that stopped file transfers when output and error are the same
- Ensure that the Python bindings version matches the installed HTCondor
- $(OPSYSANDVER) now expand properly in job transforms
- Fix bug where context managed Python htcondor.SecMan sessions would crash
- Fix bug where remote CPU times would rarely be set to zero

* Tue Jun 14 2022 Tim Theisen <tim@cs.wisc.edu> - 9.9.1-1
- Fix bug where jobs would not match when using a child collector

* Tue May 31 2022 Tim Theisen <tim@cs.wisc.edu> - 9.9.0-1
- A new authentication method for remote HTCondor administration
- Several changes to improve the security of connections
- Fix issue where DAGMan direct submission failed when using Kerberos
- The submission method is now recorded in the job ClassAd
- Singularity jobs can now pull from Docker style repositories
- The OWNER authorization level has been folded into the ADMINISTRATOR level

* Thu May 26 2022 Tim Theisen <tim@cs.wisc.edu> - 9.0.13-1
- Schedd and startd cron jobs can now log output upon non-zero exit
- condor_config_val now produces correct syntax for multi-line values
- The condor_run tool now reports submit errors and warnings to the terminal
- Fix issue where Kerberos authentication would fail within DAGMan
- Fix HTCondor startup failure with certain complex network configurations

* Mon Apr 25 2022 Tim Theisen <tim@cs.wisc.edu> - 9.8.1-1
- Fix HTCondor startup failure with certain complex network configurations

* Thu Apr 21 2022 Tim Theisen <tim@cs.wisc.edu> - 9.8.0-1
- Support for Heterogeneous GPUs, some configuration required
- Allow HTCondor to utilize grid sites requiring two-factor authentication
- Technology preview: bring your own resources from (some) NSF HPC clusters

* Tue Apr 19 2022 Tim Theisen <tim@cs.wisc.edu> - 9.0.12-1
- Fix bug in parallel universe that could cause the schedd to crash
- Fix rare crash where a daemon tries to use a discarded security session

* Tue Apr 05 2022 Tim Theisen <tim@cs.wisc.edu> - 9.7.1-1
- Fix recent bug where jobs may go on hold without a hold reason or code

* Tue Mar 15 2022 Tim Theisen <tim@cs.wisc.edu> - 9.7.0-1
- Support environment variables, other application elements in ARC REST jobs
- Container universe supports Singularity jobs with hard-coded command
- DAGMan submits jobs directly (does not shell out to condor_submit)
- Meaningful error message and sub-code for file transfer failures
- Add file transfer statistics for file transfer plugins
- Add named list policy knobs for SYSTEM_PERIODIC_ policies

* Tue Mar 15 2022 Tim Theisen <tim@cs.wisc.edu> - 9.0.11-1
- The Job Router can now create an IDTOKEN for use by the job
- Fix bug where a self-checkpointing job may erroneously be held
- Fix bug where the Job Router could erroneously substitute a default value
- Fix bug where a file transfer error may identify the wrong file
- Fix bug where condor_ssh_to_job may fail to connect

* Tue Mar 15 2022 Tim Theisen <tim@cs.wisc.edu> - 8.8.17-1
- Fixed a memory leak in the Job Router

* Tue Mar 15 2022 Tim Theisen <tim@cs.wisc.edu> - 9.6.0-1
- Fixes for security issues
- https://htcondor.org/security/vulnerabilities/HTCONDOR-2022-0001.html
- https://htcondor.org/security/vulnerabilities/HTCONDOR-2022-0002.html
- https://htcondor.org/security/vulnerabilities/HTCONDOR-2022-0003.html

* Tue Mar 15 2022 Tim Theisen <tim@cs.wisc.edu> - 9.0.10-1
- Fixes for security issues
- https://htcondor.org/security/vulnerabilities/HTCONDOR-2022-0001.html
- https://htcondor.org/security/vulnerabilities/HTCONDOR-2022-0002.html
- https://htcondor.org/security/vulnerabilities/HTCONDOR-2022-0003.html

* Tue Mar 15 2022 Tim Theisen <tim@cs.wisc.edu> - 8.8.16-1
- Fix for security issue
- https://htcondor.org/security/vulnerabilities/HTCONDOR-2022-0003.html

* Tue Feb 08 2022 Tim Theisen <tim@cs.wisc.edu> - 9.5.4-1
- The access point more robustly detects execution points that disappear
- The condor_procd will now function if /proc is mounted with hidepid=2

* Tue Feb 01 2022 Tim Theisen <tim@cs.wisc.edu> - 9.5.3-1
- Fix daemon crash where one of multiple collectors is not in DNS
- Fix bug where initial schedd registration was rarely delayed by an hour
- Can set CCB_TIMEOUT and choose to not start up if CCB address unavailable

* Tue Jan 25 2022 Tim Theisen <tim@cs.wisc.edu> - 9.5.2-1
- Fix bug where job may not go on hold when exceeding allowed_job_duration
- Fix bug where the condor_shadow could run indefinitely
- Fix bug where condor_ssh_to_job may fail to connect
- Fix bug where a file transfer error may identify the wrong file

* Tue Jan 18 2022 Tim Theisen <tim@cs.wisc.edu> - 9.5.1-1
- Fix bug where a self-checkpointing job may erroneously be held

* Thu Jan 13 2022 Tim Theisen <tim@cs.wisc.edu> - 9.5.0-1
- Initial implementation of Container Universe
- HTCondor will automatically detect container type and where it can run
- The blahp is no longer separate, it is now an integral part of HTCondor
- Docker Universe jobs can now self-checkpoint
- Added Debian 11 (bullseye) as a supported platform
- Since CentOS 8 has reached end of life, we build and test on Rocky Linux 8

* Thu Jan 13 2022 Tim Theisen <tim@cs.wisc.edu> - 9.0.9-1
- Added Debian 11 (bullseye) as a supported platform
- Since CentOS 8 has reached end of life, we build and test on Rocky Linux 8
- The OAUTH credmon is now packaged for Enterprise Linux 8

* Tue Dec 21 2021 Tim Theisen <tim@cs.wisc.edu> - 9.4.1-1
- Add the ability to track slot activation metrics
- Fix bug where a file transfer plugin failure code may not be reported

* Thu Dec 02 2021 Tim Theisen <tim@cs.wisc.edu> - 9.4.0-1
- Initial implementation of Job Sets in the htcondor CLI tool
- The access point administrator can add keywords to the submit language
- Add submit commands that limit job run time
- Fix bug where self check-pointing jobs may be erroneously held

* Thu Dec 02 2021 Tim Theisen <tim@cs.wisc.edu> - 9.0.8-1
- Fix bug where huge values of ImageSize and others would end up negative
- Fix bug in how MAX_JOBS_PER_OWNER applied to late materialization jobs
- Fix bug where the schedd could choose a slot with insufficient disk space
- Fix crash in ClassAd substr() function when the offset is out of range
- Fix bug in Kerberos code that can crash on macOS and could leak memory
- Fix bug where a job is ignored for 20 minutes if the startd claim fails

* Tue Nov 30 2021 Tim Theisen <tim@cs.wisc.edu> - 9.3.2-1
- Add allowed_execute_duration condor_submit command to cap job run time
- Fix bug where self check-pointing jobs may be erroneously held

* Tue Nov 09 2021 Tim Theisen <tim@cs.wisc.edu> - 9.3.1-1
- Add allowed_job_duration condor_submit command to cap job run time

* Wed Nov 03 2021 Tim Theisen <tim@cs.wisc.edu> - 9.3.0-1
- Discontinue support for Globus GSI
- Discontinue support for grid type 'nordugrid', use 'arc' instead
- MacOS version strings now include the major version number (10 or 11)
- File transfer plugin sample code to aid in developing new plugins
- Add generic knob to set the slot user for all slots

* Tue Nov 02 2021 Tim Theisen <tim@cs.wisc.edu> - 9.0.7-1
- Fix bug where condor_gpu_discovery could crash with older CUDA libraries
- Fix bug where condor_watch_q would fail on machines with older kernels
- condor_watch_q no longer has a limit on the number of job event log files
- Fix bug where a startd could crash claiming a slot with p-slot preemption
- Fix bug where a job start would not be recorded when a shadow reconnects

* Thu Sep 23 2021 Tim Theisen <tim@cs.wisc.edu> - 9.2.0-1
- Add SERVICE node that runs alongside the DAG for the duration of the DAG
- Fix problem where proxy delegation to older HTCondor versions failed
- Jobs are now re-run if the execute directory unexpectedly disappears
- HTCondor counts the number of files transfered at the submit node
- Fix a bug that caused jobs to fail when using newer Singularity versions

* Thu Sep 23 2021 Tim Theisen <tim@cs.wisc.edu> - 9.0.6-1
- CUDA_VISIBLE_DEVICES can now contain GPU-<uuid> formatted values
- Fixed a bug that caused jobs to fail when using newer Singularity versions
- Fixed a bug in the Windows MSI installer for the latest Windows 10 version
- Fixed bugs relating to the transfer of standard out and error logs
- MacOS 11.x now reports as 10.16.x (which is better than reporting x.0)

* Thu Aug 19 2021 Tim Theisen <tim@cs.wisc.edu> - 9.1.3-1
- Globus GSI is no longer needed for X.509 proxy delegation
- Globus GSI authentication is disabled by default
- The job ad now contains a history of job holds and hold reasons
- If a user job policy expression evaluates to undefined, it is ignored

* Wed Aug 18 2021 Tim Theisen <tim@cs.wisc.edu> - 9.0.5-1
- Other authentication methods are tried if mapping fails using SciTokens
- Fix rare crashes from successful condor_submit, which caused DAGMan issues
- Fix bug where ExitCode attribute would be suppressed when OnExitHold fired
- condor_who now suppresses spurious warnings coming from netstat
- The online manual now has detailed instructions for installing on MacOS
- Fix bug where misconfigured MIG devices confused condor_gpu_discovery
- The transfer_checkpoint_file list may now include input files

* Thu Jul 29 2021 Tim Theisen <tim@cs.wisc.edu> - 9.1.2-1
- Fixes for security issues
- https://htcondor.org/security/vulnerabilities/HTCONDOR-2021-0003.html
- https://htcondor.org/security/vulnerabilities/HTCONDOR-2021-0004.html

* Thu Jul 29 2021 Tim Theisen <tim@cs.wisc.edu> - 9.0.4-1
- Fixes for security issues
- https://htcondor.org/security/vulnerabilities/HTCONDOR-2021-0003.html
- https://htcondor.org/security/vulnerabilities/HTCONDOR-2021-0004.html

* Thu Jul 29 2021 Tim Theisen <tim@cs.wisc.edu> - 8.8.15-1
- Fix for security issue
- https://htcondor.org/security/vulnerabilities/HTCONDOR-2021-0003.html

* Tue Jul 27 2021 Tim Theisen <tim@cs.wisc.edu> - 9.1.1-1
- Fixes for security issues
- https://htcondor.org/security/vulnerabilities/HTCONDOR-2021-0003.html
- https://htcondor.org/security/vulnerabilities/HTCONDOR-2021-0004.html

* Tue Jul 27 2021 Tim Theisen <tim@cs.wisc.edu> - 9.0.3-1
- Fixes for security issues
- https://htcondor.org/security/vulnerabilities/HTCONDOR-2021-0003.html
- https://htcondor.org/security/vulnerabilities/HTCONDOR-2021-0004.html

* Tue Jul 27 2021 Tim Theisen <tim@cs.wisc.edu> - 8.8.14-1
- Fix for security issue
- https://htcondor.org/security/vulnerabilities/HTCONDOR-2021-0003.html

* Thu Jul 08 2021 Tim Theisen <tim@cs.wisc.edu> - 9.0.2-1
- HTCondor can be set up to use only FIPS 140-2 approved security functions
- If the Singularity test fails, the job goes idle rather than getting held
- Can divide GPU memory, when making multiple GPU entries for a single GPU
- Startd and Schedd cron job maximum line length increased to 64k bytes
- Added first class submit keywords for SciTokens
- Fixed MUNGE authentication
- Fixed Windows installer to work when the install location isn't C:\Condor

* Thu May 20 2021 Tim Theisen <tim@cs.wisc.edu> - 9.1.0-1
- Support for submitting to ARC-CE via the REST interface
- DAGMan can put failed jobs on hold (user can correct problems and release)
- Can run gdb and ptrace within Docker containers
- A small Docker test job is run on the execute node to verify functionality
- The number of instructions executed is reported in the job Ad on Linux

* Mon May 17 2021 Tim Theisen <tim@cs.wisc.edu> - 9.0.1-1
- Fix problem where X.509 proxy refresh kills job when using AES encryption
- Fix problem when jobs require a different machine after a failure
- Fix problem where a job matched a machine it can't use, delaying job start
- Fix exit code and retry checking when a job exits because of a signal
- Fix a memory leak in the job router when a job is removed via job policy
- Fixed the back-end support for the 'bosco_cluster --add' command
- An updated Windows installer that supports IDTOKEN authentication

* Wed Apr 14 2021 Tim Theisen <tim@cs.wisc.edu> - 9.0.0-1
- Absent any configuration, HTCondor denies authorization to all users
- AES encryption is used for all communication and file transfers by default
- New IDTOKEN authentication method enables fine-grained authorization
- IDTOKEN authentication method is designed to replace GSI
- Improved support for GPUs, including machines with multiple GPUs
- New condor_watch_q tool that efficiently provides live job status updates
- Many improvements to the Python bindings
- New Python bindings for DAGMan and chirp
- Improved file transfer plugins supporting uploads and authentication
- File transfer times are now recorded in the job log
- Added support for jobs that need to acquire and use OAUTH tokens
- Many memory footprint and performance improvements in DAGMan
- Submitter ceilings can limit the number of jobs per user in a pool

* Tue Mar 30 2021 Tim Theisen <tim@cs.wisc.edu> - 8.9.13-1
- Host based security is no longer the default security model
- Hardware accelerated integrity and AES encryption used by default
- Normally, AES encryption is used for all communication and file transfers
- Fallback to Triple-DES or Blowfish when interoperating with older versions
- Simplified and automated new HTCondor installations
- HTCondor now detects instances of multi-instance GPUs
- Fixed memory leaks (collector updates in 8.9 could leak a few MB per day)
- Many other enhancements and bug fixes, see version history for details

* Thu Mar 25 2021 Tim Theisen <tim@cs.wisc.edu> - 8.9.12-1
- Withdrawn due to compatibility issues with prior releases

* Tue Mar 23 2021 Tim Theisen <tim@cs.wisc.edu> - 8.8.13-1
- condor_ssh_to_job now maps CR and NL to work with editors like nano
- Improved the performance of data transfer in condor_ssh_to_job
- HA replication now accepts SHA-2 checksums to prepare for MD5 removal
- Submission to NorduGrid ARC CE works with newer ARC CE versions
- Fixed condor_annex crashes on platforms with newer compilers
- Fixed "use feature: GPUsMonitor" to locate the monitor binary on Windows
- Fixed a bug that prevented using the '@' character in an event log path

* Wed Jan 27 2021 Tim Theisen <tim@cs.wisc.edu> - 8.9.11-1
- This release of HTCondor fixes security-related bugs described at
- https://htcondor.org/security/vulnerabilities/HTCONDOR-2021-0001.html
- https://htcondor.org/security/vulnerabilities/HTCONDOR-2021-0002.html

* Tue Nov 24 2020 Tim Theisen <tim@cs.wisc.edu> - 8.9.10-1
- Fix bug where negotiator stopped making matches when group quotas are used
- Support OAuth, SciTokens, and Kerberos credentials in local universe jobs
- The Python schedd.submit method now takes a Submit object
- DAGMan can now optionally run a script when a job goes on hold
- DAGMan now provides a method for inline jobs to share submit descriptions
- Can now add arbitrary tags to condor annex instances
- Runs the "singularity test" before running the a singularity job

* Mon Nov 23 2020 Tim Theisen <tim@cs.wisc.edu> - 8.8.12-1
- Added a family of version comparison functions to ClassAds
- Increased default Globus proxy key length to meet current NIST guidance

* Mon Oct 26 2020 Tim Theisen <tim@cs.wisc.edu> - 8.9.9-1
- The RPM packages requires globus, munge, scitokens, and voms from EPEL
- Improved cgroup memory policy settings that set both hard and soft limit
- Cgroup memory usage reporting no longer includes the kernel buffer cache
- Numerous Python binding improvements, see version history
- Can create a manifest of files on the execute node at job start and finish
- Added provisioner nodes to DAGMan, allowing users to provision resources
- DAGMan can now produce .dot graphs without running the workflow

* Wed Oct 21 2020 Tim Theisen <tim@cs.wisc.edu> - 8.8.11-1
- HTCondor now properly tracks usage over vanilla universe checkpoints
- New ClassAd equality and inequality operators in the Python bindings
- Fixed a bug where removing in-use routes could crash the job router
- Fixed a bug where condor_chirp would abort after success on Windows
- Fixed a bug where using MACHINE_RESOURCE_NAMES could crash the startd
- Improved condor c-gahp to prioritize commands over file transfers
- Fixed a rare crash in the schedd when running many local universe jobs
- With GSI, avoid unnecessary reverse DNS lookup when HOST_ALIAS is set
- Fix a bug that could cause grid universe jobs to fail upon proxy refresh

* Thu Aug 06 2020 Tim Theisen <tim@cs.wisc.edu> - 8.9.8-1
- Added htcondor.dags and htcondor.htchirp to the HTCondor Python bindings
- New condor_watch_q tool that efficiently provides live job status updates
- Added support for marking a GPU offline while other jobs continue
- The condor_master command does not return until it is fully started
- Deprecated several Python interfaces in the Python bindings

* Thu Aug 06 2020 Tim Theisen <tim@cs.wisc.edu> - 8.8.10-1
- condor_qedit can no longer be used to disrupt the condor_schedd
- Fixed a bug where the SHARED_PORT_PORT configuration setting was ignored
- Ubuntu 20.04 and Amazon Linux 2 are now supported
- In MacOSX, HTCondor now requires LibreSSL, available since MacOSX 10.13

* Wed May 20 2020 Tim Theisen <tim@cs.wisc.edu> - 8.9.7-1
- Multiple enhancements in the file transfer code
- Support for more regions in s3:// URLs
- Much more flexible job router language
- Jobs may now specify cuda_version to match equally-capable GPUs
- TOKENS are now called IDTOKENS to differentiate from SCITOKENS
- Added the ability to blacklist TOKENS via an expression
- Can simultaneously handle Kerberos and OAUTH credentials
- The getenv submit command now supports a blacklist and whitelist
- The startd supports a remote history query similar to the schedd
- condor_q -submitters now works with accounting groups
- Fixed a bug reading service account credentials for Google Compute Engine

* Thu May 07 2020 Tim Theisen <tim@cs.wisc.edu> - 8.8.9-1
- Proper tracking of maximum memory used by Docker universe jobs
- Fixed preempting a GPU slot for a GPU job when all GPUs are in use
- Fixed a Python crash when queue_item_data iterator raises an exception
- Fixed a bug where slot attribute overrides were ignored
- Calculates accounting group quota correctly when more than 1 CPU requested
- Updated HTCondor Annex to accommodate API change for AWS Spot Fleet
- Fixed a problem where HTCondor would not start on AWS Fargate
- Fixed where the collector could wait forever for a partial message
- Fixed streaming output to large files (>2Gb) when using the 32-bit shadow

* Mon Apr 06 2020 Tim Theisen <tim@cs.wisc.edu> - 8.9.6-1
- Fixes addressing CVE-2019-18823
- https://htcondor.org/security/vulnerabilities/HTCONDOR-2020-0001.html
- https://htcondor.org/security/vulnerabilities/HTCONDOR-2020-0002.html
- https://htcondor.org/security/vulnerabilities/HTCONDOR-2020-0003.html
- https://htcondor.org/security/vulnerabilities/HTCONDOR-2020-0004.html

* Mon Apr 06 2020 Tim Theisen <tim@cs.wisc.edu> - 8.8.8-1
- Fixes addressing CVE-2019-18823
- https://htcondor.org/security/vulnerabilities/HTCONDOR-2020-0001.html
- https://htcondor.org/security/vulnerabilities/HTCONDOR-2020-0002.html
- https://htcondor.org/security/vulnerabilities/HTCONDOR-2020-0003.html
- https://htcondor.org/security/vulnerabilities/HTCONDOR-2020-0004.html

* Thu Jan 02 2020 Tim Theisen <tim@cs.wisc.edu> - 8.9.5-1
- Added a new mode that skips jobs whose outputs are newer than their inputs
- Added command line tool to help debug ClassAd expressions
- Added port forwarding to Docker containers
- You may now change some DAGMan throttles while the DAG is running
- Added support for session tokens for pre-signed S3 URLs
- Improved the speed of the negotiator when custom resources are defined
- Fixed interactive submission of Docker jobs
- Fixed a bug where jobs wouldn't be killed when getting an OOM notification

* Thu Dec 26 2019 Tim Theisen <tim@cs.wisc.edu> - 8.8.7-1
- Updated condor_annex to work with upcoming AWS Lambda function changes
- Added the ability to specify the order that job routes are applied
- Fixed a bug that could cause remote condor submits to fail
- Fixed condor_wait to work when the job event log is on AFS
- Fixed RPM packaging to be able to install condor-all on CentOS 8
- Period ('.') is allowed again in DAGMan node names

* Tue Nov 19 2019 Tim Theisen <tim@cs.wisc.edu> - 8.9.4-1
- Amazon S3 file transfers using pre-signed URLs
- Further reductions in DAGMan memory usage
- Added -idle option to condor_q to display information about idle jobs
- Support for SciTokens authentication
- A tool, condor_evicted_files, to examine the SPOOL of an idle job

* Wed Nov 13 2019 Tim Theisen <tim@cs.wisc.edu> - 8.8.6-1
- Initial support for CentOS 8
- Fixed a memory leak in SSL authentication
- Fixed a bug where "condor_submit -spool" would only submit the first job
- Reduced encrypted file transfer CPU usage by a factor of six
- "condor_config_val -summary" displays changes from a default configuration
- Improved the ClassAd documentation, added many functions that were omitted

* Tue Sep 17 2019 Tim Theisen <tim@cs.wisc.edu> - 8.9.3-1
- TOKEN and SSL authentication methods are now enabled by default
- The job and global event logs use ISO 8601 formatted dates by default
- Added Google Drive multifile transfer plugin
- Added upload capability to Box multifile transfer plugin
- Added Python bindings to submit a DAG
- Python 'JobEventLog' can be pickled to facilitate intermittent readers
- 2x matchmaking speed for partitionable slots with simple START expressions
- Improved the performance of the condor_schedd under heavy load
- Reduced the memory footprint of condor_dagman
- Initial implementation to record the circumstances of a job's termination

* Thu Sep 05 2019 Tim Theisen <tim@cs.wisc.edu> - 8.8.5-1
- Fixed two performance problems on Windows
- Fixed Java universe on Debian and Ubuntu systems
- Added two knobs to improve performance on large scale pools
- Fixed a bug where requesting zero GPUs would require a machine with GPUs
- HTCondor can now recognize nVidia Volta and Turing GPUs

* Tue Jul 09 2019 Tim Theisen <tim@cs.wisc.edu> - 8.8.4-1
- Python 3 bindings - see version history for details (requires EPEL on EL7)
- Can configure DAGMan to dramatically reduce memory usage on some DAGs
- Improved scalability when using the python bindings to qedit jobs
- Fixed infrequent schedd crashes when removing scheduler universe jobs
- The condor_master creates run and lock directories when systemd doesn't
- The condor daemon obituary email now contains the last 200 lines of log

* Tue Jun 04 2019 Tim Theisen <tim@cs.wisc.edu> - 8.9.2-1
- The HTTP/HTTPS file transfer plugin will timeout and retry transfers
- A new multi-file box.com file transfer plugin to download files
- The manual has been moved to Read the Docs
- Configuration options for job-log time-stamps (UTC, ISO 8601, sub-second)
- Several improvements to SSL authentication
- New TOKEN authentication method enables fine-grained authorization control

* Wed May 22 2019 Tim Theisen <tim@cs.wisc.edu> - 8.8.3-1
- Fixed a bug where jobs were killed instead of peacefully shutting down
- Fixed a bug where a restarted schedd wouldn't connect to its running jobs
- Improved file transfer performance when sending multiple files
- Fix a bug that prevented interactive submit from working with Singularity
- Orphaned Docker containers are now cleaned up on execute nodes
- Restored a deprecated Python interface that is used to read the event log

* Wed Apr 17 2019 Tim Theisen <tim@cs.wisc.edu> - 8.9.1-1
- An efficient curl plugin that supports uploads and authentication tokens
- HTCondor automatically supports GPU jobs in Docker and Singularity
- File transfer times are now recorded in the user job log and the job ad

* Thu Apr 11 2019 Tim Theisen <tim@cs.wisc.edu> - 8.8.2-1
- Fixed problems with condor_ssh_to_job and Singularity jobs
- Fixed a problem that could cause condor_annex to crash
- Fixed a problem where the job queue would very rarely be corrupted
- condor_userprio can report concurrency limits again
- Fixed the GPU discovery and monitoring code to map GPUs in the same way
- Made the CHIRP_DELAYED_UPDATE_PREFIX configuration knob work again
- Fixed restarting HTCondor from the Service Control Manager on Windows
- Fixed a problem where local universe jobs could not use condor_submit
- Restored a deprecated Python interface that is used to read the event log
- Fixed a problem where condor_shadow reuse could confuse DAGMan

* Thu Feb 28 2019 Tim Theisen <tim@cs.wisc.edu> - 8.9.0-1
- Absent any configuration, HTCondor denies authorization to all users
- All HTCondor daemons under a condor_master share a security session
- Scheduler Universe jobs are prioritized by job priority

* Tue Feb 19 2019 Tim Theisen <tim@cs.wisc.edu> - 8.8.1-1
- Fixed excessive CPU consumption with GPU monitoring
- GPU monitoring is off by default; enable with "use feature: GPUsMonitor"
- HTCondor now works with the new CUDA version 10 libraries
- Fixed a bug where sometimes jobs would not start on a Windows execute node
- Fixed a bug that could cause DAGman to go into an infinite loop on exit
- The JobRouter doesn't forward the USER attribute between two UID Domains
- Made Collector.locateAll() more efficient in the Python bindings
- Improved efficiency of the negotiation code in the condor_schedd

* Thu Jan 03 2019 Tim Theisen <tim@cs.wisc.edu> - 8.8.0-1
- Automatically add AWS resources to your pool using HTCondor Annex
- The Python bindings now include submit functionality
- Added the ability to run a job immediately by replacing a running job
- A new minicondor package makes single node installations easy
- HTCondor now tracks and reports GPU utilization
- Several performance enhancements in the collector
- The grid universe can create and manage VM instances in Microsoft Azure
- The MUNGE security method is now supported on all Linux platforms

* Wed Oct 31 2018 Tim Theisen <tim@cs.wisc.edu> - 8.7.10-1
- Can now interactively submit Docker jobs
- The administrator can now add arguments to the Singularity command line
- The MUNGE security method is now supported on all Linux platforms
- The grid universe can create and manage VM instances in Microsoft Azure
- Added a single-node package to facilitate using a personal HTCondor

* Wed Oct 31 2018 Tim Theisen <tim@cs.wisc.edu> - 8.6.13-1
- Made the Python 'in' operator case-insensitive for ClassAd attributes
- Python bindings are now built for the Debian and Ubuntu platforms
- Fixed a memory leak in the Python bindings
- Fixed a bug where absolute paths failed for output/error files on Windows
- Fixed a bug using Condor-C to run Condor-C jobs
- Fixed a bug where Singularity could not be used if Docker was not present

* Wed Aug 01 2018 Tim Theisen <tim@cs.wisc.edu> - 8.7.9-1
- Support for Debian 9, Ubuntu 16, and Ubuntu 18
- Improved Python bindings to support the full range of submit functionality
- Allows VMs to shutdown when the job is being gracefully evicted
- Can now specify a host name alias (CNAME) for NETWORK_HOSTNAME
- Added the ability to run a job immediately by replacing a running job

* Wed Aug 01 2018 Tim Theisen <tim@cs.wisc.edu> - 8.6.12-1
- Support for Debian 9, Ubuntu 16, and Ubuntu 18
- Fixed a memory leak that occurred when SSL authentication fails
- Fixed a bug where invalid transform REQUIREMENTS caused a Job to match
- Fixed a bug to allow a queue super user to edit protected attributes
- Fixed a problem setting the job environment in the Singularity container
- Fixed several other minor problems

* Tue May 22 2018 Tim Theisen <tim@cs.wisc.edu> - 8.7.8-2
- Reinstate man pages
- Drop centos from dist tag in 32-bit Enterprise Linux 7 RPMs

* Thu May 10 2018 Tim Theisen <tim@cs.wisc.edu> - 8.7.8-1
- The condor annex can easily use multiple regions simultaneously
- HTCondor now uses CUDA_VISIBLE_DEVICES to tell which GPU devices to manage
- HTCondor now reports GPU memory utilization

* Thu May 10 2018 Tim Theisen <tim@cs.wisc.edu> - 8.6.11-1
- Can now do an interactive submit of a Singularity job
- Shared port daemon is more resilient when starved for TCP ports
- The Windows installer configures the environment for the Python bindings
- Fixed several other minor problems

* Tue Mar 13 2018 Tim Theisen <tim@cs.wisc.edu> - 8.7.7-1
- condor_ssh_to_job now works with Docker Universe jobs
- A 32-bit condor_shadow is available for Enterprise Linux 7 systems
- Tracks and reports custom resources, e.g. GPUs, in the job ad and user log
- condor_q -unmatchable reports jobs that will not match any slots
- Several updates to the parallel universe
- Spaces are now allowed in input, output, and error paths in submit files
- In DAG files, spaces are now allowed in submit file paths

* Tue Mar 13 2018 Tim Theisen <tim@cs.wisc.edu> - 8.6.10-1
- Fixed a problem where condor_preen would crash on an active submit node
- Improved systemd configuration to clean up processes if the master crashes
- Fixed several other minor problems

* Thu Jan 04 2018 Tim Theisen <tim@cs.wisc.edu> - 8.7.6-1
- Machines won't enter "Owner" state unless using the Desktop policy
- One can use SCHEDD and JOB instead of MY and TARGET in SUBMIT_REQUIREMENTS
- HTCondor now reports all submit warnings, not just the first one
- The HTCondor Python bindings in pip are now built from the release branch

* Thu Jan 04 2018 Tim Theisen <tim@cs.wisc.edu> - 8.6.9-1
- Fixed a bug where some Accounting Groups could get too much surplus quota
- Fixed a Python binding bug where some queries could corrupt memory
- Fixed a problem where preen could block the schedd for a long time
- Fixed a bug in Windows where the job sandbox would not be cleaned up
- Fixed problems with the interaction between the master and systemd
- Fixed a bug where MAX_JOBS_SUBMITTED could be permanently reduced
- Fixed problems with very large disk requests

* Tue Nov 14 2017 Tim Theisen <tim@cs.wisc.edu> - 8.7.5-1
- Fixed an issue validating VOMS proxies

* Tue Nov 14 2017 Tim Theisen <tim@cs.wisc.edu> - 8.6.8-1
- Fixed an issue validating VOMS proxies

* Tue Oct 31 2017 Tim Theisen <tim@cs.wisc.edu> - 8.7.4-1
- Improvements to DAGMan including support for late job materialization
- Updates to condor_annex including improved status reporting
- When submitting jobs, HTCondor can now warn about job requirements
- Fixed a bug where remote CPU time was not recorded in the history
- Improved support for OpenMPI jobs
- The high availability daemon now works with IPV6 and shared_port
- The HTCondor Python bindings are now available for Python 2 and 3 in pip

* Tue Oct 31 2017 Tim Theisen <tim@cs.wisc.edu> - 8.6.7-1
- Fixed a bug where memory limits might not be updated in cgroups
- Add SELinux type enforcement rules to allow condor_ssh_to_job to work
- Updated systemd configuration to shutdown HTCondor in an orderly fashion
- The curl_plugin utility can now do HTTPS transfers
- Specifying environment variables now works with the Python Submit class

* Tue Sep 12 2017 Tim Theisen <tim@cs.wisc.edu> - 8.7.3-1
- Further updates to the late job materialization technology preview
- An improved condor_top tool
- Enhanced the AUTO setting for ENABLE_IPV{4,6} to be more selective
- Fixed several small memory leaks

* Tue Sep 12 2017 Tim Theisen <tim@cs.wisc.edu> - 8.6.6-1
- HTCondor daemons no longer crash on reconfig if syslog is used for logging
- HTCondor daemons now reliably leave a core file when killed by a signal
- Negotiator won't match jobs to machines with incompatible IPv{4,6} network
- On Ubuntu, send systemd alive messages to prevent HTCondor restarts
- Fixed a problem parsing old ClassAd string escapes in the python bindings
- Properly parse CPU time used from Slurm grid universe jobs
- Claims are released when parallel univ jobs are removed while claiming
- Starter won't get stuck when a job is removed with JOB_EXIT_HOOK defined
- To reduce audit logging, added cgroup rules to SELinux profile

* Mon Aug 07 2017 Tim Theisen <tim@cs.wisc.edu> - 8.6.5-2
- Update SELinux profile for Red Hat 7.4

* Tue Aug 01 2017 Tim Theisen <tim@cs.wisc.edu> - 8.6.5-1
- Fixed a memory leak that would cause the HTCondor collector to slowly grow
- Prevent the condor_starter from hanging when using cgroups on Debian
- Fixed several issues that occur when IPv6 is in use
- Support for using an ImDisk RAM drive on Windows as the execute directory
- Fixed a bug where condor_rm rarely removed another one of the user's jobs
- Fixed a bug with parallel universe jobs starting on partitionable slots

* Thu Jul 13 2017 Tim Theisen <tim@cs.wisc.edu> - 8.4.12-1
- Can configure the condor_startd to compute free disk space once

* Thu Jun 22 2017 Tim Theisen <tim@cs.wisc.edu> - 8.7.2-1
- Improved condor_schedd performance by turning off file checks by default
- condor_annex -status finds VM instances that have not joined the pool
- Able to update an annex's lease without adding new instances
- condor_annex now keeps a command log
- condor_q produces an expanded multi-line summary
- Automatically retry and/or resume http file transfers when appropriate
- Reduced load on the condor_collector by optimizing queries
- A python based condor_top tool

* Thu Jun 22 2017 Tim Theisen <tim@cs.wisc.edu> - 8.6.4-1
- Python bindings are now available on MacOSX
- Fixed a bug where PASSWORD authentication could fail to exchange keys
- Pslot preemption now properly handles custom resources, such as GPUs
- condor_submit now checks X.509 proxy expiration

* Tue May 09 2017 Tim Theisen <tim@cs.wisc.edu> - 8.6.3-1
- Fixed a bug where using an X.509 proxy might corrupt the job queue log
- Fixed a memory leak in the Python bindings

* Mon Apr 24 2017 Tim Theisen <tim@cs.wisc.edu> - 8.7.1-1
- Several performance enhancements in the collector
- Further refinement and initial documentation of the HTCondor Annex
- Enable chirp for Docker jobs
- Job Router uses first match rather than round-robin matching
- The schedd tracks jobs counts by status for each owner
- Technology preview of late job materialization in the schedd

* Mon Apr 24 2017 Tim Theisen <tim@cs.wisc.edu> - 8.6.2-1
- New metaknobs for mapping users to groups
- Now case-insensitive with Windows user names when storing credentials
- Signal handling in the OpenMPI script
- Report RemoteSysCpu for Docker jobs
- Allow SUBMIT_REQUIREMENT to refer to X509 secure attributes
- Linux kernel tuning script takes into account the machine's role

* Thu Mar 02 2017 Tim Theisen <tim@cs.wisc.edu> - 8.7.0-1
- Performance improvements in collector's ingestion of ClassAds
- Added collector attributes to report query times and forks
- Removed extra white space around parentheses when unparsing ClassAds
- Technology preview of the HTCondor Annex

* Thu Mar 02 2017 Tim Theisen <tim@cs.wisc.edu> - 8.6.1-1
- condor_q works in situations where user authentication is not configured
- Updates to work with Docker version 1.13
- Fix several problems with the Job Router
- Update scripts to support current versions of Open MPI and MPICH2
- Fixed a bug that could corrupt the job queue log when the disk is full

* Thu Jan 26 2017 Tim Theisen <tim@cs.wisc.edu> - 8.6.0-1
- condor_q shows shows only the current user's jobs by default
- condor_q summarizes related jobs (batches) on a single line by default
- Users can define their own job batch name at job submission time
- Immutable/protected job attributes make SUBMIT_REQUIREMENTS more useful
- The shared port daemon is enabled by default
- Jobs run in cgroups by default
- HTCondor can now use IPv6 addresses (Prefers IPv4 when both present)
- DAGMan: Able to easily define SCRIPT, VARs, etc., for all nodes in a DAG
- DAGMan: Revamped priority implementation
- DAGMan: New splice connection feature
- New slurm grid type in the grid universe for submitting to Slurm
- Numerous improvements to Docker support
- Several enhancements in the python bindings

* Mon Jan 23 2017 Tim Theisen <tim@cs.wisc.edu> - 8.4.11-1
- Fixed a bug which delayed startd access to stard cron job results
- Fixed a bug in pslot preemption that could delay jobs starting
- Fixed a bug in job cleanup at job lease expiration if using glexec
- Fixed a bug in locating ganglia shared libraries on Debian and Ubuntu

* Tue Dec 13 2016 Tim Theisen <tim@cs.wisc.edu> - 8.5.8-1
- The starter puts all jobs in a cgroup by default
- Added condor_submit commands that support job retries
- condor_qedit defaults to the current user's jobs
- Ability to add SCRIPTS, VARS, etc. to all nodes in a DAG using one command
- Able to conditionally add Docker volumes for certain jobs
- Initial support for Singularity containers
- A 64-bit Windows release

* Tue Dec 13 2016 Tim Theisen <tim@cs.wisc.edu> - 8.4.10-1
- Updated SELinux profile for Enterprise Linux
- Fixed a performance problem in the schedd when RequestCpus was an expression
- Preserve permissions when transferring sub-directories of the job's sandbox
- Fixed HOLD_IF_CPUS_EXCEEDED and LIMIT_JOB_RUNTIMES metaknobs
- Fixed a bug in handling REMOVE_SIGNIFICANT_ATTRIBUTES

* Thu Sep 29 2016 Tim Theisen <tim@cs.wisc.edu> - 8.5.7-1
- The schedd can perform job ClassAd transformations
- Specifying dependencies between DAGMan splices is much more flexible
- The second argument of the ClassAd ? : operator may be omitted
- Many usability improvements in condor_q and condor_status
- condor_q and condor_status can produce JSON, XML, and new ClassAd output
- To prepare for a 64-bit Windows release, HTCondor identifies itself as X86
- Automatically detect Daemon Core daemons and pass localname to them

* Thu Sep 29 2016 Tim Theisen <tim@cs.wisc.edu> - 8.4.9-1
- The condor_startd removes orphaned Docker containers on restart
- Job Router and HTCondor-C job job submission prompts schedd reschedule
- Fixed bugs in the Job Router's hooks
- Improved systemd integration on Enterprise Linux 7
- Upped default number of Chirp attributes to 100, and made it configurable
- Fixed a bug where variables starting with STARTD. or STARTER. were ignored

* Tue Aug 02 2016 Tim Theisen <tim@cs.wisc.edu> - 8.5.6-1
- The -batch output for condor_q is now the default
- Python bindings for job submission and machine draining
- Numerous Docker usability changes
- New options to limit condor_history results to jobs since last invocation
- Shared port daemon can be used with high availability and replication
- ClassAds can be written out in JSON format
- More flexible ordering of DAGMan commands
- Efficient PBS and SLURM job monitoring
- Simplified leases for grid universe jobs

* Tue Jul 05 2016 Tim Theisen <tim@cs.wisc.edu> - 8.4.8-1
- Fixed a memory leak triggered by the python htcondor.Schedd().query() call
- Fixed a bug that could cause Bosco file transfers to fail
- Fixed a bug that could cause the schedd to crash when using schedd cron jobs
- condor_schedd now rejects jobs when owner has no account on the machine
- Fixed a new bug in 8.4.7 where remote condor_history failed without -limit
- Fixed bugs triggered by the reconfiguration of the high-availability daemon
- Fixed a bug where condor_master could hang when using shared port on Windows 
- Fixed a bug with the -xml option on condor_q and condor_status

* Mon Jun 06 2016 Tim Theisen <tim@cs.wisc.edu> - 8.5.5-1
- Improvements for scalability of EC2 grid universe jobs
- Docker Universe jobs advertises remote user and system CPU time
- Improved systemd support
- The master can now run an administrator defined script at shutdown
- DAGMan includes better support for the batch name feature

* Mon Jun 06 2016 Tim Theisen <tim@cs.wisc.edu> - 8.4.7-1
- fixed a bug that could cause the schedd to become unresponsive
- fixed a bug where the Docker Universe would not set the group ID
- Docker Universe jobs now drop all Linux capabilities by default
- fixed a bug where subsystem specific configuration parameters were ignored
- fixed bugs with history file processing on the Windows platform

* Mon May 02 2016 Tim Theisen <tim@cs.wisc.edu> - 8.5.4-1
- Fixed a bug that delays schedd response when significant attributes change
- Fixed a bug where the group ID was not set in Docker universe jobs
- Limit update rate of various attributes to not overload the collector
- To make job router configuration easier, added implicit "target" scoping
- To make BOSCO work, the blahp does not generate limited proxies by default
- condor_status can now display utilization per machine rather than per slot
- Improve performance of condor_history and other tools

* Thu Apr 21 2016 Tim Theisen <tim@cs.wisc.edu> - 8.4.6-1
- fixed a bug that could cause a job to fail to start in a dynamic slot
- fixed a negotiator memory leak when using partitionable slot preemption
- fixed a bug that caused supplemental groups to be wrong during file transfer
- properly identify the Windows 10 platform
- fixed a typographic error in the LIMIT_JOB_RUNTIMES policy
- fixed a bug where maximum length IPv6 addresses were not parsed

* Thu Mar 24 2016 Tim Theisen <tim@cs.wisc.edu> - 8.5.3-1
- Use IPv6 (and IPv4) interfaces if they are detected
- Prefer IPv4 addresses when both are available
- Count Idle and Running jobs in Submitter Ads for Local and Scheduler universes
- Can submit jobs to SLURM with the new "slurm" type in the Grid universe
- HTCondor is built and linked with Globus 6.0

* Tue Mar 22 2016 Tim Theisen <tim@cs.wisc.edu> - 8.4.5-1
- fixed a bug that would cause the condor_schedd to send no flocked jobs
- fixed a bug that caused a 60 second delay using tools when DNS lookup failed
- prevent using accounting groups with embedded spaces that crash the negotiator
- fixed a bug that could cause use of ports outside the port range on Windows
- fixed a bug that could prevent dynamic slot reuse when using many slots
- fixed a bug that prevented correct utilization reports from the job router
- tune kernel when using cgroups to avoid OOM killing of jobs doing heavy I/O

* Thu Feb 18 2016 Tim Theisen <tim@cs.wisc.edu> - 8.5.2-1
- condor_q now defaults to showing only the current user's jobs
- condor_q -batch produces a single line report for a batch of jobs
- Docker Universe jobs now report and update memory and network usage
- immutable and protected job attributes
- improved performance when querying a HTCondor daemon's location
- Added the ability to set ClassAd attributes within the DAG file
- DAGMan now provides event timestamps in dagman.out

* Tue Feb 02 2016 Tim Theisen <tim@cs.wisc.edu> - 8.4.4-1
- fixed a bug that could cause the collector to crash when DNS lookup fails
- fixed a bug that caused Condor-C jobs with short lease durations to fail
- fixed bugs that affected EC2 grid universe jobs
- fixed a bug that prevented startup if a prior version shared port file exists
- fixed a bug that could cause the condor_shadow to hang on Windows

* Fri Jan 08 2016 Tim Theisen <tim@cs.wisc.edu> - 8.5.1-2
- optimized binaries

* Fri Jan 08 2016 Tim Theisen <tim@cs.wisc.edu> - 8.4.3-2
- optimized binaries

* Mon Dec 21 2015 Tim Theisen <tim@cs.wisc.edu> - 8.5.1-1
- the shared port daemon is enabled by default
- the condor_startd now records the peak memory usage instead of recent
- the condor_startd advertises CPU submodel and cache size
- authorizations are automatically setup when "Match Password" is enabled
- added a schedd-constraint option to condor_q

* Wed Dec 16 2015 Tim Theisen <tim@cs.wisc.edu> - 8.4.3-1
- fixed the processing of the -append option in the condor_submit command
- fixed a bug to run more that 100 dynamic slots on a single execute node
- fixed bugs that would delay daemon startup when using shared port on Windows
- fixed a bug where the cgroup VM limit would not be set for sizes over 2 GiB
- fixed a bug to use the ec2_iam_profile_name for Amazon EC2 Spot instances

* Tue Nov 17 2015 Tim Theisen <tim@cs.wisc.edu> - 8.4.2-1
- a bug fix to prevent the condor_schedd from crashing
- a bug fix to honor TCP_FORWARDING_HOST
- Standard Universe works properly in RPM installations of HTCondor
- the RPM packages no longer claim to provide Globus libraries
- bug fixes to DAGMan's "maximum idle jobs" throttle

* Tue Oct 27 2015 Tim Theisen <tim@cs.wisc.edu> - 8.4.1-1
- four new policy metaknobs to make configuration easier
- a bug fix to prevent condor daemons from crashing on reconfiguration
- an option natural sorting option on condor_status
- support of admin to mount certain directories into Docker containers

* Thu Oct 22 2015 Tim Theisen <tim@cs.wisc.edu> - 8.2.10-1
- an updated RPM to work with SELinux on EL7 platforms
- fixes to the condor_kbdd authentication to the X server
- a fix to allow the condor_kbdd to work with shared port enabled
- avoid crashes when using more than 1024 file descriptors on EL7
- fixed a memory leak in the ClassAd split() function
- condor_vacate will error out rather than ignore conflicting arguments
- a bug fix to the JobRouter to properly process the queue on restart
- a bug fix to prevent sending spurious data on a SOAP file transfer
- a bug fix to always present jobs in order in condor_history

* Mon Oct 12 2015 Tim Theisen <tim@cs.wisc.edu> - 8.5.0-1
- multiple enhancements to the python bindings
- the condor_schedd no longer changes the ownership of spooled job files
- spooled job files are visible to only the user account by default
- the condor_startd records when jobs are evicted by preemption or draining

* Mon Sep 14 2015 Tim Theisen <tim@cs.wisc.edu> - 8.4.0-1
- a Docker Universe to run a Docker container as an HTCondor job
- the submit file can queue a job for each file found
- the submit file can contain macros
- a dry-run option to condor_submit to test the submit file without any actions
- HTCondor pools can use IPv4 and IPv6 simultaneously
- execute directories can be encrypted upon user or administrator request
- Vanilla Universe jobs can utilize periodic application-level checkpoints
- the administrator can establish job requirements
- numerous scalability changes

* Thu Aug 27 2015 Tim Theisen <tim@cs.wisc.edu> - 8.3.8-1
- a script to tune Linux kernel parameters for better scalability
- support for python bindings on Windows platforms
- a mechanism to remove Docker images from the local machine

* Thu Aug 13 2015 Tim Theisen <tim@cs.wisc.edu> - 8.2.9-1
- a mechanism for the preemption of dynamic slots, such that the partitionable slot may use the dynamic slot in the match of a different job
- default configuration bug fixes for the desktop policy, such that it can both start jobs and monitor the keyboard

* Mon Jul 27 2015 Tim Theisen <tim@cs.wisc.edu> - 8.3.7-1
- default configuration settings have been updated to reflect current usage
- the ability to preempt dynamic slots, such that a job may match with a partitionable slot
- the ability to limit the number of jobs per submission and the number of jobs per owner by setting configuration variables

* Tue Jun 23 2015 Tim Theisen <tim@cs.wisc.edu> - 8.3.6-1
- initial Docker universe support
- IPv4/IPv6 mixed mode support

* Mon Apr 20 2015 Tim Theisen <tim@cs.wisc.edu> - 8.3.5-1
- new features that increase the power of job specification in the submit description file
- RPMs for Red Hat Enterprise Linux 6 and 7 are modularized and only distributed via our YUM repository
- The new condor-all RPM requires the other HTCondor RPMs of a typical HTCondor installation

* Tue Apr 07 2015 Tim Theisen <tim@cs.wisc.edu> - 8.2.8-1
- a bug fix to reconnect a TCP session when an HTCondorView collector restarts
- a bug fix to avoid starting too many jobs, only to kill some chosen at random

* Thu Mar 05 2015 Tim Theisen <tim@cs.wisc.edu> - 8.3.4-1
- a bug fix for a problem that can cause jobs to not be matched to resources when the condor_schedd is flocking

* Thu Feb 19 2015 Tim Theisen <tim@cs.wisc.edu> - 8.3.3-1
- the ability to encrypt a job's directory on Linux execute hosts
- enhancements to EC2 grid universe jobs
- a more efficient query protocol, including the ability to query the condor_schedd daemon's autocluster set

* Tue Feb 10 2015 Tim Theisen <tim@cs.wisc.edu> - 8.2.7-1
- sendmail is used by default for sending notifications (CVE-2014-8126)
- corrected input validation, which prevents daemon crashes
- an update, such that grid jobs work within the current Google Compute Engine
- a bug fix to prevent an infinite loop in the python bindings
- a bug fix to prevent infinite recursion when evaluating ClassAd attributes

* Tue Dec 23 2014 Tim Theisen <tim@cs.wisc.edu> - 8.3.2-1
- the next installment of IPv4/IPv6 mixed mode support: a submit node can simultaneously interact with an IPv4 and an IPv6 HTCondor pool
- scalability improvements: a reduced memory foot-print of daemons, a reduced number of TCP connections between submit and execute machines, and an improved responsiveness from a busy condor_schedd to queries

* Tue Dec 16 2014 Tim Theisen <tim@cs.wisc.edu> - 8.2.6-1
- a bug fix to the log rotation of the condor_schedd on Linux platforms
- transfer_input_files now works for directories on Windows platforms
- a correction of the flags passed to the mail program on Linux platforms
- a RHEL 7 platform fix of a directory permission that prevented daemons from starting

* Mon Dec 01 2014 Tim Theisen <tim@cs.wisc.edu> - 8.2.5-1
- an updated RPM installation script that preserves a modified condor_config.local file
- OpenSSL version 1.0.1j for Windows platforms

* Wed Nov 12 2014 Tim Theisen <tim@cs.wisc.edu> - 8.2.4-1
- a bug fix for an 8.2.3 condor_schedd that could not obtain a claim from an 8.0.x condor_startd
- a bug fix for removed jobs that return to the queue
- a workaround for a condor_schedd performance issue when handling a large number of jobs
- a bug fix to prevent the condor_kbdd from crashing on Windows
- a bug fix to correct the reporting of available disk on Windows

* Wed Oct 01 2014 Tim Theisen <tim@cs.wisc.edu> - 8.2.3-1
- support for Ubuntu 14.04 LTS, including support for the standard universe

* Thu Sep 11 2014 Tim Theisen <tim@cs.wisc.edu> - 8.3.1-1
- a variety of changes that reduce memory usage and improve performance
- if cgroups are used to limit memory utilization, HTCondor sets both the memory and swap limits.

* Wed Aug 27 2014 Carl Edquist <edquist@cs.wisc.edu> - 8.2.2-2.3
- Include config file for MASTER_NEW_BINARY_RESTART = PEACEFUL (SOFTWARE-850)

* Tue Aug 26 2014 Carl Edquist <edquist@cs.wisc.edu> - 8.2.2-2.2
- Include peaceful_off patch (SOFTWARE-1307)

* Mon Aug 25 2014 Carl Edquist <edquist@cs.wisc.edu> - 8.2.2-2.1
- Include condor_gt4540_aws patch for #4540

* Fri Aug 22 2014 Carl Edquist <edquist@cs.wisc.edu> - 8.2.2-2
- Strict pass-through with fixes from 8.2.2-1.1

* Thu Aug 21 2014 Carl Edquist <edquist@cs.wisc.edu> - 8.2.2-1.1
- Update to 8.2.2 with build fixes for non-UW builds

* Mon Sep 09 2013  <edquist@cs.wisc.edu> - 8.1.2-0.3
- Include misc unpackaged files from 8.x.x

* Sun Sep 08 2013  <edquist@cs.wisc.edu> - 8.1.2-0.1.unif
- Packaging fixes to work with latest 8.1.2 source from master
- Move condor.spec into git master-unified_rpm-branch
- Apply patches to upstream branch and remove from rpm / spec
- Always build man pages / remove references to include_man
- Always include systemd sources for passthrough rebuilds of source rpms
- Add macros to bundle external source tarballs with the source rpm to support
  offline builds with externals

* Tue Aug 20 2013 Carl Edquist <edquist@cs.wisc.edu> - 7.9.6-8.unif.8
- Remove externals dependency from std-universe subpackage

* Mon Aug 19 2013 Carl Edquist <edquist@cs.wisc.edu> - 7.9.6-8.unif.7
- Merge init script improvements from trunk
- Have std_local_ref depend on senders,receivers instead of stub_gen
- Carve out std universe files into separate subpackage
- Move uw_build-specific non-std-universe files into externals subpackage
- Condor_config changes for #3645
- Use %osg / %std_univ macros to control build type default
- Support PROPER builds of std universe (ie, without UW_BUILD)
- Use make jobserver when building glibc external instead of make -j2
- Move python requirement out of main condor package (#3704)
- Move condor_config.local from /var/lib/condor/ to /etc/condor/

* Fri Jul 05 2013 Carl Edquist <edquist@cs.wisc.edu> - 7.9.6-8.unif.6
- Address build dependency issue seen with -j24

* Fri Jun 21 2013 Carl Edquist <edquist@cs.wisc.edu> - 7.9.6-8.unif.5
- Initial support for UW_BUILD

* Tue Jun 18 2013 Carl Edquist <edquist@cs.wisc.edu> - 7.9.6-8.unif.4
- Remove service restart for upgrades

* Tue Jun 11 2013 Carl Edquist <edquist@cs.wisc.edu> - 7.9.6-8.unif.2
- Add a parallel-setup sub-package for parallel universe configuration,
  namely setting up the host as a dedicated resource

* Mon Jun 10 2013 Brian Lin <blin@cs.wisc.edu> - 7.8.8-2
- Init script improvements

* Fri Jun 07 2013 Carl Edquist <edquist@cs.wisc.edu> - 7.9.6-8.unif.1
- Add in missing features from Fedora rpm
- Reorganize to reduce the diff size between this and the Fedora rpm

* Fri Jun 07 2013 Brian Lin <blin@cs.wisc.edu> - 7.9.6-8
- Remove glexec runtime dependency

* Tue May 28 2013 Brian Lin <blin@cs.wisc.edu> - 7.9.6-7
- Mark /usr/share/osg/sysconfig/condor as non-config file

* Thu May 23 2013 Brian Lin <blin@cs.wisc.edu> - 7.9.6-6
- Rebuild against fixed glite-ce-cream-client-api-c

* Wed May 22 2013 Brian Lin <blin@cs.wisc.edu> - 7.9.6-5
- Enable plumage for x86{,_64}

* Wed May 22 2013 Brian Lin <blin@cs.wisc.edu> - 7.9.6-4
- Enable cgroups for EL6

* Tue May 21 2013 Brian Lin <blin@cs.wisc.edu> - 7.9.6-3
- Building with blahp/cream

* Tue May 21 2013 Brian Lin <blin@cs.wisc.edu> - 7.9.6-2
- Build without blahp/cream

* Tue May 21 2013 Brian Lin <blin@cs.wisc.edu> - 7.9.6-1
- New version

* Wed May 08 2013 Matyas Selmeci <matyas@cs.wisc.edu> - 7.8.8-1
- New version
- Removed condor_glidein -- was removed upstream

* Wed Feb 13 2013 Dave Dykstra <dwd@fnal.gov> - 7.8.6-3
- Renamed /etc/sysconfig/condor-lcmaps-env to /usr/share/osg/sysconfig/condor
  to match the new OSG method for handling daemon environment variables, 
  which keeps non-replaceable settings out of /etc/sysonfig
- Change settings in /usr/share/osg/sysconfig/condor to use the latest variable
  name LLGT_LIFT_PRIVILEGED_PROTECTION instead of LLGT4_NO_CHANGE_USER,
  eliminate obsolete variable LLGT_VOMS_DISABLE_CREDENTIAL_CHECK, and change
  the default debug level from 3 to 2.

* Fri Dec 21 2012 Matyas Selmeci <matyas@cs.wisc.edu> - 7.8.6-2
- Patch to fix default BATCH_GAHP config value (#SOFTWARE-873)

* Thu Oct 25 2012 Matyas Selmeci <matyas@cs.wisc.edu> - 7.8.6-1
- New version

* Mon Oct 22 2012 Matyas Selmeci <matyas@cs.wisc.edu> - 7.8.5-1
- New version

* Wed Sep 19 2012 Matyas Selmeci <matyas@cs.wisc.edu> - 7.8.4-1
- New version

* Fri Sep 07 2012 Matyas Selmeci <matyas@cs.wisc.edu> - 7.8.3-1
- New version

* Mon Aug 27 2012 Matyas Selmeci <matyas@cs.wisc.edu> - 7.8.2-2
- Add patch to fix unnecessary GSI callouts (condor_gt2104_pt2.patch in gittrac #2104)
- Fixed BLClient location

* Tue Aug 14 2012 Matyas Selmeci <matyas@cs.wisc.edu> - 7.8.2-1
- New version

* Mon Jul 30 2012 Matyas Selmeci <matyas@cs.wisc.edu> - 7.8.1-7
- Put cream_gahp into separate subpackage

* Mon Jul 16 2012 Matyas Selmeci <matyas@cs.wisc.edu> - 7.8.1-6
- Remove cream_el6.patch; change proper_cream.diff to work on both el5 and el6
  instead.

* Thu Jul 05 2012 Matyas Selmeci <matyas@cs.wisc.edu> - 7.8.1-5
- Bump to rebuild

* Tue Jun 26 2012 Matyas Selmeci <matyas@cs.wisc.edu> - 7.8.1-4
- Add CREAM

* Tue Jun 19 2012 Matyas Selmeci <matyas@cs.wisc.edu> - 7.8.1-3
- Add Provides lines for classads and classads-devel

* Mon Jun 18 2012 Matyas Selmeci <matyas@cs.wisc.edu> - 7.8.1-2
- Add environment variables for interacting with lcmaps (condor-lcmaps-env)

* Fri Jun 15 2012 Matyas Selmeci <matyas@cs.wisc.edu> - 7.8.1-1
- Version bump

* Wed Jun 13 2012 Matyas Selmeci <matyas@cs.wisc.edu> - 7.8.0-3
- Fix wrong paths for shared libraries

* Wed Jun 13 2012 Matyas Selmeci <matyas@cs.wisc.edu> - 7.8.0-2
- Build blahp

* Thu May 31 2012 Matyas Selmeci <matyas@cs.wisc.edu> - 7.8.0-1
- Version bump
- Updated condor_config.generic.patch
- Removed glexec-patch.diff

* Sun Apr  1 2012 Alain Roy <roy@cs.wisc.edu> - 7.6.6-4
- Backported patch from Condor 7.7 to fix glexec bugs
- Enabled glexec

* Fri Feb 10 2012 Derek Weitzel <dweitzel@cse.unl.edu> - 7.6.6-3
- Adding sticky bit to condor_root_switchboard

* Wed Jan 18 2012 Derek Weitzel <dweitzel@cse.unl.edu> - 7.6.6-2
- Added support for rhel6

* Wed Jan 18 2012 Tim Cartwright <cat@cs.wisc.edu> - 7.6.6-1
- Updated to upstream tagged 7.6.6 release

* Wed Jan 11 2012 Tim Cartwright <cat@cs.wisc.edu> - 7.6.4-1
- Simplified revision number

* Tue Nov 29 2011 Derek Weitzel <dweitzel@cse.unl.edu> - 7.6.4-0.6.2
- Rebasing to 7.6.4

* Fri Oct 28 2011 Matyas Selmeci <matyas@cs.wisc.edu> - 7.6.2-0.6.3
- rebuilt

* Mon Sep 12 2011 Matyas Selmeci <matyas@cs.wisc.edu> - 7.6.2-0.6.2
- Rev bump to rebuild with updated Globus libs

* Thu Aug 11 2011 Derek Weitzel <dweitzel@cse.unl.edu> - 7.6.2-0.5.2
- Updated to upstream official 7.6.2 release

* Thu Aug 04 2011 Derek Weitzel <dweitzel@cse.unl.edu> - 7.6.2-0.5.672537b1git.1
- Made LOCAL_DIR always point to /var/lib/condor rather than TILDE

* Wed Jun  8 2011 <bbockelm@cse.unl.edu> - 7.7.0-0.5
- Start to break build products into conditionals for future EPEL5 support.
- Begun integration of a systemd service file.

* Tue Jun  7 2011 <matt@redhat> - 7.7.0-0.4
- Added tmpfiles.d/condor.conf (BZ711456)

* Tue Jun  7 2011 <matt@redhat> - 7.7.0-0.3
- Fast forward to 7.7.0 pre-release at 1babb324
- Catch libdeltacloud 0.8 update

* Fri May 20 2011 <matt@redhat> - 7.7.0-0.2
- Added GSI support, dependency on Globus

* Fri May 13 2011 <matt@redhat> - 7.7.0-0.1
- Fast forward to 7.7.0 pre-release at 79952d6b
- Introduced ec2_gahp
- 79952d6b brings schema expectations inline with Cumin

* Tue May 10 2011 <matt@redhat> - 7.6.1-0.1
- Upgrade to 7.6.0 release, pre-release of 7.6.1 at 5617a464
- Upstreamed patch: log_lock_run.patch
- Introduced condor-classads to obsolete classads
- Introduced condor-aviary, package of the aviary contrib
- Introduced condor-deltacloud-gahp
- Introduced condor-qmf, package of the mgmt/qmf contrib
- Transitioned from LOCAL_CONFIG_FILE to LOCAL_CONFIG_DIR
- Stopped building against gSOAP,
-  use aviary over birdbath and ec2_gahp (7.7.0) over amazon_gahp

* Tue Feb 08 2011 Fedora Release Engineering <rel-eng@lists.fedoraproject.org> - 7.5.5-2
- Rebuilt for https://fedoraproject.org/wiki/Fedora_15_Mass_Rebuild

* Thu Jan 27 2011 <matt@redhat> - 7.5.5-1
- Rebase to 7.5.5 release
-  configure+imake -> cmake
-  Removed patches:
-   only_dynamic_unstripped.patch
-   gsoap-2.7.16-wsseapi.patch
-   gsoap-2.7.16-dom.patch
-  man pages are now built with source
-  quill is no longer present
-  condor_shared_port added
-  condor_power added
-  condor_credd added
-  classads now built from source

* Thu Jan 13 2011 <matt@redhat> - 7.4.4-1
- Upgrade to 7.4.4 release
- Upstreamed: stdsoap2.h.patch.patch

* Mon Aug 23 2010  <matt@redhat> - 7.4.3-1
- Upgrade to 7.4.3 release
- Upstreamed: dso_link_change

* Fri Jun 11 2010  <matt@redhat> - 7.4.2-2
- Rebuild for classads DSO version change (1:0:0)
- Updated stdsoap2.h.patch.patch for gsoap 2.7.16
- Added gsoap-2.7.16-wsseapi/dom.patch for gsoap 2.7.16

* Wed Apr 21 2010  <matt@redhat> - 7.4.2-1
- Upgrade to 7.4.2 release

* Tue Jan  5 2010  <matt@redhat> - 7.4.1-1
- Upgrade to 7.4.1 release
- Upstreamed: guess_version_from_release_dir, fix_platform_check
- Security update (BZ549577)

* Fri Dec  4 2009  <matt@redhat> - 7.4.0-1
- Upgrade to 7.4.0 release
- Fixed POSTIN error (BZ540439)
- Removed NOTICE.txt source, now provided by upstream
- Removed no_rpmdb_query.patch, applied upstream
- Removed no_basename.patch, applied upstream
- Added only_dynamic_unstripped.patch to reduce build time
- Added guess_version_from_release_dir.patch, for previous
- Added fix_platform_check.patch
- Use new --with-platform, to avoid modification of make_final_tarballs
- Introduced vm-gahp package to hold libvirt deps

* Fri Aug 28 2009  <matt@redhat> - 7.2.4-1
- Upgrade to 7.2.4 release
- Removed gcc44_const.patch, accepted upstream
- New log, lock, run locations (BZ502175)
- Filtered innocuous semanage message

* Fri Aug 21 2009 Tomas Mraz <tmraz@redhat.com> - 7.2.1-3
- rebuilt with new openssl

* Fri Jul 24 2009 Fedora Release Engineering <rel-eng@lists.fedoraproject.org> - 7.2.1-2
- Rebuilt for https://fedoraproject.org/wiki/Fedora_12_Mass_Rebuild

* Wed Feb 25 2009  <matt@redhat> - 7.2.1-1
- Upgraded to 7.2.1 release
- Pruned changes accepted upstream from condor_config.generic.patch
- Removed Requires in favor of automatic dependencies on SONAMEs
- Added no_rmpdb_query.patch to avoid rpm -q during a build

* Tue Feb 24 2009 Fedora Release Engineering <rel-eng@lists.fedoraproject.org> - 7.2.0-5
- Rebuilt for https://fedoraproject.org/wiki/Fedora_11_Mass_Rebuild

* Thu Jan 15 2009 Tomas Mraz <tmraz@redhat.com> - 7.2.0-4
- rebuild with new openssl

* Wed Jan 14 2009  <matt@redhat> - 7.2.0-3
- Fixed regression: initscript was on by default, now off again

* Thu Jan  8 2009  <matt@redhat> - 7.2.0-2
- (Re)added CONDOR_DEVELOPERS=NONE to the default condor_config.local
- Added missing Obsoletes for condor-static (thanks Michael Schwendt)

* Wed Jan  7 2009  <matt@redhat> - 7.2.0-1
- Upgraded to 7.2.0 release
- Removed -static package
- Added Fedora specific buildid
- Enabled KBDD, daemon to monitor X usage on systems with only USB devs
- Updated install process

* Wed Oct  8 2008  <matt@redhat> - 7.0.5-1
- Rebased on 7.0.5, security update

* Wed Aug  6 2008  <mfarrellee@redhat> - 7.0.4-1
- Updated to 7.0.4 source
- Stopped using condor_configure in install step

* Tue Jun 10 2008  <mfarrellee@redhat> - 7.0.2-1
- Updated to 7.0.2 source
- Updated config, specifically HOSTALLOW_WRITE, for Personal Condor setup
- Added condor_config.generic

* Mon Apr  7 2008  <mfarrellee@redhat> - 7.0.0-8
- Modified init script to be off by default, resolves bz441279

* Fri Apr  4 2008  <mfarrellee@redhat> - 7.0.0-7
- Updated to handle changes in gsoap dependency

* Mon Feb 11 2008  <mfarrellee@redhat> - 7.0.0-6
- Added note about how to download the source
- Added generate-tarball.sh script

* Sun Feb 10 2008  <mfarrellee@redhat> - 7.0.0-5
- The gsoap package is compiled with --disable-namespaces, which means
  soap_set_namespaces is required after each soap_init. The
  gsoap_nonamespaces.patch handles this.

* Fri Feb  8 2008  <mfarrellee@redhat> - 7.0.0-4
- Added patch to detect GCC 4.3.0 on F9
- Added patch to detect GLIBC 2.7.90 on F9
- Added BuildRequires: autoconf to allow for regeneration of configure
  script after GCC 4.3.0 detection and GLIBC 2.7.90 patches are
  applied
- Condor + GCC 4.3.0 + -O2 results in an internal compiler error
  (BZ 432090), so -O2 is removed from optflags for the time
  being. Thanks to Mike Bonnet for the suggestion on how to filter
  -O2.

* Tue Jan 22 2008  <mfarrellee@redhat> - 7.0.0-3
- Update to UW's really-final source for Condor 7.0.0 stable series
  release. It is based on the 72173 build with minor changes to the
  configure.ac related to the SRB external version.
- In addition to removing externals from the UW tarball, the NTconfig
  directory was removed because it had not gone through IP audit.

* Tue Jan 22 2008  <mfarrellee@redhat> - 7.0.0-2
- Update to UW's final source for Condor 7.0.0 stable series release

* Thu Jan 10 2008  <mfarrellee@redhat> - 7.0.0-1
- Initial package of Condor's stable series under ASL 2.0
- is_clipped.patch replaced with --without-full-port option to configure
- zlib_is_soft.patch removed, outdated by configure.ac changes
- removed autoconf dependency needed for zlib_is_soft.patch

* Tue Dec  4 2007  <mfarrellee@redhat> - 6.9.5-2
- SELinux was stopping useradd in pre because files specified root as
  the group owner for /var/lib/condor, fixed, much thanks to Phil Knirsch

* Fri Nov 30 2007  <mfarrellee@redhat> - 6.9.5-1
- Fixed release tag
- Added gSOAP support and packaged WSDL files

* Thu Nov 29 2007  <mfarrellee@redhat> - 6.9.5-0.2
- Packaged LSB init script
- Changed pre to not create the condor user's home directory, it is
  now a directory owned by the package

* Thu Nov 29 2007  <mfarrellee@redhat> - 6.9.5-0.1
- Condor 6.9.5 release, the 7.0.0 stable series candidate
- Removed x86_64_no_multilib-200711091700cvs.patch, merged upstream
- Added patch to make zlib a soft requirement, which it should be
- Disabled use of smp_mflags because of make dependency issues
- Explicitly not packaging WSDL files until the SOAP APIs are available

* Tue Nov 20 2007  <mfarrellee@redhat> - 6.9.5-0.3.200711091700cvs
- Rebuild for repo inheritance update: dependencies are now pulled
  from RHEL 5 U1 before RH Application Stack

* Thu Nov 15 2007 <mfarrellee@redhat> - 6.9.5-0.2.200711091700cvs
- Added support for building on x86_64 without multilib packages
- Made the install section more flexible, reduced need for
  make_final_tarballs to be updated

* Fri Nov 9 2007 <mfarrellee@redhat> - 6.9.5-0.1.200711091700cvs
- Working source with new ASL 2.0 license

* Fri Nov 9 2007 <mfarrellee@redhat> - 6.9.5-0.1.200711091330cvs
- Source is now stamped ASL 2.0, as of Nov 9 2007 1:30PM Central
- Changed license to ASL 2.0
- Fixed find in prep to work if no files have bad permissions
- Changed the name of the LICENSE file to match was is now release in
  the source tarball

* Tue Nov 6 2007  <mfarrellee@redhat> - 6.9.5-0.1.rc
- Added m4 dependency not in RHEL 5.1's base
- Changed chmod a-x script to use find as more files appear to have
  improper execute bits set
- Added ?dist to Release:
- condor_privsep became condor_root_switchboard

* Tue Sep 11 2007  <mfarrellee@redhat> - 6.9.5-0.3.20070907cvs
- Instead of releasing libcondorapi.so, which is improperly created
  and poorly versioned, we release libcondorapi.a, which is apparently
  more widely used, in a -static package
- Instead of installing the stripped tarball, the unstripped is now
  installed, which gives a nice debuginfo package
- Found and fixed permissions problems on a number of src files,
  issue raised by rpmlint on the debuginfo package

* Mon Sep 10 2007  <mfarrellee@redhat> - 6.9.5-0.2.20070907cvs
- Updated pre section to create condor's home directory with adduser, and
  removed _var/lib/condor from files section
- Added doc LICENSE.TXT to all files sections
- Shortened lines longer than 80 characters in this spec (except the sed line)
- Changed install section so untar'ing a release can handle fedora7 or fedora8
- Simplified the site.def and config file updates (sed + mv over mv + sed + rm)
- Added a patch (fedora_rawhide_7.91-20070907cvs.patch) to support building on
  a fedora 7.91 (current Rawhide) release
- Moved the examples from /usr/share/doc/condor... into builddir and just
  marked them as documentation
- Added a number of dir directives to force all files to be listed, no implicit
  inclusion

* Fri Sep  7 2007  <mfarrellee@redhat> - 6.9.5-0.1.20070907cvs
- Initial release<|MERGE_RESOLUTION|>--- conflicted
+++ resolved
@@ -1511,8 +1511,7 @@
 /bin/systemctl try-restart condor.service >/dev/null 2>&1 || :
 
 %changelog
-<<<<<<< HEAD
-* Fri Feb 28 2025 Tim Theisen <tim@cs.wisc.edu> - 24.6.0-1
+* Fri Feb 28 2025 Tim Theisen <tim@cs.wisc.edu> - 24.6.1-1
 - Fix for security issue
 - https://htcondor.org/security/vulnerabilities/HTCONDOR-2025-0001.html
 
@@ -1527,10 +1526,9 @@
 * Fri Feb 28 2025 Tim Theisen <tim@cs.wisc.edu> - 23.0.22-1
 - Fix for security issue
 - https://htcondor.org/security/vulnerabilities/HTCONDOR-2025-0001.html
-=======
+
 * Thu Mar 20 2025 Tim Theisen <tim@cs.wisc.edu> - 24.5.2-1
 - Disable broken slot code by default
->>>>>>> 13c9eadd
 
 * Fri Feb 28 2025 Tim Theisen <tim@cs.wisc.edu> - 24.5.1-1
 - Can now configure APs to acquire credentials for jobs in multiple ways
