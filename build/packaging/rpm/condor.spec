%define condor_version 1.0.0

# On EL7 don't terminate the build because of bad bytecompiling
%if 0%{?rhel} == 7
%define _python_bytecompile_errors_terminate_build 0
%endif

# Don't use changelog date in CondorVersion
%global source_date_epoch_from_changelog 0

# set uw_build to 0 for downstream (Fedora or EPEL)
# UW build includes stuff for testing and tarballs
%define uw_build 0

# Use devtoolset 11 for EL7
%define devtoolset 11
# Use gcc-toolset 13 for EL8 and later
%define gcctoolset 13

Summary: HTCondor: High Throughput Computing
Name: condor
Version: %{condor_version}
%global version_ %(tr . _ <<< %{version})

%if 0%{?suse_version}
%global _libexecdir %{_exec_prefix}/libexec
%if %{suse_version} == 1500
%global dist .leap15
%endif
%endif

# Edit the %condor_release to set the release number
%define condor_release 1
Release: %{condor_release}%{?dist}

License: Apache-2.0
Group: Applications/System
URL: https://htcondor.org/

# Do not check .so files in condor's library directory
%global __provides_exclude_from ^%{_libdir}/%{name}/.*\\.so.*$

# Do not provide libfmt
%global __requires_exclude ^libfmt\\.so.*$

Source0: %{name}-%{condor_version}.tar.gz

Source8: htcondor.pp

# Patch credmon-oauth to use Python 2 on EL7
Patch1: rhel7-python2.patch

BuildRoot: %(mktemp -ud %{_tmppath}/%{name}-%{version}-%{release}-XXXXXX)

BuildRequires: cmake
BuildRequires: pcre2-devel
BuildRequires: openssl-devel
BuildRequires: krb5-devel
%if ! 0%{?amzn}
BuildRequires: libvirt-devel
%endif
BuildRequires: bind-utils
BuildRequires: libX11-devel
BuildRequires: libXScrnSaver-devel
%if 0%{?suse_version}
BuildRequires: openldap2-devel
%else
BuildRequires: openldap-devel
%endif
%if 0%{?rhel} == 7
BuildRequires: cmake3
BuildRequires: python-devel
BuildRequires: python-setuptools
%else
BuildRequires: cmake >= 3.16
%endif
BuildRequires: python3-devel
BuildRequires: python3-setuptools
%if 0%{?rhel} >= 8
BuildRequires: boost-devel
%endif
%if 0%{?suse_version}
BuildRequires: rpm-config-SUSE
%else
BuildRequires: redhat-rpm-config
%endif
BuildRequires: sqlite-devel
BuildRequires: perl(Data::Dumper)

BuildRequires: glibc-static
BuildRequires: gcc-c++
BuildRequires: libuuid-devel
BuildRequires: patch
BuildRequires: pam-devel
%if 0%{?suse_version}
BuildRequires: mozilla-nss-devel
%else
BuildRequires: nss-devel
%endif
BuildRequires: openssl-devel
BuildRequires: libxml2-devel
%if 0%{?suse_version}
BuildRequires: libexpat-devel
%else
BuildRequires: expat-devel
%endif
BuildRequires: perl(Archive::Tar)
BuildRequires: perl(XML::Parser)
BuildRequires: perl(Digest::MD5)
%if 0%{?rhel} >= 8 || 0%{?fedora} || 0%{?suse_version}
BuildRequires: python3-devel
%else
BuildRequires: python-devel
%endif
BuildRequires: libcurl-devel

# Authentication build requirements
%if ! 0%{?amzn}
BuildRequires: voms-devel
%endif
BuildRequires: munge-devel
BuildRequires: scitokens-cpp-devel

%if 0%{?rhel} == 7 && 0%{?devtoolset}
BuildRequires: which
BuildRequires: devtoolset-%{devtoolset}-toolchain
%endif

%if 0%{?rhel} >= 8 && 0%{?gcctoolset}
BuildRequires: which
BuildRequires: gcc-toolset-%{gcctoolset}
%endif

%if  0%{?suse_version}
BuildRequires: gcc11
BuildRequires: gcc11-c++
%endif

%if 0%{?rhel} == 7 && ! 0%{?amzn}
BuildRequires: python36-devel
BuildRequires: boost169-devel
BuildRequires: boost169-static
%endif

%if 0%{?rhel} >= 8
BuildRequires: boost-static
%endif

%if 0%{?rhel} == 7 && ! 0%{?amzn}
BuildRequires: python3-devel
BuildRequires: boost169-python2-devel
BuildRequires: boost169-python3-devel
%else
%if  0%{?suse_version}
BuildRequires: libboost_python-py3-1_75_0-devel
%else
BuildRequires: boost-python3-devel
%endif
%endif
BuildRequires: libuuid-devel
%if 0%{?suse_version}
Requires: libuuid1
%else
Requires: libuuid
%endif

BuildRequires: systemd-devel
%if 0%{?suse_version}
BuildRequires: systemd
%else
BuildRequires: systemd-units
%endif
Requires: systemd

%if 0%{?rhel} == 7
BuildRequires: python36-sphinx python36-sphinx_rtd_theme
%endif

%if 0%{?rhel} >= 8 || 0%{?amzn} || 0%{?fedora}
BuildRequires: python3-sphinx python3-sphinx_rtd_theme
%endif

%if 0%{?suse_version}
BuildRequires: python3-Sphinx python3-sphinx_rtd_theme
%endif

# openssh-server needed for condor_ssh_to_job
Requires: openssh-server

# net-tools needed to provide netstat for condor_who
Requires: net-tools

# Perl modules required for condor_gather_info
Requires: perl(Date::Manip)
Requires: perl(FindBin)

# cryptsetup needed for encrypted LVM execute partitions
Requires: cryptsetup

Requires: /usr/sbin/sendmail

# Useful tools are using the Python bindings
Requires: python3-condor = %{version}-%{release}
# The use the python-requests library in EPEL is based Python 3.6
# However, Amazon Linux 2 has Python 3.7
%if ! 0%{?amzn}
%if 0%{?rhel} == 7
Requires: python36-requests
%else
Requires: python3-requests
%endif
%endif

%if 0%{?rhel} == 7
Requires: python2-condor = %{version}-%{release}
# For some reason OSG VMU tests need python-request
Requires: python-requests
%endif

Requires(post): /sbin/ldconfig
Requires(postun): /sbin/ldconfig

%if 0%{?suse_version}
Requires(pre): shadow
Requires(post): systemd
Requires(preun): systemd
Requires(postun): systemd
%else
Requires(pre): shadow-utils
Requires(post): systemd-units
Requires(preun): systemd-units
Requires(postun): systemd-units
%endif

%if 0%{?rhel} == 7
Requires(post): systemd-sysv
Requires(post): policycoreutils-python
Requires(post): selinux-policy-targeted >= 3.13.1-102
%endif

%if 0%{?rhel} >= 8 || 0%{?fedora} || 0%{?suse_version}
Requires(post): python3-policycoreutils
%if ! 0%{?suse_version}
Requires(post): selinux-policy-targeted
%endif
%endif

# Require libraries that we dlopen
# Ganglia is optional as well as nVidia and cuda libraries
%if ! 0%{?amzn}
%if 0%{?suse_version}
Requires: libvomsapi1
%else
Requires: voms
%endif
%endif
%if 0%{?suse_version}
Requires: krb5
Requires: libcom_err2
Requires: libmunge2
Requires: libopenssl1_1
Requires: libSciTokens0
Requires: libsystemd0
%else
Requires: krb5-libs
Requires: libcom_err
Requires: munge-libs
Requires: openssl-libs
Requires: scitokens-cpp >= 0.6.2
Requires: systemd-libs
%endif
Requires: rsync
Requires: condor-upgrade-checks

# Support OSDF client
%if 0%{?rhel} == 7
Requires: pelican-osdf-compat >= 7.1.4
%else
Recommends: pelican-osdf-compat >= 7.1.4
%endif

%if 0%{?rhel} != 7
# Ensure that our bash completions work
Recommends: bash-completion
%endif

#From /usr/share/doc/setup/uidgid (RPM: setup-2.12.2-11)
#Provides: user(condor) = 64
#Provides: group(condor) = 64

%if 0%{?rhel} == 7
# Standard Universe discontinued as of 8.9.0
Obsoletes: %{name}-std-universe < 8.9.0
Provides: %{name}-std-universe = %{version}-%{release}

# Cream gahp discontinued as of 8.9.9
Obsoletes: %{name}-cream-gahp < 8.9.9
Provides: %{name}-cream-gahp = %{version}-%{release}

# 32-bit shadow discontinued as of 8.9.9
Obsoletes: %{name}-small-shadow < 8.9.9
Provides: %{name}-small-shadow = %{version}-%{release}
%endif

%if 0%{?rhel} <= 8
# external-libs package discontinued as of 8.9.9
Obsoletes: %{name}-external-libs < 8.9.9
Provides: %{name}-external-libs = %{version}-%{release}

# Bosco package discontinued as of 9.5.0
Obsoletes: %{name}-bosco < 9.5.0
Provides: %{name}-bosco = %{version}-%{release}

# Blahp provided by condor-blahp as of 9.5.0
Provides: blahp = %{version}-%{release}
Obsoletes: blahp < 9.5.0
%endif

# externals package discontinued as of 10.8.0
Obsoletes: %{name}-externals < 10.8.0
Provides: %{name}-externals = %{version}-%{release}

# blahp package discontinued as of 10.8.0
Obsoletes: %{name}-blahp < 10.8.0
Provides: %{name}-blahp = %{version}-%{release}

# procd package discontinued as of 10.8.0
Obsoletes: %{name}-procd < 10.8.0
Provides: %{name}-procd = %{version}-%{release}

# all package discontinued as of 10.8.0
Obsoletes: %{name}-all < 10.8.0
Provides: %{name}-all = %{version}-%{release}

# classads package discontinued as of 10.8.0
Obsoletes: %{name}-classads < 10.8.0
Provides: %{name}-classads = %{version}-%{release}

# classads-devel package discontinued as of 10.8.0
Obsoletes: %{name}-classads-devel < 10.8.0
Provides: %{name}-classads-devel = %{version}-%{release}

%if 0%{?suse_version}
%debug_package
%endif

%description
HTCondor is a specialized workload management system for
compute-intensive jobs. Like other full-featured batch systems, HTCondor
provides a job queuing mechanism, scheduling policy, priority scheme,
resource monitoring, and resource management. Users submit their
serial or parallel jobs to HTCondor, HTCondor places them into a queue,
chooses when and where to run the jobs based upon a policy, carefully
monitors their progress, and ultimately informs the user upon
completion.

#######################
%package devel
Summary: Development files for HTCondor
Group: Applications/System

%description devel
Development files for HTCondor

%if %uw_build
#######################
%package tarball
Summary: Files needed to build an HTCondor tarball
Group: Applications/System

%description tarball
Files needed to build an HTCondor tarball

%endif

#######################
%package kbdd
Summary: HTCondor Keyboard Daemon
Group: Applications/System
Requires: %name = %version-%release

%description kbdd
The condor_kbdd monitors logged in X users for activity. It is only
useful on systems where no device (e.g. /dev/*) can be used to
determine console idle time.

#######################
%if ! 0%{?amzn}
%package vm-gahp
Summary: HTCondor's VM Gahp
Group: Applications/System
Requires: %name = %version-%release
Requires: libvirt

%description vm-gahp
The condor_vm-gahp enables the Virtual Machine Universe feature of
HTCondor. The VM Universe uses libvirt to start and control VMs under
HTCondor's Startd.

%endif

#######################
%package test
Summary: HTCondor Self Tests
Group: Applications/System
Requires: %name = %version-%release

%description test
A collection of tests to verify that HTCondor is operating properly.

#######################
%if 0%{?rhel} <= 7 && 0%{?fedora} <= 31
%package -n python2-condor
Summary: Python bindings for HTCondor
Group: Applications/System
Requires: python >= 2.2
Requires: python2-cryptography
Requires: %name = %version-%release
%{?python_provide:%python_provide python2-condor}
%if 0%{?rhel} >= 7
Requires: boost169-python2
%endif
# Remove before F30
Provides: %{name}-python = %{version}-%{release}
Provides: %{name}-python%{?_isa} = %{version}-%{release}
Obsoletes: %{name}-python < %{version}-%{release}

%description -n python2-condor
The python bindings allow one to directly invoke the C++ implementations of
the ClassAd library and HTCondor from python
%endif


%if 0%{?rhel} >= 7 || 0%{?fedora} || 0%{?suse_version}
#######################
%package -n python3-condor
Summary: Python bindings for HTCondor
Group: Applications/System
Requires: %name = %version-%release
%if 0%{?rhel} == 7
Requires: boost169-python3
%else
%if 0%{?suse_version}
Requires: libboost_python-py3-1_75_0
%else
Requires: boost-python3
%endif
%endif
Requires: python3
%if 0%{?rhel} != 7
Requires: python3-cryptography
%endif

%description -n python3-condor
The python bindings allow one to directly invoke the C++ implementations of
the ClassAd library and HTCondor from python
%endif


#######################
%package credmon-local
Summary: Local issuer credmon for HTCondor
Group: Applications/System
Requires: %name = %version-%release
%if 0%{?rhel} == 7
Requires: python2-condor = %{version}-%{release}
Requires: python-six
Requires: python2-cryptography
Requires: python2-scitokens
%else
Requires: python3-condor = %{version}-%{release}
Requires: python3-six
Requires: python3-cryptography
Requires: python3-scitokens
%endif

%description credmon-local
The local issuer credmon allows users to obtain credentials from an
admin-configured private SciToken key on the access point and to use those
credentials securely inside running jobs.


#######################
%package credmon-oauth
Summary: OAuth2 credmon for HTCondor
Group: Applications/System
Requires: %name = %version-%release
Requires: condor-credmon-local = %{version}-%{release}
%if 0%{?rhel} == 7
Requires: python2-requests-oauthlib
Requires: python-flask
Requires: mod_wsgi
%else
Requires: python3-requests-oauthlib
Requires: python3-flask
Requires: python3-mod_wsgi
%endif
Requires: httpd

%description credmon-oauth
The OAuth2 credmon allows users to obtain credentials from configured
OAuth2 endpoints and to use those credentials securely inside running jobs.


#######################
%package credmon-vault
Summary: Vault credmon for HTCondor
Group: Applications/System
Requires: %name = %version-%release
Requires: python3-condor = %{version}-%{release}
Requires: python3-six
%if 0%{?rhel} == 7 && ! 0%{?amzn}
Requires: python36-cryptography
%endif
%if 0%{?rhel} >= 8
Requires: python3-cryptography
%endif
%if %uw_build
# Although htgettoken is only needed on the submit machine and
#  condor-credmon-vault is needed on both the submit and credd machines,
#  htgettoken is small so it doesn't hurt to require it in both places.
Requires: htgettoken >= 1.1
%endif
Conflicts: %name-credmon-local

%description credmon-vault
The Vault credmon allows users to obtain credentials from Vault using
htgettoken and to use those credentials securely inside running jobs.

#######################
%package -n minicondor
Summary: Configuration for a single-node HTCondor
Group: Applications/System
Requires: %name = %version-%release
%if 0%{?rhel} >= 7 || 0%{?fedora} || 0%{?suse_version}
Requires: python3-condor = %version-%release
%endif

%description -n minicondor
This example configuration is good for trying out HTCondor for the first time.
It only configures the IPv4 loopback address, turns on basic security, and
shortens many timers to be more responsive.

#######################
%package ap
Summary: Configuration for an Access Point
Group: Applications/System
Requires: %name = %version-%release
%if 0%{?rhel} >= 7 || 0%{?fedora} || 0%{?suse_version}
Requires: python3-condor = %version-%release
%endif

%description ap
This example configuration is good for installing an Access Point.
After installation, one could join a pool or start an annex.

#######################
%package ep
Summary: Configuration for an Execution Point
Group: Applications/System
Requires: %name = %version-%release
%if 0%{?rhel} >= 7 || 0%{?fedora} || 0%{?suse_version}
Requires: python3-condor = %version-%release
%endif

%description ep
This example configuration is good for installing an Execution Point.
After installation, one could join a pool or start an annex.

#######################
%package annex-ec2
Summary: Configuration and scripts to make an EC2 image annex-compatible
Group: Applications/System
Requires: %name = %version-%release
Requires(post): /sbin/chkconfig
Requires(preun): /sbin/chkconfig

%description annex-ec2
Configures HTCondor to make an EC2 image annex-compatible.  Do NOT install
on a non-EC2 image.

%files annex-ec2
%_libexecdir/condor/condor-annex-ec2
%{_unitdir}/condor-annex-ec2.service
%config(noreplace) %_sysconfdir/condor/config.d/50ec2.config
%config(noreplace) %_sysconfdir/condor/master_shutdown_script.sh

%post annex-ec2
/bin/systemctl enable condor-annex-ec2

%preun annex-ec2
if [ $1 == 0 ]; then
    /bin/systemctl disable condor-annex-ec2
fi

#######################
%package upgrade-checks
Summary: Script to check for manual interventions needed to upgrade
Group: Applications/System
Requires: pcre2-tools

%description upgrade-checks
Examines the current HTCondor installation and recommends changes to ensure
a smooth upgrade to a subsequent HTCondor version.

%files upgrade-checks
%_bindir/condor_upgrade_check

%pre
getent group condor >/dev/null || groupadd -r condor
getent passwd condor >/dev/null || \
  useradd -r -g condor -d %_var/lib/condor -s /sbin/nologin \
    -c "Owner of HTCondor Daemons" condor
exit 0


%prep
# For release tarballs
%setup -q -n %{name}-%{condor_version}

# Patch credmon-oauth to use Python 2 on EL7
%if 0%{?rhel} == 7
%patch1 -p1
%endif

# fix errant execute permissions
find src -perm /a+x -type f -name "*.[Cch]" -exec chmod a-x {} \;


%build

%if 0%{?suse_version}
export CC=/usr/bin/gcc-11
export CXX=/usr/bin/g++-11
%endif

%if 0%{?rhel} == 7 && 0%{?devtoolset}
. /opt/rh/devtoolset-%{devtoolset}/enable
export CC=$(which cc)
export CXX=$(which c++)
%endif

%if 0%{?rhel} >= 8 && 0%{?gcctoolset}
. /opt/rh/gcc-toolset-%{gcctoolset}/enable
export CC=$(which cc)
export CXX=$(which c++)
%endif

# build man files
%if 0%{?amzn}
# if this environment variable is set, sphinx-build cannot import markupsafe
env -u RPM_BUILD_ROOT make -C docs man
%else
%if 0%{?rhel} == 7
make -C docs SPHINXBUILD=sphinx-build-3.6 man
%else
make -C docs man
%endif
%endif

%if %uw_build
%define condor_build_id UW_development
%define condor_git_sha -1
%endif

# Any changes here should be synchronized with
# ../debian/rules 

%if 0%{?suse_version}
%cmake \
%else
%cmake3 \
%endif
%if %uw_build
       -DBUILDID:STRING=%condor_build_id \
       -DPLATFORM:STRING=${NMI_PLATFORM:-unknown} \
%if "%{condor_git_sha}" != "-1"
       -DCONDOR_GIT_SHA:STRING=%condor_git_sha \
%endif
       -DBUILD_TESTING:BOOL=TRUE \
%else
       -DBUILD_TESTING:BOOL=FALSE \
%endif
%if 0%{?suse_version}
       -DCMAKE_SHARED_LINKER_FLAGS="%{?build_ldflags} -Wl,--as-needed -Wl,-z,now" \
%endif
%if 0%{?rhel} == 7 || 0%{?rhel} == 8
       -DPython3_EXECUTABLE=%__python3 \
%endif
       -DCMAKE_SKIP_RPATH:BOOL=TRUE \
       -DPACKAGEID:STRING=%{version}-%{condor_release} \
       -DCONDOR_PACKAGE_BUILD:BOOL=TRUE \
       -DCONDOR_RPMBUILD:BOOL=TRUE \
%if 0%{?amzn}
       -DWITH_VOMS:BOOL=FALSE \
       -DWITH_LIBVIRT:BOOL=FALSE \
%endif
       -DCMAKE_INSTALL_PREFIX:PATH=/

%if 0%{?amzn}
cd amazon-linux-build
%else
%if 0%{?rhel} == 9 || 0%{?fedora}
cd redhat-linux-build
%endif
%endif
make %{?_smp_mflags}
%if %uw_build
make %{?_smp_mflags} tests
%endif

%install
%if 0%{?amzn}
cd amazon-linux-build
%else
%if 0%{?rhel} == 9 || 0%{?fedora}
cd redhat-linux-build
%endif
%endif
# installation happens into a temporary location, this function is
# useful in moving files into their final locations
function populate {
  _dest="$1"; shift; _src="$*"
  mkdir -p "%{buildroot}/$_dest"
  mv $_src "%{buildroot}/$_dest"
}

rm -rf %{buildroot}
echo ---------------------------- makefile ---------------------------------
%if 0%{?suse_version}
cd build
%endif
make install DESTDIR=%{buildroot}

%if %uw_build
make tests-tar-pkg
# tarball of tests
%if 0%{?amzn}
cp -p %{_builddir}/%{name}-%{version}/amazon-linux-build/condor_tests-*.tar.gz %{buildroot}/%{_libdir}/condor/condor_tests-%{version}.tar.gz
%else
%if 0%{?rhel} == 9 || 0%{?fedora}
cp -p %{_builddir}/%{name}-%{version}/redhat-linux-build/condor_tests-*.tar.gz %{buildroot}/%{_libdir}/condor/condor_tests-%{version}.tar.gz
%else
%if 0%{?suse_version}
cp -p %{_builddir}/%{name}-%{version}/build/condor_tests-*.tar.gz %{buildroot}/%{_libdir}/condor/condor_tests-%{version}.tar.gz
%else
cp -p %{_builddir}/%{name}-%{version}/condor_tests-*.tar.gz %{buildroot}/%{_libdir}/condor/condor_tests-%{version}.tar.gz
%endif
%endif
%endif
%endif

# Drop in a symbolic link for backward compatibility
ln -s ../..%{_libdir}/condor/condor_ssh_to_job_sshd_config_template %{buildroot}/%_sysconfdir/condor/condor_ssh_to_job_sshd_config_template

%if %uw_build
%if 0%{?rhel} == 7 && ! 0%{?amzn}
# Drop in a link for backward compatibility for small shadow
ln -s condor_shadow %{buildroot}/%{_sbindir}/condor_shadow_s
%endif
%endif

populate /usr/share/doc/condor-%{version}/examples %{buildroot}/usr/share/doc/condor-%{version}/etc/examples/*

mkdir -p %{buildroot}/%{_sysconfdir}/condor
# the default condor_config file is not architecture aware and thus
# sets the LIB directory to always be /usr/lib, we want to do better
# than that. this is, so far, the best place to do this
# specialization. we strip the "lib" or "lib64" part from _libdir and
# stick it in the LIB variable in the config.
LIB=$(echo %{?_libdir} | sed -e 's:/usr/\(.*\):\1:')
if [ "$LIB" = "%_libdir" ]; then
  echo "_libdir does not contain /usr, sed expression needs attention"
  exit 1
fi

# Install the basic configuration, a Personal HTCondor config. Allows for
# yum install condor + service condor start and go.
mkdir -p -m0755 %{buildroot}/%{_sysconfdir}/condor/config.d
mkdir -p -m0700 %{buildroot}/%{_sysconfdir}/condor/passwords.d
mkdir -p -m0700 %{buildroot}/%{_sysconfdir}/condor/tokens.d

populate %_sysconfdir/condor/config.d %{buildroot}/usr/share/doc/condor-%{version}/examples/00-security
populate %_sysconfdir/condor/config.d %{buildroot}/usr/share/doc/condor-%{version}/examples/00-minicondor
populate %_sysconfdir/condor/config.d %{buildroot}/usr/share/doc/condor-%{version}/examples/00-access-point
populate %_sysconfdir/condor/config.d %{buildroot}/usr/share/doc/condor-%{version}/examples/00-execution-point
populate %_sysconfdir/condor/config.d %{buildroot}/usr/share/doc/condor-%{version}/examples/00-kbdd
populate %_sysconfdir/condor/config.d %{buildroot}/usr/share/doc/condor-%{version}/examples/50ec2.config

# Install a second config.d directory under /usr/share, used for the
# convenience of software built on top of Condor such as GlideinWMS.
mkdir -p -m0755 %{buildroot}/usr/share/condor/config.d

mkdir -p -m0755 %{buildroot}/%{_var}/log/condor
# Note we use %{_var}/lib instead of %{_sharedstatedir} for RHEL5 compatibility
mkdir -p -m0755 %{buildroot}/%{_var}/lib/condor/spool
mkdir -p -m0755 %{buildroot}/%{_var}/lib/condor/execute
mkdir -p -m0755 %{buildroot}/%{_var}/lib/condor/krb_credentials
mkdir -p -m2770 %{buildroot}/%{_var}/lib/condor/oauth_credentials


# not packaging configure/install scripts
%if ! %uw_build
rm -f %{buildroot}%{_bindir}/make-ap-from-tarball
rm -f %{buildroot}%{_bindir}/make-personal-from-tarball
rm -f %{buildroot}%{_sbindir}/condor_configure
rm -f %{buildroot}%{_sbindir}/condor_install
rm -f %{buildroot}/%{_mandir}/man1/condor_configure.1
rm -f %{buildroot}/%{_mandir}/man1/condor_install.1
%endif

mkdir -p %{buildroot}/%{_var}/www/wsgi-scripts/condor_credmon_oauth
mv %{buildroot}/%{_libexecdir}/condor/condor_credmon_oauth.wsgi %{buildroot}/%{_var}/www/wsgi-scripts/condor_credmon_oauth/condor_credmon_oauth.wsgi

# Move oauth credmon config files out of examples and into config.d
mv %{buildroot}/usr/share/doc/condor-%{version}/examples/condor_credmon_oauth/config/condor/40-oauth-credmon.conf %{buildroot}/%{_sysconfdir}/condor/config.d/40-oauth-credmon.conf
mv %{buildroot}/usr/share/doc/condor-%{version}/examples/condor_credmon_oauth/config/condor/40-oauth-tokens.conf %{buildroot}/%{_sysconfdir}/condor/config.d/40-oauth-tokens.conf
mv %{buildroot}/usr/share/doc/condor-%{version}/examples/condor_credmon_oauth/README.credentials %{buildroot}/%{_var}/lib/condor/oauth_credentials/README.credentials

# Move vault credmon config file out of examples and into config.d
mv %{buildroot}/usr/share/doc/condor-%{version}/examples/condor_credmon_oauth/config/condor/40-vault-credmon.conf %{buildroot}/%{_sysconfdir}/condor/config.d/40-vault-credmon.conf

###
# Backwards compatibility on EL7 with the previous versions and configs of scitokens-credmon
%if 0%{?rhel} == 7
ln -s ../..%{_sbindir}/condor_credmon_oauth          %{buildroot}/%{_bindir}/condor_credmon_oauth
ln -s ../..%{_sbindir}/scitokens_credential_producer %{buildroot}/%{_bindir}/scitokens_credential_producer
mkdir -p %{buildroot}/%{_var}/www/wsgi-scripts/scitokens-credmon
ln -s ../../../..%{_var}/www/wsgi-scripts/condor_credmon_oauth/condor_credmon_oauth.wsgi %{buildroot}/%{_var}/www/wsgi-scripts/scitokens-credmon/scitokens-credmon.wsgi
%endif
###

# install tmpfiles.d/condor.conf
mkdir -p %{buildroot}%{_tmpfilesdir}
install -m 0644 %{buildroot}/usr/share/doc/condor-%{version}/examples/condor-tmpfiles.conf %{buildroot}%{_tmpfilesdir}/%{name}.conf

install -Dp -m0755 %{buildroot}/usr/share/doc/condor-%{version}/examples/condor-annex-ec2 %{buildroot}%{_libexecdir}/condor/condor-annex-ec2

mkdir -p %{buildroot}%{_unitdir}
install -m 0644 %{buildroot}/usr/share/doc/condor-%{version}/examples/condor-annex-ec2.service %{buildroot}%{_unitdir}/condor-annex-ec2.service
install -m 0644 %{buildroot}/usr/share/doc/condor-%{version}/examples/condor.service %{buildroot}%{_unitdir}/condor.service
# Disabled until HTCondor security fixed.
# install -m 0644 %{buildroot}/usr/share/doc/condor-%{version}/examples/condor.socket %{buildroot}%{_unitdir}/condor.socket

%if 0%{?rhel} >= 7
mkdir -p %{buildroot}%{_datadir}/condor/
cp %{SOURCE8} %{buildroot}%{_datadir}/condor/
%endif

# Install perl modules

#Fixups for packaged build, should have been done by cmake

mkdir -p %{buildroot}/usr/share/condor
mv %{buildroot}/usr/lib64/condor/Chirp.jar %{buildroot}/usr/share/condor
mv %{buildroot}/usr/lib64/condor/CondorJava*.class %{buildroot}/usr/share/condor
mv %{buildroot}/usr/lib64/condor/libchirp_client.so %{buildroot}/usr/lib64
mv %{buildroot}/usr/lib64/condor/libcondor_utils_*.so %{buildroot}/usr/lib64
%if 0%{?rhel} == 7
mv %{buildroot}/usr/lib64/condor/libpyclassad2*.so %{buildroot}/usr/lib64
%endif
mv %{buildroot}/usr/lib64/condor/libpyclassad3*.so %{buildroot}/usr/lib64

rm -rf %{buildroot}/usr/share/doc/condor-%{version}/LICENSE
rm -rf %{buildroot}/usr/share/doc/condor-%{version}/NOTICE.txt
rm -rf %{buildroot}/usr/share/doc/condor-%{version}/README

# we must place the config examples in builddir so %doc can find them
mv %{buildroot}/usr/share/doc/condor-%{version}/examples %_builddir/%name-%condor_version

# Fix up blahp installation
%if 0%{?rhel} == 7
# Don't rely on Python 3 on EL7 (not installed by default)
sed -i 's;/usr/bin/python3;/usr/bin/python2;' %{buildroot}%{_libexecdir}/blahp/*status.py
%endif
# Move batch system customization files to /etc, with symlinks in the
# original location. Admins will need to edit these.
install -m 0755 -d -p %{buildroot}%{_sysconfdir}/blahp
for batch_system in condor kubernetes lsf nqs pbs sge slurm; do
    mv %{buildroot}%{_libexecdir}/blahp/${batch_system}_local_submit_attributes.sh %{buildroot}%{_sysconfdir}/blahp
    ln -s ../../../etc/blahp/${batch_system}_local_submit_attributes.sh \
        %{buildroot}%{_libexecdir}/blahp/${batch_system}_local_submit_attributes.sh
done

# condor_adstash no longer supported on EL7
%if 0%{?rhel} == 7
rm -rf %{buildroot}/%_libexecdir/condor/adstash
%endif

# htcondor/dags only works with Python3
rm -rf %{buildroot}/usr/lib64/python2.7/site-packages/htcondor/dags

# htcondor/personal.py only works with Python3
rm -f %{buildroot}/usr/lib64/python2.7/site-packages/htcondor/personal.py

# New fangled stuff does not work with Python2
rm -rf %{buildroot}/usr/lib64/python2.7/site-packages/classad2
rm -rf %{buildroot}/usr/lib64/python2.7/site-packages/classad3
rm -rf %{buildroot}/usr/lib64/python2.7/site-packages/htcondor2

# classad3 shouldn't be distributed yet
rm -rf %{buildroot}/usr/lib*/python%{python3_version}/site-packages/classad3

%clean
rm -rf %{buildroot}


%check
# This currently takes hours and can kill your machine...
#cd condor_tests
#make check-seralized

#################
%files
%defattr(-,root,root,-)
%doc LICENSE NOTICE.txt examples
%dir %_sysconfdir/condor/
%config %_sysconfdir/condor/condor_config
%{_tmpfilesdir}/%{name}.conf
%{_unitdir}/condor.service
# Disabled until HTCondor security fixed.
# % {_unitdir}/condor.socket
%dir %_datadir/condor/
%_datadir/condor/Chirp.jar
%_datadir/condor/CondorJavaInfo.class
%_datadir/condor/CondorJavaWrapper.class
%if 0%{?rhel} >= 7
%_datadir/condor/htcondor.pp
%endif
%dir %_sysconfdir/condor/passwords.d/
%dir %_sysconfdir/condor/tokens.d/
%dir %_sysconfdir/condor/config.d/
%config(noreplace) %{_sysconfdir}/condor/config.d/00-security
%dir /usr/share/condor/config.d/
%_libdir/condor/condor_ssh_to_job_sshd_config_template
%_sysconfdir/condor/condor_ssh_to_job_sshd_config_template
%_sysconfdir/bash_completion.d/condor
%_libdir/libchirp_client.so
%_libdir/libcondor_utils_%{version_}.so
%_libdir/condor/libfmt.so
%_libdir/condor/libfmt.so.10
%_libdir/condor/libfmt.so.10.1.0

%_libdir/condor/libgetpwnam.so
%dir %_libexecdir/condor/
%_libexecdir/condor/cleanup_locally_mounted_checkpoint
%_libexecdir/condor/linux_kernel_tuning
%_libexecdir/condor/accountant_log_fixer
%_libexecdir/condor/condor_chirp
%_libexecdir/condor/condor_ssh
%_libexecdir/condor/sshd.sh
%_libexecdir/condor/get_orted_cmd.sh
%_libexecdir/condor/orted_launcher.sh
%_libexecdir/condor/set_batchtok_cmd
%_libexecdir/condor/cred_producer_krb
%_libexecdir/condor/condor_job_router
%_libexecdir/condor/condor_pid_ns_init
%_libexecdir/condor/condor_urlfetch
%_libexecdir/condor/htcondor_docker_test
%ifarch aarch64 ppc64le x86_64
%_libexecdir/condor/exit_37.sif
%endif
%dir %_libexecdir/condor/singularity_test_sandbox/
%dir %_libexecdir/condor/singularity_test_sandbox/dev/
%dir %_libexecdir/condor/singularity_test_sandbox/proc/
%_libexecdir/condor/singularity_test_sandbox/exit_37
%_libexecdir/condor/condor_limits_wrapper.sh
%_libexecdir/condor/condor_rooster
%_libexecdir/condor/condor_schedd.init
%_libexecdir/condor/condor_ssh_to_job_shell_setup
%_libexecdir/condor/condor_ssh_to_job_sshd_setup
%_libexecdir/condor/condor_power_state
%_libexecdir/condor/condor_kflops
%_libexecdir/condor/condor_mips
%_libexecdir/condor/data_plugin
%_libexecdir/condor/box_plugin.py
%_libexecdir/condor/gdrive_plugin.py
%_libexecdir/condor/common-cloud-attributes-google.py
%_libexecdir/condor/common-cloud-attributes-aws.py
%_libexecdir/condor/common-cloud-attributes-aws.sh
%_libexecdir/condor/onedrive_plugin.py
# TODO: get rid of these
# Not sure where these are getting built
%if 0%{?rhel} <= 7 && ! 0%{?fedora} && ! 0%{?suse_version}
%_libexecdir/condor/box_plugin.pyc
%_libexecdir/condor/box_plugin.pyo
%_libexecdir/condor/gdrive_plugin.pyc
%_libexecdir/condor/gdrive_plugin.pyo
%_libexecdir/condor/onedrive_plugin.pyc
%_libexecdir/condor/onedrive_plugin.pyo
%endif
%_libexecdir/condor/curl_plugin
%_libexecdir/condor/condor_shared_port
%_libexecdir/condor/condor_defrag
%_libexecdir/condor/interactive.sub
%_libexecdir/condor/condor_gangliad
%_libexecdir/condor/ce-audit.so
%if ! ( 0%{?rhel} == 7 )
%_libexecdir/condor/adstash/__init__.py
%_libexecdir/condor/adstash/adstash.py
%_libexecdir/condor/adstash/config.py
%_libexecdir/condor/adstash/convert.py
%_libexecdir/condor/adstash/utils.py
%_libexecdir/condor/adstash/ad_sources/__init__.py
%_libexecdir/condor/adstash/ad_sources/ad_file.py
%_libexecdir/condor/adstash/ad_sources/generic.py
%_libexecdir/condor/adstash/ad_sources/registry.py
%_libexecdir/condor/adstash/ad_sources/schedd_history.py
%_libexecdir/condor/adstash/ad_sources/startd_history.py
%_libexecdir/condor/adstash/ad_sources/schedd_job_epoch_history.py
%_libexecdir/condor/adstash/ad_sources/schedd_transfer_epoch_history.py
%_libexecdir/condor/adstash/interfaces/__init__.py
%_libexecdir/condor/adstash/interfaces/elasticsearch.py
%_libexecdir/condor/adstash/interfaces/opensearch.py
%_libexecdir/condor/adstash/interfaces/generic.py
%_libexecdir/condor/adstash/interfaces/json_file.py
%_libexecdir/condor/adstash/interfaces/null.py
%_libexecdir/condor/adstash/interfaces/registry.py
%endif
%_libexecdir/condor/annex
%_mandir/man1/condor_advertise.1.gz
%_mandir/man1/condor_annex.1.gz
%_mandir/man1/condor_check_password.1.gz
%_mandir/man1/condor_check_userlogs.1.gz
%_mandir/man1/condor_chirp.1.gz
%_mandir/man1/condor_config_val.1.gz
%_mandir/man1/condor_dagman.1.gz
%_mandir/man1/condor_fetchlog.1.gz
%_mandir/man1/condor_findhost.1.gz
%_mandir/man1/condor_gpu_discovery.1.gz
%_mandir/man1/condor_history.1.gz
%_mandir/man1/condor_hold.1.gz
%_mandir/man1/condor_job_router_info.1.gz
%_mandir/man1/condor_master.1.gz
%_mandir/man1/condor_off.1.gz
%_mandir/man1/condor_on.1.gz
%_mandir/man1/condor_pool_job_report.1.gz
%_mandir/man1/condor_preen.1.gz
%_mandir/man1/condor_prio.1.gz
%_mandir/man1/condor_q.1.gz
%_mandir/man1/condor_qsub.1.gz
%_mandir/man1/condor_qedit.1.gz
%_mandir/man1/condor_reconfig.1.gz
%_mandir/man1/condor_release.1.gz
%_mandir/man1/condor_remote_cluster.1.gz
%_mandir/man1/condor_reschedule.1.gz
%_mandir/man1/condor_restart.1.gz
%_mandir/man1/condor_rm.1.gz
%_mandir/man1/condor_run.1.gz
%_mandir/man1/condor_set_shutdown.1.gz
%_mandir/man1/condor_ssh_start.1.gz
%_mandir/man1/condor_sos.1.gz
%_mandir/man1/condor_ssl_fingerprint.1.gz
%_mandir/man1/condor_stats.1.gz
%_mandir/man1/condor_status.1.gz
%_mandir/man1/condor_store_cred.1.gz
%_mandir/man1/condor_submit.1.gz
%_mandir/man1/condor_submit_dag.1.gz
%_mandir/man1/condor_test_token.1.gz
%_mandir/man1/condor_token_create.1.gz
%_mandir/man1/condor_token_fetch.1.gz
%_mandir/man1/condor_token_list.1.gz
%_mandir/man1/condor_token_request.1.gz
%_mandir/man1/condor_token_request_approve.1.gz
%_mandir/man1/condor_token_request_auto_approve.1.gz
%_mandir/man1/condor_token_request_list.1.gz
%_mandir/man1/condor_top.1.gz
%_mandir/man1/condor_transfer_data.1.gz
%_mandir/man1/condor_transform_ads.1.gz
%_mandir/man1/condor_update_machine_ad.1.gz
%_mandir/man1/condor_updates_stats.1.gz
%_mandir/man1/condor_upgrade_check.1.gz
%_mandir/man1/condor_urlfetch.1.gz
%_mandir/man1/condor_userlog.1.gz
%_mandir/man1/condor_userprio.1.gz
%_mandir/man1/condor_vacate.1.gz
%_mandir/man1/condor_vacate_job.1.gz
%_mandir/man1/condor_version.1.gz
%_mandir/man1/condor_wait.1.gz
%_mandir/man1/condor_router_history.1.gz
%_mandir/man1/condor_continue.1.gz
%_mandir/man1/condor_suspend.1.gz
%_mandir/man1/condor_router_q.1.gz
%_mandir/man1/condor_ssh_to_job.1.gz
%_mandir/man1/condor_power.1.gz
%_mandir/man1/condor_gather_info.1.gz
%_mandir/man1/condor_router_rm.1.gz
%_mandir/man1/condor_drain.1.gz
%_mandir/man1/condor_ping.1.gz
%_mandir/man1/condor_rmdir.1.gz
%_mandir/man1/condor_tail.1.gz
%_mandir/man1/condor_who.1.gz
%_mandir/man1/condor_now.1.gz
%_mandir/man1/classad_eval.1.gz
%_mandir/man1/classads.1.gz
%_mandir/man1/condor_adstash.1.gz
%_mandir/man1/condor_evicted_files.1.gz
%_mandir/man1/condor_watch_q.1.gz
%_mandir/man1/get_htcondor.1.gz
%_mandir/man1/htcondor.1.gz
# bin/condor is a link for checkpoint, reschedule, vacate
%_bindir/condor_submit_dag
%_bindir/condor_who
%_bindir/condor_now
%_bindir/condor_prio
%_bindir/condor_transfer_data
%_bindir/condor_check_userlogs
%_bindir/condor_q
%_libexecdir/condor/condor_transferer
%_bindir/condor_docker_enter
%_bindir/condor_qedit
%_bindir/condor_qusers
%_bindir/condor_userlog
%_bindir/condor_release
%_bindir/condor_userlog_job_counter
%_bindir/condor_config_val
%_bindir/condor_reschedule
%_bindir/condor_userprio
%_bindir/condor_check_password
%_bindir/condor_check_config
%_bindir/condor_dagman
%_bindir/condor_rm
%_bindir/condor_vacate
%_bindir/condor_run
%_bindir/condor_router_history
%_bindir/condor_router_q
%_bindir/condor_router_rm
%_bindir/condor_vacate_job
%_bindir/condor_findhost
%_bindir/condor_stats
%_bindir/condor_version
%_bindir/condor_history
%_bindir/condor_status
%_bindir/condor_wait
%_bindir/condor_hold
%_bindir/condor_submit
%_bindir/condor_ssh_to_job
%_bindir/condor_power
%_bindir/condor_gather_info
%_bindir/condor_continue
%_bindir/condor_ssl_fingerprint
%_bindir/condor_suspend
%_bindir/condor_test_match
%_bindir/condor_token_create
%_bindir/condor_token_fetch
%_bindir/condor_token_request
%_bindir/condor_token_request_approve
%_bindir/condor_token_request_auto_approve
%_bindir/condor_token_request_list
%_bindir/condor_token_list
%_bindir/condor_scitoken_exchange
%_bindir/condor_drain
%_bindir/condor_ping
%_bindir/condor_tail
%_bindir/condor_qsub
%_bindir/condor_pool_job_report
%_bindir/condor_job_router_info
%_bindir/condor_transform_ads
%_bindir/condor_update_machine_ad
%_bindir/condor_annex
%_bindir/condor_nsenter
%_bindir/condor_evicted_files
%_bindir/condor_adstash
%_bindir/condor_remote_cluster
%_bindir/bosco_cluster
%_bindir/condor_ssh_start
%_bindir/condor_test_token
%_bindir/condor_manifest
# sbin/condor is a link for master_off, off, on, reconfig,
# reconfig_schedd, restart
%_sbindir/condor_advertise
%_sbindir/condor_aklog
%_sbindir/condor_credmon_krb
%_sbindir/condor_c-gahp
%_sbindir/condor_c-gahp_worker_thread
%_sbindir/condor_collector
%_sbindir/condor_credd
%_sbindir/condor_fetchlog
%_sbindir/condor_ft-gahp
%_sbindir/condor_had
%_sbindir/condor_master
%_sbindir/condor_negotiator
%_sbindir/condor_off
%_sbindir/condor_on
%_sbindir/condor_preen
%_sbindir/condor_reconfig
%_sbindir/condor_replication
%_sbindir/condor_restart
%_sbindir/condor_schedd
%_sbindir/condor_set_shutdown
%_sbindir/condor_shadow
%if %uw_build
%if 0%{?rhel} == 7 && ! 0%{?amzn}
%{_sbindir}/condor_shadow_s
%endif
%endif
%_sbindir/condor_sos
%_sbindir/condor_startd
%_sbindir/condor_starter
%_sbindir/condor_store_cred
%_sbindir/condor_testwritelog
%_sbindir/condor_updates_stats
%_sbindir/ec2_gahp
%_sbindir/condor_gridmanager
%_sbindir/remote_gahp
%_sbindir/rvgahp_client
%_sbindir/rvgahp_proxy
%_sbindir/rvgahp_server
%_sbindir/AzureGAHPServer
%_sbindir/gce_gahp
%_sbindir/arc_gahp
%_libexecdir/condor/condor_gpu_discovery
%_libexecdir/condor/condor_gpu_utilization
%config(noreplace) %_sysconfdir/condor/ganglia.d/00_default_metrics
%defattr(-,condor,condor,-)
%dir %_var/lib/condor/
%dir %_var/lib/condor/execute/
%dir %_var/lib/condor/spool/
%dir %_var/log/condor/
%defattr(-,root,condor,-)
%dir %_var/lib/condor/oauth_credentials
%defattr(-,root,root,-)
%dir %_var/lib/condor/krb_credentials

###### blahp files #######
%config %_sysconfdir/blah.config
%config %_sysconfdir/blparser.conf
%dir %_sysconfdir/blahp/
%config %_sysconfdir/blahp/condor_local_submit_attributes.sh
%config %_sysconfdir/blahp/kubernetes_local_submit_attributes.sh
%config %_sysconfdir/blahp/lsf_local_submit_attributes.sh
%config %_sysconfdir/blahp/nqs_local_submit_attributes.sh
%config %_sysconfdir/blahp/pbs_local_submit_attributes.sh
%config %_sysconfdir/blahp/sge_local_submit_attributes.sh
%config %_sysconfdir/blahp/slurm_local_submit_attributes.sh
%_bindir/blahpd
%_sbindir/blah_check_config
%_sbindir/blahpd_daemon
%dir %_libexecdir/blahp
%_libexecdir/blahp/*

####### procd files #######
%_sbindir/condor_procd
%_sbindir/gidd_alloc
%_sbindir/procd_ctl
%_mandir/man1/procd_ctl.1.gz
%_mandir/man1/gidd_alloc.1.gz
%_mandir/man1/condor_procd.1.gz

####### classads files #######
%defattr(-,root,root,-)
%_libdir/libclassad.so.*

#################
%files devel
%{_includedir}/condor/chirp_client.h
%{_includedir}/condor/condor_event.h
%{_includedir}/condor/file_lock.h
%{_includedir}/condor/read_user_log.h
%{_libdir}/condor/libchirp_client.a
%{_libdir}/libclassad.a

####### classads-devel files #######
%defattr(-,root,root,-)
%_bindir/classad_functional_tester
%_bindir/classad_version
%_libdir/libclassad.so
%dir %_includedir/classad/
%_includedir/classad/attrrefs.h
%_includedir/classad/cclassad.h
%_includedir/classad/classad_distribution.h
%_includedir/classad/classadErrno.h
%_includedir/classad/classad.h
%_includedir/classad/classadCache.h
%_includedir/classad/classad_containers.h
%_includedir/classad/classad_flat_map.h
%_includedir/classad/collectionBase.h
%_includedir/classad/collection.h
%_includedir/classad/common.h
%_includedir/classad/debug.h
%_includedir/classad/exprList.h
%_includedir/classad/exprTree.h
%_includedir/classad/flat_set.h
%_includedir/classad/fnCall.h
%_includedir/classad/indexfile.h
%_includedir/classad/jsonSink.h
%_includedir/classad/jsonSource.h
%_includedir/classad/lexer.h
%_includedir/classad/lexerSource.h
%_includedir/classad/literals.h
%_includedir/classad/matchClassad.h
%_includedir/classad/natural_cmp.h
%_includedir/classad/operators.h
%_includedir/classad/query.h
%_includedir/classad/sink.h
%_includedir/classad/source.h
%_includedir/classad/transaction.h
%_includedir/classad/util.h
%_includedir/classad/value.h
%_includedir/classad/view.h
%_includedir/classad/xmlLexer.h
%_includedir/classad/xmlSink.h
%_includedir/classad/xmlSource.h

%if %uw_build
#################
%files tarball
%{_bindir}/make-ap-from-tarball
%{_bindir}/make-personal-from-tarball
%{_sbindir}/condor_configure
%{_sbindir}/condor_install
%{_mandir}/man1/condor_configure.1.gz
%{_mandir}/man1/condor_install.1.gz
%endif

#################
%files kbdd
%defattr(-,root,root,-)
%config(noreplace) %_sysconfdir/condor/config.d/00-kbdd
%_sbindir/condor_kbdd

#################
%if ! 0%{?amzn}
%files vm-gahp
%defattr(-,root,root,-)
%_sbindir/condor_vm-gahp
%_libexecdir/condor/libvirt_simple_script.awk

%endif
#################
%files test
%defattr(-,root,root,-)
%_libexecdir/condor/condor_sinful
%_libexecdir/condor/condor_testingd
%_libexecdir/condor/test_user_mapping
%if %uw_build
%_libdir/condor/condor_tests-%{version}.tar.gz
%endif

%if 0%{?rhel} <= 7 && 0%{?fedora} <= 31 && ! 0%{?suse_version}
%files -n python2-condor
%defattr(-,root,root,-)
%_bindir/condor_top
%_bindir/classad_eval
%_bindir/condor_watch_q
%_libdir/libpyclassad2*.so
%_libexecdir/condor/libclassad_python_user.so
%{python_sitearch}/classad/
%{python_sitearch}/htcondor/
%{python_sitearch}/htcondor-*.egg-info/
%endif

%if 0%{?rhel} >= 7 || 0%{?fedora} || 0%{?suse_version}
%files -n python3-condor
%defattr(-,root,root,-)
%_bindir/condor_top
%_bindir/condor_diagnostics
%_bindir/classad_eval
%_bindir/condor_watch_q
%_bindir/htcondor
%_libdir/libpyclassad3*.so
%_libexecdir/condor/libclassad_python_user.cpython-3*.so
%_libexecdir/condor/libclassad_python3_user.so
/usr/lib64/python%{python3_version}/site-packages/classad/
/usr/lib64/python%{python3_version}/site-packages/htcondor/
/usr/lib64/python%{python3_version}/site-packages/htcondor-*.egg-info/
/usr/lib64/python%{python3_version}/site-packages/htcondor_cli/
/usr/lib64/python%{python3_version}/site-packages/classad2/
/usr/lib64/python%{python3_version}/site-packages/htcondor2/
%endif

%files credmon-local
%doc examples/condor_credmon_oauth
%_sbindir/condor_credmon_oauth
%_sbindir/scitokens_credential_producer
%_libexecdir/condor/credmon
%_var/lib/condor/oauth_credentials/README.credentials
%config(noreplace) %_sysconfdir/condor/config.d/40-oauth-credmon.conf
%ghost %_var/lib/condor/oauth_credentials/CREDMON_COMPLETE
%ghost %_var/lib/condor/oauth_credentials/pid
%if 0%{?rhel} == 7
###
# Backwards compatibility with the previous versions and configs of scitokens-credmon
%_bindir/condor_credmon_oauth
%_bindir/scitokens_credential_producer
###
%endif

%files credmon-oauth
%_var/www/wsgi-scripts/condor_credmon_oauth
%config(noreplace) %_sysconfdir/condor/config.d/40-oauth-tokens.conf
%ghost %_var/lib/condor/oauth_credentials/wsgi_session_key
%if 0%{?rhel} == 7
###
# Backwards compatibility with the previous versions and configs of scitokens-credmon
%_var/www/wsgi-scripts/scitokens-credmon
###
%endif

%files credmon-vault
%doc examples/condor_credmon_oauth
%_sbindir/condor_credmon_vault
%_bindir/condor_vault_storer
%_libexecdir/condor/credmon
%config(noreplace) %_sysconfdir/condor/config.d/40-vault-credmon.conf
%ghost %_var/lib/condor/oauth_credentials/CREDMON_COMPLETE
%ghost %_var/lib/condor/oauth_credentials/pid

%files -n minicondor
%config(noreplace) %_sysconfdir/condor/config.d/00-minicondor

%files ap
%config(noreplace) %_sysconfdir/condor/config.d/00-access-point

%files ep
%config(noreplace) %_sysconfdir/condor/config.d/00-execution-point

%post
/sbin/ldconfig
# Remove obsolete security configuration
rm -f /etc/condor/config.d/00-htcondor-9.0.config
%if 0%{?fedora}
test -x /usr/sbin/selinuxenabled && /usr/sbin/selinuxenabled
if [ $? = 0 ]; then
   restorecon -R -v /var/lock/condor
   setsebool -P condor_domain_can_network_connect 1
   setsebool -P daemons_enable_cluster_mode 1
   semanage port -a -t condor_port_t -p tcp 12345
   # the number of extraneous SELinux warnings on f17 is very high
fi
%endif
%if 0%{?rhel} >= 7
test -x /usr/sbin/selinuxenabled && /usr/sbin/selinuxenabled
if [ $? = 0 ]; then
   /usr/sbin/semodule -i /usr/share/condor/htcondor.pp
%if 0%{?rhel} < 9
   /usr/sbin/setsebool -P condor_domain_can_network_connect 1
%endif
   /usr/sbin/setsebool -P daemons_enable_cluster_mode 1
fi
%endif
if [ $1 -eq 1 ] ; then
    # Initial installation 
    /bin/systemctl daemon-reload >/dev/null 2>&1 || :
fi

%preun
if [ $1 -eq 0 ] ; then
    # Package removal, not upgrade
    /bin/systemctl --no-reload disable condor.service > /dev/null 2>&1 || :
    /bin/systemctl stop condor.service > /dev/null 2>&1 || :
fi

%postun
/sbin/ldconfig
/bin/systemctl daemon-reload >/dev/null 2>&1 || :
# Note we don't try to restart - HTCondor will automatically notice the
# binary has changed and do graceful or peaceful restart, based on its
# configuration

%triggerun -- condor < 7.7.0-0.5

/usr/bin/systemd-sysv-convert --save condor >/dev/null 2>&1 ||:

/sbin/chkconfig --del condor >/dev/null 2>&1 || :
/bin/systemctl try-restart condor.service >/dev/null 2>&1 || :

%changelog
<<<<<<< HEAD
* Mon Jan 06 2025 Tim Theisen <tim@cs.wisc.edu> - 24.0.3-1
- EPs spawned by 'htcondor annex' no longer crash on startup
=======
* Tue Feb 04 2025 Tim Theisen <tim@cs.wisc.edu> - 23.10.20-1
- Fix bug where STARTD_ENFORCE_DISK_LIMITS would excessively save metadata
- Fix bug where container_service_names did not work
- Fix rare startd crash when collector queries time out and DNS is slow

* Tue Feb 04 2025 Tim Theisen <tim@cs.wisc.edu> - 23.0.20-1
- condor_upgrade_check tests for PASSWORD authentication identity change
>>>>>>> 63b86576

* Mon Jan 06 2025 Tim Theisen <tim@cs.wisc.edu> - 23.10.19-1
- Fix bug where jobs would match but not start when using KeyboardIdle
- Fix bug when trying to avoid IPv6 link local addresses

* Mon Jan 06 2025 Tim Theisen <tim@cs.wisc.edu> - 23.0.19-1
- Numerous updates in memory tracking with cgroups
  - Fix bug in reporting peak memory
  - Made cgroup v1 and v2 memory tracking consistent with each other
  - Fix bug where cgroup v1 usage included disk cache pages
  - Fix bug where cgroup v1 jobs killed by OOM were not held
  - Polls cgroups for memory usage more often
  - Can configure to always hold jobs killed by OOM
- Make condor_adstash work with OpenSearch Python Client v2.x
- Avoid OAUTH credmon errors by only signaling it when necessary
- Restore case insensitivity to 'condor_status -subsystem'
- Fix rare condor_schedd crash when a $$() macro could not be expanded

* Tue Nov 26 2024 Tim Theisen <tim@cs.wisc.edu> - 24.0.2-1
- Add STARTER_ALWAYS_HOLD_ON_OOM to minimize confusion about memory usage
- Fix bug that caused condor_ssh_to_job sftp and scp modes to fail
- Fix KeyboardIdle attribute in dynamic slots that could prevent job start
- No longer signals the OAuth credmon when there is no work to do
- Fix rare condor_schedd crash when a $$() macro could not be expanded
- By default, put Docker jobs on hold when CPU architecture doesn't match

* Tue Nov 19 2024 Tim Theisen <tim@cs.wisc.edu> - 23.10.18-1
- Fix issue where an unresponsive libvirtd blocked an EP from starting up

* Tue Nov 19 2024 Tim Theisen <tim@cs.wisc.edu> - 23.0.18-1
- Proper error message and hold when Docker emits multi-line error message
- The htcondor CLI now works on Windows

* Thu Oct 31 2024 Tim Theisen <tim@cs.wisc.edu> - 24.0.1-1
- Improved tracking and enforcement of disk usage by using LVM
- Enhancements to the htcondor CLI tool
- cgroup v2 support for tracking and enforcement of CPU and memory usage
- Leverage cgroups to hide GPUs not allocated to the job
- DAGMan can now produce job credentials when using direct submit
- New submit commands to aid in matching specific GPU requirements
- New implementation of the Python bindings, htcondor2 and classad2
- Improved default security configuration
- Significant reduction in memory and CPU usage on the Central Manager
- Support for GPUs using AMD's HIP 6 library
- Fix bugs when -divide or -repeat was used in GPU detection
- Proper error message and hold when Docker emits multi-line error message
- Fix issue where an unresponsive libvirtd blocked an EP from starting up

* Wed Oct 30 2024 Tim Theisen <tim@cs.wisc.edu> - 23.10.2-1
- Fix for output file transfer errors obscuring input file transfer errors

* Thu Oct 24 2024 Tim Theisen <tim@cs.wisc.edu> - 23.0.17-1
- Bug fix for PID namespaces and condor_ssh_to_job on EL9
- Augment condor_upgrade_check to find unit suffixes in ClassAd expressions

* Thu Oct 10 2024 Tim Theisen <tim@cs.wisc.edu> - 23.0.16-1
- Backport all cgroup v2 fixes and enhancements from the 23.10.1 release

* Thu Oct 03 2024 Tim Theisen <tim@cs.wisc.edu> - 23.10.1-1
- Improvements to disk usage enforcement when using LVM
  - Can encrypt job sandboxes when using LVM
  - More precise tracking of disk usage when using LVM
  - Reduced disk usage tracking overhead
- Improvements tracking CPU and memory usage with cgroup v2 (on EL9)
  - Don't count kernel cache pages against job's memory usage
  - Avoid rare inclusion of previous job's CPU and peak memory usage
- HTCondor now re-checks DNS before re-connecting to a collector
- HTCondor now writes out per job epoch history
- HTCondor can encrypt network connections without requiring authentication
- htcondor CLI can now show status for local server, AP, and CM
- htcondor CLI can now display OAUTH2 credentials
- Uses job's sandbox to convert image format for Singularity/Apptainer
- Bug fix to not lose GPUs in Docker job on systemd reconfig
- Bug fix for PID namespaces and condor_ssh_to_job on EL9

* Mon Sep 30 2024 Tim Theisen <tim@cs.wisc.edu> - 23.0.15-1
- Fix bug where Docker universe jobs reported zero memory usage on EL9
- Fix bug where Docker universe images would not be removed from EP cache
- Fix bug where condor_watch_q could crash
- Fix bug that could cause the file transfer hold reason to be truncated
- Fix bug where a Windows job with a bad executable would not go on hold

* Thu Aug 08 2024 Tim Theisen <tim@cs.wisc.edu> - 23.9.6-1
- Add config knob to not have cgroups count kernel memory for jobs on EL9
- Remove support for numeric unit suffixes (k,M,G) in ClassAd expressions
- In submit files, request_disk & request_memory still accept unit suffixes
- Hide GPUs not allocated to the job on cgroup v2 systems such as EL9
- DAGMan can now produce credentials when using direct submission
- Singularity jobs have a contained home directory when file transfer is on
- Avoid using IPv6 link local addresses when resolving hostname to IP addr
- New 'htcondor credential' command to aid in debugging

* Thu Aug 08 2024 Tim Theisen <tim@cs.wisc.edu> - 23.0.14-1
- Docker and Container jobs run on EPs that match AP's CPU architecture
- Fixed premature cleanup of credentials by the condor_credd
- Fixed bug where a malformed SciToken could cause a condor_schedd crash
- Fixed crash in condor_annex script
- Fixed daemon crash after IDTOKEN request is approved by the collector

* Thu Jun 27 2024 Tim Theisen <tim@cs.wisc.edu> - 23.8.1-1
- Add new condor-ap package to facilitate Access Point installation
- HTCondor Docker images are now based on Alma Linux 9
- HTCondor Docker images are now available for the arm64 CPU architecture
- The user can now choose which submit method DAGMan will use
- Can add custom attributes to the User ClassAd with condor_qusers -edit
- Add use-projection option to condor_gangliad to reduce memory footprint
- Fix bug where interactive submit does not work on cgroup v2 systems (EL9)

* Thu Jun 13 2024 Tim Theisen <tim@cs.wisc.edu> - 23.0.12-1
- Remote condor_history queries now work the same as local queries
- Improve error handling when submitting to a remote scheduler via ssh
- Fix bug on Windows where condor_procd may crash when suspending a job
- Fix Python binding crash when submitting a DAG which has empty lines

* Thu May 16 2024 Tim Theisen <tim@cs.wisc.edu> - 23.7.2-1
- Warns about deprecated multiple queue statements in a submit file
- The semantics of 'skip_if_dataflow' have been improved
- Removing large DAGs is now non-blocking, preserving schedd performance
- Periodic policy expressions are now checked during input file transfer
- Local universe jobs can now specify a container image
- File transfer plugins can now advertise extra attributes
- DAGMan can rescue and abort if pending jobs are missing from the job queue
- Fix so 'condor_submit -interactive' works on cgroup v2 execution points

* Thu May 09 2024 Tim Theisen <tim@cs.wisc.edu> - 23.0.10-1
- Preliminary support for Ubuntu 22.04 (Noble Numbat)
- Warns about deprecated multiple queue statements in a submit file
- Fix bug where plugins could not signify to retry a file transfer
- The condor_upgrade_check script checks for proper token file permissions
- Fix bug where the condor_upgrade_check script crashes on older platforms
- The bundled version of apptainer was moved to libexec in the tarball

* Tue Apr 16 2024 Tim Theisen <tim@cs.wisc.edu> - 23.6.2-1
- Fix bug where file transfer plugin error was not in hold reason code

* Mon Apr 15 2024 Tim Theisen <tim@cs.wisc.edu> - 23.6.1-1
- Add the ability to force vanilla universe jobs to run in a container
- Add the ability to override the entrypoint for a Docker image
- condor_q -better-analyze includes units for memory and disk quantities

* Thu Apr 11 2024 Tim Theisen <tim@cs.wisc.edu> - 23.0.8-1
- Fix bug where ssh-agent processes were leaked with grid universe jobs
- Fix DAGMan crash when a provisioner node was given a parent
- Fix bug that prevented use of "ftp:" URLs in file transfer
- Fix bug where jobs that matched an offline slot never start

* Mon Mar 25 2024 Tim Theisen <tim@cs.wisc.edu> - 23.5.3-1
- HTCondor tarballs now contain Pelican 7.6.2

* Thu Mar 14 2024 Tim Theisen <tim@cs.wisc.edu> - 23.5.2-1
- Old ClassAd based syntax is disabled by default for the job router
- Can efficiently manage/enforce disk space using LVM partitions
- GPU discovery is enabled on all Execution Points by default
- Prevents accessing unallocated GPUs using cgroup v1 enforcement
- New condor_submit commands for constraining GPU properties
- Add ability to transfer EP's starter log back to the Access Point
- Can use VOMS attributes when mapping identities of SSL connections
- The CondorVersion string contains the source git SHA

* Thu Mar 14 2024 Tim Theisen <tim@cs.wisc.edu> - 23.0.6-1
- Fix DAGMan where descendants of removed retry-able jobs are marked futile
- Ensure the condor_test_token works correctly when invoked as root
- Fix bug where empty multi-line values could cause a crash
- condor_qusers returns proper exit code for errors in formatting options
- Fix crash in job router when a job transform is missing an argument

* Thu Feb 08 2024 Tim Theisen <tim@cs.wisc.edu> - 23.4.0-1
- condor_submit warns about unit-less request_disk and request_memory
- Separate condor-credmon-local RPM package provides local SciTokens issuer
- Fix bug where NEGOTIATOR_SLOT_CONSTRAINT was ignored since version 23.3.0
- The htcondor command line tool can process multiple event logs at once
- Prevent Docker daemon from keeping a duplicate copy of the job's stdout

* Thu Feb 08 2024 Tim Theisen <tim@cs.wisc.edu> - 23.0.4-1
- NVIDIA_VISIBLE_DEVICES environment variable lists full uuid of slot GPUs
- Fix problem where some container jobs would see GPUs not assigned to them
- Restore condor keyboard monitoring that was broken since HTCondor 23.0.0
- In condor_adstash, the search engine timeouts now apply to all operations
- Ensure the prerequisite perl modules are installed for condor_gather_info

* Tue Jan 23 2024 Tim Theisen <tim@cs.wisc.edu> - 23.3.1-1
- HTCondor tarballs now contain Pelican 7.4.0

* Thu Jan 04 2024 Tim Theisen <tim@cs.wisc.edu> - 23.3.0-1
- Restore limited support for Enterprise Linux 7 systems
- Additional assistance converting old syntax job routes to new syntax
- Able to capture output to debug DAGMan PRE and POST scripts
- Execution Points advertise when jobs are running with cgroup enforcement

* Thu Jan 04 2024 Tim Theisen <tim@cs.wisc.edu> - 23.0.3-1
- Preliminary support for openSUSE LEAP 15
- All non-zero exit values from file transfer plugins are now errors
- Fix crash in Python bindings when job submission fails
- Chirp uses a 5120 byte buffer and errors out for bigger messages
- condor_adstash now recognizes GPU usage values as floating point numbers

* Wed Nov 29 2023 Tim Theisen <tim@cs.wisc.edu> - 23.2.0-1
- Add 'periodic_vacate' submit command to restart jobs that are stuck
- EPs now advertises whether the execute directory is on rotational storage
- Add two log events for the time a job was running and occupied a slot
- Files written by HTCondor are now written in binary mode on Windows
- HTCondor now uses the Pelican Platform for OSDF file transfers

* Mon Nov 20 2023 Tim Theisen <tim@cs.wisc.edu> - 23.0.2-1
- Fix bug where OIDC login information was missing when submitting jobs
- Improved sandbox and ssh-agent clean up for batch grid universe jobs
- Fix bug where daemons with a private network address couldn't communicate
- Fix cgroup v2 memory enforcement for custom configurations
- Add DISABLE_SWAP_FOR_JOB support on cgroup v2 systems
- Fix log rotation for OAuth and Vault credmon daemons

* Thu Nov 16 2023 Tim Theisen <tim@cs.wisc.edu> - 9.0.20-1
- Other authentication methods are tried if mapping fails using SSL

* Tue Oct 31 2023 Tim Theisen <tim@cs.wisc.edu> - 23.1.0-1
- Enhanced filtering with 'condor_watch_q'
- Can specify alternate ssh port with 'condor_remote_cluster'
- Performance improvement for the 'condor_schedd' and other daemons
- Jobs running on cgroup v2 systems can subdivide their cgroup
- The curl plugin can now find CA certificates via an environment variable

* Tue Oct 31 2023 Tim Theisen <tim@cs.wisc.edu> - 23.0.1-1
- Fix 10.6.0 bug that broke PID namespaces
- Fix bug where execution times for ARC CE jobs were 60 times too large
- Fix bug where a failed 'Service' node would crash DAGMan
- Condor-C and Job Router jobs now get resources provisioned updates

* Fri Sep 29 2023 Tim Theisen <tim@cs.wisc.edu> - 23.0.0-1
- Absent slot configuration, execution points will use a partitionable slot
- Linux cgroups enforce maximum memory utilization by default
- Can now define DAGMan save points to be able to rerun DAGs from there
- Much better control over environment variables when using DAGMan
- Administrators can enable and disable job submission for a specific user
- Can set a minimum number of CPUs allocated to a user
- condor_status -gpus shows nodes with GPUs and the GPU properties
- condor_status -compact shows a row for each slot type
- Container images may now be transferred via a file transfer plugin
- Support for Enterprise Linux 9, Amazon Linux 2023, and Debian 12
- Can write job information in AP history file for every execution attempt
- Can run defrag daemons with different policies on distinct sets of nodes
- Add condor_test_token tool to generate a short lived SciToken for testing
- The job’s executable is no longer renamed to ‘condor_exec.exe’

* Thu Sep 28 2023 Tim Theisen <tim@cs.wisc.edu> - 10.9.0-1
- The condor_upgrade_check script now provides guidance on updating to 23.0
- The htchirp Python binding now properly locates the chirp configuration
- Fix bug that prevented deletion of HTCondor passwords on Windows

* Thu Sep 28 2023 Tim Theisen <tim@cs.wisc.edu> - 10.0.9-1
- The condor_upgrade_check script now provides guidance on updating to 23.0
- The htchirp Python binding now properly locates the chirp configuration
- Fix bug that prevented deletion of HTCondor passwords on Windows

* Thu Sep 14 2023 Tim Theisen <tim@cs.wisc.edu> - 10.8.0-1
- Fold the classads, blahp, and procd RPMs into the main condor RPM
- Align the Debian packages and package names with the RPM packaging
- On Linux, the default configuration enforces memory limits with cgroups
- condor_status -gpus shows nodes with GPUs and the GPU properties
- condor_status -compact shows a row for each slot type
- New ENV command controls which environment variables are present in DAGMan

* Thu Sep 14 2023 Tim Theisen <tim@cs.wisc.edu> - 10.0.8-1
- Avoid kernel panic on some Enterprise Linux 8 systems
- Fix bug where early termination of service nodes could crash DAGMan
- Limit email about long file transfer queue to once daily
- Various fixes to condor_adstash

* Wed Aug 09 2023 Tim Theisen <tim@cs.wisc.edu> - 10.7.1-1
- Fix performance problem detecting futile nodes in a large and bushy DAG

* Mon Jul 31 2023 Tim Theisen <tim@cs.wisc.edu> - 10.7.0-1
- Support for Debian 12 (Bookworm)
- Can run defrag daemons with different policies on distinct sets of nodes
- Added want_io_proxy submit command
- Apptainer is now included in the HTCondor tarballs
- Fix 10.5.0 bug where reported CPU time is very low when using cgroups v1
- Fix 10.5.0 bug where .job.ad and .machine.ad were missing for local jobs

* Tue Jul 25 2023 Tim Theisen <tim@cs.wisc.edu> - 10.0.7-1
- Fixed bug where held condor cron jobs would never run when released
- Improved daemon IDTOKENS logging to make useful messages more prominent
- Remove limit on certificate chain length in SSL authentication
- condor_config_val -summary now works with a remote configuration query
- Prints detailed message when condor_remote_cluster fails to fetch a URL
- Improvements to condor_preen

* Fri Jun 30 2023 Tim Theisen <tim@cs.wisc.edu> - 9.0.19-1
- Remove limit on certificate chain length in SSL authentication

* Thu Jun 29 2023 Tim Theisen <tim@cs.wisc.edu> - 10.6.0-1
- Administrators can enable and disable job submission for a specific user
- Work around memory leak in libcurl on EL7 when using the ARC-CE GAHP
- Container images may now be transferred via a file transfer plugin
- Add ClassAd stringlist subset match function
- Add submit file macro '$(JobId)' which expands to full ID of the job
- The job's executable is no longer renamed to 'condor_exec.exe'

* Thu Jun 22 2023 Tim Theisen <tim@cs.wisc.edu> - 10.0.6-1
- In SSL Authentication, use the identity instead of the X.509 proxy subject
- Can use environment variable to locate the client's SSL X.509 credential
- ClassAd aggregate functions now tolerate undefined values
- Fix Python binding bug where accounting ads were omitted from the result
- The Python bindings now properly report the HTCondor version
- remote_initial_dir works when submitting a grid batch job remotely via ssh
- Add a ClassAd stringlist subset match function

* Thu Jun 22 2023 Tim Theisen <tim@cs.wisc.edu> - 9.0.18-1
- Can configure clients to present an X.509 proxy during SSL authentication
- Provides script to assist updating from HTCondor version 9 to version 10

* Fri Jun 09 2023 Tim Theisen <tim@cs.wisc.edu> - 10.0.5-1
- Rename upgrade9to10checks.py script to condor_upgrade_check
- Fix spurious warning from condor_upgrade_check about regexes with spaces

* Tue Jun 06 2023 Tim Theisen <tim@cs.wisc.edu> - 10.5.1-1
- Fix issue with grid batch jobs interacting with older Slurm versions

* Mon Jun 05 2023 Tim Theisen <tim@cs.wisc.edu> - 10.5.0-1
- Can now define DAGMan save points to be able to rerun DAGs from there
- Expand default list of environment variables passed to the DAGMan manager
- Administrators can prevent users using "getenv = true" in submit files
- Improved throughput when submitting a large number of ARC-CE jobs
- Execute events contain the slot name, sandbox path, resource quantities
- Can add attributes of the execution point to be recorded in the user log
- Enhanced condor_transform_ads tool to ease offline job transform testing
- Fixed a bug where memory limits over 2 GiB might not be correctly enforced

* Tue May 30 2023 Tim Theisen <tim@cs.wisc.edu> - 10.0.4-1
- Provides script to assist updating from HTCondor version 9 to version 10
- Fixes a bug where rarely an output file would not be transferred back
- Fixes counting of submitted jobs, so MAX_JOBS_SUBMITTED works correctly
- Fixes SSL Authentication failure when PRIVATE_NETWORK_NAME was set
- Fixes rare crash when SSL or SCITOKENS authentication was attempted
- Can allow client to present an X.509 proxy during SSL authentication
- Fixes issue where a users jobs were ignored by the HTCondor-CE on restart
- Fixes issues where some events that HTCondor-CE depends on were missing

* Tue May 30 2023 Tim Theisen <tim@cs.wisc.edu> - 9.0.17-3
- Improved upgrade9to10checks.py script

* Tue May 09 2023 Tim Theisen <tim@cs.wisc.edu> - 9.0.17-2
- Add upgrade9to10checks.py script

* Tue May 09 2023 Tim Theisen <tim@cs.wisc.edu> - 10.4.3-1
- Fix bug than could cause the collector audit plugin to crash

* Tue May 02 2023 Tim Theisen <tim@cs.wisc.edu> - 10.4.2-1
- Fix bug where remote submission of batch grid universe jobs fail
- Fix bug where HTCondor-CE fails to handle jobs after HTCondor restarts

* Wed Apr 12 2023 Tim Theisen <tim@cs.wisc.edu> - 10.4.1-1
- Preliminary support for Ubuntu 20.04 (Focal Fossa) on PowerPC (ppc64el)

* Thu Apr 06 2023 Tim Theisen <tim@cs.wisc.edu> - 10.4.0-1
- DAGMan no longer carries the entire environment into the DAGMan job
- Allows EGI CheckIn tokens to be used the with SciTokens authentication

* Thu Apr 06 2023 Tim Theisen <tim@cs.wisc.edu> - 10.0.3-1
- GPU metrics continues to be reported after the startd is reconfigured
- Fixed issue where GPU metrics could be wildly over-reported
- Fixed issue that kept jobs from running when installed on Debian or Ubuntu
- Fixed DAGMan problem when retrying a proc failure in a multi-proc node

* Tue Mar 07 2023 Tim Theisen <tim@cs.wisc.edu> - 10.3.1-1
- Execution points now advertise if an sshd is available for ssh to job

* Mon Mar 06 2023 Tim Theisen <tim@cs.wisc.edu> - 10.3.0-1
- Now evicts OOM killed jobs when they are under their requested memory
- HTCondor glideins can now use cgroups if one has been prepared
- Can write job information in an AP history file for each execution attempt
- Can now specify a lifetime for condor_gangliad metrics
- The condor_schedd now advertises a count of unmaterialized jobs

* Thu Mar 02 2023 John Knoeller <johnkn@cs.wisc.edu> - 10.0.2-1
- HTCondor can optionally create intermediate directories for output files
- Improved condor_schedd scalability when a user runs more than 1,000 jobs
- Fix issue where condor_ssh_to_job fails if the user is not in /etc/passwd
- The Python Schedd.query() now returns the ServerTime attribute for Fifemon
- VM Universe jobs pass through the host CPU model to support newer kernels
- HTCondor Python wheel is now available for Python 3.11
- Fix issue that prevented HTCondor installation on Ubuntu 18.04

* Tue Feb 28 2023 Tim Theisen <tim@cs.wisc.edu> - 10.2.5-1
- Fix counting of unmaterialized jobs in the condor_schedd

* Fri Feb 24 2023 Tim Theisen <tim@cs.wisc.edu> - 10.2.4-1
- Improve counting of unmaterialized jobs in the condor_schedd

* Tue Feb 21 2023 Tim Theisen <tim@cs.wisc.edu> - 10.2.3-1
- Add a count of unmaterialized jobs to condor_schedd statistics

* Tue Feb 07 2023 Tim Theisen <tim@cs.wisc.edu> - 10.2.2-1
- Fixed bugs with configuration knob SINGULARITY_USE_PID_NAMESPACES

* Tue Jan 24 2023 Tim Theisen <tim@cs.wisc.edu> - 10.2.1-1
- Improved condor_schedd scalability when a user runs more than 1,000 jobs
- Fix issue where condor_ssh_to_job fails if the user is not in /etc/passwd
- The Python Schedd.query() now returns the ServerTime attribute
- Fixed issue that prevented HTCondor installation on Ubuntu 18.04

* Thu Jan 05 2023 Tim Theisen <tim@cs.wisc.edu> - 10.2.0-1
- Preliminary support for Enterprise Linux 9
- Preliminary support for cgroups v2
- Can now set minimum floor for number of CPUs that a submitter gets
- Improved validity testing of Singularity/Apptainer runtinme
- Improvements to jobs hooks, including new PREPARE_JOB_BEFORE_TRANSFER hook
- OpenCL jobs now work inside Singularity, if OpenCL drivers are on the host

* Thu Jan 05 2023 Tim Theisen <tim@cs.wisc.edu> - 10.0.1-1
- Add Ubuntu 22.04 (Jammy Jellyfish) support
- Add file transfer plugin that supports stash:// and osdf:// URLs
- Fix bug where cgroup memory limits were not enforced on Debian and Ubuntu
- Fix bug where forcibly removing DAG jobs could crash the condor_schedd
- Fix bug where Docker repository images cannot be run under Singularity
- Fix issue where blahp scripts were missing on Debian and Ubuntu platforms
- Fix bug where curl file transfer plugins would fail on Enterprise Linux 8

* Tue Nov 22 2022 Tim Theisen <tim@cs.wisc.edu> - 10.1.3-1
- Improvements to jobs hooks, including new PREPARE_JOB_BEFORE_TRANSFER hook

* Tue Nov 15 2022 Tim Theisen <tim@cs.wisc.edu> - 10.1.2-1
- OpenCL jobs now work inside Singularity, if OpenCL drivers are on the host

* Thu Nov 10 2022 Tim Theisen <tim@cs.wisc.edu> - 10.1.1-1
- Improvements to job hooks and the ability to save stderr from a job hook
- Fix bug where Apptainer only systems couldn't run with Docker style images

* Thu Nov 10 2022 Tim Theisen <tim@cs.wisc.edu> - 10.1.0-1
- Release HTCondor 10.0.0 bug fixes into 10.1.0

* Thu Nov 10 2022 Tim Theisen <tim@cs.wisc.edu> - 10.0.0-1
- Users can prevent runaway jobs by specifying an allowed duration
- Able to extend submit commands and create job submit templates
- Initial implementation of htcondor <noun> <verb> command line interface
- Initial implementation of Job Sets in the htcondor CLI tool
- Add Container Universe
- Support for heterogeneous GPUs
- Improved File transfer error reporting
- GSI Authentication method has been removed
- HTCondor now utilizes ARC-CE's REST interface
- Support for ARM and PowerPC for Enterprise Linux 8
- For IDTOKENS, signing key not required on every execution point
- Trust on first use ability for SSL connections
- Improvements against replay attacks

* Wed Oct 05 2022 Tim Theisen <tim@cs.wisc.edu> - 9.12.0-1
- Provide a mechanism to bootstrap secure authentication within a pool
- Add the ability to define submit templates
- Administrators can now extend the help offered by condor_submit
- Add DAGMan ClassAd attributes to record more information about jobs
- On Linux, advertise the x86_64 micro-architecture in a slot attribute
- Added -drain option to condor_off and condor_restart
- Administrators can now set the shared memory size for Docker jobs
- Multiple improvements to condor_adstash
- HAD daemons now use SHA-256 checksums by default

* Thu Sep 29 2022 Tim Theisen <tim@cs.wisc.edu> - 9.0.17-1
- Fix file descriptor leak when schedd fails to launch scheduler jobs
- Fix failure to forward batch grid universe job's refreshed X.509 proxy
- Fix DAGMan failure when the DONE keyword appeared in the JOB line
- Fix HTCondor's handling of extremely large UIDs on Linux
- Fix bug where OAUTH tokens lose their scope and audience upon refresh
- Support for Apptainer in addition to Singularity

* Tue Sep 13 2022 Tim Theisen <tim@cs.wisc.edu> - 9.11.2-1
- In 9.11.0, STARTD_NOCLAIM_SHUTDOWN restarted instead. Now, it shuts down.

* Tue Sep 06 2022 Tim Theisen <tim@cs.wisc.edu> - 9.11.1-1
- File transfer errors are identified as occurring during input or output

* Thu Aug 25 2022 Tim Theisen <tim@cs.wisc.edu> - 9.11.0-1
- Modified GPU attributes to support the new 'require_gpus' submit command
- Add (PREEMPT|HOLD)_IF_DISK_EXCEEDED configuration templates
- ADVERTISE authorization levels now also provide READ authorization
- Periodic release expressions no longer apply to manually held jobs
- If a #! interpreter doesn't exist, a proper hold and log message appears
- Can now set the Singularity target directory with 'container_target_dir'
- If SciToken and X.509 available, uses SciToken for arc job authentication

* Tue Aug 16 2022 Tim Theisen <tim@cs.wisc.edu> - 9.0.16-1
- Singularity now mounts /tmp and /var/tmp under the scratch directory
- Fix bug where Singularity jobs go on hold at the first checkpoint
- Fix bug where gridmanager deletes the X.509 proxy file instead of the copy
- Fix file descriptor leak when using SciTokens for authentication

* Thu Jul 21 2022 Tim Theisen <tim@cs.wisc.edu> - 9.0.15-1
- Report resources provisioned by the Slurm batch scheduler when available

* Mon Jul 18 2022 Tim Theisen <tim@cs.wisc.edu> - 9.10.1-1
- ActivationSetupDuration is now correct for jobs that checkpoint

* Thu Jul 14 2022 Tim Theisen <tim@cs.wisc.edu> - 9.10.0-1
- With collector administrator access, can manage all HTCondor pool daemons
- SciTokens can now be used for authentication with ARC CE servers
- Preliminary support for ARM and POWER RC on AlmaLinux 8
- Prevent negative values when using huge files with a file transfer plugin

* Tue Jul 12 2022 Tim Theisen <tim@cs.wisc.edu> - 9.0.14-1
- SciToken mapping failures are now recorded in the daemon logs
- Fix bug that stopped file transfers when output and error are the same
- Ensure that the Python bindings version matches the installed HTCondor
- $(OPSYSANDVER) now expand properly in job transforms
- Fix bug where context managed Python htcondor.SecMan sessions would crash
- Fix bug where remote CPU times would rarely be set to zero

* Tue Jun 14 2022 Tim Theisen <tim@cs.wisc.edu> - 9.9.1-1
- Fix bug where jobs would not match when using a child collector

* Tue May 31 2022 Tim Theisen <tim@cs.wisc.edu> - 9.9.0-1
- A new authentication method for remote HTCondor administration
- Several changes to improve the security of connections
- Fix issue where DAGMan direct submission failed when using Kerberos
- The submission method is now recorded in the job ClassAd
- Singularity jobs can now pull from Docker style repositories
- The OWNER authorization level has been folded into the ADMINISTRATOR level

* Thu May 26 2022 Tim Theisen <tim@cs.wisc.edu> - 9.0.13-1
- Schedd and startd cron jobs can now log output upon non-zero exit
- condor_config_val now produces correct syntax for multi-line values
- The condor_run tool now reports submit errors and warnings to the terminal
- Fix issue where Kerberos authentication would fail within DAGMan
- Fix HTCondor startup failure with certain complex network configurations

* Mon Apr 25 2022 Tim Theisen <tim@cs.wisc.edu> - 9.8.1-1
- Fix HTCondor startup failure with certain complex network configurations

* Thu Apr 21 2022 Tim Theisen <tim@cs.wisc.edu> - 9.8.0-1
- Support for Heterogeneous GPUs, some configuration required
- Allow HTCondor to utilize grid sites requiring two-factor authentication
- Technology preview: bring your own resources from (some) NSF HPC clusters

* Tue Apr 19 2022 Tim Theisen <tim@cs.wisc.edu> - 9.0.12-1
- Fix bug in parallel universe that could cause the schedd to crash
- Fix rare crash where a daemon tries to use a discarded security session

* Tue Apr 05 2022 Tim Theisen <tim@cs.wisc.edu> - 9.7.1-1
- Fix recent bug where jobs may go on hold without a hold reason or code

* Tue Mar 15 2022 Tim Theisen <tim@cs.wisc.edu> - 9.7.0-1
- Support environment variables, other application elements in ARC REST jobs
- Container universe supports Singularity jobs with hard-coded command
- DAGMan submits jobs directly (does not shell out to condor_submit)
- Meaningful error message and sub-code for file transfer failures
- Add file transfer statistics for file transfer plugins
- Add named list policy knobs for SYSTEM_PERIODIC_ policies

* Tue Mar 15 2022 Tim Theisen <tim@cs.wisc.edu> - 9.0.11-1
- The Job Router can now create an IDTOKEN for use by the job
- Fix bug where a self-checkpointing job may erroneously be held
- Fix bug where the Job Router could erroneously substitute a default value
- Fix bug where a file transfer error may identify the wrong file
- Fix bug where condor_ssh_to_job may fail to connect

* Tue Mar 15 2022 Tim Theisen <tim@cs.wisc.edu> - 8.8.17-1
- Fixed a memory leak in the Job Router

* Tue Mar 15 2022 Tim Theisen <tim@cs.wisc.edu> - 9.6.0-1
- Fixes for security issues
- https://htcondor.org/security/vulnerabilities/HTCONDOR-2022-0001.html
- https://htcondor.org/security/vulnerabilities/HTCONDOR-2022-0002.html
- https://htcondor.org/security/vulnerabilities/HTCONDOR-2022-0003.html

* Tue Mar 15 2022 Tim Theisen <tim@cs.wisc.edu> - 9.0.10-1
- Fixes for security issues
- https://htcondor.org/security/vulnerabilities/HTCONDOR-2022-0001.html
- https://htcondor.org/security/vulnerabilities/HTCONDOR-2022-0002.html
- https://htcondor.org/security/vulnerabilities/HTCONDOR-2022-0003.html

* Tue Mar 15 2022 Tim Theisen <tim@cs.wisc.edu> - 8.8.16-1
- Fix for security issue
- https://htcondor.org/security/vulnerabilities/HTCONDOR-2022-0003.html

* Tue Feb 08 2022 Tim Theisen <tim@cs.wisc.edu> - 9.5.4-1
- The access point more robustly detects execution points that disappear
- The condor_procd will now function if /proc is mounted with hidepid=2

* Tue Feb 01 2022 Tim Theisen <tim@cs.wisc.edu> - 9.5.3-1
- Fix daemon crash where one of multiple collectors is not in DNS
- Fix bug where initial schedd registration was rarely delayed by an hour
- Can set CCB_TIMEOUT and choose to not start up if CCB address unavailable

* Tue Jan 25 2022 Tim Theisen <tim@cs.wisc.edu> - 9.5.2-1
- Fix bug where job may not go on hold when exceeding allowed_job_duration
- Fix bug where the condor_shadow could run indefinitely
- Fix bug where condor_ssh_to_job may fail to connect
- Fix bug where a file transfer error may identify the wrong file

* Tue Jan 18 2022 Tim Theisen <tim@cs.wisc.edu> - 9.5.1-1
- Fix bug where a self-checkpointing job may erroneously be held

* Thu Jan 13 2022 Tim Theisen <tim@cs.wisc.edu> - 9.5.0-1
- Initial implementation of Container Universe
- HTCondor will automatically detect container type and where it can run
- The blahp is no longer separate, it is now an integral part of HTCondor
- Docker Universe jobs can now self-checkpoint
- Added Debian 11 (bullseye) as a supported platform
- Since CentOS 8 has reached end of life, we build and test on Rocky Linux 8

* Thu Jan 13 2022 Tim Theisen <tim@cs.wisc.edu> - 9.0.9-1
- Added Debian 11 (bullseye) as a supported platform
- Since CentOS 8 has reached end of life, we build and test on Rocky Linux 8
- The OAUTH credmon is now packaged for Enterprise Linux 8

* Tue Dec 21 2021 Tim Theisen <tim@cs.wisc.edu> - 9.4.1-1
- Add the ability to track slot activation metrics
- Fix bug where a file transfer plugin failure code may not be reported

* Thu Dec 02 2021 Tim Theisen <tim@cs.wisc.edu> - 9.4.0-1
- Initial implementation of Job Sets in the htcondor CLI tool
- The access point administrator can add keywords to the submit language
- Add submit commands that limit job run time
- Fix bug where self check-pointing jobs may be erroneously held

* Thu Dec 02 2021 Tim Theisen <tim@cs.wisc.edu> - 9.0.8-1
- Fix bug where huge values of ImageSize and others would end up negative
- Fix bug in how MAX_JOBS_PER_OWNER applied to late materialization jobs
- Fix bug where the schedd could choose a slot with insufficient disk space
- Fix crash in ClassAd substr() function when the offset is out of range
- Fix bug in Kerberos code that can crash on macOS and could leak memory
- Fix bug where a job is ignored for 20 minutes if the startd claim fails

* Tue Nov 30 2021 Tim Theisen <tim@cs.wisc.edu> - 9.3.2-1
- Add allowed_execute_duration condor_submit command to cap job run time
- Fix bug where self check-pointing jobs may be erroneously held

* Tue Nov 09 2021 Tim Theisen <tim@cs.wisc.edu> - 9.3.1-1
- Add allowed_job_duration condor_submit command to cap job run time

* Wed Nov 03 2021 Tim Theisen <tim@cs.wisc.edu> - 9.3.0-1
- Discontinue support for Globus GSI
- Discontinue support for grid type 'nordugrid', use 'arc' instead
- MacOS version strings now include the major version number (10 or 11)
- File transfer plugin sample code to aid in developing new plugins
- Add generic knob to set the slot user for all slots

* Tue Nov 02 2021 Tim Theisen <tim@cs.wisc.edu> - 9.0.7-1
- Fix bug where condor_gpu_discovery could crash with older CUDA libraries
- Fix bug where condor_watch_q would fail on machines with older kernels
- condor_watch_q no longer has a limit on the number of job event log files
- Fix bug where a startd could crash claiming a slot with p-slot preemption
- Fix bug where a job start would not be recorded when a shadow reconnects

* Thu Sep 23 2021 Tim Theisen <tim@cs.wisc.edu> - 9.2.0-1
- Add SERVICE node that runs alongside the DAG for the duration of the DAG
- Fix problem where proxy delegation to older HTCondor versions failed
- Jobs are now re-run if the execute directory unexpectedly disappears
- HTCondor counts the number of files transfered at the submit node
- Fix a bug that caused jobs to fail when using newer Singularity versions

* Thu Sep 23 2021 Tim Theisen <tim@cs.wisc.edu> - 9.0.6-1
- CUDA_VISIBLE_DEVICES can now contain GPU-<uuid> formatted values
- Fixed a bug that caused jobs to fail when using newer Singularity versions
- Fixed a bug in the Windows MSI installer for the latest Windows 10 version
- Fixed bugs relating to the transfer of standard out and error logs
- MacOS 11.x now reports as 10.16.x (which is better than reporting x.0)

* Thu Aug 19 2021 Tim Theisen <tim@cs.wisc.edu> - 9.1.3-1
- Globus GSI is no longer needed for X.509 proxy delegation
- Globus GSI authentication is disabled by default
- The job ad now contains a history of job holds and hold reasons
- If a user job policy expression evaluates to undefined, it is ignored

* Wed Aug 18 2021 Tim Theisen <tim@cs.wisc.edu> - 9.0.5-1
- Other authentication methods are tried if mapping fails using SciTokens
- Fix rare crashes from successful condor_submit, which caused DAGMan issues
- Fix bug where ExitCode attribute would be suppressed when OnExitHold fired
- condor_who now suppresses spurious warnings coming from netstat
- The online manual now has detailed instructions for installing on MacOS
- Fix bug where misconfigured MIG devices confused condor_gpu_discovery
- The transfer_checkpoint_file list may now include input files

* Thu Jul 29 2021 Tim Theisen <tim@cs.wisc.edu> - 9.1.2-1
- Fixes for security issues
- https://htcondor.org/security/vulnerabilities/HTCONDOR-2021-0003.html
- https://htcondor.org/security/vulnerabilities/HTCONDOR-2021-0004.html

* Thu Jul 29 2021 Tim Theisen <tim@cs.wisc.edu> - 9.0.4-1
- Fixes for security issues
- https://htcondor.org/security/vulnerabilities/HTCONDOR-2021-0003.html
- https://htcondor.org/security/vulnerabilities/HTCONDOR-2021-0004.html

* Thu Jul 29 2021 Tim Theisen <tim@cs.wisc.edu> - 8.8.15-1
- Fix for security issue
- https://htcondor.org/security/vulnerabilities/HTCONDOR-2021-0003.html

* Tue Jul 27 2021 Tim Theisen <tim@cs.wisc.edu> - 9.1.1-1
- Fixes for security issues
- https://htcondor.org/security/vulnerabilities/HTCONDOR-2021-0003.html
- https://htcondor.org/security/vulnerabilities/HTCONDOR-2021-0004.html

* Tue Jul 27 2021 Tim Theisen <tim@cs.wisc.edu> - 9.0.3-1
- Fixes for security issues
- https://htcondor.org/security/vulnerabilities/HTCONDOR-2021-0003.html
- https://htcondor.org/security/vulnerabilities/HTCONDOR-2021-0004.html

* Tue Jul 27 2021 Tim Theisen <tim@cs.wisc.edu> - 8.8.14-1
- Fix for security issue
- https://htcondor.org/security/vulnerabilities/HTCONDOR-2021-0003.html

* Thu Jul 08 2021 Tim Theisen <tim@cs.wisc.edu> - 9.0.2-1
- HTCondor can be set up to use only FIPS 140-2 approved security functions
- If the Singularity test fails, the job goes idle rather than getting held
- Can divide GPU memory, when making multiple GPU entries for a single GPU
- Startd and Schedd cron job maximum line length increased to 64k bytes
- Added first class submit keywords for SciTokens
- Fixed MUNGE authentication
- Fixed Windows installer to work when the install location isn't C:\Condor

* Thu May 20 2021 Tim Theisen <tim@cs.wisc.edu> - 9.1.0-1
- Support for submitting to ARC-CE via the REST interface
- DAGMan can put failed jobs on hold (user can correct problems and release)
- Can run gdb and ptrace within Docker containers
- A small Docker test job is run on the execute node to verify functionality
- The number of instructions executed is reported in the job Ad on Linux

* Mon May 17 2021 Tim Theisen <tim@cs.wisc.edu> - 9.0.1-1
- Fix problem where X.509 proxy refresh kills job when using AES encryption
- Fix problem when jobs require a different machine after a failure
- Fix problem where a job matched a machine it can't use, delaying job start
- Fix exit code and retry checking when a job exits because of a signal
- Fix a memory leak in the job router when a job is removed via job policy
- Fixed the back-end support for the 'bosco_cluster --add' command
- An updated Windows installer that supports IDTOKEN authentication

* Wed Apr 14 2021 Tim Theisen <tim@cs.wisc.edu> - 9.0.0-1
- Absent any configuration, HTCondor denies authorization to all users
- AES encryption is used for all communication and file transfers by default
- New IDTOKEN authentication method enables fine-grained authorization
- IDTOKEN authentication method is designed to replace GSI
- Improved support for GPUs, including machines with multiple GPUs
- New condor_watch_q tool that efficiently provides live job status updates
- Many improvements to the Python bindings
- New Python bindings for DAGMan and chirp
- Improved file transfer plugins supporting uploads and authentication
- File transfer times are now recorded in the job log
- Added support for jobs that need to acquire and use OAUTH tokens
- Many memory footprint and performance improvements in DAGMan
- Submitter ceilings can limit the number of jobs per user in a pool

* Tue Mar 30 2021 Tim Theisen <tim@cs.wisc.edu> - 8.9.13-1
- Host based security is no longer the default security model
- Hardware accelerated integrity and AES encryption used by default
- Normally, AES encryption is used for all communication and file transfers
- Fallback to Triple-DES or Blowfish when interoperating with older versions
- Simplified and automated new HTCondor installations
- HTCondor now detects instances of multi-instance GPUs
- Fixed memory leaks (collector updates in 8.9 could leak a few MB per day)
- Many other enhancements and bug fixes, see version history for details

* Thu Mar 25 2021 Tim Theisen <tim@cs.wisc.edu> - 8.9.12-1
- Withdrawn due to compatibility issues with prior releases

* Tue Mar 23 2021 Tim Theisen <tim@cs.wisc.edu> - 8.8.13-1
- condor_ssh_to_job now maps CR and NL to work with editors like nano
- Improved the performance of data transfer in condor_ssh_to_job
- HA replication now accepts SHA-2 checksums to prepare for MD5 removal
- Submission to NorduGrid ARC CE works with newer ARC CE versions
- Fixed condor_annex crashes on platforms with newer compilers
- Fixed "use feature: GPUsMonitor" to locate the monitor binary on Windows
- Fixed a bug that prevented using the '@' character in an event log path

* Wed Jan 27 2021 Tim Theisen <tim@cs.wisc.edu> - 8.9.11-1
- This release of HTCondor fixes security-related bugs described at
- https://htcondor.org/security/vulnerabilities/HTCONDOR-2021-0001.html
- https://htcondor.org/security/vulnerabilities/HTCONDOR-2021-0002.html

* Tue Nov 24 2020 Tim Theisen <tim@cs.wisc.edu> - 8.9.10-1
- Fix bug where negotiator stopped making matches when group quotas are used
- Support OAuth, SciTokens, and Kerberos credentials in local universe jobs
- The Python schedd.submit method now takes a Submit object
- DAGMan can now optionally run a script when a job goes on hold
- DAGMan now provides a method for inline jobs to share submit descriptions
- Can now add arbitrary tags to condor annex instances
- Runs the "singularity test" before running the a singularity job

* Mon Nov 23 2020 Tim Theisen <tim@cs.wisc.edu> - 8.8.12-1
- Added a family of version comparison functions to ClassAds
- Increased default Globus proxy key length to meet current NIST guidance

* Mon Oct 26 2020 Tim Theisen <tim@cs.wisc.edu> - 8.9.9-1
- The RPM packages requires globus, munge, scitokens, and voms from EPEL
- Improved cgroup memory policy settings that set both hard and soft limit
- Cgroup memory usage reporting no longer includes the kernel buffer cache
- Numerous Python binding improvements, see version history
- Can create a manifest of files on the execute node at job start and finish
- Added provisioner nodes to DAGMan, allowing users to provision resources
- DAGMan can now produce .dot graphs without running the workflow

* Wed Oct 21 2020 Tim Theisen <tim@cs.wisc.edu> - 8.8.11-1
- HTCondor now properly tracks usage over vanilla universe checkpoints
- New ClassAd equality and inequality operators in the Python bindings
- Fixed a bug where removing in-use routes could crash the job router
- Fixed a bug where condor_chirp would abort after success on Windows
- Fixed a bug where using MACHINE_RESOURCE_NAMES could crash the startd
- Improved condor c-gahp to prioritize commands over file transfers
- Fixed a rare crash in the schedd when running many local universe jobs
- With GSI, avoid unnecessary reverse DNS lookup when HOST_ALIAS is set
- Fix a bug that could cause grid universe jobs to fail upon proxy refresh

* Thu Aug 06 2020 Tim Theisen <tim@cs.wisc.edu> - 8.9.8-1
- Added htcondor.dags and htcondor.htchirp to the HTCondor Python bindings
- New condor_watch_q tool that efficiently provides live job status updates
- Added support for marking a GPU offline while other jobs continue
- The condor_master command does not return until it is fully started
- Deprecated several Python interfaces in the Python bindings

* Thu Aug 06 2020 Tim Theisen <tim@cs.wisc.edu> - 8.8.10-1
- condor_qedit can no longer be used to disrupt the condor_schedd
- Fixed a bug where the SHARED_PORT_PORT configuration setting was ignored
- Ubuntu 20.04 and Amazon Linux 2 are now supported
- In MacOSX, HTCondor now requires LibreSSL, available since MacOSX 10.13

* Wed May 20 2020 Tim Theisen <tim@cs.wisc.edu> - 8.9.7-1
- Multiple enhancements in the file transfer code
- Support for more regions in s3:// URLs
- Much more flexible job router language
- Jobs may now specify cuda_version to match equally-capable GPUs
- TOKENS are now called IDTOKENS to differentiate from SCITOKENS
- Added the ability to blacklist TOKENS via an expression
- Can simultaneously handle Kerberos and OAUTH credentials
- The getenv submit command now supports a blacklist and whitelist
- The startd supports a remote history query similar to the schedd
- condor_q -submitters now works with accounting groups
- Fixed a bug reading service account credentials for Google Compute Engine

* Thu May 07 2020 Tim Theisen <tim@cs.wisc.edu> - 8.8.9-1
- Proper tracking of maximum memory used by Docker universe jobs
- Fixed preempting a GPU slot for a GPU job when all GPUs are in use
- Fixed a Python crash when queue_item_data iterator raises an exception
- Fixed a bug where slot attribute overrides were ignored
- Calculates accounting group quota correctly when more than 1 CPU requested
- Updated HTCondor Annex to accommodate API change for AWS Spot Fleet
- Fixed a problem where HTCondor would not start on AWS Fargate
- Fixed where the collector could wait forever for a partial message
- Fixed streaming output to large files (>2Gb) when using the 32-bit shadow

* Mon Apr 06 2020 Tim Theisen <tim@cs.wisc.edu> - 8.9.6-1
- Fixes addressing CVE-2019-18823
- https://htcondor.org/security/vulnerabilities/HTCONDOR-2020-0001.html
- https://htcondor.org/security/vulnerabilities/HTCONDOR-2020-0002.html
- https://htcondor.org/security/vulnerabilities/HTCONDOR-2020-0003.html
- https://htcondor.org/security/vulnerabilities/HTCONDOR-2020-0004.html

* Mon Apr 06 2020 Tim Theisen <tim@cs.wisc.edu> - 8.8.8-1
- Fixes addressing CVE-2019-18823
- https://htcondor.org/security/vulnerabilities/HTCONDOR-2020-0001.html
- https://htcondor.org/security/vulnerabilities/HTCONDOR-2020-0002.html
- https://htcondor.org/security/vulnerabilities/HTCONDOR-2020-0003.html
- https://htcondor.org/security/vulnerabilities/HTCONDOR-2020-0004.html

* Thu Jan 02 2020 Tim Theisen <tim@cs.wisc.edu> - 8.9.5-1
- Added a new mode that skips jobs whose outputs are newer than their inputs
- Added command line tool to help debug ClassAd expressions
- Added port forwarding to Docker containers
- You may now change some DAGMan throttles while the DAG is running
- Added support for session tokens for pre-signed S3 URLs
- Improved the speed of the negotiator when custom resources are defined
- Fixed interactive submission of Docker jobs
- Fixed a bug where jobs wouldn't be killed when getting an OOM notification

* Thu Dec 26 2019 Tim Theisen <tim@cs.wisc.edu> - 8.8.7-1
- Updated condor_annex to work with upcoming AWS Lambda function changes
- Added the ability to specify the order that job routes are applied
- Fixed a bug that could cause remote condor submits to fail
- Fixed condor_wait to work when the job event log is on AFS
- Fixed RPM packaging to be able to install condor-all on CentOS 8
- Period ('.') is allowed again in DAGMan node names

* Tue Nov 19 2019 Tim Theisen <tim@cs.wisc.edu> - 8.9.4-1
- Amazon S3 file transfers using pre-signed URLs
- Further reductions in DAGMan memory usage
- Added -idle option to condor_q to display information about idle jobs
- Support for SciTokens authentication
- A tool, condor_evicted_files, to examine the SPOOL of an idle job

* Wed Nov 13 2019 Tim Theisen <tim@cs.wisc.edu> - 8.8.6-1
- Initial support for CentOS 8
- Fixed a memory leak in SSL authentication
- Fixed a bug where "condor_submit -spool" would only submit the first job
- Reduced encrypted file transfer CPU usage by a factor of six
- "condor_config_val -summary" displays changes from a default configuration
- Improved the ClassAd documentation, added many functions that were omitted

* Tue Sep 17 2019 Tim Theisen <tim@cs.wisc.edu> - 8.9.3-1
- TOKEN and SSL authentication methods are now enabled by default
- The job and global event logs use ISO 8601 formatted dates by default
- Added Google Drive multifile transfer plugin
- Added upload capability to Box multifile transfer plugin
- Added Python bindings to submit a DAG
- Python 'JobEventLog' can be pickled to facilitate intermittent readers
- 2x matchmaking speed for partitionable slots with simple START expressions
- Improved the performance of the condor_schedd under heavy load
- Reduced the memory footprint of condor_dagman
- Initial implementation to record the circumstances of a job's termination

* Thu Sep 05 2019 Tim Theisen <tim@cs.wisc.edu> - 8.8.5-1
- Fixed two performance problems on Windows
- Fixed Java universe on Debian and Ubuntu systems
- Added two knobs to improve performance on large scale pools
- Fixed a bug where requesting zero GPUs would require a machine with GPUs
- HTCondor can now recognize nVidia Volta and Turing GPUs

* Tue Jul 09 2019 Tim Theisen <tim@cs.wisc.edu> - 8.8.4-1
- Python 3 bindings - see version history for details (requires EPEL on EL7)
- Can configure DAGMan to dramatically reduce memory usage on some DAGs
- Improved scalability when using the python bindings to qedit jobs
- Fixed infrequent schedd crashes when removing scheduler universe jobs
- The condor_master creates run and lock directories when systemd doesn't
- The condor daemon obituary email now contains the last 200 lines of log

* Tue Jun 04 2019 Tim Theisen <tim@cs.wisc.edu> - 8.9.2-1
- The HTTP/HTTPS file transfer plugin will timeout and retry transfers
- A new multi-file box.com file transfer plugin to download files
- The manual has been moved to Read the Docs
- Configuration options for job-log time-stamps (UTC, ISO 8601, sub-second)
- Several improvements to SSL authentication
- New TOKEN authentication method enables fine-grained authorization control

* Wed May 22 2019 Tim Theisen <tim@cs.wisc.edu> - 8.8.3-1
- Fixed a bug where jobs were killed instead of peacefully shutting down
- Fixed a bug where a restarted schedd wouldn't connect to its running jobs
- Improved file transfer performance when sending multiple files
- Fix a bug that prevented interactive submit from working with Singularity
- Orphaned Docker containers are now cleaned up on execute nodes
- Restored a deprecated Python interface that is used to read the event log

* Wed Apr 17 2019 Tim Theisen <tim@cs.wisc.edu> - 8.9.1-1
- An efficient curl plugin that supports uploads and authentication tokens
- HTCondor automatically supports GPU jobs in Docker and Singularity
- File transfer times are now recorded in the user job log and the job ad

* Thu Apr 11 2019 Tim Theisen <tim@cs.wisc.edu> - 8.8.2-1
- Fixed problems with condor_ssh_to_job and Singularity jobs
- Fixed a problem that could cause condor_annex to crash
- Fixed a problem where the job queue would very rarely be corrupted
- condor_userprio can report concurrency limits again
- Fixed the GPU discovery and monitoring code to map GPUs in the same way
- Made the CHIRP_DELAYED_UPDATE_PREFIX configuration knob work again
- Fixed restarting HTCondor from the Service Control Manager on Windows
- Fixed a problem where local universe jobs could not use condor_submit
- Restored a deprecated Python interface that is used to read the event log
- Fixed a problem where condor_shadow reuse could confuse DAGMan

* Thu Feb 28 2019 Tim Theisen <tim@cs.wisc.edu> - 8.9.0-1
- Absent any configuration, HTCondor denies authorization to all users
- All HTCondor daemons under a condor_master share a security session
- Scheduler Universe jobs are prioritized by job priority

* Tue Feb 19 2019 Tim Theisen <tim@cs.wisc.edu> - 8.8.1-1
- Fixed excessive CPU consumption with GPU monitoring
- GPU monitoring is off by default; enable with "use feature: GPUsMonitor"
- HTCondor now works with the new CUDA version 10 libraries
- Fixed a bug where sometimes jobs would not start on a Windows execute node
- Fixed a bug that could cause DAGman to go into an infinite loop on exit
- The JobRouter doesn't forward the USER attribute between two UID Domains
- Made Collector.locateAll() more efficient in the Python bindings
- Improved efficiency of the negotiation code in the condor_schedd

* Thu Jan 03 2019 Tim Theisen <tim@cs.wisc.edu> - 8.8.0-1
- Automatically add AWS resources to your pool using HTCondor Annex
- The Python bindings now include submit functionality
- Added the ability to run a job immediately by replacing a running job
- A new minicondor package makes single node installations easy
- HTCondor now tracks and reports GPU utilization
- Several performance enhancements in the collector
- The grid universe can create and manage VM instances in Microsoft Azure
- The MUNGE security method is now supported on all Linux platforms

* Wed Oct 31 2018 Tim Theisen <tim@cs.wisc.edu> - 8.7.10-1
- Can now interactively submit Docker jobs
- The administrator can now add arguments to the Singularity command line
- The MUNGE security method is now supported on all Linux platforms
- The grid universe can create and manage VM instances in Microsoft Azure
- Added a single-node package to facilitate using a personal HTCondor

* Wed Oct 31 2018 Tim Theisen <tim@cs.wisc.edu> - 8.6.13-1
- Made the Python 'in' operator case-insensitive for ClassAd attributes
- Python bindings are now built for the Debian and Ubuntu platforms
- Fixed a memory leak in the Python bindings
- Fixed a bug where absolute paths failed for output/error files on Windows
- Fixed a bug using Condor-C to run Condor-C jobs
- Fixed a bug where Singularity could not be used if Docker was not present

* Wed Aug 01 2018 Tim Theisen <tim@cs.wisc.edu> - 8.7.9-1
- Support for Debian 9, Ubuntu 16, and Ubuntu 18
- Improved Python bindings to support the full range of submit functionality
- Allows VMs to shutdown when the job is being gracefully evicted
- Can now specify a host name alias (CNAME) for NETWORK_HOSTNAME
- Added the ability to run a job immediately by replacing a running job

* Wed Aug 01 2018 Tim Theisen <tim@cs.wisc.edu> - 8.6.12-1
- Support for Debian 9, Ubuntu 16, and Ubuntu 18
- Fixed a memory leak that occurred when SSL authentication fails
- Fixed a bug where invalid transform REQUIREMENTS caused a Job to match
- Fixed a bug to allow a queue super user to edit protected attributes
- Fixed a problem setting the job environment in the Singularity container
- Fixed several other minor problems

* Tue May 22 2018 Tim Theisen <tim@cs.wisc.edu> - 8.7.8-2
- Reinstate man pages
- Drop centos from dist tag in 32-bit Enterprise Linux 7 RPMs

* Thu May 10 2018 Tim Theisen <tim@cs.wisc.edu> - 8.7.8-1
- The condor annex can easily use multiple regions simultaneously
- HTCondor now uses CUDA_VISIBLE_DEVICES to tell which GPU devices to manage
- HTCondor now reports GPU memory utilization

* Thu May 10 2018 Tim Theisen <tim@cs.wisc.edu> - 8.6.11-1
- Can now do an interactive submit of a Singularity job
- Shared port daemon is more resilient when starved for TCP ports
- The Windows installer configures the environment for the Python bindings
- Fixed several other minor problems

* Tue Mar 13 2018 Tim Theisen <tim@cs.wisc.edu> - 8.7.7-1
- condor_ssh_to_job now works with Docker Universe jobs
- A 32-bit condor_shadow is available for Enterprise Linux 7 systems
- Tracks and reports custom resources, e.g. GPUs, in the job ad and user log
- condor_q -unmatchable reports jobs that will not match any slots
- Several updates to the parallel universe
- Spaces are now allowed in input, output, and error paths in submit files
- In DAG files, spaces are now allowed in submit file paths

* Tue Mar 13 2018 Tim Theisen <tim@cs.wisc.edu> - 8.6.10-1
- Fixed a problem where condor_preen would crash on an active submit node
- Improved systemd configuration to clean up processes if the master crashes
- Fixed several other minor problems

* Thu Jan 04 2018 Tim Theisen <tim@cs.wisc.edu> - 8.7.6-1
- Machines won't enter "Owner" state unless using the Desktop policy
- One can use SCHEDD and JOB instead of MY and TARGET in SUBMIT_REQUIREMENTS
- HTCondor now reports all submit warnings, not just the first one
- The HTCondor Python bindings in pip are now built from the release branch

* Thu Jan 04 2018 Tim Theisen <tim@cs.wisc.edu> - 8.6.9-1
- Fixed a bug where some Accounting Groups could get too much surplus quota
- Fixed a Python binding bug where some queries could corrupt memory
- Fixed a problem where preen could block the schedd for a long time
- Fixed a bug in Windows where the job sandbox would not be cleaned up
- Fixed problems with the interaction between the master and systemd
- Fixed a bug where MAX_JOBS_SUBMITTED could be permanently reduced
- Fixed problems with very large disk requests

* Tue Nov 14 2017 Tim Theisen <tim@cs.wisc.edu> - 8.7.5-1
- Fixed an issue validating VOMS proxies

* Tue Nov 14 2017 Tim Theisen <tim@cs.wisc.edu> - 8.6.8-1
- Fixed an issue validating VOMS proxies

* Tue Oct 31 2017 Tim Theisen <tim@cs.wisc.edu> - 8.7.4-1
- Improvements to DAGMan including support for late job materialization
- Updates to condor_annex including improved status reporting
- When submitting jobs, HTCondor can now warn about job requirements
- Fixed a bug where remote CPU time was not recorded in the history
- Improved support for OpenMPI jobs
- The high availability daemon now works with IPV6 and shared_port
- The HTCondor Python bindings are now available for Python 2 and 3 in pip

* Tue Oct 31 2017 Tim Theisen <tim@cs.wisc.edu> - 8.6.7-1
- Fixed a bug where memory limits might not be updated in cgroups
- Add SELinux type enforcement rules to allow condor_ssh_to_job to work
- Updated systemd configuration to shutdown HTCondor in an orderly fashion
- The curl_plugin utility can now do HTTPS transfers
- Specifying environment variables now works with the Python Submit class

* Tue Sep 12 2017 Tim Theisen <tim@cs.wisc.edu> - 8.7.3-1
- Further updates to the late job materialization technology preview
- An improved condor_top tool
- Enhanced the AUTO setting for ENABLE_IPV{4,6} to be more selective
- Fixed several small memory leaks

* Tue Sep 12 2017 Tim Theisen <tim@cs.wisc.edu> - 8.6.6-1
- HTCondor daemons no longer crash on reconfig if syslog is used for logging
- HTCondor daemons now reliably leave a core file when killed by a signal
- Negotiator won't match jobs to machines with incompatible IPv{4,6} network
- On Ubuntu, send systemd alive messages to prevent HTCondor restarts
- Fixed a problem parsing old ClassAd string escapes in the python bindings
- Properly parse CPU time used from Slurm grid universe jobs
- Claims are released when parallel univ jobs are removed while claiming
- Starter won't get stuck when a job is removed with JOB_EXIT_HOOK defined
- To reduce audit logging, added cgroup rules to SELinux profile

* Mon Aug 07 2017 Tim Theisen <tim@cs.wisc.edu> - 8.6.5-2
- Update SELinux profile for Red Hat 7.4

* Tue Aug 01 2017 Tim Theisen <tim@cs.wisc.edu> - 8.6.5-1
- Fixed a memory leak that would cause the HTCondor collector to slowly grow
- Prevent the condor_starter from hanging when using cgroups on Debian
- Fixed several issues that occur when IPv6 is in use
- Support for using an ImDisk RAM drive on Windows as the execute directory
- Fixed a bug where condor_rm rarely removed another one of the user's jobs
- Fixed a bug with parallel universe jobs starting on partitionable slots

* Thu Jul 13 2017 Tim Theisen <tim@cs.wisc.edu> - 8.4.12-1
- Can configure the condor_startd to compute free disk space once

* Thu Jun 22 2017 Tim Theisen <tim@cs.wisc.edu> - 8.7.2-1
- Improved condor_schedd performance by turning off file checks by default
- condor_annex -status finds VM instances that have not joined the pool
- Able to update an annex's lease without adding new instances
- condor_annex now keeps a command log
- condor_q produces an expanded multi-line summary
- Automatically retry and/or resume http file transfers when appropriate
- Reduced load on the condor_collector by optimizing queries
- A python based condor_top tool

* Thu Jun 22 2017 Tim Theisen <tim@cs.wisc.edu> - 8.6.4-1
- Python bindings are now available on MacOSX
- Fixed a bug where PASSWORD authentication could fail to exchange keys
- Pslot preemption now properly handles custom resources, such as GPUs
- condor_submit now checks X.509 proxy expiration

* Tue May 09 2017 Tim Theisen <tim@cs.wisc.edu> - 8.6.3-1
- Fixed a bug where using an X.509 proxy might corrupt the job queue log
- Fixed a memory leak in the Python bindings

* Mon Apr 24 2017 Tim Theisen <tim@cs.wisc.edu> - 8.7.1-1
- Several performance enhancements in the collector
- Further refinement and initial documentation of the HTCondor Annex
- Enable chirp for Docker jobs
- Job Router uses first match rather than round-robin matching
- The schedd tracks jobs counts by status for each owner
- Technology preview of late job materialization in the schedd

* Mon Apr 24 2017 Tim Theisen <tim@cs.wisc.edu> - 8.6.2-1
- New metaknobs for mapping users to groups
- Now case-insensitive with Windows user names when storing credentials
- Signal handling in the OpenMPI script
- Report RemoteSysCpu for Docker jobs
- Allow SUBMIT_REQUIREMENT to refer to X509 secure attributes
- Linux kernel tuning script takes into account the machine's role

* Thu Mar 02 2017 Tim Theisen <tim@cs.wisc.edu> - 8.7.0-1
- Performance improvements in collector's ingestion of ClassAds
- Added collector attributes to report query times and forks
- Removed extra white space around parentheses when unparsing ClassAds
- Technology preview of the HTCondor Annex

* Thu Mar 02 2017 Tim Theisen <tim@cs.wisc.edu> - 8.6.1-1
- condor_q works in situations where user authentication is not configured
- Updates to work with Docker version 1.13
- Fix several problems with the Job Router
- Update scripts to support current versions of Open MPI and MPICH2
- Fixed a bug that could corrupt the job queue log when the disk is full

* Thu Jan 26 2017 Tim Theisen <tim@cs.wisc.edu> - 8.6.0-1
- condor_q shows shows only the current user's jobs by default
- condor_q summarizes related jobs (batches) on a single line by default
- Users can define their own job batch name at job submission time
- Immutable/protected job attributes make SUBMIT_REQUIREMENTS more useful
- The shared port daemon is enabled by default
- Jobs run in cgroups by default
- HTCondor can now use IPv6 addresses (Prefers IPv4 when both present)
- DAGMan: Able to easily define SCRIPT, VARs, etc., for all nodes in a DAG
- DAGMan: Revamped priority implementation
- DAGMan: New splice connection feature
- New slurm grid type in the grid universe for submitting to Slurm
- Numerous improvements to Docker support
- Several enhancements in the python bindings

* Mon Jan 23 2017 Tim Theisen <tim@cs.wisc.edu> - 8.4.11-1
- Fixed a bug which delayed startd access to stard cron job results
- Fixed a bug in pslot preemption that could delay jobs starting
- Fixed a bug in job cleanup at job lease expiration if using glexec
- Fixed a bug in locating ganglia shared libraries on Debian and Ubuntu

* Tue Dec 13 2016 Tim Theisen <tim@cs.wisc.edu> - 8.5.8-1
- The starter puts all jobs in a cgroup by default
- Added condor_submit commands that support job retries
- condor_qedit defaults to the current user's jobs
- Ability to add SCRIPTS, VARS, etc. to all nodes in a DAG using one command
- Able to conditionally add Docker volumes for certain jobs
- Initial support for Singularity containers
- A 64-bit Windows release

* Tue Dec 13 2016 Tim Theisen <tim@cs.wisc.edu> - 8.4.10-1
- Updated SELinux profile for Enterprise Linux
- Fixed a performance problem in the schedd when RequestCpus was an expression
- Preserve permissions when transferring sub-directories of the job's sandbox
- Fixed HOLD_IF_CPUS_EXCEEDED and LIMIT_JOB_RUNTIMES metaknobs
- Fixed a bug in handling REMOVE_SIGNIFICANT_ATTRIBUTES

* Thu Sep 29 2016 Tim Theisen <tim@cs.wisc.edu> - 8.5.7-1
- The schedd can perform job ClassAd transformations
- Specifying dependencies between DAGMan splices is much more flexible
- The second argument of the ClassAd ? : operator may be omitted
- Many usability improvements in condor_q and condor_status
- condor_q and condor_status can produce JSON, XML, and new ClassAd output
- To prepare for a 64-bit Windows release, HTCondor identifies itself as X86
- Automatically detect Daemon Core daemons and pass localname to them

* Thu Sep 29 2016 Tim Theisen <tim@cs.wisc.edu> - 8.4.9-1
- The condor_startd removes orphaned Docker containers on restart
- Job Router and HTCondor-C job job submission prompts schedd reschedule
- Fixed bugs in the Job Router's hooks
- Improved systemd integration on Enterprise Linux 7
- Upped default number of Chirp attributes to 100, and made it configurable
- Fixed a bug where variables starting with STARTD. or STARTER. were ignored

* Tue Aug 02 2016 Tim Theisen <tim@cs.wisc.edu> - 8.5.6-1
- The -batch output for condor_q is now the default
- Python bindings for job submission and machine draining
- Numerous Docker usability changes
- New options to limit condor_history results to jobs since last invocation
- Shared port daemon can be used with high availability and replication
- ClassAds can be written out in JSON format
- More flexible ordering of DAGMan commands
- Efficient PBS and SLURM job monitoring
- Simplified leases for grid universe jobs

* Tue Jul 05 2016 Tim Theisen <tim@cs.wisc.edu> - 8.4.8-1
- Fixed a memory leak triggered by the python htcondor.Schedd().query() call
- Fixed a bug that could cause Bosco file transfers to fail
- Fixed a bug that could cause the schedd to crash when using schedd cron jobs
- condor_schedd now rejects jobs when owner has no account on the machine
- Fixed a new bug in 8.4.7 where remote condor_history failed without -limit
- Fixed bugs triggered by the reconfiguration of the high-availability daemon
- Fixed a bug where condor_master could hang when using shared port on Windows 
- Fixed a bug with the -xml option on condor_q and condor_status

* Mon Jun 06 2016 Tim Theisen <tim@cs.wisc.edu> - 8.5.5-1
- Improvements for scalability of EC2 grid universe jobs
- Docker Universe jobs advertises remote user and system CPU time
- Improved systemd support
- The master can now run an administrator defined script at shutdown
- DAGMan includes better support for the batch name feature

* Mon Jun 06 2016 Tim Theisen <tim@cs.wisc.edu> - 8.4.7-1
- fixed a bug that could cause the schedd to become unresponsive
- fixed a bug where the Docker Universe would not set the group ID
- Docker Universe jobs now drop all Linux capabilities by default
- fixed a bug where subsystem specific configuration parameters were ignored
- fixed bugs with history file processing on the Windows platform

* Mon May 02 2016 Tim Theisen <tim@cs.wisc.edu> - 8.5.4-1
- Fixed a bug that delays schedd response when significant attributes change
- Fixed a bug where the group ID was not set in Docker universe jobs
- Limit update rate of various attributes to not overload the collector
- To make job router configuration easier, added implicit "target" scoping
- To make BOSCO work, the blahp does not generate limited proxies by default
- condor_status can now display utilization per machine rather than per slot
- Improve performance of condor_history and other tools

* Thu Apr 21 2016 Tim Theisen <tim@cs.wisc.edu> - 8.4.6-1
- fixed a bug that could cause a job to fail to start in a dynamic slot
- fixed a negotiator memory leak when using partitionable slot preemption
- fixed a bug that caused supplemental groups to be wrong during file transfer
- properly identify the Windows 10 platform
- fixed a typographic error in the LIMIT_JOB_RUNTIMES policy
- fixed a bug where maximum length IPv6 addresses were not parsed

* Thu Mar 24 2016 Tim Theisen <tim@cs.wisc.edu> - 8.5.3-1
- Use IPv6 (and IPv4) interfaces if they are detected
- Prefer IPv4 addresses when both are available
- Count Idle and Running jobs in Submitter Ads for Local and Scheduler universes
- Can submit jobs to SLURM with the new "slurm" type in the Grid universe
- HTCondor is built and linked with Globus 6.0

* Tue Mar 22 2016 Tim Theisen <tim@cs.wisc.edu> - 8.4.5-1
- fixed a bug that would cause the condor_schedd to send no flocked jobs
- fixed a bug that caused a 60 second delay using tools when DNS lookup failed
- prevent using accounting groups with embedded spaces that crash the negotiator
- fixed a bug that could cause use of ports outside the port range on Windows
- fixed a bug that could prevent dynamic slot reuse when using many slots
- fixed a bug that prevented correct utilization reports from the job router
- tune kernel when using cgroups to avoid OOM killing of jobs doing heavy I/O

* Thu Feb 18 2016 Tim Theisen <tim@cs.wisc.edu> - 8.5.2-1
- condor_q now defaults to showing only the current user's jobs
- condor_q -batch produces a single line report for a batch of jobs
- Docker Universe jobs now report and update memory and network usage
- immutable and protected job attributes
- improved performance when querying a HTCondor daemon's location
- Added the ability to set ClassAd attributes within the DAG file
- DAGMan now provides event timestamps in dagman.out

* Tue Feb 02 2016 Tim Theisen <tim@cs.wisc.edu> - 8.4.4-1
- fixed a bug that could cause the collector to crash when DNS lookup fails
- fixed a bug that caused Condor-C jobs with short lease durations to fail
- fixed bugs that affected EC2 grid universe jobs
- fixed a bug that prevented startup if a prior version shared port file exists
- fixed a bug that could cause the condor_shadow to hang on Windows

* Fri Jan 08 2016 Tim Theisen <tim@cs.wisc.edu> - 8.5.1-2
- optimized binaries

* Fri Jan 08 2016 Tim Theisen <tim@cs.wisc.edu> - 8.4.3-2
- optimized binaries

* Mon Dec 21 2015 Tim Theisen <tim@cs.wisc.edu> - 8.5.1-1
- the shared port daemon is enabled by default
- the condor_startd now records the peak memory usage instead of recent
- the condor_startd advertises CPU submodel and cache size
- authorizations are automatically setup when "Match Password" is enabled
- added a schedd-constraint option to condor_q

* Wed Dec 16 2015 Tim Theisen <tim@cs.wisc.edu> - 8.4.3-1
- fixed the processing of the -append option in the condor_submit command
- fixed a bug to run more that 100 dynamic slots on a single execute node
- fixed bugs that would delay daemon startup when using shared port on Windows
- fixed a bug where the cgroup VM limit would not be set for sizes over 2 GiB
- fixed a bug to use the ec2_iam_profile_name for Amazon EC2 Spot instances

* Tue Nov 17 2015 Tim Theisen <tim@cs.wisc.edu> - 8.4.2-1
- a bug fix to prevent the condor_schedd from crashing
- a bug fix to honor TCP_FORWARDING_HOST
- Standard Universe works properly in RPM installations of HTCondor
- the RPM packages no longer claim to provide Globus libraries
- bug fixes to DAGMan's "maximum idle jobs" throttle

* Tue Oct 27 2015 Tim Theisen <tim@cs.wisc.edu> - 8.4.1-1
- four new policy metaknobs to make configuration easier
- a bug fix to prevent condor daemons from crashing on reconfiguration
- an option natural sorting option on condor_status
- support of admin to mount certain directories into Docker containers

* Thu Oct 22 2015 Tim Theisen <tim@cs.wisc.edu> - 8.2.10-1
- an updated RPM to work with SELinux on EL7 platforms
- fixes to the condor_kbdd authentication to the X server
- a fix to allow the condor_kbdd to work with shared port enabled
- avoid crashes when using more than 1024 file descriptors on EL7
- fixed a memory leak in the ClassAd split() function
- condor_vacate will error out rather than ignore conflicting arguments
- a bug fix to the JobRouter to properly process the queue on restart
- a bug fix to prevent sending spurious data on a SOAP file transfer
- a bug fix to always present jobs in order in condor_history

* Mon Oct 12 2015 Tim Theisen <tim@cs.wisc.edu> - 8.5.0-1
- multiple enhancements to the python bindings
- the condor_schedd no longer changes the ownership of spooled job files
- spooled job files are visible to only the user account by default
- the condor_startd records when jobs are evicted by preemption or draining

* Mon Sep 14 2015 Tim Theisen <tim@cs.wisc.edu> - 8.4.0-1
- a Docker Universe to run a Docker container as an HTCondor job
- the submit file can queue a job for each file found
- the submit file can contain macros
- a dry-run option to condor_submit to test the submit file without any actions
- HTCondor pools can use IPv4 and IPv6 simultaneously
- execute directories can be encrypted upon user or administrator request
- Vanilla Universe jobs can utilize periodic application-level checkpoints
- the administrator can establish job requirements
- numerous scalability changes

* Thu Aug 27 2015 Tim Theisen <tim@cs.wisc.edu> - 8.3.8-1
- a script to tune Linux kernel parameters for better scalability
- support for python bindings on Windows platforms
- a mechanism to remove Docker images from the local machine

* Thu Aug 13 2015 Tim Theisen <tim@cs.wisc.edu> - 8.2.9-1
- a mechanism for the preemption of dynamic slots, such that the partitionable slot may use the dynamic slot in the match of a different job
- default configuration bug fixes for the desktop policy, such that it can both start jobs and monitor the keyboard

* Mon Jul 27 2015 Tim Theisen <tim@cs.wisc.edu> - 8.3.7-1
- default configuration settings have been updated to reflect current usage
- the ability to preempt dynamic slots, such that a job may match with a partitionable slot
- the ability to limit the number of jobs per submission and the number of jobs per owner by setting configuration variables

* Tue Jun 23 2015 Tim Theisen <tim@cs.wisc.edu> - 8.3.6-1
- initial Docker universe support
- IPv4/IPv6 mixed mode support

* Mon Apr 20 2015 Tim Theisen <tim@cs.wisc.edu> - 8.3.5-1
- new features that increase the power of job specification in the submit description file
- RPMs for Red Hat Enterprise Linux 6 and 7 are modularized and only distributed via our YUM repository
- The new condor-all RPM requires the other HTCondor RPMs of a typical HTCondor installation

* Tue Apr 07 2015 Tim Theisen <tim@cs.wisc.edu> - 8.2.8-1
- a bug fix to reconnect a TCP session when an HTCondorView collector restarts
- a bug fix to avoid starting too many jobs, only to kill some chosen at random

* Thu Mar 05 2015 Tim Theisen <tim@cs.wisc.edu> - 8.3.4-1
- a bug fix for a problem that can cause jobs to not be matched to resources when the condor_schedd is flocking

* Thu Feb 19 2015 Tim Theisen <tim@cs.wisc.edu> - 8.3.3-1
- the ability to encrypt a job's directory on Linux execute hosts
- enhancements to EC2 grid universe jobs
- a more efficient query protocol, including the ability to query the condor_schedd daemon's autocluster set

* Tue Feb 10 2015 Tim Theisen <tim@cs.wisc.edu> - 8.2.7-1
- sendmail is used by default for sending notifications (CVE-2014-8126)
- corrected input validation, which prevents daemon crashes
- an update, such that grid jobs work within the current Google Compute Engine
- a bug fix to prevent an infinite loop in the python bindings
- a bug fix to prevent infinite recursion when evaluating ClassAd attributes

* Tue Dec 23 2014 Tim Theisen <tim@cs.wisc.edu> - 8.3.2-1
- the next installment of IPv4/IPv6 mixed mode support: a submit node can simultaneously interact with an IPv4 and an IPv6 HTCondor pool
- scalability improvements: a reduced memory foot-print of daemons, a reduced number of TCP connections between submit and execute machines, and an improved responsiveness from a busy condor_schedd to queries

* Tue Dec 16 2014 Tim Theisen <tim@cs.wisc.edu> - 8.2.6-1
- a bug fix to the log rotation of the condor_schedd on Linux platforms
- transfer_input_files now works for directories on Windows platforms
- a correction of the flags passed to the mail program on Linux platforms
- a RHEL 7 platform fix of a directory permission that prevented daemons from starting

* Mon Dec 01 2014 Tim Theisen <tim@cs.wisc.edu> - 8.2.5-1
- an updated RPM installation script that preserves a modified condor_config.local file
- OpenSSL version 1.0.1j for Windows platforms

* Wed Nov 12 2014 Tim Theisen <tim@cs.wisc.edu> - 8.2.4-1
- a bug fix for an 8.2.3 condor_schedd that could not obtain a claim from an 8.0.x condor_startd
- a bug fix for removed jobs that return to the queue
- a workaround for a condor_schedd performance issue when handling a large number of jobs
- a bug fix to prevent the condor_kbdd from crashing on Windows
- a bug fix to correct the reporting of available disk on Windows

* Wed Oct 01 2014 Tim Theisen <tim@cs.wisc.edu> - 8.2.3-1
- support for Ubuntu 14.04 LTS, including support for the standard universe

* Thu Sep 11 2014 Tim Theisen <tim@cs.wisc.edu> - 8.3.1-1
- a variety of changes that reduce memory usage and improve performance
- if cgroups are used to limit memory utilization, HTCondor sets both the memory and swap limits.

* Wed Aug 27 2014 Carl Edquist <edquist@cs.wisc.edu> - 8.2.2-2.3
- Include config file for MASTER_NEW_BINARY_RESTART = PEACEFUL (SOFTWARE-850)

* Tue Aug 26 2014 Carl Edquist <edquist@cs.wisc.edu> - 8.2.2-2.2
- Include peaceful_off patch (SOFTWARE-1307)

* Mon Aug 25 2014 Carl Edquist <edquist@cs.wisc.edu> - 8.2.2-2.1
- Include condor_gt4540_aws patch for #4540

* Fri Aug 22 2014 Carl Edquist <edquist@cs.wisc.edu> - 8.2.2-2
- Strict pass-through with fixes from 8.2.2-1.1

* Thu Aug 21 2014 Carl Edquist <edquist@cs.wisc.edu> - 8.2.2-1.1
- Update to 8.2.2 with build fixes for non-UW builds

* Mon Sep 09 2013  <edquist@cs.wisc.edu> - 8.1.2-0.3
- Include misc unpackaged files from 8.x.x

* Sun Sep 08 2013  <edquist@cs.wisc.edu> - 8.1.2-0.1.unif
- Packaging fixes to work with latest 8.1.2 source from master
- Move condor.spec into git master-unified_rpm-branch
- Apply patches to upstream branch and remove from rpm / spec
- Always build man pages / remove references to include_man
- Always include systemd sources for passthrough rebuilds of source rpms
- Add macros to bundle external source tarballs with the source rpm to support
  offline builds with externals

* Tue Aug 20 2013 Carl Edquist <edquist@cs.wisc.edu> - 7.9.6-8.unif.8
- Remove externals dependency from std-universe subpackage

* Mon Aug 19 2013 Carl Edquist <edquist@cs.wisc.edu> - 7.9.6-8.unif.7
- Merge init script improvements from trunk
- Have std_local_ref depend on senders,receivers instead of stub_gen
- Carve out std universe files into separate subpackage
- Move uw_build-specific non-std-universe files into externals subpackage
- Condor_config changes for #3645
- Use %osg / %std_univ macros to control build type default
- Support PROPER builds of std universe (ie, without UW_BUILD)
- Use make jobserver when building glibc external instead of make -j2
- Move python requirement out of main condor package (#3704)
- Move condor_config.local from /var/lib/condor/ to /etc/condor/

* Fri Jul 05 2013 Carl Edquist <edquist@cs.wisc.edu> - 7.9.6-8.unif.6
- Address build dependency issue seen with -j24

* Fri Jun 21 2013 Carl Edquist <edquist@cs.wisc.edu> - 7.9.6-8.unif.5
- Initial support for UW_BUILD

* Tue Jun 18 2013 Carl Edquist <edquist@cs.wisc.edu> - 7.9.6-8.unif.4
- Remove service restart for upgrades

* Tue Jun 11 2013 Carl Edquist <edquist@cs.wisc.edu> - 7.9.6-8.unif.2
- Add a parallel-setup sub-package for parallel universe configuration,
  namely setting up the host as a dedicated resource

* Mon Jun 10 2013 Brian Lin <blin@cs.wisc.edu> - 7.8.8-2
- Init script improvements

* Fri Jun 07 2013 Carl Edquist <edquist@cs.wisc.edu> - 7.9.6-8.unif.1
- Add in missing features from Fedora rpm
- Reorganize to reduce the diff size between this and the Fedora rpm

* Fri Jun 07 2013 Brian Lin <blin@cs.wisc.edu> - 7.9.6-8
- Remove glexec runtime dependency

* Tue May 28 2013 Brian Lin <blin@cs.wisc.edu> - 7.9.6-7
- Mark /usr/share/osg/sysconfig/condor as non-config file

* Thu May 23 2013 Brian Lin <blin@cs.wisc.edu> - 7.9.6-6
- Rebuild against fixed glite-ce-cream-client-api-c

* Wed May 22 2013 Brian Lin <blin@cs.wisc.edu> - 7.9.6-5
- Enable plumage for x86{,_64}

* Wed May 22 2013 Brian Lin <blin@cs.wisc.edu> - 7.9.6-4
- Enable cgroups for EL6

* Tue May 21 2013 Brian Lin <blin@cs.wisc.edu> - 7.9.6-3
- Building with blahp/cream

* Tue May 21 2013 Brian Lin <blin@cs.wisc.edu> - 7.9.6-2
- Build without blahp/cream

* Tue May 21 2013 Brian Lin <blin@cs.wisc.edu> - 7.9.6-1
- New version

* Wed May 08 2013 Matyas Selmeci <matyas@cs.wisc.edu> - 7.8.8-1
- New version
- Removed condor_glidein -- was removed upstream

* Wed Feb 13 2013 Dave Dykstra <dwd@fnal.gov> - 7.8.6-3
- Renamed /etc/sysconfig/condor-lcmaps-env to /usr/share/osg/sysconfig/condor
  to match the new OSG method for handling daemon environment variables, 
  which keeps non-replaceable settings out of /etc/sysonfig
- Change settings in /usr/share/osg/sysconfig/condor to use the latest variable
  name LLGT_LIFT_PRIVILEGED_PROTECTION instead of LLGT4_NO_CHANGE_USER,
  eliminate obsolete variable LLGT_VOMS_DISABLE_CREDENTIAL_CHECK, and change
  the default debug level from 3 to 2.

* Fri Dec 21 2012 Matyas Selmeci <matyas@cs.wisc.edu> - 7.8.6-2
- Patch to fix default BATCH_GAHP config value (#SOFTWARE-873)

* Thu Oct 25 2012 Matyas Selmeci <matyas@cs.wisc.edu> - 7.8.6-1
- New version

* Mon Oct 22 2012 Matyas Selmeci <matyas@cs.wisc.edu> - 7.8.5-1
- New version

* Wed Sep 19 2012 Matyas Selmeci <matyas@cs.wisc.edu> - 7.8.4-1
- New version

* Fri Sep 07 2012 Matyas Selmeci <matyas@cs.wisc.edu> - 7.8.3-1
- New version

* Mon Aug 27 2012 Matyas Selmeci <matyas@cs.wisc.edu> - 7.8.2-2
- Add patch to fix unnecessary GSI callouts (condor_gt2104_pt2.patch in gittrac #2104)
- Fixed BLClient location

* Tue Aug 14 2012 Matyas Selmeci <matyas@cs.wisc.edu> - 7.8.2-1
- New version

* Mon Jul 30 2012 Matyas Selmeci <matyas@cs.wisc.edu> - 7.8.1-7
- Put cream_gahp into separate subpackage

* Mon Jul 16 2012 Matyas Selmeci <matyas@cs.wisc.edu> - 7.8.1-6
- Remove cream_el6.patch; change proper_cream.diff to work on both el5 and el6
  instead.

* Thu Jul 05 2012 Matyas Selmeci <matyas@cs.wisc.edu> - 7.8.1-5
- Bump to rebuild

* Tue Jun 26 2012 Matyas Selmeci <matyas@cs.wisc.edu> - 7.8.1-4
- Add CREAM

* Tue Jun 19 2012 Matyas Selmeci <matyas@cs.wisc.edu> - 7.8.1-3
- Add Provides lines for classads and classads-devel

* Mon Jun 18 2012 Matyas Selmeci <matyas@cs.wisc.edu> - 7.8.1-2
- Add environment variables for interacting with lcmaps (condor-lcmaps-env)

* Fri Jun 15 2012 Matyas Selmeci <matyas@cs.wisc.edu> - 7.8.1-1
- Version bump

* Wed Jun 13 2012 Matyas Selmeci <matyas@cs.wisc.edu> - 7.8.0-3
- Fix wrong paths for shared libraries

* Wed Jun 13 2012 Matyas Selmeci <matyas@cs.wisc.edu> - 7.8.0-2
- Build blahp

* Thu May 31 2012 Matyas Selmeci <matyas@cs.wisc.edu> - 7.8.0-1
- Version bump
- Updated condor_config.generic.patch
- Removed glexec-patch.diff

* Sun Apr  1 2012 Alain Roy <roy@cs.wisc.edu> - 7.6.6-4
- Backported patch from Condor 7.7 to fix glexec bugs
- Enabled glexec

* Fri Feb 10 2012 Derek Weitzel <dweitzel@cse.unl.edu> - 7.6.6-3
- Adding sticky bit to condor_root_switchboard

* Wed Jan 18 2012 Derek Weitzel <dweitzel@cse.unl.edu> - 7.6.6-2
- Added support for rhel6

* Wed Jan 18 2012 Tim Cartwright <cat@cs.wisc.edu> - 7.6.6-1
- Updated to upstream tagged 7.6.6 release

* Wed Jan 11 2012 Tim Cartwright <cat@cs.wisc.edu> - 7.6.4-1
- Simplified revision number

* Tue Nov 29 2011 Derek Weitzel <dweitzel@cse.unl.edu> - 7.6.4-0.6.2
- Rebasing to 7.6.4

* Fri Oct 28 2011 Matyas Selmeci <matyas@cs.wisc.edu> - 7.6.2-0.6.3
- rebuilt

* Mon Sep 12 2011 Matyas Selmeci <matyas@cs.wisc.edu> - 7.6.2-0.6.2
- Rev bump to rebuild with updated Globus libs

* Thu Aug 11 2011 Derek Weitzel <dweitzel@cse.unl.edu> - 7.6.2-0.5.2
- Updated to upstream official 7.6.2 release

* Thu Aug 04 2011 Derek Weitzel <dweitzel@cse.unl.edu> - 7.6.2-0.5.672537b1git.1
- Made LOCAL_DIR always point to /var/lib/condor rather than TILDE

* Wed Jun  8 2011 <bbockelm@cse.unl.edu> - 7.7.0-0.5
- Start to break build products into conditionals for future EPEL5 support.
- Begun integration of a systemd service file.

* Tue Jun  7 2011 <matt@redhat> - 7.7.0-0.4
- Added tmpfiles.d/condor.conf (BZ711456)

* Tue Jun  7 2011 <matt@redhat> - 7.7.0-0.3
- Fast forward to 7.7.0 pre-release at 1babb324
- Catch libdeltacloud 0.8 update

* Fri May 20 2011 <matt@redhat> - 7.7.0-0.2
- Added GSI support, dependency on Globus

* Fri May 13 2011 <matt@redhat> - 7.7.0-0.1
- Fast forward to 7.7.0 pre-release at 79952d6b
- Introduced ec2_gahp
- 79952d6b brings schema expectations inline with Cumin

* Tue May 10 2011 <matt@redhat> - 7.6.1-0.1
- Upgrade to 7.6.0 release, pre-release of 7.6.1 at 5617a464
- Upstreamed patch: log_lock_run.patch
- Introduced condor-classads to obsolete classads
- Introduced condor-aviary, package of the aviary contrib
- Introduced condor-deltacloud-gahp
- Introduced condor-qmf, package of the mgmt/qmf contrib
- Transitioned from LOCAL_CONFIG_FILE to LOCAL_CONFIG_DIR
- Stopped building against gSOAP,
-  use aviary over birdbath and ec2_gahp (7.7.0) over amazon_gahp

* Tue Feb 08 2011 Fedora Release Engineering <rel-eng@lists.fedoraproject.org> - 7.5.5-2
- Rebuilt for https://fedoraproject.org/wiki/Fedora_15_Mass_Rebuild

* Thu Jan 27 2011 <matt@redhat> - 7.5.5-1
- Rebase to 7.5.5 release
-  configure+imake -> cmake
-  Removed patches:
-   only_dynamic_unstripped.patch
-   gsoap-2.7.16-wsseapi.patch
-   gsoap-2.7.16-dom.patch
-  man pages are now built with source
-  quill is no longer present
-  condor_shared_port added
-  condor_power added
-  condor_credd added
-  classads now built from source

* Thu Jan 13 2011 <matt@redhat> - 7.4.4-1
- Upgrade to 7.4.4 release
- Upstreamed: stdsoap2.h.patch.patch

* Mon Aug 23 2010  <matt@redhat> - 7.4.3-1
- Upgrade to 7.4.3 release
- Upstreamed: dso_link_change

* Fri Jun 11 2010  <matt@redhat> - 7.4.2-2
- Rebuild for classads DSO version change (1:0:0)
- Updated stdsoap2.h.patch.patch for gsoap 2.7.16
- Added gsoap-2.7.16-wsseapi/dom.patch for gsoap 2.7.16

* Wed Apr 21 2010  <matt@redhat> - 7.4.2-1
- Upgrade to 7.4.2 release

* Tue Jan  5 2010  <matt@redhat> - 7.4.1-1
- Upgrade to 7.4.1 release
- Upstreamed: guess_version_from_release_dir, fix_platform_check
- Security update (BZ549577)

* Fri Dec  4 2009  <matt@redhat> - 7.4.0-1
- Upgrade to 7.4.0 release
- Fixed POSTIN error (BZ540439)
- Removed NOTICE.txt source, now provided by upstream
- Removed no_rpmdb_query.patch, applied upstream
- Removed no_basename.patch, applied upstream
- Added only_dynamic_unstripped.patch to reduce build time
- Added guess_version_from_release_dir.patch, for previous
- Added fix_platform_check.patch
- Use new --with-platform, to avoid modification of make_final_tarballs
- Introduced vm-gahp package to hold libvirt deps

* Fri Aug 28 2009  <matt@redhat> - 7.2.4-1
- Upgrade to 7.2.4 release
- Removed gcc44_const.patch, accepted upstream
- New log, lock, run locations (BZ502175)
- Filtered innocuous semanage message

* Fri Aug 21 2009 Tomas Mraz <tmraz@redhat.com> - 7.2.1-3
- rebuilt with new openssl

* Fri Jul 24 2009 Fedora Release Engineering <rel-eng@lists.fedoraproject.org> - 7.2.1-2
- Rebuilt for https://fedoraproject.org/wiki/Fedora_12_Mass_Rebuild

* Wed Feb 25 2009  <matt@redhat> - 7.2.1-1
- Upgraded to 7.2.1 release
- Pruned changes accepted upstream from condor_config.generic.patch
- Removed Requires in favor of automatic dependencies on SONAMEs
- Added no_rmpdb_query.patch to avoid rpm -q during a build

* Tue Feb 24 2009 Fedora Release Engineering <rel-eng@lists.fedoraproject.org> - 7.2.0-5
- Rebuilt for https://fedoraproject.org/wiki/Fedora_11_Mass_Rebuild

* Thu Jan 15 2009 Tomas Mraz <tmraz@redhat.com> - 7.2.0-4
- rebuild with new openssl

* Wed Jan 14 2009  <matt@redhat> - 7.2.0-3
- Fixed regression: initscript was on by default, now off again

* Thu Jan  8 2009  <matt@redhat> - 7.2.0-2
- (Re)added CONDOR_DEVELOPERS=NONE to the default condor_config.local
- Added missing Obsoletes for condor-static (thanks Michael Schwendt)

* Wed Jan  7 2009  <matt@redhat> - 7.2.0-1
- Upgraded to 7.2.0 release
- Removed -static package
- Added Fedora specific buildid
- Enabled KBDD, daemon to monitor X usage on systems with only USB devs
- Updated install process

* Wed Oct  8 2008  <matt@redhat> - 7.0.5-1
- Rebased on 7.0.5, security update

* Wed Aug  6 2008  <mfarrellee@redhat> - 7.0.4-1
- Updated to 7.0.4 source
- Stopped using condor_configure in install step

* Tue Jun 10 2008  <mfarrellee@redhat> - 7.0.2-1
- Updated to 7.0.2 source
- Updated config, specifically HOSTALLOW_WRITE, for Personal Condor setup
- Added condor_config.generic

* Mon Apr  7 2008  <mfarrellee@redhat> - 7.0.0-8
- Modified init script to be off by default, resolves bz441279

* Fri Apr  4 2008  <mfarrellee@redhat> - 7.0.0-7
- Updated to handle changes in gsoap dependency

* Mon Feb 11 2008  <mfarrellee@redhat> - 7.0.0-6
- Added note about how to download the source
- Added generate-tarball.sh script

* Sun Feb 10 2008  <mfarrellee@redhat> - 7.0.0-5
- The gsoap package is compiled with --disable-namespaces, which means
  soap_set_namespaces is required after each soap_init. The
  gsoap_nonamespaces.patch handles this.

* Fri Feb  8 2008  <mfarrellee@redhat> - 7.0.0-4
- Added patch to detect GCC 4.3.0 on F9
- Added patch to detect GLIBC 2.7.90 on F9
- Added BuildRequires: autoconf to allow for regeneration of configure
  script after GCC 4.3.0 detection and GLIBC 2.7.90 patches are
  applied
- Condor + GCC 4.3.0 + -O2 results in an internal compiler error
  (BZ 432090), so -O2 is removed from optflags for the time
  being. Thanks to Mike Bonnet for the suggestion on how to filter
  -O2.

* Tue Jan 22 2008  <mfarrellee@redhat> - 7.0.0-3
- Update to UW's really-final source for Condor 7.0.0 stable series
  release. It is based on the 72173 build with minor changes to the
  configure.ac related to the SRB external version.
- In addition to removing externals from the UW tarball, the NTconfig
  directory was removed because it had not gone through IP audit.

* Tue Jan 22 2008  <mfarrellee@redhat> - 7.0.0-2
- Update to UW's final source for Condor 7.0.0 stable series release

* Thu Jan 10 2008  <mfarrellee@redhat> - 7.0.0-1
- Initial package of Condor's stable series under ASL 2.0
- is_clipped.patch replaced with --without-full-port option to configure
- zlib_is_soft.patch removed, outdated by configure.ac changes
- removed autoconf dependency needed for zlib_is_soft.patch

* Tue Dec  4 2007  <mfarrellee@redhat> - 6.9.5-2
- SELinux was stopping useradd in pre because files specified root as
  the group owner for /var/lib/condor, fixed, much thanks to Phil Knirsch

* Fri Nov 30 2007  <mfarrellee@redhat> - 6.9.5-1
- Fixed release tag
- Added gSOAP support and packaged WSDL files

* Thu Nov 29 2007  <mfarrellee@redhat> - 6.9.5-0.2
- Packaged LSB init script
- Changed pre to not create the condor user's home directory, it is
  now a directory owned by the package

* Thu Nov 29 2007  <mfarrellee@redhat> - 6.9.5-0.1
- Condor 6.9.5 release, the 7.0.0 stable series candidate
- Removed x86_64_no_multilib-200711091700cvs.patch, merged upstream
- Added patch to make zlib a soft requirement, which it should be
- Disabled use of smp_mflags because of make dependency issues
- Explicitly not packaging WSDL files until the SOAP APIs are available

* Tue Nov 20 2007  <mfarrellee@redhat> - 6.9.5-0.3.200711091700cvs
- Rebuild for repo inheritance update: dependencies are now pulled
  from RHEL 5 U1 before RH Application Stack

* Thu Nov 15 2007 <mfarrellee@redhat> - 6.9.5-0.2.200711091700cvs
- Added support for building on x86_64 without multilib packages
- Made the install section more flexible, reduced need for
  make_final_tarballs to be updated

* Fri Nov 9 2007 <mfarrellee@redhat> - 6.9.5-0.1.200711091700cvs
- Working source with new ASL 2.0 license

* Fri Nov 9 2007 <mfarrellee@redhat> - 6.9.5-0.1.200711091330cvs
- Source is now stamped ASL 2.0, as of Nov 9 2007 1:30PM Central
- Changed license to ASL 2.0
- Fixed find in prep to work if no files have bad permissions
- Changed the name of the LICENSE file to match was is now release in
  the source tarball

* Tue Nov 6 2007  <mfarrellee@redhat> - 6.9.5-0.1.rc
- Added m4 dependency not in RHEL 5.1's base
- Changed chmod a-x script to use find as more files appear to have
  improper execute bits set
- Added ?dist to Release:
- condor_privsep became condor_root_switchboard

* Tue Sep 11 2007  <mfarrellee@redhat> - 6.9.5-0.3.20070907cvs
- Instead of releasing libcondorapi.so, which is improperly created
  and poorly versioned, we release libcondorapi.a, which is apparently
  more widely used, in a -static package
- Instead of installing the stripped tarball, the unstripped is now
  installed, which gives a nice debuginfo package
- Found and fixed permissions problems on a number of src files,
  issue raised by rpmlint on the debuginfo package

* Mon Sep 10 2007  <mfarrellee@redhat> - 6.9.5-0.2.20070907cvs
- Updated pre section to create condor's home directory with adduser, and
  removed _var/lib/condor from files section
- Added doc LICENSE.TXT to all files sections
- Shortened lines longer than 80 characters in this spec (except the sed line)
- Changed install section so untar'ing a release can handle fedora7 or fedora8
- Simplified the site.def and config file updates (sed + mv over mv + sed + rm)
- Added a patch (fedora_rawhide_7.91-20070907cvs.patch) to support building on
  a fedora 7.91 (current Rawhide) release
- Moved the examples from /usr/share/doc/condor... into builddir and just
  marked them as documentation
- Added a number of dir directives to force all files to be listed, no implicit
  inclusion

* Fri Sep  7 2007  <mfarrellee@redhat> - 6.9.5-0.1.20070907cvs
- Initial release<|MERGE_RESOLUTION|>--- conflicted
+++ resolved
@@ -1466,10 +1466,6 @@
 /bin/systemctl try-restart condor.service >/dev/null 2>&1 || :
 
 %changelog
-<<<<<<< HEAD
-* Mon Jan 06 2025 Tim Theisen <tim@cs.wisc.edu> - 24.0.3-1
-- EPs spawned by 'htcondor annex' no longer crash on startup
-=======
 * Tue Feb 04 2025 Tim Theisen <tim@cs.wisc.edu> - 23.10.20-1
 - Fix bug where STARTD_ENFORCE_DISK_LIMITS would excessively save metadata
 - Fix bug where container_service_names did not work
@@ -1477,7 +1473,9 @@
 
 * Tue Feb 04 2025 Tim Theisen <tim@cs.wisc.edu> - 23.0.20-1
 - condor_upgrade_check tests for PASSWORD authentication identity change
->>>>>>> 63b86576
+
+* Mon Jan 06 2025 Tim Theisen <tim@cs.wisc.edu> - 24.0.3-1
+- EPs spawned by 'htcondor annex' no longer crash on startup
 
 * Mon Jan 06 2025 Tim Theisen <tim@cs.wisc.edu> - 23.10.19-1
 - Fix bug where jobs would match but not start when using KeyboardIdle
