--- conflicted
+++ resolved
@@ -273,13 +273,8 @@
 %endif
 
 %if 0%{?rhel} <= 10
-<<<<<<< HEAD
-# upgrade-checks package discontinued as of 24.8.0
-Obsoletes: %{name}-upgrade-checks < 24.8.0
-=======
 # upgrade-checks package discontinued as of 24.9.0
 Obsoletes: %{name}-upgrade-checks < 24.9.0
->>>>>>> 8c7cf42a
 Provides: %{name}-upgrade-checks = %{version}-%{release}
 %endif
 
@@ -740,20 +735,6 @@
         %{buildroot}%{_libexecdir}/blahp/${batch_system}_local_submit_attributes.sh
 done
 
-<<<<<<< HEAD
-# htcondor/dags only works with Python3
-rm -rf %{buildroot}/usr/lib64/python2.7/site-packages/htcondor/dags
-
-# htcondor/personal.py only works with Python3
-rm -f %{buildroot}/usr/lib64/python2.7/site-packages/htcondor/personal.py
-
-# New fangled stuff does not work with Python2
-rm -rf %{buildroot}/usr/lib64/python2.7/site-packages/classad2
-rm -rf %{buildroot}/usr/lib64/python2.7/site-packages/classad3
-rm -rf %{buildroot}/usr/lib64/python2.7/site-packages/htcondor2
-
-=======
->>>>>>> 8c7cf42a
 # classad3 shouldn't be distributed yet
 rm -rf %{buildroot}/usr/lib*/python%{python3_version}/site-packages/classad3
 
@@ -1198,11 +1179,6 @@
 %_bindir/classad_eval
 %_bindir/condor_watch_q
 %_bindir/htcondor
-<<<<<<< HEAD
-/usr/lib64/python%{python3_version}/site-packages/classad/
-/usr/lib64/python%{python3_version}/site-packages/htcondor/
-=======
->>>>>>> 8c7cf42a
 /usr/lib64/python%{python3_version}/site-packages/htcondor-*.egg-info/
 /usr/lib64/python%{python3_version}/site-packages/htcondor_cli/
 /usr/lib64/python%{python3_version}/site-packages/classad2/
@@ -1286,8 +1262,6 @@
 # configuration
 
 %changelog
-<<<<<<< HEAD
-=======
 * Tue Sep 23 2025 Tim Theisen <tim@cs.wisc.edu> - 24.12.4-1
 - Add the ability to enforce memory and CPU limits on local universe jobs
 - Add the ability for condor_chirp to work within a Docker universe job
@@ -1304,7 +1278,6 @@
 - Fix flocking to pools when there are intermittent network issues
 - HTCondor tarballs now contain Pelican 7.19.3
 
->>>>>>> 8c7cf42a
 * Thu Aug 21 2025 Tim Theisen <tim@cs.wisc.edu> - 24.11.2-1
 - Add job attributes to track why and how often a job is vacated
 - Add the ability to notify a user when their job first starts
