%define condor_version 1.0.0

# Don't use changelog date in CondorVersion
%global source_date_epoch_from_changelog 0

# set uw_build to 0 for downstream (Fedora or EPEL)
# UW build includes stuff for testing and tarballs
%define uw_build 0

%if 0%{?rhel} == 8 || 0%{?rhel} == 9
# Use gcc-toolset 14 for EL8 and EL9
%define gcctoolset 14
%endif

Summary: HTCondor: High Throughput Computing
Name: condor
Version: %{condor_version}
%global version_ %(tr . _ <<< %{version})

%if 0%{?x86_64_v2}
BuildArch: x86_64_v2
%endif

%if 0%{?suse_version}
%global _libexecdir %{_exec_prefix}/libexec
%if %{suse_version} == 1500
%global dist .leap15
%endif
%endif

# Edit the %condor_release to set the release number
%define condor_release 1
Release: %{condor_release}%{?dist}

License: Apache-2.0
Group: Applications/System
URL: https://htcondor.org/

# Do not check .so files in condor's library directory
%global __provides_exclude_from ^%{_libdir}/%{name}/.*\\.so.*$

# Do not provide libfmt
%global __requires_exclude ^libfmt\\.so.*$

Source0: %{name}-%{condor_version}.tar.gz

Source8: htcondor.pp

BuildRoot: %(mktemp -ud %{_tmppath}/%{name}-%{version}-%{release}-XXXXXX)

BuildRequires: cmake
BuildRequires: pcre2-devel
BuildRequires: openssl-devel
BuildRequires: krb5-devel
%if ! 0%{?amzn}
BuildRequires: libvirt-devel
%endif
BuildRequires: bind-utils
BuildRequires: libX11-devel
%if ! ( 0%{?rhel} >= 10 )
BuildRequires: libXScrnSaver-devel
%endif
%if 0%{?suse_version}
BuildRequires: openldap2-devel
%else
BuildRequires: openldap-devel
%endif
BuildRequires: cmake >= 3.16
BuildRequires: python3-devel
BuildRequires: python3-setuptools
%if 0%{?rhel} >= 8
BuildRequires: boost-devel
%endif
%if 0%{?suse_version}
BuildRequires: rpm-config-SUSE
%else
BuildRequires: redhat-rpm-config
%endif
BuildRequires: sqlite-devel
BuildRequires: perl(Data::Dumper)

BuildRequires: glibc-static
BuildRequires: gcc-c++
BuildRequires: libuuid-devel
BuildRequires: patch
BuildRequires: pam-devel
%if 0%{?suse_version}
BuildRequires: mozilla-nss-devel
%else
BuildRequires: nss-devel
%endif
BuildRequires: openssl-devel
%if 0%{?suse_version}
BuildRequires: libexpat-devel
%else
BuildRequires: expat-devel
%endif
BuildRequires: perl(Archive::Tar)
BuildRequires: perl(XML::Parser)
BuildRequires: perl(Digest::MD5)
BuildRequires: python3-devel
BuildRequires: libcurl-devel

# Authentication build requirements
%if ! 0%{?amzn}
BuildRequires: voms-devel
%endif
BuildRequires: munge-devel
BuildRequires: scitokens-cpp-devel

%if 0%{?devtoolset}
BuildRequires: which
BuildRequires: devtoolset-%{devtoolset}-toolchain
%endif

%if 0%{?gcctoolset}
BuildRequires: which
BuildRequires: gcc-toolset-%{gcctoolset}
%endif

%if  0%{?suse_version}
BuildRequires: gcc11
BuildRequires: gcc11-c++
%endif

%if 0%{?rhel} >= 8
BuildRequires: boost-static
%endif

%if  0%{?suse_version}
BuildRequires: libboost_python-py3-1_75_0-devel
%else
BuildRequires: boost-python3-devel
%endif
BuildRequires: libuuid-devel
%if 0%{?suse_version}
Requires: libuuid1
%else
Requires: libuuid
%endif

BuildRequires: systemd-devel
%if 0%{?suse_version}
BuildRequires: systemd
%else
BuildRequires: systemd-units
%endif
Requires: systemd

%if 0%{?rhel} || 0%{?amzn} || 0%{?fedora}
BuildRequires: python3-sphinx python3-sphinx_rtd_theme
%endif

%if 0%{?suse_version}
BuildRequires: python3-Sphinx python3-sphinx_rtd_theme
%endif

# openssh-server needed for condor_ssh_to_job
Requires: openssh-server

# net-tools needed to provide netstat for condor_who
Requires: net-tools

# Perl modules required for condor_gather_info
Requires: perl(Date::Manip)
Requires: perl(FindBin)

# cryptsetup needed for encrypted LVM execute partitions
Requires: cryptsetup

Requires: /usr/sbin/sendmail

# Docker credential processing uses json query
Requires: jq

# Useful tools are using the Python bindings
Requires: python3-condor = %{version}-%{release}
Requires: python3-requests

Requires(post): /sbin/ldconfig
Requires(postun): /sbin/ldconfig

%if 0%{?suse_version}
Requires(pre): shadow
Requires(post): systemd
Requires(preun): systemd
Requires(postun): systemd
%else
Requires(pre): shadow-utils
Requires(post): systemd-units
Requires(preun): systemd-units
Requires(postun): systemd-units
%endif

Requires(post): python3-policycoreutils
%if ! 0%{?suse_version}
Requires(post): selinux-policy-targeted
%endif

# Require libraries that we dlopen
# Ganglia is optional as well as nVidia and cuda libraries
%if ! 0%{?amzn}
%if 0%{?suse_version}
Requires: libvomsapi1
%else
Requires: voms
%endif
%endif
%if 0%{?suse_version}
Requires: krb5
Requires: libcom_err2
Requires: libmunge2
Requires: libopenssl1_1
Requires: libSciTokens0
Requires: libsystemd0
%else
Requires: krb5-libs
Requires: libcom_err
Requires: munge-libs
Requires: openssl-libs
Requires: scitokens-cpp >= 0.6.2
Requires: systemd-libs
%endif
Requires: rsync

# Require tested Pelican packages
<<<<<<< HEAD
Requires: (pelican >= 7.18.1 or pelican-debug >= 7.18.1)
Requires: pelican-osdf-compat >= 7.18.1
=======
%if 0%{?rhel} == 7
Requires: pelican >= 7.20.2
%else
Requires: (pelican >= 7.20.2 or pelican-debug >= 7.20.2)
%endif
Requires: pelican-osdf-compat >= 7.20.2
>>>>>>> 09e95f4f

%if ! 0%{?amzn}
# Require tested Apptainer
%if 0%{?suse_version}
# Unfortunately, Apptainer is lagging behind in openSUSE
Requires: apptainer >= 1.3.6
%else
Requires: apptainer >= 1.4.2
%endif
%endif

# Ensure that our bash completions work
Recommends: bash-completion

#From /usr/share/doc/setup/uidgid (RPM: setup-2.12.2-11)
#Provides: user(condor) = 64
#Provides: group(condor) = 64

%if 0%{?rhel} <= 8
# external-libs package discontinued as of 8.9.9
Obsoletes: %{name}-external-libs < 8.9.9
Provides: %{name}-external-libs = %{version}-%{release}

# Bosco package discontinued as of 9.5.0
Obsoletes: %{name}-bosco < 9.5.0
Provides: %{name}-bosco = %{version}-%{release}

# Blahp provided by condor-blahp as of 9.5.0
Provides: blahp = %{version}-%{release}
Obsoletes: blahp < 9.5.0
%endif

%if 0%{?rhel} <= 9
# externals package discontinued as of 10.8.0
Obsoletes: %{name}-externals < 10.8.0
Provides: %{name}-externals = %{version}-%{release}

# blahp package discontinued as of 10.8.0
Obsoletes: %{name}-blahp < 10.8.0
Provides: %{name}-blahp = %{version}-%{release}

# procd package discontinued as of 10.8.0
Obsoletes: %{name}-procd < 10.8.0
Provides: %{name}-procd = %{version}-%{release}

# all package discontinued as of 10.8.0
Obsoletes: %{name}-all < 10.8.0
Provides: %{name}-all = %{version}-%{release}

# classads package discontinued as of 10.8.0
Obsoletes: %{name}-classads < 10.8.0
Provides: %{name}-classads = %{version}-%{release}

# classads-devel package discontinued as of 10.8.0
Obsoletes: %{name}-classads-devel < 10.8.0
Provides: %{name}-classads-devel = %{version}-%{release}
%endif

%if 0%{?rhel} <= 10
# upgrade-checks package discontinued as of 24.9.0
Obsoletes: %{name}-upgrade-checks < 24.9.0
Provides: %{name}-upgrade-checks = %{version}-%{release}
%endif

%if 0%{?suse_version}
%debug_package
%endif

%description
HTCondor is a specialized workload management system for
compute-intensive jobs. Like other full-featured batch systems, HTCondor
provides a job queuing mechanism, scheduling policy, priority scheme,
resource monitoring, and resource management. Users submit their
serial or parallel jobs to HTCondor, HTCondor places them into a queue,
chooses when and where to run the jobs based upon a policy, carefully
monitors their progress, and ultimately informs the user upon
completion.

#######################
%package devel
Summary: Development files for HTCondor
Group: Applications/System

%description devel
Development files for HTCondor

%if %uw_build
#######################
%package tarball
Summary: Files needed to build an HTCondor tarball
Group: Applications/System

%description tarball
Files needed to build an HTCondor tarball

%endif

#######################
%package kbdd
Summary: HTCondor Keyboard Daemon
Group: Applications/System
Requires: %name = %version-%release

%description kbdd
The condor_kbdd monitors logged in X users for activity. It is only
useful on systems where no device (e.g. /dev/*) can be used to
determine console idle time.

#######################
%if ! 0%{?amzn}
%package vm-gahp
Summary: HTCondor's VM Gahp
Group: Applications/System
Requires: %name = %version-%release
Requires: libvirt

%description vm-gahp
The condor_vm-gahp enables the Virtual Machine Universe feature of
HTCondor. The VM Universe uses libvirt to start and control VMs under
HTCondor's Startd.

%endif

#######################
%package test
Summary: HTCondor Self Tests
Group: Applications/System
Requires: %name = %version-%release

%description test
A collection of tests to verify that HTCondor is operating properly.

#######################
%package -n python3-condor
Summary: Python bindings for HTCondor
Group: Applications/System
Requires: %name = %version-%release
%if 0%{?suse_version}
Requires: libboost_python-py3-1_75_0
%else
Requires: boost-python3
%endif
Requires: python3
Requires: python3-cryptography

%description -n python3-condor
The python bindings allow one to directly invoke the C++ implementations of
the ClassAd library and HTCondor from python


#######################
%package credmon-local
Summary: Local issuer credmon for HTCondor
Group: Applications/System
Requires: %name = %version-%release
Requires: python3-condor = %{version}-%{release}
Requires: python3-cryptography
Requires: python3-scitokens
Conflicts: %name-credmon-vault

%description credmon-local
The local issuer credmon allows users to obtain credentials from an
admin-configured private SciToken key on the access point and to use those
credentials securely inside running jobs.


#######################
%package credmon-oauth
Summary: OAuth2 credmon for HTCondor
Group: Applications/System
Requires: %name = %version-%release
Requires: condor-credmon-local = %{version}-%{release}
Requires: python3-requests-oauthlib
Requires: python3-flask
Requires: python3-mod_wsgi
Requires: httpd

%description credmon-oauth
The OAuth2 credmon allows users to obtain credentials from configured
OAuth2 endpoints and to use those credentials securely inside running jobs.


#######################
%package credmon-vault
Summary: Vault credmon for HTCondor
Group: Applications/System
Requires: %name = %version-%release
Requires: python3-condor = %{version}-%{release}
Requires: python3-cryptography
Requires: python3-urllib3
%if %uw_build
# Although htgettoken is only needed on the submit machine and
#  condor-credmon-vault is needed on both the submit and credd machines,
#  htgettoken is small so it doesn't hurt to require it in both places.
Requires: htgettoken >= 1.1
%endif
Conflicts: %name-credmon-local

%description credmon-vault
The Vault credmon allows users to obtain credentials from Vault using
htgettoken and to use those credentials securely inside running jobs.
Install this package when exclusively using Vault for all HTCondor
credential management.


#######################
%package credmon-multi
Summary: Multi-credmon support for HTCondor
Group: Applications/System
Requires: %name = %version-%release
Requires: condor-credmon-local = %{version}-%{release}
Requires: python3-urllib3
Requires: htgettoken >= 1.1

%description credmon-multi
Provides concurrent support for the Vault credmon alongside the Local
and (optional) OAuth credmons. This package should be installed instead
of condor-credmon-vault when concurrent support is needed.


#######################
%package -n minicondor
Summary: Configuration for a single-node HTCondor
Group: Applications/System
Requires: %name = %version-%release
Requires: python3-condor = %version-%release

%description -n minicondor
This example configuration is good for trying out HTCondor for the first time.
It only configures the IPv4 loopback address, turns on basic security, and
shortens many timers to be more responsive.

#######################
%package ap
Summary: Configuration for an Access Point
Group: Applications/System
Requires: %name = %version-%release
Requires: python3-condor = %version-%release

%description ap
This example configuration is good for installing an Access Point.
After installation, one could join a pool or start an annex.

#######################
%package ep
Summary: Configuration for an Execution Point
Group: Applications/System
Requires: %name = %version-%release
Requires: python3-condor = %version-%release

%description ep
This example configuration is good for installing an Execution Point.
After installation, one could join a pool or start an annex.

#######################
%package annex-ec2
Summary: Configuration and scripts to make an EC2 image annex-compatible
Group: Applications/System
Requires: %name = %version-%release
Requires(post): /sbin/chkconfig
Requires(preun): /sbin/chkconfig

%description annex-ec2
Configures HTCondor to make an EC2 image annex-compatible.  Do NOT install
on a non-EC2 image.

%files annex-ec2
%_libexecdir/condor/condor-annex-ec2
%{_unitdir}/condor-annex-ec2.service
%config(noreplace) %_sysconfdir/condor/config.d/50ec2.config
%config(noreplace) %_sysconfdir/condor/master_shutdown_script.sh

%post annex-ec2
/bin/systemctl enable condor-annex-ec2

%preun annex-ec2
if [ $1 == 0 ]; then
    /bin/systemctl disable condor-annex-ec2
fi

%pre
getent group condor >/dev/null || groupadd -r condor
getent passwd condor >/dev/null || \
  useradd -r -g condor -d %_var/lib/condor -s /sbin/nologin \
    -c "Owner of HTCondor Daemons" condor
exit 0


%prep
# For release tarballs
%setup -q -n %{name}-%{condor_version}

# fix errant execute permissions
find src -perm /a+x -type f -name "*.[Cch]" -exec chmod a-x {} \;


%build

%if 0%{?suse_version}
export CC=/usr/bin/gcc-11
export CXX=/usr/bin/g++-11
%endif

%if 0%{?devtoolset}
. /opt/rh/devtoolset-%{devtoolset}/enable
export CC=$(which cc)
export CXX=$(which c++)
%endif

%if 0%{?gcctoolset}
. /opt/rh/gcc-toolset-%{gcctoolset}/enable
export CC=$(which cc)
export CXX=$(which c++)
%endif

%if 0%{?x86_64_v2}
export CFLAGS="${CFLAGS} -march=x86-64-v2"
export CXXFLAGS="${CXXFLAGS} -march=x86-64-v2"
export FFLAGS="${FFLAGS} -march=x86-64-v2"
export FCFLAGS="${FCFLAGS} -march=x86-64-v2"
%endif

# build man files
%if 0%{?amzn}
# if this environment variable is set, sphinx-build cannot import markupsafe
env -u RPM_BUILD_ROOT make -C docs man
%else
make -C docs man
%endif

%if %uw_build
%define condor_build_id UW_development
%define condor_git_sha -1
%endif

# Any changes here should be synchronized with
# ../debian/rules 

%if 0%{?suse_version}
%cmake \
%else
%cmake3 \
%endif
%if %uw_build
       -DBUILDID:STRING=%condor_build_id \
       -DPLATFORM:STRING=${NMI_PLATFORM:-unknown} \
%if "%{condor_git_sha}" != "-1"
       -DCONDOR_GIT_SHA:STRING=%condor_git_sha \
%endif
       -DBUILD_TESTING:BOOL=TRUE \
%else
       -DBUILD_TESTING:BOOL=FALSE \
%endif
%if 0%{?suse_version}
       -DCMAKE_SHARED_LINKER_FLAGS="%{?build_ldflags} -Wl,--as-needed -Wl,-z,now" \
%endif
%if 0%{?rhel} == 8
       -DPython3_EXECUTABLE=%__python3 \
%endif
       -DCMAKE_SKIP_RPATH:BOOL=TRUE \
       -DPACKAGEID:STRING=%{version}-%{condor_release} \
       -DCONDOR_PACKAGE_BUILD:BOOL=TRUE \
       -DCONDOR_RPMBUILD:BOOL=TRUE \
%if 0%{?amzn}
       -DWITH_VOMS:BOOL=FALSE \
       -DWITH_LIBVIRT:BOOL=FALSE \
%endif
       -DCMAKE_INSTALL_PREFIX:PATH=/

%if 0%{?amzn}
cd amazon-linux-build
%else
%if 0%{?rhel} >= 9 || 0%{?fedora}
cd redhat-linux-build
%endif
%endif
make %{?_smp_mflags}
%if %uw_build
make %{?_smp_mflags} tests
%endif

%install
%if 0%{?amzn}
cd amazon-linux-build
%else
%if 0%{?rhel} >= 9 || 0%{?fedora}
cd redhat-linux-build
%endif
%endif
# installation happens into a temporary location, this function is
# useful in moving files into their final locations
function populate {
  _dest="$1"; shift; _src="$*"
  mkdir -p "%{buildroot}/$_dest"
  mv $_src "%{buildroot}/$_dest"
}

rm -rf %{buildroot}
echo ---------------------------- makefile ---------------------------------
%if 0%{?suse_version}
cd build
%endif
make install DESTDIR=%{buildroot}

%if %uw_build
make tests-tar-pkg
# tarball of tests
%if 0%{?amzn}
cp -p %{_builddir}/%{name}-%{version}/amazon-linux-build/condor_tests-*.tar.gz %{buildroot}/%{_libdir}/condor/condor_tests-%{version}.tar.gz
%else
%if 0%{?rhel} >= 9 || 0%{?fedora}
cp -p %{_builddir}/%{name}-%{version}/redhat-linux-build/condor_tests-*.tar.gz %{buildroot}/%{_libdir}/condor/condor_tests-%{version}.tar.gz
%else
%if 0%{?suse_version}
cp -p %{_builddir}/%{name}-%{version}/build/condor_tests-*.tar.gz %{buildroot}/%{_libdir}/condor/condor_tests-%{version}.tar.gz
%else
cp -p %{_builddir}/%{name}-%{version}/condor_tests-*.tar.gz %{buildroot}/%{_libdir}/condor/condor_tests-%{version}.tar.gz
%endif
%endif
%endif
%endif

# Drop in a symbolic link for backward compatibility
ln -s ../..%{_libdir}/condor/condor_ssh_to_job_sshd_config_template %{buildroot}/%_sysconfdir/condor/condor_ssh_to_job_sshd_config_template

populate /usr/share/doc/condor-%{version}/examples %{buildroot}/usr/share/doc/condor-%{version}/etc/examples/*

mkdir -p %{buildroot}/%{_sysconfdir}/condor
# the default condor_config file is not architecture aware and thus
# sets the LIB directory to always be /usr/lib, we want to do better
# than that. this is, so far, the best place to do this
# specialization. we strip the "lib" or "lib64" part from _libdir and
# stick it in the LIB variable in the config.
LIB=$(echo %{?_libdir} | sed -e 's:/usr/\(.*\):\1:')
if [ "$LIB" = "%_libdir" ]; then
  echo "_libdir does not contain /usr, sed expression needs attention"
  exit 1
fi

# Install the basic configuration, a Personal HTCondor config. Allows for
# yum install condor + service condor start and go.
mkdir -p -m0755 %{buildroot}/%{_sysconfdir}/condor/config.d
mkdir -p -m0700 %{buildroot}/%{_sysconfdir}/condor/passwords.d
mkdir -p -m0700 %{buildroot}/%{_sysconfdir}/condor/tokens.d

populate %_sysconfdir/condor/config.d %{buildroot}/usr/share/doc/condor-%{version}/examples/00-security
populate %_sysconfdir/condor/config.d %{buildroot}/usr/share/doc/condor-%{version}/examples/00-minicondor
populate %_sysconfdir/condor/config.d %{buildroot}/usr/share/doc/condor-%{version}/examples/00-access-point
populate %_sysconfdir/condor/config.d %{buildroot}/usr/share/doc/condor-%{version}/examples/00-execution-point
populate %_sysconfdir/condor/config.d %{buildroot}/usr/share/doc/condor-%{version}/examples/00-kbdd
populate %_sysconfdir/condor/config.d %{buildroot}/usr/share/doc/condor-%{version}/examples/50ec2.config

# Install a second config.d directory under /usr/share, used for the
# convenience of software built on top of Condor such as GlideinWMS.
mkdir -p -m0755 %{buildroot}/usr/share/condor/config.d

mkdir -p -m0755 %{buildroot}/%{_var}/log/condor
mkdir -p -m0755 %{buildroot}/%{_sharedstatedir}/condor/spool
mkdir -p -m0755 %{buildroot}/%{_sharedstatedir}/condor/execute
mkdir -p -m0755 %{buildroot}/%{_sharedstatedir}/condor/krb_credentials
mkdir -p -m2770 %{buildroot}/%{_sharedstatedir}/condor/oauth_credentials


# not packaging configure/install scripts
%if ! %uw_build
rm -f %{buildroot}%{_bindir}/make-ap-from-tarball
rm -f %{buildroot}%{_bindir}/make-personal-from-tarball
rm -f %{buildroot}%{_sbindir}/condor_configure
rm -f %{buildroot}%{_sbindir}/condor_install
rm -f %{buildroot}/%{_mandir}/man1/condor_configure.1
rm -f %{buildroot}/%{_mandir}/man1/condor_install.1
%endif

mkdir -p %{buildroot}/%{_var}/www/wsgi-scripts/condor_credmon_oauth
mv %{buildroot}/%{_libexecdir}/condor/condor_credmon_oauth.wsgi %{buildroot}/%{_var}/www/wsgi-scripts/condor_credmon_oauth/condor_credmon_oauth.wsgi

# Move oauth credmon config files out of examples and into config.d
mv %{buildroot}/usr/share/doc/condor-%{version}/examples/condor_credmon_oauth/config/condor/40-oauth-credmon.conf %{buildroot}/%{_sysconfdir}/condor/config.d/40-oauth-credmon.conf
mv %{buildroot}/usr/share/doc/condor-%{version}/examples/condor_credmon_oauth/config/condor/40-oauth-tokens.conf %{buildroot}/%{_sysconfdir}/condor/config.d/40-oauth-tokens.conf
mv %{buildroot}/usr/share/doc/condor-%{version}/examples/condor_credmon_oauth/README.credentials %{buildroot}/%{_var}/lib/condor/oauth_credentials/README.credentials

# Move vault credmon config file out of examples and into config.d
mv %{buildroot}/usr/share/doc/condor-%{version}/examples/condor_credmon_oauth/config/condor/40-vault-credmon.conf %{buildroot}/%{_sysconfdir}/condor/config.d/40-vault-credmon.conf

# install tmpfiles.d/condor.conf
mkdir -p %{buildroot}%{_tmpfilesdir}
install -m 0644 %{buildroot}/usr/share/doc/condor-%{version}/examples/condor-tmpfiles.conf %{buildroot}%{_tmpfilesdir}/%{name}.conf

install -Dp -m0755 %{buildroot}/usr/share/doc/condor-%{version}/examples/condor-annex-ec2 %{buildroot}%{_libexecdir}/condor/condor-annex-ec2

mkdir -p %{buildroot}%{_unitdir}
install -m 0644 %{buildroot}/usr/share/doc/condor-%{version}/examples/condor-annex-ec2.service %{buildroot}%{_unitdir}/condor-annex-ec2.service
install -m 0644 %{buildroot}/usr/share/doc/condor-%{version}/examples/condor.service %{buildroot}%{_unitdir}/condor.service
# Disabled until HTCondor security fixed.
# install -m 0644 %{buildroot}/usr/share/doc/condor-%{version}/examples/condor.socket %{buildroot}%{_unitdir}/condor.socket

mkdir -p %{buildroot}%{_datadir}/condor/
cp %{SOURCE8} %{buildroot}%{_datadir}/condor/

# Install perl modules

#Fixups for packaged build, should have been done by cmake

mkdir -p %{buildroot}/usr/share/condor
mv %{buildroot}/usr/lib64/condor/Chirp.jar %{buildroot}/usr/share/condor
mv %{buildroot}/usr/lib64/condor/CondorJava*.class %{buildroot}/usr/share/condor
mv %{buildroot}/usr/lib64/condor/libchirp_client.so %{buildroot}/usr/lib64
mv %{buildroot}/usr/lib64/condor/libcondor_utils_*.so %{buildroot}/usr/lib64
mv %{buildroot}/usr/lib64/condor/libpyclassad3*.so %{buildroot}/usr/lib64

rm -rf %{buildroot}/usr/share/doc/condor-%{version}/LICENSE
rm -rf %{buildroot}/usr/share/doc/condor-%{version}/NOTICE.txt
rm -rf %{buildroot}/usr/share/doc/condor-%{version}/README

# we must place the config examples in builddir so %doc can find them
mv %{buildroot}/usr/share/doc/condor-%{version}/examples %_builddir/%name-%condor_version

# Fix up blahp installation
# Move batch system customization files to /etc, with symlinks in the
# original location. Admins will need to edit these.
install -m 0755 -d -p %{buildroot}%{_sysconfdir}/blahp
for batch_system in condor kubernetes lsf nqs pbs sge slurm; do
    mv %{buildroot}%{_libexecdir}/blahp/${batch_system}_local_submit_attributes.sh %{buildroot}%{_sysconfdir}/blahp
    ln -s ../../../etc/blahp/${batch_system}_local_submit_attributes.sh \
        %{buildroot}%{_libexecdir}/blahp/${batch_system}_local_submit_attributes.sh
done

# htcondor/dags only works with Python3
rm -rf %{buildroot}/usr/lib64/python2.7/site-packages/htcondor/dags

# htcondor/personal.py only works with Python3
rm -f %{buildroot}/usr/lib64/python2.7/site-packages/htcondor/personal.py

# New fangled stuff does not work with Python2
rm -rf %{buildroot}/usr/lib64/python2.7/site-packages/classad2
rm -rf %{buildroot}/usr/lib64/python2.7/site-packages/classad3
rm -rf %{buildroot}/usr/lib64/python2.7/site-packages/htcondor2

# classad3 shouldn't be distributed yet
rm -rf %{buildroot}/usr/lib*/python%{python3_version}/site-packages/classad3

%clean
rm -rf %{buildroot}


%check
# This currently takes hours and can kill your machine...
#cd condor_tests
#make check-seralized

#################
%files
%defattr(-,root,root,-)
%doc LICENSE NOTICE.txt examples
%dir %_sysconfdir/condor/
%config %_sysconfdir/condor/condor_config
%{_tmpfilesdir}/%{name}.conf
%{_unitdir}/condor.service
# Disabled until HTCondor security fixed.
# % {_unitdir}/condor.socket
%dir %_datadir/condor/
%_datadir/condor/Chirp.jar
%_datadir/condor/CondorJavaInfo.class
%_datadir/condor/CondorJavaWrapper.class
%_datadir/condor/htcondor.pp
%dir %_sysconfdir/condor/passwords.d/
%dir %_sysconfdir/condor/tokens.d/
%dir %_sysconfdir/condor/config.d/
%config(noreplace) %{_sysconfdir}/condor/config.d/00-security
%dir /usr/share/condor/config.d/
%_libdir/condor/condor_ssh_to_job_sshd_config_template
%_sysconfdir/condor/condor_ssh_to_job_sshd_config_template
%_sysconfdir/bash_completion.d/condor
%_libdir/libchirp_client.so
%_libdir/libcondor_utils_%{version_}.so
%_libdir/condor/libfmt.so
%_libdir/condor/libfmt.so.10
%_libdir/condor/libfmt.so.10.1.0

%_libdir/condor/libgetpwnam.so
%dir %_libexecdir/condor/
%_libexecdir/condor/cleanup_locally_mounted_checkpoint
%_libexecdir/condor/linux_kernel_tuning
%_libexecdir/condor/accountant_log_fixer
%_libexecdir/condor/check-url
%_libexecdir/condor/condor_annex
%_libexecdir/condor/condor_chirp
%_libexecdir/condor/condor_ssh
%_libexecdir/condor/sshd.sh
%_libexecdir/condor/get_orted_cmd.sh
%_libexecdir/condor/orted_launcher.sh
%_libexecdir/condor/set_batchtok_cmd
%_libexecdir/condor/cred_producer_krb
%_libexecdir/condor/condor_job_router
%_libexecdir/condor/condor_pid_ns_init
%_libexecdir/condor/condor_diagnostic_send_ep_logs
%_libexecdir/condor/condor_urlfetch
%_libexecdir/condor/htcondor_docker_test
%_libexecdir/condor/htcondor_docker_test_arm
%ifarch aarch64 ppc64le x86_64
%_libexecdir/condor/exit_37.sif
%endif
%dir %_libexecdir/condor/singularity_test_sandbox/
%dir %_libexecdir/condor/singularity_test_sandbox/dev/
%dir %_libexecdir/condor/singularity_test_sandbox/proc/
%_libexecdir/condor/singularity_test_sandbox/exit_37
%_libexecdir/condor/singularity_test_sandbox/get_user_ns
%_libexecdir/condor/condor_limits_wrapper.sh
%_libexecdir/condor/condor_rooster
%_libexecdir/condor/condor_schedd.init
%_libexecdir/condor/condor_ssh_to_job_shell_setup
%_libexecdir/condor/condor_ssh_to_job_sshd_setup
%_libexecdir/condor/condor_power_state
%_libexecdir/condor/condor_kflops
%_libexecdir/condor/condor_mips
%_libexecdir/condor/data_plugin
%_libexecdir/condor/box_plugin.py
%_libexecdir/condor/gdrive_plugin.py
%_libexecdir/condor/common-cloud-attributes-google.py
%_libexecdir/condor/common-cloud-attributes-aws.py
%_libexecdir/condor/common-cloud-attributes-aws.sh
%_libexecdir/condor/onedrive_plugin.py
%_libexecdir/condor/curl_plugin
%_libexecdir/condor/condor_shared_port
%_libexecdir/condor/condor_defrag
%_libexecdir/condor/interactive.sub
%_libexecdir/condor/condor_gangliad
%_libexecdir/condor/ce-audit.so
%_libexecdir/condor/adstash/__init__.py
%_libexecdir/condor/adstash/adstash.py
%_libexecdir/condor/adstash/config.py
%_libexecdir/condor/adstash/convert.py
%_libexecdir/condor/adstash/utils.py
%_libexecdir/condor/adstash/ad_sources/__init__.py
%_libexecdir/condor/adstash/ad_sources/ad_file.py
%_libexecdir/condor/adstash/ad_sources/generic.py
%_libexecdir/condor/adstash/ad_sources/registry.py
%_libexecdir/condor/adstash/ad_sources/schedd_history.py
%_libexecdir/condor/adstash/ad_sources/startd_history.py
%_libexecdir/condor/adstash/ad_sources/schedd_job_epoch_history.py
%_libexecdir/condor/adstash/ad_sources/schedd_transfer_epoch_history.py
%_libexecdir/condor/adstash/interfaces/__init__.py
%_libexecdir/condor/adstash/interfaces/elasticsearch.py
%_libexecdir/condor/adstash/interfaces/opensearch.py
%_libexecdir/condor/adstash/interfaces/generic.py
%_libexecdir/condor/adstash/interfaces/json_file.py
%_libexecdir/condor/adstash/interfaces/null.py
%_libexecdir/condor/adstash/interfaces/registry.py
%_libexecdir/condor/annex
%_mandir/man1/condor_advertise.1.gz
%_mandir/man1/condor_check_password.1.gz
%_mandir/man1/condor_check_userlogs.1.gz
%_mandir/man1/condor_chirp.1.gz
%_mandir/man1/condor_config_val.1.gz
%_mandir/man1/condor_dagman.1.gz
%_mandir/man1/condor_dag_checker.1.gz
%_mandir/man1/condor_fetchlog.1.gz
%_mandir/man1/condor_findhost.1.gz
%_mandir/man1/condor_gpu_discovery.1.gz
%_mandir/man1/condor_history.1.gz
%_mandir/man1/condor_hold.1.gz
%_mandir/man1/condor_job_router_info.1.gz
%_mandir/man1/condor_master.1.gz
%_mandir/man1/condor_off.1.gz
%_mandir/man1/condor_on.1.gz
%_mandir/man1/condor_pool_job_report.1.gz
%_mandir/man1/condor_preen.1.gz
%_mandir/man1/condor_prio.1.gz
%_mandir/man1/condor_q.1.gz
%_mandir/man1/condor_qsub.1.gz
%_mandir/man1/condor_qedit.1.gz
%_mandir/man1/condor_qusers.1.gz
%_mandir/man1/condor_reconfig.1.gz
%_mandir/man1/condor_release.1.gz
%_mandir/man1/condor_remote_cluster.1.gz
%_mandir/man1/condor_reschedule.1.gz
%_mandir/man1/condor_restart.1.gz
%_mandir/man1/condor_rm.1.gz
%_mandir/man1/condor_run.1.gz
%_mandir/man1/condor_set_shutdown.1.gz
%_mandir/man1/condor_ssh_start.1.gz
%_mandir/man1/condor_sos.1.gz
%_mandir/man1/condor_ssl_fingerprint.1.gz
%_mandir/man1/condor_status.1.gz
%_mandir/man1/condor_store_cred.1.gz
%_mandir/man1/condor_submit.1.gz
%_mandir/man1/condor_submit_dag.1.gz
%_mandir/man1/condor_test_token.1.gz
%_mandir/man1/condor_token_create.1.gz
%_mandir/man1/condor_token_fetch.1.gz
%_mandir/man1/condor_token_list.1.gz
%_mandir/man1/condor_token_request.1.gz
%_mandir/man1/condor_token_request_approve.1.gz
%_mandir/man1/condor_token_request_auto_approve.1.gz
%_mandir/man1/condor_token_request_list.1.gz
%_mandir/man1/condor_top.1.gz
%_mandir/man1/condor_transfer_data.1.gz
%_mandir/man1/condor_transform_ads.1.gz
%_mandir/man1/condor_update_machine_ad.1.gz
%_mandir/man1/condor_updates_stats.1.gz
%_mandir/man1/condor_upgrade_check.1.gz
%_mandir/man1/condor_urlfetch.1.gz
%_mandir/man1/condor_userlog.1.gz
%_mandir/man1/condor_userprio.1.gz
%_mandir/man1/condor_vacate.1.gz
%_mandir/man1/condor_vacate_job.1.gz
%_mandir/man1/condor_version.1.gz
%_mandir/man1/condor_wait.1.gz
%_mandir/man1/condor_router_history.1.gz
%_mandir/man1/condor_continue.1.gz
%_mandir/man1/condor_suspend.1.gz
%_mandir/man1/condor_router_q.1.gz
%_mandir/man1/condor_ssh_to_job.1.gz
%_mandir/man1/condor_power.1.gz
%_mandir/man1/condor_gather_info.1.gz
%_mandir/man1/condor_router_rm.1.gz
%_mandir/man1/condor_drain.1.gz
%_mandir/man1/condor_ping.1.gz
%_mandir/man1/condor_rmdir.1.gz
%_mandir/man1/condor_tail.1.gz
%_mandir/man1/condor_who.1.gz
%_mandir/man1/condor_now.1.gz
%_mandir/man1/classad_eval.1.gz
%_mandir/man1/classads.1.gz
%_mandir/man1/condor_adstash.1.gz
%_mandir/man1/condor_evicted_files.1.gz
%_mandir/man1/condor_watch_q.1.gz
%_mandir/man1/get_htcondor.1.gz
%_mandir/man1/htcondor.1.gz
# bin/condor is a link for checkpoint, reschedule, vacate
%_bindir/condor_submit_dag
%_bindir/condor_who
%_bindir/condor_now
%_bindir/condor_prio
%_bindir/condor_transfer_data
%_bindir/condor_check_userlogs
%_bindir/condor_q
%_libexecdir/condor/condor_transferer
%_libexecdir/condor/condor_container_launcher.sh
%_bindir/condor_docker_enter
%_bindir/condor_qedit
%_bindir/condor_qusers
%_bindir/condor_userlog
%_bindir/condor_release
%_bindir/condor_userlog_job_counter
%_bindir/condor_config_val
%_bindir/condor_reschedule
%_bindir/condor_userprio
%_bindir/condor_check_password
%_bindir/condor_check_config
%_bindir/condor_dagman
%_bindir/condor_dag_checker
%_bindir/condor_rm
%_bindir/condor_vacate
%_bindir/condor_run
%_bindir/condor_router_history
%_bindir/condor_router_q
%_bindir/condor_router_rm
%_bindir/condor_vacate_job
%_bindir/condor_findhost
%_bindir/condor_version
%_bindir/condor_history
%_bindir/condor_status
%_bindir/condor_wait
%_bindir/condor_hold
%_bindir/condor_submit
%_bindir/condor_ssh_to_job
%_bindir/condor_power
%_bindir/condor_gather_info
%_bindir/condor_continue
%_bindir/condor_ssl_fingerprint
%_bindir/condor_suspend
%_bindir/condor_test_match
%_bindir/condor_token_create
%_bindir/condor_token_fetch
%_bindir/condor_token_request
%_bindir/condor_token_request_approve
%_bindir/condor_token_request_auto_approve
%_bindir/condor_token_request_list
%_bindir/condor_token_list
%_bindir/condor_scitoken_exchange
%_bindir/condor_drain
%_bindir/condor_ping
%_bindir/condor_tail
%_bindir/condor_qsub
%_bindir/condor_pool_job_report
%_bindir/condor_job_router_info
%_bindir/condor_transform_ads
%_bindir/condor_update_machine_ad
%_bindir/condor_nsenter
%_bindir/condor_evicted_files
%_bindir/condor_adstash
%_bindir/condor_remote_cluster
%_bindir/bosco_cluster
%_bindir/condor_ssh_start
%_bindir/condor_test_token
%_bindir/condor_manifest
%_bindir/condor_upgrade_check
%_bindir/condor_join_pool
# sbin/condor is a link for master_off, off, on, reconfig,
# reconfig_schedd, restart
%_sbindir/condor_advertise
%_sbindir/condor_aklog
%_sbindir/condor_credmon_krb
%_sbindir/condor_c-gahp
%_sbindir/condor_c-gahp_worker_thread
%_sbindir/condor_collector
%_sbindir/condor_docker_pat_producer
%_sbindir/condor_credd
%_sbindir/condor_fetchlog
%_sbindir/condor_ft-gahp
%_sbindir/condor_had
%_sbindir/condor_master
%_sbindir/condor_negotiator
%_sbindir/condor_off
%_sbindir/condor_on
%_sbindir/condor_preen
%_sbindir/condor_reconfig
%_sbindir/condor_replication
%_sbindir/condor_restart
%_sbindir/condor_schedd
%_sbindir/condor_set_shutdown
%_sbindir/condor_shadow
%_sbindir/condor_sos
%_sbindir/condor_startd
%_sbindir/condor_starter
%_sbindir/condor_store_cred
%_sbindir/condor_testwritelog
%_sbindir/condor_updates_stats
%_sbindir/ec2_gahp
%_sbindir/condor_gridmanager
%_sbindir/remote_gahp
%_sbindir/rvgahp_client
%_sbindir/rvgahp_proxy
%_sbindir/rvgahp_server
%_sbindir/AzureGAHPServer
%_sbindir/gce_gahp
%_sbindir/arc_gahp
%_libexecdir/condor/condor_gpu_discovery
%_libexecdir/condor/condor_gpu_utilization
%config(noreplace) %_sysconfdir/condor/ganglia.d/00_default_metrics
%defattr(-,condor,condor,-)
%dir %_var/lib/condor/
%dir %_var/lib/condor/execute/
%dir %_var/lib/condor/spool/
%dir %_var/log/condor/
%defattr(-,root,condor,-)
%dir %_var/lib/condor/oauth_credentials
%defattr(-,root,root,-)
%dir %_var/lib/condor/krb_credentials

###### blahp files #######
%config %_sysconfdir/blah.config
%config %_sysconfdir/blparser.conf
%dir %_sysconfdir/blahp/
%config %_sysconfdir/blahp/condor_local_submit_attributes.sh
%config %_sysconfdir/blahp/kubernetes_local_submit_attributes.sh
%config %_sysconfdir/blahp/lsf_local_submit_attributes.sh
%config %_sysconfdir/blahp/nqs_local_submit_attributes.sh
%config %_sysconfdir/blahp/pbs_local_submit_attributes.sh
%config %_sysconfdir/blahp/sge_local_submit_attributes.sh
%config %_sysconfdir/blahp/slurm_local_submit_attributes.sh
%_bindir/blahpd
%_sbindir/blah_check_config
%_sbindir/blahpd_daemon
%dir %_libexecdir/blahp
%_libexecdir/blahp/*

####### procd files #######
%_sbindir/condor_procd
%_sbindir/gidd_alloc
%_sbindir/procd_ctl
%_mandir/man1/procd_ctl.1.gz
%_mandir/man1/gidd_alloc.1.gz
%_mandir/man1/condor_procd.1.gz

####### classads files #######
%defattr(-,root,root,-)
%_libdir/libclassad.so.*

#################
%files devel
%{_includedir}/condor/chirp_client.h
%{_includedir}/condor/condor_event.h
%{_includedir}/condor/file_lock.h
%{_includedir}/condor/read_user_log.h
%{_libdir}/condor/libchirp_client.a
%{_libdir}/libclassad.a

####### classads-devel files #######
%defattr(-,root,root,-)
%_bindir/classad_functional_tester
%_bindir/classad_version
%_libdir/libclassad.so
%dir %_includedir/classad/
%_includedir/classad/attrrefs.h
%_includedir/classad/classad_distribution.h
%_includedir/classad/classadErrno.h
%_includedir/classad/classad.h
%_includedir/classad/classadCache.h
%_includedir/classad/classad_containers.h
%_includedir/classad/classad_flat_map.h
%_includedir/classad/collectionBase.h
%_includedir/classad/collection.h
%_includedir/classad/common.h
%_includedir/classad/debug.h
%_includedir/classad/exprList.h
%_includedir/classad/exprTree.h
%_includedir/classad/flat_set.h
%_includedir/classad/fnCall.h
%_includedir/classad/indexfile.h
%_includedir/classad/jsonSink.h
%_includedir/classad/jsonSource.h
%_includedir/classad/lexer.h
%_includedir/classad/lexerSource.h
%_includedir/classad/literals.h
%_includedir/classad/matchClassad.h
%_includedir/classad/natural_cmp.h
%_includedir/classad/operators.h
%_includedir/classad/query.h
%_includedir/classad/sink.h
%_includedir/classad/source.h
%_includedir/classad/transaction.h
%_includedir/classad/util.h
%_includedir/classad/value.h
%_includedir/classad/view.h
%_includedir/classad/xmlLexer.h
%_includedir/classad/xmlSink.h
%_includedir/classad/xmlSource.h

%if %uw_build
#################
%files tarball
%{_bindir}/make-ap-from-tarball
%{_bindir}/make-personal-from-tarball
%{_sbindir}/condor_configure
%{_sbindir}/condor_install
%{_mandir}/man1/condor_configure.1.gz
%{_mandir}/man1/condor_install.1.gz
%endif

#################
%files kbdd
%defattr(-,root,root,-)
%config(noreplace) %_sysconfdir/condor/config.d/00-kbdd
%_sbindir/condor_kbdd

#################
%if ! 0%{?amzn}
%files vm-gahp
%defattr(-,root,root,-)
%_sbindir/condor_vm-gahp
%_libexecdir/condor/libvirt_simple_script.awk

%endif
#################
%files test
%defattr(-,root,root,-)
%_libexecdir/condor/condor_sinful
%_libexecdir/condor/condor_testingd
%_libexecdir/condor/test_user_mapping
%_libexecdir/condor/test_offer_resources
%_libexecdir/condor/test_dc_std_functiond
%_libexecdir/condor/test_stdf_timer_d
%_libexecdir/condor/test_std_pipe_handlerd
%_libexecdir/condor/test_awaitable_deadline_socketd
%_libexecdir/condor/test_awaitable_deadline_socket_client
%_libexecdir/condor/test_generator
%_libexecdir/condor/memory_exerciser_dinner
%_libexecdir/condor/test_starter_guidance.exe
%if %uw_build
%_libdir/condor/condor_tests-%{version}.tar.gz
%endif

%files -n python3-condor
%defattr(-,root,root,-)
%_bindir/condor_top
%_bindir/condor_diagnostics
%_bindir/classad_eval
%_bindir/condor_watch_q
%_bindir/htcondor
%_libdir/libpyclassad3*.so
%_libexecdir/condor/libclassad_python_user.cpython-3*.so
%_libexecdir/condor/libclassad_python3_user.so
/usr/lib64/python%{python3_version}/site-packages/classad/
/usr/lib64/python%{python3_version}/site-packages/htcondor/
/usr/lib64/python%{python3_version}/site-packages/htcondor-*.egg-info/
/usr/lib64/python%{python3_version}/site-packages/htcondor_cli/
/usr/lib64/python%{python3_version}/site-packages/classad2/
/usr/lib64/python%{python3_version}/site-packages/htcondor2/

%files credmon-local
%doc examples/condor_credmon_oauth
%_sbindir/condor_credmon_oauth
%_sbindir/scitokens_credential_producer
%_libexecdir/condor/credmon
%_var/lib/condor/oauth_credentials/README.credentials
%config(noreplace) %_sysconfdir/condor/config.d/40-oauth-credmon.conf
%ghost %_var/lib/condor/oauth_credentials/CREDMON_COMPLETE
%ghost %_var/lib/condor/oauth_credentials/pid

%files credmon-oauth
%_var/www/wsgi-scripts/condor_credmon_oauth
%config(noreplace) %_sysconfdir/condor/config.d/40-oauth-tokens.conf
%ghost %_var/lib/condor/oauth_credentials/wsgi_session_key

%files credmon-vault
%doc examples/condor_credmon_oauth
%_sbindir/condor_credmon_vault
%_bindir/condor_vault_storer
%_libexecdir/condor/credmon
%config(noreplace) %_sysconfdir/condor/config.d/40-vault-credmon.conf
%ghost %_var/lib/condor/oauth_credentials/CREDMON_COMPLETE
%ghost %_var/lib/condor/oauth_credentials/pid

%files credmon-multi
%_bindir/condor_vault_storer

%files -n minicondor
%config(noreplace) %_sysconfdir/condor/config.d/00-minicondor

%files ap
%config(noreplace) %_sysconfdir/condor/config.d/00-access-point

%files ep
%config(noreplace) %_sysconfdir/condor/config.d/00-execution-point

%post
/sbin/ldconfig
# Remove obsolete security configuration
rm -f /etc/condor/config.d/00-htcondor-9.0.config
%if 0%{?fedora}
test -x /usr/sbin/selinuxenabled && /usr/sbin/selinuxenabled
if [ $? = 0 ]; then
   restorecon -R -v /var/lock/condor
   setsebool -P condor_domain_can_network_connect 1
   setsebool -P daemons_enable_cluster_mode 1
   semanage port -a -t condor_port_t -p tcp 12345
   # the number of extraneous SELinux warnings on f17 is very high
fi
%endif
test -x /usr/sbin/selinuxenabled && /usr/sbin/selinuxenabled
if [ $? = 0 ]; then
   /usr/sbin/semodule -i /usr/share/condor/htcondor.pp
%if 0%{?rhel} < 9
   /usr/sbin/setsebool -P condor_domain_can_network_connect 1
%endif
   /usr/sbin/setsebool -P daemons_enable_cluster_mode 1
fi
if [ $1 -eq 1 ] ; then
    # Initial installation 
    /bin/systemctl daemon-reload >/dev/null 2>&1 || :
fi

%preun
if [ $1 -eq 0 ] ; then
    # Package removal, not upgrade
    /bin/systemctl --no-reload disable condor.service > /dev/null 2>&1 || :
    /bin/systemctl stop condor.service > /dev/null 2>&1 || :
fi

%postun
/sbin/ldconfig
/bin/systemctl daemon-reload >/dev/null 2>&1 || :
# Note we don't try to restart - HTCondor will automatically notice the
# binary has changed and do graceful or peaceful restart, based on its
# configuration

%changelog
* Tue Sep 23 2025 Tim Theisen <tim@cs.wisc.edu> - 24.12.4-1
- Add the ability to enforce memory and CPU limits on local universe jobs
- Add the ability for condor_chirp to work within a Docker universe job
- condor_watch_q now exits with any keyboard input
- The shell submit keyword now works with interactive jobs
- All changes in 24.0.12

* Tue Sep 23 2025 Tim Theisen <tim@cs.wisc.edu> - 24.0.12-1
- Update condor_upgrade_check to warn about v1 Python bindings retirement
- Update condor_upgrade_check to look for old syntax job transforms
- All changes in 23.10.29

* Tue Sep 23 2025 Tim Theisen <tim@cs.wisc.edu> - 23.10.29-1
- Fix flocking to pools when there are intermittent network issues
- HTCondor tarballs now contain Pelican 7.19.3

* Thu Aug 21 2025 Tim Theisen <tim@cs.wisc.edu> - 24.11.2-1
- Add job attributes to track why and how often a job is vacated
- Add the ability to notify a user when their job first starts
- Can now specify which Vault servers are trusted
- Added htcondor2.ping() to the Python bindings

* Thu Aug 21 2025 Tim Theisen <tim@cs.wisc.edu> - 24.0.11-1
- Initial support for Debian 13 (trixie)

* Thu Aug 21 2025 Tim Theisen <tim@cs.wisc.edu> - 23.10.28-1
- Exit -code and -signal environment variables are now set for Docker jobs
- Fix issue where ImageSize was over-reported on the Windows platform
- HTCondor tarballs now contain Pelican 7.18.1 and Apptainer 1.4.2

* Thu Aug 21 2025 Tim Theisen <tim@cs.wisc.edu> - 23.0.28-1
- Fix condor_token_request to accept automatically-approved tokens

* Tue Aug 12 2025 Tim Theisen <tim@cs.wisc.edu> - 24.10.2-1
- Fix condor_store_cred bug that broke installing with get_htcondor

* Mon Jul 28 2025 Tim Theisen <tim@cs.wisc.edu> - 24.10.2-1
- Remove support for old JobRouter syntax
- New condor_dag_checker tool finds syntax and logic errors before run
- New condor_q -hold-codes produces a summary of held jobs
- condor_status -lvm reports current disk usage by slots on the EPs
- Fix bug where condor_q would truncate job counts to six digits
- Fix bug where suspended jobs did not change state to idle when vacated

* Mon Jul 28 2025 Tim Theisen <tim@cs.wisc.edu> - 24.0.10-1

* Mon Jul 28 2025 Tim Theisen <tim@cs.wisc.edu> - 23.10.27-1
- Fix bug where the vacate reason was not propagated back to the user
- HTCondor tarballs now contain Pelican 7.17.2

* Mon Jul 28 2025 Tim Theisen <tim@cs.wisc.edu> - 23.0.27-1
- Fix bug where condor_ssh_to_job failed when EP scratch path is too long
- Fix incorrect time reported by htcondor status for long running jobs
- Fix bug where .job.ad, .machine.ad files were missing when LVM is in use

* Thu Jun 26 2025 Tim Theisen <tim@cs.wisc.edu> - 24.9.2-1
- New job attribute to report number of input files transferred by protocol
- Optional condor_schedd history log file
- condor_watch_q can now track DAGMan jobs when using the -clusters option
- Fix bug that caused claim failure when previous output transfer failed
- Fix bug where access tokens were not generated from Vault tokens

* Thu Jun 26 2025 Tim Theisen <tim@cs.wisc.edu> - 24.0.9-1
- Initial Support for Enterprise Linux 10, including the x86_64_v2 platform
- In htcondor2, empty configuration keys are now treated as non-existent

* Thu Jun 26 2025 Tim Theisen <tim@cs.wisc.edu> - 23.10.26-1
- Fix memory leak in the condor_schedd when using late materialization
- Fix condor_master start up when file descriptor ulimit was huge
- HTCondor tarballs now contain Pelican 7.17.0

* Thu Jun 26 2025 Tim Theisen <tim@cs.wisc.edu> - 23.0.26-1
- Fix ingestion of ads into Elasticsearch under very rare circumstances
- DAGMan better handles being unable to write to a full filesystem
- 'kill_sig' submit commands are now ignored on the Windows platform

* Thu Jun 12 2025 Tim Theisen <tim@cs.wisc.edu> - 24.8.1-1
- Fix claim re-use, which was broken in HTCondor version 24.5.1
- Add support for hierarchic and delegatable v2 cgroups
- Add the ability to put each HTCondor daemon in its own cgroup
- Always sets the execute bit on the executable regardless of its origin
- The EP sets the HOME environment variable to match the /etc/passwd entry
- Add new 'halt' and 'resume' verbs to "htcondor dag"
- Add htcondor2.DAGMan class to send commands to a running DAG
- htcondor ap status now reports the AP's RecentDaemonCoreDutyCycle
- Can configure condor_adstash to fetch a custom projection of attributes

* Thu Jun 12 2025 Tim Theisen <tim@cs.wisc.edu> - 24.0.8-1
- Fix 24.0.7 bug where cgroup v1 out-of-memory was not properly handled
- HTCondor tarballs now contain Pelican 7.16.5 and Apptainer 1.4.1
  - Pelican 7.16.5 now includes end-to-end integrity checks for clients
- Add Python wheel for Python 3.13, drop Python wheel for Python 3.7
- Fix bug where DAGMAN_MAX_JOBS_IDLE was being ignored
- Fix problems where parallel universe jobs could crash the condor_schedd
- Prevent condor_starter crash when evicting job during input file transfer
- condor_watch_q now properly displays job id ranges by using numeric sort

* Thu May 29 2025 Tim Theisen <tim@cs.wisc.edu> - 23.10.25-1
- Fix bug where DAGMAN_MAX_JOBS_IDLE was being ignored
- HTCondor tarballs now contain Pelican 7.16.5 and Apptainer 1.4.1

* Thu May 29 2025 Tim Theisen <tim@cs.wisc.edu> - 23.0.25-1
- Fix problems where parallel universe jobs could crash the condor_schedd
- Prevent condor_starter crash when evicting job during input file transfer
- condor_watch_q now properly displays job id ranges by using numeric sort

* Tue Apr 22 2025 Tim Theisen <tim@cs.wisc.edu> - 24.7.3-1
- condor_who now works for Glideins
- Can add arbitrary credentials to be used by the file transfer plugins
- Fixed WLCG token generation in the local credmon
- Can limit the number of times that a job can be released
- EP administrators can enforce no outbound networking for jobs
- Add ability to use authentication when fetching Docker images
- condor_watch_q now displays when file transfer is happening
- To provide more consistency, using swap for jobs is disabled by default

* Tue Apr 22 2025 Tim Theisen <tim@cs.wisc.edu> - 24.0.7-1
- With delegated cgroups v2, job out-of-memory no longer affects the pilot

* Tue Apr 22 2025 Tim Theisen <tim@cs.wisc.edu> - 23.10.24-1
- HTCondor tarballs now contain Pelican 7.15.1 and Apptainer 1.4.0

* Tue Apr 22 2025 Tim Theisen <tim@cs.wisc.edu> - 23.0.24-1
- Fix inflated cgroups v2 memory usage reporting for Docker jobs

* Thu Mar 27 2025 Tim Theisen <tim@cs.wisc.edu> - 24.6.1-1
- Fix for security issue
- https://htcondor.org/security/vulnerabilities/HTCONDOR-2025-0001.html

* Thu Mar 27 2025 Tim Theisen <tim@cs.wisc.edu> - 24.0.6-1
- Fix for security issue
- https://htcondor.org/security/vulnerabilities/HTCONDOR-2025-0001.html

* Thu Mar 27 2025 Tim Theisen <tim@cs.wisc.edu> - 23.10.22-1
- Fix for security issue
- https://htcondor.org/security/vulnerabilities/HTCONDOR-2025-0001.html

* Thu Mar 27 2025 Tim Theisen <tim@cs.wisc.edu> - 23.0.22-1
- Fix for security issue
- https://htcondor.org/security/vulnerabilities/HTCONDOR-2025-0001.html

* Thu Mar 20 2025 Tim Theisen <tim@cs.wisc.edu> - 24.5.2-1
- Disable broken slot code by default

* Fri Feb 28 2025 Tim Theisen <tim@cs.wisc.edu> - 24.5.1-1
- Can now configure APs to acquire credentials for jobs in multiple ways
- HTCondor marks slots as broken when the slot resources cannot be released
- HTCondor now reliably cleans up LVM volumes used by jobs
- HTCondor now advertises NVIDIA driver version
- To detect stuck jobs, last write to stdout and stderr are in the job ad

* Fri Feb 28 2025 Tim Theisen <tim@cs.wisc.edu> - 24.0.5-1

* Thu Feb 27 2025 Tim Theisen <tim@cs.wisc.edu> - 23.10.21-1
- Fix bug where chirp would not work in container jobs using Docker
- HTCondor tarballs now contain Pelican 7.13.0

* Thu Feb 27 2025 Tim Theisen <tim@cs.wisc.edu> - 23.0.21-1
- Fix memory leak caused by periodic evaluation of bad ClassAd expressions
- Fixes for bugs affecting grid jobs

* Tue Feb 04 2025 Tim Theisen <tim@cs.wisc.edu> - 24.4.0-1
- Improved validation and cleanup of EXECUTE directories
- For batch grid universe, the PATH comes from the job ad and worker node
- Improved 'condor_q -better-analyze' for pools with partionable slots
- The EP advertizes if Singularity is using user namespaces
- The EP advertizes average and total bytes transferred to and from jobs
- The condor_credmon now utilizes the shared port daemon

* Tue Feb 04 2025 Tim Theisen <tim@cs.wisc.edu> - 24.0.4-1
- New arc_data_staging submit command to add DataStaging block to ARC ADL
- Fix bug where the negotiator could crash when matching offline ads
- Fix memory leak in SCHEDD_CRON script that produce standard output
- Fix bug where the schedd could crash if cron script runs during shutdown

* Tue Feb 04 2025 Tim Theisen <tim@cs.wisc.edu> - 23.10.20-1
- Fix bug where STARTD_ENFORCE_DISK_LIMITS would excessively save metadata
- Fix bug where container_service_names did not work
- Fix rare startd crash when collector queries time out and DNS is slow

* Tue Feb 04 2025 Tim Theisen <tim@cs.wisc.edu> - 23.0.20-1
- condor_upgrade_check tests for PASSWORD authentication identity change

* Mon Jan 06 2025 Tim Theisen <tim@cs.wisc.edu> - 24.3.0-1
- Allow local issuer credmon and Vault credmon to coexist
- Add Singularity launcher to distinguish runtime failure from job failure
- Advertises when the EP is enforcing disk usage via LVM
- By default, LVM disk enforcement hides mounts when possible
- Container Universe jobs can now mount a writable directory under scratch
- Pass PELICAN_* job environment variables to pelican file transfer plugin
- Fix HTCondor startup when network interface has no IPv6 address
- VacateReason is set in the job ad under more circumstances
- 'htcondor job submit' now issues credentials like 'condor_submit' does

* Mon Jan 06 2025 Tim Theisen <tim@cs.wisc.edu> - 24.0.3-1
- EPs spawned by 'htcondor annex' no longer crash on startup

* Mon Jan 06 2025 Tim Theisen <tim@cs.wisc.edu> - 23.10.19-1
- Fix bug where jobs would match but not start when using KeyboardIdle
- Fix bug when trying to avoid IPv6 link local addresses

* Mon Jan 06 2025 Tim Theisen <tim@cs.wisc.edu> - 23.0.19-1
- Numerous updates in memory tracking with cgroups
  - Fix bug in reporting peak memory
  - Made cgroup v1 and v2 memory tracking consistent with each other
  - Fix bug where cgroup v1 usage included disk cache pages
  - Fix bug where cgroup v1 jobs killed by OOM were not held
  - Polls cgroups for memory usage more often
  - Can configure to always hold jobs killed by OOM
- Make condor_adstash work with OpenSearch Python Client v2.x
- Avoid OAUTH credmon errors by only signaling it when necessary
- Restore case insensitivity to 'condor_status -subsystem'
- Fix rare condor_schedd crash when a $$() macro could not be expanded

* Wed Dec 04 2024 Tim Theisen <tim@cs.wisc.edu> - 24.2.2-1
- Prevent the startd from removing all files if EXECUTE is an empty string
  - This problem first appeared in the withdrawn HTCondor 24.2.1 version

* Tue Nov 26 2024 Tim Theisen <tim@cs.wisc.edu> - 24.2.1-1
- Fixed DAGMan's direct submission of late materialization jobs
- New primary_unix_group submit command that sets the job's primary group
- Initial implementation of broken slot detection and reporting
- New job attributes FirstJobMatchDate and InitialWaitDuration
- condor_ssh_to_job now sets the supplemental groups in Apptainer
- MASTER_NEW_BINARY_RESTART now accepts the FAST parameter
- Avoid blocking on dead collectors at shutdown
- IPv6 networking is now fully supported on Windows

* Tue Nov 26 2024 Tim Theisen <tim@cs.wisc.edu> - 24.0.2-1
- Add STARTER_ALWAYS_HOLD_ON_OOM to minimize confusion about memory usage
- Fix bug that caused condor_ssh_to_job sftp and scp modes to fail
- Fix KeyboardIdle attribute in dynamic slots that could prevent job start
- No longer signals the OAuth credmon when there is no work to do
- Fix rare condor_schedd crash when a $$() macro could not be expanded
- By default, put Docker jobs on hold when CPU architecture doesn't match

* Tue Nov 19 2024 Tim Theisen <tim@cs.wisc.edu> - 23.10.18-1
- Fix issue where an unresponsive libvirtd blocked an EP from starting up

* Tue Nov 19 2024 Tim Theisen <tim@cs.wisc.edu> - 23.0.18-1
- Proper error message and hold when Docker emits multi-line error message
- The htcondor CLI now works on Windows

* Thu Oct 31 2024 Tim Theisen <tim@cs.wisc.edu> - 24.1.1-1
- Can print contents of stored OAuth2 credential with htcondor CLI tool
- In DAGMan, inline submit descriptions work when not submitting directly
- By default, put Docker jobs on hold when CPU architecture doesn't match
- Detects and deletes invalid checkpoint and reschedules job

* Thu Oct 31 2024 Tim Theisen <tim@cs.wisc.edu> - 24.0.1-1
- Improved tracking and enforcement of disk usage by using LVM
- Enhancements to the htcondor CLI tool
- cgroup v2 support for tracking and enforcement of CPU and memory usage
- Leverage cgroups to hide GPUs not allocated to the job
- DAGMan can now produce job credentials when using direct submit
- New submit commands to aid in matching specific GPU requirements
- New implementation of the Python bindings, htcondor2 and classad2
- Improved default security configuration
- Significant reduction in memory and CPU usage on the Central Manager
- Support for GPUs using AMD's HIP 6 library
- Fix bugs when -divide or -repeat was used in GPU detection
- Proper error message and hold when Docker emits multi-line error message
- Fix issue where an unresponsive libvirtd blocked an EP from starting up

* Wed Oct 30 2024 Tim Theisen <tim@cs.wisc.edu> - 23.10.2-1
- Fix for output file transfer errors obscuring input file transfer errors

* Thu Oct 24 2024 Tim Theisen <tim@cs.wisc.edu> - 23.0.17-1
- Bug fix for PID namespaces and condor_ssh_to_job on EL9
- Augment condor_upgrade_check to find unit suffixes in ClassAd expressions

* Thu Oct 10 2024 Tim Theisen <tim@cs.wisc.edu> - 23.0.16-1
- Backport all cgroup v2 fixes and enhancements from the 23.10.1 release

* Thu Oct 03 2024 Tim Theisen <tim@cs.wisc.edu> - 23.10.1-1
- Improvements to disk usage enforcement when using LVM
  - Can encrypt job sandboxes when using LVM
  - More precise tracking of disk usage when using LVM
  - Reduced disk usage tracking overhead
- Improvements tracking CPU and memory usage with cgroup v2 (on EL9)
  - Don't count kernel cache pages against job's memory usage
  - Avoid rare inclusion of previous job's CPU and peak memory usage
- HTCondor now re-checks DNS before re-connecting to a collector
- HTCondor now writes out per job epoch history
- HTCondor can encrypt network connections without requiring authentication
- htcondor CLI can now show status for local server, AP, and CM
- htcondor CLI can now display OAUTH2 credentials
- Uses job's sandbox to convert image format for Singularity/Apptainer
- Bug fix to not lose GPUs in Docker job on systemd reconfig
- Bug fix for PID namespaces and condor_ssh_to_job on EL9

* Mon Sep 30 2024 Tim Theisen <tim@cs.wisc.edu> - 23.0.15-1
- Fix bug where Docker universe jobs reported zero memory usage on EL9
- Fix bug where Docker universe images would not be removed from EP cache
- Fix bug where condor_watch_q could crash
- Fix bug that could cause the file transfer hold reason to be truncated
- Fix bug where a Windows job with a bad executable would not go on hold

* Thu Aug 08 2024 Tim Theisen <tim@cs.wisc.edu> - 23.9.6-1
- Add config knob to not have cgroups count kernel memory for jobs on EL9
- Remove support for numeric unit suffixes (k,M,G) in ClassAd expressions
- In submit files, request_disk & request_memory still accept unit suffixes
- Hide GPUs not allocated to the job on cgroup v2 systems such as EL9
- DAGMan can now produce credentials when using direct submission
- Singularity jobs have a contained home directory when file transfer is on
- Avoid using IPv6 link local addresses when resolving hostname to IP addr
- New 'htcondor credential' command to aid in debugging

* Thu Aug 08 2024 Tim Theisen <tim@cs.wisc.edu> - 23.0.14-1
- Docker and Container jobs run on EPs that match AP's CPU architecture
- Fixed premature cleanup of credentials by the condor_credd
- Fixed bug where a malformed SciToken could cause a condor_schedd crash
- Fixed crash in condor_annex script
- Fixed daemon crash after IDTOKEN request is approved by the collector

* Thu Jun 27 2024 Tim Theisen <tim@cs.wisc.edu> - 23.8.1-1
- Add new condor-ap package to facilitate Access Point installation
- HTCondor Docker images are now based on Alma Linux 9
- HTCondor Docker images are now available for the arm64 CPU architecture
- The user can now choose which submit method DAGMan will use
- Can add custom attributes to the User ClassAd with condor_qusers -edit
- Add use-projection option to condor_gangliad to reduce memory footprint
- Fix bug where interactive submit does not work on cgroup v2 systems (EL9)

* Thu Jun 13 2024 Tim Theisen <tim@cs.wisc.edu> - 23.0.12-1
- Remote condor_history queries now work the same as local queries
- Improve error handling when submitting to a remote scheduler via ssh
- Fix bug on Windows where condor_procd may crash when suspending a job
- Fix Python binding crash when submitting a DAG which has empty lines

* Thu May 16 2024 Tim Theisen <tim@cs.wisc.edu> - 23.7.2-1
- Warns about deprecated multiple queue statements in a submit file
- The semantics of 'skip_if_dataflow' have been improved
- Removing large DAGs is now non-blocking, preserving schedd performance
- Periodic policy expressions are now checked during input file transfer
- Local universe jobs can now specify a container image
- File transfer plugins can now advertise extra attributes
- DAGMan can rescue and abort if pending jobs are missing from the job queue
- Fix so 'condor_submit -interactive' works on cgroup v2 execution points

* Thu May 09 2024 Tim Theisen <tim@cs.wisc.edu> - 23.0.10-1
- Preliminary support for Ubuntu 22.04 (Noble Numbat)
- Warns about deprecated multiple queue statements in a submit file
- Fix bug where plugins could not signify to retry a file transfer
- The condor_upgrade_check script checks for proper token file permissions
- Fix bug where the condor_upgrade_check script crashes on older platforms
- The bundled version of apptainer was moved to libexec in the tarball

* Tue Apr 16 2024 Tim Theisen <tim@cs.wisc.edu> - 23.6.2-1
- Fix bug where file transfer plugin error was not in hold reason code

* Mon Apr 15 2024 Tim Theisen <tim@cs.wisc.edu> - 23.6.1-1
- Add the ability to force vanilla universe jobs to run in a container
- Add the ability to override the entrypoint for a Docker image
- condor_q -better-analyze includes units for memory and disk quantities

* Thu Apr 11 2024 Tim Theisen <tim@cs.wisc.edu> - 23.0.8-1
- Fix bug where ssh-agent processes were leaked with grid universe jobs
- Fix DAGMan crash when a provisioner node was given a parent
- Fix bug that prevented use of "ftp:" URLs in file transfer
- Fix bug where jobs that matched an offline slot never start

* Mon Mar 25 2024 Tim Theisen <tim@cs.wisc.edu> - 23.5.3-1
- HTCondor tarballs now contain Pelican 7.6.2

* Thu Mar 14 2024 Tim Theisen <tim@cs.wisc.edu> - 23.5.2-1
- Old ClassAd based syntax is disabled by default for the job router
- Can efficiently manage/enforce disk space using LVM partitions
- GPU discovery is enabled on all Execution Points by default
- Prevents accessing unallocated GPUs using cgroup v1 enforcement
- New condor_submit commands for constraining GPU properties
- Add ability to transfer EP's starter log back to the Access Point
- Can use VOMS attributes when mapping identities of SSL connections
- The CondorVersion string contains the source git SHA

* Thu Mar 14 2024 Tim Theisen <tim@cs.wisc.edu> - 23.0.6-1
- Fix DAGMan where descendants of removed retry-able jobs are marked futile
- Ensure the condor_test_token works correctly when invoked as root
- Fix bug where empty multi-line values could cause a crash
- condor_qusers returns proper exit code for errors in formatting options
- Fix crash in job router when a job transform is missing an argument

* Thu Feb 08 2024 Tim Theisen <tim@cs.wisc.edu> - 23.4.0-1
- condor_submit warns about unit-less request_disk and request_memory
- Separate condor-credmon-local RPM package provides local SciTokens issuer
- Fix bug where NEGOTIATOR_SLOT_CONSTRAINT was ignored since version 23.3.0
- The htcondor command line tool can process multiple event logs at once
- Prevent Docker daemon from keeping a duplicate copy of the job's stdout

* Thu Feb 08 2024 Tim Theisen <tim@cs.wisc.edu> - 23.0.4-1
- NVIDIA_VISIBLE_DEVICES environment variable lists full uuid of slot GPUs
- Fix problem where some container jobs would see GPUs not assigned to them
- Restore condor keyboard monitoring that was broken since HTCondor 23.0.0
- In condor_adstash, the search engine timeouts now apply to all operations
- Ensure the prerequisite perl modules are installed for condor_gather_info

* Tue Jan 23 2024 Tim Theisen <tim@cs.wisc.edu> - 23.3.1-1
- HTCondor tarballs now contain Pelican 7.4.0

* Thu Jan 04 2024 Tim Theisen <tim@cs.wisc.edu> - 23.3.0-1
- Restore limited support for Enterprise Linux 7 systems
- Additional assistance converting old syntax job routes to new syntax
- Able to capture output to debug DAGMan PRE and POST scripts
- Execution Points advertise when jobs are running with cgroup enforcement

* Thu Jan 04 2024 Tim Theisen <tim@cs.wisc.edu> - 23.0.3-1
- Preliminary support for openSUSE LEAP 15
- All non-zero exit values from file transfer plugins are now errors
- Fix crash in Python bindings when job submission fails
- Chirp uses a 5120 byte buffer and errors out for bigger messages
- condor_adstash now recognizes GPU usage values as floating point numbers

* Wed Nov 29 2023 Tim Theisen <tim@cs.wisc.edu> - 23.2.0-1
- Add 'periodic_vacate' submit command to restart jobs that are stuck
- EPs now advertises whether the execute directory is on rotational storage
- Add two log events for the time a job was running and occupied a slot
- Files written by HTCondor are now written in binary mode on Windows
- HTCondor now uses the Pelican Platform for OSDF file transfers

* Mon Nov 20 2023 Tim Theisen <tim@cs.wisc.edu> - 23.0.2-1
- Fix bug where OIDC login information was missing when submitting jobs
- Improved sandbox and ssh-agent clean up for batch grid universe jobs
- Fix bug where daemons with a private network address couldn't communicate
- Fix cgroup v2 memory enforcement for custom configurations
- Add DISABLE_SWAP_FOR_JOB support on cgroup v2 systems
- Fix log rotation for OAuth and Vault credmon daemons

* Thu Nov 16 2023 Tim Theisen <tim@cs.wisc.edu> - 9.0.20-1
- Other authentication methods are tried if mapping fails using SSL

* Tue Oct 31 2023 Tim Theisen <tim@cs.wisc.edu> - 23.1.0-1
- Enhanced filtering with 'condor_watch_q'
- Can specify alternate ssh port with 'condor_remote_cluster'
- Performance improvement for the 'condor_schedd' and other daemons
- Jobs running on cgroup v2 systems can subdivide their cgroup
- The curl plugin can now find CA certificates via an environment variable

* Tue Oct 31 2023 Tim Theisen <tim@cs.wisc.edu> - 23.0.1-1
- Fix 10.6.0 bug that broke PID namespaces
- Fix bug where execution times for ARC CE jobs were 60 times too large
- Fix bug where a failed 'Service' node would crash DAGMan
- Condor-C and Job Router jobs now get resources provisioned updates

* Fri Sep 29 2023 Tim Theisen <tim@cs.wisc.edu> - 23.0.0-1
- Absent slot configuration, execution points will use a partitionable slot
- Linux cgroups enforce maximum memory utilization by default
- Can now define DAGMan save points to be able to rerun DAGs from there
- Much better control over environment variables when using DAGMan
- Administrators can enable and disable job submission for a specific user
- Can set a minimum number of CPUs allocated to a user
- condor_status -gpus shows nodes with GPUs and the GPU properties
- condor_status -compact shows a row for each slot type
- Container images may now be transferred via a file transfer plugin
- Support for Enterprise Linux 9, Amazon Linux 2023, and Debian 12
- Can write job information in AP history file for every execution attempt
- Can run defrag daemons with different policies on distinct sets of nodes
- Add condor_test_token tool to generate a short lived SciToken for testing
- The job’s executable is no longer renamed to ‘condor_exec.exe’

* Thu Sep 28 2023 Tim Theisen <tim@cs.wisc.edu> - 10.9.0-1
- The condor_upgrade_check script now provides guidance on updating to 23.0
- The htchirp Python binding now properly locates the chirp configuration
- Fix bug that prevented deletion of HTCondor passwords on Windows

* Thu Sep 28 2023 Tim Theisen <tim@cs.wisc.edu> - 10.0.9-1
- The condor_upgrade_check script now provides guidance on updating to 23.0
- The htchirp Python binding now properly locates the chirp configuration
- Fix bug that prevented deletion of HTCondor passwords on Windows

* Thu Sep 14 2023 Tim Theisen <tim@cs.wisc.edu> - 10.8.0-1
- Fold the classads, blahp, and procd RPMs into the main condor RPM
- Align the Debian packages and package names with the RPM packaging
- On Linux, the default configuration enforces memory limits with cgroups
- condor_status -gpus shows nodes with GPUs and the GPU properties
- condor_status -compact shows a row for each slot type
- New ENV command controls which environment variables are present in DAGMan

* Thu Sep 14 2023 Tim Theisen <tim@cs.wisc.edu> - 10.0.8-1
- Avoid kernel panic on some Enterprise Linux 8 systems
- Fix bug where early termination of service nodes could crash DAGMan
- Limit email about long file transfer queue to once daily
- Various fixes to condor_adstash

* Wed Aug 09 2023 Tim Theisen <tim@cs.wisc.edu> - 10.7.1-1
- Fix performance problem detecting futile nodes in a large and bushy DAG

* Mon Jul 31 2023 Tim Theisen <tim@cs.wisc.edu> - 10.7.0-1
- Support for Debian 12 (Bookworm)
- Can run defrag daemons with different policies on distinct sets of nodes
- Added want_io_proxy submit command
- Apptainer is now included in the HTCondor tarballs
- Fix 10.5.0 bug where reported CPU time is very low when using cgroups v1
- Fix 10.5.0 bug where .job.ad and .machine.ad were missing for local jobs

* Tue Jul 25 2023 Tim Theisen <tim@cs.wisc.edu> - 10.0.7-1
- Fixed bug where held condor cron jobs would never run when released
- Improved daemon IDTOKENS logging to make useful messages more prominent
- Remove limit on certificate chain length in SSL authentication
- condor_config_val -summary now works with a remote configuration query
- Prints detailed message when condor_remote_cluster fails to fetch a URL
- Improvements to condor_preen

* Fri Jun 30 2023 Tim Theisen <tim@cs.wisc.edu> - 9.0.19-1
- Remove limit on certificate chain length in SSL authentication

* Thu Jun 29 2023 Tim Theisen <tim@cs.wisc.edu> - 10.6.0-1
- Administrators can enable and disable job submission for a specific user
- Work around memory leak in libcurl on EL7 when using the ARC-CE GAHP
- Container images may now be transferred via a file transfer plugin
- Add ClassAd stringlist subset match function
- Add submit file macro '$(JobId)' which expands to full ID of the job
- The job's executable is no longer renamed to 'condor_exec.exe'

* Thu Jun 22 2023 Tim Theisen <tim@cs.wisc.edu> - 10.0.6-1
- In SSL Authentication, use the identity instead of the X.509 proxy subject
- Can use environment variable to locate the client's SSL X.509 credential
- ClassAd aggregate functions now tolerate undefined values
- Fix Python binding bug where accounting ads were omitted from the result
- The Python bindings now properly report the HTCondor version
- remote_initial_dir works when submitting a grid batch job remotely via ssh
- Add a ClassAd stringlist subset match function

* Thu Jun 22 2023 Tim Theisen <tim@cs.wisc.edu> - 9.0.18-1
- Can configure clients to present an X.509 proxy during SSL authentication
- Provides script to assist updating from HTCondor version 9 to version 10

* Fri Jun 09 2023 Tim Theisen <tim@cs.wisc.edu> - 10.0.5-1
- Rename upgrade9to10checks.py script to condor_upgrade_check
- Fix spurious warning from condor_upgrade_check about regexes with spaces

* Tue Jun 06 2023 Tim Theisen <tim@cs.wisc.edu> - 10.5.1-1
- Fix issue with grid batch jobs interacting with older Slurm versions

* Mon Jun 05 2023 Tim Theisen <tim@cs.wisc.edu> - 10.5.0-1
- Can now define DAGMan save points to be able to rerun DAGs from there
- Expand default list of environment variables passed to the DAGMan manager
- Administrators can prevent users using "getenv = true" in submit files
- Improved throughput when submitting a large number of ARC-CE jobs
- Execute events contain the slot name, sandbox path, resource quantities
- Can add attributes of the execution point to be recorded in the user log
- Enhanced condor_transform_ads tool to ease offline job transform testing
- Fixed a bug where memory limits over 2 GiB might not be correctly enforced

* Tue May 30 2023 Tim Theisen <tim@cs.wisc.edu> - 10.0.4-1
- Provides script to assist updating from HTCondor version 9 to version 10
- Fixes a bug where rarely an output file would not be transferred back
- Fixes counting of submitted jobs, so MAX_JOBS_SUBMITTED works correctly
- Fixes SSL Authentication failure when PRIVATE_NETWORK_NAME was set
- Fixes rare crash when SSL or SCITOKENS authentication was attempted
- Can allow client to present an X.509 proxy during SSL authentication
- Fixes issue where a users jobs were ignored by the HTCondor-CE on restart
- Fixes issues where some events that HTCondor-CE depends on were missing

* Tue May 30 2023 Tim Theisen <tim@cs.wisc.edu> - 9.0.17-3
- Improved upgrade9to10checks.py script

* Tue May 09 2023 Tim Theisen <tim@cs.wisc.edu> - 9.0.17-2
- Add upgrade9to10checks.py script

* Tue May 09 2023 Tim Theisen <tim@cs.wisc.edu> - 10.4.3-1
- Fix bug than could cause the collector audit plugin to crash

* Tue May 02 2023 Tim Theisen <tim@cs.wisc.edu> - 10.4.2-1
- Fix bug where remote submission of batch grid universe jobs fail
- Fix bug where HTCondor-CE fails to handle jobs after HTCondor restarts

* Wed Apr 12 2023 Tim Theisen <tim@cs.wisc.edu> - 10.4.1-1
- Preliminary support for Ubuntu 20.04 (Focal Fossa) on PowerPC (ppc64el)

* Thu Apr 06 2023 Tim Theisen <tim@cs.wisc.edu> - 10.4.0-1
- DAGMan no longer carries the entire environment into the DAGMan job
- Allows EGI CheckIn tokens to be used the with SciTokens authentication

* Thu Apr 06 2023 Tim Theisen <tim@cs.wisc.edu> - 10.0.3-1
- GPU metrics continues to be reported after the startd is reconfigured
- Fixed issue where GPU metrics could be wildly over-reported
- Fixed issue that kept jobs from running when installed on Debian or Ubuntu
- Fixed DAGMan problem when retrying a proc failure in a multi-proc node

* Tue Mar 07 2023 Tim Theisen <tim@cs.wisc.edu> - 10.3.1-1
- Execution points now advertise if an sshd is available for ssh to job

* Mon Mar 06 2023 Tim Theisen <tim@cs.wisc.edu> - 10.3.0-1
- Now evicts OOM killed jobs when they are under their requested memory
- HTCondor glideins can now use cgroups if one has been prepared
- Can write job information in an AP history file for each execution attempt
- Can now specify a lifetime for condor_gangliad metrics
- The condor_schedd now advertises a count of unmaterialized jobs

* Thu Mar 02 2023 John Knoeller <johnkn@cs.wisc.edu> - 10.0.2-1
- HTCondor can optionally create intermediate directories for output files
- Improved condor_schedd scalability when a user runs more than 1,000 jobs
- Fix issue where condor_ssh_to_job fails if the user is not in /etc/passwd
- The Python Schedd.query() now returns the ServerTime attribute for Fifemon
- VM Universe jobs pass through the host CPU model to support newer kernels
- HTCondor Python wheel is now available for Python 3.11
- Fix issue that prevented HTCondor installation on Ubuntu 18.04

* Tue Feb 28 2023 Tim Theisen <tim@cs.wisc.edu> - 10.2.5-1
- Fix counting of unmaterialized jobs in the condor_schedd

* Fri Feb 24 2023 Tim Theisen <tim@cs.wisc.edu> - 10.2.4-1
- Improve counting of unmaterialized jobs in the condor_schedd

* Tue Feb 21 2023 Tim Theisen <tim@cs.wisc.edu> - 10.2.3-1
- Add a count of unmaterialized jobs to condor_schedd statistics

* Tue Feb 07 2023 Tim Theisen <tim@cs.wisc.edu> - 10.2.2-1
- Fixed bugs with configuration knob SINGULARITY_USE_PID_NAMESPACES

* Tue Jan 24 2023 Tim Theisen <tim@cs.wisc.edu> - 10.2.1-1
- Improved condor_schedd scalability when a user runs more than 1,000 jobs
- Fix issue where condor_ssh_to_job fails if the user is not in /etc/passwd
- The Python Schedd.query() now returns the ServerTime attribute
- Fixed issue that prevented HTCondor installation on Ubuntu 18.04

* Thu Jan 05 2023 Tim Theisen <tim@cs.wisc.edu> - 10.2.0-1
- Preliminary support for Enterprise Linux 9
- Preliminary support for cgroups v2
- Can now set minimum floor for number of CPUs that a submitter gets
- Improved validity testing of Singularity/Apptainer runtinme
- Improvements to jobs hooks, including new PREPARE_JOB_BEFORE_TRANSFER hook
- OpenCL jobs now work inside Singularity, if OpenCL drivers are on the host

* Thu Jan 05 2023 Tim Theisen <tim@cs.wisc.edu> - 10.0.1-1
- Add Ubuntu 22.04 (Jammy Jellyfish) support
- Add file transfer plugin that supports stash:// and osdf:// URLs
- Fix bug where cgroup memory limits were not enforced on Debian and Ubuntu
- Fix bug where forcibly removing DAG jobs could crash the condor_schedd
- Fix bug where Docker repository images cannot be run under Singularity
- Fix issue where blahp scripts were missing on Debian and Ubuntu platforms
- Fix bug where curl file transfer plugins would fail on Enterprise Linux 8

* Tue Nov 22 2022 Tim Theisen <tim@cs.wisc.edu> - 10.1.3-1
- Improvements to jobs hooks, including new PREPARE_JOB_BEFORE_TRANSFER hook

* Tue Nov 15 2022 Tim Theisen <tim@cs.wisc.edu> - 10.1.2-1
- OpenCL jobs now work inside Singularity, if OpenCL drivers are on the host

* Thu Nov 10 2022 Tim Theisen <tim@cs.wisc.edu> - 10.1.1-1
- Improvements to job hooks and the ability to save stderr from a job hook
- Fix bug where Apptainer only systems couldn't run with Docker style images

* Thu Nov 10 2022 Tim Theisen <tim@cs.wisc.edu> - 10.1.0-1
- Release HTCondor 10.0.0 bug fixes into 10.1.0

* Thu Nov 10 2022 Tim Theisen <tim@cs.wisc.edu> - 10.0.0-1
- Users can prevent runaway jobs by specifying an allowed duration
- Able to extend submit commands and create job submit templates
- Initial implementation of htcondor <noun> <verb> command line interface
- Initial implementation of Job Sets in the htcondor CLI tool
- Add Container Universe
- Support for heterogeneous GPUs
- Improved File transfer error reporting
- GSI Authentication method has been removed
- HTCondor now utilizes ARC-CE's REST interface
- Support for ARM and PowerPC for Enterprise Linux 8
- For IDTOKENS, signing key not required on every execution point
- Trust on first use ability for SSL connections
- Improvements against replay attacks

* Wed Oct 05 2022 Tim Theisen <tim@cs.wisc.edu> - 9.12.0-1
- Provide a mechanism to bootstrap secure authentication within a pool
- Add the ability to define submit templates
- Administrators can now extend the help offered by condor_submit
- Add DAGMan ClassAd attributes to record more information about jobs
- On Linux, advertise the x86_64 micro-architecture in a slot attribute
- Added -drain option to condor_off and condor_restart
- Administrators can now set the shared memory size for Docker jobs
- Multiple improvements to condor_adstash
- HAD daemons now use SHA-256 checksums by default

* Thu Sep 29 2022 Tim Theisen <tim@cs.wisc.edu> - 9.0.17-1
- Fix file descriptor leak when schedd fails to launch scheduler jobs
- Fix failure to forward batch grid universe job's refreshed X.509 proxy
- Fix DAGMan failure when the DONE keyword appeared in the JOB line
- Fix HTCondor's handling of extremely large UIDs on Linux
- Fix bug where OAUTH tokens lose their scope and audience upon refresh
- Support for Apptainer in addition to Singularity

* Tue Sep 13 2022 Tim Theisen <tim@cs.wisc.edu> - 9.11.2-1
- In 9.11.0, STARTD_NOCLAIM_SHUTDOWN restarted instead. Now, it shuts down.

* Tue Sep 06 2022 Tim Theisen <tim@cs.wisc.edu> - 9.11.1-1
- File transfer errors are identified as occurring during input or output

* Thu Aug 25 2022 Tim Theisen <tim@cs.wisc.edu> - 9.11.0-1
- Modified GPU attributes to support the new 'require_gpus' submit command
- Add (PREEMPT|HOLD)_IF_DISK_EXCEEDED configuration templates
- ADVERTISE authorization levels now also provide READ authorization
- Periodic release expressions no longer apply to manually held jobs
- If a #! interpreter doesn't exist, a proper hold and log message appears
- Can now set the Singularity target directory with 'container_target_dir'
- If SciToken and X.509 available, uses SciToken for arc job authentication

* Tue Aug 16 2022 Tim Theisen <tim@cs.wisc.edu> - 9.0.16-1
- Singularity now mounts /tmp and /var/tmp under the scratch directory
- Fix bug where Singularity jobs go on hold at the first checkpoint
- Fix bug where gridmanager deletes the X.509 proxy file instead of the copy
- Fix file descriptor leak when using SciTokens for authentication

* Thu Jul 21 2022 Tim Theisen <tim@cs.wisc.edu> - 9.0.15-1
- Report resources provisioned by the Slurm batch scheduler when available

* Mon Jul 18 2022 Tim Theisen <tim@cs.wisc.edu> - 9.10.1-1
- ActivationSetupDuration is now correct for jobs that checkpoint

* Thu Jul 14 2022 Tim Theisen <tim@cs.wisc.edu> - 9.10.0-1
- With collector administrator access, can manage all HTCondor pool daemons
- SciTokens can now be used for authentication with ARC CE servers
- Preliminary support for ARM and POWER RC on AlmaLinux 8
- Prevent negative values when using huge files with a file transfer plugin

* Tue Jul 12 2022 Tim Theisen <tim@cs.wisc.edu> - 9.0.14-1
- SciToken mapping failures are now recorded in the daemon logs
- Fix bug that stopped file transfers when output and error are the same
- Ensure that the Python bindings version matches the installed HTCondor
- $(OPSYSANDVER) now expand properly in job transforms
- Fix bug where context managed Python htcondor.SecMan sessions would crash
- Fix bug where remote CPU times would rarely be set to zero

* Tue Jun 14 2022 Tim Theisen <tim@cs.wisc.edu> - 9.9.1-1
- Fix bug where jobs would not match when using a child collector

* Tue May 31 2022 Tim Theisen <tim@cs.wisc.edu> - 9.9.0-1
- A new authentication method for remote HTCondor administration
- Several changes to improve the security of connections
- Fix issue where DAGMan direct submission failed when using Kerberos
- The submission method is now recorded in the job ClassAd
- Singularity jobs can now pull from Docker style repositories
- The OWNER authorization level has been folded into the ADMINISTRATOR level

* Thu May 26 2022 Tim Theisen <tim@cs.wisc.edu> - 9.0.13-1
- Schedd and startd cron jobs can now log output upon non-zero exit
- condor_config_val now produces correct syntax for multi-line values
- The condor_run tool now reports submit errors and warnings to the terminal
- Fix issue where Kerberos authentication would fail within DAGMan
- Fix HTCondor startup failure with certain complex network configurations

* Mon Apr 25 2022 Tim Theisen <tim@cs.wisc.edu> - 9.8.1-1
- Fix HTCondor startup failure with certain complex network configurations

* Thu Apr 21 2022 Tim Theisen <tim@cs.wisc.edu> - 9.8.0-1
- Support for Heterogeneous GPUs, some configuration required
- Allow HTCondor to utilize grid sites requiring two-factor authentication
- Technology preview: bring your own resources from (some) NSF HPC clusters

* Tue Apr 19 2022 Tim Theisen <tim@cs.wisc.edu> - 9.0.12-1
- Fix bug in parallel universe that could cause the schedd to crash
- Fix rare crash where a daemon tries to use a discarded security session

* Tue Apr 05 2022 Tim Theisen <tim@cs.wisc.edu> - 9.7.1-1
- Fix recent bug where jobs may go on hold without a hold reason or code

* Tue Mar 15 2022 Tim Theisen <tim@cs.wisc.edu> - 9.7.0-1
- Support environment variables, other application elements in ARC REST jobs
- Container universe supports Singularity jobs with hard-coded command
- DAGMan submits jobs directly (does not shell out to condor_submit)
- Meaningful error message and sub-code for file transfer failures
- Add file transfer statistics for file transfer plugins
- Add named list policy knobs for SYSTEM_PERIODIC_ policies

* Tue Mar 15 2022 Tim Theisen <tim@cs.wisc.edu> - 9.0.11-1
- The Job Router can now create an IDTOKEN for use by the job
- Fix bug where a self-checkpointing job may erroneously be held
- Fix bug where the Job Router could erroneously substitute a default value
- Fix bug where a file transfer error may identify the wrong file
- Fix bug where condor_ssh_to_job may fail to connect

* Tue Mar 15 2022 Tim Theisen <tim@cs.wisc.edu> - 8.8.17-1
- Fixed a memory leak in the Job Router

* Tue Mar 15 2022 Tim Theisen <tim@cs.wisc.edu> - 9.6.0-1
- Fixes for security issues
- https://htcondor.org/security/vulnerabilities/HTCONDOR-2022-0001.html
- https://htcondor.org/security/vulnerabilities/HTCONDOR-2022-0002.html
- https://htcondor.org/security/vulnerabilities/HTCONDOR-2022-0003.html

* Tue Mar 15 2022 Tim Theisen <tim@cs.wisc.edu> - 9.0.10-1
- Fixes for security issues
- https://htcondor.org/security/vulnerabilities/HTCONDOR-2022-0001.html
- https://htcondor.org/security/vulnerabilities/HTCONDOR-2022-0002.html
- https://htcondor.org/security/vulnerabilities/HTCONDOR-2022-0003.html

* Tue Mar 15 2022 Tim Theisen <tim@cs.wisc.edu> - 8.8.16-1
- Fix for security issue
- https://htcondor.org/security/vulnerabilities/HTCONDOR-2022-0003.html

* Tue Feb 08 2022 Tim Theisen <tim@cs.wisc.edu> - 9.5.4-1
- The access point more robustly detects execution points that disappear
- The condor_procd will now function if /proc is mounted with hidepid=2

* Tue Feb 01 2022 Tim Theisen <tim@cs.wisc.edu> - 9.5.3-1
- Fix daemon crash where one of multiple collectors is not in DNS
- Fix bug where initial schedd registration was rarely delayed by an hour
- Can set CCB_TIMEOUT and choose to not start up if CCB address unavailable

* Tue Jan 25 2022 Tim Theisen <tim@cs.wisc.edu> - 9.5.2-1
- Fix bug where job may not go on hold when exceeding allowed_job_duration
- Fix bug where the condor_shadow could run indefinitely
- Fix bug where condor_ssh_to_job may fail to connect
- Fix bug where a file transfer error may identify the wrong file

* Tue Jan 18 2022 Tim Theisen <tim@cs.wisc.edu> - 9.5.1-1
- Fix bug where a self-checkpointing job may erroneously be held

* Thu Jan 13 2022 Tim Theisen <tim@cs.wisc.edu> - 9.5.0-1
- Initial implementation of Container Universe
- HTCondor will automatically detect container type and where it can run
- The blahp is no longer separate, it is now an integral part of HTCondor
- Docker Universe jobs can now self-checkpoint
- Added Debian 11 (bullseye) as a supported platform
- Since CentOS 8 has reached end of life, we build and test on Rocky Linux 8

* Thu Jan 13 2022 Tim Theisen <tim@cs.wisc.edu> - 9.0.9-1
- Added Debian 11 (bullseye) as a supported platform
- Since CentOS 8 has reached end of life, we build and test on Rocky Linux 8
- The OAUTH credmon is now packaged for Enterprise Linux 8

* Tue Dec 21 2021 Tim Theisen <tim@cs.wisc.edu> - 9.4.1-1
- Add the ability to track slot activation metrics
- Fix bug where a file transfer plugin failure code may not be reported

* Thu Dec 02 2021 Tim Theisen <tim@cs.wisc.edu> - 9.4.0-1
- Initial implementation of Job Sets in the htcondor CLI tool
- The access point administrator can add keywords to the submit language
- Add submit commands that limit job run time
- Fix bug where self check-pointing jobs may be erroneously held

* Thu Dec 02 2021 Tim Theisen <tim@cs.wisc.edu> - 9.0.8-1
- Fix bug where huge values of ImageSize and others would end up negative
- Fix bug in how MAX_JOBS_PER_OWNER applied to late materialization jobs
- Fix bug where the schedd could choose a slot with insufficient disk space
- Fix crash in ClassAd substr() function when the offset is out of range
- Fix bug in Kerberos code that can crash on macOS and could leak memory
- Fix bug where a job is ignored for 20 minutes if the startd claim fails

* Tue Nov 30 2021 Tim Theisen <tim@cs.wisc.edu> - 9.3.2-1
- Add allowed_execute_duration condor_submit command to cap job run time
- Fix bug where self check-pointing jobs may be erroneously held

* Tue Nov 09 2021 Tim Theisen <tim@cs.wisc.edu> - 9.3.1-1
- Add allowed_job_duration condor_submit command to cap job run time

* Wed Nov 03 2021 Tim Theisen <tim@cs.wisc.edu> - 9.3.0-1
- Discontinue support for Globus GSI
- Discontinue support for grid type 'nordugrid', use 'arc' instead
- MacOS version strings now include the major version number (10 or 11)
- File transfer plugin sample code to aid in developing new plugins
- Add generic knob to set the slot user for all slots

* Tue Nov 02 2021 Tim Theisen <tim@cs.wisc.edu> - 9.0.7-1
- Fix bug where condor_gpu_discovery could crash with older CUDA libraries
- Fix bug where condor_watch_q would fail on machines with older kernels
- condor_watch_q no longer has a limit on the number of job event log files
- Fix bug where a startd could crash claiming a slot with p-slot preemption
- Fix bug where a job start would not be recorded when a shadow reconnects

* Thu Sep 23 2021 Tim Theisen <tim@cs.wisc.edu> - 9.2.0-1
- Add SERVICE node that runs alongside the DAG for the duration of the DAG
- Fix problem where proxy delegation to older HTCondor versions failed
- Jobs are now re-run if the execute directory unexpectedly disappears
- HTCondor counts the number of files transfered at the submit node
- Fix a bug that caused jobs to fail when using newer Singularity versions

* Thu Sep 23 2021 Tim Theisen <tim@cs.wisc.edu> - 9.0.6-1
- CUDA_VISIBLE_DEVICES can now contain GPU-<uuid> formatted values
- Fixed a bug that caused jobs to fail when using newer Singularity versions
- Fixed a bug in the Windows MSI installer for the latest Windows 10 version
- Fixed bugs relating to the transfer of standard out and error logs
- MacOS 11.x now reports as 10.16.x (which is better than reporting x.0)

* Thu Aug 19 2021 Tim Theisen <tim@cs.wisc.edu> - 9.1.3-1
- Globus GSI is no longer needed for X.509 proxy delegation
- Globus GSI authentication is disabled by default
- The job ad now contains a history of job holds and hold reasons
- If a user job policy expression evaluates to undefined, it is ignored

* Wed Aug 18 2021 Tim Theisen <tim@cs.wisc.edu> - 9.0.5-1
- Other authentication methods are tried if mapping fails using SciTokens
- Fix rare crashes from successful condor_submit, which caused DAGMan issues
- Fix bug where ExitCode attribute would be suppressed when OnExitHold fired
- condor_who now suppresses spurious warnings coming from netstat
- The online manual now has detailed instructions for installing on MacOS
- Fix bug where misconfigured MIG devices confused condor_gpu_discovery
- The transfer_checkpoint_file list may now include input files

* Thu Jul 29 2021 Tim Theisen <tim@cs.wisc.edu> - 9.1.2-1
- Fixes for security issues
- https://htcondor.org/security/vulnerabilities/HTCONDOR-2021-0003.html
- https://htcondor.org/security/vulnerabilities/HTCONDOR-2021-0004.html

* Thu Jul 29 2021 Tim Theisen <tim@cs.wisc.edu> - 9.0.4-1
- Fixes for security issues
- https://htcondor.org/security/vulnerabilities/HTCONDOR-2021-0003.html
- https://htcondor.org/security/vulnerabilities/HTCONDOR-2021-0004.html

* Thu Jul 29 2021 Tim Theisen <tim@cs.wisc.edu> - 8.8.15-1
- Fix for security issue
- https://htcondor.org/security/vulnerabilities/HTCONDOR-2021-0003.html

* Tue Jul 27 2021 Tim Theisen <tim@cs.wisc.edu> - 9.1.1-1
- Fixes for security issues
- https://htcondor.org/security/vulnerabilities/HTCONDOR-2021-0003.html
- https://htcondor.org/security/vulnerabilities/HTCONDOR-2021-0004.html

* Tue Jul 27 2021 Tim Theisen <tim@cs.wisc.edu> - 9.0.3-1
- Fixes for security issues
- https://htcondor.org/security/vulnerabilities/HTCONDOR-2021-0003.html
- https://htcondor.org/security/vulnerabilities/HTCONDOR-2021-0004.html

* Tue Jul 27 2021 Tim Theisen <tim@cs.wisc.edu> - 8.8.14-1
- Fix for security issue
- https://htcondor.org/security/vulnerabilities/HTCONDOR-2021-0003.html

* Thu Jul 08 2021 Tim Theisen <tim@cs.wisc.edu> - 9.0.2-1
- HTCondor can be set up to use only FIPS 140-2 approved security functions
- If the Singularity test fails, the job goes idle rather than getting held
- Can divide GPU memory, when making multiple GPU entries for a single GPU
- Startd and Schedd cron job maximum line length increased to 64k bytes
- Added first class submit keywords for SciTokens
- Fixed MUNGE authentication
- Fixed Windows installer to work when the install location isn't C:\Condor

* Thu May 20 2021 Tim Theisen <tim@cs.wisc.edu> - 9.1.0-1
- Support for submitting to ARC-CE via the REST interface
- DAGMan can put failed jobs on hold (user can correct problems and release)
- Can run gdb and ptrace within Docker containers
- A small Docker test job is run on the execute node to verify functionality
- The number of instructions executed is reported in the job Ad on Linux

* Mon May 17 2021 Tim Theisen <tim@cs.wisc.edu> - 9.0.1-1
- Fix problem where X.509 proxy refresh kills job when using AES encryption
- Fix problem when jobs require a different machine after a failure
- Fix problem where a job matched a machine it can't use, delaying job start
- Fix exit code and retry checking when a job exits because of a signal
- Fix a memory leak in the job router when a job is removed via job policy
- Fixed the back-end support for the 'bosco_cluster --add' command
- An updated Windows installer that supports IDTOKEN authentication

* Wed Apr 14 2021 Tim Theisen <tim@cs.wisc.edu> - 9.0.0-1
- Absent any configuration, HTCondor denies authorization to all users
- AES encryption is used for all communication and file transfers by default
- New IDTOKEN authentication method enables fine-grained authorization
- IDTOKEN authentication method is designed to replace GSI
- Improved support for GPUs, including machines with multiple GPUs
- New condor_watch_q tool that efficiently provides live job status updates
- Many improvements to the Python bindings
- New Python bindings for DAGMan and chirp
- Improved file transfer plugins supporting uploads and authentication
- File transfer times are now recorded in the job log
- Added support for jobs that need to acquire and use OAUTH tokens
- Many memory footprint and performance improvements in DAGMan
- Submitter ceilings can limit the number of jobs per user in a pool

* Tue Mar 30 2021 Tim Theisen <tim@cs.wisc.edu> - 8.9.13-1
- Host based security is no longer the default security model
- Hardware accelerated integrity and AES encryption used by default
- Normally, AES encryption is used for all communication and file transfers
- Fallback to Triple-DES or Blowfish when interoperating with older versions
- Simplified and automated new HTCondor installations
- HTCondor now detects instances of multi-instance GPUs
- Fixed memory leaks (collector updates in 8.9 could leak a few MB per day)
- Many other enhancements and bug fixes, see version history for details

* Thu Mar 25 2021 Tim Theisen <tim@cs.wisc.edu> - 8.9.12-1
- Withdrawn due to compatibility issues with prior releases

* Tue Mar 23 2021 Tim Theisen <tim@cs.wisc.edu> - 8.8.13-1
- condor_ssh_to_job now maps CR and NL to work with editors like nano
- Improved the performance of data transfer in condor_ssh_to_job
- HA replication now accepts SHA-2 checksums to prepare for MD5 removal
- Submission to NorduGrid ARC CE works with newer ARC CE versions
- Fixed condor_annex crashes on platforms with newer compilers
- Fixed "use feature: GPUsMonitor" to locate the monitor binary on Windows
- Fixed a bug that prevented using the '@' character in an event log path

* Wed Jan 27 2021 Tim Theisen <tim@cs.wisc.edu> - 8.9.11-1
- This release of HTCondor fixes security-related bugs described at
- https://htcondor.org/security/vulnerabilities/HTCONDOR-2021-0001.html
- https://htcondor.org/security/vulnerabilities/HTCONDOR-2021-0002.html

* Tue Nov 24 2020 Tim Theisen <tim@cs.wisc.edu> - 8.9.10-1
- Fix bug where negotiator stopped making matches when group quotas are used
- Support OAuth, SciTokens, and Kerberos credentials in local universe jobs
- The Python schedd.submit method now takes a Submit object
- DAGMan can now optionally run a script when a job goes on hold
- DAGMan now provides a method for inline jobs to share submit descriptions
- Can now add arbitrary tags to condor annex instances
- Runs the "singularity test" before running the a singularity job

* Mon Nov 23 2020 Tim Theisen <tim@cs.wisc.edu> - 8.8.12-1
- Added a family of version comparison functions to ClassAds
- Increased default Globus proxy key length to meet current NIST guidance

* Mon Oct 26 2020 Tim Theisen <tim@cs.wisc.edu> - 8.9.9-1
- The RPM packages requires globus, munge, scitokens, and voms from EPEL
- Improved cgroup memory policy settings that set both hard and soft limit
- Cgroup memory usage reporting no longer includes the kernel buffer cache
- Numerous Python binding improvements, see version history
- Can create a manifest of files on the execute node at job start and finish
- Added provisioner nodes to DAGMan, allowing users to provision resources
- DAGMan can now produce .dot graphs without running the workflow

* Wed Oct 21 2020 Tim Theisen <tim@cs.wisc.edu> - 8.8.11-1
- HTCondor now properly tracks usage over vanilla universe checkpoints
- New ClassAd equality and inequality operators in the Python bindings
- Fixed a bug where removing in-use routes could crash the job router
- Fixed a bug where condor_chirp would abort after success on Windows
- Fixed a bug where using MACHINE_RESOURCE_NAMES could crash the startd
- Improved condor c-gahp to prioritize commands over file transfers
- Fixed a rare crash in the schedd when running many local universe jobs
- With GSI, avoid unnecessary reverse DNS lookup when HOST_ALIAS is set
- Fix a bug that could cause grid universe jobs to fail upon proxy refresh

* Thu Aug 06 2020 Tim Theisen <tim@cs.wisc.edu> - 8.9.8-1
- Added htcondor.dags and htcondor.htchirp to the HTCondor Python bindings
- New condor_watch_q tool that efficiently provides live job status updates
- Added support for marking a GPU offline while other jobs continue
- The condor_master command does not return until it is fully started
- Deprecated several Python interfaces in the Python bindings

* Thu Aug 06 2020 Tim Theisen <tim@cs.wisc.edu> - 8.8.10-1
- condor_qedit can no longer be used to disrupt the condor_schedd
- Fixed a bug where the SHARED_PORT_PORT configuration setting was ignored
- Ubuntu 20.04 and Amazon Linux 2 are now supported
- In MacOSX, HTCondor now requires LibreSSL, available since MacOSX 10.13

* Wed May 20 2020 Tim Theisen <tim@cs.wisc.edu> - 8.9.7-1
- Multiple enhancements in the file transfer code
- Support for more regions in s3:// URLs
- Much more flexible job router language
- Jobs may now specify cuda_version to match equally-capable GPUs
- TOKENS are now called IDTOKENS to differentiate from SCITOKENS
- Added the ability to blacklist TOKENS via an expression
- Can simultaneously handle Kerberos and OAUTH credentials
- The getenv submit command now supports a blacklist and whitelist
- The startd supports a remote history query similar to the schedd
- condor_q -submitters now works with accounting groups
- Fixed a bug reading service account credentials for Google Compute Engine

* Thu May 07 2020 Tim Theisen <tim@cs.wisc.edu> - 8.8.9-1
- Proper tracking of maximum memory used by Docker universe jobs
- Fixed preempting a GPU slot for a GPU job when all GPUs are in use
- Fixed a Python crash when queue_item_data iterator raises an exception
- Fixed a bug where slot attribute overrides were ignored
- Calculates accounting group quota correctly when more than 1 CPU requested
- Updated HTCondor Annex to accommodate API change for AWS Spot Fleet
- Fixed a problem where HTCondor would not start on AWS Fargate
- Fixed where the collector could wait forever for a partial message
- Fixed streaming output to large files (>2Gb) when using the 32-bit shadow

* Mon Apr 06 2020 Tim Theisen <tim@cs.wisc.edu> - 8.9.6-1
- Fixes addressing CVE-2019-18823
- https://htcondor.org/security/vulnerabilities/HTCONDOR-2020-0001.html
- https://htcondor.org/security/vulnerabilities/HTCONDOR-2020-0002.html
- https://htcondor.org/security/vulnerabilities/HTCONDOR-2020-0003.html
- https://htcondor.org/security/vulnerabilities/HTCONDOR-2020-0004.html

* Mon Apr 06 2020 Tim Theisen <tim@cs.wisc.edu> - 8.8.8-1
- Fixes addressing CVE-2019-18823
- https://htcondor.org/security/vulnerabilities/HTCONDOR-2020-0001.html
- https://htcondor.org/security/vulnerabilities/HTCONDOR-2020-0002.html
- https://htcondor.org/security/vulnerabilities/HTCONDOR-2020-0003.html
- https://htcondor.org/security/vulnerabilities/HTCONDOR-2020-0004.html

* Thu Jan 02 2020 Tim Theisen <tim@cs.wisc.edu> - 8.9.5-1
- Added a new mode that skips jobs whose outputs are newer than their inputs
- Added command line tool to help debug ClassAd expressions
- Added port forwarding to Docker containers
- You may now change some DAGMan throttles while the DAG is running
- Added support for session tokens for pre-signed S3 URLs
- Improved the speed of the negotiator when custom resources are defined
- Fixed interactive submission of Docker jobs
- Fixed a bug where jobs wouldn't be killed when getting an OOM notification

* Thu Dec 26 2019 Tim Theisen <tim@cs.wisc.edu> - 8.8.7-1
- Updated condor_annex to work with upcoming AWS Lambda function changes
- Added the ability to specify the order that job routes are applied
- Fixed a bug that could cause remote condor submits to fail
- Fixed condor_wait to work when the job event log is on AFS
- Fixed RPM packaging to be able to install condor-all on CentOS 8
- Period ('.') is allowed again in DAGMan node names

* Tue Nov 19 2019 Tim Theisen <tim@cs.wisc.edu> - 8.9.4-1
- Amazon S3 file transfers using pre-signed URLs
- Further reductions in DAGMan memory usage
- Added -idle option to condor_q to display information about idle jobs
- Support for SciTokens authentication
- A tool, condor_evicted_files, to examine the SPOOL of an idle job

* Wed Nov 13 2019 Tim Theisen <tim@cs.wisc.edu> - 8.8.6-1
- Initial support for CentOS 8
- Fixed a memory leak in SSL authentication
- Fixed a bug where "condor_submit -spool" would only submit the first job
- Reduced encrypted file transfer CPU usage by a factor of six
- "condor_config_val -summary" displays changes from a default configuration
- Improved the ClassAd documentation, added many functions that were omitted

* Tue Sep 17 2019 Tim Theisen <tim@cs.wisc.edu> - 8.9.3-1
- TOKEN and SSL authentication methods are now enabled by default
- The job and global event logs use ISO 8601 formatted dates by default
- Added Google Drive multifile transfer plugin
- Added upload capability to Box multifile transfer plugin
- Added Python bindings to submit a DAG
- Python 'JobEventLog' can be pickled to facilitate intermittent readers
- 2x matchmaking speed for partitionable slots with simple START expressions
- Improved the performance of the condor_schedd under heavy load
- Reduced the memory footprint of condor_dagman
- Initial implementation to record the circumstances of a job's termination

* Thu Sep 05 2019 Tim Theisen <tim@cs.wisc.edu> - 8.8.5-1
- Fixed two performance problems on Windows
- Fixed Java universe on Debian and Ubuntu systems
- Added two knobs to improve performance on large scale pools
- Fixed a bug where requesting zero GPUs would require a machine with GPUs
- HTCondor can now recognize nVidia Volta and Turing GPUs

* Tue Jul 09 2019 Tim Theisen <tim@cs.wisc.edu> - 8.8.4-1
- Python 3 bindings - see version history for details (requires EPEL on EL7)
- Can configure DAGMan to dramatically reduce memory usage on some DAGs
- Improved scalability when using the python bindings to qedit jobs
- Fixed infrequent schedd crashes when removing scheduler universe jobs
- The condor_master creates run and lock directories when systemd doesn't
- The condor daemon obituary email now contains the last 200 lines of log

* Tue Jun 04 2019 Tim Theisen <tim@cs.wisc.edu> - 8.9.2-1
- The HTTP/HTTPS file transfer plugin will timeout and retry transfers
- A new multi-file box.com file transfer plugin to download files
- The manual has been moved to Read the Docs
- Configuration options for job-log time-stamps (UTC, ISO 8601, sub-second)
- Several improvements to SSL authentication
- New TOKEN authentication method enables fine-grained authorization control

* Wed May 22 2019 Tim Theisen <tim@cs.wisc.edu> - 8.8.3-1
- Fixed a bug where jobs were killed instead of peacefully shutting down
- Fixed a bug where a restarted schedd wouldn't connect to its running jobs
- Improved file transfer performance when sending multiple files
- Fix a bug that prevented interactive submit from working with Singularity
- Orphaned Docker containers are now cleaned up on execute nodes
- Restored a deprecated Python interface that is used to read the event log

* Wed Apr 17 2019 Tim Theisen <tim@cs.wisc.edu> - 8.9.1-1
- An efficient curl plugin that supports uploads and authentication tokens
- HTCondor automatically supports GPU jobs in Docker and Singularity
- File transfer times are now recorded in the user job log and the job ad

* Thu Apr 11 2019 Tim Theisen <tim@cs.wisc.edu> - 8.8.2-1
- Fixed problems with condor_ssh_to_job and Singularity jobs
- Fixed a problem that could cause condor_annex to crash
- Fixed a problem where the job queue would very rarely be corrupted
- condor_userprio can report concurrency limits again
- Fixed the GPU discovery and monitoring code to map GPUs in the same way
- Made the CHIRP_DELAYED_UPDATE_PREFIX configuration knob work again
- Fixed restarting HTCondor from the Service Control Manager on Windows
- Fixed a problem where local universe jobs could not use condor_submit
- Restored a deprecated Python interface that is used to read the event log
- Fixed a problem where condor_shadow reuse could confuse DAGMan

* Thu Feb 28 2019 Tim Theisen <tim@cs.wisc.edu> - 8.9.0-1
- Absent any configuration, HTCondor denies authorization to all users
- All HTCondor daemons under a condor_master share a security session
- Scheduler Universe jobs are prioritized by job priority

* Tue Feb 19 2019 Tim Theisen <tim@cs.wisc.edu> - 8.8.1-1
- Fixed excessive CPU consumption with GPU monitoring
- GPU monitoring is off by default; enable with "use feature: GPUsMonitor"
- HTCondor now works with the new CUDA version 10 libraries
- Fixed a bug where sometimes jobs would not start on a Windows execute node
- Fixed a bug that could cause DAGman to go into an infinite loop on exit
- The JobRouter doesn't forward the USER attribute between two UID Domains
- Made Collector.locateAll() more efficient in the Python bindings
- Improved efficiency of the negotiation code in the condor_schedd

* Thu Jan 03 2019 Tim Theisen <tim@cs.wisc.edu> - 8.8.0-1
- Automatically add AWS resources to your pool using HTCondor Annex
- The Python bindings now include submit functionality
- Added the ability to run a job immediately by replacing a running job
- A new minicondor package makes single node installations easy
- HTCondor now tracks and reports GPU utilization
- Several performance enhancements in the collector
- The grid universe can create and manage VM instances in Microsoft Azure
- The MUNGE security method is now supported on all Linux platforms

* Wed Oct 31 2018 Tim Theisen <tim@cs.wisc.edu> - 8.7.10-1
- Can now interactively submit Docker jobs
- The administrator can now add arguments to the Singularity command line
- The MUNGE security method is now supported on all Linux platforms
- The grid universe can create and manage VM instances in Microsoft Azure
- Added a single-node package to facilitate using a personal HTCondor

* Wed Oct 31 2018 Tim Theisen <tim@cs.wisc.edu> - 8.6.13-1
- Made the Python 'in' operator case-insensitive for ClassAd attributes
- Python bindings are now built for the Debian and Ubuntu platforms
- Fixed a memory leak in the Python bindings
- Fixed a bug where absolute paths failed for output/error files on Windows
- Fixed a bug using Condor-C to run Condor-C jobs
- Fixed a bug where Singularity could not be used if Docker was not present

* Wed Aug 01 2018 Tim Theisen <tim@cs.wisc.edu> - 8.7.9-1
- Support for Debian 9, Ubuntu 16, and Ubuntu 18
- Improved Python bindings to support the full range of submit functionality
- Allows VMs to shutdown when the job is being gracefully evicted
- Can now specify a host name alias (CNAME) for NETWORK_HOSTNAME
- Added the ability to run a job immediately by replacing a running job

* Wed Aug 01 2018 Tim Theisen <tim@cs.wisc.edu> - 8.6.12-1
- Support for Debian 9, Ubuntu 16, and Ubuntu 18
- Fixed a memory leak that occurred when SSL authentication fails
- Fixed a bug where invalid transform REQUIREMENTS caused a Job to match
- Fixed a bug to allow a queue super user to edit protected attributes
- Fixed a problem setting the job environment in the Singularity container
- Fixed several other minor problems

* Tue May 22 2018 Tim Theisen <tim@cs.wisc.edu> - 8.7.8-2
- Reinstate man pages
- Drop centos from dist tag in 32-bit Enterprise Linux 7 RPMs

* Thu May 10 2018 Tim Theisen <tim@cs.wisc.edu> - 8.7.8-1
- The condor annex can easily use multiple regions simultaneously
- HTCondor now uses CUDA_VISIBLE_DEVICES to tell which GPU devices to manage
- HTCondor now reports GPU memory utilization

* Thu May 10 2018 Tim Theisen <tim@cs.wisc.edu> - 8.6.11-1
- Can now do an interactive submit of a Singularity job
- Shared port daemon is more resilient when starved for TCP ports
- The Windows installer configures the environment for the Python bindings
- Fixed several other minor problems

* Tue Mar 13 2018 Tim Theisen <tim@cs.wisc.edu> - 8.7.7-1
- condor_ssh_to_job now works with Docker Universe jobs
- A 32-bit condor_shadow is available for Enterprise Linux 7 systems
- Tracks and reports custom resources, e.g. GPUs, in the job ad and user log
- condor_q -unmatchable reports jobs that will not match any slots
- Several updates to the parallel universe
- Spaces are now allowed in input, output, and error paths in submit files
- In DAG files, spaces are now allowed in submit file paths

* Tue Mar 13 2018 Tim Theisen <tim@cs.wisc.edu> - 8.6.10-1
- Fixed a problem where condor_preen would crash on an active submit node
- Improved systemd configuration to clean up processes if the master crashes
- Fixed several other minor problems

* Thu Jan 04 2018 Tim Theisen <tim@cs.wisc.edu> - 8.7.6-1
- Machines won't enter "Owner" state unless using the Desktop policy
- One can use SCHEDD and JOB instead of MY and TARGET in SUBMIT_REQUIREMENTS
- HTCondor now reports all submit warnings, not just the first one
- The HTCondor Python bindings in pip are now built from the release branch

* Thu Jan 04 2018 Tim Theisen <tim@cs.wisc.edu> - 8.6.9-1
- Fixed a bug where some Accounting Groups could get too much surplus quota
- Fixed a Python binding bug where some queries could corrupt memory
- Fixed a problem where preen could block the schedd for a long time
- Fixed a bug in Windows where the job sandbox would not be cleaned up
- Fixed problems with the interaction between the master and systemd
- Fixed a bug where MAX_JOBS_SUBMITTED could be permanently reduced
- Fixed problems with very large disk requests

* Tue Nov 14 2017 Tim Theisen <tim@cs.wisc.edu> - 8.7.5-1
- Fixed an issue validating VOMS proxies

* Tue Nov 14 2017 Tim Theisen <tim@cs.wisc.edu> - 8.6.8-1
- Fixed an issue validating VOMS proxies

* Tue Oct 31 2017 Tim Theisen <tim@cs.wisc.edu> - 8.7.4-1
- Improvements to DAGMan including support for late job materialization
- Updates to condor_annex including improved status reporting
- When submitting jobs, HTCondor can now warn about job requirements
- Fixed a bug where remote CPU time was not recorded in the history
- Improved support for OpenMPI jobs
- The high availability daemon now works with IPV6 and shared_port
- The HTCondor Python bindings are now available for Python 2 and 3 in pip

* Tue Oct 31 2017 Tim Theisen <tim@cs.wisc.edu> - 8.6.7-1
- Fixed a bug where memory limits might not be updated in cgroups
- Add SELinux type enforcement rules to allow condor_ssh_to_job to work
- Updated systemd configuration to shutdown HTCondor in an orderly fashion
- The curl_plugin utility can now do HTTPS transfers
- Specifying environment variables now works with the Python Submit class

* Tue Sep 12 2017 Tim Theisen <tim@cs.wisc.edu> - 8.7.3-1
- Further updates to the late job materialization technology preview
- An improved condor_top tool
- Enhanced the AUTO setting for ENABLE_IPV{4,6} to be more selective
- Fixed several small memory leaks

* Tue Sep 12 2017 Tim Theisen <tim@cs.wisc.edu> - 8.6.6-1
- HTCondor daemons no longer crash on reconfig if syslog is used for logging
- HTCondor daemons now reliably leave a core file when killed by a signal
- Negotiator won't match jobs to machines with incompatible IPv{4,6} network
- On Ubuntu, send systemd alive messages to prevent HTCondor restarts
- Fixed a problem parsing old ClassAd string escapes in the python bindings
- Properly parse CPU time used from Slurm grid universe jobs
- Claims are released when parallel univ jobs are removed while claiming
- Starter won't get stuck when a job is removed with JOB_EXIT_HOOK defined
- To reduce audit logging, added cgroup rules to SELinux profile

* Mon Aug 07 2017 Tim Theisen <tim@cs.wisc.edu> - 8.6.5-2
- Update SELinux profile for Red Hat 7.4

* Tue Aug 01 2017 Tim Theisen <tim@cs.wisc.edu> - 8.6.5-1
- Fixed a memory leak that would cause the HTCondor collector to slowly grow
- Prevent the condor_starter from hanging when using cgroups on Debian
- Fixed several issues that occur when IPv6 is in use
- Support for using an ImDisk RAM drive on Windows as the execute directory
- Fixed a bug where condor_rm rarely removed another one of the user's jobs
- Fixed a bug with parallel universe jobs starting on partitionable slots

* Thu Jul 13 2017 Tim Theisen <tim@cs.wisc.edu> - 8.4.12-1
- Can configure the condor_startd to compute free disk space once

* Thu Jun 22 2017 Tim Theisen <tim@cs.wisc.edu> - 8.7.2-1
- Improved condor_schedd performance by turning off file checks by default
- condor_annex -status finds VM instances that have not joined the pool
- Able to update an annex's lease without adding new instances
- condor_annex now keeps a command log
- condor_q produces an expanded multi-line summary
- Automatically retry and/or resume http file transfers when appropriate
- Reduced load on the condor_collector by optimizing queries
- A python based condor_top tool

* Thu Jun 22 2017 Tim Theisen <tim@cs.wisc.edu> - 8.6.4-1
- Python bindings are now available on MacOSX
- Fixed a bug where PASSWORD authentication could fail to exchange keys
- Pslot preemption now properly handles custom resources, such as GPUs
- condor_submit now checks X.509 proxy expiration

* Tue May 09 2017 Tim Theisen <tim@cs.wisc.edu> - 8.6.3-1
- Fixed a bug where using an X.509 proxy might corrupt the job queue log
- Fixed a memory leak in the Python bindings

* Mon Apr 24 2017 Tim Theisen <tim@cs.wisc.edu> - 8.7.1-1
- Several performance enhancements in the collector
- Further refinement and initial documentation of the HTCondor Annex
- Enable chirp for Docker jobs
- Job Router uses first match rather than round-robin matching
- The schedd tracks jobs counts by status for each owner
- Technology preview of late job materialization in the schedd

* Mon Apr 24 2017 Tim Theisen <tim@cs.wisc.edu> - 8.6.2-1
- New metaknobs for mapping users to groups
- Now case-insensitive with Windows user names when storing credentials
- Signal handling in the OpenMPI script
- Report RemoteSysCpu for Docker jobs
- Allow SUBMIT_REQUIREMENT to refer to X509 secure attributes
- Linux kernel tuning script takes into account the machine's role

* Thu Mar 02 2017 Tim Theisen <tim@cs.wisc.edu> - 8.7.0-1
- Performance improvements in collector's ingestion of ClassAds
- Added collector attributes to report query times and forks
- Removed extra white space around parentheses when unparsing ClassAds
- Technology preview of the HTCondor Annex

* Thu Mar 02 2017 Tim Theisen <tim@cs.wisc.edu> - 8.6.1-1
- condor_q works in situations where user authentication is not configured
- Updates to work with Docker version 1.13
- Fix several problems with the Job Router
- Update scripts to support current versions of Open MPI and MPICH2
- Fixed a bug that could corrupt the job queue log when the disk is full

* Thu Jan 26 2017 Tim Theisen <tim@cs.wisc.edu> - 8.6.0-1
- condor_q shows shows only the current user's jobs by default
- condor_q summarizes related jobs (batches) on a single line by default
- Users can define their own job batch name at job submission time
- Immutable/protected job attributes make SUBMIT_REQUIREMENTS more useful
- The shared port daemon is enabled by default
- Jobs run in cgroups by default
- HTCondor can now use IPv6 addresses (Prefers IPv4 when both present)
- DAGMan: Able to easily define SCRIPT, VARs, etc., for all nodes in a DAG
- DAGMan: Revamped priority implementation
- DAGMan: New splice connection feature
- New slurm grid type in the grid universe for submitting to Slurm
- Numerous improvements to Docker support
- Several enhancements in the python bindings

* Mon Jan 23 2017 Tim Theisen <tim@cs.wisc.edu> - 8.4.11-1
- Fixed a bug which delayed startd access to stard cron job results
- Fixed a bug in pslot preemption that could delay jobs starting
- Fixed a bug in job cleanup at job lease expiration if using glexec
- Fixed a bug in locating ganglia shared libraries on Debian and Ubuntu

* Tue Dec 13 2016 Tim Theisen <tim@cs.wisc.edu> - 8.5.8-1
- The starter puts all jobs in a cgroup by default
- Added condor_submit commands that support job retries
- condor_qedit defaults to the current user's jobs
- Ability to add SCRIPTS, VARS, etc. to all nodes in a DAG using one command
- Able to conditionally add Docker volumes for certain jobs
- Initial support for Singularity containers
- A 64-bit Windows release

* Tue Dec 13 2016 Tim Theisen <tim@cs.wisc.edu> - 8.4.10-1
- Updated SELinux profile for Enterprise Linux
- Fixed a performance problem in the schedd when RequestCpus was an expression
- Preserve permissions when transferring sub-directories of the job's sandbox
- Fixed HOLD_IF_CPUS_EXCEEDED and LIMIT_JOB_RUNTIMES metaknobs
- Fixed a bug in handling REMOVE_SIGNIFICANT_ATTRIBUTES

* Thu Sep 29 2016 Tim Theisen <tim@cs.wisc.edu> - 8.5.7-1
- The schedd can perform job ClassAd transformations
- Specifying dependencies between DAGMan splices is much more flexible
- The second argument of the ClassAd ? : operator may be omitted
- Many usability improvements in condor_q and condor_status
- condor_q and condor_status can produce JSON, XML, and new ClassAd output
- To prepare for a 64-bit Windows release, HTCondor identifies itself as X86
- Automatically detect Daemon Core daemons and pass localname to them

* Thu Sep 29 2016 Tim Theisen <tim@cs.wisc.edu> - 8.4.9-1
- The condor_startd removes orphaned Docker containers on restart
- Job Router and HTCondor-C job job submission prompts schedd reschedule
- Fixed bugs in the Job Router's hooks
- Improved systemd integration on Enterprise Linux 7
- Upped default number of Chirp attributes to 100, and made it configurable
- Fixed a bug where variables starting with STARTD. or STARTER. were ignored

* Tue Aug 02 2016 Tim Theisen <tim@cs.wisc.edu> - 8.5.6-1
- The -batch output for condor_q is now the default
- Python bindings for job submission and machine draining
- Numerous Docker usability changes
- New options to limit condor_history results to jobs since last invocation
- Shared port daemon can be used with high availability and replication
- ClassAds can be written out in JSON format
- More flexible ordering of DAGMan commands
- Efficient PBS and SLURM job monitoring
- Simplified leases for grid universe jobs

* Tue Jul 05 2016 Tim Theisen <tim@cs.wisc.edu> - 8.4.8-1
- Fixed a memory leak triggered by the python htcondor.Schedd().query() call
- Fixed a bug that could cause Bosco file transfers to fail
- Fixed a bug that could cause the schedd to crash when using schedd cron jobs
- condor_schedd now rejects jobs when owner has no account on the machine
- Fixed a new bug in 8.4.7 where remote condor_history failed without -limit
- Fixed bugs triggered by the reconfiguration of the high-availability daemon
- Fixed a bug where condor_master could hang when using shared port on Windows 
- Fixed a bug with the -xml option on condor_q and condor_status

* Mon Jun 06 2016 Tim Theisen <tim@cs.wisc.edu> - 8.5.5-1
- Improvements for scalability of EC2 grid universe jobs
- Docker Universe jobs advertises remote user and system CPU time
- Improved systemd support
- The master can now run an administrator defined script at shutdown
- DAGMan includes better support for the batch name feature

* Mon Jun 06 2016 Tim Theisen <tim@cs.wisc.edu> - 8.4.7-1
- fixed a bug that could cause the schedd to become unresponsive
- fixed a bug where the Docker Universe would not set the group ID
- Docker Universe jobs now drop all Linux capabilities by default
- fixed a bug where subsystem specific configuration parameters were ignored
- fixed bugs with history file processing on the Windows platform

* Mon May 02 2016 Tim Theisen <tim@cs.wisc.edu> - 8.5.4-1
- Fixed a bug that delays schedd response when significant attributes change
- Fixed a bug where the group ID was not set in Docker universe jobs
- Limit update rate of various attributes to not overload the collector
- To make job router configuration easier, added implicit "target" scoping
- To make BOSCO work, the blahp does not generate limited proxies by default
- condor_status can now display utilization per machine rather than per slot
- Improve performance of condor_history and other tools

* Thu Apr 21 2016 Tim Theisen <tim@cs.wisc.edu> - 8.4.6-1
- fixed a bug that could cause a job to fail to start in a dynamic slot
- fixed a negotiator memory leak when using partitionable slot preemption
- fixed a bug that caused supplemental groups to be wrong during file transfer
- properly identify the Windows 10 platform
- fixed a typographic error in the LIMIT_JOB_RUNTIMES policy
- fixed a bug where maximum length IPv6 addresses were not parsed

* Thu Mar 24 2016 Tim Theisen <tim@cs.wisc.edu> - 8.5.3-1
- Use IPv6 (and IPv4) interfaces if they are detected
- Prefer IPv4 addresses when both are available
- Count Idle and Running jobs in Submitter Ads for Local and Scheduler universes
- Can submit jobs to SLURM with the new "slurm" type in the Grid universe
- HTCondor is built and linked with Globus 6.0

* Tue Mar 22 2016 Tim Theisen <tim@cs.wisc.edu> - 8.4.5-1
- fixed a bug that would cause the condor_schedd to send no flocked jobs
- fixed a bug that caused a 60 second delay using tools when DNS lookup failed
- prevent using accounting groups with embedded spaces that crash the negotiator
- fixed a bug that could cause use of ports outside the port range on Windows
- fixed a bug that could prevent dynamic slot reuse when using many slots
- fixed a bug that prevented correct utilization reports from the job router
- tune kernel when using cgroups to avoid OOM killing of jobs doing heavy I/O

* Thu Feb 18 2016 Tim Theisen <tim@cs.wisc.edu> - 8.5.2-1
- condor_q now defaults to showing only the current user's jobs
- condor_q -batch produces a single line report for a batch of jobs
- Docker Universe jobs now report and update memory and network usage
- immutable and protected job attributes
- improved performance when querying a HTCondor daemon's location
- Added the ability to set ClassAd attributes within the DAG file
- DAGMan now provides event timestamps in dagman.out

* Tue Feb 02 2016 Tim Theisen <tim@cs.wisc.edu> - 8.4.4-1
- fixed a bug that could cause the collector to crash when DNS lookup fails
- fixed a bug that caused Condor-C jobs with short lease durations to fail
- fixed bugs that affected EC2 grid universe jobs
- fixed a bug that prevented startup if a prior version shared port file exists
- fixed a bug that could cause the condor_shadow to hang on Windows

* Fri Jan 08 2016 Tim Theisen <tim@cs.wisc.edu> - 8.5.1-2
- optimized binaries

* Fri Jan 08 2016 Tim Theisen <tim@cs.wisc.edu> - 8.4.3-2
- optimized binaries

* Mon Dec 21 2015 Tim Theisen <tim@cs.wisc.edu> - 8.5.1-1
- the shared port daemon is enabled by default
- the condor_startd now records the peak memory usage instead of recent
- the condor_startd advertises CPU submodel and cache size
- authorizations are automatically setup when "Match Password" is enabled
- added a schedd-constraint option to condor_q

* Wed Dec 16 2015 Tim Theisen <tim@cs.wisc.edu> - 8.4.3-1
- fixed the processing of the -append option in the condor_submit command
- fixed a bug to run more that 100 dynamic slots on a single execute node
- fixed bugs that would delay daemon startup when using shared port on Windows
- fixed a bug where the cgroup VM limit would not be set for sizes over 2 GiB
- fixed a bug to use the ec2_iam_profile_name for Amazon EC2 Spot instances

* Tue Nov 17 2015 Tim Theisen <tim@cs.wisc.edu> - 8.4.2-1
- a bug fix to prevent the condor_schedd from crashing
- a bug fix to honor TCP_FORWARDING_HOST
- Standard Universe works properly in RPM installations of HTCondor
- the RPM packages no longer claim to provide Globus libraries
- bug fixes to DAGMan's "maximum idle jobs" throttle

* Tue Oct 27 2015 Tim Theisen <tim@cs.wisc.edu> - 8.4.1-1
- four new policy metaknobs to make configuration easier
- a bug fix to prevent condor daemons from crashing on reconfiguration
- an option natural sorting option on condor_status
- support of admin to mount certain directories into Docker containers

* Thu Oct 22 2015 Tim Theisen <tim@cs.wisc.edu> - 8.2.10-1
- an updated RPM to work with SELinux on EL7 platforms
- fixes to the condor_kbdd authentication to the X server
- a fix to allow the condor_kbdd to work with shared port enabled
- avoid crashes when using more than 1024 file descriptors on EL7
- fixed a memory leak in the ClassAd split() function
- condor_vacate will error out rather than ignore conflicting arguments
- a bug fix to the JobRouter to properly process the queue on restart
- a bug fix to prevent sending spurious data on a SOAP file transfer
- a bug fix to always present jobs in order in condor_history

* Mon Oct 12 2015 Tim Theisen <tim@cs.wisc.edu> - 8.5.0-1
- multiple enhancements to the python bindings
- the condor_schedd no longer changes the ownership of spooled job files
- spooled job files are visible to only the user account by default
- the condor_startd records when jobs are evicted by preemption or draining

* Mon Sep 14 2015 Tim Theisen <tim@cs.wisc.edu> - 8.4.0-1
- a Docker Universe to run a Docker container as an HTCondor job
- the submit file can queue a job for each file found
- the submit file can contain macros
- a dry-run option to condor_submit to test the submit file without any actions
- HTCondor pools can use IPv4 and IPv6 simultaneously
- execute directories can be encrypted upon user or administrator request
- Vanilla Universe jobs can utilize periodic application-level checkpoints
- the administrator can establish job requirements
- numerous scalability changes

* Thu Aug 27 2015 Tim Theisen <tim@cs.wisc.edu> - 8.3.8-1
- a script to tune Linux kernel parameters for better scalability
- support for python bindings on Windows platforms
- a mechanism to remove Docker images from the local machine

* Thu Aug 13 2015 Tim Theisen <tim@cs.wisc.edu> - 8.2.9-1
- a mechanism for the preemption of dynamic slots, such that the partitionable slot may use the dynamic slot in the match of a different job
- default configuration bug fixes for the desktop policy, such that it can both start jobs and monitor the keyboard

* Mon Jul 27 2015 Tim Theisen <tim@cs.wisc.edu> - 8.3.7-1
- default configuration settings have been updated to reflect current usage
- the ability to preempt dynamic slots, such that a job may match with a partitionable slot
- the ability to limit the number of jobs per submission and the number of jobs per owner by setting configuration variables

* Tue Jun 23 2015 Tim Theisen <tim@cs.wisc.edu> - 8.3.6-1
- initial Docker universe support
- IPv4/IPv6 mixed mode support

* Mon Apr 20 2015 Tim Theisen <tim@cs.wisc.edu> - 8.3.5-1
- new features that increase the power of job specification in the submit description file
- RPMs for Red Hat Enterprise Linux 6 and 7 are modularized and only distributed via our YUM repository
- The new condor-all RPM requires the other HTCondor RPMs of a typical HTCondor installation

* Tue Apr 07 2015 Tim Theisen <tim@cs.wisc.edu> - 8.2.8-1
- a bug fix to reconnect a TCP session when an HTCondorView collector restarts
- a bug fix to avoid starting too many jobs, only to kill some chosen at random

* Thu Mar 05 2015 Tim Theisen <tim@cs.wisc.edu> - 8.3.4-1
- a bug fix for a problem that can cause jobs to not be matched to resources when the condor_schedd is flocking

* Thu Feb 19 2015 Tim Theisen <tim@cs.wisc.edu> - 8.3.3-1
- the ability to encrypt a job's directory on Linux execute hosts
- enhancements to EC2 grid universe jobs
- a more efficient query protocol, including the ability to query the condor_schedd daemon's autocluster set

* Tue Feb 10 2015 Tim Theisen <tim@cs.wisc.edu> - 8.2.7-1
- sendmail is used by default for sending notifications (CVE-2014-8126)
- corrected input validation, which prevents daemon crashes
- an update, such that grid jobs work within the current Google Compute Engine
- a bug fix to prevent an infinite loop in the python bindings
- a bug fix to prevent infinite recursion when evaluating ClassAd attributes

* Tue Dec 23 2014 Tim Theisen <tim@cs.wisc.edu> - 8.3.2-1
- the next installment of IPv4/IPv6 mixed mode support: a submit node can simultaneously interact with an IPv4 and an IPv6 HTCondor pool
- scalability improvements: a reduced memory foot-print of daemons, a reduced number of TCP connections between submit and execute machines, and an improved responsiveness from a busy condor_schedd to queries

* Tue Dec 16 2014 Tim Theisen <tim@cs.wisc.edu> - 8.2.6-1
- a bug fix to the log rotation of the condor_schedd on Linux platforms
- transfer_input_files now works for directories on Windows platforms
- a correction of the flags passed to the mail program on Linux platforms
- a RHEL 7 platform fix of a directory permission that prevented daemons from starting

* Mon Dec 01 2014 Tim Theisen <tim@cs.wisc.edu> - 8.2.5-1
- an updated RPM installation script that preserves a modified condor_config.local file
- OpenSSL version 1.0.1j for Windows platforms

* Wed Nov 12 2014 Tim Theisen <tim@cs.wisc.edu> - 8.2.4-1
- a bug fix for an 8.2.3 condor_schedd that could not obtain a claim from an 8.0.x condor_startd
- a bug fix for removed jobs that return to the queue
- a workaround for a condor_schedd performance issue when handling a large number of jobs
- a bug fix to prevent the condor_kbdd from crashing on Windows
- a bug fix to correct the reporting of available disk on Windows

* Wed Oct 01 2014 Tim Theisen <tim@cs.wisc.edu> - 8.2.3-1
- support for Ubuntu 14.04 LTS, including support for the standard universe

* Thu Sep 11 2014 Tim Theisen <tim@cs.wisc.edu> - 8.3.1-1
- a variety of changes that reduce memory usage and improve performance
- if cgroups are used to limit memory utilization, HTCondor sets both the memory and swap limits.

* Wed Aug 27 2014 Carl Edquist <edquist@cs.wisc.edu> - 8.2.2-2.3
- Include config file for MASTER_NEW_BINARY_RESTART = PEACEFUL (SOFTWARE-850)

* Tue Aug 26 2014 Carl Edquist <edquist@cs.wisc.edu> - 8.2.2-2.2
- Include peaceful_off patch (SOFTWARE-1307)

* Mon Aug 25 2014 Carl Edquist <edquist@cs.wisc.edu> - 8.2.2-2.1
- Include condor_gt4540_aws patch for #4540

* Fri Aug 22 2014 Carl Edquist <edquist@cs.wisc.edu> - 8.2.2-2
- Strict pass-through with fixes from 8.2.2-1.1

* Thu Aug 21 2014 Carl Edquist <edquist@cs.wisc.edu> - 8.2.2-1.1
- Update to 8.2.2 with build fixes for non-UW builds

* Mon Sep 09 2013  <edquist@cs.wisc.edu> - 8.1.2-0.3
- Include misc unpackaged files from 8.x.x

* Sun Sep 08 2013  <edquist@cs.wisc.edu> - 8.1.2-0.1.unif
- Packaging fixes to work with latest 8.1.2 source from master
- Move condor.spec into git master-unified_rpm-branch
- Apply patches to upstream branch and remove from rpm / spec
- Always build man pages / remove references to include_man
- Always include systemd sources for passthrough rebuilds of source rpms
- Add macros to bundle external source tarballs with the source rpm to support
  offline builds with externals

* Tue Aug 20 2013 Carl Edquist <edquist@cs.wisc.edu> - 7.9.6-8.unif.8
- Remove externals dependency from std-universe subpackage

* Mon Aug 19 2013 Carl Edquist <edquist@cs.wisc.edu> - 7.9.6-8.unif.7
- Merge init script improvements from trunk
- Have std_local_ref depend on senders,receivers instead of stub_gen
- Carve out std universe files into separate subpackage
- Move uw_build-specific non-std-universe files into externals subpackage
- Condor_config changes for #3645
- Use %osg / %std_univ macros to control build type default
- Support PROPER builds of std universe (ie, without UW_BUILD)
- Use make jobserver when building glibc external instead of make -j2
- Move python requirement out of main condor package (#3704)
- Move condor_config.local from /var/lib/condor/ to /etc/condor/

* Fri Jul 05 2013 Carl Edquist <edquist@cs.wisc.edu> - 7.9.6-8.unif.6
- Address build dependency issue seen with -j24

* Fri Jun 21 2013 Carl Edquist <edquist@cs.wisc.edu> - 7.9.6-8.unif.5
- Initial support for UW_BUILD

* Tue Jun 18 2013 Carl Edquist <edquist@cs.wisc.edu> - 7.9.6-8.unif.4
- Remove service restart for upgrades

* Tue Jun 11 2013 Carl Edquist <edquist@cs.wisc.edu> - 7.9.6-8.unif.2
- Add a parallel-setup sub-package for parallel universe configuration,
  namely setting up the host as a dedicated resource

* Mon Jun 10 2013 Brian Lin <blin@cs.wisc.edu> - 7.8.8-2
- Init script improvements

* Fri Jun 07 2013 Carl Edquist <edquist@cs.wisc.edu> - 7.9.6-8.unif.1
- Add in missing features from Fedora rpm
- Reorganize to reduce the diff size between this and the Fedora rpm

* Fri Jun 07 2013 Brian Lin <blin@cs.wisc.edu> - 7.9.6-8
- Remove glexec runtime dependency

* Tue May 28 2013 Brian Lin <blin@cs.wisc.edu> - 7.9.6-7
- Mark /usr/share/osg/sysconfig/condor as non-config file

* Thu May 23 2013 Brian Lin <blin@cs.wisc.edu> - 7.9.6-6
- Rebuild against fixed glite-ce-cream-client-api-c

* Wed May 22 2013 Brian Lin <blin@cs.wisc.edu> - 7.9.6-5
- Enable plumage for x86{,_64}

* Wed May 22 2013 Brian Lin <blin@cs.wisc.edu> - 7.9.6-4
- Enable cgroups for EL6

* Tue May 21 2013 Brian Lin <blin@cs.wisc.edu> - 7.9.6-3
- Building with blahp/cream

* Tue May 21 2013 Brian Lin <blin@cs.wisc.edu> - 7.9.6-2
- Build without blahp/cream

* Tue May 21 2013 Brian Lin <blin@cs.wisc.edu> - 7.9.6-1
- New version

* Wed May 08 2013 Matyas Selmeci <matyas@cs.wisc.edu> - 7.8.8-1
- New version
- Removed condor_glidein -- was removed upstream

* Wed Feb 13 2013 Dave Dykstra <dwd@fnal.gov> - 7.8.6-3
- Renamed /etc/sysconfig/condor-lcmaps-env to /usr/share/osg/sysconfig/condor
  to match the new OSG method for handling daemon environment variables, 
  which keeps non-replaceable settings out of /etc/sysonfig
- Change settings in /usr/share/osg/sysconfig/condor to use the latest variable
  name LLGT_LIFT_PRIVILEGED_PROTECTION instead of LLGT4_NO_CHANGE_USER,
  eliminate obsolete variable LLGT_VOMS_DISABLE_CREDENTIAL_CHECK, and change
  the default debug level from 3 to 2.

* Fri Dec 21 2012 Matyas Selmeci <matyas@cs.wisc.edu> - 7.8.6-2
- Patch to fix default BATCH_GAHP config value (#SOFTWARE-873)

* Thu Oct 25 2012 Matyas Selmeci <matyas@cs.wisc.edu> - 7.8.6-1
- New version

* Mon Oct 22 2012 Matyas Selmeci <matyas@cs.wisc.edu> - 7.8.5-1
- New version

* Wed Sep 19 2012 Matyas Selmeci <matyas@cs.wisc.edu> - 7.8.4-1
- New version

* Fri Sep 07 2012 Matyas Selmeci <matyas@cs.wisc.edu> - 7.8.3-1
- New version

* Mon Aug 27 2012 Matyas Selmeci <matyas@cs.wisc.edu> - 7.8.2-2
- Add patch to fix unnecessary GSI callouts (condor_gt2104_pt2.patch in gittrac #2104)
- Fixed BLClient location

* Tue Aug 14 2012 Matyas Selmeci <matyas@cs.wisc.edu> - 7.8.2-1
- New version

* Mon Jul 30 2012 Matyas Selmeci <matyas@cs.wisc.edu> - 7.8.1-7
- Put cream_gahp into separate subpackage

* Mon Jul 16 2012 Matyas Selmeci <matyas@cs.wisc.edu> - 7.8.1-6
- Remove cream_el6.patch; change proper_cream.diff to work on both el5 and el6
  instead.

* Thu Jul 05 2012 Matyas Selmeci <matyas@cs.wisc.edu> - 7.8.1-5
- Bump to rebuild

* Tue Jun 26 2012 Matyas Selmeci <matyas@cs.wisc.edu> - 7.8.1-4
- Add CREAM

* Tue Jun 19 2012 Matyas Selmeci <matyas@cs.wisc.edu> - 7.8.1-3
- Add Provides lines for classads and classads-devel

* Mon Jun 18 2012 Matyas Selmeci <matyas@cs.wisc.edu> - 7.8.1-2
- Add environment variables for interacting with lcmaps (condor-lcmaps-env)

* Fri Jun 15 2012 Matyas Selmeci <matyas@cs.wisc.edu> - 7.8.1-1
- Version bump

* Wed Jun 13 2012 Matyas Selmeci <matyas@cs.wisc.edu> - 7.8.0-3
- Fix wrong paths for shared libraries

* Wed Jun 13 2012 Matyas Selmeci <matyas@cs.wisc.edu> - 7.8.0-2
- Build blahp

* Thu May 31 2012 Matyas Selmeci <matyas@cs.wisc.edu> - 7.8.0-1
- Version bump
- Updated condor_config.generic.patch
- Removed glexec-patch.diff

* Sun Apr  1 2012 Alain Roy <roy@cs.wisc.edu> - 7.6.6-4
- Backported patch from Condor 7.7 to fix glexec bugs
- Enabled glexec

* Fri Feb 10 2012 Derek Weitzel <dweitzel@cse.unl.edu> - 7.6.6-3
- Adding sticky bit to condor_root_switchboard

* Wed Jan 18 2012 Derek Weitzel <dweitzel@cse.unl.edu> - 7.6.6-2
- Added support for rhel6

* Wed Jan 18 2012 Tim Cartwright <cat@cs.wisc.edu> - 7.6.6-1
- Updated to upstream tagged 7.6.6 release

* Wed Jan 11 2012 Tim Cartwright <cat@cs.wisc.edu> - 7.6.4-1
- Simplified revision number

* Tue Nov 29 2011 Derek Weitzel <dweitzel@cse.unl.edu> - 7.6.4-0.6.2
- Rebasing to 7.6.4

* Fri Oct 28 2011 Matyas Selmeci <matyas@cs.wisc.edu> - 7.6.2-0.6.3
- rebuilt

* Mon Sep 12 2011 Matyas Selmeci <matyas@cs.wisc.edu> - 7.6.2-0.6.2
- Rev bump to rebuild with updated Globus libs

* Thu Aug 11 2011 Derek Weitzel <dweitzel@cse.unl.edu> - 7.6.2-0.5.2
- Updated to upstream official 7.6.2 release

* Thu Aug 04 2011 Derek Weitzel <dweitzel@cse.unl.edu> - 7.6.2-0.5.672537b1git.1
- Made LOCAL_DIR always point to /var/lib/condor rather than TILDE

* Wed Jun  8 2011 <bbockelm@cse.unl.edu> - 7.7.0-0.5
- Start to break build products into conditionals for future EPEL5 support.
- Begun integration of a systemd service file.

* Tue Jun  7 2011 <matt@redhat> - 7.7.0-0.4
- Added tmpfiles.d/condor.conf (BZ711456)

* Tue Jun  7 2011 <matt@redhat> - 7.7.0-0.3
- Fast forward to 7.7.0 pre-release at 1babb324
- Catch libdeltacloud 0.8 update

* Fri May 20 2011 <matt@redhat> - 7.7.0-0.2
- Added GSI support, dependency on Globus

* Fri May 13 2011 <matt@redhat> - 7.7.0-0.1
- Fast forward to 7.7.0 pre-release at 79952d6b
- Introduced ec2_gahp
- 79952d6b brings schema expectations inline with Cumin

* Tue May 10 2011 <matt@redhat> - 7.6.1-0.1
- Upgrade to 7.6.0 release, pre-release of 7.6.1 at 5617a464
- Upstreamed patch: log_lock_run.patch
- Introduced condor-classads to obsolete classads
- Introduced condor-aviary, package of the aviary contrib
- Introduced condor-deltacloud-gahp
- Introduced condor-qmf, package of the mgmt/qmf contrib
- Transitioned from LOCAL_CONFIG_FILE to LOCAL_CONFIG_DIR
- Stopped building against gSOAP,
-  use aviary over birdbath and ec2_gahp (7.7.0) over amazon_gahp

* Tue Feb 08 2011 Fedora Release Engineering <rel-eng@lists.fedoraproject.org> - 7.5.5-2
- Rebuilt for https://fedoraproject.org/wiki/Fedora_15_Mass_Rebuild

* Thu Jan 27 2011 <matt@redhat> - 7.5.5-1
- Rebase to 7.5.5 release
-  configure+imake -> cmake
-  Removed patches:
-   only_dynamic_unstripped.patch
-   gsoap-2.7.16-wsseapi.patch
-   gsoap-2.7.16-dom.patch
-  man pages are now built with source
-  quill is no longer present
-  condor_shared_port added
-  condor_power added
-  condor_credd added
-  classads now built from source

* Thu Jan 13 2011 <matt@redhat> - 7.4.4-1
- Upgrade to 7.4.4 release
- Upstreamed: stdsoap2.h.patch.patch

* Mon Aug 23 2010  <matt@redhat> - 7.4.3-1
- Upgrade to 7.4.3 release
- Upstreamed: dso_link_change

* Fri Jun 11 2010  <matt@redhat> - 7.4.2-2
- Rebuild for classads DSO version change (1:0:0)
- Updated stdsoap2.h.patch.patch for gsoap 2.7.16
- Added gsoap-2.7.16-wsseapi/dom.patch for gsoap 2.7.16

* Wed Apr 21 2010  <matt@redhat> - 7.4.2-1
- Upgrade to 7.4.2 release

* Tue Jan  5 2010  <matt@redhat> - 7.4.1-1
- Upgrade to 7.4.1 release
- Upstreamed: guess_version_from_release_dir, fix_platform_check
- Security update (BZ549577)

* Fri Dec  4 2009  <matt@redhat> - 7.4.0-1
- Upgrade to 7.4.0 release
- Fixed POSTIN error (BZ540439)
- Removed NOTICE.txt source, now provided by upstream
- Removed no_rpmdb_query.patch, applied upstream
- Removed no_basename.patch, applied upstream
- Added only_dynamic_unstripped.patch to reduce build time
- Added guess_version_from_release_dir.patch, for previous
- Added fix_platform_check.patch
- Use new --with-platform, to avoid modification of make_final_tarballs
- Introduced vm-gahp package to hold libvirt deps

* Fri Aug 28 2009  <matt@redhat> - 7.2.4-1
- Upgrade to 7.2.4 release
- Removed gcc44_const.patch, accepted upstream
- New log, lock, run locations (BZ502175)
- Filtered innocuous semanage message

* Fri Aug 21 2009 Tomas Mraz <tmraz@redhat.com> - 7.2.1-3
- rebuilt with new openssl

* Fri Jul 24 2009 Fedora Release Engineering <rel-eng@lists.fedoraproject.org> - 7.2.1-2
- Rebuilt for https://fedoraproject.org/wiki/Fedora_12_Mass_Rebuild

* Wed Feb 25 2009  <matt@redhat> - 7.2.1-1
- Upgraded to 7.2.1 release
- Pruned changes accepted upstream from condor_config.generic.patch
- Removed Requires in favor of automatic dependencies on SONAMEs
- Added no_rmpdb_query.patch to avoid rpm -q during a build

* Tue Feb 24 2009 Fedora Release Engineering <rel-eng@lists.fedoraproject.org> - 7.2.0-5
- Rebuilt for https://fedoraproject.org/wiki/Fedora_11_Mass_Rebuild

* Thu Jan 15 2009 Tomas Mraz <tmraz@redhat.com> - 7.2.0-4
- rebuild with new openssl

* Wed Jan 14 2009  <matt@redhat> - 7.2.0-3
- Fixed regression: initscript was on by default, now off again

* Thu Jan  8 2009  <matt@redhat> - 7.2.0-2
- (Re)added CONDOR_DEVELOPERS=NONE to the default condor_config.local
- Added missing Obsoletes for condor-static (thanks Michael Schwendt)

* Wed Jan  7 2009  <matt@redhat> - 7.2.0-1
- Upgraded to 7.2.0 release
- Removed -static package
- Added Fedora specific buildid
- Enabled KBDD, daemon to monitor X usage on systems with only USB devs
- Updated install process

* Wed Oct  8 2008  <matt@redhat> - 7.0.5-1
- Rebased on 7.0.5, security update

* Wed Aug  6 2008  <mfarrellee@redhat> - 7.0.4-1
- Updated to 7.0.4 source
- Stopped using condor_configure in install step

* Tue Jun 10 2008  <mfarrellee@redhat> - 7.0.2-1
- Updated to 7.0.2 source
- Updated config, specifically HOSTALLOW_WRITE, for Personal Condor setup
- Added condor_config.generic

* Mon Apr  7 2008  <mfarrellee@redhat> - 7.0.0-8
- Modified init script to be off by default, resolves bz441279

* Fri Apr  4 2008  <mfarrellee@redhat> - 7.0.0-7
- Updated to handle changes in gsoap dependency

* Mon Feb 11 2008  <mfarrellee@redhat> - 7.0.0-6
- Added note about how to download the source
- Added generate-tarball.sh script

* Sun Feb 10 2008  <mfarrellee@redhat> - 7.0.0-5
- The gsoap package is compiled with --disable-namespaces, which means
  soap_set_namespaces is required after each soap_init. The
  gsoap_nonamespaces.patch handles this.

* Fri Feb  8 2008  <mfarrellee@redhat> - 7.0.0-4
- Added patch to detect GCC 4.3.0 on F9
- Added patch to detect GLIBC 2.7.90 on F9
- Added BuildRequires: autoconf to allow for regeneration of configure
  script after GCC 4.3.0 detection and GLIBC 2.7.90 patches are
  applied
- Condor + GCC 4.3.0 + -O2 results in an internal compiler error
  (BZ 432090), so -O2 is removed from optflags for the time
  being. Thanks to Mike Bonnet for the suggestion on how to filter
  -O2.

* Tue Jan 22 2008  <mfarrellee@redhat> - 7.0.0-3
- Update to UW's really-final source for Condor 7.0.0 stable series
  release. It is based on the 72173 build with minor changes to the
  configure.ac related to the SRB external version.
- In addition to removing externals from the UW tarball, the NTconfig
  directory was removed because it had not gone through IP audit.

* Tue Jan 22 2008  <mfarrellee@redhat> - 7.0.0-2
- Update to UW's final source for Condor 7.0.0 stable series release

* Thu Jan 10 2008  <mfarrellee@redhat> - 7.0.0-1
- Initial package of Condor's stable series under ASL 2.0
- is_clipped.patch replaced with --without-full-port option to configure
- zlib_is_soft.patch removed, outdated by configure.ac changes
- removed autoconf dependency needed for zlib_is_soft.patch

* Tue Dec  4 2007  <mfarrellee@redhat> - 6.9.5-2
- SELinux was stopping useradd in pre because files specified root as
  the group owner for /var/lib/condor, fixed, much thanks to Phil Knirsch

* Fri Nov 30 2007  <mfarrellee@redhat> - 6.9.5-1
- Fixed release tag
- Added gSOAP support and packaged WSDL files

* Thu Nov 29 2007  <mfarrellee@redhat> - 6.9.5-0.2
- Packaged LSB init script
- Changed pre to not create the condor user's home directory, it is
  now a directory owned by the package

* Thu Nov 29 2007  <mfarrellee@redhat> - 6.9.5-0.1
- Condor 6.9.5 release, the 7.0.0 stable series candidate
- Removed x86_64_no_multilib-200711091700cvs.patch, merged upstream
- Added patch to make zlib a soft requirement, which it should be
- Disabled use of smp_mflags because of make dependency issues
- Explicitly not packaging WSDL files until the SOAP APIs are available

* Tue Nov 20 2007  <mfarrellee@redhat> - 6.9.5-0.3.200711091700cvs
- Rebuild for repo inheritance update: dependencies are now pulled
  from RHEL 5 U1 before RH Application Stack

* Thu Nov 15 2007 <mfarrellee@redhat> - 6.9.5-0.2.200711091700cvs
- Added support for building on x86_64 without multilib packages
- Made the install section more flexible, reduced need for
  make_final_tarballs to be updated

* Fri Nov 9 2007 <mfarrellee@redhat> - 6.9.5-0.1.200711091700cvs
- Working source with new ASL 2.0 license

* Fri Nov 9 2007 <mfarrellee@redhat> - 6.9.5-0.1.200711091330cvs
- Source is now stamped ASL 2.0, as of Nov 9 2007 1:30PM Central
- Changed license to ASL 2.0
- Fixed find in prep to work if no files have bad permissions
- Changed the name of the LICENSE file to match was is now release in
  the source tarball

* Tue Nov 6 2007  <mfarrellee@redhat> - 6.9.5-0.1.rc
- Added m4 dependency not in RHEL 5.1's base
- Changed chmod a-x script to use find as more files appear to have
  improper execute bits set
- Added ?dist to Release:
- condor_privsep became condor_root_switchboard

* Tue Sep 11 2007  <mfarrellee@redhat> - 6.9.5-0.3.20070907cvs
- Instead of releasing libcondorapi.so, which is improperly created
  and poorly versioned, we release libcondorapi.a, which is apparently
  more widely used, in a -static package
- Instead of installing the stripped tarball, the unstripped is now
  installed, which gives a nice debuginfo package
- Found and fixed permissions problems on a number of src files,
  issue raised by rpmlint on the debuginfo package

* Mon Sep 10 2007  <mfarrellee@redhat> - 6.9.5-0.2.20070907cvs
- Updated pre section to create condor's home directory with adduser, and
  removed _var/lib/condor from files section
- Added doc LICENSE.TXT to all files sections
- Shortened lines longer than 80 characters in this spec (except the sed line)
- Changed install section so untar'ing a release can handle fedora7 or fedora8
- Simplified the site.def and config file updates (sed + mv over mv + sed + rm)
- Added a patch (fedora_rawhide_7.91-20070907cvs.patch) to support building on
  a fedora 7.91 (current Rawhide) release
- Moved the examples from /usr/share/doc/condor... into builddir and just
  marked them as documentation
- Added a number of dir directives to force all files to be listed, no implicit
  inclusion

* Fri Sep  7 2007  <mfarrellee@redhat> - 6.9.5-0.1.20070907cvs
- Initial release<|MERGE_RESOLUTION|>--- conflicted
+++ resolved
@@ -224,17 +224,8 @@
 Requires: rsync
 
 # Require tested Pelican packages
-<<<<<<< HEAD
-Requires: (pelican >= 7.18.1 or pelican-debug >= 7.18.1)
-Requires: pelican-osdf-compat >= 7.18.1
-=======
-%if 0%{?rhel} == 7
-Requires: pelican >= 7.20.2
-%else
 Requires: (pelican >= 7.20.2 or pelican-debug >= 7.20.2)
-%endif
 Requires: pelican-osdf-compat >= 7.20.2
->>>>>>> 09e95f4f
 
 %if ! 0%{?amzn}
 # Require tested Apptainer
