--- conflicted
+++ resolved
@@ -1295,22 +1295,20 @@
 # configuration
 
 %changelog
-<<<<<<< HEAD
+* Tue Sep 23 2025 Tim Theisen <tim@cs.wisc.edu> - 24.0.12-1
+- Update condor_upgrade_check to warn about v1 Python bindings retirement
+- Update condor_upgrade_check to look for old syntax job transforms
+- All changes in 23.10.29
+
+* Tue Sep 23 2025 Tim Theisen <tim@cs.wisc.edu> - 23.10.29-1
+- Fix flocking to pools when there are intermittent network issues
+- HTCondor tarballs now contain Pelican 7.19.3
+
 * Thu Aug 21 2025 Tim Theisen <tim@cs.wisc.edu> - 24.11.2-1
 - Add job attributes to track why and how often a job is vacated
 - Add the ability to notify a user when their job first starts
 - Can now specify which Vault servers are trusted
 - Added htcondor2.ping() to the Python bindings
-=======
-* Tue Sep 23 2025 Tim Theisen <tim@cs.wisc.edu> - 24.0.12-1
-- Update condor_upgrade_check to warn about v1 Python bindings retirement
-- Update condor_upgrade_check to look for old syntax job transforms
-- All changes in 23.10.29
-
-* Tue Sep 23 2025 Tim Theisen <tim@cs.wisc.edu> - 23.10.29-1
-- Fix flocking to pools when there are intermittent network issues
-- HTCondor tarballs now contain Pelican 7.19.3
->>>>>>> d2a334bf
 
 * Thu Aug 21 2025 Tim Theisen <tim@cs.wisc.edu> - 24.0.11-1
 - Initial support for Debian 13 (trixie)
