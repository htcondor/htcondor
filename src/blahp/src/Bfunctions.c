--- conflicted
+++ resolved
@@ -783,11 +783,7 @@
 	if (lret == NULL){
 		do_log(ldebuglogfile, ldebug, 1, "%s: key async_notification_port not found\n",argv0);
 		sysfatal("async_notification_port not defined. Exiting");
-<<<<<<< HEAD
-        }
-=======
 	} 
->>>>>>> 67090e1f
 
 	if(strstr(supplrms,"pbs")){
 	
