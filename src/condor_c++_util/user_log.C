/***************************************************************
 *
 * Copyright (C) 1990-2007, Condor Team, Computer Sciences Department,
 * University of Wisconsin-Madison, WI.
 * 
 * Licensed under the Apache License, Version 2.0 (the "License"); you
 * may not use this file except in compliance with the License.  You may
 * obtain a copy of the License at
 * 
 *    http://www.apache.org/licenses/LICENSE-2.0
 * 
 * Unless required by applicable law or agreed to in writing, software
 * distributed under the License is distributed on an "AS IS" BASIS,
 * WITHOUT WARRANTIES OR CONDITIONS OF ANY KIND, either express or implied.
 * See the License for the specific language governing permissions and
 * limitations under the License.
 *
 ***************************************************************/

#include "condor_common.h"
#include "condor_debug.h"
#include "util_lib_proto.h"
#include <stdarg.h>
#include "user_log.c++.h"
#include <time.h>
#include "condor_uid.h"
#include "condor_xml_classads.h"
#include "condor_config.h"
#include "utc_time.h"
#include "stat_wrapper.h"
#include "user_log_header.h"

static const char SynchDelimiter[] = "...\n";

// Simple class to normalize use of 64 bit ints
class UserLogInt64_t
{
public:
	UserLogInt64_t( void )
		{ m_value = 0; };
	UserLogInt64_t( int64_t value )
		{ m_value = value; };
	~UserLogInt64_t( void );

	int64_t Set( int64_t value )
		{ return m_value = value; };
	int64_t Get( void ) const
		{ return m_value; };
	UserLogInt64_t& operator =( int64_t value )
		{ m_value = value; return *this; };
	UserLogInt64_t& operator +=( int64_t value )
		{ m_value += value; return *this; };

private:
	int64_t		m_value;

};
class UserLogFilesize_t : public UserLogInt64_t
{
};


// ***************************
//   UserLog constructors
// ***************************
UserLog::UserLog( void )
{
	Reset( );
}

UserLog::UserLog (const char *owner,
                  const char *domain,
                  const char *file,
                  int c,
                  int p,
                  int s,
                  bool xml, const char *gjid)
{
	Reset();
	m_use_xml = xml;

	initialize (owner, domain, file, c, p, s, gjid);
}

/* This constructor is just like the constructor above, except
 * that it doesn't take a domain, and it passes NULL for the domain and
 * the globaljobid. Hopefully it's not called anywhere by the condor code...
 * It's a convenience function, requested by our friends in LCG. */
UserLog::UserLog (const char *owner,
                  const char *file,
                  int c,
                  int p,
                  int s,
                  bool xml)
{
	Reset( );
	m_use_xml = xml;

	initialize (owner, NULL, file, c, p, s, NULL);
}

// Destructor
UserLog::~UserLog()
{
	if (m_path) delete [] m_path;
	if (m_lock) delete m_lock;
	if (m_gjid) free(m_gjid);
	if (m_fp != NULL) fclose( m_fp );

	if (m_global_path) free(m_global_path);
	if (m_global_lock_path) free(m_global_lock_path);
	if (m_global_lock) delete m_global_lock;
	if (m_global_fp != NULL) fclose(m_global_fp);
	if (m_global_uniq_base != NULL) free( m_global_uniq_base );
}


// ********************************
//   UserLog initialize() methods
// ********************************
bool
UserLog::initialize( const char *file, int c, int p, int s, const char *gjid)
{
		// Save parameter info
	m_path = new char[ strlen(file) + 1 ];
	strcpy( m_path, file );

	if( m_fp ) {
		if( fclose( m_fp ) != 0 ) {
			dprintf( D_ALWAYS, "UserLog::initialize: "
					 "fclose(\"%s\") failed - errno %d (%s)\n", m_path,
					 errno, strerror(errno) );
		}
		m_fp = NULL;
	}

	if ( m_write_user_log &&
		 !openFile(file, true, m_enable_locking, true, file, m_lock, m_fp) ) {
		return false;
	}

	return initialize(c, p, s, gjid);
}

bool
UserLog::initialize( const char *owner, const char *domain, const char *file,
					 int c, int p, int s, const char *gjid )
{
	priv_state		priv;

	uninit_user_ids();
	if (!  init_user_ids(owner, domain) ) {
		dprintf(D_ALWAYS, "init_user_ids() failed!\n");
		return false;
	}

		// switch to user priv, saving the current user
	priv = set_user_priv();

		// initialize log file
	bool res = initialize(file, c, p, s, gjid);

		// get back to whatever UID and GID we started with
	set_priv(priv);

	return res;
}

bool
UserLog::initialize( int c, int p, int s, const char *gjid )
{
	cluster = c;
	proc = p;
	subproc = s;

	Configure( );

		// Important for performance : note we do not re-open the global log
		// if we already have done so (i.e. if m_global_fp is not NULL).
	if ( m_write_global_log && !m_global_fp ) {
		priv_state priv = set_condor_priv();
		UserLogHeader	header;
		initializeGlobalLog( header );
		set_priv( priv );
	}

	if(gjid) {
		m_gjid = strdup(gjid);
	}

	return true;
}

// Read in our configuration information
bool
UserLog::Configure( void )
{
	m_global_path = param( "EVENT_LOG" );
	m_global_lock_path = param( "EVENT_LOG_LOCK" );
	if ( NULL == m_global_lock_path ) {
		int len = strlen(m_global_path) + 6;
		char *tmp = (char*) malloc(len);
		snprintf( tmp, len, "%s.lock", m_global_path );
		m_global_lock_path = tmp;
	}
	m_global_use_xml = param_boolean( "EVENT_LOG_USE_XML", false );
	m_global_count_events = param_boolean( "EVENT_LOG_COUNT_EVENTS", false );
	m_enable_locking = param_boolean( "ENABLE_USERLOG_LOCKING", true );
	m_global_max_filesize = param_integer( "MAX_EVENT_LOG", 1000000 );
	m_global_max_rotations = param_integer( "MAX_EVENT_LOG_ROTATIONS", 1 );

	return true;
}

void
UserLog::Reset( void )
{
	cluster = -1;
	proc = -1;
	subproc = -1;

	m_write_user_log = true;
	m_path = NULL;
	m_fp = NULL; 
	m_lock = NULL;

	m_write_global_log = true;
	m_global_path = NULL;
	m_global_fp = NULL; 
	m_global_lock = NULL;

	m_use_xml = XML_USERLOG_DEFAULT;
	m_gjid = NULL;

	m_global_path = NULL;
	m_global_use_xml = false;
	m_global_count_events = false;
	m_enable_locking = true;
	m_global_max_filesize = 1000000;
	m_global_max_rotations = 1;

	MyString	base;
	base = "";
	base += getuid();
	base += '.';
	base += getpid();
	base += '.';

	UtcTime	utc;
	utc.getTime();
	base += utc.seconds();
	base += '.';
	base += utc.microseconds();
	base += '.';

	m_global_uniq_base = strdup( base.GetCStr( ) );
	m_global_sequence = 1;
}

bool
UserLog::openFile(
	const char	 *file, 
	bool		  log_as_user,	// if false, we are logging to the global file
	bool		  use_lock,		// use the lock
	bool		  append,		// append mode?
	const char	 *lock_file, 
	FileLock*    &lock, 
	FILE		*&fp )
{
	(void)  log_as_user;	// Quiet warning
	int 	fd = 0;

	if ( file && strcmp(file,UNIX_NULL_FILE)==0 ) {
		// special case - deal with /dev/null.  we don't really want
		// to open /dev/null, but we don't want to fail in this case either
		// because this is common when the user does not want a log, but
		// the condor admin desires a global event log.
		// Note: we always check UNIX_NULL_FILE, since we canonicalize
		// to this even on Win32.
		fp = NULL;
		lock = NULL;
		return true;
	}
	
# if !defined(WIN32)
	// Unix
	int	flags = O_WRONLY | O_CREAT | O_APPEND;
	mode_t mode = 0664;
	fd = safe_open_wrapper( file, flags, mode );
	if( fd < 0 ) {
		dprintf( D_ALWAYS,
		         "UserLog::initialize: "
		             "safe_open_wrapper(\"%s\") failed - errno %d (%s)\n",
		         file,
		         errno,
		         strerror(errno) );
		return false;
	}

		// attach it to stdio stream
	const char *fmode = append ? "a" : "w";
	fp = fdopen( fd, fmode );
	if( NULL == fp ) {
		dprintf( D_ALWAYS, "UserLog::initialize: "
				 "fdopen(%i,%s) failed - errno %d (%s)\n",
				 fd, fmode, errno, strerror(errno) );
		close( fd );
		return false;
	}
# else
	// Windows (Visual C++)
	const char *fmode = append ? "a+tc" : "w+tc";
	if( NULL == fp ) {
		dprintf( D_ALWAYS, "UserLog::initialize: "
				 "safe_fopen_wrapper(\"%s\",%s) failed - errno %d (%s)\n", 
				 file, fmode, errno, strerror(errno) );
		return false;
	}

	fd = _fileno(fp);
# endif

	// prepare to lock the file.	
	if ( use_lock ) {
		lock = new FileLock( fd, fp, lock_file );
	} else {
		lock = new FileLock( -1, NULL, NULL );
	}

	return true;
}


bool
UserLog::initializeGlobalLog( UserLogHeader &header )
{
	bool ret_val = true;

	if (m_global_lock) {
		delete m_global_lock;
		m_global_lock = NULL;
	}
	if (m_global_fp != NULL) {
		fclose(m_global_fp);
		m_global_fp = NULL;
	}

	if ( ! m_global_path ) {
		return true;
	}

	priv_state priv = set_condor_priv();
	ret_val = openFile( m_global_path, false, m_enable_locking, true,
						m_global_lock_path, m_global_lock, m_global_fp);

	if ( ! ret_val ) {
		set_priv( priv );
		return false;
	}

	StatWrapper		statinfo;
	if (  ( !(statinfo.Stat(m_global_path))   )  &&
		  ( !(statinfo.GetBuf()->st_size) )  ) {

		// Generate a header event
		WriteUserLogHeader writer( header );

		MyString file_id;
		GenerateGlobalId( file_id );
		writer.setId( file_id );

		writer.addFileOffset( writer.getSize() );
		writer.setSize( 0 );

		writer.addEventOffset( writer.getNumEvents() );
		writer.setNumEvents( 0 );

		writer.incSequence( );

		ret_val = writer.Write( *this );

		// TODO: we should should add the number of events in the
		// previous file to the "first event number" of this one.
		// The problem is that we don't know the number of events
		// in the previous file, and we can't (other processes
		// could write to it, too) without manually counting them
		// all.
	}

	set_priv( priv );
	return ret_val;
}

	// This method is called from doWriteEvent() - we expect the file to
	// be locked, seeked to the end of the file, and in condor priv state.
	// return true if log was rotated, either by us or someone else.
bool
UserLog::handleGlobalLogRotation( void )
{
	bool rotated = false;
	static long previous_filesize = 0L;
	long current_filesize = 0L;

	if (!m_global_fp) return false;
	if (!m_global_path) return false;
	if ( !m_global_lock ||
		 m_global_lock->isFakeLock() ||
		 m_global_lock->isUnlocked() ) {
		dprintf( D_ALWAYS, "checking for event log rotation, but no lock\n" );
	}

	StatWrapper	swrap( m_global_path );
	UtcTime	stat_time( true );
	if ( swrap.Stat() ) {
		return false;			// What should we do here????
	}
	current_filesize = swrap.GetBuf()->st_size;

<<<<<<< HEAD
	ReadUserLogHeader	reader;
	if ( current_filesize > m_global_max_filesize ) {
		UtcTime	start_time( true );
		dprintf( D_FULLDEBUG, "Rotating inode #%ld @ %.6f (stat @ %.6f)\n",
				 (long)swrap.GetBuf()->st_ino, start_time.combined(),
				 stat_time.combined() );
		m_global_lock->display();

		// Read the old header, use it to write an updated one
		FILE *fp = safe_fopen_wrapper( m_global_path, "r" );
		if ( !fp ) {
			dprintf( D_ALWAYS,
					 "UserLog: "
					 "safe_fopen_wrapper(\"%s\") failed - errno %d (%s)\n", 
					 m_global_path, errno, strerror(errno) );
		}
		else {
			ReadUserLog	log_reader( fp, m_global_use_xml );
			reader.Read( log_reader );

			if ( m_global_count_events ) {
				int		events = 0;
				UtcTime	time1( true );
				while( 1 ) {
					ULogEvent		*event = NULL;
					ULogEventOutcome outcome = log_reader.readEvent( event );
					if ( ULOG_OK != outcome ) {
						break;
					}
					events++;
					delete event;
				}
				UtcTime	time2( true );
				double	elapsed = time2.difference( time1 );
				double	eps = ( events / elapsed );

				reader.setNumEvents( events );
				dprintf( D_ALWAYS,
						 "UserLog: Read %d events in %.4fs = %.0f/s\n",
						 events, elapsed, eps );
			}
			fclose( fp );
		}
		reader.setSize( current_filesize );

		// Craft a header writer object from the reader
		FILE		*header_fp = NULL;
		FileLock	*fake_lock = NULL;
		if( !openFile( m_global_path, false, false, false,
					   m_global_lock_path, fake_lock, header_fp ) ) {
			dprintf( D_ALWAYS,
					 "UserLog: failed to open %s for header rewrite:"
					 " %d (%s)\n", 
					 m_global_path, errno, strerror(errno) );
		}

		WriteUserLogHeader	writer( reader );

		// And write the updated header
		{
			UtcTime	now( true );
			dprintf( D_ALWAYS, "UserLog: Writing header @ %.6f\n",
					 now.combined() );
		}
		writer.Write( *this, header_fp );
		if ( header_fp ) {
			fclose( header_fp );
		}
		if ( fake_lock ) {
			delete fake_lock;
		}

		// Now, rotate files
		UtcTime	time1( true );
		dprintf( D_ALWAYS, "UserLog: Bulk rotation @ %.6f\n",
				 time1.combined() );
		int		num_rotations = 0;
=======
	int global_max_filesize = param_integer("MAX_EVENT_LOG",1000000);
	if ( global_max_filesize && 	// do not rotate if MAX_EVENT_LOG==0
		 (current_filesize > global_max_filesize) ) 
	{
>>>>>>> 860e5921
		MyString old_name(m_global_path);
		if ( 1 == m_global_max_rotations ) { 
			old_name += ".old";
		}
		else {
			int			i;
			old_name += ".1";
			for( i=m_global_max_rotations; i>1; i--) {
				MyString old1(m_global_path);
				old1.sprintf_cat(".%d", i-1 );

				StatWrapper	s( old1, StatWrapper::STATOP_STAT );
				if ( 0 == s.GetRc() ) {
					MyString old2(m_global_path);
					old2.sprintf_cat(".%d", i );
					rename( old1.GetCStr(), old2.GetCStr() );
					num_rotations++;
				}
			}
		}
#     ifdef WIN32
		if ( m_global_fp) {
			fclose(m_global_fp);	// on win32, cannot rename an open file
			m_global_fp = NULL;
		}
#     endif
		UtcTime before(true);
		if ( rotate_file(m_global_path,old_name.Value()) == 0 ) {
			UtcTime after(true);
			dprintf(D_FULLDEBUG, "before .1 rot: %.6f\n", before.combined() );
			dprintf(D_FULLDEBUG, "after  .1 rot: %.6f\n", after.combined() );
			rotated = true;
			dprintf(D_ALWAYS,"Rotated event log %s at size %ld bytes\n",
					m_global_path, current_filesize);
			num_rotations++;
		}

		UtcTime	end_time( true );
		if ( rotated ) {
			dprintf( D_FULLDEBUG,
					 "Done rotating files (inode = %ld) @ %.6f\n",
					 (long)swrap.GetBuf()->st_ino, end_time.combined() );
		}
		double	elapsed = end_time.difference( time1 );
		double	rps = ( num_rotations / elapsed );
		dprintf( D_FULLDEBUG,
				 "Rotated %d files in %.4fs = %.0f/s\n",
				 num_rotations, elapsed, rps );

	}

	if  ( rotated == true ||						// we rotated the log
		  current_filesize < previous_filesize )	// someone else rotated it
	{
			// log was rotated, so we need to reopen/create it and also
			// recreate our lock.

		// this will re-open and re-create locks
		initializeGlobalLog( reader );
		rotated = true;
		if ( m_global_lock ) {
			m_global_lock->obtain(WRITE_LOCK);
			fseek (m_global_fp, 0, SEEK_END);
			current_filesize = ftell(m_global_fp);
		}
	}

	previous_filesize = current_filesize;

	return rotated;

}

int
UserLog::writeGlobalEvent( ULogEvent &event, FILE *fp, bool is_header_event )
{
	if ( NULL == fp ) {
		fp = m_global_fp;
	}

	if ( is_header_event && fseek( fp, 0, SEEK_SET ) ) {
		dprintf( D_ALWAYS,
				 "Failed to seek to end of global log file: %d / %s\n",
				 errno, strerror( errno ) );
		return -1;
	}

	return doWriteEvent( fp, &event, m_global_use_xml );
}

bool
UserLog::doWriteEvent( ULogEvent *event,
					   bool is_global_event,
					   bool is_header_event,
					   ClassAd *)
{
	int success;
	FILE* fp;
	FileLock* lock;
	bool use_xml;
	priv_state priv;

	if (is_global_event) {
		fp = m_global_fp;
		lock = m_global_lock;
		use_xml = m_global_use_xml;
		priv = set_condor_priv();
	} else {
		fp = m_fp;
		lock = m_lock;
		use_xml = m_use_xml;
		priv = set_user_priv();
	}

	lock->obtain (WRITE_LOCK);
	int			status;
	const char	*whence;
	if ( is_header_event ) {
		status = fseek( fp, 0, SEEK_SET );
		whence = "SEEK_SET";
	}
	else {
		status = fseek (fp, 0, SEEK_END);
		whence = "SEEK_END";
	}
	if ( status ) {
		dprintf( D_ALWAYS,
				 "fseek(%s) failed in UserLog::doWriteEvent - "
				 "errno %d (%s)\n",
				 whence, errno, strerror(errno) );
	}

		// rotate the global event log if it is too big
	if ( is_global_event ) {
		if ( handleGlobalLogRotation() ) {
				// if we rotated the log, we have a new fp and lock
			fp = m_global_fp;
			lock = m_global_lock;
		}
	}

	success = doWriteEvent( fp, event, use_xml );

	if ( fflush(fp) != 0 ) {
		dprintf( D_ALWAYS, "fflush() failed in UserLog::doWriteEvent - "
				"errno %d (%s)\n", errno, strerror(errno) );
		// Note:  should we set success to false here?
	}

	// Now that we have flushed the stdio stream, sync to disk
	// *before* we release our write lock!
	// For now, for performance, do not sync the global event log.
	if ( is_global_event == false ) {
		if ( fsync( fileno( fp ) ) != 0 ) {
			dprintf( D_ALWAYS, "fsync() failed in UserLog::writeEvent - "
					"errno %d (%s)\n", errno, strerror(errno) );
			// Note:  should we set success to false here?
		}
	}
	lock->release ();
	set_priv( priv );
	return success;
}

bool
UserLog::doWriteEvent( FILE *fp, ULogEvent *event, bool use_xml )
{
	ClassAd* eventAd = NULL;
	bool success = true;

	if( use_xml ) {
		dprintf( D_ALWAYS, "Asked to write event of number %d.\n",
				 event->eventNumber);

		eventAd = event->toClassAd();	// must delete eventAd eventually
		MyString adXML;
		if (!eventAd) {
			success = false;
		} else {
			ClassAdXMLUnparser xmlunp;
			xmlunp.SetUseCompactSpacing(false);
			xmlunp.SetOutputTargetType(false);
			xmlunp.Unparse(eventAd, adXML);
			if (fprintf ( fp, adXML.GetCStr()) < 0) {
				success = false;
			} else {
				success = true;
			}
		}
	} else {
		success = event->putEvent ( fp);
		if (!success) {
			fputc ('\n', fp);
		}
		if (fprintf ( fp, SynchDelimiter) < 0) {
			success = false;
		}
	}

	if ( eventAd ) {
		delete eventAd;
	}

	return success;
}



// Return false on error, true on goodness
bool
UserLog::writeEvent ( ULogEvent *event, ClassAd *param_jobad )
{
	// the the log is not initialized, don't bother --- just return OK
	if (!m_fp && !m_global_fp) {
		return true;
	}
	
	// make certain some parameters we will need are initialized
	if (!event) {
		return false;
	}
	if (m_fp) {
		if (!m_lock) return false;
	}
	if (m_global_fp) {
		if (!m_global_lock) return false;
	}

	// fill in event context
	event->cluster = cluster;
	event->proc = proc;
	event->subproc = subproc;
	event->setGlobalJobId(m_gjid);
	
	// write global event
	if ( m_write_global_log &&
		 m_global_fp && 
		 (doWriteEvent(event, true, false, param_jobad) == false)  ) {
		return false;
	}

	char *attrsToWrite = param("EVENT_LOG_JOB_AD_INFORMATION_ATTRS");
	if ( m_write_global_log && m_global_fp && attrsToWrite ) {
		ExprTree *tree;
		EvalResult result;
		char *curr;

		ClassAd *eventAd = event->toClassAd();

		StringList attrs(attrsToWrite);
		attrs.rewind();
		while ( eventAd && param_jobad && (curr=attrs.next()) ) 
		{
			if ( (tree=param_jobad->Lookup(curr)) ) {
				// found the attribute.  now evaluate it before
				// we put it into the eventAd.
				if ( tree->RArg()->EvalTree(param_jobad,&result) ) {
					// now inserted evaluated expr
					switch (result.type) {
					case LX_BOOL:
					case LX_INTEGER:
						eventAd->Assign(((Variable*)tree->LArg())->Name(),result.i);
						break;
					case LX_FLOAT:
						eventAd->Assign(((Variable*)tree->LArg())->Name(),result.f);
						break;
					case LX_STRING:
						eventAd->Assign(((Variable*)tree->LArg())->Name(),result.s);
						break;
					default:
						break;
					}
				}
			}
		}
		
		// The EventTypeNumber will get overwritten to be a JobAdInformationEvent,
		// so preserve the event that triggered us to write out the info in 
		// another attribute name called TriggerEventTypeNumber.
		if ( eventAd  ) {			
			eventAd->Assign("TriggerEventTypeNumber",event->eventNumber);
			eventAd->Assign("TriggerEventTypeName",event->eventName());
			// Now that the eventAd has everything we want, write it. 
			JobAdInformationEvent info_event;
			eventAd->Assign("EventTypeNumber",info_event.eventNumber);
			info_event.initFromClassAd(eventAd);
			info_event.cluster = cluster;
			info_event.proc = proc;
			info_event.subproc = subproc;
			doWriteEvent(&info_event, true, false, param_jobad);
			delete eventAd;
		}
	}

	if ( attrsToWrite ) {
		free(attrsToWrite);
	}
		
	// write ulog event
	if ( m_write_user_log && 
		 m_fp &&
		 ( doWriteEvent(event, false, false, param_jobad) == false ) ) {
		return false;
	}

	return true;
}

// Generates a uniq global file ID
void
UserLog::GenerateGlobalId( MyString &id )
{
	UtcTime	utc;
	utc.getTime();

	id =  m_global_uniq_base;
	id += m_global_sequence;
	id += '.';
	id += utc.seconds();
	id += '.';
	id += utc.microseconds();
}<|MERGE_RESOLUTION|>--- conflicted
+++ resolved
@@ -416,7 +416,6 @@
 	}
 	current_filesize = swrap.GetBuf()->st_size;
 
-<<<<<<< HEAD
 	ReadUserLogHeader	reader;
 	if ( current_filesize > m_global_max_filesize ) {
 		UtcTime	start_time( true );
@@ -494,12 +493,6 @@
 		dprintf( D_ALWAYS, "UserLog: Bulk rotation @ %.6f\n",
 				 time1.combined() );
 		int		num_rotations = 0;
-=======
-	int global_max_filesize = param_integer("MAX_EVENT_LOG",1000000);
-	if ( global_max_filesize && 	// do not rotate if MAX_EVENT_LOG==0
-		 (current_filesize > global_max_filesize) ) 
-	{
->>>>>>> 860e5921
 		MyString old_name(m_global_path);
 		if ( 1 == m_global_max_rotations ) { 
 			old_name += ".old";
