/***************************************************************
 *
 * Copyright (C) 1990-2007, Condor Team, Computer Sciences Department,
 * University of Wisconsin-Madison, WI.
 * 
 * Licensed under the Apache License, Version 2.0 (the "License"); you
 * may not use this file except in compliance with the License.  You may
 * obtain a copy of the License at
 * 
 *    http://www.apache.org/licenses/LICENSE-2.0
 * 
 * Unless required by applicable law or agreed to in writing, software
 * distributed under the License is distributed on an "AS IS" BASIS,
 * WITHOUT WARRANTIES OR CONDITIONS OF ANY KIND, either express or implied.
 * See the License for the specific language governing permissions and
 * limitations under the License.
 *
 ***************************************************************/


#include "condor_common.h" 

#include "string_list.h"
#include "condor_debug.h"
#include "internet.h"
#include "string_funcs.h"

// initialize the List<char> from the VALID_*_FILES variable in the
// config file; the files are separated by commas
	//changed isSeparator to allow constructor to redefine
//#define isSeparator(x) (isspace(x) || x == ',' )

char *strnewp( const char * );

<<<<<<< HEAD
// Like strstr(), but case-insensitive
char *
strcasestr( const char *string, const char *pattern )
{
	const char	*str;
	int			n;

	n = strlen( pattern );
	for( str=string; *str; str++ ) {
		if( strncasecmp(str,pattern,n) == 0 ) {
			return const_cast<char*>(str);
		}
	}
	return NULL;
}

=======
>>>>>>> b7cf6d08
int
StringList::isSeparator( char x )
{
	for ( char *sep = delimiters; *sep; sep++ ) {
		if ( x == ( *sep ) ) {
			return 1;
		}
	}
	return 0;
}

StringList::StringList(const char *s, const char *delim ) 
{
	delimiters = strnewp( delim );
	if ( s ) {
		initializeFromString(s);
	}
}

void
StringList::initializeFromString (const char *s)
{
	/* If initializeFromString is called on an existing string_list,
     * it appends to that list, and does not reinitialize the list
     * if you change that, please check all hte call sites, some things
     * are depending on it
     */

	const char *walk_ptr = s;

	while (*walk_ptr != '\0')
	{
		// skip leading separators & whitespace
		while ((isSeparator (*walk_ptr) || isspace(*walk_ptr)) 
					&& *walk_ptr != '\0') 
			walk_ptr++;

		if (*walk_ptr == '\0')
			break;

		// mark the beginning of this String in the list.
		const char *begin_ptr = walk_ptr;

		// walk to the end of this string
		while (!isSeparator (*walk_ptr) && *walk_ptr != '\0')
			walk_ptr++;

		// malloc new space for just this item
		int len = (walk_ptr - begin_ptr);
		char *tmp_string = (char*)malloc( 1 + len );
		strncpy (tmp_string, begin_ptr, len);
		tmp_string[len] = '\0';
		
		// put the string into the StringList
		strings.Append (tmp_string);
	}
}

void
StringList::print (void)
{
	char *x;
	strings.Rewind ();
	while ((x = strings.Next ()))
		printf ("[%s]\n", x);
}

void
StringList::clearAll()
{
	char *x;
	strings.Rewind ();
	while ((x = strings.Next ()))
	{
		deleteCurrent();
	}
}

StringList::~StringList ()
{
	clearAll();
	if ( delimiters )
		delete [] delimiters;
}


bool
StringList::create_union(StringList & subset, bool anycase)
{
	char *x;
	BOOLEAN ret_val = TRUE;
	bool result = false;	// true if list modified

	subset.rewind ();
	while ((x = subset.next ())) {
		if ( anycase ) {
			ret_val = contains_anycase(x);
		} else {
			ret_val = contains(x);
		}
			// not there, add it.
		if( ret_val == FALSE ) {
			result = true;
			append(x);
		}
	}
	return result;
}


bool
StringList::contains_list(StringList & subset, bool anycase)
{
	char *x;
	BOOLEAN ret_val;

	subset.rewind ();
	while ((x = subset.next ())) {
		if ( anycase ) {
			ret_val = contains_anycase(x);
		} else {
			ret_val = contains(x);
		}
		if( ret_val == FALSE ) {
			return false;
		}
	}
	return true;
}


BOOLEAN
StringList::contains( const char *st )
{
	char	*x;

	strings.Rewind ();
	while ((x = strings.Next ())) {
		if( strcmp(st, x) == MATCH ) {
			return TRUE;
		}
	}
	return FALSE;
}


BOOLEAN
StringList::contains_anycase( const char *st )
{
	char	*x;

	strings.Rewind ();
	while ((x = strings.Next ())) {
		if( stricmp(st, x) == MATCH ) {
			return TRUE;
		}
	}
	return FALSE;
}


void
StringList::remove(const char *str)
{
	char *x;

	strings.Rewind();
	while ((x = strings.Next())) {
		if (strcmp(str, x) == MATCH) {
			deleteCurrent();
		}
	}
}

void
StringList::remove_anycase(const char *str)
{
	char *x;

	strings.Rewind();
	while ((x = strings.Next())) {
		if (stricmp(str, x) == MATCH) {
			deleteCurrent();
		}
	}
}

BOOLEAN
StringList::substring( const char *st )
{
	char    *x;
	int len;
	
	strings.Rewind ();
	while( (x = strings.Next()) ) {
		len = strlen(x);
		if( strncmp(st, x, len) == MATCH ) {
			return TRUE;
		}
	}
	return FALSE;
}

BOOLEAN
StringList::contains_withwildcard(const char *string)
{
	return (contains_withwildcard(string, false) != NULL);
}

BOOLEAN
StringList::contains_anycase_withwildcard(const char *string)
{
	return (contains_withwildcard(string, true) != NULL);
}


bool
StringList::find_matches_anycase_withwildcard( const char * string, StringList *matches)
{
    return contains_withwildcard(string, true, matches)!=NULL;
}


// contains_withwildcard() is just like the contains() method except that
// list members can have an asterisk wildcard in them.  So, if
// the string passed in is "pppmiron.cs.wisc.edu", and an entry in the
// the list is "ppp*", then it will return TRUE.
const char *
StringList::contains_withwildcard(const char *string, bool anycase, StringList *matches)
{
	char *x;
	char *matchstart;
	char *matchend;
	char *asterisk;
	int matchendlen, len;
    BOOLEAN result; 
	int temp;
	
	if ( !string )
		return NULL;

	strings.Rewind();

	while ( (x=strings.Next()) ) {

		if ( (asterisk = strchr(x,'*')) == NULL ) {
			// There is no wildcard in this entry; just compare
			if (anycase) {
				temp = strcasecmp(x,string);
			} else {
				temp = strcmp(x,string);
			}
			if ( temp == MATCH ) {
				if( matches ) {
					matches->append(x);
				}
				else {
					return x;
				}
			}
			continue;
		}

		if ( asterisk == x ) {
			char *asterisk2 = strrchr(x,'*');
			if ( asterisk2 && asterisk2[1] == '\0' && asterisk2 != asterisk) {
				// asterisks at start and end behavior
				const char *pos;
				*asterisk2 = '\0';
				if (anycase) {
					pos = strcasestr(string,&x[1]);
				} else {
					pos = strstr(string,&x[1]);
				}
				*asterisk2 = '*';
				if ( pos ) {
					if( matches ) {
						matches->append( x );
					}
					else {
						return x;
					}
				}
				continue;
			}
			// asterisk at the start behavior
			matchstart = NULL;
			matchend = &(x[1]);
		} else {
			if ( asterisk[1] == '\0' ) {
				// asterisk at the end behavior.
				*asterisk = '\0';	// remove asterisk
				if (anycase) {
					temp = strncasecmp(x,string,strlen(x));
				} else {
					temp = strncmp(x,string,strlen(x));
				}
				*asterisk = '*';	// replace asterisk
				if ( temp == MATCH ) {
					if( matches ) {
						matches->append( x );
					}
					else {
						return x;
					}
				}
				continue;
			} else {
				// asterisk must be in the middle somewhere				
				matchstart = x;
				matchend = &(asterisk[1]);
			}
		}

		// at this point, we know that there is an  asterisk either at the start
		// or in the middle somewhere, and both matchstart and matchend are set 
		// appropiately with what we want

		result = TRUE;
		*asterisk = '\0';	// replace asterisk with a NULL
		if ( matchstart ) {
			if ( anycase ) {
				temp = strncasecmp(matchstart,string,strlen(matchstart));
			} else {
				temp = strncmp(matchstart,string,strlen(matchstart));
			}
			if ( temp != MATCH ) 
				result = FALSE;
		}
		if ( matchend && result == TRUE) {
			len = strlen(string);
			matchendlen = strlen(matchend);
			if ( matchendlen > len )	// make certain we do not SEGV below
				result = FALSE;
			if ( result == TRUE ) {
				if (anycase) {
					temp = strcasecmp(&(string[len-matchendlen]),matchend);
				} else {
					temp = strcmp(&(string[len-matchendlen]),matchend);
				}
				if ( temp != MATCH )
					result = FALSE;
			}
		}
		*asterisk = '*';	// set asterisk back no matter what the result
		if ( result == TRUE ) {
			if( matches ) {
				matches->append( x );
			}
			else {
				return x;
			}
		}
	
	}	// end of while loop

	if( matches && !matches->isEmpty() ) {
		matches->rewind();
		return matches->next();
	}
	return NULL;
}

/* returns a malloc'ed string that contains a comma delimited list of
the internals of the string list. */
char*
StringList::print_to_string(void)
{
	char *tmp;
	int num, i;
	int sum = 0;

	strings.Rewind();
	num = strings.Number();

	/* no string at all if there isn't anything in it */
	if(num == 0)
	{
		return NULL;
	}

	for (i = 0; i < num; i++)
	{
		sum += strlen(strings.Next());
	}

	/* get memory for all of the strings, plus the ',' character between them
		and one more for the \0 */
	tmp = (char*)calloc(sum + num + 1, 1);
	if (tmp == NULL)
	{
		EXCEPT("Out of memory in StringList::print_to_string");
	}
	tmp[0] = '\0';

	strings.Rewind();
	for (i = 0; i < num; i++)
	{
		strcat(tmp, strings.Next());
		
		/* add commas until the last attr entry in the list */
		if (i < (num - 1))
		{
			strcat(tmp, ",");
		}
	}

	return tmp;
}

char *
StringList::print_to_delimed_string(void) {

	char *tmp;
	int num, i;
	int sum = 0;

	strings.Rewind();
	num = strings.Number();

	/* no string at all if there isn't anything in it */
	if(num == 0)
	{
		return NULL;
	}

	for (i = 0; i < num; i++)
	{
		sum += strlen(strings.Next());
	}

	/* get memory for all of the strings, plus the delimiter characters between them
		and one more for the \0 */
	tmp = (char*)calloc(sum + strlen(delimiters) * num, 1);
	if (tmp == NULL)
	{
		EXCEPT("Out of memory in StringList::print_to_string");
	}
	tmp[0] = '\0';

	strings.Rewind();
	for (i = 0; i < num; i++)
	{
		strcat(tmp, strings.Next());
		
		/* add commas until the last attr entry in the list */
		if (i < (num - 1))
		{
			strcat(tmp, delimiters);
		}
	}

	return tmp;
}


void
StringList::deleteCurrent() {
	if( strings.Current() ) {
		FREE( strings.Current() );
	}
	strings.DeleteCurrent();
}


static int string_compare(const void *x, const void *y) {
	return strcmp(*(char * const *) x, *(char * const *) y);
}

void
StringList::qsort() {
	char *str;
 	int i;
	int count = strings.Length();
	char **list = (char **) calloc(count, sizeof(char *));

	for (i = 0, strings.Rewind(); (str = strings.Next()); i++) {
		list[i] = strdup(str); // If only we had InsertAt on List...
	}

	::qsort(list, count, sizeof(char *), string_compare);

	for (i = 0, clearAll(); i < count; i++) {
		strings.Append(list[i]);
	}

	free(list);
}<|MERGE_RESOLUTION|>--- conflicted
+++ resolved
@@ -32,25 +32,6 @@
 
 char *strnewp( const char * );
 
-<<<<<<< HEAD
-// Like strstr(), but case-insensitive
-char *
-strcasestr( const char *string, const char *pattern )
-{
-	const char	*str;
-	int			n;
-
-	n = strlen( pattern );
-	for( str=string; *str; str++ ) {
-		if( strncasecmp(str,pattern,n) == 0 ) {
-			return const_cast<char*>(str);
-		}
-	}
-	return NULL;
-}
-
-=======
->>>>>>> b7cf6d08
 int
 StringList::isSeparator( char x )
 {
