/***************************Copyright-DO-NOT-REMOVE-THIS-LINE**
 * CONDOR Copyright Notice
 *
 * See LICENSE.TXT for additional notices and disclaimers.
 *
 * Copyright (c)1990-1998 CONDOR Team, Computer Sciences Department, 
 * University of Wisconsin-Madison, Madison, WI.  All Rights Reserved.  
 * No use of the CONDOR Software Program Source Code is authorized 
 * without the express consent of the CONDOR Team.  For more information 
 * contact: CONDOR Team, Attention: Professor Miron Livny, 
 * 7367 Computer Sciences, 1210 W. Dayton St., Madison, WI 53706-1685, 
 * (608) 262-0856 or miron@cs.wisc.edu.
 *
 * U.S. Government Rights Restrictions: Use, duplication, or disclosure 
 * by the U.S. Government is subject to restrictions as set forth in 
 * subparagraph (c)(1)(ii) of The Rights in Technical Data and Computer 
 * Software clause at DFARS 252.227-7013 or subparagraphs (c)(1) and 
 * (2) of Commercial Computer Software-Restricted Rights at 48 CFR 
 * 52.227-19, as applicable, CONDOR Team, Attention: Professor Miron 
 * Livny, 7367 Computer Sciences, 1210 W. Dayton St., Madison, 
 * WI 53706-1685, (608) 262-0856 or miron@cs.wisc.edu.
****************************Copyright-DO-NOT-REMOVE-THIS-LINE**/
#ifndef HASH_H
#define HASH_H

<<<<<<< HEAD
#include <iostream.h>
=======
#include "condor_common.h"
>>>>>>> b70ae365

// a generic hash bucket class

template <class Index, class Value>
class HashBucket {
 public:
  Index       index;                         // stored index
  Value      value;                          // associated value
  HashBucket<Index, Value> *next;            // next node in the hash table
};

// forward declaration of iterator
template<class Index, class Value> class HashTableIterator;

// a generic hash table class
template <class Index, class Value>
class HashTable {
 friend class HashTableIterator<Index,Value>;
 public:
  HashTable(int tableSize,
	    int (*hashfcn)(const Index &index,
			   int numBuckets)); // constructor  
  ~HashTable();                              // destructor

  int insert(const Index &index, const Value &value);
  int lookup(const Index &index, Value &value);
  int lookup(const Index &index, Value* &value);
  int getNext(Index &index, void *current, Value &value,
	      void *&next);
  int remove(const Index &index);  
  int getNumElements( ) { return numElems; }
  int clear();

  void startIterations (void);
  int  iterate (Value &value);
  int  getCurrentKey (Index &index);
  int  iterate (Index &index, Value &value);
    
 private:
#ifdef DEBUGHASH
  void dump();                                  // dump contents of hash table
#endif

  int tableSize;                                // size of hash table
  HashBucket<Index, Value> **ht;                // actual hash table
  int (*hashfcn)(const Index &index, int numBuckets); // user-provided hash function
  int currentBucket;
  HashBucket<Index, Value> *currentItem;
  int *chainsUsed;	// array which says which chains have items; speeds iterating
  int chainsUsedLen;	// index to end of chainsUsed array
  int numElems; // number of elements in the hashtable
  int chainsUsedFreeList;	// head of free list of deleted items in chainsUsed
  int endOfFreeList;
};


template <class Index, class Value>
class HashTableIterator {
public:
	HashTableIterator( );
	~HashTableIterator( );

	void Initialize( const HashTable<Index, Value>& );
	void ToBeforeFirst( );
	void ToAfterLast( );
	bool Next( Index&, Value& );
	bool Next( Value& );
	bool Current( Index&, Value& );
	bool Current( Value& );
	bool IsBeforeFirst( ) const;
	bool IsAfterLast( ) const;

private:
	const HashTable<Index,Value>* hTable;
	int currentBucket;
	const HashBucket<Index,Value> *currentItem;
};



// Construct hash table. Allocate memory for hash table and
// initialize its elements.
template <class Index, class Value>
HashTable<Index,Value>::HashTable(int tableSz,
				  int (*hashF)(const Index &index,
					       int numBuckets)) :
	tableSize(tableSz), hashfcn(hashF)
{
  int i,j,k;

  // If tableSize is anything but tiny, round it up to
  // the next prime number if a prime can be found within
  // 35 of the specified size.  Using a prime for tableSize
  // makes for faster lookups assuming the the hash func does
  // a mod on tableSize.
  if ( tableSize > 5 ) {
	  for (i=tableSize;i<tableSize+35;i++) {
			k = i / 2;	// should probably be square root...
			j = 1;
			while ( ++j < k ) {
				// if ( (i / j)*j == i ) {
				if ( (i % j) == 0 ) {
					j = 0;
					break;
				}
			}
			if ( j ) {
				// found a prime
				tableSize = i;
				break;
			}
	  }
  }

  if (!(ht = new HashBucket<Index, Value>* [tableSize])) {
    cerr << "Insufficient memory for hash table" << endl;
    exit(1);
  }
  if (!(chainsUsed = new int[tableSize])) {
    cerr << "Insufficient memory for hash table (chainsUsed array)" << endl;
    exit(1);
  }
  for(i = 0; i < tableSize; i++) {
    ht[i] = NULL;
	chainsUsed[i] = -1;
  }
  currentBucket = -1;
  currentItem = 0;
  chainsUsedLen = 0;
  numElems = 0;
  endOfFreeList = 0 - tableSize - 10;
  chainsUsedFreeList = endOfFreeList;
}

// Insert entry into hash table mapping Index to Value.
// Returns 0 if OK, an error code otherwise.

template <class Index, class Value>
int HashTable<Index,Value>::insert(const Index &index,const  Value &value)
{
  int temp;
  int idx = hashfcn(index, tableSize);
  // do sanity check on return value from hash func
  if ( (idx < 0) || (idx >= tableSize) ) {
    return -1;
  }

  HashBucket<Index, Value> *bucket;
  if (!(bucket = new HashBucket<Index, Value>)) {
    cerr << "Insufficient memory" << endl;
    return -1;
  }

  bucket->index = index;
  bucket->value = value;
  bucket->next = ht[idx];
  if ( !ht[idx] ) {
	// this is the first item we are adding to this chain
	if ( chainsUsedFreeList == endOfFreeList ) {
		chainsUsed[chainsUsedLen++] = idx;
	} else {
		temp = chainsUsedFreeList + tableSize;
		chainsUsedFreeList = chainsUsed[temp];
		chainsUsed[temp] = idx;
	}
  }
  ht[idx] = bucket;

#ifdef DEBUGHASH
  dump();
#endif

  numElems++;
  return 0;
}

// Check if Index is currently in the hash table. If so, return
// corresponding value and OK status (0). Otherwise return -1.

template <class Index, class Value>
int HashTable<Index,Value>::lookup(const Index &index, Value &value)
{
  int idx = hashfcn(index, tableSize);
  // do sanity check on return value from hash func
  if ( (idx < 0) || (idx >= tableSize) ) {
    return -1;
  }

  HashBucket<Index, Value> *bucket = ht[idx];
  while(bucket) {
#ifdef DEBUGHASH
    cerr << "%%  Comparing " << *(long *)&bucket->index
         << " vs. " << *(long *)index << endl;
#endif
    if (bucket->index == index) {
      value = bucket->value;
      return 0;
    }
    bucket = bucket->next;
  }

#ifdef DEBUGHASH
  dump();
#endif

  return -1;
}

// This lookup() is the same as above, but it expects (and returns) a
// _pointer_ reference to the value.  

template <class Index, class Value>
int HashTable<Index,Value>::lookup(const Index &index, Value* &value )
{
  int idx = hashfcn(index, tableSize);
  // do sanity check on return value from hash func
  if ( (idx < 0) || (idx >= tableSize) ) {
    return -1;
  }

  HashBucket<Index, Value> *bucket = ht[idx];
  while(bucket) {
#ifdef DEBUGHASH
    cerr << "%%  Comparing " << *(long *)&bucket->index
         << " vs. " << *(long *)index << endl;
#endif
    if (bucket->index == index) {
      value = (Value *) &(bucket->value);
      return 0;
    }
    bucket = bucket->next;
  }

#ifdef DEBUGHASH
  dump();
#endif

  return -1;
}

// A function which allows duplicate Indices to be retrieved
// iteratively. The first match is returned in next if current
// is NULL. Upon subsequent calls, caller should set
// current = next before calling again. If Index not found,
// returns -1.

template <class Index, class Value>
int HashTable<Index,Value>::getNext(Index &index, void *current,
				    Value &value, void *&next)
{
  HashBucket<Index, Value> *bucket;

  if (!current) {
    int idx = hashfcn(index, tableSize);
  	// do sanity check on return value from hash func
  	if ( (idx < 0) || (idx >= tableSize) ) {
   		return -1;
  	}
    bucket = ht[idx];
  } else {
    bucket = (HashBucket<Index, Value> *)current;
    bucket = bucket->next;
  }

  while(bucket) {
    if (bucket->index == index) {
      value = bucket->value;
      next = bucket;
      return 0;
    }
    bucket = bucket->next;
  }

#ifdef DEBUGHASH
  dump();
#endif

  return -1;
}

// Delete Index entry from hash table. Return OK (0) if index was found.
// Else return -1.

template <class Index, class Value>
int HashTable<Index,Value>::remove(const Index &index)
{
  	int idx = hashfcn(index, tableSize);
	int i;

  	// do sanity check on return value from hash func
  	if ( (idx < 0) || (idx >= tableSize) ) {
   		return -1;
  	}

  	HashBucket<Index, Value> *bucket = ht[idx];
  	HashBucket<Index, Value> *prevBuc = ht[idx];

  	while(bucket) {
    	if (bucket->index == index) {
      		if (bucket == ht[idx]) {
				ht[idx] = bucket->next;

				// if the item being deleted is being iterated, ensure that
				// next iteration returns the object "after" this one
				if (bucket == currentItem) {
					currentItem = 0;
					currentBucket --;
				}
			} else {
				prevBuc->next = bucket->next;

				// Again, take care of the iterator
				if (bucket == currentItem) {
					currentItem = prevBuc;
				}
			}

      		delete bucket;

			if ( !ht[idx] ) {
				// We have removed the last bucket in this chain.
				// Remove this idx from our chainsUsed array.
				for (i=0;i<chainsUsedLen;i++) {
					if ( chainsUsed[i] == idx ) {
						// chainsUsed[i] = chainsUsed[--chainsUsedLen];
						chainsUsed[i] = chainsUsedFreeList;
						chainsUsedFreeList = i - tableSize;
						break;
					}
				}
			}

#			ifdef DEBUGHASH
      		dump();
#			endif

			numElems--;
      		return 0;
    	}

    	prevBuc = bucket;
    	bucket = bucket->next;
  	}

  	return -1;
}

// Clear hash table by deallocating hash buckets in table.

template <class Index, class Value>
int HashTable<Index,Value>::clear()
{
  for(int i = 0; i < tableSize; i++) {
    HashBucket<Index, Value> *tmpBuf = ht[i];
    while(ht[i]) {
      tmpBuf = ht[i];
      ht[i] = ht[i]->next;
      delete tmpBuf;
    }
  }

  chainsUsedLen = 0;
  chainsUsedFreeList = endOfFreeList;

  return 0;
}

template <class Index, class Value>
void HashTable<Index,Value>::
startIterations (void)
{
	int temp, temp1;

    currentBucket = -1;
	currentItem = 0;
						
	// compress the chainsUsed list if needed
	while ( chainsUsedFreeList != endOfFreeList ) {
		temp = chainsUsedFreeList + tableSize;
		chainsUsedFreeList = chainsUsed[temp];
		temp1 = -1;
		while ( temp < chainsUsedLen && temp1 < 0 ) {
			temp1 = chainsUsed[--chainsUsedLen];
		}
		chainsUsed[temp] = temp1;
	}

}


template <class Index, class Value>
int HashTable<Index,Value>::
iterate (Value &v)
{
    // try to get next item in chain ...
    if (currentItem) {
        currentItem = currentItem->next;
    
        // ... if successful, return OK
        if (currentItem) {
            v = currentItem->value;
            return 1;
       	}
    }

	// try next bucket ...
	do {
		currentBucket ++;
	} while ( (currentBucket < chainsUsedLen) && 
			  (chainsUsed[currentBucket] < 0) );

	// must use >= here instead of == since chainsUsedLen could decrement
	// if the user call remove()
	if (currentBucket >= chainsUsedLen)
	{
    	// end of hash table ... no more entries
    	currentBucket = -1;
    	currentItem = 0;

    	return 0;
	} else {
		currentItem = ht[ chainsUsed[currentBucket] ];
		v = currentItem->value;
		return 1;
	}
}

template <class Index, class Value>
int HashTable<Index,Value>::
getCurrentKey (Index &index)
{
    if (!currentItem) return -1;
    index = currentItem->index;
    return 0;
}


template <class Index, class Value>
int HashTable<Index,Value>::
iterate (Index &index, Value &v)
{
    // try to get next item in chain ...
    if (currentItem) {
        currentItem = currentItem->next;
    
        // ... if successful, return OK
        if (currentItem) {
            index = currentItem->index;
            v = currentItem->value;
            return 1;
       	}
    }

	// try next bucket ...
	do {
		currentBucket ++;
	} while ( (currentBucket < chainsUsedLen) && 
			  (chainsUsed[currentBucket] < 0) );


	// must use >= here instead of == since chainsUsedLen could decrement
	// if the user call remove()
	if (currentBucket >= chainsUsedLen)
	{
    	// end of hash table ... no more entries
    	currentBucket = -1;
    	currentItem = 0;

    	return 0;
	} else {
		currentItem = ht[ chainsUsed[currentBucket] ];
		index = currentItem->index;
		v = currentItem->value;
		return 1;
	}
}

// Delete hash table by deallocating hash buckets in table and then
// deleting table itself.

template <class Index, class Value>
HashTable<Index,Value>::~HashTable()
{
  clear();
  delete [] ht;
  delete [] chainsUsed;
}

#ifdef DEBUGHASH
// Dump hash table contents.

template <class Index, class Value>
void HashTable<Index,Value>::dump()
{
  for(int i = 0; i < tableSize; i++) {
    HashBucket<Index, Value> *tmpBuf = ht[i];
    int hasStuff = (tmpBuf != NULL);
    if (hasStuff)
      cerr << "%%  Hash value " << i << ": ";
    while(tmpBuf) {
      cerr << tmpBuf->value << " ";
      tmpBuf = ht[i]->next;
    }
    if (hasStuff)
      cerr << endl;
  }
}
#endif // DEBUGHASH

/// basic hash function for an unpredictable integer key
int hashFuncInt( const int& n, int numBuckets );

/// basic hash function for an unpredictable unsigned integer key
int hashFuncUInt( const unsigned int& n, int numBuckets );

/// hash function for string versions of job id's ("cluster.proc")
int hashFuncJobIdStr( const char* & key, int numBuckets );


<<<<<<< HEAD
template <class Index, class Value>
HashTableIterator<Index,Value>::HashTableIterator( )
{
	hTable = NULL;
	current = NULL;
	currentBucket = -1;
}

template <class Index, class Value>
HashTableIterator<Index,Value>::~HashTableIterator( )
{
}

template <class Index, class Value>
void HashTableIterator<Index,Value>::Initialize(const HashTable<Index,Value>&ht)
{
	hTable = &ht;
	currentItem = NULL;
	currentBucket = -1;
}

template <class Index, class Value>
void HashTableIterator<Index,Value>::ToBeforeFirst( )
{
	currentItem = NULL;
	currentBucket = -1;
}

template <class Index, class Value>
void HashTableIterator<Index,Value>::ToAfterLast( )
{
	currentItem = NULL;
	currentBucket = hTable ? hTable->chainsUsedLen : -1;
}

template <class Index, class Value>
bool HashTableIterator<Index,Value>::Next( Index& i, Value& v )
{
	if( !ht ) return false;

    // try to get next item in chain ...
    if (currentItem) {
        currentItem = currentItem->next;
        // ... if successful, return OK
        if (currentItem) {
			i = currentItem->index;
            v = currentItem->value;
            return 1;
       	}
    }

	// try next bucket ...
	currentBucket ++;

	if (currentBucket == chainsUsedLen) {
    	// end of hash table ... no more entries
    	currentItem = 0;
    	return false;
	} else {
		currentItem = hTable->ht[ hTable->chainsUsed[currentBucket] ];
		if( !currentItem ) {
			ToAfterLast( );
			return( false );
		}
		i = currentItem->index;
		v = currentItem->value;
		return true;
	}
}

template <class Index, class Value>
bool HashTableIterator<Index,Value>::Next( Value& v )
{
	Index i;
	return( Next( i, v ) );
}

template <class Index, class Value>
bool HashTableIterator<Index,Value>::Current( Index& i, Value& v )
{
	if( hTable && currentBucket >= 0 && currentBucket < ht->chainsUsedLen ) {
		if( !currentItem ) {
			ToAfterLast( );
			return( false );
		}
		i = currentItem->index;
		v = currentItem->value;
		return( true );
	}
	return( false );
}

template <class Index, class Value>
bool HashTableIterator<Index,Value>::Current( Value& v )
{
	Index i;
	return( Current( i, v ) );
}

template <class Index, class Value>
bool HashTableIterator<Index,Value>::IsBeforeFirst( ) const
{
	return( hTable && currentBucket < 0 );
}

template <class Index, class Value>
bool HashTableIterator<Index,Value>::IsAfterLast( ) const
{
	return( hTable && currentBucket == hTable->chainsUsedLen );
}


#endif
=======
#endif // HASH_H
>>>>>>> b70ae365
<|MERGE_RESOLUTION|>--- conflicted
+++ resolved
@@ -23,11 +23,7 @@
 #ifndef HASH_H
 #define HASH_H
 
-<<<<<<< HEAD
-#include <iostream.h>
-=======
 #include "condor_common.h"
->>>>>>> b70ae365
 
 // a generic hash bucket class
 
@@ -39,13 +35,10 @@
   HashBucket<Index, Value> *next;            // next node in the hash table
 };
 
-// forward declaration of iterator
-template<class Index, class Value> class HashTableIterator;
-
 // a generic hash table class
+
 template <class Index, class Value>
 class HashTable {
- friend class HashTableIterator<Index,Value>;
  public:
   HashTable(int tableSize,
 	    int (*hashfcn)(const Index &index,
@@ -83,33 +76,9 @@
   int endOfFreeList;
 };
 
-
-template <class Index, class Value>
-class HashTableIterator {
-public:
-	HashTableIterator( );
-	~HashTableIterator( );
-
-	void Initialize( const HashTable<Index, Value>& );
-	void ToBeforeFirst( );
-	void ToAfterLast( );
-	bool Next( Index&, Value& );
-	bool Next( Value& );
-	bool Current( Index&, Value& );
-	bool Current( Value& );
-	bool IsBeforeFirst( ) const;
-	bool IsAfterLast( ) const;
-
-private:
-	const HashTable<Index,Value>* hTable;
-	int currentBucket;
-	const HashBucket<Index,Value> *currentItem;
-};
-
-
-
 // Construct hash table. Allocate memory for hash table and
 // initialize its elements.
+
 template <class Index, class Value>
 HashTable<Index,Value>::HashTable(int tableSz,
 				  int (*hashF)(const Index &index,
@@ -325,22 +294,29 @@
   	HashBucket<Index, Value> *bucket = ht[idx];
   	HashBucket<Index, Value> *prevBuc = ht[idx];
 
-  	while(bucket) {
-    	if (bucket->index == index) {
-      		if (bucket == ht[idx]) {
+  	while(bucket) 
+	{
+    	if (bucket->index == index) 
+		{
+      		if (bucket == ht[idx]) 
+			{
 				ht[idx] = bucket->next;
 
 				// if the item being deleted is being iterated, ensure that
 				// next iteration returns the object "after" this one
-				if (bucket == currentItem) {
+				if (bucket == currentItem)
+				{
 					currentItem = 0;
 					currentBucket --;
 				}
-			} else {
+			}
+      		else
+			{
 				prevBuc->next = bucket->next;
 
 				// Again, take care of the iterator
-				if (bucket == currentItem) {
+				if (bucket == currentItem)
+				{
 					currentItem = prevBuc;
 				}
 			}
@@ -423,14 +399,16 @@
 iterate (Value &v)
 {
     // try to get next item in chain ...
-    if (currentItem) {
+    if (currentItem)
+    {
         currentItem = currentItem->next;
     
         // ... if successful, return OK
-        if (currentItem) {
+        if (currentItem)
+        {
             v = currentItem->value;
             return 1;
-       	}
+       }
     }
 
 	// try next bucket ...
@@ -448,7 +426,9 @@
     	currentItem = 0;
 
     	return 0;
-	} else {
+	}
+	else
+	{
 		currentItem = ht[ chainsUsed[currentBucket] ];
 		v = currentItem->value;
 		return 1;
@@ -470,15 +450,17 @@
 iterate (Index &index, Value &v)
 {
     // try to get next item in chain ...
-    if (currentItem) {
+    if (currentItem)
+    {
         currentItem = currentItem->next;
     
         // ... if successful, return OK
-        if (currentItem) {
+        if (currentItem)
+        {
             index = currentItem->index;
             v = currentItem->value;
             return 1;
-       	}
+       }
     }
 
 	// try next bucket ...
@@ -497,7 +479,9 @@
     	currentItem = 0;
 
     	return 0;
-	} else {
+	}
+	else
+	{
 		currentItem = ht[ chainsUsed[currentBucket] ];
 		index = currentItem->index;
 		v = currentItem->value;
@@ -547,120 +531,4 @@
 int hashFuncJobIdStr( const char* & key, int numBuckets );
 
 
-<<<<<<< HEAD
-template <class Index, class Value>
-HashTableIterator<Index,Value>::HashTableIterator( )
-{
-	hTable = NULL;
-	current = NULL;
-	currentBucket = -1;
-}
-
-template <class Index, class Value>
-HashTableIterator<Index,Value>::~HashTableIterator( )
-{
-}
-
-template <class Index, class Value>
-void HashTableIterator<Index,Value>::Initialize(const HashTable<Index,Value>&ht)
-{
-	hTable = &ht;
-	currentItem = NULL;
-	currentBucket = -1;
-}
-
-template <class Index, class Value>
-void HashTableIterator<Index,Value>::ToBeforeFirst( )
-{
-	currentItem = NULL;
-	currentBucket = -1;
-}
-
-template <class Index, class Value>
-void HashTableIterator<Index,Value>::ToAfterLast( )
-{
-	currentItem = NULL;
-	currentBucket = hTable ? hTable->chainsUsedLen : -1;
-}
-
-template <class Index, class Value>
-bool HashTableIterator<Index,Value>::Next( Index& i, Value& v )
-{
-	if( !ht ) return false;
-
-    // try to get next item in chain ...
-    if (currentItem) {
-        currentItem = currentItem->next;
-        // ... if successful, return OK
-        if (currentItem) {
-			i = currentItem->index;
-            v = currentItem->value;
-            return 1;
-       	}
-    }
-
-	// try next bucket ...
-	currentBucket ++;
-
-	if (currentBucket == chainsUsedLen) {
-    	// end of hash table ... no more entries
-    	currentItem = 0;
-    	return false;
-	} else {
-		currentItem = hTable->ht[ hTable->chainsUsed[currentBucket] ];
-		if( !currentItem ) {
-			ToAfterLast( );
-			return( false );
-		}
-		i = currentItem->index;
-		v = currentItem->value;
-		return true;
-	}
-}
-
-template <class Index, class Value>
-bool HashTableIterator<Index,Value>::Next( Value& v )
-{
-	Index i;
-	return( Next( i, v ) );
-}
-
-template <class Index, class Value>
-bool HashTableIterator<Index,Value>::Current( Index& i, Value& v )
-{
-	if( hTable && currentBucket >= 0 && currentBucket < ht->chainsUsedLen ) {
-		if( !currentItem ) {
-			ToAfterLast( );
-			return( false );
-		}
-		i = currentItem->index;
-		v = currentItem->value;
-		return( true );
-	}
-	return( false );
-}
-
-template <class Index, class Value>
-bool HashTableIterator<Index,Value>::Current( Value& v )
-{
-	Index i;
-	return( Current( i, v ) );
-}
-
-template <class Index, class Value>
-bool HashTableIterator<Index,Value>::IsBeforeFirst( ) const
-{
-	return( hTable && currentBucket < 0 );
-}
-
-template <class Index, class Value>
-bool HashTableIterator<Index,Value>::IsAfterLast( ) const
-{
-	return( hTable && currentBucket == hTable->chainsUsedLen );
-}
-
-
-#endif
-=======
-#endif // HASH_H
->>>>>>> b70ae365
+#endif // HASH_H