--- conflicted
+++ resolved
@@ -866,9 +866,5 @@
 const char * const ATTR_CUMULATIVE_SLOT_TIME = "CumulativeSlotTime";
 const char * const ATTR_COMMITTED_SLOT_TIME = "CommittedSlotTime";
 
-<<<<<<< HEAD
 const char * const ATTR_HASH_NAME = "HashName";
-=======
-const char * const ATTR_HASH_NAME = "HashName";
-const char * const ATTR_AUTHENTICATED_IDENTITY = "AuthenticatedIdentity";
->>>>>>> c913fe20
+const char * const ATTR_AUTHENTICATED_IDENTITY = "AuthenticatedIdentity";