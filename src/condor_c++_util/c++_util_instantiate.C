/***************************************************************
 *
 * Copyright (C) 1990-2007, Condor Team, Computer Sciences Department,
 * University of Wisconsin-Madison, WI.
 * 
 * Licensed under the Apache License, Version 2.0 (the "License"); you
 * may not use this file except in compliance with the License.  You may
 * obtain a copy of the License at
 * 
 *    http://www.apache.org/licenses/LICENSE-2.0
 * 
 * Unless required by applicable law or agreed to in writing, software
 * distributed under the License is distributed on an "AS IS" BASIS,
 * WITHOUT WARRANTIES OR CONDITIONS OF ANY KIND, either express or implied.
 * See the License for the specific language governing permissions and
 * limitations under the License.
 *
 ***************************************************************/

#include "condor_common.h"
#include "list.h"
#include "simplelist.h"
#include "extArray.h"
#include "stringSpace.h"
#include "HashTable.h"
#include "condor_classad.h"
#include "classad_collection_types.h"
#include "MyString.h"
#include "Set.h"
#include "condor_distribution.h"
#include "file_transfer.h"
#include "extra_param_info.h"
#include "daemon.h"
#include "condor_cred_base.h"
#include "condor_credential.h"
#include "condor_config.h"
#include "condor_transfer_request.h"
#include "log_transaction.h"
#include "killfamily.h"
#include "passwd_cache.h"
#include "proc_family_direct.h"
<<<<<<< HEAD
#if HAVE_EXT_CLASSADS 
=======

#if HAVE_EXT_CLASSADS
>>>>>>> efb332ba
#include "credential.h"
#endif

template class ExtArray<ParamValue>;
template class SimpleList<ClassAd*>;
template class List<char>; 		template class Item<char>;
template class List<int>; 		template class Item<int>;
template class SimpleList<int>; 
template class SimpleList<float>;
template class ExtArray<PROC_ID>;
template class ExtArray<char *>;
template class ExtArray<int>;
template class ExtArray<MyString>;
template class ExtArray<StringSpace::SSStringEnt>;
template class ExtArray<StringSpace*>;
template class ExtArray<KillFamily::a_pid>;
template class HashTable<int, BaseCollection*>;
template class HashBucket<int, BaseCollection*>;
template class Set<MyString>;
template class SetElem<MyString>;
template class Set<int>;
template class SetElem<int>;
template class Set<RankedClassAd>;
template class SetElem<RankedClassAd>;
template class HashTable<MyString, int>;
template class HashBucket<MyString,int>;
template class HashTable<MyString, MyString>;
template class HashBucket<MyString, MyString>;
template class HashTable<MyString, KeyCacheEntry*>;
template class Queue<char *>;
template class HashTable<int, FileTransfer *>;
template class HashTable<MyString, FileTransfer *>;
template class HashTable<MyString, ExtraParamInfo *>;
template class HashTable<MyString, group_entry*>;
template class HashTable<MyString, uid_entry*>;
template class HashTable<MyString, CatalogEntry*>;
template class SimpleList<Daemon*>;
template class HashTable<Credential_t, Condor_Credential_B*>;
template class SimpleList<MyString>;
template class SimpleListIterator<MyString>;
template class List<LogRecord>;
template class Item<LogRecord>;
template class HashTable<YourSensitiveString,LogRecordList *>;
template class HashTable<pid_t, ProcFamilyDirectContainer*>;

#if HAVE_EXT_CLASSADS
template class SimpleList <Credential*>;
#endif

#if defined(Solaris)
template class ExtArray<long>;
#endif<|MERGE_RESOLUTION|>--- conflicted
+++ resolved
@@ -39,12 +39,8 @@
 #include "killfamily.h"
 #include "passwd_cache.h"
 #include "proc_family_direct.h"
-<<<<<<< HEAD
+
 #if HAVE_EXT_CLASSADS 
-=======
-
-#if HAVE_EXT_CLASSADS
->>>>>>> efb332ba
 #include "credential.h"
 #endif
 
