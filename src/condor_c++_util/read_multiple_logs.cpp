--- conflicted
+++ resolved
@@ -197,13 +197,8 @@
 	int flags = O_WRONLY;
 	if ( truncate ) {
 		flags |= O_TRUNC;
-<<<<<<< HEAD
-		dprintf(D_ALWAYS, "MultiLogFiles: truncating log file %s\n",
-					filename);
-=======
 		dprintf( D_ALWAYS, "MultiLogFiles: truncating log file %s\n",
 					filename );
->>>>>>> 444defab
 	}
 	int fd = safe_create_keep_if_exists( filename, flags );
 	if ( fd < 0 ) {
