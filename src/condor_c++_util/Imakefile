#if HAVE_EXT_CLASSADS
#define New_classads_includes	-I$(NEW_CLASSADS_INC) -I../classad_analysis
#define New_classads_obj	credential.o X509credential.o classad_oldnew.o newclassad_stream.o
#define New_classads_dc_obj	dc_credd.o dc_lease_manager.o dc_lease_manager_lease.o
#define New_classads_lib	-L$(NEW_CLASSADS_LIB) -lclassad_ns
#else
#define New_classads_includes
#define New_classads_obj
#define New_classads_dc_obj
#define New_classads_lib
#endif

#if HAVE_DLOPEN
PLUGIN_OBJ = ClassAdLogPlugin.o LoadPlugins.o
#endif

#if HAVE_CC_SHARED_FLAG
LIBCONDORAPI = libcondorapi.a libcondorapi.so
TEST_LIBCONDORAPI = test_libcondorapi test_libcondorapi_shared
#else
LIBCONDORAPI = libcondorapi.a
TEST_LIBCONDORAPI = test_libcondorapi
#endif

all_target( cplus_lib.a liburl.a $(LIBCONDORAPI) $(TEST_LIBCONDORAPI) )

testbin_target(test_libcondorapi,755)
testbin_target(test_condor.log,644)

#if HAVE_CC_SHARED_FLAG
testbin_target(test_libcondorapi_shared,755)
testbin_target(libcondorapi.so,755)
#endif

C_PLUS_FLAGS =	\
		$(STD_C_PLUS_FLAGS) \
		New_classads_includes \
		$(QUILL_INC) \
		$(TT_INC) -I../condor_tt

CFLAGS = $(STD_C_FLAGS) New_classads_includes
LIB = $(STD_LIBS)

/* This is a seperate job_queue.log parser and a prober for changes object which
	is used by quill and the job router. Eventually the job_queue.log
	readers/writers between the schedd and this should be unified into one
	codebase. */
JOB_QUEUE_LOG_PARSER_OBJ = classadlogentry.o classadlogparser.o prober.o

URL_OBJ = url_condor.o cbstp_url.o file_url.o http_url.o filter_url.o \
	mailto_url.o cfilter_url.o ftp_url.o include_urls.o mkargv.o MapFile.o

API_OBJ = generic_query.o condor_query.o condor_q.o ad_printmask.o \
	condor_event.o user_log.o user_log_header.o \
	read_user_log.o read_user_log_state.o \
	strnewp.o stat_wrapper.o stat_wrapper_internal.o \
	read_multiple_logs.o CondorError.o check_events.o tmp_dir.o

#if HAVE_EXT_OPENSSL
DH_OBJ = condor_dh.o
#endif

/* Machines that do not have the seteuid call need this particular object file
	to allow proper linkage in libcondorapi.a */
#if !HAVE_SETEUID
SETEUID_OBJ = ../condor_util_lib/seteuid.o
#else
SETEUID_OBJ = 
#endif

HIBERNATION_OBJS = hibernation_manager.o hibernator.o network_adapter.o \
	udp_waker.o waker.o
#if IS_LINUX
HIBERNATION_OBJS += hibernator.linux.o \
	network_adapter.unix.o network_adapter.linux.o
#endif

#if !HAVE_SETEGID
SETEGID_OBJ = ../condor_util_lib/setegid.o
#else
SETEGID_OBJ = 
#endif

#ifdef WANT_QUILL
#if HAVE_ORACLE
ORACLE_OBJS = oracledatabase.o
#else
ORACLE_OBJS = 
#endif

QUILL_OBJS = jobqueuesnapshot.o historysnapshot.o pgsqldatabase.o sqlquery.o $(ORACLE_OBJS) dbms_utils.o
#else
QUILL_OBJS =
#endif

#ifdef WANT_QUILL
TT_OBJS = pgsqldatabase.o file_sql.o file_transfer_db.o 
#else
TT_OBJS = file_sql.o
#endif

/* Bring in the old classad library because the user log parsing code
 * (which we form the condor api archive with) now can use xml logging and
 * classad representations of the events.
 * This brings in cedar, but we define stub functions in libcondorapi_stubs.cpp
 * to remedy the situation. If you're just reading log files, then you don't
 * need that functionality anyway. */
CLASSAD_OBJ = \
	../classad.old/ast.o \
	../classad.old/astbase.o \
	../classad.old/attrlist.o \
	../classad.old/buildtable.o \
	../classad.old/classad.o \
	../classad.old/classifiedjobs.o \
	../classad.old/environment.o \
	../classad.old/evaluateOperators.o \
	../classad.old/operators.o \
	../classad.old/parser.o \
	../classad.old/scanner.o \
	../classad.old/value.o \
	../classad.old/xml_classads.o \
	../classad.old/registration.o \
	../condor_util_lib/condor_snutils.o \
	stringSpace.o \
	string_list.o \
	MyString.o


/*
 * Construct a libcondorapi.a that includes enough stuff to read and write
 * log files. The libcondorapi_stubs.o object contains stubs for cedar, the
 * condor query object, and a few various other simple implementations for
 * functions we could not bring in from another place.
 */

CONLIBAPI_OBJ = \
	condor_event.o \
	file_sql.o \
	misc_utils.o \
	user_log_header.o \
	user_log.o \
	read_user_log.o \
	read_user_log_state.o \
	iso_dates.o \
	file_lock.o \
	format_time.o \
	utc_time.o \
	stat_wrapper.o \
	stat_wrapper_internal.o \
	../condor_util_lib/dprintf_common.o \
	../condor_util_lib/dprintf_config.o \
	../condor_util_lib/dprintf.o \
	../condor_util_lib/sig_install.o \
	../condor_util_lib/basename.o \
	../condor_util_lib/mkargv.o \
	../condor_util_lib/except.o \
	../condor_util_lib/strupr.o \
	../condor_util_lib/lock_file.NON_POSIX.o \
	../condor_util_lib/rotate_file.o \
	../condor_util_lib/string_funcs.o \
	strnewp.o \
	condor_environ.o \
	../condor_util_lib/setsyscalls.o \
	passwd_cache.o \
	uids.o \
	../condor_util_lib/chomp.o \
	subsystem_info.o \
	my_subsystem.o \
	distribution.o \
	my_distribution.o \
	$(CLASSAD_OBJ) \
	../condor_util_lib/get_random_num.o \
	\
	libcondorapi_stubs.o \
	$(SETEUID_OBJ) \
	$(SETEGID_OBJ) \
	condor_open.o \
	classad_merge.o \
	condor_attributes.o \
	simple_arg.o

DAEMON_CLIENT_OBJ = daemon.o daemon_types.o dc_shadow.o dc_startd.o \
	dc_schedd.o dc_collector.o dc_starter.o daemon_list.o \
	New_classads_dc_obj dc_message.o dc_master.o dc_transferd.o \
	dc_transfer_queue.o

OBJ = state_machine_driver.o event_handler.o name_tab.o selector.o \
	alarm.o user_job_policy.o classad_support.o \
	directory.o stat_info.o stat_wrapper.o stat_wrapper_internal.o \
	my_hostname.o file_lock.o sig_name.o \
	email_cpp.o env.o \
	string_list.o net_string_list.o condor_event.o $(URL_OBJ) \
	get_daemon_name.o \
	user_log.o user_log_header.o \
	read_user_log.o read_user_log_state.o \
	config.o condor_config.o \
	stringSpace.o condor_state.o condor_adtypes.o \
	simple_arg.o \
	$(API_OBJ) $(DAEMON_CLIENT_OBJ) ccb_client.o \
	classad_hashtable.o classad_log.o log_transaction.o log.o \
	classad_collection.o usagemon.o print_wrapped_text.o \
	classad_helpers.o classad_merge.o classad_namedlist.o \
	ClassAdReevaluator.o \
	linebuffer.o cron.o cronmgr.o cronjob.o cronjob_classad.o \
	distribution.o \
	debug_timer.o \
	condor_attributes.o condor_environ.o \
	get_full_hostname.o format_time.o renice_self.o condor_version.o \
	limit.o my_subsystem.o access.o subsystem_info.o \
	strnewp.o memory_file.o my_username.o misc_utils.o file_transfer.o \
	uids.o passwd_cache.o \
	metric_units.o condor_ver_info.o \
	condor_md.o \
	proc_id.o HashTable.o MyString.o \
	KeyCache.o dc_stub.o which.o iso_dates.o java_config.o \
	Regex.o my_distribution.o error_utils.o $(DH_OBJ) \
	translation_utils.o command_strings.o enum_utils.o \
	condor_parameters.o extra_param_info.o classad_command_util.o \
	domain_tools.o CondorError.o utc_time.o status_string.o \
	time_offset.o condor_crontab.o date_util.o condor_user_policy.o \
	$(JOB_QUEUE_LOG_PARSER_OBJ) \
	$(QUILL_OBJS) \
	New_classads_obj setenv.o condor_id.o build_job_env.o job_lease.o \
	gahp_common.o \
	condor_arglist.o store_cred.o \
	exponential_backoff.o \
	my_popen.o condor_open.o transfer_request.o condor_ftp.o \
	proc_family_interface.o proc_family_proxy.o proc_family_direct.o \
	procd_config.o \
	killfamily.o $(TT_OBJS) file_xml.o  vm_univ_utils.o condor_url.o \
	$(PLUGIN_OBJ) \
	forkwork.o filename_tools_cpp.o condor_getcwd.o \
	set_user_priv_from_ad.o hook_utils.o classad_visa.o \
	$(HIBERNATION_OBJS) \
	ConcurrencyLimitUtils.o \
	simple_arg.o \
<<<<<<< HEAD
	dc_service.o \
	condor_sinful.o \
	link.o
=======
	condor_close.o
>>>>>>> 4a10a67b

library_target(cplus_lib.a,$(OBJ))
library_target(liburl.a,$(URL_OBJ))

library_target(libcondorapi.a,$(CONLIBAPI_OBJ))
libcondorapi.a: Makefile

#if HAVE_CC_SHARED_FLAG
shared_library_target(libcondorapi.so,$(CONLIBAPI_OBJ))
libcondorapi.so: Makefile
#endif

c_plus_target(test_mapfile,test_mapfile.o,$(LIB))
c_plus_target(test_locks,test_locks.o,$(LIB))
c_plus_target(test_iso_dates,test_iso_dates.o,$(LIB))
c_plus_target(test_user_job_policy,test_user_job_policy.o,$(LIB))
c_plus_target(test_classad_support,test_classad_support.o,$(LIB))
c_plus_target(test_classad_merge,test_classad_merge.o,$(LIB))
c_plus_target(test_mystring,test_mystring.o,$(LIB))
c_plus_target(test_condor_arglist,test_condor_arglist.o,$(LIB))
c_plus_target(test_condor_crontab,test_condor_crontab.o,$(LIB))
c_plus_target(test_spawn,test_spawn.o,$(LIB))
c_plus_target(test_tree,test_tree.o,$(LIB))
c_plus_target(test_ClassAdReevaluator,ClassAdReevaluatorTest.o,$(LIB))


/* this needs to be built more like a user would use the library, so it */
/* can't have all of our usual cflags... */
test_libcondorapi.o: test_libcondorapi.cpp
	$(CPlusPlus) -I../h -I../condor_includes -c test_libcondorapi.cpp

c_plus_nowrap_target(test_libcondorapi,test_libcondorapi.o,libcondorapi.a)

#if HAVE_CC_SHARED_FLAG
c_plus_nowrap_target(test_libcondorapi_shared,test_libcondorapi.o,libcondorapi.so)
#endif

c_plus_target(test_check_events,test_check_events.o,$(LIB) New_classads_lib)
c_plus_target(test_multi_log,test_multi_log.o,$(LIB) New_classads_lib)
c_plus_target(test_stat_wrapper,test_stat_wrapper.o,$(LIB))
c_plus_target(test_write_term,test_write_term.o,$(LIB))
c_plus_target(test_prioritysimplelist,test_prioritysimplelist.o,)
c_plus_target(test_binarysearch,test_binarysearch.o,)
c_plus_target(test_network_adapter,test_network_adapter.o,$(LIB))
c_plus_target(test_hibernation,test_hibernation.o,$(LIB))


c_plus_target(cat_url,cat_url.o,liburl.a)
c_plus_target(access.t,access.t.o,$(LIB))
c_plus_target(Queue.t,Queue.t.o,$(LIB))
c_plus_target(killfamily.t,killfamily.t.o,$(LIB))



c_plus_target(my_hostname.t,my_hostname.t.o,$(LIB))



html_target( documentation )

all-tests: access.t killfamily.t test_locks my_hostname.t

/* User log testing */
USERLOG_TEST_NAMES = reader reader_state writer
USERLOG_TESTS = $(addprefix test_log_, $(USERLOG_TEST_NAMES) ) 
USERLOG_LIBAPI_TESTS = $(addsuffix _api, $(USERLOG_TESTS) )

userlog-tests: all $(USERLOG_TESTS) $(USERLOG_LIBAPI_TESTS)

/* Build the log reader test with ENABLE_STATE_DUMP turned on */
c_plus_target(test_log_reader,test_log_reader.o,$(LIB))
c_plus_target(test_log_reader_state,test_log_reader_state.o,$(LIB))
c_plus_target(test_log_writer,test_log_writer.o,$(LIB))
test_log_reader.o : test_log_reader.cpp
	$(CPlusPlus) $(C_PLUS_FLAGS) -DENABLE_STATE_DUMP -c $< -o $@

/* This seems to confuse the gmake on AIX, and I really only need
   the extra dependancies for my interactive builds on Linux */
#if IS_LINUX
test_log_reader: all $(LIB) Makefile $(LIBCONDORAPI)
test_log_reader_state: all $(LIB) Makefile $(LIBCONDORAPI)
test_log_writer: all $(LIB) Makefile $(LIBCONDORAPI)
#endif

testbin_target(test_log_reader,755) 
testbin_target(test_log_reader_state,755) 
testbin_target(test_log_writer,755) 

green-tests: all test_network_adapter test_hibernation

%_api : %.o $(LIBCONDORAPI) Makefile
	$(CPlusPlus) $< -L. -Wl,-Bstatic -lcondorapi -Wl,-Bdynamic -ldl -o $@


IMPORT_LINKS = ../../config/import_links
import_objs(../condor_util_lib,mkargv.o)
import_objs(../condor_daemon_client,$(DAEMON_CLIENT_OBJ))
import_objs(../ccb,ccb_client.o)

public_library(libcondorapi.a,lib)
libcondorapi-release:: $(RELEASE_DIR)/lib/libcondorapi.a

#if HAVE_CC_SHARED_FLAG
public_shared_library(libcondorapi.so,lib)
libcondorapi-release:: $(RELEASE_DIR)/lib/libcondorapi.so
#endif

public_copy_target(user_log.README,include,user_log.README,TEXT_MODE)
libcondorapi-release:: $(RELEASE_DIR)/include/user_log.README

public_copy_target(user_log.c++.h,include,user_log.c++.h,TEXT_MODE)
libcondorapi-release:: $(RELEASE_DIR)/include/user_log.c++.h

public_copy_target(condor_event.h,include,condor_event.h,TEXT_MODE)
libcondorapi-release:: $(RELEASE_DIR)/include/condor_event.h

public_copy_target(../condor_includes/file_lock.h,include,file_lock.h,TEXT_MODE)
libcondorapi-release:: $(RELEASE_DIR)/include/condor_event.h

public_copy_target(condor_holdcodes.h,include,condor_holdcodes.h,TEXT_MODE)
public_copy_target(../condor_includes/condor_constants.h,include,condor_constants.h,TEXT_MODE)

public_copy_target(read_user_log.h,include,read_user_log.h,TEXT_MODE)
libcondorapi-release:: $(RELEASE_DIR)/include/read_user_log.h

public_copy_target(write_user_log.h,include,write_user_log.h,TEXT_MODE)
libcondorapi-release:: $(RELEASE_DIR)/include/write_user_log.h

condor_version.o: condor_version.cpp
	$(CPlusPlus) $(C_PLUS_FLAGS) -c -DPLATFORM=$(PLATFORM) condor_version.cpp

testbin:: all

help:
	@echo "Known targets:"
	@echo "  all:           build all main targets"
	@echo "  release:       all + populate ../release_dir"
	@echo "  testbin:"
	@echo "  userlog-tests: all + userlog tests"
	@echo "  green-tests:   all + green computing tests"<|MERGE_RESOLUTION|>--- conflicted
+++ resolved
@@ -234,13 +234,10 @@
 	$(HIBERNATION_OBJS) \
 	ConcurrencyLimitUtils.o \
 	simple_arg.o \
-<<<<<<< HEAD
 	dc_service.o \
 	condor_sinful.o \
-	link.o
-=======
+	link.o \
 	condor_close.o
->>>>>>> 4a10a67b
 
 library_target(cplus_lib.a,$(OBJ))
 library_target(liburl.a,$(URL_OBJ))
