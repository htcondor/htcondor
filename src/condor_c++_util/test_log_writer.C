/***************************************************************
 *
 * Copyright (C) 1990-2007, Condor Team, Computer Sciences Department,
 * University of Wisconsin-Madison, WI.
 * 
 * Licensed under the Apache License, Version 2.0 (the "License"); you
 * may not use this file except in compliance with the License.  You may
 * obtain a copy of the License at
 * 
 *    http://www.apache.org/licenses/LICENSE-2.0
 * 
 * Unless required by applicable law or agreed to in writing, software
 * distributed under the License is distributed on an "AS IS" BASIS,
 * WITHOUT WARRANTIES OR CONDITIONS OF ANY KIND, either express or implied.
 * See the License for the specific language governing permissions and
 * limitations under the License.
 *
 ***************************************************************/


#include "condor_common.h"
#include "condor_distribution.h"
#include "user_log.c++.h"
#include "condor_config.h"
#include "condor_debug.h"
#include "subsystem_info.h"
#include "condor_random_num.h"
#include "simple_arg.h"
#include <stdio.h>
#include <unistd.h>

static const char *	VERSION = "0.9.3";
DECL_SUBSYSTEM( "TEST_LOG_WRITER", SUBSYSTEM_TYPE_TOOL );

enum Status { STATUS_OK, STATUS_CANCEL, STATUS_ERROR };

enum Verbosity { VERB_NONE = 0, VERB_ERROR, VERB_WARNING, VERB_ALL };

struct Options
{
	bool			isXml;
	const char *	logFile;
	int				numExec;
	int				sleep_seconds;
	int				sleep_useconds;
	int				cluster;
	int				proc;
	int				subproc;
	int				numProcs;
	double			randomProb;		// Probability of 'random' events
	bool			stork;
	const char *	submitNote;
	int				verbosity;
	const char *	genericEventStr;
	const char *    persistFile;

	int				num_forks;
	int				fork_cluster_step;
};

class EventInfo
{
public:
	EventInfo( const Options &opts, int cluster, int proc, int subproc ) {
		m_opts = &opts;
		m_cluster = cluster;
		m_proc = proc;
		m_subproc = subproc;
		m_eventp = NULL;
		m_name = NULL;
		m_note = NULL;
	}
	~EventInfo( void ) {
		Reset( );
	}
	void Reset( void ) {
		if ( m_eventp ) {
			delete m_eventp;
			m_eventp = NULL;
		}
		if ( m_name ) {
			free( const_cast<char *>(m_name) );
			m_name = NULL;
		}
		if ( m_note ) {
			free( const_cast<char *>(m_note) );
			m_note = NULL;
		}
	}

	bool IsValid( void ) const {
		return ( m_eventp  &&  m_name );
	};

	ULogEventNumber GetEventNumber( void ) const;

	ULogEvent *GetEvent( void ) const { return m_eventp; };
	ULogEvent *SetEvent( ULogEvent *event ) { return m_eventp = event; };

	const char *GetName( void ) const { return m_name; };
	void SetName( const char *name ) { m_name = strdup(name); };

	const char *GetNote( void ) const { return m_note; };
	void SetNote( const char *note ) { m_note = strdup(note); };

	ULogEvent *GenEvent( void );
	ULogEvent *GenEvent( ULogEventNumber );

	bool WriteEvent( UserLog &log );

	ULogEvent *GenEventBasic( const char *name, ULogEvent *event );
	ULogEvent *GenEventSubmit( void );
	ULogEvent *GenEventTerminate( void );
	ULogEvent *GenEventExecute( void );
	ULogEvent *GenEventExecutableError( void );
	ULogEvent *GenEventCheckpoint( void );
	ULogEvent *GenEventJobEvicted( void );
	ULogEvent *GenEventImageSize( void );
	ULogEvent *GenEventShadowException( void );
	ULogEvent *GenEventJobAborted( void );
	ULogEvent *GenEventJobSuspended( void );
	ULogEvent *GenEventJobHeld( void );
	ULogEvent *GenEventJobReleased( void );
	ULogEvent *GenEventGeneric( void );

private:
	const Options	*m_opts;
	int				 m_cluster;
	int				 m_proc;
	int				 m_subproc;
	ULogEvent		*m_eventp;
	const char		*m_name;
	const char		*m_note;
	bool			 m_is_large;

	bool GenIsLarge( void );
	int GetSize( int mult = 4096 ) const;
};

bool
CheckArgs(int argc, const char **argv, Options &opts);

bool // false == okay, true == error
ForkJobs( const Options &opts );

bool // false == okay, true == error
WriteEvents(Options &opts, int cluster, int proc, int subproc );

static const char *timestr( void );
static unsigned randint( unsigned maxval );

// Simple term signal handler
static bool	global_done = false;
void handle_sig(int /*sig*/)
{
	printf( "Got signal; shutting down\n" );
	global_done = true;
}

int
main(int argc, const char **argv)
{

		// initialize to read from config file
	myDistro->Init( argc, argv );
	config();

		// Set up the dprintf stuff...
	Termlog = true;
	dprintf_config("test_log_writer");
	DebugFlags = D_ALWAYS;

	bool	error = false;
	Options	opts;

	error = CheckArgs(argc, argv, opts);
	if ( error ) {
		fprintf( stderr, "Command line error\n" );
		exit( 1 );
	}

	if ( opts.num_forks ) {
		error = ForkJobs( opts );
	}
	else {
		int		max_proc = opts.proc + opts.numProcs - 1;
		for( int proc = opts.proc; proc <= max_proc; proc++ ) {
			error = WriteEvents(opts, opts.cluster, proc, 0 );
			if ( error || global_done ) {
				break;
			}
		}
	}

	if ( error  &&  (opts.verbosity >= VERB_ERROR) ) {
		fprintf(stderr, "test_log_writer FAILED\n");
	}

	return (int) error;
}

bool
CheckArgs(int argc, const char **argv, Options &opts)
{
	bool	status = false;

	const char *	usage =
		"Usage: test_log_writer [options] <filename>\n"
<<<<<<< HEAD
		"  -cluster <number>: Use cluster %d [default = getpid()]\n"
		"  -debug <level>: debug level (e.g., D_FULLDEBUG)\n"
		"  -generic <string>: Write generic event\n"
		"  -jobid <c.p.s>: combined -cluster, -proc, -subproc\n"
		"  -numexec <number>: number of execute events to write / proc [1]\n"
		"  [-numprocs|-n] <number>: Number of procs [default = 10]\n"
		"  -persist <file>: persist writer state to file (for jobid gen)\n"
		"  -proc <number>: Use proc %d [default = 0]\n"
		"  -sleep <number>: how many seconds to sleep between events [5.0]\n"
		"  -stork: simulate Stork (-1 for proc and subproc)\n"
		"  -submit_note <string>: submit event note\n"
		"  -subproc <number>: Use subproc %d [default = 0]\n"
		"  -usage: print this message and exit\n"
=======
		"  --cluster <number>: Starting cluster %d (default = getpid())\n"
		"  --proc <number>: Starting proc %d (default = 0)\n"
		"  --subproc <number>: Starting subproc %d (default = 0)\n"
		"  --jobid <c.p.s>: combined -cluster, -proc, -subproc\n"
		"  --fork <number>: fork off <number> processes\n"
		"  --fork-cluster-step <number>: with --fork: step # of cluster #"
		" (default = 1000)\n"
		"\n"
		"  --numexec <number>: number of execute events to write / proc\n"
		"  -n|--numprocs <number>: Number of procs (default = 10)\n"
		"\n"
		"  --generic <string>: Write generic event\n"
		"  --persist <file>: persist writer state to file (for jobid gen)\n"
		"  --sleep <number>: how many seconds to sleep between events\n"
		"  --no-sleep: Don't sleep at all between events\n"
		"  --stork: simulate Stork (-1 for proc and subproc)\n"
		"  --random <percent>: gen other random events every <percent> times\n"
		"  --submit_note <string>: submit event note\n"
		"\n"
		"  -d|--debug <level>: debug level (e.g., D_FULLDEBUG)\n"
>>>>>>> 860e5921
		"  -v: increase verbose level by 1\n"
		"  --verbosity <number>: set verbosity level (default is 1)\n"
		"  --version: print the version number and compile date\n"
		"  -h|--usage: print this message and exit\n"
		"\n"
		"  --xml: write the log in XML\n"
		"\n"
		"  <filename>: the log file to write to\n";

	opts.isXml				= false;
	opts.logFile			= NULL;
	opts.numExec			= 1;
	opts.cluster			= -1;
	opts.proc				= -1;
	opts.subproc			= -1;
	opts.numProcs			= 10;
	opts.sleep_seconds		= 5;
	opts.sleep_useconds		= 0;
	opts.stork				= false;
	opts.randomProb			= 0.0;
	opts.submitNote			= "";
	opts.verbosity			= 1;
	opts.genericEventStr	= NULL;
	opts.persistFile		= NULL;
	opts.num_forks			= 0;
	opts.fork_cluster_step	= 1000;

	for ( int index = 1; index < argc; ++index ) {
		SimpleArg	arg( argv, argc, index );

		if ( arg.Error() ) {
			printf("%s", usage);
			status = true;
		}

		if ( arg.Match( "cluster") ) {
			if ( arg.OptIsNumber() ) {
				opts.cluster = atoi( arg.Opt() );
				index = arg.ConsumeOpt( );
			} else {
				fprintf(stderr, "Value needed for --cluster argument\n");
				printf("%s", usage);
				status = true;
			}

		} else if ( arg.Match('d', "debug") ) {
			if ( arg.HasOpt() ) {
				set_debug_flags( const_cast<char *>(arg.Opt()) );
				index = arg.ConsumeOpt( );
			} else {
				fprintf(stderr, "Value needed for --debug argument\n");
				printf("%s", usage);
				status = true;
			}

		} else if ( arg.Match('j', "jobid") ) {
			if ( arg.HasOpt() ) {
				const char *opt = arg.Opt();
				index = arg.ConsumeOpt( );
				if ( *opt == '.' ) {
					sscanf( opt, ".%d.%d", &opts.proc, &opts.subproc );
				}
				else {
					sscanf( opt, "%d.%d.%d",
							&opts.cluster, &opts.proc, &opts.subproc );
				}
			} else {
				fprintf(stderr, "Value needed for --jobid argument\n");
				printf("%s", usage);
				status = true;
			}

		} else if ( arg.Match("generic") ) {
			if ( arg.HasOpt() ) {
				opts.genericEventStr = arg.Opt();
				index = arg.ConsumeOpt( );
			} else {
				fprintf(stderr, "Value needed for --generic argument\n");
				printf("%s", usage);
				status = true;
			}

		} else if ( arg.Match('n', "numexec") ) {
			if ( arg.OptIsNumber() ) {
				opts.numExec = atoi( arg.Opt() );
				index = arg.ConsumeOpt( );
			} else {
				fprintf(stderr, "Value needed for --numexec argument\n");
				printf("%s", usage);
				status = true;
			}

<<<<<<< HEAD
		} else if (  (!strcmp(argv[index], "-numprocs") ) ||
					 (!strcmp(argv[index], "-n"))   ) {
			if ( ++index >= argc ) {
				fprintf(stderr, "Value needed for -numprocs argument\n");
				printf("%s", usage);
				status = STATUS_ERROR;
=======
		} else if ( arg.Match("numprocs") ) {
			if ( arg.OptIsNumber() ) {
				opts.numProcs = atoi( arg.Opt() );
				index = arg.ConsumeOpt( );
>>>>>>> 860e5921
			} else {
				fprintf(stderr, "Value needed for --numprocs argument\n");
				printf("%s", usage);
				status = true;
			}

		} else if ( arg.Match("proc") ) {
			if ( arg.OptIsNumber() ) {
				index = arg.ConsumeOpt( );
				opts.proc = atoi( arg.Opt() );
			} else {
				fprintf(stderr, "Value needed for --proc argument\n");
				printf("%s", usage);
				status = true;
			}

		} else if ( arg.Match("persist") ) {
			if ( arg.HasOpt() ) {
				index = arg.ConsumeOpt( );
				opts.persistFile = arg.Opt();
			} else {
				fprintf(stderr, "Value needed for --persist argument\n");
				printf("%s", usage);
				status = true;
			}

		} else if ( arg.Match("sleep") ) {
			if ( arg.OptIsNumber() ) {
				double	sec = atof(arg.Opt());
				opts.sleep_seconds  = (int) trunc( sec );
				opts.sleep_useconds =
					(int) (1e6 * ( sec - opts.sleep_seconds ) );
				index = arg.ConsumeOpt( );
			} else {
				fprintf(stderr, "Value needed for --sleep argument\n");
				printf("%s", usage);
				status = true;
			}

		} else if ( arg.Match("no-sleep") ) {
			opts.sleep_seconds  = 0;
			opts.sleep_useconds = 0;

		} else if ( arg.Match( "stork") ) {
			opts.stork = true;

		} else if ( arg.Match("subproc") ) {
			if ( arg.OptIsNumber() ) {
				opts.subproc = atoi(arg.Opt());
				index = arg.ConsumeOpt( );
			} else {
				fprintf(stderr, "Value needed for --subproc argument\n");
				printf("%s", usage);
				status = true;
			}

		} else if ( arg.Match('f', "fork") ) {
			if ( arg.OptIsNumber() ) {
				opts.num_forks = atoi(arg.Opt());
				index = arg.ConsumeOpt( );
			} else {
				fprintf(stderr, "Value needed for --fork argument\n");
				printf("%s", usage);
				status = true;
			}

		} else if ( arg.Match("fork-cluster-step") ) {
			if ( arg.OptIsNumber() ) {
				opts.fork_cluster_step = atoi(arg.Opt());
				index = arg.ConsumeOpt( );
			} else {
				fprintf(stderr,
						"Value needed for --fork-cluster-step argument\n");
				printf("%s", usage);
				status = true;
			}

		} else if ( arg.Match("random") ) {
			if ( arg.OptIsNumber() ) {
				opts.randomProb = atof(arg.Opt()) / 100.0;
				index = arg.ConsumeOpt( );
			} else {
				fprintf(stderr, "Value needed for --random argument\n");
				printf("%s", usage);
				status = true;
			}

<<<<<<< HEAD
		} else if (  ( !strcmp(argv[index], "-usage") ) ||
					 ( !strcmp(argv[index], "-h") )		||
					 ( !strcmp(argv[index], "-help") )  )  {
=======
		} else if ( arg.Match("submit_note") ) {
			if ( arg.HasOpt() ) {
				opts.submitNote = arg.Opt();
				index = arg.ConsumeOpt( );
			} else {
				fprintf(stderr, "Value needed for --submit_note argument\n");
				printf("%s", usage);
				status = true;
			}

		} else if( arg.Match( 'h', "usage") ) {
>>>>>>> 860e5921
			printf("%s", usage);
			status = STATUS_CANCEL;

		} else if ( arg.Match("verbosity") ) {
			if ( arg.OptIsNumber() ) {
				opts.verbosity = atoi(arg.Opt());
				index = arg.ConsumeOpt( );
			} else {
				fprintf(stderr, "Value needed for --verbosity argument\n");
				printf("%s", usage);
				status = true;
			}

		} else if ( arg.Match('v') ) {
			opts.verbosity++;

		} else if ( arg.Match("version") ) {
			printf("test_log_writer: %s, %s\n", VERSION, __DATE__);
			status = STATUS_CANCEL;

		} else if ( arg.Match("xml") ) {
			opts.isXml = true;

		} else if ( !arg.ArgIsOpt() ) {
			opts.logFile = arg.ArgStr();

		} else {
			fprintf(stderr, "Unrecognized argument: <%s>\n", arg.ArgStr() );
			printf("%s", usage);
			status = true;
		}
	}

	if ( status == STATUS_OK && opts.logFile == NULL ) {
		fprintf(stderr, "Log file must be specified\n");
		printf("%s", usage);
		status = true;
	}

	// Read the persisted file (if specified)
	if ( opts.persistFile ) {
		FILE	*fp = safe_fopen_wrapper( opts.persistFile, "r" );
		if ( fp ) {
			int		cluster, proc, subproc;
			if ( 3 == fscanf( fp, "%d.%d.%d", &cluster, &proc, &subproc ) ) {
				if ( opts.cluster < 0 ) opts.cluster = cluster;
				if ( opts.proc < 0 )    opts.proc    = proc;
				if ( opts.subproc < 0 ) opts.subproc = subproc;
			}
			fclose( fp );
		}
	}

	// Set defaults for the cluster, proc & subproc
	if ( opts.cluster < 0 ) opts.cluster = getpid();
	if ( opts.proc < 0 )    opts.proc    = 0;
	if ( opts.subproc < 0 ) opts.subproc = 0;

	// Stork sets these to -1
	if ( opts.stork ) {
		opts.proc = -1;
		opts.subproc = -1;
	}

	// Update the persisted file (if specified)
	if ( opts.persistFile ) {
		FILE	*fp = safe_fopen_wrapper( opts.persistFile, "w" );
		if ( fp ) {
			fprintf( fp, "%d.%d.%d", opts.cluster+1, opts.proc, opts.subproc );
			fclose( fp );
		}
	}

	return status;
}

void handle_sigchild(int /*sig*/ )
{
}

bool
ForkJobs( const Options &opts )
{
	fprintf( stderr, "--fork: Not implemented\n" );
	return true;

	signal( SIGCHLD, handle_sigchild );
	for( int num = 0;  num < opts.num_forks;  num++ ) {
		// TODO
	}
}

bool
WriteEvents(Options &opts, int cluster, int proc, int subproc )
{
	bool		result = false;
	EventInfo	event( opts, cluster, proc, subproc );

	signal( SIGTERM, handle_sig );
	signal( SIGQUIT, handle_sig );
	signal( SIGINT, handle_sig );

	UserLog	log("owner", opts.logFile, cluster, proc, subproc, opts.isXml);

		//
		// Write the submit event.
		//
	event.GenEventSubmit( );
	result = event.WriteEvent( log );
	event.Reset( );

		//
		// Write a single generic event
		//
	if ( opts.genericEventStr ) {
		event.GenEventGeneric( );
		if ( event.WriteEvent( log ) ) {
			result = true;
		}
		event.Reset( );
	}

		//
		// Write execute events.
		//
	if ( opts.verbosity >= VERB_ALL ) {
		printf( "Writing %d events for job %d.%d.%d\n",
				opts.numExec, cluster, proc, subproc );
	}
	for ( int exec = 0; exec < opts.numExec; ++exec ) {
		if ( global_done ) {
			break;
		}

		event.GenEvent( );
		if ( event.WriteEvent( log ) ) {
			result = true;
		}
		event.Reset( );

		if ( opts.sleep_seconds ) {
			sleep( opts.sleep_seconds);
		}
		if ( opts.sleep_useconds ) {
			usleep( opts.sleep_useconds);
		}
	}

		//
		// Write the terminated event.
		//
	event.GenEventTerminate( );
	if ( event.WriteEvent( log ) ) {
		result = true;
	}

	return result;
}

static const char *
timestr( void )
{
	static char	tbuf[64];
	time_t now = time( NULL );
	strncpy( tbuf, ctime( &now ), sizeof(tbuf) );
	tbuf[sizeof(tbuf)-1] = '\0';
	if ( strlen(tbuf) ) {
		tbuf[strlen(tbuf)-1] = '\0';
	}
	return tbuf;
}

static unsigned
randint( unsigned maxval )
{
	return get_random_uint() % maxval;
}


// **********************
// Event Info class
// **********************
ULogEventNumber
EventInfo::GetEventNumber( void ) const
{
	if ( m_eventp == NULL )
		return (ULogEventNumber) -1;
	return m_eventp->eventNumber;
}

ULogEvent *
EventInfo::GenEvent( void )
{
	// Select the event type
	double	randval = get_random_float( );

	// Special case: execute event
	if ( randval > m_opts->randomProb ) {
		return GenEventExecute( );
	}

	ULogEvent	*eventp = NULL;
	while( NULL == eventp ) {
		unsigned	rand_event = randint(29);
		ULogEventNumber eventType = (ULogEventNumber) rand_event;

		eventp = GenEvent( eventType );
	}

	return eventp;
}

bool
EventInfo::WriteEvent( UserLog &log )
{
	if ( m_opts->verbosity >= VERB_ALL ) {
		printf("Writing %s event %s @ %s\n",
			   m_name, m_note ? m_note : "", timestr() );
	}

	if ( !log.writeEvent( m_eventp ) ) {
		if ( m_opts->verbosity >= VERB_ERROR ) {
			fprintf(stderr, "Error writing log event\n");
		}
		return true;
	}
	return false;
}

ULogEvent *
EventInfo::GenEvent( ULogEventNumber eventType )
{
	switch( eventType ) {

	case ULOG_SUBMIT:
		return NULL;

	case ULOG_EXECUTE:
		return GenEventExecute( );

	case ULOG_EXECUTABLE_ERROR:
		return GenEventExecutableError( );

	case ULOG_CHECKPOINTED:
		return GenEventCheckpoint( );

	case ULOG_JOB_EVICTED:
		return GenEventJobEvicted( );

	case ULOG_IMAGE_SIZE:
		return GenEventImageSize( );

	case ULOG_SHADOW_EXCEPTION:
		return GenEventShadowException( );

	case ULOG_JOB_ABORTED:
		return GenEventJobAborted( );

	case ULOG_JOB_SUSPENDED:
		return GenEventJobSuspended( );

	case ULOG_JOB_UNSUSPENDED:
		return GenEventBasic( "Unsuspended", new JobUnsuspendedEvent );

	case ULOG_JOB_HELD:
		return GenEventJobHeld( );

	case ULOG_JOB_RELEASED:
		return GenEventJobReleased( );

#  if 0
	case ULOG_JOB_DISCONNECTED:
		return GenEventBasic( "Job disconnected", new JobDisconnectedEvent );
#  endif

#  if 0
	case ULOG_JOB_RECONNECTED:
		return GenEventBasic( "Job reconnected", new JobReconnectedEvent );
#  endif

#  if 0
	case ULOG_JOB_RECONNECT_FAILED:
		return GenEventBasic( "Job reconnect failed",
							  new JobReconnectFailedEvent );
#  endif

	default:
		break;
	}	// switch

	return NULL;
}

ULogEvent *
EventInfo::GenEventBasic( const char *name, ULogEvent *event )
{
	SetName( name );
	return SetEvent( event );
}

ULogEvent *
EventInfo::GenEventSubmit( void )
{
	char	buf[128];
	SetName( "Submit" );

	snprintf( buf, sizeof(buf), "(%d.%d.%d)", m_cluster, m_proc, m_subproc );
	SetNote( buf );

	SubmitEvent	*e = new SubmitEvent;
	strcpy(e->submitHost, "<128.105.165.12:32779>");

		// Note: the line below is designed specifically to work with
		// Kent's dummy stork_submit script for testing DAGs with
		// DATA nodes.
	e->submitEventLogNotes = strdup(m_opts->submitNote);
	e->submitEventUserNotes = strdup("User info");

	return SetEvent( e );
}

ULogEvent *
EventInfo::GenEventExecute( void )
{
	SetName( "Execute" );
	SetNote( "<128.105.165.12:32779>" );

	ExecuteEvent	*e = new ExecuteEvent;
	strcpy(e->executeHost, GetNote() );

	return SetEvent( e );
}

ULogEvent *
EventInfo::GenEventTerminate( void )
{
	char	buf[128];
	SetName( "Terminate" );

	JobTerminatedEvent *e = new JobTerminatedEvent;
	e->normal = true;
	e->returnValue = 0;
	e->signalNumber = 0;
	e->sent_bytes = GetSize( );
	e->recvd_bytes = GetSize( );
	e->total_sent_bytes = GetSize( );
	e->total_recvd_bytes = GetSize( );

	snprintf( buf, sizeof(buf), "(%d.%d.%d)", m_cluster, m_proc, m_subproc );
	SetNote( buf );

	return SetEvent( e );
}

ULogEvent *
EventInfo::GenEventExecutableError( void )
{
	SetName( "Executable Error" );

	ExecutableErrorEvent *e = new ExecutableErrorEvent;
	e->errType = CONDOR_EVENT_BAD_LINK;

	return SetEvent( e );
}

ULogEvent *
EventInfo::GenEventCheckpoint( void )
{
	SetName( "Checkpoint" );
	CheckpointedEvent *e = new CheckpointedEvent;
	e->sent_bytes = GetSize( );

	return SetEvent( e );
}

ULogEvent *
EventInfo::GenEventJobEvicted( void )
{
	SetName( "Evicted" );
	JobEvictedEvent *e = new JobEvictedEvent;
	e->setReason("EVICT");
	e->setCoreFile("corefile");
	e->checkpointed = randint(10) > 8;
	e->sent_bytes = GetSize( );
	e->recvd_bytes = GetSize( );

	return SetEvent( e );
}

ULogEvent *
EventInfo::GenEventImageSize( void )
{
	SetName( "Job Image Size" );
	JobImageSizeEvent *e = new JobImageSizeEvent;
	e->size = GetSize( );

	return SetEvent( e );
}

ULogEvent *
EventInfo::GenEventShadowException( void )
{
	SetName( "Shadow Exception" );
	ShadowExceptionEvent *e = new ShadowExceptionEvent;
	e->sent_bytes = GetSize( );
	e->recvd_bytes = GetSize( );
	e->message[0] = '\0';
	strncat(e->message,"EXCEPTION", 15);

	return SetEvent( e );
}

ULogEvent *
EventInfo::GenEventJobAborted( void )
{
	SetName( "Job aborted" );
	JobAbortedEvent *e = new JobAbortedEvent;
	e->setReason("ABORT");

	return SetEvent( e );
}

ULogEvent *
EventInfo::GenEventJobSuspended( void )
{
	SetName( "Suspended" );
	JobSuspendedEvent *e = new JobSuspendedEvent;
	e->num_pids = randint(99);

	return SetEvent( e );
}

ULogEvent *
EventInfo::GenEventJobHeld( void )
{
	SetName( "Job held" );
	JobHeldEvent *e = new JobHeldEvent;
	e->setReason("HELD");
	e->setReasonCode(404);
	e->setReasonSubCode(0xff);

	return SetEvent( e );
}

ULogEvent *
EventInfo::GenEventJobReleased( void )
{
	SetName( "Job released" );
	JobReleasedEvent *e = new JobReleasedEvent;
	e->setReason("RELEASED");

	return SetEvent( e );
}

ULogEvent *
EventInfo::GenEventGeneric( void )
{
	SetName( "Generic" );

	GenericEvent	*e = new GenericEvent;
	strncpy(e->info, m_opts->genericEventStr, sizeof(e->info) );
	e->info[sizeof(e->info)-1] = '\0';

	return SetEvent( e );
}

bool
EventInfo::GenIsLarge( void )
{
	m_is_large = (get_random_float() >= 0.8);
	return m_is_large;
}

int
EventInfo::GetSize( int mult ) const
{
	if ( m_is_large ) {
		return randint( mult*1024 );
	}
	else {
		return randint( mult );
	}
}<|MERGE_RESOLUTION|>--- conflicted
+++ resolved
@@ -206,21 +206,6 @@
 
 	const char *	usage =
 		"Usage: test_log_writer [options] <filename>\n"
-<<<<<<< HEAD
-		"  -cluster <number>: Use cluster %d [default = getpid()]\n"
-		"  -debug <level>: debug level (e.g., D_FULLDEBUG)\n"
-		"  -generic <string>: Write generic event\n"
-		"  -jobid <c.p.s>: combined -cluster, -proc, -subproc\n"
-		"  -numexec <number>: number of execute events to write / proc [1]\n"
-		"  [-numprocs|-n] <number>: Number of procs [default = 10]\n"
-		"  -persist <file>: persist writer state to file (for jobid gen)\n"
-		"  -proc <number>: Use proc %d [default = 0]\n"
-		"  -sleep <number>: how many seconds to sleep between events [5.0]\n"
-		"  -stork: simulate Stork (-1 for proc and subproc)\n"
-		"  -submit_note <string>: submit event note\n"
-		"  -subproc <number>: Use subproc %d [default = 0]\n"
-		"  -usage: print this message and exit\n"
-=======
 		"  --cluster <number>: Starting cluster %d (default = getpid())\n"
 		"  --proc <number>: Starting proc %d (default = 0)\n"
 		"  --subproc <number>: Starting subproc %d (default = 0)\n"
@@ -241,7 +226,6 @@
 		"  --submit_note <string>: submit event note\n"
 		"\n"
 		"  -d|--debug <level>: debug level (e.g., D_FULLDEBUG)\n"
->>>>>>> 860e5921
 		"  -v: increase verbose level by 1\n"
 		"  --verbosity <number>: set verbosity level (default is 1)\n"
 		"  --version: print the version number and compile date\n"
@@ -334,19 +318,10 @@
 				status = true;
 			}
 
-<<<<<<< HEAD
-		} else if (  (!strcmp(argv[index], "-numprocs") ) ||
-					 (!strcmp(argv[index], "-n"))   ) {
-			if ( ++index >= argc ) {
-				fprintf(stderr, "Value needed for -numprocs argument\n");
-				printf("%s", usage);
-				status = STATUS_ERROR;
-=======
 		} else if ( arg.Match("numprocs") ) {
 			if ( arg.OptIsNumber() ) {
 				opts.numProcs = atoi( arg.Opt() );
 				index = arg.ConsumeOpt( );
->>>>>>> 860e5921
 			} else {
 				fprintf(stderr, "Value needed for --numprocs argument\n");
 				printf("%s", usage);
@@ -434,11 +409,6 @@
 				status = true;
 			}
 
-<<<<<<< HEAD
-		} else if (  ( !strcmp(argv[index], "-usage") ) ||
-					 ( !strcmp(argv[index], "-h") )		||
-					 ( !strcmp(argv[index], "-help") )  )  {
-=======
 		} else if ( arg.Match("submit_note") ) {
 			if ( arg.HasOpt() ) {
 				opts.submitNote = arg.Opt();
@@ -450,7 +420,6 @@
 			}
 
 		} else if( arg.Match( 'h', "usage") ) {
->>>>>>> 860e5921
 			printf("%s", usage);
 			status = STATUS_CANCEL;
 
