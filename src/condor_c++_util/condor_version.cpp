--- conflicted
+++ resolved
@@ -70,11 +70,7 @@
    will EXCEPT at startup time.  
 */
 
-<<<<<<< HEAD
-static char* CondorVersionString = "$CondorVersion: 7.3.3 " __DATE__ BUILDIDSTR " PRE-RELEASE-UWCS $";
-=======
 static char* CondorVersionString = "$CondorVersion: 7.4.0 " __DATE__ BUILDIDSTR " $";
->>>>>>> c992e97e
 
 /* Here is the platform string.  You don't need to edit this */
 static char* CondorPlatformString = "$CondorPlatform: " xstr(PLATFORM) " $";
