<<<<<<< HEAD
09/04/2008 V7_1-profile-branch
  Branch for "Windows User Profile Loading," based on: master

08/18/08 V7_1_2
  The official tag for the 7.1.1 release, from the V7_1_1-branch
  Version string: $CondorVersion: 7.1.2 Aug 18 2008 BuildID: 100397 $
  Original Build tag: BUILD-V7_1_2-branch-2008-8-18

08/12/08 V7_1-ian_tct-branch
  Branch for "Transparent credential transformation", a.k.a.
  the minica.  Based from master.

07/25/08 V7_1_2-branch
  Branch for the V7_1_2 build, based from: master

07/15/08 V7_1_1
  The official tag for the 7.1.1 release, from the V7_1_1-branch
  Version string: $CondorVersion: 7.1.1 Jul 14 2008 BuildID: 94553 $
  Original Build tag: BUILD-V7_1_1-branch-2008-7-8

07/09/08 V7_1_1-branch
  Branch for the V7_1_1 build, based from: BUILD-V7_1-trunk-2008-7-8
=======
09/05/08 V7_0_5-branch
	The release branch for 7.0.5. Made at 10:45am on 09/05/08
	off of the V7_0-branch.
>>>>>>> 755c82fb

07/23/08 V7_0_4
  The official tag for 7.0.4, for the V7_0-branch.
   $CondorVersion: 7.0.4 Jul 16 2008 BuildID: 95033 $
   Original build tag: BUILD-V7_0_4-branch-2008-7-16

06/23/08 V7_0_3
  The official tag for 7.0.3, for the V7_0-branch.
  $CondorVersion: 7.0.3 Jun 20 2008 BuildID: 91405 $
  Original build tag: BUILD-V7_0-branch-2008-6-20

06/10/08 V_0_2
  The official tag for 7.0.2, for the V7_0-branch.
  $CondorVersion: 7.0.2 Jun  9 2008 BuildID: 89891 $
  Original build tag: BUILD-V7_0-branch-2008-6-9

5/23/09 V7_1-ian_sca-3-branch
  Branch based on master (for rebasing).  See ian_sca below.

05/20/09 V7_1-ian_new_crypto-3-branch
  Branch based on master (for rebasing).  See ian_new_crypto below.

05/08/09 V7_1-ian_cmd_hash-branch
  Based from the master, this branch is for the code in common between
  signed ClassAds and shared executables in the spool.

04/08/09 V7_1-BGP-branch
  Based from the master on this date, this branch is for the work
  dedicated to supporting the BlueGene/P machine.

04/02/08 V7_1_0
  The offical tag for 7.1.0, from the V7_0_1-branch.
  (Actually, from abandoned CVS trunk, which was merged to V7_1_0-branch
  later, after the release.)
  $CondorVersion: 7.1.0 Apr  1 2008 BuildID: 80895 $
  Original build tag: BUILD-V7_1-trunk-2008-4-1

04/02/08 V7_1_0-branch
  A new branch for the V7_1_0 release.
  This actually just contains changes that were committed to the CVS trunk
  after CVS was abandoned on 03/22/08.  V7_1_0 was released from the CVS
  trunk on 03/01/08 and then a final merge was done from CVS trunk to
  git V7_1_0-branch, which was then merged to the git trunk.
  
03/13/08 V7_1-fetchwork-merge-1
  The state of the V7_1-fetchwork-branch before merging back into HEAD.

03/13/08 V7_1-ian_new_crypto-2-{root,branch}
  See ian_new_crypto below.  Changes to externals 
  broke that branch.  From BUILD-V7_1-trunk-2008-3-12.

03/05/08 V7_0-merge-1
  The state of V7_0-branch before its 1st merge back to HEAD.

02/29/08 V7_1-ian_new_crypto-{root,branch}
  Branch for adding support for AES as an encryption method, and SHA-*
  as integrity methods.  This branch was made from
  BUILD-V7_1-trunk-2008-2-27. 

02/27/08 V7_0_1
  The offical tag for 7.0.1, from the V7_0_1-branch.
  $CondorVersion: 7.0.1 Feb 27 2008 BuildID: 76180 $
  Original build tag: BUILD-V7_0_1-2-branch-2008-2-26

02/22/07 V7_0_1-2-{root,branch}
  A new branch off the V7_0-branch for the 7.0.1 release.

02/20/07 V7_0_1-{root,branch}
  A new branch off the V7_0-branch for the 7.0.1 release.
  * Abandoned
	
02/19/08 V7_1-amazon_ec2-2-{root,branch}
  New branch for Amazon EC2 support in the grid universe. The previous 
  incarnation of this branch was based off of 6.9.

02/19/08 V6_9-amazon_ec2-merge-1
  State of the V6_9-amazon_ec2-branch for merging to
  V7_1-amazon_ec2-2-branch.

02/13/08 V7_1-ian_sca-2-{root,branch}
  Branch for research code involving signed ClassAds.  This branch
  was made from BUILD-V7_1-trunk-2008-2-8.

01/31/08 V7_0_0-merge-1
  The state of V7_0_0-branch before first and only merge back to the 
  V7_0-branch.

01/18/22 V7_0_0
  The offical tag for 7.0.0, from the V7_0_0-branch.
  $CondorVersion: 7.0.0 Jan 22 2008 BuildID: 72173 $
  Original build tag: BUILD-V7_0_0-branch-2008-01-21

01/04/08 V7_0_0-vc2008-{root,branch}
  A new branch to port the Windows build system to Visual Studio 2008

12/28/07 V6_9-dagman-pre-7_0-branch-merge-1
   The state of the V6_9-dagman-pre-7_0-branch for a merge to the
   trunk.

12/26/07 V7_1-fetchwork-{root,branch}
  A new branch off HEAD (while it's in 7.1.* mode) for changes to let
  the startd fetch work instead of always requiring a schedd. This is
  the branch where a series of new hooks will be added to the startd
  and starter to enable site admins to define their own fetching system.

12/20/07 V7_0-{root,branch}
  A new branch off HEAD for the 7.0.x stable series.

12/20/07 V7_0_0-{root,branch}
  A new branch off the V7_0-branch for the 7.0.0 release.

12/20/07 V6_9_5-merge-1                                                         
  The state of the V6_9_5-branch before the first (and probably only)           
  merge back into the trunk.                                                    

12/19/07 V6_8_8
  The official tag for 6.8.8, from the V6_8-branch.
  Version string: $CondorVersion: 6.8.8 Dec 19 2007 $
  BuildId 68415
  Original build tag: V6_8-branch-2007-12-19

12/13/07 V6_8-merge-12
  The state of the 6_8-branch for a merge back to the trunk.

12/10/07 V6_9-dagman-pre-7_0-{root,branch}
  A branch to continue DAGMan development while the cvs trunk is frozen
  for Condor 7.0.

11/28/07 V6_9_5
  The offical tag for 6.9.5, from the V6_9_5-branch.
  Version string: $CondorVersion: 6.9.5 Nov 28 2007 BuildID: 65347 $
  Original build tag: BUILD-V6_9_5-branch-2007-11-28
  Note that the original windoze build failed for no good reason, so
  those binaries actually came from BuildID 65427, even though the
  version string in that build still used "65347" for consistency.

11/21/07 V6_9_5-{root,branch}
  Release branch for 6.9.5.  From BUILD-V6_9-trunk-2007-11-21_2.

11/06/07 V6_9-procd_test-{root,branch}
  Branch for (finally) finishing up the test program for the
  ProcD.

02/02/07 V6_8_7
  The official V6_8_7 release is a copy of V6_8_7-branch-2007-11-28
  All platforms built on NMI runid 65269.
  (The actual build was from the head of V6_8_7-branch around 3 in the
  afternoon, but nothing changed between those two points.)

11/26/07 V6_8_7-{root,branch}
  The branch for V6_8_7 off of V6_8-branch.

10/31/07 V6_8-merge-11
  The state of the V6_8-branch for a merge back to the trunk.

10/25/07 V6_9-ian_osca-2-{root,branch}
  Branch for research code involving signed ClassAds (sca), using 
  OpenSSL (o) rather than GSI.  This branch was made from 
  BUILD-V6_9-trunk-2007-10-22.

10/22/07 V6_9-procd_osg-merge-1
  The state of the V6_9-procd_osg-branch for its merge back
  to the trunk.

10/22/07 V6_9-PR852-merge-1
  The state of V6_9-PR852-branch after code review & associated
  fixes.  Ready to merge to the trunk; no further development should happen
  on this branch.

10/22/07 V6_9-privsep_switchboard-merge-1
  The state of V6_9-privsep_switchboard-branch before merging to
  the trunk.

10/19/07 V6_9-ian_osca-{root,branch}
  Branch for research code involving signed ClassAds (sca), using 
  OpenSSL (o) rather than GSI.  This branch was made from 
  BUILD-V6_9-trunk-2007-10-17.

10/18/07 V6_9-userlog_rotation_2-merge-1
  The state of the user log rotation branch at the first (and
  hopefully only) merge to the trunk.

09/28/07 V6_9-procd_osg-{root,branch}
  A branch for making some improvements to the ProcD to make it
  suitable for deployment as a general service in OSG.

09/27/07 V6_9-privsep_switchboard-{root,branch}
  A branch for integrating Jim K's changes to the PrivSep Switchboard
  into Condor.

09/28/07 V6_8-vc2005-(root,branch)
  Test branch for the new VC2005 builds

09/20/07 V6_8-merge-10
  The state of the V6_8-branch for a merge back to the trunk.

09/20/07 V6_9-amazon_ec2-{root,branch}
  A new branch off of the trunk for work to support submitting to Amazon's
  EC2 in the grid universe.

09/17/07 V6_9-userlog_rotation_2-{root,branch}
  The new root & branch for the user log rotation work.

09/17/07 V6_9-userlog_rotation-{root,branch}
  The root & branch for the user log rotation work.  Abandoned & replaced by
  V6_9-userlog_rotation_2-{root,branch}.

09/10/07 V6_9_4-merge-1
  The state of the V6_9_4-branch before the first (and probably only)
  merge back into the trunk.

09/06/07 V6_9-PR852-{root,branch}
  This branch has changes related to implementing the feature requested
  in PR 852 (have different maxjobs limits for different types of jobs
  in a DAG).

08/9/07 V6_9-dag_node_priority-merge-1
  The state of V6_9-dag_node_priority-branch after code review & associated
  fixes.  Ready to merge to the trunk; no further development should happen
  on this branch.

08/29/07 V6_9-cream-merge-1
  The state of the V6_9-cream-branch for merge to the TRUNK.

09/04/07 V6_9_4
  The offical tag for 6.9.4, made on the V6_9_4-branch branch (and released
  with NMI build id 56753).

08/09/07 V6_9_4-{root,branch}
  The tags which create the offical 6.9.4 release of Condor.

08/08/07 V6_8-merge-9
  The state of the V6_8-branch for another merge back to the trunk
  so 6.9.4 may really be released.

07/13/07  V6_9-{pre,post}_merge-V6_8-merge-8
  The pre and post merge tags for the V6_8-branch merge from 
  V6_8-merge-8

07/13/07 V6_8-merge-8
  The state of the V6_8-branch for another merge back to the trunk
  so 6.9.4 may be released.

06/26/07  V6_9-{pre,pos}t_merge_quillpp
	pre and post tags on the trunk for the quill merge 
	from V6_9-quillpp-8-branch

06/21/07 V6_9-dag-node-priority-{root,branch}
  A branch for implementing DAG node priorities.  Branched from 
  BUILD-V6_9-trunk-2007-6-21      

06/12/07 V6_9-dagman-for-ligo-{root,branch}
  A branch to create a special pre-release DAGMan for LIGO.  The reason
  for the branch is to get the latest goodness from both 6.8 and 6.9, so
  changes from 6.8 will be merged into this branch.  Branched from
  BUILD-V6_9-trunk-2007-6-12.
  THIS BRANCH SHOULD NEVER GET MERGED BACK TO THE TRUNK!!

06/12/07 V6_8-dagman-for-ligo-merge-end
  State of V6_8 at the *end* of what I need to merge to
  V6_9-dagman-for-ligo-branch.

06/12/07 V6_8-dagman-for-ligo-merge-start
  State of V6_8 at the beginning of what I need to merge to
  V6_9-dagman-for-ligo-branch to make a special pre-release DAGMan for
  LIGO.  This tag is almost the same as V6_8-merge-7, except that
  V6_8-merge-7 seems to be at the wrong place on
  condor_c++_util/check_events.[Ch] and
  condor_c++_util/read_multiple_logs.[Ch] (there are changes just past
  the tag in those files that have already been merged to V6_9/trunk).

05/22/07 V6_9-pre_merge_V6_8-merge-7 V6_9-post_merge-V6_8-merge-7
  Merge tags for mergine from V6_8-merge-7 (V6_8_5 changes).

05/21/07 V6_8-merge-7
  State of V6_8 at the point where all 6.8.5-branch changes (plus whatever
  else is hanging out on the 6.8 branch) are merged back to the trunk.
  Update on 6/12/07: four files were touched after this tag was made
  and these changes did make it into the merge, so I have moved the tag
  to the correct versions of the following files in src/condor_c++_util:
  check_events.C (1.2.2.2), check_events.h (1.2.2.2),
  read_multiple_logs.C (1.6.2.8), and read_multiple_logs.h (1.5.2.4).

05/21/07 V6_8-merge_pre-V6_8_5 and V6_8-merge_post-V6_8_5
  Merge tags on V6_8-branch before and after merging V6_8_5.

05/08/07 V6_9-clone-{root,branch}
  This branch is for testing daemonCore changes related to the clone()
  replacement for fork() under Linux.
  Created from BUILD-V6_9-trunk-2007-4-30 V6_9-clone-root.

05/07/07 V6_8_5-{root,branch}
  The branch for V6_8_5 off of V6_8-branch.

05/01/07 V6_8-merge-6
  The state of the V6_8-branch for another merge back to the trunk.
  This has everything that will go into 6.8.5, except possibly some
  last-minute bug-fixes.

04/18/07 V6_8-PR606-{root,branch}
  This branch has changes related to fixing PR 606 (always run POST script,
  even if PRE script fails) and possibly PR 728 (ABORT-DAG-ON should not
  shortcut full node).  Note: these changes may be abandoned in favor of
  the changes on V6_8-dag_node_cleanup-branch, but I wanted to at least
  commit what I've done so far.
  Created from BUILD-V6_8-branch-2007-4-17.

04/17/07 V6_8-dag_node_cleanup-{root,branch}
  This branch has changes related to cleaning up the node processing
  code in DAGMan.  Finishing the cleanup should make it much easier to
  fix PR 606 and PR 728.
  Created from BUILD-V6_8-branch-2007-4-17.

04/16/07 V6_9-quillpp-8-{branch, root} 
    Another development branch for Quill++. Based from 
    BUILD-V6_9-trunk-2007-4-16. 

04/12/07 V6_9-cron-2-{root,branch}
  Oh snap! I tried once and didn't get very far, but here it is 
  again: a merge branch for my 1 year old Cron code. This branch
  was made from BUILD-V6_9-trunk-2007-4-12-pavlo and will be used to
  merge my cron code that never made it into the Condor trunk.

04/11/07 trunk-{pre,post}_merge-V6_9_2-merge-1
  the state of the trunk before merging in the V6_9_2-branch as tagged
  at V6_9_2-merge-1

04/11/07 V6_9_2-merge-1
  the state of the V6_9_2-branch for the only merge to the trunk.

04/10/07 V6_9_2
  the official V6_9_2 release, which was NMI build
  zmiller_nmi-s001.cs.wisc.edu_1176154499_9620 and runid 46573 

03/23/07 V6)9-ian_sca-{root,branch}
  Branch for research code involving signed ClassAds.  This branch
  was made from BUILD-V6_9_2-branch-2007-3-14.

03/06/07 trunk-{pre,post}_merge-V6_8-merge-5
  the state of the trunk before merging in the V6_8-branch as tagged
  at V6_8-merge-5

03/06/07 V6_8-merge-5
  The state of the V6_8-branch for another merge back to the trunk.

03/02/07 V6_9-quillpp-7-{root,branch}
  The start of the 7th development branch for quill++. The root of this
  branch is the same as BUILD-V6_9-trunk-2007-3-2

03/01/07 trunk-{pre,post}_merge-V6_8-merge-4
  the state of the trunk before merging in the V6_8-branch as tagged
  at V6_8-merge-4

02/28/07 V6_8-merge-4
  The state of the V6_8-branch for another merge back to the trunk.

02/15/07 V6_8-dagman-PR806-merge-1
  The state of the V6_8-dagman-PR806-branch for a merge to the trunk.
  Note that there are modifications committed beyond this tag on the
  branch, but Peter and I decided to abandon them.  (In terms of the
  actual source code, this tag is the same thing as
  V6_8-dagman-PR806-branch-phase1.)

02/14/07  trunk-{pre,post}_merge-V6_9-privsep-merge-1
  The state of the trunk before and after merging in V6_9-privsep-branch
  as tagged at V6_9-privsep-merge-1

02/12/07  V6_9-privsep-merge-1
  The state of the V6_9-privsep-branch before merging back to the trunk.

02/09/07 pr777-merge-1
  The state of the pr777-branch for a merge back to the trunk.  Changes
  on the branch have been code reviewed and documented; there shouldn't
  need to be any more changes on the branch.

02/09/07 V6_9-cron-{root,branch}
  Well, well, well... look who's back from the dead! That's right,
  when most thought that my Condor hacking days were long gone, I've
  come back out of nowhere with a vengence. You can try to sweat over
  what I'm going to do with this branch, but I think you should just let
  it slide like that time I hit your mom with a can of reduced fat
  coconut milk. Anyway, now that's out of the way. This branch was
  made from BUILD-V6_9-trunk-2007-2-8 and will be used to merge
  my cron code that never made it into the Condor trunk.

02/02/07 V6_8_4
  The official V6_8_4 release is a copy of BUILD-V6_8-branch-2007-2-1.
  All platforms built on NMI runid 41381.

02/02/07 V6_8_4-{root,branch}
  The branch for V6_8_4 off of V6_8-branch.

02/01/07 V6_7-pre_merge-eventd_v2-merge-2
         V6_7-post_merge-eventd_v2-merge-2
  Merger of new eventd to trunk

02/01/07 V6_8-dagman-PR806-branch-phase1
  This branch has DAGMan fixes related to PR 806.  Phase 1 has stuff
  I'm sure I want to merge back into V6_8; there is other stuff committed
  beyond this tag, but I'm not sure that should actually be released.

02/01/07 V6_8-dagman-PR806-{root,branch}
  A branch for DAGMan changes related to Gnats PR 806.  I have some
  changes implemented that I want to get into CVS, but I don't want to
  actually put them onto a "normal" branch before talking with Peter.
  Created from BUILD-V6_8-branch-2007-2.

01/18/07 pr777-{root,branch}
  Branch off of the trunk for fixing Gnats PR 777 (better ways of
  specifying config options for DAGs).  I guess it should really be
  V6_9-pr777-{root,branch}, but the branching doc doesn't seem super-
  clear about branching from the trunk.

01/16/07 V6_9-GCB-2-{root,branch}
  Branched off of BUILD-V6_9-trunk-2007-1-16.  Temporary branch
  for GCB work.  Until the GCB external is updated, this branch
  won't build.  We're not yet updating the GCB external because
  more changes to GCB may be necessary.  This should be a
  relatively short lived branch.

01/12/07 V6_9-quillpp-6-{root,branch}
  The start of the 6th development branch for quill++. The root of this
  branch is the same as V6_9_1-root

01/08/07 V6_9_3-{root,branch}
  The branch for V6_9_3 off of the trunk. Branched from
  BUILD-V6_9-trunk-2007-6-7.

01/04/07 V6_9-GCB_optimization-merge-1
  The state of the V6_9-GCB_optimization-branch for an initial merge
  back to the trunk. This mostly includes changes to Condor to make
  better use of the new support in GCB for broker failure recovery.

01/08/07 V6_9_1-{root,branch}
  The branch for V6_9_1 off of the trunk.

01/05/07 V6_8_3
  The official V6_8_3 release is a copy of BUILD-V6_8_3-branch-2007-1-4.
  All platforms built on NMI runid 39240 except Windows, which was built
  by Todd T.

01/04/07 V6_8-merge-3
  The state of the V6_8-branch for another merge back to the trunk.
  This includes everything that went into 6.8.3, a bugfix for
  using ClassAd functions with grid universe jobs, and some test
  changes.

01/04/07 V6_8_3-merge-2
  The state of the V6_8_3-branch before merging back to V6_8-branch.
  This is a tiny merge that just contains a small build fix.

01/03/07 V6_8_3-merge-1
  The state of the V6_8_3-branch before merging back to V6_8-branch.

12/05/06 V6_8_3-{root,branch}
  The branch for V6_8_3 off of V6_8-branch.

12/04/06 V69-Technion-ha1-{root,branch}
  A branch for continuing Technion development of the HA code, based
  on BUILD-V6_9-trunk-2006-11-30

11/22/06 V6_9-GCB_optimization-{root,branch}
  The 6.9 branch for GCB connection optimization work. Needed
  because it relies on a GCB that isn't part of the externals.
  Created from the TRUNK.

11/21/06 V6_8-Technion_ha1-merge-1
  Merge-from state of V6_8-Technion_ha1-branch for the first (and
  probably only) merge into V6_8-branch

11/21/06 V6_8-Technion_ha1-{root,branch}
  The 6.8 branch for for Technion's latest HAD fixes. Created from 
  BUILD-V6_8-branch-2006-11-18.

11/14/06 V6_8-oracle-3-{root,branch}
  The 3nd branch for an oracle version of Quill. Created from 
  BUILD-V6_8-branch-2006-11-14. Condor-C is broken at that build tag,
  but we don't need Condor-C for Quill so I'm ignoring it. 

11/02/06 V69-jyoon-vm-{root,branch}
  A branch for Jaeyoung Yoon's Virtual Machine work. Started from 
  BUILD-V6_9-trunk-2006-11-1

10/30/06 V6_8-oracle-2-{root,branch}
  The 2nd branch for an oracle version of Quill. Created from 
  BUILD-V6_8-branch-2006-10-30

10/18/06 V6_9-quillpp-5-{root,branch}
  The start of the 5th development branch for quill++. Started from
  BUILD-V6_9-trunk-2006-10-18

10/18/06 V6_9_0-{root,branch}
  The branch for 6.9.0 off HEAD from BUILD-V6_9-trunk-2006-10-18.

10/17/06  V6_8_2-envaware-branch
  A branch of the 6.8.2 that use envaware technology.

10/17/06 V6_8-merge-2
  The state of the V6_8-branch for another merge back to the trunk.
  This includes everything from the 6.8.2 release and the amd64 port.

10/16/06 V6_8_2-merge-2
  The state of the V6_8_2-branch before merging back to V6_8-branch.

10/12/06 V6_9-envaware-{root,branch}
  A branch to add in virtual memory (and possible proc table) 
  awareness to Condor daemons.  The branch is off of 
  BUILD-V6_9-trunk-2006-9-25.

10/10/06 V6_8_2-merge-1
  The state of the V6_8_2-branch before merging back to V6_8-branch.
  This is likely the only merge from there, but you never know.

10/05/06 V6_8_2-{root,branch}
  The branch for V6_8_2 off of V6_8-branch.

09/25/06 trunk-pre_merge-V6_8-merge-1
  the state of the trunk before merging in the V6_8-branch as tagged
  at V6_8-merge-1

09/25/06 trunk-post_merge-V6_8-merge-1
  the state of the trunk after merging in the V6_8-branch as tagged
  at V6_8-merge-1

09/20/06 V6_9-eventd_v2-2-{root,branch}
  A second branch since the first branch franked but seemd to
  have issues running jobs. I thought I had worked from a good
  build tag before. This branch is off a good build/test 
  BUILD-V6_9-trunk-2006-9-16.

09/25/06 V6_7-amd64_port-merge-1
	The state of the V6_7-amd64_port-branch b efore a merge into
	V6_8-branch.

09/25/06 V6_8-merge-1
  The state of the V6_8-branch for its first merge back to the trunk,
  which is currently the 6.9 development branch.

09/18/06 V6_8_1
  The official V6_8_1 release is a copy of BUILD-V6_7-branch-2006-9-17.
  All platforms built on NMI runid 31207 except windows, which was built
  on Greg Q's laptop.

8/23/06 V6_7-eventd_v2-merge-1
   Merge from tag as it is merge to a branch 
   off the trunk and abandoned in 6_7.

08/21/06 V6_9-eventd_v2-{root,branch}
  A new branch to merge v6_7 branch for the eventd developement
  into the trunk code base prior to merging it to the trunk.

08/09/06 V6_8-oracle-{root,branch}
  The branch for an oracle version of Quill. Created from V6_8-branch-2006-8-9.
  May or may not ever be merged back to V6_8-branch

08/08/06 V6_9-cream-{root,branch}
  A new branch off V6_9 (the trunk) to add support in Condor-G for
  submitting jobs to EGEE's CREAM service.

08/02/06 V6_8-branch
  A new branch off the TRUNK (woo hoo) for the 6.8.x stable series.
  Created from the V6_8-root tag.  Includes the doc directory.

07/24/06 V6_7-merge-2
  The state of the V6_7-branch for the final merge back to the TRUNK.

07/19/06 V6_8_0
  The official V6_8_0 release is a copy of BUILD-V6_7-branch-2006-7-19.
  All platforms built on NMI runid 26185 except windows, which was 26198.

07/10/06 V6_7_20-merge-1
  Merging V6_7_20-branch to V6_7-branch.

06/26/06 V6_7-win32_tests-merge-2
   State of V6_7-win32_tests-branch before merge into V6_7-branch.
   The first attempt at merging this branch was premature. Some fixes and
   cleanup have been applied since then.

06/22/06 V6_7_20
  The official V6_7_20 release is a copy of BUILD-V6_7_20-branch-2006-6-21.
  All platforms built on NMI runid 25085 except redhat 8, which was 25117.

06/12/06 V6_7_20-{root,branch}
  The branch for V6_7_20 off of V6_7-branch.

06/12/06 V6_7-mapfile-merge-1
  The first (and probably only) merge from V6_7-mapfile-branch
  into V6_7_20-branch

06/09/06 V6_7-storkd-rewrite-{root,branch}
  Rewrite of Stork daemon, from research-quality code to
  production quality.  As of 06/09/06, this effort is still
  incomplete.  A longer list of branch general improvements, new
  features, bug fixes are available at
  http://www.cs.wisc.edu/condor/developers/wisdom/stork.txt .

06/04/06 V6_7-nick_fs_util-merge-1
  The first (and probably only) merge from V6_7-nick_fs_util-branch
  into V6_7-branch

06/01/06 V6_7-db_logs_nonblocking-4-branch
  A working branch for the db folks, branched from V6_7-branch-2006-5-16
  and continuing work previously on V6_7-db_logs_nonblocking-3-branch

05/30/06 V6_7_19-merge-1
  Merging V6_7_19-branch to V6_7-branch.

05/24/06 V6_7-transactions-2-{root,branch}
  Branch to add support for multiple simultaneous SOAP-initiated 
  transactions in the schedd.
  G-d willing, this branch will be merged back into V6_7 in 
  about a week for the v6.7.20 release.
  Created from BUILD-V6_7-branch-2006-5-24 tag of V6_7_CODE.

05/23/06 V6_7-mapfile-{root,branch}
  Branch for the integration of the new user mapping for CEDAR
  Created from the V6_7-branch.

05/12/06 V6_7_19
  The official 6.7.19 release. The packages for all platforms came 
  from NMI build #23300, except solaris 2.8, which came from #23370.   
  The version string for this release is (date may vary slightly for some 
  platforms):
    $CondorVersion: 6.7.19 May  9 2006 $

05/12/06 V6_7-nick_fs_util-{root,branch}
  Branch for the development of some file system utilities that
  are very O/S specific; initially just for detection of whether
  a file / directory is on NFS or not.
  Created from the BUILD-V6_7-branch-2006-5-12 tag of V6_7_CODE.

05/12/06 V6_7-Technion_ha6-{root,branch}
  A branch based off V6_7-branch in which further HA development
  will be done.
  Created from the BUILD-V6_7-branch-2006-5-12 tag of V6_7_CODE.

05/04/06 V6_7_19-{root,branch}
  The branch for V6_7_19 off of V6_7-branch.

04/03/06 V6_7-freebsd-2-{root,branch}
   I am starting over with a fresh branch because I messed up #define's
   This is following advice from Erik
   Created from the BUILD-V6_7-branch-2006-3-30 tag of V6_7_CODE.

03/29/06 V6_6-merge-57
  The state of the V6_6-branch for a merge into V6_7-branch.  The only
  change is the fix to the collector to not crash on Collector ads
  missing the Machine attribute and Storage ads missing the Name
  attribute.

03/29/06 V6_6-merge-56
  The state of the V6_6-branch for a merge into V6_7-branch.  The only
  change is the fix to the collector to not crash on ads with invalid
  Machine and other attributes used in hashkey generation.

03/29/06 V6_6_11-merge-1
  The state of the V6_6_11-branch for a merge into V6_6-branch.  The only
  change is the fix to the collector to not crash on ads with invalid
  Machine and other attributes used in hashkey generation.

03/28/06 V6_7_18-merge-1
  Merging V6_7_18 changes to V6_7-branch.  This includes Dan's fixes for
  argument string merging when mixing argument syntaxes.
  This also includes Nick's changes for the soap collector.

03/27/06 V6_7_18
  The official 6.7.18 release.  The packages for all platforms came
  from NMI build #20796.  The version string for this release is:
    $CondorVersion: 6.7.18 Mar 22 2006 $

03/23/06 V6_7-new_classad-merge-1
   The state of the V6_7-new_classad-branch for a merge into
   V6_7-new_classads-2-branch

03/23/06 V6_7-new_classad-2-(root,branch}
   Branch for merging code that builds on Centos with V6_7-new_classad-branch
   which does not currently build on Centos.
   Created from the BUILD-V6_7-branch-2006-2-16_2 tag of V6_7_CODE.

03/22/06 V6_7-freebsd-{root,branch}
   I'm happy to announce that this branch will be used to port Condor
   to FreeBSD 5.X and 6.X. This branch will update the patches sent in by
   Yahoo to make real system calls to the OS to get process information
   instead of scraping /proc, which doesn't exist by default in FreeBSD
   Created from the BUILD-V6_7-branch-2006-3-21 tag of V6_7_CODE.

03/22/06 V6_7_18-branch
  The branch for V6_7_18 from V6_7_18-root off of V6_7-branch.

03/22/06 V6_6_11
   The official 6.6.11 release tag. This lives on V6_6_ALL and
   V6_6_11_EXT.  NWO Build# 20864

03/21/06 V6_6-merge-55
  The state of the V6_6-branch for a merge into V6_7-branch.  The only
  change is the fix to the collector to look at "ClassAdLifetime"
  instead of UpdateInterval when aging ads.

03/20/06 V6_6-merge-54
  The state of the V6_6-branch for a merge into V6_7-branch.  Major
  change is the security fix for condor_config_val -set.  Also
  included are DaemonList memory fixes, minor memory cleanup in the
  master, and some fixes to the build/test glue.

03/14/05 V6_7-win32_tests-merge-1
   State of V6_7-win32_tests-branch before merge into V6_7-branch. Brings
   automated testing capability to Windows.

03/14/06 V6_7-time_offset-merge-1
	The state of the V6_7-time_offset-branch for a merge into V6_7-branch

03/14/06 V6_7-win32_tests-merge-1
   State of V6_7-win32_tests-branch before merge into V6_7-branch. Brings
   automated testing capability to Windows.

03/03/06 V6_7-time_offset-{root,branch}
   A new branch to work on my time offset code. I will be making it a
   command available to all daemons. I will also add in a SOAP interface
   for getting back the user priorities.
   Created from the BUILD-V6_7-branch-2006-2-27 tag of V6_7_CODE.
            
03/01/06 V6_7-post_merge-V6_7-kerb14-merge-1
	The state of V6_7-branch AFTER the first merge of the
	V6_7-kerb14-branch as tagged at V6_7-kerb14-merge-1

03/01/06 V6_7-pre_merge-V6_7-kerb14-merge-1
	The state of the V6_7-branch before merging V6_7-kerb14-branch
	into it as tagged at V6_7-kerb14-merge-1

02/27/06 V6_7-dagman_classad-branch
	Branch for work on adding classad-based workflows to DAGMan.
	Work is mainly being done by Himani <himani@cs.wisc.edu>.
	Created from the last known good build of V6_7-branch, which was tagged
	BUILD-V6_7-branch-2006-2-26.

02/23/06 V6_7_17
	The official 6.7.17 release.  Packages came from NMI build 19375 with the
	exception of sun4u_sol_5.9 which came from 19424 because of problems with a
	build machine. The version string for this release is:
	  $CondorVersion: 6.7.17 Feb 18 2006 $
	Note that psilord is providing TeraGrid with a ppc_sles9 build based on
	6.7.17. This is not an official part of the release and the CondorVersion
	should specifically note it.

02/17/06 V6_7-amd64_port-branch
	Branch for Opteron amd64 full port of Condor. 
	Off V6_7-amd64_port-root.

02/17/06 V6_7-amd64_port-root
	A tag created at BUILD-V6_7-branch-2006-2-16_2, the last successful 
	V6_7-branch build from today.

02/17/06 V6_7_17-branch
	Branch for 6.7.17 release.  Off V6_7-branch.

02/14/06 V6_7-boinc-merge-1
   The state of the V6_7-boinc-branch for a merge into V6_7-branch.

02/14/06
	V6_7-post_merge-V6_7-uniq_pid-merge-1
	The state of V6_7-branch AFTER the first merge of the
	V6_7-uniq_pid-branch.

02/14/06
	V6_7-pre_merge-V6_7-uniq_pid-merge-1
	The state of the V6_7-branch before merging V6_7-uniq_pid-branch
	into it at tag V6_7-pre_merge-V6_7-uniq_pid-merge-1.

2/14/06 V6_7-uniq_pid-merge-1
   The state of the V6_7-uniq_pid-branch when merged into the 
   V6_7-branch.	

02/03/06 V6_7_16
  The official 6.7.16 release.  The packages for all platforms came
  from NMI build #18640.  The version strings for this release are:
    $CondorVersion: 6.7.16 Feb  2 2006 $
    $CondorVersion: 6.7.16 Feb  3 2006 $

02/02/06 V6_7_16-branch
  The branch for V6_7_16 from V6_7_16-root off of V6_7-branch.

02/02/06 V6_7_15-merge-1
  First merge of V6_7_15 back into V6_7 branch.

01/31/06 V6_7_15
   The official 6.7.15 release.  The packages for all platforms came
   from NMI build #18195.  The version string for this release is:
       $CondorVersion: 6.7.15 Jan 26 2006 $

01/30/06 V6_6-merge-53
  The state of the V6_6-branch for a merge into V6_7-branch. Brings
  in the ability to run condor_master -f on NT, some file transfer bug
  fixes, and a check to make sure build tags include externals in the
  nmi_glue.

01/26/06 V6_7-buffered_jobq-branch
   This branch will be used by the yahoo folks to use stdio
   buffered to access the jobq.

01/23/06 V6_7-cron-4-{root,branch}
   This branch will be used to merge my work from V6_7-cron-3-branch but
   remove all the ErrorAction attribute code. Created from the
   V6_7-branch of V6_7_CODE.

01/19/06 V6_7_15-branch
  Branch for V6_7_15 release.

01/17/06 V6_7-stork_userlog-merge-1
	State of the V6_7-stork_userlog-branch prior to merging to V6_7-branch.

01/17/06 V6_7-gridftp-merge-1
   The state of the V6_7-gridftp-branch for a merge into V6_8-branch. This
   add support in Condor-G for automatically spawning a gridftp server to
   handle file transfers for gt4 gram grid jobs.

01/17/06 V6_6-merge-52
  The state of the V6_6-branch for a merge into V6_7-branch.  Uses
  my_popenv() in favor of regular popen() to avoid unnecessarily
  invoking the shell.

01/06/06 V6_7-MB-SC2005_Stork_Demo_3-{root,branch}
   Root & branch tags for the merge branch for the SC2005 / Stork Demo
   code.  This is a tag off V6_7-branch, and the branch to merge in
   is V6_7-SC2005_Stork_Demo_3-branch.  This branches V6_7_CODE.

01/03/06 V6_7-cron-3-{root,branch}
   This is a second attempt to merge my V6_7-starter_local_exp branch
   into a new branch to get test the CronTab code. Created from the
   V6_7-branch of V6_7_CODE.

12/21/05 V6_7-jyoon_vm-{root,branch}
   Created a branch for Jaeyoung Yoon (jyoon@cs.wisc.edu) for him to
   develop his code to support virtual machines. 
   Created from the V6_7-branch of V6_7_CODE by Alain Roy. Our hope is
   to merge this back in mid-January 2005 for Condor 6.7.15, but
   that's only if the code is good enough. 

12/21/05 V6_7-cron-2-{root,branch}
   Cleaning up the CronTab code and finalize it after PCRE is working
   for Windows. I had to merge a new branch because Todd turned on
   the Windows external after I had made my starter_local_expr branch.
   Created from the V6_7-branch of V6_7_CODE.

12/20/05 V6_7-boinc-{root,branch}
   Branch for Derek's efforts to get Condor to run a BOINC client
   (http://boinc.berkeley.edu) whenever the startd doesn't have any
   other work to do.  Created from the V6_7-branch of V6_7_CODE after
   the successful build from BUILD-V6_7-branch-2005-12-20.

12/19/05 V6_7-win32_tests-{root,branch}
   Branch for bill's efforts to get condor_tests workin on windoze.
   Created from the V6_7-branch of V6_7_CODE after andy committed
   fixes to condor_tests from BUILD-V6_7-branch-2005-12-19.

12/19/05 V6_7-eventd_v2-{root,branch}
   Branch for bill's eventd development efforts.  Created from the
   V6_7-branch of V6_7_CODE after andy committed fixes to condor_tests
   from BUILD-V6_7-branch-2005-12-19.

12/19/05 V6_7-new_classads-{root,branch}
   Branch for using an old-classads compatibility interface on top of
   the new classad implementation.  This will not be merged back into
   V6_7 before 6.8.0, but will probably be merged early in the 6.9.x
   series.  Created from the V6_7-branch of V6_7_CODE after andy
   committed fixes to condor_tests from BUILD-V6_7-branch-2005-12-19.

12/19/05 V6_7-gridftp-{root,branch}
   Branch for developing Condor-started gridftp servers for GT4 GRAM jobs. 
   Branched from successful BUILD-V6_7-branch-2005-12-19 nightly build 
   tag, for V6_7_CODE module.

12/16/05 V6_7-stork_userlog-{root,branch}
   Branch for developing per-job Stork user logs, and associated DAGMan
   compatability.  Branched from successful BUILD-V6_7-branch-2005-12-16
   nightly build tag, for V6_7_ALL module.

12/15/05 V6_7_14
   The official 6.7.14 release.  The packages for all platforms came
   from NMI build #16187.  The version string for this release is one
   of the following (varies by platform):
       $CondorVersion: 6.7.14 Dec 13 2005 $
       $CondorVersion: 6.7.14 Dec 14 2005 $

12/14/05 V6_7_14-merge-1
   Merging V6_7_14 changes back into V6_7-branch.

12/09/05 V6_7-starter_local_expr-{root,branch}
   This branch will be used to add policy expressions (OnExit,PeriodicRemove) to
   the Starter for local universe jobs. I also plan to clean up my CronTab code
   and finalize it after PCRE is working for Windows.

12/07/05 V6_7-cron-merge-1
   A branch that adds cron capabilities, job deferral, and time offset
   This was created by Derek from V6_7-branch on the V6_7_ALL module.

12/02/05 V6_6-merge-51
   The state of the V6_6-branch for a merge into V6_7-branch.  Bring
   the minor negotiator fix for ignoring poorly formed schedd ads, the
   submit_info fix for specifying OSX gcc prereqs, and sonny's change
   for calling select() with the right # of fds, not a compile-time max.

11/23/05 V6_7-uniq_pid
   Branched from the successful nightly build (11/21).  This branch is
   for incorporating uniq process identifier code into Condor,
   specifically into ProcAPI and KillFamily.  Only code branched.

11/23/05 V6_7-Technion_ha5-{root,branch}
   A branch based off V6_7-branch in which further HA development
   will be done.  Both code and docs are branched.

11/21/05 V6_7-Technion_ha4-merge-1
   The state of the V6_7-Technion_ha4-branch for a merge into V6_7-branch.

11/09/05 V6_7-unicore-3-merge-1
   The state of the V6_7-unicore-3-branch when merged into the 
   V6_7-branch.

11/08/05 V6_7_13
   The official 6.7.13 release.  The packages for all platforms came
   from NMI build #14344.  The version string for this release is:
       $CondorVersion: 6.7.13 Nov  7 2005 $

11/06/05 V6_7_13-2-merge-1
   The state of the V6_7_13-2-branch for the first (and hopefully
   only) merge into V6_7.  This includes the fixes for the windoze
   for() loop scoping troubles, and a new GCB external.

11/04/05 V6_7-db_logs_nonblocking-3-branch
   Another branch for the "quill++" work.  This one comes
   from V6_7_13-2-root.

11/04/05 V6_7_13-2-branch
   The real release branch for the 6.7.13 release.  because of the
   previous failed attempt on V6_7_13-branch, we have to use this
   somewhat non-conventional name. :(  created from V6_7_13-2-root on
   the V6_7_CODE module.

11/03/05 V6_6-merge-50
   The state of the V6_6-branch for a merge into V6_7-branch.  moves
   todd's new "jobs define their own JOB_START_DELAY" feature from
   V6_6 into V6_7 (though it conflicts heavily with changes in V6_7,
   so for now, it's commented out), some minor condor_tests fixes, and
   nmi_glue changes to use the version of condor_nmi_submit from the
   build's run directory, not a hard-coded path on grandcentral.
   This *should* be the final V6_6 -> V6_7 merge before the 6.7.13
   release (which was previously delayed for a number of reasons).

11/02/05 V6_7_13-merge-1
   The state of the V6_7_13-branch for a merge into V6_7-branch.  The
   original V6_7_13-branch was supposed to be abandoned, but folks
   still checked into it.  so, we're merging these changes back into
   V6_7 before we make the real 6.7.13 branch (V6_7_13-2-branch). 

10/31/05 V6_7_13-gcb-pre_release-2005-10-31
   A 6.7.13 pre-release specifically for GCB.  Initially given to
   Gaurang Mehta <gmehta@ISI.EDU>.  The version string is:
   $CondorVersion: 6.7.13 Oct 31 2005 PRE-RELEASE-UWCS $

10/14/05 V6_7-cron-branch
   A branch off of V6_7 for Andy Pavlo's work to add cron-like
   scheduling to various parts of Condor.  This is initially motivated
   by efforts to use Condor for INCA, but many of the features will be
   useful for other sites, too.  Functionality slated for this branch
   includes: job "deferal" in the starter to spawn a job at a specific
   time, a Requirements expression for local universe jobs, cron-like
   scheduling attributes for jobs that turn into a time-to-next-start
   clause in the requirements expr, etc.  Created from the
   V6_7-cron-root tag on the V6_7_CODE module.

10/13/05 V6_7_13-branch
   A branch for the 6.7.13 release, created from V6_7_13-root on the
   V6_7_ALL module.  Therefore, the "doc" directory is branched, too.
   This is NOT the release branch for 6.7.13.  See V6_7_13-2-branch.

10/13/05 V6_6-merge-49
   The state of the V6_6-branch for a merge into V6_7-branch.  fixes
   some minor condor_tests, nmi_glue, and autoconf stuff.  this is the
   final V6_6 -> V6_7 merge before the 6.7.13 release.

10/07/05 V6_7-gcb-2-merge-1
   The state of the V6_7-gcb-2-branch for the first (and final) merge
   into the V6_7-branch.  This is the first time GCB support will go
   into the mainline codebase.

10/05/05 V6_6-merge-48
   The state of the V6_6-branch for a merge into V6_7-branch.  Fixes
   a bunch of condor_tests stuff, such that we should be close to all
   green (at least we were on V6_6, a few intermittent failures on AIX
   notwithstanding), NMI glue, the nmi_glue/submit_info input file for
   the new/improved condor_nmi_submit.pl script, a fix in CEDAR to
   deal with badly formed packets not causing an EXCEPT(), and some
   other minor fixes (e.g. to clarify some dprintfs, a README, etc).

9/28/05 V6_7-SC2005_Stork_Demo_3-{root,branch}
   New branch based off V6_7-root in which development for the SC2005
   Stork demo will be done.

9/28/05 V6_7-SC2005_Stork_Demo_2-{root,branch}
   *Abondoned*
   New branch based off V6_7-root in which development for the SC2005
   Stork demo will be done.

09/26/05 V6_7_12-merge-1
   The state of the V6_7_12-branch for a (probably final) merge into
   the V6_7-branch.  This pulls all of the changes from both the
   V6_7_11-branch and V6_7_12-branch that were made for 6.7.12 (two
   critical bug fixes: one to dagman, and one to daemon_core for
   win32).  This merge will include everything since V6_7_11-merge-1.

09/26/05 V6_7_12-win32
   The official 6.7.12 release tag for WIN32.  Unfortunately, we've
   got seperate tags and packages for the WIN32 and UNIX releases of
   6.7.12, but the only diff was inside an #ifdef WIN32, and it was
   easier to just stick with the existing unix tarballs.  The windoze
   binaries came from NWO build #xxxxx.  The version string for this
   release is:
       $CondorVersion: 6.7.12 Sep xx 2005 $

9/26/05 V6_7-SC2005_Stork_Demo-{root,branch}
   *Abondoned*
   A branch based off V6_7-root in which development for the SC2005
   Stork demo will be done.

09/23/05 V6_7_12
   The official 6.7.12 release.  The packages for all platforms came
   from NWO build #12042.  The version string for this release is:
       $CondorVersion: 6.7.12 Sep 24 2005 $

09/23/05 V6_7_11
   The official 6.7.11 release.  The packages for all platforms came
   from NWO build #11654.  6.7.11 is known bad and the relesae was
   pulled before being widely advertised.  The version string for 
   this release is:
       $CondorVersion: 6.7.11 Sep 15 2005 $

9/19/05 V6_7-Technion-ha4-{root,branch}
   A branch based off V6_7_11-root in which further HA development
   will be done.  Both code and docs are branched.

09/18/05 V6_7_11-merge-1
   The state of the V6_7_11-branch for a (probably final) merge into
   the V6_7-branch.  This includes a few last minute fixes for 6.7.11,
   along with the results from V6_6-merge-47.

09/15/05 V6_6-merge-47
   The state of the V6_6-branch for a merge into V6_7_11-branch.
   Mostly for the show-stopper startd bug when it hits errors trying
   to send signals to a starter managing a suspended job.  A few other
   goodies came along for the ride and will be in the 6.7.11 release.

9/14/05 V6_7_11-branch
   A branch for the 6.7.11 release, created from V6_7_11-root on the
   V6_7_CODE module.  The "doc" directory hasn't yet been branched.

09/11/05 V6_6-merge-46
   The state of the V6_6-branch for a merge into V6_7-branch.  A few
   last-minute fixes for irix NWO builds, test cleanup, etc, before
   the 6.7.11 release.

09/07/05 V6_7-post_merge-V6_6-merge-45
   The state of the V6_7-branch before after merging in the V6_6-branch
   as it stood at tag V6_6-merge-45,
   EXCEPT for the patch to fix the StatInfo object to correctly
   detect symbolic links on Unix platforms.  This patch needs to
   be rewritten for v6.7 and will follow in another commit.
   Specifically, the patch being ommitted from this merge is
   src/condor_c++_util/directory.C ver 1.11.10.2.12.4.2.24 / Gnats 537.

09/07/05 V6_7-pre_merge-V6_6-merge-45
   The state of the V6_7-branch before merging in the V6_6-branch
   as it stood at tag V6_6-merge-45.

09/07/05 V6_6-merge-45
   The state of the V6_6-branch for a merge into V6_7-branch.  This should be
   the last V6_6 -> V6_7 merge before the 6.7.11 release.

09/07/05 V6_7-lease-merge-1
   The state of the V6_7-lease-branch for a merge into V6_7-branch. This
   should be the end of V6_7-lease-branch.

09/01/05 V6_7-quill-merge-1
   Abandoning V6_7-quill-branch, merging into V6_7-branch.
   This is the merge-from tag on V6_7-quill-branch.

08/30/05 V6_7-post_merge-V6_7_10-merge-1
   The state of the V6_7-branch after merging in the V6_7_10-branch
   as it stood at tag V6_7_10-merge-1.  Note: V6_7_10-branch is
   now abandoned.

08/30/05 V6_7-pre_merge-V6_7_10-merge-1
   The state of the V6_7-branch before merging in the V6_7_10-branch
   as it stood at tag V6_7_10-merge-1. 

08/18/05 V6_7_10-merge-1
   Abandoning V6_7_10-branch, merging into the V6_7-branch.
   This is the merge-from tag on V6_7_10-branch.

08/12/05 V6_7-globus4-merge-1
   The state of the V6_7-globus4-branch for a merge into V6_7-branch. This
   branches moves the Globus version we link Condor with from 2.4.3 to
   4.0.1.

08/11/05 V6_7-cgahp_win-2-branch
   A branch for work on porting Gridmanager/C-GAHP to Windows. 

08/04/05 V6_7-db_logs_nonblocking-2-branch
   A branch for the "quill++" work.

08/03/05 V6_7_10
   The official 6.7.10 release.  The packages for most platforms came
   from NWO build #9645, except irix-6.5 came from OWO build 1315, and
   windows was built by hand.  This is almost exactly the same source
   as BUILD-V6_7_10-branch-2005-8-3, however, there were 3 minor
   changes to files in NTconfig that were necessary.  Since that
   didn't touch the source at all, it wasn't worth a whole other
   build.  The version string for this release is:
   $CondorVersion: 6.7.10 Aug  3 2005 $

08/02/05 V6_7-workspace_svc-branch
   The branch for work on dynamic account management using Globus 
   Workspace Management service into the SchedD/Shadow. Will
   be needed until we either incorporate the said functionality
   into a release series or decide we no longer need it.

08/02/05 V6_7-workspace_svc-root
   The state of V6_7-branch at the time of creation of
   V6_7-worksapce_cvs-branch

8/02/05 V6_7_10-branch
   A branch for the 6.7.10 release, created from V6_7_10-root on the
   V6_7_CODE module.  The "doc" directory hasn't yet been branched.

07/28/05 V6_7-lease-branch
   A branch for adding the new job lease code. This branch should last
   a couple month at most. Created from the V6_7-lease-root tag on 
   V6_7_CODE.

07/28/05 V6_6-merge-44
   The state of the V6_6-branch for a merge into V6_7-branch. This
   includes daemoncore and accountant bug fixes.  this should be the
   last V6_6 -> V6_7 merge before the 6.7.10 release.

07/18/05 V6_7_9-2-merge-1
   This is the end of the V6_7_9-2-branch, which we are
   merging into V6_7-branch

07/06/05 V6_7-dag_subdir-branch-merge-1
   The point on the V6_7-dag_subdir-branch from which we do the first
   (and only) merge to the V6_7-branch.

06/30/05 V6_7_9-2-branch
   A new branch for the 6.7.9 release, created from V6_7_9-2-root on
   the V6_7_CODE module (doc will remain with the V6_7_9-branch).
   There were too many changes and merges that had to happen, and it
   was easier (and will be cleaner in the long run) to just make a new
   release branch than to do everything in the old V6_7_9-branch.

06/29/05 V6_6-merge-43
   The state of the V6_6-branch for a merge into V6_7-branch. This
   includes more bug fixes, including the schedd crash on reconfig
   during a negotiation cycle, static buffers in the negotiator, and a
   few other minor changes.

06/29/05 V6_7_9-merge-1
   The state of the V6_7_9-branch before being merged into V6_7 and
   abandoned.  We'll need a new V6_7_9-2-branch for the real 6.7.9. 

6/27/05 V6_7-dag_subdir-branch
    A branch for the DAGMan subdirectory support feature (run multiple
    DAGs in separate directories), created from the V6_7-branch.  
    Hopefully this branch will only last a few days, but the complexity 
    of changes for this feature was getting pretty high...

06/27/05 V6_7_9-branch
   A branch for the 6.7.9 release, created from V6_7_9-root on the
   V6_7_ALL module.

06/24/05 V6_7-parallel-3-merge-1
   This is the point from the parallel-3 branch we merge into
   V6_7-branch

06/24/05 V6_6-merge-42
   The state of the V6_6-branch for a merge into V6_7-branch. This includes
   more bug fixes.

06/22/05 V6_7-pre_merge-V6_7-cgahp_win-merge-1
   The state of V6_7-branch before the merge from V6_7-cgahp_win-branch

06/22/05 V6_7-cgahp_win-merge-1
   The state of V6_7-cgahp_win-branch before the first merge into V6_7-branch

06/14/05 V6_7-cgahp_win-branch
   The work on making Condor-C (in particular the C-GAHP) portable to 
   Windows. Also fixing some bugs noticed by Francesco/G-Lite people.
   Author: ckireyev

06/14/05 V6_7_8-merge-1
   The state of the V6_7_8-branch for a merge into V6_7-branch. The only
   changes are last-minute check-ins for GT4 and workarounds for problems
   in GT2 and blahp.

06/14/05 V6_6_10
   The official 6.6.10 release tag. This lives on V6_6_ALL and
   V6_6_10_EXT. The official release version string for 6.6.10 is
   $CondorVersion: 6.6.10 Jun 13 2005 $
   OWO Build# 1169, NWO Build# 7644

06/10/05 V6_7_8
   The official 6.7.8 release tag, off of the V6_7_8-branch of
   V6_7_ALL and the trunk of V6_7_8_EXT.  Created from
   BUILD-V6_7_8-branch-2005-6-9.  Version string in this release:
   $CondorVersion: 6.7.8 Jun  9 2005 $

06/02/05 V6_6-merge-41
   The state of the V6_6-branch for a merge into V6_7-branch. This includes
   a win32 firewall fix, preventing the schedd from panicing when
   SMTP_SERVER is undefined, and fixing a problem where the schedd would
   never clean the job queue if it got reconfiged frequently.

06/02/05 V6_7_8-branch
   A branch for the 6.7.8 release, created from V6_7_8-root on the
   V6_7_ALL module.

05/18/05 V6_7-globus4-branch
   A branch to test updating the Globus external to 4.0.0. This will
   hopefully be a very short-lived branch. Created from the 
   V6_7-globus4-root tag on V6_7_CODE.

05/17/05 V6_7-gcb-2-branch
   A new branch off V6_7 for the final (hopefully) GCB integration.
   This is the branch that's just going to rely on the GNU ld's --wrap
   functionality to re-map socket calls to Generic_*, instead of
   changing all the Condor source.  we'll still have to make some
   fixes, e.g. in my_ip_addr(), but this will be much easier to
   maintain, and it'll also work with most of the externals, too.
   Created from the V6_7-gcb-2-root tag on V6_7_CODE..

05/17/05 V6_6-merge-40
   The state of the V6_6-branch for a merge into V6_7-branch.  This
   includes some win32 bug fixes to submit, a big memory/resource leak
   on win32 for the load average computation, a tiny fix to
   condor_history, and the big prereq cleanup in the NMI glue.

05/09/05 V6_7-jeff-hmm-branch
   A branch to check in Jeff Freschl's hierarchical matchmaker.
   created from the V6_7-jeff-hmm-root tag on the entire V6_7_CODE 
   module

05/03/05 V6_7_7-merge-1
   The state of the V6_7_7-branch for a merge into V6_7-branch.  The
   only changes are the last minute bug fixes to dag.C and the
   check_log_files.C test program in the c++_util_lib.

04/27/05 V6_7_7
   The official 6.7.7 release tag, off of the V6_7_7-branch of
   V6_7_CODE and the trunk of V6_7_7_EXT.  Created from
   BUILD-V6_7_7-branch-2005-4-27-2.  Version string in this release:
   $CondorVersion: 6.7.7 Apr 27 2005 $

04/26/05 V6_7_7-branch
   A branch for the 6.7.7 release, created from V6_7_7-root on the
   V6_7_CODE module. 

04/26/05 V6_6-merge-39
   The state of the V6_6-branch for a merge into V6_7-branch.  This
   includes some more win32 bug fixes to leaking memory, dynuser,
   firewall stuff, etc.  Also included: removed a bogus ASSERT() in
   DAGMan, some enhancements to condor_tests, NMI glue, the
   gridmanager_monitor_agent, the 1-time vs. periodic DC timer bug in
   the schedd, and minor dprintf() fixes in the idle_time code.

04/18/05 V6_7-quill-branch
   A branch for the initial commit of Quill, created off
   the V6_7-branch as tagged at V6_7-quill-root.

04/06/05 V6_6-merge-38
   The state of the V6_6-branch for a merge into V6_7-branch.  This
   includes a bunch of win32 bug fixes: the execute directory cleanup
   code, win32 Directory::chown() implementation and dynuser bug
   fixes.  Also includes some schedd fixes for shutdown behavior and
   some fixes to some tests in condor_tests.

03/31/05 V6_6-merge-37
   The state of the V6_6-branch for a merge into V6_7-branch.  This
   picks up some crucial post-6.6.9 bug fixes that we want in 6.7.7
   ASAP: the major fix to detecting console activity, the collector no
   longer segfaults if it gets a classad w/ w a NULL ip/port
   attribute, and qmgmt no longer crashes the schedd if the FS
   authenticate code returns a NULL username (due to a failed
   getpwuid() call, for example).  As usual, it also includes a bunch
   of changes to condor_tests and fixes in nmi_glue to support windoze
   builds in the NWO.

03/30/05 V6_7-spool_owner-merge-1
  The state of the V6_7-spool_owner-branch for the first (and
  hopefully only) merge back into V6_7-branch.

03/23/05 V6_7-parallel-2-branch
   A new branch off V6_7 for parallel universe support.  Created from
   V6_7-parallel-2-root on the entire V6_7_CODE module.  The old
   V6_7-parallel-branch was created from a point on V6_7 that wasn't
   stable and has build problems.  That branch will be merged into
   here and abandoned ASAP.

03/23/05 V6_7-spool_owner-branch
   A branch off V6_7 for fixing file ownership in the spool directory
   for job sandboxes.  Created from V6_7-spool_owner-root on the
   entire V6_7_CODE module.

03/23/05 V6_7-kerb14-branch
   A branch off V6_7 for adding support for Kerberos 1.4.x.  Created
   from V6_7-kerb14-root on the entire V6_7_CODE module.

03/18/05 V6_7-parallel-branch
   A branch for the parallel universe work

03/17/05 V6_7_6-merge-1
   The state of the V6_7_6-branch for a merge into V6_7-branch.  The
   only real change is the version of the gt4-gahp we're using, and a
   fix to the NMI glue to run all the tests every night.  Otherwise,
   it's just a few last minute (mostly cosmetic) changes from 6.7.6.

03/15/05 V6_6_9
   The official 6.6.9 release tag. This lives on V6_6_ALL and
   V6_6_9_EXT. The official release version string for 6.6.9 is
   $CondorVersion: 6.6.9 Mar 10 2005 $

03/10/05 V6_7_6-branch
   A release branch for 6.7.6, created off V6_7-branch from the
   V6_7_6-root tag (after V6_6-merge-36). 

03/10/05 V6_6-merge-36
   The state of the V6_6-branch for a merge into V6_7-branch. This
   merge picks up a crucial bugfix in DaemonCore's session clearing
   code, bug fixes in the passwd_cache code, the bug fixes to tools
   that freaked out if a startd name had multiple '@' signs, a bug fix
   to SUBSYS_EXPRS, some minor condor_tests changes.  This is
   hopefully the final 6.6.9 -> V6_7 merge.

03/07/05 V6_7-Technion_ha3-merge-1
   The state of the V6_7-Technion_ha3-branch for the first (and
   probably final) merge back into V6_7-branch.

03/07/05 V6_6-merge-35
   The state of the V6_6-branch for a merge into V6_7-branch. This
   merge picks up a crucial bugfix in condor_secman, some fixes to the
   std univ shadow for better error propagation, some important NMI
   glue changes, some test fixes, the email hacks for johnbent's data
   collection, and another fix for windoze locale stuff.

03/06/05 V6_7_4-merge-2
   The state of the V6_7_4-branch for another merge into the
   V6_7-branch.  This picks up a bunch of gridmanager changes that
   todd and jamie made, and a bugfix to condor_config_val -pool.
   This should be the final V6_7_4 merge, and we're now abandoning
   the V6_7_4-branch.

02/28/05 V6_7_5
    The 6.7.5 release tag, which lives on the V6_7_4-branch

02/24/05 V6_7_4-merge-1
	The state of the V6_7_4-branch for a merge into the
	V6_7-branch. This merge picks up a number of bug fixes, and
	patches to make the Windows build work.

02/18/05 V6_7-spooldir-branch
  Work on revamping SPOOL usage for per-job files.  Notably will allow schedd
  to run as root when sandboxing jobs via Condor-C, SOAP, or condor_submit -r
  -s.  Will be merged back into V6_7-branch when basic functionality is
  working.

02/14/05 V6_7_4
  The 6.7.4 release tag. Sadly, it came from the V6_7_3-branch, becuase
  the 6_7_4-branch was not ready for it. 

02/09/05 V6_7_4-branch
  The path to the 6.7.4 release goes through this branch. It is from 
  the V6_7-branch, rooted at V6_7_4-root

02/10/05 V6_7_4-post_merge-V6_6-merge-34
   The state of the V6_7_4-branch after merging in the changes between
   V6_6-merge-33 and V6_6-merge-34. 

02/10/05 V6_7_4-pre_merge-V6_6-merge-34
   The state of the V6_7_4-branch before merging in the changes between
   V6_6-merge-33 and V6_6-merge-34. 

02/10/05 V6_6-merge-34
   The state of the V6_6-branch for a merge into V6_7_4-branch. This merge
   picks up two bug fixes and a bunch of tests.

2/3/05 V6_7-condorg_gt4-merge-1
   The state of the V6_7-condorg_gt4-branch when merged back into
   V6_7-branch. This represents our initial support for submitting jobs to 
   Globus web services (GT4) resources.

02/03/05 V6_7-post-merge-V6_7-soap-3-merge-1
	The state of the V6_7-branch after merging the V6_7-soap-3-branch
	as tagged V6_7-soap-3-merge-1

02/03/05 V6_7-pre-merge-V6_7-soap-3-merge-1
	The state of the V6_7-branch before merging the V6_7-soap-3-branch
	as tagged V6_7-soap-3-merge-1

01/31/05 V6_6_8
   The official 6.6.8 release tag. This lives on V6_6_ALL and V6_6_7_EXT.

01/31/05 V6_6-merge-33
   The state of the V6_6-branch for yet another merge into the
   V6_7-branch.

01/12/05 V6_7-local_univ-merge-1
   The state of the V6_7-local_univ-branch for the first (and last)
   merge back into V6_7-branch.

01/06/05 V6_7-Technion_ha3-branch
   A new branch for Technion's High-Availability (HA) work.  
   Created off V6_7-branch at V6_7-Technion-ha3-root.

01/05/05 V6_7-negotiator_ad-merge-1
   The state of the V6_7-negotiator_ad-branch for the first (and
   probably final) merge back into V6_7-branch.

01/05/05 V6_7-pre_merge-V6_7-negotiator_ad-merge-1
   The state of the V6_7-branch before merging in the
   V6_7-negotiator_ad-branch as tagged at V6_7-negotiator_ad-merge-1. 

01/05/05 V6_7-analyze-branch
   A new branch for nick coleman's classad analysis code.
   Created off V6_7-branch at V6_7-analyze-root.

01/05/05 V6_6-tests-branch
   A new branch for adding a bunch of tests to Condor.
   Created off V6_6-branch at V6_6-tests-root.  

01/04/05 V6_7-post_merge-V6_6-merge-32
   The state of the V6_7-branch after another merge from V6_6-branch.

01/04/05 V6_6-merge-32
   The state of the V6_6-branch for yet another merge into the
   V6_7-branch.  This includes more NWO glue improvements and fixes,
   more OSX build changes, cleanup in Condor.pm and condor_tests, and
   a condor_configure fix to give more useful output in some failures.

01/04/05 V6_7-pre_merge-V6_6-merge-32
   The state of the V6_7-branch before another merge from V6_6-branch.

12/31/04 V6_7-post_merge-V6_6-merge-31
   The state of the V6_7-branch after another merge from V6_6-branch.

12/31/04 V6_6-merge-31
   The state of the V6_6-branch for yet another merge into the
   V6_7-branch.  This includes another fix to the race condition in
   the port 0 stuff, tons of NWO glue improvements and fixes, and OSX
   build changes for the NWO (to fix OPSYS, make_final_tarballs, etc). 

12/31/04 V6_7-pre_merge-V6_6-merge-31
   The state of the V6_7-branch before another merge from V6_6-branch.

12/31/04 V6_7-credd2-branch
   A branch that has fixes/improvements of the CredD and associated tools
   and data objects.
   Created off V6_7-branch at V6_7-credd2-root.
   Jeff Weber or Carey Kireyev will know when to merge it back in.

12/30/04 V6_7-condorg_nordugrid-branch
   A branch that has implementation of Condor-G submitting to NorduGrid
   batch system.
   Created off 6_7-branch at V6_7-condorg_nordugrid-root. By ckireyev.
   Should be merged in when the functionality is deemed useful.

12/29/04 V6_7-post_merge-V6_6-merge-30
   The state of the V6_7-branch after another merge from V6_6-branch.

12/29/04 V6_6-merge-30
   The state of the V6_6-branch for yet another merge into the
   V6_7-branch.  This includes the fix to the race condition in port
   0 stuff, the new (portable) gahp external, and NWO glue fixes. 

12/29/04 V6_7-pre_merge-V6_6-merge-30
   The state of the V6_7-branch before another merge from V6_6-branch.

12/28/04 V6_7-negotiator_ad-branch
   A branch that has implementation of Negotiator reporting to the 
   Collector (and backward-compatibility adjustments it requires).
   Forked off 6_7-branch at V6_7-negotiator_ad-root. ckireyev.

12/28/04 V6_7-honda-2-branch
   A new branch for honda-specific changes (mostly parallel universe).
   The old V6_7-honda-branch will be merged directly into this and
   abandoned.  This is mostly to grab all the latest V6_7 changes from
   the V6_7-dedicated-branch (now merged in) along with other fixes. 
   Created from the V6_7-honda-2-root tag.

12/28/04 V6_7-post_merge-V6_7_3-merge-1
   The state of the V6_7-branch after merging in the V6_7_3-branch as
   tagged at V6_7_3-merge-1

12/28/04 V6_7_3-merge-1
   The state of the V6_7_3-branch for the initial merge into V6_7.
   This brings with it V6_6-merge-28 and V6_6-merge-29.

12/28/04 V6_7-pre_merge-V6_7_3-merge-1
   The state of the V6_7-branch before merging in the V6_7_3-branch as
   tagged at V6_7_3-merge-1

12/28/04 V6_7_3-post_merge-V6_6-merge-29
   The state of the V6_7_3-branch after a merge from V6_6-branch.

12/28/04 V6_6-merge-29
   The state of the V6_6-branch for yet another merge into V6_7 (this
   time into the V6_7_3-branch).  This includes the fixes for core.pid
   files in the new shadow/starter, a new test in condor_tests, and
   some fixes to the NWO glue.

12/28/04 V6_7_3-pre_merge-V6_6-merge-29
   The state of the V6_7_3-branch before a merge from V6_6-branch.

12/24/04 V6_7_3-post_merge-V6_6-merge-28
   The state of the V6_7_3-branch after a merge from V6_6-branch.

12/24/04 V6_6-merge-28
   The state of the V6_6-branch for yet another merge into V6_7 (this
   time into the V6_7_3-branch).  This includes the fixes for
   COLLECTOR_ADDRESS_FILE and the "port 0" code to allow dynamic
   collector (and negotiator) ports on 1-machine pools.  it also
   includes the corresponding fix to the NWO test glue to take
   advantage of this to avoid port conflicts in the test suite.

12/24/04 V6_7_3-pre_merge-V6_6-merge-28
   The state of the V6_7_3-branch before a merge from V6_6-branch.

12/23/04 V6_7-post_merge-V6_7-dedicated-merge-1
   The state of the V6_7-branch after merging in the
   V6_7-dedicated-branch as tagged at V6_7-dedicated-merge-1

12/23/04 V6_7-dedicated-merge-1
   The state of the V6_7-dedicated-branch for its merge back into the
   V6_7-branch.  We'll abandon the V6_7-dedicated-branch after this
   merge, and continue development in new branches.

12/23/04 V6_7-pre_merge-V6_7-dedicated-merge-1
   The state of the V6_7-branch before merging in the
   V6_7-dedicated-branch as tagged at V6_7-dedicated-merge-1

12/23/04 V6_7-condorg_gt4-branch
   A branch of getting Condor-G to submit to GT4. Created off V6_7-branch 
at tag "V6_7-condorg_gt4-root" by ckireyev. Should be merged into 6.7 as 
soon as the damn thing works. As of this writing the latest GT4 release is 
3.9.4.

12/21/04 V6_7_3-branch
   Release branch for 6.7.3, off of the V6_7-branch, from V6_7_3-root.

12/21/04 V6_7-post_merge-V6_6-merge-27
   The state of the V6_7-branch after yet another merge from V6_6-branch.

12/21/04 V6_6-merge-27
   The state of the V6_6-branch for yet another merge into V6_7.  This
   just includes the condor-g fix from jamie, and some updates to the
   NMI build/test glue.

12/21/04 V6_7-pre_merge-V6_6-merge-27
   The state of the V6_7-branch before yet another merge from V6_6-branch.

12/15/04 V6_7-post_merge-V6_6-merge-26
   The state of the V6_7-branch after yet another merge from V6_6-branch.

12/15/04 V6_6-merge-26
   The state of the V6_6-branch for yet another merge into V6_7.  This
   includes most (maybe all?) of the 6.6.8 bug fixes (at least the
   ones we're going to have in time for 6.7.3).  in particular, some
   crucial windoze fixes, the DaemonCore fix for CDF's jobs-run-twice
   bug (GNATS PR-256), the fix to "condor_store_cred query" to verify
   the credentials (not just check existance), the fix to submit for
   consistently supporting "ThisStyle" and "this_style", and a few
   other misc fixes.

12/15/04 V6_7-pre_merge-V6_6-merge-26
   The state of the V6_7-branch before yet another merge from V6_6-branch.

12/03/04 V6_7-dedicated-branch
   Adding preemption support and machine classes to the dedicated 
   scheduler

11/28/04 V6_7-post_merge-V6_6-merge-25
   The state of the V6_7-branch after yet another merge from V6_6-branch.

11/28/04 V6_6-merge-25
   The state of the V6_6-branch for yet another merge into V6_7.  This
   includes autoconf changes to remove tail/head + to find/use full
   paths to all tools; some more ProcFamily fixes on windoze; the
   HIGHPORT/LOWPORT bug w/ SO_KEEPALIVE, the fix to old classad
   PrintToStr(); moving the DaemonCore dprintf() about exit status to
   right before exit(); DAG support in CondorTest.pm; console idle
   time fixes on linux, and a few additions to condor_tests.

11/28/04 V6_7-pre_merge-V6_6-merge-25
   The state of the V6_7-branch before yet another merge from V6_6-branch.

11/19/04 V6_7-unicore-3-branch
   A new branch off of V6_7-branch created from the V6_7-unicore-3-root
   tag. This is the 3rd generation of the V6_7-unicore-branch. The
   V6_7-branch has new code (from the condor-c branch) that we now want
   on the unicore branch.

11/19/04 V6_7-unicore-3-post_merge-V6_7-unicore-2-merge-1
   The state of the V6_7-unicore-3-branch after merging in the
   V6_7-unicore-2-branch as tagged at V6_7-unicore-2-merge-1.
      
11/19/04 V6_7-unicore-3-pre_merge-V6_7-unicore-2-merge-1
   The state of the V6_7-unicore-3-branch before merging in the
   V6_7-unicore-2-branch as tagged at V6_7-unicore-2-merge-1.

11/19/04 V6_7-unicore-2-merge-1
   The state of the V6_7-unicore-2-branch when merged into the
   V6_7-unicore-3-branch.

11/16/04 V6_7-post-merge-V6_7-condorc-3-m-1
   After merging V6_7-condorc-3-branch (at V6_7-condorc-merge-1) into
   V6_7-branch.

11/16/04 V6_7-pre-merge-V6_7-condorc-3-m-1
   Prior to merging V6_7-condorc-3-branch (at V6_7-condorc-merge-1) into
   V6_7-branch.

11/10/04 V6_7_3-pre-2004-11-10
   The state of the V6_7-branch for another snapshot release given to
   CORE (see condor_support #1168).  This was just a regular
   V6_7-branch nightly build after the last of the changes from the
   V6_7-mirror-2-branch were merged back in.  I took the binaries from
   imola build id 606.  The version string in this release is:
   $CondorVersion: 6.7.3 Nov 10 2004 PRE-RELEASE-UWCS $

11/09/04 V6_7-post_merge-V6_7-mirror-2-merge-3
   The state of the V6_7-branch after merging in the
   V6_7-mirror-2-branch as tagged at V6_7-mirror-2-merge-3

11/09/04 V6_7-mirror-2-merge-3
   The state of the V6_7-mirror-2-branch for another (probably final)
   merge into the V6_7-branch.

11/09/04 V6_7-pre_merge-V6_7-mirror-2-merge-3
   The state of the V6_7-branch before merging in the
   V6_7-mirror-2-branch as tagged at V6_7-mirror-2-merge-3

11/03/04 V6_7-mirror-2-CORE_snapshot6
   The state of the V6_7-mirror-2-branch for another snapshot release
   given to CORE, for RUST condor-support 1161.  Changes include: 1).
   added new STARTD_CONTACT_TIMEOUT config parameter.  2). Fixed broken
   $$() macro expansion passed to job environment.  The version string
   in this release looks like this:
   $CondorVersion: 6.7.0 Nov 3 2004 MIRROR-2-BRANCH CORE_snapshot6 $

10/28/04 V6_7-local_univ-branch
   Branch for "local universe" development, which is basically the
   scheduler universe but with a starter under the schedd.  Created
   from the V6_7-local_univ-root tag.  Uses same externals as are in
   the V6_7_2_EXT module.  

10/26/04 V6_7-post_merge-V6_6-merge-24
   The state of the V6_7-branch after yet another merge from V6_6-branch.

10/26/04 V6_6-merge-24
   The state of the V6_6-branch for yet another merge into
   V6_7-branch.  This includes some minor tweaks to the imake system,
   NMI NWO glue, and a bugfix to condor_history.

10/26/04 V6_7-pre_merge-V6_6-merge-24
   The state of the V6_7-branch before yet another merge from V6_6-branch.

10/25/04 V6_7-tdp_3-branch
   Branch for TDP development. Created a new branch to avoid confusion
   after using V6_7-tdp_2-no_tracing-branch to get initial TDP support
   into V6_7-branch.  Created from V6_7-tdp_3-root.

10/22/04 V6_7-post_merge-V6_6-merge-23
   The state of the V6_7-branch before after a merge from V6_6-branch.

10/22/04 V6_6-merge-23
   The state of the V6_6-branch for yet another merge into
   V6_7-branch.  This includes all of the new condor_tests directory
   and imake changes, along with some other minor fixes and
   enhancements from V6_6_7 and some stuff that'll be in V6_6_8.

10/22/04 V6_7-pre_merge-V6_6-merge-23
   The state of the V6_7-branch before yet another merge from V6_6-branch.

10/11/04 V6_6_7
   The official 6.6.7 release tag (at long last!).  this lives on
   V6_6_ALL and V6_6_7_EXT 
   
10/06/04 V6_6-krb5_1_3-branch + V6_6-krb5_1_3-root
   This is a new branch off the end of the V6_6-branch for changes to
   get Condor to link with and use Kerberos5 version 1.3.x.  The
   Kerberos API changed between 1.2.x and 1.3.x, and there are a
   number of security enhancements and portability fixes that are
   driving us to want to switch to krb5-1.3.x.  So, we've got this
   branch so that we can isolate the changes, do builds on all our
   platforms, and heavily test the new kerberos before we merge it
   back into the stable code-base.

10/06/04 V6_7_2 
  A tag for the 6.7.2 release. It lives on the V6_7_2-branch

10/06/04 V6_7-Technion_ha2-root & V6_7-Technion_ha2-branch
   Second root & branch tags for Technion High Availability work.

10/05/04 V6_7-soap-3-branch
   The V6_7-soap-3-branch from V6_7-soap-3-root. This branch is a catch-up
   branch to mainly take advantage of Imake changes. The 
   V6_7-soap-2-branch will be merged into this.

10/05/04 V6_7-soap-3-root
   The start of the V6_7-soap-3-branch off of V6_7-branch.

09/24/04 V6_7_2-branch
   Branch for the 6.7.2 release.  This tag includes all of the
   V6_7_CODE module, and was created from the V6_7_2-root tag.

09/23/04 V6_7-post_merge-V6_6-merge-22
   The end of a merge of V6_6-branch into V6_7-branch.

09/23/04 V6_7-pre_merge-V6_6-merge-22
   The state of the V6_7-branch before yet another merge from V6_6-branch.

09/23/04 V6_6-merge-22
   The state of the V6_6-branch for yet another merge into
   V6_7-branch. This merge includes fixes to the Windows build system.

09/21/04 V6_7-post_merge-V6_6-merge-21
   The end of a merge of V6_6-branch into V6_7-branch.

09/21/04 V6_7-pre_merge-V6_6-merge-21
   The state of the V6_7-branch before yet another merge from V6_6-branch.

09/21/04 V6_6-merge-21
   The state of the V6_6-branch for yet another merge into
   V6_7-branch. This merges includes: Windows XP SP2 fixes.

09/17/04 V6_7-db_logs-branch
   This branch was created off the V6_7-branch at V6_7-db_logs-root
   and will be used by Profs. DeWitt and Naughton and their
   students. Initially, they will work on putting the Condor logs into
   a database.

09/16/04 V6_6-file_lock_test-branch
   A branch for testing changes to file locking in the user log code.
   NOT for release; if the changes work they'll probably make their
   way into 6.7, but we want to start changing things from a stable
   point.

09/16/04 V6_6-file_lock_test-root
   The state of the V6_6-branch for an upcomming V6_6-file_lock_test-branch
   to test changes to file locking in the user log code.

09/15/04 V6_7-pre_merge-V6_6-cdf-merge-1
   The state of the V6_7-branch before merging in the V6_6-cdf-branch
   from V6_6-cdf-root through V6_6-cdf-merge-1

09/15/04 V6_6-cdf-merge-1
   The state of the V6_6-cdf-branch before it was merged into
   V6_7-branch and then abandoned.

08/27/04 multiple-collectors-pre-checkin
   A tag to mark the state of 6.7 branch before ckrieyev's changes to
   allow multiple collectors were checked in

08/09/04 V6_7-post_merge-V6_6-merge-20
   The end of a merge of V6_6-branch into V6_7-branch.

08/09/04 V6_6-merge-20
   The state of the V6_6-branch for yet another merge into
   V6_7-branch.  This merges includes: mission-critical bug fix to
   ReliSock::get_file(), the header file purge, Kent's dagman fixes to
   check log events, and a few other minor things.  This will
   hopefully be the last merge before the 6.7.1 code freeze.

08/09/04 V6_7-pre_merge-V6_6-merge-20
   The beginning of a merge of V6_6-branch into V6_7-branch.

08/04/04 V6_7-post_merge-V6_7-tdp_2-no_tracing-merge-1
   The end of the merge of the V6_7-tdp_2-no_tracing-branch

08/04/04 V6_7-tdp_2-no_tracing-merge-1
   The state of the V6_7-tdp_2-no_tracing-branch for it's first (and
   only) merge into the V6_7-branch.  This is the first time the TDP
   functionality will be merged into the main-line Condor source.

08/04/04 V6_7-pre_merge-V6_7-tdp_2-no_tracing-merge-1
   The beginning of the merge of the V6_7-tdp_2-no_tracing-branch into
   the V6_7-branch.

08/02/04 V6_7-post_merge-V6_6-merge-19
   The end of a merge of V6_6-branch into V6_7-branch.

08/02/04 V6_6-merge-19
   The state of the V6_6-branch for yet another merge into
   V6_7-branch.  This merges the fixes to ad_printmask.C for condor_q
   and condor_status -format bugs regarding boolean attributes. 

08/02/04 V6_7-pre_merge-V6_6-merge-19
   The beginning of a merge of V6_6-branch into V6_7-branch.

07/27/04 V6_7-condorc-3-branch
   A new branch off of V6_7-branch created from the V6_7-condorc-3-root
   tag. This is the 3rd generation of the V6_7-condorc-branch. The
   V6_7-branch has infn_batch code and links with globus 2.4.*, both of
   which we now want on the condorc branch.

07/27/04 V6_6_6
   The official 6.6.6 release tag (at long last!).  this lives on
   V6_6_ALL and V6_6_6_EXT 

11/11/05 V6_7-condorc-3-merge-1
   Terminating V6_7-condorc-3-branch, merging into V6_7-branch.
   This is the merge-from tag on V6_7-condorc-3-branch.

07/27/04 V6_7-condorc-3-post_merge-V6_7-condorc-2-merge-1
   The end of a merge of V6_7-condorc-2-branch into
   V6_7-condorc-3-branch.

07/27/04 V6_7-condorc-3-pre_merge-V6_7-condorc-2-merge-1
   The beginning of a merge of V6_7-condorc-2-branch into
   V6_7-condorc-3-branch.

07/27/04 V6_7-condorc-2-merge-1
   The state of the V6_7-condorc-2-branch when merged into
   V6_7-condorc-3-branch.

05/12/04 V6_7-condorc-merge-1
   The state of the V6_7-condorc-branch when merged into
   V6_7-condorc-2-branch.

05/12/04 V6_7-condorc-2-post_merge-V6_7-condorc-merge-1
   The state of the V6_7-condorc-2-branch after merging in the
   V6_7-condorc-branch as tagged at V6_7-condorc-merge-1.

05/12/04 V6_7-condorc-2-pre_merge-V6_7-condorc-merge-1
   The state of the V6_7-condorc-2-branch before merging in the
   V6_7-condorc-branch as tagged at V6_7-condorc-merge-1.

07/27/04 V6_7-post_merge-V6_6-merge-18
   The end of a merge of V6_6-branch into V6_7-branch.

07/27/04 V6_6-merge-18
   The state of the V6_6-branch for yet another merge into
   V6_7-branch.  This merges the Directory object bug dealing with
   removing as PRIV_USER, which the schedd does w/ Condor-G.

07/27/04 V6_7-pre_merge-V6_6-merge-18
   The beginning of a merge of V6_6-branch into V6_7-branch.

07/26/04 V6_7-post_merge-V6_6-merge-17
   The end of a merge of V6_6-branch into V6_7-branch.

07/26/04 V6_6-merge-17
   The state of the V6_6-branch for yet another merge into
   V6_7-branch.  This gets the bug fixes in the startd when it
   fails to exec() the starter so that it doesn't seg fault.

07/26/04 V6_7-pre_merge-V6_6-merge-17
   The beginning of a merge of V6_6-branch into V6_7-branch.

07/23/04 V6_7-post_merge-V6_6-merge-16
   The end of a merge of V6_6-branch into V6_7-branch.

07/23/04 V6_6-merge-16
   The state of the V6_6-branch for yet another merge into
   V6_7-branch.  This gets the major bug fixes for the sandbox cleanup
   code for 6.6.6 that i had to do since merge-15.  a few other minor
   improvements like the fix to configure to find vendor compilers.

07/23/04 V6_7-pre_merge-V6_6-merge-16
   The beginning of a merge of V6_6-branch into V6_7-branch.

07/18/04 V6_7-post_merge-V6_6-merge-15
   The end of the merge of V6_6-branch into V6_7-branch.

07/18/04 V6_6-merge-15
   The state of the V6_6-branch for yet another merge into
   V6_7-branch.  This should basically be the last of the 6.6.6
   release candidate bug fixes, along with some test suite
   improvements.  Also includes the "nmi_glue" directory in addition
   to everything in V6_6_CODE.

07/18/04 V6_7-pre_merge-V6_6-merge-15
   The beginning of the merge of V6_6-branch into V6_7-branch.

07/15/04 V6_7-post_merge-V6_7-infn_batch-merge-1
   The state of the V6_7-branch just after merging V6_7-infn_batch-branch
   into it as tagged at V6_7-infn_batch-merge-1.

07/15/04 V6_7-pre_merge-V6_7-infn_batch-merge-1
   The state of the V6_7-branch just before merging V6_7-infn_batch-branch
   into it as tagged at V6_7-infn_batch-merge-1.

07/09/04 V6_7-infn_batch-merge-1
   The state of the V6_7-infn_batch-branch when merged into V6_7-branch 
   and then abandoned.

06/16/04 V6_7-post_merge-V6_6-merge-14
	The end of the merge of V6_6-branch into V6_7-branch

06/16/04 V6_7-pre_merge-V6_6-merge-14
	The beginning of the merge of V6_6-branch into V6_7-branch

06/16/04 V6_6-merge-14
	The state of the V6_6-branch for yet another exciting merge into 
V6_7-branch.

06/15/04 V6_7-post_merge-V6_7-credd-merge-1
	The end of the merge of V6_7-credd-branch into V6_7-branch

06/15/04 V6_7-pre_merge-V6_7-credd-merge-1
	The begining of the merge of V6_7-credd-branch into V6_7-branch

06/15/04 V6_7-credd-merge-1
	A new tag for merging V6_7-credd-branch into V6_7-branch

06/03/04 V6_6-post_merge-V6_6-imake-merge-1
	The state of the V6_6-brach After I had merged in the V6_6-imake-branch
	at V6_6-imake-merge-1.

06/03/04 V6_6-pre_merge-V6_6-imake-merge-1
	The state of the V6_6-branch just before I merged V6_6-imake-branch
	into it for the first time. This redoes the imake system to be more
	compliant and easier to use.

06/2/04 V6_6-imake-merge-1
	The state of the V6_6-imake-branch before a merge into the V6_6-branch.
	Contains the imake fixes to enable functioning on gcc 3.3.

05/27/04 V6_7-soap-2-branch
   A new branch off of V6_7-branch created from the V6_7-soap-2-root
   tag.  This is the 2nd generation of the V6_7-soap-branch.  The
   V6_7-branch now has LoS support and a number of other improvements
   since the V6_7-soap-root tag.

05/27/04 V6_7-soap-2-post_merge-V6_7-soap
   The state of the V6_7-soap-2-branch after merging in the 
   V6_7-soap-branch as tagged at V6_7-soap-merge-1.

05/27/04 V6_7-soap-2-pre_merge-V6_7-soap
   The state of the V6_7-soap-2-branch before merging in the 
   V6_7-soap-branch as tagged at V6_7-soap-merge-1.

5/27/04 V6_7-soap-merge-1
    The state of the V6_7-soap-branch when it was merged into
    V6_7-soap-2-branch and then abandoned.   

05/26/04 V6_7-credd-branch
	A new branch for the new Condor daemon - condor_credd. Created from 
V6_7-credd-root. By ckireyev.

05/25/04 V6_7-infn_batch-branch
   A new branch off V6_7-branch for collaborative work with INFN to
   add support for submitting jobs to a local batch system. Created
   from V6_7-infn_batch-root.

05/25/04 V6_7-gcb-branch
   A new branch off V6_7 for adding support for GCB (Generic
   Connection Broker) which will enable Condor to play nicely with
   firewalls, private nets, etc.  Created from V6_7-gcb-root.  Does
   *not* include doc.

05/20/04 V6_7-Technion_ha-root & V6_7-Technion_ha-branch
   The root & branch tags for Technion High Availability work.

05/18/04 V6_7-post_merge-V6_6-merge-13
   The state of the V6_7-branch after merging in the V6_6-branch as
   tagged at V6_6-merge-13.

05/18/04 V6_7-pre_merge-V6_6-merge-13
   The state of the V6_7-branch before merging in the V6_6-branch as
   tagged at V6_6-merge-13.

05/18/04 V6_6-merge-13
   The state of the V6_6-branch for yet another merge into
   V6_7-branch.  fixes getExecPath() on windoze which was breaking the 
   builds.

05/17/04 V6_6-imake-branch
	This is a branch made from the V6_6-imake-root tag on the V6_6-branch.
	I am using it to test my imake build system changes in NMI before I merge
	it back into V6_6-branch.

05/17/04 V6_6-imake-root
	The state of the V6_6-branch for an upcomming V6_6-imake-branch to
	be made where I'm flushing out the bugs in a rewrite of the Imakefile
	rules.

05/17/04 V6_7-post_merge-V6_6-merge-12
   The state of the V6_7-branch after merging in the V6_6-branch as
   tagged at V6_6-merge-12.

05/17/04 V6_7-pre_merge-V6_6-merge-12
   The state of the V6_7-branch before merging in the V6_6-branch as
   tagged at V6_6-merge-12.

05/16/04 V6_6-merge-12
   The state of the V6_6-branch for yet another merge into
   V6_7-branch.  fixes getExecPath() on OSX which was breaking the
   builds. 

05/14/04 V6_7-post_merge-V6_6-merge-11
   The state of the V6_7-branch after merging in the V6_6-branch as
   tagged at V6_6-merge-11.

05/14/04 V6_7-pre_merge-V6_6-merge-11
   The state of the V6_7-branch before merging in the V6_6-branch as
   tagged at V6_6-merge-11.

05/14/04 V6_6-merge-11
   The state of the V6_6-branch for yet another merge into
   V6_7-branch.  Lots of random fixes, especially the schedd fix for
   abortJob() that was causing conflicts for the SOAP-branch.

05/14/04 V6_7-mirror-2-CORE_snapshot4
   The state of the V6_7-mirror-2-branch for another snapshot release
   given to CORE. This includes a memory leak fix to the schedd.
   The version string in this release looks like this:
   $CondorVersion: 6.7.0 Mar 1 2004 MIRROR-2-BRANCH CORE_snapshot4 $

05/12/04 V6_6_5_NMI
   This is the tag for NMI_R5 condor. It is identical to Condor 6.6.5, 
   except it knows how to build the gahp server properly on AIX 5.1

5/12/04 V6_7-merge-1
  The state of the V6_7 branch before merging to the trunk.
  It will be merged to trunk-merge-V6_7-branch-1.

05/11/04 V6_7-unicore-2-branch
   A new branch off of V6_7-branch created from the V6_7-unicore-2-root
   tag. This is the 2nd generation of the V6_7-unicore-branch. The
   V6_7-branch has new syntax for specifying grid universe job subtypes
   and parsing to/from new classad native format that we now want on the
   unicore branch.

05/12/04 V6_7-unicore-2-post_merge-V6_7-unicore-merge-1
   The state of the V6_7-unicore-2-branch after merging in the
   V6_7-unicore-branch as tagged at V6_7-unicore-merge-1.

05/12/04 V6_7-unicore-2-pre_merge-V6_7-unicore-merge-1
   The state of the V6_7-unicore-2-branch before merging in the
   V6_7-unicore-branch as tagged at V6_7-unicore-merge-1.

05/12/04 V6_7-unicore-merge-1
   The state of the V6_7-unicore-branch when merged into the
   V6_7-unicore-2-branch.

05/11/04 V6_7-condorc-2-branch
   A new branch off of V6_7-branch created from the V6_7-condorc-2-root
   tag. This is the 2nd generation of the V6_7-condorc2-branch. The
   V6_7-branch has new syntax for specifying grid universe job subtypes
   and parsing to/from new classad native format that we now want on the
   condorc branch.

05/07/04 V6_7-mirror-2-CORE_snapshot3
   The state of the V6_7-mirror-2-branch for another snapshot release
   given to CORE. This includes a fix to the accountant code so that
   they can specify user priorities before any jobs are run.
   The version string in this release looks like this:
   $CondorVersion: 6.7.0 Mar 1 2004 MIRROR-2-BRANCH CORE_snapshot3 $

05/04/04 V6_6_5_WINDOWS
   The is the 6.6.5 release tag for windoze.  The version string was:
   "$CondorVersion: 6.6.5 May  4 2004 $"

05/03/04 V6_6_5
   The is the 6.6.5 release tag for all platforms except windoze.  The
   version string was: "$CondorVersion: 6.6.5 May  3 2004 $"

04/30/04 V6_6-vdt_globus
   Changing the globus external to be 2.4.3 + VDT patches from 1.1.14

04/28/04 V6_7_0
  The 6.7.0 release, which lives on the V6_7-branch

04/23/04 V6_7-post_merge-V6_6-merge-10
   The state of the V6_7-branch after merging in the V6_6-branch as
   tagged at V6_6-merge-10.

04/23/04 V6_7-pre_merge-V6_6-merge-10
   The state of the V6_7-branch before merging in the V6_6-branch as
   tagged at V6_6-merge-10.

04/23/04 V6_6-merge-10
   The state of the V6_6-branch for yet another merge into
   V6_7-branch.  More build system fixes for AIX 5.1 compatibility,
   the highly elusive windoze bug, etc.

04/21/04 V6_7-post_merge-V6_6-merge-9
   The state of the V6_7-branch after merging in the V6_6-branch as
   tagged at V6_6-merge-9.

04/21/04 V6_7-pre_merge-V6_6-merge-9
   The state of the V6_7-branch before merging in the V6_6-branch as
   tagged at V6_6-merge-9.

04/21/04 V6_6-merge-9
   The state of the V6_6-branch for another merge into V6_7-branch.
   This gets some last minute bug fixes and build system changes into
   the V6_7-branch in time for 6.7.0.

04/15/04 V6_7_0_WIN32
   The state of the V6_7-branch for the 6.7.0 release on windoze.  we
   couldn't use the same tag as for the unix build, since the build
   was busted on windoze but worked on everything else and we didn't
   want to delay the release by another day.

04/15/04 V6_7-post_merge-V6_6_4_OSX
   The state of the V6_7-branch after merging in the V6_6-branch as
   tagged at V6_6_4_OSX

04/15/04 V6_7-pre_merge-V6_6_4_OSX
   The state of the V6_7-branch before merging in the V6_6-branch as
   tagged at V6_6_4_OSX

04/15/04 V6_6_4_OSX
   The is the 6.6.4 release tag for the OSX 6.6.4 build.  This fixes
   the bug in file transfer.  6.6.3 users only have to upgrade their
   starter, but new downloaders might as well just get the latest
   version in the first place, instead of having to patch.

04/13/04 V6_7-post_merge-V6_6-merge-8
   The state of the V6_7-branch after merging in the V6_6-branch as
   tagged at V6_6-merge-8.

04/13/04 V6_7-pre_merge-V6_6-merge-8
   The state of the V6_7-branch before merging in the V6_6-branch as
   tagged at V6_6-merge-8.

04/13/04 HAWKEYE_V1_0_RC5
    Release Candidate 5 of Hawkeye 1.0.

04/13/04 V6_6-merge-8
   The state of the V6_6-branch for another merge into V6_7-branch,
   which is basically V6_6_4.

04/12/04 V6_6_4
   The is the 6.6.4 release tag. 

04/06/04 V6_7-post_merge-V6_6-merge-7
   The state of the V6_7-branch after merging in the V6_6-branch as
   tagged at V6_6-merge-7.

04/06/04 V6_7-pre_merge-V6_6-merge-7
   The state of the V6_7-branch before merging in the V6_6-branch as
   tagged at V6_6-merge-7.

04/06/04 V6_6-merge-7
   The state of the V6_6-branch for another merge into V6_7-branch.
   This is basically from the V6_6_3 release, but there have been a
   few minor changes since then and it's easier to just use another
   merge tag instead of going out of our way to avoid these diffs.

04/02/04 V6_6_3
   This is the 6.6.3 release tag.  This is a retag of
   BUILD-V6_6-branch-2004-3-29 which is build 32 in NMI land.

03/26/04 HAWKEYE_V1_0_RC4
    Release Candidate 4 of Hawkeye 1.0.

03/18/04 V6_6_2
   This is the 6.6.2 release tag.  This is a retag of
   BUILD-V6_6-branch-2004-3-12 which is build 3061 in NMI land.

03/15/04 V6_7-post_merge-V6_6-merge-6
   The state of the V6_7-branch after merging in the V6_6-branch as
   tagged at V6_6-merge-6.

03/15/04 V6_7-pre_merge-V6_6-merge-6
   The state of the V6_7-branch before merging in the V6_6-branch as
   tagged at V6_6-merge-6.

03/15/04 V6_6-merge-6
   The state of the V6_6-branch for another merge into V6_7-branch.
   This is basically from the V6_6_2 release.  It includes some bug
   fixes and of particular interest, the AIX port. 

03/12/04 V6_7-tdp_2-branch
   A new branch off of V6_7-branch created from the V6_7-tdp_2-root
   tag.  This is the 2nd generation of the V6_7-tdp-branch.  The
   V6_7-branch now has rh9 support and a number of other improvements
   since the V6_7-tdp-root tag, which is why we need a new branch.

03/10/04 V6_7-condorc-branch
   A new branch off of V6_7-branch created from the V6_7-condorc-root
   tag. This will hold work to implement Condor-C.

03/09/04 V6_6-post-aix-checkin
	This is the state of the V6_6-branch after the checkin of the 
	clipped AIX port.

03/09/04 V6_6-pre-aix-checkin
	This is the state of the V6_6-branch before the checkin of the 
	clipped AIX port.

03/02/04 V6_7-post_merge-V6_7-mirror-2-merge-2
   The state of the V6_7-branch after merging in the V6_7-mirror-2-branch
   as tagged at V6_7-mirror-2-merge-2 

03/02/04 V6_7-pre_merge-V6_7-mirror-2-merge-2
   The state of the V6_7-branch before merging in the V6_7-mirror-2-branch
   as tagged at V6_7-mirror-2-merge-2 

03/02/04 V6_7-mirror-2-merge-2
   The state of the V6_7-mirror-2-branch before another merge into the
   V6_7-branch 

03/02/04 V6_7-mirror-2-CORE_snapshot2
   The state of the V6_7-mirror-2-branch for another snapshot release
   given to CORE.  Mostly, this includes bug fixes to hawkeye
   features.  The version string in this release looks like this:
   $CondorVersion: 6.7.0 Mar 1 2004 MIRROR-2-BRANCH CORE_snapshot2 $

02/19/04 V6_7-post_merge-V6_7-mirror-2-merge-1
   The state of the V6_7-branch after merging in the V6_7-mirror-2-branch
   as tagged at V6_7-mirror-2-merge-1

02/19/04 V6_7-pre_merge-V6_7-mirror-2-merge-1
   The state of the V6_7-branch before merging in the V6_7-mirror-2-branch
   as tagged at V6_7-mirror-2-merge-1 

02/19/04 V6_7-mirror-2-merge-1
   The state of the V6_7-mirror-2-branch before merging into the 
   V6_7-branch

02/19/04 V6_7-post_merge-V6_6-infn-merge-1
   The state of the V6_7-branch after merging in the V6_6-infn-branch
   as tagged at V6_6-infn-merge-1.

02/19/04 V6_7-pre_merge-V6_6-infn-merge-1
   The state of the V6_7-branch before merging in the V6_6-infn-branch
   as tagged at V6_6-infn-merge-1.

02/19/04 V6_6-infn-merge-1
   The state of the V6_6-infn-branch when merged into V6_7-branch

02/19/04 V6_7-post_merge-V6_6-merge-5
   The state of the V6_7-branch after merging in the V6_6-branch as
   tagged at V6_6-merge-5.

02/19/04 V6_7-pre_merge-V6_6-merge-5
   The state of the V6_7-branch before merging in the V6_6-branch as
   tagged at V6_6-merge-5.

02/19/04 V6_6-merge-5
   The state of the V6_6-branch for another merge into V6_7-branch.
   This is from after the V6_6_1 release, and it also includes a few
   pre-6.6.2 changes, fixes, build system improvements, etc.

02/16/04 V6_6-cdf-branch
   A new branch off of V6_6-branch created from the V6_6-cdf-root tag.
   This will hold various changed made for CDF, some of which are new
   features.

02/13/04 V6_6_2-pre-bbs-snapshot2
   The state of the V6_6-infn-branch that was given to INFN as a 6.6.2
   pre-release snapshot.  The version string for this release was:
   $CondorVersion: 6.6.2 Feb 13 2004 BBS-PRE-RELEASE Snapshot-2 $
   This tag lives on the V6_6-infn-branch of the V6_6_ALL module and
   on the trunk of the V6_6_1_EXT module of externals.

02/12/04 V6_6-infn-branch
   A new branch off of V6_6-branch (post V6_6_1) that will be used for
   various startd enhancements for the Bolonga Batch System (BBS) at
   INFN.  These changes will be merged back into the V6_7-branch, not
   V6_6 (since they are totally new features), but they're being given
   to INFN from code as close to the stable 6.6.1 release as possible.
   This branch was created from the V6_6-infn-root tag.

02/11/04 V6_6_1
   The official 6.6.1 release tag!  This is a re-tagging of
   "BUILD-V6_6-branch-2004-2-5" with a few minor modifications for
   IRIX.  The tag lives on the V6_6-branch for the V6_6_ALL module,
   and on the trunk for the V6_6_1_EXT module of the externals tree.
   In NMI land most of the binaries/tarballs came from build ID 2732.
   The test suite ran on most platforms as is reported on that build
   ID.  IRIX was built manually due to various evil things.  
   The version string for all platforms (except IRIX and maybe 
   windows) is: "$CondorVersion: 6.6.1 Feb 5 2003 $"

02/02/04 V6_7-mirror-2-CORE_snapshot1
   The state of the V6_7-mirror-2-branch for the first snapshot
   release given to CORE for the schedd-failover features.  The
   version string in this release looks like this:
   $CondorVersion: 6.7.0 Feb  2 2004 MIRROR-2-BRANCH PRE-RELEASE $

02/01/04 V6_7-mirror-2-post_merge-V6_7-mirror-merge-1
   The state of the V6_7-mirror-2-branch after merging in the
   V6_7-mirror-branch as tagged at V6_7-mirror-merge-1.  The
   V6_7-mirror-branch is now abandonded.

02/01/04 V6_7-mirror-2-pre_merge-V6_7-mirror-merge-1
   The state of the V6_7-mirror-2-branch before merging in the
   V6_7-mirror-branch as tagged at V6_7-mirror-merge-1.

02/01/04 V6_7-mirror-2-branch
   A new branch off of V6_7-branch for the final product we're sending
   to CORE.  It will contain all of the HighAvailability locking stuff
   along with the Condor-C-style schedding mirroring, so that CORE can
   decide which solution they want to use.  The V6_7-mirror-branch
   will be merged directly into this one and then abandoned.  Created
   from the V6_7-mirror-2-root tag.

02/01/04 V6_7-mirror-merge-1
   The state of the V6_7-mirror-branch when it was merged into the 
   V6_7-mirror-2-branch.  The V6_7-mirror-branch is now abandoned.

02/01/04 V6_7-post_merge-V6_6-merge-4
   The state of the V6_7-branch after merging in the V6_6-branch as
   tagged at V6_6-merge-4.

02/01/04 V6_7-pre_merge-V6_6-merge-4
   The state of the V6_7-branch before merging in the V6_6-branch as
   tagged at V6_6-merge-4.

02/01/04 V6_6-merge-4
   The state of the V6_6-branch for another merge into V6_7-branch.
   Some final 6.6.1 bug fixes and other things we need before we make
   the V6_7-mirror-2-branch to send to CORE.

01/26/04 V6_7-dagman-branch
   A new branch off of V6_7-branch for improvements to dagman.  the
   improvements are to make dagman speedier, especially on startup
   when there are many thousand nodes in the dag.  Created from the
   V6_7-dagman-root tag.

01/21/04 V6_7-mirror-post_merge-V6_7-core-2-merge-1
   The state of the V6_7-mirror-branch after merging in the
   V6_7-core-2-branch as tagged at V6_7-core-2-merge-1.

01/21/04 V6_7-mirror-pre_merge-V6_7-core-2-merge-1
   The state of the V6_7-mirror-branch before merging in the
   V6_7-core-2-branch as tagged at V6_7-core-2-merge-1.

01/21/4 V6_7-mirror-branch
   A new branch off of V6_7-branch for adding the job mirroring stuff
   for CORE.  This is the gridmanager/Condor-C method of doing it.
   Since it's so complicated it's now living in its own branch.
   Created from the V6_7-mirror-root tag.

01/21/04 V6_7-core-2-merge-1
   The state of the V6_7-core-2-branch when it was merged into the
   V6_7-mirror-branch.  The V6_7-core-2-branch is now abandoned.

01/16/04 V6_7-core-2-branch
   A new branch off of V6_7-branch for adding the 2nd round of custom
   features for CORE.  These include:
   - schedd replication/fail-over
   - condor_vacate_job <job.id>
   Created from the V6_7-core-2-root tag.  We will merge this branch 
   back into V6_7-branch once we're done and sure it's stable. 

01/16/04 V6_7-post_merge-V6_6-merge-3
   The state of the V6_7-branch after merging in the V6_6-branch as
   tagged at V6_6-merge-3.

01/16/04 V6_7-pre_merge-V6_6-merge-3
   The state of the V6_7-branch before merging in the V6_6-branch as
   tagged at V6_6-merge-3.

01/16/04 V6_6-merge-3
   The state of the V6_6-branch for another merge into V6_7-branch.
   This gets some important build system changes and various 6.6.1 bug
   fixes discovered via the CDF work that we want in the V6_7-branch
   before we make V6_7-core-2-branch

01/14/04 V6_6-post_merge-V6_6-full_redhat9_port-merge-1
	This is state of the V6_6-branch AFTER I had merged in the
	V6_6-full_redhat9_port-branch into V6_6-branch as tagged at
	V6_6-full_redhat9_port-merge-1

01/14/04 V6_6-pre_merge-V6_6-full_redhat9_port-merge-1
	This is the premerge tag on the V6_6-branch which is BEFORE I checked
	in the merge arena of V6_6-full_redhat9_port-branch into V6_6-branch 
	workspace.

01/14/04 V6_6-full_redhat9_port-merge-1
	The state of the V6_6-full_redhat9_port-branch just before it 
	is merged into the V6_6-branch.

01/14/04 V6_7-post_merge-V6_7-core-merge-1
   The state of the V6_7-branch after merging in the V6_7-core-branch
   as tagged at V6_7-core-merge-1.

01/14/04 V6_7-pre_merge-V6_7-core-merge-1
   The state of the V6_7-branch before merging in the V6_7-core-branch
   as tagged at V6_7-core-merge-1.

01/14/04 V6_7-core-merge-1
   The state of the V6_7-core-branch that was merged back into the
   V6_7-branch.  The V6_7-core-branch will be abandoned after this
   merge in favor of the V6_7-core-2-branch.
	 
01/09/04 V6_7-classad_history-branch
   A new branch off of V6_7-branch for Nandita's work to save and
   query historical classad information, particularly startd ads.
   Created from the V6_7-classad_history-root tag.  

12/23/03 V6_6-full_redhat9_port-branch 
   A new branch off the end of the V6_6-branch for the redhat 9 full port.
   Created from the V6_6-full_redhat9_port-root tag.  Includes the
   doc directory.

12/23/03 V6_6-full_redhat9_port-root
    The state of the V6_6-branch on 12/23/03. This is the root tag
    for the V6_6-full_redhat9_port-branch tag and subsequent branch.

12/22/03 V6_7_0-core_snapshot_0
   The state of the V6_7-core-branch that was given to CORE as
   snapshot 0 (it's was a 6.7.0 pre-release).

12/10/03 V6_7-unicore-branch
   A new branch off of V6_7-branch for adding support for Unicore jobs
   to Condor-G.
   Created from the V6_7-unicore-root tag. We will merge this branch
   back into V6_7-branch once we're done and sure it's stable.

12/08/03 V6_7-core-branch
   A new branch off of V6_7-branch for adding some custom features for
   CORE.  These include:
   - disconnected shadow/starter (and schedd/startd) operation, so
     that vanilla jobs can continue to make progress even if the
     submit machine crashes, reboots, etc.
   - group-based accounting in the schedd + negotiator
   Created from the V6_7-core-root tag.  We will merge this branch
   back into V6_7-branch once we're done and sure it's stable. 

12/08/03 V6_7-post_merge-V6_6-merge-2
   The state of the V6_7-branch after merging in the V6_6-branch as
   tagged at V6_6-merge-2.

12/08/03 V6_7-pre_merge-V6_6-merge-2
   The state of the V6_7-branch before merging in the V6_6-branch as
   tagged at V6_6-merge-2.

12/08/03 V6_6-merge-2
   The state of the V6_6-branch for another merge into V6_7-branch.
   Just want to get all of the bug fixes and other minor changes since
   the last merge into V6_7-branch before we start making lots of
   other branches off of that (core, unicore, stork, stale-classads,
   etc).  

12/08/03 V6_7-post-V6_7-MB-V6_5-gridmanager_reorg-merge-1-MB-m-1
   The state of the V6_7-branch after merging the
   V6_7-MB-V6_5-gridmanager_reorg-merge-1-branch as tagged at
   V6_7-MB-V6_5-gridmanager_reorg-merge-1-MB-m-1.

12/08/03 V6_7-pre-V6_7-MB-V6_5-gridmanager_reorg-merge-1-MB-m-1
   The state of the V6_7-branch before merging the
   V6_7-MB-V6_5-gridmanager_reorg-merge-1-branch as tagged at
   V6_7-MB-V6_5-gridmanager_reorg-merge-1-MB-m-1.

12/08/03 V6_7-MB-V6_5-gridmanager_reorg-merge-1-MB-m-1
   The state of the V6_7-MB-V6_5-gridmanager_reorg-merge-1-branch when
   first (and last) merged into V6_7-branch.

12/04/03 V6_5-gridmanager_reorg-merge-1
   The state of the V6_5-gridmanager_reorg-branch when it was merged
   into V6_7-MB-V6_5-gridmanager_reorg-merge-1-branch (and thence
   into V6_7-branch).

12/4/03 V6_7-MB-V6_5-gridmanager_reorg-merge-1-branch
   Merge branch for the V6_5-gridmanager_reorg -> V6_7 merge. An
   appropriate root tag was also added.

12/2/03 V6_7-post_merge-V6_6-merge-1
   The state of the V6_7-branch after merging in the V6_6-branch as
   tagged at V6_6-merge-1.

12/2/03 V6_7-pre_merge-V6_6-merge-1
   The state of the V6_7-branch before merging in the V6_6-branch as
   tagged at V6_6-merge-1.

12/02/03 V6_6-merge-1
   The state of the V6_6-branch when first merged into V6_7-branch.
   This is after V6_6_0, but before V6_6_1.  This is the first merge
   from V6_6-branch -> V6_7-branch.  it includes the entire autoconf +
   externals build system, the rh8 full port, an updated copyright
   notice, and all the bug fixes for V6_6_0 (and some that will show
   up for V6_6_1). 

11/27/03 V6_6-branch-post-redhat80-fullport-checkin
	This is the state of the V6_6-branch just after I checked in the full
	port for the redhat 8.0 revision of Linux.

11/27/03 V6_6-branch-pre-redhat80-fullport-checkin
	This is the state of the V6_6-branch just before I checked in the full
	port for the redhat 8.0 revision of Linux.

11/14/03 V6_6_0
   The official 6.6.0 release tag!  This is a re-tagging of
   "BUILD-V6_6-branch-2003-11-13" and "BUILD-V6_6_0-2003-11-12" (both
   of which might go away eventually).  This tag lives on the
   V6_6-branch for the V6_6_ALL module, and on the trunk for the
   entire externals tree.  In NMI land most of the binaries/tarballs
   came from build ID 1715.  The test suite ran on most platforms via
   build #1707 (equivalent source tag).  Solaris 9 and MacOSX had to
   be tested by hand, and Alpha-DUX-40f had to be built and tested by
   hand due to unexplainable errors building the globus external via
   the nightly builds.  Hopefully IRIX will use this same tag
   eventually, but right now, we don't have a functional build machine
   to use.  Maybe NMI will be stable enough to do the full build by
   6.6.1.  The version string for all platforms (except IRIX and maybe
   windows) is: "$CondorVersion: 6.6.0 Nov 13 2003 $"
   NOTE: this is also the last tag of the source that includes all the
   build system wisdom regarding X86 Solaris, Solaris 2.5.1, IRIX 6.2,
   and pre-glibc versions of Linux (everything before rh7.2, in fact).
   I modified all the build system files to purge these platforms
   since we're no longer supporting them, and they were causing
   needless complication in various ways.  This change also
   corresponds with moving platform detection from condor_imake into
   the configure script under the new build system.  Finally, i purged
   a bunch of really old code from condor_ckpt and condor_syscall_lib,
   such as: AIX3.2, ULTRIX, SUNOS, HPUX9, and IRIX53.

11/10/03 HAWKEYE_V1_0_RC3
    Release Candidate 3 of Hawkeye 1.0.

11/04/03 V6_6_0-analyze
   The 6.6.0 version of condor_analyze, which lives on the trunk.  The
   condor_analyze we include in 6.6.0 is really a version of condor_q
   from the trunk with new classads.  it was built manually on linux
   (i386_rh72), and will be included in the 6.6.0 tarballs for that
   platform by the build system.  The condor_analyze binaries included
   in 6.6.0 have this version string: 
   "$CondorVersion: 6.6.0 Nov  5 2003 CONDOR_ANALYZE-BETA $"

10/22/03 V6_6-post_merge_V6_6-externals-merge-1
   The state of the V6_6-branch after merging the
   V6_6-externals-branch as tagged at V6_6-externals-merge-1.
   The V6_6-externals-branch is now abandonded.

10/22/03 V6_6-externals-merge-1
   The state of the V6_6-externals-branch when it was merged back into
   V6_6-branch.  We'll abandon the V6_6-externals-branch after this
   merge, and move all development on the new system onto the
   V6_6-branch for the 6.6.x stable series.

10/22/03 V6_6-pre_merge_V6_6-externals-merge-1
   The state of the V6_6-branch before merging the
   V6_6-externals-branch as tagged at V6_6-externals-merge-1.

10/03/03 V6_7-soap-branch
   A new branch off V6_7-branch to hold our initial effort
   at incorporating SOAP interfaces into the Condor daemons.
   Primary goal of producing snapshots for our SciDac collaborators
   at LBNL to produce a demo using our soap work at SuperComputing.
   Created from the V6_7-soap-root tag.  We will merge this branch
   back into V6_7-branch once it stabilizes more... ideally after
   V6_7-branch has the List of Shame work (so we can add gSOAP as
   an external), but before we go back to the trunk.

9/25/03 V6_6-externals-branch
   A new branch off the V6_6-branch for checking in the solution to
   the "list of shame": the new "externals" directory and related
   changes to our Imake system.  This will be a short-lived branch.
   Once everything is working on all our platforms, this branch will
   be merged back into V6_6-branch and abandoned.  The only reason it
   exists is so that the V6_6-branch isn't broken while we work out
   the kinks with the new externals system.  Created from the
   V6_6-externals-root tag.  Does *not* include doc (since there's no
   user visible changes to document).

9/12/03 V6_7-tdp-branch
   A new branch off V6_7-branch for continued work on the TDP (Tool
   Daemon Protocol).  Created from the V6_7-tdp-root tag.  We will
   attempt to merge the older V6_5-tdp-2-branch into this.

9/11/03 V6_7-branch
   A new branch off the end of the V6_5-branch for the 6.7.x
   development series.  Created from the V6_6-root tag.  Includes the
   doc directory.

9/11/03 V6_6-branch
   A new branch off the end of the V6_5-branch for the 6.6.x stable
   series.  Created from the V6_6-root tag.  Includes the doc
   directory.

9/11/03 V6_5_5
   The 6.5.5 release tag.  It's also the end of the V6_5-branch, and
   the same versions of files as the root of V6_6-branch and
   V6_7-branch (although those will have their own tags, as well).  In
   addition to everything in the V6_5_ALL module, V6_5_5 is also found
   in the gahp directory (which lives next to src, config, and so on)
   on the trunk.

9/4/03 V6_5-dag-java-fix
   The state of the V6_5-branch used for a pre-release 6.5.5 DAGMan
   executable sent to Jens at Fermi (see condor-admin #7370).
   "6.5.5 Sep  4 2003 PRE-RELEASE" is the version string.
   This fixes a bug that caused DAGMan post scripts to be run with
   the signal mask not fully open (resulting in java hanging when
   run in a post script).

8/25/03 V6_5-dag-crash-fix
   The state of the V6_5-branch used for a pre-release 6.5.5 DAGMan
   executable sent to Duncan and Scott at UW-Milwaukee (see condor-admin
   #7292).  "6.5.5 Aug 25 2003 PRE-RELEASE" is the version string.
   This fixes a bug in the logging of events to the *.dagman.out file
   that may have caused DAGMan crashes Duncan and Scott have seen.

8/12/03 V6_5-post-gridshell-vdt_1_1_10
   The state of the V6_5-branch after merging in the
   V6_5-gridshell3-branch as tagged at gridshell-vdt_1_1_10

8/12/03 V6_5-pre-gridshell-vdt_1_1_10
   The state of the V6_5-branch before merging in the
   V6_5-gridshell3-branch as tagged at gridshell-vdt_1_1_10

8/12/03 gridshell-vdt_1_1_10
    The state of the V6_5-gridshell3-branch that was used to build the
    gridshell-related binarines (condor_gridmanager and
    condor_gridshell) that were used in the VDT 1.1.10 release.
    (note: the V6_5-gridshell3-branch only exists for src and config)

7/29/03 V6_5-gridshell3-post-V6_5-gridshell2-merge-1
    The state of the V6_5-gridshell3-branch after it had the changes
    from V6_5-gridshell2-branch (as tagged at V6_5-gridshell2-merge-1)
    merged in.

7/29/03 V6_5-gridshell3-branch
   A new branch off of V6_5-branch for further GridShell work.
   Depending on the state of the CVS repository and our plans for the
   GridShell, when this is completed, it'll either get merged into the
   V6_6-branch or the V6_7-branch.  Created from V6_5-gridshell3-root,
   so it'll be easy to merge these changes into any other branch as
   needed.  We needed a 3rd gridshell branch because of more bug fixes
   to the starter on V6_5-branch for COD that we want in the
   gridshell.  So, we made a new branch and will merge the changes
   from V6_5-gridshell2-branch into here..  

7/29/03 V6_5-gridshell2-merge-1
    The state of the V6_5-gridshell2-branch when it was merged into
    V6_5-gridshell3-branch and then abandoned.

7/28/03 V6_5_4
   The 6.5.4 release, which lives on the V6_5-branch. 

7/22/03 V6_5-gridshell2-branch
   A new branch off of V6_5-branch for adding support for the
   GridShell.  depending on the state of the CVS repository and our
   plans for the GridShell, when this is completed, it'll either get
   merged into the V6_6-branch or the V6_7-branch.  Created from
   V6_5-gridshell2-root, so it'll be easy to merge these changes into
   any other branch as needed.  We needed a 2nd gridshell branch
   because some changes were made to the starter on V6_5-branch for
   COD that we need in the gridshell, and it was easier to just make a
   new branch (since nothing had been checked into the old one).

7/18/03 V6_5_4-COD-contrib-2
    The state of the V6_5-branch used for a pre-release 6.5.4 COD
    contrib module sent to Maarten at MIT (see [condor-admin #6613]).
    "$CondorVersion: 6.5.4 Jul 18 2003 COD-PRE-RELEASE $" is the
    version string I sent it with.  this fixes the minor bug in the
    startd where it would EXCEPT() since we were clearing out the job
    classad of all claims (not just COD claims) once the job exited. 

7/15/03 V6_5-gridshell-branch
   A new branch off of V6_5-branch for adding support for the
   GridShell.  depending on the state of the CVS repository and our
   plans for the GridShell, when this is completed, it'll either get
   merged into the V6_6-branch or the V6_7-branch.  Created from
   V6_5-gridshell-root, so it'll be easy to merge these changes into
   any other branch as needed.

7/10/03 V6_5-post-V6_5_3-branch-merge1
	The state of the V6_5-branch after merging in the V6_5_3-branch

7/10/03 V6_5-pre-V6_5_3-branch-merge1
	The state of the V6_5-branch before merging in the V6_5_3-branch

07/10/03 V6_5_3-branch-merge-1
   The state of the V6_5_3-branch before mergeing into V6_5-branch

07/09/03 V6_5_4-COD-contrib-1
    The state of the V6_5-branch used for a pre-release 6.5.4 COD
    contrib module sent to Maarten at MIT (see [condor-admin #6613]).
    "$CondorVersion: 6.5.4 Jul 9 2003 COD-PRE-RELEASE $" is the
    version string I sent it with.

07/01/03 V6_5_3
   The 6.5.3 release, which lives on the V6_5_3-branch

06/24/03 V6_5_3-branch
    The 6.5.3 release branch, which came from the V6_5-branch, and is
    rooted at the spot tagged with "V6_5_3-root"

06/17/03 V6_5-post-osx-checkin
   The state of the V6_5-branch after checking in the Mac OS X port. 

06/17/03 V6_5-pre-osx-checkin
   The state of the V6_5-branch before checking in the Mac OS X port. This
   port was done on the V6_5-branch, and not on its own branch. 

05/23/03 V6_4-Tru64_51-1-branch-merge-1
   The state of the V6_4-Tru64_51-1-branch before merging into v6.5.

05/13/03 V6_5_2
   The 6.5.2 release, which lives on the V6_5-branch.

05/13/03 V6_5-post-merge-V6_5_0-merge-3
   The state of the V6_5-branch just after merging in the V6_5_0-branch
   as tagged at V6_5_0-merge-3.

05/13/03 V6_5-pre-merge-V6_5_0-merge-3
   The state of the V6_5-branch just before merging in the V6_5_0-branch
   as tagged at V6_5_0-merge-3.  The last merge was done at V6_5_1.

05/13/03 V6_5_0-merge-3
   Merging into the V6_5-branch again.  The last one was done at V6_5_1.
   V6_5_0-merge-2 was skipped.

04/17/03 V6_5-gridmanager_reorg-branch
    A new branch off of V6_5-branch for Jaime's overhaul of the gridmanager
    to allow it to handle multiple job types (Globus, Oracle, NorduGrid, etc).

04/11/03 HAWKEYE_V1_0_RC2
    Release Candidate 2 of Hawkeye 1.0.

04/10/03 V6_5_1_a
   Very small packaging fixes to 6.5.1. They fix how we make our GPT
   package--they are not changes to the Condor code.

04/09/03 V6_5-post-merge-V6_5_1
   The V6_5-branch just before merging in the changes from V6_5_0-branch
   as tagged at V6_5_1 and since tagged at V6_5_0-merge-1.

04/09/03 V6_5-pre-merge-V6_5_1
   The V6_5-branch just before merging in the changes from V6_5_0-branch
   as tagged at V6_5_1 and since tagged at V6_5_0-merge-1.

04/08/03 V6_5_1
   The 6.5.1 release, which lives on the V6_5_0-branch for everything
   except the gahp, which lives on the trunk.

04/01/03 v6_5_1_prerelease_for_edg_vdt_1_apr_2003
   This tag is for the prerelease of Condor 6.5.1 that we gave
   to EDG via VDT 1.1.8. 

03/18/03 V6_5_0
   The 6.5.0 release, which lives on the V6_5_0-branch

03/13/03 V6_5_0-post_merge-V6_5_0-tcp_update-merge-1
    The state of the V6_5_0 branch after merging in
    V6_5_0-tcp_update-branch as tagged at V6_5_0-tcp_update-merge-1.
    this enables condor to send TCP updates to the collector (which
    now uses a SocketCache) if the right things are defined in the
    config file.  flocking is not yet dealt with.  this was required
    by D0 but might be generally useful to other sites.

03/13/03 V6_5_0-pre_merge-V6_5_0-tcp_update-merge-1
    The state of the V6_5_0 branch before merging in
    V6_5_0-tcp_update-branch as tagged at V6_5_0-tcp_update-merge-1.  

03/13/03 V6_5_0-tcp_update-merge-1
    The state of the V6_5_0-tcp_update-branch when it was merged back
    into V6_5_0-branch.

03/07/05 V6_5_0-tcp_update-branch
    A new branch off of V6_5_0-branch for developing the feature where
    we can optionally send updates to the collector (or a tree of
    collectors) via TCP.

03/07/03 V6_5_0-post_merge-V6_4-merge-7
    The state of the V6_5_0 branch after merging in V6_4-branch as
    tagged at V6_4-merge-7. The last merge was at V6_4-merge-6

03/07/03 V6_5_0-pre-merge-V6_4-merge-7
    The state of the V6_5_0 branch before merging in V6_4-branch as
    tagged at V6_4-merge-7. The last merge was at V6_4-merge-6

03/07/03 V6_4-merge-7
    the state of the V6_4-branch before merging into V6_5_0-branch
    (again).  this includes a few minor but important bug fixes that
    have gone into V6_4-branch that need to be present before we ship
    6.5.0. 

03/05/03 V6_5-post-V6_5-MB-V6_5-cod-merge-1-MB-m-1
    the state of the V6_5-branch after merging in the COD merge
    branch (V6_5-MB-V6_5-cod-merge-1-branch)

03/05/03 V6_5-pre-V6_5-MB-V6_5-cod-merge-1-MB-m-1
    the state of the V6_5-branch before merging in the COD merge
    branch (V6_5-MB-V6_5-cod-merge-1-branch)

03/05/03 V6_5-MB-V6_5-cod-merge-1-MB-m-1
    the merge-from tag for the final merge of
    V6_5-MB-V6_5-cod-merge-1-branch into the V6_5-branch.

03/04/03 V6_5-MB-V6_5-cod-merge-1-post_merge
    post_merge tag to demark the point after the basic CVS conflict
    resolution was done, and when the more complicated code changes
    where started to get this branch building and working again.

03/04/03 V6_5-MB-V6_5-cod-merge-1-branch
    the *right* name for the COD->V6_5 merge branch.  because of the
    extensive changes required for COD and various things that were
    changed on V6_5 (how CEDAR authenticate() works, and the starter
    exception userlog event), i decided to use a merge-branch for this
    merge so that we can track the changes i had to make to resolve
    conflicts and get everything working after the merge.

03/04/03 V6_5-merge-V6_5-cod-branch
    a failed attempt at a merge-branch for merging COD into
    V6_5-branch.  this is *NOT* the right naming scheme, so i'm
    abandoning the branch (and no one else should use this convention
    in the future).  unfortunately, i couldn't get CVS to just remove
    this tag completely. :( 

03/03/03 V6_5-cod-merge-1
     The state of the COD branch when it was merged into V6_5 (via the 
     "V6_5-MB-V6_5-cod-merge-1-branch" merge branch)

02/24/03 HAWKEYE_V1_0_RC1
    Release Candidate 1 of Hawkeye 1.0.

02/07/03 V6_5-pre-merge-V6_5_0-merge-1
    The state of the V6_5-branch before merging the V6_5_0 branch in for
    the first time.

02/07/03 V6_5_0-merge-1
    The state of the V6_5_0-branch before merging back into V6_5-branch. It
    has a few bug fixes, and some changes from V6_4 on it. This is the first
    time V6_5_0 has ever been merged into V6_5

02/07/03 V6_5_0-post-merge-V6_4-merge-6
    The state of the V6_5_0 branch after merging in V6_4-branch as tagged 
    at V6_4-merge-6. The last merge was at V6_4-merge-5

02/07/03 V6_5_0-pre-merge-V6_4-merge-6
    The state of the V6_5_0 branch before merging in V6_4-branch as tagged 
    at V6_4-merge-6. The last merge was at V6_4-merge-5

02/07/03 V6_4-merge-6
    the state of the V6_4-branch before merging into V6_5_0-branch. 
    this is slightly past the V6_4-merge-5 tag, with some doc changes 
    and the new license.

02/04/03 V6_5_0-branch
    A stable branch for the V6.5.0 release. It's off the V6_5-branch.

01/31/03 V6_5-post-merge-V6_4-merge-5
	The state of the V6_5-branch after merging in the V6_4-branch as
	tagged at V6_4-merge-5.

01/31/03 V6_5-pre-merge-V6_4-merge-5
	The state of the V6_5-branch after merging in the V6_4-branch as
	tagged at V6_4-merge-5.

01/31/03 V6_4-merge-5
    the state of the V6_4-branch before merging into 6.5.  this is
	slightly past the V6_4_7 tag.  the last merge was V6_4-merge-4.

01/22/03 HAWKEYE_V0_1_9
	The v0.1.9 release of Hawkeye.

01/21/03 V6_5-post-merge-V6_4-merge-4
	The state of the V6_5-branch after merging in the V6_4-branch as
	tagged at V6_4-merge-4.

01/21/03 V6_4-merge-4
    the state of the V6_4-branch before merging into 6.5.  this is
	slightly past the V6_4_6 tag.  the last merge was V6_4-merge-3.

01/14/03 V6_4_6
    The 6.4.6 release tag, which lives on the V6_4-branch

01/10/03 V6_5-post-merge-V6_4-merge-3
	The state of the V6_5-branch after merging in the V6_4-branch as
	tagged at V6_4-merge-3.

01/10/03 V6_5-pre-merge-V6_4-merge-3
	The state of the V6_5-branch before merging in the V6_4-branch as
	tagged at V6_4-merge-3.

01/10/03 V6_4-merge-3
	The state of the V6_4-branch before merging into 6.5.  This
	may be equivalent to the V6_4_6 tag, but that's coming later,
	and the merge has to happen now.  The last merge was
	V6_4-merge-2.

01/09/03 V6_5-post-merge-V6_5-edg-branch-1
	The state of the V6_5-branch after merging in the V6_5-edg-branch
	as tagged at V6_5-edg-branch-merge-1

01/09/03 V6_5-pre-merge-V6_5-edg-branch-1
	The state of the V6_5-branch before merging in the V6_5-edg-branch
	as tagged at V6_5-edg-branch-merge-1

01/09/03 V6_5-edg-branch-merge-1
        The V6_5-edg-branch, before we merged it into the V6_5-branch as
        tagged at V6_5-pre-merge-V6_5-edg-branch-1

01/08/03 V6_4-Tru64_51-1-branch
        This is a branch off V6_4-branch for the port to Tru64 v5.1

12/19/02 V6_5-post-merge-V6_4-merge-2
	The state of the V6_5-branch before merging in the V6_4-branch as
	tagged at V6_4-merge-2.

12/19/02 V6_5-pre-merge-V6_4-merge-2
	Um, i forgot to actually create this tag before i committed the V6_4
	to V6_5 merge.  Sorry, it doesn't exist.

12/19/02 V6_4-merge-2
	The state of the V6_4-branch before merging into 6.5. The last merge
	was from V6_4-merge-1 into 6_5.

12/19/02 V6_5-pre-merge-V6_3-dzero
	The state of the V6_5-branch before merging in the
	V6_3-dzero-branch.  The is the first and last merge from
	the V6_3-dzero-branch, which is now abandoned.

12/10/02 HAWKEYE_V0_1_8
	The v0.1.8 release of Hawkeye.

12/5/02 V6_4-merge-1
	The state of the V6_4-branch before merging into 6.5. The last merge
	was from 6_4_3 into 6_5.

12/5/02 V6_5-pre-merge-V6_4-merge-1
	The state of the V6_5-branch before merging the V6_4-branch as tagged 
	at V6_4-merge-1, since V6_4_3 was merged into V6_5-branch.

12/5/02 V6_5-post-merge-V6_4-merge-1
	The state of the V6_5-branch after merging the V6_4-branch as tagged 
	at V6_4-merge-1, since V6_4_3 was merged into V6_5-branch.

10/30/02 V6_5-edg-branch
	A new branch off of V6_5 for EDG code, specifically for Francesco
	Giacomini's DAGMan callout to the EDG Resource Broker.

10/22/02 V6_5-cod-branch
	A new branch off of V6_5 for "cod", a.k.a. "computing on
	demand".  This will mostly involve changes to the startd to
	support multiple claims per resource, "checkpointing to swap",
	and other features.  There might be other changes to other
	parts of Condor to take advantage of it, too.

10/17/02 V6_5-post-merge-V6_4_3
	The V6_5 branch, after we merged in the V6_4-branch as tagged
	at V6_4_3. 

10/17/02 V6_5-pre-merge-V6_4_3
	The V6_5 branch, before we merged in the V6_4-branch as tagged
	at V6_4_3. 

10/16/02 V6_4_3 
	The 6.4.3 release tag, which lives on the V6_4-branch

09/26/02 V6_4-branch-pre-V6_3-doc-merge-1
	The V6_4-branch right before merging V6_3-branch (since V6_4_1 [which
	is also on the V6_3-branch]) as tagged at V6_3-doc-merge-1

09/26/02 V6_4-branch-post-V6_3-doc-merge-1
	The V6_4-branch right after merging V6_3-branch (since V6_4_1 [which
	is also on the V6_3-branch]) as tagged at V6_3-doc-merge-1

09/26/02 V6_3-doc-merge-1
	Some changes to the manual were accidentally checked into the
	V6_3-branch after it was abandonded.  This is a tag on V6_3-branch,
	only on doc/.

08/19/02 V6_5-tdp-2-branch
	 	Branch for all the "TDP" work, which stands for "Tool Daemon
	 	Protocol".  This is the work to integrate Condor with
	 	Paradyn, creating paused processes, etc.  Branched off of the
	 	main V6_5-branch.  

08/18/02 V6_4_2
	The 6.4.2 release, which was only a relink of the Globus libraries to
    fix OpenSSL security problems. It came from the 6_4-branch 

08/02/02 V6_5-tdp-branch
	 	Branch for all the "TDP" work, which stands for "Tool Daemon
	 	Protocol".  This is the work to integrate Condor with
	 	Paradyn, creating paused processes, etc.  Branched off of the
	 	main V6_5-branch.  This branch contains all the changes made
		on the (now abandoned) V6_3-tdp-branch.
		NOW ABANDONED.  Use the V6_5-tdp-2-branch instead.

7/25/02 V6_5_0-PRE-RELEASE-1
	The first 6.5.0 release to run on our big pool. It lives on the
	6_5-branch, and has support for the new parallel universe.

07/19/02 V6_5-branch
	The V6_5 development series branch.  For important,
	low-hanging new features.  We should try to keep this branch
	so it's always ready to be released within a week, if needed.
	This development series should only last for a month of
	development, and then be hardened for another stable release.
	as soon as the trunk (new classads) porting is done in the
	most basic level, and daemons with new classads can run jobs
	and pass the test suite, we will freeze development in 6_5,
	have a few people work to make it stable, and finally move all
	development into new classads.  yee haw!

07/19/02 V6_4-branch
        The V6_4 *stable* series branch.  ONLY BUG FIXES to 6.4.1! 

7/18/02 V6_4_1
	The 6.4.1 release tag, which lives on the V6_3-branch. 

07/18/02 trunk-pre-merge-t-m-V6_3-b-1-m-1
	The state of the trunk before the intial merge of
	trunk-merge-V6_3-branch-1 into it.

07/18/02 trunk-post-merge-t-m-V6_3-b-1-m-1
	The state of the trunk before the intial merge of
	trunk-merge-V6_3-branch-1 into it.

07/18/02 trunk-merge-V6_3-branch-1-merge-1
	The state of trunk-merge-V6_3-branch-1 before merging back
	to trunk.

07/10/02 trunk-merge-V6_3-branch-1-post-merge-V6_3-merge-2
	The state of trunk-merge-V6_3-branch-1 right after merging
	in the V6_3-branch (since V6_3-merge-1) as tagged at V6_3-merge-2

07/10/02 trunk-merge-V6_3-branch-1-pre-merge-V6_3-merge-2
	The state of trunk-merge-V6_3-branch-1 right before merging
	in the V6_3-branch (since V6_3-merge-1) as tagged at V6_3-merge-2

07/10/02 V6_3-merge-2
		The state of the V6_3-branch before being merged into
		trunk-merge-V6_3-branch-1 again.

6/19/02 V6_4_0
	The 6.4.0 Release tag, which lives on the V6_3-bracnh. NMI-R1 and
	6.4.0 were both built from this tag, with identical flags

6/19/02 V6_2_3
	The 6.2.3 Release tag, which lives on the V6_2-bracnh

6/17/02 V6_3-dzero-branch
	A new branch to hold the changes to Condor-G for DZero.  
	Specifically, the first pass at Alain's old ClassAd "plugin"
	support, and Todd's first pass at matchmaking Globus Universe
	jobs.

5/31/02 V6_3_3
	The 6.3.3 release tag, which lives on the V6_3-branch

5/24/02 V6_3-privnet-reliable-udp
	The state of the V6_3-privnet-branch after sonny had finished
	checking in all his reliable udp stuff, before he goes on to
	do all the other private network stuff.  this way, we can
	merge reliable udp support into the appropriate condor
	mainline development branch without having to get all of the
	private net stuff, too.

5/15/02 V6_3-NMI-Condor-G-Beta1
	The 6.3 branch that was released as the first NMI beta. It's a bit
	before 6.3.3, and is built with WANT_GLOBUS=TRUE and
	IS_CONDORG_RELEASE = Yes, or whatever the settings are. The version
	string these carry are 6.3.2-NMI-Condor-G-Beta

5/01/02 HAWKEYE_V0_1_2
	The Hawkeye 0.1.2 release tag

4/30/02 HAWKEYE_V0_1_1
	The Hawkeye 0.1.1 release tag

4/25/02 V6_3-post-merge-V6_2_2
	The V6_3-branch right before merging in the
	V6_2-branch as tagged at V6_2_2

4/25/02 V6_3-pre-merge-V6_2_2
	The V6_3-branch right before merging in the
	V6_2-branch as tagged at V6_2_2

4/25/02 V6_2_2
	The 6.2.2 release tag, which lives on the V6_2-branch.

04/15/02 V6_3-merge-1
		The state of the V6_3-branch right before being merged into
		trunk-merge-V6_3-branch-1

04/15/02 trunk-merge-V6_3-branch-1
		A new branch from the trunk for merging in the 6_3-branch.

04/04/02 V6_3-privnet-branch
	A new branch for a second generation of sonny's private
	network support, including a first pass of udp w/ ack. 

03/28/02 V6_3-post-merge-V6_3-new-gridmanager-branch-merge-1
		The V6_3-branch right after merging in the
		V6_3-new-gridmanager-branch as tagged at 
		V6_3-new-gridmanager-branch-merge-1

03/28/02 V6_3-pre-merge-V6_3-new-gridmanager-branch-merge-1
		The V6_3-branch right before merging in the
		V6_3-new-gridmanager-branch as tagged at 
		V6_3-new-gridmanager-branch-merge-1

03/28/02 V6_3-new-gridmanager-branch-merge-1
		V6_3-new-gridmanager-branch tagged in case we merge from this
		branch again.  (unlikely, we plan to abandon)

03/19/02 V6_3_2-Condor-G-GT2
		The V6_3-branch, from about the same state as the VDT Condor-G
		release, plus a DAGMan bugfix. The version string is 6.3.2
		CondorG-GT2

03/19/02 V6_3_2-Condor-G-Globus113
		The V6_3-branch, from the tag V6_3-pre-globus2_0-switch,
		which was the state of the 6_3-branch right before the
		switchover to GT2.  The Condor-G release of this has a
		version string of 6.3.2 CondorG-113

03/17/02 V6_3-CondorG-VDT-1_0
		The V6_3-branch tagged for the 1.0 VDT Condor-G release. 
		Built with WANT_GLOBUS=yes

03/13/02 V6_3-post-merge-V6_2-merge-8
		The state of the V6_3-branch after merging in V6_2-branch
		since V6_2-merge-7

03/13/02 V6_3-pre-merge-V6_2-merge-8
		The state of the V6_3-branch before merging in V6_2-branch
		since V6_2-merge-7

03/13/02 V6_2-merge-8
		The state of V6_2-branch before merging V6_2-branch into
		V6_3-branch

03/06/02 V6_3-branch-post-merge-V6_3-security-2-branch-merge-1
		V6_3-branch right after V6_3-security-2-branch was merged in.

03/06/02 V6_3-branch-pre-merge-V6_3-security-2-branch-merge-1
		V6_3-branch right before V6_3-security-2-branch was merged in.

03/06/02 V6_3-security-2-branch-merge-1
		V6_3-security-2-branch tagged in case we merge from this
		branch again.  (unlikely, we plan to abandon)

02/06/02 V6_3-tdp-branch
	 	Branch for all the "TDP" work, which stands for "Tool Daemon
	 	Protocol".  This is the work to integrate Condor with
	 	Paradyn, creating paused processes, etc.  Branched off of the
	 	main V6_3-branch.  ABANDONED - use the V6_5-tdp-branch.

02/07/02 V6_3-pre-globus2_0-switch
		The V6_3-branch, right before we switched over to use
		Globus2.0.  There was one release of Condor (6.3.2
		Condor-G-113) that was built against this tag

01/15/02 V6_3-new-gridmanager-branch
		Branch containing Jamie and Todd's rewrite of the 
		condor_gridmanager (version which uses the gahp server, etc)

01/09/02 V6_3-post-merge-V6_2-merge-7
		The state of the V6_3-branch after merging in V6_2-branch
		since V6_2-merge-6

01/09/02 V6_3-pre-merge-V6_2-merge-7
		The state of the V6_3-branch before merging in V6_2-branch
		since V6_2-merge-6

01/08/02 V6_2-merge-7
		The state of V6_2-branch before merging V6_2-branch into
		V6_3-branch

11/13/01 V6_3-security-2-branch-original
		The V6_3-security-2-branch immediately after it was created.

11/13/01 V6_3-security-2-branch
		Created from the V6_3-branch.  The V6_3-security-branch will be
		merged into this one via the very impressive tag
		V6_3-security-branch-pre-merge-V6_3-security-branch-2.  Yowza!

11/13/01 V6_3-security-branch-pre-merge-V6_3-security-branch-2
		The V6_3-security-branch in its final state.  This tag is
		merged into V6_3-security-2-branch, and the original
		V6_3-security-branch is abandoned.

11/09/01 V6_3-security-branch
		When the V6_3-security-branch was originally made, only
		files in src/ were tagged. (See below 10/09/01).  This
		branches NTconfig, config, and doc as well.

11/8/01 V6_3-bandwidth-merge-1
        The end of the old bandwidth branch at the point where we
        merged it into V6_3-bandwidth-2-branch.  Hopefully, we'll
        never need this tag, but if we end up having to do more
        development on the old bandwidth branch and re-merge, this is
        the "last-merged-at" tag we'll need to use.

11/8/01 V6_3-bandwidth-2-branch
        A new bandwidth branch for Sonny's bandwidth and private
        network changes.  This was created off the end of the
        V6_3-branch so that all the RedHat 7.1 porting can be used for
        Sonny's work.  The old V6_3-bandwidth-branch will be merged
        directly into this new branch and then abandoned.

10/10/01 V6_3_1-Condor-G
        The V6_3-branch built with WANT_GLOBUS = YES, for a CondorG release. 
        It's just slightly post V6_3_1, with just a few GridManager changes.

10/09/01 V6_3-security-branch
		Branch for Zach's security-related changes.  Taken off the
		V6_3-branch right after the V6_3_1 release tag.  Only the
		src/ directory was branched by mistake, see above (11/09)

10/08/01 V6_3_1
        The 6.3.1 release tag, for UNIX. It lives on the V6_3-branch
                
9/17/01 V6_3-post-merge-V6_2-merge-6
        The state of the V6_3-branch right after we merged in the
        changes on the V6_2-branch from V6_2_1 to V6_2-merge-6.

9/17/01 V6_3-pre-merge-V6_2-merge-6
        The state of the V6_3-branch right before we merge in the
        changes on the V6_2-branch from V6_2_1 to V6_2-merge-6.

9/17/01 V6_2-merge-6
        The state of the V6_2-branch (after v6.2.1 and soon before
        release of v6.2.2) when we merged it into V6_3-branch.  Note
        that there is no V6_2-merge-5 tag.... because that is really
        the V6_2_1 tag.

9/17/01 V6_3-INFN-CondorG-2
        Basically, the V6_3-INFN-CondorG-6_3_1 tag, with an bug fix
        from the V6_3-branch to condor_event.C. Then added new
        features to the grid manager to log submit-to-globus-failed
        events, and globus-up and down events.

8/29/01 V6_3-post-merge-V6_3_0-branch-merge-3
        The state of the V6_3-branch after we merged in the
        V6_3_0-branch for the third time.

8/29/01 V6_3-pre-merge-V6_3_0-branch-merge-3
        The state of the V6_3-branch before we merged in the
        V6_3_0-branch for the third time.

8/23/01 V6_3-INFN-CondorG-6_3_1
        The V6_3-branch of what we're calling 6.3.1. It's a CondorG
        release with the new recoverable job manager support added,
        proxy management, DUROC support, and more info in the user
        log. Because of the Grid Manager re-write, it's not clear when
        this will go to someone other than INFN and Jim Basney.
 
8/17/01 V6_3_0-merge-3
        The state of the V6_3_0-branch before we merged it into 
        the V6_3-branch.

8/16/01 V6_3-post-merge-V6_3-syscall-hack-branch-merge-1
        This is the state of the V6_3-branch after we merged the
        V6_3-syscall-hack-branch tagged at
        V6_3-syscall-hack-branch-merge-1.

8/16/01 V6_3-pre-merge-V6_3-syscall-hack-branch-merge-1
        This is the state of the V6_3-branch before we merged the
        V6_3-syscall-hack-branch tagged at
        V6_3-syscall-hack-branch-merge-1.

8/10/01 V6_3-syscall-hack-branch-done
        I finished the port a while ago, but here is a tag specifying
        the set of files where I considered the port to be finished.

7/29/01 V6_3_0-pre-merge-V6_2_1
        The state of the V6_3_0-branch, before we merge the
        V6_2-branch (as tagged at V6_2_1) back in.

7/27/01 V6_2_1
        The 6.2.1 release tags, which lives on the V6_2-branch. 

6/4/01 V6_3-syscall-hack-branch-fixed_varargs
        REMOTE_syscall() has been removed and honest to god senders
        with real function names have been created. This tag also
        includes clipped support for redhat 7.1.  By the way, I can't
        put all the senders in seperate .o files mainly because of
        alias linking where you need to resolve against stuff you
        didn't bring in. So they all must come in.

5/22/01 V6_3-post-authentication
        The V6_3-branch right after zach's authentication stuff.

5/22/01 V6_3-pre-authentication
        The V6_3-branch before zach's authentication stuff, which
        affects pretty much all of condor's ReliSocks.

5/16/01 V6_3-post-merge-V6_3_0-merge-2
       The state of the V6_3-branch after merging in the
       V6_3_0-branch as tagged at V6_3_0-merge-2.

5/16/01 V6_3_0-merge-2
        The state of the V6_3_0-branch when we again merged it into
        the V6_3-branch for the air force. 

5/16/01 V6_3-pre-merge-V6_3_0-merge-2
       The state of the V6_3-branch before merging in the
       V6_3_0-branch as tagged at V6_3_0-merge-2.

5/1/01 OR 5/3/01(don't know from merge) V6_3-syscall-hack-branch
       New branch for doing massive hacking to the remote syscall
       infrastructure to avoid using va_args, having a giant
       do_remote_syscall() function, etc.  Instead, we'll now generate
       seperate functions for each RSC we're trapping, and ideally, put
       them all in seperate .o files, too.

5/1/01 V6_3-post-merge-V6_3_0-merge-1
       The state of the V6_3-branch after merging in the
       V6_3_0-branch as tagged at V6_3_0-merge-1.

5/1/01 V6_3-pre-merge-V6_3_0-merge-1
       The state of the V6_3-branch before merging in the
       V6_3_0-branch as tagged at V6_3_0-merge-1.

5/1/01 V6_3_0-merge-1
        The state of the V6_3_0-branch when we first merged it into
        the V6_3-branch for the new syscall branch and the air force. 

4/20/01 V6_3_0
        The 6.3.0 release, which lives on V6_3_0-branch.

4/19/01  V6_3-pre-kerberos
    A tag VALID ONLY ON SRC that represents the 6_3-branch right before
    Hao checked in his Kerberos stuff. Some files in config/ were checked
    in before this tag was added. (site.def - 1.21.8.5 and Project.tmpl 
    1.68.4.11) 

4/18/01 V6_3_0-branch
        A branch off of V6_3 for the 6.3.0 release of Condor.  This is
        to insulate the 6.3.0 release from other changes to the
        repository as we get 6.3.0 ready to ship.  Hopefully, this
        branch will be abandonded once 6.3.0 is out and any changes
        have been merged back into V6_3-branch.  However, we might
        have to release a 6.3.1 from this branch, as well, depending
        on how things go in the V6_3-branch, and how stable it is
        whenever we need to release 6.3.1.

4/16/01 V6_3-pre-merge-V6_2-merge-4
        The state of the V6_3-branch before merging the
        still-slightly- post-6.2.0 V6_2 branch in preparation for
        releasing 6.3.0.  (Phew.)

4/16/01 V6_2-merge-4
        V6_2 branch state, still slightly post 6.2.0.  Used for
        merging into the V6_3 branch, in preparation for releasing
        6.3.0.

4/9/01 V6_3-umn-branch  (take two)
        This is a new branch (with the same name) for UMN folks who
        want to hack DAGMan.  Since the old umn branch was created
        before the big CEDAR cleanup in CVS, and since we didn't want
        any trouble with that down the road, we wanted to make a new
        branch for them before they started their work.  Since nothing
        had been checked in to the new branch, we could safely delete
        the old branch tag (which I did in both the V6_3-branch and in
        the V6_3-bandwidth-branch to make sure we removed that tag
        from all files, even ones that had been deleted on the main
        V6_3-branch), and re-tag with the same name, creating a new
        branch.

4/3/01 V6_3-bandwidth-branch
        A new branch off of V6_3 for all the bandwidth control stuff.
        This branch contains modifications to condor_io and
        condor_includes.

4/3/01 V6_3-pre-bandwidth-branch-fix
        The state of the V6_3-branch before I started doing all the
        trickery to create the V6_3-bandwidth-branch, just in case we
        need to back out of any mistakes I might make.  -Derek Wright

3/30/01 V6_3-condor-g-release-2
        The release tag for the second CondorG client-distro. This
        release is from the mainline V6_3-branch, and not the
        V6_3-condor-g-branch, which is now abandoned.

3/29/01 V6_3-umn-branch
        New branch off of V6_3-branch for UMN folks who want to hack
        DAGMan.

3/29/01 V6_3-branch-post-merge-V6_3-condor-g-release-1
        The state of the V6_3-branch after merging in the
        V6_3-condor-g-branch as tagged at V6_3-condor-g-release-1.

3/29/01 V6_3-branch-pre-merge-V6_3-condor-g-release-1
        The state of the V6_3-branch before merging in the
        V6_3-condor-g-branch as tagged at V6_3-condor-g-release-1.

3/29/01 V6_3-condor-g-release-1
        The state of the CondorG branch for the first client-side
        release. It lives on the V6_3-condor-g-branch

3/28/01 V6_3-post-merge-V6_2-merge-3
        The state of the V6_3-branch after merging the V6_2 branch as
        tagged at V6_2-merge-3

3/28/01 V6_3-pre-merge-V6_2-merge-3
        The state of the V6_3-branch before merging the V6_2 branch

3/28/01 V6_2-merge-3
        V6_2-branch state, slightly post 6.2.0. Used for the merge
        into 6.3 at the end of March (right around the CondorG merge
        back in, and the split-off of the Minnesota DAGMan branch)

3/15/01 V6_2_0 
        6.2.0 release tags, which lives on the V6_2-branch. The date
        on this release is probably bogus, since I forgot to add it to
        this file til well after the fact.

3/6/01  V6_3-galileo-1
        This is a tag of the V6_3 branch for the purposes of giving
        a company called Galileo some experimental/new features 
        concerning job suspension and control from the shadow side.

2/28/01 V6_3-condor-g-branch
        A branch for Condor-G development in anticipation of a release
        in the near future.  Branched from the end of the V6_3-branch
        at 5:45pm on 2/28/01.  Only Condor-G development should go on
        on this branch, and it should be merged back into the regular
        V6_3-branch at the appropriate time.

2/9/01  V6_1_17
        6.1.17 release tag, which lives on the V6_2-branch. The good
        lord willing this will be the last 6.1

12/22/00 V6_3-post-merge-V6_2-merge-2
        The state of the V6_3-branch after merging in the V6_2-branch
        as tagged at V6_2-merge-2.

12/22/00 V6_3-pre-merge-V6_2-merge-2
        The state of the V6_3-branch before merging in the V6_2-branch
        as tagged at V6_2-merge-2.

12/22/00 V6_2-merge-2
        V6_2 branch state (still prior to 6.1.17, so not quite worthy
        of the V6_1_17 tag) for merging into V6_3 branch

12/6/00 V6_3-post-merge-V6_2-merge-1
        The state of the V6_3-branch after merging in the V6_2-branch
        as tagged at V6_2-merge-1.

12/6/00 V6_3-pre-merge-V6_2-merge-1
        The state of the V6_3-branch before merging in the V6_2-branch
        as tagged at V6_2-merge-1.

12/6/00 V6_2-merge-1
        V6_2 branch state (just prior to 6.1.17, so not quite worthy
        of the V6_1_17 tag) for merging into V6_3 branch

9/14/00 V6_3-post-merge-V6_1_16
        The state of the V6_3-branch after merging in the V6_2-branch
        as tagged at V6_1_16.

9/13/00 V6_3-pre-merge-V6_1_16
        The state of the V6_3-branch before merging in the V6_2-branch
        as tagged at V6_1_16.

9/8?/00 V6_1_16
        6.1.16 release tag, which lives on the V6_2-branch.  config
        was tagged on 9/12, with the code from the earlier date.
        NTconfig and doc were tagged on 9/13/00 with the tail of the
        branch (since I don't think NTconfig changed, doc didn't
        change much, and it doesn't matter nearly as much) There are
        now a bunch more module names and renewed awareness of using
        the *_ALL module names to help avoid these sorts of things in
        the future.  -Derek

8/22/00 V6_1_15
        6.1.15 release tag, which lives on the V6_2-branch.

7/6/00 V6_3-branch
        The branch for all of Condor version 6.3.X (and, probably,
        6.4.X).  Changes made on the V6_2-branch should always be
        merged into this branch, not the trunk.  This branch should be
        merged into the trunk periodically.  6.3.X should contain new
        features, Globus universe stuff, Condor-G, Personal Condor
        stuff, etc.  It should *NOT* contain new classads, new schedd,
        etc, etc. 

7/6/00 V6_2-branch The branch for all of Condor version 6.2.X.  In
        addition, the last few 6.1.X releases (hopefully, just
        6.1.15), will live on this branch.  config, src, doc, and
        NTconfig are all branched.  Changes from this branch should
        *NEVER* be merged directly into the trunk.  They *MUST* be
        merged into the V6_3-branch, and then, those changes should be
        merged from the V6_3-branch into the trunk.

7/6/00 trunk-post-merge-V6_1_14
        The state of the trunk aftering merging with V6_1_13-branch as 
        tagged at the V6_1_14 release.

7/6/00 V6_1-pre-merge-V6_1_14
        The state of the trunk before merging with V6_1_13-branch as
        tagged at the V6_1_14 release.

6/27/00 V6_1_14
        6.1.14 release tag, which lives on the V6_1_13-branch.

6/21/00 V6_1_13
        6.1.13 release tag, which lives on the V6_1_13-branch .     

6/13/00 V6_1_NewAds-3-branch
        This branch has been created to merge in trunk changes with
        the obsolescent V6_1-NewAds-2-branch (which is now going to
        be abandoned).

6/7/00 V6_1_13-branch
        Branch for 6.1.13, so the trunk can start to withstand
        checkins slated for 6.1.14.

5/23/00 V6-preSol28-port
        A tag right before we checked in all the stuff for the
        Solaris 2.8 port.

3/15/00 V6_1_12-diff-ckpt-branch
        A branch for Greg Bronner <gbronner> and John Bent <johnbent>
        to work on experimental code to only checkpoint diffs instead
        of the whole memory image.  Branched from the trunk, somewhere
        between 6.1.12 and 6.1.13.

3/6/00 V6_1_12
        The 6.1.12 release tag, which lives on the trunk.

2/18/00 V6_1_11
        The 6.1.11 release tag, which lives on the trunk.

12/23/99 V6_1_11-pre1
        A pre-release of Version 6.1.11.  This state of the trunk was
        released in two ways: 1) A negotitator for IRIX 6.2 was given
        to CORE in response to [condor-support #237] and this is what
        the "6.1.10" glidein tarballs released on 12/23/99 were built
        with. 

11/24/99 V6_1_10
        The 6.1.10 release tag, which lives on the trunk.

11/19/99 V6_1_10-CAE-beta
        A beta version of 6.1.10 that I (Derek) packaged for CAE for
        clipped Solaris 2.7 support.  I didn't release the real 6.1.10
        today because I ran out of time.  I just wanted to tag this in
        case they have problems so we know what code they have.  
         
11/5/99 V6_1_9
        The 6.1.9 release tag, which lives on the trunk.

10/20/99 V6_1-pre-merge-V6_1_8-ntpreview
        The state of the trunk before merging with V6_1_8-ntpreview-branch as
        tagged at V6_1_8-ntpreview.

10/20/99 V6_1_8-ntpreview
        This is the release tag for the first NT public release,
        Condor NT Preview v6.1.8 (it lives on the below branch).

10/20/99 V6_1_8-ntpreview-branch
        This is branch used to build the first NT release, 
        Condor NT Preivew v6.1.8.  

8/26/99 V6_1-pre-merge-V6_1-linux-1-branch-merge-1
        The state of the trunk before merging with V6_1-linux-1-branch as
        tagged at V6_1-linux-1-branch-merge-1.

8/26/99 V6_1-linux-1-branch-merge-1
        This is the tag of the V6_1-linux-1-branch just before merging
        to trunk. 

8/12/99 V6_1_8
        The 6.1.8 release tag, which lives on the trunk.

7/16/99 V6_1-linux-1-branch
        Branch for porting to new Linuxes (2.2 kernel, etc)

6/16/99 V6_1-pre-merge-V6_1_7
        The trunk, before merging in the V6_1_6-branch, as tagged at
        V6_1_7.  The merge was completed at 7:50pm on 6/16/99

6/16/99 V6_1_7
        The 6.1.7 release tag, which lives on the V6_1_6-branch.

6/14/99 V6_1_6
        The 6.1.6 release tag, which lives on the V6_1_6-branch.

6/10/99 cae-special-603-branch
        Some bugs fixes related to fortran.
        Compiled only for sparc solaris 551 and given to them in binary form.

6/7/99 V6_1-pre-merge-V6_1-Irix65-1-branch-merge-1
        Tag of Trunk before merging Irix branch back in

6/7/99 V6_1-Irix65-1-branch-merge-1
        Tag of Irix branch before merging

5/28/99 V6_1_6-branch
        Branch for the 6.1.6 release.

4/27/99 V6_1-Irix65-1-branch
        Branch for doing Irix 6.5 porting on. 

4/20/99 V6_1_5-pre-merge-V6_1-unix-dc-pm-1-branch-merge-1
        This impressively-named tag is of the trunk, right
        before the merge of the unix-dc-pm branch.

4/20/99 V6_1-unix-dc-pm-1-branch-merge-1
        This tag is made on the unix-dc-pm branch before that
        branch's merge back into the trunk.  Hopefully
        we won't ever have to worry about this tag ever again.  :-)
        WANT_DC_PM is turned on in the master and schedd, 
        Create_Process is used, and the schedd's "Agent" is gone.

4/15/99 V6_1_5
        The 6.1.5 release.  Lots of new features, including Condor for
        machines w/ multiple network interfaces, the new Daemon
        object, removed some dead APIs in internet.c, converted some
        things to CEDAR that weren't using it, and tons of bug fixes. 

3/16/99 V6_1-NewAds-2-branch
        This is the second branch for the New-Classads/egcs/STL
        conversion process.  We created the new branch, then we will
        merge the V6_1-NewAds-branch directly into this new branch,
        not the trunk.  Eventually, this branch will be merged into
        the trunk once it's at 6.3.X.

3/16/99 V6_1-co-alloc-1-branch
        Branch created for Adiel to use for his changes to the
        negotiator to support co-allocation of licences w/ machines
        (primarily for CORE).

3/16/99 V6_1-unix-dc-pm-1-branch
        Branch to get DaemonCore (DC) Process Management (PM) working
        on Unix before it gets merged into the trunk.  This will
        hopefully be done quickly and merged back in before we move to
        V6_2.  After this branch was created, the initial check-ins to
        enable Unix DCPM to the schedd were undone on the trunk, since
        they were creating too many problems.

3/11/99 son-of-vics-branch
        New branch for Vic Zandy to do his process hijacking work on.
        The vics-branch was abandonded since there were so many
        changes on the trunk that it would be hell to merge back in. 

3/11/99 new-syscall-branch
        New branch for Doug Thain's re-do of remote syscalls, file
        table stuff, buffering, etc. 

3/9/99  V6_1-pre-merge-V6_1_4
        The trunk, before merging in the V6_1_3-branch, which contains
        both V6_1_3 and V6_1_4.  We're merging from where V6_1_4 is
        tagged. 

3/3/99  V6_1_4
        Version 6.1.4, tagged on the V6_1_3-branch.  Almost
        exclusively bug fixes to V6_1_3, including the fix to the
        fatal FPE exception caused by uninitialized memory in Cedar. 

2/26/99 V6_1_3
        Version 6.1.3, tagged on the V6_1_3-branch.  Lots of SMP bug
        fixes, but lots of other new, unstable features.

2/?/99  V6_1_3-branch
        Branch to get 6.1.3 ready for release.

1/13/99 V6_1-pre-merge-V6_1_2
        The trunk, before merging in the V6_1_1-branch, which contains
        both V6_1_1 and V6_1_2.  We're merging from where V6_1_2 is
        tagged. 

1/12/99 V6_1_2
        Most directories are tagged on the V6_1_1-branch, with some
        bug fixes and improvements after the V6_1_1 release was
        tagged.  However, V6_1_2 includes the trunk versions of
        condor_dagman and the pvm directories:
        condor_(shadow|starter).jim.  

?/?/98 V6_1_1
        Version 6.1.1, tagged on the V6_1_1 branch.

12/21/98 V6_1_1-branch
        Branch for the V6_1_1 development series release.  Only src is
        tagged, not config.

?/?/98 V6_1-NewAds-branch

12/9/98 V6_1_0<|MERGE_RESOLUTION|>--- conflicted
+++ resolved
@@ -1,4 +1,3 @@
-<<<<<<< HEAD
 09/04/2008 V7_1-profile-branch
   Branch for "Windows User Profile Loading," based on: master
 
@@ -21,11 +20,9 @@
 
 07/09/08 V7_1_1-branch
   Branch for the V7_1_1 build, based from: BUILD-V7_1-trunk-2008-7-8
-=======
 09/05/08 V7_0_5-branch
 	The release branch for 7.0.5. Made at 10:45am on 09/05/08
 	off of the V7_0-branch.
->>>>>>> 755c82fb
 
 07/23/08 V7_0_4
   The official tag for 7.0.4, for the V7_0-branch.
