--- conflicted
+++ resolved
@@ -1,4 +1,3 @@
-<<<<<<< HEAD
 12/30/2008 V7_3-new_classads_for_windows-branch
  Branch for new class ads on Windows, based on master.
 
@@ -8,11 +7,9 @@
 
 11/05/2008 V7_2-branch
   Branch for 7.1.4 and 7.2 series, based from the master.
-=======
 03/02/2009 V7_2_1-branch
   Branch for the 7.2.1 release; the branch is based on V7_2-branch.
 
->>>>>>> ca8adcd0
 01/02/2009 V7_2-mysubsystem_fix-branch
   Branch used to ensure that the new MySubsystem implementation works as
   expected on Windows.  Currently, if some of the tools are built from the
