<<<<<<< HEAD
05/07/2009 V7_3_1
 The official tag for 7.3.1, from V7_3_1-branch.
 Version string: $CondorVersion: 7.3.1 May  5 2009 BuildID: 150675 $
 Original build tag: BUILD-V7_3_1-branch-2009-5-5

05/05/2009 V7_3_1-branch
 Branch for 7.3.1 release

04/27/2009 V7_3-dagspeed-branch
 Branch for an optimization of dagman to use sets instead of lists for 
 keeping edge dependencies.

03/04/2009 V7_3-new_classads_benchmarks-branch
 Branch for benchmarking new ClassAds (based off V7_3-new_classads-branch)

03/04/2009 V7_3-new_classads-branch
 Branch for new ClassAds migration work (based off master)

02/23/2009 V7_3_0
 The official tag for 7.3.0, from V7_3_0-branch.
 Version string: $CondorVersion: 7.3.0 Feb 17 2009 BuildID: 132922 $
 Original build tag: BUILD-trunk-2009-2-16

12/30/2008 V7_3-new_classads_for_windows-branch
 Branch for new class ads on Windows, based on master.

12/30/2008 V7_3-use_windows_file_extensions-branch
 Branch for detectecting Windows script types by file extension, based
 on master.

11/05/2008 V7_2-branch
  Branch for 7.1.4 and 7.2 series, based from the master.
=======
06/11/2009 V7_2_4-branch
  Branch for the 7.2.4 release, based on V7_2-branch

>>>>>>> 486ba1a5
04/27/2009 V7_2-fixckptprot-branch
  Branch to hack a fix for 32/64 bit incompatibilities in ckpt server protocol
  as per gittrac ticket #177.

05/07/2009 V7_2_3-branch
  Branch for the 7.2.3 release, based on V7_2-branch

05/12/2009 V7_2_3
  The official tag for 7.2.3, from the V7_2_3-branch.
  Version String: $CondorVersion: 7.2.3 May 11 2009 BuildID: 151729 $
  Original build tag: BUILD-V7_2_3-branch-2009-5-11

04/02/2009 V7_2_2-branch
  Branch for the 7.2.2 release; the branch is based on V7_2-branch.

03/23/2009 V7_2-deb5-branch
  Branch used for the deb5 stduniv port, based from V7_2-branch.

03/02/2009 V7_2_1-branch
  Branch for the 7.2.1 release; the branch is based on V7_2-branch.

02/04/2009 V7_2_1
  The offical tag for 7.2.1, from the V7_2_1-branch.
  Version string: $CondorVersion: 7.2.1 Feb  3 2009 BuildID: 130092 $
  Original build tag: BUILD-BUILD-V7_2-branch-2009-2-2

01/02/2009 V7_2-mysubsystem_fix-branch
  Branch used to ensure that the new MySubsystem implementation works as
  expected on Windows.  Currently, if some of the tools are built from the
  command-line, they will except when accessing an uninitialized mySsubsystem
  structure.  The branch is based on V7_2-branch.

12/23/07 V7_2_0
  The offical tag for 7.2.0, from the V7_2_0-branch.
  Version string: $CondorVersion: 7.2.0 Dec 19 2008 BuildID: 121001 $
  Original build tag: BUILD-V7_2_0-branch-2008-12-19

12/18/2008 V7_2-use_windows_file_extensions-branch
  Branch for detectecting Windows script types by file extension, based
  on V7_2-branch.

12/17/2008 V7_2-new_classads_for_windows-branch
  Branch for new class ads on Windows, based on V7_2-branch.

12/08/2008 V7_2_0-branch
  Branch for the 7.2.0 release, based from V7_2-branch.

12/01/2008 V7_2-nmi_build_tags-branch
  Branch for Bill's testing of updates to nmi_condor_sumbit that will
  allow us to submit builds with doc and externals on different branchs
  than CONDOR_SRC.  Based from V7_2-branch.

11/11/2008 V7_1_4
   The offical tag for 7.1.4, from the V7_1_4-branch.
   Version string: $CondorVersion: 7.1.4 Nov 10 2008 BuildID: 113473 $
   Original build tag: BUILD-V7_1_4-branch-2008-11-10

11/07/2008 V7_1_4-branch
  Branch for the 7.1.4 release, based from V7_2-branch.

11/03/2008 V7_1-cream-branch
  Branch for grid-type cream work, based from master.

09/22/2008 V7_1_3-branch
  Branch for the V7_1_2 build, based from: master / BUILD-V7_1-trunk-2008-9-22

09/04/2008 V7_1-profile-branch
  Branch for "Windows User Profile Loading," based on: master

08/18/08 V7_1_2
  The official tag for the 7.1.1 release, from the V7_1_1-branch
  Version string: $CondorVersion: 7.1.2 Aug 18 2008 BuildID: 100397 $
  Original Build tag: BUILD-V7_1_2-branch-2008-8-18

08/12/08 V7_1-ian_tct-branch
  Branch for "Transparent credential transformation", a.k.a.
  the minica.  Based from master.

07/25/08 V7_1_2-branch
  Branch for the V7_1_2 build, based from: master

07/15/08 V7_1_1
  The official tag for the 7.1.1 release, from the V7_1_1-branch
  Version string: $CondorVersion: 7.1.1 Jul 14 2008 BuildID: 94553 $
  Original Build tag: BUILD-V7_1_1-branch-2008-7-8

07/09/08 V7_1_1-branch
  Branch for the V7_1_1 build, based from: BUILD-V7_1-trunk-2008-7-8
10/02/08 V7_0_5
   The official tag for 7.0.5, from the V7_0_5-branch.
   $CondorVersion: 7.0.5 Sep 20 2008 BuildID: 105846 $
   Original build tag: V7_0_5-branch-2008-9-20

09/05/08 V7_0_5-branch
	The release branch for 7.0.5. Made at 10:45am on 09/05/08
	off of the V7_0-branch.

07/23/08 V7_0_4
  The official tag for 7.0.4, for the V7_0-branch.
   $CondorVersion: 7.0.4 Jul 16 2008 BuildID: 95033 $
   Original build tag: BUILD-V7_0_4-branch-2008-7-16

06/23/08 V7_0_3
  The official tag for 7.0.3, for the V7_0-branch.
  $CondorVersion: 7.0.3 Jun 20 2008 BuildID: 91405 $
  Original build tag: BUILD-V7_0-branch-2008-6-20

06/10/08 V_0_2
  The official tag for 7.0.2, for the V7_0-branch.
  $CondorVersion: 7.0.2 Jun  9 2008 BuildID: 89891 $
  Original build tag: BUILD-V7_0-branch-2008-6-9

5/23/09 V7_1-ian_sca-3-branch
  Branch based on master (for rebasing).  See ian_sca below.

05/20/09 V7_1-ian_new_crypto-3-branch
  Branch based on master (for rebasing).  See ian_new_crypto below.

05/08/09 V7_1-ian_cmd_hash-branch
  Based from the master, this branch is for the code in common between
  signed ClassAds and shared executables in the spool.

04/08/09 V7_1-BGP-branch
  Based from the master on this date, this branch is for the work
  dedicated to supporting the BlueGene/P machine.

04/02/08 V7_1_0
  The offical tag for 7.1.0, from the V7_0_1-branch.
  (Actually, from abandoned CVS trunk, which was merged to V7_1_0-branch
  later, after the release.)
  $CondorVersion: 7.1.0 Apr  1 2008 BuildID: 80895 $
  Original build tag: BUILD-V7_1-trunk-2008-4-1

04/02/08 V7_1_0-branch
  A new branch for the V7_1_0 release.
  This actually just contains changes that were committed to the CVS trunk
  after CVS was abandoned on 03/22/08.  V7_1_0 was released from the CVS
  trunk on 03/01/08 and then a final merge was done from CVS trunk to
  git V7_1_0-branch, which was then merged to the git trunk.
  
03/13/08 V7_1-fetchwork-merge-1
  The state of the V7_1-fetchwork-branch before merging back into HEAD.

03/13/08 V7_1-ian_new_crypto-2-{root,branch}
  See ian_new_crypto below.  Changes to externals 
  broke that branch.  From BUILD-V7_1-trunk-2008-3-12.

03/05/08 V7_0-merge-1
  The state of V7_0-branch before its 1st merge back to HEAD.

02/29/08 V7_1-ian_new_crypto-{root,branch}
  Branch for adding support for AES as an encryption method, and SHA-*
  as integrity methods.  This branch was made from
  BUILD-V7_1-trunk-2008-2-27. 

02/27/08 V7_0_1
  The offical tag for 7.0.1, from the V7_0_1-branch.
  $CondorVersion: 7.0.1 Feb 27 2008 BuildID: 76180 $
  Original build tag: BUILD-V7_0_1-2-branch-2008-2-26

02/22/07 V7_0_1-2-{root,branch}
  A new branch off the V7_0-branch for the 7.0.1 release.

02/20/07 V7_0_1-{root,branch}
  A new branch off the V7_0-branch for the 7.0.1 release.
  * Abandoned
	
02/19/08 V7_1-amazon_ec2-2-{root,branch}
  New branch for Amazon EC2 support in the grid universe. The previous 
  incarnation of this branch was based off of 6.9.

02/19/08 V6_9-amazon_ec2-merge-1
  State of the V6_9-amazon_ec2-branch for merging to
  V7_1-amazon_ec2-2-branch.

02/13/08 V7_1-ian_sca-2-{root,branch}
  Branch for research code involving signed ClassAds.  This branch
  was made from BUILD-V7_1-trunk-2008-2-8.

01/31/08 V7_0_0-merge-1
  The state of V7_0_0-branch before first and only merge back to the 
  V7_0-branch.

01/18/22 V7_0_0
  The offical tag for 7.0.0, from the V7_0_0-branch.
  $CondorVersion: 7.0.0 Jan 22 2008 BuildID: 72173 $
  Original build tag: BUILD-V7_0_0-branch-2008-01-21

01/04/08 V7_0_0-vc2008-{root,branch}
  A new branch to port the Windows build system to Visual Studio 2008

12/28/07 V6_9-dagman-pre-7_0-branch-merge-1
   The state of the V6_9-dagman-pre-7_0-branch for a merge to the
   trunk.

12/26/07 V7_1-fetchwork-{root,branch}
  A new branch off HEAD (while it's in 7.1.* mode) for changes to let
  the startd fetch work instead of always requiring a schedd. This is
  the branch where a series of new hooks will be added to the startd
  and starter to enable site admins to define their own fetching system.

12/20/07 V7_0-{root,branch}
  A new branch off HEAD for the 7.0.x stable series.

12/20/07 V7_0_0-{root,branch}
  A new branch off the V7_0-branch for the 7.0.0 release.

12/20/07 V6_9_5-merge-1                                                         
  The state of the V6_9_5-branch before the first (and probably only)           
  merge back into the trunk.                                                    

12/19/07 V6_8_8
  The official tag for 6.8.8, from the V6_8-branch.
  Version string: $CondorVersion: 6.8.8 Dec 19 2007 $
  BuildId 68415
  Original build tag: V6_8-branch-2007-12-19

12/13/07 V6_8-merge-12
  The state of the 6_8-branch for a merge back to the trunk.

12/10/07 V6_9-dagman-pre-7_0-{root,branch}
  A branch to continue DAGMan development while the cvs trunk is frozen
  for Condor 7.0.

11/28/07 V6_9_5
  The offical tag for 6.9.5, from the V6_9_5-branch.
  Version string: $CondorVersion: 6.9.5 Nov 28 2007 BuildID: 65347 $
  Original build tag: BUILD-V6_9_5-branch-2007-11-28
  Note that the original windoze build failed for no good reason, so
  those binaries actually came from BuildID 65427, even though the
  version string in that build still used "65347" for consistency.

11/21/07 V6_9_5-{root,branch}
  Release branch for 6.9.5.  From BUILD-V6_9-trunk-2007-11-21_2.

11/06/07 V6_9-procd_test-{root,branch}
  Branch for (finally) finishing up the test program for the
  ProcD.

02/02/07 V6_8_7
  The official V6_8_7 release is a copy of V6_8_7-branch-2007-11-28
  All platforms built on NMI runid 65269.
  (The actual build was from the head of V6_8_7-branch around 3 in the
  afternoon, but nothing changed between those two points.)

11/26/07 V6_8_7-{root,branch}
  The branch for V6_8_7 off of V6_8-branch.

10/31/07 V6_8-merge-11
  The state of the V6_8-branch for a merge back to the trunk.

10/25/07 V6_9-ian_osca-2-{root,branch}
  Branch for research code involving signed ClassAds (sca), using 
  OpenSSL (o) rather than GSI.  This branch was made from 
  BUILD-V6_9-trunk-2007-10-22.

10/22/07 V6_9-procd_osg-merge-1
  The state of the V6_9-procd_osg-branch for its merge back
  to the trunk.

10/22/07 V6_9-PR852-merge-1
  The state of V6_9-PR852-branch after code review & associated
  fixes.  Ready to merge to the trunk; no further development should happen
  on this branch.

10/22/07 V6_9-privsep_switchboard-merge-1
  The state of V6_9-privsep_switchboard-branch before merging to
  the trunk.

10/19/07 V6_9-ian_osca-{root,branch}
  Branch for research code involving signed ClassAds (sca), using 
  OpenSSL (o) rather than GSI.  This branch was made from 
  BUILD-V6_9-trunk-2007-10-17.

10/18/07 V6_9-userlog_rotation_2-merge-1
  The state of the user log rotation branch at the first (and
  hopefully only) merge to the trunk.

09/28/07 V6_9-procd_osg-{root,branch}
  A branch for making some improvements to the ProcD to make it
  suitable for deployment as a general service in OSG.

09/27/07 V6_9-privsep_switchboard-{root,branch}
  A branch for integrating Jim K's changes to the PrivSep Switchboard
  into Condor.

09/28/07 V6_8-vc2005-(root,branch)
  Test branch for the new VC2005 builds

09/20/07 V6_8-merge-10
  The state of the V6_8-branch for a merge back to the trunk.

09/20/07 V6_9-amazon_ec2-{root,branch}
  A new branch off of the trunk for work to support submitting to Amazon's
  EC2 in the grid universe.

09/17/07 V6_9-userlog_rotation_2-{root,branch}
  The new root & branch for the user log rotation work.

09/17/07 V6_9-userlog_rotation-{root,branch}
  The root & branch for the user log rotation work.  Abandoned & replaced by
  V6_9-userlog_rotation_2-{root,branch}.

09/10/07 V6_9_4-merge-1
  The state of the V6_9_4-branch before the first (and probably only)
  merge back into the trunk.

09/06/07 V6_9-PR852-{root,branch}
  This branch has changes related to implementing the feature requested
  in PR 852 (have different maxjobs limits for different types of jobs
  in a DAG).

08/9/07 V6_9-dag_node_priority-merge-1
  The state of V6_9-dag_node_priority-branch after code review & associated
  fixes.  Ready to merge to the trunk; no further development should happen
  on this branch.

08/29/07 V6_9-cream-merge-1
  The state of the V6_9-cream-branch for merge to the TRUNK.

09/04/07 V6_9_4
  The offical tag for 6.9.4, made on the V6_9_4-branch branch (and released
  with NMI build id 56753).

08/09/07 V6_9_4-{root,branch}
  The tags which create the offical 6.9.4 release of Condor.

08/08/07 V6_8-merge-9
  The state of the V6_8-branch for another merge back to the trunk
  so 6.9.4 may really be released.

07/13/07  V6_9-{pre,post}_merge-V6_8-merge-8
  The pre and post merge tags for the V6_8-branch merge from 
  V6_8-merge-8

07/13/07 V6_8-merge-8
  The state of the V6_8-branch for another merge back to the trunk
  so 6.9.4 may be released.

06/26/07  V6_9-{pre,pos}t_merge_quillpp
	pre and post tags on the trunk for the quill merge 
	from V6_9-quillpp-8-branch

06/21/07 V6_9-dag-node-priority-{root,branch}
  A branch for implementing DAG node priorities.  Branched from 
  BUILD-V6_9-trunk-2007-6-21      

06/12/07 V6_9-dagman-for-ligo-{root,branch}
  A branch to create a special pre-release DAGMan for LIGO.  The reason
  for the branch is to get the latest goodness from both 6.8 and 6.9, so
  changes from 6.8 will be merged into this branch.  Branched from
  BUILD-V6_9-trunk-2007-6-12.
  THIS BRANCH SHOULD NEVER GET MERGED BACK TO THE TRUNK!!

06/12/07 V6_8-dagman-for-ligo-merge-end
  State of V6_8 at the *end* of what I need to merge to
  V6_9-dagman-for-ligo-branch.

06/12/07 V6_8-dagman-for-ligo-merge-start
  State of V6_8 at the beginning of what I need to merge to
  V6_9-dagman-for-ligo-branch to make a special pre-release DAGMan for
  LIGO.  This tag is almost the same as V6_8-merge-7, except that
  V6_8-merge-7 seems to be at the wrong place on
  condor_c++_util/check_events.[Ch] and
  condor_c++_util/read_multiple_logs.[Ch] (there are changes just past
  the tag in those files that have already been merged to V6_9/trunk).

05/22/07 V6_9-pre_merge_V6_8-merge-7 V6_9-post_merge-V6_8-merge-7
  Merge tags for mergine from V6_8-merge-7 (V6_8_5 changes).

05/21/07 V6_8-merge-7
  State of V6_8 at the point where all 6.8.5-branch changes (plus whatever
  else is hanging out on the 6.8 branch) are merged back to the trunk.
  Update on 6/12/07: four files were touched after this tag was made
  and these changes did make it into the merge, so I have moved the tag
  to the correct versions of the following files in src/condor_c++_util:
  check_events.C (1.2.2.2), check_events.h (1.2.2.2),
  read_multiple_logs.C (1.6.2.8), and read_multiple_logs.h (1.5.2.4).

05/21/07 V6_8-merge_pre-V6_8_5 and V6_8-merge_post-V6_8_5
  Merge tags on V6_8-branch before and after merging V6_8_5.

05/08/07 V6_9-clone-{root,branch}
  This branch is for testing daemonCore changes related to the clone()
  replacement for fork() under Linux.
  Created from BUILD-V6_9-trunk-2007-4-30 V6_9-clone-root.

05/07/07 V6_8_5-{root,branch}
  The branch for V6_8_5 off of V6_8-branch.

05/01/07 V6_8-merge-6
  The state of the V6_8-branch for another merge back to the trunk.
  This has everything that will go into 6.8.5, except possibly some
  last-minute bug-fixes.

04/18/07 V6_8-PR606-{root,branch}
  This branch has changes related to fixing PR 606 (always run POST script,
  even if PRE script fails) and possibly PR 728 (ABORT-DAG-ON should not
  shortcut full node).  Note: these changes may be abandoned in favor of
  the changes on V6_8-dag_node_cleanup-branch, but I wanted to at least
  commit what I've done so far.
  Created from BUILD-V6_8-branch-2007-4-17.

04/17/07 V6_8-dag_node_cleanup-{root,branch}
  This branch has changes related to cleaning up the node processing
  code in DAGMan.  Finishing the cleanup should make it much easier to
  fix PR 606 and PR 728.
  Created from BUILD-V6_8-branch-2007-4-17.

04/16/07 V6_9-quillpp-8-{branch, root} 
    Another development branch for Quill++. Based from 
    BUILD-V6_9-trunk-2007-4-16. 

04/12/07 V6_9-cron-2-{root,branch}
  Oh snap! I tried once and didn't get very far, but here it is 
  again: a merge branch for my 1 year old Cron code. This branch
  was made from BUILD-V6_9-trunk-2007-4-12-pavlo and will be used to
  merge my cron code that never made it into the Condor trunk.

04/11/07 trunk-{pre,post}_merge-V6_9_2-merge-1
  the state of the trunk before merging in the V6_9_2-branch as tagged
  at V6_9_2-merge-1

04/11/07 V6_9_2-merge-1
  the state of the V6_9_2-branch for the only merge to the trunk.

04/10/07 V6_9_2
  the official V6_9_2 release, which was NMI build
  zmiller_nmi-s001.cs.wisc.edu_1176154499_9620 and runid 46573 

03/23/07 V6)9-ian_sca-{root,branch}
  Branch for research code involving signed ClassAds.  This branch
  was made from BUILD-V6_9_2-branch-2007-3-14.

03/06/07 trunk-{pre,post}_merge-V6_8-merge-5
  the state of the trunk before merging in the V6_8-branch as tagged
  at V6_8-merge-5

03/06/07 V6_8-merge-5
  The state of the V6_8-branch for another merge back to the trunk.

03/02/07 V6_9-quillpp-7-{root,branch}
  The start of the 7th development branch for quill++. The root of this
  branch is the same as BUILD-V6_9-trunk-2007-3-2

03/01/07 trunk-{pre,post}_merge-V6_8-merge-4
  the state of the trunk before merging in the V6_8-branch as tagged
  at V6_8-merge-4

02/28/07 V6_8-merge-4
  The state of the V6_8-branch for another merge back to the trunk.

02/15/07 V6_8-dagman-PR806-merge-1
  The state of the V6_8-dagman-PR806-branch for a merge to the trunk.
  Note that there are modifications committed beyond this tag on the
  branch, but Peter and I decided to abandon them.  (In terms of the
  actual source code, this tag is the same thing as
  V6_8-dagman-PR806-branch-phase1.)

02/14/07  trunk-{pre,post}_merge-V6_9-privsep-merge-1
  The state of the trunk before and after merging in V6_9-privsep-branch
  as tagged at V6_9-privsep-merge-1

02/12/07  V6_9-privsep-merge-1
  The state of the V6_9-privsep-branch before merging back to the trunk.

02/09/07 pr777-merge-1
  The state of the pr777-branch for a merge back to the trunk.  Changes
  on the branch have been code reviewed and documented; there shouldn't
  need to be any more changes on the branch.

02/09/07 V6_9-cron-{root,branch}
  Well, well, well... look who's back from the dead! That's right,
  when most thought that my Condor hacking days were long gone, I've
  come back out of nowhere with a vengence. You can try to sweat over
  what I'm going to do with this branch, but I think you should just let
  it slide like that time I hit your mom with a can of reduced fat
  coconut milk. Anyway, now that's out of the way. This branch was
  made from BUILD-V6_9-trunk-2007-2-8 and will be used to merge
  my cron code that never made it into the Condor trunk.

02/02/07 V6_8_4
  The official V6_8_4 release is a copy of BUILD-V6_8-branch-2007-2-1.
  All platforms built on NMI runid 41381.

02/02/07 V6_8_4-{root,branch}
  The branch for V6_8_4 off of V6_8-branch.

02/01/07 V6_7-pre_merge-eventd_v2-merge-2
         V6_7-post_merge-eventd_v2-merge-2
  Merger of new eventd to trunk

02/01/07 V6_8-dagman-PR806-branch-phase1
  This branch has DAGMan fixes related to PR 806.  Phase 1 has stuff
  I'm sure I want to merge back into V6_8; there is other stuff committed
  beyond this tag, but I'm not sure that should actually be released.

02/01/07 V6_8-dagman-PR806-{root,branch}
  A branch for DAGMan changes related to Gnats PR 806.  I have some
  changes implemented that I want to get into CVS, but I don't want to
  actually put them onto a "normal" branch before talking with Peter.
  Created from BUILD-V6_8-branch-2007-2.

01/18/07 pr777-{root,branch}
  Branch off of the trunk for fixing Gnats PR 777 (better ways of
  specifying config options for DAGs).  I guess it should really be
  V6_9-pr777-{root,branch}, but the branching doc doesn't seem super-
  clear about branching from the trunk.

01/16/07 V6_9-GCB-2-{root,branch}
  Branched off of BUILD-V6_9-trunk-2007-1-16.  Temporary branch
  for GCB work.  Until the GCB external is updated, this branch
  won't build.  We're not yet updating the GCB external because
  more changes to GCB may be necessary.  This should be a
  relatively short lived branch.

01/12/07 V6_9-quillpp-6-{root,branch}
  The start of the 6th development branch for quill++. The root of this
  branch is the same as V6_9_1-root

01/08/07 V6_9_3-{root,branch}
  The branch for V6_9_3 off of the trunk. Branched from
  BUILD-V6_9-trunk-2007-6-7.

01/04/07 V6_9-GCB_optimization-merge-1
  The state of the V6_9-GCB_optimization-branch for an initial merge
  back to the trunk. This mostly includes changes to Condor to make
  better use of the new support in GCB for broker failure recovery.

01/08/07 V6_9_1-{root,branch}
  The branch for V6_9_1 off of the trunk.

01/05/07 V6_8_3
  The official V6_8_3 release is a copy of BUILD-V6_8_3-branch-2007-1-4.
  All platforms built on NMI runid 39240 except Windows, which was built
  by Todd T.

01/04/07 V6_8-merge-3
  The state of the V6_8-branch for another merge back to the trunk.
  This includes everything that went into 6.8.3, a bugfix for
  using ClassAd functions with grid universe jobs, and some test
  changes.

01/04/07 V6_8_3-merge-2
  The state of the V6_8_3-branch before merging back to V6_8-branch.
  This is a tiny merge that just contains a small build fix.

01/03/07 V6_8_3-merge-1
  The state of the V6_8_3-branch before merging back to V6_8-branch.

12/05/06 V6_8_3-{root,branch}
  The branch for V6_8_3 off of V6_8-branch.

12/04/06 V69-Technion-ha1-{root,branch}
  A branch for continuing Technion development of the HA code, based
  on BUILD-V6_9-trunk-2006-11-30

11/22/06 V6_9-GCB_optimization-{root,branch}
  The 6.9 branch for GCB connection optimization work. Needed
  because it relies on a GCB that isn't part of the externals.
  Created from the TRUNK.

11/21/06 V6_8-Technion_ha1-merge-1
  Merge-from state of V6_8-Technion_ha1-branch for the first (and
  probably only) merge into V6_8-branch

11/21/06 V6_8-Technion_ha1-{root,branch}
  The 6.8 branch for for Technion's latest HAD fixes. Created from 
  BUILD-V6_8-branch-2006-11-18.

11/14/06 V6_8-oracle-3-{root,branch}
  The 3nd branch for an oracle version of Quill. Created from 
  BUILD-V6_8-branch-2006-11-14. Condor-C is broken at that build tag,
  but we don't need Condor-C for Quill so I'm ignoring it. 

11/02/06 V69-jyoon-vm-{root,branch}
  A branch for Jaeyoung Yoon's Virtual Machine work. Started from 
  BUILD-V6_9-trunk-2006-11-1

10/30/06 V6_8-oracle-2-{root,branch}
  The 2nd branch for an oracle version of Quill. Created from 
  BUILD-V6_8-branch-2006-10-30

10/18/06 V6_9-quillpp-5-{root,branch}
  The start of the 5th development branch for quill++. Started from
  BUILD-V6_9-trunk-2006-10-18

10/18/06 V6_9_0-{root,branch}
  The branch for 6.9.0 off HEAD from BUILD-V6_9-trunk-2006-10-18.

10/17/06  V6_8_2-envaware-branch
  A branch of the 6.8.2 that use envaware technology.

10/17/06 V6_8-merge-2
  The state of the V6_8-branch for another merge back to the trunk.
  This includes everything from the 6.8.2 release and the amd64 port.

10/16/06 V6_8_2-merge-2
  The state of the V6_8_2-branch before merging back to V6_8-branch.

10/12/06 V6_9-envaware-{root,branch}
  A branch to add in virtual memory (and possible proc table) 
  awareness to Condor daemons.  The branch is off of 
  BUILD-V6_9-trunk-2006-9-25.

10/10/06 V6_8_2-merge-1
  The state of the V6_8_2-branch before merging back to V6_8-branch.
  This is likely the only merge from there, but you never know.

10/05/06 V6_8_2-{root,branch}
  The branch for V6_8_2 off of V6_8-branch.

09/25/06 trunk-pre_merge-V6_8-merge-1
  the state of the trunk before merging in the V6_8-branch as tagged
  at V6_8-merge-1

09/25/06 trunk-post_merge-V6_8-merge-1
  the state of the trunk after merging in the V6_8-branch as tagged
  at V6_8-merge-1

09/20/06 V6_9-eventd_v2-2-{root,branch}
  A second branch since the first branch franked but seemd to
  have issues running jobs. I thought I had worked from a good
  build tag before. This branch is off a good build/test 
  BUILD-V6_9-trunk-2006-9-16.

09/25/06 V6_7-amd64_port-merge-1
	The state of the V6_7-amd64_port-branch b efore a merge into
	V6_8-branch.

09/25/06 V6_8-merge-1
  The state of the V6_8-branch for its first merge back to the trunk,
  which is currently the 6.9 development branch.

09/18/06 V6_8_1
  The official V6_8_1 release is a copy of BUILD-V6_7-branch-2006-9-17.
  All platforms built on NMI runid 31207 except windows, which was built
  on Greg Q's laptop.

8/23/06 V6_7-eventd_v2-merge-1
   Merge from tag as it is merge to a branch 
   off the trunk and abandoned in 6_7.

08/21/06 V6_9-eventd_v2-{root,branch}
  A new branch to merge v6_7 branch for the eventd developement
  into the trunk code base prior to merging it to the trunk.

08/09/06 V6_8-oracle-{root,branch}
  The branch for an oracle version of Quill. Created from V6_8-branch-2006-8-9.
  May or may not ever be merged back to V6_8-branch

08/08/06 V6_9-cream-{root,branch}
  A new branch off V6_9 (the trunk) to add support in Condor-G for
  submitting jobs to EGEE's CREAM service.

08/02/06 V6_8-branch
  A new branch off the TRUNK (woo hoo) for the 6.8.x stable series.
  Created from the V6_8-root tag.  Includes the doc directory.

07/24/06 V6_7-merge-2
  The state of the V6_7-branch for the final merge back to the TRUNK.

07/19/06 V6_8_0
  The official V6_8_0 release is a copy of BUILD-V6_7-branch-2006-7-19.
  All platforms built on NMI runid 26185 except windows, which was 26198.

07/10/06 V6_7_20-merge-1
  Merging V6_7_20-branch to V6_7-branch.

06/26/06 V6_7-win32_tests-merge-2
   State of V6_7-win32_tests-branch before merge into V6_7-branch.
   The first attempt at merging this branch was premature. Some fixes and
   cleanup have been applied since then.

06/22/06 V6_7_20
  The official V6_7_20 release is a copy of BUILD-V6_7_20-branch-2006-6-21.
  All platforms built on NMI runid 25085 except redhat 8, which was 25117.

06/12/06 V6_7_20-{root,branch}
  The branch for V6_7_20 off of V6_7-branch.

06/12/06 V6_7-mapfile-merge-1
  The first (and probably only) merge from V6_7-mapfile-branch
  into V6_7_20-branch

06/09/06 V6_7-storkd-rewrite-{root,branch}
  Rewrite of Stork daemon, from research-quality code to
  production quality.  As of 06/09/06, this effort is still
  incomplete.  A longer list of branch general improvements, new
  features, bug fixes are available at
  http://www.cs.wisc.edu/condor/developers/wisdom/stork.txt .

06/04/06 V6_7-nick_fs_util-merge-1
  The first (and probably only) merge from V6_7-nick_fs_util-branch
  into V6_7-branch

06/01/06 V6_7-db_logs_nonblocking-4-branch
  A working branch for the db folks, branched from V6_7-branch-2006-5-16
  and continuing work previously on V6_7-db_logs_nonblocking-3-branch

05/30/06 V6_7_19-merge-1
  Merging V6_7_19-branch to V6_7-branch.

05/24/06 V6_7-transactions-2-{root,branch}
  Branch to add support for multiple simultaneous SOAP-initiated 
  transactions in the schedd.
  G-d willing, this branch will be merged back into V6_7 in 
  about a week for the v6.7.20 release.
  Created from BUILD-V6_7-branch-2006-5-24 tag of V6_7_CODE.

05/23/06 V6_7-mapfile-{root,branch}
  Branch for the integration of the new user mapping for CEDAR
  Created from the V6_7-branch.

05/12/06 V6_7_19
  The official 6.7.19 release. The packages for all platforms came 
  from NMI build #23300, except solaris 2.8, which came from #23370.   
  The version string for this release is (date may vary slightly for some 
  platforms):
    $CondorVersion: 6.7.19 May  9 2006 $

05/12/06 V6_7-nick_fs_util-{root,branch}
  Branch for the development of some file system utilities that
  are very O/S specific; initially just for detection of whether
  a file / directory is on NFS or not.
  Created from the BUILD-V6_7-branch-2006-5-12 tag of V6_7_CODE.

05/12/06 V6_7-Technion_ha6-{root,branch}
  A branch based off V6_7-branch in which further HA development
  will be done.
  Created from the BUILD-V6_7-branch-2006-5-12 tag of V6_7_CODE.

05/04/06 V6_7_19-{root,branch}
  The branch for V6_7_19 off of V6_7-branch.

04/03/06 V6_7-freebsd-2-{root,branch}
   I am starting over with a fresh branch because I messed up #define's
   This is following advice from Erik
   Created from the BUILD-V6_7-branch-2006-3-30 tag of V6_7_CODE.

03/29/06 V6_6-merge-57
  The state of the V6_6-branch for a merge into V6_7-branch.  The only
  change is the fix to the collector to not crash on Collector ads
  missing the Machine attribute and Storage ads missing the Name
  attribute.

03/29/06 V6_6-merge-56
  The state of the V6_6-branch for a merge into V6_7-branch.  The only
  change is the fix to the collector to not crash on ads with invalid
  Machine and other attributes used in hashkey generation.

03/29/06 V6_6_11-merge-1
  The state of the V6_6_11-branch for a merge into V6_6-branch.  The only
  change is the fix to the collector to not crash on ads with invalid
  Machine and other attributes used in hashkey generation.

03/28/06 V6_7_18-merge-1
  Merging V6_7_18 changes to V6_7-branch.  This includes Dan's fixes for
  argument string merging when mixing argument syntaxes.
  This also includes Nick's changes for the soap collector.

03/27/06 V6_7_18
  The official 6.7.18 release.  The packages for all platforms came
  from NMI build #20796.  The version string for this release is:
    $CondorVersion: 6.7.18 Mar 22 2006 $

03/23/06 V6_7-new_classad-merge-1
   The state of the V6_7-new_classad-branch for a merge into
   V6_7-new_classads-2-branch

03/23/06 V6_7-new_classad-2-(root,branch}
   Branch for merging code that builds on Centos with V6_7-new_classad-branch
   which does not currently build on Centos.
   Created from the BUILD-V6_7-branch-2006-2-16_2 tag of V6_7_CODE.

03/22/06 V6_7-freebsd-{root,branch}
   I'm happy to announce that this branch will be used to port Condor
   to FreeBSD 5.X and 6.X. This branch will update the patches sent in by
   Yahoo to make real system calls to the OS to get process information
   instead of scraping /proc, which doesn't exist by default in FreeBSD
   Created from the BUILD-V6_7-branch-2006-3-21 tag of V6_7_CODE.

03/22/06 V6_7_18-branch
  The branch for V6_7_18 from V6_7_18-root off of V6_7-branch.

03/22/06 V6_6_11
   The official 6.6.11 release tag. This lives on V6_6_ALL and
   V6_6_11_EXT.  NWO Build# 20864

03/21/06 V6_6-merge-55
  The state of the V6_6-branch for a merge into V6_7-branch.  The only
  change is the fix to the collector to look at "ClassAdLifetime"
  instead of UpdateInterval when aging ads.

03/20/06 V6_6-merge-54
  The state of the V6_6-branch for a merge into V6_7-branch.  Major
  change is the security fix for condor_config_val -set.  Also
  included are DaemonList memory fixes, minor memory cleanup in the
  master, and some fixes to the build/test glue.

03/14/05 V6_7-win32_tests-merge-1
   State of V6_7-win32_tests-branch before merge into V6_7-branch. Brings
   automated testing capability to Windows.

03/14/06 V6_7-time_offset-merge-1
	The state of the V6_7-time_offset-branch for a merge into V6_7-branch

03/14/06 V6_7-win32_tests-merge-1
   State of V6_7-win32_tests-branch before merge into V6_7-branch. Brings
   automated testing capability to Windows.

03/03/06 V6_7-time_offset-{root,branch}
   A new branch to work on my time offset code. I will be making it a
   command available to all daemons. I will also add in a SOAP interface
   for getting back the user priorities.
   Created from the BUILD-V6_7-branch-2006-2-27 tag of V6_7_CODE.
            
03/01/06 V6_7-post_merge-V6_7-kerb14-merge-1
	The state of V6_7-branch AFTER the first merge of the
	V6_7-kerb14-branch as tagged at V6_7-kerb14-merge-1

03/01/06 V6_7-pre_merge-V6_7-kerb14-merge-1
	The state of the V6_7-branch before merging V6_7-kerb14-branch
	into it as tagged at V6_7-kerb14-merge-1

02/27/06 V6_7-dagman_classad-branch
	Branch for work on adding classad-based workflows to DAGMan.
	Work is mainly being done by Himani <himani@cs.wisc.edu>.
	Created from the last known good build of V6_7-branch, which was tagged
	BUILD-V6_7-branch-2006-2-26.

02/23/06 V6_7_17
	The official 6.7.17 release.  Packages came from NMI build 19375 with the
	exception of sun4u_sol_5.9 which came from 19424 because of problems with a
	build machine. The version string for this release is:
	  $CondorVersion: 6.7.17 Feb 18 2006 $
	Note that psilord is providing TeraGrid with a ppc_sles9 build based on
	6.7.17. This is not an official part of the release and the CondorVersion
	should specifically note it.

02/17/06 V6_7-amd64_port-branch
	Branch for Opteron amd64 full port of Condor. 
	Off V6_7-amd64_port-root.

02/17/06 V6_7-amd64_port-root
	A tag created at BUILD-V6_7-branch-2006-2-16_2, the last successful 
	V6_7-branch build from today.

02/17/06 V6_7_17-branch
	Branch for 6.7.17 release.  Off V6_7-branch.

02/14/06 V6_7-boinc-merge-1
   The state of the V6_7-boinc-branch for a merge into V6_7-branch.

02/14/06
	V6_7-post_merge-V6_7-uniq_pid-merge-1
	The state of V6_7-branch AFTER the first merge of the
	V6_7-uniq_pid-branch.

02/14/06
	V6_7-pre_merge-V6_7-uniq_pid-merge-1
	The state of the V6_7-branch before merging V6_7-uniq_pid-branch
	into it at tag V6_7-pre_merge-V6_7-uniq_pid-merge-1.

2/14/06 V6_7-uniq_pid-merge-1
   The state of the V6_7-uniq_pid-branch when merged into the 
   V6_7-branch.	

02/03/06 V6_7_16
  The official 6.7.16 release.  The packages for all platforms came
  from NMI build #18640.  The version strings for this release are:
    $CondorVersion: 6.7.16 Feb  2 2006 $
    $CondorVersion: 6.7.16 Feb  3 2006 $

02/02/06 V6_7_16-branch
  The branch for V6_7_16 from V6_7_16-root off of V6_7-branch.

02/02/06 V6_7_15-merge-1
  First merge of V6_7_15 back into V6_7 branch.

01/31/06 V6_7_15
   The official 6.7.15 release.  The packages for all platforms came
   from NMI build #18195.  The version string for this release is:
       $CondorVersion: 6.7.15 Jan 26 2006 $

01/30/06 V6_6-merge-53
  The state of the V6_6-branch for a merge into V6_7-branch. Brings
  in the ability to run condor_master -f on NT, some file transfer bug
  fixes, and a check to make sure build tags include externals in the
  nmi_glue.

01/26/06 V6_7-buffered_jobq-branch
   This branch will be used by the yahoo folks to use stdio
   buffered to access the jobq.

01/23/06 V6_7-cron-4-{root,branch}
   This branch will be used to merge my work from V6_7-cron-3-branch but
   remove all the ErrorAction attribute code. Created from the
   V6_7-branch of V6_7_CODE.

01/19/06 V6_7_15-branch
  Branch for V6_7_15 release.

01/17/06 V6_7-stork_userlog-merge-1
	State of the V6_7-stork_userlog-branch prior to merging to V6_7-branch.

01/17/06 V6_7-gridftp-merge-1
   The state of the V6_7-gridftp-branch for a merge into V6_8-branch. This
   add support in Condor-G for automatically spawning a gridftp server to
   handle file transfers for gt4 gram grid jobs.

01/17/06 V6_6-merge-52
  The state of the V6_6-branch for a merge into V6_7-branch.  Uses
  my_popenv() in favor of regular popen() to avoid unnecessarily
  invoking the shell.

01/06/06 V6_7-MB-SC2005_Stork_Demo_3-{root,branch}
   Root & branch tags for the merge branch for the SC2005 / Stork Demo
   code.  This is a tag off V6_7-branch, and the branch to merge in
   is V6_7-SC2005_Stork_Demo_3-branch.  This branches V6_7_CODE.

01/03/06 V6_7-cron-3-{root,branch}
   This is a second attempt to merge my V6_7-starter_local_exp branch
   into a new branch to get test the CronTab code. Created from the
   V6_7-branch of V6_7_CODE.

12/21/05 V6_7-jyoon_vm-{root,branch}
   Created a branch for Jaeyoung Yoon (jyoon@cs.wisc.edu) for him to
   develop his code to support virtual machines. 
   Created from the V6_7-branch of V6_7_CODE by Alain Roy. Our hope is
   to merge this back in mid-January 2005 for Condor 6.7.15, but
   that's only if the code is good enough. 

12/21/05 V6_7-cron-2-{root,branch}
   Cleaning up the CronTab code and finalize it after PCRE is working
   for Windows. I had to merge a new branch because Todd turned on
   the Windows external after I had made my starter_local_expr branch.
   Created from the V6_7-branch of V6_7_CODE.

12/20/05 V6_7-boinc-{root,branch}
   Branch for Derek's efforts to get Condor to run a BOINC client
   (http://boinc.berkeley.edu) whenever the startd doesn't have any
   other work to do.  Created from the V6_7-branch of V6_7_CODE after
   the successful build from BUILD-V6_7-branch-2005-12-20.

12/19/05 V6_7-win32_tests-{root,branch}
   Branch for bill's efforts to get condor_tests workin on windoze.
   Created from the V6_7-branch of V6_7_CODE after andy committed
   fixes to condor_tests from BUILD-V6_7-branch-2005-12-19.

12/19/05 V6_7-eventd_v2-{root,branch}
   Branch for bill's eventd development efforts.  Created from the
   V6_7-branch of V6_7_CODE after andy committed fixes to condor_tests
   from BUILD-V6_7-branch-2005-12-19.

12/19/05 V6_7-new_classads-{root,branch}
   Branch for using an old-classads compatibility interface on top of
   the new classad implementation.  This will not be merged back into
   V6_7 before 6.8.0, but will probably be merged early in the 6.9.x
   series.  Created from the V6_7-branch of V6_7_CODE after andy
   committed fixes to condor_tests from BUILD-V6_7-branch-2005-12-19.

12/19/05 V6_7-gridftp-{root,branch}
   Branch for developing Condor-started gridftp servers for GT4 GRAM jobs. 
   Branched from successful BUILD-V6_7-branch-2005-12-19 nightly build 
   tag, for V6_7_CODE module.

12/16/05 V6_7-stork_userlog-{root,branch}
   Branch for developing per-job Stork user logs, and associated DAGMan
   compatability.  Branched from successful BUILD-V6_7-branch-2005-12-16
   nightly build tag, for V6_7_ALL module.

12/15/05 V6_7_14
   The official 6.7.14 release.  The packages for all platforms came
   from NMI build #16187.  The version string for this release is one
   of the following (varies by platform):
       $CondorVersion: 6.7.14 Dec 13 2005 $
       $CondorVersion: 6.7.14 Dec 14 2005 $

12/14/05 V6_7_14-merge-1
   Merging V6_7_14 changes back into V6_7-branch.

12/09/05 V6_7-starter_local_expr-{root,branch}
   This branch will be used to add policy expressions (OnExit,PeriodicRemove) to
   the Starter for local universe jobs. I also plan to clean up my CronTab code
   and finalize it after PCRE is working for Windows.

12/07/05 V6_7-cron-merge-1
   A branch that adds cron capabilities, job deferral, and time offset
   This was created by Derek from V6_7-branch on the V6_7_ALL module.

12/02/05 V6_6-merge-51
   The state of the V6_6-branch for a merge into V6_7-branch.  Bring
   the minor negotiator fix for ignoring poorly formed schedd ads, the
   submit_info fix for specifying OSX gcc prereqs, and sonny's change
   for calling select() with the right # of fds, not a compile-time max.

11/23/05 V6_7-uniq_pid
   Branched from the successful nightly build (11/21).  This branch is
   for incorporating uniq process identifier code into Condor,
   specifically into ProcAPI and KillFamily.  Only code branched.

11/23/05 V6_7-Technion_ha5-{root,branch}
   A branch based off V6_7-branch in which further HA development
   will be done.  Both code and docs are branched.

11/21/05 V6_7-Technion_ha4-merge-1
   The state of the V6_7-Technion_ha4-branch for a merge into V6_7-branch.

11/09/05 V6_7-unicore-3-merge-1
   The state of the V6_7-unicore-3-branch when merged into the 
   V6_7-branch.

11/08/05 V6_7_13
   The official 6.7.13 release.  The packages for all platforms came
   from NMI build #14344.  The version string for this release is:
       $CondorVersion: 6.7.13 Nov  7 2005 $

11/06/05 V6_7_13-2-merge-1
   The state of the V6_7_13-2-branch for the first (and hopefully
   only) merge into V6_7.  This includes the fixes for the windoze
   for() loop scoping troubles, and a new GCB external.

11/04/05 V6_7-db_logs_nonblocking-3-branch
   Another branch for the "quill++" work.  This one comes
   from V6_7_13-2-root.

11/04/05 V6_7_13-2-branch
   The real release branch for the 6.7.13 release.  because of the
   previous failed attempt on V6_7_13-branch, we have to use this
   somewhat non-conventional name. :(  created from V6_7_13-2-root on
   the V6_7_CODE module.

11/03/05 V6_6-merge-50
   The state of the V6_6-branch for a merge into V6_7-branch.  moves
   todd's new "jobs define their own JOB_START_DELAY" feature from
   V6_6 into V6_7 (though it conflicts heavily with changes in V6_7,
   so for now, it's commented out), some minor condor_tests fixes, and
   nmi_glue changes to use the version of condor_nmi_submit from the
   build's run directory, not a hard-coded path on grandcentral.
   This *should* be the final V6_6 -> V6_7 merge before the 6.7.13
   release (which was previously delayed for a number of reasons).

11/02/05 V6_7_13-merge-1
   The state of the V6_7_13-branch for a merge into V6_7-branch.  The
   original V6_7_13-branch was supposed to be abandoned, but folks
   still checked into it.  so, we're merging these changes back into
   V6_7 before we make the real 6.7.13 branch (V6_7_13-2-branch). 

10/31/05 V6_7_13-gcb-pre_release-2005-10-31
   A 6.7.13 pre-release specifically for GCB.  Initially given to
   Gaurang Mehta <gmehta@ISI.EDU>.  The version string is:
   $CondorVersion: 6.7.13 Oct 31 2005 PRE-RELEASE-UWCS $

10/14/05 V6_7-cron-branch
   A branch off of V6_7 for Andy Pavlo's work to add cron-like
   scheduling to various parts of Condor.  This is initially motivated
   by efforts to use Condor for INCA, but many of the features will be
   useful for other sites, too.  Functionality slated for this branch
   includes: job "deferal" in the starter to spawn a job at a specific
   time, a Requirements expression for local universe jobs, cron-like
   scheduling attributes for jobs that turn into a time-to-next-start
   clause in the requirements expr, etc.  Created from the
   V6_7-cron-root tag on the V6_7_CODE module.

10/13/05 V6_7_13-branch
   A branch for the 6.7.13 release, created from V6_7_13-root on the
   V6_7_ALL module.  Therefore, the "doc" directory is branched, too.
   This is NOT the release branch for 6.7.13.  See V6_7_13-2-branch.

10/13/05 V6_6-merge-49
   The state of the V6_6-branch for a merge into V6_7-branch.  fixes
   some minor condor_tests, nmi_glue, and autoconf stuff.  this is the
   final V6_6 -> V6_7 merge before the 6.7.13 release.

10/07/05 V6_7-gcb-2-merge-1
   The state of the V6_7-gcb-2-branch for the first (and final) merge
   into the V6_7-branch.  This is the first time GCB support will go
   into the mainline codebase.

10/05/05 V6_6-merge-48
   The state of the V6_6-branch for a merge into V6_7-branch.  Fixes
   a bunch of condor_tests stuff, such that we should be close to all
   green (at least we were on V6_6, a few intermittent failures on AIX
   notwithstanding), NMI glue, the nmi_glue/submit_info input file for
   the new/improved condor_nmi_submit.pl script, a fix in CEDAR to
   deal with badly formed packets not causing an EXCEPT(), and some
   other minor fixes (e.g. to clarify some dprintfs, a README, etc).

9/28/05 V6_7-SC2005_Stork_Demo_3-{root,branch}
   New branch based off V6_7-root in which development for the SC2005
   Stork demo will be done.

9/28/05 V6_7-SC2005_Stork_Demo_2-{root,branch}
   *Abondoned*
   New branch based off V6_7-root in which development for the SC2005
   Stork demo will be done.

09/26/05 V6_7_12-merge-1
   The state of the V6_7_12-branch for a (probably final) merge into
   the V6_7-branch.  This pulls all of the changes from both the
   V6_7_11-branch and V6_7_12-branch that were made for 6.7.12 (two
   critical bug fixes: one to dagman, and one to daemon_core for
   win32).  This merge will include everything since V6_7_11-merge-1.

09/26/05 V6_7_12-win32
   The official 6.7.12 release tag for WIN32.  Unfortunately, we've
   got seperate tags and packages for the WIN32 and UNIX releases of
   6.7.12, but the only diff was inside an #ifdef WIN32, and it was
   easier to just stick with the existing unix tarballs.  The windoze
   binaries came from NWO build #xxxxx.  The version string for this
   release is:
       $CondorVersion: 6.7.12 Sep xx 2005 $

9/26/05 V6_7-SC2005_Stork_Demo-{root,branch}
   *Abondoned*
   A branch based off V6_7-root in which development for the SC2005
   Stork demo will be done.

09/23/05 V6_7_12
   The official 6.7.12 release.  The packages for all platforms came
   from NWO build #12042.  The version string for this release is:
       $CondorVersion: 6.7.12 Sep 24 2005 $

09/23/05 V6_7_11
   The official 6.7.11 release.  The packages for all platforms came
   from NWO build #11654.  6.7.11 is known bad and the relesae was
   pulled before being widely advertised.  The version string for 
   this release is:
       $CondorVersion: 6.7.11 Sep 15 2005 $

9/19/05 V6_7-Technion-ha4-{root,branch}
   A branch based off V6_7_11-root in which further HA development
   will be done.  Both code and docs are branched.

09/18/05 V6_7_11-merge-1
   The state of the V6_7_11-branch for a (probably final) merge into
   the V6_7-branch.  This includes a few last minute fixes for 6.7.11,
   along with the results from V6_6-merge-47.

09/15/05 V6_6-merge-47
   The state of the V6_6-branch for a merge into V6_7_11-branch.
   Mostly for the show-stopper startd bug when it hits errors trying
   to send signals to a starter managing a suspended job.  A few other
   goodies came along for the ride and will be in the 6.7.11 release.

9/14/05 V6_7_11-branch
   A branch for the 6.7.11 release, created from V6_7_11-root on the
   V6_7_CODE module.  The "doc" directory hasn't yet been branched.

09/11/05 V6_6-merge-46
   The state of the V6_6-branch for a merge into V6_7-branch.  A few
   last-minute fixes for irix NWO builds, test cleanup, etc, before
   the 6.7.11 release.

09/07/05 V6_7-post_merge-V6_6-merge-45
   The state of the V6_7-branch before after merging in the V6_6-branch
   as it stood at tag V6_6-merge-45,
   EXCEPT for the patch to fix the StatInfo object to correctly
   detect symbolic links on Unix platforms.  This patch needs to
   be rewritten for v6.7 and will follow in another commit.
   Specifically, the patch being ommitted from this merge is
   src/condor_c++_util/directory.C ver 1.11.10.2.12.4.2.24 / Gnats 537.

09/07/05 V6_7-pre_merge-V6_6-merge-45
   The state of the V6_7-branch before merging in the V6_6-branch
   as it stood at tag V6_6-merge-45.

09/07/05 V6_6-merge-45
   The state of the V6_6-branch for a merge into V6_7-branch.  This should be
   the last V6_6 -> V6_7 merge before the 6.7.11 release.

09/07/05 V6_7-lease-merge-1
   The state of the V6_7-lease-branch for a merge into V6_7-branch. This
   should be the end of V6_7-lease-branch.

09/01/05 V6_7-quill-merge-1
   Abandoning V6_7-quill-branch, merging into V6_7-branch.
   This is the merge-from tag on V6_7-quill-branch.

08/30/05 V6_7-post_merge-V6_7_10-merge-1
   The state of the V6_7-branch after merging in the V6_7_10-branch
   as it stood at tag V6_7_10-merge-1.  Note: V6_7_10-branch is
   now abandoned.

08/30/05 V6_7-pre_merge-V6_7_10-merge-1
   The state of the V6_7-branch before merging in the V6_7_10-branch
   as it stood at tag V6_7_10-merge-1. 

08/18/05 V6_7_10-merge-1
   Abandoning V6_7_10-branch, merging into the V6_7-branch.
   This is the merge-from tag on V6_7_10-branch.

08/12/05 V6_7-globus4-merge-1
   The state of the V6_7-globus4-branch for a merge into V6_7-branch. This
   branches moves the Globus version we link Condor with from 2.4.3 to
   4.0.1.

08/11/05 V6_7-cgahp_win-2-branch
   A branch for work on porting Gridmanager/C-GAHP to Windows. 

08/04/05 V6_7-db_logs_nonblocking-2-branch
   A branch for the "quill++" work.

08/03/05 V6_7_10
   The official 6.7.10 release.  The packages for most platforms came
   from NWO build #9645, except irix-6.5 came from OWO build 1315, and
   windows was built by hand.  This is almost exactly the same source
   as BUILD-V6_7_10-branch-2005-8-3, however, there were 3 minor
   changes to files in NTconfig that were necessary.  Since that
   didn't touch the source at all, it wasn't worth a whole other
   build.  The version string for this release is:
   $CondorVersion: 6.7.10 Aug  3 2005 $

08/02/05 V6_7-workspace_svc-branch
   The branch for work on dynamic account management using Globus 
   Workspace Management service into the SchedD/Shadow. Will
   be needed until we either incorporate the said functionality
   into a release series or decide we no longer need it.

08/02/05 V6_7-workspace_svc-root
   The state of V6_7-branch at the time of creation of
   V6_7-worksapce_cvs-branch

8/02/05 V6_7_10-branch
   A branch for the 6.7.10 release, created from V6_7_10-root on the
   V6_7_CODE module.  The "doc" directory hasn't yet been branched.

07/28/05 V6_7-lease-branch
   A branch for adding the new job lease code. This branch should last
   a couple month at most. Created from the V6_7-lease-root tag on 
   V6_7_CODE.

07/28/05 V6_6-merge-44
   The state of the V6_6-branch for a merge into V6_7-branch. This
   includes daemoncore and accountant bug fixes.  this should be the
   last V6_6 -> V6_7 merge before the 6.7.10 release.

07/18/05 V6_7_9-2-merge-1
   This is the end of the V6_7_9-2-branch, which we are
   merging into V6_7-branch

07/06/05 V6_7-dag_subdir-branch-merge-1
   The point on the V6_7-dag_subdir-branch from which we do the first
   (and only) merge to the V6_7-branch.

06/30/05 V6_7_9-2-branch
   A new branch for the 6.7.9 release, created from V6_7_9-2-root on
   the V6_7_CODE module (doc will remain with the V6_7_9-branch).
   There were too many changes and merges that had to happen, and it
   was easier (and will be cleaner in the long run) to just make a new
   release branch than to do everything in the old V6_7_9-branch.

06/29/05 V6_6-merge-43
   The state of the V6_6-branch for a merge into V6_7-branch. This
   includes more bug fixes, including the schedd crash on reconfig
   during a negotiation cycle, static buffers in the negotiator, and a
   few other minor changes.

06/29/05 V6_7_9-merge-1
   The state of the V6_7_9-branch before being merged into V6_7 and
   abandoned.  We'll need a new V6_7_9-2-branch for the real 6.7.9. 

6/27/05 V6_7-dag_subdir-branch
    A branch for the DAGMan subdirectory support feature (run multiple
    DAGs in separate directories), created from the V6_7-branch.  
    Hopefully this branch will only last a few days, but the complexity 
    of changes for this feature was getting pretty high...

06/27/05 V6_7_9-branch
   A branch for the 6.7.9 release, created from V6_7_9-root on the
   V6_7_ALL module.

06/24/05 V6_7-parallel-3-merge-1
   This is the point from the parallel-3 branch we merge into
   V6_7-branch

06/24/05 V6_6-merge-42
   The state of the V6_6-branch for a merge into V6_7-branch. This includes
   more bug fixes.

06/22/05 V6_7-pre_merge-V6_7-cgahp_win-merge-1
   The state of V6_7-branch before the merge from V6_7-cgahp_win-branch

06/22/05 V6_7-cgahp_win-merge-1
   The state of V6_7-cgahp_win-branch before the first merge into V6_7-branch

06/14/05 V6_7-cgahp_win-branch
   The work on making Condor-C (in particular the C-GAHP) portable to 
   Windows. Also fixing some bugs noticed by Francesco/G-Lite people.
   Author: ckireyev

06/14/05 V6_7_8-merge-1
   The state of the V6_7_8-branch for a merge into V6_7-branch. The only
   changes are last-minute check-ins for GT4 and workarounds for problems
   in GT2 and blahp.

06/14/05 V6_6_10
   The official 6.6.10 release tag. This lives on V6_6_ALL and
   V6_6_10_EXT. The official release version string for 6.6.10 is
   $CondorVersion: 6.6.10 Jun 13 2005 $
   OWO Build# 1169, NWO Build# 7644

06/10/05 V6_7_8
   The official 6.7.8 release tag, off of the V6_7_8-branch of
   V6_7_ALL and the trunk of V6_7_8_EXT.  Created from
   BUILD-V6_7_8-branch-2005-6-9.  Version string in this release:
   $CondorVersion: 6.7.8 Jun  9 2005 $

06/02/05 V6_6-merge-41
   The state of the V6_6-branch for a merge into V6_7-branch. This includes
   a win32 firewall fix, preventing the schedd from panicing when
   SMTP_SERVER is undefined, and fixing a problem where the schedd would
   never clean the job queue if it got reconfiged frequently.

06/02/05 V6_7_8-branch
   A branch for the 6.7.8 release, created from V6_7_8-root on the
   V6_7_ALL module.

05/18/05 V6_7-globus4-branch
   A branch to test updating the Globus external to 4.0.0. This will
   hopefully be a very short-lived branch. Created from the 
   V6_7-globus4-root tag on V6_7_CODE.

05/17/05 V6_7-gcb-2-branch
   A new branch off V6_7 for the final (hopefully) GCB integration.
   This is the branch that's just going to rely on the GNU ld's --wrap
   functionality to re-map socket calls to Generic_*, instead of
   changing all the Condor source.  we'll still have to make some
   fixes, e.g. in my_ip_addr(), but this will be much easier to
   maintain, and it'll also work with most of the externals, too.
   Created from the V6_7-gcb-2-root tag on V6_7_CODE..

05/17/05 V6_6-merge-40
   The state of the V6_6-branch for a merge into V6_7-branch.  This
   includes some win32 bug fixes to submit, a big memory/resource leak
   on win32 for the load average computation, a tiny fix to
   condor_history, and the big prereq cleanup in the NMI glue.

05/09/05 V6_7-jeff-hmm-branch
   A branch to check in Jeff Freschl's hierarchical matchmaker.
   created from the V6_7-jeff-hmm-root tag on the entire V6_7_CODE 
   module

05/03/05 V6_7_7-merge-1
   The state of the V6_7_7-branch for a merge into V6_7-branch.  The
   only changes are the last minute bug fixes to dag.C and the
   check_log_files.C test program in the c++_util_lib.

04/27/05 V6_7_7
   The official 6.7.7 release tag, off of the V6_7_7-branch of
   V6_7_CODE and the trunk of V6_7_7_EXT.  Created from
   BUILD-V6_7_7-branch-2005-4-27-2.  Version string in this release:
   $CondorVersion: 6.7.7 Apr 27 2005 $

04/26/05 V6_7_7-branch
   A branch for the 6.7.7 release, created from V6_7_7-root on the
   V6_7_CODE module. 

04/26/05 V6_6-merge-39
   The state of the V6_6-branch for a merge into V6_7-branch.  This
   includes some more win32 bug fixes to leaking memory, dynuser,
   firewall stuff, etc.  Also included: removed a bogus ASSERT() in
   DAGMan, some enhancements to condor_tests, NMI glue, the
   gridmanager_monitor_agent, the 1-time vs. periodic DC timer bug in
   the schedd, and minor dprintf() fixes in the idle_time code.

04/18/05 V6_7-quill-branch
   A branch for the initial commit of Quill, created off
   the V6_7-branch as tagged at V6_7-quill-root.

04/06/05 V6_6-merge-38
   The state of the V6_6-branch for a merge into V6_7-branch.  This
   includes a bunch of win32 bug fixes: the execute directory cleanup
   code, win32 Directory::chown() implementation and dynuser bug
   fixes.  Also includes some schedd fixes for shutdown behavior and
   some fixes to some tests in condor_tests.

03/31/05 V6_6-merge-37
   The state of the V6_6-branch for a merge into V6_7-branch.  This
   picks up some crucial post-6.6.9 bug fixes that we want in 6.7.7
   ASAP: the major fix to detecting console activity, the collector no
   longer segfaults if it gets a classad w/ w a NULL ip/port
   attribute, and qmgmt no longer crashes the schedd if the FS
   authenticate code returns a NULL username (due to a failed
   getpwuid() call, for example).  As usual, it also includes a bunch
   of changes to condor_tests and fixes in nmi_glue to support windoze
   builds in the NWO.

03/30/05 V6_7-spool_owner-merge-1
  The state of the V6_7-spool_owner-branch for the first (and
  hopefully only) merge back into V6_7-branch.

03/23/05 V6_7-parallel-2-branch
   A new branch off V6_7 for parallel universe support.  Created from
   V6_7-parallel-2-root on the entire V6_7_CODE module.  The old
   V6_7-parallel-branch was created from a point on V6_7 that wasn't
   stable and has build problems.  That branch will be merged into
   here and abandoned ASAP.

03/23/05 V6_7-spool_owner-branch
   A branch off V6_7 for fixing file ownership in the spool directory
   for job sandboxes.  Created from V6_7-spool_owner-root on the
   entire V6_7_CODE module.

03/23/05 V6_7-kerb14-branch
   A branch off V6_7 for adding support for Kerberos 1.4.x.  Created
   from V6_7-kerb14-root on the entire V6_7_CODE module.

03/18/05 V6_7-parallel-branch
   A branch for the parallel universe work

03/17/05 V6_7_6-merge-1
   The state of the V6_7_6-branch for a merge into V6_7-branch.  The
   only real change is the version of the gt4-gahp we're using, and a
   fix to the NMI glue to run all the tests every night.  Otherwise,
   it's just a few last minute (mostly cosmetic) changes from 6.7.6.

03/15/05 V6_6_9
   The official 6.6.9 release tag. This lives on V6_6_ALL and
   V6_6_9_EXT. The official release version string for 6.6.9 is
   $CondorVersion: 6.6.9 Mar 10 2005 $

03/10/05 V6_7_6-branch
   A release branch for 6.7.6, created off V6_7-branch from the
   V6_7_6-root tag (after V6_6-merge-36). 

03/10/05 V6_6-merge-36
   The state of the V6_6-branch for a merge into V6_7-branch. This
   merge picks up a crucial bugfix in DaemonCore's session clearing
   code, bug fixes in the passwd_cache code, the bug fixes to tools
   that freaked out if a startd name had multiple '@' signs, a bug fix
   to SUBSYS_EXPRS, some minor condor_tests changes.  This is
   hopefully the final 6.6.9 -> V6_7 merge.

03/07/05 V6_7-Technion_ha3-merge-1
   The state of the V6_7-Technion_ha3-branch for the first (and
   probably final) merge back into V6_7-branch.

03/07/05 V6_6-merge-35
   The state of the V6_6-branch for a merge into V6_7-branch. This
   merge picks up a crucial bugfix in condor_secman, some fixes to the
   std univ shadow for better error propagation, some important NMI
   glue changes, some test fixes, the email hacks for johnbent's data
   collection, and another fix for windoze locale stuff.

03/06/05 V6_7_4-merge-2
   The state of the V6_7_4-branch for another merge into the
   V6_7-branch.  This picks up a bunch of gridmanager changes that
   todd and jamie made, and a bugfix to condor_config_val -pool.
   This should be the final V6_7_4 merge, and we're now abandoning
   the V6_7_4-branch.

02/28/05 V6_7_5
    The 6.7.5 release tag, which lives on the V6_7_4-branch

02/24/05 V6_7_4-merge-1
	The state of the V6_7_4-branch for a merge into the
	V6_7-branch. This merge picks up a number of bug fixes, and
	patches to make the Windows build work.

02/18/05 V6_7-spooldir-branch
  Work on revamping SPOOL usage for per-job files.  Notably will allow schedd
  to run as root when sandboxing jobs via Condor-C, SOAP, or condor_submit -r
  -s.  Will be merged back into V6_7-branch when basic functionality is
  working.

02/14/05 V6_7_4
  The 6.7.4 release tag. Sadly, it came from the V6_7_3-branch, becuase
  the 6_7_4-branch was not ready for it. 

02/09/05 V6_7_4-branch
  The path to the 6.7.4 release goes through this branch. It is from 
  the V6_7-branch, rooted at V6_7_4-root

02/10/05 V6_7_4-post_merge-V6_6-merge-34
   The state of the V6_7_4-branch after merging in the changes between
   V6_6-merge-33 and V6_6-merge-34. 

02/10/05 V6_7_4-pre_merge-V6_6-merge-34
   The state of the V6_7_4-branch before merging in the changes between
   V6_6-merge-33 and V6_6-merge-34. 

02/10/05 V6_6-merge-34
   The state of the V6_6-branch for a merge into V6_7_4-branch. This merge
   picks up two bug fixes and a bunch of tests.

2/3/05 V6_7-condorg_gt4-merge-1
   The state of the V6_7-condorg_gt4-branch when merged back into
   V6_7-branch. This represents our initial support for submitting jobs to 
   Globus web services (GT4) resources.

02/03/05 V6_7-post-merge-V6_7-soap-3-merge-1
	The state of the V6_7-branch after merging the V6_7-soap-3-branch
	as tagged V6_7-soap-3-merge-1

02/03/05 V6_7-pre-merge-V6_7-soap-3-merge-1
	The state of the V6_7-branch before merging the V6_7-soap-3-branch
	as tagged V6_7-soap-3-merge-1

01/31/05 V6_6_8
   The official 6.6.8 release tag. This lives on V6_6_ALL and V6_6_7_EXT.

01/31/05 V6_6-merge-33
   The state of the V6_6-branch for yet another merge into the
   V6_7-branch.

01/12/05 V6_7-local_univ-merge-1
   The state of the V6_7-local_univ-branch for the first (and last)
   merge back into V6_7-branch.

01/06/05 V6_7-Technion_ha3-branch
   A new branch for Technion's High-Availability (HA) work.  
   Created off V6_7-branch at V6_7-Technion-ha3-root.

01/05/05 V6_7-negotiator_ad-merge-1
   The state of the V6_7-negotiator_ad-branch for the first (and
   probably final) merge back into V6_7-branch.

01/05/05 V6_7-pre_merge-V6_7-negotiator_ad-merge-1
   The state of the V6_7-branch before merging in the
   V6_7-negotiator_ad-branch as tagged at V6_7-negotiator_ad-merge-1. 

01/05/05 V6_7-analyze-branch
   A new branch for nick coleman's classad analysis code.
   Created off V6_7-branch at V6_7-analyze-root.

01/05/05 V6_6-tests-branch
   A new branch for adding a bunch of tests to Condor.
   Created off V6_6-branch at V6_6-tests-root.  

01/04/05 V6_7-post_merge-V6_6-merge-32
   The state of the V6_7-branch after another merge from V6_6-branch.

01/04/05 V6_6-merge-32
   The state of the V6_6-branch for yet another merge into the
   V6_7-branch.  This includes more NWO glue improvements and fixes,
   more OSX build changes, cleanup in Condor.pm and condor_tests, and
   a condor_configure fix to give more useful output in some failures.

01/04/05 V6_7-pre_merge-V6_6-merge-32
   The state of the V6_7-branch before another merge from V6_6-branch.

12/31/04 V6_7-post_merge-V6_6-merge-31
   The state of the V6_7-branch after another merge from V6_6-branch.

12/31/04 V6_6-merge-31
   The state of the V6_6-branch for yet another merge into the
   V6_7-branch.  This includes another fix to the race condition in
   the port 0 stuff, tons of NWO glue improvements and fixes, and OSX
   build changes for the NWO (to fix OPSYS, make_final_tarballs, etc). 

12/31/04 V6_7-pre_merge-V6_6-merge-31
   The state of the V6_7-branch before another merge from V6_6-branch.

12/31/04 V6_7-credd2-branch
   A branch that has fixes/improvements of the CredD and associated tools
   and data objects.
   Created off V6_7-branch at V6_7-credd2-root.
   Jeff Weber or Carey Kireyev will know when to merge it back in.

12/30/04 V6_7-condorg_nordugrid-branch
   A branch that has implementation of Condor-G submitting to NorduGrid
   batch system.
   Created off 6_7-branch at V6_7-condorg_nordugrid-root. By ckireyev.
   Should be merged in when the functionality is deemed useful.

12/29/04 V6_7-post_merge-V6_6-merge-30
   The state of the V6_7-branch after another merge from V6_6-branch.

12/29/04 V6_6-merge-30
   The state of the V6_6-branch for yet another merge into the
   V6_7-branch.  This includes the fix to the race condition in port
   0 stuff, the new (portable) gahp external, and NWO glue fixes. 

12/29/04 V6_7-pre_merge-V6_6-merge-30
   The state of the V6_7-branch before another merge from V6_6-branch.

12/28/04 V6_7-negotiator_ad-branch
   A branch that has implementation of Negotiator reporting to the 
   Collector (and backward-compatibility adjustments it requires).
   Forked off 6_7-branch at V6_7-negotiator_ad-root. ckireyev.

12/28/04 V6_7-honda-2-branch
   A new branch for honda-specific changes (mostly parallel universe).
   The old V6_7-honda-branch will be merged directly into this and
   abandoned.  This is mostly to grab all the latest V6_7 changes from
   the V6_7-dedicated-branch (now merged in) along with other fixes. 
   Created from the V6_7-honda-2-root tag.

12/28/04 V6_7-post_merge-V6_7_3-merge-1
   The state of the V6_7-branch after merging in the V6_7_3-branch as
   tagged at V6_7_3-merge-1

12/28/04 V6_7_3-merge-1
   The state of the V6_7_3-branch for the initial merge into V6_7.
   This brings with it V6_6-merge-28 and V6_6-merge-29.

12/28/04 V6_7-pre_merge-V6_7_3-merge-1
   The state of the V6_7-branch before merging in the V6_7_3-branch as
   tagged at V6_7_3-merge-1

12/28/04 V6_7_3-post_merge-V6_6-merge-29
   The state of the V6_7_3-branch after a merge from V6_6-branch.

12/28/04 V6_6-merge-29
   The state of the V6_6-branch for yet another merge into V6_7 (this
   time into the V6_7_3-branch).  This includes the fixes for core.pid
   files in the new shadow/starter, a new test in condor_tests, and
   some fixes to the NWO glue.

12/28/04 V6_7_3-pre_merge-V6_6-merge-29
   The state of the V6_7_3-branch before a merge from V6_6-branch.

12/24/04 V6_7_3-post_merge-V6_6-merge-28
   The state of the V6_7_3-branch after a merge from V6_6-branch.

12/24/04 V6_6-merge-28
   The state of the V6_6-branch for yet another merge into V6_7 (this
   time into the V6_7_3-branch).  This includes the fixes for
   COLLECTOR_ADDRESS_FILE and the "port 0" code to allow dynamic
   collector (and negotiator) ports on 1-machine pools.  it also
   includes the corresponding fix to the NWO test glue to take
   advantage of this to avoid port conflicts in the test suite.

12/24/04 V6_7_3-pre_merge-V6_6-merge-28
   The state of the V6_7_3-branch before a merge from V6_6-branch.

12/23/04 V6_7-post_merge-V6_7-dedicated-merge-1
   The state of the V6_7-branch after merging in the
   V6_7-dedicated-branch as tagged at V6_7-dedicated-merge-1

12/23/04 V6_7-dedicated-merge-1
   The state of the V6_7-dedicated-branch for its merge back into the
   V6_7-branch.  We'll abandon the V6_7-dedicated-branch after this
   merge, and continue development in new branches.

12/23/04 V6_7-pre_merge-V6_7-dedicated-merge-1
   The state of the V6_7-branch before merging in the
   V6_7-dedicated-branch as tagged at V6_7-dedicated-merge-1

12/23/04 V6_7-condorg_gt4-branch
   A branch of getting Condor-G to submit to GT4. Created off V6_7-branch 
at tag "V6_7-condorg_gt4-root" by ckireyev. Should be merged into 6.7 as 
soon as the damn thing works. As of this writing the latest GT4 release is 
3.9.4.

12/21/04 V6_7_3-branch
   Release branch for 6.7.3, off of the V6_7-branch, from V6_7_3-root.

12/21/04 V6_7-post_merge-V6_6-merge-27
   The state of the V6_7-branch after yet another merge from V6_6-branch.

12/21/04 V6_6-merge-27
   The state of the V6_6-branch for yet another merge into V6_7.  This
   just includes the condor-g fix from jamie, and some updates to the
   NMI build/test glue.

12/21/04 V6_7-pre_merge-V6_6-merge-27
   The state of the V6_7-branch before yet another merge from V6_6-branch.

12/15/04 V6_7-post_merge-V6_6-merge-26
   The state of the V6_7-branch after yet another merge from V6_6-branch.

12/15/04 V6_6-merge-26
   The state of the V6_6-branch for yet another merge into V6_7.  This
   includes most (maybe all?) of the 6.6.8 bug fixes (at least the
   ones we're going to have in time for 6.7.3).  in particular, some
   crucial windoze fixes, the DaemonCore fix for CDF's jobs-run-twice
   bug (GNATS PR-256), the fix to "condor_store_cred query" to verify
   the credentials (not just check existance), the fix to submit for
   consistently supporting "ThisStyle" and "this_style", and a few
   other misc fixes.

12/15/04 V6_7-pre_merge-V6_6-merge-26
   The state of the V6_7-branch before yet another merge from V6_6-branch.

12/03/04 V6_7-dedicated-branch
   Adding preemption support and machine classes to the dedicated 
   scheduler

11/28/04 V6_7-post_merge-V6_6-merge-25
   The state of the V6_7-branch after yet another merge from V6_6-branch.

11/28/04 V6_6-merge-25
   The state of the V6_6-branch for yet another merge into V6_7.  This
   includes autoconf changes to remove tail/head + to find/use full
   paths to all tools; some more ProcFamily fixes on windoze; the
   HIGHPORT/LOWPORT bug w/ SO_KEEPALIVE, the fix to old classad
   PrintToStr(); moving the DaemonCore dprintf() about exit status to
   right before exit(); DAG support in CondorTest.pm; console idle
   time fixes on linux, and a few additions to condor_tests.

11/28/04 V6_7-pre_merge-V6_6-merge-25
   The state of the V6_7-branch before yet another merge from V6_6-branch.

11/19/04 V6_7-unicore-3-branch
   A new branch off of V6_7-branch created from the V6_7-unicore-3-root
   tag. This is the 3rd generation of the V6_7-unicore-branch. The
   V6_7-branch has new code (from the condor-c branch) that we now want
   on the unicore branch.

11/19/04 V6_7-unicore-3-post_merge-V6_7-unicore-2-merge-1
   The state of the V6_7-unicore-3-branch after merging in the
   V6_7-unicore-2-branch as tagged at V6_7-unicore-2-merge-1.
      
11/19/04 V6_7-unicore-3-pre_merge-V6_7-unicore-2-merge-1
   The state of the V6_7-unicore-3-branch before merging in the
   V6_7-unicore-2-branch as tagged at V6_7-unicore-2-merge-1.

11/19/04 V6_7-unicore-2-merge-1
   The state of the V6_7-unicore-2-branch when merged into the
   V6_7-unicore-3-branch.

11/16/04 V6_7-post-merge-V6_7-condorc-3-m-1
   After merging V6_7-condorc-3-branch (at V6_7-condorc-merge-1) into
   V6_7-branch.

11/16/04 V6_7-pre-merge-V6_7-condorc-3-m-1
   Prior to merging V6_7-condorc-3-branch (at V6_7-condorc-merge-1) into
   V6_7-branch.

11/10/04 V6_7_3-pre-2004-11-10
   The state of the V6_7-branch for another snapshot release given to
   CORE (see condor_support #1168).  This was just a regular
   V6_7-branch nightly build after the last of the changes from the
   V6_7-mirror-2-branch were merged back in.  I took the binaries from
   imola build id 606.  The version string in this release is:
   $CondorVersion: 6.7.3 Nov 10 2004 PRE-RELEASE-UWCS $

11/09/04 V6_7-post_merge-V6_7-mirror-2-merge-3
   The state of the V6_7-branch after merging in the
   V6_7-mirror-2-branch as tagged at V6_7-mirror-2-merge-3

11/09/04 V6_7-mirror-2-merge-3
   The state of the V6_7-mirror-2-branch for another (probably final)
   merge into the V6_7-branch.

11/09/04 V6_7-pre_merge-V6_7-mirror-2-merge-3
   The state of the V6_7-branch before merging in the
   V6_7-mirror-2-branch as tagged at V6_7-mirror-2-merge-3

11/03/04 V6_7-mirror-2-CORE_snapshot6
   The state of the V6_7-mirror-2-branch for another snapshot release
   given to CORE, for RUST condor-support 1161.  Changes include: 1).
   added new STARTD_CONTACT_TIMEOUT config parameter.  2). Fixed broken
   $$() macro expansion passed to job environment.  The version string
   in this release looks like this:
   $CondorVersion: 6.7.0 Nov 3 2004 MIRROR-2-BRANCH CORE_snapshot6 $

10/28/04 V6_7-local_univ-branch
   Branch for "local universe" development, which is basically the
   scheduler universe but with a starter under the schedd.  Created
   from the V6_7-local_univ-root tag.  Uses same externals as are in
   the V6_7_2_EXT module.  

10/26/04 V6_7-post_merge-V6_6-merge-24
   The state of the V6_7-branch after yet another merge from V6_6-branch.

10/26/04 V6_6-merge-24
   The state of the V6_6-branch for yet another merge into
   V6_7-branch.  This includes some minor tweaks to the imake system,
   NMI NWO glue, and a bugfix to condor_history.

10/26/04 V6_7-pre_merge-V6_6-merge-24
   The state of the V6_7-branch before yet another merge from V6_6-branch.

10/25/04 V6_7-tdp_3-branch
   Branch for TDP development. Created a new branch to avoid confusion
   after using V6_7-tdp_2-no_tracing-branch to get initial TDP support
   into V6_7-branch.  Created from V6_7-tdp_3-root.

10/22/04 V6_7-post_merge-V6_6-merge-23
   The state of the V6_7-branch before after a merge from V6_6-branch.

10/22/04 V6_6-merge-23
   The state of the V6_6-branch for yet another merge into
   V6_7-branch.  This includes all of the new condor_tests directory
   and imake changes, along with some other minor fixes and
   enhancements from V6_6_7 and some stuff that'll be in V6_6_8.

10/22/04 V6_7-pre_merge-V6_6-merge-23
   The state of the V6_7-branch before yet another merge from V6_6-branch.

10/11/04 V6_6_7
   The official 6.6.7 release tag (at long last!).  this lives on
   V6_6_ALL and V6_6_7_EXT 
   
10/06/04 V6_6-krb5_1_3-branch + V6_6-krb5_1_3-root
   This is a new branch off the end of the V6_6-branch for changes to
   get Condor to link with and use Kerberos5 version 1.3.x.  The
   Kerberos API changed between 1.2.x and 1.3.x, and there are a
   number of security enhancements and portability fixes that are
   driving us to want to switch to krb5-1.3.x.  So, we've got this
   branch so that we can isolate the changes, do builds on all our
   platforms, and heavily test the new kerberos before we merge it
   back into the stable code-base.

10/06/04 V6_7_2 
  A tag for the 6.7.2 release. It lives on the V6_7_2-branch

10/06/04 V6_7-Technion_ha2-root & V6_7-Technion_ha2-branch
   Second root & branch tags for Technion High Availability work.

10/05/04 V6_7-soap-3-branch
   The V6_7-soap-3-branch from V6_7-soap-3-root. This branch is a catch-up
   branch to mainly take advantage of Imake changes. The 
   V6_7-soap-2-branch will be merged into this.

10/05/04 V6_7-soap-3-root
   The start of the V6_7-soap-3-branch off of V6_7-branch.

09/24/04 V6_7_2-branch
   Branch for the 6.7.2 release.  This tag includes all of the
   V6_7_CODE module, and was created from the V6_7_2-root tag.

09/23/04 V6_7-post_merge-V6_6-merge-22
   The end of a merge of V6_6-branch into V6_7-branch.

09/23/04 V6_7-pre_merge-V6_6-merge-22
   The state of the V6_7-branch before yet another merge from V6_6-branch.

09/23/04 V6_6-merge-22
   The state of the V6_6-branch for yet another merge into
   V6_7-branch. This merge includes fixes to the Windows build system.

09/21/04 V6_7-post_merge-V6_6-merge-21
   The end of a merge of V6_6-branch into V6_7-branch.

09/21/04 V6_7-pre_merge-V6_6-merge-21
   The state of the V6_7-branch before yet another merge from V6_6-branch.

09/21/04 V6_6-merge-21
   The state of the V6_6-branch for yet another merge into
   V6_7-branch. This merges includes: Windows XP SP2 fixes.

09/17/04 V6_7-db_logs-branch
   This branch was created off the V6_7-branch at V6_7-db_logs-root
   and will be used by Profs. DeWitt and Naughton and their
   students. Initially, they will work on putting the Condor logs into
   a database.

09/16/04 V6_6-file_lock_test-branch
   A branch for testing changes to file locking in the user log code.
   NOT for release; if the changes work they'll probably make their
   way into 6.7, but we want to start changing things from a stable
   point.

09/16/04 V6_6-file_lock_test-root
   The state of the V6_6-branch for an upcomming V6_6-file_lock_test-branch
   to test changes to file locking in the user log code.

09/15/04 V6_7-pre_merge-V6_6-cdf-merge-1
   The state of the V6_7-branch before merging in the V6_6-cdf-branch
   from V6_6-cdf-root through V6_6-cdf-merge-1

09/15/04 V6_6-cdf-merge-1
   The state of the V6_6-cdf-branch before it was merged into
   V6_7-branch and then abandoned.

08/27/04 multiple-collectors-pre-checkin
   A tag to mark the state of 6.7 branch before ckrieyev's changes to
   allow multiple collectors were checked in

08/09/04 V6_7-post_merge-V6_6-merge-20
   The end of a merge of V6_6-branch into V6_7-branch.

08/09/04 V6_6-merge-20
   The state of the V6_6-branch for yet another merge into
   V6_7-branch.  This merges includes: mission-critical bug fix to
   ReliSock::get_file(), the header file purge, Kent's dagman fixes to
   check log events, and a few other minor things.  This will
   hopefully be the last merge before the 6.7.1 code freeze.

08/09/04 V6_7-pre_merge-V6_6-merge-20
   The beginning of a merge of V6_6-branch into V6_7-branch.

08/04/04 V6_7-post_merge-V6_7-tdp_2-no_tracing-merge-1
   The end of the merge of the V6_7-tdp_2-no_tracing-branch

08/04/04 V6_7-tdp_2-no_tracing-merge-1
   The state of the V6_7-tdp_2-no_tracing-branch for it's first (and
   only) merge into the V6_7-branch.  This is the first time the TDP
   functionality will be merged into the main-line Condor source.

08/04/04 V6_7-pre_merge-V6_7-tdp_2-no_tracing-merge-1
   The beginning of the merge of the V6_7-tdp_2-no_tracing-branch into
   the V6_7-branch.

08/02/04 V6_7-post_merge-V6_6-merge-19
   The end of a merge of V6_6-branch into V6_7-branch.

08/02/04 V6_6-merge-19
   The state of the V6_6-branch for yet another merge into
   V6_7-branch.  This merges the fixes to ad_printmask.C for condor_q
   and condor_status -format bugs regarding boolean attributes. 

08/02/04 V6_7-pre_merge-V6_6-merge-19
   The beginning of a merge of V6_6-branch into V6_7-branch.

07/27/04 V6_7-condorc-3-branch
   A new branch off of V6_7-branch created from the V6_7-condorc-3-root
   tag. This is the 3rd generation of the V6_7-condorc-branch. The
   V6_7-branch has infn_batch code and links with globus 2.4.*, both of
   which we now want on the condorc branch.

07/27/04 V6_6_6
   The official 6.6.6 release tag (at long last!).  this lives on
   V6_6_ALL and V6_6_6_EXT 

11/11/05 V6_7-condorc-3-merge-1
   Terminating V6_7-condorc-3-branch, merging into V6_7-branch.
   This is the merge-from tag on V6_7-condorc-3-branch.

07/27/04 V6_7-condorc-3-post_merge-V6_7-condorc-2-merge-1
   The end of a merge of V6_7-condorc-2-branch into
   V6_7-condorc-3-branch.

07/27/04 V6_7-condorc-3-pre_merge-V6_7-condorc-2-merge-1
   The beginning of a merge of V6_7-condorc-2-branch into
   V6_7-condorc-3-branch.

07/27/04 V6_7-condorc-2-merge-1
   The state of the V6_7-condorc-2-branch when merged into
   V6_7-condorc-3-branch.

05/12/04 V6_7-condorc-merge-1
   The state of the V6_7-condorc-branch when merged into
   V6_7-condorc-2-branch.

05/12/04 V6_7-condorc-2-post_merge-V6_7-condorc-merge-1
   The state of the V6_7-condorc-2-branch after merging in the
   V6_7-condorc-branch as tagged at V6_7-condorc-merge-1.

05/12/04 V6_7-condorc-2-pre_merge-V6_7-condorc-merge-1
   The state of the V6_7-condorc-2-branch before merging in the
   V6_7-condorc-branch as tagged at V6_7-condorc-merge-1.

07/27/04 V6_7-post_merge-V6_6-merge-18
   The end of a merge of V6_6-branch into V6_7-branch.

07/27/04 V6_6-merge-18
   The state of the V6_6-branch for yet another merge into
   V6_7-branch.  This merges the Directory object bug dealing with
   removing as PRIV_USER, which the schedd does w/ Condor-G.

07/27/04 V6_7-pre_merge-V6_6-merge-18
   The beginning of a merge of V6_6-branch into V6_7-branch.

07/26/04 V6_7-post_merge-V6_6-merge-17
   The end of a merge of V6_6-branch into V6_7-branch.

07/26/04 V6_6-merge-17
   The state of the V6_6-branch for yet another merge into
   V6_7-branch.  This gets the bug fixes in the startd when it
   fails to exec() the starter so that it doesn't seg fault.

07/26/04 V6_7-pre_merge-V6_6-merge-17
   The beginning of a merge of V6_6-branch into V6_7-branch.

07/23/04 V6_7-post_merge-V6_6-merge-16
   The end of a merge of V6_6-branch into V6_7-branch.

07/23/04 V6_6-merge-16
   The state of the V6_6-branch for yet another merge into
   V6_7-branch.  This gets the major bug fixes for the sandbox cleanup
   code for 6.6.6 that i had to do since merge-15.  a few other minor
   improvements like the fix to configure to find vendor compilers.

07/23/04 V6_7-pre_merge-V6_6-merge-16
   The beginning of a merge of V6_6-branch into V6_7-branch.

07/18/04 V6_7-post_merge-V6_6-merge-15
   The end of the merge of V6_6-branch into V6_7-branch.

07/18/04 V6_6-merge-15
   The state of the V6_6-branch for yet another merge into
   V6_7-branch.  This should basically be the last of the 6.6.6
   release candidate bug fixes, along with some test suite
   improvements.  Also includes the "nmi_glue" directory in addition
   to everything in V6_6_CODE.

07/18/04 V6_7-pre_merge-V6_6-merge-15
   The beginning of the merge of V6_6-branch into V6_7-branch.

07/15/04 V6_7-post_merge-V6_7-infn_batch-merge-1
   The state of the V6_7-branch just after merging V6_7-infn_batch-branch
   into it as tagged at V6_7-infn_batch-merge-1.

07/15/04 V6_7-pre_merge-V6_7-infn_batch-merge-1
   The state of the V6_7-branch just before merging V6_7-infn_batch-branch
   into it as tagged at V6_7-infn_batch-merge-1.

07/09/04 V6_7-infn_batch-merge-1
   The state of the V6_7-infn_batch-branch when merged into V6_7-branch 
   and then abandoned.

06/16/04 V6_7-post_merge-V6_6-merge-14
	The end of the merge of V6_6-branch into V6_7-branch

06/16/04 V6_7-pre_merge-V6_6-merge-14
	The beginning of the merge of V6_6-branch into V6_7-branch

06/16/04 V6_6-merge-14
	The state of the V6_6-branch for yet another exciting merge into 
V6_7-branch.

06/15/04 V6_7-post_merge-V6_7-credd-merge-1
	The end of the merge of V6_7-credd-branch into V6_7-branch

06/15/04 V6_7-pre_merge-V6_7-credd-merge-1
	The begining of the merge of V6_7-credd-branch into V6_7-branch

06/15/04 V6_7-credd-merge-1
	A new tag for merging V6_7-credd-branch into V6_7-branch

06/03/04 V6_6-post_merge-V6_6-imake-merge-1
	The state of the V6_6-brach After I had merged in the V6_6-imake-branch
	at V6_6-imake-merge-1.

06/03/04 V6_6-pre_merge-V6_6-imake-merge-1
	The state of the V6_6-branch just before I merged V6_6-imake-branch
	into it for the first time. This redoes the imake system to be more
	compliant and easier to use.

06/2/04 V6_6-imake-merge-1
	The state of the V6_6-imake-branch before a merge into the V6_6-branch.
	Contains the imake fixes to enable functioning on gcc 3.3.

05/27/04 V6_7-soap-2-branch
   A new branch off of V6_7-branch created from the V6_7-soap-2-root
   tag.  This is the 2nd generation of the V6_7-soap-branch.  The
   V6_7-branch now has LoS support and a number of other improvements
   since the V6_7-soap-root tag.

05/27/04 V6_7-soap-2-post_merge-V6_7-soap
   The state of the V6_7-soap-2-branch after merging in the 
   V6_7-soap-branch as tagged at V6_7-soap-merge-1.

05/27/04 V6_7-soap-2-pre_merge-V6_7-soap
   The state of the V6_7-soap-2-branch before merging in the 
   V6_7-soap-branch as tagged at V6_7-soap-merge-1.

5/27/04 V6_7-soap-merge-1
    The state of the V6_7-soap-branch when it was merged into
    V6_7-soap-2-branch and then abandoned.   

05/26/04 V6_7-credd-branch
	A new branch for the new Condor daemon - condor_credd. Created from 
V6_7-credd-root. By ckireyev.

05/25/04 V6_7-infn_batch-branch
   A new branch off V6_7-branch for collaborative work with INFN to
   add support for submitting jobs to a local batch system. Created
   from V6_7-infn_batch-root.

05/25/04 V6_7-gcb-branch
   A new branch off V6_7 for adding support for GCB (Generic
   Connection Broker) which will enable Condor to play nicely with
   firewalls, private nets, etc.  Created from V6_7-gcb-root.  Does
   *not* include doc.

05/20/04 V6_7-Technion_ha-root & V6_7-Technion_ha-branch
   The root & branch tags for Technion High Availability work.

05/18/04 V6_7-post_merge-V6_6-merge-13
   The state of the V6_7-branch after merging in the V6_6-branch as
   tagged at V6_6-merge-13.

05/18/04 V6_7-pre_merge-V6_6-merge-13
   The state of the V6_7-branch before merging in the V6_6-branch as
   tagged at V6_6-merge-13.

05/18/04 V6_6-merge-13
   The state of the V6_6-branch for yet another merge into
   V6_7-branch.  fixes getExecPath() on windoze which was breaking the 
   builds.

05/17/04 V6_6-imake-branch
	This is a branch made from the V6_6-imake-root tag on the V6_6-branch.
	I am using it to test my imake build system changes in NMI before I merge
	it back into V6_6-branch.

05/17/04 V6_6-imake-root
	The state of the V6_6-branch for an upcomming V6_6-imake-branch to
	be made where I'm flushing out the bugs in a rewrite of the Imakefile
	rules.

05/17/04 V6_7-post_merge-V6_6-merge-12
   The state of the V6_7-branch after merging in the V6_6-branch as
   tagged at V6_6-merge-12.

05/17/04 V6_7-pre_merge-V6_6-merge-12
   The state of the V6_7-branch before merging in the V6_6-branch as
   tagged at V6_6-merge-12.

05/16/04 V6_6-merge-12
   The state of the V6_6-branch for yet another merge into
   V6_7-branch.  fixes getExecPath() on OSX which was breaking the
   builds. 

05/14/04 V6_7-post_merge-V6_6-merge-11
   The state of the V6_7-branch after merging in the V6_6-branch as
   tagged at V6_6-merge-11.

05/14/04 V6_7-pre_merge-V6_6-merge-11
   The state of the V6_7-branch before merging in the V6_6-branch as
   tagged at V6_6-merge-11.

05/14/04 V6_6-merge-11
   The state of the V6_6-branch for yet another merge into
   V6_7-branch.  Lots of random fixes, especially the schedd fix for
   abortJob() that was causing conflicts for the SOAP-branch.

05/14/04 V6_7-mirror-2-CORE_snapshot4
   The state of the V6_7-mirror-2-branch for another snapshot release
   given to CORE. This includes a memory leak fix to the schedd.
   The version string in this release looks like this:
   $CondorVersion: 6.7.0 Mar 1 2004 MIRROR-2-BRANCH CORE_snapshot4 $

05/12/04 V6_6_5_NMI
   This is the tag for NMI_R5 condor. It is identical to Condor 6.6.5, 
   except it knows how to build the gahp server properly on AIX 5.1

5/12/04 V6_7-merge-1
  The state of the V6_7 branch before merging to the trunk.
  It will be merged to trunk-merge-V6_7-branch-1.

05/11/04 V6_7-unicore-2-branch
   A new branch off of V6_7-branch created from the V6_7-unicore-2-root
   tag. This is the 2nd generation of the V6_7-unicore-branch. The
   V6_7-branch has new syntax for specifying grid universe job subtypes
   and parsing to/from new classad native format that we now want on the
   unicore branch.

05/12/04 V6_7-unicore-2-post_merge-V6_7-unicore-merge-1
   The state of the V6_7-unicore-2-branch after merging in the
   V6_7-unicore-branch as tagged at V6_7-unicore-merge-1.

05/12/04 V6_7-unicore-2-pre_merge-V6_7-unicore-merge-1
   The state of the V6_7-unicore-2-branch before merging in the
   V6_7-unicore-branch as tagged at V6_7-unicore-merge-1.

05/12/04 V6_7-unicore-merge-1
   The state of the V6_7-unicore-branch when merged into the
   V6_7-unicore-2-branch.

05/11/04 V6_7-condorc-2-branch
   A new branch off of V6_7-branch created from the V6_7-condorc-2-root
   tag. This is the 2nd generation of the V6_7-condorc2-branch. The
   V6_7-branch has new syntax for specifying grid universe job subtypes
   and parsing to/from new classad native format that we now want on the
   condorc branch.

05/07/04 V6_7-mirror-2-CORE_snapshot3
   The state of the V6_7-mirror-2-branch for another snapshot release
   given to CORE. This includes a fix to the accountant code so that
   they can specify user priorities before any jobs are run.
   The version string in this release looks like this:
   $CondorVersion: 6.7.0 Mar 1 2004 MIRROR-2-BRANCH CORE_snapshot3 $

05/04/04 V6_6_5_WINDOWS
   The is the 6.6.5 release tag for windoze.  The version string was:
   "$CondorVersion: 6.6.5 May  4 2004 $"

05/03/04 V6_6_5
   The is the 6.6.5 release tag for all platforms except windoze.  The
   version string was: "$CondorVersion: 6.6.5 May  3 2004 $"

04/30/04 V6_6-vdt_globus
   Changing the globus external to be 2.4.3 + VDT patches from 1.1.14

04/28/04 V6_7_0
  The 6.7.0 release, which lives on the V6_7-branch

04/23/04 V6_7-post_merge-V6_6-merge-10
   The state of the V6_7-branch after merging in the V6_6-branch as
   tagged at V6_6-merge-10.

04/23/04 V6_7-pre_merge-V6_6-merge-10
   The state of the V6_7-branch before merging in the V6_6-branch as
   tagged at V6_6-merge-10.

04/23/04 V6_6-merge-10
   The state of the V6_6-branch for yet another merge into
   V6_7-branch.  More build system fixes for AIX 5.1 compatibility,
   the highly elusive windoze bug, etc.

04/21/04 V6_7-post_merge-V6_6-merge-9
   The state of the V6_7-branch after merging in the V6_6-branch as
   tagged at V6_6-merge-9.

04/21/04 V6_7-pre_merge-V6_6-merge-9
   The state of the V6_7-branch before merging in the V6_6-branch as
   tagged at V6_6-merge-9.

04/21/04 V6_6-merge-9
   The state of the V6_6-branch for another merge into V6_7-branch.
   This gets some last minute bug fixes and build system changes into
   the V6_7-branch in time for 6.7.0.

04/15/04 V6_7_0_WIN32
   The state of the V6_7-branch for the 6.7.0 release on windoze.  we
   couldn't use the same tag as for the unix build, since the build
   was busted on windoze but worked on everything else and we didn't
   want to delay the release by another day.

04/15/04 V6_7-post_merge-V6_6_4_OSX
   The state of the V6_7-branch after merging in the V6_6-branch as
   tagged at V6_6_4_OSX

04/15/04 V6_7-pre_merge-V6_6_4_OSX
   The state of the V6_7-branch before merging in the V6_6-branch as
   tagged at V6_6_4_OSX

04/15/04 V6_6_4_OSX
   The is the 6.6.4 release tag for the OSX 6.6.4 build.  This fixes
   the bug in file transfer.  6.6.3 users only have to upgrade their
   starter, but new downloaders might as well just get the latest
   version in the first place, instead of having to patch.

04/13/04 V6_7-post_merge-V6_6-merge-8
   The state of the V6_7-branch after merging in the V6_6-branch as
   tagged at V6_6-merge-8.

04/13/04 V6_7-pre_merge-V6_6-merge-8
   The state of the V6_7-branch before merging in the V6_6-branch as
   tagged at V6_6-merge-8.

04/13/04 HAWKEYE_V1_0_RC5
    Release Candidate 5 of Hawkeye 1.0.

04/13/04 V6_6-merge-8
   The state of the V6_6-branch for another merge into V6_7-branch,
   which is basically V6_6_4.

04/12/04 V6_6_4
   The is the 6.6.4 release tag. 

04/06/04 V6_7-post_merge-V6_6-merge-7
   The state of the V6_7-branch after merging in the V6_6-branch as
   tagged at V6_6-merge-7.

04/06/04 V6_7-pre_merge-V6_6-merge-7
   The state of the V6_7-branch before merging in the V6_6-branch as
   tagged at V6_6-merge-7.

04/06/04 V6_6-merge-7
   The state of the V6_6-branch for another merge into V6_7-branch.
   This is basically from the V6_6_3 release, but there have been a
   few minor changes since then and it's easier to just use another
   merge tag instead of going out of our way to avoid these diffs.

04/02/04 V6_6_3
   This is the 6.6.3 release tag.  This is a retag of
   BUILD-V6_6-branch-2004-3-29 which is build 32 in NMI land.

03/26/04 HAWKEYE_V1_0_RC4
    Release Candidate 4 of Hawkeye 1.0.

03/18/04 V6_6_2
   This is the 6.6.2 release tag.  This is a retag of
   BUILD-V6_6-branch-2004-3-12 which is build 3061 in NMI land.

03/15/04 V6_7-post_merge-V6_6-merge-6
   The state of the V6_7-branch after merging in the V6_6-branch as
   tagged at V6_6-merge-6.

03/15/04 V6_7-pre_merge-V6_6-merge-6
   The state of the V6_7-branch before merging in the V6_6-branch as
   tagged at V6_6-merge-6.

03/15/04 V6_6-merge-6
   The state of the V6_6-branch for another merge into V6_7-branch.
   This is basically from the V6_6_2 release.  It includes some bug
   fixes and of particular interest, the AIX port. 

03/12/04 V6_7-tdp_2-branch
   A new branch off of V6_7-branch created from the V6_7-tdp_2-root
   tag.  This is the 2nd generation of the V6_7-tdp-branch.  The
   V6_7-branch now has rh9 support and a number of other improvements
   since the V6_7-tdp-root tag, which is why we need a new branch.

03/10/04 V6_7-condorc-branch
   A new branch off of V6_7-branch created from the V6_7-condorc-root
   tag. This will hold work to implement Condor-C.

03/09/04 V6_6-post-aix-checkin
	This is the state of the V6_6-branch after the checkin of the 
	clipped AIX port.

03/09/04 V6_6-pre-aix-checkin
	This is the state of the V6_6-branch before the checkin of the 
	clipped AIX port.

03/02/04 V6_7-post_merge-V6_7-mirror-2-merge-2
   The state of the V6_7-branch after merging in the V6_7-mirror-2-branch
   as tagged at V6_7-mirror-2-merge-2 

03/02/04 V6_7-pre_merge-V6_7-mirror-2-merge-2
   The state of the V6_7-branch before merging in the V6_7-mirror-2-branch
   as tagged at V6_7-mirror-2-merge-2 

03/02/04 V6_7-mirror-2-merge-2
   The state of the V6_7-mirror-2-branch before another merge into the
   V6_7-branch 

03/02/04 V6_7-mirror-2-CORE_snapshot2
   The state of the V6_7-mirror-2-branch for another snapshot release
   given to CORE.  Mostly, this includes bug fixes to hawkeye
   features.  The version string in this release looks like this:
   $CondorVersion: 6.7.0 Mar 1 2004 MIRROR-2-BRANCH CORE_snapshot2 $

02/19/04 V6_7-post_merge-V6_7-mirror-2-merge-1
   The state of the V6_7-branch after merging in the V6_7-mirror-2-branch
   as tagged at V6_7-mirror-2-merge-1

02/19/04 V6_7-pre_merge-V6_7-mirror-2-merge-1
   The state of the V6_7-branch before merging in the V6_7-mirror-2-branch
   as tagged at V6_7-mirror-2-merge-1 

02/19/04 V6_7-mirror-2-merge-1
   The state of the V6_7-mirror-2-branch before merging into the 
   V6_7-branch

02/19/04 V6_7-post_merge-V6_6-infn-merge-1
   The state of the V6_7-branch after merging in the V6_6-infn-branch
   as tagged at V6_6-infn-merge-1.

02/19/04 V6_7-pre_merge-V6_6-infn-merge-1
   The state of the V6_7-branch before merging in the V6_6-infn-branch
   as tagged at V6_6-infn-merge-1.

02/19/04 V6_6-infn-merge-1
   The state of the V6_6-infn-branch when merged into V6_7-branch

02/19/04 V6_7-post_merge-V6_6-merge-5
   The state of the V6_7-branch after merging in the V6_6-branch as
   tagged at V6_6-merge-5.

02/19/04 V6_7-pre_merge-V6_6-merge-5
   The state of the V6_7-branch before merging in the V6_6-branch as
   tagged at V6_6-merge-5.

02/19/04 V6_6-merge-5
   The state of the V6_6-branch for another merge into V6_7-branch.
   This is from after the V6_6_1 release, and it also includes a few
   pre-6.6.2 changes, fixes, build system improvements, etc.

02/16/04 V6_6-cdf-branch
   A new branch off of V6_6-branch created from the V6_6-cdf-root tag.
   This will hold various changed made for CDF, some of which are new
   features.

02/13/04 V6_6_2-pre-bbs-snapshot2
   The state of the V6_6-infn-branch that was given to INFN as a 6.6.2
   pre-release snapshot.  The version string for this release was:
   $CondorVersion: 6.6.2 Feb 13 2004 BBS-PRE-RELEASE Snapshot-2 $
   This tag lives on the V6_6-infn-branch of the V6_6_ALL module and
   on the trunk of the V6_6_1_EXT module of externals.

02/12/04 V6_6-infn-branch
   A new branch off of V6_6-branch (post V6_6_1) that will be used for
   various startd enhancements for the Bolonga Batch System (BBS) at
   INFN.  These changes will be merged back into the V6_7-branch, not
   V6_6 (since they are totally new features), but they're being given
   to INFN from code as close to the stable 6.6.1 release as possible.
   This branch was created from the V6_6-infn-root tag.

02/11/04 V6_6_1
   The official 6.6.1 release tag!  This is a re-tagging of
   "BUILD-V6_6-branch-2004-2-5" with a few minor modifications for
   IRIX.  The tag lives on the V6_6-branch for the V6_6_ALL module,
   and on the trunk for the V6_6_1_EXT module of the externals tree.
   In NMI land most of the binaries/tarballs came from build ID 2732.
   The test suite ran on most platforms as is reported on that build
   ID.  IRIX was built manually due to various evil things.  
   The version string for all platforms (except IRIX and maybe 
   windows) is: "$CondorVersion: 6.6.1 Feb 5 2003 $"

02/02/04 V6_7-mirror-2-CORE_snapshot1
   The state of the V6_7-mirror-2-branch for the first snapshot
   release given to CORE for the schedd-failover features.  The
   version string in this release looks like this:
   $CondorVersion: 6.7.0 Feb  2 2004 MIRROR-2-BRANCH PRE-RELEASE $

02/01/04 V6_7-mirror-2-post_merge-V6_7-mirror-merge-1
   The state of the V6_7-mirror-2-branch after merging in the
   V6_7-mirror-branch as tagged at V6_7-mirror-merge-1.  The
   V6_7-mirror-branch is now abandonded.

02/01/04 V6_7-mirror-2-pre_merge-V6_7-mirror-merge-1
   The state of the V6_7-mirror-2-branch before merging in the
   V6_7-mirror-branch as tagged at V6_7-mirror-merge-1.

02/01/04 V6_7-mirror-2-branch
   A new branch off of V6_7-branch for the final product we're sending
   to CORE.  It will contain all of the HighAvailability locking stuff
   along with the Condor-C-style schedding mirroring, so that CORE can
   decide which solution they want to use.  The V6_7-mirror-branch
   will be merged directly into this one and then abandoned.  Created
   from the V6_7-mirror-2-root tag.

02/01/04 V6_7-mirror-merge-1
   The state of the V6_7-mirror-branch when it was merged into the 
   V6_7-mirror-2-branch.  The V6_7-mirror-branch is now abandoned.

02/01/04 V6_7-post_merge-V6_6-merge-4
   The state of the V6_7-branch after merging in the V6_6-branch as
   tagged at V6_6-merge-4.

02/01/04 V6_7-pre_merge-V6_6-merge-4
   The state of the V6_7-branch before merging in the V6_6-branch as
   tagged at V6_6-merge-4.

02/01/04 V6_6-merge-4
   The state of the V6_6-branch for another merge into V6_7-branch.
   Some final 6.6.1 bug fixes and other things we need before we make
   the V6_7-mirror-2-branch to send to CORE.

01/26/04 V6_7-dagman-branch
   A new branch off of V6_7-branch for improvements to dagman.  the
   improvements are to make dagman speedier, especially on startup
   when there are many thousand nodes in the dag.  Created from the
   V6_7-dagman-root tag.

01/21/04 V6_7-mirror-post_merge-V6_7-core-2-merge-1
   The state of the V6_7-mirror-branch after merging in the
   V6_7-core-2-branch as tagged at V6_7-core-2-merge-1.

01/21/04 V6_7-mirror-pre_merge-V6_7-core-2-merge-1
   The state of the V6_7-mirror-branch before merging in the
   V6_7-core-2-branch as tagged at V6_7-core-2-merge-1.

01/21/4 V6_7-mirror-branch
   A new branch off of V6_7-branch for adding the job mirroring stuff
   for CORE.  This is the gridmanager/Condor-C method of doing it.
   Since it's so complicated it's now living in its own branch.
   Created from the V6_7-mirror-root tag.

01/21/04 V6_7-core-2-merge-1
   The state of the V6_7-core-2-branch when it was merged into the
   V6_7-mirror-branch.  The V6_7-core-2-branch is now abandoned.

01/16/04 V6_7-core-2-branch
   A new branch off of V6_7-branch for adding the 2nd round of custom
   features for CORE.  These include:
   - schedd replication/fail-over
   - condor_vacate_job <job.id>
   Created from the V6_7-core-2-root tag.  We will merge this branch 
   back into V6_7-branch once we're done and sure it's stable. 

01/16/04 V6_7-post_merge-V6_6-merge-3
   The state of the V6_7-branch after merging in the V6_6-branch as
   tagged at V6_6-merge-3.

01/16/04 V6_7-pre_merge-V6_6-merge-3
   The state of the V6_7-branch before merging in the V6_6-branch as
   tagged at V6_6-merge-3.

01/16/04 V6_6-merge-3
   The state of the V6_6-branch for another merge into V6_7-branch.
   This gets some important build system changes and various 6.6.1 bug
   fixes discovered via the CDF work that we want in the V6_7-branch
   before we make V6_7-core-2-branch

01/14/04 V6_6-post_merge-V6_6-full_redhat9_port-merge-1
	This is state of the V6_6-branch AFTER I had merged in the
	V6_6-full_redhat9_port-branch into V6_6-branch as tagged at
	V6_6-full_redhat9_port-merge-1

01/14/04 V6_6-pre_merge-V6_6-full_redhat9_port-merge-1
	This is the premerge tag on the V6_6-branch which is BEFORE I checked
	in the merge arena of V6_6-full_redhat9_port-branch into V6_6-branch 
	workspace.

01/14/04 V6_6-full_redhat9_port-merge-1
	The state of the V6_6-full_redhat9_port-branch just before it 
	is merged into the V6_6-branch.

01/14/04 V6_7-post_merge-V6_7-core-merge-1
   The state of the V6_7-branch after merging in the V6_7-core-branch
   as tagged at V6_7-core-merge-1.

01/14/04 V6_7-pre_merge-V6_7-core-merge-1
   The state of the V6_7-branch before merging in the V6_7-core-branch
   as tagged at V6_7-core-merge-1.

01/14/04 V6_7-core-merge-1
   The state of the V6_7-core-branch that was merged back into the
   V6_7-branch.  The V6_7-core-branch will be abandoned after this
   merge in favor of the V6_7-core-2-branch.
	 
01/09/04 V6_7-classad_history-branch
   A new branch off of V6_7-branch for Nandita's work to save and
   query historical classad information, particularly startd ads.
   Created from the V6_7-classad_history-root tag.  

12/23/03 V6_6-full_redhat9_port-branch 
   A new branch off the end of the V6_6-branch for the redhat 9 full port.
   Created from the V6_6-full_redhat9_port-root tag.  Includes the
   doc directory.

12/23/03 V6_6-full_redhat9_port-root
    The state of the V6_6-branch on 12/23/03. This is the root tag
    for the V6_6-full_redhat9_port-branch tag and subsequent branch.

12/22/03 V6_7_0-core_snapshot_0
   The state of the V6_7-core-branch that was given to CORE as
   snapshot 0 (it's was a 6.7.0 pre-release).

12/10/03 V6_7-unicore-branch
   A new branch off of V6_7-branch for adding support for Unicore jobs
   to Condor-G.
   Created from the V6_7-unicore-root tag. We will merge this branch
   back into V6_7-branch once we're done and sure it's stable.

12/08/03 V6_7-core-branch
   A new branch off of V6_7-branch for adding some custom features for
   CORE.  These include:
   - disconnected shadow/starter (and schedd/startd) operation, so
     that vanilla jobs can continue to make progress even if the
     submit machine crashes, reboots, etc.
   - group-based accounting in the schedd + negotiator
   Created from the V6_7-core-root tag.  We will merge this branch
   back into V6_7-branch once we're done and sure it's stable. 

12/08/03 V6_7-post_merge-V6_6-merge-2
   The state of the V6_7-branch after merging in the V6_6-branch as
   tagged at V6_6-merge-2.

12/08/03 V6_7-pre_merge-V6_6-merge-2
   The state of the V6_7-branch before merging in the V6_6-branch as
   tagged at V6_6-merge-2.

12/08/03 V6_6-merge-2
   The state of the V6_6-branch for another merge into V6_7-branch.
   Just want to get all of the bug fixes and other minor changes since
   the last merge into V6_7-branch before we start making lots of
   other branches off of that (core, unicore, stork, stale-classads,
   etc).  

12/08/03 V6_7-post-V6_7-MB-V6_5-gridmanager_reorg-merge-1-MB-m-1
   The state of the V6_7-branch after merging the
   V6_7-MB-V6_5-gridmanager_reorg-merge-1-branch as tagged at
   V6_7-MB-V6_5-gridmanager_reorg-merge-1-MB-m-1.

12/08/03 V6_7-pre-V6_7-MB-V6_5-gridmanager_reorg-merge-1-MB-m-1
   The state of the V6_7-branch before merging the
   V6_7-MB-V6_5-gridmanager_reorg-merge-1-branch as tagged at
   V6_7-MB-V6_5-gridmanager_reorg-merge-1-MB-m-1.

12/08/03 V6_7-MB-V6_5-gridmanager_reorg-merge-1-MB-m-1
   The state of the V6_7-MB-V6_5-gridmanager_reorg-merge-1-branch when
   first (and last) merged into V6_7-branch.

12/04/03 V6_5-gridmanager_reorg-merge-1
   The state of the V6_5-gridmanager_reorg-branch when it was merged
   into V6_7-MB-V6_5-gridmanager_reorg-merge-1-branch (and thence
   into V6_7-branch).

12/4/03 V6_7-MB-V6_5-gridmanager_reorg-merge-1-branch
   Merge branch for the V6_5-gridmanager_reorg -> V6_7 merge. An
   appropriate root tag was also added.

12/2/03 V6_7-post_merge-V6_6-merge-1
   The state of the V6_7-branch after merging in the V6_6-branch as
   tagged at V6_6-merge-1.

12/2/03 V6_7-pre_merge-V6_6-merge-1
   The state of the V6_7-branch before merging in the V6_6-branch as
   tagged at V6_6-merge-1.

12/02/03 V6_6-merge-1
   The state of the V6_6-branch when first merged into V6_7-branch.
   This is after V6_6_0, but before V6_6_1.  This is the first merge
   from V6_6-branch -> V6_7-branch.  it includes the entire autoconf +
   externals build system, the rh8 full port, an updated copyright
   notice, and all the bug fixes for V6_6_0 (and some that will show
   up for V6_6_1). 

11/27/03 V6_6-branch-post-redhat80-fullport-checkin
	This is the state of the V6_6-branch just after I checked in the full
	port for the redhat 8.0 revision of Linux.

11/27/03 V6_6-branch-pre-redhat80-fullport-checkin
	This is the state of the V6_6-branch just before I checked in the full
	port for the redhat 8.0 revision of Linux.

11/14/03 V6_6_0
   The official 6.6.0 release tag!  This is a re-tagging of
   "BUILD-V6_6-branch-2003-11-13" and "BUILD-V6_6_0-2003-11-12" (both
   of which might go away eventually).  This tag lives on the
   V6_6-branch for the V6_6_ALL module, and on the trunk for the
   entire externals tree.  In NMI land most of the binaries/tarballs
   came from build ID 1715.  The test suite ran on most platforms via
   build #1707 (equivalent source tag).  Solaris 9 and MacOSX had to
   be tested by hand, and Alpha-DUX-40f had to be built and tested by
   hand due to unexplainable errors building the globus external via
   the nightly builds.  Hopefully IRIX will use this same tag
   eventually, but right now, we don't have a functional build machine
   to use.  Maybe NMI will be stable enough to do the full build by
   6.6.1.  The version string for all platforms (except IRIX and maybe
   windows) is: "$CondorVersion: 6.6.0 Nov 13 2003 $"
   NOTE: this is also the last tag of the source that includes all the
   build system wisdom regarding X86 Solaris, Solaris 2.5.1, IRIX 6.2,
   and pre-glibc versions of Linux (everything before rh7.2, in fact).
   I modified all the build system files to purge these platforms
   since we're no longer supporting them, and they were causing
   needless complication in various ways.  This change also
   corresponds with moving platform detection from condor_imake into
   the configure script under the new build system.  Finally, i purged
   a bunch of really old code from condor_ckpt and condor_syscall_lib,
   such as: AIX3.2, ULTRIX, SUNOS, HPUX9, and IRIX53.

11/10/03 HAWKEYE_V1_0_RC3
    Release Candidate 3 of Hawkeye 1.0.

11/04/03 V6_6_0-analyze
   The 6.6.0 version of condor_analyze, which lives on the trunk.  The
   condor_analyze we include in 6.6.0 is really a version of condor_q
   from the trunk with new classads.  it was built manually on linux
   (i386_rh72), and will be included in the 6.6.0 tarballs for that
   platform by the build system.  The condor_analyze binaries included
   in 6.6.0 have this version string: 
   "$CondorVersion: 6.6.0 Nov  5 2003 CONDOR_ANALYZE-BETA $"

10/22/03 V6_6-post_merge_V6_6-externals-merge-1
   The state of the V6_6-branch after merging the
   V6_6-externals-branch as tagged at V6_6-externals-merge-1.
   The V6_6-externals-branch is now abandonded.

10/22/03 V6_6-externals-merge-1
   The state of the V6_6-externals-branch when it was merged back into
   V6_6-branch.  We'll abandon the V6_6-externals-branch after this
   merge, and move all development on the new system onto the
   V6_6-branch for the 6.6.x stable series.

10/22/03 V6_6-pre_merge_V6_6-externals-merge-1
   The state of the V6_6-branch before merging the
   V6_6-externals-branch as tagged at V6_6-externals-merge-1.

10/03/03 V6_7-soap-branch
   A new branch off V6_7-branch to hold our initial effort
   at incorporating SOAP interfaces into the Condor daemons.
   Primary goal of producing snapshots for our SciDac collaborators
   at LBNL to produce a demo using our soap work at SuperComputing.
   Created from the V6_7-soap-root tag.  We will merge this branch
   back into V6_7-branch once it stabilizes more... ideally after
   V6_7-branch has the List of Shame work (so we can add gSOAP as
   an external), but before we go back to the trunk.

9/25/03 V6_6-externals-branch
   A new branch off the V6_6-branch for checking in the solution to
   the "list of shame": the new "externals" directory and related
   changes to our Imake system.  This will be a short-lived branch.
   Once everything is working on all our platforms, this branch will
   be merged back into V6_6-branch and abandoned.  The only reason it
   exists is so that the V6_6-branch isn't broken while we work out
   the kinks with the new externals system.  Created from the
   V6_6-externals-root tag.  Does *not* include doc (since there's no
   user visible changes to document).

9/12/03 V6_7-tdp-branch
   A new branch off V6_7-branch for continued work on the TDP (Tool
   Daemon Protocol).  Created from the V6_7-tdp-root tag.  We will
   attempt to merge the older V6_5-tdp-2-branch into this.

9/11/03 V6_7-branch
   A new branch off the end of the V6_5-branch for the 6.7.x
   development series.  Created from the V6_6-root tag.  Includes the
   doc directory.

9/11/03 V6_6-branch
   A new branch off the end of the V6_5-branch for the 6.6.x stable
   series.  Created from the V6_6-root tag.  Includes the doc
   directory.

9/11/03 V6_5_5
   The 6.5.5 release tag.  It's also the end of the V6_5-branch, and
   the same versions of files as the root of V6_6-branch and
   V6_7-branch (although those will have their own tags, as well).  In
   addition to everything in the V6_5_ALL module, V6_5_5 is also found
   in the gahp directory (which lives next to src, config, and so on)
   on the trunk.

9/4/03 V6_5-dag-java-fix
   The state of the V6_5-branch used for a pre-release 6.5.5 DAGMan
   executable sent to Jens at Fermi (see condor-admin #7370).
   "6.5.5 Sep  4 2003 PRE-RELEASE" is the version string.
   This fixes a bug that caused DAGMan post scripts to be run with
   the signal mask not fully open (resulting in java hanging when
   run in a post script).

8/25/03 V6_5-dag-crash-fix
   The state of the V6_5-branch used for a pre-release 6.5.5 DAGMan
   executable sent to Duncan and Scott at UW-Milwaukee (see condor-admin
   #7292).  "6.5.5 Aug 25 2003 PRE-RELEASE" is the version string.
   This fixes a bug in the logging of events to the *.dagman.out file
   that may have caused DAGMan crashes Duncan and Scott have seen.

8/12/03 V6_5-post-gridshell-vdt_1_1_10
   The state of the V6_5-branch after merging in the
   V6_5-gridshell3-branch as tagged at gridshell-vdt_1_1_10

8/12/03 V6_5-pre-gridshell-vdt_1_1_10
   The state of the V6_5-branch before merging in the
   V6_5-gridshell3-branch as tagged at gridshell-vdt_1_1_10

8/12/03 gridshell-vdt_1_1_10
    The state of the V6_5-gridshell3-branch that was used to build the
    gridshell-related binarines (condor_gridmanager and
    condor_gridshell) that were used in the VDT 1.1.10 release.
    (note: the V6_5-gridshell3-branch only exists for src and config)

7/29/03 V6_5-gridshell3-post-V6_5-gridshell2-merge-1
    The state of the V6_5-gridshell3-branch after it had the changes
    from V6_5-gridshell2-branch (as tagged at V6_5-gridshell2-merge-1)
    merged in.

7/29/03 V6_5-gridshell3-branch
   A new branch off of V6_5-branch for further GridShell work.
   Depending on the state of the CVS repository and our plans for the
   GridShell, when this is completed, it'll either get merged into the
   V6_6-branch or the V6_7-branch.  Created from V6_5-gridshell3-root,
   so it'll be easy to merge these changes into any other branch as
   needed.  We needed a 3rd gridshell branch because of more bug fixes
   to the starter on V6_5-branch for COD that we want in the
   gridshell.  So, we made a new branch and will merge the changes
   from V6_5-gridshell2-branch into here..  

7/29/03 V6_5-gridshell2-merge-1
    The state of the V6_5-gridshell2-branch when it was merged into
    V6_5-gridshell3-branch and then abandoned.

7/28/03 V6_5_4
   The 6.5.4 release, which lives on the V6_5-branch. 

7/22/03 V6_5-gridshell2-branch
   A new branch off of V6_5-branch for adding support for the
   GridShell.  depending on the state of the CVS repository and our
   plans for the GridShell, when this is completed, it'll either get
   merged into the V6_6-branch or the V6_7-branch.  Created from
   V6_5-gridshell2-root, so it'll be easy to merge these changes into
   any other branch as needed.  We needed a 2nd gridshell branch
   because some changes were made to the starter on V6_5-branch for
   COD that we need in the gridshell, and it was easier to just make a
   new branch (since nothing had been checked into the old one).

7/18/03 V6_5_4-COD-contrib-2
    The state of the V6_5-branch used for a pre-release 6.5.4 COD
    contrib module sent to Maarten at MIT (see [condor-admin #6613]).
    "$CondorVersion: 6.5.4 Jul 18 2003 COD-PRE-RELEASE $" is the
    version string I sent it with.  this fixes the minor bug in the
    startd where it would EXCEPT() since we were clearing out the job
    classad of all claims (not just COD claims) once the job exited. 

7/15/03 V6_5-gridshell-branch
   A new branch off of V6_5-branch for adding support for the
   GridShell.  depending on the state of the CVS repository and our
   plans for the GridShell, when this is completed, it'll either get
   merged into the V6_6-branch or the V6_7-branch.  Created from
   V6_5-gridshell-root, so it'll be easy to merge these changes into
   any other branch as needed.

7/10/03 V6_5-post-V6_5_3-branch-merge1
	The state of the V6_5-branch after merging in the V6_5_3-branch

7/10/03 V6_5-pre-V6_5_3-branch-merge1
	The state of the V6_5-branch before merging in the V6_5_3-branch

07/10/03 V6_5_3-branch-merge-1
   The state of the V6_5_3-branch before mergeing into V6_5-branch

07/09/03 V6_5_4-COD-contrib-1
    The state of the V6_5-branch used for a pre-release 6.5.4 COD
    contrib module sent to Maarten at MIT (see [condor-admin #6613]).
    "$CondorVersion: 6.5.4 Jul 9 2003 COD-PRE-RELEASE $" is the
    version string I sent it with.

07/01/03 V6_5_3
   The 6.5.3 release, which lives on the V6_5_3-branch

06/24/03 V6_5_3-branch
    The 6.5.3 release branch, which came from the V6_5-branch, and is
    rooted at the spot tagged with "V6_5_3-root"

06/17/03 V6_5-post-osx-checkin
   The state of the V6_5-branch after checking in the Mac OS X port. 

06/17/03 V6_5-pre-osx-checkin
   The state of the V6_5-branch before checking in the Mac OS X port. This
   port was done on the V6_5-branch, and not on its own branch. 

05/23/03 V6_4-Tru64_51-1-branch-merge-1
   The state of the V6_4-Tru64_51-1-branch before merging into v6.5.

05/13/03 V6_5_2
   The 6.5.2 release, which lives on the V6_5-branch.

05/13/03 V6_5-post-merge-V6_5_0-merge-3
   The state of the V6_5-branch just after merging in the V6_5_0-branch
   as tagged at V6_5_0-merge-3.

05/13/03 V6_5-pre-merge-V6_5_0-merge-3
   The state of the V6_5-branch just before merging in the V6_5_0-branch
   as tagged at V6_5_0-merge-3.  The last merge was done at V6_5_1.

05/13/03 V6_5_0-merge-3
   Merging into the V6_5-branch again.  The last one was done at V6_5_1.
   V6_5_0-merge-2 was skipped.

04/17/03 V6_5-gridmanager_reorg-branch
    A new branch off of V6_5-branch for Jaime's overhaul of the gridmanager
    to allow it to handle multiple job types (Globus, Oracle, NorduGrid, etc).

04/11/03 HAWKEYE_V1_0_RC2
    Release Candidate 2 of Hawkeye 1.0.

04/10/03 V6_5_1_a
   Very small packaging fixes to 6.5.1. They fix how we make our GPT
   package--they are not changes to the Condor code.

04/09/03 V6_5-post-merge-V6_5_1
   The V6_5-branch just before merging in the changes from V6_5_0-branch
   as tagged at V6_5_1 and since tagged at V6_5_0-merge-1.

04/09/03 V6_5-pre-merge-V6_5_1
   The V6_5-branch just before merging in the changes from V6_5_0-branch
   as tagged at V6_5_1 and since tagged at V6_5_0-merge-1.

04/08/03 V6_5_1
   The 6.5.1 release, which lives on the V6_5_0-branch for everything
   except the gahp, which lives on the trunk.

04/01/03 v6_5_1_prerelease_for_edg_vdt_1_apr_2003
   This tag is for the prerelease of Condor 6.5.1 that we gave
   to EDG via VDT 1.1.8. 

03/18/03 V6_5_0
   The 6.5.0 release, which lives on the V6_5_0-branch

03/13/03 V6_5_0-post_merge-V6_5_0-tcp_update-merge-1
    The state of the V6_5_0 branch after merging in
    V6_5_0-tcp_update-branch as tagged at V6_5_0-tcp_update-merge-1.
    this enables condor to send TCP updates to the collector (which
    now uses a SocketCache) if the right things are defined in the
    config file.  flocking is not yet dealt with.  this was required
    by D0 but might be generally useful to other sites.

03/13/03 V6_5_0-pre_merge-V6_5_0-tcp_update-merge-1
    The state of the V6_5_0 branch before merging in
    V6_5_0-tcp_update-branch as tagged at V6_5_0-tcp_update-merge-1.  

03/13/03 V6_5_0-tcp_update-merge-1
    The state of the V6_5_0-tcp_update-branch when it was merged back
    into V6_5_0-branch.

03/07/05 V6_5_0-tcp_update-branch
    A new branch off of V6_5_0-branch for developing the feature where
    we can optionally send updates to the collector (or a tree of
    collectors) via TCP.

03/07/03 V6_5_0-post_merge-V6_4-merge-7
    The state of the V6_5_0 branch after merging in V6_4-branch as
    tagged at V6_4-merge-7. The last merge was at V6_4-merge-6

03/07/03 V6_5_0-pre-merge-V6_4-merge-7
    The state of the V6_5_0 branch before merging in V6_4-branch as
    tagged at V6_4-merge-7. The last merge was at V6_4-merge-6

03/07/03 V6_4-merge-7
    the state of the V6_4-branch before merging into V6_5_0-branch
    (again).  this includes a few minor but important bug fixes that
    have gone into V6_4-branch that need to be present before we ship
    6.5.0. 

03/05/03 V6_5-post-V6_5-MB-V6_5-cod-merge-1-MB-m-1
    the state of the V6_5-branch after merging in the COD merge
    branch (V6_5-MB-V6_5-cod-merge-1-branch)

03/05/03 V6_5-pre-V6_5-MB-V6_5-cod-merge-1-MB-m-1
    the state of the V6_5-branch before merging in the COD merge
    branch (V6_5-MB-V6_5-cod-merge-1-branch)

03/05/03 V6_5-MB-V6_5-cod-merge-1-MB-m-1
    the merge-from tag for the final merge of
    V6_5-MB-V6_5-cod-merge-1-branch into the V6_5-branch.

03/04/03 V6_5-MB-V6_5-cod-merge-1-post_merge
    post_merge tag to demark the point after the basic CVS conflict
    resolution was done, and when the more complicated code changes
    where started to get this branch building and working again.

03/04/03 V6_5-MB-V6_5-cod-merge-1-branch
    the *right* name for the COD->V6_5 merge branch.  because of the
    extensive changes required for COD and various things that were
    changed on V6_5 (how CEDAR authenticate() works, and the starter
    exception userlog event), i decided to use a merge-branch for this
    merge so that we can track the changes i had to make to resolve
    conflicts and get everything working after the merge.

03/04/03 V6_5-merge-V6_5-cod-branch
    a failed attempt at a merge-branch for merging COD into
    V6_5-branch.  this is *NOT* the right naming scheme, so i'm
    abandoning the branch (and no one else should use this convention
    in the future).  unfortunately, i couldn't get CVS to just remove
    this tag completely. :( 

03/03/03 V6_5-cod-merge-1
     The state of the COD branch when it was merged into V6_5 (via the 
     "V6_5-MB-V6_5-cod-merge-1-branch" merge branch)

02/24/03 HAWKEYE_V1_0_RC1
    Release Candidate 1 of Hawkeye 1.0.

02/07/03 V6_5-pre-merge-V6_5_0-merge-1
    The state of the V6_5-branch before merging the V6_5_0 branch in for
    the first time.

02/07/03 V6_5_0-merge-1
    The state of the V6_5_0-branch before merging back into V6_5-branch. It
    has a few bug fixes, and some changes from V6_4 on it. This is the first
    time V6_5_0 has ever been merged into V6_5

02/07/03 V6_5_0-post-merge-V6_4-merge-6
    The state of the V6_5_0 branch after merging in V6_4-branch as tagged 
    at V6_4-merge-6. The last merge was at V6_4-merge-5

02/07/03 V6_5_0-pre-merge-V6_4-merge-6
    The state of the V6_5_0 branch before merging in V6_4-branch as tagged 
    at V6_4-merge-6. The last merge was at V6_4-merge-5

02/07/03 V6_4-merge-6
    the state of the V6_4-branch before merging into V6_5_0-branch. 
    this is slightly past the V6_4-merge-5 tag, with some doc changes 
    and the new license.

02/04/03 V6_5_0-branch
    A stable branch for the V6.5.0 release. It's off the V6_5-branch.

01/31/03 V6_5-post-merge-V6_4-merge-5
	The state of the V6_5-branch after merging in the V6_4-branch as
	tagged at V6_4-merge-5.

01/31/03 V6_5-pre-merge-V6_4-merge-5
	The state of the V6_5-branch after merging in the V6_4-branch as
	tagged at V6_4-merge-5.

01/31/03 V6_4-merge-5
    the state of the V6_4-branch before merging into 6.5.  this is
	slightly past the V6_4_7 tag.  the last merge was V6_4-merge-4.

01/22/03 HAWKEYE_V0_1_9
	The v0.1.9 release of Hawkeye.

01/21/03 V6_5-post-merge-V6_4-merge-4
	The state of the V6_5-branch after merging in the V6_4-branch as
	tagged at V6_4-merge-4.

01/21/03 V6_4-merge-4
    the state of the V6_4-branch before merging into 6.5.  this is
	slightly past the V6_4_6 tag.  the last merge was V6_4-merge-3.

01/14/03 V6_4_6
    The 6.4.6 release tag, which lives on the V6_4-branch

01/10/03 V6_5-post-merge-V6_4-merge-3
	The state of the V6_5-branch after merging in the V6_4-branch as
	tagged at V6_4-merge-3.

01/10/03 V6_5-pre-merge-V6_4-merge-3
	The state of the V6_5-branch before merging in the V6_4-branch as
	tagged at V6_4-merge-3.

01/10/03 V6_4-merge-3
	The state of the V6_4-branch before merging into 6.5.  This
	may be equivalent to the V6_4_6 tag, but that's coming later,
	and the merge has to happen now.  The last merge was
	V6_4-merge-2.

01/09/03 V6_5-post-merge-V6_5-edg-branch-1
	The state of the V6_5-branch after merging in the V6_5-edg-branch
	as tagged at V6_5-edg-branch-merge-1

01/09/03 V6_5-pre-merge-V6_5-edg-branch-1
	The state of the V6_5-branch before merging in the V6_5-edg-branch
	as tagged at V6_5-edg-branch-merge-1

01/09/03 V6_5-edg-branch-merge-1
        The V6_5-edg-branch, before we merged it into the V6_5-branch as
        tagged at V6_5-pre-merge-V6_5-edg-branch-1

01/08/03 V6_4-Tru64_51-1-branch
        This is a branch off V6_4-branch for the port to Tru64 v5.1

12/19/02 V6_5-post-merge-V6_4-merge-2
	The state of the V6_5-branch before merging in the V6_4-branch as
	tagged at V6_4-merge-2.

12/19/02 V6_5-pre-merge-V6_4-merge-2
	Um, i forgot to actually create this tag before i committed the V6_4
	to V6_5 merge.  Sorry, it doesn't exist.

12/19/02 V6_4-merge-2
	The state of the V6_4-branch before merging into 6.5. The last merge
	was from V6_4-merge-1 into 6_5.

12/19/02 V6_5-pre-merge-V6_3-dzero
	The state of the V6_5-branch before merging in the
	V6_3-dzero-branch.  The is the first and last merge from
	the V6_3-dzero-branch, which is now abandoned.

12/10/02 HAWKEYE_V0_1_8
	The v0.1.8 release of Hawkeye.

12/5/02 V6_4-merge-1
	The state of the V6_4-branch before merging into 6.5. The last merge
	was from 6_4_3 into 6_5.

12/5/02 V6_5-pre-merge-V6_4-merge-1
	The state of the V6_5-branch before merging the V6_4-branch as tagged 
	at V6_4-merge-1, since V6_4_3 was merged into V6_5-branch.

12/5/02 V6_5-post-merge-V6_4-merge-1
	The state of the V6_5-branch after merging the V6_4-branch as tagged 
	at V6_4-merge-1, since V6_4_3 was merged into V6_5-branch.

10/30/02 V6_5-edg-branch
	A new branch off of V6_5 for EDG code, specifically for Francesco
	Giacomini's DAGMan callout to the EDG Resource Broker.

10/22/02 V6_5-cod-branch
	A new branch off of V6_5 for "cod", a.k.a. "computing on
	demand".  This will mostly involve changes to the startd to
	support multiple claims per resource, "checkpointing to swap",
	and other features.  There might be other changes to other
	parts of Condor to take advantage of it, too.

10/17/02 V6_5-post-merge-V6_4_3
	The V6_5 branch, after we merged in the V6_4-branch as tagged
	at V6_4_3. 

10/17/02 V6_5-pre-merge-V6_4_3
	The V6_5 branch, before we merged in the V6_4-branch as tagged
	at V6_4_3. 

10/16/02 V6_4_3 
	The 6.4.3 release tag, which lives on the V6_4-branch

09/26/02 V6_4-branch-pre-V6_3-doc-merge-1
	The V6_4-branch right before merging V6_3-branch (since V6_4_1 [which
	is also on the V6_3-branch]) as tagged at V6_3-doc-merge-1

09/26/02 V6_4-branch-post-V6_3-doc-merge-1
	The V6_4-branch right after merging V6_3-branch (since V6_4_1 [which
	is also on the V6_3-branch]) as tagged at V6_3-doc-merge-1

09/26/02 V6_3-doc-merge-1
	Some changes to the manual were accidentally checked into the
	V6_3-branch after it was abandonded.  This is a tag on V6_3-branch,
	only on doc/.

08/19/02 V6_5-tdp-2-branch
	 	Branch for all the "TDP" work, which stands for "Tool Daemon
	 	Protocol".  This is the work to integrate Condor with
	 	Paradyn, creating paused processes, etc.  Branched off of the
	 	main V6_5-branch.  

08/18/02 V6_4_2
	The 6.4.2 release, which was only a relink of the Globus libraries to
    fix OpenSSL security problems. It came from the 6_4-branch 

08/02/02 V6_5-tdp-branch
	 	Branch for all the "TDP" work, which stands for "Tool Daemon
	 	Protocol".  This is the work to integrate Condor with
	 	Paradyn, creating paused processes, etc.  Branched off of the
	 	main V6_5-branch.  This branch contains all the changes made
		on the (now abandoned) V6_3-tdp-branch.
		NOW ABANDONED.  Use the V6_5-tdp-2-branch instead.

7/25/02 V6_5_0-PRE-RELEASE-1
	The first 6.5.0 release to run on our big pool. It lives on the
	6_5-branch, and has support for the new parallel universe.

07/19/02 V6_5-branch
	The V6_5 development series branch.  For important,
	low-hanging new features.  We should try to keep this branch
	so it's always ready to be released within a week, if needed.
	This development series should only last for a month of
	development, and then be hardened for another stable release.
	as soon as the trunk (new classads) porting is done in the
	most basic level, and daemons with new classads can run jobs
	and pass the test suite, we will freeze development in 6_5,
	have a few people work to make it stable, and finally move all
	development into new classads.  yee haw!

07/19/02 V6_4-branch
        The V6_4 *stable* series branch.  ONLY BUG FIXES to 6.4.1! 

7/18/02 V6_4_1
	The 6.4.1 release tag, which lives on the V6_3-branch. 

07/18/02 trunk-pre-merge-t-m-V6_3-b-1-m-1
	The state of the trunk before the intial merge of
	trunk-merge-V6_3-branch-1 into it.

07/18/02 trunk-post-merge-t-m-V6_3-b-1-m-1
	The state of the trunk before the intial merge of
	trunk-merge-V6_3-branch-1 into it.

07/18/02 trunk-merge-V6_3-branch-1-merge-1
	The state of trunk-merge-V6_3-branch-1 before merging back
	to trunk.

07/10/02 trunk-merge-V6_3-branch-1-post-merge-V6_3-merge-2
	The state of trunk-merge-V6_3-branch-1 right after merging
	in the V6_3-branch (since V6_3-merge-1) as tagged at V6_3-merge-2

07/10/02 trunk-merge-V6_3-branch-1-pre-merge-V6_3-merge-2
	The state of trunk-merge-V6_3-branch-1 right before merging
	in the V6_3-branch (since V6_3-merge-1) as tagged at V6_3-merge-2

07/10/02 V6_3-merge-2
		The state of the V6_3-branch before being merged into
		trunk-merge-V6_3-branch-1 again.

6/19/02 V6_4_0
	The 6.4.0 Release tag, which lives on the V6_3-bracnh. NMI-R1 and
	6.4.0 were both built from this tag, with identical flags

6/19/02 V6_2_3
	The 6.2.3 Release tag, which lives on the V6_2-bracnh

6/17/02 V6_3-dzero-branch
	A new branch to hold the changes to Condor-G for DZero.  
	Specifically, the first pass at Alain's old ClassAd "plugin"
	support, and Todd's first pass at matchmaking Globus Universe
	jobs.

5/31/02 V6_3_3
	The 6.3.3 release tag, which lives on the V6_3-branch

5/24/02 V6_3-privnet-reliable-udp
	The state of the V6_3-privnet-branch after sonny had finished
	checking in all his reliable udp stuff, before he goes on to
	do all the other private network stuff.  this way, we can
	merge reliable udp support into the appropriate condor
	mainline development branch without having to get all of the
	private net stuff, too.

5/15/02 V6_3-NMI-Condor-G-Beta1
	The 6.3 branch that was released as the first NMI beta. It's a bit
	before 6.3.3, and is built with WANT_GLOBUS=TRUE and
	IS_CONDORG_RELEASE = Yes, or whatever the settings are. The version
	string these carry are 6.3.2-NMI-Condor-G-Beta

5/01/02 HAWKEYE_V0_1_2
	The Hawkeye 0.1.2 release tag

4/30/02 HAWKEYE_V0_1_1
	The Hawkeye 0.1.1 release tag

4/25/02 V6_3-post-merge-V6_2_2
	The V6_3-branch right before merging in the
	V6_2-branch as tagged at V6_2_2

4/25/02 V6_3-pre-merge-V6_2_2
	The V6_3-branch right before merging in the
	V6_2-branch as tagged at V6_2_2

4/25/02 V6_2_2
	The 6.2.2 release tag, which lives on the V6_2-branch.

04/15/02 V6_3-merge-1
		The state of the V6_3-branch right before being merged into
		trunk-merge-V6_3-branch-1

04/15/02 trunk-merge-V6_3-branch-1
		A new branch from the trunk for merging in the 6_3-branch.

04/04/02 V6_3-privnet-branch
	A new branch for a second generation of sonny's private
	network support, including a first pass of udp w/ ack. 

03/28/02 V6_3-post-merge-V6_3-new-gridmanager-branch-merge-1
		The V6_3-branch right after merging in the
		V6_3-new-gridmanager-branch as tagged at 
		V6_3-new-gridmanager-branch-merge-1

03/28/02 V6_3-pre-merge-V6_3-new-gridmanager-branch-merge-1
		The V6_3-branch right before merging in the
		V6_3-new-gridmanager-branch as tagged at 
		V6_3-new-gridmanager-branch-merge-1

03/28/02 V6_3-new-gridmanager-branch-merge-1
		V6_3-new-gridmanager-branch tagged in case we merge from this
		branch again.  (unlikely, we plan to abandon)

03/19/02 V6_3_2-Condor-G-GT2
		The V6_3-branch, from about the same state as the VDT Condor-G
		release, plus a DAGMan bugfix. The version string is 6.3.2
		CondorG-GT2

03/19/02 V6_3_2-Condor-G-Globus113
		The V6_3-branch, from the tag V6_3-pre-globus2_0-switch,
		which was the state of the 6_3-branch right before the
		switchover to GT2.  The Condor-G release of this has a
		version string of 6.3.2 CondorG-113

03/17/02 V6_3-CondorG-VDT-1_0
		The V6_3-branch tagged for the 1.0 VDT Condor-G release. 
		Built with WANT_GLOBUS=yes

03/13/02 V6_3-post-merge-V6_2-merge-8
		The state of the V6_3-branch after merging in V6_2-branch
		since V6_2-merge-7

03/13/02 V6_3-pre-merge-V6_2-merge-8
		The state of the V6_3-branch before merging in V6_2-branch
		since V6_2-merge-7

03/13/02 V6_2-merge-8
		The state of V6_2-branch before merging V6_2-branch into
		V6_3-branch

03/06/02 V6_3-branch-post-merge-V6_3-security-2-branch-merge-1
		V6_3-branch right after V6_3-security-2-branch was merged in.

03/06/02 V6_3-branch-pre-merge-V6_3-security-2-branch-merge-1
		V6_3-branch right before V6_3-security-2-branch was merged in.

03/06/02 V6_3-security-2-branch-merge-1
		V6_3-security-2-branch tagged in case we merge from this
		branch again.  (unlikely, we plan to abandon)

02/06/02 V6_3-tdp-branch
	 	Branch for all the "TDP" work, which stands for "Tool Daemon
	 	Protocol".  This is the work to integrate Condor with
	 	Paradyn, creating paused processes, etc.  Branched off of the
	 	main V6_3-branch.  ABANDONED - use the V6_5-tdp-branch.

02/07/02 V6_3-pre-globus2_0-switch
		The V6_3-branch, right before we switched over to use
		Globus2.0.  There was one release of Condor (6.3.2
		Condor-G-113) that was built against this tag

01/15/02 V6_3-new-gridmanager-branch
		Branch containing Jamie and Todd's rewrite of the 
		condor_gridmanager (version which uses the gahp server, etc)

01/09/02 V6_3-post-merge-V6_2-merge-7
		The state of the V6_3-branch after merging in V6_2-branch
		since V6_2-merge-6

01/09/02 V6_3-pre-merge-V6_2-merge-7
		The state of the V6_3-branch before merging in V6_2-branch
		since V6_2-merge-6

01/08/02 V6_2-merge-7
		The state of V6_2-branch before merging V6_2-branch into
		V6_3-branch

11/13/01 V6_3-security-2-branch-original
		The V6_3-security-2-branch immediately after it was created.

11/13/01 V6_3-security-2-branch
		Created from the V6_3-branch.  The V6_3-security-branch will be
		merged into this one via the very impressive tag
		V6_3-security-branch-pre-merge-V6_3-security-branch-2.  Yowza!

11/13/01 V6_3-security-branch-pre-merge-V6_3-security-branch-2
		The V6_3-security-branch in its final state.  This tag is
		merged into V6_3-security-2-branch, and the original
		V6_3-security-branch is abandoned.

11/09/01 V6_3-security-branch
		When the V6_3-security-branch was originally made, only
		files in src/ were tagged. (See below 10/09/01).  This
		branches NTconfig, config, and doc as well.

11/8/01 V6_3-bandwidth-merge-1
        The end of the old bandwidth branch at the point where we
        merged it into V6_3-bandwidth-2-branch.  Hopefully, we'll
        never need this tag, but if we end up having to do more
        development on the old bandwidth branch and re-merge, this is
        the "last-merged-at" tag we'll need to use.

11/8/01 V6_3-bandwidth-2-branch
        A new bandwidth branch for Sonny's bandwidth and private
        network changes.  This was created off the end of the
        V6_3-branch so that all the RedHat 7.1 porting can be used for
        Sonny's work.  The old V6_3-bandwidth-branch will be merged
        directly into this new branch and then abandoned.

10/10/01 V6_3_1-Condor-G
        The V6_3-branch built with WANT_GLOBUS = YES, for a CondorG release. 
        It's just slightly post V6_3_1, with just a few GridManager changes.

10/09/01 V6_3-security-branch
		Branch for Zach's security-related changes.  Taken off the
		V6_3-branch right after the V6_3_1 release tag.  Only the
		src/ directory was branched by mistake, see above (11/09)

10/08/01 V6_3_1
        The 6.3.1 release tag, for UNIX. It lives on the V6_3-branch
                
9/17/01 V6_3-post-merge-V6_2-merge-6
        The state of the V6_3-branch right after we merged in the
        changes on the V6_2-branch from V6_2_1 to V6_2-merge-6.

9/17/01 V6_3-pre-merge-V6_2-merge-6
        The state of the V6_3-branch right before we merge in the
        changes on the V6_2-branch from V6_2_1 to V6_2-merge-6.

9/17/01 V6_2-merge-6
        The state of the V6_2-branch (after v6.2.1 and soon before
        release of v6.2.2) when we merged it into V6_3-branch.  Note
        that there is no V6_2-merge-5 tag.... because that is really
        the V6_2_1 tag.

9/17/01 V6_3-INFN-CondorG-2
        Basically, the V6_3-INFN-CondorG-6_3_1 tag, with an bug fix
        from the V6_3-branch to condor_event.C. Then added new
        features to the grid manager to log submit-to-globus-failed
        events, and globus-up and down events.

8/29/01 V6_3-post-merge-V6_3_0-branch-merge-3
        The state of the V6_3-branch after we merged in the
        V6_3_0-branch for the third time.

8/29/01 V6_3-pre-merge-V6_3_0-branch-merge-3
        The state of the V6_3-branch before we merged in the
        V6_3_0-branch for the third time.

8/23/01 V6_3-INFN-CondorG-6_3_1
        The V6_3-branch of what we're calling 6.3.1. It's a CondorG
        release with the new recoverable job manager support added,
        proxy management, DUROC support, and more info in the user
        log. Because of the Grid Manager re-write, it's not clear when
        this will go to someone other than INFN and Jim Basney.
 
8/17/01 V6_3_0-merge-3
        The state of the V6_3_0-branch before we merged it into 
        the V6_3-branch.

8/16/01 V6_3-post-merge-V6_3-syscall-hack-branch-merge-1
        This is the state of the V6_3-branch after we merged the
        V6_3-syscall-hack-branch tagged at
        V6_3-syscall-hack-branch-merge-1.

8/16/01 V6_3-pre-merge-V6_3-syscall-hack-branch-merge-1
        This is the state of the V6_3-branch before we merged the
        V6_3-syscall-hack-branch tagged at
        V6_3-syscall-hack-branch-merge-1.

8/10/01 V6_3-syscall-hack-branch-done
        I finished the port a while ago, but here is a tag specifying
        the set of files where I considered the port to be finished.

7/29/01 V6_3_0-pre-merge-V6_2_1
        The state of the V6_3_0-branch, before we merge the
        V6_2-branch (as tagged at V6_2_1) back in.

7/27/01 V6_2_1
        The 6.2.1 release tags, which lives on the V6_2-branch. 

6/4/01 V6_3-syscall-hack-branch-fixed_varargs
        REMOTE_syscall() has been removed and honest to god senders
        with real function names have been created. This tag also
        includes clipped support for redhat 7.1.  By the way, I can't
        put all the senders in seperate .o files mainly because of
        alias linking where you need to resolve against stuff you
        didn't bring in. So they all must come in.

5/22/01 V6_3-post-authentication
        The V6_3-branch right after zach's authentication stuff.

5/22/01 V6_3-pre-authentication
        The V6_3-branch before zach's authentication stuff, which
        affects pretty much all of condor's ReliSocks.

5/16/01 V6_3-post-merge-V6_3_0-merge-2
       The state of the V6_3-branch after merging in the
       V6_3_0-branch as tagged at V6_3_0-merge-2.

5/16/01 V6_3_0-merge-2
        The state of the V6_3_0-branch when we again merged it into
        the V6_3-branch for the air force. 

5/16/01 V6_3-pre-merge-V6_3_0-merge-2
       The state of the V6_3-branch before merging in the
       V6_3_0-branch as tagged at V6_3_0-merge-2.

5/1/01 OR 5/3/01(don't know from merge) V6_3-syscall-hack-branch
       New branch for doing massive hacking to the remote syscall
       infrastructure to avoid using va_args, having a giant
       do_remote_syscall() function, etc.  Instead, we'll now generate
       seperate functions for each RSC we're trapping, and ideally, put
       them all in seperate .o files, too.

5/1/01 V6_3-post-merge-V6_3_0-merge-1
       The state of the V6_3-branch after merging in the
       V6_3_0-branch as tagged at V6_3_0-merge-1.

5/1/01 V6_3-pre-merge-V6_3_0-merge-1
       The state of the V6_3-branch before merging in the
       V6_3_0-branch as tagged at V6_3_0-merge-1.

5/1/01 V6_3_0-merge-1
        The state of the V6_3_0-branch when we first merged it into
        the V6_3-branch for the new syscall branch and the air force. 

4/20/01 V6_3_0
        The 6.3.0 release, which lives on V6_3_0-branch.

4/19/01  V6_3-pre-kerberos
    A tag VALID ONLY ON SRC that represents the 6_3-branch right before
    Hao checked in his Kerberos stuff. Some files in config/ were checked
    in before this tag was added. (site.def - 1.21.8.5 and Project.tmpl 
    1.68.4.11) 

4/18/01 V6_3_0-branch
        A branch off of V6_3 for the 6.3.0 release of Condor.  This is
        to insulate the 6.3.0 release from other changes to the
        repository as we get 6.3.0 ready to ship.  Hopefully, this
        branch will be abandonded once 6.3.0 is out and any changes
        have been merged back into V6_3-branch.  However, we might
        have to release a 6.3.1 from this branch, as well, depending
        on how things go in the V6_3-branch, and how stable it is
        whenever we need to release 6.3.1.

4/16/01 V6_3-pre-merge-V6_2-merge-4
        The state of the V6_3-branch before merging the
        still-slightly- post-6.2.0 V6_2 branch in preparation for
        releasing 6.3.0.  (Phew.)

4/16/01 V6_2-merge-4
        V6_2 branch state, still slightly post 6.2.0.  Used for
        merging into the V6_3 branch, in preparation for releasing
        6.3.0.

4/9/01 V6_3-umn-branch  (take two)
        This is a new branch (with the same name) for UMN folks who
        want to hack DAGMan.  Since the old umn branch was created
        before the big CEDAR cleanup in CVS, and since we didn't want
        any trouble with that down the road, we wanted to make a new
        branch for them before they started their work.  Since nothing
        had been checked in to the new branch, we could safely delete
        the old branch tag (which I did in both the V6_3-branch and in
        the V6_3-bandwidth-branch to make sure we removed that tag
        from all files, even ones that had been deleted on the main
        V6_3-branch), and re-tag with the same name, creating a new
        branch.

4/3/01 V6_3-bandwidth-branch
        A new branch off of V6_3 for all the bandwidth control stuff.
        This branch contains modifications to condor_io and
        condor_includes.

4/3/01 V6_3-pre-bandwidth-branch-fix
        The state of the V6_3-branch before I started doing all the
        trickery to create the V6_3-bandwidth-branch, just in case we
        need to back out of any mistakes I might make.  -Derek Wright

3/30/01 V6_3-condor-g-release-2
        The release tag for the second CondorG client-distro. This
        release is from the mainline V6_3-branch, and not the
        V6_3-condor-g-branch, which is now abandoned.

3/29/01 V6_3-umn-branch
        New branch off of V6_3-branch for UMN folks who want to hack
        DAGMan.

3/29/01 V6_3-branch-post-merge-V6_3-condor-g-release-1
        The state of the V6_3-branch after merging in the
        V6_3-condor-g-branch as tagged at V6_3-condor-g-release-1.

3/29/01 V6_3-branch-pre-merge-V6_3-condor-g-release-1
        The state of the V6_3-branch before merging in the
        V6_3-condor-g-branch as tagged at V6_3-condor-g-release-1.

3/29/01 V6_3-condor-g-release-1
        The state of the CondorG branch for the first client-side
        release. It lives on the V6_3-condor-g-branch

3/28/01 V6_3-post-merge-V6_2-merge-3
        The state of the V6_3-branch after merging the V6_2 branch as
        tagged at V6_2-merge-3

3/28/01 V6_3-pre-merge-V6_2-merge-3
        The state of the V6_3-branch before merging the V6_2 branch

3/28/01 V6_2-merge-3
        V6_2-branch state, slightly post 6.2.0. Used for the merge
        into 6.3 at the end of March (right around the CondorG merge
        back in, and the split-off of the Minnesota DAGMan branch)

3/15/01 V6_2_0 
        6.2.0 release tags, which lives on the V6_2-branch. The date
        on this release is probably bogus, since I forgot to add it to
        this file til well after the fact.

3/6/01  V6_3-galileo-1
        This is a tag of the V6_3 branch for the purposes of giving
        a company called Galileo some experimental/new features 
        concerning job suspension and control from the shadow side.

2/28/01 V6_3-condor-g-branch
        A branch for Condor-G development in anticipation of a release
        in the near future.  Branched from the end of the V6_3-branch
        at 5:45pm on 2/28/01.  Only Condor-G development should go on
        on this branch, and it should be merged back into the regular
        V6_3-branch at the appropriate time.

2/9/01  V6_1_17
        6.1.17 release tag, which lives on the V6_2-branch. The good
        lord willing this will be the last 6.1

12/22/00 V6_3-post-merge-V6_2-merge-2
        The state of the V6_3-branch after merging in the V6_2-branch
        as tagged at V6_2-merge-2.

12/22/00 V6_3-pre-merge-V6_2-merge-2
        The state of the V6_3-branch before merging in the V6_2-branch
        as tagged at V6_2-merge-2.

12/22/00 V6_2-merge-2
        V6_2 branch state (still prior to 6.1.17, so not quite worthy
        of the V6_1_17 tag) for merging into V6_3 branch

12/6/00 V6_3-post-merge-V6_2-merge-1
        The state of the V6_3-branch after merging in the V6_2-branch
        as tagged at V6_2-merge-1.

12/6/00 V6_3-pre-merge-V6_2-merge-1
        The state of the V6_3-branch before merging in the V6_2-branch
        as tagged at V6_2-merge-1.

12/6/00 V6_2-merge-1
        V6_2 branch state (just prior to 6.1.17, so not quite worthy
        of the V6_1_17 tag) for merging into V6_3 branch

9/14/00 V6_3-post-merge-V6_1_16
        The state of the V6_3-branch after merging in the V6_2-branch
        as tagged at V6_1_16.

9/13/00 V6_3-pre-merge-V6_1_16
        The state of the V6_3-branch before merging in the V6_2-branch
        as tagged at V6_1_16.

9/8?/00 V6_1_16
        6.1.16 release tag, which lives on the V6_2-branch.  config
        was tagged on 9/12, with the code from the earlier date.
        NTconfig and doc were tagged on 9/13/00 with the tail of the
        branch (since I don't think NTconfig changed, doc didn't
        change much, and it doesn't matter nearly as much) There are
        now a bunch more module names and renewed awareness of using
        the *_ALL module names to help avoid these sorts of things in
        the future.  -Derek

8/22/00 V6_1_15
        6.1.15 release tag, which lives on the V6_2-branch.

7/6/00 V6_3-branch
        The branch for all of Condor version 6.3.X (and, probably,
        6.4.X).  Changes made on the V6_2-branch should always be
        merged into this branch, not the trunk.  This branch should be
        merged into the trunk periodically.  6.3.X should contain new
        features, Globus universe stuff, Condor-G, Personal Condor
        stuff, etc.  It should *NOT* contain new classads, new schedd,
        etc, etc. 

7/6/00 V6_2-branch The branch for all of Condor version 6.2.X.  In
        addition, the last few 6.1.X releases (hopefully, just
        6.1.15), will live on this branch.  config, src, doc, and
        NTconfig are all branched.  Changes from this branch should
        *NEVER* be merged directly into the trunk.  They *MUST* be
        merged into the V6_3-branch, and then, those changes should be
        merged from the V6_3-branch into the trunk.

7/6/00 trunk-post-merge-V6_1_14
        The state of the trunk aftering merging with V6_1_13-branch as 
        tagged at the V6_1_14 release.

7/6/00 V6_1-pre-merge-V6_1_14
        The state of the trunk before merging with V6_1_13-branch as
        tagged at the V6_1_14 release.

6/27/00 V6_1_14
        6.1.14 release tag, which lives on the V6_1_13-branch.

6/21/00 V6_1_13
        6.1.13 release tag, which lives on the V6_1_13-branch .     

6/13/00 V6_1_NewAds-3-branch
        This branch has been created to merge in trunk changes with
        the obsolescent V6_1-NewAds-2-branch (which is now going to
        be abandoned).

6/7/00 V6_1_13-branch
        Branch for 6.1.13, so the trunk can start to withstand
        checkins slated for 6.1.14.

5/23/00 V6-preSol28-port
        A tag right before we checked in all the stuff for the
        Solaris 2.8 port.

3/15/00 V6_1_12-diff-ckpt-branch
        A branch for Greg Bronner <gbronner> and John Bent <johnbent>
        to work on experimental code to only checkpoint diffs instead
        of the whole memory image.  Branched from the trunk, somewhere
        between 6.1.12 and 6.1.13.

3/6/00 V6_1_12
        The 6.1.12 release tag, which lives on the trunk.

2/18/00 V6_1_11
        The 6.1.11 release tag, which lives on the trunk.

12/23/99 V6_1_11-pre1
        A pre-release of Version 6.1.11.  This state of the trunk was
        released in two ways: 1) A negotitator for IRIX 6.2 was given
        to CORE in response to [condor-support #237] and this is what
        the "6.1.10" glidein tarballs released on 12/23/99 were built
        with. 

11/24/99 V6_1_10
        The 6.1.10 release tag, which lives on the trunk.

11/19/99 V6_1_10-CAE-beta
        A beta version of 6.1.10 that I (Derek) packaged for CAE for
        clipped Solaris 2.7 support.  I didn't release the real 6.1.10
        today because I ran out of time.  I just wanted to tag this in
        case they have problems so we know what code they have.  
         
11/5/99 V6_1_9
        The 6.1.9 release tag, which lives on the trunk.

10/20/99 V6_1-pre-merge-V6_1_8-ntpreview
        The state of the trunk before merging with V6_1_8-ntpreview-branch as
        tagged at V6_1_8-ntpreview.

10/20/99 V6_1_8-ntpreview
        This is the release tag for the first NT public release,
        Condor NT Preview v6.1.8 (it lives on the below branch).

10/20/99 V6_1_8-ntpreview-branch
        This is branch used to build the first NT release, 
        Condor NT Preivew v6.1.8.  

8/26/99 V6_1-pre-merge-V6_1-linux-1-branch-merge-1
        The state of the trunk before merging with V6_1-linux-1-branch as
        tagged at V6_1-linux-1-branch-merge-1.

8/26/99 V6_1-linux-1-branch-merge-1
        This is the tag of the V6_1-linux-1-branch just before merging
        to trunk. 

8/12/99 V6_1_8
        The 6.1.8 release tag, which lives on the trunk.

7/16/99 V6_1-linux-1-branch
        Branch for porting to new Linuxes (2.2 kernel, etc)

6/16/99 V6_1-pre-merge-V6_1_7
        The trunk, before merging in the V6_1_6-branch, as tagged at
        V6_1_7.  The merge was completed at 7:50pm on 6/16/99

6/16/99 V6_1_7
        The 6.1.7 release tag, which lives on the V6_1_6-branch.

6/14/99 V6_1_6
        The 6.1.6 release tag, which lives on the V6_1_6-branch.

6/10/99 cae-special-603-branch
        Some bugs fixes related to fortran.
        Compiled only for sparc solaris 551 and given to them in binary form.

6/7/99 V6_1-pre-merge-V6_1-Irix65-1-branch-merge-1
        Tag of Trunk before merging Irix branch back in

6/7/99 V6_1-Irix65-1-branch-merge-1
        Tag of Irix branch before merging

5/28/99 V6_1_6-branch
        Branch for the 6.1.6 release.

4/27/99 V6_1-Irix65-1-branch
        Branch for doing Irix 6.5 porting on. 

4/20/99 V6_1_5-pre-merge-V6_1-unix-dc-pm-1-branch-merge-1
        This impressively-named tag is of the trunk, right
        before the merge of the unix-dc-pm branch.

4/20/99 V6_1-unix-dc-pm-1-branch-merge-1
        This tag is made on the unix-dc-pm branch before that
        branch's merge back into the trunk.  Hopefully
        we won't ever have to worry about this tag ever again.  :-)
        WANT_DC_PM is turned on in the master and schedd, 
        Create_Process is used, and the schedd's "Agent" is gone.

4/15/99 V6_1_5
        The 6.1.5 release.  Lots of new features, including Condor for
        machines w/ multiple network interfaces, the new Daemon
        object, removed some dead APIs in internet.c, converted some
        things to CEDAR that weren't using it, and tons of bug fixes. 

3/16/99 V6_1-NewAds-2-branch
        This is the second branch for the New-Classads/egcs/STL
        conversion process.  We created the new branch, then we will
        merge the V6_1-NewAds-branch directly into this new branch,
        not the trunk.  Eventually, this branch will be merged into
        the trunk once it's at 6.3.X.

3/16/99 V6_1-co-alloc-1-branch
        Branch created for Adiel to use for his changes to the
        negotiator to support co-allocation of licences w/ machines
        (primarily for CORE).

3/16/99 V6_1-unix-dc-pm-1-branch
        Branch to get DaemonCore (DC) Process Management (PM) working
        on Unix before it gets merged into the trunk.  This will
        hopefully be done quickly and merged back in before we move to
        V6_2.  After this branch was created, the initial check-ins to
        enable Unix DCPM to the schedd were undone on the trunk, since
        they were creating too many problems.

3/11/99 son-of-vics-branch
        New branch for Vic Zandy to do his process hijacking work on.
        The vics-branch was abandonded since there were so many
        changes on the trunk that it would be hell to merge back in. 

3/11/99 new-syscall-branch
        New branch for Doug Thain's re-do of remote syscalls, file
        table stuff, buffering, etc. 

3/9/99  V6_1-pre-merge-V6_1_4
        The trunk, before merging in the V6_1_3-branch, which contains
        both V6_1_3 and V6_1_4.  We're merging from where V6_1_4 is
        tagged. 

3/3/99  V6_1_4
        Version 6.1.4, tagged on the V6_1_3-branch.  Almost
        exclusively bug fixes to V6_1_3, including the fix to the
        fatal FPE exception caused by uninitialized memory in Cedar. 

2/26/99 V6_1_3
        Version 6.1.3, tagged on the V6_1_3-branch.  Lots of SMP bug
        fixes, but lots of other new, unstable features.

2/?/99  V6_1_3-branch
        Branch to get 6.1.3 ready for release.

1/13/99 V6_1-pre-merge-V6_1_2
        The trunk, before merging in the V6_1_1-branch, which contains
        both V6_1_1 and V6_1_2.  We're merging from where V6_1_2 is
        tagged. 

1/12/99 V6_1_2
        Most directories are tagged on the V6_1_1-branch, with some
        bug fixes and improvements after the V6_1_1 release was
        tagged.  However, V6_1_2 includes the trunk versions of
        condor_dagman and the pvm directories:
        condor_(shadow|starter).jim.  

?/?/98 V6_1_1
        Version 6.1.1, tagged on the V6_1_1 branch.

12/21/98 V6_1_1-branch
        Branch for the V6_1_1 development series release.  Only src is
        tagged, not config.

?/?/98 V6_1-NewAds-branch

12/9/98 V6_1_0<|MERGE_RESOLUTION|>--- conflicted
+++ resolved
@@ -1,4 +1,3 @@
-<<<<<<< HEAD
 05/07/2009 V7_3_1
  The official tag for 7.3.1, from V7_3_1-branch.
  Version string: $CondorVersion: 7.3.1 May  5 2009 BuildID: 150675 $
@@ -31,11 +30,9 @@
 
 11/05/2008 V7_2-branch
   Branch for 7.1.4 and 7.2 series, based from the master.
-=======
 06/11/2009 V7_2_4-branch
   Branch for the 7.2.4 release, based on V7_2-branch
 
->>>>>>> 486ba1a5
 04/27/2009 V7_2-fixckptprot-branch
   Branch to hack a fix for 32/64 bit incompatibilities in ckpt server protocol
   as per gittrac ticket #177.
