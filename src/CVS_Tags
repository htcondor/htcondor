--- conflicted
+++ resolved
@@ -1,4 +1,3 @@
-<<<<<<< HEAD
 03/04/2009 V7_3-new_classads_benchmarks-branch
  Branch for benchmarking new ClassAds (based off V7_3-new_classads-branch)
 
@@ -19,11 +18,9 @@
 
 11/05/2008 V7_2-branch
   Branch for 7.1.4 and 7.2 series, based from the master.
-=======
 03/23/2009 V7_2-deb5-branch
   Branch used for the deb5 stduniv port, based from V7_2-branch.
 
->>>>>>> 63877863
 03/02/2009 V7_2_1-branch
   Branch for the 7.2.1 release; the branch is based on V7_2-branch.
 
