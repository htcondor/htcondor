--- conflicted
+++ resolved
@@ -1,11 +1,8 @@
-<<<<<<< HEAD
 11/05/2008 V7_2-branch
   Branch for 7.1.4 and 7.2 series, based from the master.
-=======
 12/17.2008 V7_2-new_classads_for_windows-branch
   Branch for new class ads on Windows.
 
->>>>>>> 71281bb7
 12/08/2008 V7_2_0-branch
   Branch for the 7.2.0 release, based from V7_2-branch.
 
