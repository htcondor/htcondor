--- conflicted
+++ resolved
@@ -1,12 +1,9 @@
-<<<<<<< HEAD
 03/02/2009 V7_2_1-branch
   Branch for the 7.2.1 release; the branch is based on V7_2-branch.
-=======
 02/04/2009 V7_2_1
   The offical tag for 7.2.1, from the V7_2_1-branch.
   Version string: $CondorVersion: 7.2.1 Feb  3 2009 BuildID: 130092 $
   Original build tag: BUILD-BUILD-V7_2-branch-2009-2-2
->>>>>>> 75ed31af
 
 01/02/2009 V7_2-mysubsystem_fix-branch
   Branch used to ensure that the new MySubsystem implementation works as
