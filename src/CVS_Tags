--- conflicted
+++ resolved
@@ -1,12 +1,9 @@
-<<<<<<< HEAD
 08/17/2009 V7_3_2-branch
  Branch for 7.3.2 release.
-=======
 09/14/2009 V7_3_2
  The official tag for 7.3.2, from the V7_3_2-branch.
  Version string: $CondorVersion: 7.3.2 Sep 10 2009 BuildID: 181136 $
  Original build tag: BUILD-V7_3_2-branch-2009-9-10
->>>>>>> b1a309b6
 
 07/30/09 V7_3-view_collector-hack-branch
  Branch for removing static ARCH/OPSYS params from the ViewCollector.
