--- conflicted
+++ resolved
@@ -323,10 +323,6 @@
 		exit (1);
 	}
 
-<<<<<<< HEAD
-
-	char* addr = pool ? pool->addr() : NULL;
-=======
         // Address (host:port) is taken from requested pool, if given.
 	char* addr = (NULL != pool) ? pool->addr() : NULL;
         Daemon* requested_daemon = pool;
@@ -335,7 +331,6 @@
 	// associated with the requested subsystem (here encoded by value of mode)
         // In this case the host:port of pool (if given) denotes which
         // pool is being consulted
->>>>>>> de02083e
 	if( direct ) {
 		Daemon *d = NULL;
 		switch( mode ) {
