# Configure template for Condor.                             -*-Autoconf-*-
# Process this file with autoconf to produce a configure script.
##**************************************************************
##
## Copyright (C) 1990-2007, Condor Team, Computer Sciences Department,
## University of Wisconsin-Madison, WI.
## 
## Licensed under the Apache License, Version 2.0 (the "License"); you
## may not use this file except in compliance with the License.  You may
## obtain a copy of the License at
## 
##    http://www.apache.org/licenses/LICENSE-2.0
## 
## Unless required by applicable law or agreed to in writing, software
## distributed under the License is distributed on an "AS IS" BASIS,
## WITHOUT WARRANTIES OR CONDITIONS OF ANY KIND, either express or implied.
## See the License for the specific language governing permissions and
## limitations under the License.
##
##**************************************************************

# We need a recent autoconf for many of the macros and tests we're using
# NOTE: 2.57 has a bug when testing for functions, which we now hit by
# testing for mkstemp(), so we need at least 2.59...
AC_PREREQ(2.59)

# Initialize autoconf
AC_INIT
AC_CONFIG_HEADERS([config.h])

AC_MSG_NOTICE([checking for critical tools used by configure])
AC_PROG_AWK
REQUIRE_PATH_PROG([GREP],[grep])
REQUIRE_PATH_PROG([CUT],[cut])
AC_PATH_PROG([WHICH],[which],[no],[$PATH])

# Condor only requires 5.002, but GPT apparently relies on 5.005_03 or
# greater.  Unfortunately, GPT doesn't have a configure script or
# anything, it just lets perl die with a require statement.  So, we
# test for the right version here and fail in an early and obvious way
# if there's a problem.  Also, we check for this early, so we can use
# perl in the rest of the tests in here, if we want it.
AC_PROG_PERL_VERSION([5.005_03], [],
   [AC_MSG_ERROR([perl version 5.005_03 or higher is required])])

AC_MSG_NOTICE([verifying build environment ])

# Find RPM, if we have it; this variable is only used for querying the
# release of an RPM-based system
AC_PATH_PROG(ac_rpmquery,rpm,no,[$PATH])

if test "x$ac_rpmquery" == "xno" ; then
   RPMQUERY=/bin/false
else
   RPMQUERY=$ac_rpmquery
fi

# first, if we notice we're being run at UW-Madison CS on a
# CSL-supported machine, and the PATH doesn't include
# /p/condor/workspaces/build/bin before /s/std/bin, print an error
# message and exit, since there's no way we're going to find the first
# versions of everything we need, and it's easier to just tell the
# user right at the start what they need to do to fix it, instead of
# having the rest of the tests in here fail...
my_domain=`echo $ac_hostname | $CUT -f2- -d.`
_bad_path_dirs="/s/std/bin /usr/local/bin /usr/bin /bin /usr/ccs/bin"
_found_bad_dir=no
_which_bad_dir=""
_found_s_std_bin=no
_found_p_build_bin=no
_p_build_bin="/p/condor/workspaces/build/bin"
if test $my_domain = "cs.wisc.edu" && test -d "/s/std/bin" ; then
  AC_MSG_CHECKING([if PATH on CSL-supported machine is ok])
  as_save_IFS=$IFS; IFS=$PATH_SEPARATOR
  for as_dir in $PATH
  do
    IFS=$as_save_IFS
    for test_dir in $_bad_path_dirs
    do
      if test $as_dir = $test_dir ; then
        _found_bad_dir=yes
	if test "x$_which_bad_dir" = "x" ; then
          _which_bad_dir="$test_dir"
	else
          _which_bad_dir="$_which_bad_dir, $test_dir"
	fi
      fi
    done
    if test $as_dir = $_p_build_bin ; then
      if test $_found_bad_dir = "yes" ; then
        AC_MSG_RESULT([no])
        AC_MSG_ERROR([You are compiling on a UW-Madison CSL-supported machine and $_p_build_bin is *NOT* near the front of your PATH.  This configure script will not be able to find the right versions of the programs it needs to build Condor.  Please fix your PATH by putting $_p_build_bin *BEFORE* any of these directories in your PATH: $_which_bad_dir])
      fi
      _found_p_build_bin=yes
      break
    fi
  done
  if test $_found_p_build_bin = "no" ; then
    AC_MSG_RESULT([no])
    AC_MSG_ERROR([You are compiling on a UW-Madison CSL-supported machine and $_p_build_bin is *NOT* in your PATH.  This configure script will not be able to find the right versions of programs it needs to build Condor.  Please fix your PATH by adding $_p_build_bin (it must be before any of these directories: $_bad_path_dirs) and re-run configure])
  fi
  AC_MSG_RESULT([yes])
fi


############################################################
# Figure out what platform we're being run on
############################################################
AC_MSG_NOTICE([determining host platform])
# these three are just used by configure to specify the settings we
# actually care about, described below
arch=`uname -m`
osrelease=`uname -r`
osversion=`uname -v`

# this is what ends up as "Architecture" in the Imakefiles, and is
# used in a number of the IS_* #define's too.  luckily, we can use the
# same thing in both places without confusion...
_cv_arch=""

# this is the opsys-specific string in the IS_* #define's
_cv_opsys=""

# this is what ends up as "OperatingSystem" in the Imakefile, which
# unfortnuately is sometimes different than what we use in _cv_opsys
# this is stupid and evil, but since the naming isn't consistent in
# the Condor code and build system, for now, we'll just define both.
# hopefully, someday relatively soon, we'll be able to go through and
# clean this discrepancy up and remove this evil setting.  sorry.
_cv_op_sys=""

# the version-specific opsys string we use in the IS_* #define's
_cv_opsys_vers=""

# what gets set as the "SYSNAME" make variable, for now, it's only
# used as the argument to "make_final_tarballs" to determine what the
# packaged filenames should be when we try to release this platform
_cv_sysname=""

# Sometimes, I need to know the specific kernel revision. This is mostly
# needed under Linux, but I'll make every OS produce this identification.
_cv_kernel_rev="XXX"

os=`uname -s`

if test "$os" = "HP-UX"; then
  _cv_op_sys="HPUX"
  _cv_opsys="HPUX"
  if test "$osrelease" = "B.10.20" ; then
    _cv_opsys_vers="HPUX10"
    _cv_sysname="hp_ux102"
  elif test "$osrelease" = "B.11.11" ; then
    _cv_opsys_vers="HPUX11"
    _cv_sysname="hp_ux110"
  elif test "$osrelease" = "B.11.31" ; then
    _cv_opsys_vers="HPUX11"
    _cv_sysname="hp_ux113"
  fi

  hpux_arch=`uname -m`
  if test "x$hpux_arch" = "xia64" ; then
    _cv_arch="IA64"
  else
    _cv_arch="HPPA"
  fi

  _cv_kernel_rev=`uname -r | sed -e 's#^B\.##'`;

elif test $os = "Linux" ; then
  # linux is a big mess, since we have different distributions,
  # different versions of glibc, etc, etc...
  _cv_op_sys="LINUX"
  _cv_opsys="LINUX"
  if test $arch = "i686" -o $arch = "i586" -o $arch = "i486" ; then
    _cv_arch="I386"
  elif test $arch = "alpha" ; then
    _cv_arch="ALPHA"
  elif test $arch = "ia64" ; then
    _cv_arch="IA64"
  elif test $arch = "ppc" -o $arch = "ppc64" ; then
    _cv_arch="CONDOR_PPC"
  elif test $arch = "x86_64" ; then
    _cv_arch="X86_64"
  elif test $arch = "mips64" ; then
    _cv_arch="MIPS64"
  fi

  # next, figure out what linux distribution this is
  if test -f "/etc/tao-release" ; then
    _tao_vers=`cat /etc/tao-release|$PERL -ne '/.* (.*) \(.*\)/;print $1;'`
    case "$_tao_vers" in
     "1" )
       _cv_linux_distro="TAO1"
       ;;
     * )
       AC_MSG_WARN([Condor is not yet ported to Tao version $_tao_vers])
       AC_MSG_WARN([You may have trouble building and/or packaging Condor])
       _cv_linux_distro="TAO_UNKNOWN"
       ;;
    esac
  elif test -f "/etc/yellowdog-release" ; then
    _yd_vers=`cat /etc/yellowdog-release|$PERL -ne '/.* (.*) \(.*\)/;print $1;'`
    case "$_yd_vers" in
     "3.0" )
       _cv_linux_distro="YD30"
       ;;
     "5.0" )
       _cv_linux_distro="YD50"
       ;;
     * )
       AC_MSG_WARN([Condor is not yet ported to yellowdog version $_yd_vers])
       AC_MSG_WARN([You may have trouble building and/or packaging Condor])
       _cv_linux_distro="YD_UNKNOWN"
       ;;
    esac
  elif test -f "/etc/gentoo-release" ; then
    _gentoo_vers=`cat /etc/gentoo-release|$PERL -ne '/Gentoo Base System release (.*)/;print $1;'`
    case "$_gentoo_vers" in
     "1.12.11.1" )
       _cv_linux_distro="GENTOO1.12.11.1"
       ;;
     * )
       AC_MSG_WARN([Condor is not yet ported to gentoo version $_gentoo_vers])
       AC_MSG_WARN([You may have trouble building and/or packaging Condor])
       _cv_linux_distro="GENTOO_UNKNOWN"
       ;;
    esac
  elif test -f "/etc/fedora-release"  ; then
    # do this BEFORE checking for redhat-release, because
    # redhat-release is a symlink to fedora-release on F systems
    _fedora_rel=`cat /etc/fedora-release|$PERL -ne '/.* (.*) \((.*)\)/;print $2;'`
    case "$_fedora_rel" in
     # Handle FC cases explicitly
     "Yarrow" )
        _cv_linux_distro="FC1"
	;;
     "Tettnang" )
        _cv_linux_distro="FC2"
	;;
     "Heidelberg" )
        _cv_linux_distro="FC3"
	;;
     "Stentz" )
        _cv_linux_distro="FC4"
	;;
     "Bordeaux" )
        _cv_linux_distro="FC5"
	;;
     "Zod" )
        _cv_linux_distro="FC6"
	;;
     # Handle post-FC releases more robustly
     * )
        _cv_linux_distro=`$RPMQUERY -q --queryformat "F%{VERSION}" fedora-release`
	;;
    esac
  elif test -f "/etc/redhat-release" ; then
    # Non-Fedora Red Hat or Red Hat derivative -- either RHEL or CentOS
    
    if (rpm -q centos-release 2>&1 > /dev/null) ; then
       # CentOS
       _cv_linux_distro=`$RPMQUERY -q --queryformat "CENTOS%{VERSION}%{RELEASE}" centos-release | tr -d .`
    else
       # Red Hat Linux or RHEL; handle RHL first before presuming RHEL

       if (grep -q "Red Hat Linux" /etc/redhat-release) ; then
         _rh_vers=`cat /etc/redhat-release|$PERL -ne '/.* (.*) \(.*\)/;print $1;'`
       	  case "$_rh_vers" in
    	   "7.2" )
	     _cv_linux_distro="RH72"
       	     ;;
	   "2.1AW" )
       	     _cv_linux_distro="RH72"
 	     ;;
           "8.0" )
             _cv_linux_distro="RH80"
             ;;
           "9" )
             _cv_linux_distro="RH9"
             ;;
	   * )
       	     AC_MSG_WARN([Condor is not ported to Red Hat Linux version $_rh_vers])
	     AC_MSG_WARN([You may have trouble building and/or packaging Condor])
 	     _cv_linux_distro="RHL_UNKNOWN"
             ;;
          esac
       elif (grep -q "Red Hat Enterprise Linux" /etc/redhat-release) ; then
         # RHEL
	 _cv_linux_distro=RHEL`$RPMQUERY -q --queryformat "%{VERSION}" redhat-release | tr -d \[[A-Za-z]] `
       else
          $_rh_release=`cat /etc/redhat-release`
          AC_MSG_WARN([You may have trouble building and/or packaging Condor on $_rh_release])
          _cv_linux_distro=`$RPMQUERY -q --queryformat "RH_UNK_%{VERSION}%{RELEASE}" redhat-release | tr -d .`
       fi
    fi
  elif test -f "/etc/SuSE-release" ; then
    _suse_vers=`cat /etc/SuSE-release | grep VERSION | $AWK '{print $3}'`
    case "$_suse_vers" in
     "8.1" )
       _cv_linux_distro="SLES81"
       ;;
     "9" )
       _cv_linux_distro="SLES9"
       ;;
     * )
       AC_MSG_WARN([Condor is not yet ported to SuSE version $_suse_vers])
       AC_MSG_WARN([You may have trouble building and/or packaging Condor])
       _cv_linux_distro="SuSE_UNKNOWN"
       ;;
    esac
  elif test -f "/etc/debian_version" ; then
    _deb_vers=`cat /etc/debian_version`;
    case "$_deb_vers" in
     "4.0" )
       _cv_linux_distro="DEBIAN40"
       ;;
     * )
       AC_MSG_WARN([Condor is not yet ported to Debian version $_suse_vers])
       AC_MSG_WARN([You may have trouble building and/or packaging Condor])
       _cv_linux_distro="DEBIAN_UNKNOWN"
       ;;
	 esac
  else
    AC_MSG_WARN([Unrecognised Linux distribution])
    AC_MSG_WARN([You may have trouble building and/or packaging Condor])
    _cv_linux_distro="UNKNOWN"
  fi
  # this perl 1-liner takes all space-delimited input, sticks it
  # together with '_' marks, and lower-cases the whole thing
  _cv_sysname="`echo $_cv_arch $_cv_linux_distro | $PERL -ane 'print lc join('_',@F)'`"
  _cv_opsys_vers="LINUX_$_cv_linux_distro"

  # now figure out the kernel revision. Under linux this will have
  # the form: major.minor.patch
  _cv_kernel_rev=`uname -r | sed -e 's#^\\([0-9]\\+\\.[0-9]\\+\\.[0-9]\\+\\).*#\\1#'`;

elif test $os = "SunOS" ; then
  _cv_op_sys="Solaris"
  _cv_opsys="SOLARIS"
  if test $arch = "sun4m" -o $arch = "sun4u" ; then
    _cv_arch="SUN4X"
  else
    AC_MSG_ERROR([Condor only supports Sparc Solaris (not $arch)])
  fi
  if test "$osrelease" = "5.6" ; then
    _cv_opsys_vers="SOLARIS26"
    _cv_sysname="sun4x_56"
  elif test "$osrelease" = "5.7" ; then
    _cv_opsys_vers="SOLARIS27"
    _cv_sysname="sun4x_57"
  elif test "$osrelease" = "5.8" ; then
    _cv_opsys_vers="SOLARIS28"
    _cv_sysname="sun4x_58"
  elif test "$osrelease" = "5.9" ; then
    _cv_opsys_vers="SOLARIS29"
    _cv_sysname="sun4x_59"
  fi

  # now figure out the kernel revision. Under solaris this will have
  # the form: major.minor
  _cv_kernel_rev=`uname -r | sed -e 's#^\\([0-9]\\+\\.[0-9]\\+\\).*#\\1#'`;

elif test $os = "AIX" ; then
  # add detection to this when ia64 is needed
  _cv_arch="PPC"
  _cv_op_sys="AIX"
  _cv_opsys="AIX"
  if test "$osversion" = "5" ; then
    _cv_opsys_vers="AIX5"
	if test "$osrelease" = "1" ; then
      _cv_sysname="ppc_aix51"
	elif test "$osrelease" = "2" ; then
      _cv_sysname="ppc_aix52"
	else
      _cv_sysname="ppc_aix5unknown"
      AC_MSG_WARN([Unrecognised AIX version])
      AC_MSG_WARN([You may have trouble building and/or packaging Condor])
	fi
  else
    _cv_opsys_vers="AIXUNKNOWN"
    _cv_sysname="ppc_aixunknown"
    AC_MSG_WARN([Unrecognised AIX version])
    AC_MSG_WARN([You may have trouble building and/or packaging Condor])
  fi

  # now figure out the kernel revision. Under aix this will have
  # the form: major.minor
  _cv_kernel_rev_major=`uname -v`
  _cv_kernel_rev_minor=`uname -r`
  _cv_kernel_rev="$_cv_kernel_rev_major.$_cv_kernel_rev_minor"

# --------------------------------------------
# Darwin
# --------------------------------------------
elif test $os = "Darwin" ; then
	##
	## Figure out the architecture
	##
	if test "$arch" = "i386"; then
		_cv_arch="I386"
		_cv_sysname="i386_macosx"
	elif test "$arch" = "Power Macintosh"; then
		_cv_arch="PPC"
		_cv_sysname="ppc_macosx"
	else
		AC_MSG_WARN([Unrecognised Darwin Architecture])
		AC_MSG_WARN([You may have trouble building and/or packaging Condor])
		_cv_sysname="unknown_macosx"
	fi
	_cv_op_sys="Darwin"
	_cv_opsys="DARWIN"

	AC_PATH_PROG([SW_VERS],[sw_vers],[no],[$PATH])
	if test $SW_VERS = "no" ; then
    	_cv_opsys_vers="OSX_UNKNOWN"
	else
		_cv_osx_vers=`$SW_VERS | $GREP ^ProductVersion | $PERL -pe 's/^ProductVersion\:\s+(\d+)\.(\d+).*$/$1_$2/'`
		_cv_opsys_vers="OSX_$_cv_osx_vers"
	fi

	# append the product version to the sysname, so we can differentiate
	# between different ports
	tmp=`echo $_cv_osx_vers | $PERL -pe 's/_//g'`
	_cv_sysname="${_cv_sysname}${tmp}"

	# now figure out the kernel revision. Under macosx this will have
	# the form: major.minor.patch
	_cv_kernel_rev=`uname -r | sed -e 's#^\\([0-9]\\+\\.[0-9]\\+\\.[0-9]\\+\\).*#\\1#'`;

# --------------------------------------------
# FreeBSD
# --------------------------------------------
elif test $os = "FreeBSD" ; then
   ##
   ## Figure out the architecture
   ##
   if test $arch = "i686" -o $arch = "i586" -o $arch = "i486" -o $arch = "i386" ; then
      _cv_arch="I386"
   elif test $arch = "alpha" ; then
      _cv_arch="ALPHA"
   elif test $arch = "ia64" ; then
      _cv_arch="IA64"
   elif test $arch = "ppc" -o $arch = "ppc64" ; then
      _cv_arch="CONDOR_PPC"
   ##
   ## Globus does not work on 64-bit
   ## We will use the i386 build until this gets fixed (hopefully not by me!)
   ## Andy - 01/25/2008
   ##
   elif test $arch = "amd64" -o $arch = "x86_64" ; then
      _cv_arch="I386"
      #_cv_arch="X86_64"
   fi

   ##
   ## Now figure out the OS Version
   ## Format:  MAJOR.MINOR-TAG
   ## Example: 6.0-RELEASE
   ##
   _cv_opsys_vers=`uname -r | sed -e 's#\([0-9]*\).*#\1#'`
   _cv_kernel_rev=`uname -r | sed -e 's#[0-9]*\.\([0-9]*\).*#\1#'`

   _cv_op_sys=CONDOR_FREEBSD
   _cv_opsys=${_cv_op_sys}
   _cv_sysname=`echo ${_cv_arch}_freebsd${_cv_opsys_vers} | $PERL -ane 'print lc'`

   ##
   ## Need to make _cv_opsys_vers like 'FREEBSD#'
   ##
   _cv_opsys_vers="FREEBSD${_cv_opsys_vers}"

else
  AC_MSG_ERROR([Condor has not been ported to this platform])
fi

AC_MSG_CHECKING([architecture])
AC_MSG_RESULT([$_cv_arch])
AC_SUBST(_cv_arch,$_cv_arch)

AC_MSG_CHECKING([generic operating system])
AC_MSG_RESULT([$_cv_opsys])
AC_SUBST(_cv_opsys,$_cv_opsys)
AC_SUBST(_cv_op_sys,$_cv_op_sys)

AC_MSG_CHECKING([operating system version])
AC_MSG_RESULT([$_cv_opsys_vers])
AC_SUBST(_cv_opsys_vers,$_cv_opsys_vers)

AC_MSG_CHECKING([system identifying string])
AC_MSG_RESULT([$_cv_sysname])
AC_SUBST(_cv_sysname,$_cv_sysname)

AC_MSG_CHECKING([kernel revision])
AC_MSG_RESULT([$_cv_kernel_rev])
AC_SUBST(_cv_kernel_rev,$_cv_kernel_rev)

# check out the libc
if test "$_cv_opsys" = "LINUX" ; then
  AC_MSG_CHECKING([exact libc version])
  for _libc in "/lib/libc.so.6" "/lib/libc.so.6.1" "/lib64/libc.so.6" ; do
    if test -f "$_libc" && test -L "$_libc" ; then
      _libc_ver=`echo $_libc|$PERL -nle '$f=readlink;$f=~/libc-(.*)\.so/;print $1;'`
      break;
    elif test -f "$_libc" ; then
      # ugh!  it's not a symlink to a file named with the version, so
      # we try an alternative method.  this is mostly a hack based on
      # crude experimentation.  we run nm on the libc.so, search for
      # "A" symbols with "GLIBC_#.#.#" in them, and grab the *second to*
      # last one we find.  based on testing this method on some
      # versions of glibc where the version was in the filename, this
      # seems to give us the closest match to reality.  it'll
      # certainly work to give us the major + minor number, which is
      # mostly all we care about at this point...
      _libc_ver=`nm $_libc|$PERL -e 'while(<>){if(/.*A GLIBC_(\d)\.(\d)\.(\d)/){$s=$v;$v="$1.$2.$3"}}print "$s\n";'`
      break;
    fi
  done
  if test "x$_libc_ver" = "x" ; then
    AC_MSG_RESULT([ERROR])
    AC_MSG_ERROR([Can not determine libc version on this machine])
  fi
  AC_MSG_RESULT([GLIBC $_libc_ver])
  _cv_libc_kind="GLIBC"
  _cv_libc_major=`echo $_libc_ver | $CUT -f1 -d.`
  _cv_libc_minor=`echo $_libc_ver | $CUT -f2 -d.`
  _cv_libc_patch=`echo $_libc_ver | $CUT -f3 -d.`

  _cv_libc_full=`echo $_cv_libc_kind $_cv_libc_major $_cv_libc_minor $_cv_libc_patch|$PERL -ane 'print "#define IS_".join('_',@F)." YES";'`
  _cv_libc_majmin="#define IS_$_cv_libc_kind$_cv_libc_major$_cv_libc_minor YES"
  _cv_libc_is_kind="#define IS_$_cv_libc_kind YES"
else
  _cv_libc_full=""
  _cv_libc_majmin=""
  _cv_libc_is_kind=""
fi
AC_SUBST(_cv_libc_full,$_cv_libc_full)
AC_SUBST(_cv_libc_majmin,$_cv_libc_majmin)
AC_SUBST(_cv_libc_is_kind,$_cv_libc_is_kind)


#########
# See what directory we're being run in, since we need this info for
# various other things.  however, instead of using "`pwd`/..", we use
# AS_DIRNAME to strip off the "src" part of `/bin/pwd`.  This should
# get things right, even if there are weird symlinks going on.
#########
_src_dir=`/bin/pwd`
_root_dir=`AS_DIRNAME(["$_src_dir"])`

CONDOR_VERIFY_CONFIG_DIR([$_root_dir/config],
                         [config directory is not valid])
AC_SUBST(_cv_ext_config_sh,"$_root_dir/config/config.sh")


############################################################
# Check for command-line arguments and environment variables
############################################################

AC_ARG_WITH(buildid,
  [AS_HELP_STRING([--with-buildid],
     [Add a build identification string to the Condor Version String])],
  [BUILDID=$withval],
  [BUILDID=no])

AC_ARG_ENABLE(bgd-support,
  [AS_HELP_STRING([--enable-bgd-support],
     [Enable support for HTC mode on the BlueGene machine.])],
  [],
  [enable_bgd_support=no])

AC_ARG_ENABLE(proper,
  [AS_HELP_STRING([--enable-proper],
     [Force this configure script to work in the proper (non-Condor) way (default: disabled)])],
  [],
  [enable_proper=no])

AC_ARG_ENABLE(full-port,
  [AS_HELP_STRING([--enable-full-port],
    [Perform a full build, i.e. Standard Universe included (default: enabled)])],
  [CLIPPED=$(test $enableval == yes && echo no || echo yes)],
  [CLIPPED=default])

AC_ARG_ENABLE(gcc-version-check,
  [AS_HELP_STRING([--disable-gcc-version-check],
     [Disable the gcc version check])],
  [],
  [enable_gcc_version_check=yes])

AC_ARG_ENABLE(glibc-version-check,
  [AS_HELP_STRING([--disable-glibc-version-check],
     [Disable the glibc version check])],
  [],
  [enable_glibc_version_check=yes])

AC_ARG_ENABLE(soft-is-hard,
  [AS_HELP_STRING([--enable-soft-is-hard],
     [Force all SOFT requirements into HARD requirements (default: disabled)])],
  [],
  [enable_soft_is_hard=no])

# if we want a buildid, jam it into CPPFLAGS
AC_MSG_CHECKING(for a build id to use)
if test "x$BUILDID" != "xno"; then
	CPPFLAGS="$CPPFLAGS -DBUILDID=$BUILDID"
	AC_MSG_RESULT($BUILDID)
else
	AC_MSG_RESULT(none specified)
fi

# If we are being proper we don't want to look for "externals"
AS_IF([test "x$enable_proper" != xyes],
[
ac_cv_has_externals=YES
ac_cv_externals=none
AC_ARG_WITH(externals,
 AC_HELP_STRING([--with-externals=DIR],
   [Root of directory tree for external programs needed for building Condor (default is to search in ../externals)]),
 [if test $withval = no; then
    AC_MSG_WARN([By not using --with-externals, most of Condor will not build])
    ac_cv_has_externals=NO
  else
    CONDOR_VERIFY_EXTERNALS_DIR([$withval],
      [directory specified with --with-externals ($withval) is not valid])
  fi
 ],
 [
  # nothing specified, try ../externals.  using this as a default
  # makes it possible to just run "./configure" most of the time.
  _local_ext_dir="$_root_dir/externals"
  if test -d $_local_ext_dir ; then
    CONDOR_VERIFY_EXTERNALS_DIR([$_local_ext_dir],
    [$_local_ext_dir exists but is not a valid directory tree for external programs needed to build Condor, you must use --with-externals=DIR to specify the path])
  else
    # try /p/condor/workspaces/externals for builds at UW-Madison CS
    _uw_cs_externals="/p/condor/workspaces/externals"
    CONDOR_VERIFY_EXTERNALS_DIR([$_uw_cs_externals],
    [neither $_local_ext_dir (../externals) nor $_uw_cs_externals is a valid directory tree for external programs needed to build Condor, you must use --with-externals=DIR to specify the path])
  fi
 ]
)
AC_SUBST(has_externals,$ac_cv_has_externals)
AC_SUBST(ext_root,$ac_cv_externals)
],
[
AC_SUBST(has_externals,NO)
])

# Now, try to find condor_analyze binaries.  In any directory we're
# searching, we look for condor_analyze.(strip|static|release).  If
# any type-specific version doesn't exist, we look for
# "condor_analyze" and try to use that.  We first see if the
# --with-condor_analyze command-line option is set, and if so, look in
# there.  If that fails for any reason, we treat it as a fatal error.
# If that's not set, we look in <externals>/install/condor_analyze.
# If we find anything, we use it, otherwise, we look in
# /usr/local/condor/analyze.  If we still didn't find anything, we
# just print a message, assume the user doesn't want to worry about
# condor_analyze, and set HAS_CONDOR_ANALYZE to "NO" in externals.cf.
AC_MSG_CHECKING([for condor_analyze])
ac_condor_analyze_dir=""
ac_has_condor_analyze=NO
AC_ARG_WITH(condor_analyze,
 AC_HELP_STRING([--with-condor_analyze=DIR],
 [full path to the directory containing pre-compiled versions of condor_analyze to include in the Condor release tarballs (default is to search <externals>/install/condor_analyze, then if nothing was found, /usr/local/condor/analyze)]),
 [if test $withval = no ; then
    ac_has_condor_analyze=NO
  else
    if test -d "$withval" ; then
      CONDOR_VERIFY_ANALYZE_DIR([$withval])
      if test $ac_has_condor_analyze = "NO" ; then
        AC_MSG_RESULT([ERROR])
        AC_MSG_ERROR([directory specified with --with-condor_analyze ($withval) does not contain any condor_analyze binaries])
      fi
    else
      AC_MSG_RESULT([ERROR])
      AC_MSG_ERROR([directory specified with --with-condor_analyze ($withval) does not exist])
    fi
  fi
 ],
 [
  if test "x$ac_cv_has_externals" = "xYES" ; then
    CONDOR_VERIFY_ANALYZE_DIR([$ac_cv_externals/install/condor_analyze])
  fi
  if test "x$ac_has_condor_analyze" = "xNO" ; then
    CONDOR_VERIFY_ANALYZE_DIR([/usr/local/condor/analyze])
  fi
 ]
)
if test "x$ac_has_condor_analyze" = "xYES" ; then
  AC_DEFINE([HAS_CONDOR_ANALYZE],[1],[Define if condor_analyze is available])
  AC_MSG_RESULT([$ac_condor_analyze_dir])
  CONDOR_SET_ANALYZE([release],fatal)
  CONDOR_SET_ANALYZE([strip],fatal)
  CONDOR_SET_ANALYZE([static],no)
else
  AC_MSG_RESULT([no])
fi


AC_ARG_VAR(TMPDIR, [Directory for temp files during Condor build [/tmp]])
if test "$ac_cv_env_TMPDIR_set" != set; then
    TMPDIR=/tmp
fi
if test ! -d $TMPDIR || test ! -w $TMPDIR; then
    AC_MSG_ERROR([TMPDIR ($TMPDIR) is not a writable directory])
fi

AC_ARG_WITH(purecachedir,
 AC_HELP_STRING([--with-purecachedir=DIR],
  [cache directory for objects instrumented with Purify (default is $TMPDIR)]),
 [ac_cv_purecachedir=$withval],
 [ac_cv_purecachedir="$TMPDIR/$USER/.pcache"]
)
AC_SUBST(pure_cache_dir,$ac_cv_purecachedir)

AC_ARG_ENABLE(job-hooks,
  [AS_HELP_STRING([--enable-job-hooks],
     [Support for invoking hooks throughout the workflow of a job])],
  [JOB_HOOKS=$enableval],
  [JOB_HOOKS=yes])
if test $JOB_HOOKS != no; then
  AC_DEFINE([HAVE_JOB_HOOKS], [1], [Define to 1 to support invoking hooks throughout the workflow of a job])
fi

AC_ARG_ENABLE(hibernation,
  [AS_HELP_STRING([--enable-hibernation],
     [Support for Condor-controlled hibernation])],
  [HIBERNATION=$enableval],
  [HIBERNATION=yes])
if test $HIBERNATION != no; then
  AC_DEFINE([HAVE_HIBERNATION], [1], [Define to 1 to support Condor-controlled hibernation])
fi


############################################################
# checks for programs
############################################################

#####################
# compiler detection
#####################

AC_LANG(C)
# We have to set CFLAGS to something otherwise AC_PROG_CC will add -O2
# to it and that breaks parts of the standard universe. Lucky for us
# -g is always safe to have in CFLAGS. The standard universe breakage
# comes from stdio.h, which includes inline versions of functions when
# -O2 is specified, instead of regular symbols. As a result the symbol
# interposition in the standard universe fails to find all the symbols
# it needs to.
CFLAGS="-g $CFLAGS"
AC_PROG_CC
if test $ac_cv_c_compiler_gnu != yes; then
   AC_MSG_ERROR( [GNU CC (gcc) is required] )
fi

CHECK_PATH_PROG(gcc,gcc)


# Figure out the version of gcc.
# This probably seems like a job for a regular expression, not a big
# case statement.  however, in our experience, there's enough variation
# in how these version strings look that explicitly listing the ones
# we recognize seems to work better than trying to figure it all out
# automatically.  moreover, porting Condor to a new version of gcc is
# always a lot of work, so if someone is trying to build on an
# supported gcc version, we might as well catch them here, before they
# get very far.
AC_MSG_CHECKING([for exact version of gcc])
GCC=gcc
# "Sometimes the user knows what he is doing" If a user specifies CC
# we don't want configure to use it and Condor to use a hard-coded
# "gcc"
if test -n "$CC"; then
  GCC=$CC
fi
gcc_vers=`$GCC -v 2>&1 |$PERL -ne '{if(/.*gcc version\s*(\S*).*/){ print "$1\n";}}'`

case "$gcc_vers" in
 "egcs-2.91.66" )
    CompilerKind="EGCS"
    CompilerMajor="2"
    CompilerMinor="91"
    CompilerPatch="66"
    ;;
 "2.95.3" )
    CompilerKind="GCC"
    CompilerMajor="2"
    CompilerMinor="95"
    CompilerPatch="3"
    ;;
 "2.95.4" )
    CompilerKind="GCC"
    CompilerMajor="2"
    CompilerMinor="95"
    CompilerPatch="4"
    ;;
 "2.96" )
    CompilerKind="GCC"
    CompilerMajor="2"
    CompilerMinor="96"
    CompilerPatch="0"
    ;;
 "3.0" )
    CompilerKind="GCC"
    CompilerMajor="3"
    CompilerMinor="0"
    CompilerPatch="0"
    ;;
 "3.1" )
    CompilerKind="GCC"
    CompilerMajor="3"
    CompilerMinor="1"
    CompilerPatch="0"
    ;;
 "3.2" )
    CompilerKind="GCC"
    CompilerMajor="3"
    CompilerMinor="2"
    CompilerPatch="0"
    ;;
 "3.2.1" )
    CompilerKind="GCC"
    CompilerMajor="3"
    CompilerMinor="2"
    CompilerPatch="1"
    ;;
 "3.2.2" )
    CompilerKind="GCC"
    CompilerMajor="3"
    CompilerMinor="2"
    CompilerPatch="2"
    ;;
 "3.2.3" )
    CompilerKind="GCC"
    CompilerMajor="3"
    CompilerMinor="2"
    CompilerPatch="3"
    ;;
 "3.3" )
    CompilerKind="GCC"
    CompilerMajor="3"
    CompilerMinor="3"
    CompilerPatch="0"
    ;;
 "3.3.1" )
    CompilerKind="GCC"
    CompilerMajor="3"
    CompilerMinor="3"
    CompilerPatch="1"
    ;;
 "3.3.2" )
    CompilerKind="GCC"
    CompilerMajor="3"
    CompilerMinor="3"
    CompilerPatch="2"
    ;;
 "3.3.3" )
    CompilerKind="GCC"
    CompilerMajor="3"
    CompilerMinor="3"
    CompilerPatch="3"
    ;;
 "3.3.4" )
    CompilerKind="GCC"
    CompilerMajor="3"
    CompilerMinor="3"
    CompilerPatch="4"
    ;;
 "3.3.5" )
    CompilerKind="GCC"
    CompilerMajor="3"
    CompilerMinor="3"
    CompilerPatch="5"
    ;;
 "3.4.2" )
    CompilerKind="GCC"
    CompilerMajor="3"
    CompilerMinor="4"
    CompilerPatch="2"
    ;;
 "3.4.3" )
    CompilerKind="GCC"
    CompilerMajor="3"
    CompilerMinor="4"
    CompilerPatch="3"
    ;;
 "3.4.4" )
    CompilerKind="GCC"
    CompilerMajor="3"
    CompilerMinor="4"
    CompilerPatch="4"
    ;;
 "3.4.6" )
    CompilerKind="GCC"
    CompilerMajor="3"
    CompilerMinor="4"
    CompilerPatch="6"
    ;;
 "4.0.0" )
    CompilerKind="GCC"
    CompilerMajor="4"
    CompilerMinor="0"
    CompilerPatch="0"
    ;;
 "4.0.1" )
    CompilerKind="GCC"
    CompilerMajor="4"
    CompilerMinor="0"
    CompilerPatch="1"
    ;;
 "4.0.2" )
    CompilerKind="GCC"
    CompilerMajor="4"
    CompilerMinor="0"
    CompilerPatch="2"
    ;;
 "4.0.3" )
    CompilerKind="GCC"
    CompilerMajor="4"
    CompilerMinor="0"
    CompilerPatch="3"
    ;;
 "4.1.1" )
    CompilerKind="GCC"
    CompilerMajor="4"
    CompilerMinor="1"
    CompilerPatch="1"
    ;;
 "4.1.2" )
    CompilerKind="GCC"
    CompilerMajor="4"
    CompilerMinor="1"
    CompilerPatch="2"
    ;;
 "4.2.3" )
    CompilerKind="GCC"
    CompilerMajor="4"
    CompilerMinor="2"
    CompilerPatch="3"
    ;;
 "4.2.1" )
    CompilerKind="GCC"
    CompilerMajor="4"
    CompilerMinor="2"
    CompilerPatch="1"
    ;;
 "4.3.1" )
    CompilerKind="GCC"
    CompilerMajor="4"
    CompilerMinor="3"
    CompilerPatch="1"
    ;;
 * )
    if test "x$enable_gcc_version_check" = "xyes"; then
      AC_MSG_RESULT([ERROR])
      AC_MSG_ERROR([Condor will not compile with gcc version $gcc_vers])
    else
      AC_MSG_RESULT([$gcc_vers (UNSUPPORTED)])
      CompilerKind="UNSUPPORTED"
      CompilerMajor="0"
      CompilerMinor="0"
      CompilerPatch="0"
    fi
    ;;
esac
AC_MSG_RESULT([$gcc_vers])

AC_SUBST(CompilerKind,$CompilerKind)
AC_SUBST(CompilerMajor,$CompilerMajor)
AC_SUBST(CompilerMinor,$CompilerMinor)
AC_SUBST(CompilerPatch,$CompilerPatch)

# Find libgcc.a (needed for all platforms)
GET_GCC_VALUE([libgcc.a],[-print-libgcc-file-name],[gcc_libc])
GET_GCC_VALUE([libstdc++.a],[--print-file-name=libstdc++.a],[lib_std_cpp])
# this gcc3+ specific library is used for standard universe linking
if test "X$CompilerKind" = "XGCC" && test "X$CompilerMajor" = "X3" -o "X$CompilerMajor" = "X4"; then
  GET_GCC_VALUE([libgcc_eh.a],[--print-file-name=libgcc_eh.a],[lib_gcc_eh])
fi

# Find/define crt[01].o for each architecture we support
AC_MSG_CHECKING([for crt0.o])
case "$os" in
  "SunOS" | "Linux" )
    CRT_BEGIN=`gcc -print-file-name=crt1.o`
    ;;
  "HP-UX" )
    if test $os = "HP-UX" && test "$osrelease" = "B.10.20" ; then
      CRT_BEGIN=/lib/crt0.o
    elif test $os = "HP-UX" && test "$osversion" = "B.11.00" ; then
      # we support only 64-bit compilations of condor on hpux 11.00
      CRT_BEGIN=/usr/ccs/lib/pa20_64/crt0.o
    elif test $os = "HP-UX" && test "$osversion" = "B.11.31" ; then
      CRT_BEGIN=/usr/ccs/lib/hpux32/crt0.o
    fi
    ;;
  "AIX" )
    CRT_BEGIN=/lib/crt0.o
    ;;
esac
AC_MSG_RESULT([$CRT_BEGIN])
AC_SUBST([crt_begin],[$CRT_BEGIN])

AC_LANG(C++)
AC_PROG_CXX
if test $ac_cv_cxx_compiler_gnu != yes; then
   AC_MSG_ERROR( [GNU C++ (g++) is required] )
fi
CHECK_PATH_PROG([g++],[gpp])


#########
# figure out if we're using GNU ld (and therefore, can use --wrap)
#########
GET_GCC_VALUE([ld used by gcc],[-print-prog-name=ld],[gcc_ld_prog])
_gcc_ld_dir=`AS_DIRNAME(["$_cv_gcc_ld_prog"])`
if test "$_gcc_ld_dir" = "." ; then
  # gcc doesn't have a full path, find out what we're really using
  AC_PATH_PROG([LD],[ld],[no],[$PATH])
else
  LD=$_cv_gcc_ld_prog
fi

CHECK_PROG_IS_GNU([$LD],[ld])
if test $_cv_ld_is_gnu = yes; then
   AC_DEFINE(HAVE_GNU_LD,1,[are we using the GNU linker])
fi


#########
# figure out what linker flags put us in static-link mode
#########
AC_MSG_NOTICE([checking what gcc flag forces $_cv_gcc_ld_prog into static mode])
gcc_static_ld_flag=""
# determine the flags...
if test $os = "AIX" ; then
  # AIX static linking with respect to Condor is not pretty. In effect,
  # we must perform a dynamic link ALWAYS, except in the case of the
  # C++ compiler support libraries, which must be linked in statically
  # so the executables can be run on machines that they weren't built on.
  AC_MSG_NOTICE([using a pre-determined AIX static linking algorithm])
else
  # make a trivial test program and compile it to a .o...
  echo "main() { return 0; }" > static_test.c
  gcc -c static_test.c > /dev/null 2>&1
  #####
  # -Bstatic is GNU ld
  # -B,static is Solaris ld
  # -a,archive is HPUX ld
  #####
  for arg in "-Bstatic" "-B,static" "-a,archive" ; do
    # we always want to prepend "-Wl,"
    arg="-Wl,$arg"
    AC_MSG_CHECKING([$arg])
    _test_output=`gcc -o static_test $arg static_test.o 2>&1`
    _test_status=$?
    if test $_test_status -eq 0 && test "x$_test_output" = "x"; then
      gcc_static_ld_flag=$arg
      AC_MSG_RESULT([yes])
      break
    else
      AC_MSG_RESULT([no])
    fi
  done
  rm -f static_test.c static_test.o static_test > /dev/null 2>&1
  if test "x$gcc_static_ld_flag" = "x" ; then
    msg="can not find appropriate flags for $gcc_ld_prog!"
    if test $os = "SunOS" ; then
      # on Solaris, this is fatal, since we depend on this info
      AC_MSG_ERROR([$msg])
    else
      AC_MSG_WARN([$msg])
    fi
  else
    AC_SUBST([gcc_static_ld_flag],[$gcc_static_ld_flag])
  fi

  # Now test for the -Wl,--hash-type=both flag
  AC_MSG_CHECKING([hash-style flag])
  echo "main() { return 0; }" > link_test.c
  _test_output=`gcc -Wl,--hash-style=both -o link_test link_test.c > /dev/null 2>&1`
  _test_status=$?
  if test $_test_status -eq 0 && test "x$_test_output" = "x"; then
    gcc_hash_style_flag=-Wl,--hash-style=both
    AC_MSG_RESULT([yes])
  else
    AC_MSG_RESULT([no])
  fi
  rm -f link_test link_test.c 
  AC_SUBST([gcc_hash_style_flag],[$gcc_hash_style_flag])

fi


#########
# determine if gcc has a collection of particular warning flags we desire.
#########

#
# These options are shared between gcc and g++
#

AC_SUBST([DEBUG_FLAGS], $debug_flags)

# The standard warnings
C_CXX_OPTION(gcc, -Wall, comp_option_Wall, [])

# Extra options in later compilers, -W and -Wextra are the same
C_CXX_OPTION(gcc, -W, comp_option_W, [])
C_CXX_OPTION(gcc, -Wextra, comp_option_Wextra, [])

# Don't use == to compare floats
C_CXX_OPTION(gcc, -Wfloat-equal, comp_option_Wfloat_equal, [])

# Warn if there is a shadow declaration, like a local with the same name as
# a global
C_CXX_OPTION(gcc, -Wshadow, comp_option_Wshadow, [])

# Warn if code can't be executed.
#
# Note: Code blocks marked by this warning flag should be carefully checked
# since they may be able to be executed in ways the compiler doesn't see, like
# via setjmp, or other methods.
# XXX This warning looks like it gives far too many false positive, so it
# is getting commented out. If you'd like to renable this warning flag, please
# make sure to add @comp_option_Wunreachable_code@ to COMP_DEBUG_FLAGS
#C_CXX_OPTION(gcc, -Wunreachable-code, comp_option_Wunreachable_code, [])

# Warn if non-comment after endif labels
C_CXX_OPTION(gcc, -Wendif-labels, comp_option_Wendif_labels, [])

# Warn on arithmatic with void*, cause you don't know the size...
C_CXX_OPTION(gcc, -Wpointer-arith, comp_option_Wpointer_arith, [])

# Warn whenever a type qualifier (like const) is cast away.
C_CXX_OPTION(gcc, -Wcast-qual, comp_option_Wcast_qual, [])

# Warn whenever a pointer is cast such that the required alignment of the target
# is increased.
C_CXX_OPTION(gcc, -Wcast-align, comp_option_Wcast_align, [])

# Warn whenever a static object on the heap is larger than 256 bytes.
# This causes ICE when using gcc 2.96 on x6 rh7.2, and various staff are
# in disagreement about the validity of it, so we'll leave it commented out
# for now. Please ensure to add back in the @comp_option_Wvolatile_register_var@
# back into COMP_DEBUG_FLAGS if you want to enable it again.
#C_CXX_OPTION(gcc, -Wlarger-than-92160, comp_option_Wlarger_than_92160, [])

# Warn if a register variable is declared volatile. The optimizer doesn't
# inhibit all transformations of register variables when they are declared
# volatile, so an error could be introduced.
C_CXX_OPTION(gcc, -Wvolatile-register-var, comp_option_Wvolatile_register_var, [])

# Warn if writing to a const char* string constant (which lives in read-only
# memory space).
#
# Commented out since it is a bit spurious in its errors. It makes an
# assumption that we've been careful about using const everywhere when
# declaring write-only strings. Since I'm not confident we've been doing
# that, I took it out. Make sure to add the @comp_option_Wwrite_strings@
# variable back into COMP_DEBUG_FLAGS if you want to enable it again.
#C_CXX_OPTION(gcc, -Wwrite-strings, comp_option_Wwrite_strings, [])

####
# These are C only and treated differently in configure.cf.in
####
# Warn if an extern declaration is encountered in a C function.
C_CXX_OPTION(gcc, -Wnested-externs, comp_option_Wnested_externs, [])

# Warn if a function is declared or defined without argument types
C_CXX_OPTION(gcc, -Wstrict-prototypes, comp_option_Wstrict_prototypes, [])

# Warn if a global function is defined without a previous protoype declaration
C_CXX_OPTION(gcc, -Wmissing-prototypes, comp_option_Wmissing_prototypes, [])

#########
# See if the wonderful stack protection feature is available
#########
# Put guards around arrays on the stack, and check them on function exit.
C_CXX_OPTION(gcc, -fstack-protector, comp_option_stack_protector, [])
# sometimes we need to turn them off too, this overrides the above if both
# appear on the command line.
C_CXX_OPTION(gcc, -fno-stack-protector, comp_option_no_stack_protector, [])

#########
# determine if gcc has -rdynamic to keep backtrace symbols for debugging
# stripped executables.
#########
C_CXX_OPTION(gcc, -rdynamic, gcc_rdynamic_flag, [])

#########
# determine if gcc has -fPIC
#########
AC_MSG_CHECKING([if gcc supports -fPIC])

echo "int main(void) { return 0; }" > fpic_test.c
_test_output=`gcc -fPIC fpic_test.c -o fpic_test 2>&1`
_test_status=$?
# AIX and HPUX have idiotic problems, so turn them off for now
if test $_test_status -eq 0 -a "x$_test_output" = "x" -a \( "x$os" != "xAIX" -a "x$os" != "xHP-UX" \); then
  cc_pic_flags="-fPIC -DPIC"
  AC_MSG_RESULT([yes])
  AC_DEFINE([HAVE_CC_PIC_FLAG], [1], [does gcc support the -fPIC flag])
else
  cc_pic_flags=""
  AC_MSG_RESULT([no])
fi
rm -f fpic_test.c fpic_test
AC_SUBST([cc_pic_flags],[$cc_pic_flags])

#########
# determine if gcc has -shared
#########
AC_MSG_CHECKING([if gcc supports -shared])

echo "int bar(void) { return 0; }" > fpic_test.c
_test_output=`gcc -shared -fPIC -DPIC fpic_test.c -o libfpic_test.so 2>&1`
_test_status=$?
# AIX and HPUX have idiotic problems, so turn them off for now
if test $_test_status -eq 0 -a "x$_test_output" = "x" -a \( "x$os" != "xAIX" -a "x$os" != "xHP-UX" \); then
  AC_MSG_RESULT([yes])
  cc_shared_flags="-shared"
  AC_DEFINE([HAVE_CC_SHARED_FLAG], [1], [does gcc support the -shared flag])
else
  cc_shared_flags=""
  AC_MSG_RESULT([no])
fi
rm -f fpic_test.c libfpic_test.so
AC_SUBST([cc_shared_flags],[$cc_shared_flags])

#########################################
# vendor compilers (for the test suites)
#########################################
AC_MSG_NOTICE([checking for vendor compilers (used by Condor test suites)])

# we always look for g77, since we should have at least this,
# regardless of what platform we are...
AC_PATH_PROG([_cv_gnu_g77],[g77],[no],[$PATH])
if test "$_cv_gnu_g77" = "no" ; then
  _cv_has_gnu_g77="NO"
else
  _cv_has_gnu_g77="YES"
fi

# now, look for everything else, depending on our platform.  if it's
# Linux or Darwin, we know the "vendor" compilers are really gcc, so
# we can bail without doing any real work.  otherwise, we have to
# search for what we might be able to use...
if test "$os" = "Linux" || test "$os" = "Darwin" ; then
  AC_SUBST([_cv_vendor_cc],[""])
  AC_SUBST([_cv_vendor_cplus],[""])
  AC_SUBST([_cv_vendor_cplus_name],[""])
  AC_SUBST([_cv_vendor_f77],[""])
  AC_SUBST([_cv_vendor_f90],[""])
  _cv_has_vendor_cc="NO"
  _cv_has_vendor_cplus="NO"
  _cv_has_vendor_f77="NO"
  _cv_has_vendor_f90="NO"
else
  if test "$os" = "HP-UX" ; then
    _vendor_cc_PATH="/opt/ansic/bin:/opt/CC/bin:/usr/bin:/bin:$PATH"
    _vendor_f_PATH="/opt/fortran/bin:/opt/fortran90/bin:/usr/bin:/bin:$PATH"
  else
    _vendor_cc_PATH="/opt/SUNWspro/bin:/usr/ucb:/usr/bin:/bin:$PATH"
    _vendor_f_PATH=$_vendor_cc_PATH
  fi
  AC_PATH_PROG([_cv_vendor_cc],[cc],[no],[$_vendor_cc_PATH])
  if test "$_cv_vendor_cc" = "no" ; then
    _cv_has_vendor_cc="NO"
  else
    _cv_has_vendor_cc="YES"
  fi

  AC_PATH_PROGS([_cv_vendor_cplus],[CC cxx],[no],[$_vendor_cc_PATH])
  if test "$_cv_vendor_cplus" = "no" ; then
    _cv_has_vendor_cplus="NO"
  else
    _cv_has_vendor_cplus="YES"
    _cv_vendor_cplus_name=`basename $_cv_vendor_cplus`
      AC_SUBST([_cv_vendor_cplus_name],[$_cv_vendor_cplus_name])
  fi

  AC_PATH_PROG([_cv_vendor_f77],[f77],[no],[$_vendor_f_PATH])
  if test "$_cv_vendor_f77" = "no" ; then
    _cv_has_vendor_f77="NO"
  else
    _cv_has_vendor_f77="YES"
  fi

  AC_PATH_PROG([_cv_vendor_f90],[f90],[no],[$_vendor_f_PATH])
  if test "$_cv_vendor_f90" = "no" ; then
    _cv_has_vendor_f90="NO"
  else
    _cv_has_vendor_f90="YES"
  fi
fi
AC_SUBST([has_gnu_g77],[$_cv_has_gnu_g77])
AC_SUBST([has_vendor_cc],[$_cv_has_vendor_cc])
AC_SUBST([has_vendor_cplus],[$_cv_has_vendor_cplus])
AC_SUBST([has_vendor_f77],[$_cv_has_vendor_f77])
AC_SUBST([has_vendor_f90],[$_cv_has_vendor_f90])


###############################################################
# Check for functionality availability on different platforms #
###############################################################

###
# Check for the availability of full ports
#
# CLIPPED is available here as "yes", "no" or "default"
#
# If CLIPPED is default it means the user did not specify if she wants
# a clipped build or not. In such a case we check to see if a full
# port is available and if so try to build a full port.
###

# NOTES:
#
# Due to two problems we turn off the full port for Debian:
#
#  1. -fstack-protect has a support library that our glibc doesn't have and
#      we need to copy its functionality for standard universe to link.
#  2. C++ exception handling in stdc++ assumes that the glibc is compiled
#     with TLS, but ours isn't and doesn't compile out of the box with
#     TLS.
	
AC_MSG_CHECKING([for clipped port default])
case "$_cv_opsys-$_cv_opsys_vers-$_cv_arch-$_cv_linux_distro-$_cv_libc_major-$_cv_libc_minor" in
  *-AIX5-* | \
  *-DUX5-* | \
  DARWIN-* | \
  CONDOR_FREEBSD-* | \
  *-HPUX11-* | \
  LINUX-*-ALPHA-* | \
  LINUX-*-*-DEBIAN40-* | \
  LINUX-*-IA64-* | \
  SOLARIS-* | \
  LINUX-*-CONDOR_PPC-* ) _cv_clipped_default=yes ;;
  * ) _cv_clipped_default=no ;;
esac
AC_MSG_RESULT([$_cv_clipped_default])

AC_MSG_CHECKING([for clipped port])
if test "x$CLIPPED" = "xdefault"; then
  CLIPPED=$_cv_clipped_default
fi
AC_MSG_RESULT([$CLIPPED])

# Exposed in configure.cf.in for Imake.rules's CLINK*
AC_SUBST([_cv_is_clipped], [$CLIPPED])

if test "x$CLIPPED" = "xyes"; then
  AC_DEFINE([IS_CLIPPED], [1], [Define if doing a clipped build])
fi

# Remote Syscalls

AC_MSG_CHECKING([if DOES_REMOTE_SYSCALLS is supported])
case "$_cv_opsys" in
  HPUX | LINUX | SOLARIS )
    _cv_does_remote_syscalls=yes
  ;;
  * )
    _cv_does_remote_syscalls=no
  ;;
esac
AC_MSG_RESULT([$_cv_does_remote_syscalls])
AS_IF([test "x$CLIPPED" != "xyes" -a "x$_cv_does_remote_syscalls" = xyes],
  AC_DEFINE([DOES_REMOTE_SYSCALLS], [1], [Define if we can do remote syscalls]))

# Checkpointing

AC_MSG_CHECKING([if DOES_CHECKPOINTING is supported])
case "$_cv_opsys" in
  HPUX | LINUX | SOLARIS )
    _cv_does_checkpointing=yes
  ;;
  * )
    _cv_does_checkpointing=no
  ;;
esac
AC_MSG_RESULT([$_cv_does_checkpointing])
AS_IF([test "x$CLIPPED" != "xyes" -a "x$_cv_does_checkpointing" = xyes],
  AC_DEFINE([DOES_CHECKPOINTING], [1], [Define if we can do checkpointing]))

# Compressed checkpoints

AC_MSG_CHECKING([if DOES_COMPRESS_CKPT is supported])
# Turned off on LINUX-X86_64: due to thaineryconcerning void* and int, don't compile this in for now...
case "$_cv_opsys-$_cv_arch" in
  LINUX-X86_64 )
    _cv_does_compress_ckpt=no
  ;;
  * )
    _cv_does_compress_ckpt=yes
  ;;
esac
AC_MSG_RESULT([$_cv_does_compress_ckpt])
AS_IF([test "x$CLIPPED" != "xyes" -a "x$_cv_does_compress_ckpt" = xyes],
  AC_DEFINE([DOES_COMPRESS_CKPT], [1], [Define if we can compress checkpoints]))

AC_MSG_CHECKING([if DOES_SAVE_SIGSTATE])
case "$_cv_opsys" in
  AIX | HPUX | LINUX | SOLARIS )
    _cv_does_save_sigstate=yes
  ;;
  * )
    _cv_does_save_sigstate=unknown
  ;;
esac
AC_MSG_RESULT([$_cv_does_save_sigstate])
AS_IF([test "x$_cv_does_save_sigstate" = xyes],
  AC_DEFINE([DOES_SAVE_SIGSTATE], [1], [Define if we save sigstate]))

AC_MSG_CHECKING([if HAS_RANLIB_TOUCH])
case "$_cv_opsys" in
  AIX | HPUX | SOLARIS )
    _cv_has_ranlib_touch=yes
  ;;
  LINUX )
    _cv_has_ranlib_touch=no
  ;;
  * )
    _cv_has_ranlib_touch=unknown
  ;;
esac
AC_MSG_RESULT([$_cv_has_ranlib_touch])
AS_IF([test "x$_cv_has_ranlib_touch" = xyes],
  AC_DEFINE([HAS_RANLIB_TOUCH], [1], [Define if we want HAS_RANLIB_TOUCH]))

AC_MSG_CHECKING([if HAS_CP_PRESERVE])
case "$_cv_opsys" in
  AIX | HPUX | SOLARIS )
    _cv_has_cp_preserve=yes
  ;;
  LINUX )
    _cv_has_cp_preserve=no
  ;;
  * )
    _cv_has_cp_preserve=unknown
  ;;
esac
AC_MSG_RESULT([$_cv_has_cp_preserve])
AS_IF([test "x$_cv_has_cp_preserve" = xyes],
  AC_DEFINE([HAS_CP_PRESERVE], [1], [Define if we want HAS_CP_PRESERVE]))

AC_MSG_CHECKING([if HAS_PURIFY])
case "$_cv_opsys" in
  SOLARIS )
    _cv_has_purify=yes
  ;;
  * )
    _cv_has_purify=no
  ;;
esac
AC_MSG_RESULT([$_cv_has_purify])
AS_IF([test "x$_cv_has_purify" = xyes],
  AC_DEFINE([HAS_PURIFY], [1], [Define if we want HAS_PURIFY]))

AC_MSG_CHECKING([if HAS_AR_S_OPTION])
case "$_cv_opsys" in
  AIX | HPUX | LINUX | SOLARIS )
    _cv_has_ar_s_option=yes
  ;;
  * )
    _cv_has_ar_s_option=unknown
  ;;
esac
AC_MSG_RESULT([$_cv_has_ar_s_option])
AS_IF([test "x$_cv_has_ar_s_option" = xyes],
  AC_DEFINE([HAS_AR_S_OPTION], [1], [Define if ar has the s option]))

AC_MSG_CHECKING([if FORTRAN_HAS_RECURSION])
case "$_cv_opsys" in
  SOLARIS )
    _cv_fortran_has_recursion=yes
  ;;
  * )
    _cv_fortran_has_recursion=no
  ;;
esac
AC_MSG_RESULT([$_cv_fortran_has_recursion])
AS_IF([test "x$_cv_fortran_has_recursion" = xyes],
  AC_DEFINE([FORTRAN_HAS_RECURSION], [1], [Define if FORTRAN_HAS_RECURSION]))

AC_MSG_CHECKING([if NEEDS_64BIT_SYSCALLS])
case "$_cv_opsys" in
  SOLARIS )
    _cv_needs_64bit_syscalls=yes
  ;;
  AIX | HPUX )
    _cv_needs_64bit_syscalls=no
  ;;
  * )
    _cv_needs_64bit_syscalls=unknown
  ;;
esac
AC_MSG_RESULT([$_cv_needs_64bit_syscalls])
AS_IF([test "x$_cv_needs_64bit_syscalls" = xyes],
  AC_DEFINE([NEEDS_64BIT_SYSCALLS], [1], [Define if NEEDS_64BIT_SYSCALLS]))

AC_MSG_CHECKING([if NEEDS_64BIT_STRUCTS])
case "$_cv_opsys" in
  AIX | HPUX | SOLARIS )
    _cv_needs_64bit_structs=yes
  ;;
  * )
    _cv_needs_64bit_structs=unknown
  ;;
esac
AC_MSG_RESULT([$_cv_needs_64bit_structs])
AS_IF([test "x$_cv_needs_64bit_structs" = xyes],
  AC_DEFINE([NEEDS_64BIT_STRUCTS], [1], [Define if NEEDS_64BIT_STRUCTS]))

AC_MSG_CHECKING([if HAS_FLOCK])
case "$_cv_opsys" in
  SOLARIS )
    _cv_has_flock=no
  ;;
  * )
    _cv_has_flock=yes
  ;;
esac
AC_MSG_RESULT([$_cv_has_flock])
AS_IF([test "x$_cv_has_flock" = xyes],
  AC_DEFINE([HAS_FLOCK], [1], [Define if HAS_FLOCK]))

AC_MSG_CHECKING([if HAS_INET_NTOA])
# inet_nota() with gcc is broken under 64-bit compilation mode, so use ours
if test "x$_cv_opsys_vers" = xHPUX11; then
  _cv_has_inet_ntoa=no
else
  _cv_has_inet_ntoa=yes
fi
AC_MSG_RESULT([$_cv_has_inet_ntoa])
AS_IF([test "x$_cv_has_inet_ntoa" = xyes],
  AC_DEFINE([HAS_INET_NTOA], [1], [Define if HAS_INET_NTOA]))

# HAS_DYNAMIC_USER_JOBS, not sure exactly what this is -matt 26 Nov 07
if test "x$_cv_opsys" = "xSOLARIS"; then
  AC_DEFINE([HAS_DYNAMIC_USER_JOBS], [1], [Used in condor_ckpt/image.C])
fi

# Old SOLARIS2*.cf files contained -DSolaris2*=Solaris2*, so instead
# we AC_DEFINE Solaris2* here
case "$_cv_opsys_vers" in
  SOLARIS28 ) AC_DEFINE([Solaris28], [Solaris28], [Define if on Solaris28]) ;;
  SOLARIS29 ) AC_DEFINE([Solaris29], [Solaris29], [Define if on Solaris29]) ;;
esac

# Old FREEBSD*.cf files contained -DCONDOR_FREEBSD*=CONDOR_FREEBSD*,
# so instead we AC_DEFINE CONDOR_FREEBSD* here
case "$_cv_opsys_vers" in
  FREEBSD4 )
    AC_DEFINE([CONDOR_FREEBSD4], [CONDOR_FREEBSD4], [Define if on FreeBSD4]) ;;
  FREEBSD5 )
    AC_DEFINE([CONDOR_FREEBSD5], [CONDOR_FREEBSD5], [Define if on FreeBSD5]) ;;
  FREEBSD6 )
    AC_DEFINE([CONDOR_FREEBSD6], [CONDOR_FREEBSD6], [Define if on FreeBSD6]) ;;
  FREEBSD7 )
    AC_DEFINE([CONDOR_FREEBSD7], [CONDOR_FREEBSD7], [Define if on FreeBSD7]) ;;
esac

# DARWIN.cf contained -DDarwin_10_*=Darwin_10_*, so instead we
# AC_DEFINE Darwin_10_* here
case "$_cv_opsys_vers" in
  OSX_10_3 ) AC_DEFINE([Darwin_10_3], [Darwin_10_3], [Define if on OS X 10.3]) ;;
  OSX_10_4 ) AC_DEFINE([Darwin_10_4], [Darwin_10_4], [Define if on OS X 10.4]) ;;
esac

# Old ALPHA_OSF1_V*.cf files contained -DDUX=DUX -DDUX*=DUX* -DTRU64,
# so instead we AC_DEFINE them here, TRU64 is just for gsoap
if test "x$_cv_opsys" = xyes; then
  AC_DEFINE([DUX], [DUX], [Define if on DUX])
  AC_DEFINE([TRU64], [DUX], [Define if on TRU64 (DUX)])

  case "$_cv_opsys_vers" in
    DUX5 ) AC_DEFINE([DUX5], [DUX5], [Define if on DUX5]) ;;
  esac
fi

# ArchOptimizeFlag logic used to live in .cf files, mostly
# LINUX_I386.cf, that logic now lives here.
if test "x$_cv_opsys" = xLINUX \
   -a "x$_cv_arch" = xI386 \
   -a "x$CompilerKind" = xGCC; then
  case "$CompilerMajor" in
    4 ) _cv_arch_optimize_flag="-march=i486" ;;
    3 ) _cv_arch_optimize_flag="-mcpu=i486" ;;
    * ) _cv_arch_optimize_flag="-m486" ;;
  esac
  AC_SUBST([_cv_arch_optimize_flag], [$_cv_arch_optimize_flag])
fi

# VendorCTestFlags logic used to live in .cf files, mostly
# HPUX11.cf, that logic now lives here.
if test "x$_cv_opsys_vers" = xHPUX11; then
  _cv_vendor_c_test_flags="-Aa -Ae";
  AC_SUBST([_cv_vendor_c_test_flags], [$_cv_vendor_c_test_flags])
fi

# VendorCPPTestFlags logic used to live in .cf files, mostly
# HPUX11.cf, that logic now lives here.
if test "x$_cv_opsys_vers" = xHPUX11; then
  _cv_vendor_cpp_test_flags="-Aa -ext +eh";
  AC_SUBST([_cv_vendor_cpp_test_flags], [$_cv_vendor_cpp_test_flags])
fi


# PlatformLdFlags used to live in a number of .cf files, their logic
# now exists here
case "$_cv_opsys" in
  # specifically ask for the C++ libraries to be statically linked
  AIX ) _cv_platform_ld_flags="-Wl,-berok -Wl,-bstatic -lstdc++ -Wl,-bdynamic -lcfg -lodm -lcrypt -lc -static-libgcc" ;;
  LINUX | DARWIN ) _cv_platform_ld_flags="-lresolv" ;;
  DUX ) _cv_platform_ld_flags="-lmld" ;;
  HPUX ) # HPUX11 Only...
    if test "x$_cv_opsys_vers" = "xHPUX11" ; then
      _cv_platform_ld_flags="-Wl,+vnocompatwarnings $_cv_lib_std_cpp";
    fi
   ;;
#NOTE: The following definition of PlatformLdFlags assumes that the
#compiler libraries (libgcc and libstdc++) are available _only_ as
#static libraries, so we do not need to do anything special to cause
#them to be statically linked.  We want them to be statically linked
#so people can run condor binaries on machines where gcc has never
#been installed, since this is common for Solaris boxes.
#
#We used to append $(GCC_STATIC_LIBS) to PlatformLdFlags, however, this
#caused libc to be statically linked, and that caused runtime errors on
#binaries compiled on Solaris 9 when run on Solaris 10.  Why was libc
#statically linked you may ask?  Because GCC_STATIC_LIBS was defined
#like this: -Wl,-bstatic -lstdc++ -lgcc.  This turns on static linking
#but does not turn it off.  The compiler appends a bunch of standard
#libs, including -lstdc++, -lgcc, and -lc.  Therefore, libc was being
#statically linked.  We could have turned off static linking with
#-Wl,-bdyanamic, so the libs appended by the compiler would not be
#statically linked.  However, among the libs appended by the compiler
#are the very libs we are trying to link statically, so if they were
#available both statically and dynamically, they would be linked both
#ways.  The version of gcc currently in use on the Solaris build
#machines is 2.95.3, which does not support the option -nodefaultlibs,
#so we can't easily prevent the compiler from doing this.  It does
#support -nostdlibs, but that option also disables the linking of all
#other standard things, including the runtime object files, so it
#becomes a rather messy situation to make sure we link in all the stuff
#we need without getting more than we want.
#
#Therefore, we do not explicitly call for static linking of the
#compiler libs.  Instead, we depend on the compiler being installed
#with _only_ static versions of libgcc and libstdc++.
  SOLARIS ) _cv_platform_ld_flags="-lkstat -lelf -lsocket -lresolv -lnsl -lm -lc" ;;
esac
AC_SUBST([_cv_platform_ld_flags], [$_cv_platform_ld_flags])


# LINUX.cf defined GlibCFlag to be "-DGLIBC=GLIBC -DGLIBCXY=GLIBCXY"
# where X is the _cv_libc_major and Y is _cv_libc_minor. This
# GlibCFlag #define was one that someone would need to create each
# time they wanted to do even a clipped port of Condor. Instead of all
# that, we can set that symbol right here, sensibly.
AS_IF([test "x$_cv_libc_kind" = xGLIBC],
  [_cv_glibc_flag="-DGLIBC=GLIBC -DGLIBC$_cv_libc_major$_cv_libc_minor=GLIBC$_cv_libc_major$_cv_libc_minor"])
AC_SUBST([_cv_glibc_flag], [$_cv_glibc_flag])

# PlatformFlags logic has been moved here from .cf files, primarily
# HPUX11.cf and LINUX.cf.
case "$_cv_opsys" in
  LINUX ) _cv_platform_flags="$_cv_arch_optimize_flag $_cv_glibc_flag" ;;
  HPUX ) # HPUX11 Only...
    if test "x$_cv_opsys_vers" = "xHPUX11" ; then
      _cv_platform_flags="-DHPUX11=HPUX11";
    fi
   ;;
  * ) _cv_platform_flags="" ;;
esac
AC_SUBST([_cv_platform_flags], [$_cv_platform_flags])


# TestPlatformLdFlags logic has been moved here from .cf files,
# primarily SOLARIS.cf and AIX.cf.
case "$_cv_opsys" in
  SOLARIS ) _cv_test_platform_ld_flags="-lnsl -lsocket -lresolv" ;;
  AIX )_cv_test_platform_ld_flags="$_cv_platform_ld_flags" ;;
  * ) _cv_test_platform_ld_flags="" ;;
esac
AC_SUBST([_cv_test_platform_ld_flags], [$_cv_test_platform_ld_flags])


# PurifyPlatformLdFlags logic has been moved here from .cf files,
# primarily SOLARIS.cf.
case "$_cv_opsys" in
  # When we're linking for purify, we don't want all the static junk,
  # either, but we need more libs than just the test suite.  So, we
  # define this here to specify the flags we want to give to the
  # linker when we're building the Condor Daemons under purify.
  SOLARIS ) _cv_purify_platform_ld_flags="-lkstat -lelf -lnsl -lsocket -lresolv" ;;
  * ) _cv_purify_platform_ld_flags="" ;;
esac
AC_SUBST([_cv_purify_platform_ld_flags], [$_cv_purify_platform_ld_flags])


# Check to see if the confidential test suite is present
AC_CHECK_FILE(../config/CONDOR_TEST_CNFDTL, 
	AC_DEFINE(HAVE_CONDOR_TEST_CNFDTL,[1],[Do we have the confidential test suite available to us?]))

# Check to see if the large test suite is present
AC_CHECK_FILE(../config/CONDOR_TEST_LRG, 
	AC_DEFINE(HAVE_CONDOR_TEST_LRG,[1],[Do we have the large test suite available to us?]))


#####################
# everything else
#####################

AC_PATH_PROGS(MAKE,gmake make,no,[$PATH])
CHECK_PROG_IS_GNU([$MAKE], make)
if test $_cv_make_is_gnu = no; then
   AC_MSG_ERROR( [GNU make is required] )
fi

AC_PATH_PROG(ac_patch,patch,no,[$PATH])
if test $ac_patch = no; then
    AC_MSG_ERROR( [patch is required] )
fi
# now, make sure patch supports unified diffs
AC_CACHE_CHECK([if patch supports unified diffs],_cv_unified_patch,
 [_cv_unified_patch="no" ;
  _cv_unified_patch="no"
 cat > conftest_file1 << _EOF
this
is
a test
hello world
_EOF
 cat > conftest_patch << _EOF
--- conftest_file1 Wed Nov 26 20:04:43 2003
+++ conftest_file2 Wed Nov 26 20:01:25 2003
@@ -1,4 +1,4 @@
 this
 is
-a test
+A TEST
 hello world
_EOF
  $ac_patch < conftest_patch > /dev/null 2>&1
  _patch_status=$?
  if test $_patch_status -eq 0 ; then
    # patch didn't return failure, but it still might not have
    # worked.  so, see if the change actually happened or not.
    grep "TEST" conftest_file1 > /dev/null 2>&1
    _grep_status=$?
    if test $_grep_status -eq 0 ; then
      _cv_unified_patch="yes";
    fi
  fi
  rm -f conftest_file1 conftest_patch
 ]
)
if test $_cv_unified_patch != "yes"; then
   AC_MSG_NOTICE( [try installing GNU patch] )
   AC_MSG_ERROR( [patch must support unified diffs] )
fi

AC_PROG_LEX
if test "$LEX" = "no" ; then
    AC_MSG_ERROR( [lex is required] )
fi
CHECK_PATH_PROG([$LEX],[lex])


# We don't want to do the default AC_PROG_YACC, since it selects
# "bison -y" if it can find it, and that doesn't work for the yacc
# input in the Condor build.  So, we just manually check for byacc as
# our first choice, then regular old yacc...
AC_PATH_PROG([ac_byacc],[byacc],[no],[$PATH])
if test $ac_byacc = "no"; then
  AC_PATH_PROG([ac_yacc],[yacc],[no],[$PATH])
  if test $ac_yacc = no; then
    AC_MSG_ERROR( [byacc or yacc is required] )
  else
    YACC=$ac_yacc
  fi
else
  YACC=$ac_byacc
fi
AC_SUBST([YACC],[$YACC])

# ar is used for numerous libraries in Condor, and for extracting
# objects from the system libc.a for the Condor syscall library.
AC_PATH_PROG(ac_ar,ar,no,[$PATH])
if test $ac_ar = no; then
    AC_MSG_ERROR( [ar is required] )
fi

# strip is used in the packaging of Condor for all released binaries.
# We want to see if we can find GNU strip since it usually does a much
# better job of shrinking the size of our binaries, given that they're
# all built with GNU CC/C++.  however, on OSX, there's no such thing
# as GNU strip.  Also, on other platforms, even if we find GNU strip,
# it might not work properly.  We search for GNU strip, and if we find
# it, we see if it works.  Then we search for a non-GNU vendor strip,
# and see if it works.  If we only found 1 working version, we use it.
# If both versions exist and both work, we see which one produced the
# smallest output program and use that.
AC_MSG_CHECKING([for GNU strip])
_cv_gnu_strip="no"
_cv_gnu_strip_works="no"
_try_gnu_strip="$STRIP strip gstrip gnustrip"
as_save_IFS=$IFS; IFS=$PATH_SEPARATOR
for as_dir in $PATH ; do
  IFS=$as_save_IFS
  for a in $_try_gnu_strip ; do
    _try="$as_dir/$a"
    if ( sh -c "$_try --version" 2> /dev/null | grep GNU 2>&1 > /dev/null );
    then
      AC_MSG_RESULT([$_try])
      _cv_gnu_strip="$_try";
      break;
    fi
  done;
  if ! test "$_cv_gnu_strip" = "no" ; then
    break;
  fi
done;
if test "$_cv_gnu_strip" = "no" ; then
  AC_MSG_RESULT([no])
  if ! test "$os" = "Darwin" ; then
    AC_MSG_WARN([GNU strip is recommended])
  fi
else
  CONDOR_TEST_STRIP([GNU strip], [_cv_gnu_strip])
  if test "$_cv_gnu_strip_works" = "no" ; then
    AC_MSG_WARN([GNU strip is installed but doesn't work])
  fi
fi

AC_MSG_CHECKING([for vendor strip])
_cv_vendor_strip="no"
_try_vendor_strip="$STRIP strip"
as_save_IFS=$IFS; IFS=$PATH_SEPARATOR
for as_dir in $PATH ; do
  IFS=$as_save_IFS
  for a in $_try_vendor_strip ; do
    _try="$as_dir/$a"
    if ( sh -c "$_try --version" 2>/dev/null | grep GNU 2>&1 >/dev/null );
    then
      continue;
    fi
    if test -x "$_try" ; then
      AC_MSG_RESULT([$_try])
      _cv_vendor_strip="$_try";
      break;
    fi
  done;
  if ! test "$_cv_vendor_strip" = "no" ; then
    break;
  fi
done;
if test "$_cv_vendor_strip" = "no" ; then
  AC_MSG_RESULT([no])
else
  CONDOR_TEST_STRIP([vendor strip], [_cv_vendor_strip])
fi

AC_MSG_CHECKING([which strip we should use])
# now, based on all the tests, figure out the best one to use:
if test "$_cv_gnu_strip_works" = "no" ; then
  if test "$_cv_vendor_strip_works" = "no" ; then
    AC_MSG_RESULT( [none available] )
    AC_MSG_ERROR( [strip is required] )
  else
    # no GNU, but there is a vendor, we'll just use it.
    STRIP=$_cv_vendor_strip
  fi
else
  if test "$_cv_vendor_strip" = "no" ; then
    # no vendor, but we have a working GNU, just use it
    STRIP=$_cv_gnu_strip
  else
    # have both versions and both work, see which one does a better
    # job of shriking the output.  in case of a tie, use vendor strip
    if test "$_cv_gnu_strip_outsize" -lt "$_cv_vendor_strip_outsize" ;
    then
      STRIP=$_cv_gnu_strip
    else
      STRIP=$_cv_vendor_strip
    fi
  fi
fi
AC_MSG_RESULT([$STRIP])
AC_SUBST([STRIP],[$STRIP])

AC_PATH_PROG(ac_find,find,no,[$PATH])
if test $ac_find = "no"; then
  AC_MSG_WARN( [find not found, debuglink not supported] )
  AC_SUBST(FindCmd,[""])
else
  AC_DEFINE(HAVE_FIND,[1],[Define to 1 if the tool 'find' is available])
  AC_SUBST(FindCmd,$ac_find)
fi

AC_PATH_PROG(ac_objcopy,objcopy,no,[$PATH])
if test $ac_objcopy = "no"; then
  AC_SUBST(ObjcopyCmd,[""])
else
  AC_DEFINE(HAVE_OBJCOPY,[1],[Define to 1 if the tool 'objcopy' is available])
  AC_SUBST(ObjcopyCmd,$ac_objcopy)
fi

# If objcopy is available, then figure out if it can do the debuglink
# feature to allow us seperate debugging symbols and executables on
# unix builds ala windows.
_cv_objcopy_keepdebug_flag=""
_cv_objcopy_stripunneeded_flag=""
_cv_objcopy_debuglink_flag=""
if test ! $ac_objcopy = "no"; then
	AC_MSG_CHECKING([if objcopy supports --add-gnu-debuglink])
	`$ac_objcopy --help 2>&1 | $GREP add-gnu-debuglink > /dev/null 2>&1`
	if test $? = 0 -a ! \( "x$_cv_sysname" = "xhp_ux113" \)  ; then
		# If this flag exists, then the other ones I need should exist as well.
		_cv_objcopy_keepdebug_flag="--only-keep-debug"
		_cv_objcopy_stripunneeded_flag="--strip-unneeded"
		_cv_objcopy_debuglink_flag="--add-gnu-debuglink"
		AC_MSG_RESULT([yes])
		AC_DEFINE(HAVE_OBJCOPY_DEBUGLINK,[1],[Define to 1 if objcopy can seperate the debugging symbols from an executable])
	else
		AC_MSG_RESULT([no])
	fi
fi
AC_SUBST(OBJCOPY_KEEPDEBUG_FLAG,$_cv_objcopy_keepdebug_flag)
AC_SUBST(OBJCOPY_STRIPUNNEEDED_FLAG,$_cv_objcopy_stripunneeded_flag)
AC_SUBST(OBJCOPY_DEBUGLINK_FLAG,$_cv_objcopy_debuglink_flag)

# We depend on some GNU-specific options to tar.  We also depend on
# using --owner and --group, and want those to set the ownerships of
# all files in the tarballs we create to 0.0 (root).  however, not all
# versions of tar support --group=0, and not all machines have group
# root. :( so, we test for what we need, and use whatever works.
# also, some sites have different GNU tar installed under a different
# name, so we've got to do some magic to handle that, too.
AC_CACHE_CHECK([for GNU tar],_cv_gnu_tar,
 [_cv_gnu_tar="no" ;
  for a in "$TAR" tar gtar gnutar ; do
    if test -z "$a" ; then continue ; fi ;
    if ( sh -c "$a --version" 2> /dev/null | grep GNU  2>&1 > /dev/null );
    then
      if test $WHICH != no; then
        _cv_gnu_tar=`$WHICH $a`;
      else
        _cv_gnu_tar="$a";
      fi
      break;
    fi
  done;
 ]
)
if test "$_cv_gnu_tar" = "no" ; then
   AC_MSG_ERROR([GNU tar is required])
fi
# if we got this far, we found a version of GNU tar.  now, see what
# options work to make tarballs with files owned by 0.0:
TarRootCmd=''
CHECK_TAR_OPTION([--group=0], [_cv_gnu_tar_group_zero])
if test "$_cv_gnu_tar_group_zero" = "yes"; then
  # we can assume if tar supports "--group=0", "--owner=0" will work.
  TarCmd="$_cv_gnu_tar --owner=0 --group=0"
else
  CHECK_TAR_OPTION([--group=root],[_cv_gnu_tar_group_root])
  CHECK_TAR_OPTION([--owner=root],[_cv_gnu_tar_owner_root])
  if test "$_cv_gnu_tar_group_root" = "yes"; then
     if test "$_cv_gnu_tar_owner_root" = "yes"; then
       TarCmd="$_cv_gnu_tar --owner=root --group=root"
     else
       tar_err_msg="user called \"root\" with UID 0"
     fi
  else
    # group root didn't work, see if owner root did so we can
    # construct the appropriate error message
    if test "$_cv_gnu_tar_owner_root" = "yes"; then
      tar_err_msg="group called \"root\" with GID 0"
    else
      tar_err_msg="user and group called \"root\" with UID 0 and GID 0"
    fi
  fi
fi
if test "x$TarCmd" = "x"; then
  AC_MSG_ERROR([you system does not support tar features Condor requires for packaging our releases.  you must install a version of GNU tar which supports numeric arguments to --group and --owner (such as version 1.13 or higher), or add a $tar_err_msg, then re-run configure])
fi

# Tar uses an idiotic 10KB default io buffer block size, which makes for
# hideously slow tar operations. This isn't 1975 anymore, so I'm upping it
# to 2MB. This is 4096 * 512 (the default block size) and the size of most
# drive caches these days. This option will
# also make the smallest tarfile which can be made be padded to 2MB. However,
# we compress all of our tar files, so those fluffy zeros will compact nicely.
# I wish tar wasn't so stupid about the read/write block sizes... :(
CHECK_TAR_OPTION(["-b 4096"],[_cv_gnu_tar_blocksize_flag])
if test "$_cv_gnu_tar_blocksize_flag" = "yes"; then
	TarCmd="$TarCmd -b 4096"
fi

AC_SUBST(TarCmd,$TarCmd)

# Check to see if tar supports --exclude
CHECK_TAR_OPTION([--exclude=configure],[_cv_gnu_tar_exclude_flag])
if test "$_cv_gnu_tar_exclude_flag" = "yes"; then
	AC_DEFINE(HAVE_TAR_EXCLUDE_FLAG,[1],[Define to 1 is tar has --exclude option])
fi

# Check to see if tar supports --files-from
echo "configure" > _test_file
CHECK_TAR_OPTION([--files-from=_test_file],[_cv_gnu_tar_files_from_flag])
if test "$_cv_gnu_tar_files_from_flag" = "yes"; then
	AC_DEFINE(HAVE_TAR_FILES_FROM_FLAG,[1],[Define to 1 is tar has --files-from option])
fi
rm -f _test_file

# We use "cp -r" to package parts of Condor.  However, we need to make
# sure that it dereferences symlinks, instead of copying the links.
# GNU cp copies symlinks by default with -r, so we need to add "-Lr"
# to get the behavior we want.  Unfortunately, the vendor cp on many
# platforms doesn't recognize "-L".  So, we just do some tests here to
# figure out what flags get the behavior we want, and pass that on to
# the places that need it via the Makefiles.
AC_PATH_PROG([_cv_cp],[cp],[no],[$PATH])
if test "$_cv_cp" = "no" ; then
  AC_MSG_ERROR([no cp in your PATH! Either fix your PATH or your machine])
fi
AC_CACHE_CHECK([what options to cp recursively copy and follow symlinks],
               _cv_cp_flags,
 [_cv_cp_flags="none" ;
  for a in "-rL" "-r" ; do
    CONDOR_TRY_CP_RECURSIVE_SYMLINK_FLAG([$_cv_cp],[$a],[_cv_cp_flags])
    if ! test "$_cv_cp_flags" = "none" ; then
      break;
    fi
  done;
 ]
)
if test "$_cv_cp_flags" = "none" ; then
  AC_MSG_ERROR([The cp in your PATH does not work, try installing GNU cp])
else
  AC_SUBST(CpCmd,"$_cv_cp $_cv_cp_flags")
fi

# gzip is required for packaging up Condor releases.
AC_PATH_PROG(ac_gzip,gzip,no,[$PATH])
if test $ac_gzip = no; then
    AC_MSG_ERROR( [gzip is required] )
fi

# true is used in the imake build system, esp. in condor_tests
REQUIRE_PATH_PROG([TRUE],[true])
AC_SUBST(TRUE,$TRUE)

AC_PATH_PROG(ac_purify,purify,no,[$PATH])
if test "$ac_purify" = "purify"; then
   AC_MSG_CHECKING([purify cache directory ($ac_cv_purecachedir)])
   if test -d $ac_cv_purecachedir && test -w $ac_cv_purecachedir ; then
      AC_MSG_RESULT( exists )
   else
      AS_MKDIR_P($ac_cv_purecachedir)
      AC_MSG_RESULT( created )
   fi
fi

# Allow the user to specify a directory where vmware is to be found.
# This logic is a little scary since vm_arg can be "no", "yes", or a path.
AC_ARG_WITH(vmware,
 AC_HELP_STRING([--with-vmware=DIR],
  [full path to directory where the vmware program is located]),
 [vm_arg=$withval],
 [vm_arg=$PATH])

# Depending what the user told us, we will modify vm_path.
if test $vm_arg = "no"; then
 # we don't even check for VMware so assign the makefile var to nothing.
 ac_vmware=""
else
 # Here we check for it with $PATH or with what the user told us where to find
 # it.
 if test $vm_arg = "yes"; then
  vm_path=$PATH
 else
  vm_path=$vm_arg
 fi
 # now find the vmware program, if applicable.
 AC_PATH_PROG(ac_vmware,vmware,no,[$vm_path])
 if test $ac_vmware = "no"; then
  ac_vmware=""
 else
  AC_DEFINE([HAVE_VMWARE],[1],[Define if vmware is available])
 fi
fi
AC_SUBST(VMWARE,$ac_vmware)

AC_PATH_PROG(ac_javac,javac,no,[$PATH])
if test $ac_javac = "no"; then
  AC_MSG_WARN( [javac not found] )
else
  AC_DEFINE([HAVE_JAVAC],[1],[Define if javac is available])
fi
AC_SUBST(JAVAC,$ac_javac)

AC_PATH_PROG(ac_jar,jar,no,[$PATH])
if test $ac_jar = "no"; then
  AC_MSG_WARN( [jar not found] )
else
  AC_DEFINE([HAVE_JAR],[1],[Define if jar is available])
fi
AC_SUBST(JAR,$ac_jar)

AC_ARG_ENABLE([rpm],
  AC_HELP_STRING([--enable-rpm],
    [determine if we try to make rpms (default: yes)]),
  [],
  [enable_rpm=yes])
# there might be two kinds of rpm on a machine, 'rpm' and 'rpmbuild'
# use the latter if we have it.
if test "x$_cv_linux_distro" = "xSLES9"; then
	# rpm is broken on some platforms, so just turn them off.
  	AC_MSG_WARN( [rpm generation has been disabled for this architecture] )
	_cv_have_rpm="NO"
else
	# everyone else gets a normal check.
	AC_PATH_PROG(ac_rpmcmd,rpmbuild,no,[$PATH])
	if test $ac_rpmcmd = "no"; then
		AC_PATH_PROG(ac_rpmcmd,rpm,no,[$PATH])
		if test $ac_rpmcmd = "no"; then
  			AC_MSG_WARN( [rpm/rpmbuild not found, so no rpms on this architecture] )
  			_cv_have_rpm="NO"

			# This is ok since MakeRPM is blank in Project.tmpl
			AC_SUBST(RpmCmd,[])
		else
  			_cv_have_rpm="YES"
			AC_SUBST(RpmCmd,$ac_rpmcmd)
		fi
	else
  	_cv_have_rpm="YES"
	AC_SUBST(RpmCmd,$ac_rpmcmd)
	fi
fi
AS_IF([test "x$enable_rpm" != xno -a "x$_cv_have_rpm" != xNO],
  [AC_DEFINE([HAVE_RPM],[1],[Define if making rpms])])

AC_ARG_ENABLE([malloc-debug],
  AC_HELP_STRING([--enable-malloc-debug],
    [enable memory allocation debugging (default: no)]),
  [],
  [enable_malloc_debug=no])

AS_IF([test "x$enable_malloc_debug" = xyes],
  [CPPFLAGS="$CPPFLAGS -DMALLOC_DEBUG"])

AC_ARG_ENABLE([netman],
  AC_HELP_STRING([--enable-netman],
    [enable NETMAN functionality (default: no)]),
  [],
  [enable_netman=no])
AS_IF([test "x$enable_netman" = xyes],
  [AC_DEFINE([ENABLE_NETMAN], [1], [Define if enabling NETMAM])])

AC_ARG_ENABLE([nest],
  AC_HELP_STRING([--enable-nest],
    [enable NeST functionality (default: no)]),
  [],
  [enable_nest=no])
AS_IF([test "x$enable_nest" = xyes],
  [AC_DEFINE([WANT_NEST], [1], [Define if enabling NeST])])

AC_ARG_ENABLE([quill],
  AC_HELP_STRING([--enable-quill],
    [enable Quill functionality (default: yes)]),
  [],
  [enable_quill=yes])
AS_IF([test "x$enable_quill" = xyes],
  [AC_DEFINE([WANT_QUILL], [1], [Define if enabling Quill])])

<<<<<<< HEAD
AC_ARG_ENABLE([tt],
  AC_HELP_STRING([--enable-tt],
    [enable TT functionality (default: yes)]),
  [],
  [enable_tt=yes])
AS_IF([test "x$enable_tt" = xyes],
  [AC_DEFINE([WANT_TT], [1], [Define if enabling TT])])

AC_PATH_XTRA
X_LDFLAGS="$X_LIBS"
X11_LIBS="$X_PRE_LIBS $X_EXTRA_LIBS -lX11"

=======
>>>>>>> 09d6be11
AC_ARG_ENABLE([kbdd],
  AC_HELP_STRING([--enable-kbdd],
    [enable KBDD functionality (default: platform dependent)]),
  [],
  [case "$_cv_opsys" in
    AIX | HPUX | SOLARIS )
      enable_kbdd=no
    ;;
    LINUX )
      enable_kbdd=yes
    ;;
    * ) # Who had this turned on? No .cf files on 1/6/8 used it. -matt
      enable_kbdd=no
    ;;
  esac])
AS_IF([test "x$enable_kbdd" = xyes],
  [AC_DEFINE([NEEDS_KBDD], [1], [Define if enabling KBDD])
   AC_SUBST(X11_CFLAGS, $X_CFLAGS)
   AC_SUBST(X11_LDFLAGS, $X_LDFLAGS)
   AC_SUBST(X11_LIBS, $X11_LIBS)],
  [AC_SUBST(X11_CFLAGS,"")
   AC_SUBST(X11_LIBS,"")
   AC_SUBST(X11_LDFLAGS, "")])


# Here we figure out whether or not the circumstances are correct for us
# to be able to separate the debugging symbols from the executables and
# package them into a tarball. for example, if say objcopy's debuglink flag
# is available, but we can't exclude the files when making the tarballs,
# then turn the whole thing off.
AC_MSG_CHECKING([for ability to produce debuglink tarball])
if test "x$ac_find" != "xno" -a "x$ac_objcopy" != "xno" \
		-a "x$_cv_objcopy_keepdebug_flag" != "x" \
		-a "x$_cv_gnu_tar_exclude_flag" != "x" \
		-a "x$_cv_gnu_tar_files_from_flag" != "x" ; then
	AC_MSG_RESULT([yes])
	AC_DEFINE(HAVE_DEBUGLINK_TARBALL,[1],[Define to 1 of you know you can produce the debuglink tarball])
else
	AC_MSG_RESULT([no])
fi

############################################################
# checks for libraries
############################################################


############################################################
# checks for header files
############################################################

AC_CHECK_HEADERS([net/if.h],[],[],[
#include<netinet/in.h>])
AC_CHECK_HEADERS([sys/types.h])
AC_CHECK_HEADERS([sys/param.h])
AC_CHECK_HEADERS([stdint.h])
AC_CHECK_HEADERS([inttypes.h])
AC_CHECK_HEADERS([os_types.h])
AC_CHECK_HEADERS([sys/personality.h])
AC_CHECK_HEADERS([linux/personality.h])
AC_CHECK_HEADERS([linux/magic.h])
AC_CHECK_HEADERS([linux/nfsd/const.h])
AC_CHECK_HEADERS([linux/sockios.h])
AC_CHECK_HEADERS([linux/types.h])
AC_CHECK_HEADERS([linux/ethtool.h],[],[],[
#if HAVE_OS_TYPES_H
# include <os_types.h>
#endif
#if HAVE_LINUX_TYPES_H
# include <linux/types.h>
#endif])
AC_CHECK_HEADERS([sys/statfs.h])
AC_CHECK_HEADERS([sys/statvfs.h])
AC_CHECK_HEADERS([sys/vfs.h])
AC_CHECK_HEADERS([sys/mount.h],[],[],[
#if HAVE_SYS_TYPES_H
# include <sys/types.h>
#endif
#if HAVE_SYS_PARAM_H
# include <sys/param.h>
#endif])
AC_CHECK_HEADERS([ustat.h])
AC_CHECK_HEADERS([dlfcn.h])
AC_CHECK_HEADERS([valgrind.h])
AC_CHECK_HEADERS([resolv.h],[],[],[
#include<sys/types.h>
#include<netinet/in.h>
#include<arpa/nameser.h>])


############################################################
# checks for types
############################################################

AC_CHECK_TYPES([int64_t])
AC_CHECK_TYPES([long long])
AC_CHECK_TYPES([__int64])
AC_CHECK_TYPES([id_t])

# checks for structures

# checks for compiler characteristics

############################################################
# checks for library functions
############################################################

AC_CHECK_FUNCS([strsignal				\
		strcasestr				\
		lstat					\
		lstat					\
		lstat64					\
		fstat64					\
		_stati64				\
		_lstati64				\
		_fstati64				\
		stat64					\
		lstat64					\
		fstat64					\
		_stati64				\
		_lstati64				\
		_fstati64				\
		fseeko					\
		ftello					\
		lchown					\
		dirfd					\
		getdirentries				\
		getdtablesize				\
		getpagesize				\
		getwd					\
		setegid					\
		seteuid					\
		setlinebuf				\
		snprintf				\
		setenv					\
		unsetenv				\
		execl					\
		access					\
		vasprintf				\
		clearenv])
AC_CHECK_FUNC(crypt, ,AC_CHECK_LIB(crypt,crypt))
AC_SEARCH_LIBS([dlopen], [dl],
  AC_DEFINE([HAVE_DLOPEN], [1], [dlopen function is available]))

AC_CHECK_FUNCS(backtrace)

# If we can't find clone() on linux (for fast forking from large
# processes), then somebody better understand why; so produce a fatal
# error here.  Under IA64, there is a different interface to clone
# (clone2), and the header files appear to be out of sync with the
# library, so avoid using clone() on that architecture.
if test $os = "Linux" && test $arch != "ia64"; then
  AC_CHECK_DECLS([clone,CLONE_VM,CLONE_VFORK],[AC_DEFINE([HAVE_CLONE],[1],[Define to 1 to use clone() for fast forking])],[AC_MSG_ERROR( [expecting to find clone() on this platform] )],[#include<sched.h>])
fi

AC_CHECK_DECLS([res_init],[],[],[
#include<sys/types.h>
#include<netinet/in.h>
#include<arpa/nameser.h>
#include<resolv.h>])

AC_CHECK_FUNCS(statfs statvfs)
dnl
dnl file system type member in statfs struct
dnl
AC_CHECK_MEMBERS([struct statfs.f_type], ,[
  AC_CHECK_MEMBERS([struct statfs.f_fstyp], , , [#ifdef HAVE_SYS_PARAM_H
#include <sys/param.h>
#endif
#ifdef HAVE_SYS_VFS_H
#include <sys/vfs.h>
#endif
#ifdef HAVE_SYS_MOUNT_H
#include <sys/mount.h>
#endif
#ifdef HAVE_SYS_STATFS_H
#include <sys/statfs.h>
#endif])], [#ifdef HAVE_SYS_PARAM_H
#include <sys/param.h>
#endif
#ifdef HAVE_SYS_VFS_H
#include <sys/vfs.h>
#endif
#ifdef HAVE_SYS_MOUNT_H
#include <sys/mount.h>
#endif
#ifdef HAVE_SYS_STATFS_H
#include <sys/statfs.h>
#endif])

AC_CHECK_MEMBERS([struct statfs.f_fstypename], , , [#ifdef HAVE_SYS_PARAM_H
#include <sys/param.h>
#endif
#ifdef HAVE_SYS_VFS_H
#include <sys/vfs.h>
#endif
#ifdef HAVE_SYS_MOUNT_H
#include <sys/mount.h>
#endif
#ifdef HAVE_SYS_STATFS_H
#include <sys/statfs.h>
#endif])

AC_CHECK_MEMBERS([struct statvfs.f_fsid], , , [#ifdef HAVE_SYS_TYPES_H
#include <sys/types.h>
#endif
#ifdef HAVE_SYS_STATVFS_H
#include <sys/statvfs.h>
#endif])

AC_CHECK_MEMBERS([struct statvfs.f_basetype], , , [#ifdef HAVE_SYS_TYPES_H
#include <sys/types.h>
#endif
#ifdef HAVE_SYS_STATVFS_H
#include <sys/statvfs.h>
#endif])

dnl
dnl if statfs() takes 2 arguments or 4 (Solaris)
dnl
if test "$ac_cv_func_statfs" = yes ; then
  AC_MSG_CHECKING([number of arguments to statfs()])
  AC_TRY_COMPILE([#include <unistd.h>
  #ifdef HAVE_SYS_TYPES_H
  #include <sys/types.h>
  #endif
  #ifdef HAVE_SYS_PARAM_H
  #include <sys/param.h>
  #endif
  #ifdef HAVE_SYS_VFS_H
  #include <sys/vfs.h>
  #endif
  #ifdef HAVE_SYS_MOUNT_H
  #include <sys/mount.h>
  #endif
  #ifdef HAVE_SYS_STATFS_H
  #include <sys/statfs.h>
  #endif
  #ifdef HAVE_USTAT_H
  #include <ustat.h>
  #endif], [struct statfs st;
  statfs(NULL, &st);],[
    AC_MSG_RESULT([2])
    AC_DEFINE(STATFS_ARGS, 2, [Number of arguments to statfs()])],[
    AC_TRY_COMPILE([#include <unistd.h>
  #ifdef HAVE_SYS_PARAM_H
  #include <sys/param.h>
  #endif
  #ifdef HAVE_SYS_VFS_H
  #include <sys/vfs.h>
  #endif
  #ifdef HAVE_SYS_MOUNT_H
  #include <sys/mount.h>
  #endif
  #ifdef HAVE_SYS_STATFS_H
  #include <sys/statfs.h>
  #endif], [struct statfs st;
  statfs(NULL, &st, sizeof (st), 0);],[
      AC_MSG_RESULT([4])
      AC_DEFINE(STATFS_ARGS, 4, [Number of arguments to statfs()])],[
      AC_MSG_RESULT(unknown)
      AC_MSG_ERROR([unable to determine number of arguments to statfs()])])])
fi dnl test "$ac_cv_func_statfs" = yes

# Do we have the "ethtool" and similar declarations?
AC_CHECK_DECLS([SIOCETHTOOL,SIOCGIFCONF],,, [[#include <linux/sockios.h>]])

# Does net/if.h define struct ifreq ?
AC_CHECK_TYPES([struct ifreq,struct ifconf],[],[],[#include <net/if.h>])

# we don't actually want to add -lgen to our link line, but we do want
# HAVE_LIBGEN defined correctly for our test suite builds...
AC_CHECK_FUNC(dirname,,AC_CHECK_LIB(gen,dirname,
AC_DEFINE(HAVE_LIBGEN,1,[Define to 1 if you have the `gen' library (-lgen)])))

AC_CHECK_FUNCS(mkstemp tmpnam)
##############################################################################
AC_CHECK_LIB(c,crypt,ac_has_crypt=1,ac_has_crypt=0)

if test "$ac_has_crypt" = "1" ; then
    _cv_crypt_lib=""
    AC_MSG_RESULT([-lc])
else
    AC_CHECK_LIB(crypt,crypt,ac_has_crypt=1,ac_has_crypt=0)

    if test "$ac_has_crypt" = "1" ; then
        _cv_crypt_lib="-lcrypt"
    else
        AC_MSG_ERROR([You need to find a crypt definition])
    fi
fi
AC_SUBST([crypt_lib],$_cv_crypt_lib)

##############################################################################


# checks for system services

# checks for platform-specific settings we don't yet auto-detect

AC_ARG_ENABLE([static],
  AC_HELP_STRING([--enable-static],
    [determine if we do static linking (default: yes)]),
  [],
  [enable_static=yes])

AC_MSG_CHECKING([if Condor can also build a statically linked release])
case "$os" in
  "HP-UX" )
    if test "x$_cv_opsys_vers" = "xHPUX11" ; then
    # Grrr.... libxnet.so (the XOpen interface) does NOT have a .a version
      _cv_has_static=no
    else
      _cv_has_static=yes
    fi
    ;;
  "Linux" )
    _cv_has_static=yes
    ;;
  "SunOS" )
    _cv_has_static=no
    ;;
  "Darwin" )
    _cv_has_static=no
    ;;
  "FreeBSD" )
    _cv_has_static=no
    ;;
  "AIX" )
    _cv_has_static=no
    ;;
  * )
    AC_MSG_RESULT([error])
    AC_MSG_ERROR([Unrecognized platform: $os])
esac
AC_MSG_RESULT([$_cv_has_static])
AC_MSG_CHECKING([if we are going to statically link])
AS_IF([test "x$enable_static" != xno -a "$_cv_has_static" = "yes"],
  [AC_MSG_RESULT([yes])
   AC_SUBST(_cv_has_static,YES)],
  [AC_MSG_RESULT([no])
   AC_SUBST(_cv_has_static,NO)])


############################################################
# What versions of what externals do we need
############################################################

#
# Check for externals, if we are going to use them
#

if test "x$ac_cv_has_externals" = "xYES" -o "x$enable_proper" = xyes ; then

AC_MSG_NOTICE([determining availability of external packages])

#
# Define a number of _cv_has_<external>s for externals that are not
# available on all platforms
#

#-----------------------------------------------------------------
# NOTE: the checks for globus and SSL here must happen *outside*
# the check for $ac_cv_has_externals, since we want these to be
# set whether or not we're actually trying to build the externals
# or not.  for example, the test suite needs to know these things,
# even though it's being configured using --without-externals.
#-----------------------------------------------------------------
# determine whether we will be using openssl and globus on this platform.
# This logic used to be in the individual <platform>.cf files;
AC_MSG_CHECKING([if openssl is supported])
case "$os" in
  HP-UX ) _cv_has_openssl=no ;;
  Linux|SunOS|Darwin|FreeBSD|AIX ) _cv_has_openssl=yes ;;
  * )
    AC_MSG_RESULT([error])
    AC_MSG_ERROR([Unrecognized platform: $os])
  ;;
esac
AC_MSG_RESULT([$_cv_has_openssl])

AC_MSG_CHECKING([if gsoap is supported])
case "$os" in
  HP-UX )
	if  test "x$_cv_sysname" = "xhp_ux113" ; then
  	   _cv_has_gsoap=no
	else
  	   _cv_has_gsoap=yes
	fi
	;;
  Linux|SunOS|Darwin|FreeBSD|AIX ) _cv_has_gsoap=yes ;;
  * )
    AC_MSG_RESULT([error])
    AC_MSG_ERROR([Unrecognized platform: $os])
  ;;
esac
AC_MSG_RESULT([$_cv_has_gsoap])

AC_MSG_CHECKING([if krb5 is supported])
case "$os-$_cv_arch" in
  HP-UX-*|Linux-ALPHA|Linux-CONDOR_PPC ) _cv_has_krb5=no ;;
  Linux-*|SunOS-*|Darwin-*|FreeBSD-*|AIX-* ) _cv_has_krb5=yes ;;
  * )
    AC_MSG_RESULT([error])
    AC_MSG_ERROR([Unrecognized platform: $os-$_cv_arch])
  ;;
esac
AC_MSG_RESULT([$_cv_has_krb5])

AC_MSG_CHECKING([if classads is supported])
# currently, all platforms support the classad external
_cv_has_classads=yes
AC_MSG_RESULT([$_cv_has_classads])


#
# Figure out if I need to use the linuclibcheaders package to build glibc.
#

# assume no, unless I discover otherwise.
llh_use=NO

# if this is a linux machine, determine if I need the linux libc headers to
# build glibc
if test "x$os" = "xLinux" ; then

	llh_use=YES

	case "x$_cv_kernel_rev" in
		"x2.6.3" )
			CHECK_EXTERNAL([linuxlibcheaders],[2.6.3.0], [soft])
			;;
		"x2.6.4" )
			CHECK_EXTERNAL([linuxlibcheaders],[2.6.4.0], [soft])
			;;
		"x2.6.5" )
			CHECK_EXTERNAL([linuxlibcheaders],[2.6.5.2], [soft])
			;;
		"x2.6.6" )
			CHECK_EXTERNAL([linuxlibcheaders],[2.6.6.0], [soft])
			;;
		"x2.6.7" )
			CHECK_EXTERNAL([linuxlibcheaders],[2.6.7.0], [soft])
			;;
		"x2.6.8" )
			CHECK_EXTERNAL([linuxlibcheaders],[2.6.8.1], [soft])
			;;
		"x2.6.9" )
			CHECK_EXTERNAL([linuxlibcheaders],[2.6.9.1], [soft])
			;;
		"x2.6.10" )
			CHECK_EXTERNAL([linuxlibcheaders],[2.6.10.0], [soft])
			;;
		"x2.6.11" )
			CHECK_EXTERNAL([linuxlibcheaders],[2.6.11.2], [soft])
			;;
		"x2.6.12" )
			CHECK_EXTERNAL([linuxlibcheaders],[2.6.12.0], [soft])
			;;
		*)
			llh_use=NO
			;;
	esac
fi

# Tell the build system I want to use this module since it very well might
# not always be defined or desired to be defined.
if test "x$llh_use" = "xYES" ; then
	AC_SUBST([want_ext_linuxlibcheaders],[YES])
else
	AC_SUBST([want_ext_linuxlibcheaders],[NO])
  	AC_SUBST([ext_linuxlibcheaders_version],[UNUSED])
fi


# For now, we hardcode that non-i386/X86_64 platforms are clipped and don't
# need an external glibc for anything...
if test "x$_cv_libc_kind" = "xGLIBC" -a \( "x$_cv_arch" = "xI386" -o "x$_cv_arch" = "xX86_64" \) ; then

  including_glibc_ext=YES
  _cv_libc_full_vers="$_cv_libc_major.$_cv_libc_minor.$_cv_libc_patch"
  case "$_cv_libc_full_vers" in
  "2.3.2" )
    # the glibc 2.3.2 from redhat's source rpms are very different than the
	# stock 2.3.2 you can download off of the web.
	# This external is used both for x86 and x86_64
    CHECK_EXTERNAL([glibc],[2.3.2.27.9.7], [soft])
    ;;
  "2.3.4" )
	# I'm using this here to avoid a full port of Condor to the centos 4 OS.
	# XXX Also, one must use gcc 3.2.2 instead of as shipped gcc 3.4.4 to
	# compile this package.
    CHECK_EXTERNAL([glibc],[2.3.2.27.9.7], [soft])
    ;;
  "2.3.6" )
    CHECK_EXTERNAL([glibc],[2.3.2.27.9.7], [soft])
    ;;
  "2.5." ) # RHEL 5.0/5.1
    if test "x$_cv_arch" = "xI386" ; then
       CHECK_EXTERNAL([glibc],[2.5-20061008T1257-p0], [soft])
	else # x86_64
       CHECK_EXTERNAL([glibc],[2.5-20061008T1257-x86_64-p0], [soft])
	fi
    ;;
  "2.6." ) # F7 uses glibc 2.6-4
    including_glibc_ext=NO
    ;;
  "2.7." ) # F8 uses glibc 2.7-2
    including_glibc_ext=NO
    ;;
  * )
    if test "x$enable_glibc_version_check" = "xyes"; then
      AC_MSG_CHECKING(glibc)
      AC_MSG_RESULT([ERROR])
      AC_MSG_ERROR([Condor does NOT know what glibc external to use with glibc-$_cv_libc_full_vers])
    else
      AC_MSG_CHECKING(glibc)
      AC_MSG_RESULT([glibc-$_cv_libc_full_vers (UNSUPPORTED)])
      including_glibc_ext=NO
    fi
  esac
  if test "x$including_glibc_ext" = "xYES"; then
    AC_SUBST(want_ext_glibc,YES)
  else
    AC_SUBST(want_ext_glibc,NO)
    AC_SUBST(ext_glibc_version,UNUSED)
  fi
else
  AC_SUBST(want_ext_glibc,NO)
  AC_SUBST(ext_glibc_version,UNUSED)
fi

# Google's coredumper is Linux specific and only officially supports
# a few architectures.
if test "$os" = "Linux" -a \( "x$_cv_arch" = "xI386" -o "x$_cv_arch" = "xX86_64" \); then
    CHECK_EXTERNAL([coredumper],[0.2], [soft])
	AC_SUBST(want_coredumper,YES)
else
	AC_MSG_CHECKING(coredumper)
	AC_MSG_RESULT([no])
	AC_SUBST(want_coredumper,NO)
fi

# Build drmaa on any platform with pthreads available, except for the following
# platforms where the build is known to fail
if test "x$_cv_sysname" != "xppc_aix52" -a "x$_cv_linux_distro" != "xRH72" -a  "x$_cv_sysname" != "xsun4x_58" -a "x$_cv_sysname" != "xsun4x_59" -a "x$_cv_sysname" != "xalpha_dux51" -a "x$_cv_sysname" != "xhp_ux113" ; then
  if test "x$_cv_sysname" = "xppc_macosx" -o "x$ac_pthreads" = "xyes"; then
   CHECK_EXTERNAL([drmaa],[1.5.1], [soft])
  fi
fi

CHECK_EXTERNAL([krb5], [1.4.3-p0], [soft],
               [use krb5 (provides Kerberos support)],
               MF_LIB_CHECK([krb5], [[krb5 krb5_free_principal]]))

# CHECK_EXTERNAL([openssl],[0.9.8h],[soft])
CHECK_EXTERNAL([openssl], [0.9.8h], [soft],
               [use OpenSSL (provides authentication and encryption support)],
               MF_LIB_CHECK([openssl],
                            [[ssl SSL_connect], [crypto BF_encrypt]]))

if test "x$_cv_ext_openssl_version" != x; then
  # If we have openssl, we define HAVE_OPENSSL_SSL_H (meaning we
  # have ssl.h) to make gsoap happy
  AC_DEFINE(HAVE_OPENSSL_SSL_H,1,[do we have openssl])

  # Globus 4.2.0 is dependent on an external version of openssl
  CHECK_EXTERNAL([globus],[4.2.0], [soft])
fi

if test -z "$_cv_ext_globus_version"; then
  _cv_has_globus=no
else
  _cv_has_globus=yes
fi

_cv_has_unicoregahp=$_cv_has_globus
CHECK_EXTERNAL([unicoregahp],[1.2.0], [soft])

if test "x$CLIPPED" = xyes; then
  _cv_zlib_requirement=soft
else
  _cv_zlib_requirement=hard
fi
CHECK_EXTERNAL([zlib], [1.2.3], [$_cv_zlib_requirement],
               [use zlib (provides compression support)],
               MF_LIB_CHECK([zlib], [[z deflate]]))

CHECK_EXTERNAL([classads], [1.0.1], [soft],
               [use new ClassAds (provides -better-analyze and more)],
	       # This REALLY should test for headers, like most checks...
               MF_LIB_CHECK([classads], [[classad cclassad_create]]))	       

CHECK_EXTERNAL([srb], [3.2.1-p1], [soft])

CHECK_EXTERNAL([pcre], [7.6], [hard],
               [use PCRE (provides regular expression support)],
               MF_LIB_CHECK([pcre], [[pcre pcre_compile]]))
AS_IF([test "x$cv_ext_pcre" = xyes],
  [AC_CHECK_HEADERS([pcre.h pcre/pcre.h])])

AS_IF([test "x$os-$_cv_arch" = xLinux-I386 -a "x$_cv_has_globus" = xyes -a -n "$_cv_ext_classads_version"],
  [_cv_has_blahp=yes],
  [_cv_has_blahp=no])
AC_MSG_RESULT([$_cv_has_blahp])
CHECK_EXTERNAL([blahp], [1.7.0-p2], [soft])

# When --with-proper the detection of the man pages is a little
# ugly. The value added to the end of $_dir must be what
# man-current.tar.gz extracts to, ugh. The manual is a very unique
# external. -matt 083107
CHECK_EXTERNAL([man], [current], [soft],
               [include the man pages (required for a release)],
               [AS_IF([test "x$_dir" = x],
                 [_dir="../externals/bundles/man/current"])
                AS_IF([test -f "$_dir/man-current.tar.gz"],
                 [cv_ext_man=yes],
                 [AC_MSG_WARN([unable to find $_dir/man-current.tar.gz])
                  cv_ext_man=no])
                AC_SUBST([man_dir], [$_dir/man])])


# temporary hack until we can reliably build BOINC everywhere.  for
# now, just enable it manually, and pretend we've got it.  since we're
# not actually linking anything with BOINC in phase 1, we don't *need*
# the external to enable the BOINC + Backfill code paths.
AC_DEFINE(HAVE_BACKFILL,1,[are we compiling support for any backfill systems])
AC_DEFINE(HAVE_BOINC,1,[are we compiling support for backfill with BOINC])

# GCB only matters and works if we have GNU ld...
if test x$_cv_ld_is_gnu = xyes; then
  CHECK_EXTERNAL([gcb], [1.5.6], [soft])
fi

AX_LIB_ORACLE_OCI("10.0.0")
if test $HAVE_ORACLE_OCI = yes; then
  AC_DEFINE(HAVE_ORACLE,1,[Do we have Oracle support])
fi

# Figure out which postgresql we need.

CHECK_EXTERNAL([postgresql], [8.2.3], [soft],
               [use PostgreSQL (provides Quill and other support)],
               MF_LIB_CHECK([postgresql], [[pq PQconnectdb]], [postgresql]))
AC_MSG_CHECKING([postgresql])
AC_MSG_RESULT([$_cv_ext_postgresql_version])
#AC_SUBST(ext_postgresql_version,$_cv_ext_postgresql_version)
AC_SUBST(POSTGRESQL_LDFLAGS, $POSTGRESQL_LDFLAGS)
AC_SUBST(POSTGRESQL_CFLAGS, $POSTGRESQL_CFLAGS)

# if globus is available on this platform and we actually have it
if test "x$cv_ext_globus" = xyes; then
  AC_MSG_CHECKING([globus flavor])
  _cv_globus_flavor=gcc32dbg
  if test "$_cv_arch" = "ALPHA" -o "$_cv_arch" = "IA64" -o "$_cv_arch" = "X86_64"; then
    _cv_globus_flavor=gcc64dbg
  elif test "$_cv_opsys" = "AIX" ; then
    _cv_globus_flavor=vendorcc32dbg
  fi
  AC_MSG_RESULT([$_cv_globus_flavor])
  AC_SUBST(globus_flavor,$_cv_globus_flavor)
fi

# The test for gsoap needs to happen after the openssl check, so
# openssl libs, if found, will be in LIBS. Also, if we do not have
# openssl, then we need to link with
# a non ssl version of the gSOAP libraries.

# The gsoap shared libraries contain unresolved symbols they expect
# the program they are linking with to implement. To avoid errors
# because of this we need to provide some extra linker flags.

# NOTE: We don't need the --unresolved-symbols flag in the non-proper
# case because in that case Condor links with the static libraries,
# and the linker does not complain as much.
CHECK_EXTERNAL([gsoap], [2.7.10-p2], [soft],
               [use gSOAP (enables Birdbath interface)],
               [_ldflags_save="$LDFLAGS"
                LDFLAGS="$LDFLAGS -Wl[,]--unresolved-symbols=ignore-in-shared-libs"
                AS_IF([test "x$cv_ext_globus" = xyes -o "x$cv_ext_openssl" = xyes],
                  [MF_LIB_CHECK([gsoap],
                                [[gsoapssl++ soap_ssl_accept]], [gsoap])],
                  [MF_LIB_CHECK([gsoap],
                                [[gsoap++ soap_accept]], [gsoap])])
                AS_IF([test "x$cv_ext_gsoap" = xno],
                  [LDFLAGS="$_ldflags_save"])])
AC_SUBST(GSOAP_LDFLAGS, $GSOAP_LDFLAGS)
AC_SUBST(GSOAP_CFLAGS, $GSOAP_CFLAGS)

# We need to make sure HAVE_OPENSSL_SSL_H is defined otherwise
# programs will not link properly as stdsoap2.h will not include ssl
# structures. This is set manually if using Globus's OpenSSL.
AS_IF([test "x$cv_ext_gsoap" = xyes -a "x$enable_proper" = xyes],
  [AC_CHECK_HEADERS([openssl/ssl.h], [],
    [AC_MSG_ERROR([gsoap in proper mode requires openssl/ssl.h])])])

# Before the --unresolved-symbols flag was founded we needed to use
# the following test. We will keep it around incase it is needed
# again, for linkers that do not support --unresolved-symbols, or
# --allow-shlibs-undefined. Note, this test does not let all Condor
# programs compile that have gsoap on the link line, because of the
# undefined symbols.
#
## Also, gSOAP is special in that its libraries are really frameworks,
## so we need to define symbols the library expects or configure cannot
## tell the difference between a missing symbol we are testing for or a
## missing expected symbol. We cannot define these symbols with
## ac_check_lib so we have to use ac_link_ifelse.
##               [
##  _libs_save=$LIBS
##  LIBS="$LIBS -lgsoapssl++"
##  AC_LINK_IFELSE([
##    #ifdef __cplusplus
##    extern "C" {
##    #endif
##    int soap_putheader;
##    int soap_serializeheader;
##    int soap_faultstring;
##    int soap_faultsubcode;
##    int soap_faultcode;
##    int soap_getheader;
##    int soap_getfault;
##    int soap_faultdetail;
##    int soap_putfault;
##    int soap_serializefault;
##    char soap_ssl_accept();
##    int main() {
##      return soap_ssl_accept();
##    }
##    #ifdef __cplusplus
##    }
##    #endif
##    ],
##   [cv_ext_gsoap=yes],
##   [cv_ext_gsoap=no])
##  LIBS=$_libs_save])


# This MUST happen after externals are determined because it must
# reference information about externals, specifically glibc
#
# SIMPLE_LIBC is needed for unclipped builds, as is LIBC
#
# It turns out that SIMPLE_LIBC==LIBC
#

AC_MSG_CHECKING([if we have libc.a])
_cv_libc_a=none
# from externals.cf.in
GLIBC_DIR="$ac_cv_externals/install/$_cv_ext_glibc_version/lib"
case "$_cv_opsys" in
# Ignore on clipped ports
#  ?ALPHA_OSF1? ) /lib/libc.a ;;
#  ?HPUX? ) /lib/libc.a ;;
#  ?HPUX11? ) /usr/lib/pa20_64/libc.a ;;
  LINUX )
    if test "x$CLIPPED" = xyes; then
      _cv_libc_a=/usr/lib/libc.a
    else
      _cv_libc_a=$GLIBC_DIR/libc.a
    fi
  ;;
  SOLARIS ) _cv_libc_a=/lib/libc.a ;;
esac
AC_MSG_RESULT([$_cv_libc_a])

AC_SUBST([LIBC_A], [$_cv_libc_a])

else
# if there's no externals at all, we still need to define these to
# avoid imake troubles...
  AC_SUBST([want_ext_linuxlibcheaders],[NO])
  AC_SUBST([ext_linuxlibcheaders_version],[UNUSED])
  AC_SUBST(want_ext_glibc,NO)
  AC_SUBST(ext_glibc_version,UNUSED)

fi
# END of if $ac_cv_has_externals = "YES" or $enable_proper = yes

# This, unfortunately, must be way down here to make sure info about
# externals is defined. -matt 1/6/8
AC_ARG_ENABLE([stork],
  AC_HELP_STRING([--enable-stork],
    [enable Stork functionality (default: platform dependent)]),
  [],
  [if test "x$_cv_opsys" = xLINUX -a "x$_cv_arch" = xI386 \
       -a "x$_cv_has_globus" = xyes -a "x$cv_ext_globus" = xyes \
       -a "x$_cv_has_classads" = xyes -a "x$cv_ext_classads" = xyes \
       -a "x$_cv_libc_kind-$_cv_libc_major-$_cv_libc_minor" = xGLIBC-2-3; then
    enable_stork=yes;
   else
    enable_stork=no;
   fi])
AS_IF([test "x$enable_stork" = xyes],
  [AC_DEFINE([WANT_STORK], [1], [Define if enabling Stork])])

# NRL: Similar logic for the lease manager
AC_ARG_ENABLE([lease-manager],
  AC_HELP_STRING([--enable-lease-manager],
    [enable lease manager functionality (default: platform dependent)]),
  [],
  [if test "$_cv_has_classads" = "yes" -a "$cv_ext_classads" = "yes" ; then
    enable_lease_manager=yes;
   else
    enable_lease_manager=no;
   fi])
AS_IF([test "$enable_lease_manager" = "yes"],
  [AC_DEFINE([WANT_LEASE_MANAGER], [1],[Define if enabling lease manager])])


############################################################
# Configure-generated output
############################################################
AC_CONFIG_FILES( ../config/configure.cf ../config/externals.cf
                 ../config/config.sh )
AC_OUTPUT

# Finally, call Condor's imake script to generate Makefile using imake
# (yes, we know it seems crazy to use configure to setup Imake to make
# Makefiles... we're in transition).
./condor_imake<|MERGE_RESOLUTION|>--- conflicted
+++ resolved
@@ -2180,21 +2180,10 @@
 AS_IF([test "x$enable_quill" = xyes],
   [AC_DEFINE([WANT_QUILL], [1], [Define if enabling Quill])])
 
-<<<<<<< HEAD
-AC_ARG_ENABLE([tt],
-  AC_HELP_STRING([--enable-tt],
-    [enable TT functionality (default: yes)]),
-  [],
-  [enable_tt=yes])
-AS_IF([test "x$enable_tt" = xyes],
-  [AC_DEFINE([WANT_TT], [1], [Define if enabling TT])])
-
 AC_PATH_XTRA
 X_LDFLAGS="$X_LIBS"
 X11_LIBS="$X_PRE_LIBS $X_EXTRA_LIBS -lX11"
 
-=======
->>>>>>> 09d6be11
 AC_ARG_ENABLE([kbdd],
   AC_HELP_STRING([--enable-kbdd],
     [enable KBDD functionality (default: platform dependent)]),
