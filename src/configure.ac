# Configure template for Condor.                             -*-Autoconf-*-
# Process this file with autoconf to produce a configure script.
##**************************************************************
##
## Copyright (C) 1990-2007, Condor Team, Computer Sciences Department,
## University of Wisconsin-Madison, WI.
## 
## Licensed under the Apache License, Version 2.0 (the "License"); you
## may not use this file except in compliance with the License.  You may
## obtain a copy of the License at
## 
##    http://www.apache.org/licenses/LICENSE-2.0
## 
## Unless required by applicable law or agreed to in writing, software
## distributed under the License is distributed on an "AS IS" BASIS,
## WITHOUT WARRANTIES OR CONDITIONS OF ANY KIND, either express or implied.
## See the License for the specific language governing permissions and
## limitations under the License.
##
##**************************************************************

# We need a recent autoconf for many of the macros and tests we're using
# NOTE: 2.57 has a bug when testing for functions, which we now hit by
# testing for mkstemp(), so we need at least 2.59...
AC_PREREQ(2.59)

# Initialize autoconf
AC_INIT
AC_CONFIG_HEADERS([config.h])

AC_MSG_NOTICE([checking for critical tools used by configure])
AC_PROG_AWK
REQUIRE_PATH_PROG([GREP],[grep])
REQUIRE_PATH_PROG([CUT],[cut])
REQUIRE_PATH_PROG([FLEX],[flex])
AC_PATH_PROG([WHICH],[which],[no],[$PATH])

# Condor only requires 5.002, but GPT apparently relies on 5.005_03 or
# greater.  Unfortunately, GPT doesn't have a configure script or
# anything, it just lets perl die with a require statement.  So, we
# test for the right version here and fail in an early and obvious way
# if there's a problem.  Also, we check for this early, so we can use
# perl in the rest of the tests in here, if we want it.
AC_PROG_PERL_VERSION([5.005_03], [],
   [AC_MSG_ERROR([perl version 5.005_03 or higher is required])])

AC_MSG_NOTICE([verifying build environment ])

# Find RPM, if we have it; this variable is only used for querying the
# release of an RPM-based system
AC_PATH_PROG(ac_rpmquery,rpm,no,[$PATH])

if test "x$ac_rpmquery" = "xno" ; then
   RPMQUERY=/bin/false
else
   RPMQUERY=$ac_rpmquery
fi

# first, if we notice we're being run at UW-Madison CS on a
# CSL-supported machine, and the PATH doesn't include
# /p/condor/workspaces/build/bin before /s/std/bin, print an error
# message and exit, since there's no way we're going to find the first
# versions of everything we need, and it's easier to just tell the
# user right at the start what they need to do to fix it, instead of
# having the rest of the tests in here fail...
my_domain=`echo $ac_hostname | $CUT -f2- -d.`
_bad_path_dirs="/s/std/bin /usr/local/bin /usr/bin /bin /usr/ccs/bin"
_found_bad_dir=no
_which_bad_dir=""
_found_s_std_bin=no
_found_p_build_bin=no
_p_build_bin="/p/condor/workspaces/build/bin"
if test "x$my_domain" = "xcs.wisc.edu" && test -d "/s/std/bin" ; then
  AC_MSG_CHECKING([if PATH on CSL-supported machine is ok])
  as_save_IFS=$IFS; IFS=$PATH_SEPARATOR
  for as_dir in $PATH
  do
    IFS=$as_save_IFS
    for test_dir in $_bad_path_dirs
    do
      if test "x$as_dir" = "x$test_dir" ; then
        _found_bad_dir=yes
	if test "x$_which_bad_dir" = "x" ; then
          _which_bad_dir="$test_dir"
	else
          _which_bad_dir="$_which_bad_dir, $test_dir"
	fi
      fi
    done
    if test "x$as_dir" = "x$_p_build_bin" ; then
      if test "x$_found_bad_dir" = "xyes" ; then
        AC_MSG_RESULT([no])
        AC_MSG_ERROR([You are compiling on a UW-Madison CSL-supported machine and $_p_build_bin is *NOT* near the front of your PATH.  This configure script will not be able to find the right versions of the programs it needs to build Condor.  Please fix your PATH by putting $_p_build_bin *BEFORE* any of these directories in your PATH: $_which_bad_dir])
      fi
      _found_p_build_bin=yes
      break
    fi
  done
  if test "x$_found_p_build_bin" = "xno" ; then
    AC_MSG_RESULT([no])
    AC_MSG_ERROR([You are compiling on a UW-Madison CSL-supported machine and $_p_build_bin is *NOT* in your PATH.  This configure script will not be able to find the right versions of programs it needs to build Condor.  Please fix your PATH by adding $_p_build_bin (it must be before any of these directories: $_bad_path_dirs) and re-run configure])
  fi
  AC_MSG_RESULT([yes])
fi


############################################################
# Figure out what platform we're being run on
############################################################

AC_ARG_WITH(arch,
  [AS_HELP_STRING([--with-arch],
     [Specify the architecture string that Condor will be built with])],
  [ARCH=$withval],
  [ARCH=""])

AC_ARG_WITH(os,
  [AS_HELP_STRING([--with-os],
     [Specify the operating system string that Condor will be built with])],
  [OS=$withval],
  [OS=""])

AC_ARG_WITH(kernel,
  [AS_HELP_STRING([--with-kernel],
     [Specify the kernel version string that Condor will be built with])],
  [KERNEL=$withval],
  [KERNEL=""])

AC_ARG_WITH(os-version,
  [AS_HELP_STRING([--with-os-version],
     [Specify the O/S version string that Condor will be built with])],
  [OSVER=$withval],
  [OSVER=""])

AC_ARG_WITH(sysname,
  [AS_HELP_STRING([--with-sysname],
     [Specify the system name string that Condor will be built with])],
  [SYSNAME=$withval],
  [SYSNAME=""])

AC_ARG_WITH(libc,
  [AS_HELP_STRING([--with-libc],
     [Specify the libc name & version that Condor will be built with])],
  [LIBC=$withval],
  [LIBC=""])

AC_ARG_WITH(platform,
  [AS_HELP_STRING([--with-platform],
     [Specify the platform name that Condor will be built with])],
  [_cv_platform=$withval],
  [_cv_platform=""])


# on Darwin on intel, uname will *always* report i386 when in reality it may
# be an x86_64 machine. Here we determine if sysctl is available, and then
# later we'll use it to figure out the actual platform.
AC_PATH_PROG(ac_sysctl,sysctl,no,[$PATH])
if test "x$ac_sysctl" = "xno" ; then
   SYSCTL=/bin/false
else
   SYSCTL=$ac_sysctl
fi

AC_MSG_NOTICE([determining host platform])
# these three are just used by configure to specify the settings we
# actually care about, described below
arch=`uname -m`
osrelease=`uname -r`
osversion=`uname -v`

# this is what ends up as "Architecture" in the Imakefiles, and is
# used in a number of the IS_* #define's too.  luckily, we can use the
# same thing in both places without confusion...
_cv_arch="UNKNOWN_ARCH"

# this is the opsys-specific string in the IS_* #define's
_cv_opsys=""

# this is what ends up as "OperatingSystem" in the Imakefile, which
# unfortnuately is sometimes different than what we use in _cv_opsys
# this is stupid and evil, but since the naming isn't consistent in
# the Condor code and build system, for now, we'll just define both.
# hopefully, someday relatively soon, we'll be able to go through and
# clean this discrepancy up and remove this evil setting.  sorry.
_cv_op_sys=""

# the version-specific opsys string we use in the IS_* #define's
_cv_opsys_vers=""

# what gets set as the "SYSNAME" make variable, for now, it's only
# used as the argument to "make_final_tarballs" to determine what the
# packaged filenames should be when we try to release this platform
_cv_sysname=""

# Sometimes, I need to know the specific kernel revision. This is mostly
# needed under Linux, but I'll make every OS produce this identification.
_cv_kernel_rev="XXX"

os=`uname -s`

if test "$ARCH" != "" && test "$SYSNAME" != "" && test "$LIBC" != ""  &&
   test "$OS"   != "" && test "$KERNEL"  != "" && test "$OSVER" != "" ; then
  AC_MSG_NOTICE([Skipping system information checks])

elif test "$os" = "HP-UX"; then
  _cv_op_sys="HPUX"
  _cv_opsys="HPUX"
  if test "$osrelease" = "B.10.20" ; then
    _cv_opsys_vers="HPUX10"
    _cv_sysname="hp_ux102"
  elif test "$osrelease" = "B.11.11" ; then
    _cv_opsys_vers="HPUX11"
    _cv_sysname="hp_ux110"
  elif test "$osrelease" = "B.11.31" ; then
    _cv_opsys_vers="HPUX11"
    _cv_sysname="hp_ux113"
  fi

  hpux_arch=`uname -m`
  if test "x$hpux_arch" = "xia64" ; then
    _cv_arch="IA64"
  else
    _cv_arch="HPPA"
  fi

  _cv_kernel_rev=`uname -r | sed -e 's#^B\.##'`;

elif test $os = "Linux" ; then
  # linux is a big mess, since we have different distributions,
  # different versions of glibc, etc, etc...
  _cv_op_sys="LINUX"
  _cv_opsys="LINUX"
  if test $arch = "i686" -o $arch = "i586" -o $arch = "i486" ; then
    _cv_arch="I386"
  elif test $arch = "alpha" ; then
    _cv_arch="ALPHA"
  elif test $arch = "ia64" ; then
    _cv_arch="IA64"
  elif test $arch = "ppc" -o $arch = "ppc64" ; then
    _cv_arch="CONDOR_PPC"
  elif test $arch = "x86_64" ; then
    _cv_arch="X86_64"
  fi

  # next, figure out what linux distribution this is
  if test -f "/etc/tao-release" ; then
    _tao_vers=`cat /etc/tao-release|$PERL -ne '/.* (.*) \(.*\)/;print $1;'`
    case "$_tao_vers" in
     "1" )
       _cv_linux_distro="TAO1"
       ;;
     * )
       AC_MSG_WARN([Condor is not yet ported to Tao version $_tao_vers])
       AC_MSG_WARN([You may have trouble building and/or packaging Condor])
       _cv_linux_distro="TAO_UNKNOWN"
       ;;
    esac
  elif test -f "/etc/yellowdog-release" ; then
    _yd_vers=`cat /etc/yellowdog-release|$PERL -ne '/.* (.*) \(.*\)/;print $1;'`
    case "$_yd_vers" in
     "3.0" )
       _cv_linux_distro="YD30"
       ;;
     "5.0" )
       _cv_linux_distro="YD50"
       ;;
     * )
       AC_MSG_WARN([Condor is not yet ported to yellowdog version $_yd_vers])
       AC_MSG_WARN([You may have trouble building and/or packaging Condor])
       _cv_linux_distro="YD_UNKNOWN"
       ;;
    esac
  elif test -f "/etc/gentoo-release" ; then
    _gentoo_vers=`cat /etc/gentoo-release|$PERL -ne '/Gentoo Base System release (.*)/;print $1;'`
    case "$_gentoo_vers" in
     "1.12.11.1" )
       _cv_linux_distro="GENTOO1.12.11.1"
       ;;
     * )
       AC_MSG_WARN([Condor is not yet ported to gentoo version $_gentoo_vers])
       AC_MSG_WARN([You may have trouble building and/or packaging Condor])
       _cv_linux_distro="GENTOO_UNKNOWN"
       ;;
    esac
  elif test -f "/etc/fedora-release"  ; then
    # do this BEFORE checking for redhat-release, because
    # redhat-release is a symlink to fedora-release on F systems
    _fedora_rel=`cat /etc/fedora-release|$PERL -ne '/.* (.*) \((.*)\)/;print $2;'`
    case "$_fedora_rel" in
     # Handle FC cases explicitly
     "Yarrow" )
        _cv_linux_distro="FC1"
	;;
     "Tettnang" )
        _cv_linux_distro="FC2"
	;;
     "Heidelberg" )
        _cv_linux_distro="FC3"
	;;
     "Stentz" )
        _cv_linux_distro="FC4"
	;;
     "Bordeaux" )
        _cv_linux_distro="FC5"
	;;
     "Zod" )
        _cv_linux_distro="FC6"
	;;
     # Handle post-FC releases more robustly
     * )
        _cv_linux_distro=F`cat /etc/fedora-release|$PERL -ne '/.* (.*) \((.*)\)/;print $1;'`
	;;
    esac
  elif test -f "/etc/redhat-release" ; then
    # Non-Fedora Red Hat or Red Hat derivative -- either RHEL or CentOS
    
    if (rpm -q centos-release 2>&1 > /dev/null) ; then
       # CentOS
       _cv_linux_distro=`$RPMQUERY -q --queryformat "CENTOS%{VERSION}%{RELEASE}" centos-release | tr -d .`
    else
       # Red Hat Linux or RHEL; handle RHL first before presuming RHEL

       if (grep -q "Red Hat Linux" /etc/redhat-release) ; then
         _rh_vers=`cat /etc/redhat-release|$PERL -ne '/.* (.*) \(.*\)/;print $1;'`
       	  case "$_rh_vers" in
    	   "7.2" )
	     _cv_linux_distro="RH72"
       	     ;;
	   "2.1AW" )
       	     _cv_linux_distro="RH72"
 	     ;;
           "8.0" )
             _cv_linux_distro="RH80"
             ;;
           "9" )
             _cv_linux_distro="RH9"
             ;;
	   * )
       	     AC_MSG_WARN([Condor is not ported to Red Hat Linux version $_rh_vers])
	     AC_MSG_WARN([You may have trouble building and/or packaging Condor])
 	     _cv_linux_distro="RHL_UNKNOWN"
             ;;
          esac
       elif (grep -q "Red Hat Enterprise Linux" /etc/redhat-release) ; then
         # RHEL
	 _cv_linux_distro=RHEL`cat /etc/redhat-release|$PERL -ne '/.* (.*) \(.*\)/;print $1;' | $AWK -F. '{printf "%s", $1}'`
       else
          $_rh_release=`cat /etc/redhat-release`
          AC_MSG_WARN([You may have trouble building and/or packaging Condor on $_rh_release])
          _cv_linux_distro=`$RPMQUERY -q --queryformat "RH_UNK_%{VERSION}%{RELEASE}" redhat-release | tr -d .`
       fi
    fi
  elif test -f "/etc/SuSE-release" ; then
    _suse_vers=`cat /etc/SuSE-release | grep VERSION | $AWK '{print $3}'`
    case "$_suse_vers" in
     "9" )
       _cv_linux_distro="SLES9"
       ;;
     * )
       AC_MSG_WARN([Condor is not yet ported to SuSE version $_suse_vers])
       AC_MSG_WARN([You may have trouble building and/or packaging Condor])
       _cv_linux_distro="SuSE_UNKNOWN"
       ;;
    esac
  elif test -f "/etc/debian_version" ; then
    _deb_vers=`cat /etc/debian_version`;
    case "$_deb_vers" in
     "4.0" )
       _cv_linux_distro="DEBIAN40"
       ;;
     5.0* )
       _cv_linux_distro="DEBIAN50"
       ;;
     * )
       AC_MSG_WARN([Condor is not yet ported to Debian version $_suse_vers])
       AC_MSG_WARN([You may have trouble building and/or packaging Condor])
       _cv_linux_distro="DEBIAN_UNKNOWN"
       ;;
	 esac
  else
    AC_MSG_WARN([Unrecognised Linux distribution])
    AC_MSG_WARN([You may have trouble building and/or packaging Condor])
    _cv_linux_distro="UNKNOWN"
  fi
  # this perl 1-liner takes all space-delimited input, sticks it
  # together with '_' marks, and lower-cases the whole thing
  _cv_sysname="`echo $_cv_arch $_cv_linux_distro | $PERL -ane 'print lc join('_',@F)'`"
  _cv_opsys_vers="LINUX_$_cv_linux_distro"

  # now figure out the kernel revision. Under linux this will have
  # the form: major.minor.patch
  _cv_kernel_rev=`uname -r | sed -e 's#^\\([0-9]\\+\\.[0-9]\\+\\.[0-9]\\+\\).*#\\1#'`;

elif test $os = "SunOS" ; then
  _cv_op_sys="Solaris"
  _cv_opsys="SOLARIS"
  if test $arch = "sun4m" -o $arch = "sun4u" ; then
    _cv_arch="SUN4X"
  elif test $arch = "i86pc" ; then
    _cv_arch="X86_64"
  else
    AC_MSG_ERROR([Condor only supports SPARC and X86/64 Solaris (not $arch)])
  fi
  if test "$osrelease" = "5.6" ; then
    _cv_opsys_vers="SOLARIS26"
    _cv_sysname="sun4x_56"
  elif test "$osrelease" = "5.7" ; then
    _cv_opsys_vers="SOLARIS27"
    _cv_sysname="sun4x_57"
  elif test "$osrelease" = "5.8" ; then
    _cv_opsys_vers="SOLARIS28"
    _cv_sysname="sun4x_58"
  elif test "$osrelease" = "5.9" ; then
    _cv_opsys_vers="SOLARIS29"
    _cv_sysname="sun4x_59"
  elif test "$osrelease" = "5.10" ; then
    _cv_opsys_vers="SOLARIS10"
    _cv_sysname="sun4x_solaris10"
  elif test "$osrelease" = "5.11" ; then
    _cv_opsys_vers="SOLARIS11"
    if test "$arch" = "i86pc" ; then
      _cv_sysname="x86_64_solaris11"
    else
      _cv_sysname="sun4x_solaris11"
    fi
  fi

  # now figure out the kernel revision. Under solaris this will have
  # the form: major.minor
  _cv_kernel_rev=`uname -r | sed -e 's#^\\([0-9]\\+\\.[0-9]\\+\\).*#\\1#'`;

elif test $os = "AIX" ; then
  # add detection to this when ia64 is needed
  _cv_arch="PPC"
  _cv_op_sys="AIX"
  _cv_opsys="AIX"
  if test "$osversion" = "5" ; then
    _cv_opsys_vers="AIX5"
	if test "$osrelease" = "1" ; then
      _cv_sysname="ppc_aix51"
	elif test "$osrelease" = "2" ; then
      _cv_sysname="ppc_aix52"
	else
      _cv_sysname="ppc_aix5unknown"
      AC_MSG_WARN([Unrecognised AIX version])
      AC_MSG_WARN([You may have trouble building and/or packaging Condor])
	fi
  else
    _cv_opsys_vers="AIXUNKNOWN"
    _cv_sysname="ppc_aixunknown"
    AC_MSG_WARN([Unrecognised AIX version])
    AC_MSG_WARN([You may have trouble building and/or packaging Condor])
  fi

  # now figure out the kernel revision. Under aix this will have
  # the form: major.minor
  _cv_kernel_rev_major=`uname -v`
  _cv_kernel_rev_minor=`uname -r`
  _cv_kernel_rev="$_cv_kernel_rev_major.$_cv_kernel_rev_minor"

# --------------------------------------------
# Darwin
# --------------------------------------------
elif test $os = "Darwin" ; then
	##
	## Figure out the architecture
	##
	AC_PATH_PROG([SW_VERS],[sw_vers],[no],[$PATH])
	if test "$arch" = "i386"; then
		# Mac OS X often says the architecture is i386 in uname
		# when it's actually x86_64 and the system is capable of
		# running 64-bit binaries.
		# So we'll base the architecture value on the default
		# code produced by gcc. On 10.5 and earlier, it's i386.
		# On 10.6, it's x86_64.
		$SW_VERS -productVersion | $GREP '^10.6' > /dev/null 2>&1
		if test "x$?" = "x0" ; then
			_cv_arch="X86_64"
			_cv_sysname="x86_64_macosx"
		else
			_cv_arch="I386"
			_cv_sysname="i386_macosx"
		fi
	elif test "$arch" = "x86_64"; then
		_cv_arch="X86_64"
		_cv_sysname="x86_64_macosx"
	elif test "$arch" = "Power Macintosh"; then
		_cv_arch="PPC"
		_cv_sysname="ppc_macosx"
	else
		AC_MSG_WARN([Unrecognised Darwin Architecture])
		AC_MSG_WARN([You may have trouble building and/or packaging Condor])
		_cv_sysname="unknown_macosx"
	fi
	_cv_op_sys="Darwin"
	_cv_opsys="DARWIN"

	if test $SW_VERS = "no" ; then
    	_cv_opsys_vers="OSX_UNKNOWN"
	else
		_cv_osx_vers=`$SW_VERS | $GREP ^ProductVersion | $PERL -pe 's/^ProductVersion\:\s+(\d+)\.(\d+).*$/$1_$2/'`
		_cv_opsys_vers="OSX_$_cv_osx_vers"
	fi

	# append the product version to the sysname, so we can differentiate
	# between different ports
	tmp=`echo $_cv_osx_vers | $PERL -pe 's/_//g'`
	_cv_sysname="${_cv_sysname}${tmp}"

	# now figure out the kernel revision. Under macosx this will have
	# the form: major.minor.patch
	_cv_kernel_rev=`uname -r | sed -e 's#^\\([0-9]\\+\\.[0-9]\\+\\.[0-9]\\+\\).*#\\1#'`;

# --------------------------------------------
# FreeBSD
# --------------------------------------------
elif test $os = "FreeBSD" ; then
   ##
   ## Figure out the architecture
   ##
   if test $arch = "i686" -o $arch = "i586" -o $arch = "i486" -o $arch = "i386" ; then
      _cv_arch="I386"
   elif test $arch = "alpha" ; then
      _cv_arch="ALPHA"
   elif test $arch = "ia64" ; then
      _cv_arch="IA64"
   elif test $arch = "ppc" -o $arch = "ppc64" ; then
      _cv_arch="CONDOR_PPC"
   ##
   ## Globus does not work on 64-bit
   ## We will use the i386 build until this gets fixed (hopefully not by me!)
   ## Andy - 01/25/2008
   ##
   elif test $arch = "amd64" -o $arch = "x86_64" ; then
      _cv_arch="I386"
      #_cv_arch="X86_64"
   fi

   ##
   ## Now figure out the OS Version
   ## Format:  MAJOR.MINOR-TAG
   ## Example: 6.0-RELEASE
   ##
   _cv_opsys_vers=`uname -r | sed -e 's#\([0-9]*\).*#\1#'`
   _cv_kernel_rev=`uname -r | sed -e 's#[0-9]*\.\([0-9]*\).*#\1#'`

   _cv_op_sys=CONDOR_FREEBSD
   _cv_opsys=${_cv_op_sys}
   _cv_sysname=`echo ${_cv_arch}_freebsd${_cv_opsys_vers} | $PERL -ane 'print lc'`

   ##
   ## Need to make _cv_opsys_vers like 'FREEBSD#'
   ##
   _cv_opsys_vers="FREEBSD${_cv_opsys_vers}"

else
  AC_MSG_ERROR([Condor has not been ported to this platform])
fi

if test "$ARCH" != "" ; then
  AC_MSG_NOTICE([Using architecture \"$ARCH\" from command line])
  _cv_arch="$ARCH"
fi

if test "$OS" != "" ; then
  AC_MSG_NOTICE([Using operating system \"$OS\" from command line])
  _cv_with_os="YES"
  _cv_op_sys="$OS"
  _cv_opsys="$OS"
fi

if test "$OSVER" != "" ; then
  AC_MSG_NOTICE([Using operating system version \"$OSVER\" from command line])
  _cv_opsys_vers="$OSVER"
fi

if test "$SYSNAME" != "" ; then
  AC_MSG_NOTICE([Using system name \"$SYSNAME\" from command line])
  _cv_sysname="$SYSNAME"
fi

if test "$KERNEL"  != "" ; then
  AC_MSG_NOTICE([Using kernel version \"$OSVER\" from command line])
  _cv_kernel_rev="$KERNEL"
fi

echo "opsys_ver:${_cv_opsys_vers}"
echo "sysname:${_cv_sysname}"

if test "$LIBC" != "" ; then
  AC_MSG_NOTICE([Using libc \"$LIBC\" from command line])
  _cv_libc_kind=`echo $LIBC | $CUT -f1 -d-`
  _cv_libc_major=`echo $LIBC | cut -f2 -d- | $CUT -f1 -d.`
  _cv_libc_minor=`echo $LIBC | cut -f2 -d- | $CUT -f2 -d.`
  _cv_libc_patch=`echo $LIBC | cut -f2 -d- | $CUT -f3 -d.`
  _cv_libc_full=`echo $_cv_libc_kind $_cv_libc_major $_cv_libc_minor $_cv_libc_patch|$PERL -ane 'print "#define IS_".join('_',@F)." YES";'`
  _cv_libc_majmin="#define IS_$_cv_libc_kind$_cv_libc_major$_cv_libc_minor YES"
  _cv_libc_is_kind="#define IS_$_cv_libc_kind YES"
fi

AC_MSG_CHECKING([architecture])
AC_MSG_RESULT([$_cv_arch])
AC_SUBST(_cv_arch,$_cv_arch)

AC_MSG_CHECKING([generic operating system])
AC_MSG_RESULT([$_cv_opsys])
AC_SUBST(_cv_opsys,$_cv_opsys)
AC_SUBST(_cv_op_sys,$_cv_op_sys)

AC_MSG_CHECKING([operating system version])
AC_MSG_RESULT([$_cv_opsys_vers])
AC_SUBST(_cv_opsys_vers,$_cv_opsys_vers)

AC_MSG_CHECKING([system identifying string])
AC_MSG_RESULT([$_cv_sysname])
AC_SUBST(_cv_sysname,$_cv_sysname)

AC_MSG_CHECKING([kernel revision])
AC_MSG_RESULT([$_cv_kernel_rev])
AC_SUBST(_cv_kernel_rev,$_cv_kernel_rev)

AC_MSG_CHECKING([platform name])
AC_MSG_RESULT([$_cv_platform])
AC_SUBST(_cv_platform,$_cv_platform)

# check out the libc
if test "$_cv_opsys" = "LINUX" ; then
  AC_MSG_CHECKING([exact libc version])
  glibc_prefix=
  if test "x$with_glibc" != "xno" -a -d "$with_glibc"; then
      glibc_prefix="$with_glibc"
  fi
  for _libc in "$glibc_prefix/lib/libc.so.6" "$glibc_prefix/lib/libc.so.6.1" "$glibc_prefix/lib64/libc.so.6" ; do
    if test -f "$_libc" && test -L "$_libc" ; then
      _libc_ver=`echo $_libc|$PERL -nle '$f=readlink;$f=~/libc-(.*)\.so/;print $1;'`
      break;
    elif test -f "$_libc" ; then
      # ugh!  it's not a symlink to a file named with the version, so
      # we try an alternative method.  this is mostly a hack based on
      # crude experimentation.  we run nm on the libc.so, search for
      # "A" symbols with "GLIBC_#.#.#" in them, and grab the *second to*
      # last one we find.  based on testing this method on some
      # versions of glibc where the version was in the filename, this
      # seems to give us the closest match to reality.  it'll
      # certainly work to give us the major + minor number, which is
      # mostly all we care about at this point...
      _libc_ver=`nm $_libc|$PERL -e 'while(<>){if(/.*A GLIBC_(\d)\.(\d)\.(\d)/){$s=$v;$v="$1.$2.$3"}}print "$s\n";'`
      break;
    fi
  done
  if test "x$_libc_ver" = "x" ; then
    AC_MSG_RESULT([ERROR])
    AC_MSG_ERROR([Can not determine libc version on this machine])
  fi
  AC_MSG_RESULT([GLIBC $_libc_ver])
  _cv_libc_kind="GLIBC"
  _cv_libc_major=`echo $_libc_ver | $CUT -f1 -d.`
  _cv_libc_minor=`echo $_libc_ver | $CUT -f2 -d.`
  _cv_libc_patch=`echo $_libc_ver | $CUT -f3 -d.`

  _cv_libc_full=`echo $_cv_libc_kind $_cv_libc_major $_cv_libc_minor $_cv_libc_patch|$PERL -ane 'print "#define IS_".join('_',@F)." YES";'`
  _cv_libc_majmin="#define IS_$_cv_libc_kind$_cv_libc_major$_cv_libc_minor YES"
  _cv_libc_is_kind="#define IS_$_cv_libc_kind YES"
else
  _cv_libc_full=""
  _cv_libc_majmin=""
  _cv_libc_is_kind=""
fi
AC_SUBST(_cv_libc_full,$_cv_libc_full)
AC_SUBST(_cv_libc_majmin,$_cv_libc_majmin)
AC_SUBST(_cv_libc_is_kind,$_cv_libc_is_kind)


#########
# See what directory we're being run in, since we need this info for
# various other things.  however, instead of using "`pwd`/..", we use
# AS_DIRNAME to strip off the "src" part of `/bin/pwd`.  This should
# get things right, even if there are weird symlinks going on.
#########
_src_dir=`pwd`
_root_dir=`AS_DIRNAME(["$_src_dir"])`

CONDOR_VERIFY_CONFIG_DIR([$_root_dir/config],
                         [config directory is not valid])
AC_SUBST(_cv_ext_config_sh,"$_root_dir/config/config.sh")


############################################################
# Check for command-line arguments and environment variables
############################################################

AC_ARG_WITH(buildid,
  [AS_HELP_STRING([--with-buildid],
     [Add a build identification string to the Condor Version String])],
  [BUILDID=$withval],
  [BUILDID=no])

AC_ARG_ENABLE(bgd-support,
  [AS_HELP_STRING([--enable-bgd-support],
     [Enable support for HTC mode on the BlueGene machine.])],
  [],
  [enable_bgd_support=no])

# disabled by default for now, until I'm sure NMI has the required tools
AC_ARG_ENABLE(checksum-md5,
  [AS_HELP_STRING([--enable-checksum-md5],
     [Enable production and validation of MD5 checksums for released packages.])],
  [],
  [enable_checksum_md5=no])

# disabled by default for now, until I'm sure NMI has the required tools
AC_ARG_ENABLE(checksum-sha1,
  [AS_HELP_STRING([--enable-checksum-sha1],
     [Enable production and validation of SHA1 checksums for released packages.])],
  [],
  [enable_checksum_sha1=no])

AC_ARG_ENABLE(proper,
  [AS_HELP_STRING([--enable-proper],
     [Force this configure script to work in the proper (non-Condor) way (default: disabled)])],
  [],
  [enable_proper=no])

AC_ARG_ENABLE(full-port,
  [AS_HELP_STRING([--enable-full-port],
    [Perform a full build, i.e. Standard Universe included (default: enabled)])],
  [CLIPPED=$(test "x$enableval" == "xyes" && echo no || echo yes)],
  [CLIPPED=default])

AC_ARG_ENABLE(gcc-version-check,
  [AS_HELP_STRING([--disable-gcc-version-check],
     [Disable the gcc version check])],
  [],
  [enable_gcc_version_check=yes])

AC_ARG_ENABLE(glibc-version-check,
  [AS_HELP_STRING([--disable-glibc-version-check],
     [Disable the glibc version check])],
  [],
  [enable_glibc_version_check=yes])

AC_ARG_ENABLE(soft-is-hard,
  [AS_HELP_STRING([--enable-soft-is-hard],
     [Force all SOFT requirements into HARD requirements (default: disabled)])],
  [],
  [enable_soft_is_hard=no])

AC_ARG_ENABLE(old-classads,
  [AS_HELP_STRING([--disable-old-classads],
     [Replace old ClassAds with compatiblity layer])],
  [],
  [enable_old_classads=no])
if test $enable_old_classads = "yes"; then
  AC_DEFINE([WANT_OLD_CLASSADS],[1],[Define if using old ClassAds])
fi

# if we want a buildid, jam it into CPPFLAGS
AC_MSG_CHECKING(for a build id to use)
if test "x$BUILDID" != "xno"; then
	CPPFLAGS="$CPPFLAGS -DBUILDID=$BUILDID"
	AC_MSG_RESULT($BUILDID)
else
	AC_MSG_RESULT(none specified)
fi

# If we are being proper we don't want to look for "externals"
AS_IF([test "x$enable_proper" != xyes],
[
ac_cv_has_externals=YES
ac_cv_externals_src="$_root_dir/externals"
ac_cv_externals_build="$ac_cv_externals_src"
CONDOR_VERIFY_EXTERNALS_DIR([$ac_cv_externals_src],
  [Can't find externals directory, should be in $_root_dir])
AC_ARG_WITH(externals,
 AC_HELP_STRING([--with-externals=DIR],
   [Directory in which to build and install external programs needed for building Condor (default is to build in ../externals)]),
 [if test "$withval" != no; then
    if test ! -d "$withval" || test ! -w "$withval"; then
      AC_MSG_ERROR([directory specified with --with-externals ($withval) is not valid])
    fi
    ac_cv_externals_build="$withval"
  else
    AC_MSG_WARN([By not using --with-externals, most of Condor will not build])
    ac_cv_has_externals=NO
  fi
 ],
 [
  # nothing specified, use the UW-Madison CS cache if present, else assume
  # ../externals. This makes it possible to just run "./configure" most 
  # of the time.
  _uw_cs_externals="/p/condor/workspaces/externals"
  if test -d "$_uw_cs_externals" ; then
    ac_cv_externals_build="$_uw_cs_externals"
  fi
 ]
)
AC_SUBST(has_externals,$ac_cv_has_externals)
AC_SUBST(ext_src,$ac_cv_externals_src)
AC_SUBST(ext_build,$ac_cv_externals_build)
],
[
AC_SUBST(has_externals,NO)
])

AC_ARG_VAR(TMPDIR, [Directory for temp files during Condor build [/tmp]])
if test "$ac_cv_env_TMPDIR_set" != set; then
    TMPDIR=/tmp
fi
if test ! -d $TMPDIR || test ! -w $TMPDIR; then
    AC_MSG_ERROR([TMPDIR ($TMPDIR) is not a writable directory])
fi

AC_ARG_WITH(purecachedir,
 AC_HELP_STRING([--with-purecachedir=DIR],
  [cache directory for objects instrumented with Purify (default is $TMPDIR)]),
 [ac_cv_purecachedir=$withval],
 [ac_cv_purecachedir="$TMPDIR/$USER/.pcache"]
)
AC_SUBST(pure_cache_dir,$ac_cv_purecachedir)

AC_ARG_ENABLE(job-hooks,
  [AS_HELP_STRING([--enable-job-hooks],
     [Support for invoking hooks throughout the workflow of a job])],
  [JOB_HOOKS=$enableval],
  [JOB_HOOKS=yes])
if test $JOB_HOOKS != no; then
  AC_DEFINE([HAVE_JOB_HOOKS], [1], [Define to 1 to support invoking hooks throughout the workflow of a job])
fi

AC_ARG_ENABLE(hibernation,
  [AS_HELP_STRING([--enable-hibernation],
     [Support for Condor-controlled hibernation])],
  [HIBERNATION=$enableval],
  [HIBERNATION=yes])
if test $HIBERNATION != no; then
  AC_DEFINE([HAVE_HIBERNATION], [1], [Define to 1 to support Condor-controlled hibernation])
fi


############################################################
# checks for programs
############################################################

#####################
# compiler detection
#####################

AC_LANG(C)
# We have to set CFLAGS to something otherwise AC_PROG_CC will add -O2
# to it and that breaks parts of the standard universe. Lucky for us
# -g is always safe to have in CFLAGS. The standard universe breakage
# comes from stdio.h, which includes inline versions of functions when
# -O2 is specified, instead of regular symbols. As a result the symbol
# interposition in the standard universe fails to find all the symbols
# it needs to.
CFLAGS="-g $CFLAGS"
AC_PROG_CC
if test $ac_cv_c_compiler_gnu != yes; then
   AC_MSG_ERROR( [GNU CC (gcc) is required] )
fi

CHECK_PATH_PROG(gcc,gcc)


# Figure out the version of gcc.
# This probably seems like a job for a regular expression, not a big
# case statement.  however, in our experience, there's enough variation
# in how these version strings look that explicitly listing the ones
# we recognize seems to work better than trying to figure it all out
# automatically.  moreover, porting Condor to a new version of gcc is
# always a lot of work, so if someone is trying to build on an
# supported gcc version, we might as well catch them here, before they
# get very far.
AC_MSG_CHECKING([for exact version of gcc])
GCC=gcc
# "Sometimes the user knows what he is doing" If a user specifies CC
# we don't want configure to use it and Condor to use a hard-coded
# "gcc"
if test -n "$CC"; then
  GCC=$CC
fi
gcc_vers=`$GCC -v 2>&1 |$PERL -ne '{if(/.*gcc version\s*(\S*).*/){ print "$1\n";}}'`

case "$gcc_vers" in
 "egcs-2.91.66" )
    CompilerKind="EGCS"
    CompilerMajor="2"
    CompilerMinor="91"
    CompilerPatch="66"
    ;;
 "2.95.3" )
    CompilerKind="GCC"
    CompilerMajor="2"
    CompilerMinor="95"
    CompilerPatch="3"
    ;;
 "2.95.4" )
    CompilerKind="GCC"
    CompilerMajor="2"
    CompilerMinor="95"
    CompilerPatch="4"
    ;;
 "2.96" )
    CompilerKind="GCC"
    CompilerMajor="2"
    CompilerMinor="96"
    CompilerPatch="0"
    ;;
 "3.0" )
    CompilerKind="GCC"
    CompilerMajor="3"
    CompilerMinor="0"
    CompilerPatch="0"
    ;;
 "3.1" )
    CompilerKind="GCC"
    CompilerMajor="3"
    CompilerMinor="1"
    CompilerPatch="0"
    ;;
 "3.2" )
    CompilerKind="GCC"
    CompilerMajor="3"
    CompilerMinor="2"
    CompilerPatch="0"
    ;;
 "3.2.1" )
    CompilerKind="GCC"
    CompilerMajor="3"
    CompilerMinor="2"
    CompilerPatch="1"
    ;;
 "3.2.2" )
    CompilerKind="GCC"
    CompilerMajor="3"
    CompilerMinor="2"
    CompilerPatch="2"
    ;;
 "3.2.3" )
    CompilerKind="GCC"
    CompilerMajor="3"
    CompilerMinor="2"
    CompilerPatch="3"
    ;;
 "3.3" )
    CompilerKind="GCC"
    CompilerMajor="3"
    CompilerMinor="3"
    CompilerPatch="0"
    ;;
 "3.3.1" )
    CompilerKind="GCC"
    CompilerMajor="3"
    CompilerMinor="3"
    CompilerPatch="1"
    ;;
 "3.3.2" )
    CompilerKind="GCC"
    CompilerMajor="3"
    CompilerMinor="3"
    CompilerPatch="2"
    ;;
 "3.3.3" )
    CompilerKind="GCC"
    CompilerMajor="3"
    CompilerMinor="3"
    CompilerPatch="3"
    ;;
 "3.3.4" )
    CompilerKind="GCC"
    CompilerMajor="3"
    CompilerMinor="3"
    CompilerPatch="4"
    ;;
 "3.3.5" )
    CompilerKind="GCC"
    CompilerMajor="3"
    CompilerMinor="3"
    CompilerPatch="5"
    ;;
 "3.4.2" )
    CompilerKind="GCC"
    CompilerMajor="3"
    CompilerMinor="4"
    CompilerPatch="2"
    ;;
 "3.4.3" )
    CompilerKind="GCC"
    CompilerMajor="3"
    CompilerMinor="4"
    CompilerPatch="3"
    ;;
 "3.4.4" )
    CompilerKind="GCC"
    CompilerMajor="3"
    CompilerMinor="4"
    CompilerPatch="4"
    ;;
 "3.4.6" )
    CompilerKind="GCC"
    CompilerMajor="3"
    CompilerMinor="4"
    CompilerPatch="6"
    ;;
 "4.0.0" )
    CompilerKind="GCC"
    CompilerMajor="4"
    CompilerMinor="0"
    CompilerPatch="0"
    ;;
 "4.0.1" )
    CompilerKind="GCC"
    CompilerMajor="4"
    CompilerMinor="0"
    CompilerPatch="1"
    ;;
 "4.0.2" )
    CompilerKind="GCC"
    CompilerMajor="4"
    CompilerMinor="0"
    CompilerPatch="2"
    ;;
 "4.0.3" )
    CompilerKind="GCC"
    CompilerMajor="4"
    CompilerMinor="0"
    CompilerPatch="3"
    ;;
 "4.1.1" )
    CompilerKind="GCC"
    CompilerMajor="4"
    CompilerMinor="1"
    CompilerPatch="1"
    ;;
 "4.1.2" )
    CompilerKind="GCC"
    CompilerMajor="4"
    CompilerMinor="1"
    CompilerPatch="2"
    ;;
 "4.2.3" )
    CompilerKind="GCC"
    CompilerMajor="4"
    CompilerMinor="2"
    CompilerPatch="3"
    ;;
 "4.2.4" )
    CompilerKind="GCC"
    CompilerMajor="4"
    CompilerMinor="2"
    CompilerPatch="4"
    ;;
 "4.2.1" )
    CompilerKind="GCC"
    CompilerMajor="4"
    CompilerMinor="2"
    CompilerPatch="1"
    ;;
 "4.3.0" )
    CompilerKind="GCC"
    CompilerMajor="4"
    CompilerMinor="3"
    CompilerPatch="0"
    ;;
 "4.3.1" )
    CompilerKind="GCC"
    CompilerMajor="4"
    CompilerMinor="3"
    CompilerPatch="1"
    ;;
 "4.3.2" )
    CompilerKind="GCC"
    CompilerMajor="4"
    CompilerMinor="3"
    CompilerPatch="2"
    ;;
 * )
    if test "x$enable_gcc_version_check" = "xyes"; then
      AC_MSG_RESULT([ERROR])
      AC_MSG_ERROR([Condor will not compile with gcc version $gcc_vers])
    else
      AC_MSG_RESULT([$gcc_vers (UNSUPPORTED)])
      CompilerKind="UNSUPPORTED"
      CompilerMajor="0"
      CompilerMinor="0"
      CompilerPatch="0"
    fi
    ;;
esac
AC_MSG_RESULT([$gcc_vers])

AC_SUBST(CompilerKind,$CompilerKind)
AC_SUBST(CompilerMajor,$CompilerMajor)
AC_SUBST(CompilerMinor,$CompilerMinor)
AC_SUBST(CompilerPatch,$CompilerPatch)

# Find libgcc.a (needed for all platforms)
GET_GCC_VALUE([libgcc.a],[-print-libgcc-file-name],[gcc_libc])
GET_GCC_VALUE([libstdc++.a],[--print-file-name=libstdc++.a],[lib_std_cpp])
# this gcc3+ specific library is used for standard universe linking
if test "X$CompilerKind" = "XGCC" && test "X$CompilerMajor" = "X3" -o "X$CompilerMajor" = "X4"; then
  GET_GCC_VALUE([libgcc_eh.a],[--print-file-name=libgcc_eh.a],[lib_gcc_eh])
fi

# Find/define crt[01].o for each architecture we support
AC_MSG_CHECKING([for crt0.o])
case "$os" in
  "SunOS" | "Linux" )
    CRT_BEGIN=`gcc -print-file-name=crt1.o`
    ;;
  "HP-UX" )
    if test $os = "HP-UX" && test "$osrelease" = "B.10.20" ; then
      CRT_BEGIN=/lib/crt0.o
    elif test $os = "HP-UX" && test "$osversion" = "B.11.00" ; then
      # we support only 64-bit compilations of condor on hpux 11.00
      CRT_BEGIN=/usr/ccs/lib/pa20_64/crt0.o
    elif test $os = "HP-UX" && test "$osversion" = "B.11.31" ; then
      CRT_BEGIN=/usr/ccs/lib/hpux32/crt0.o
    fi
    ;;
  "AIX" )
    CRT_BEGIN=/lib/crt0.o
    ;;
esac
AC_MSG_RESULT([$CRT_BEGIN])
AC_SUBST([crt_begin],[$CRT_BEGIN])

AC_LANG(C++)
AC_PROG_CXX
if test $ac_cv_cxx_compiler_gnu != yes; then
   AC_MSG_ERROR( [GNU C++ (g++) is required] )
fi
CHECK_PATH_PROG([g++],[gpp])


#########
# figure out if we're using GNU ld (and therefore, can use --wrap)
#########
GET_GCC_VALUE([ld used by gcc],[-print-prog-name=ld],[gcc_ld_prog])
_gcc_ld_dir=`AS_DIRNAME(["$_cv_gcc_ld_prog"])`
if test "$_gcc_ld_dir" = "." ; then
  # gcc doesn't have a full path, find out what we're really using
  AC_PATH_PROG([LD],[ld],[no],[$PATH])
else
  LD=$_cv_gcc_ld_prog
fi

CHECK_PROG_IS_GNU([$LD],[ld])
if test $_cv_ld_is_gnu = yes; then
   AC_DEFINE(HAVE_GNU_LD,1,[are we using the GNU linker])
fi


#########
# figure out what linker flags put us in static-link mode
#########
AC_MSG_NOTICE([checking what gcc flag forces $_cv_gcc_ld_prog into static mode])
gcc_static_ld_flag=""
# determine the flags...
if test $os = "AIX" ; then
  # AIX static linking with respect to Condor is not pretty. In effect,
  # we must perform a dynamic link ALWAYS, except in the case of the
  # C++ compiler support libraries, which must be linked in statically
  # so the executables can be run on machines that they weren't built on.
  AC_MSG_NOTICE([using a pre-determined AIX static linking algorithm])
else
  # make a trivial test program and compile it to a .o...
  echo "main() { return 0; }" > static_test.c
  gcc -c static_test.c > /dev/null 2>&1
  #####
  # -Bstatic is GNU ld
  # -B,static is Solaris ld
  # -a,archive is HPUX ld
  #####
  for arg in "-Bstatic" "-B,static" "-a,archive" ; do
    # we always want to prepend "-Wl,"
    arg="-Wl,$arg"
    AC_MSG_CHECKING([$arg])
    _test_output=`gcc -o static_test $arg static_test.o 2>&1`
    _test_status=$?
    if test $_test_status -eq 0 && test "x$_test_output" = "x"; then
      gcc_static_ld_flag=$arg
      AC_MSG_RESULT([yes])
      break
    else
      AC_MSG_RESULT([no])
    fi
  done
  rm -f static_test.c static_test.o static_test > /dev/null 2>&1
  if test "x$gcc_static_ld_flag" = "x" ; then
    msg="can not find appropriate flags for $gcc_ld_prog!"
    if test $os = "SunOS" && test "$arch" != "i86pc" ; then
      # on Solaris, this is fatal, since we depend on this info
      AC_MSG_ERROR([$msg])
    else
      AC_MSG_WARN([$msg])
    fi
  else
    AC_SUBST([gcc_static_ld_flag],[$gcc_static_ld_flag])
  fi

  # Now test for the -Wl,--hash-type=both flag
  AC_MSG_CHECKING([hash-style flag])
  echo "main() { return 0; }" > link_test.c
  _test_output=`gcc -Wl,--hash-style=both -o link_test link_test.c > /dev/null 2>&1`
  _test_status=$?
  if test $_test_status -eq 0 && test "x$_test_output" = "x"; then
    gcc_hash_style_flag=-Wl,--hash-style=both
    AC_MSG_RESULT([yes])
  else
    AC_MSG_RESULT([no])
  fi
  rm -f link_test link_test.c 
  AC_SUBST([gcc_hash_style_flag],[$gcc_hash_style_flag])

fi


#########
# determine if gcc has a collection of particular warning flags we desire.
#########

#
# These options are shared between gcc and g++
#

AC_SUBST([DEBUG_FLAGS], $debug_flags)

# The standard warnings
C_CXX_OPTION(gcc, -Wall, comp_option_Wall, [])

# Extra options in later compilers, -W and -Wextra are the same
C_CXX_OPTION(gcc, -W, comp_option_W, [])
C_CXX_OPTION(gcc, -Wextra, comp_option_Wextra, [])

# Don't use == to compare floats
C_CXX_OPTION(gcc, -Wfloat-equal, comp_option_Wfloat_equal, [])

# Warn if there is a shadow declaration, like a local with the same name as
# a global
C_CXX_OPTION(gcc, -Wshadow, comp_option_Wshadow, [])

# Warn if code can't be executed.
#
# Note: Code blocks marked by this warning flag should be carefully checked
# since they may be able to be executed in ways the compiler doesn't see, like
# via setjmp, or other methods.
# XXX This warning looks like it gives far too many false positive, so it
# is getting commented out. If you'd like to renable this warning flag, please
# make sure to add @comp_option_Wunreachable_code@ to COMP_DEBUG_FLAGS
#C_CXX_OPTION(gcc, -Wunreachable-code, comp_option_Wunreachable_code, [])

# Warn if non-comment after endif labels
C_CXX_OPTION(gcc, -Wendif-labels, comp_option_Wendif_labels, [])

# Warn on arithmatic with void*, cause you don't know the size...
C_CXX_OPTION(gcc, -Wpointer-arith, comp_option_Wpointer_arith, [])

# Warn whenever a type qualifier (like const) is cast away.
C_CXX_OPTION(gcc, -Wcast-qual, comp_option_Wcast_qual, [])

# Warn whenever a pointer is cast such that the required alignment of the target
# is increased.
C_CXX_OPTION(gcc, -Wcast-align, comp_option_Wcast_align, [])

# Warn whenever a static object on the heap is larger than 256 bytes.
# This causes ICE when using gcc 2.96 on x6 rh7.2, and various staff are
# in disagreement about the validity of it, so we'll leave it commented out
# for now. Please ensure to add back in the @comp_option_Wvolatile_register_var@
# back into COMP_DEBUG_FLAGS if you want to enable it again.
#C_CXX_OPTION(gcc, -Wlarger-than-92160, comp_option_Wlarger_than_92160, [])

# Warn if a register variable is declared volatile. The optimizer doesn't
# inhibit all transformations of register variables when they are declared
# volatile, so an error could be introduced.
C_CXX_OPTION(gcc, -Wvolatile-register-var, comp_option_Wvolatile_register_var, [])

# Warn if writing to a const char* string constant (which lives in read-only
# memory space).
#
# Commented out since it is a bit spurious in its errors. It makes an
# assumption that we've been careful about using const everywhere when
# declaring write-only strings. Since I'm not confident we've been doing
# that, I took it out. Make sure to add the @comp_option_Wwrite_strings@
# variable back into COMP_DEBUG_FLAGS if you want to enable it again.
#C_CXX_OPTION(gcc, -Wwrite-strings, comp_option_Wwrite_strings, [])

####
# These are C only and treated differently in configure.cf.in
####
# Warn if an extern declaration is encountered in a C function.
C_CXX_OPTION(gcc, -Wnested-externs, comp_option_Wnested_externs, [])

# Warn if a function is declared or defined without argument types
C_CXX_OPTION(gcc, -Wstrict-prototypes, comp_option_Wstrict_prototypes, [])

# Warn if a global function is defined without a previous protoype declaration
C_CXX_OPTION(gcc, -Wmissing-prototypes, comp_option_Wmissing_prototypes, [])

#########
# See if the wonderful stack protection feature is available
#########
# Put guards around arrays on the stack, and check them on function exit.
C_CXX_OPTION(gcc, -fstack-protector, comp_option_stack_protector, [])
# sometimes we need to turn them off too, this overrides the above if both
# appear on the command line.
C_CXX_OPTION(gcc, -fno-stack-protector, comp_option_no_stack_protector, [])

#########
# determine if gcc has -rdynamic to keep backtrace symbols for debugging
# stripped executables.
#########
C_CXX_OPTION(gcc, -rdynamic, gcc_rdynamic_flag, [])

#########
# determine if gcc has -fPIC
#########
AC_MSG_CHECKING([if gcc supports -fPIC])

echo "int main(void) { return 0; }" > fpic_test.c
_test_output=`gcc -fPIC fpic_test.c -o fpic_test 2>&1`
_test_status=$?
# AIX and HPUX have idiotic problems, so turn them off for now
if test $_test_status -eq 0 -a "x$_test_output" = "x" -a \( "x$os" != "xAIX" -a "x$os" != "xHP-UX" \); then
  cc_pic_flags="-fPIC -DPIC"
  AC_MSG_RESULT([yes])
  AC_DEFINE([HAVE_CC_PIC_FLAG], [1], [does gcc support the -fPIC flag])
else
  cc_pic_flags=""
  AC_MSG_RESULT([no])
fi
rm -f fpic_test.c fpic_test
AC_SUBST([cc_pic_flags],[$cc_pic_flags])

#########
# determine if gcc has -shared
#########
AC_MSG_CHECKING([if gcc supports -shared])

echo "int bar(void) { return 0; }" > fpic_test.c
_test_output=`gcc -shared -fPIC -DPIC fpic_test.c -o libfpic_test.so 2>&1`
_test_status=$?
# AIX and HPUX have idiotic problems, so turn them off for now
if test $_test_status -eq 0 -a "x$_test_output" = "x" -a \( "x$os" != "xAIX" -a "x$os" != "xHP-UX" \); then
  AC_MSG_RESULT([yes])
  cc_shared_flags="-shared"
  AC_DEFINE([HAVE_CC_SHARED_FLAG], [1], [does gcc support the -shared flag])
else
  cc_shared_flags=""
  AC_MSG_RESULT([no])
fi
rm -f fpic_test.c libfpic_test.so
AC_SUBST([cc_shared_flags],[$cc_shared_flags])

#########################################
# vendor compilers (for the test suites)
#########################################
AC_MSG_NOTICE([checking for vendor compilers (used by Condor test suites)])

# we always look for g77, since we should have at least this,
# regardless of what platform we are...
AC_PATH_PROG([_cv_gnu_g77],[g77],[no],[$PATH])
if test "$_cv_gnu_g77" = "no" ; then
  _cv_has_gnu_g77="NO"
else
  _cv_has_gnu_g77="YES"
fi

# And check for gfortan as well.
AC_PATH_PROG([_cv_gnu_gfortran],[gfortran],[no],[$PATH])
if test "$_cv_gnu_gfortran" = "no" ; then
  _cv_has_gnu_gfortran="NO"
else
  _cv_has_gnu_gfortran="YES"
fi

# now, look for everything else, depending on our platform.  if it's
# Linux or Darwin, we know the "vendor" compilers are really gcc, so
# we can bail without doing any real work.  otherwise, we have to
# search for what we might be able to use...
if test "$os" = "Linux" || test "$os" = "Darwin" ; then
  AC_SUBST([_cv_vendor_cc],[""])
  AC_SUBST([_cv_vendor_cplus],[""])
  AC_SUBST([_cv_vendor_cplus_name],[""])
  AC_SUBST([_cv_vendor_f77],[""])
  AC_SUBST([_cv_vendor_f90],[""])
  _cv_has_vendor_cc="NO"
  _cv_has_vendor_cplus="NO"
  _cv_has_vendor_f77="NO"
  _cv_has_vendor_f90="NO"
else
  if test "$os" = "HP-UX" ; then
    _vendor_cc_PATH="/opt/ansic/bin:/opt/CC/bin:/usr/bin:/bin:$PATH"
    _vendor_f_PATH="/opt/fortran/bin:/opt/fortran90/bin:/usr/bin:/bin:$PATH"
  else
    _vendor_cc_PATH="/opt/SUNWspro/bin:/usr/ucb:/usr/bin:/bin:$PATH"
    _vendor_f_PATH=$_vendor_cc_PATH
  fi
  AC_PATH_PROG([_cv_vendor_cc],[cc],[no],[$_vendor_cc_PATH])
  if test "$_cv_vendor_cc" = "no" ; then
    _cv_has_vendor_cc="NO"
  else
    _cv_has_vendor_cc="YES"
  fi

  AC_PATH_PROGS([_cv_vendor_cplus],[CC cxx],[no],[$_vendor_cc_PATH])
  if test "$_cv_vendor_cplus" = "no" ; then
    _cv_has_vendor_cplus="NO"
  else
    _cv_has_vendor_cplus="YES"
    _cv_vendor_cplus_name=`basename $_cv_vendor_cplus`
      AC_SUBST([_cv_vendor_cplus_name],[$_cv_vendor_cplus_name])
  fi

  AC_PATH_PROG([_cv_vendor_f77],[f77],[no],[$_vendor_f_PATH])
  if test "$_cv_vendor_f77" = "no" ; then
    _cv_has_vendor_f77="NO"
  else
    _cv_has_vendor_f77="YES"
  fi

  AC_PATH_PROG([_cv_vendor_f90],[f90],[no],[$_vendor_f_PATH])
  if test "$_cv_vendor_f90" = "no" ; then
    _cv_has_vendor_f90="NO"
  else
    _cv_has_vendor_f90="YES"
  fi
fi
AC_SUBST([has_gnu_g77],[$_cv_has_gnu_g77])
AC_SUBST([has_gnu_gfortran],[$_cv_has_gnu_gfortran])
AC_SUBST([has_vendor_cc],[$_cv_has_vendor_cc])
AC_SUBST([has_vendor_cplus],[$_cv_has_vendor_cplus])
AC_SUBST([has_vendor_f77],[$_cv_has_vendor_f77])
AC_SUBST([has_vendor_f90],[$_cv_has_vendor_f90])


###############################################################
# Check for functionality availability on different platforms #
###############################################################

###
# Check for the availability of full ports
#
# CLIPPED is available here as "yes", "no" or "default"
#
# If CLIPPED is default it means the user did not specify if she wants
# a clipped build or not. In such a case we check to see if a full
# port is available and if so try to build a full port.
###

# NOTES:
#
# Due to two problems we turn off the full port for Debian:
#
#  1. -fstack-protect has a support library that our glibc doesn't have and
#      we need to copy its functionality for standard universe to link.
#  2. C++ exception handling in stdc++ assumes that the glibc is compiled
#     with TLS, but ours isn't and doesn't compile out of the box with
#     TLS.

_cv_clipped_default=yes
if test "x$CLIPPED" = "xdefault"; then
  AC_MSG_CHECKING([for clipped port default])
  case "$_cv_opsys-$_cv_opsys_vers-$_cv_arch-$_cv_linux_distro-$_cv_libc_major-$_cv_libc_minor" in
	LINUX-*-I386-RHEL3-* | \
	LINUX-*-X86_64-RHEL3-* | \
	LINUX-*-I386-RHEL5-* | \
	LINUX-*-X86_64-RHEL5-* | \
	LINUX-*-I386-DEBIAN50-* | \
	LINUX-*-X86_64-DEBIAN50-* ) _cv_clipped_default=no ;;
    * ) _cv_clipped_default=yes ;;
  esac
  AC_MSG_RESULT([$_cv_clipped_default])
fi

AC_MSG_CHECKING([for clipped port])
if test "x$CLIPPED" = "xdefault"; then
  CLIPPED=$_cv_clipped_default
fi
AC_MSG_RESULT([$CLIPPED])

# Exposed in configure.cf.in for Imake.rules's CLINK*
AC_SUBST([_cv_is_clipped], [$CLIPPED])

if test "x$CLIPPED" = "xyes"; then
  AC_DEFINE([IS_CLIPPED], [1], [Define if doing a clipped build])
fi

# Remote Syscalls

AC_MSG_CHECKING([if DOES_REMOTE_SYSCALLS is supported])
case "$_cv_opsys" in
  HPUX | LINUX | SOLARIS )
    _cv_does_remote_syscalls=yes
  ;;
  * )
    _cv_does_remote_syscalls=no
  ;;
esac
AC_MSG_RESULT([$_cv_does_remote_syscalls])
AS_IF([test "x$CLIPPED" != "xyes" -a "x$_cv_does_remote_syscalls" = xyes],
  AC_DEFINE([DOES_REMOTE_SYSCALLS], [1], [Define if we can do remote syscalls]))

# Checkpointing

AC_MSG_CHECKING([if DOES_CHECKPOINTING is supported])
case "$_cv_opsys" in
  HPUX | LINUX | SOLARIS )
    _cv_does_checkpointing=yes
  ;;
  * )
    _cv_does_checkpointing=no
  ;;
esac
AC_MSG_RESULT([$_cv_does_checkpointing])
AS_IF([test "x$CLIPPED" != "xyes" -a "x$_cv_does_checkpointing" = xyes],
  AC_DEFINE([DOES_CHECKPOINTING], [1], [Define if we can do checkpointing]))

# Compressed checkpoints

AC_MSG_CHECKING([if DOES_COMPRESS_CKPT is supported])
# Turned off on LINUX-X86_64: due to thaineryconcerning void* and int, don't compile this in for now...
case "$_cv_opsys-$_cv_arch" in
  LINUX-X86_64 )
    _cv_does_compress_ckpt=no
  ;;
  * )
    _cv_does_compress_ckpt=yes
  ;;
esac
AC_MSG_RESULT([$_cv_does_compress_ckpt])
AS_IF([test "x$CLIPPED" != "xyes" -a "x$_cv_does_compress_ckpt" = xyes],
  AC_DEFINE([DOES_COMPRESS_CKPT], [1], [Define if we can compress checkpoints]))

AC_MSG_CHECKING([if DOES_SAVE_SIGSTATE])
case "$_cv_opsys" in
  AIX | HPUX | LINUX | SOLARIS )
    _cv_does_save_sigstate=yes
  ;;
  * )
    _cv_does_save_sigstate=unknown
  ;;
esac
AC_MSG_RESULT([$_cv_does_save_sigstate])
AS_IF([test "x$_cv_does_save_sigstate" = xyes],
  AC_DEFINE([DOES_SAVE_SIGSTATE], [1], [Define if we save sigstate]))

AC_MSG_CHECKING([if HAS_RANLIB_TOUCH])
case "$_cv_opsys" in
  AIX | HPUX | SOLARIS )
    _cv_has_ranlib_touch=yes
  ;;
  LINUX )
    _cv_has_ranlib_touch=no
  ;;
  * )
    _cv_has_ranlib_touch=unknown
  ;;
esac
AC_MSG_RESULT([$_cv_has_ranlib_touch])
AS_IF([test "x$_cv_has_ranlib_touch" = xyes],
  AC_DEFINE([HAS_RANLIB_TOUCH], [1], [Define if we want HAS_RANLIB_TOUCH]))

AC_MSG_CHECKING([if HAS_CP_PRESERVE])
case "$_cv_opsys" in
  AIX | HPUX | SOLARIS )
    _cv_has_cp_preserve=yes
  ;;
  LINUX )
    _cv_has_cp_preserve=no
  ;;
  * )
    _cv_has_cp_preserve=unknown
  ;;
esac
AC_MSG_RESULT([$_cv_has_cp_preserve])
AS_IF([test "x$_cv_has_cp_preserve" = xyes],
  AC_DEFINE([HAS_CP_PRESERVE], [1], [Define if we want HAS_CP_PRESERVE]))

AC_MSG_CHECKING([if HAS_PURIFY])
case "$_cv_opsys" in
  SOLARIS )
    _cv_has_purify=yes
  ;;
  * )
    _cv_has_purify=no
  ;;
esac
AC_MSG_RESULT([$_cv_has_purify])
AS_IF([test "x$_cv_has_purify" = xyes],
  AC_DEFINE([HAS_PURIFY], [1], [Define if we want HAS_PURIFY]))

AC_MSG_CHECKING([if HAS_AR_S_OPTION])
case "$_cv_opsys" in
  AIX | HPUX | LINUX | SOLARIS )
    _cv_has_ar_s_option=yes
  ;;
  * )
    _cv_has_ar_s_option=unknown
  ;;
esac
AC_MSG_RESULT([$_cv_has_ar_s_option])
AS_IF([test "x$_cv_has_ar_s_option" = xyes],
  AC_DEFINE([HAS_AR_S_OPTION], [1], [Define if ar has the s option]))

AC_MSG_CHECKING([if FORTRAN_HAS_RECURSION])
case "$_cv_opsys" in
  SOLARIS )
    _cv_fortran_has_recursion=yes
  ;;
  * )
    _cv_fortran_has_recursion=no
  ;;
esac
AC_MSG_RESULT([$_cv_fortran_has_recursion])
AS_IF([test "x$_cv_fortran_has_recursion" = xyes],
  AC_DEFINE([FORTRAN_HAS_RECURSION], [1], [Define if FORTRAN_HAS_RECURSION]))

AC_MSG_CHECKING([if NEEDS_64BIT_SYSCALLS])
case "$_cv_opsys" in
  SOLARIS )
    _cv_needs_64bit_syscalls=yes
  ;;
  AIX | HPUX )
    _cv_needs_64bit_syscalls=no
  ;;
  * )
    _cv_needs_64bit_syscalls=unknown
  ;;
esac
AC_MSG_RESULT([$_cv_needs_64bit_syscalls])
AS_IF([test "x$_cv_needs_64bit_syscalls" = xyes],
  AC_DEFINE([NEEDS_64BIT_SYSCALLS], [1], [Define if NEEDS_64BIT_SYSCALLS]))

AC_MSG_CHECKING([if NEEDS_64BIT_STRUCTS])
case "$_cv_opsys" in
  AIX | HPUX | SOLARIS )
    _cv_needs_64bit_structs=yes
  ;;
  * )
    _cv_needs_64bit_structs=unknown
  ;;
esac
AC_MSG_RESULT([$_cv_needs_64bit_structs])
AS_IF([test "x$_cv_needs_64bit_structs" = xyes],
  AC_DEFINE([NEEDS_64BIT_STRUCTS], [1], [Define if NEEDS_64BIT_STRUCTS]))

AC_MSG_CHECKING([if HAS_FLOCK])
case "$_cv_opsys" in
  SOLARIS )
    _cv_has_flock=no
  ;;
  * )
    _cv_has_flock=yes
  ;;
esac
AC_MSG_RESULT([$_cv_has_flock])
AS_IF([test "x$_cv_has_flock" = xyes],
  AC_DEFINE([HAS_FLOCK], [1], [Define if HAS_FLOCK]))

AC_MSG_CHECKING([if HAS_INET_NTOA])
# inet_nota() with gcc is broken under 64-bit compilation mode, so use ours
if test "x$_cv_opsys_vers" = xHPUX11; then
  _cv_has_inet_ntoa=no
else
  _cv_has_inet_ntoa=yes
fi
AC_MSG_RESULT([$_cv_has_inet_ntoa])
AS_IF([test "x$_cv_has_inet_ntoa" = xyes],
  AC_DEFINE([HAS_INET_NTOA], [1], [Define if HAS_INET_NTOA]))

# HAS_DYNAMIC_USER_JOBS, not sure exactly what this is -matt 26 Nov 07
if test "x$_cv_opsys" = "xSOLARIS"; then
  AC_DEFINE([HAS_DYNAMIC_USER_JOBS], [1], [Used in condor_ckpt/image.C])
fi

# Old SOLARIS2*.cf files contained -DSolaris2*=Solaris2*, so instead
# we AC_DEFINE Solaris2* here
case "$_cv_opsys_vers" in
  SOLARIS28 ) AC_DEFINE([Solaris28], [Solaris28], [Define if on Solaris28]) ;;
  SOLARIS29 ) AC_DEFINE([Solaris29], [Solaris29], [Define if on Solaris29]) ;;
  SOLARIS10 ) AC_DEFINE([Solaris10], [Solaris10], [Define if on Solaris10]) ;;
  SOLARIS11 ) AC_DEFINE([Solaris11], [Solaris11], [Define if on Solaris11]) ;;
esac

# Old FREEBSD*.cf files contained -DCONDOR_FREEBSD*=CONDOR_FREEBSD*,
# so instead we AC_DEFINE CONDOR_FREEBSD* here
case "$_cv_opsys_vers" in
  FREEBSD4 )
    AC_DEFINE([CONDOR_FREEBSD4], [CONDOR_FREEBSD4], [Define if on FreeBSD4]) ;;
  FREEBSD5 )
    AC_DEFINE([CONDOR_FREEBSD5], [CONDOR_FREEBSD5], [Define if on FreeBSD5]) ;;
  FREEBSD6 )
    AC_DEFINE([CONDOR_FREEBSD6], [CONDOR_FREEBSD6], [Define if on FreeBSD6]) ;;
  FREEBSD7 )
    AC_DEFINE([CONDOR_FREEBSD7], [CONDOR_FREEBSD7], [Define if on FreeBSD7]) ;;
esac

# DARWIN.cf contained -DDarwin_10_*=Darwin_10_*, so instead we
# AC_DEFINE Darwin_10_* here
case "$_cv_opsys_vers" in
  OSX_10_3 ) AC_DEFINE([Darwin_10_3], [Darwin_10_3], [Define if on OS X 10.3]) ;;
  OSX_10_4 ) AC_DEFINE([Darwin_10_4], [Darwin_10_4], [Define if on OS X 10.4]) ;;
esac

# ArchOptimizeFlag logic used to live in .cf files, mostly
# LINUX_I386.cf, that logic now lives here.
if test "x$_cv_opsys" = xLINUX \
   -a "x$_cv_arch" = xI386 \
   -a "x$CompilerKind" = xGCC; then
  case "$CompilerMajor" in
    4 ) _cv_arch_optimize_flag="-march=i486" ;;
    3 ) _cv_arch_optimize_flag="-mcpu=i486" ;;
    * ) _cv_arch_optimize_flag="-m486" ;;
  esac
  AC_SUBST([_cv_arch_optimize_flag], [$_cv_arch_optimize_flag])
fi

# VendorCTestFlags logic used to live in .cf files, mostly
# HPUX11.cf, that logic now lives here.
if test "x$_cv_opsys_vers" = xHPUX11; then
  _cv_vendor_c_test_flags="-Aa -Ae";
  AC_SUBST([_cv_vendor_c_test_flags], [$_cv_vendor_c_test_flags])
fi

# VendorCPPTestFlags logic used to live in .cf files, mostly
# HPUX11.cf, that logic now lives here.
if test "x$_cv_opsys_vers" = xHPUX11; then
  _cv_vendor_cpp_test_flags="-Aa -ext +eh";
  AC_SUBST([_cv_vendor_cpp_test_flags], [$_cv_vendor_cpp_test_flags])
fi


# PlatformLdFlags used to live in a number of .cf files, their logic
# now exists here
case "$_cv_opsys" in
  # specifically ask for the C++ libraries to be statically linked
  AIX ) _cv_platform_ld_flags="-Wl,-berok -Wl,-bstatic -lstdc++ -Wl,-bdynamic -lcfg -lodm -lcrypt -lc -static-libgcc" ;;
  LINUX | DARWIN ) _cv_platform_ld_flags="-lresolv" ;;
  HPUX ) # HPUX11 Only...
    if test "x$_cv_opsys_vers" = "xHPUX11" ; then
      _cv_platform_ld_flags="-Wl,+vnocompatwarnings $_cv_lib_std_cpp";
    fi
   ;;
#NOTE: The following definition of PlatformLdFlags assumes that the
#compiler libraries (libgcc and libstdc++) are available _only_ as
#static libraries, so we do not need to do anything special to cause
#them to be statically linked.  We want them to be statically linked
#so people can run condor binaries on machines where gcc has never
#been installed, since this is common for Solaris boxes.
#
#We used to append $(GCC_STATIC_LIBS) to PlatformLdFlags, however, this
#caused libc to be statically linked, and that caused runtime errors on
#binaries compiled on Solaris 9 when run on Solaris 10.  Why was libc
#statically linked you may ask?  Because GCC_STATIC_LIBS was defined
#like this: -Wl,-bstatic -lstdc++ -lgcc.  This turns on static linking
#but does not turn it off.  The compiler appends a bunch of standard
#libs, including -lstdc++, -lgcc, and -lc.  Therefore, libc was being
#statically linked.  We could have turned off static linking with
#-Wl,-bdyanamic, so the libs appended by the compiler would not be
#statically linked.  However, among the libs appended by the compiler
#are the very libs we are trying to link statically, so if they were
#available both statically and dynamically, they would be linked both
#ways.  The version of gcc currently in use on the Solaris build
#machines is 2.95.3, which does not support the option -nodefaultlibs,
#so we can't easily prevent the compiler from doing this.  It does
#support -nostdlibs, but that option also disables the linking of all
#other standard things, including the runtime object files, so it
#becomes a rather messy situation to make sure we link in all the stuff
#we need without getting more than we want.
#
#Therefore, we do not explicitly call for static linking of the
#compiler libs.  Instead, we depend on the compiler being installed
#with _only_ static versions of libgcc and libstdc++.
  SOLARIS ) _cv_platform_ld_flags="-lkstat -lelf -lsocket -lresolv -lnsl -lm -lc" ;;
esac
AC_SUBST([_cv_platform_ld_flags], [$_cv_platform_ld_flags])


# LINUX.cf defined GlibCFlag to be "-DGLIBC=GLIBC -DGLIBCXY=GLIBCXY"
# where X is the _cv_libc_major and Y is _cv_libc_minor. This
# GlibCFlag #define was one that someone would need to create each
# time they wanted to do even a clipped port of Condor. Instead of all
# that, we can set that symbol right here, sensibly.
AS_IF([test "x$_cv_libc_kind" = xGLIBC],
  [_cv_glibc_flag="-DGLIBC=GLIBC -DGLIBC$_cv_libc_major$_cv_libc_minor=GLIBC$_cv_libc_major$_cv_libc_minor"])
AC_SUBST([_cv_glibc_flag], [$_cv_glibc_flag])

# PlatformFlags logic has been moved here from .cf files, primarily
# HPUX11.cf and LINUX.cf.
# On AIX, the TOC overflows when linking the schedd. These options reduce
# the number of entries in the TOC.
case "$_cv_opsys" in
  LINUX ) _cv_platform_flags="$_cv_arch_optimize_flag $_cv_glibc_flag" ;;
  HPUX ) # HPUX11 Only...
    if test "x$_cv_opsys_vers" = "xHPUX11" ; then
      _cv_platform_flags="-DHPUX11=HPUX11";
    fi
   ;;
  AIX ) _cv_platform_flags="-mno-fp-in-toc -mno-sum-in-toc -mminimal-toc" ;;
  * ) _cv_platform_flags="" ;;
esac
AC_SUBST([_cv_platform_flags], [$_cv_platform_flags])


# TestPlatformLdFlags logic has been moved here from .cf files,
# primarily SOLARIS.cf and AIX.cf.
case "$_cv_opsys" in
  SOLARIS ) _cv_test_platform_ld_flags="-lnsl -lsocket -lresolv" ;;
  AIX )_cv_test_platform_ld_flags="$_cv_platform_ld_flags" ;;
  * ) _cv_test_platform_ld_flags="" ;;
esac
AC_SUBST([_cv_test_platform_ld_flags], [$_cv_test_platform_ld_flags])


# PurifyPlatformLdFlags logic has been moved here from .cf files,
# primarily SOLARIS.cf.
case "$_cv_opsys" in
  # When we're linking for purify, we don't want all the static junk,
  # either, but we need more libs than just the test suite.  So, we
  # define this here to specify the flags we want to give to the
  # linker when we're building the Condor Daemons under purify.
  SOLARIS ) _cv_purify_platform_ld_flags="-lkstat -lelf -lnsl -lsocket -lresolv" ;;
  * ) _cv_purify_platform_ld_flags="" ;;
esac
AC_SUBST([_cv_purify_platform_ld_flags], [$_cv_purify_platform_ld_flags])


#####################
# everything else
#####################

AC_PATH_PROGS(MAKE,gmake make,no,[$PATH])
CHECK_PROG_IS_GNU([$MAKE], make)
if test $_cv_make_is_gnu = no; then
   AC_MSG_ERROR( [GNU make is required] )
fi

AC_PATH_PROG(ac_patch,patch,no,[$PATH])
if test $ac_patch = no; then
    AC_MSG_ERROR( [patch is required] )
fi
# now, make sure patch supports unified diffs
AC_CACHE_CHECK([if patch supports unified diffs],_cv_unified_patch,
 [_cv_unified_patch="no" ;
  _cv_unified_patch="no"
 cat > conftest_file1 << _EOF
this
is
a test
hello world
_EOF
 cat > conftest_patch << _EOF
--- conftest_file1 Wed Nov 26 20:04:43 2003
+++ conftest_file2 Wed Nov 26 20:01:25 2003
@@ -1,4 +1,4 @@
 this
 is
-a test
+A TEST
 hello world
_EOF
  $ac_patch < conftest_patch > /dev/null 2>&1
  _patch_status=$?
  if test $_patch_status -eq 0 ; then
    # patch didn't return failure, but it still might not have
    # worked.  so, see if the change actually happened or not.
    grep "TEST" conftest_file1 > /dev/null 2>&1
    _grep_status=$?
    if test $_grep_status -eq 0 ; then
      _cv_unified_patch="yes";
    fi
  fi
  rm -f conftest_file1 conftest_patch
 ]
)
if test $_cv_unified_patch != "yes"; then
   AC_MSG_NOTICE( [try installing GNU patch] )
   AC_MSG_ERROR( [patch must support unified diffs] )
fi

AC_PROG_LEX
if test "$LEX" = "no" ; then
    AC_MSG_ERROR( [lex is required] )
fi
CHECK_PATH_PROG([$LEX],[lex])


# We don't want to do the default AC_PROG_YACC, since it selects
# "bison -y" if it can find it, and that doesn't work for the yacc
# input in the Condor build.  So, we just manually check for byacc as
# our first choice, then regular old yacc...
AC_PATH_PROG([ac_byacc],[byacc],[no],[$PATH])
if test $ac_byacc = "no"; then
  AC_PATH_PROG([ac_yacc],[yacc],[no],[$PATH])
  if test $ac_yacc = no; then
    AC_MSG_ERROR( [byacc or yacc is required] )
  else
    YACC=$ac_yacc
  fi
else
  YACC=$ac_byacc
fi
AC_SUBST([YACC],[$YACC])

# ar is used for numerous libraries in Condor, and for extracting
# objects from the system libc.a for the Condor syscall library.
AC_PATH_PROG(ac_ar,ar,no,[$PATH])
if test $ac_ar = no; then
    AC_MSG_ERROR( [ar is required] )
fi

# strip is used in the packaging of Condor for all released binaries.
# We want to see if we can find GNU strip since it usually does a much
# better job of shrinking the size of our binaries, given that they're
# all built with GNU CC/C++.  however, on OSX, there's no such thing
# as GNU strip.  Also, on other platforms, even if we find GNU strip,
# it might not work properly.  We search for GNU strip, and if we find
# it, we see if it works.  Then we search for a non-GNU vendor strip,
# and see if it works.  If we only found 1 working version, we use it.
# If both versions exist and both work, we see which one produced the
# smallest output program and use that.
AC_MSG_CHECKING([for GNU strip])
_cv_gnu_strip="no"
_cv_gnu_strip_works="no"
_try_gnu_strip="$STRIP strip gstrip gnustrip"
as_save_IFS=$IFS; IFS=$PATH_SEPARATOR
for as_dir in $PATH ; do
  IFS=$as_save_IFS
  for a in $_try_gnu_strip ; do
    _try="$as_dir/$a"
    if ( sh -c "$_try --version" 2> /dev/null | grep GNU 2>&1 > /dev/null );
    then
      AC_MSG_RESULT([$_try])
      _cv_gnu_strip="$_try";
      break;
    fi
  done;
  if ! test "$_cv_gnu_strip" = "no" ; then
    break;
  fi
done;
if test "$_cv_gnu_strip" = "no" ; then
  AC_MSG_RESULT([no])
  if ! test "$os" = "Darwin" ; then
    AC_MSG_WARN([GNU strip is recommended])
  fi
else
  CONDOR_TEST_STRIP([GNU strip], [_cv_gnu_strip])
  if test "$_cv_gnu_strip_works" = "no" ; then
    AC_MSG_WARN([GNU strip is installed but doesn't work])
  fi
fi

AC_MSG_CHECKING([for vendor strip])
_cv_vendor_strip="no"
_try_vendor_strip="$STRIP strip"
as_save_IFS=$IFS; IFS=$PATH_SEPARATOR
for as_dir in $PATH ; do
  IFS=$as_save_IFS
  for a in $_try_vendor_strip ; do
    _try="$as_dir/$a"
    if ( sh -c "$_try --version" 2>/dev/null | grep GNU 2>&1 >/dev/null );
    then
      continue;
    fi
    if test -x "$_try" ; then
      AC_MSG_RESULT([$_try])
      _cv_vendor_strip="$_try";
      break;
    fi
  done;
  if ! test "$_cv_vendor_strip" = "no" ; then
    break;
  fi
done;
if test "$_cv_vendor_strip" = "no" ; then
  AC_MSG_RESULT([no])
else
  CONDOR_TEST_STRIP([vendor strip], [_cv_vendor_strip])
fi

AC_MSG_CHECKING([which strip we should use])
# now, based on all the tests, figure out the best one to use:
if test "$_cv_gnu_strip_works" = "no" ; then
  if test "$_cv_vendor_strip_works" = "no" ; then
    AC_MSG_RESULT( [none available] )
    AC_MSG_ERROR( [strip is required] )
  else
    # no GNU, but there is a vendor, we'll just use it.
    STRIP=$_cv_vendor_strip
  fi
else
  if test "$_cv_vendor_strip" = "no" ; then
    # no vendor, but we have a working GNU, just use it
    STRIP=$_cv_gnu_strip
  else
    # have both versions and both work, see which one does a better
    # job of shriking the output.  in case of a tie, use vendor strip
    if test "$_cv_gnu_strip_outsize" -lt "$_cv_vendor_strip_outsize" ;
    then
      STRIP=$_cv_gnu_strip
    else
      STRIP=$_cv_vendor_strip
    fi
  fi
fi
# Hack: /usr/bin/strip on Mac OS 10.5 causes the condor_master to die
# inside the plugin initialization code. A message thread in the Boost
# mailing list suggests that running strip without -g or its equivalent
# removes more than just debugging symbols, possibly causing RTTI lookups
# to fail. The appropriate flags on Mac OS are '-S -x'.
if test "$os" = "Darwin" ; then
  STRIP="$STRIP -S -x"
fi
AC_MSG_RESULT([$STRIP])
AC_SUBST([STRIP],[$STRIP])

AC_PATH_PROG(ac_find,find,no,[$PATH])
if test $ac_find = "no"; then
  AC_MSG_WARN( [find not found, debuglink not supported] )
  AC_SUBST(FindCmd,[""])
else
  AC_DEFINE(HAVE_FIND,[1],[Define to 1 if the tool 'find' is available])
  AC_SUBST(FindCmd,$ac_find)
fi

AC_PATH_PROG(ac_objcopy,objcopy,no,[$PATH])
if test $ac_objcopy = "no"; then
  AC_SUBST(ObjcopyCmd,[""])
else
  AC_DEFINE(HAVE_OBJCOPY,[1],[Define to 1 if the tool 'objcopy' is available])
  AC_SUBST(ObjcopyCmd,$ac_objcopy)
fi

# If objcopy is available, then figure out if it can do the debuglink
# feature to allow us seperate debugging symbols and executables on
# unix builds ala windows.
_cv_objcopy_keepdebug_flag=""
_cv_objcopy_stripunneeded_flag=""
_cv_objcopy_debuglink_flag=""
if test ! $ac_objcopy = "no"; then
	AC_MSG_CHECKING([if objcopy supports --add-gnu-debuglink])
	`$ac_objcopy --help 2>&1 | $GREP add-gnu-debuglink > /dev/null 2>&1`
	if test $? = 0 -a ! \( "x$_cv_sysname" = "xhp_ux113" -o "x$_cv_sysname" = "xsun4x_59" \)  ; then
		# If this flag exists, then the other ones I need should exist as well.
		_cv_objcopy_keepdebug_flag="--only-keep-debug"
		_cv_objcopy_stripunneeded_flag="--strip-unneeded"
		_cv_objcopy_debuglink_flag="--add-gnu-debuglink"
		AC_MSG_RESULT([yes])
		AC_DEFINE(HAVE_OBJCOPY_DEBUGLINK,[1],[Define to 1 if objcopy can seperate the debugging symbols from an executable])
	else
		AC_MSG_RESULT([no])
	fi
fi
AC_SUBST(OBJCOPY_KEEPDEBUG_FLAG,$_cv_objcopy_keepdebug_flag)
AC_SUBST(OBJCOPY_STRIPUNNEEDED_FLAG,$_cv_objcopy_stripunneeded_flag)
AC_SUBST(OBJCOPY_DEBUGLINK_FLAG,$_cv_objcopy_debuglink_flag)

# We depend on some GNU-specific options to tar.  We also depend on
# using --owner and --group, and want those to set the ownerships of
# all files in the tarballs we create to 0.0 (root).  however, not all
# versions of tar support --group=0, and not all machines have group
# root. :( so, we test for what we need, and use whatever works.
# also, some sites have different GNU tar installed under a different
# name, so we've got to do some magic to handle that, too.
AC_CACHE_CHECK([for GNU tar],_cv_gnu_tar,
 [_cv_gnu_tar="no" ;
  for a in "$TAR" tar gtar gnutar ; do
    if test -z "$a" ; then continue ; fi ;
    if ( sh -c "$a --version" 2> /dev/null | grep GNU  2>&1 > /dev/null );
    then
      if test $WHICH != no; then
        _cv_gnu_tar=`$WHICH $a`;
      else
        _cv_gnu_tar="$a";
      fi
      break;
    fi
  done;
 ]
)
if test "$_cv_gnu_tar" = "no" ; then
   AC_MSG_ERROR([GNU tar is required])
fi
# if we got this far, we found a version of GNU tar.  now, see what
# options work to make tarballs with files owned by 0.0:
TarRootCmd=''
CHECK_TAR_OPTION([--group=0], [_cv_gnu_tar_group_zero])
if test "$_cv_gnu_tar_group_zero" = "yes"; then
  # we can assume if tar supports "--group=0", "--owner=0" will work.
  TarCmd="$_cv_gnu_tar --owner=0 --group=0"
else
  CHECK_TAR_OPTION([--group=root],[_cv_gnu_tar_group_root])
  CHECK_TAR_OPTION([--owner=root],[_cv_gnu_tar_owner_root])
  if test "$_cv_gnu_tar_group_root" = "yes"; then
     if test "$_cv_gnu_tar_owner_root" = "yes"; then
       TarCmd="$_cv_gnu_tar --owner=root --group=root"
     else
       tar_err_msg="user called \"root\" with UID 0"
     fi
  else
    # group root didn't work, see if owner root did so we can
    # construct the appropriate error message
    if test "$_cv_gnu_tar_owner_root" = "yes"; then
      tar_err_msg="group called \"root\" with GID 0"
    else
      tar_err_msg="user and group called \"root\" with UID 0 and GID 0"
    fi
  fi
fi
if test "x$TarCmd" = "x"; then
  AC_MSG_ERROR([you system does not support tar features Condor requires for packaging our releases.  you must install a version of GNU tar which supports numeric arguments to --group and --owner (such as version 1.13 or higher), or add a $tar_err_msg, then re-run configure])
fi

# Tar uses an idiotic 10KB default io buffer block size, which makes for
# hideously slow tar operations. This isn't 1975 anymore, so I'm upping it
# to 2MB. This is 4096 * 512 (the default block size) and the size of most
# drive caches these days. This option will
# also make the smallest tarfile which can be made be padded to 2MB. However,
# we compress all of our tar files, so those fluffy zeros will compact nicely.
# I wish tar wasn't so stupid about the read/write block sizes... :(
CHECK_TAR_OPTION(["-b 4096"],[_cv_gnu_tar_blocksize_flag])
if test "$_cv_gnu_tar_blocksize_flag" = "yes"; then
	TarCmd="$TarCmd -b 4096"
fi

AC_SUBST(TarCmd,$TarCmd)

# Check to see if tar supports --exclude
CHECK_TAR_OPTION([--exclude=configure],[_cv_gnu_tar_exclude_flag])
if test "$_cv_gnu_tar_exclude_flag" = "yes"; then
	AC_DEFINE(HAVE_TAR_EXCLUDE_FLAG,[1],[Define to 1 is tar has --exclude option])
fi

# Check to see if tar supports --files-from
echo "configure" > _test_file
CHECK_TAR_OPTION([--files-from=_test_file],[_cv_gnu_tar_files_from_flag])
if test "$_cv_gnu_tar_files_from_flag" = "yes"; then
	AC_DEFINE(HAVE_TAR_FILES_FROM_FLAG,[1],[Define to 1 is tar has --files-from option])
fi
rm -f _test_file

# We use "cp -r" to package parts of Condor.  However, we need to make
# sure that it dereferences symlinks, instead of copying the links.
# GNU cp copies symlinks by default with -r, so we need to add "-Lr"
# to get the behavior we want.  Unfortunately, the vendor cp on many
# platforms doesn't recognize "-L".  So, we just do some tests here to
# figure out what flags get the behavior we want, and pass that on to
# the places that need it via the Makefiles.
AC_PATH_PROG([_cv_cp],[cp],[no],[$PATH])
if test "$_cv_cp" = "no" ; then
  AC_MSG_ERROR([no cp in your PATH! Either fix your PATH or your machine])
fi
AC_CACHE_CHECK([what options to cp recursively copy and follow symlinks],
               _cv_cp_flags,
 [_cv_cp_flags="none" ;
  for a in "-rL" "-r" ; do
    CONDOR_TRY_CP_RECURSIVE_SYMLINK_FLAG([$_cv_cp],[$a],[_cv_cp_flags])
    if ! test "$_cv_cp_flags" = "none" ; then
      break;
    fi
  done;
 ]
)
if test "$_cv_cp_flags" = "none" ; then
  AC_MSG_ERROR([The cp in your PATH does not work, try installing GNU cp])
else
  AC_SUBST(CpCmd,"$_cv_cp $_cv_cp_flags")
fi

# gzip is required for packaging up Condor releases.
AC_PATH_PROG(ac_gzip,gzip,no,[$PATH])
if test $ac_gzip = no; then
    AC_MSG_ERROR( [gzip is required] )
fi

# true is used in the imake build system, esp. in condor_tests
REQUIRE_PATH_PROG([TRUE],[true])
AC_SUBST(TRUE,$TRUE)

AC_PATH_PROG(ac_purify,purify,no,[$PATH])
if test "$ac_purify" = "purify"; then
   AC_MSG_CHECKING([purify cache directory ($ac_cv_purecachedir)])
   if test -d $ac_cv_purecachedir && test -w $ac_cv_purecachedir ; then
      AC_MSG_RESULT( exists )
   else
      AS_MKDIR_P($ac_cv_purecachedir)
      AC_MSG_RESULT( created )
   fi
fi

# Allow the user to specify a directory where vmware is to be found.
# This logic is a little scary since vm_arg can be "no", "yes", or a path.
AC_ARG_WITH(vmware,
 AC_HELP_STRING([--with-vmware=DIR],
  [full path to directory where the vmware program is located]),
 [vm_arg=$withval],
 [vm_arg=$PATH])

# Depending what the user told us, we will modify vm_path.
if test $vm_arg = "no"; then
 # we don't even check for VMware so assign the makefile var to nothing.
 ac_vmware=""
else
 # Here we check for it with $PATH or with what the user told us where to find
 # it.
 if test $vm_arg = "yes"; then
  vm_path=$PATH
 else
  vm_path=$vm_arg
 fi
 # now find the vmware program, if applicable.
 AC_PATH_PROG(ac_vmware,vmware,no,[$vm_path])
 if test $ac_vmware = "no"; then
  ac_vmware=""
 else
  AC_DEFINE([HAVE_VMWARE],[1],[Define if vmware is available])
 fi
fi
AC_SUBST(VMWARE,$ac_vmware)

AC_PATH_PROG(ac_javac,javac,no,[$PATH])
if test $ac_javac = "no"; then
  AC_MSG_WARN( [javac not found] )
else
  AC_DEFINE([HAVE_JAVAC],[1],[Define if javac is available])
fi
AC_SUBST(JAVAC,$ac_javac)

AC_PATH_PROG(ac_jar,jar,no,[$PATH])
if test $ac_jar = "no"; then
  AC_MSG_WARN( [jar not found] )
else
  AC_DEFINE([HAVE_JAR],[1],[Define if jar is available])
fi
AC_SUBST(JAR,$ac_jar)

# Test for md5sum
AC_PATH_PROG(ac_md5sum,md5sum,no,[$PATH])
if test $ac_md5sum = "no"; then
  AC_MSG_WARN( [md5sum not found] )
else
  AC_DEFINE([HAVE_MD5SUM],[1],[Define if md5sum is available])
fi
AC_SUBST(MD5SUM,$ac_md5sum)

# Test for sha1sum
AC_PATH_PROG(ac_sha1sum,sha1sum,no,[$PATH])
if test $ac_sha1sum = "no"; then
  AC_MSG_WARN( [sha1sum not found] )
else
  AC_DEFINE([HAVE_SHA1SUM],[1],[Define if sha1sum is available])
fi
AC_SUBST(SHA1SUM,$ac_sha1sum)

# By default, we check to see if we can produce md5 integrity checks on the
# released tarballs, rpms, and whatever else.
if test "x$enable_checksum_md5" = "xyes"; then
   # If this is defined to 1, then the checksums are *required* and produced.
   # If it is undefined, then the checksum may or may not be produced
   # depending upon what was available on the machine.
   AC_DEFINE([ENABLE_CHECKSUM_MD5], [1], [Define if md5 checksums are required for released packages])
fi

# By default, we check to see if we can produce sha1 integrity checks on the
# released tarballs, rpms, and whatever else.
if test "x$enable_checksum_sha1" = "xyes"; then
   # If this is defined to on, then the checksums are *required* and produced.
   # If it is undefined, then the checksum may or may not be produced
   # depending upon what was available on the machine.
   AC_DEFINE([ENABLE_CHECKSUM_SHA1], [1], [Define if sha1 checksums are required for released packages])
fi

AC_ARG_ENABLE([rpm],
  AC_HELP_STRING([--enable-rpm],
    [determine if we try to make rpms (default: yes)]),
  [],
  [enable_rpm=yes])
# there might be two kinds of rpm on a machine, 'rpm' and 'rpmbuild'
# use the latter if we have it.
if test "x$_cv_linux_distro" = "xSLES9"; then
	# rpm is broken on some platforms, so just turn them off.
  	AC_MSG_WARN( [rpm generation has been disabled for this architecture] )
	_cv_have_rpm="NO"
else
	# everyone else gets a normal check.
	AC_PATH_PROG(ac_rpmcmd,rpmbuild,no,[$PATH])
	if test $ac_rpmcmd = "no"; then
		AC_PATH_PROG(ac_rpmcmd,rpm,no,[$PATH])
		if test $ac_rpmcmd = "no"; then
  			AC_MSG_WARN( [rpm/rpmbuild not found, so no rpms on this architecture] )
  			_cv_have_rpm="NO"

			# This is ok since MakeRPM is blank in Project.tmpl
			AC_SUBST(RpmCmd,[])
		else
  			_cv_have_rpm="YES"
			AC_SUBST(RpmCmd,$ac_rpmcmd)
		fi
	else
  	_cv_have_rpm="YES"
	AC_SUBST(RpmCmd,$ac_rpmcmd)
	fi
fi
AS_IF([test "x$enable_rpm" != xno -a "x$_cv_have_rpm" != xNO],
  [AC_DEFINE([HAVE_RPM],[1],[Define if making rpms])])

AC_ARG_ENABLE([malloc-debug],
  AC_HELP_STRING([--enable-malloc-debug],
    [enable memory allocation debugging (default: no)]),
  [],
  [enable_malloc_debug=no])

AS_IF([test "x$enable_malloc_debug" = xyes],
  [CPPFLAGS="$CPPFLAGS -DMALLOC_DEBUG"])

AC_ARG_ENABLE([quill],
  AC_HELP_STRING([--enable-quill],
    [enable Quill functionality (default: yes)]),
  [],
  [enable_quill=yes])

AC_PATH_XTRA
X_LDFLAGS="$X_LIBS"
X11_LIBS="$X_PRE_LIBS $X_EXTRA_LIBS -lX11"

AC_ARG_ENABLE([kbdd],
  AC_HELP_STRING([--enable-kbdd],
    [enable KBDD functionality (default: platform dependent)]),
  [],
  [case "$_cv_opsys" in
    AIX | HPUX | SOLARIS )
      enable_kbdd=no
    ;;
    LINUX )
      enable_kbdd=yes
    ;;
    * ) # Who had this turned on? No .cf files on 1/6/8 used it. -matt
      enable_kbdd=no
    ;;
  esac])
AC_HEADER_CHECK([X11/Xlib.h],[HAS_XLIB_H=yes])
AS_IF([test "x$enable_kbdd" = xyes],
  [AS_IF([test "x$HAS_XLIB_H" != xyes], AC_MSG_ERROR([KBDD requested but no Xlib.h]))
   AC_DEFINE([NEEDS_KBDD], [1], [Define if enabling KBDD])
   AC_SUBST(X11_CFLAGS, $X_CFLAGS)
   AC_SUBST(X11_LDFLAGS, $X_LDFLAGS)
   AC_SUBST(X11_LIBS, $X11_LIBS)],
  [AC_SUBST(X11_CFLAGS,"")
   AC_SUBST(X11_LIBS,"")
   AC_SUBST(X11_LDFLAGS, "")])

AC_ARG_ENABLE([hdfs],
  AC_HELP_STRING([--enable-hdfs],
    [enable hadoop filesystem functionality (default: yes)]),
  [],
  [enable_hdfs=yes])
AS_IF([test "x$enable_hdfs" = xyes],
  [AC_DEFINE([WANT_HDFS], [1], [Define if enabling HDFS])])

AC_ARG_ENABLE([ipv6],
  AC_HELP_STRING([--enable-ipv6],
    [enable IPv6 for TCP/UDP connection (default: no)]),
  [],
  [enable_ipv6=no])
AS_IF([test "x$enable_ipv6" = xyes],
  [AC_DEFINE([CONDOR_IPV6], [1], [Define if enabling IPV6])])

# Here we figure out whether or not the circumstances are correct for us
# to be able to separate the debugging symbols from the executables and
# package them into a tarball. for example, if say objcopy's debuglink flag
# is available, but we can't exclude the files when making the tarballs,
# then turn the whole thing off.
AC_MSG_CHECKING([for ability to produce debuglink tarball])
if test "x$ac_find" != "xno" -a "x$ac_objcopy" != "xno" \
		-a "x$_cv_objcopy_keepdebug_flag" != "x" \
		-a "x$_cv_gnu_tar_exclude_flag" != "x" \
		-a "x$_cv_gnu_tar_files_from_flag" != "x" ; then
	AC_MSG_RESULT([yes])
	AC_DEFINE(HAVE_DEBUGLINK_TARBALL,[1],[Define to 1 of you know you can produce the debuglink tarball])
else
	AC_MSG_RESULT([no])
fi

############################################################
# checks for libraries
############################################################

# Currently in Condor, threading in daemon core on Unix requires
# both pthreads.
# HACK: for now the code uses Linux-specific code to implement
# recursive mutexes, so instead of using threads wheverever we have
# pthreads, we limit testing for pthreads to just Linux.
if test $os = "Linux"; then
	AC_CHECK_LIB([pthread], [pthread_create],
  		[ac_pthreads=yes
   		AC_DEFINE([HAVE_PTHREADS],[1],[Define if pthreads are available])
		AC_DEFINE([HAS_PTHREADS],[1],[Define if pthreads are available for DRMAA])
		AC_CHECK_LIB([pthread],[pthread_sigmask],AC_DEFINE([HAVE_PTHREAD_SIGMASK],[1],[Define to 1 of you have the pthread_sigmask function]))
		],
  		[ac_pthreads=no])
fi

############################################################
# checks for header files
############################################################

AC_CHECK_HEADERS([net/if.h],[],[],[
#include<netinet/in.h>])
AC_CHECK_HEADERS([sys/types.h])
AC_CHECK_HEADERS([sys/param.h])
AC_CHECK_HEADERS([stdint.h])
AC_CHECK_HEADERS([procfs.h])
AC_CHECK_HEADERS([sys/procfs.h])
AC_CHECK_HEADERS([inttypes.h])
AC_CHECK_HEADERS([os_types.h])
AC_CHECK_HEADERS([sys/syscall.h])
AC_CHECK_HEADERS([sys/personality.h])
AC_CHECK_HEADERS([linux/personality.h])
AC_CHECK_HEADERS([linux/magic.h])
AC_CHECK_HEADERS([linux/sockios.h])
AC_CHECK_HEADERS([linux/types.h])
AC_CHECK_HEADERS([linux/ethtool.h],[],[],[
#if HAVE_OS_TYPES_H
# include <os_types.h>
#endif
#if HAVE_LINUX_TYPES_H
# include <linux/types.h>
#endif])
AC_CHECK_HEADERS([sys/statfs.h])
AC_CHECK_HEADERS([sys/statvfs.h])
AC_CHECK_HEADERS([sys/vfs.h])
AC_CHECK_HEADERS([sys/mount.h],[],[],[
#if HAVE_SYS_TYPES_H
# include <sys/types.h>
#endif
#if HAVE_SYS_PARAM_H
# include <sys/param.h>
#endif])
AC_CHECK_HEADERS([ustat.h])
AC_CHECK_HEADERS([dlfcn.h])
AC_CHECK_HEADERS([resolv.h],[],[],[
#if HAVE_SYS_TYPES_H
# include<sys/types.h>
#endif
#include<netinet/in.h>
#include<arpa/nameser.h>])
AC_CHECK_HEADERS([pthread.h])
AC_CHECK_HEADERS([lber.h])
AC_CHECK_HEADERS([ldap.h],[],[],[
#if HAVE_LBER_H
# include <lber.h>
#endif])

AC_MSG_CHECKING([Checking if linux/nfs_fs.h is present and usable])
AC_COMPILE_IFELSE([
AC_LANG_SOURCE([
#include <unistd.h>
#ifdef HAVE_SYS_TYPES_H
# include <sys/types.h>
#endif
#ifdef HAVE_SYS_PARAM_H
# include <sys/param.h>
#endif
#if HAVE_LINUX_TYPES_H
# include <linux/types.h>
#endif
#include <linux/nfs_fs.h>
])],
[AC_MSG_RESULT([yes])
 AC_DEFINE(HAVE_LINUX_NFS_FS_H,[1],[Define to 1 if <linux/nfs_fs.h> is present and usable])],
[AC_MSG_RESULT([no])])

AC_MSG_CHECKING([Checking if linux/nfsd/const.h is present and usable])
AC_COMPILE_IFELSE([
AC_LANG_SOURCE([
#include <unistd.h>
#ifdef HAVE_SYS_TYPES_H
# include <sys/types.h>
#endif
#ifdef HAVE_SYS_PARAM_H
# include <sys/param.h>
#endif
#if HAVE_LINUX_TYPES_H
# include <linux/types.h>
#endif
#include <linux/nfsd/const.h>
])],
[AC_MSG_RESULT([yes])
 AC_DEFINE(HAVE_LINUX_NFSD_CONST_H,[1],[Define to 1 if <linux/nfsd/const.h> is present and usable])],
[AC_MSG_RESULT([no])])

AC_CHECK_LIB([sasl], [sasl_client_init],
  AC_DEFINE([HAVE_LIBSASL], [1], [check for usable libsasl]))
AC_CHECK_LIB([sasl2], [sasl_client_init],
  AC_DEFINE([HAVE_LIBSASL2], [1], [check for usable libsasl2]))


############################################################
# checks for types
############################################################

AC_CHECK_TYPES([int64_t])
AC_CHECK_TYPES([long long])
AC_CHECK_TYPES([__int64])
AC_CHECK_TYPES([id_t])

# checks for structures

# checks for compiler characteristics

############################################################
# checks for library functions
############################################################

AC_CHECK_FUNCS([strsignal				\
		strcasestr				\
		lstat					\
		lstat					\
		lstat64					\
		fstat64					\
		_stati64				\
		_lstati64				\
		_fstati64				\
		stat64					\
		lstat64					\
		fstat64					\
		_stati64				\
		_lstati64				\
		_fstati64				\
		readdir64				\
		fseeko					\
		ftello					\
		lchown					\
		dirfd					\
		getdirentries				\
		getdtablesize				\
		getpagesize				\
		getwd					\
		setegid					\
		seteuid					\
		setlinebuf				\
		snprintf				\
		setenv					\
		unsetenv				\
		execl					\
		access					\
		vasprintf				\
		localtime_r				\
		clearenv])
AC_CHECK_FUNC(crypt, ,AC_CHECK_LIB(crypt,crypt))
AC_SEARCH_LIBS([dlopen], [dl],
  AC_DEFINE([HAVE_DLOPEN], [1], [dlopen function is available]))

# On HPUX11, localtime_r() and gmtime_r() are not defined unless
# _REENTRANT is defined.  Test for that case here.

AC_MSG_CHECKING([if localtime_r() needs _REENTRANT])
AC_LANG_PUSH([C++])
AC_COMPILE_IFELSE([#include <time.h>
		   void testfunc() {localtime_r(NULL,NULL);}],[
		   AC_MSG_RESULT([no])],[
		   AC_COMPILE_IFELSE([
		     #define _REENTRANT
		     #include <time.h>
		     void testfunc() {localtime_r(NULL,NULL);}],[
		     AC_MSG_RESULT([yes])
		     AC_DEFINE([_REENTRANT],[1],[needed for localtime_r() and gmtime_r()])],[
		   AC_MSG_RESULT([test failed])])])
AC_LANG_POP([C++])

AC_CHECK_FUNCS(backtrace)
#########
# determine if OS has an sched_setaffinity.  Note that Linux has
# three different interfaces to this function over the years.  We
# just check for the most recent.
#########
AC_MSG_CHECKING([if os supports newest sched_setaffinity])

echo "#include <sched.h>" > affinity_test.cpp
echo "void f() {cpu_set_t s;sched_setaffinity(0,1024, &s);}" >> affinity_test.cpp
_test_output=`gcc -c affinity_test.cpp 2>&1`
_test_status=$?
if test $_test_status -eq 0 
then
  AC_MSG_RESULT([yes])
  AC_DEFINE([HAVE_SCHED_SETAFFINITY], [1], [does os support the sched_setaffinity])
else
  AC_MSG_RESULT([no])
fi
rm -f affinity_test.cpp affinity_test.o

AC_CHECK_MEMBERS([struct sockaddr_in.sin_len], , ,[[#include <netinet/in.h>]])

# If we can't find clone() on linux (for fast forking from large
# processes), then somebody better understand why; so produce a fatal
# error here.  Under IA64, there is a different interface to clone
# (clone2), and the header files appear to be out of sync with the
# library, so avoid using clone() on that architecture.
if test $os = "Linux" && test $arch != "ia64"; then
  AC_CHECK_DECLS([clone,CLONE_VM,CLONE_VFORK],[AC_DEFINE([HAVE_CLONE],[1],[Define to 1 to use clone() for fast forking])],[AC_MSG_ERROR( [expecting to find clone() on this platform] )],[#include<sched.h>])
fi

AC_CHECK_DECLS([res_init],[],[],[
#include<sys/types.h>
#include<netinet/in.h>
#include<arpa/nameser.h>
#include<resolv.h>])

AC_CHECK_FUNCS(statfs statvfs)
dnl
dnl file system type member in statfs struct
dnl
AC_CHECK_MEMBERS([struct statfs.f_type], ,[
  AC_CHECK_MEMBERS([struct statfs.f_fstyp], , , [#ifdef HAVE_SYS_PARAM_H
#include <sys/param.h>
#endif
#ifdef HAVE_SYS_VFS_H
#include <sys/vfs.h>
#endif
#ifdef HAVE_SYS_MOUNT_H
#include <sys/mount.h>
#endif
#ifdef HAVE_SYS_STATFS_H
#include <sys/statfs.h>
#endif])], [#ifdef HAVE_SYS_PARAM_H
#include <sys/param.h>
#endif
#ifdef HAVE_SYS_VFS_H
#include <sys/vfs.h>
#endif
#ifdef HAVE_SYS_MOUNT_H
#include <sys/mount.h>
#endif
#ifdef HAVE_SYS_STATFS_H
#include <sys/statfs.h>
#endif])

AC_CHECK_MEMBERS([struct statfs.f_fstypename], , , [#ifdef HAVE_SYS_PARAM_H
#include <sys/param.h>
#endif
#ifdef HAVE_SYS_VFS_H
#include <sys/vfs.h>
#endif
#ifdef HAVE_SYS_MOUNT_H
#include <sys/mount.h>
#endif
#ifdef HAVE_SYS_STATFS_H
#include <sys/statfs.h>
#endif])

AC_CHECK_MEMBERS([struct statvfs.f_fsid], , , [#ifdef HAVE_SYS_TYPES_H
#include <sys/types.h>
#endif
#ifdef HAVE_SYS_STATVFS_H
#include <sys/statvfs.h>
#endif])

AC_CHECK_MEMBERS([struct statvfs.f_basetype], , , [#ifdef HAVE_SYS_TYPES_H
#include <sys/types.h>
#endif
#ifdef HAVE_SYS_STATVFS_H
#include <sys/statvfs.h>
#endif])

dnl
dnl if statfs() takes 2 arguments or 4 (Solaris)
dnl
if test "$ac_cv_func_statfs" = yes ; then
  AC_MSG_CHECKING([number of arguments to statfs()])
  AC_TRY_COMPILE([#include <unistd.h>
  #ifdef HAVE_SYS_TYPES_H
  #include <sys/types.h>
  #endif
  #ifdef HAVE_SYS_PARAM_H
  #include <sys/param.h>
  #endif
  #ifdef HAVE_SYS_VFS_H
  #include <sys/vfs.h>
  #endif
  #ifdef HAVE_SYS_MOUNT_H
  #include <sys/mount.h>
  #endif
  #ifdef HAVE_SYS_STATFS_H
  #include <sys/statfs.h>
  #endif
  #ifdef HAVE_USTAT_H
  #include <ustat.h>
  #endif], [struct statfs st;
  statfs(NULL, &st);],[
    AC_MSG_RESULT([2])
    AC_DEFINE(STATFS_ARGS, 2, [Number of arguments to statfs()])],[
    AC_TRY_COMPILE([#include <unistd.h>
  #ifdef HAVE_SYS_PARAM_H
  #include <sys/param.h>
  #endif
  #ifdef HAVE_SYS_VFS_H
  #include <sys/vfs.h>
  #endif
  #ifdef HAVE_SYS_MOUNT_H
  #include <sys/mount.h>
  #endif
  #ifdef HAVE_SYS_STATFS_H
  #include <sys/statfs.h>
  #endif], [struct statfs st;
  statfs(NULL, &st, sizeof (st), 0);],[
      AC_MSG_RESULT([4])
      AC_DEFINE(STATFS_ARGS, 4, [Number of arguments to statfs()])],[
      AC_MSG_RESULT(unknown)
      AC_MSG_ERROR([unable to determine number of arguments to statfs()])])])
fi dnl test "$ac_cv_func_statfs" = yes

# Do we have member tm_gmtoff in struct tm?
AC_CHECK_MEMBER([struct tm.tm_gmtoff],
                [AC_DEFINE([HAVE_TM_GMTOFF], [1], [tm.tm_gmtoff available])],
                [],
                [[#include <time.h>]])

# Do we have the "ethtool" and similar declarations?
AC_CHECK_DECLS([SIOCETHTOOL,SIOCGIFCONF],,, [[#include <linux/sockios.h>]])

# Does net/if.h define struct ifreq ?
AC_CHECK_TYPES([struct ifreq,struct ifconf],[],[],[#include <net/if.h>])

dnl
dnl if sigwait() takes 1 or 2 arguments
dnl
AC_MSG_CHECKING([number of arguments to sigwait()])
AC_TRY_COMPILE([#include <signal.h>
#include <unistd.h>], [sigset_t set;
sigwait(&set);],[
  AC_MSG_RESULT([1])
  AC_DEFINE(SIGWAIT_ARGS, 1, [Number of arguments to sigwait()])],[
  AC_TRY_COMPILE([#include <signal.h>
#include <unistd.h>], [sigset_t set; int sig; sigwait(&set, &sig);],[
    AC_MSG_RESULT([2])
    AC_DEFINE(SIGWAIT_ARGS, 2, [Number of arguments to sigwait()])],[
    AC_MSG_RESULT(unknown)
    AC_MSG_ERROR([unable to determine number of arguments to sigwait()])])])

# we don't actually want to add -lgen to our link line, but we do want
# HAVE_LIBGEN defined correctly for our test suite builds...
AC_CHECK_FUNC(dirname,,AC_CHECK_LIB(gen,dirname,
AC_DEFINE(HAVE_LIBGEN,1,[Define to 1 if you have the `gen' library (-lgen)])))

AC_CHECK_FUNCS(mkstemp tmpnam)
##############################################################################
AC_CHECK_LIB(c,crypt,ac_has_crypt=1,ac_has_crypt=0)

if test "$ac_has_crypt" = "1" ; then
    _cv_crypt_lib=""
    AC_MSG_RESULT([-lc])
else
    AC_CHECK_LIB(crypt,crypt,ac_has_crypt=1,ac_has_crypt=0)

    if test "$ac_has_crypt" = "1" ; then
        _cv_crypt_lib="-lcrypt"
    else
        AC_MSG_ERROR([You need to find a crypt definition])
    fi
fi
AC_SUBST([crypt_lib],$_cv_crypt_lib)

# Check whether we have a well-behaved snprintf()
AC_FUNC_SNPRINTF

##############################################################################


# checks for system services

# checks for platform-specific settings we don't yet auto-detect

AC_ARG_ENABLE([static],
  AC_HELP_STRING([--enable-static],
    [determine if we do static linking (default: yes)]),
  [],
  [enable_static=yes])

AC_MSG_CHECKING([if Condor can also build a statically linked release])
case "$os" in
  "HP-UX" )
    if test "x$_cv_opsys_vers" = "xHPUX11" ; then
    # Grrr.... libxnet.so (the XOpen interface) does NOT have a .a version
      _cv_has_static=no
    else
      _cv_has_static=yes
    fi
    ;;
  "Linux" )
    _cv_has_static=yes
    ;;
  "SunOS" )
    _cv_has_static=no
    ;;
  "Darwin" )
    _cv_has_static=no
    ;;
  "FreeBSD" )
    _cv_has_static=no
    ;;
  "AIX" )
    _cv_has_static=no
    ;;
  * )
    AC_MSG_RESULT([error])
    AC_MSG_ERROR([Unrecognized platform: $os])
esac
AC_MSG_RESULT([$_cv_has_static])
AC_MSG_CHECKING([if we are going to statically link])
AS_IF([test "x$enable_static" != xno -a "$_cv_has_static" = "yes"],
  [AC_MSG_RESULT([yes])
   AC_SUBST(_cv_has_static,YES)],
  [AC_MSG_RESULT([no])
   AC_SUBST(_cv_has_static,NO)])


############################################################
# What versions of what externals do we need
############################################################

#
# Check for externals, if we are going to use them
#

if test "x$ac_cv_has_externals" = "xYES" -o "x$enable_proper" = xyes ; then

AC_MSG_NOTICE([determining availability of external packages])

#
# Define a number of _cv_has_<external>s for externals that are not
# available on all platforms
#

#-----------------------------------------------------------------
# NOTE: the checks for globus and SSL here must happen *outside*
# the check for $ac_cv_has_externals, since we want these to be
# set whether or not we're actually trying to build the externals
# or not.  for example, the test suite needs to know these things,
# even though it's being configured using --without-externals.
#-----------------------------------------------------------------
# determine whether we will be using openssl and globus on this platform.
# This logic used to be in the individual <platform>.cf files;
AC_MSG_CHECKING([if openssl is supported])
case "$os" in
  HP-UX ) _cv_has_openssl=no ;;
  Linux|SunOS|Darwin|FreeBSD|AIX ) _cv_has_openssl=yes ;;
  * )
    AC_MSG_RESULT([error])
    AC_MSG_ERROR([Unrecognized platform: $os])
  ;;
esac
AC_MSG_RESULT([$_cv_has_openssl])

AC_MSG_CHECKING([if gsoap is supported])
case "$os" in
  HP-UX )
	if  test "x$_cv_sysname" = "xhp_ux113" ; then
  	   _cv_has_gsoap=no
	else
  	   _cv_has_gsoap=yes
	fi
	;;
  Linux|SunOS|Darwin|FreeBSD|AIX ) _cv_has_gsoap=yes ;;
  * )
    AC_MSG_RESULT([error])
    AC_MSG_ERROR([Unrecognized platform: $os])
  ;;
esac
AC_MSG_RESULT([$_cv_has_gsoap])

AC_MSG_CHECKING([if krb5 is supported])
case "$os-$_cv_arch" in
  HP-UX-*|Linux-ALPHA|Linux-CONDOR_PPC ) _cv_has_krb5=no ;;
  Linux-*|SunOS-*|Darwin-*|FreeBSD-*|AIX-* ) _cv_has_krb5=yes ;;
  * )
    AC_MSG_RESULT([error])
    AC_MSG_ERROR([Unrecognized platform: $os-$_cv_arch])
  ;;
esac
AC_MSG_RESULT([$_cv_has_krb5])

AC_MSG_CHECKING([if classads is supported])
# currently, all platforms support the classad external
_cv_has_classads=yes
AC_MSG_RESULT([$_cv_has_classads])


#
# Figure out if I need to use the linuclibcheaders package to build glibc.
#

# assume no, unless I discover otherwise.
llh_use=NO

# if this is a linux machine, determine if I need the linux libc headers to
# build glibc
if test "x$os" = "xLinux" ; then

	llh_use=YES

	case "x$_cv_kernel_rev" in
		"x2.6.3" )
			CHECK_EXTERNAL([linuxlibcheaders],[2.6.3.0], [soft])
			;;
		"x2.6.4" )
			CHECK_EXTERNAL([linuxlibcheaders],[2.6.4.0], [soft])
			;;
		"x2.6.5" )
			CHECK_EXTERNAL([linuxlibcheaders],[2.6.5.2], [soft])
			;;
		"x2.6.6" )
			CHECK_EXTERNAL([linuxlibcheaders],[2.6.6.0], [soft])
			;;
		"x2.6.7" )
			CHECK_EXTERNAL([linuxlibcheaders],[2.6.7.0], [soft])
			;;
		"x2.6.8" )
			CHECK_EXTERNAL([linuxlibcheaders],[2.6.8.1], [soft])
			;;
		"x2.6.9" )
			CHECK_EXTERNAL([linuxlibcheaders],[2.6.9.1], [soft])
			;;
		"x2.6.10" )
			CHECK_EXTERNAL([linuxlibcheaders],[2.6.10.0], [soft])
			;;
		"x2.6.11" )
			CHECK_EXTERNAL([linuxlibcheaders],[2.6.11.2], [soft])
			;;
		"x2.6.12" )
			CHECK_EXTERNAL([linuxlibcheaders],[2.6.12.0], [soft])
			;;
		*)
			llh_use=NO
			;;
	esac
fi

# Tell the build system I want to use this module since it very well might
# not always be defined or desired to be defined.
if test "x$llh_use" = "xYES" ; then
	AC_SUBST([want_ext_linuxlibcheaders],[YES])
else
	AC_SUBST([want_ext_linuxlibcheaders],[NO])
  	AC_SUBST([ext_linuxlibcheaders_version],[UNUSED])
fi


# For now, we hardcode that non-i386/X86_64 platforms are clipped and don't
# need an external glibc for anything...
if test "x$_cv_libc_kind" = "xGLIBC" -a \( "x$_cv_arch" = "xI386" -o "x$_cv_arch" = "xX86_64" \) ; then

  including_glibc_ext=YES
  _cv_libc_full_vers="$_cv_libc_major.$_cv_libc_minor.$_cv_libc_patch"
  case "$_cv_libc_full_vers" in
  "2.3.2" )
    # the glibc 2.3.2 from redhat's source rpms are very different than the
	# stock 2.3.2 you can download off of the web.
	# This external is used both for x86 and x86_64
    CHECK_EXTERNAL([glibc],[2.3.2.27.9.7], [soft])
    ;;
  "2.3.4" )
	# I'm using this here to avoid a full port of Condor to the centos 4 OS.
	# XXX Also, one must use gcc 3.2.2 instead of as shipped gcc 3.4.4 to
	# compile this package.
    CHECK_EXTERNAL([glibc],[2.3.2.27.9.7], [soft])
    ;;
  "2.3.6" )
    CHECK_EXTERNAL([glibc],[2.3.2.27.9.7], [soft])
    ;;
  "2.5." ) # RHEL 5.0/5.1
    if test "x$_cv_arch" = "xI386" ; then
       CHECK_EXTERNAL([glibc],[2.5-20061008T1257-p0], [soft])
	else # x86_64
       CHECK_EXTERNAL([glibc],[2.5-20061008T1257-x86_64-p0], [soft])
	fi
    ;;
  "2.6." ) # F7 uses glibc 2.6-4
    including_glibc_ext=NO
    ;;
  "2.7." )
 	 # F8 uses glibc 2.7-2
	 # debian uses glibc 2.7-18
    if test "x$_cv_arch" = "xI386" ; then
      CHECK_EXTERNAL([glibc],[2.7-18], [soft])
    else # x86_64
      CHECK_EXTERNAL([glibc],[2.7-18-x86_64], [soft])
    fi
    ;;
  * )
    if test "x$enable_glibc_version_check" = "xyes"; then
      AC_MSG_CHECKING(glibc)
      AC_MSG_RESULT([ERROR])
      AC_MSG_ERROR([Condor does NOT know what glibc external to use with glibc-$_cv_libc_full_vers])
    else
      AC_MSG_CHECKING(glibc)
      AC_MSG_RESULT([glibc-$_cv_libc_full_vers (UNSUPPORTED)])
      including_glibc_ext=NO
    fi
  esac
  if test "x$including_glibc_ext" = "xYES"; then
    AC_SUBST(want_ext_glibc,YES)
  else
    AC_SUBST(want_ext_glibc,NO)
    AC_SUBST(ext_glibc_version,UNUSED)
  fi
else
  AC_SUBST(want_ext_glibc,NO)
  AC_SUBST(ext_glibc_version,UNUSED)
fi

# Google's coredumper is Linux specific and only officially supports
# a few architectures.
if test "$os" = "Linux" -a \( "x$_cv_arch" = "xI386" -o "x$_cv_arch" = "xX86_64" \); then
    CHECK_EXTERNAL([coredumper],[0.2], [soft])
	AC_SUBST(want_coredumper,YES)
else
	AC_MSG_CHECKING(coredumper)
	AC_MSG_RESULT([no])
	AC_SUBST(want_coredumper,NO)
fi

# Build drmaa on any platform with pthreads available, except for the following
# platforms where the build is known to fail
if test "x$_cv_sysname" != "xppc_aix52" -a "x$_cv_linux_distro" != "xRH72" -a  "x$_cv_sysname" != "xsun4x_58" -a "x$_cv_sysname" != "xsun4x_59" -a "x$_cv_sysname" != "xhp_ux113" ; then
  if test "x$_cv_sysname" = "xppc_macosx" -o "x$ac_pthreads" = "xyes"; then
   CHECK_EXTERNAL([drmaa],[1.6], [soft])
  fi
fi

CHECK_EXTERNAL([krb5], [1.4.3-p0], [soft],
               [use krb5 (provides Kerberos support)],
               MF_LIB_CHECK([krb5], [[krb5 krb5_free_principal],
	       			     [k5crypto krb5_c_encrypt],
				     [com_err error_message]]))

CHECK_EXTERNAL([openssl], [0.9.8h-p2], [soft],
               [use OpenSSL (provides authentication and encryption support)],
               MF_LIB_CHECK([openssl],
                            [[ssl SSL_connect], [crypto BF_encrypt]]))

if test "x$_cv_ext_openssl_version" != x; then
  # If we have openssl, we define HAVE_OPENSSL_SSL_H (meaning we
  # have ssl.h) to make gsoap happy
  AC_DEFINE(HAVE_OPENSSL_SSL_H,1,[do we have openssl])

  # Globus is dependent on an external version of openssl
  CHECK_EXTERNAL([globus],[5.0.1-p1], [soft])
fi

if test -z "$_cv_ext_globus_version"; then
  _cv_has_globus=no
else
  _cv_has_globus=yes
fi

_cv_has_unicoregahp=$_cv_has_globus
CHECK_EXTERNAL([unicoregahp],[1.2.0], [soft])

if test "x$CLIPPED" = xyes; then
  _cv_zlib_requirement=soft
else
  _cv_zlib_requirement=hard
fi
CHECK_EXTERNAL([zlib], [1.2.3], [$_cv_zlib_requirement],
               [use zlib (provides compression support)],
               MF_LIB_CHECK([zlib], [[z deflate]]))

CHECK_EXTERNAL([classads], [1.0.9], [soft],
               [use new ClassAds (provides -better-analyze and more)],
	       # This REALLY should test for headers, like most checks...
               MF_LIB_CHECK([classads], [[classad cclassad_create]], [classads]))
AC_SUBST(CLASSADS_LDFLAGS, $CLASSADS_LDFLAGS)
AC_SUBST(CLASSADS_CFLAGS, $CLASSADS_CFLAGS)

CHECK_EXTERNAL([srb], [3.2.1-p2], [soft])

AC_MSG_CHECKING([if VOMS should be compiled (linux only)])
if test "$_cv_opsys" = "LINUX" ; then
	_cv_including_voms=yes
	AC_MSG_RESULT([$_cv_including_voms])
	CHECK_EXTERNAL([expat], [2.0.1], [soft])
	CHECK_EXTERNAL([voms], [1.8.8_2-p2], [soft])
else
	_cv_including_voms=no
	AC_MSG_RESULT([$_cv_including_voms])
fi

if test "x$_cv_linux_distro" = "xRHEL5" -o "x$_cv_linux_distro" = "xRHEL3" -a "x$_cv_arch" = "xI386" ; then
  CHECK_EXTERNAL([cream],[1.10.1-p7], [soft])
fi

CHECK_EXTERNAL([pcre], [7.6], [hard],
               [use PCRE (provides regular expression support)],
               MF_LIB_CHECK([pcre], [[pcre pcre_compile]], [PCRE]))
AS_IF([test "x$cv_ext_pcre" = xyes],
  [CPPFLAGS_save="$CPPFLAGS"
   CPPFLAGS="$CPPFLAGS $PCRE_CFLAGS"
   AC_CHECK_HEADERS([pcre.h pcre/pcre.h])
   CPPFLAGS="$CPPFLAGS_save"])
AC_SUBST(PCRE_LDFLAGS, $PCRE_LDFLAGS)
AC_SUBST(PCRE_CFLAGS, $PCRE_CFLAGS)

# The auto-tools aren't working correctly on AIX
# Solaris doesn't have the auto-tools on NMI
# FreeBSD has different types for network structs
# Mac OS X doesn't have strndup()
AS_IF([test "x$_cv_opsys" != xDARWIN -a "x$_cv_opsys" != xAIX -a "x$_cv_opsys" != "xSOLARIS" -a "x$_cv_opsys" != "xCONDOR_FREEBSD" -a "x$_cv_has_globus" = xyes -a -n "$_cv_ext_classads_version"],
  [_cv_has_blahp=yes],
  [_cv_has_blahp=no])
AC_MSG_RESULT([$_cv_has_blahp])
CHECK_EXTERNAL([blahp], [1.16.0-p2], [soft])

# When --with-proper the detection of the man pages is a little
# ugly. The value added to the end of $_dir must be what
# man-current.tar.gz extracts to, ugh. The manual is a very unique
# external. -matt 083107
CHECK_EXTERNAL([man], [current], [soft],
               [include the man pages (required for a release)],
               [AS_IF([test "x$_dir" = x],
                 [_dir="../externals/bundles/man/current"])
                AS_IF([test -f "$_dir/man-current.tar.gz"],
                 [cv_ext_man=yes],
                 [AC_MSG_WARN([unable to find $_dir/man-current.tar.gz])
                  cv_ext_man=no])
                AC_SUBST([man_dir], [$_dir/man])])


# temporary hack until we can reliably build BOINC everywhere.  for
# now, just enable it manually, and pretend we've got it.  since we're
# not actually linking anything with BOINC in phase 1, we don't *need*
# the external to enable the BOINC + Backfill code paths.
AC_DEFINE(HAVE_BACKFILL,1,[are we compiling support for any backfill systems])
AC_DEFINE(HAVE_BOINC,1,[are we compiling support for backfill with BOINC])

# GCB only matters and works if we have GNU ld...
if test x$_cv_ld_is_gnu = xyes; then
  CHECK_EXTERNAL([gcb], [1.5.6], [soft])
fi

# Figure out which postgresql we need.

if test "x$enable_quill" = xyes; then
CHECK_EXTERNAL([postgresql], [8.2.3-p1], [soft],
               [use PostgreSQL (provides Quill and other support)],
               MF_LIB_CHECK([postgresql], [[pq PQconnectdb]], [postgresql]))
fi
AC_MSG_CHECKING([postgresql])
AC_MSG_RESULT([$_cv_ext_postgresql_version])
#AC_SUBST(ext_postgresql_version,$_cv_ext_postgresql_version)
AC_SUBST(POSTGRESQL_LDFLAGS, $POSTGRESQL_LDFLAGS)
AC_SUBST(POSTGRESQL_CFLAGS, $POSTGRESQL_CFLAGS)

# if globus is available on this platform and we actually have it
if test "x$cv_ext_globus" = xyes; then
  AC_MSG_CHECKING([globus flavor])
  _cv_globus_flavor=gcc32dbg
  if test "$_cv_arch" = "ALPHA" -o "$_cv_arch" = "IA64" -o "$_cv_arch" = "X86_64"; then
    _cv_globus_flavor=gcc64dbg
  elif test "$_cv_opsys" = "AIX" ; then
    _cv_globus_flavor=vendorcc32dbg
  fi
  _cv_globus_thr_flavor=${_cv_globus_flavor}pthr
  AC_MSG_RESULT([$_cv_globus_flavor])
  AC_SUBST(globus_flavor,$_cv_globus_flavor)
  AC_SUBST(globus_thr_flavor,$_cv_globus_thr_flavor)
fi

AC_ARG_ENABLE(ssh-to-job,
  [AS_HELP_STRING([--enable-ssh-to-job],
     [Support for condor_ssh_to_job])],
  [SSH_TO_JOB=$enableval],
  [if test "x$cv_ext_openssl" = xyes; then SSH_TO_JOB=yes; else SSH_TO_JOB=no; fi])
if test $SSH_TO_JOB != no; then
  if test "x$cv_ext_openssl" != xyes; then
    AC_MSG_ERROR( [condor_ssh_to_job requires openssl (for base64)] )
  fi
  AC_DEFINE([HAVE_SSH_TO_JOB], [1], [Define to 1 to support condor_ssh_to_job])
  AC_MSG_NOTICE([enabling condor_ssh_to_job feature])
fi

AC_MSG_CHECKING([if we support passing fds via SCM_RIGHTS on this platform])
# use a negative list so that we try SCM_RIGHTS on new platforms
if test "$_cv_opsys" != "HPUX"; then
  _cv_has_scm_rights_passfd=yes
  AC_MSG_RESULT([yes])
else
  AC_MSG_RESULT([no])
fi
AC_MSG_CHECKING([if shared port feature is enabled])
AC_ARG_ENABLE(shared-port,
  [AS_HELP_STRING([--enable-shared-port],
     [Support for USE_SHARED_PORT])],
  [SHARED_PORT=$enableval],
  [if test "x$_cv_has_scm_rights_passfd" = "xyes"; then SHARED_PORT=yes; else SHARED_PORT=no; fi])
if test $SHARED_PORT != no; then
  # one method for passing fds must be defined if HAVE_SHARED_PORT is defined
  if test "x$_cv_has_scm_rights_passfd" != xyes; then
    AC_MSG_ERROR( [shared-port requires SCM_RIGHTS for passing fds (not known to work on this OS)] )
  fi

  if test "x$_cv_has_scm_rights_passfd" = xyes; then
    AC_DEFINE([HAVE_SCM_RIGHTS_PASSFD], [1], [Define to 1 to pass fd via SCM_RIGHTS])
  fi

  AC_MSG_RESULT([yes])
  AC_DEFINE([HAVE_SHARED_PORT], [1], [Define to 1 to support USE_SHARED_PORT])
else
  AC_MSG_RESULT([no])
fi

# Look for the curl external library, used by the file transfer object
CHECK_EXTERNAL([curl],[7.19.6-p1],[soft])

#Look for hadoop jars, required by HDFS daemon as well by hdfs file plugin
# Only build hadoop external if hdfs is enabled
AS_IF([test "x$enable_hdfs" = xyes], 
<<<<<<< HEAD
  [CHECK_EXTERNAL([hadoop],[0.20.2],[soft])])
=======
  [CHECK_EXTERNAL([hadoop],[0.21.0],[soft])])
>>>>>>> c913fe20

if test "x$_cv_opsys" = "xLINUX" ; then
  CHECK_EXTERNAL([libxml2],[2.7.3],[soft],
                 [libxml2 for libvirt],
                 [MF_LIB_CHECK([libxml2],
                               [[xml2 xmlInitGlobals]], [libxml2])])
fi

if test "x$_cv_opsys" = "xLINUX" ; then
  AC_CHECK_HEADER([libvirt/libvirt.h], [have_libvirt_h=yes])
  CHECK_EXTERNAL([libvirt],[0.6.2],[soft],
                 [libvirt for Xen/KVM/etc support on Linux],
                 [AS_IF([test "x$have_libvirt_h" =  xyes],
                   [MF_LIB_CHECK([libvirt], [[virt virGetVersion]], [libvirt])],
                   [cv_ext_libvirt=no])])
fi

# The test for gsoap needs to happen after the openssl check, so
# openssl libs, if found, will be in LIBS. Also, if we do not have
# openssl, then we need to link with
# a non ssl version of the gSOAP libraries.

# The gsoap shared libraries contain unresolved symbols they expect
# the program they are linking with to implement. To avoid errors
# because of this we need to provide some extra linker flags.

# NOTE: We don't need the --unresolved-symbols flag in the non-proper
# case because in that case Condor links with the static libraries,
# and the linker does not complain as much.
CHECK_EXTERNAL([gsoap], [2.7.10-p5], [soft],
               [use gSOAP (enables Birdbath interface)],
               [_ldflags_save="$LDFLAGS"
                LDFLAGS="$LDFLAGS -Wl[,]--unresolved-symbols=ignore-in-shared-libs"
                AS_IF([test "x$cv_ext_globus" = xyes -o "x$cv_ext_openssl" = xyes],
                  [MF_LIB_CHECK([gsoap],
                                [[gsoapssl++ soap_ssl_accept]], [gsoap])],
                  [MF_LIB_CHECK([gsoap],
                                [[gsoap++ soap_accept]], [gsoap])])
                AS_IF([test "x$cv_ext_gsoap" = xno],
                  [LDFLAGS="$_ldflags_save"])])
AC_SUBST(GSOAP_LDFLAGS, $GSOAP_LDFLAGS)
AC_SUBST(GSOAP_CFLAGS, $GSOAP_CFLAGS)

# We need to make sure HAVE_OPENSSL_SSL_H is defined otherwise
# programs will not link properly as stdsoap2.h will not include ssl
# structures. This is set manually if using Globus's OpenSSL.
AS_IF([test "x$cv_ext_gsoap" = xyes -a "x$enable_proper" = xyes],
  [AC_CHECK_HEADERS([openssl/ssl.h], [],
    [AC_MSG_ERROR([gsoap in proper mode requires openssl/ssl.h])])])

# Before the --unresolved-symbols flag was founded we needed to use
# the following test. We will keep it around incase it is needed
# again, for linkers that do not support --unresolved-symbols, or
# --allow-shlibs-undefined. Note, this test does not let all Condor
# programs compile that have gsoap on the link line, because of the
# undefined symbols.
#
## Also, gSOAP is special in that its libraries are really frameworks,
## so we need to define symbols the library expects or configure cannot
## tell the difference between a missing symbol we are testing for or a
## missing expected symbol. We cannot define these symbols with
## ac_check_lib so we have to use ac_link_ifelse.
##               [
##  _libs_save=$LIBS
##  LIBS="$LIBS -lgsoapssl++"
##  AC_LINK_IFELSE([
##    #ifdef __cplusplus
##    extern "C" {
##    #endif
##    int soap_putheader;
##    int soap_serializeheader;
##    int soap_faultstring;
##    int soap_faultsubcode;
##    int soap_faultcode;
##    int soap_getheader;
##    int soap_getfault;
##    int soap_faultdetail;
##    int soap_putfault;
##    int soap_serializefault;
##    char soap_ssl_accept();
##    int main() {
##      return soap_ssl_accept();
##    }
##    #ifdef __cplusplus
##    }
##    #endif
##    ],
##   [cv_ext_gsoap=yes],
##   [cv_ext_gsoap=no])
##  LIBS=$_libs_save])


# This MUST happen after externals are determined because it must
# reference information about externals, specifically glibc
#
# SIMPLE_LIBC is needed for unclipped builds, as is LIBC
#
# It turns out that SIMPLE_LIBC==LIBC
#

AC_MSG_CHECKING([if we have libc.a])
_cv_libc_a=none
# from externals.cf.in
GLIBC_DIR="$ac_cv_externals_build/install/$_cv_ext_glibc_version/lib"
case "$_cv_opsys" in
# Ignore on clipped ports
#  ?HPUX? ) /lib/libc.a ;;
#  ?HPUX11? ) /usr/lib/pa20_64/libc.a ;;
  LINUX )
    if test "x$CLIPPED" = xyes; then
      _cv_libc_a=/usr/lib/libc.a
    else
      _cv_libc_a=$GLIBC_DIR/libc.a
    fi
  ;;
  SOLARIS ) _cv_libc_a=/lib/libc.a ;;
esac
AC_MSG_RESULT([$_cv_libc_a])

AC_SUBST([LIBC_A], [$_cv_libc_a])

else
# if there's no externals at all, we still need to define these to
# avoid imake troubles...
  AC_SUBST([want_ext_linuxlibcheaders],[NO])
  AC_SUBST([ext_linuxlibcheaders_version],[UNUSED])
  AC_SUBST(want_ext_glibc,NO)
  AC_SUBST(ext_glibc_version,UNUSED)

fi
# END of if $ac_cv_has_externals = "YES" or $enable_proper = yes

# This, unfortunately, must be way down here to make sure info about
# externals is defined. -matt 1/6/8
AC_ARG_ENABLE([stork],
  AC_HELP_STRING([--enable-stork],
    [enable Stork functionality (default: platform dependent)]),
  [],
  [if test "x$_cv_opsys" = xLINUX -a "x$_cv_arch" = xI386 \
       -a "x$_cv_has_globus" = xyes -a "x$cv_ext_globus" = xyes \
       -a "x$_cv_has_classads" = xyes -a "x$cv_ext_classads" = xyes \
       -a "x$_cv_libc_kind-$_cv_libc_major-$_cv_libc_minor" = xGLIBC-2-3; then
    enable_stork=yes;
   else
    enable_stork=no;
   fi])
AS_IF([test "x$enable_stork" = xyes],
  [AC_DEFINE([WANT_STORK], [1], [Define if enabling Stork])])

# NRL: Similar logic for the lease manager
AC_ARG_ENABLE([lease-manager],
  AC_HELP_STRING([--enable-lease-manager],
    [enable lease manager functionality (default: platform dependent)]),
  [],
  [if test "$_cv_has_classads" = "yes" -a "$cv_ext_classads" = "yes" ; then
    enable_lease_manager=yes;
   else
    enable_lease_manager=no;
   fi])
AS_IF([test "$enable_lease_manager" = "yes"],
  [AC_DEFINE([WANT_LEASE_MANAGER], [1],[Define if enabling lease manager])])


############################################################
# Configure-generated output
############################################################
AC_CONFIG_FILES( ../config/configure.cf ../config/externals.cf
                 ../config/config.sh )
AC_OUTPUT

# Finally, call Condor's imake script to generate Makefile using imake
# (yes, we know it seems crazy to use configure to setup Imake to make
# Makefiles... we're in transition).
./condor_imake<|MERGE_RESOLUTION|>--- conflicted
+++ resolved
@@ -3216,11 +3216,7 @@
 #Look for hadoop jars, required by HDFS daemon as well by hdfs file plugin
 # Only build hadoop external if hdfs is enabled
 AS_IF([test "x$enable_hdfs" = xyes], 
-<<<<<<< HEAD
-  [CHECK_EXTERNAL([hadoop],[0.20.2],[soft])])
-=======
   [CHECK_EXTERNAL([hadoop],[0.21.0],[soft])])
->>>>>>> c913fe20
 
 if test "x$_cv_opsys" = "xLINUX" ; then
   CHECK_EXTERNAL([libxml2],[2.7.3],[soft],
