/***************************************************************
 *
 * Copyright (C) 1990-2007, Condor Team, Computer Sciences Department,
 * University of Wisconsin-Madison, WI.
 * 
 * Licensed under the Apache License, Version 2.0 (the "License"); you
 * may not use this file except in compliance with the License.  You may
 * obtain a copy of the License at
 * 
 *    http://www.apache.org/licenses/LICENSE-2.0
 * 
 * Unless required by applicable law or agreed to in writing, software
 * distributed under the License is distributed on an "AS IS" BASIS,
 * WITHOUT WARRANTIES OR CONDITIONS OF ANY KIND, either express or implied.
 * See the License for the specific language governing permissions and
 * limitations under the License.
 *
 ***************************************************************/


#include "condor_common.h"
#include "condor_debug.h"
#include "condor_config.h"
#include "condor_uid.h"
#include "master.h"
#include "condor_daemon_core.h"
#include "exit.h"
#include "basename.h"
#include "condor_email.h"
#include "condor_environ.h"
#include "daemon_list.h"
#include "sig_name.h"
#include "internet.h"
#include "strupr.h"
#include "condor_netdb.h"
#include "file_lock.h"
#include "stat_info.h"
#include "shared_port_endpoint.h"
#include "condor_fix_access.h"
#include "condor_sockaddr.h"
#include "ipv6_hostname.h"
#include "setenv.h"
#include "systemd_manager.h"

#if defined(WANT_CONTRIB) && defined(WITH_MANAGEMENT)
#if defined(HAVE_DLOPEN) || defined(WIN32)
#include "MasterPlugin.h"
#endif
#endif

#ifdef WIN32
#include <sstream>
#endif

// these are defined in master.C
extern int 		MasterLockFD;
extern FileLock*	MasterLock;
extern int		master_exit(int);
extern int		update_interval;
extern int		check_new_exec_interval;
extern int		preen_interval;
extern int		preen_pid;
extern int		new_bin_delay;
extern StopStateT new_bin_restart_mode;
extern char*	FS_Preen;
extern			ClassAd* ad;
extern int		NT_ServiceFlag; // TRUE if running on NT as an NT Service
extern char		default_dc_daemon_list[];

extern time_t	GetTimeStamp(char* file);
extern int 	   	NewExecutable(char* file, time_t* tsp);
extern void		tail_log( FILE*, char*, int );
extern void		run_preen();

extern int condor_main_argc;
extern char **condor_main_argv;
extern time_t daemon_stop_time;

int		hourly_housekeeping(void);

// to add a new process as a condor daemon, just add one line in 
// the structure below. The first elemnt is the string that is 
// looked for in the config file for the executable, and the
// second element is the parameter looked for in the confit
// file for the name of the corresponding log file.If no log
// file need be there, then put a zero in the second column.
// The third parameter is the name of a condor_config variable
// that is ckecked before the process is created. If it is zero, 
// then the process is created always. If it is a valid name,
// this name shud be set to true in the condor_config file for the
// process to be created.

// make sure that the master does not start itself : set runs_here off

extern Daemons 		daemons;
extern int			master_backoff_constant;	// Backoff time constant
extern int			master_backoff_ceiling;		// Backoff time ceiling
extern float		master_backoff_factor;		// exponential factor
extern int			master_recover_time;		// recovering time
extern int			shutdown_graceful_timeout;
extern int			shutdown_fast_timeout;
extern int			Lines;
extern int			PublishObituaries;
extern int			StartDaemons;
extern int			GotDaemonsOff;
extern int			MasterShuttingDown;
extern char*		MasterName;
extern bool			DaemonStartFastPoll;

///////////////////////////////////////////////////////////////////////////
// daemon Class
///////////////////////////////////////////////////////////////////////////
daemon::daemon(const char *name, bool is_daemon_core, bool is_h )
{
	char	buf[1000];

	name_in_config_file = strdup(name);
	daemon_name = strchr(name_in_config_file, '-');
	if(daemon_name)
	{
		daemon_name++;
		if(*daemon_name == '_')
		{
			daemon_name++;
			if(*daemon_name == '\0')
			{
				daemon_name = NULL;
			}
		}
		else
		{
			daemon_name = NULL;
		}
	} 

	// Store our HA state
	this->ha_lock = NULL;
	this->is_ha = is_h;

	// Default to not on hold (will be set to true if controlled (i.e by HAD))
	on_hold = FALSE;

	m_waiting_for_startup = false;
	m_reload_shared_port_addr_after_startup = false;
	m_never_use_shared_port = false;
	use_collector_port = false;
	m_only_stop_when_master_stops = false;
	flag_in_config_file = NULL;
	controller_name = NULL;

	// Handle configuration
	DoConfig( true );

	// Default log file name...
	sprintf(buf, "%s_LOG", name);
	log_filename_in_config_file = strdup(buf);

	// Check the process name (is it me?)
	flag_in_config_file = NULL;
	process_name = NULL;
	watch_name = NULL;
	log_name = NULL;
	ready_state = NULL;
	if( strcmp(name, "MASTER") == MATCH ) {
		runs_here = FALSE;
	} else {
		runs_here = TRUE;
	}
	runs_on_this_host();
	pid = 0;
	restarts = 0;
	newExec = FALSE; 
	timeStamp = 0;
	startTime = 0;	// startTime of 0 indicates we have not (yet) ever tried to start this daemon
	isDC = is_daemon_core;
	start_tid = -1;
	recover_tid = -1;
	stop_tid = -1;
	stop_fast_tid = -1;
 	hard_kill_tid = -1;
	stop_state = NONE;
	needs_update = FALSE;
	num_controllees = 0;

#if 0
	port = NULL;
	config_info_file = NULL;
#endif
	type = stringToDaemonType( name );
	daemons.RegisterDaemon(this);
}

daemon::~daemon()
{
	if( name_in_config_file != NULL ) {
		free( name_in_config_file );
	}
	if( daemon_name != NULL ) {
		free( daemon_name );
	}
	if( log_filename_in_config_file != NULL ) {
		free( log_filename_in_config_file );
	}
	if( flag_in_config_file != NULL ) {
		free( flag_in_config_file );
	}
	if( process_name != NULL ) {
		free( process_name );
	}
	if( watch_name != NULL ) {
		free( watch_name );
	}
	if( log_name != NULL ) {
		free( log_name );
	}
	if( ready_state != NULL ) {
		free( ready_state );
	}
	if( ha_lock != NULL ) {
		delete( ha_lock );
	}
	if( controller_name != NULL ) {
		free( controller_name );
	}
}

int
daemon::runs_on_this_host()
{
	char	*tmp;
	static bool this_host_addr_cached = false;
	static std::vector<condor_sockaddr> this_host_addr;


	if ( flag_in_config_file != NULL ) {
		if (strncmp(flag_in_config_file, "BOOL_", 5) == MATCH) {
			runs_here =
				param_boolean_crufty(flag_in_config_file, false) ? TRUE : FALSE;
		} else {
			if (!this_host_addr_cached) {
				MyString local_hostname = get_local_hostname();
				this_host_addr = resolve_hostname(local_hostname);
				if (!this_host_addr.empty()) {
					this_host_addr_cached = true;
				}
			}
			
			/* Get the name of the host on which this daemon should run */
			tmp = param( flag_in_config_file );
			if (!tmp) {
				dprintf(D_ALWAYS, "config file parameter %s not specified",
						flag_in_config_file);
				return FALSE;
			}
			runs_here = FALSE;

			std::vector<condor_sockaddr> addrs = resolve_hostname(tmp);
			if (addrs.empty()) {
				dprintf(D_ALWAYS, "Master couldn't lookup host %s\n", tmp);
				return FALSE;
			} 
			for (unsigned i = 0; i < this_host_addr.size(); ++i) {
				for (unsigned j = 0; j < addrs.size(); ++j) {
					if (this_host_addr[i].compare_address(addrs[j])) {
						runs_here = TRUE;
						break;
					}
				}
			}
		}
	}
	if(strcmp(name_in_config_file, "KBDD") == 0)
	// X_RUNS_HERE controls whether or not to run kbdd if it's presented in
	// the config file
	{
		runs_here = param_boolean_crufty("X_RUNS_HERE", true) ? TRUE : FALSE;
	}
	return runs_here;
}


void
daemon::Recover()
{
	restarts = 0;
	recover_tid = -1; 
	dprintf(D_FULLDEBUG, "%s recovered\n", name_in_config_file);
}


int
daemon::NextStart() const
{
	int seconds;
	seconds = m_backoff_constant + (int)ceil(::pow(m_backoff_factor, restarts));
	if( seconds > m_backoff_ceiling || seconds < 0 ) {
		seconds = m_backoff_ceiling;
	}
	return seconds;
}


int daemon::Restart()
{
	int		n;

	if ( controller && ( restarts >= 2 ) ) {
		dprintf( D_ALWAYS, "Telling %s's controller (%s)\n",
				 name_in_config_file, controller->name_in_config_file );
		controller->Stop( );
		on_hold = true;
	}
	if( on_hold ) {
		return FALSE;
	}
	if(newExec == TRUE) {
		restarts = 0;
		newExec = FALSE; 
		n = new_bin_delay;
	} else {
		n = NextStart();
		restarts++;
	}

	SetReadyState(NULL); // Clear the "Ready" state

	if( recover_tid != -1 ) {
		dprintf( D_FULLDEBUG, 
				 "Cancelling recovering timer (%d) for %s\n", 
				 recover_tid, process_name );
		daemonCore->Cancel_Timer( recover_tid );
		recover_tid = -1;
	}
	if( start_tid != -1 ) {
		daemonCore->Cancel_Timer( start_tid );
	}
	start_tid = daemonCore->
		Register_Timer( n, (TimerHandlercpp)&daemon::DoStart,
						"daemon::DoStart()", this );
	dprintf(D_ALWAYS, "restarting %s in %d seconds\n", process_name, n);

		// Update the CM now so we see that this daemon is down.
	daemons.UpdateCollector();

		// Set a flag so Start() knows to update once it's up again.
	needs_update = TRUE;

	return 1;
}


// This little function is used so when the start timer goes off, we
// can set the start_tid back to -1 before we actually call Start().
void
daemon::DoStart()
{
	start_tid = -1;
	Start( true );		// Don't forward this on to the controller!
}


// This function handles all of the configuration stuff; at startup and
// at reconfig time.
void
daemon::DoConfig( bool init )
{
	char	*tmp;
	char	buf[1000];

	// Check for the _FLAG parameter
	sprintf(buf, "%s_FLAG", name_in_config_file );
	tmp = param(buf);

	// Previously defind?
	if ( NULL != flag_in_config_file ) {
		// Has it changed?
		if (tmp && strcmp( flag_in_config_file, tmp ) ) {
			free( flag_in_config_file );
			flag_in_config_file = tmp;
		} else if ( NULL != tmp ) {
			// Unchanged, just free up tmp
			free( tmp );
		} else {
			// Do nothing
		}
	} else {
		// Not previously defined; just use tmp whatever it is
		flag_in_config_file = tmp;
	}

	// High Availability?
	if ( is_ha ) {
		if ( SetupHighAvailability( ) < 0 ) {
			// What should we do here????
		}
	}

	// get env settings from config file if present
	sprintf(buf, "%s_ENVIRONMENT", name_in_config_file );
	char *env_string = param( buf );

	Env env_parser;
	MyString env_error_msg;

	if(!env_parser.MergeFromV1RawOrV2Quoted(env_string,&env_error_msg)) {
		EXCEPT("ERROR: Failed to parse %s_ENVIRONMENT in config file: %s",
		       name_in_config_file,
			   env_error_msg.Value());
	}
	free(env_string);

	this->env.Clear();
	this->env.MergeFrom(env_parser);

	if( NULL != controller_name ) {
		DetachController();
		free( controller_name );
	}
	sprintf(buf, "MASTER_%s_CONTROLLER", name_in_config_file );
	controller_name = param( buf );
	controller = NULL;		// Setup later in Daemons::CheckDaemonConfig()
	if ( controller_name ) {
		dprintf( D_FULLDEBUG, "Daemon %s is controlled by %s\n",
				 name_in_config_file, controller_name );
	}

	// Check for the _INITIAL_STATE parameter (only at init time)
	// Default to on_hold = false, set to true of state eq "off"
	if ( init ) {
		on_hold = 2;
	}

	// XXX These defaults look to be very wrong, compare with 
	// MASTER_BACKOFF_*.
	sprintf(buf, "MASTER_%s_BACKOFF_CONSTANT", name_in_config_file );
	m_backoff_constant = param_integer( buf, master_backoff_constant, 1 );

	sprintf(buf, "MASTER_%s_BACKOFF_CEILING", name_in_config_file );
	m_backoff_ceiling = param_integer( buf, master_backoff_ceiling, 1 );

	sprintf(buf, "MASTER_%s_BACKOFF_FACTOR", name_in_config_file );
	m_backoff_factor = param_double( buf, master_backoff_factor, 0 );
	if( m_backoff_factor <= 0.0 ) {
    	m_backoff_factor = master_backoff_factor;
    }
	
	sprintf(buf, "MASTER_%s_RECOVER_FACTOR", name_in_config_file );
	m_recover_time = param_integer( buf, master_recover_time, 1 );


	// Weiru
	// In the case that we have several for example schedds running on the
	// same machine, we specify SCHEDD__1, SCHEDD_2, ... in the config file.
	// We want to be able to specify only one executable for them as well as
	// different executables, or one flag for all of them as well as
	// different flags for each. So we instead of specifying in config file
	// SCHEDD__1 = /unsup/condor/bin/condor_schedd, SCHEDD__2 = /unsup/condor/
	// bin/condor_schedd, ... we can simply say SCHEDD = /unsup/...
	if( ( NULL == flag_in_config_file ) && ( NULL != daemon_name ) ) {
		*(daemon_name - 2) = '\0';
		sprintf(buf, "%s_FLAG", name_in_config_file);
		flag_in_config_file = param(buf);
		*(daemon_name - 2) = '_';
	} 

	if( strcmp(name_in_config_file,"SHARED_PORT") == 0 ) {
			// It doesn't make sense for the shared port server to
			// itself try to exist behind a shared port.  It needs
			// its own port.
		m_never_use_shared_port = true;

			// It is not essential to wait for the shared port server
			// to be ready for other daemons to start, but it makes
			// for a cleaner start, avoiding a minute or so during
			// which some daemons advertise themselves without an
			// address.

		ASSERT( param(m_after_startup_wait_for_file,"SHARED_PORT_DAEMON_AD_FILE") );
		m_reload_shared_port_addr_after_startup = true;

		if( SharedPortEndpoint::UseSharedPort() ) {
				// If the master is using the shared port server, stopping
				// the shared port server would make the master inaccessible,
				// so never stop it unless the master itself is stopping.
				// Also, even if the master is shutting down, do not stop
				// shared port server until all other daemons have exited,
				// because they may be depending on it.

			m_only_stop_when_master_stops = true;
		}
	}

	if( strcmp(name_in_config_file,"COLLECTOR") == 0 ) {
			// if a collector address file is configured, don't start any
			// other daemons until the collector has written this file
		param(m_after_startup_wait_for_file,"COLLECTOR_ADDRESS_FILE");
	}
}

void
daemon::Hold( bool hold, bool never_forward )
{
	SetReadyState(NULL); // clear the ready whenever the hold state changes
	if ( controller && !never_forward ) {
		dprintf( D_FULLDEBUG, "Forwarding Hold to %s's controller (%s)\n",
				 name_in_config_file, controller->name_in_config_file );
		controller->Hold( hold );
	} else {
		this->on_hold = hold;
	}
}

int
daemon::Start( bool never_forward )
{
	if ( controller ) {
		if ( !never_forward ) {
			dprintf( D_FULLDEBUG,
					 "Forwarding Start to %s's controller (%s)\n",
					 name_in_config_file, controller->name_in_config_file );
			return controller->Start( );
		} else {
			dprintf( D_FULLDEBUG,
					 "Handling Start for %s myself\n",
					 name_in_config_file );
		}
	}
	if( start_tid != -1 ) {
		daemonCore->Cancel_Timer( start_tid );
		start_tid = -1;
	}
	if( on_hold ) {
		return FALSE;
	}
	if( pid ) {
			// Already running
		return TRUE;
	}

		// If this is an HA service, we need to lock it first.
	if ( is_ha && ha_lock ) {
		int lockstat = ha_lock->AcquireLock( true );
		if ( lockstat < 0 ) {
			dprintf(D_ALWAYS, "%s: HA lock error\n", name_in_config_file );
		} else if ( lockstat > 0 ) {
			dprintf(D_FULLDEBUG, "%s: HA lock busy\n", name_in_config_file );
		}

			// Here, we have the lock // The LockAcquired callback
			// will have already fired up the daemon for us.
		return 0;
	}

	// Now, go start the process
	return RealStart( );
}

// The real start logic; this is called by the LockAcquired callback when
// we've acquired the lock
int daemon::RealStart( )
{
	const char	*shortname;
	int 	command_port = isDC ? TRUE : FALSE;
	char const *daemon_sock = NULL;
	MyString daemon_sock_buf;
	std::string default_id;
	char	buf[512];
	ArgList args;

	param(default_id, "SHARED_PORT_DEFAULT_ID");
	if ( !default_id.size() ) {
		default_id = "collector";
	}
		// Windows has a global pipe namespace, meaning that several instances of
		// HTCondor share the same default ID; we make it unique below.
#ifdef WIN32
	formatstr_cat(default_id, "_%d", getpid());
#endif

	// Copy a couple of checks from Start
	dprintf( D_FULLDEBUG, "::RealStart; %s on_hold=%d\n", name_in_config_file, on_hold );
	if( on_hold ) {
		return FALSE;
	}
	if( pid ) {
			// Already running
		return TRUE;
	}
	if( MasterShuttingDown ) {
		dprintf( D_ALWAYS,
				 "Master is shutting down, so skipping startup of %s\n",
				 name_in_config_file );
		return FALSE;
	}

	shortname = condor_basename( process_name );

	if( access(process_name,X_OK) != 0 ) {
		dprintf(D_ALWAYS, "%s: Cannot execute (errno=%d, %s)\n", process_name, errno, strerror(errno) );
		pid = 0; 
		// Schedule to try and restart it a little later
		Restart();
		return 0;
	}

	if( !m_after_startup_wait_for_file.IsEmpty() ) {
		if (0 != remove( m_after_startup_wait_for_file.Value())) {
			dprintf(D_ALWAYS, "Cannot remove wait-for-startup file %s\n", m_after_startup_wait_for_file.c_str());
			// Now what?  restart?  exit?
		}
	}

	if( m_reload_shared_port_addr_after_startup ) {
			// We removed the shared port server address file above.
			// Now remove the cached result in memory.  This ensures
			// that the parent address passed to shared_port does not
			// reference an old instance of shared_port that is no
			// longer listening on the specified port.  Instead, we
			// want it to use the "local" address mode that uses the
			// named socket directly.
		daemonCore->ClearSharedPortServerAddr();
	}

	// later we will want to take special action when starting shared port or the collector
	bool daemon_is_shared_port = (MATCH == strcasecmp(name_in_config_file,"SHARED_PORT"));
	bool daemon_is_collector = (MATCH == strcasecmp(name_in_config_file,"COLLECTOR"));

		// We didn't want them to use root for any reason, but b/c of
		// evil in the security code where we're looking up host certs
		// in the keytab file, we still need root afterall. :(
	const bool wants_condor_priv = false;
	bool collector_uses_shared_port = param_boolean("COLLECTOR_USES_SHARED_PORT", true) && param_boolean("USE_SHARED_PORT", false);
		// Collector needs to listen on a well known port.
	if ( daemon_is_collector || (daemon_is_shared_port && use_collector_port) ) {

			// Go through all of the
			// collectors until we find the one for THIS machine. Then
			// get the port from that entry
		command_port = -1;

		dprintf ( 
			D_FULLDEBUG, 
			"Looking for matching Collector on '%s' ...\n", 
			get_local_fqdn().Value());
		CollectorList* collectors = NULL;
		if ((collectors = daemonCore->getCollectorList())) {
			MyString my_fqdn_str = get_local_fqdn();
			const char * my_hostname = my_fqdn_str.Value();
			Daemon * my_daemon;
			collectors->rewind();
			while (collectors->next (my_daemon)) {

				dprintf ( 
					D_FULLDEBUG, 
					"Matching '%s:%d'\n", 
					my_daemon->fullHostname (),
					my_daemon->port () );
				
				MyString cm_sinful = my_daemon->addr();
				condor_sockaddr cm_sockaddr;
				cm_sockaddr.from_sinful(cm_sinful);
				MyString cm_hostname;
				if(my_daemon->fullHostname()) {
					cm_hostname = my_daemon->fullHostname();
				}

				if( cm_sockaddr.is_loopback() ||
					same_host (my_hostname, 
							   cm_hostname.Value())) {
					Sinful sinful( my_daemon->addr() );
					if( sinful.getSharedPortID() ) {
							// collector is using a shared port
						daemon_sock_buf = sinful.getSharedPortID();
						daemon_sock = daemon_sock_buf.Value();
						command_port = 1;
					}
					else {
							// collector is using its own port
						command_port = sinful.getPortNum();
					}
					dprintf ( D_FULLDEBUG, "Host name matches collector %s.\n",
							  sinful.getSinful() ? sinful.getSinful() : "NULL" );
					break;
				}
			}
				// If the user explicitly asked for command port 0,
				// meaning "pick an ephemeral port", we need to pass
				// 1 to CreateProcess, as the command_port is overloaded
				// to mean "is this a DC process", and if we pass 0 in
				// DC will start the collector as a non DC process.
				// DC special cases command_port = 1 to mean "any"
			if (command_port == 0) {
				command_port = 1;
			}
		}
		dprintf ( 
			D_FULLDEBUG, 
			"Finished looking for Collectors.\n" );

		if (command_port == -1) {
				// strange....
			int default_port = daemon_is_shared_port ? param_integer("SHARED_PORT_PORT", COLLECTOR_PORT) : param_integer("COLLECTOR_PORT", COLLECTOR_PORT);
			command_port = default_port;
			dprintf (D_ALWAYS, "Collector port not defined, will use default: %d\n", default_port);

			// See comment above.
			if( command_port == 0 ) { command_port = 1; }
		}

		if (collector_uses_shared_port && daemon_is_collector) {
			daemon_sock = default_id.c_str();
		}

		if( daemon_sock ) {
			dprintf (D_FULLDEBUG,"Starting collector with shared port id %s\n",
					 daemon_sock);
		}
		else {
			dprintf (D_FULLDEBUG, "Starting Collector on port %d\n", command_port);
		}

	} else if (daemon_is_shared_port) {

		command_port = param_integer("SHARED_PORT_PORT", COLLECTOR_PORT);
		dprintf (D_ALWAYS, "Starting shared port with port: %d\n", command_port);

		// If the user explicitly asked for command port 0, meaning "pick an ephemeral port",
		// we need to pass 1 to CreateProcess, since it special cases command_port=1 to mean "any"
		// and command_port=0 to mean 'no command port' (i.e. child is not DC)
		if( command_port == 0 ) { command_port = 1; }

			// We can't do this b/c of needing to read host certs as root 
			// wants_condor_priv = true;
	} else if( strcasecmp(name_in_config_file,"CONDOR_VIEW") == 0 ||
			   strcasecmp(name_in_config_file,"VIEW_SERVER") == 0 ) {
		Daemon d( DT_VIEW_COLLECTOR );
		command_port = d.port();
			// We can't do this b/c of needing to read host certs as root 
			// wants_condor_priv = true;
	} 
	else if( strcasecmp(name_in_config_file,"NEGOTIATOR") == 0 ) {
		char* host = getCmHostFromConfig( "NEGOTIATOR" );
		if( host ) {
			free (host);
			Daemon d( DT_NEGOTIATOR );
			command_port = d.port();
			// We can't do this b/c of needing to read host certs as root 
			// wants_condor_priv = true;
		}
	}

	priv_state priv_mode = PRIV_ROOT;
	
	snprintf(buf, sizeof(buf), "%s_USERID",name_in_config_file);
	char * username = param( buf );
	if(username) {
		// domain is set to NULL since we don't care about the domain
		// unless we're on Windows, and on Windows the master
		// always runs as SYSTEM (as a service). --stolley
		int result = init_user_ids(username, NULL);
		if(result) {
			priv_mode = PRIV_USER_FINAL;
		} else {
			dprintf(D_ALWAYS,"couldn't switch to user %s!\n",username);
		}
		free(username);
	}
	if( wants_condor_priv && priv_mode == PRIV_ROOT ) {

#ifndef	WIN32

			// we go this route on UNIX b/c it's safer, easier, and it
			// automatically gets it right if CONDOR_IDS is defined.
		uid_t cuid = get_condor_uid();
		gid_t cgid = get_condor_gid();
		int result = set_user_ids( cuid, cgid );
		if( result ) { 
			priv_mode = PRIV_USER_FINAL;
		} else {
			dprintf( D_ALWAYS, 
					 "couldn't switch to \"condor\" user %d.%d!\n",
					 cuid, cgid );
		}

#else /* WIN32 */

			// don't know what to do here just yet...

#endif /* WIN32 */
	}

	args.AppendArg(shortname);

#if 1
	// as if 8.9.7 daemons other than the master no longer default to background mode, so there is no need to pass -f to them.
	// If we *dont* pass -f, then we can valigrind or strace a daemon just by adding two statements to the config file
	// for example:
	//  JOB_ROUTER = /usr/bin/valgrind
	//  JOB_ROUTER_ARGS = --leak-check=full --log-file=$(LOG)/job_router-vg.%p --error-limit=no $(LIBEXEC)/condor_job_router -f $(JOB_ROUTER_ARGS)
#else
	if(isDC) {
		args.AppendArg("-f");
	}
#endif

	snprintf( buf, sizeof( buf ), "%s_ARGS", name_in_config_file );
	char *daemon_args = param( buf );

	// Automatically set -localname if appropriate.
	bool setLocalName = false;
	if( isDC ) {
		StringList viewServerDaemonNames("VIEW_COLLECTOR CONDOR_VIEW VIEW_SERVER");
		StringList hardcodedDCDaemonNames( default_dc_daemon_list );
		if (viewServerDaemonNames.contains_anycase( name_in_config_file ) ||
			! hardcodedDCDaemonNames.contains_anycase( name_in_config_file )) {
			// Since the config's args are appended after this, they should
			// win, but we might as well do it right.
			bool foundLocalName = false;
			ArgList configArgs;
			MyString configError;
			if( configArgs.AppendArgsV1RawOrV2Quoted( daemon_args, & configError ) ) {
				for( int i = 0; i < configArgs.Count(); ++i ) {
					char const * configArg = configArgs.GetArg( i );
					if( strcmp( configArg, "-local-name" ) == 0 ) {
						foundLocalName = true;
						if( i + 1 < configArgs.Count() ) {
							daemon_sock_buf = configArgs.GetArg(i + 1);
							daemon_sock_buf.lower_case();
							daemon_sock = daemon_sock_buf.c_str();
							localName = daemon_sock_buf;
							setLocalName = true;
						}
						break;
					}
				}
				if(! foundLocalName) {
					args.AppendArg( "-local-name" );
					args.AppendArg( name_in_config_file );

					// Don't set daemon_sock here, since we'll catch it
					// below if we haven't, and that avoids duplicating
					// the code.
					localName = name_in_config_file;
					setLocalName = true;
				}
			}

			// GT#5768: The master should look for the localname-specific
			// version of any param()s it does while doing this start-up.
		}
	}
	if(! setLocalName) { localName.clear(); }

	// If the daemon shares a binary with the HAD or REPLICATION daemons,
	// respect the setting of the corresponding <SUBSYS>_USE_SHARED_PORT.
	if( isDC ) {
		// We param() for the HAD and REPLICATION daemon binaries explicitly,
		// because it's totally valid for the user to have neither of them
		// in their DAEMON_LIST and yet be using each under some other name.
		// For instance, 'DAEMON_LIST = $(DAEMON_LIST) FIRST_HAD SECOND_HAD'.

		std::string hadDaemonBinary;
		param( hadDaemonBinary, "HAD" );
		if( hadDaemonBinary == process_name ) {
			m_never_use_shared_port = ! param_boolean( "HAD_USE_SHARED_PORT", false );
		}

		std::string replicationDaemonBinary;
		param( replicationDaemonBinary, "REPLICATION" );
		if( replicationDaemonBinary == process_name ) {
			m_never_use_shared_port = ! param_boolean( "REPLICATION_USE_SHARED_PORT", false );
		}
	}

	MyString args_error;
	if(!args.AppendArgsV1RawOrV2Quoted(daemon_args,&args_error)) {
		dprintf(D_ALWAYS,"ERROR: failed to parse %s daemon arguments: %s\n",
				buf,
				args_error.Value());
		Restart();
		free(daemon_args);
		return 0;
	}

	free(daemon_args);

    // The below chunk is for HAD support

    // take command port from arguments( buf )
    // Don't mess with buf or tmp (they are not our variables) -
    // allocate them again
    int udp_command_port = command_port;
    if ( isDC ) {
		int i;
		for(i=0;i<args.Count();i++) {
			char const *cur_arg = args.GetArg(i);
			if(strcmp( cur_arg, "-p" ) == 0 ) {
				if(i+1<args.Count()) {
					char const *port_arg = args.GetArg(i+1);
					command_port = atoi(port_arg);
				}
			}
			else if(strncmp( cur_arg, "-sock", strlen(cur_arg)) == 0) {
				i++;
				if( i<args.Count() ) {
					daemon_sock = args.GetArg(i);
				}
			}
		}
    }

	// set up a FamilyInfo structure so Daemon Core registers a process family
	// for this daemon with the procd
	//
	FamilyInfo fi;
	fi.max_snapshot_interval = param_integer("PID_SNAPSHOT_INTERVAL", 60);

	int jobopts = 0;
	// give the family session to all daemons, not just those that get command ports
	// we do this so that the credmon(s) can use python send_alive and set_ready_state methods
	jobopts = DCJOBOPT_INHERIT_FAMILY_SESSION;
	if( m_never_use_shared_port ) {
		jobopts |= DCJOBOPT_NEVER_USE_SHARED_PORT;
	}
	if( daemon_is_shared_port ) {
		jobopts |= DCJOBOPT_NO_UDP | DCJOBOPT_NEVER_USE_SHARED_PORT;
	}
	#ifdef WIN32
	// tell the shared port and collector (via the environment) to use "collector_<master-pid>"
	// as the default shared port id.
	if( daemon_is_shared_port || daemon_is_collector ) {
		env.SetEnv("_condor_SHARED_PORT_DEFAULT_ID", default_id.c_str());
	}
	#endif

	if( daemon_is_shared_port )
	{
		const condor_utils::SystemdManager & sd = condor_utils::SystemdManager::GetInstance();
		const std::vector<int> &fds = sd.GetFDs();
		if (fds.size())
		{
			dprintf(D_ALWAYS, "Using passed TCP socket from systemd.\n");
			jobopts |= DCJOBOPT_USE_SYSTEMD_INET_SOCKET;
		}
	}

	// If we are starting a collector and passed a "-sock" command in the command line,
	// but didn't set the COLLECTOR_HOST to use shared port, have the collector listen on
	// the UDP socket and not the TCP socket.  We assume that the TCP socket will be taken
	// by the shared port daemon.
	if( daemon_is_collector && daemon_sock && command_port > 1 && collector_uses_shared_port ) {
		udp_command_port = command_port;
		command_port = 1;
	} else {
		udp_command_port = command_port;
	}
	if( daemon_sock ) {
		dprintf (D_FULLDEBUG,"Starting daemon with shared port id %s\n",
			daemon_sock);
	} else {
		// We checked for local names already, use the config name here.
		if( isDC ) {
			daemon_sock_buf = name_in_config_file;
			daemon_sock_buf.lower_case();
			// Because the master only starts daemons named in the config
			// file, and those names are by definition unique, we don't
			// need to further uniquify them with a sequence number, and
			// not doing so makes it possible to construct certain
			// addresses, rather than discover them.
			daemon_sock_buf = SharedPortEndpoint::GenerateEndpointName( daemon_sock_buf.c_str(), false );
			daemon_sock = daemon_sock_buf.c_str();
			dprintf( D_FULLDEBUG, "Starting daemon with shared port id %s\n", daemon_sock );
		}
	}
	if( command_port > 1 ) {
		dprintf (D_FULLDEBUG, "Starting daemon on TCP port %d\n", command_port);
		if( udp_command_port != command_port ) {
			dprintf (D_FULLDEBUG, "Starting daemon on UDP port %d\n", command_port);
		}
	}

	pid = daemonCore->Create_Process(
				process_name,	// program to exec
				args,			// args
				priv_mode,		// privledge level
				1,				// which reaper ID to use; use default reaper
				command_port,	// port to use for command port; TRUE=choose one dynamically
				udp_command_port,	// port to use for command port; TRUE=choose one dynamically
				&env,			// environment
				NULL,			// current working directory
				&fi,
				NULL,
				NULL,
				NULL,
				0,
				NULL,
				jobopts,
				NULL,
				NULL,
				daemon_sock);

	if ( priv_mode == PRIV_USER_FINAL ) {
		uninit_user_ids();
	}

	if ( pid == FALSE ) {
		// Create_Process failed!
		dprintf( D_FAILURE|D_ALWAYS,
				 "ERROR: Create_Process failed trying to start %s\n",
				 process_name);
		pid = 0;
		// Schedule to try and start it a litle later
		Restart();
		return 0;
	}

	m_waiting_for_startup = true;

	// if this is a restart, start recover timer
	if (restarts > 0) {
		recover_tid = daemonCore->Register_Timer( m_recover_time,
						(TimerHandlercpp)&daemon::Recover,
						"daemon::Recover()", this );
		dprintf(D_FULLDEBUG, "start recover timer (%d)\n", recover_tid);
	}

	const char	*proc_type = command_port ? "DaemonCore " : "";
	if ( IsFulldebug(D_FULLDEBUG) ) {
		MyString	 args_string, tmp;
		args.GetArgsStringForDisplay( &tmp, 1 );
		if( tmp.Length() ) {
			args_string  = " ";
			args_string += tmp;
		}
		else {
			args_string = tmp;
		}
		dprintf( D_ALWAYS,
				 "Started %sprocess \"%s%s\", pid and pgroup = %d\n",
				 proc_type, process_name, args_string.Value(), pid );
	}
	else {
		dprintf( D_ALWAYS,
				 "Started %sprocess \"%s\", pid and pgroup = %d\n",
				 proc_type, process_name, pid );
	}
	
		// Make sure we've got the current timestamp for updates, etc.
	timeStamp = GetTimeStamp(watch_name);

		// record the time we were started
	startTime = time(0);

		// Since we just started it, we know it's not a new executable. 
	newExec = FALSE;

	if( needs_update ) {
		needs_update = FALSE;
		daemons.UpdateCollector();
	}

	// If we just started the shared port daemon, update its entry in
	// in the pid table so that when we shut it down, it doesn't forward
	// the shutdown signal on to the collector.
	if( daemon_is_shared_port ) {
		if(! daemonCore->setChildSharedPortID( pid, "self" ) ) {
			EXCEPT( "Unable to update shared port daemon's Sinful string, won't be able to kill it.\n" );
		}
	}

	return pid;
}

bool
daemon::WaitBeforeStartingOtherDaemons(bool first_time)
{

	if( !m_waiting_for_startup ) {
		return false;
	}

	bool wait = false;
	if( !m_after_startup_wait_for_file.IsEmpty() ) {
		StatInfo si( m_after_startup_wait_for_file.Value() );
		if( si.Error() != 0 ) {
			wait = true;
			dprintf(D_ALWAYS,"Waiting for %s to appear.\n",
					m_after_startup_wait_for_file.Value() );
<<<<<<< HEAD
			Sleep(100);
=======
			if( DaemonStartFastPoll ) {
				Sleep(100);
			}
>>>>>>> 0b3a4b97
		}
		else if( !first_time ) {
			dprintf(D_ALWAYS,"Found %s.\n",
					m_after_startup_wait_for_file.Value() );
		}
	}

	if( !wait && m_waiting_for_startup ) {
		m_waiting_for_startup = false;
		DoActionAfterStartup();
	}

	return wait;
}

void
daemon::DoActionAfterStartup() const
{
	if( m_reload_shared_port_addr_after_startup ) {
		daemonCore->ReloadSharedPortServerAddr();
	}
}

void
daemon::Stop( bool never_forward )
{
	if( type == DT_MASTER ) {
			// Never want to stop master.
		return;
	}
	if ( controller ) {
		if ( !never_forward ) {
			dprintf( D_FULLDEBUG,
					 "Forwarding Stop to %s's controller (%s)\n",
					 name_in_config_file, controller->name_in_config_file );
			controller->Stop();
			return;
		} else {
			dprintf( D_FULLDEBUG,
					 "Handling Stop for %s myself\n",
					 name_in_config_file );
		}
	}
	if( start_tid != -1 ) {
			// If we think we need to start this in the future, don't. 
		dprintf( D_ALWAYS, "Canceling timer to re-start %s\n", 
				 name_in_config_file );
		daemonCore->Cancel_Timer( start_tid );
		start_tid = -1;
	}
	if( !pid ) {
			// We're not running, just return.
		return;
	}
	if( stop_state == GRACEFUL ) {
			// We've already been here, just return.
		return;
	}
	stop_state = GRACEFUL;

	Kill( SIGTERM );

	stop_fast_tid = 
		daemonCore->Register_Timer( shutdown_graceful_timeout, 0, 
									(TimerHandlercpp)&daemon::StopFastTimer,
									"daemon::StopFastTimer()", this );
}


void
daemon::StopPeaceful() 
{
	// Peaceful shutdown is the same as graceful shutdown, but
	// we never time out waiting for the process to finish.

	if( type == DT_MASTER ) {
			// Never want to stop master.
		return;
	}
	if( start_tid != -1 ) {
			// If we think we need to start this in the future, don't. 
		dprintf( D_ALWAYS, "Canceling timer to re-start %s\n", 
				 name_in_config_file );
		daemonCore->Cancel_Timer( start_tid );
		start_tid = -1;
	}
	if( !pid ) {
			// We're not running, just return.
		return;
	}
	if( stop_state == PEACEFUL ) {
			// We've already been here, just return.
		return;
	}
	stop_state = PEACEFUL;

	// Ideally, we would somehow tell the daemon to die peacefully
	// (only currently applies to startd).  However, we only have
	// two signals to work with: fast and graceful.  Until a better
	// mechanism comes along, we depend on the peaceful state
	// being pre-set in the daemon via a message sent by condor_off.

	Kill( SIGTERM );
}

void
daemon::StopFastTimer()
{
	StopFast(false);
}

void
daemon::StopFast( bool never_forward )
{
	if( type == DT_MASTER ) {
			// Never want to stop master.
		return;
	}
	if ( controller ) {
		if ( !never_forward ) {
			dprintf( D_FULLDEBUG,
					 "Forwarding StopFast to %s's controller (%s)\n",
					 name_in_config_file, controller->name_in_config_file );
			controller->StopFast();
			return;
		} else {
			dprintf( D_FULLDEBUG,
					 "Handling StopFast for %s myself\n",
					 name_in_config_file );
		}
	}
	if( start_tid != -1 ) {
			// If we think we need to start this in the future, don't. 
		dprintf( D_ALWAYS, "Canceling timer to re-start %s\n", 
				 name_in_config_file );
		daemonCore->Cancel_Timer( start_tid );
		start_tid = -1;
	}
	if( !pid ) {
			// We're not running, just return.
		return;
	}
	if( stop_state == FAST ) {
			// We've already been here, just return.
		return;
	}
	stop_state = FAST;

	if( stop_fast_tid != -1 ) {
		dprintf( D_ALWAYS, 
				 "Timeout for graceful shutdown has expired for %s.\n", 
				 name_in_config_file );
		stop_fast_tid = -1;
	}

	Kill( SIGQUIT );

	hard_kill_tid = 
		daemonCore->Register_Timer( shutdown_fast_timeout, 0, 
									(TimerHandlercpp)&daemon::HardKill,
									"daemon::HardKill()", this );
}

void
daemon::HardKill()
{
	if( type == DT_MASTER ) {
			// Never want to stop master.
		return;
	}
	if( !pid ) {
			// We're not running, just return.
		return;
	}
	if( stop_state == KILL ) {
			// We've already been here, just return.
		return;
	}
	stop_state = KILL;

	if( hard_kill_tid != -1 ) {
		dprintf( D_ALWAYS, 
				 "Timeout for fast shutdown has expired for %s.\n", 
				 name_in_config_file );
		hard_kill_tid = -1;
	}

		// Actually do the kill.
	KillFamily();
	dprintf( D_ALWAYS, 
			 "Sent SIGKILL to %s (pid %d) and all its children.\n",
			 name_in_config_file, pid );
}


void
daemon::Exited( int status )
{
	std::string msg;
	formatstr( msg, "The %s (pid %d) ", name_in_config_file, pid );
	bool had_failure = true;
	if (daemonCore->Was_Not_Responding(pid)) {
		msg += "was killed because it was no longer responding";
	}
	else if (WIFSIGNALED(status)) {
		msg += "died due to ";
		msg += daemonCore->GetExceptionString(status);
	}
	else {
		msg += "exited with status ";
		msg += std::to_string( WEXITSTATUS(status) );
		if( WEXITSTATUS(status) == DAEMON_NO_RESTART ) {
			had_failure = false;
			msg += " (daemon will not restart automatically)";
				// The "on_hold" flag is the magic that makes this
				// feature work.  Once a daemon has this set, the
				// master won't restart it (Restart() exits
				// immediately), and it doesn't check executable
				// timestamps and restart based on that, either.
			on_hold = true;
		} else if (WEXITSTATUS(status) == 0 && (on_hold || MasterShuttingDown)) {
			had_failure = false;
		}
	}
	int d_flag = D_ALWAYS;
	if( had_failure ) {
		d_flag |= D_FAILURE;
	}
	dprintf(d_flag, "%s\n", msg.c_str());

		// For HA, release the lock
	if ( is_ha && ha_lock ) {
		ha_lock->ReleaseLock( );
	}

		// Let my controller know what's happenned
	if ( controller && ( restarts >= 2 ) ) {
		on_hold = true;
		if ( stop_state == NONE ) {
			dprintf( D_ALWAYS, "Telling %s's controller (%s)\n",
					 name_in_config_file, controller->name_in_config_file );
			controller->Stop( );
		}
	}

		// Kill any controllees I might have
	for( int num = 0;  num < num_controllees;  num++ ) {
		dprintf( D_ALWAYS, "Killing %s's controllee (%s)\n",
				 name_in_config_file,
				 controllees[num]->name_in_config_file );
		controllees[num]->StopFast( true );
	}

		// For good measure, try to clean up any dead/hung children of
		// the daemon that just died by sending SIGKILL to it's
		// entire process family.
	KillFamily();

		// Set flag saying if it exited cuz it was not responding
	was_not_responding = daemonCore->Was_Not_Responding(pid);
	SetReadyState(NULL); // Clear the "Ready" state

		// Mark this daemon as gone.
	pid = 0;
	CancelAllTimers();
	stop_state = NONE;
}


void
daemon::Obituary( int status )
{
    FILE    *mailer;

	/* If daemon with a serious bug gets installed, we may end up
	 ** doing many restarts in rapid succession.  In that case, we
	 ** don't want to send repeated mail to the CONDOR administrator.
	 ** This could overwhelm the administrator's machine.
	 */
    if ( restarts > 3 ) return;

    // always return for KBDD
    if( strcmp( name_in_config_file, "KBDD") == 0 ) {
        return;
	}

#ifndef WIN32
	// Just return if process was killed with SIGKILL.  This means the
	// admin did it, and thus no need to send email informing the
	// admin about something they did...

	// Unless, that is, the master killed it because it was unresponsive
	// Then, send the obit...
	if ( (WIFSIGNALED(status)) && (WTERMSIG(status) == SIGKILL) 
		&& !was_not_responding) {
		return;
	}
#endif

	// Just return if process exited with status 0, if we failed to
	// execute it in the first place, or if it exited intentionally
	// telling us not to restart it.  If everthing's ok, why bother
	// sending email?
	if ( (WIFEXITED(status)) && 
		 ( (WEXITSTATUS(status) == 0 ) || 
		   (WEXITSTATUS(status) == JOB_EXEC_FAILED) ||
		   (WEXITSTATUS(status) == DAEMON_NO_RESTART) ) ) {
		return;
	}

    dprintf( D_ALWAYS, "Sending obituary for \"%s\"\n",
			process_name);

    char buf[1000];

	MyString email_subject;
	email_subject.formatstr("Problem %s: %s ", get_local_fqdn().Value(), 
						  condor_basename(process_name));
	if ( was_not_responding ) {
		email_subject += "killed (unresponsive)";
	} else {
		MyString fmt;
		if( WIFSIGNALED(status) ) {
			fmt.formatstr("died (%d)", WTERMSIG(status));
		} else {
			fmt.formatstr("exited (%d)", WEXITSTATUS(status));
		}
		email_subject += fmt;
	}

    sprintf( buf, "%s_ADMIN_EMAIL", name_in_config_file );
    char *address = param(buf);
    if(address) {
        mailer = email_nonjob_open(address, email_subject.Value());
        free(address);
    } else {
        mailer = email_admin_open(email_subject.Value());
    }

    if( mailer == NULL ) {
        return;
    }

	fprintf( mailer, "\"%s\" on \"%s\" ",process_name, 
			 get_local_fqdn().Value() );

	if ( was_not_responding ) {
		fprintf( mailer, "was killed because\nit was no longer responding.\n");
	} else {
		if( WIFSIGNALED(status) ) {
			fprintf( mailer, "died due to %s.\n",
				daemonCore->GetExceptionString(status) );
		} else {
			fprintf( mailer,"exited with status %d.\n",WEXITSTATUS(status) );
		}
	}

	fprintf( mailer, 
		"Condor will automatically restart this process in %d seconds.\n",
		NextStart());


	// If the daemon was given a -localname parameter, it becomes nontrivial
	// to determine what its log file should be, and in general the only way
	// to be sure is for the daemon to actually tell us.  Rather than do all
	// that work in the stable series, we'll just make sure that we at least
	// don't tail the _wrong_ file.
	if( log_name && localName.empty() ) {
		email_asciifile_tail( mailer, log_name, Lines );
	}

	// on NT, we will now email the last entry in our pseudo-core file,
	// since it is ascii...  note: email_corefile_tail() is a no-op on Unix
	if ( WIFSIGNALED(status) ) {
		email_corefile_tail( mailer, name_in_config_file );
	}

	email_close(mailer);
}


void
daemon::CancelAllTimers()
{
	if( stop_tid  != -1 ) {
		daemonCore->Cancel_Timer( stop_tid );
		stop_tid = -1;
	}
	if( stop_fast_tid  != -1 ) {
		daemonCore->Cancel_Timer( stop_fast_tid );
		stop_fast_tid = -1;
	}
	if( hard_kill_tid  != -1 ) {
		daemonCore->Cancel_Timer( hard_kill_tid );
		hard_kill_tid = -1;
	}
	if( recover_tid  != -1 ) {
		daemonCore->Cancel_Timer( recover_tid );
		recover_tid = -1;
	}
	if( start_tid != -1 ) {
		daemonCore->Cancel_Timer( start_tid );
		start_tid = -1;
	}
}


void
daemon::CancelRestartTimers()
{
	if( recover_tid  != -1 ) {
		daemonCore->Cancel_Timer( recover_tid );
		recover_tid = -1;
	}
	if( start_tid != -1 ) {
		dprintf( D_ALWAYS, "Canceling timer to re-start %s\n", 
				 name_in_config_file );
		daemonCore->Cancel_Timer( start_tid );
		start_tid = -1;
	}
}

time_t
daemon::GetNextRestart() const
{
	if( start_tid != -1 ) {
		return daemonCore->GetNextRuntime(start_tid);
	}
	return 0;
}

void
daemon::Kill( int sig ) const
{
	if( (!pid) || (pid == -1) ) {
		return;
	}
	int status;
#ifdef WIN32
	// On windows we don't have any way to send a sigterm to a daemon that doesn't have a command port
	// but we can safely generate a Ctrl+Break because we know that the process was started with CREATE_NEW_PROCESS_GROUP
	// We do this here rather than in windows_softkill because generating the ctrl-break works best
	// if sent by a parent process rather than by a sibling process.  This does nothing if the daemon
	// doesn't have a console, so after we do this go ahead and fall down to the code that does a windows_softkill
	if ( ! isDC && (sig == SIGTERM)) {
		BOOL rbrk = GenerateConsoleCtrlEvent(CTRL_BREAK_EVENT, pid);
		dprintf(D_ALWAYS, "Sent Ctrl+Break to non-daemoncore daemon %d, ret=%d\n", pid, rbrk);
	}
#endif
	status = daemonCore->Send_Signal(pid,sig);
	if ( status == FALSE )
		status = -1;
	else
		status = 1;

	const char* sig_name = signalName( sig );
	char buf[32];
	if( ! sig_name ) {
		sprintf( buf, "signal %d", sig );
		sig_name = buf;
	}
	if( status < 0 ) {
		dprintf( D_ALWAYS, "ERROR: failed to send %s to pid %d\n",
				 sig_name, pid );
	} else {
		dprintf( D_ALWAYS, "Sent %s to %s (pid %d)\n",
				 sig_name, name_in_config_file, pid );
	}
}


void
daemon::KillFamily( void ) const 
{
	if( pid == 0 ) {
		return;
	}
	if (daemonCore->Kill_Family(pid) == FALSE) {
		dprintf(D_ALWAYS,
		        "error killing process family of daemon with pid %u\n",
		        pid);
	}
}


void
daemon::Reconfig()
{
	if( stop_state != NONE ) {
			// If we're currently trying to shutdown this daemon,
			// there's no need to reconfig it.
		return;
	}
	DoConfig( false );
	if( pid ) {
		Kill( SIGHUP );
	}
}


void
daemon::InitParams()
{
	char* buf;
	char* tmp = NULL;

	if( process_name ) {
		tmp = process_name;
	}
	process_name = param(name_in_config_file);
	if( !process_name ) {
		dprintf( D_ALWAYS, 
				"%s is in the DAEMON_LIST parameter, but there is no executable path for it defined in the config files!\n", 
				name_in_config_file ); 
		EXCEPT( "Must have the path to %s defined.", name_in_config_file ); 
	}
	if( tmp && strcmp(process_name, tmp) ) {
			// The path to this daemon has changed in the config
			// file, we will need to start the new version.
		newExec = TRUE;
	}
	if (tmp) {
		free( tmp );
		tmp = NULL;
	}
	if( watch_name ) {
		tmp = watch_name;
	}
			
	int length = (int)strlen(name_in_config_file) + 32;
	buf = (char *)malloc(length);
	ASSERT( buf != NULL );
	snprintf( buf, length, "%s_WATCH_FILE", name_in_config_file );
	watch_name = param( buf );
	free(buf);
	if( !watch_name) {
		watch_name = strdup(process_name);
	} 

	if( tmp && strcmp(watch_name, tmp) ) {
		// tmp is what the old watch_name was 
		// The path to what we're watching has changed in the 
		// config file, we will need to start the new version.
		timeStamp = 0;
	}

	if (tmp) {
		free( tmp );
		tmp = NULL;
	}

	// GT#7103: We need to know this for the obituary message.
	if( log_filename_in_config_file != NULL ) {
		if( log_name ) {
			free( log_name );
		}
		log_name = param(log_filename_in_config_file);
	}
}

// set the deamon readiness state text
void daemon::SetReadyState(const char * state)
{
	// if there is existing state text, and the new text fits just overwrite
	// otherwise free the old text and dup the new text into a new allocation.
	if (ready_state) {
		if (state && strlen(state) <= strlen(ready_state)) {
			strcpy(ready_state, state);
			return;
		}
		free (ready_state);
		ready_state = NULL;
	}
	if (state) {
		ready_state = strdup(state);
	}
}


int
daemon::SetupHighAvailability( void )
{
	char		*tmp;
	char		*url;
	MyString	name;

	// Get the URL
	name.formatstr("HA_%s_LOCK_URL", name_in_config_file );
	tmp = param( name.Value() );
	if ( ! tmp ) {
		tmp = param( "HA_LOCK_URL" );
	}
	if ( ! tmp ) {
		dprintf(D_ALWAYS, "Warning: %s listed in HA, "
				"but no HA lock URL provided!!\n",
				name_in_config_file );
		return -1;
	}
	url = tmp;

	// Get the length of the lock
	time_t		lock_hold_time = 60 * 60;	// One hour
	name.formatstr( "HA_%s_LOCK_HOLD_TIME", name_in_config_file );
	tmp = param( name.Value( ) );
	if ( ! tmp ) {
		tmp = param( "HA_LOCK_HOLD_TIME" );
	}
	if ( tmp ) {
		if ( !isdigit( tmp[0] ) ) {
			dprintf(D_ALWAYS,
					"HA time '%s' is not a number; using default %ld\n",
					tmp, (long)lock_hold_time );
		} else {
			lock_hold_time = (time_t) atol( tmp );
		}
		free( tmp );
	}

	// Get the lock poll time
	time_t		poll_period = 5 * 60;		// Five minutes
	name.formatstr( "HA_%s_POLL_PERIOD", name_in_config_file );
	tmp = param( name.Value() );
	if ( ! tmp ) {
		tmp = param( "HA_POLL_PERIOD" );
	}
	if ( tmp ) {
		if ( !isdigit( tmp[0] ) ) {
			dprintf(D_ALWAYS,
					"HA time '%s' is not a number; using default %ld\n",
					tmp, (long)poll_period );
		} else {
			poll_period = (time_t) atol( tmp );
		}
		free( tmp );
	}

	// Now, create the lock object
	if ( ha_lock ) {
		int status = ha_lock->SetLockParams( url,
											 name_in_config_file,
											 poll_period,
											 lock_hold_time,
											 true );
		if ( status ) {
			dprintf( D_ALWAYS, "Failed to change HA lock parameters\n" );
		} else {
			dprintf( D_FULLDEBUG,
					 "Set HA lock for %s; URL='%s' poll=%lds hold=%lds\n",
					 name_in_config_file, url, (long)poll_period, 
					 (long)lock_hold_time );
		}
	} else {
		ha_lock = new CondorLock( url,
								  name_in_config_file,
								  this,
								  (LockEvent) &daemon::HaLockAcquired,
								  (LockEvent) &daemon::HaLockLost,
								  poll_period,
								  lock_hold_time,
								  true );

			// Log the new lock creation (if successful)
		if ( ha_lock ) {
			dprintf( D_FULLDEBUG,
					 "Created HA lock for %s; URL='%s' poll=%lds hold=%lds\n",
					 name_in_config_file, url, (long)poll_period, 
					 (long)lock_hold_time );
		}
	}
	free( url );

	// And, if it failed, log it
	if ( ! ha_lock ) {
		dprintf( D_ALWAYS, "HA Lock creation failed for URL '%s' / '%s'\n",
				 url, name_in_config_file );
		return -1;
	}

	return 0;
}


int
daemon::HaLockAcquired( LockEventSrc src )
{
	dprintf( D_FULLDEBUG, "%s: Got HA lock (%s); starting\n",
			 name_in_config_file, ha_lock->EventSrcString(src) );

		// Start the deamon in either case
	return RealStart( );
}


int
daemon::HaLockLost( LockEventSrc src )
{
	dprintf( D_FULLDEBUG, "%s: Lost HA lock (%s); stoping\n",
			 name_in_config_file, ha_lock->EventSrcString(src) );
	if ( LOCK_SRC_APP == src ) {
			// We released the lock from the ReleaseLock() call; we already
			// know about it.  Do nothing.
		return 0;
	}

		// Poll detected that we've lost the lock; pull the plug NOW!!
	dprintf( D_ALWAYS,
			 "%s: HA poll detected broken lock: emergency stop!!\n",
			 name_in_config_file );
	StopFast( );
	return 0;
}


int
daemon::SetupController( void )
{
	if ( !controller_name ) {
		return 0;
	}

	// Find the matching daemon by name
	controller = daemons.FindDaemon( controller_name );
	if ( ! controller ) {
		dprintf( D_ALWAYS,
				 "%s: Can't find my controller daemon '%s'\n",
				 name_in_config_file, controller_name );
		return -1;
	}
	if ( controller->RegisterControllee( this ) < 0 ) {
		dprintf( D_ALWAYS,
				 "%s: Can't register controller daemon '%s'\n",
				 name_in_config_file, controller_name );
		return -1;
	}

	// Done
	return 0;
}


int
daemon::DetachController( void )
{
	if ( !controller_name ) {
		return 0;
	}

	// Find the matching daemon by name
	controller = daemons.FindDaemon( controller_name );
	if ( ! controller ) {
		dprintf( D_ALWAYS,
				 "%s: Can't find my controller daemon '%s'\n",
				 name_in_config_file, controller_name );
		return -1;
	}
	controller->DeregisterControllee( this );

	// Done
	return 0;
}

int
daemon::RegisterControllee( class daemon *controllee )
{
	bool found = false;

	if ( num_controllees >= MAX_CONTROLLEES ) {
		return -1;
	}
	for ( int num = 0; num < num_controllees; ++num ) {
		if( strncmp(controllee->name_in_config_file, controllees[num]->name_in_config_file, strlen(controllees[num]->name_in_config_file)) == 0 ) {
			found = true;
			break;
		}
	}
	if ( !found ) {
		controllees[num_controllees++] = controllee;
	}
	return 0;
}


void
daemon::DeregisterControllee( class daemon *controllee )
{
	bool found = false;

	for ( int num = 0; num < num_controllees; ++num ) {
		if( strcmp(controllee->name_in_config_file, controllees[num]->name_in_config_file) == 0 ) {
			controllees[num] = NULL;
			found = true;
		}
		else if ( found ) {
			controllees[num-1] = controllees[num];	
			controllees[num] = NULL;
		}
	}
	if ( found ) {
		num_controllees--;
	}
}


///////////////////////////////////////////////////////////////////////////
//  Daemons Class
///////////////////////////////////////////////////////////////////////////

Daemons::Daemons()
	: m_token_requester(&Daemons::token_request_callback, this)
{
	check_new_exec_tid = -1;
	update_tid = -1;
	preen_tid = -1;
	reaper = NO_R;
	all_daemons_gone_action = MASTER_RESET;
	immediate_restart = FALSE;
	immediate_restart_master = FALSE;
	stop_other_daemons_when_startds_gone = NONE;
	prevLHF = 0;
	m_retry_start_all_daemons_tid = -1;
	m_deferred_query_ready_tid = -1;
	master = NULL;
}


void
Daemons::RegisterDaemon(class daemon *d)
{
	std::pair<std::map<std::string,class daemon*>::iterator,bool> ret;

	ret = daemon_ptr.insert( std::pair<char*, class daemon*>(d->name_in_config_file, d) );
	if( ret.second == false ) {
		EXCEPT( "Registering daemon %s failed", d->name_in_config_file );
	}
}


int
Daemons::SetupControllers( void )
{
	// Find controlling daemons
	std::map<std::string, class daemon*>::iterator iter;

	for( iter = daemon_ptr.begin(); iter != daemon_ptr.end(); iter++ ) {
		if ( iter->second->SetupController( ) < 0 ) {
			dprintf( D_ALWAYS,
					 "SetupControllers: Setup for daemon %s failed\n",
					 iter->first.c_str() );
			return -1;
		}
	}
	return 0;
}

DeferredQuery::DeferredQuery(int /*cmd*/, Stream * stm, ExprTree * req, time_t expires)
	: stream(stm), requirements(NULL), expire_time(expires)
{
	if (stream) { Sock* sock = (Sock*)stream; sock->incRefCount(); }
	if (req) { requirements = req->Copy(); }
}

DeferredQuery::~DeferredQuery()
{
	if (stream) { Sock* sock = (Sock*)stream; sock->decRefCount(); stream = NULL; }
	if (requirements) { delete requirements; requirements = NULL; }
}


bool Daemons::InitDaemonReadyAd(ClassAd & readyAd)
{
	bool all_daemons_alive = true;
	int  num_alive = 0;
	int  num_startup = 0;
	int  num_hung = 0;
	int  num_dead = 0;
	int  num_held = 0;
	int  num_daemons = 0;

	std::map<std::string, class daemon*>::iterator it;
	for (it = daemon_ptr.begin(); it != daemon_ptr.end(); it++ ) {
		class daemon* dmn = it->second;

		std::string attr(dmn->name_in_config_file); attr += "_PID";
		readyAd.Assign(attr, dmn->pid);
		++num_daemons;

		if (dmn->ready_state) {
			attr = dmn->name_in_config_file; attr += "_State";
			readyAd.Assign(attr, dmn->ready_state);
		}

		//const char * state = dmn->ready_state;
		const char * state;
		if (dmn->pid) {
			bool hung = false;
			int num_alive_msgs = 1;
			if (dmn->type != DT_MASTER) {
				num_alive_msgs = daemonCore->Got_Alive_Messages(dmn->pid, hung);
				// treat a 'ready' message as evidence of life
				if (dmn->ready_state && !num_alive_msgs) { num_alive_msgs += 1; }
			}
			if ( ! num_alive_msgs) all_daemons_alive = false;
			if (hung) {
				++num_hung;
				state = "Hung";
			} else if (num_alive_msgs) {
				state = "Alive";
				++num_alive;
			} else {
				state = "Startup";
				++num_startup;
			}
		} else {
			bool for_file = false;
			int hold = dmn->OnHold();
			if (hold && (hold != 2)) { // hold value of 2 indicates a startup hold not a "real" hold.
				state = "Hold";
				++num_held;
			} else {
				all_daemons_alive = false;
				if (dmn->WaitingforStartup(for_file)) {
					state = for_file ? "WaitForStartupFile" : "WaitForStartup";
					++num_startup;
				} else if ( ! dmn->startTime) {
					// if not on hold or dead, a startTime of 0 indicates we are in very early init
					state = "Startup";
					++num_startup;
				} else {
					state = "Dead";
					++num_dead;
				}
			}
		}
		readyAd.Assign(dmn->name_in_config_file, state);
	}

	readyAd.Assign("NumDaemons", num_daemons);
	readyAd.Assign("NumAlive", num_alive);
	readyAd.Assign("NumStartup", num_startup);
	readyAd.Assign("NumHung", num_hung);
	readyAd.Assign("NumHold", num_held);
	readyAd.Assign("NumDead", num_dead);
	readyAd.Assign("IsReady", all_daemons_alive && ! (num_hung || num_dead));

	return all_daemons_alive;
}

#if 0
bool Daemons::GetDaemonReadyStates(std::string & ready)
{
	bool all_daemons_ready = true;

	std::map<std::string, class daemon*>::iterator it;
	for (it = daemon_ptr.begin(); it != daemon_ptr.end(); it++ ) {
		class daemon* dmn = it->second;
		if (dmn->type == DT_MASTER) continue;

		if ( ! ready.empty()) ready += " ";
		ready += dmn->name_in_config_file;
		ready += ":";
		if (dmn->pid) {
			if (dmn->ready_state) { ready += dmn->ready_state; }
			else {
				bool hung = false;
				if (daemonCore->Got_Alive_Messages(dmn->pid, hung)) {
					ready += hung ? "hung" : "alive";
				} else {
					ready += "startup";
				}
			}
		} else {
			bool for_file = false;
			if (dmn->OnHold()) { ready += "hold"; }
			else if (dmn->WaitingforStartup(for_file)) { ready += "waitForStartup"; if (for_file) ready += "File"; }
			else { ready += "dead"; }
		}

		if ( ! dmn->ready_state || MATCH != strcasecmp(dmn->ready_state, "ready")) {
			all_daemons_ready = false;
		}
	}

	return all_daemons_ready;
}
#endif

// timer callback to handle deferred replys for DC_QUERY_READY command
void
Daemons::DeferredQueryReadyReply()
{
	if (deferred_queries.empty()) {
		dprintf(D_ALWAYS, "WARNING: DeferredQueryReadyReply called with empty queries list\n");
	}

	time_t now = time(NULL);

	// make a reply ad containing daemon ready states
	// we will return this, and may also use it to evaluate ready requirements.
	// the default is_ready value is true when all non-held daemons are alive.
	ClassAd readyAd;
	bool is_ready = InitDaemonReadyAd(readyAd);
	dprintf(D_FULLDEBUG, "DeferredQueryReadyReply - %d\n", is_ready);

	// check for expired queries, and those that have requirements satisfied
	// if we find any, send the reply and remove it from the list.
	//
	std::list<DeferredQuery*>::iterator it;
	for (it = deferred_queries.begin(); it != deferred_queries.end(); ) {
		DeferredQuery * query = (*it);
		bool expired = query->expire_time > 0 && now >= query->expire_time;

		// for non-expired queries, that have requirements, check the requirements.
		//
		if ( ! expired && query->requirements) {
			classad::Value result;
			dprintf(D_FULLDEBUG, "DeferredQueryReadyReply - %d evaluating %s\n",
				is_ready, ExprTreeToString(query->requirements));
			if (readyAd.EvaluateExpr(query->requirements, result)) {
				bool bb=false;
				is_ready = result.IsBooleanValueEquiv(bb) && bb;
			}
		}

		// send reply for satisfied requirements, or expired queries
		// then remove it from the list, note that removing also increments the iterator
		if (is_ready || expired) {
			dprintf(D_ALWAYS, "DeferredQueryReadyReply - replying %d%s\n", is_ready, expired ? " (timer expired)" : "");
			query->stream->encode();
			if (!putClassAd(query->stream, readyAd) || !query->stream->end_of_message()) {
				dprintf(D_ALWAYS, "Failed to send reply message to ready query.\n");
			}
			it = deferred_queries.erase(it);
			delete query;
		} else {
			it++;
		}
	}

	// when the deferred query list is empty, cancel the timer
	if (m_deferred_query_ready_tid >= 0 && deferred_queries.empty()) {
		dprintf(D_FULLDEBUG, "DeferredQueryReadyReply - no deferred queries, cancelling timer %d.\n", m_deferred_query_ready_tid);
		daemonCore->Cancel_Timer(m_deferred_query_ready_tid);
		m_deferred_query_ready_tid = -1;
	}
}

// handle the DC_QUERY_READY command
int
Daemons::QueryReady(ClassAd & cmdAd, Stream* stm)
{
	time_t wait_time = 0;
	cmdAd.LookupInteger("WaitTimeout", wait_time);
	ExprTree * requirements = cmdAd.Lookup("ReadyRequirements");

	// make a reply ad containing daemon ready states
	// we will return this, and may also use it to evaluate ready requirements.
	// the default is_ready value is true when all non-held daemons are alive.
	ClassAd readyAd;
	bool is_ready = InitDaemonReadyAd(readyAd);

	// if there is a requirements expression, check the requirements and use
	// it to override the is_ready flag.  At this time we also validate
	// the requirements expression and return immediately if it is invalid
	if (requirements) {
		classad::Value result;
		dprintf(D_FULLDEBUG, "QueryReady - %d evaluating %s\n", is_ready, ExprTreeToString(requirements));
		if ( ! readyAd.EvaluateExpr(requirements, result)) {
			is_ready = true; // force an immediate reply
			readyAd.Assign("Error", "invalid ReadyRequirements expression");
		} else {
			bool bb = false;
			if ( ! result.IsBooleanValueEquiv(bb)) {
				is_ready = true; // force an immediate reply
				readyAd.Assign("Error", "ReadyRequirements does not evaluate to a bool or equivalent");
			} else {
				is_ready = bb;
			}
		}
	}

	// We send a reply now if ready or if the timeout value is 0 or negative
	// otherwise we add the query to the deferred queries list and start a timer
	// the timer runs fairly quickly (1 second intervals) because we use this
	// query mostly in the test suite where we want timely answers.
	if (stm && wait_time > 0 && ! is_ready) {
		time_t expire_time = time(NULL) + wait_time -1;
		DeferredQuery * query = new DeferredQuery(DC_QUERY_READY, stm, requirements, expire_time);
		if ( ! query) {
			return FALSE;
		}

		dprintf(D_FULLDEBUG, "QueryReady - adding query to deferred queries list\n");
		deferred_queries.push_back(query);

		// start a timer if one is not already running
		if (m_deferred_query_ready_tid < 0) {
			m_deferred_query_ready_tid = daemonCore->Register_Timer(1, 1,
				(TimerHandlercpp)&Daemons::DeferredQueryReadyReply,
				"Daemons::DeferredQueryReadyReply", this);
			if (m_deferred_query_ready_tid < 0) {
				return FALSE;
			}
			//dprintf(D_FULLDEBUG, "QueryReady - registered timer %d\n", m_deferred_query_ready_tid);
		}
		//dprintf(D_FULLDEBUG, "QueryReady - returning KEEP_STREAM\n");
		return KEEP_STREAM;

	} else if (stm) {
		// send a reply now
		dprintf(D_ALWAYS, "QueryReady - replying %d\n", is_ready);
		stm->encode();
		if (!putClassAd(stm, readyAd) || !stm->end_of_message())
		{
			dprintf(D_ALWAYS, "Failed to send reply message to ready query.\n");
			return FALSE;
		}
		return TRUE;
	}
	return TRUE;
}


void
Daemons::InitParams()
{
	std::map<std::string, class daemon*>::iterator iter;

	for( iter = daemon_ptr.begin(); iter != daemon_ptr.end(); iter++ ) {
		iter->second->InitParams();
	}

	// As long as we change the daemon objects before anyone calls
	// RealStart() on them, we should be good.
	for( iter = daemon_ptr.begin(); iter != daemon_ptr.end(); iter++ ) {
		if( ! iter->second->isDC ) {
			std::map<std::string, class daemon*>::iterator jter;
			for( jter = daemon_ptr.begin(); jter != daemon_ptr.end(); ++jter ) {
				if( jter->second->isDC &&
				  (strcasecmp( jter->second->name_in_config_file, iter->second->name_in_config_file ) != 0) &&
				  // In practice, all we'll ever see is
				  // 	DAEMON_NAME = $(DC_DAEMON)
				  // so we don't need to canonicalize the filename.  Arguably,
				  // this allows users force a DC daemon to be treated as
				  // non-DC (not that you'd ever want that to happen) by
				  // changing "dirname/" to "dirname/../dirname/" somewhere
				  // in the path, and flexibility is good.
				  (strcmp( jter->second->process_name, iter->second->process_name ) == 0) ) {
					dprintf( D_ALWAYS, "Declaring that %s, "
						"since it shares %s with %s, "
						"is also a DaemonCore daemon.\n",
						iter->second->name_in_config_file,
						iter->second->process_name,
						jter->second->name_in_config_file );
					// We'll make sure this is launch with -localname elsewhere
					// in the master by checking if a daemon we're starting is
					// both a DC daemon and not in the list of DC daemons.
					iter->second->isDC = true;
					break;
				}
			}
		}
	}
}


class daemon *
Daemons::FindDaemon( const char *name )
{
	std::map<std::string, class daemon*>::iterator iter;

	iter = daemon_ptr.find(name);
	if( iter != daemon_ptr.end() ) {
		return iter->second;
	}
	else {
		return NULL;
	}
}


void
Daemons::CheckForNewExecutable()
{
	int found_new = FALSE;
	std::map<std::string, class daemon*>::iterator iter;

	dprintf(D_FULLDEBUG, "enter Daemons::CheckForNewExecutable\n");

	if( master->newExec ) {
			// We already noticed the master has a new binary, so we
			// already started to restart it.  There's nothing else to
			// do here.
		return;
	}
	time_t tspOld = master->timeStamp;
	if( NewExecutable( master->watch_name, &master->timeStamp ) ) {
		master->newExec = TRUE;
		if (NONE == new_bin_restart_mode) {
			dprintf( D_ALWAYS,"%s was modified (%lld != %lld), but master restart mode is NEVER\n",
					 master->watch_name, (long long)master->timeStamp, (long long)tspOld);
			//don't want to do this in case the user later reconfigs the restart mode.
			//CancelNewExecTimer();
		} else {
			dprintf( D_ALWAYS,"%s was modified (%lld != %lld), restarting %s %s.\n", 
					 master->watch_name,
					 (long long)master->timeStamp, (long long)tspOld,
					 master->process_name,
					 (new_bin_restart_mode == PEACEFUL) ? "Peacefully" : "Gracefully");
			// Begin the master restart procedure.
			if (PEACEFUL == new_bin_restart_mode) {
				DoPeacefulShutdown(5, &Daemons::RestartMasterPeaceful, "RestartMasterPeaceful");
			} else {
				RestartMaster();
			}
		}
		return;
	}

	// don't even bother to look at other binaries if the new bin restart
	// mode is GRACEFUL/PEACEFUL or NONE we do this because for NONE we don't
	// want to restart anyway, and for GRACEFUL/PEACEFUL, we don't want to
	// restart in arbitrary order.  it would be better to detect any binary
	// changes, wait for things to settle, and then restart everthing that
	// changed in the correct order. Well save that for a future change
	//
	if (PEACEFUL == new_bin_restart_mode || 
		GRACEFUL == new_bin_restart_mode ||
		NONE == new_bin_restart_mode)
		return;

	for( iter = daemon_ptr.begin(); iter != daemon_ptr.end(); iter++ ) {
		if( iter->second->runs_here && !iter->second->newExec 
			&& !iter->second->OnHold()
			&& !iter->second->OnlyStopWhenMasterStops() )
		{
			if( NewExecutable( iter->second->watch_name,
						&iter->second->timeStamp ) ) {
				found_new = TRUE;
				iter->second->newExec = TRUE;
				if( immediate_restart ) {
						// If we want to avoid the new_binary_delay,
						// we can just set the newExec flag to false,
						// reset restarts to 0, and kill the daemon.
						// When it gets restarted, the new binary will
						// be used, but we won't think it's a new
						// binary, so we won't use the new_bin_delay.
					iter->second->newExec = FALSE;
					iter->second->restarts = 0;
				}
				if( iter->second->pid ) {
					dprintf( D_ALWAYS,"%s was modified, killing %s.\n", 
							 iter->second->watch_name,
							 iter->second->process_name );
					iter->second->Stop();
				} else {
					if( immediate_restart ) {
							// This daemon isn't running now, but
							// there's a new binary.  Cancel the
							// current start timer and restart it
							// now. 
						iter->second->CancelAllTimers();
						iter->second->Restart();
					}
				}
			}
		}
	}
	if( found_new ) {
		UpdateCollector();
	}
	dprintf(D_FULLDEBUG, "exit Daemons::CheckForNewExecutable\n");
}


void
Daemons::DaemonsOn()
{
		// Maybe someday we'll add code here to edit the config file.
	StartDaemons = TRUE;
	GotDaemonsOff = FALSE;
	StartAllDaemons();
	StartNewExecTimer();
}


void
Daemons::DaemonsOff( int fast )
{
		// Maybe someday we'll add code here to edit the config file.
	StartDaemons = FALSE;
	GotDaemonsOff = TRUE;
	all_daemons_gone_action = MASTER_RESET;
	CancelNewExecTimer();
	if( fast ) {
		StopFastAllDaemons();
	} else {
		StopAllDaemons();
	}
}

void
Daemons::DaemonsOffPeaceful( )
{
		// Maybe someday we'll add code here to edit the config file.
	StartDaemons = FALSE;
	GotDaemonsOff = TRUE;
	all_daemons_gone_action = MASTER_RESET;
	CancelNewExecTimer();
	StopPeacefulAllDaemons();
}

void
Daemons::ScheduleRetryStartAllDaemons()
{
	if( m_retry_start_all_daemons_tid == -1 ) {
		m_retry_start_all_daemons_tid = daemonCore->Register_Timer(
<<<<<<< HEAD
			0,
=======
			DaemonStartFastPoll ? 0 : 1,
>>>>>>> 0b3a4b97
			(TimerHandlercpp)&Daemons::RetryStartAllDaemons,
			"Daemons::RetryStartAllDaemons",
			this);
		ASSERT( m_retry_start_all_daemons_tid != -1 );
	}
}

void
Daemons::CancelRetryStartAllDaemons()
{
	if( m_retry_start_all_daemons_tid != -1 ) {
		daemonCore->Cancel_Timer(m_retry_start_all_daemons_tid);
		m_retry_start_all_daemons_tid = -1;
	}
}

void
Daemons::RetryStartAllDaemons()
{
	m_retry_start_all_daemons_tid = -1;
	StartAllDaemons();
}

void
Daemons::StartAllDaemons()
{
	char *name;
	class daemon *daemon;

	ordered_daemon_names.rewind();
	while( (name = ordered_daemon_names.next()) ) {
		daemon = FindDaemon( name );
		if( daemon == NULL ) {
			EXCEPT("Unable to start daemon %s", name);
		}
		if( daemon->pid > 0 ) {
			if( daemon->WaitBeforeStartingOtherDaemons(false) ) {
				ScheduleRetryStartAllDaemons();
				return;
			}

				// the daemon is already started
			continue;
		} 

		if( StartDaemonHere(daemon) == FALSE ) continue;

		if( daemon->WaitBeforeStartingOtherDaemons(true) ) {
			ScheduleRetryStartAllDaemons();
			return;
		}
	}

	if (m_retry_start_all_daemons_tid != -1) {
		dprintf(D_ALWAYS, "Daemons::StartAllDaemons there were some wait before daemons\n");
	} else {
		dprintf(D_ALWAYS, "Daemons::StartAllDaemons all daemons were started\n");
	#ifndef WIN32
		dc_release_background_parent(0);
	#endif
	}
}


int
Daemons::StartDaemonHere(class daemon *daemon)
{
	if( ! daemon->runs_here ) return FALSE;
	daemon->Hold( FALSE );
	daemon->Start();
	return TRUE;
}


void
Daemons::StopAllDaemons() 
{
	CancelRetryStartAllDaemons();
	daemons.SetAllReaper();
	int running = 0;

	int any_running = 0;
	int startds_running = 0;

	// first check to see if any startd's are running, if there are, request
	// that they
	std::map<std::string, class daemon*>::iterator iter;
	for( iter = daemon_ptr.begin(); iter != daemon_ptr.end(); iter++ ) {
		if( iter->second->pid && iter->second->runs_here &&
			!iter->second->OnlyStopWhenMasterStops() )
		{
			if (iter->second->type == DT_STARTD) {
				iter->second->Stop();
				++startds_running;
			}
			++any_running;
		}
	}

	// if there are daemons running, but no startd's running.
	// request that the daemons peacefully exit.
	//
	if (startds_running) {
		// tell the all-reaper (actually the AllStartdsGone method) to stop-peaceful
		// the remaining daemons instead of actually stopping them here.
		stop_other_daemons_when_startds_gone = GRACEFUL;
	} else if (any_running) {
		for( iter = daemon_ptr.begin(); iter != daemon_ptr.end(); iter++ ) {
			if( iter->second->pid && iter->second->runs_here &&
				!iter->second->OnlyStopWhenMasterStops() )
			{
				iter->second->Stop();
				running++;
			}
		}
	}

	if( !any_running ) {
		AllDaemonsGone();
	}	   
}


void
Daemons::StopDaemon( char* name )
{
	std::map<std::string, class daemon*>::iterator iter;

	iter = daemon_ptr.find( name );
	if( iter != daemon_ptr.end() ) {
		if( iter->second->pid > 0 ) {
			exit_allowed.insert( std::pair<int, class daemon*>(iter->second->pid, iter->second) );
			iter->second->Stop();
		}
		else {
			iter->second->CancelAllTimers();
			iter->second->DetachController();
			delete iter->second;
		}
		daemon_ptr.erase( iter );
	}
}


void
Daemons::StopFastAllDaemons()
{
	CancelRetryStartAllDaemons();
	daemons.SetAllReaper();
	int running = 0;
	std::map<std::string, class daemon*>::iterator iter;

	for( iter = daemon_ptr.begin(); iter != daemon_ptr.end(); iter++ ) {
		if( iter->second->pid && iter->second->runs_here &&
			!iter->second->OnlyStopWhenMasterStops() )
		{
			iter->second->StopFast();
			running++;
		}
	}
	if( !running ) {
		AllDaemonsGone();
	}	   
}


int  Daemons::SendSetPeacefulShutdown(class daemon* target, int timeout)
{
	// only STARTDs and SCHEDDs recognise this command.
	if (target->type != DT_STARTD && target->type != DT_SCHEDD)
		return 0;

	// fire and forget, if the command fails, we just end up with a graceful shutdown
	// rather than a peaceful one.
	classy_counted_ptr<Daemon> d = new Daemon(target->type);
	classy_counted_ptr<DCCommandOnlyMsg>  msg = new DCCommandOnlyMsg(DC_SET_PEACEFUL_SHUTDOWN);
	msg->setSuccessDebugLevel(D_ALWAYS);
	msg->setStreamType(Stream::reli_sock);
	msg->setTimeout(timeout);
	d->sendMsg(msg.get());
	return 0;
}

int
Daemons::SetPeacefulShutdown(int timeout)
{
	int messages = 0;

	// tell STARTD's and SCHEDD's that this is to be a peaceful shutdown.
	std::map<std::string, class daemon*>::iterator iter;
	for( iter = daemon_ptr.begin(); iter != daemon_ptr.end(); iter++ ) {
		if( iter->second->pid && iter->second->runs_here &&
			!iter->second->OnlyStopWhenMasterStops() )
		{
			if (iter->second->type == DT_STARTD || iter->second->type == DT_SCHEDD) {
				SendSetPeacefulShutdown(iter->second, timeout);
				++messages;
			}
		}
	}

	return messages;
}

void
Daemons::DoPeacefulShutdown(
	int             timeout,
	void (Daemons::*pfn)(void),
	const char *    lbl)
{
	int messages = SetPeacefulShutdown(timeout);

	// if we sent any messages, set a timer to to do the StopPeaceful call.
	// to give the messages a chance to arrive.
	bool fTimer = false;
	if (messages > 0) {
		int tid = daemonCore->Register_Timer(timeout+1, 0, (TimerHandlercpp)pfn, lbl, this);
		if (tid == -1) {
			dprintf( D_ALWAYS, "ERROR! Can't register DaemonCore timer!\n" );
		} else {
			fTimer = true;
		}
	}

	// if the shutdown/restart command isn't going to happen on a timer,
	// then do it now.
	if ( ! fTimer) {
		((this)->*(pfn))();
	}
}

void
Daemons::StopPeacefulAllDaemons()
{
	CancelRetryStartAllDaemons();
	daemons.SetAllReaper(false); // false, because we don't assume that there are any startds
	int any_running = 0;
	int startds_running = 0;

	// first check to see if any startd's are running, if there are, request
	// that they peacefully exit.
	std::map<std::string, class daemon*>::iterator iter;
	for( iter = daemon_ptr.begin(); iter != daemon_ptr.end(); iter++ ) {
		if( iter->second->pid && iter->second->runs_here &&
			!iter->second->OnlyStopWhenMasterStops() )
		{
			if (iter->second->type == DT_STARTD) {
				iter->second->StopPeaceful();
				++startds_running;
			}
			++any_running;
		}
	}

	// if there are daemons running, but no startd's running.
	// request that the daemons peacefully exit.
	//
	if (startds_running) {
		// tell the all-reaper (actually the AllStartdsGone method) to stop-peaceful
		// the remaining daemons instead of actually stopping them here.
		stop_other_daemons_when_startds_gone = PEACEFUL;
	} else if (any_running) {
		for( iter = daemon_ptr.begin(); iter != daemon_ptr.end(); iter++ ) {
			if( iter->second->pid && iter->second->runs_here &&
				!iter->second->OnlyStopWhenMasterStops() )
			{
				iter->second->StopPeaceful();
			}
		}
	}

	// if there were no daemons running, do the AllDaemonsGone dance.
	// if there were startds running
	//
	if( !any_running ) {
		AllDaemonsGone();
	}
}


void
Daemons::HardKillAllDaemons()
{
	CancelRetryStartAllDaemons();
	daemons.SetAllReaper();
	int running = 0;
	std::map<std::string, class daemon*>::iterator iter;

	for( iter = daemon_ptr.begin(); iter != daemon_ptr.end(); iter++ ) {
		if( iter->second->pid && iter->second->runs_here &&
			!iter->second->OnlyStopWhenMasterStops() )
		{
			iter->second->HardKill();
			running++;
		}
	}
	if( !running ) {
		AllDaemonsGone();
	}	   
}

void
Daemons::ReconfigAllDaemons()
{
	std::map<std::string, class daemon*>::iterator iter;
	dprintf( D_ALWAYS, "Reconfiguring all managed daemons.\n" );

	for( iter = daemon_ptr.begin(); iter != daemon_ptr.end(); iter++ ) {
		if( iter->second->runs_here ) {
			iter->second->Reconfig();
		}
	}
}


void
Daemons::InitMaster()
{
		// initialize master data structure
	master = FindDaemon("MASTER");
	if ( master == NULL ) {
		EXCEPT("InitMaster: MASTER not Specified");
	}
	master->timeStamp = GetTimeStamp(master->watch_name);
	master->startTime = time(0);
	master->pid = daemonCore->getpid();

	// to aid in debugging unwanted daylight savings time restarts, log the restart mode and timestamp.
	if (new_bin_restart_mode != NONE) {
		dprintf(D_ALWAYS, "Master restart (%s) is watching %s (mtime:%lld)\n", 
				StopStateToString(new_bin_restart_mode),
				master->watch_name, (long long)master->timeStamp);
	}
}


void
Daemons::RestartMaster()
{
	MasterShuttingDown = TRUE;
	immediate_restart_master = immediate_restart;
	all_daemons_gone_action = MASTER_RESTART;
	StartDaemons = FALSE;
	StopAllDaemons();
}

void
Daemons::RestartMasterPeaceful()
{
	MasterShuttingDown = TRUE;
	immediate_restart_master = immediate_restart;
	all_daemons_gone_action = MASTER_RESTART;
	StartDaemons = FALSE;
	StopPeacefulAllDaemons();
}

// This function is called when all the children have finally exited
// and we're ready to actually do the restart.  It checks whether we
// want to immediately restart or not, and either sets a daemonCore
// timer to call FinalRestartMaster() after MASTER_NEW_BINARY_DELAY or
// just calls FinalRestartMaster directly.
void
Daemons::FinishRestartMaster()
{
	if( immediate_restart_master ) {
		dprintf( D_ALWAYS, "Restarting master right away.\n" );
		FinalRestartMaster();
	} else {
		dprintf( D_ALWAYS, "Restarting master in %d seconds.\n",
				 new_bin_delay );
		daemonCore->
			Register_Timer( new_bin_delay, 0, 
							(TimerHandlercpp)&Daemons::FinalRestartMaster,
							"Daemons::FinalRestartMaster()", this );
	}
}

void
Daemons::CleanupBeforeRestart()
{
		// Tell DaemonCore to cleanup the ProcFamily subsystem. We need
		// to do this here since we are about to restart without calling
		// DC_Exit
		//
	daemonCore->Proc_Family_Cleanup();
	
#ifndef WIN32
	int	max_fds = getdtablesize();

		// Release file lock on the log file.
	if ( MasterLock->release() == FALSE ) {
		dprintf( D_ALWAYS,
				 "Can't remove lock on \"%s\"\n",master->log_name);
		EXCEPT( "file_lock(%d)", MasterLockFD );
	}
	(void)close( MasterLockFD );

		// Now set close-on-exec on all fds so our new invocation of
		// condor_master does not inherit them.
		// Note: Not needed (or wanted) on Win32, as CEDAR creates 
		//		Winsock sockets as non-inheritable by default.
		// Also not wanted for stderr, since we might be logging
		// to that.  No real need for stdin or stdout either.
	for (int i=3; i < max_fds; i++) {
		int flag = fcntl(i,F_GETFD,0);
		if( flag != -1 ) {
			(void) fcntl(i,F_SETFD,flag | 1);
		}
	}
#endif

		// Get rid of the CONDOR_INHERIT env variable.  If it is there,
		// when the master restarts daemon core will think it's parent
		// is a daemon core process.  but, its parent is gone ( we are doing
		// an exec, so we disappear), thus we must blank out the 
		// CONDOR_INHERIT env variable.
	UnsetEnv(EnvGetName( ENV_INHERIT ));
}

void
Daemons::ExecMaster()
{
	int i=0,j;
	char **argv = (char **)malloc((condor_main_argc+2)*sizeof(char *));

	ASSERT( argv != NULL && condor_main_argc > 0 );
	argv[i++] = condor_main_argv[0];

		// insert "-f" argument so that new master does not fork
	argv[i++] = const_cast<char *>("-f");
	for(j=1;j<condor_main_argc;j++) {
		size_t len = strlen(condor_main_argv[j]);
		if( strncmp(condor_main_argv[j],"-foreground",len)==0 ) {
			i--; // do not need to insert -f, because it is already there
			break;
		}
	}

		// preserve all additional arguments (e.g. -n, -pid, ...)
		// except for "-background"
	for(j=1;j<condor_main_argc;j++) {
		size_t len = strlen(condor_main_argv[j]);
		if( strncmp(condor_main_argv[j],"-background",len)!=0 ) {
			argv[i++] = condor_main_argv[j];
		}

		if( daemon_stop_time && strncmp(condor_main_argv[j],"-runfor",len)==0 && j+1<condor_main_argc ) {
				// adjust "runfor" time (minutes)
			j++;

			int runfor = (daemon_stop_time-time(NULL))/60;
			if( runfor <= 0 ) {
				runfor = 1; // minimum 1
			}
			MyString runfor_str;
			runfor_str.formatstr("%d",runfor);
			argv[i++] = strdup(runfor_str.Value());
		}
	}
	argv[i++] = NULL;

	(void)execv(master->process_name, argv);

	free(argv);
}

// Function that actually does the restart of the master.
void
Daemons::FinalRestartMaster()
{
	int i;
	const condor_utils::SystemdManager & sd = condor_utils::SystemdManager::GetInstance();

	CleanupBeforeRestart();

#ifdef WIN32
	dprintf(D_ALWAYS,"Running as NT Service = %d\n", NT_ServiceFlag);
#endif
		// Make sure the exec() of the master works.  If it fails,
		// we'll fall past the execl() call, and hit the exponential
		// backoff code.
	while(1) {
		// On Win32, if we are running as an NT service,
		// we cannot just exec ourselves again.  This is because
		// the SCM (Service Control Manager) needs to know our PID,
		// and doing an exec() will change our PID on NT.  So, we
		// exec cmd.exe (which is the NT Command interpreter, i.e. the
		// default shell) and issue a "net stop" and "net start" command.
		if ( NT_ServiceFlag == TRUE ) {
#ifdef WIN32
			char systemshell[MAX_PATH];
			extern char* _condor_myServiceName; // created by daemonCore

			::GetSystemDirectory(systemshell,MAX_PATH);
			strcat(systemshell,"\\cmd.exe");
			MyString command;
			command.formatstr("net stop %s & net start %s", 
				_condor_myServiceName, _condor_myServiceName);
			dprintf( D_ALWAYS, "Doing exec( \"%s /Q /C %s\" )\n", 
				 systemshell,command.Value());
			(void)execl(systemshell, "/Q", "/C",
				command.Value(), 0);
#endif
		} else if ( !sd.PrepareForExec() ) {
			dprintf( D_ALWAYS, "Systemd services in use, exiting to be restarted by systemd\n" );
			master_exit( 1 );
		} else {
			dprintf( D_ALWAYS, "Doing exec( \"%s\" )\n", 
				 master->process_name);

				// It is important to switch to ROOT_PRIV, in case we are
				// executing a master wrapper script that expects to be
				// root rather than effective uid condor.
			priv_state saved_priv = set_priv(PRIV_ROOT);

			ExecMaster();

			set_priv(saved_priv);
		}
		master->restarts++;
		if ( NT_ServiceFlag == TRUE && master->restarts > 7 ) {
			dprintf(D_ALWAYS,"Unable to restart Condor service, aborting.\n");
			master_exit(1);
		}
		i = master->NextStart();
		dprintf( D_ALWAYS, 
				 "Cannot execute condor_master (errno=%d), will try again in %d seconds\n", 
				 errno, i );
		sleep(i);
	}
}


const char* Daemons::DaemonLog( int pid )
{
	std::map<std::string, class daemon*>::iterator iter;

	// be careful : a pointer to data in this class is returned
	// posibility of getting tampered
	for( iter = daemon_ptr.begin(); iter != daemon_ptr.end(); iter++ ) {
		if ( iter->second->pid == pid )
			return (iter->second->log_name);
	}
	return "Unknown Program!!!";
}


#if 0
void
Daemons::SignalAll( int signal )
{
	// Sends the given signal to all daemons except the master
	// itself.  (Master has runs_here set to false).
	for ( int i=0; i < no_daemons; i++) {
		if( daemon_ptr[i]->runs_here && (daemon_ptr[i]->pid > 0) ) {
			daemon_ptr[i]->Kill(signal);
		}
	}
}
#endif


// This function returns the number of active child processes currently being
// supervised by the master.
int Daemons::NumberOfChildren()
{
	int result = 0;
	std::map<std::string, class daemon*>::iterator iter;

	for( iter = daemon_ptr.begin(); iter != daemon_ptr.end(); iter++ ) {
		if( iter->second->runs_here && iter->second->pid
			&& !iter->second->OnlyStopWhenMasterStops() ) {
			result++;
		}
	}
	dprintf(D_FULLDEBUG,"NumberOfChildren() returning %d\n",result);
	return result;
}

// This function returns the number of active child processes with the given daemon type
// currently being supervised by the master.
int Daemons::NumberOfChildrenOfType(daemon_t type)
{
	int result = 0;
	std::map<std::string, class daemon*>::iterator iter;

	for( iter = daemon_ptr.begin(); iter != daemon_ptr.end(); iter++ ) {
		if( iter->second->runs_here && iter->second->pid
			&& !iter->second->OnlyStopWhenMasterStops() 
			&& iter->second->type == type) {
			result++;
		}
	}
	dprintf(D_FULLDEBUG,"NumberOfChildrenOfType(%d) returning %d\n",type,result);
	return result;
}


int
Daemons::AllReaper(int pid, int status)
{
	std::map<std::string, class daemon*>::iterator iter;
	std::map<int, class daemon*>::iterator valid_iter;

		// find out which daemon died
	valid_iter = exit_allowed.find(pid);
	if( valid_iter != exit_allowed.end() ) {
		valid_iter->second->Exited( status );
 		delete valid_iter->second;
		exit_allowed.erase( valid_iter );
		if( NumberOfChildren() == 0 ) {
			AllDaemonsGone();
		} else if ( NumberOfChildrenOfType(DT_STARTD) == 0 ) {
			AllStartdsGone();
		}
		return TRUE;
	} else {
		dprintf( D_ALWAYS, "AllReaper unexpectedly called on pid %i, status %i.\n", pid, status);
	}

	for( iter = daemon_ptr.begin(); iter != daemon_ptr.end(); iter++ ) {
		if( pid == iter->second->pid ) {
			iter->second->Exited( status );
			if( NumberOfChildren() == 0 ) {
				AllDaemonsGone();
			} else if ( NumberOfChildrenOfType(DT_STARTD) == 0 ) {
				AllStartdsGone();
			}
			return TRUE;
		}
	}

	return TRUE;
}


int
Daemons::DefaultReaper(int pid, int status)
{
	std::map<std::string, class daemon*>::iterator iter;
	std::map<int, class daemon*>::iterator valid_iter;

	valid_iter = exit_allowed.find(pid);
	if( valid_iter != exit_allowed.end() ) {
		valid_iter->second->Exited( status );
 		delete valid_iter->second;
		exit_allowed.erase(valid_iter);
		return TRUE;
	} else if ( pid == preen_pid ) {
		if ( WIFSIGNALED( status ) ) {
			dprintf( D_ALWAYS, "Preen (pid %d) died due to %s\n", preen_pid,
					 daemonCore->GetExceptionString( status ) );
		} else {
			dprintf( D_ALWAYS, "Preen (pid %d) exited with status %d\n",
					 preen_pid, WEXITSTATUS( status ) );
		}
		preen_pid = -1;
		return TRUE;
	} else {
		dprintf( D_ALWAYS, "DefaultReaper unexpectedly called on pid %i, status %i.\n", pid, status);
	}

	for( iter = daemon_ptr.begin(); iter != daemon_ptr.end(); iter++ ) {
		if( pid == iter->second->pid ) {
			iter->second->Exited( status );
			if( PublishObituaries ) {
				iter->second->Obituary( status );
			}
			iter->second->Restart();
			return TRUE;
		}
	}
	return TRUE;
}



// This function will set the reaper to one that calls
// AllDaemonsGone() when all the daemons have exited.
void
Daemons::SetAllReaper(bool fStartdsFirst)
{
	if( reaper == ALL_R ) {
			// All reaper is already set.
		return;
	}
	daemonCore->Reset_Reaper( 1, "All Daemon Reaper",
							  (ReaperHandlercpp)&Daemons::AllReaper,
							  "Daemons::AllReaper()",this);
	reaper = ALL_R;
	stop_other_daemons_when_startds_gone = fStartdsFirst ? GRACEFUL : NONE;
}


// This function will set the reaper to one that calls
// AllDaemonsGone() when all the daemons have exited.
void
Daemons::SetDefaultReaper()
{
	if( reaper == DEFAULT_R ) {
			// The default reaper is already set.
		return;
	}
	static int already_registered_reaper = 0;
	if ( already_registered_reaper ) {
		daemonCore->Reset_Reaper( 1, "Default Daemon Reaper",
							  (ReaperHandlercpp)&Daemons::DefaultReaper,
							  "Daemons::DefaultReaper()",this);
	} else {
		already_registered_reaper = 1;
		daemonCore->Register_Reaper( "Default Daemon Reaper",
								 (ReaperHandlercpp)&Daemons::DefaultReaper,
								 "Daemons::DefaultReaper()", this );
	}
	reaper = DEFAULT_R;
}

/*static*/ void
Daemons::ProcdStopped(void* me, int pid, int status)
{
	dprintf(D_FULLDEBUG, "ProcD (pid %d) is gone. status=%d\n", pid, status);
	((Daemons*)me)->AllDaemonsGone();
}

bool
Daemons::StopDaemonsBeforeMasterStops()
{
		// now shut down all the daemons that should only stop right
		// before the master stops
	int running = 0;
	std::map<std::string, class daemon*>::iterator iter;

	for( iter = daemon_ptr.begin(); iter != daemon_ptr.end(); iter++ ) {
		if( iter->second->pid && iter->second->runs_here )
		{
			iter->second->Stop();
			running++;
		}
	}

	// If we didn't stop any daemons (I'm looking at you shared-port)
	// then we can now stop the procd if it is running
	if ( ! running) {
		if (daemonCore && daemonCore->Proc_Family_QuitProcd(ProcdStopped, this)) {
			++running;
		}
	}

	return !running;
}

void
Daemons::AllDaemonsGone()
{
	switch( all_daemons_gone_action ) {
	case MASTER_RESET:
		dprintf( D_ALWAYS, "All daemons are gone.\n" );
		SetDefaultReaper();
		break;
	case MASTER_RESTART:
		if( !StopDaemonsBeforeMasterStops() ) {
			return;
		}
		dprintf( D_ALWAYS, "All daemons are gone.  Restarting.\n" );
		FinishRestartMaster();
		break;
	case MASTER_EXIT:
		if( !StopDaemonsBeforeMasterStops() ) {
			return;
		}
		dprintf( D_ALWAYS, "All daemons are gone.  Exiting.\n" );
		master_exit(0);
		break;
	}
}

void
Daemons::AllStartdsGone()
{
	StopStateT stop = stop_other_daemons_when_startds_gone;
	stop_other_daemons_when_startds_gone = NONE;
	if ( GRACEFUL == stop || PEACEFUL == stop ) {
		dprintf( D_ALWAYS, "All STARTDs are gone.  Stopping other daemons %s\n",
				(GRACEFUL == stop) ? "Gracefully" : "Peacefully");

		std::map<std::string, class daemon*>::iterator iter;
		for( iter = daemon_ptr.begin(); iter != daemon_ptr.end(); iter++ ) {
			if( iter->second->pid && iter->second->runs_here &&
				!iter->second->OnlyStopWhenMasterStops() )
			{
				if (PEACEFUL == stop)
					iter->second->StopPeaceful();
				else
					iter->second->Stop();
			}
		}
	}
}

void
Daemons::StartTimers()
{
	static int old_update_int = -1;
	static int old_check_int = -1;
	static int old_preen_int = -1;

	if( old_update_int != update_interval ) {
		if( update_tid != -1 ) {
			daemonCore->Cancel_Timer( update_tid );
		}
			// Start updating the CM in 5 seconds, since if we're the
			// CM, we want to give ourself the chance to start the
			// collector before we try to send an update to it.
		update_tid = daemonCore->
			Register_Timer( 5, update_interval,
							(TimerHandlercpp)&Daemons::UpdateCollector,
							"Daemons::UpdateCollector()", this );
		old_update_int = update_interval;
	}

	int new_preen = (int)( old_preen_int != preen_interval );
	int first_preen = MIN( HOUR, preen_interval );
	if( !FS_Preen || new_preen ) {
		if( preen_tid != -1 ) {
			daemonCore->Cancel_Timer( preen_tid );
		}
	}
	if( new_preen && FS_Preen ) {
		preen_tid = daemonCore->
			Register_Timer( first_preen, preen_interval,
							run_preen,
							"run_preen()" );
	}
	old_preen_int = preen_interval;

	if( old_check_int != check_new_exec_interval ) {
			// new value, restart timer
		CancelNewExecTimer();
		StartNewExecTimer();
	}
	old_check_int = check_new_exec_interval;
}	


void
Daemons::StartNewExecTimer( void )
{
	if( ! check_new_exec_interval ) {
			// Nothing to do.
		return;
	}
	if( check_new_exec_tid != -1 ) {
			// Timer already on, nothing to do.
		return;
	}
	if( ! StartDaemons ) {
			// Don't want to check for new executables if we're not
			// supposed to be running daemons.
		return;
	}
	check_new_exec_tid = daemonCore->
		Register_Timer( 5, check_new_exec_interval,
						(TimerHandlercpp)&Daemons::CheckForNewExecutable,
						"Daemons::CheckForNewExecutable()", this );
	if( check_new_exec_tid == -1 ) {
		dprintf( D_ALWAYS, "ERROR! Can't register DaemonCore timer!\n" );
	}
}


void
Daemons::CancelNewExecTimer( void )
{
	if( check_new_exec_tid != -1 ) {
		daemonCore->Cancel_Timer( check_new_exec_tid );
		check_new_exec_tid = -1;
	}
}


// Fill in Timestamp and startTime for all daemons info into a
// classad.  If a daemon is supposed to be running but isn't, put a 0
// for the startTime to signify that daemon is down.
void
Daemons::Update( ClassAd* ca ) 
{
	char buf[128];
	std::map<std::string, class daemon*>::iterator iter;

	for( iter = daemon_ptr.begin(); iter != daemon_ptr.end(); iter++ ) {
		if( iter->second->runs_here || iter->second == master ) {
			sprintf( buf, "%s_Timestamp",
					 iter->second->name_in_config_file );
			ca->Assign( buf, (long)iter->second->timeStamp );
			if( iter->second->pid ) {
				sprintf( buf, "%s_StartTime",
						 iter->second->name_in_config_file );
				ca->Assign( buf, (long)iter->second->startTime );
			} else {
					// No pid, but daemon's supposed to be running.
				sprintf( buf, "%s_StartTime",
						 iter->second->name_in_config_file );
				ca->Assign( buf, 0 );
			}
		}
	}

		// CRUFT
	ad->Assign(ATTR_MASTER_IP_ADDR, daemonCore->InfoCommandSinfulString());

		// Initialize all the DaemonCore-provided attributes
	daemonCore->publish( ad ); 	
}


void
Daemons::UpdateCollector()
{
	dprintf(D_FULLDEBUG, "enter Daemons::UpdateCollector\n");

	Update(ad);
    daemonCore->publish(ad);
    daemonCore->dc_stats.Publish(*ad);
    daemonCore->monitor_data.ExportData(ad);
	daemonCore->sendUpdates(UPDATE_MASTER_AD, ad, NULL, true, &m_token_requester,
		DCTokenRequester::default_identity, "ADVERTISE_MASTER");

#if defined(WANT_CONTRIB) && defined(WITH_MANAGEMENT)
#if defined(HAVE_DLOPEN) || defined(WIN32)
	MasterPluginManager::Update(ad);
#endif
#endif

		// Reset the timer so we don't do another period update until
	if( update_tid != -1 ) {
		daemonCore->Reset_Timer( update_tid, update_interval, update_interval );
	}

	dprintf( D_FULLDEBUG, "exit Daemons::UpdateCollector\n" );
}


class daemon*
Daemons::FindDaemon( daemon_t dt )
{
	std::map<std::string, class daemon*>::iterator iter;

	for( iter = daemon_ptr.begin(); iter != daemon_ptr.end(); iter++ ) {
		if( iter->second->type == dt ) {
			return iter->second;
		}
	}
	return NULL;
}

class daemon*
Daemons::FindDaemonByPID( int pid )
{
	std::map<std::string, class daemon*>::iterator iter;

	for( iter = daemon_ptr.begin(); iter != daemon_ptr.end(); iter++ ) {
		if( iter->second->pid == pid ) {
			return iter->second;
		}
	}
	return NULL;
}

void
Daemons::CancelRestartTimers( void )
{
	std::map<std::string, class daemon*>::iterator iter;

		// We don't need to be checking for new executables anymore. 
	if( check_new_exec_tid != -1 ) {
		daemonCore->Cancel_Timer( check_new_exec_tid );
		check_new_exec_tid = -1;
	}
	if( preen_tid != -1 ) {
		daemonCore->Cancel_Timer( preen_tid );
		preen_tid = -1;
	}

		// Finally, cancel the start/restart timers for each daemon.  
	for( iter = daemon_ptr.begin(); iter != daemon_ptr.end(); iter++ ) {
		iter->second->CancelRestartTimers();
	}
}

void
Daemons::token_request_callback(bool success, void *miscdata)
{
	auto self = reinterpret_cast<Daemons *>(miscdata);
		// In the successful case, instantly re-fire the timer
		// that will send an update to the collector.
	if (success && (self->update_tid != -1)) {
		daemonCore->Reset_Timer( self->update_tid, 0,
		update_interval );
}
}<|MERGE_RESOLUTION|>--- conflicted
+++ resolved
@@ -1086,13 +1086,9 @@
 			wait = true;
 			dprintf(D_ALWAYS,"Waiting for %s to appear.\n",
 					m_after_startup_wait_for_file.Value() );
-<<<<<<< HEAD
-			Sleep(100);
-=======
 			if( DaemonStartFastPoll ) {
 				Sleep(100);
 			}
->>>>>>> 0b3a4b97
 		}
 		else if( !first_time ) {
 			dprintf(D_ALWAYS,"Found %s.\n",
@@ -2409,11 +2405,7 @@
 {
 	if( m_retry_start_all_daemons_tid == -1 ) {
 		m_retry_start_all_daemons_tid = daemonCore->Register_Timer(
-<<<<<<< HEAD
-			0,
-=======
 			DaemonStartFastPoll ? 0 : 1,
->>>>>>> 0b3a4b97
 			(TimerHandlercpp)&Daemons::RetryStartAllDaemons,
 			"Daemons::RetryStartAllDaemons",
 			this);
