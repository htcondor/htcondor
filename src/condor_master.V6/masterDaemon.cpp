--- conflicted
+++ resolved
@@ -801,31 +801,25 @@
 					char const * configArg = configArgs.GetArg( i );
 					if( strcmp( configArg, "-local-name" ) == 0 ) {
 						foundLocalName = true;
-<<<<<<< HEAD
 						if( i + 1 < configArgs.Count() ) {
 							daemon_sock_buf = configArgs.GetArg(i + 1);
 							daemon_sock_buf.lower_case();
 							daemon_sock = daemon_sock_buf.c_str();
+							localName = daemon_sock_buf;
+							setLocalName = true;
 						}
-=======
-						localName = configArgs.GetArg( i + 1 );
-						setLocalName = true;
->>>>>>> 5ab578bb
 						break;
 					}
 				}
 				if(! foundLocalName) {
 					args.AppendArg( "-local-name" );
 					args.AppendArg( name_in_config_file );
-<<<<<<< HEAD
 
 					// Don't set daemon_sock here, since we'll catch it
 					// below if we haven't, and that avoids duplicating
 					// the code.
-=======
 					localName = name_in_config_file;
 					setLocalName = true;
->>>>>>> 5ab578bb
 				}
 			}
 
