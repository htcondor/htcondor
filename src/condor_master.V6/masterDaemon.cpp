--- conflicted
+++ resolved
@@ -781,11 +781,7 @@
 	args.AppendArg(shortname);
 
 #if 1
-<<<<<<< HEAD
-	// as if 8.9.6 daemons other than the master no longer default to background mode, so there is no need to pass -f to them.
-=======
 	// as if 8.9.7 daemons other than the master no longer default to background mode, so there is no need to pass -f to them.
->>>>>>> d817f6fb
 	// If we *dont* pass -f, then we can valigrind or strace a daemon just by adding two statements to the config file
 	// for example:
 	//  JOB_ROUTER = /usr/bin/valgrind
