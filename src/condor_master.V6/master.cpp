--- conflicted
+++ resolved
@@ -139,14 +139,9 @@
 // examples in src/condor_examples
 char	default_dc_daemon_list[] =
 "MASTER, STARTD, SCHEDD, KBDD, COLLECTOR, NEGOTIATOR, EVENTD, "
-<<<<<<< HEAD
-"VIEW_SERVER, CONDOR_VIEW, VIEW_COLLECTOR, CREDD, HAD, "
+"VIEW_SERVER, CONDOR_VIEW, VIEW_COLLECTOR, CREDD, HAD, HDFS, "
 "REPLICATION, DBMSD, QUILL, JOB_ROUTER, ROOSTER, SHARED_PORT, "
 "DEFRAG";
-=======
-"VIEW_SERVER, CONDOR_VIEW, VIEW_COLLECTOR, CREDD, HAD, HDFS, "
-"REPLICATION, DBMSD, QUILL, JOB_ROUTER, ROOSTER, SHARED_PORT";
->>>>>>> 6fbdf007
 
 // create an object of class daemons.
 class Daemons daemons;
