--- conflicted
+++ resolved
@@ -57,13 +57,8 @@
 void vmprintf( int flags, const char *fmt, ... ) CHECK_PRINTF_FORMAT(2,3);
 void write_to_daemoncore_pipe(int pipefd, const char* str, int len);
 void write_to_daemoncore_pipe(const char* fmt, ... ) CHECK_PRINTF_FORMAT(1,2);
-<<<<<<< HEAD
 void write_stderr_to_pipe();
-int systemCommand( ArgList &args, bool is_root, StringList *cmd_out = NULL, StringList * cmd_in = NULL,
-=======
-int write_stderr_to_pipe();
 int systemCommand( ArgList &args, priv_state priv, StringList *cmd_out = NULL, StringList * cmd_in = NULL,
->>>>>>> c427a4d0
 		   StringList * cmd_err = NULL, bool merge_stderr_with_stdout = true);
 MyString makeErrorMessage(const char* err_string);
 
