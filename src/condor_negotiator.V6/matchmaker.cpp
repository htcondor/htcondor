/***************************************************************
 *
 * Copyright (C) 1990-2007, Condor Team, Computer Sciences Department,
 * University of Wisconsin-Madison, WI.
 * 
 * Licensed under the Apache License, Version 2.0 (the "License"); you
 * may not use this file except in compliance with the License.  You may
 * obtain a copy of the License at
 * 
 *    http://www.apache.org/licenses/LICENSE-2.0
 * 
 * Unless required by applicable law or agreed to in writing, software
 * distributed under the License is distributed on an "AS IS" BASIS,
 * WITHOUT WARRANTIES OR CONDITIONS OF ANY KIND, either express or implied.
 * See the License for the specific language governing permissions and
 * limitations under the License.
 *
 ***************************************************************/

#include "condor_common.h"
#include <math.h>
#include <float.h>
#include <set>
#include "condor_state.h"
#include "condor_debug.h"
#include "condor_config.h"
#include "condor_attributes.h"
#include "condor_api.h"
#include "condor_classad.h"
#include "condor_query.h"
#include "daemon.h"
#include "dc_startd.h"
#include "daemon_types.h"
#include "dc_collector.h"
#include "condor_string.h"  // for strlwr() and friends
#include "get_daemon_name.h"
#include "condor_netdb.h"
#include "condor_claimid_parser.h"
#include "misc_utils.h"
#include "ConcurrencyLimitUtils.h"
#include "MyString.h"
#include "condor_daemon_core.h"

#include "consumption_policy.h"

#include <vector>
#include <string>
#include <deque>

#if defined(WANT_CONTRIB) && defined(WITH_MANAGEMENT)
#if defined(HAVE_DLOPEN)
#include "NegotiatorPlugin.h"
#endif
#endif

// the comparison function must be declared before the declaration of the
// matchmaker class in order to preserve its static-ness.  (otherwise, it
// is forced to be extern.)

static int comparisonFunction (AttrList *, AttrList *, void *);
#include "matchmaker.h"


/* This extracts the machine name from the global job ID user@machine.name#timestamp#cluster.proc*/
static int get_scheddname_from_gjid(const char * globaljobid, char * scheddname );

// possible outcomes of negotiating with a schedd
enum { MM_ERROR, MM_DONE, MM_RESUME };

// possible outcomes of a matchmaking attempt
enum { _MM_ERROR, MM_NO_MATCH, MM_GOOD_MATCH, MM_BAD_MATCH };

typedef int (*lessThanFunc)(AttrList*, AttrList*, void*);

MyString SlotWeightAttr = ATTR_SLOT_WEIGHT;

char const *RESOURCES_IN_USE_BY_USER_FN_NAME = "ResourcesInUseByUser";
char const *RESOURCES_IN_USE_BY_USERS_GROUP_FN_NAME = "ResourcesInUseByUsersGroup";

GCC_DIAG_OFF(float-equal)

class NegotiationCycleStats
{
public:
	NegotiationCycleStats();

	time_t start_time;
    time_t end_time;

	int duration;
    int duration_phase1;
    int duration_phase2;
    int duration_phase3;
    int duration_phase4;

    int total_slots;
    int trimmed_slots;
    int candidate_slots;

    int slot_share_iterations;

    int num_idle_jobs;
    int num_jobs_considered;

	int matches;
	int rejections;

    // set of unique active schedd, id by sinful strings:
    std::set<std::string> active_schedds;

    // active submitters
	std::set<std::string> active_submitters;

    std::set<std::string> submitters_share_limit;
	std::set<std::string> submitters_out_of_time;
	std::set<std::string> submitters_failed;
};

NegotiationCycleStats::NegotiationCycleStats():
    start_time(time(NULL)),
    end_time(start_time),
	duration(0),
    duration_phase1(0),
    duration_phase2(0),
    duration_phase3(0),
    duration_phase4(0),
    total_slots(0),
    trimmed_slots(0),
    candidate_slots(0),
    slot_share_iterations(0),
    num_idle_jobs(0),
    num_jobs_considered(0),
	matches(0),
	rejections(0),
    active_schedds(),
    active_submitters(),
    submitters_share_limit(),
    submitters_out_of_time(),
    submitters_failed()
{
}


static MyString MachineAdID(ClassAd * ad)
{
	ASSERT(ad);
	MyString addr;
	MyString name;

	// We should always be passed an ad with an ATTR_NAME.
	ASSERT(ad->LookupString(ATTR_NAME, name));
	if(!ad->LookupString(ATTR_STARTD_IP_ADDR, addr)) {
		addr = "<No Address>";
	}

	MyString ID(addr);
	ID += " ";
	ID += name;
	return ID;
}

static Matchmaker *matchmaker_for_classad_func;

static
bool ResourcesInUseByUser_classad_func( const char * /*name*/,
										 const classad::ArgumentList &arg_list,
										 classad::EvalState &state, classad::Value &result )
{
	classad::Value arg0;
	std::string user;

	ASSERT( matchmaker_for_classad_func );

	// Must have one argument
	if ( arg_list.size() != 1 ) {
		result.SetErrorValue();
		return( true );
	}

	// Evaluate argument
	if( !arg_list[0]->Evaluate( state, arg0 ) ) {
		result.SetErrorValue();
		return false;
	}

	// If argument isn't a string, then the result is an error.
	if( !arg0.IsStringValue( user ) ) {
		result.SetErrorValue();
		return true;
	}

	float usage = matchmaker_for_classad_func->getAccountant().GetWeightedResourcesUsed(user.c_str());

	result.SetRealValue( usage );
	return true;
}

static
bool ResourcesInUseByUsersGroup_classad_func( const char * /*name*/,
												const classad::ArgumentList &arg_list,
												classad::EvalState &state, classad::Value &result )
{
	classad::Value arg0;
	std::string user;

	ASSERT( matchmaker_for_classad_func );

	// Must have one argument
	if ( arg_list.size() != 1 ) {
		result.SetErrorValue();
		return( true );
	}

	// Evaluate argument
	if( !arg_list[0]->Evaluate( state, arg0 ) ) {
		result.SetErrorValue();
		return false;
	}

	// If argument isn't a string, then the result is an error.
	if( !arg0.IsStringValue( user ) ) {
		result.SetErrorValue();
		return true;
	}

	float group_quota = 0;
	float group_usage = 0;
    string group_name;
	if( !matchmaker_for_classad_func->getGroupInfoFromUserId(user.c_str(),group_name,group_quota,group_usage) ) {
		result.SetErrorValue();
		return true;
	}

	result.SetRealValue( group_usage );
	return true;
}

bool dslotLookup( const classad::ClassAd *ad, const char *name, int idx, classad::Value &value )
{
	if ( ad == NULL || name == NULL || idx < 0 ) {
		return false;
	}
	string attr_name = "child";
	attr_name += name;
	// lookup or evaluate child<name>
	// set value to idx-th entry of resulting ExprList
	const classad::ExprTree *expr_tree = ad->Lookup( attr_name );
	if ( expr_tree == NULL || expr_tree->GetKind() != classad::ExprTree::EXPR_LIST_NODE ) {
		return false;
	}
	vector<classad::ExprTree*> expr_list;
	((const classad::ExprList*)expr_tree)->GetComponents( expr_list );
	if ( (unsigned)idx >= expr_list.size() ) {
		return false;
	}
	if ( expr_list[idx]->GetKind() != classad::ExprTree::LITERAL_NODE ) {
		return false;
	}
	((classad::Literal*)expr_list[idx])->GetValue( value );
	return true;
}

bool dslotLookupString( const classad::ClassAd *ad, const char *name, int idx, string &value )
{
	classad::Value val;
	if ( !dslotLookup( ad, name, idx, val ) ) {
		return false;
	}
	return val.IsStringValue( value );
}

bool dslotLookupInteger( const classad::ClassAd *ad, const char *name, int idx, int &value )
{
	classad::Value val;
	if ( !dslotLookup( ad, name, idx, val ) ) {
		return false;
	}
	return val.IsNumber( value );
}

bool dslotLookupFloat( const classad::ClassAd *ad, const char *name, int idx, double &value )
{
	classad::Value val;
	if ( !dslotLookup( ad, name, idx, val ) ) {
		return false;
	}
	return val.IsNumber( value );
}

Matchmaker::
Matchmaker ()
   : strSlotConstraint(NULL)
   , SlotPoolsizeConstraint(NULL)
{
	char buf[64];

	NegotiatorName = NULL;

	AccountantHost  = NULL;
	PreemptionReq = NULL;
	PreemptionReqPslot = NULL;
	PreemptionRank = NULL;
	NegotiatorPreJobRank = NULL;
	NegotiatorPostJobRank = NULL;
	sockCache = NULL;

	sprintf (buf, "MY.%s > MY.%s", ATTR_RANK, ATTR_CURRENT_RANK);
	ParseClassAdRvalExpr (buf, rankCondStd);

	sprintf (buf, "MY.%s >= MY.%s", ATTR_RANK, ATTR_CURRENT_RANK);
	ParseClassAdRvalExpr (buf, rankCondPrioPreempt);

	negotiation_timerID = -1;
	GotRescheduleCmd=false;
	job_attr_references = NULL;
	
	stashedAds = new AdHash(1000, HashFunc);

	MatchList = NULL;
	cachedAutoCluster = -1;
	cachedName = NULL;
	cachedAddr = NULL;

	want_globaljobprio = false;
	want_matchlist_caching = false;
	ConsiderPreemption = true;
	ConsiderEarlyPreemption = false;
	want_nonblocking_startd_contact = true;

	completedLastCycleTime = (time_t) 0;

	publicAd = NULL;

	update_collector_tid = -1;

	update_interval = 5*MINUTE; 

	groupQuotasHash = NULL;

	prevLHF = 0;
	Collectors = 0;

	memset(negotiation_cycle_stats,0,sizeof(negotiation_cycle_stats));
	num_negotiation_cycle_stats = 0;

    hgq_root_group = NULL;
    accept_surplus = false;
    autoregroup = false;
    allow_quota_oversub = false;

    cp_resources = false;

	rejForNetwork = 0;
	rejForNetworkShare = 0;
	rejPreemptForPrio = 0;
	rejPreemptForPolicy = 0;
	rejPreemptForRank = 0;
	rejForSubmitterLimit = 0;
	rejForConcurrencyLimit = 0;

	cachedPrio = 0;
	cachedOnlyForStartdRank = false;

		// just assign default values
	want_inform_startd = true;
	preemption_req_unstable = true;
	preemption_rank_unstable = true;
	NegotiatorTimeout = 30;
 	NegotiatorInterval = 60;
 	MaxTimePerSubmitter = 31536000;
 	MaxTimePerSpin = 31536000;
	MaxTimePerCycle = 31536000;

	ASSERT( matchmaker_for_classad_func == NULL );
	matchmaker_for_classad_func = this;
	std::string name;
	name = RESOURCES_IN_USE_BY_USER_FN_NAME;
	classad::FunctionCall::RegisterFunction( name,
											 ResourcesInUseByUser_classad_func );
	name = RESOURCES_IN_USE_BY_USERS_GROUP_FN_NAME;
	classad::FunctionCall::RegisterFunction( name,
											 ResourcesInUseByUsersGroup_classad_func );
}

Matchmaker::
~Matchmaker()
{
	if (AccountantHost) free (AccountantHost);
	AccountantHost = NULL;
	if (job_attr_references) free (job_attr_references);
	job_attr_references = NULL;
	delete rankCondStd;
	delete rankCondPrioPreempt;
	delete PreemptionReq;
	delete PreemptionReqPslot;
	delete PreemptionRank;
	delete NegotiatorPreJobRank;
	delete NegotiatorPostJobRank;
	delete sockCache;
	if (MatchList) {
		delete MatchList;
	}
	if ( cachedName ) free(cachedName);
	if ( cachedAddr ) free(cachedAddr);

	if (NegotiatorName) free (NegotiatorName);
	if (publicAd) delete publicAd;
    if (SlotPoolsizeConstraint) delete SlotPoolsizeConstraint;
	if (groupQuotasHash) delete groupQuotasHash;
	if (stashedAds) delete stashedAds;
    if (strSlotConstraint) free(strSlotConstraint), strSlotConstraint = NULL;

	int i;
	for(i=0;i<MAX_NEGOTIATION_CYCLE_STATS;i++) {
		delete negotiation_cycle_stats[i];
	}

    if (NULL != hgq_root_group) delete hgq_root_group;

	matchmaker_for_classad_func = NULL;
}


void Matchmaker::
initialize ()
{
	// read in params
	reinitialize ();

    // register commands
    daemonCore->Register_Command (RESCHEDULE, "Reschedule", 
            (CommandHandlercpp) &Matchmaker::RESCHEDULE_commandHandler, 
			"RESCHEDULE_commandHandler", (Service*) this, DAEMON);
    daemonCore->Register_Command (RESET_ALL_USAGE, "ResetAllUsage",
            (CommandHandlercpp) &Matchmaker::RESET_ALL_USAGE_commandHandler, 
			"RESET_ALL_USAGE_commandHandler", this, ADMINISTRATOR);
    daemonCore->Register_Command (RESET_USAGE, "ResetUsage",
            (CommandHandlercpp) &Matchmaker::RESET_USAGE_commandHandler, 
			"RESET_USAGE_commandHandler", this, ADMINISTRATOR);
    daemonCore->Register_Command (DELETE_USER, "DeleteUser",
            (CommandHandlercpp) &Matchmaker::DELETE_USER_commandHandler, 
			"DELETE_USER_commandHandler", this, ADMINISTRATOR);
    daemonCore->Register_Command (SET_PRIORITYFACTOR, "SetPriorityFactor",
            (CommandHandlercpp) &Matchmaker::SET_PRIORITYFACTOR_commandHandler, 
			"SET_PRIORITYFACTOR_commandHandler", this, ADMINISTRATOR);
    daemonCore->Register_Command (SET_PRIORITY, "SetPriority",
            (CommandHandlercpp) &Matchmaker::SET_PRIORITY_commandHandler, 
			"SET_PRIORITY_commandHandler", this, ADMINISTRATOR);
    daemonCore->Register_Command (SET_ACCUMUSAGE, "SetAccumUsage",
            (CommandHandlercpp) &Matchmaker::SET_ACCUMUSAGE_commandHandler, 
			"SET_ACCUMUSAGE_commandHandler", this, ADMINISTRATOR);
    daemonCore->Register_Command (SET_BEGINTIME, "SetBeginUsageTime",
            (CommandHandlercpp) &Matchmaker::SET_BEGINTIME_commandHandler, 
			"SET_BEGINTIME_commandHandler", this, ADMINISTRATOR);
    daemonCore->Register_Command (SET_LASTTIME, "SetLastUsageTime",
            (CommandHandlercpp) &Matchmaker::SET_LASTTIME_commandHandler, 
			"SET_LASTTIME_commandHandler", this, ADMINISTRATOR);
    daemonCore->Register_Command (GET_PRIORITY, "GetPriority",
		(CommandHandlercpp) &Matchmaker::GET_PRIORITY_commandHandler, 
			"GET_PRIORITY_commandHandler", this, READ);
    daemonCore->Register_Command (GET_PRIORITY_ROLLUP, "GetPriorityRollup",
		(CommandHandlercpp) &Matchmaker::GET_PRIORITY_ROLLUP_commandHandler, 
			"GET_PRIORITY_ROLLUP_commandHandler", this, READ);
	// CRUFT: The original command int for GET_PRIORITY_ROLLUP conflicted
	//   with DRAIN_JOBS. In 7.9.6, we assigned a new command int to
	//   GET_PRIORITY_ROLLUP. Recognize the old int here for now...
    daemonCore->Register_Command (GET_PRIORITY_ROLLUP_OLD, "GetPriorityRollup",
		(CommandHandlercpp) &Matchmaker::GET_PRIORITY_ROLLUP_commandHandler, 
			"GET_PRIORITY_ROLLUP_commandHandler", this, READ);
    daemonCore->Register_Command (GET_RESLIST, "GetResList",
		(CommandHandlercpp) &Matchmaker::GET_RESLIST_commandHandler, 
			"GET_RESLIST_commandHandler", this, READ);

	// Set a timer to renegotiate.
    negotiation_timerID = daemonCore->Register_Timer (0,  NegotiatorInterval,
			(TimerHandlercpp) &Matchmaker::negotiationTime, 
			"Time to negotiate", this);

	update_collector_tid = daemonCore->Register_Timer (
			0, update_interval,
			(TimerHandlercpp) &Matchmaker::updateCollector,
			"Update Collector", this );


#if defined(WANT_CONTRIB) && defined(WITH_MANAGEMENT)
#if defined(HAVE_DLOPEN)
	NegotiatorPluginManager::Load();
	NegotiatorPluginManager::Initialize();
#endif
#endif
}


int Matchmaker::
reinitialize ()
{
	// NOTE: reinitialize() is also called on startup

	char *tmp;
	static bool first_time = true;

    // (re)build the HGQ group tree from configuration
    // need to do this prior to initializing the accountant
    hgq_construct_tree();

    // Initialize accountant params
    accountant.Initialize(hgq_root_group);

	init_public_ad();

	// get timeout values

 	NegotiatorInterval = param_integer("NEGOTIATOR_INTERVAL",60);

	NegotiatorTimeout = param_integer("NEGOTIATOR_TIMEOUT",30);

	// up to 1 year per negotiation cycle
 	MaxTimePerCycle = param_integer("NEGOTIATOR_MAX_TIME_PER_CYCLE",31536000);

	// up to 1 year per submitter by default
 	MaxTimePerSubmitter = param_integer("NEGOTIATOR_MAX_TIME_PER_SUBMITTER",31536000);

	// up to 1 year per spin by default
 	MaxTimePerSpin = param_integer("NEGOTIATOR_MAX_TIME_PER_PIESPIN",31536000);

	// deal with a possibly resized socket cache, or create the socket
	// cache if this is the first time we got here.
	// 
	// we call the resize method which:
	// - does nothing if the size is the same
	// - preserves the old sockets if the size has grown 
	// - does nothing (except dprintf into the log) if the size has shrunk.
	//
	// the user must call condor_restart to actually shrink the sockCache.

	int socket_cache_size = param_integer("NEGOTIATOR_SOCKET_CACHE_SIZE",DEFAULT_SOCKET_CACHE_SIZE,1);
	if( socket_cache_size ) {
		dprintf (D_ALWAYS,"NEGOTIATOR_SOCKET_CACHE_SIZE = %d\n", socket_cache_size);
	}
	if (sockCache) {
		sockCache->resize(socket_cache_size);
	} else {
		sockCache = new SocketCache(socket_cache_size);
	}

	// get PreemptionReq expression
	if (PreemptionReq) delete PreemptionReq;
	PreemptionReq = NULL;
	tmp = param("PREEMPTION_REQUIREMENTS");
	if( tmp ) {
		if( ParseClassAdRvalExpr(tmp, PreemptionReq) ) {
			EXCEPT ("Error parsing PREEMPTION_REQUIREMENTS expression: %s",
					tmp);
		}
#if defined(ADD_TARGET_SCOPING)
		if(PreemptionReq){
			ExprTree *tmp_expr = AddTargetRefs( PreemptionReq, TargetJobAttrs );
			delete PreemptionReq;
			PreemptionReq = tmp_expr;
		}
#endif
		dprintf (D_ALWAYS,"PREEMPTION_REQUIREMENTS = %s\n", tmp);
		free( tmp );
		tmp = NULL;
	} else {
		dprintf (D_ALWAYS,"PREEMPTION_REQUIREMENTS = None\n");
	}

	// get PreemptionReqPslot expression
	if (PreemptionReqPslot) delete PreemptionReqPslot;
	PreemptionReqPslot = NULL;
	tmp = param("PREEMPTION_REQUIREMENTS_PSLOT");
	if( tmp ) {
		if( ParseClassAdRvalExpr(tmp, PreemptionReqPslot) ) {
			EXCEPT ("Error parsing PREEMPTION_REQUIREMENTS_PSLOT expression: %s",
					tmp);
		}
#if defined(ADD_TARGET_SCOPING)
		if(PreemptionReqPslot){
			ExprTree *tmp_expr = AddTargetRefs( PreemptionReqPslot, TargetJobAttrs );
			delete PreemptionReqPslot;
			PreemptionReqPslot = tmp_expr;
		}
#endif
		dprintf (D_ALWAYS,"PREEMPTION_REQUIREMENTS_PSLOT = %s\n", tmp);
		free( tmp );
		tmp = NULL;
	} else {
		dprintf (D_ALWAYS,"PREEMPTION_REQUIREMENTS_PSLOT = None\n");
	}

	NegotiatorMatchExprNames.clearAll();
	NegotiatorMatchExprValues.clearAll();
	tmp = param("NEGOTIATOR_MATCH_EXPRS");
	if( tmp ) {
		NegotiatorMatchExprNames.initializeFromString( tmp );
		free( tmp );
		tmp = NULL;

			// Now read in the values of the macros in the list.
		NegotiatorMatchExprNames.rewind();
		char const *expr_name;
		while( (expr_name=NegotiatorMatchExprNames.next()) ) {
			char *expr_value = param( expr_name );
			if( !expr_value ) {
				dprintf(D_ALWAYS,"Warning: NEGOTIATOR_MATCH_EXPRS references a macro '%s' which is not defined in the configuration file.\n",expr_name);
				NegotiatorMatchExprNames.deleteCurrent();
				continue;
			}
			NegotiatorMatchExprValues.append( expr_value );
			free( expr_value );
		}

			// Now change the names of the ExprNames so they have the prefix
			// "MatchExpr" that is expected by the schedd.
		size_t prefix_len = strlen(ATTR_NEGOTIATOR_MATCH_EXPR);
		NegotiatorMatchExprNames.rewind();
		while( (expr_name=NegotiatorMatchExprNames.next()) ) {
			if( strncmp(expr_name,ATTR_NEGOTIATOR_MATCH_EXPR,prefix_len) != 0 ) {
				MyString new_name = ATTR_NEGOTIATOR_MATCH_EXPR;
				new_name += expr_name;
				NegotiatorMatchExprNames.insert(new_name.Value());
				NegotiatorMatchExprNames.deleteCurrent();
			}
		}
	}

	dprintf (D_ALWAYS,"ACCOUNTANT_HOST = %s\n", AccountantHost ? 
			AccountantHost : "None (local)");
	dprintf (D_ALWAYS,"NEGOTIATOR_INTERVAL = %d sec\n",NegotiatorInterval);
	dprintf (D_ALWAYS,"NEGOTIATOR_TIMEOUT = %d sec\n",NegotiatorTimeout);
	dprintf (D_ALWAYS,"MAX_TIME_PER_CYCLE = %d sec\n",MaxTimePerCycle);
	dprintf (D_ALWAYS,"MAX_TIME_PER_SUBMITTER = %d sec\n",MaxTimePerSubmitter);
	dprintf (D_ALWAYS,"MAX_TIME_PER_PIESPIN = %d sec\n",MaxTimePerSpin);

	if( tmp ) free( tmp );

	if (PreemptionRank) {
		delete PreemptionRank;
		PreemptionRank = NULL;
	}
	tmp = param("PREEMPTION_RANK");
	if( tmp ) {
		if( ParseClassAdRvalExpr(tmp, PreemptionRank) ) {
			EXCEPT ("Error parsing PREEMPTION_RANK expression: %s", tmp);
		}
	}
#if defined(ADD_TARGET_SCOPING)
		if(PreemptionRank){
			tmp_expr = AddTargetRefs( PreemptionRank, TargetJobAttrs );
			delete PreemptionRank;
		}
		PreemptionRank = tmp_expr;
#endif

	dprintf (D_ALWAYS,"PREEMPTION_RANK = %s\n", (tmp?tmp:"None"));

	if( tmp ) free( tmp );

	if (NegotiatorPreJobRank) delete NegotiatorPreJobRank;
	NegotiatorPreJobRank = NULL;
	tmp = param("NEGOTIATOR_PRE_JOB_RANK");
	if( tmp ) {
		if( ParseClassAdRvalExpr(tmp, NegotiatorPreJobRank) ) {
			EXCEPT ("Error parsing NEGOTIATOR_PRE_JOB_RANK expression: %s", tmp);
		}
#if defined(ADD_TARGET_SCOPING)
		if(NegotiatorPreJobRank){
			tmp_expr = AddTargetRefs( NegotiatorPreJobRank, TargetJobAttrs );
			delete NegotiatorPreJobRank;
		}
		NegotiatorPreJobRank = tmp_expr;
#endif
	}

	dprintf (D_ALWAYS,"NEGOTIATOR_PRE_JOB_RANK = %s\n", (tmp?tmp:"None"));

	if( tmp ) free( tmp );

	if (NegotiatorPostJobRank) delete NegotiatorPostJobRank;
	NegotiatorPostJobRank = NULL;
	tmp = param("NEGOTIATOR_POST_JOB_RANK");
	if( tmp ) {
		if( ParseClassAdRvalExpr(tmp, NegotiatorPostJobRank) ) {
			EXCEPT ("Error parsing NEGOTIATOR_POST_JOB_RANK expression: %s", tmp);
		}
#if defined(ADD_TARGET_SCOPING)
		if(NegotiatorPostJobRank){
			tmp_expr = AddTargetRefs( NegotiatorPostJobRank, TargetJobAttrs );
			delete NegotiatorPostJobRank;
		}
		NegotiatorPostJobRank = tmp_expr;
#endif
	}

	dprintf (D_ALWAYS,"NEGOTIATOR_POST_JOB_RANK = %s\n", (tmp?tmp:"None"));
	
	if( tmp ) free( tmp );


		// how often we update the collector, fool
 	update_interval = param_integer ("NEGOTIATOR_UPDATE_INTERVAL", 
									 5*MINUTE);



	char *preferred_collector = param ("COLLECTOR_HOST_FOR_NEGOTIATOR");
	if ( preferred_collector ) {
		CollectorList* collectors = daemonCore->getCollectorList();
		collectors->resortLocal( preferred_collector );
		free( preferred_collector );
	}

	want_globaljobprio = param_boolean("USE_GLOBAL_JOB_PRIOS",false);
	want_matchlist_caching = param_boolean("NEGOTIATOR_MATCHLIST_CACHING",true);
	ConsiderPreemption = param_boolean("NEGOTIATOR_CONSIDER_PREEMPTION",true);
	ConsiderEarlyPreemption = param_boolean("NEGOTIATOR_CONSIDER_EARLY_PREEMPTION",false);
	if( ConsiderEarlyPreemption && !ConsiderPreemption ) {
		dprintf(D_ALWAYS,"WARNING: NEGOTIATOR_CONSIDER_EARLY_PREEMPTION=true will be ignored, because NEGOTIATOR_CONSIDER_PREEMPTION=false\n");
	}
	want_inform_startd = param_boolean("NEGOTIATOR_INFORM_STARTD", true);
	want_nonblocking_startd_contact = param_boolean("NEGOTIATOR_USE_NONBLOCKING_STARTD_CONTACT",true);

	// we should figure these out automatically someday ....
	preemption_req_unstable = ! (param_boolean("PREEMPTION_REQUIREMENTS_STABLE",true)) ;
	preemption_rank_unstable = ! (param_boolean("PREEMPTION_RANK_STABLE",true)) ;

    // load the constraint for slots that will be available for matchmaking.
    // used for sharding or as an alternative to GROUP_DYNAMIC_MACH_CONSTRAINT
    // or NEGOTIATOR_SLOT_POOLSIZE_CONSTRAINT when you DONT ever want to negotiate on 
    // slots that don't match the constraint.
    if (strSlotConstraint) free(strSlotConstraint);
    strSlotConstraint = param ("NEGOTIATOR_SLOT_CONSTRAINT");
    if (strSlotConstraint) {
       dprintf (D_FULLDEBUG, "%s = %s\n", "NEGOTIATOR_SLOT_CONSTRAINT", 
                strSlotConstraint);
       // do a test parse of the constraint before we try and use it.
       ExprTree *SlotConstraint = NULL; 
       if (ParseClassAdRvalExpr(strSlotConstraint, SlotConstraint)) {
          EXCEPT("Error parsing NEGOTIATOR_SLOT_CONSTRAINT expresion: %s", 
                  strSlotConstraint);
       }
       delete SlotConstraint;
    }

    // load the constraint for calculating the poolsize for matchmaking
    // used to ignore some slots for calculating the poolsize, but not
    // for matchmaking.
    //
	if (SlotPoolsizeConstraint) delete SlotPoolsizeConstraint;
	SlotPoolsizeConstraint = NULL;
    const char * attr = "NEGOTIATOR_SLOT_POOLSIZE_CONSTRAINT";
	tmp = param(attr);
    if ( ! tmp) {
       attr = "GROUP_DYNAMIC_MACH_CONSTRAINT";
       tmp = param(attr);
       if (tmp) dprintf(D_ALWAYS, "%s is obsolete, use NEGOTIATOR_SLOT_POOLSIZE_CONSTRAINT instead\n", attr);
    }
	if( tmp ) {
        dprintf(D_FULLDEBUG, "%s = %s\n", attr, tmp);
		if( ParseClassAdRvalExpr(tmp, SlotPoolsizeConstraint) ) {
			dprintf(D_ALWAYS, "Error parsing %s expression: %s\n", attr, tmp);
            SlotPoolsizeConstraint = NULL;
		}
        free (tmp);
	}

	num_negotiation_cycle_stats = param_integer("NEGOTIATION_CYCLE_STATS_LENGTH",3,0,MAX_NEGOTIATION_CYCLE_STATS);
	ASSERT( num_negotiation_cycle_stats <= MAX_NEGOTIATION_CYCLE_STATS );

	if( first_time ) {
		first_time = false;
	} else { 
			// be sure to try to publish a new negotiator ad on reconfig
		updateCollector();
	}


	// done
	return TRUE;
}


int Matchmaker::
RESCHEDULE_commandHandler (int, Stream *strm)
{
	// read the required data off the wire
	if (!strm->end_of_message())
	{
		dprintf (D_ALWAYS, "Could not read eom\n");
		return FALSE;
	}

	if (GotRescheduleCmd) return TRUE;
	GotRescheduleCmd=true;
	daemonCore->Reset_Timer(negotiation_timerID,0,
							NegotiatorInterval);
	return TRUE;
}


int Matchmaker::
RESET_ALL_USAGE_commandHandler (int, Stream *strm)
{
	// read the required data off the wire
	if (!strm->end_of_message())
	{
		dprintf (D_ALWAYS, "Could not read eom\n");
		return FALSE;
	}

	// reset usage
	dprintf (D_ALWAYS,"Resetting the usage of all users\n");
	accountant.ResetAllUsage();
	
	return TRUE;
}

int Matchmaker::
DELETE_USER_commandHandler (int, Stream *strm)
{
    std::string submitter;

	// read the required data off the wire
	if (!strm->get(submitter) 	|| 
		!strm->end_of_message())
	{
		dprintf (D_ALWAYS, "Could not read accountant record name\n");
		return FALSE;
	}

	// reset usage
	dprintf (D_ALWAYS,"Deleting accountanting record of %s\n", submitter.c_str());
	accountant.DeleteRecord(submitter);
	
	return TRUE;
}

int Matchmaker::
RESET_USAGE_commandHandler (int, Stream *strm)
{
    std::string submitter;

	// read the required data off the wire
	if (!strm->get(submitter) 	|| 
		!strm->end_of_message())
	{
		dprintf (D_ALWAYS, "Could not read submitter name\n");
		return FALSE;
	}

	// reset usage
	dprintf(D_ALWAYS, "Resetting the usage of %s\n", submitter.c_str());
	accountant.ResetAccumulatedUsage(submitter);
	
	return TRUE;
}


int Matchmaker::
SET_PRIORITYFACTOR_commandHandler (int, Stream *strm)
{
	float	priority;
    std::string submitter;

	// read the required data off the wire
	if (!strm->get(submitter) 	|| 
		!strm->get(priority) 	|| 
		!strm->end_of_message())
	{
		dprintf (D_ALWAYS, "Could not read submitter name and priority factor\n");
		return FALSE;
	}

	// set the priority
	dprintf(D_ALWAYS,"Setting the priority factor of %s to %f\n", submitter.c_str(), priority);
	accountant.SetPriorityFactor(submitter, priority);
	
	return TRUE;
}


int Matchmaker::
SET_PRIORITY_commandHandler (int, Stream *strm)
{
	float	priority;
    std::string submitter;

	// read the required data off the wire
	if (!strm->get(submitter) 	|| 
		!strm->get(priority) 	|| 
		!strm->end_of_message())
	{
		dprintf (D_ALWAYS, "Could not read submitter name and priority\n");
		return FALSE;
	}

	// set the priority
	dprintf(D_ALWAYS,"Setting the priority of %s to %f\n",submitter.c_str(),priority);
	accountant.SetPriority(submitter, priority);
	
	return TRUE;
}

int Matchmaker::
SET_ACCUMUSAGE_commandHandler (int, Stream *strm)
{
	float	accumUsage;
    std::string submitter;

	// read the required data off the wire
	if (!strm->get(submitter) 	|| 
		!strm->get(accumUsage) 	|| 
		!strm->end_of_message())
	{
		dprintf (D_ALWAYS, "Could not read submitter name and accumulatedUsage\n");
		return FALSE;
	}

	// set the priority
	dprintf(D_ALWAYS,"Setting the accumulated usage of %s to %f\n", submitter.c_str(), accumUsage);
	accountant.SetAccumUsage(submitter, accumUsage);
	
	return TRUE;
}

int Matchmaker::
SET_BEGINTIME_commandHandler (int, Stream *strm)
{
	int	beginTime;
    std::string submitter;

	// read the required data off the wire
	if (!strm->get(submitter) 	|| 
		!strm->get(beginTime) 	|| 
		!strm->end_of_message())
	{
		dprintf (D_ALWAYS, "Could not read submitter name and begin usage time\n");
		return FALSE;
	}

	// set the priority
	dprintf(D_ALWAYS, "Setting the begin usage time of %s to %d\n", submitter.c_str(), beginTime);
	accountant.SetBeginTime(submitter, beginTime);
	
	return TRUE;
}

int Matchmaker::
SET_LASTTIME_commandHandler (int, Stream *strm)
{
	int	lastTime;
    std::string submitter;

	// read the required data off the wire
	if (!strm->get(submitter) 	|| 
		!strm->get(lastTime) 	|| 
		!strm->end_of_message())
	{
		dprintf (D_ALWAYS, "Could not read submitter name and last usage time\n");
		return FALSE;
	}

	// set the priority
	dprintf(D_ALWAYS,"Setting the last usage time of %s to %d\n", submitter.c_str(), lastTime);
	accountant.SetLastTime(submitter, lastTime);
	
	return TRUE;
}


int Matchmaker::
GET_PRIORITY_commandHandler (int, Stream *strm)
{
	// read the required data off the wire
	if (!strm->end_of_message())
	{
		dprintf (D_ALWAYS, "GET_PRIORITY: Could not read eom\n");
		return FALSE;
	}

	// get the priority
	dprintf (D_ALWAYS,"Getting state information from the accountant\n");
	AttrList* ad=accountant.ReportState();
	
	if (!putClassAd(strm, *ad, PUT_CLASSAD_NO_TYPES) ||
	    !strm->end_of_message())
	{
		dprintf (D_ALWAYS, "Could not send priority information\n");
		delete ad;
		return FALSE;
	}

	delete ad;

	return TRUE;
}


int Matchmaker::
GET_PRIORITY_ROLLUP_commandHandler(int, Stream *strm) {
    // read the required data off the wire
    if (!strm->end_of_message()) {
        dprintf (D_ALWAYS, "GET_PRIORITY_ROLLUP: Could not read eom\n");
        return FALSE;
    }

    // get the priority
    dprintf(D_ALWAYS, "Getting state information from the accountant\n");
    AttrList* ad = accountant.ReportState(true);

    if (!putClassAd(strm, *ad, PUT_CLASSAD_NO_TYPES) ||
        !strm->end_of_message()) {
        dprintf (D_ALWAYS, "Could not send priority information\n");
        delete ad;
        return FALSE;
	}

    delete ad;
    return TRUE;
}


int Matchmaker::
GET_RESLIST_commandHandler (int, Stream *strm)
{
    std::string submitter;

    // read the required data off the wire
    if (!strm->get(submitter)     ||
        !strm->end_of_message())
    {
        dprintf (D_ALWAYS, "Could not read submitter name\n");
        return FALSE;
    }

    // reset usage
    dprintf(D_ALWAYS, "Getting resource list of %s\n", submitter.c_str());

	// get the priority
	AttrList* ad=accountant.ReportState(submitter);
	dprintf (D_ALWAYS,"Getting state information from the accountant\n");
	
	if (!putClassAd(strm, *ad, PUT_CLASSAD_NO_TYPES) ||
	    !strm->end_of_message())
	{
		dprintf (D_ALWAYS, "Could not send resource list\n");
		delete ad;
		return FALSE;
	}

	delete ad;

	return TRUE;
}


char *
Matchmaker::
compute_significant_attrs(ClassAdListDoesNotDeleteAds & startdAds)
{
	char *result = NULL;

	// Figure out list of all external attribute references in all startd ads
	dprintf(D_FULLDEBUG,"Entering compute_significant_attrs()\n");
	ClassAd *startd_ad = NULL;
	ClassAd *sample_startd_ad = NULL;
	startdAds.Open ();
	StringList external_references;	// this is what we want to compute. 
	while ((startd_ad = startdAds.Next ())) { // iterate through all startd ads
		if ( !sample_startd_ad ) {
			sample_startd_ad = new ClassAd(*startd_ad);
		}
			// Make a stringlist of all attribute names in this startd ad.
		StringList AttrsToExpand;
		startd_ad->ResetName();
		const char *attr_name = startd_ad->NextNameOriginal();
		while ( attr_name ) {
			AttrsToExpand.append(attr_name);
			attr_name = startd_ad->NextNameOriginal();
		}
			// Get list of external references for all attributes.  Note that 
			// it is _not_ sufficient to just get references via requirements
			// and rank.  Don't understand why? Ask Todd <tannenba@cs.wisc.edu>
		AttrsToExpand.rewind();
		while ( (attr_name = AttrsToExpand.next()) ) {
			startd_ad->GetReferences(attr_name,NULL,
					&external_references);
		}	// while attr_name
	}	// while startd_ad

	// Now add external attributes references from negotiator policy exprs; at
	// this point, we only have to worry about PREEMPTION_REQUIREMENTS.
	// PREEMPTION_REQUIREMENTS is evaluated in the context of a machine ad 
	// followed by a job ad.  So to help figure out the external (job) attributes
	// that are significant, we take a sample startd ad and add any startd_job_exprs
	// to it.
	if (!sample_startd_ad) {	// if no startd ads, just return.
		return NULL;	// if no startd ads, there are no sig attrs
	}
	char *startd_job_exprs = param("STARTD_JOB_EXPRS");
	if ( startd_job_exprs ) {	// add in startd_job_exprs
		StringList exprs(startd_job_exprs);
		exprs.rewind();
		char *v = NULL;
		while ( (v=exprs.next()) ) {
			sample_startd_ad->Assign(v,true);
		}
		free(startd_job_exprs);
	}
	char *tmp=param("PREEMPTION_REQUIREMENTS");
	if ( tmp && PreemptionReq ) {	// add references from preemption_requirements
		const char* preempt_req_name = "preempt_req__";	// any name will do
		sample_startd_ad->AssignExpr(preempt_req_name,tmp);
		sample_startd_ad->GetReferences(preempt_req_name,NULL,
					&external_references);
	}
	free(tmp);
	if (sample_startd_ad) {
		delete sample_startd_ad;
		sample_startd_ad = NULL;
	}
		// Always get rid of the follow attrs:
		//    CurrentTime - for obvious reasons
		//    RemoteUserPrio - not needed since we negotiate per user
		//    SubmittorPrio - not needed since we negotiate per user
	external_references.remove_anycase(ATTR_CURRENT_TIME);
	external_references.remove_anycase(ATTR_REMOTE_USER_PRIO);
	external_references.remove_anycase(ATTR_REMOTE_USER_RESOURCES_IN_USE);
	external_references.remove_anycase(ATTR_REMOTE_GROUP_RESOURCES_IN_USE);
	external_references.remove_anycase(ATTR_SUBMITTOR_PRIO);
	external_references.remove_anycase(ATTR_SUBMITTER_USER_PRIO);
	external_references.remove_anycase(ATTR_SUBMITTER_USER_RESOURCES_IN_USE);
	external_references.remove_anycase(ATTR_SUBMITTER_GROUP_RESOURCES_IN_USE);
		// Note: print_to_string mallocs memory on the heap
	result = external_references.print_to_string();
	dprintf(D_FULLDEBUG,"Leaving compute_significant_attrs() - result=%s\n",
					result ? result : "(none)" );
	return result;
}


bool Matchmaker::
getGroupInfoFromUserId(const char* user, string& groupName, float& groupQuota, float& groupUsage)
{
	ASSERT(groupQuotasHash);

    groupName = "";
	groupQuota = 0.0;
	groupUsage = 0.0;

	if (!user) return false;

    GroupEntry* group = accountant.GetAssignedGroup(user);

    // if group quotas not in effect, return here for backward compatability
    if (hgq_groups.size() <= 1) return false;

    groupName = group->name;

	if (groupQuotasHash->lookup(groupName, groupQuota) == -1) {
		// hash lookup failed, must not be a group name
		return false;
	}

	groupUsage = accountant.GetWeightedResourcesUsed(groupName);

	return true;
}

void round_for_precision(double& x) {
    double ref = x;
    x = floor(0.5 + x);
    double err = fabs(x-ref);
    // This error threshold is pretty ad-hoc.  It would be ideal to try and figure out
    // bounds on precision error accumulation based on size of HGQ tree.
    if (err > 0.00001) {
        // If precision errors are not small, I am suspicious.
        dprintf(D_ALWAYS, "group quotas: WARNING: encountered precision error of %g\n", err);
    }
}


double starvation_ratio(double usage, double allocated) {
    return (allocated > 0) ? (usage / allocated) : FLT_MAX;
}

struct group_order {
    bool autoregroup;
    GroupEntry* root_group;

    group_order(bool arg, GroupEntry* rg): autoregroup(arg), root_group(rg) {
        if (autoregroup) {
            dprintf(D_ALWAYS, "group quotas: autoregroup mode: forcing group %s to negotiate last\n", root_group->name.c_str());
        }
    }

    bool operator()(const GroupEntry* a, const GroupEntry* b) const {
        if (autoregroup) {
            // root is never before anybody:
            if (a == root_group) return false;
            // a != root, and b = root, so a has to be before b:
            if (b == root_group) return true;
        }
        return a->sort_key < b->sort_key;
    }

    private:
    // I don't want anybody defaulting this obj by accident
    group_order(){}
};


int count_effective_slots(ClassAdListDoesNotDeleteAds& startdAds, ExprTree* constraint) {
	int sum = 0;

	startdAds.Open();
	while(ClassAd* ad = startdAds.Next()) {
        // only count ads satisfying constraint, if given
        if ((NULL != constraint) && !EvalBool(ad, constraint)) {
            continue;
        }

        bool part = false;
        if (!ad->LookupBool(ATTR_SLOT_PARTITIONABLE, part)) part = false;

        int slots = 1;
        if (part) {
            // effective slots for a partitionable slot is number of cpus
            ad->LookupInteger(ATTR_CPUS, slots);
        }

        sum += slots;
	}

	return sum;
}


void Matchmaker::
negotiationTime ()
{
	ClassAdList allAds; //contains ads from collector
	ClassAdListDoesNotDeleteAds startdAds; // ptrs to startd ads in allAds
        //ClaimIdHash claimIds(MyStringHash);
    ClaimIdHash claimIds;
	ClassAdListDoesNotDeleteAds scheddAds; // ptrs to schedd ads in allAds

	/**
		Check if we just finished a cycle less than NEGOTIATOR_CYCLE_DELAY 
		seconds ago.  If we did, reset our timer so at least 
		NEGOTIATOR_CYCLE_DELAY seconds will elapse between cycles.  We do 
		this to help ensure all the startds have had time to update the 
		collector after the last negotiation cycle (otherwise, we might match
		the same resource twice).  Note: we must do this check _before_ we 
		reset GotRescheduledCmd to false to prevent postponing a new 
		cycle indefinitely.
	**/
	int elapsed = time(NULL) - completedLastCycleTime;
	int cycle_delay = param_integer("NEGOTIATOR_CYCLE_DELAY",20,0);
	if ( elapsed < cycle_delay ) {
		daemonCore->Reset_Timer(negotiation_timerID,
							cycle_delay - elapsed,
							NegotiatorInterval);
		dprintf(D_FULLDEBUG,
			"New cycle requested but just finished one -- delaying %u secs\n",
			cycle_delay - elapsed);
		return;
	}

    if (param_boolean("NEGOTIATOR_READ_CONFIG_BEFORE_CYCLE", false)) {
        // All things being equal, it would be preferable to invoke a full neg reconfig here
        // instead of just config(), however frequent reconfigs apparently create new nonblocking 
        // sockets to the collector that the collector waits in vain for, which ties it up, thus
        // also blocking other daemons trying to talk to the collector, and so forth.  That seems
        // like it should be fixed as well.
        dprintf(D_ALWAYS, "Re-reading config.\n");
        config();
    }

	dprintf( D_ALWAYS, "---------- Started Negotiation Cycle ----------\n" );

	time_t start_time = time(NULL);

	GotRescheduleCmd=false;  // Reset the reschedule cmd flag

	// We need to nuke our MatchList from the previous negotiation cycle,
	// since a different set of machines may now be available.
	if (MatchList) delete MatchList;
	MatchList = NULL;

	// ----- Get all required ads from the collector
    time_t start_time_phase1 = time(NULL);
	dprintf( D_ALWAYS, "Phase 1:  Obtaining ads from collector ...\n" );
	if( !obtainAdsFromCollector( allAds, startdAds, scheddAds,
		claimIds ) )
	{
		dprintf( D_ALWAYS, "Aborting negotiation cycle\n" );
		// should send email here
		return;
	}

    // From here we are committed to the main negotiator cycle, which is non
    // reentrant wrt reconfig. Set any reconfig to delay until end of this cycle
    // to protect HGQ structures and also to prevent blocking of other commands
    daemonCore->SetDelayReconfig(true);

		// allocate stat object here, now that we know we are not going
		// to abort the cycle
	StartNewNegotiationCycleStat();
	negotiation_cycle_stats[0]->start_time = start_time;

	// Save this for future use.
	int cTotalSlots = startdAds.MyLength();
    negotiation_cycle_stats[0]->total_slots = cTotalSlots;

	double minSlotWeight = 0;
	double untrimmedSlotWeightTotal = sumSlotWeights(startdAds,&minSlotWeight,NULL);
	
	// Register a lookup function that passes through the list of all ads.
	// ClassAdLookupRegister( lookup_global, &allAds );

	dprintf( D_ALWAYS, "Phase 2:  Performing accounting ...\n" );
	// Compute the significant attributes to pass to the schedd, so
	// the schedd can do autoclustering to speed up the negotiation cycles.

    // Transition Phase 1 --> Phase 2
    time_t start_time_phase2 = time(NULL);
    negotiation_cycle_stats[0]->duration_phase1 += start_time_phase2 - start_time_phase1;

	if ( job_attr_references ) {
		free(job_attr_references);
	}
	job_attr_references = compute_significant_attrs(startdAds);

	// ----- Recalculate priorities for schedds
	accountant.UpdatePriorities();
	accountant.CheckMatches( startdAds );

	if ( !groupQuotasHash ) {
		groupQuotasHash = new groupQuotasHashType(100,HashFunc);
		ASSERT(groupQuotasHash);
    }

	int cPoolsize = 0;
    double weightedPoolsize = 0;
    int effectivePoolsize = 0;
    // Restrict number of slots available for determining quotas
    if (SlotPoolsizeConstraint != NULL) {
        cPoolsize = startdAds.CountMatches(SlotPoolsizeConstraint);
        if (cPoolsize > 0) {
            dprintf(D_ALWAYS,"NEGOTIATOR_SLOT_POOLSIZE_CONSTRAINT constraint reduces slot count from %d to %d\n", cTotalSlots, cPoolsize);
            weightedPoolsize = (accountant.UsingWeightedSlots()) ? sumSlotWeights(startdAds, NULL, SlotPoolsizeConstraint) : cPoolsize;
            effectivePoolsize = count_effective_slots(startdAds, SlotPoolsizeConstraint);
        } else {
            dprintf(D_ALWAYS, "WARNING: 0 out of %d slots match NEGOTIATOR_SLOT_POOLSIZE_CONSTRAINT\n", cTotalSlots);
        }
    } else {
        cPoolsize = cTotalSlots;
        weightedPoolsize = (accountant.UsingWeightedSlots()) ? untrimmedSlotWeightTotal : (double)cTotalSlots;
        effectivePoolsize = count_effective_slots(startdAds, NULL);
    }

	// Trim out ads that we should not bother considering
	// during matchmaking now.  (e.g. when NEGOTIATOR_CONSIDER_PREEMPTION=False)
	// note: we cannot trim out the Unclaimed ads before we call CheckMatches,
	// otherwise CheckMatches will do the wrong thing (because it will not see
	// any of the claimed machines!).

	trimStartdAds(startdAds);
    negotiation_cycle_stats[0]->trimmed_slots = startdAds.MyLength();
    negotiation_cycle_stats[0]->candidate_slots = startdAds.MyLength();

		// We insert NegotiatorMatchExprXXX attributes into the
		// "matched ad".  In the negotiator, this means the machine ad.
		// The schedd will later propogate these attributes into the
		// matched job ad that is sent to the startd.  So in different
		// matching contexts, the negotiator match exprs are in different
		// ads, but they should always be in at least one.
	insertNegotiatorMatchExprs( startdAds );

	// insert RemoteUserPrio and related attributes so they are
	// available during matchmaking
	addRemoteUserPrios( startdAds );

    if (hgq_groups.size() <= 1) {
        // If there is only one group (the root group) we are in traditional non-HGQ mode.
        // It seems cleanest to take the traditional case separately for maximum backward-compatible behavior.
        // A possible future change would be to unify this into the HGQ code-path, as a "root-group-only" case. 
        negotiateWithGroup(cPoolsize, weightedPoolsize, minSlotWeight, startdAds, claimIds, scheddAds);
    } else {
        // Otherwise we are in HGQ mode, so begin HGQ computations

        negotiation_cycle_stats[0]->candidate_slots = cPoolsize;

        // Fill in latest usage/prio info for the groups.
        // While we're at it, reset fields prior to reloading from submitter ads.
        for (vector<GroupEntry*>::iterator j(hgq_groups.begin());  j != hgq_groups.end();  ++j) {
            GroupEntry* group = *j;

            group->quota = 0;
            group->requested = 0;
            group->currently_requested = 0;
            group->allocated = 0;
            group->subtree_quota = 0;
            group->subtree_requested = 0;
            if (NULL == group->submitterAds) group->submitterAds = new ClassAdListDoesNotDeleteAds;
            group->submitterAds->Open();
            while (ClassAd* ad = group->submitterAds->Next()) {
                group->submitterAds->Remove(ad);
            }
            group->submitterAds->Close();

            group->usage = accountant.GetWeightedResourcesUsed(group->name.c_str());
            group->priority = accountant.GetPriority(group->name.c_str());
        }


        // cycle through the submitter ads, and load them into the appropriate group node in the tree
        dprintf(D_ALWAYS, "group quotas: assigning %d submitters to accounting groups\n", int(scheddAds.MyLength()));
        scheddAds.Open();
        while (ClassAd* ad = scheddAds.Next()) {
            MyString tname;
            if (!ad->LookupString(ATTR_NAME, tname)) {
                dprintf(D_ALWAYS, "group quotas: WARNING: ignoring submitter ad with no name\n");
                continue;
            }
            // this holds the submitter name, which includes group, if present
            const string subname(tname.Value());

            // is there a username separator?
            string::size_type pos = subname.find_last_of('@');
            if (pos==string::npos) {
                dprintf(D_ALWAYS, "group quotas: WARNING: ignoring submitter with badly-formed name \"%s\"\n", subname.c_str());
                continue;
            }

            GroupEntry* group = accountant.GetAssignedGroup(subname.c_str());

            // attach the submitter ad to the assigned group
            group->submitterAds->Insert(ad);

            // Accumulate the submitter jobs submitted against this group
            // To do: investigate getting these values directly from schedds.  The
            // collector info can be a bit stale, direct from schedd might be improvement.
            int numidle=0;
            ad->LookupInteger(ATTR_IDLE_JOBS, numidle);
            int numrunning=0;
            ad->LookupInteger(ATTR_RUNNING_JOBS, numrunning);

			// The HGQ codes uses number of idle jobs to determine how to allocate
			// surplus.  This should really be weighted demand when slot weights
			// and paritionable slot are in use.  The schedd can tell us the cpu-weighed
			// demand in ATTR_WEIGHTED_IDLE_JOBS.  If this knob is set, use it.

			if (param_boolean("NEGOTIATOR_USE_WEIGHTED_DEMAND", true)) {
				int weightedIdle = numidle;
				int weightedRunning = numrunning;

				ad->LookupInteger(ATTR_WEIGHTED_IDLE_JOBS, weightedIdle);
				ad->LookupInteger(ATTR_WEIGHTED_RUNNING_JOBS, weightedRunning);

            	group->requested += weightedRunning + weightedIdle;
			} else {
            	group->requested += numrunning + numidle;
			}
			group->currently_requested = group->requested;
        }

        // Any groups with autoregroup are allowed to also negotiate in root group ("none")
        if (autoregroup) {
            unsigned long n = 0;
            for (vector<GroupEntry*>::iterator j(hgq_groups.begin());  j != hgq_groups.end();  ++j) {
                GroupEntry* group = *j;
                if (group == hgq_root_group) continue;
                if (!group->autoregroup) continue;
                group->submitterAds->Open();
                while (ClassAd* ad = group->submitterAds->Next()) {
                    hgq_root_group->submitterAds->Insert(ad);
                }
                group->submitterAds->Close();
                ++n;
            }
            dprintf(D_ALWAYS, "group quotas: autoregroup mode: appended %lu submitters to group %s negotiation\n", n, hgq_root_group->name.c_str());
        }

        // assign slot quotas based on the config-quotas
        double hgq_total_quota = (accountant.UsingWeightedSlots()) ? weightedPoolsize : effectivePoolsize;
        dprintf(D_ALWAYS, "group quotas: assigning group quotas from %g available%s slots\n",
                hgq_total_quota, 
                (accountant.UsingWeightedSlots()) ? " weighted" : "");
        hgq_assign_quotas(hgq_root_group, hgq_total_quota);

        for (vector<GroupEntry*>::iterator j(hgq_groups.begin());  j != hgq_groups.end();  ++j) {
            GroupEntry* group = *j;
            dprintf(D_FULLDEBUG, "group quotas: group= %s  cquota= %g  static= %d  accept= %d  quota= %g  req= %g  usage= %g\n",
                    group->name.c_str(), group->config_quota, int(group->static_quota), int(group->accept_surplus), group->quota, 
                    group->requested, group->usage);
        }

        // A user/admin can set this to > 1, to allow the algorithm an opportunity to re-distribute
        // slots that were not used due to rejection.
        int maxrounds = 0;
        if (param_defined("GROUP_QUOTA_MAX_ALLOCATION_ROUNDS")) {
            maxrounds = param_integer("GROUP_QUOTA_MAX_ALLOCATION_ROUNDS", 3, 1, INT_MAX);
        } else {
            // backward compatability
            maxrounds = param_integer("HFS_MAX_ALLOCATION_ROUNDS", 3, 1, INT_MAX);
        }

        // The allocation of slots may occur multiple times, if rejections
        // prevent some allocations from being filled.
        int iter = 0;
        while (true) {
            if (iter >= maxrounds) {
                dprintf(D_ALWAYS, "group quotas: halting allocation rounds after %d iterations\n", iter);
                break;
            }

            iter += 1;
            dprintf(D_ALWAYS, "group quotas: allocation round %d\n", iter);
            negotiation_cycle_stats[0]->slot_share_iterations += 1;

            // make sure working values are reset for this iteration
            groupQuotasHash->clear();
            for (vector<GroupEntry*>::iterator j(hgq_groups.begin());  j != hgq_groups.end();  ++j) {
                GroupEntry* group = *j;
                group->allocated = 0;
                group->subtree_requested = 0;
                group->rr = false;
            }

            // Allocate group slot quotas to satisfy group job requests
            double surplus_quota = hgq_fairshare(hgq_root_group);

            // This step is not relevant in a weighted-slot scenario, where slots may
            // have a floating-point cost != 1.
            if (!accountant.UsingWeightedSlots()) {
                // Recover any fractional slot remainders from fairshare algorithm, 
                // and distribute them using round robin.
                surplus_quota += hgq_recover_remainders(hgq_root_group);
            }

            if (autoregroup) {
                dprintf(D_ALWAYS, "group quotas: autoregroup mode: allocating %g to group %s\n", hgq_total_quota, hgq_root_group->name.c_str());
                hgq_root_group->quota = hgq_total_quota;
                hgq_root_group->allocated = hgq_total_quota;
            }

            double maxdelta = 0;
            double requested_total = 0;
            double allocated_total = 0;
            unsigned long served_groups = 0;
            unsigned long unserved_groups = 0;
            for (vector<GroupEntry*>::iterator j(hgq_groups.begin());  j != hgq_groups.end();  ++j) {
                GroupEntry* group = *j;
                dprintf(D_FULLDEBUG, "group quotas: group= %s  quota= %g  requested= %g  allocated= %g  unallocated= %g\n",
                        group->name.c_str(), group->quota, group->requested+group->allocated, group->allocated, group->requested);
                groupQuotasHash->insert(MyString(group->name.c_str()), group->quota);
                requested_total += group->requested;
                allocated_total += group->allocated;
                if (group->allocated > 0) served_groups += 1;
                else if (group->requested > 0) unserved_groups += 1;
                double target = (accept_surplus) ? group->allocated : group->quota;
                maxdelta = std::max(maxdelta, std::max(0.0, target - group->usage));
            }

            dprintf(D_ALWAYS, "group quotas: groups= %lu  requesting= %lu  served= %lu  unserved= %lu  slots= %g  requested= %g  allocated= %g  surplus= %g  maxdelta= %g\n", 
                    static_cast<long unsigned int>(hgq_groups.size()), served_groups+unserved_groups, served_groups, unserved_groups, double(effectivePoolsize), requested_total+allocated_total, allocated_total, surplus_quota, maxdelta );

            // The loop below can add a lot of work (and log output) to the negotiation.  I'm going to
            // default its behavior to execute once, and just negotiate for everything at once.  If a
            // user is concerned about the "overlapping effective pool" problem, they can decrease this 
            // increment so that round robin happens, and competing groups will not starve one another.
            double ninc = 0;
            if (param_defined("GROUP_QUOTA_ROUND_ROBIN_RATE")) {
                ninc = param_double("GROUP_QUOTA_ROUND_ROBIN_RATE", DBL_MAX, 1.0, DBL_MAX);
            } else {
                // backward compatability 
                ninc = param_double("HFS_ROUND_ROBIN_RATE", DBL_MAX, 1.0, DBL_MAX);
            }

            // fill in sorting classad attributes for configurable sorting
            for (vector<GroupEntry*>::iterator j(hgq_groups.begin());  j != hgq_groups.end();  ++j) {
                GroupEntry* group = *j;
                ClassAd* ad = group->sort_ad;
                ad->Assign(ATTR_GROUP_QUOTA, group->quota);
                ad->Assign(ATTR_GROUP_RESOURCES_ALLOCATED, group->allocated);
                ad->Assign(ATTR_GROUP_RESOURCES_IN_USE, accountant.GetWeightedResourcesUsed(group->name));
                // Do this after all attributes are filled in
                float v = 0;
                if (!ad->EvalFloat(ATTR_SORT_EXPR, NULL, v)) {
                    v = FLT_MAX;
                    string e;
                    ad->LookupString(ATTR_SORT_EXPR_STRING, e);
                    dprintf(D_ALWAYS, "WARNING: sort expression \"%s\" failed to evaluate to floating point for group %s - defaulting to %g\n",
                            e.c_str(), group->name.c_str(), v);
                }
                group->sort_key = v;
            }

            // present accounting groups for negotiation in "starvation order":
            vector<GroupEntry*> negotiating_groups(hgq_groups);
            std::sort(negotiating_groups.begin(), negotiating_groups.end(), group_order(autoregroup, hgq_root_group));

            // This loop implements "weighted round-robin" behavior to gracefully handle case of multiple groups competing
            // for same subset of available slots.  It gives greatest weight to groups with the greatest difference 
            // between allocated and their current usage
            double n = 0;
            while (true) {
                // Up our fraction of the full deltas.  Note that maxdelta may be zero, but we still
                // want to negotiate at least once regardless, so loop halting check is at the end.
                n = std::min(n+ninc, maxdelta);
                dprintf(D_ALWAYS, "group quotas: entering RR iteration n= %g\n", n);

                // Do the negotiations
                for (vector<GroupEntry*>::iterator j(negotiating_groups.begin());  j != negotiating_groups.end();  ++j) {
                    GroupEntry* group = *j;

                    dprintf(D_FULLDEBUG, "Group %s - sortkey= %g\n", group->name.c_str(), group->sort_key);

                    if (group->allocated <= 0) {
                        dprintf(D_ALWAYS, "Group %s - skipping, zero slots allocated\n", group->name.c_str());
                        continue;
                    }

                    if ((group->usage >= group->allocated) && !ConsiderPreemption) {
                        dprintf(D_ALWAYS, "Group %s - skipping, at or over quota (usage=%g) (quota=%g)\n", group->name.c_str(), group->usage, group->allocated);
                        continue;
                    }
		    
                    if (group->submitterAds->MyLength() <= 0) {
                        dprintf(D_ALWAYS, "Group %s - skipping, no submitters (usage=%g)\n", group->name.c_str(), group->usage);
                        continue;
                    }
		    
                    dprintf(D_ALWAYS, "Group %s - BEGIN NEGOTIATION\n", group->name.c_str());

                    // if allocating surplus, use allocated, otherwise just use the group's quota directly
                    double target = (accept_surplus) ? group->allocated : group->quota;

                    double delta = std::max(0.0, target - group->usage);
                    // If delta > 0, we know maxdelta also > 0.  Otherwise, it means we actually are using more than
                    // we just got allocated, so just negotiate for what we were allocated.
                    double slots = (delta > 0) ? group->usage + (delta * (n / maxdelta)) : target;
                    // Defensive -- do not exceed allocated slots
                    slots = std::min(slots, target);
                    if (!accountant.UsingWeightedSlots()) {
                        slots = floor(slots);
                    }
					
					if (param_boolean("NEGOTIATOR_STRICT_ENFORCE_QUOTA", true)) {
						dprintf(D_FULLDEBUG, "NEGOTIATOR_STRICT_ENFORCE_QUOTA is true, current proposed allocation for %s is %g\n", group->name.c_str(), slots);
						calculate_subtree_usage(hgq_root_group); // usage changes with every negotiation
						GroupEntry *limitingGroup = group;

						double my_new_allocation = slots - group->usage; // resources above what we already have
						if (my_new_allocation < 0) {
							continue; // shouldn't get here
						}

						while (limitingGroup != NULL) {
							if (limitingGroup->accept_surplus == false) {
								// This is the extra available at this node
								double subtree_available = -1;
								if (limitingGroup->static_quota) {
									subtree_available = limitingGroup->config_quota - limitingGroup->subtree_usage;
								} else {
									subtree_available = limitingGroup->subtree_quota - limitingGroup->subtree_usage;
								}
								if (subtree_available < 0) subtree_available = 0;
								dprintf(D_FULLDEBUG, "\tmy_new_allocation is %g subtree_available is %g\n", my_new_allocation, subtree_available);
								if (my_new_allocation > subtree_available) {
									dprintf(D_ALWAYS, "Group %s with accept_surplus=false has total usage = %g and config quota of %g -- constraining allocation in subgroup %s to %g\n",
											limitingGroup->name.c_str(), limitingGroup->subtree_usage, limitingGroup->config_quota, group->name.c_str(), subtree_available + group->usage);
		
									my_new_allocation = subtree_available; // cap new allocation to the available
								}
							}
							limitingGroup = limitingGroup->parent;
						}
						slots = my_new_allocation + group->usage; // negotiation units are absolute quota, not new
					}

                    if (autoregroup && (group == hgq_root_group)) {
                        // note that in autoregroup mode, root group is guaranteed to be last group to negotiate
                        dprintf(D_ALWAYS, "group quotas: autoregroup mode: negotiating with autoregroup for %s\n", group->name.c_str());
                        negotiateWithGroup(cPoolsize, weightedPoolsize, minSlotWeight,
                                           startdAds, claimIds, *(group->submitterAds),
                                           slots, NULL);
                    } else {
                        negotiateWithGroup(cPoolsize, weightedPoolsize, minSlotWeight,
                                           startdAds, claimIds, *(group->submitterAds), 
                                           slots, group->name.c_str());
                    }
                }

                // Halt when we have negotiated with full deltas
                if (n >= maxdelta) break;
            }

            // After round robin, assess where we are relative to HGQ allocation goals
            double usage_total = 0;
            for (vector<GroupEntry*>::iterator j(hgq_groups.begin());  j != hgq_groups.end();  ++j) {
                GroupEntry* group = *j;

                double usage = accountant.GetWeightedResourcesUsed(group->name.c_str());

                group->usage = usage;
                dprintf(D_FULLDEBUG, "group quotas: Group %s  allocated= %g  usage= %g\n", group->name.c_str(), group->allocated, group->usage);

                // I do not want to give credit for usage above what was allocated here.
                usage_total += std::min(group->usage, group->allocated);

                if (group->usage < group->allocated) {
                    // If we failed to match all the allocated slots for any reason, then take what we
                    // got and allow other groups a chance at the rest on next iteration
                    dprintf(D_FULLDEBUG, "group quotas: Group %s - resetting requested to %g\n", group->name.c_str(), group->usage);
                    group->requested = group->usage;
                } else {
                    // otherwise restore requested to its original state for next iteration
                    group->requested += group->allocated;
                }
            }

            dprintf(D_ALWAYS, "Round %d totals: allocated= %g  usage= %g\n", iter, allocated_total, usage_total);

            // If we negotiated successfully for all slots, we're finished
            if (usage_total >= allocated_total) break;
        }

        // For the purposes of RR consistency I want to update these after all allocation rounds are completed.
        for (vector<GroupEntry*>::iterator j(hgq_groups.begin());  j != hgq_groups.end();  ++j) {
            GroupEntry* group = *j;
            // If we were served by RR this cycle, then update timestamp of most recent round-robin.  
            // I also update when requested is zero because I want to favor groups that have been actually
            // waiting for an allocation the longest.
            if (group->rr || (group->requested <= 0))  group->rr_time = negotiation_cycle_stats[0]->start_time;
        }
    }

    // Leave this in as an easter egg for dev/testing purposes.
    // Like NEG_SLEEP, but this one is not dependent on getting into the
    // negotiation loops to take effect.
    int insert_duration = param_integer("INSERT_NEGOTIATOR_CYCLE_TEST_DURATION", 0);
    if (insert_duration > 0) {
        dprintf(D_ALWAYS, "begin sleep: %d seconds\n", insert_duration);
        sleep(insert_duration);
        dprintf(D_ALWAYS, "end sleep: %d seconds\n", insert_duration);
    }

    // ----- Done with the negotiation cycle
    dprintf( D_ALWAYS, "---------- Finished Negotiation Cycle ----------\n" );

    completedLastCycleTime = time(NULL);

    negotiation_cycle_stats[0]->end_time = completedLastCycleTime;

    // Phase 2 is time to do "all of the above" since end of phase 1, less the time we spent in phase 3 and phase 4
    // (phase 3 and 4 occur inside of negotiateWithGroup(), which may be called in multiple places, inside looping)
    negotiation_cycle_stats[0]->duration_phase2 = completedLastCycleTime - start_time_phase2;
    negotiation_cycle_stats[0]->duration_phase2 -= negotiation_cycle_stats[0]->duration_phase3;
    negotiation_cycle_stats[0]->duration_phase2 -= negotiation_cycle_stats[0]->duration_phase4;

    negotiation_cycle_stats[0]->duration = completedLastCycleTime - negotiation_cycle_stats[0]->start_time;

    // if we got any reconfig requests during the cycle it is safe to service them now:
    if (daemonCore->GetNeedReconfig()) {
        daemonCore->SetNeedReconfig(false);
        dprintf(D_FULLDEBUG,"Running delayed reconfig\n");
        dc_reconfig();
    }
    daemonCore->SetDelayReconfig(false);

	if (param_boolean("NEGOTIATOR_UPDATE_AFTER_CYCLE", false)) {
		updateCollector();
	}

    // reduce negotiator delay drift
    daemonCore->Reset_Timer(negotiation_timerID, 
                            std::max(cycle_delay,  NegotiatorInterval - negotiation_cycle_stats[0]->duration), 
                            NegotiatorInterval);
}


void Matchmaker::hgq_construct_tree() {
	// need to construct group structure
	// groups is list of group names
    // in form group.subgroup group.subgroup.subgroup etc
	char* groupnames = param("GROUP_NAMES");

	// Populate the group array, which contains an entry for each group.
    hgq_root_name = "<none>";
	vector<string> groups;
    if (NULL != groupnames) {
        StringList group_name_list;
        group_name_list.initializeFromString(groupnames);
        group_name_list.rewind();
        while (char* g = group_name_list.next()) {
            const string gname(g);

            // Best to sanity-check this as early as possible.  This will also
            // be useful if we ever decided to allow users to name the root group
            if (gname == hgq_root_name) {
                dprintf(D_ALWAYS, "group quotas: ERROR: group name \"%s\" is reserved for root group -- ignoring this group\n", gname.c_str());
                continue;
            }

            // store the group name
            groups.push_back(gname);
        }

        free(groupnames);
        groupnames = NULL;
    }

    // This is convenient for making sure a parent group always appears before its children
    std::sort(groups.begin(), groups.end(), Accountant::ci_less());

    // our root group always exists -- all configured HGQ groups are implicitly 
    // children / descendents of the root
    if (NULL != hgq_root_group) delete hgq_root_group;
    hgq_root_group = new GroupEntry;
	hgq_root_group->name = hgq_root_name;
    hgq_root_group->accept_surplus = true;

    group_entry_map.clear();
    group_entry_map[hgq_root_name] = hgq_root_group;

    allow_quota_oversub = param_boolean("NEGOTIATOR_ALLOW_QUOTA_OVERSUBSCRIPTION", false);

    accept_surplus = false;
    autoregroup = false;
    const bool default_accept_surplus = param_boolean("GROUP_ACCEPT_SURPLUS", false);
    const bool default_autoregroup = param_boolean("GROUP_AUTOREGROUP", false);
    if (default_autoregroup) autoregroup = true;
    if (default_accept_surplus) accept_surplus = true;

    // build the tree structure from our group path info
    for (unsigned long j = 0;  j < groups.size();  ++j) {
        string gname = groups[j];

        // parse the group name into a path of sub-group names
        vector<string> gpath;
        parse_group_name(gname, gpath);

        // insert the path of the current group into the tree structure
        GroupEntry* group = hgq_root_group;
        bool missing_parent = false;
        for (unsigned long k = 0;  k < gpath.size()-1;  ++k) {
            // chmap is mostly a structure to avoid n^2 behavior in groups with many children
            map<string, GroupEntry::size_type, Accountant::ci_less>::iterator f(group->chmap.find(gpath[k]));
            if (f == group->chmap.end()) {
                dprintf(D_ALWAYS, "group quotas: WARNING: ignoring group name %s with missing parent %s\n", gname.c_str(), gpath[k].c_str());
                missing_parent = true;
                break;
            }
            group = group->children[f->second];
        }
        if (missing_parent) continue;

        if (group->chmap.count(gpath.back()) > 0) {
            // duplicate group -- ignore
            dprintf(D_ALWAYS, "group quotas: WARNING: ignoring duplicate group name %s\n", gname.c_str());
            continue;
        }

        // enter the new group
        group->children.push_back(new GroupEntry);
        group->chmap[gpath.back()] = group->children.size()-1;
        group_entry_map[gname] = group->children.back();
        group->children.back()->parent = group;
        group = group->children.back();

        // "group" now refers to our current group in the list.
        // Fill in entry values from config.
        group->name = gname;

        // group quota setting 
        MyString vname;
        vname.formatstr("GROUP_QUOTA_%s", gname.c_str());
        double quota = param_double(vname.Value(), -1.0, 0, INT_MAX);
        if (quota >= 0) {
            group->config_quota = quota;
            group->static_quota = true;
        } else {
            vname.formatstr("GROUP_QUOTA_DYNAMIC_%s", gname.c_str());
            quota = param_double(vname.Value(), -1.0, 0.0, 1.0);
            if (quota >= 0) {
                group->config_quota = quota;
                group->static_quota = false;
            } else {
                dprintf(D_ALWAYS, "group quotas: WARNING: no quota specified for group \"%s\", defaulting to zero\n", gname.c_str());
                group->config_quota = 0.0;
                group->static_quota = false;
            }
        }

        // defensive sanity checking
        if (group->config_quota < 0) {
            dprintf(D_ALWAYS, "group quotas: ERROR: negative quota (%g) defaulting to zero\n", double(group->config_quota));
            group->config_quota = 0;
        }

        // accept surplus
	    vname.formatstr("GROUP_ACCEPT_SURPLUS_%s", gname.c_str());
        group->accept_surplus = param_boolean(vname.Value(), default_accept_surplus);
	    vname.formatstr("GROUP_AUTOREGROUP_%s", gname.c_str());
        group->autoregroup = param_boolean(vname.Value(), default_autoregroup);
        if (group->autoregroup) autoregroup = true;
        if (group->accept_surplus) accept_surplus = true;
    }

    // Set the root group's autoregroup state to match the effective global value for autoregroup
    // we do this for the benefit of the accountant, it also can be use to remove some special cases
    // in the negotiator loops.
    hgq_root_group->autoregroup = autoregroup;

    // With the tree structure in place, we can make a list of groups in breadth-first order
    // For more convenient iteration over the structure
    hgq_groups.clear();
    std::deque<GroupEntry*> grpq;
    grpq.push_back(hgq_root_group);
    while (!grpq.empty()) {
        GroupEntry* group = grpq.front();
        grpq.pop_front();
        hgq_groups.push_back(group);
        for (vector<GroupEntry*>::iterator j(group->children.begin());  j != group->children.end();  ++j) {
            grpq.push_back(*j);
        }
    }

    string group_sort_expr;
    if (!param(group_sort_expr, "GROUP_SORT_EXPR")) {
        // Should never fail! Default provided via param-info
        EXCEPT("Failed to obtain value for GROUP_SORT_EXPR");
    }
    ExprTree* test_sort_expr = NULL;
    if (ParseClassAdRvalExpr(group_sort_expr.c_str(), test_sort_expr)) {
        EXCEPT("Failed to parse GROUP_SORT_EXPR = %s", group_sort_expr.c_str());
    }
    delete test_sort_expr;
    for (vector<GroupEntry*>::iterator j(hgq_groups.begin());  j != hgq_groups.end();  ++j) {
        GroupEntry* group = *j;
        group->sort_ad->Assign(ATTR_ACCOUNTING_GROUP, group->name);
        // group-specific values might be supported in the future:
        group->sort_ad->AssignExpr(ATTR_SORT_EXPR, group_sort_expr.c_str());
        group->sort_ad->Assign(ATTR_SORT_EXPR_STRING, group_sort_expr);
    }
}


void Matchmaker::hgq_assign_quotas(GroupEntry* group, double quota) {
    dprintf(D_FULLDEBUG, "group quotas: subtree %s receiving quota= %g\n", group->name.c_str(), quota);

    // if quota is zero, we can leave this subtree with default quotas of zero
    if (quota <= 0) return;

    // incoming quota is quota for subtree
    group->subtree_quota = quota;

    // compute the sum of any static quotas of any children
    double sqsum = 0;
    double dqsum = 0;
    for (unsigned long j = 0;  j < group->children.size();  ++j) {
        GroupEntry* child = group->children[j];
        if (child->static_quota) {
            sqsum += child->config_quota;
        } else {
            dqsum += child->config_quota;
        }
    }

    // static quotas get first dibs on any available quota
    // total static quota assignable is bounded by quota coming from above
    double sqa = (allow_quota_oversub) ? sqsum : std::min(sqsum, quota);

    // children with dynamic quotas get allocated from the remainder 
    double dqa = std::max(0.0, quota - sqa);

    dprintf(D_FULLDEBUG, "group quotas: group %s, allocated %g for static children, %g for dynamic children\n", group->name.c_str(), sqa, dqa);

    // Prevent (0/0) in the case of all static quotas == 0.
    // In this case, all quotas will still be correctly assigned zero.
    double Zs = (sqsum > 0) ? sqsum : 1;

    // If dqsum exceeds 1, then dynamic quota values get scaled so that they sum to 1
    double Zd = std::max(dqsum, double(1));

    // quota assigned to all children 
    double chq = 0;
    for (unsigned long j = 0;  j < group->children.size();  ++j) {
        GroupEntry* child = group->children[j];
        // Each child with a static quota gets its proportion of the total of static quota assignable.
        // Each child with dynamic quota gets the dynamic quota assignable weighted by its configured dynamic quota value
        double q = (child->static_quota) ? (child->config_quota * (sqa / Zs)) : (child->config_quota * (dqa / Zd));
        if (q < 0) q = 0;

        if (child->static_quota && (q < child->config_quota)) {
            dprintf(D_ALWAYS, "group quotas: WARNING: static quota for group %s rescaled from %g to %g\n", child->name.c_str(), child->config_quota, q);
        } else if (Zd - 1 > 0.0001) {
            dprintf(D_ALWAYS, "group quotas: WARNING: dynamic quota for group %s rescaled from %g to %g\n", child->name.c_str(), child->config_quota, child->config_quota / Zd);
        }

        hgq_assign_quotas(child, q);
        chq += q;
    }

    // Current group gets anything remaining after assigning to any children
    // If there are no children (a leaf) then this group gets all the quota
    group->quota = (allow_quota_oversub) ? quota : (quota - chq);
    if (group->quota < 0) group->quota = 0;
    dprintf(D_FULLDEBUG, "group quotas: group %s assigned quota= %g\n", group->name.c_str(), group->quota);
}


double Matchmaker::hgq_fairshare(GroupEntry* group) {
    dprintf(D_FULLDEBUG, "group quotas: fairshare (1): group= %s  quota= %g  requested= %g\n", 
            group->name.c_str(), group->quota, group->requested);

    // Allocate whichever is smallest: the requested slots or group quota.
    group->allocated = std::min(group->requested, group->quota);

    // update requested values
    group->requested -= group->allocated;
    group->subtree_requested = group->requested;

    // surplus quota for this group
    double surplus = group->quota - group->allocated;

    dprintf(D_FULLDEBUG, "group quotas: fairshare (2): group= %s  quota= %g  allocated= %g  requested= %g\n", 
            group->name.c_str(), group->quota, group->allocated, group->requested);

    // If this is a leaf group, we're finished: return the surplus
    if (group->children.empty()) return surplus;

    // This is an internal group: perform fairshare recursively on children
    for (unsigned long j = 0;  j < group->children.size();  ++j) {
        GroupEntry* child = group->children[j];
        surplus += hgq_fairshare(child);
        if (child->accept_surplus) {
            group->subtree_requested += child->subtree_requested;
        }
    }

    // allocate any available surplus to current node and subtree
    surplus = hgq_allocate_surplus(group, surplus);

    dprintf(D_FULLDEBUG, "group quotas: fairshare (3): group= %s  surplus= %g  subtree_requested= %g\n", 
            group->name.c_str(), surplus, group->subtree_requested);

    // return any remaining surplus up the tree
    return surplus;
}


void hgq_allocate_surplus_loop(bool by_quota, 
                               vector<GroupEntry*>& groups, vector<double>& allocated, vector<double>& subtree_requested, 
                               double& surplus, double& requested) {
    int iter = 0;
    while (surplus > 0) {
        iter += 1;

        dprintf(D_FULLDEBUG, "group quotas: allocate-surplus-loop: by_quota= %d  iteration= %d  requested= %g  surplus= %g\n", 
                int(by_quota), iter, requested, surplus);

        // Compute the normalizer for outstanding groups
        double Z = 0;
        for (unsigned long j = 0;  j < groups.size();  ++j) {
            GroupEntry* grp = groups[j];
            if (subtree_requested[j] > 0)  Z += (by_quota) ? grp->subtree_quota : 1.0;
        }

        if (Z <= 0) {
            dprintf(D_FULLDEBUG, "group quotas: allocate-surplus-loop: no further outstanding groups at iteration %d - halting.\n", iter);
            break;
        }

        // allocations
        bool never_gt = true;
        double sumalloc = 0;
        for (unsigned long j = 0;  j < groups.size();  ++j) {
            GroupEntry* grp = groups[j];
            if (subtree_requested[j] > 0) {
                double N = (by_quota) ? grp->subtree_quota : 1.0;
                double a = surplus * (N / Z);
                if (a > subtree_requested[j]) {
                    a = subtree_requested[j];
                    never_gt = false;
                }
                allocated[j] += a;
                subtree_requested[j] -= a;
                sumalloc += a;
            }
        }

        surplus -= sumalloc;
        requested -= sumalloc;

        // Compensate for numeric precision jitter
        // This is part of the convergence guarantee: on each iteration, one of two things happens:
        // either never_gt becomes true, in which case all surplus was allocated, or >= 1 group had its
        // requested drop to zero.  This will move us toward Z becoming zero, which will halt the loop.
        // Note, that in "by-quota" mode, Z can become zero with surplus remaining, which is fine -- it means
        // groups with quota > 0 did not use all the surplus, and any groups with zero quota have the option
        // to use it in "non-by-quota" mode.
        if (never_gt || (surplus < 0)) {
            if (fabs(surplus) > 0.00001) {
                dprintf(D_ALWAYS, "group quotas: allocate-surplus-loop: WARNING: rounding surplus= %g to zero\n", surplus);
            }
            surplus = 0;
        }
    }
}


double Matchmaker::hgq_allocate_surplus(GroupEntry* group, double surplus) {
    dprintf(D_FULLDEBUG, "group quotas: allocate-surplus (1): group= %s  surplus= %g  subtree-requested= %g\n", group->name.c_str(), surplus, group->subtree_requested);

    // Nothing to allocate
    if (surplus <= 0) return 0;

    // If entire subtree requests nothing, halt now
    if (group->subtree_requested <= 0) return surplus;

    // Surplus allocation policy is that a group shares surplus on equal footing with its children.
    // So we load children and their parent (current group) into a single vector for treatment.
    // Convention will be that current group (subtree root) is last element.
    vector<GroupEntry*> groups(group->children);
    groups.push_back(group);

    // This vector will accumulate allocations.
    // We will proceed with recursive allocations after allocations at this level
    // are completed.  This keeps recursive calls to a minimum.
    vector<double> allocated(groups.size(), 0);

    // Temporarily hacking current group to behave like a child that accepts surplus 
    // avoids some special cases below.  Somewhere I just made a kitten cry.
    bool save_accept_surplus = group->accept_surplus;
    group->accept_surplus = true;
    double save_subtree_quota = group->subtree_quota;
    group->subtree_quota = group->quota;
    double requested = group->subtree_requested;
    group->subtree_requested = group->requested;

    if (surplus >= requested) {
        // In this scenario we have enough surplus to satisfy all requests.
        // Cornucopia! Give everybody what they asked for.

        dprintf(D_FULLDEBUG, "group quotas: allocate-surplus (2a): direct allocation, group= %s  requested= %g  surplus= %g\n",
                group->name.c_str(), requested, surplus);

        for (unsigned long j = 0;  j < groups.size();  ++j) {
            GroupEntry* grp = groups[j];
            if (grp->accept_surplus && (grp->subtree_requested > 0)) {
                allocated[j] = grp->subtree_requested;
            }
        }

        surplus -= requested;
        requested = 0;
    } else {
        // In this scenario there are more requests than there is surplus.
        // Here groups have to compete based on their quotas.

        dprintf(D_FULLDEBUG, "group quotas: allocate-surplus (2b): quota-based allocation, group= %s  requested= %g  surplus= %g\n", 
                group->name.c_str(), requested, surplus);

        vector<double> subtree_requested(groups.size(), 0);
        for (unsigned long j = 0;  j < groups.size();  ++j) {
            GroupEntry* grp = groups[j];
            // By conditioning on accept_surplus here, I don't have to check it below
            if (grp->accept_surplus && (grp->subtree_requested > 0)) {
                subtree_requested[j] = grp->subtree_requested;
            }
        }

        // In this loop we allocate to groups with quota > 0
        hgq_allocate_surplus_loop(true, groups, allocated, subtree_requested, surplus, requested);

        // Any quota left can be allocated to groups with zero quota
        hgq_allocate_surplus_loop(false, groups, allocated, subtree_requested, surplus, requested);

        // There should be no surplus left after the above two rounds
        if (surplus > 0) {
            dprintf(D_ALWAYS, "group quotas: allocate-surplus WARNING: nonzero surplus %g after allocation\n", surplus);
        }
    }

    // We have computed allocations for groups, with results cached in 'allocated'
    // Now we can perform the actual allocations.  Only actual children should
    // be allocated recursively here
    for (unsigned long j = 0;  j < (groups.size()-1);  ++j) {
        if (allocated[j] > 0) {
            double s = hgq_allocate_surplus(groups[j], allocated[j]);
            if (fabs(s) > 0.00001) {
                dprintf(D_ALWAYS, "group quotas: WARNING: allocate-surplus (3): surplus= %g\n", s);
            }
        }
    }

    // Here is logic for allocating current group
    group->allocated += allocated.back();
    group->requested -= allocated.back();

    dprintf(D_FULLDEBUG, "group quotas: allocate-surplus (4): group %s allocated surplus= %g  allocated= %g  requested= %g\n",
            group->name.c_str(), allocated.back(), group->allocated, group->requested);

    // restore proper group settings
    group->subtree_requested = requested;
    group->accept_surplus = save_accept_surplus;
    group->subtree_quota = save_subtree_quota;

    return surplus;
}


double Matchmaker::hgq_recover_remainders(GroupEntry* group) {
    dprintf(D_FULLDEBUG, "group quotas: recover-remainders (1): group= %s  allocated= %g  requested= %g\n", 
            group->name.c_str(), group->allocated, group->requested);

    // recover fractional remainder, which becomes surplus
    double surplus = group->allocated - floor(group->allocated);
    group->allocated -= surplus;
    group->requested += surplus;

    // These should be integer values now, so I get to round to correct any precision errs
    round_for_precision(group->allocated);
    round_for_precision(group->requested);

    group->subtree_requested = group->requested;
    group->subtree_rr_time = (group->requested > 0) ? group->rr_time : DBL_MAX;

    dprintf(D_FULLDEBUG, "group quotas: recover-remainders (2): group= %s  allocated= %g  requested= %g  surplus= %g\n", 
            group->name.c_str(), group->allocated, group->requested, surplus);

    // If this is a leaf group, we're finished: return the surplus
    if (group->children.empty()) return surplus;

    // This is an internal group: perform recovery recursively on children
    for (unsigned long j = 0;  j < group->children.size();  ++j) {
        GroupEntry* child = group->children[j];
        surplus += hgq_recover_remainders(child);
        if (child->accept_surplus) {
            group->subtree_requested += child->subtree_requested;
            if (child->subtree_requested > 0)
                group->subtree_rr_time = std::min(group->subtree_rr_time, child->subtree_rr_time);
        }
    }

    // allocate any available surplus to current node and subtree
    surplus = hgq_round_robin(group, surplus);

    dprintf(D_FULLDEBUG, "group quotas: recover-remainder (3): group= %s  surplus= %g  subtree_requested= %g\n", 
            group->name.c_str(), surplus, group->subtree_requested);

    // return any remaining surplus up the tree
    return surplus;
}


double Matchmaker::hgq_round_robin(GroupEntry* group, double surplus) {
    dprintf(D_FULLDEBUG, "group quotas: round-robin (1): group= %s  surplus= %g  subtree-requested= %g\n", group->name.c_str(), surplus, group->subtree_requested);

    // Sanity check -- I expect these to be integer values by the time I get here.
    if (group->subtree_requested != floor(group->subtree_requested)) {
        dprintf(D_ALWAYS, "group quotas: WARNING: forcing group %s requested= %g to integer value %g\n", 
                group->name.c_str(), group->subtree_requested, floor(group->subtree_requested));
        group->subtree_requested = floor(group->subtree_requested);
    }

    // Nothing to do if subtree had no requests
    if (group->subtree_requested <= 0) return surplus;

    // round robin has nothing to do without at least one whole slot
    if (surplus < 1) return surplus;

    // Surplus allocation policy is that a group shares surplus on equal footing with its children.
    // So we load children and their parent (current group) into a single vector for treatment.
    // Convention will be that current group (subtree root) is last element.
    vector<GroupEntry*> groups(group->children);
    groups.push_back(group);

    // This vector will accumulate allocations.
    // We will proceed with recursive allocations after allocations at this level
    // are completed.  This keeps recursive calls to a minimum.
    vector<double> allocated(groups.size(), 0);

    // Temporarily hacking current group to behave like a child that accepts surplus 
    // avoids some special cases below.  Somewhere I just made a kitten cry.  Even more.
    bool save_accept_surplus = group->accept_surplus;
    group->accept_surplus = true;
    double save_subtree_quota = group->subtree_quota;
    group->subtree_quota = group->quota;
    double save_subtree_rr_time = group->subtree_rr_time;
    group->subtree_rr_time = group->rr_time;
    double requested = group->subtree_requested;
    group->subtree_requested = group->requested;

    double outstanding = 0;
    vector<double> subtree_requested(groups.size(), 0);
    for (unsigned long j = 0;  j < groups.size();  ++j) {
        GroupEntry* grp = groups[j];
        if (grp->accept_surplus && (grp->subtree_requested > 0)) {
            subtree_requested[j] = grp->subtree_requested;
            outstanding += 1;
        }
    }

    // indexes allow indirect sorting
    vector<unsigned long> idx(groups.size());
    for (unsigned long j = 0;  j < idx.size();  ++j) idx[j] = j;

    // order the groups to determine who gets first cut
    ord_by_rr_time ord;
    ord.data = &groups;
    std::sort(idx.begin(), idx.end(), ord);

    while ((surplus >= 1) && (requested > 0)) {
        // max we can fairly allocate per group this round:
        double amax = std::max(double(1), floor(surplus / outstanding));

        dprintf(D_FULLDEBUG, "group quotas: round-robin (2): pass: surplus= %g  requested= %g  outstanding= %g  amax= %g\n", 
                surplus, requested, outstanding, amax);

        outstanding = 0;
        double sumalloc = 0;
        for (unsigned long jj = 0;  jj < groups.size();  ++jj) {
            unsigned long j = idx[jj];
            GroupEntry* grp = groups[j];
            if (grp->accept_surplus && (subtree_requested[j] > 0)) {
                double a = std::min(subtree_requested[j], amax);
                allocated[j] += a;
                subtree_requested[j] -= a;
                sumalloc += a;
                surplus -= a;
                requested -= a;
                grp->rr = true;
                if (subtree_requested[j] > 0) outstanding += 1;
                if (surplus < amax) break;
            }
        }

        // a bit of defensive sanity checking -- should not be possible:
        if (sumalloc < 1) {
            dprintf(D_ALWAYS, "group quotas: round-robin (3): WARNING: round robin failed to allocate >= 1 slot this round - halting\n");
            break;
        }
    }

    // We have computed allocations for groups, with results cached in 'allocated'
    // Now we can perform the actual allocations.  Only actual children should
    // be allocated recursively here
    for (unsigned long j = 0;  j < (groups.size()-1);  ++j) {
        if (allocated[j] > 0) {
            double s = hgq_round_robin(groups[j], allocated[j]);

            // This algorithm does not allocate more than a child has requested.
            // Also, this algorithm is designed to allocate every requested slot,
            // up to the given surplus.  Therefore, I expect these calls to return
            // zero.   If they don't, something is haywire.
            if (s > 0) {
                dprintf(D_ALWAYS, "group quotas: round-robin (4):  WARNING: nonzero surplus %g returned from round robin for group %s\n", 
                        s, groups[j]->name.c_str());
            }
        }
    }

    // Here is logic for allocating current group
    group->allocated += allocated.back();
    group->requested -= allocated.back();

    dprintf(D_FULLDEBUG, "group quotas: round-robin (5): group %s allocated surplus= %g  allocated= %g  requested= %g\n",
            group->name.c_str(), allocated.back(), group->allocated, group->requested);

    // restore proper group settings
    group->subtree_requested = requested;
    group->accept_surplus = save_accept_surplus;
    group->subtree_quota = save_subtree_quota;
    group->subtree_rr_time = save_subtree_rr_time;

    return surplus;
}


GroupEntry::GroupEntry():
    name(),
    config_quota(0),
    static_quota(false),
    accept_surplus(false),
    autoregroup(false),
    usage(0),
    submitterAds(NULL),
    quota(0),
    requested(0),
    currently_requested(0),
    allocated(0),
    subtree_quota(0),
    subtree_requested(0),
    subtree_usage(0),
    rr(false),
    rr_time(0),
    subtree_rr_time(0),
    parent(NULL),
    children(),
    chmap(),
    sort_ad(new ClassAd())
{
}


GroupEntry::~GroupEntry() {
    for (unsigned long j=0;  j < children.size();  ++j) {
        if (children[j] != NULL) {
            delete children[j];
        }
    }

    if (NULL != submitterAds) {
        submitterAds->Open();
        while (ClassAd* ad = submitterAds->Next()) {
            submitterAds->Remove(ad);
        }
        submitterAds->Close();

        delete submitterAds;
    }

    if (NULL != sort_ad) delete sort_ad;
}


void filter_submitters_no_idle(ClassAdListDoesNotDeleteAds& submitterAds) {
	submitterAds.Open();
	while (ClassAd* ad = submitterAds.Next()) {
        int idle = 0;
        ad->LookupInteger(ATTR_IDLE_JOBS, idle);

        if (idle <= 0) {
            std::string submitterName;
            ad->LookupString(ATTR_NAME, submitterName);
            dprintf(D_FULLDEBUG, "Ignoring submitter %s with no idle jobs\n", submitterName.c_str());
            submitterAds.Remove(ad);
        }
    }
}

/*
 consolidate_globaljobprio_submitter_ads()
 Scan through scheddAds looking for globaljobprio submitter ads, consolidating
 them into a minimal set of submitter ads that contain JOBPRIO_MIN and
 JOBPRIO_MAX attributes to reflect job priority ranges.
 Return true on success and/or want_globaljobprio should be true,
 false if there is a data structure inconsistency and/or want_globaljobprio should be false.
*/
bool Matchmaker::
consolidate_globaljobprio_submitter_ads(ClassAdListDoesNotDeleteAds& scheddAds)
{
	// nothing to do if unless want_globaljobprio is true...
	if (!want_globaljobprio) {
		return false;  // keep want_globajobprio false
	}

	ClassAd *curr_ad = NULL;
	ClassAd *prev_ad = NULL;
	MyString curr_name, curr_addr, prev_name, prev_addr;
	int min_prio=INT_MAX, max_prio=INT_MIN; // initialize to shut gcc up, the loop always sets before using.

	scheddAds.Open();
	while ( (curr_ad = scheddAds.Next()) )
	{
		// skip this submitter if we cannot identify its origin
		if (!curr_ad->LookupString(ATTR_NAME,curr_name)) continue;
		if (!curr_ad->LookupString(ATTR_SCHEDD_IP_ADDR,curr_addr)) continue;

		// In obtainAdsFromCollector() inserted an ATTR_JOB_PRIO attribute; if
		// it is not there, then the value of want_globaljobprio must have changed
		// or something. In any event, if we cannot find what we need, don't honor
		// the request for USE_GLOBAL_JOB_PRIOS for this negotiation cycle.
		int curr_prio=0;
		if (!curr_ad->LookupInteger(ATTR_JOB_PRIO,curr_prio)) {
			dprintf(D_ALWAYS,
				"WARNING: internal inconsistancy, ignoring USE_GLOBAL_JOB_PRIOS=True until next reconfig\n");
			return false;
		}

		// If this ad has no ATTR_JOB_PRIO_ARRAY, then we don't want to assign
		// any JOBPRIO_MIN or MAX, as this must be a schedd that does not (or cannot)
		// play the global job prios game.  So just continue along.
		if ( !curr_ad->Lookup(ATTR_JOB_PRIO_ARRAY) ) continue;

		// If this ad is not from the same user and schedd previously
		// seen, insert JOBPRIO_MIX and MAX attributes, update our notion
		// of "previously seen", and continue along.
		if ( curr_name != prev_name || curr_addr != prev_addr ) {
			curr_ad->Assign("JOBPRIO_MIN",curr_prio);
			curr_ad->Assign("JOBPRIO_MAX",curr_prio);
			prev_ad = curr_ad;
			prev_name = curr_name;
			prev_addr = curr_addr;
			max_prio = min_prio = curr_prio;
			continue;
		}

		// Some sanity assertions here.
		ASSERT(prev_ad);
		ASSERT(curr_ad);

		// Here is the meat: consolidate this submitter ad into the
		// previous one, if we can...
		// update the previous ad to negotiate for this priority as well
		if (curr_prio < min_prio) {
			prev_ad->Assign("JOBPRIO_MIN",curr_prio);
			min_prio = curr_prio;
		}
		if (curr_prio > max_prio) {
			prev_ad->Assign("JOBPRIO_MAX",curr_prio);
			max_prio = curr_prio;
		}
		// and now may as well delete the curr_ad, since negotiation will
		// be handled by the first ad for this user/schedd_addr
		scheddAds.Remove(curr_ad);
	}	// end of while iterate through scheddAds

	return true;
}

int Matchmaker::
negotiateWithGroup ( int untrimmed_num_startds,
					 double untrimmedSlotWeightTotal,
					 double minSlotWeight,
					 ClassAdListDoesNotDeleteAds& startdAds,
					 ClaimIdHash& claimIds, 
					 ClassAdListDoesNotDeleteAds& scheddAds, 
					 float groupQuota, const char* groupName)
{
	ClassAd		*schedd;
	MyString    scheddName;
	MyString    scheddAddr;
	int			result;
	int			numStartdAds;
	double      slotWeightTotal;
	double		maxPrioValue;
	double		maxAbsPrioValue;
	double		normalFactor;
	double		normalAbsFactor;
	double		submitterPrio;
	double		submitterPrioFactor;
	double		submitterShare = 0.0;
	double		submitterAbsShare = 0.0;
	double		pieLeft;
	double 		pieLeftOrig;
	int         scheddAdsCountOrig;
	int			totalTime;
	int			num_idle_jobs;

    int duration_phase3 = 0;
    time_t start_time_phase4 = time(NULL);

	double scheddUsed=0;
	int spin_pie=0;
	do {
		spin_pie++;

        // On the first spin of the pie we tell the negotiate function to ignore the
        // submitterLimit w/ respect to jobs which are strictly preferred by resource 
        // offers (via startd rank).  However, if preemption is not being considered, 
        // we respect submitter limits on all iterations.
        const bool ignore_submitter_limit = ((spin_pie == 1) && ConsiderPreemption);

        double groupusage = (NULL != groupName) ? accountant.GetWeightedResourcesUsed(groupName) : 0.0;
        if (!ignore_submitter_limit && (NULL != groupName) && (groupusage >= groupQuota)) {
            // If we've met the group quota, and if we are paying attention to submitter limits, halt now
            dprintf(D_ALWAYS, "Group %s is using its quota %g - halting negotiation\n", groupName, groupQuota);
            break;
        }
			// invalidate the MatchList cache, because even if it is valid
			// for the next user+auto_cluster being considered, we might
			// have thrown out matches due to SlotWeight being too high
			// given the schedd limit computed in the previous pie spin
		DeleteMatchList();

        // filter submitters with no idle jobs to avoid unneeded computations and log output
        if (!ConsiderPreemption) {
            filter_submitters_no_idle(scheddAds);
        }

		calculateNormalizationFactor( scheddAds, maxPrioValue, normalFactor,
									  maxAbsPrioValue, normalAbsFactor);
		numStartdAds = untrimmed_num_startds;
			// If operating on a group with a quota, consider the size of 
			// the "pie" to be limited to the groupQuota, so each user in 
			// the group gets a reasonable sized slice.
		slotWeightTotal = untrimmedSlotWeightTotal;
		if ( slotWeightTotal > groupQuota ) {
			slotWeightTotal = groupQuota;
		}

		calculatePieLeft(
			scheddAds,
			groupName,
			groupQuota,
			groupusage,
			maxPrioValue,
			maxAbsPrioValue,
			normalFactor,
			normalAbsFactor,
			slotWeightTotal,
				/* result parameters: */
			pieLeft);

		if (!ConsiderPreemption && (pieLeft <= 0)) {
			dprintf(D_ALWAYS,
				"Halting negotiation: no slots available to match (preemption disabled,%d trimmed slots,pieLeft=%.3f)\n",
				startdAds.MyLength(),pieLeft);
			break;
		}

        if (1 == spin_pie) {
            // Sort the schedd list in decreasing priority order
            // This only needs to be done once: do it on the 1st spin, prior to 
            // iterating over submitter ads so they negotiate in sorted order.
            // The sort ordering function makes use of a submitter starvation
            // attribute that is computed in calculatePieLeft, above.
			// The sort order function also makes use of job priority information
			// if want_globaljobprio is true.
            time_t start_time_phase3 = time(NULL);
            dprintf(D_ALWAYS, "Phase 3:  Sorting submitter ads by priority ...\n");
            scheddAds.Sort((lessThanFunc)comparisonFunction, this);

			// Now that the submitter ad list (scheddAds) is sorted, we can
			// scan through it looking for globaljobprio submitter ads, consolidating
			// them into a minimal set of submitter ads that contain JOBPRIO_MIN and
			// JOBPRIO_MAX attributes to reflect job priority ranges.
			want_globaljobprio = consolidate_globaljobprio_submitter_ads(scheddAds);

            duration_phase3 += time(NULL) - start_time_phase3;
        }

		pieLeftOrig = pieLeft;
		scheddAdsCountOrig = scheddAds.MyLength();

		// ----- Negotiate with the schedds in the sorted list
		dprintf( D_ALWAYS, "Phase 4.%d:  Negotiating with schedds ...\n",
			spin_pie );
		dprintf (D_FULLDEBUG, "    numSlots = %d (after trimming=%d)\n", numStartdAds,startdAds.MyLength());
		dprintf (D_FULLDEBUG, "    slotWeightTotal = %f\n", slotWeightTotal);
		dprintf (D_FULLDEBUG, "    minSlotWeight = %f\n", minSlotWeight);
		dprintf (D_FULLDEBUG, "    pieLeft = %.3f\n", pieLeft);
		dprintf (D_FULLDEBUG, "    NormalFactor = %f\n", normalFactor);
		dprintf (D_FULLDEBUG, "    MaxPrioValue = %f\n", maxPrioValue);
		dprintf (D_FULLDEBUG, "    NumSubmitterAds = %d\n", scheddAds.MyLength());
		scheddAds.Open();
        // These are submitter ads, not the actual schedd daemon ads.
        // "schedd" seems to be used interchangeably with "submitter" here
		while( (schedd = scheddAds.Next()) )
		{
            if (!ignore_submitter_limit && (NULL != groupName) && (accountant.GetWeightedResourcesUsed(groupName) >= groupQuota)) {
                // If we met group quota, and if we're respecting submitter limits, halt.
                // (output message at top of outer loop above)
                break;
            }
			// get the name of the submitter and address of the schedd-daemon it came from
			if( !schedd->LookupString( ATTR_NAME, scheddName ) ||
				!schedd->LookupString( ATTR_SCHEDD_IP_ADDR, scheddAddr ) )
			{
				dprintf (D_ALWAYS,"  Error!  Could not get %s and %s from ad\n",
							ATTR_NAME, ATTR_SCHEDD_IP_ADDR);
				dprintf( D_ALWAYS, "  Ignoring this schedd and continuing\n" );
				scheddAds.Remove( schedd );
				continue;
			}

			num_idle_jobs = 0;
			schedd->LookupInteger(ATTR_IDLE_JOBS,num_idle_jobs);
			if ( num_idle_jobs < 0 ) {
				num_idle_jobs = 0;
			}

			totalTime = 0;
			schedd->LookupInteger(ATTR_TOTAL_TIME_IN_CYCLE,totalTime);
			if ( totalTime < 0 ) {
				totalTime = 0;
			}

			if (( num_idle_jobs > 0 ) && (totalTime < MaxTimePerSubmitter) ) {
				dprintf(D_ALWAYS,"  Negotiating with %s at %s\n",
					scheddName.Value(), scheddAddr.Value());
				dprintf(D_ALWAYS, "%d seconds so far\n", totalTime);
			}

			double submitterLimit = 0.0;
            double submitterLimitUnclaimed = 0.0;
			double submitterUsage = 0.0;

			calculateSubmitterLimit(
				scheddName.Value(),
				groupName,
				groupQuota,
				groupusage,
				maxPrioValue,
				maxAbsPrioValue,
				normalFactor,
				normalAbsFactor,
				slotWeightTotal,
					/* result parameters: */
				submitterLimit,
                submitterLimitUnclaimed,
				submitterUsage,
				submitterShare,
				submitterAbsShare,
				submitterPrio,
				submitterPrioFactor);

			double submitterLimitStarved = 0;
			if( submitterLimit > pieLeft ) {
				// Somebody must have taken more than their fair share,
				// so this schedd gets starved.  This assumes that
				// none of the pie dished out so far was just shuffled
				// around between the users in the current group.
				// If that is not true, a subsequent spin of the pie
				// will dish out some more.
				submitterLimitStarved = submitterLimit - pieLeft;
				submitterLimit = pieLeft;
			}

			if ( num_idle_jobs > 0 ) {
				dprintf (D_FULLDEBUG, "  Calculating submitter limit with the "
					"following parameters\n");
				dprintf (D_FULLDEBUG, "    SubmitterPrio       = %f\n",
					submitterPrio);
				dprintf (D_FULLDEBUG, "    SubmitterPrioFactor = %f\n",
					 submitterPrioFactor);
				dprintf (D_FULLDEBUG, "    submitterShare      = %f\n",
					submitterShare);
				dprintf (D_FULLDEBUG, "    submitterAbsShare   = %f\n",
					submitterAbsShare);
				MyString starvation;
				if( submitterLimitStarved > 0 ) {
					starvation.formatstr(" (starved %f)",submitterLimitStarved);
				}
				dprintf (D_FULLDEBUG, "    submitterLimit    = %f%s\n",
					submitterLimit, starvation.Value());
				dprintf (D_FULLDEBUG, "    submitterUsage    = %f\n",
					submitterUsage);
			}

			// initialize reasons for match failure; do this now
			// in case we never actually call negotiate() below.
			rejForNetwork = 0;
			rejForNetworkShare = 0;
			rejForConcurrencyLimit = 0;
			rejPreemptForPrio = 0;
			rejPreemptForPolicy = 0;
			rejPreemptForRank = 0;
			rejForSubmitterLimit = 0;
			rejectedConcurrencyLimits.clear();

			// Optimizations: 
			// If number of idle jobs = 0, don't waste time with negotiate.
			// Likewise, if limit is 0, don't waste time with negotiate EXCEPT
			// on the first spin of the pie (spin_pie==1), we must
			// still negotiate because on the first spin we tell the negotiate
			// function to ignore the submitterLimit w/ respect to jobs which
			// are strictly preferred by resource offers (via startd rank).
			// Also, don't bother negotiating if MaxTime(s) to negotiate exceeded.
			time_t startTime = time(NULL);
			int remainingTimeForThisCycle = MaxTimePerCycle - 
						(startTime - negotiation_cycle_stats[0]->start_time);
			int remainingTimeForThisSubmitter = MaxTimePerSubmitter - totalTime;
			if ( num_idle_jobs == 0 ) {
				dprintf(D_FULLDEBUG,
					"  Negotiating with %s skipped because no idle jobs\n",
					scheddName.Value());
				result = MM_DONE;
			} else if (remainingTimeForThisSubmitter <= 0) {
				dprintf(D_ALWAYS,
					"  Negotiation with %s skipped because of time limits:\n",
					scheddName.Value());
				dprintf(D_ALWAYS,
					"  %d seconds spent on this user, MAX_TIME_PER_USER is %d secs\n ",
					totalTime, MaxTimePerSubmitter);
				negotiation_cycle_stats[0]->submitters_out_of_time.insert(scheddName.Value());
				result = MM_DONE;
			} else if (remainingTimeForThisCycle <= 0) {
				dprintf(D_ALWAYS,
					"  Negotiation with %s skipped because MAX_TIME_PER_CYCLE of %d secs exceeded\n",
					scheddName.Value(),MaxTimePerCycle);
				result = MM_DONE;
			} else if ((submitterLimit < minSlotWeight || pieLeft < minSlotWeight) && (spin_pie > 1)) {
				dprintf(D_ALWAYS,
					"  Negotiation with %s skipped as pieLeft < minSlotWeight\n",
					scheddName.Value());
				result = MM_RESUME;
			} else {
				int numMatched = 0;
				time_t deadline = startTime + 
					MIN(MaxTimePerSpin, MIN(remainingTimeForThisCycle,remainingTimeForThisSubmitter));
                if (negotiation_cycle_stats[0]->active_submitters.count(scheddName.Value()) <= 0) {
                    negotiation_cycle_stats[0]->num_idle_jobs += num_idle_jobs;
                }
				negotiation_cycle_stats[0]->active_submitters.insert(scheddName.Value());
				negotiation_cycle_stats[0]->active_schedds.insert(scheddAddr.Value());
				result=negotiate(groupName, scheddName.Value(), schedd, submitterPrio,
                              submitterLimit, submitterLimitUnclaimed,
							  startdAds, claimIds, 
							  ignore_submitter_limit,
							  deadline, numMatched, pieLeft);
				updateNegCycleEndTime(startTime, schedd);
			}

			switch (result)
			{
				case MM_RESUME:
					// the schedd hit its resource limit.  must resume 
					// negotiations in next spin
					scheddUsed += accountant.GetWeightedResourcesUsed(scheddName.Value());
                    negotiation_cycle_stats[0]->submitters_share_limit.insert(scheddName.Value());
					dprintf(D_FULLDEBUG, "  This submitter hit its submitterLimit.\n");
					break;
				case MM_DONE: 
					if (rejForNetworkShare) {
							// We negotiated for all jobs, but some
							// jobs were rejected because this user
							// exceeded her fair-share of network
							// resources.  Resume negotiations for
							// this user in next spin.
					} else {
							// the schedd got all the resources it
							// wanted. delete this schedd ad.
						dprintf(D_FULLDEBUG,"  Submitter %s got all it wants; removing it.\n", scheddName.Value());
                        scheddUsed += accountant.GetWeightedResourcesUsed(scheddName.Value());
                        dprintf( D_FULLDEBUG, " resources used by %s are %f\n",scheddName.Value(),	
                                 accountant.GetWeightedResourcesUsed(scheddName.Value()));
						scheddAds.Remove( schedd);
					}
					break;
				case MM_ERROR:
				default:
					dprintf(D_ALWAYS,"  Error: Ignoring submitter for this cycle\n" );
					sockCache->invalidateSock( scheddAddr.Value() );
	
					scheddUsed += accountant.GetWeightedResourcesUsed(scheddName.Value());
					dprintf( D_FULLDEBUG, " resources used by %s are %f\n",scheddName.Value(),	
						    accountant.GetWeightedResourcesUsed(scheddName.Value()));
					scheddAds.Remove( schedd );
					negotiation_cycle_stats[0]->submitters_failed.insert(scheddName.Value());
			}
		}
		scheddAds.Close();
		dprintf( D_FULLDEBUG, " resources used scheddUsed= %f\n",scheddUsed);

	} while ( ( pieLeft < pieLeftOrig || scheddAds.MyLength() < scheddAdsCountOrig )
			  && (scheddAds.MyLength() > 0)
			  && (startdAds.MyLength() > 0) );

	dprintf( D_ALWAYS, " negotiateWithGroup resources used scheddAds length %d \n",scheddAds.MyLength());

    negotiation_cycle_stats[0]->duration_phase3 += duration_phase3;
    negotiation_cycle_stats[0]->duration_phase4 += (time(NULL) - start_time_phase4) - duration_phase3;

	return TRUE;
}

static int
comparisonFunction (AttrList *ad1, AttrList *ad2, void *m)
{
	Matchmaker* mm = (Matchmaker*)m;

    MyString subname1;
    MyString subname2;

    // nameless submitters are filtered elsewhere
	ad1->LookupString(ATTR_NAME, subname1);
	ad2->LookupString(ATTR_NAME, subname2);
	double prio1 = mm->accountant.GetPriority(subname1);
	double prio2 = mm->accountant.GetPriority(subname2);

    // primary sort on submitter priority
    if (prio1 < prio2) return true;
    if (prio1 > prio2) return false;

    float sr1 = FLT_MAX;
    float sr2 = FLT_MAX;

    if (!ad1->LookupFloat("SubmitterStarvation", sr1)) sr1 = FLT_MAX;
    if (!ad2->LookupFloat("SubmitterStarvation", sr2)) sr2 = FLT_MAX;

	// secondary sort on job prio, if want_globaljobprio is true (see gt #3218)
	if ( mm->want_globaljobprio ) {
		int p1 = INT_MIN;	// no priority should be treated as lowest priority
		int p2 = INT_MIN;
		ad1->LookupInteger(ATTR_JOB_PRIO,p1);
		ad2->LookupInteger(ATTR_JOB_PRIO,p2);
		if (p1 > p2) return true;	// note: higher job prio is "better"
		if (p1 < p2) return false;
	}

    // tertiary sort on submitter starvation
    if (sr1 < sr2) return true;
    if (sr1 > sr2) return false;

    int ts1=0;
    int ts2=0;
    ad1->LookupInteger(ATTR_LAST_HEARD_FROM, ts1);
    ad2->LookupInteger(ATTR_LAST_HEARD_FROM, ts2);

    // when submitters have same name from different schedd, their priorities
    // and starvation ratios will be equal: fallback is to order them randomly
    // to prevent long-term starvation of any one submitter
    return (ts1 % 1009) < (ts2 % 1009);
}

int Matchmaker::
trimStartdAds(ClassAdListDoesNotDeleteAds &startdAds)
{
	/* 
		Throw out startd ads have no business being 
		visible to the matchmaking engine, but were fetched from the 
		collector because perhaps the accountant needs to see them.  
		This method is called after accounting completes, but before
		matchmaking begins. 
	*/

	int removed = 0;

	removed += trimStartdAds_PreemptionLogic(startdAds);
	removed += trimStartdAds_ShutdownLogic(startdAds);

	return removed;
}

int Matchmaker::
trimStartdAds_ShutdownLogic(ClassAdListDoesNotDeleteAds &startdAds)
{
	int threshold = 0;
	int removed = 0;
	ClassAd *ad = NULL;
	ExprTree *shutdown_expr = NULL;
	ExprTree *shutdownfast_expr = NULL;	
	const time_t now = time(NULL);
	time_t myCurrentTime = now;
	int shutdown;

	/* 
		Trim out any startd ads that have a DaemonShutdown attribute that evaluates
		to True threshold seconds in the future.  The idea here is we don't want to 
		match with startds that are real close to shutting down, since likely doing so
		will just be a waste of time. 
	*/

	// Get our threshold from the config file; note that NEGOTIATOR_TRIM_SHUTDOWN_THRESHOLD 
	// can be an int OR a classad expression that will get evaluated against the 
	// negotiator ad.  This may be handy to express the threshold as a function of
	// the negotiator cycle time.
	param_integer("NEGOTIATOR_TRIM_SHUTDOWN_THRESHOLD",threshold,true,0,false,INT_MIN,INT_MAX,publicAd);

	// A threshold of 0 (or less) means don't trim anything, in which case we have no
	// work to do.
	if ( threshold <= 0 ) {
		// Nothing to do
		return removed;
	}

	startdAds.Open();
	while( (ad=startdAds.Next()) ) {
		shutdown = 0;
		shutdown_expr = ad->Lookup(ATTR_DAEMON_SHUTDOWN);
		shutdownfast_expr = ad->Lookup(ATTR_DAEMON_SHUTDOWN_FAST);
		if (shutdown_expr || shutdownfast_expr ) {
			// Set CurrentTime to be threshold seconds into the
			// future.  Use ATTR_MY_CURRENT_TIME if it exists in
			// the ad to avoid issues due to clock skew between the
			// startd and the negotiator.
			myCurrentTime = now;
			ad->LookupInteger(ATTR_MY_CURRENT_TIME,myCurrentTime);
			ExprTree *old_currtime = ad->Remove(ATTR_CURRENT_TIME);
			ad->Assign(ATTR_CURRENT_TIME,myCurrentTime + threshold); // change time

			// Now that CurrentTime is set into the future, evaluate
			// if the Shutdown expression(s)
			if (shutdown_expr) {
				ad->EvalBool(ATTR_DAEMON_SHUTDOWN, NULL, shutdown);
			}
			if (shutdownfast_expr) {
				ad->EvalBool(ATTR_DAEMON_SHUTDOWN_FAST, NULL, shutdown);
			}

			// Put CurrentTime back to how we found it, ie = time()
			if ( old_currtime ) {
				ad->Insert(ATTR_CURRENT_TIME, old_currtime, false);
			}
		}
		// If the startd is shutting down threshold seconds in the future, remove it
		if ( shutdown ) {
			startdAds.Remove(ad);
			removed++;
		}	
	}
	startdAds.Close();

	dprintf(D_FULLDEBUG,
				"Trimmed out %d startd ads due to NEGOTIATOR_TRIM_SHUTDOWN_THRESHOLD=%d\n",
				removed,threshold);
	
	return removed;
}

int Matchmaker::
trimStartdAds_PreemptionLogic(ClassAdListDoesNotDeleteAds &startdAds)
{
	int removed = 0;
	ClassAd *ad = NULL;
	char curState[80];
	char const *claimed_state_str = state_to_string(claimed_state);
	char const *preempting_state_str = state_to_string(preempting_state);
	ASSERT(claimed_state_str && preempting_state_str);

		// If we are not considering preemption, we can save time
		// (and also make the spinning pie algorithm more correct) by
		// getting rid of ads that are not in the Unclaimed state.
	
	if ( ConsiderPreemption ) {
		if( ConsiderEarlyPreemption ) {
				// we need to keep all the ads.
			return 0;
		}

			// Remove ads with retirement time, because we are not
			// considering early preemption
		startdAds.Open();
		while( (ad=startdAds.Next()) ) {
			int retirement_remaining;
			if(ad->LookupInteger(ATTR_RETIREMENT_TIME_REMAINING, retirement_remaining) &&
			   retirement_remaining > 0 )
			{
				if( IsDebugLevel(D_FULLDEBUG) ) {
					std::string name,user;
					ad->LookupString(ATTR_NAME,name);
					ad->LookupString(ATTR_REMOTE_USER,user);
					dprintf(D_FULLDEBUG,"Trimming %s, because %s still has %ds of retirement time.\n",
							name.c_str(), user.c_str(), retirement_remaining);
				}
				startdAds.Remove(ad);
				removed++;
			}
		}
		startdAds.Close();

		if ( removed > 0 ) {
			dprintf(D_FULLDEBUG,
					"Trimmed out %d startd ads due to NEGOTIATOR_CONSIDER_EARLY_PREEMPTION=False\n",
					removed);
		}
		return removed;
	}

	startdAds.Open();
	while( (ad=startdAds.Next()) ) {
		if(ad->LookupString(ATTR_STATE, curState, sizeof(curState))) {
			if ( strcmp(curState,claimed_state_str)==0
			     || strcmp(curState,preempting_state_str)==0)
			{
				startdAds.Remove(ad);
				removed++;
			}
		}
	}
	startdAds.Close();

	dprintf(D_FULLDEBUG,
			"Trimmed out %d startd ads due to NEGOTIATOR_CONSIDER_PREEMPTION=False\n",
			removed);

	return removed;
}

double Matchmaker::
sumSlotWeights(ClassAdListDoesNotDeleteAds &startdAds, double* minSlotWeight, ExprTree* constraint)
{
	ClassAd *ad = NULL;
	double sum = 0.0;

	if( minSlotWeight ) {
		*minSlotWeight = DBL_MAX;
	}

	startdAds.Open();
	while( (ad=startdAds.Next()) ) {
        // only count ads satisfying constraint, if given
        if ((NULL != constraint) && !EvalBool(ad, constraint)) {
            continue;
        }

		float slotWeight = accountant.GetSlotWeight(ad);
		sum+=slotWeight;
		if (minSlotWeight && (slotWeight < *minSlotWeight)) {
			*minSlotWeight = slotWeight;
		}
	}

	return sum;
}

bool Matchmaker::
obtainAdsFromCollector (
						ClassAdList &allAds,
						ClassAdListDoesNotDeleteAds &startdAds, 
						ClassAdListDoesNotDeleteAds &scheddAds, 
						ClaimIdHash &claimIds )
{
	CondorQuery privateQuery(STARTD_PVT_AD);
	QueryResult result;
	ClassAd *ad, *oldAd;
	MapEntry *oldAdEntry;
	int newSequence, oldSequence, reevaluate_ad;
	char    *remoteHost = NULL;
	MyString buffer;
	CollectorList* collects = daemonCore->getCollectorList();

    cp_resources = false;

    // build a query for Scheduler, Submitter and (constrained) machine ads
    //
	CondorQuery publicQuery(ANY_AD);
    publicQuery.addORConstraint("(MyType == \"Scheduler\") || (MyType == \"Submitter\")");
    if (strSlotConstraint && strSlotConstraint[0]) {
        MyString machine;
        machine.formatstr("((MyType == \"Machine\") && (%s))", strSlotConstraint);
        publicQuery.addORConstraint(machine.Value());
    } else {
        publicQuery.addORConstraint("(MyType == \"Machine\")");
    }

	// If preemption is disabled, we only need a handful of attrs from claimed ads.
	// Ask for that projection.

	if (!ConsiderPreemption) {
		const char *projectionString =
			"ifThenElse(State == \"Claimed\",\"Name State Activity StartdIpAddr AccountingGroup Owner RemoteUser Requirements SlotWeight ConcurrencyLimits\",\"\") ";
		publicQuery.setDesiredAttrsExpr(projectionString);

		dprintf(D_ALWAYS, "Not considering preemption, therefore constraining idle machines with %s\n", projectionString);
	}

	dprintf(D_ALWAYS,"  Getting startd private ads ...\n");
	ClassAdList startdPvtAdList;
	result = collects->query (privateQuery, startdPvtAdList);
	if( result!=Q_OK ) {
		dprintf(D_ALWAYS, "Couldn't fetch ads: %s\n", getStrQueryResult(result));
		return false;
	}

    CondorError errstack;
	dprintf(D_ALWAYS, "  Getting Scheduler, Submitter and Machine ads ...\n");
	result = collects->query (publicQuery, allAds, &errstack);
	if( result!=Q_OK ) {
		dprintf(D_ALWAYS, "Couldn't fetch ads: %s\n", 
           errstack.code() ? errstack.getFullText(false).c_str() : getStrQueryResult(result)
           );
		return false;
	}

	dprintf(D_ALWAYS, "  Sorting %d ads ...\n",allAds.MyLength());

	allAds.Open();
	while( (ad=allAds.Next()) ) {

		// Insert each ad into the appropriate list.
		// After we insert it into a list, do not delete the ad...

		// let's see if we've already got it - first lookup the sequence 
		// number from the new ad, then let's look and see if we've already
		// got something for this one.		
		if(!strcmp(GetMyTypeName(*ad),STARTD_ADTYPE)) {

			// first, let's make sure that will want to actually use this
			// ad, and if we can use it (old startds had no seq. number)
			reevaluate_ad = false; 
			ad->LookupBool(ATTR_WANT_AD_REVAULATE, reevaluate_ad);
			newSequence = -1;	
			ad->LookupInteger(ATTR_UPDATE_SEQUENCE_NUMBER, newSequence);

			if(!ad->LookupString(ATTR_NAME, &remoteHost)) {
				dprintf(D_FULLDEBUG,"Rejecting unnamed startd ad.");
				continue;
			}

#if defined(ADD_TARGET_SCOPING)
			ad->AddTargetRefs( TargetJobAttrs );
#endif

			// Next, let's transform the ad. The first thing we might
			// do is replace the Requirements attribute with whatever
			// we find in NegotiatorRequirements
			ExprTree  *negReqTree, *reqTree;
			const char *subReqs;
			char *newReqs;
			subReqs = newReqs = NULL;
			negReqTree = reqTree = NULL;
			int length;
			negReqTree = ad->LookupExpr(ATTR_NEGOTIATOR_REQUIREMENTS);
			if ( negReqTree != NULL ) {

				// Save the old requirements expression
				reqTree = ad->LookupExpr(ATTR_REQUIREMENTS);
				if( reqTree != NULL ) {
				// Now, put the old requirements back into the ad
				// (note: ExprTreeToString uses a static buffer, so do not
				//        deallocate the buffer it returns)
				subReqs = ExprTreeToString(reqTree);
				length = strlen(subReqs) + strlen(ATTR_REQUIREMENTS) + 7;
				newReqs = (char *)malloc(length+16);
				ASSERT( newReqs != NULL );
				snprintf(newReqs, length+15, "Saved%s = %s", 
							ATTR_REQUIREMENTS, subReqs); 
				ad->Insert(newReqs);
				free(newReqs);
				}
		
				// Get the requirements expression we're going to 
				// subsititute in, and convert it to a string... 
				// Sadly, this might be the best interface :(
				subReqs = ExprTreeToString(negReqTree);
				length = strlen(subReqs) + strlen(ATTR_REQUIREMENTS);
				newReqs = (char *)malloc(length+16);
				ASSERT( newReqs != NULL );

				snprintf(newReqs, length+15, "%s = %s", ATTR_REQUIREMENTS, 
							subReqs); 
				ad->Insert(newReqs);

				free(newReqs);
				
			}

			if( reevaluate_ad && newSequence != -1 ) {
				oldAd = NULL;
				oldAdEntry = NULL;

				MyString adID = MachineAdID(ad);
				stashedAds->lookup( adID, oldAdEntry);
				// if we find it...
				oldSequence = -1;
				if( oldAdEntry ) {
					oldSequence = oldAdEntry->sequenceNum;
					oldAd = oldAdEntry->oldAd;
				}

					// Find classad expression that decides if
					// new ad should replace old ad
				char *exprStr = param("STARTD_AD_REEVAL_EXPR");
				if (!exprStr) {
						// This matches the "old" semantic.
					exprStr = strdup("target.UpdateSequenceNumber > my.UpdateSequenceNumber");
				}

				ExprTree *expr = NULL;
				::ParseClassAdRvalExpr(exprStr, expr); // expr will be null on error

				bool replace = true;
				if (expr == NULL) {
					// error evaluating expression
					dprintf(D_ALWAYS, "Can't compile STARTD_AD_REEVAL_EXPR %s, treating as TRUE\n", exprStr);
					replace = true;
				} else {

						// Expression is valid, now evaluate it
						// old ad is "my", new one is "target"
					classad::Value er;
					int evalRet = EvalExprTree(expr, oldAd, ad, er);

					if( !evalRet || !er.IsBooleanValueEquiv(replace) ) {
							// Something went wrong
						dprintf(D_ALWAYS, "Can't evaluate STARTD_AD_REEVAL_EXPR %s as a bool, treating as TRUE\n", exprStr);
						replace = true;
					}

						// But, if oldAd was null (i.e.. the first time), always replace
					if (!oldAd) {
						replace = true;
					}
				}

				free(exprStr);
				delete expr ;

					//if(newSequence > oldSequence) {
				if (replace) {
					if(oldSequence >= 0) {
						delete(oldAdEntry->oldAd);
						delete(oldAdEntry->remoteHost);
						delete(oldAdEntry);
						stashedAds->remove(adID);
					}
					MapEntry *me = new MapEntry;
					me->sequenceNum = newSequence;
					me->remoteHost = strdup(remoteHost);
					me->oldAd = new ClassAd(*ad); 
					stashedAds->insert(adID, me); 
				} else {
					/*
					  We have a stashed copy of this ad, and it's the
					  the same or a more recent ad, and we
					  we don't want to use the one in allAds. We determine
					  if an ad is more recent by evaluating an expression
					  from the config file that decides "newness".  By default,
					  this is just based on the sequence number.  However,
					  we need to make sure that the "stashed" ad gets into
					  allAds for this negotiation cycle, but we don't want 
					  to get stuck in a loop evaluating the, so we remove
					  the sequence number before we put it into allAds - this
					  way, when we encounter it a few iteration later we
					  won't reconsider it
					*/

					allAds.Delete(ad);
					ad = new ClassAd(*(oldAdEntry->oldAd));
					ad->Delete(ATTR_UPDATE_SEQUENCE_NUMBER);
					allAds.Insert(ad);
				}
			}

            if (!cp_resources && cp_supports_policy(*ad)) {
                // we need to know if we will be encountering resource ads that
                // advertise a consumption policy
                cp_resources = true;
            }

			OptimizeMachineAdForMatchmaking( ad );

			startdAds.Insert(ad);
		} else if( !strcmp(GetMyTypeName(*ad),SUBMITTER_ADTYPE) ) {

            MyString subname;
            if (!ad->LookupString(ATTR_NAME, subname)) {
                dprintf(D_ALWAYS, "WARNING: ignoring submitter ad with no name\n");
                continue;
            }

            int numidle=0;
            ad->LookupInteger(ATTR_IDLE_JOBS, numidle);
            int numrunning=0;
            ad->LookupInteger(ATTR_RUNNING_JOBS, numrunning);
            int requested = numrunning + numidle;

            // This will avoid some wasted effort in negotiation looping
            if (requested <= 0) {
                dprintf(D_FULLDEBUG, "Ignoring submitter %s with no requested jobs\n", subname.Value());
                continue;
            }

    		ad->Assign(ATTR_TOTAL_TIME_IN_CYCLE, 0);

			// Now all that is left is to insert the submitter ad
			// into our list. However, if want_globaljobprio is true,
			// we insert a submitter ad for each job priority in the submitter
			// ad's job_prio_array attribute.  See gittrac #3218.
			if ( want_globaljobprio ) {
				MyString jobprioarray;
				StringList jobprios;

				if (!ad->LookupString(ATTR_JOB_PRIO_ARRAY,jobprioarray)) {
					// By design, if negotiator has want_globaljobprio and a schedd
					// does not give us a job prio array, behave as if this SubmitterAd had a
					// JobPrioArray attribute with a single value w/ the worst job priority
					jobprioarray = INT_MIN;
				}

				jobprios.initializeFromString( jobprioarray.Value() );
				jobprios.rewind();
				char *prio = NULL;
				// Insert a group of submitter ads with one ATTR_JOB_PRIO value
				// taken from the list in ATTR_JOB_PRIO_ARRAY.
				while ( (prio = jobprios.next()) != NULL ) {
					ClassAd *adCopy = new ClassAd( *ad );
					ASSERT(adCopy);
					adCopy->Assign(ATTR_JOB_PRIO,atoi(prio));
					scheddAds.Insert(adCopy);
				}
			} else {
				// want_globaljobprio is false, so just insert the submitter
				// ad into our list as-is
				scheddAds.Insert(ad);
			}
		}
        free(remoteHost);
        remoteHost = NULL;
	}
	allAds.Close();

	// In the processing of allAds above, if want_globaljobprio is true,
	// we may have created additional submitter ads and inserted them
	// into scheddAds on the fly.
	// As ads in scheddAds are not deleted when scheddAds is destroyed,
	// we must be certain to insert these ads into allAds so it gets deleted.
	// To accomplish this, we simply iterate through scheddAds and insert all
	// ads found into scheddAds. No worries about duplicates since the Insert()
	// method checks for duplicates already.
	if (want_globaljobprio) {
		scheddAds.Open();
		while( (ad=scheddAds.Next()) ) {
			allAds.Insert(ad);
		}
	}

	MakeClaimIdHash(startdPvtAdList,claimIds);

	dprintf(D_ALWAYS, "Got ads: %d public and %lu private\n",
	        allAds.MyLength(),claimIds.size());

	dprintf(D_ALWAYS, "Public ads include %d submitter, %d startd\n",
		scheddAds.MyLength(), startdAds.MyLength() );

	return true;
}

void
Matchmaker::OptimizeMachineAdForMatchmaking(ClassAd *ad)
{
		// The machine ad will be passed as the RIGHT ad during
		// matchmaking (i.e. in the call to IsAMatch()), so
		// optimize it accordingly.
	std::string error_msg;
	if( !classad::MatchClassAd::OptimizeRightAdForMatchmaking( ad, &error_msg ) ) {
		MyString name;
		ad->LookupString(ATTR_NAME,name);
		dprintf(D_ALWAYS,
				"Failed to optimize machine ad %s for matchmaking: %s\n",	
			name.Value(),
				error_msg.c_str());
	}
}

void
Matchmaker::OptimizeJobAdForMatchmaking(ClassAd *ad)
{
		// The job ad will be passed as the LEFT ad during
		// matchmaking (i.e. in the call to IsAMatch()), so
		// optimize it accordingly.
	std::string error_msg;
	if( !classad::MatchClassAd::OptimizeLeftAdForMatchmaking( ad, &error_msg ) ) {
		int cluster_id=-1,proc_id=-1;
		ad->LookupInteger(ATTR_CLUSTER_ID,cluster_id);
		ad->LookupInteger(ATTR_PROC_ID,proc_id);
		dprintf(D_ALWAYS,
				"Failed to optimize job ad %d.%d for matchmaking: %s\n",	
				cluster_id,
				proc_id,
				error_msg.c_str());
	}
}

std::map<std::string, std::vector<std::string> > childClaimHash;

void
Matchmaker::MakeClaimIdHash(ClassAdList &startdPvtAdList, ClaimIdHash &claimIds)
{
	ClassAd *ad;
	startdPvtAdList.Open();

	bool pslotPreempt = param_boolean("ALLOW_PSLOT_PREEMPTION", false);
	childClaimHash.clear();

	while( (ad = startdPvtAdList.Next()) ) {
		MyString name;
		MyString ip_addr;
		string claim_id;
        string claimlist;

		if( !ad->LookupString(ATTR_NAME, name) ) {
			continue;
		}
		if( !ad->LookupString(ATTR_MY_ADDRESS, ip_addr) )
		{
			continue;
		}
			// As of 7.1.3, we look up CLAIM_ID first and CAPABILITY
			// second.  Someday CAPABILITY can be phased out.
		if( !ad->LookupString(ATTR_CLAIM_ID, claim_id) &&
			!ad->LookupString(ATTR_CAPABILITY, claim_id) &&
            !ad->LookupString(ATTR_CLAIM_ID_LIST, claimlist))
		{
			continue;
		}

			// hash key is name + ip_addr
        string key = name;
        key += ip_addr;
        ClaimIdHash::iterator f(claimIds.find(key));
        if (f == claimIds.end()) {
            claimIds[key];
            f = claimIds.find(key);
        } else {
            dprintf(D_ALWAYS, "Warning: duplicate key %s detected while loading private claim table, overwriting previous entry\n", key.c_str());
            f->second.clear();
        }

        // Use the new claim-list if it is present, otherwise use traditional claim id (not both)
        if (ad->LookupString(ATTR_CLAIM_ID_LIST, claimlist)) {
            StringList idlist(claimlist.c_str());
            idlist.rewind();
            while (char* id = idlist.next()) {
                f->second.insert(id);
            }
        } else {
            f->second.insert(claim_id);
        }
	
		if (pslotPreempt) {
				// Only expected for pslots
			std::string childClaims;
					// Grab the classad vector of ids
			int numKids = 0;
			int kids_set = ad->LookupInteger(ATTR_NUM_DYNAMIC_SLOTS,numKids);
			std::vector<std::string> claims;

				// foreach entry in that vector
			for (int kid = 0; kid < numKids; kid++) {
				std::string child_claim = "";
				if ( dslotLookupString( ad, ATTR_CLAIM_IDS, kid, child_claim ) ) {
					claims.push_back( child_claim );
				} else {
					dprintf( D_FULLDEBUG, "Ignoring pslot with missing child claim ids\n" );
					kids_set = FALSE;
					break;
				}
			}

				// Put the newly-made vector of claims in the hash
				// if we got claim ids for all of the child dslots
			if ( kids_set ) {
				childClaimHash[key] = claims;
			}
		}
	}
	startdPvtAdList.Close();
}

int Matchmaker::
negotiate(char const* groupName, char const *scheddName, const ClassAd *scheddAd, double priority,
		   double submitterLimit, double submitterLimitUnclaimed,
		   ClassAdListDoesNotDeleteAds &startdAds, ClaimIdHash &claimIds, 
		   bool ignore_schedd_limit, time_t deadline,
		   int& numMatched, double &pieLeft)
{
	ReliSock	*sock;
	int			cluster, proc, autocluster;
	int			result;
	time_t		currentTime;
	time_t		beginTime = time(NULL);
	ClassAd		request;
	ClassAd*    offer = NULL;
	bool		only_consider_startd_rank = false;
	bool		display_overlimit = true;
	bool		limited_by_submitterLimit = false;
    string remoteUser;
    double limitUsed = 0.0;
    double limitUsedUnclaimed = 0.0;

	numMatched = 0;

	MyString submitter_tag;
	int negotiate_cmd = NEGOTIATE; // 7.5.4+
	if( !scheddAd->LookupString(ATTR_SUBMITTER_TAG,submitter_tag) ) {
			// schedd must be older than 7.5.4
		negotiate_cmd = NEGOTIATE_WITH_SIGATTRS;
	}

	// fetch the verison of the schedd, so we can take advantage of
	// protocol improvements in newer versions while still being
	// backwards compatible.  
	MyString schedd_version_string;
	scheddAd->LookupString(ATTR_VERSION,schedd_version_string);	
	// from the version of the schedd, figure out the version of the negotiate 
	// protocol supported.
	int schedd_negotiate_protocol_version = 0; 
	if ( !schedd_version_string.empty() ) {
		CondorVersionInfo	scheddVersion(schedd_version_string.Value());
		if ( scheddVersion.built_since_version(8,3,0) ) {
			// resource request lists supported...
			schedd_negotiate_protocol_version = 1;
		}
	}

	// Because of CCB, we may end up contacting a different
	// address than scheddAddr!  This is used for logging (to identify
	// the schedd) and to uniquely identify the host in the socketCache.
	// Do not attempt direct connections to this sinful string!
	MyString scheddAddr;
	if( !scheddAd->LookupString( ATTR_SCHEDD_IP_ADDR, scheddAddr ) ) {
		dprintf( D_ALWAYS, "Matchmaker::negotiate: Internal error: Missing IP address for schedd %s.  Please contact the Condor developers.\n", scheddName);
		return MM_ERROR;
	}

	// Used for log messages to identify the schedd.
	// Not for other uses, as it may change!
	MyString schedd_id;
	schedd_id.formatstr("%s (%s)", scheddName, scheddAddr.Value());
	
	// 0.  connect to the schedd --- ask the cache for a connection
	sock = sockCache->findReliSock( scheddAddr.Value() );
	if( ! sock ) {
		dprintf( D_FULLDEBUG, "Socket to %s not in cache, creating one\n", 
				 schedd_id.Value() );
			// not in the cache already, create a new connection and
			// add it to the cache.  We want to use a Daemon object to
			// send the first command so we setup a security session. 

		if (IsDebugLevel(D_COMMAND)) {
			int cmd = negotiate_cmd;
			dprintf (D_COMMAND, "Matchmaker::negotiate(%s,...) making connection to %s\n", getCommandStringSafe(cmd), scheddAddr.Value());
		}

		Daemon schedd( scheddAd, DT_SCHEDD, 0 );
		sock = schedd.reliSock( NegotiatorTimeout );
		if( ! sock ) {
			dprintf( D_ALWAYS, "    Failed to connect to %s\n", schedd_id.Value() );
			return MM_ERROR;
		}
		if( ! schedd.startCommand(negotiate_cmd, sock, NegotiatorTimeout) ) {
			dprintf( D_ALWAYS, "    Failed to send NEGOTIATE command to %s\n",
					 schedd_id.Value() );
			delete sock;
			return MM_ERROR;
		}
			// finally, add it to the cache for later...
		sockCache->addReliSock( scheddAddr.Value(), sock );
	} else { 
		dprintf( D_FULLDEBUG, "Socket to %s already in cache, reusing\n", 
				 schedd_id.Value() );
			// this address is already in our socket cache.  since
			// we've already got a TCP connection, we do *NOT* want to
			// use a Daemon::startCommand() to create a new security
			// session, we just want to encode the command
			// int on the socket...
		sock->encode();
		if( ! sock->put(negotiate_cmd) ) {
			dprintf( D_ALWAYS, "    Failed to send NEGOTIATE command to %s\n",
					 schedd_id.Value() );
			sockCache->invalidateSock( scheddAddr.Value() );
			return MM_ERROR;
		}
	}

	sock->encode();
	if( negotiate_cmd == NEGOTIATE ) {
		// Here we create a negotiation ClassAd to pass parameters to the
		// schedd's negotiation method.
		ClassAd negotiate_ad;
		int jmin, jmax;
		// Tell the schedd to limit negotiation to this owner
		negotiate_ad.Assign(ATTR_OWNER,scheddName);
		// Tell the schedd to limit negotiation to this job priority range
		if ( want_globaljobprio && scheddAd->LookupInteger("JOBPRIO_MIN",jmin) ) {
			if (!scheddAd->LookupInteger("JOBPRIO_MAX",jmax)) {
				EXCEPT("SubmitterAd with JOBPRIO_MIN attr, but no JOBPRIO_MAX");
			}
			negotiate_ad.Assign("JOBPRIO_MIN",jmin);
			negotiate_ad.Assign("JOBPRIO_MAX",jmax);
			dprintf (D_ALWAYS | D_MATCH,
				"    USE_GLOBAL_JOB_PRIOS limit to jobprios between %d and %d\n",
				jmin, jmax);
		}
		// Tell the schedd what sigificant attributes we found in the startd ads
		negotiate_ad.Assign(ATTR_AUTO_CLUSTER_ATTRS,job_attr_references ? job_attr_references : "");
		// Tell the schedd a submitter tag value (used for flocking levels)
		negotiate_ad.Assign(ATTR_SUBMITTER_TAG,submitter_tag.Value());
		if( !putClassAd( sock, negotiate_ad ) ) {
			dprintf (D_ALWAYS, "    Failed to send negotiation header to %s\n",
					 schedd_id.Value() );
			sockCache->invalidateSock(scheddAddr.Value());
			return MM_ERROR;
		}
	}
	else if( negotiate_cmd == NEGOTIATE_WITH_SIGATTRS ) {
			// old protocol prior to 7.5.4
		if (!sock->put(scheddName))
		{
			dprintf (D_ALWAYS, "    Failed to send scheddName to %s\n",
					 schedd_id.Value() );
			sockCache->invalidateSock(scheddAddr.Value());
			return MM_ERROR;
		}
			// send the significant attributes
		if (!sock->put(job_attr_references)) 
		{
			dprintf (D_ALWAYS, "    Failed to send significant attrs to %s\n",
					 schedd_id.Value() );
			sockCache->invalidateSock(scheddAddr.Value());
			return MM_ERROR;
		}
	}
	else {
		EXCEPT("Unexpected negotiate_cmd=%d",negotiate_cmd);
	}
	if (!sock->end_of_message())
	{
		dprintf (D_ALWAYS, "    Failed to send scheddName/eom to %s\n",
			schedd_id.Value() );
		sockCache->invalidateSock(scheddAddr.Value());
		return MM_ERROR;
	}
	
	// 2.  negotiation loop with schedd
	ResourceRequestList request_list(schedd_negotiate_protocol_version);  
	for (numMatched=0;true;numMatched++)
	{
		// Service any interactive commands on our command socket.
		// This keeps condor_userprio hanging to a minimum when
		// we are involved in a lot of schedd negotiating.
		// It also performs the important function of draining out
		// any reschedule requests queued up on our command socket, so
		// we do not negotiate over & over unnecesarily.

		daemonCore->ServiceCommandSocket();

		currentTime = time(NULL);

		if (currentTime >= deadline) {
			dprintf (D_ALWAYS, 	
			"    Reached deadline for %s after %d sec... stopping\n"
			"       MAX_TIME_PER_SUBMITTER = %d sec, MAX_TIME_PER_CYCLE = %d sec, MAX_TIME_PER_PIESPIN = %d sec\n",
				schedd_id.Value(), (int)(currentTime - beginTime),
				MaxTimePerSubmitter, MaxTimePerCycle, MaxTimePerSpin);
			break;	// get out of the infinite for loop & stop negotiating
		}


		// Handle the case if we are over the submitterLimit
		if( limitUsed >= submitterLimit ) {
			if( ignore_schedd_limit ) {
				only_consider_startd_rank = true;
				if( display_overlimit ) {
					display_overlimit = false;
					dprintf(D_FULLDEBUG,
							"    Over submitter resource limit (%f, used %f) ... "
							"only consider startd ranks\n", submitterLimit,limitUsed);
				}
			} else {
				dprintf (D_ALWAYS, 	
						 "    Reached submitter resource limit: %f ... stopping\n", limitUsed);
				break;	// get out of the infinite for loop & stop negotiating
			}
		} else {
			only_consider_startd_rank = false;
		}


		// 2a.  ask for job information
		if ( !request_list.getRequest(request,cluster,proc,autocluster,sock) ) {
			// Failed to get a request.  Check to see if it is because
			// of an error talking to the schedd.
			if ( request_list.hadError() ) {
				// note: error message already dprintf-ed 
				sockCache->invalidateSock(scheddAddr.Value());
				return MM_ERROR;
			} 
			// Failed to get a request, and no error occured.  
			// If we have negotiated above our submitterLimit, we have only
			// considered matching if the offer strictly prefers the request.
			// So in this case, return MM_RESUME since there still may be
			// jobs which the schedd wants scheduled but have not been considered
			// as candidates for no preemption or user priority preemption.
			// Also, if we were limited by submitterLimit, resume
			// in the next spin of the pie, because our limit might
			// increase.
			if( limitUsed >= submitterLimit || limited_by_submitterLimit ) {
				return MM_RESUME;
			} else {
				return MM_DONE;
			}
		}
		// end of asking for job information - we now have a request
	

        negotiation_cycle_stats[0]->num_jobs_considered += 1;

#if defined(ADD_TARGET_SCOPING)
		request.AddTargetRefs( TargetMachineAttrs );
#endif

        // information regarding the negotiating group context:
        string negGroupName = (groupName != NULL) ? groupName : hgq_root_group->name.c_str();
        request.Assign(ATTR_SUBMITTER_NEGOTIATING_GROUP, negGroupName);
        request.Assign(ATTR_SUBMITTER_AUTOREGROUP, (autoregroup && (negGroupName == hgq_root_group->name))); 

		// insert the submitter user priority attributes into the request ad
		// first insert old-style ATTR_SUBMITTOR_PRIO
		request.Assign(ATTR_SUBMITTOR_PRIO , (float)priority );  
		// next insert new-style ATTR_SUBMITTER_USER_PRIO
		request.Assign(ATTR_SUBMITTER_USER_PRIO , (float)priority );  
		// next insert the submitter user usage attributes into the request
		request.Assign(ATTR_SUBMITTER_USER_RESOURCES_IN_USE, 
					   accountant.GetWeightedResourcesUsed ( scheddName ));
        string temp_groupName;
		float temp_groupQuota, temp_groupUsage;
		if (getGroupInfoFromUserId(scheddName, temp_groupName, temp_groupQuota, temp_groupUsage)) {
			// this is a group, so enter group usage info
            request.Assign(ATTR_SUBMITTER_GROUP,temp_groupName);
			request.Assign(ATTR_SUBMITTER_GROUP_RESOURCES_IN_USE,temp_groupUsage);
			request.Assign(ATTR_SUBMITTER_GROUP_QUOTA,temp_groupQuota);
		}

        // when resource ads with consumption policies are in play, optimizing 
        // the Requirements attribute can break the augmented consumption policy logic
        // that overrides RequestXXX attributes with corresponding values supplied by
        // the consumption policy 
        if (!cp_resources) {
            OptimizeJobAdForMatchmaking( &request );
        }

		if( IsDebugLevel( D_JOB ) ) {
			dprintf(D_JOB,"Searching for a matching machine for the following job ad:\n");
			dPrintAd(D_JOB, request);
		}

		// 2e.  find a compatible offer for the request --- keep attempting
		//		to find matches until we can successfully (1) find a match,
		//		AND (2) notify the startd; so quit if we got a MM_GOOD_MATCH,
		//		or if MM_NO_MATCH could be found
		result = MM_BAD_MATCH;
		while (result == MM_BAD_MATCH) 
		{
            remoteUser = "";
			// 2e(i).  find a compatible offer
			offer=matchmakingAlgorithm(scheddName, scheddAddr.Value(), request,
                                             startdAds, priority,
                                             limitUsed, limitUsedUnclaimed, 
                                             submitterLimit, submitterLimitUnclaimed,
											 pieLeft,
											 only_consider_startd_rank);

			if( !offer )
			{
				// lookup want_match_diagnostics in request
				// 0 = no match diagnostics
				// 1 = match diagnostics string
				// 2 = match diagnostics string w/ autocluster + jobid
				int want_match_diagnostics = 0;
				request.LookupInteger(ATTR_WANT_MATCH_DIAGNOSTICS,want_match_diagnostics);
				string diagnostic_message;
				// no match found
				dprintf(D_ALWAYS|D_MATCH, "      Rejected %d.%d %s %s: ",
						cluster, proc, scheddName, scheddAddr.Value());

				negotiation_cycle_stats[0]->rejections++;

				if( rejForSubmitterLimit ) {
                    negotiation_cycle_stats[0]->submitters_share_limit.insert(scheddName);
					limited_by_submitterLimit = true;
				}
				if (rejForNetwork) {
					diagnostic_message = "insufficient bandwidth";
					dprintf(D_ALWAYS|D_MATCH|D_NOHEADER, "%s\n",
							diagnostic_message.c_str());
				} else {
					if (rejForNetworkShare) {
						diagnostic_message = "network share exceeded";
					} else if (rejForConcurrencyLimit) {
						std::stringstream ss;
						std::set<std::string>::const_iterator it = rejectedConcurrencyLimits.begin();
						while (true) {
							ss << *it;
							it++;
							if (it == rejectedConcurrencyLimits.end()) {break;}
							else {ss << ", ";}
						}
						diagnostic_message = "concurrency limit " + ss.str() + " reached";
					} else if (rejPreemptForPolicy) {
						diagnostic_message =
							"PREEMPTION_REQUIREMENTS == False";
					} else if (rejPreemptForPrio) {
						diagnostic_message = "insufficient priority";
					} else if (rejForSubmitterLimit && !ignore_schedd_limit) {
                        diagnostic_message = "submitter limit exceeded";
					} else {
						diagnostic_message = "no match found";
					}
					dprintf(D_ALWAYS|D_MATCH|D_NOHEADER, "%s\n",
							diagnostic_message.c_str());
				}
				// add in autocluster and job id info if requested
				if ( want_match_diagnostics == 2 ) {
					string diagnostic_jobinfo;
					formatstr(diagnostic_jobinfo," |%d|%d.%d|",autocluster,cluster,proc);
					diagnostic_message += diagnostic_jobinfo;
				}
				sock->encode();
				if ((want_match_diagnostics) ? 
					(!sock->put(REJECTED_WITH_REASON) ||
					 !sock->put(diagnostic_message) ||
					 !sock->end_of_message()) :
					(!sock->put(REJECTED) || !sock->end_of_message()))
					{
						dprintf (D_ALWAYS, "      Could not send rejection\n");
						sock->end_of_message ();
						sockCache->invalidateSock(scheddAddr.Value());
						
						return MM_ERROR;
					}
				result = MM_NO_MATCH;
				continue;
			}

			if ((offer->LookupString(ATTR_PREEMPTING_ACCOUNTING_GROUP, remoteUser)==1) ||
				(offer->LookupString(ATTR_PREEMPTING_USER, remoteUser)==1) ||
				(offer->LookupString(ATTR_ACCOUNTING_GROUP, remoteUser)==1) ||
			    (offer->LookupString(ATTR_REMOTE_USER, remoteUser)==1))
			{
                char	*remoteHost = NULL;
                double	remotePriority;

				offer->LookupString(ATTR_NAME, &remoteHost);
				remotePriority = accountant.GetPriority (remoteUser);


				float newStartdRank;
				float oldStartdRank = 0.0;
				if(! offer->EvalFloat(ATTR_RANK, &request, newStartdRank)) {
					newStartdRank = 0.0;
				}
				offer->LookupFloat(ATTR_CURRENT_RANK, oldStartdRank);

				// got a candidate preemption --- print a helpful message
				dprintf( D_ALWAYS, "      Preempting %s (user prio=%.2f, startd rank=%.2f) on %s "
						 "for %s (user prio=%.2f, startd rank=%.2f)\n", remoteUser.c_str(),
						 remotePriority, oldStartdRank, remoteHost, scheddName,
						 priority, newStartdRank );
                free(remoteHost);
                remoteHost = NULL;
			}

			// 2e(ii).  perform the matchmaking protocol
			result = matchmakingProtocol (request, offer, claimIds, sock, 
					scheddName, scheddAddr.Value());

			// 2e(iii). if the matchmaking protocol failed, do not consider the
			//			startd again for this negotiation cycle.
			if (result == MM_BAD_MATCH)
				startdAds.Remove (offer);

			// 2e(iv).  if the matchmaking protocol failed to talk to the 
			//			schedd, invalidate the connection and return
			if (result == MM_ERROR)
			{
				sockCache->invalidateSock (scheddAddr.Value());
				return MM_ERROR;
			}
		}

		// 2f.  if MM_NO_MATCH was found for the request, get another request
		if (result == MM_NO_MATCH) 
		{
			numMatched--;		// haven't used any resources this cycle

			request_list.noMatchFound(); // do not reuse any cached requests

            if (rejForSubmitterLimit && !ConsiderPreemption && !accountant.UsingWeightedSlots()) {
                // If we aren't considering preemption and slots are unweighted, then we can
                // be done with this submitter when it hits its submitter limit
                dprintf (D_ALWAYS, "    Hit submitter limit: done negotiating\n");
                // stop negotiation and return MM_RESUME
                // we don't want to return with MM_DONE because
                // we didn't get NO_MORE_JOBS: there are jobs that could match 
                // in later cycles with a quota redistribution
                break;
            }

            // Otherwise continue trying with this submitter
			continue;
		}

        double match_cost = 0;
        if (offer->LookupFloat(CP_MATCH_COST, match_cost)) {
            // If CP_MATCH_COST attribute is present, this match involved a consumption policy.
            offer->Delete(CP_MATCH_COST);

            // In this mode we don't remove offers, because the goal is to allow
            // other jobs/requests to match against them and consume resources, if possible
            //
            // A potential future RFE here would be to support an option for choosing "breadth-first"
            // or "depth-first" slot utilization.  If breadth-first was chosen, then the slot
            // could be shuffled to the back.  It might even be possible to allow a slot-specific
            // policy choice for this behavior.
        } else {
    		int reevaluate_ad = false;
    		offer->LookupBool(ATTR_WANT_AD_REVAULATE, reevaluate_ad);
    		if (reevaluate_ad) {
    			reeval(offer);
        		// Shuffle this resource to the end of the list.  This way, if
        		// two resources with the same RANK match, we'll hand them out
        		// in a round-robin way
        		startdAds.Remove(offer);
        		startdAds.Insert(offer);
    		} else  {
                // 2g.  Delete ad from list so that it will not be considered again in 
		        // this negotiation cycle
    			startdAds.Remove(offer);
    		}
            // traditional match cost is just slot weight expression
            match_cost = accountant.GetSlotWeight(offer);
        }
        dprintf(D_FULLDEBUG, "Match completed, match cost= %g\n", match_cost);

		limitUsed += match_cost;
        if (remoteUser == "") limitUsedUnclaimed += match_cost;
		pieLeft -= match_cost;
		negotiation_cycle_stats[0]->matches++;
	}


	// break off negotiations
	sock->encode();
	if (!sock->put (END_NEGOTIATE) || !sock->end_of_message())
	{
		dprintf (D_ALWAYS, "    Could not send END_NEGOTIATE/eom\n");
        sockCache->invalidateSock(scheddAddr.Value());
	}

	// ... and continue negotiating with others
	return MM_RESUME;
}

void Matchmaker::
updateNegCycleEndTime(time_t startTime, ClassAd *submitter) {
	MyString buffer;
	time_t endTime;
	int oldTotalTime;

	endTime = time(NULL);
	submitter->LookupInteger(ATTR_TOTAL_TIME_IN_CYCLE, oldTotalTime);
	buffer.formatstr("%s = %ld", ATTR_TOTAL_TIME_IN_CYCLE, (oldTotalTime + 
					(endTime - startTime)) );
	submitter->Insert(buffer.Value());
}

float Matchmaker::
EvalNegotiatorMatchRank(char const *expr_name,ExprTree *expr,
                        ClassAd &request,ClassAd *resource)
{
	classad::Value result;
	float rank = -(FLT_MAX);

	if(expr && EvalExprTree(expr,resource,&request,result)) {
		double val;
		if( result.IsNumber(val) ) {
			rank = (float)val;
		} else {
			dprintf(D_ALWAYS, "Failed to evaluate %s "
			                  "expression to a float.\n",expr_name);
		}
	} else if(expr) {
		dprintf(D_ALWAYS, "Failed to evaluate %s "
		                  "expression.\n",expr_name);
	}
	return rank;
}

bool Matchmaker::
SubmitterLimitPermits(ClassAd* request, ClassAd* candidate, double used, double allowed, double pieLeft) {
    double match_cost = 0;

    if (cp_supports_policy(*candidate)) {
        // deduct assets in test-mode only, for purpose of getting match cost
        match_cost = cp_deduct_assets(*request, *candidate, true);
    } else {
        match_cost = accountant.GetSlotWeight(candidate);
    }

    if ((used + match_cost) <= allowed) {
        return true;
    }
    if ((used <= 0) && (allowed > 0) && (pieLeft >= 0.99*match_cost)) {

		// Allow user to round up once per pie spin in order to avoid
		// "crumbs" being left behind that couldn't be taken by anyone
		// because they were split between too many users.  Only allow
		// this if there is enough total pie left to dish out this
		// resource in this round.  ("pie_left" is somewhat of a
		// fiction, since users in the current group may be stealing
		// pie from each other as well as other sources, but
		// subsequent spins of the pie should deal with that
		// inaccuracy.)

		return true;
	}
	return false;
}

bool
Matchmaker::
rejectForConcurrencyLimits(std::string &limits)
{
	std::transform(limits.begin(), limits.end(), limits.begin(), ::tolower);
	if (lastRejectedConcurrencyString == limits) {
		//dprintf(D_FULLDEBUG, "Rejecting job due to concurrency limits %s (see original rejection message).\n", limits.c_str());
		return true;
	}

	StringList list(limits.c_str());
	char *limit;
	MyString str;
	list.rewind();
	while ((limit = list.next())) {
		double increment;
		ParseConcurrencyLimit(limit, increment);

		str = limit;
		double count = accountant.GetLimit(str);

		double max = accountant.GetLimitMax(str);

		dprintf(D_FULLDEBUG,
			"Concurrency Limit: %s is %f of max %f\n",
			limit, count, max);

		if (count < 0) {
			dprintf(D_ALWAYS, "ERROR: Concurrency Limit %s is %f (below 0)\n",
				limit, count);
			return true;
		}

		if (count + increment > max) {
			dprintf(D_FULLDEBUG,
				"Concurrency Limit %s is %f, requesting %f, "
				"but cannot exceed %f\n",
				limit, count, increment, max);

			rejForConcurrencyLimit++;
			rejectedConcurrencyLimits.insert(limit);
			lastRejectedConcurrencyString = limits;
			return true;
		}
	}
	return false;
}


/*
Warning: scheddAddr may not be the actual address we'll use to contact the
schedd, thanks to CCB.  It _is_ suitable for use as a unique identifier, for
display to the user, or for calls to sockCache->invalidateSock.
*/
ClassAd *Matchmaker::
matchmakingAlgorithm(const char *scheddName, const char *scheddAddr, ClassAd &request,
					 ClassAdListDoesNotDeleteAds &startdAds,
					 double preemptPrio,
					 double limitUsed, double limitUsedUnclaimed,
                     double submitterLimit, double submitterLimitUnclaimed,
					 double pieLeft,
					 bool only_for_startdrank)
{
		// to store values pertaining to a particular candidate offer
	ClassAd 		*candidate;
	double			candidateRankValue;
	double			candidatePreJobRankValue;
	double			candidatePostJobRankValue;
	double			candidatePreemptRankValue;
	PreemptState	candidatePreemptState;
		// to store the best candidate so far
	ClassAd 		*bestSoFar = NULL;	
	ClassAd 		*cached_bestSoFar = NULL;	
	double			bestRankValue = -(FLT_MAX);
	double			bestPreJobRankValue = -(FLT_MAX);
	double			bestPostJobRankValue = -(FLT_MAX);
	double			bestPreemptRankValue = -(FLT_MAX);
	PreemptState	bestPreemptState = (PreemptState)-1;
	bool			newBestFound;
		// to store results of evaluations
	string remoteUser;
	classad::Value	result;
	bool			val;
		// request attributes
	int				requestAutoCluster = -1;

	dprintf(D_FULLDEBUG, "matchmakingAlgorithm: limit %f used %f pieLeft %f\n", submitterLimit, limitUsed, pieLeft);

		// Check resource constraints requested by request
	rejForConcurrencyLimit = 0;
	lastRejectedConcurrencyString = "";
	std::string limits;
	bool evaluate_limits_with_match = true;
	if (request.LookupString(ATTR_CONCURRENCY_LIMITS, limits)) {
		evaluate_limits_with_match = false;
		if (rejectForConcurrencyLimits(limits)) {
			return NULL;
		}
	} else if (!request.Lookup(ATTR_CONCURRENCY_LIMITS)) {
		evaluate_limits_with_match = false;
	}
	rejectedConcurrencyLimits.clear();

	request.LookupInteger(ATTR_AUTO_CLUSTER_ID, requestAutoCluster);

		// If this incoming job is from the same user, same schedd,
		// and is in the same autocluster, and we have a MatchList cache,
		// then we can just pop off
		// the top entry in our MatchList if we have one.  The 
		// MatchList is essentially just a sorted cache of the machine
		// ads that match jobs of this type (i.e. same autocluster).
	if ( MatchList &&
		 cachedAutoCluster != -1 &&
		 cachedAutoCluster == requestAutoCluster &&
		 cachedPrio == preemptPrio &&
		 cachedOnlyForStartdRank == only_for_startdrank &&
		 strcmp(cachedName,scheddName)==0 &&
		 strcmp(cachedAddr,scheddAddr)==0 &&
		 MatchList->cache_still_valid(request,PreemptionReq,PreemptionRank,
					preemption_req_unstable,preemption_rank_unstable) )
	{
		// we can use cached information.  pop off the best
		// candidate from our sorted list.
		while( (cached_bestSoFar = MatchList->pop_candidate()) ) {
			if (evaluate_limits_with_match) {
				std::string limits;
				if (request.EvalString(ATTR_CONCURRENCY_LIMITS, cached_bestSoFar, limits)) {
					if (rejectForConcurrencyLimits(limits)) {
						continue;
					}
				}
			}
			int t = 0;
			cached_bestSoFar->LookupInteger(ATTR_PREEMPT_STATE_, t);
			PreemptState pstate = PreemptState(t);
			if ((pstate != NO_PREEMPTION) && SubmitterLimitPermits(&request, cached_bestSoFar, limitUsed, submitterLimit, pieLeft)) {
				break;
			} else if (SubmitterLimitPermits(&request, cached_bestSoFar, limitUsedUnclaimed, submitterLimitUnclaimed, pieLeft)) {
				break;
			}
			MatchList->increment_rejForSubmitterLimit();
		}
		dprintf(D_FULLDEBUG,"Attempting to use cached MatchList: %s (MatchList length: %d, Autocluster: %d, Schedd Name: %s, Schedd Address: %s)\n",
			cached_bestSoFar?"Succeeded.":"Failed",
			MatchList->length(),
			requestAutoCluster,
			scheddName,
			scheddAddr
			);
		if ( ! cached_bestSoFar ) {
				// if we don't have a candidate, fill in
				// all the rejection reason counts.
			MatchList->get_diagnostics(
				rejForNetwork,
				rejForNetworkShare,
				rejForConcurrencyLimit,
				rejPreemptForPrio,
				rejPreemptForPolicy,
				rejPreemptForRank,
				rejForSubmitterLimit);
		}
			//  TODO  - compare results, reserve net bandwidth
		return cached_bestSoFar;
	}

		// Delete our old MatchList, since we know that if we made it here
		// we no longer are dealing with a job from the same autocluster.
		// (someday we will store it in case we see another job with
		// the same autocluster, but we aren't that smart yet...)
	DeleteMatchList();

		// Create a new MatchList cache if desired via config file,
		// and the job ad contains autocluster info,
		// and there are machines potentially available to consider.		
	if ( want_matchlist_caching &&		// desired via config file
		 requestAutoCluster != -1 &&	// job ad contains autocluster info
		 startdAds.Length() > 0 )		// machines available
	{
		MatchList = new MatchListType( startdAds.Length() );
		cachedAutoCluster = requestAutoCluster;
		cachedPrio = preemptPrio;
		cachedOnlyForStartdRank = only_for_startdrank;
		cachedName = strdup(scheddName);
		cachedAddr = strdup(scheddAddr);
	}


	// initialize reasons for match failure
	rejForNetwork = 0;
	rejForNetworkShare = 0;
	rejPreemptForPrio = 0;
	rejPreemptForPolicy = 0;
	rejPreemptForRank = 0;
	rejForSubmitterLimit = 0;

	// scan the offer ads
	startdAds.Open ();
	while ((candidate = startdAds.Next ())) {

		if( IsDebugVerbose(D_MACHINE) ) {
			dprintf(D_MACHINE,"Testing whether the job matches with the following machine ad:\n");
			dPrintAd(D_MACHINE, *candidate);
		}

		if ( param_boolean( "ALLOW_PSLOT_PREEMPTION", false ) ) {
			bool is_dslot = false;
			candidate->LookupBool( ATTR_SLOT_DYNAMIC, is_dslot );
			if ( is_dslot ) {
				continue;
			}
		}

        consumption_map_t consumption;
        bool has_cp = cp_supports_policy(*candidate);
        bool cp_sufficient = true;
        if (has_cp) {
            // replace RequestXxx attributes (temporarily) with values derived from
            // the consumption policy, so that Requirements expressions evaluate in a
            // manner consistent with the check on CP resources 
            cp_override_requested(request, *candidate, consumption);
            cp_sufficient = cp_sufficient_assets(*candidate, consumption);
        }

		// The candidate offer and request must match.
        // When candidate supports a consumption policy, then resources
        // requested via consumption policy must also be available from
        // the resource
		bool is_a_match = cp_sufficient && IsAMatch(&request, candidate);

        if (has_cp) {
            // put original values back for RequestXxx attributes
            cp_restore_requested(request, consumption);
        }

		bool pslotRankMatch = false;
		if (!is_a_match && ConsiderPreemption) {
			bool jobWantsMultiMatch = false;
			request.LookupBool(ATTR_WANT_PSLOT_PREEMPTION, jobWantsMultiMatch);
			if (param_boolean("ALLOW_PSLOT_PREEMPTION", false) && jobWantsMultiMatch) {
				is_a_match = pslotMultiMatch(&request, candidate, preemptPrio);
				pslotRankMatch = is_a_match;
			}
		}

		int cluster_id=-1,proc_id=-1;
		MyString machine_name;
		if( IsDebugLevel( D_MACHINE ) ) {
			request.LookupInteger(ATTR_CLUSTER_ID,cluster_id);
			request.LookupInteger(ATTR_PROC_ID,proc_id);
			candidate->LookupString(ATTR_NAME,machine_name);
			dprintf(D_MACHINE,"Job %d.%d %s match with %s.\n",
					cluster_id,
					proc_id,
					is_a_match ? "does" : "does not",
					machine_name.Value());
		}

		if( !is_a_match ) {
				// they don't match; continue
			continue;
		}

		candidatePreemptState = NO_PREEMPTION;

		remoteUser = "";
			// If there is already a preempting user, we need to preempt that user.
			// Otherwise, we need to preempt the user who is running the job.
		if (!candidate->LookupString(ATTR_PREEMPTING_ACCOUNTING_GROUP, remoteUser)) {
			if (!candidate->LookupString(ATTR_PREEMPTING_USER, remoteUser)) {
				if (!candidate->LookupString(ATTR_ACCOUNTING_GROUP, remoteUser)) {
					candidate->LookupString(ATTR_REMOTE_USER, remoteUser);
				}
			}
		}

		// if only_for_startdrank flag is true, check if the offer strictly
		// prefers this request.  Since this is the only case we care about
		// when the only_for_startdrank flag is set, if the offer does 
		// not prefer it, just continue with the next offer ad....  we can
		// skip all the below logic about preempt for user-priority, etc.
		if ( only_for_startdrank ) {
			if (( remoteUser == "" ) && (!pslotRankMatch)) {
					// offer does not have a remote user, thus we cannot eval
					// startd rank yet because it does not make sense (the
					// startd has nothing to compare against).  
					// So try the next offer...
				dprintf(D_MACHINE,
						"Ignoring %s because it is unclaimed and we are currently "
						"only considering startd rank preemption for job %d.%d.\n",
						machine_name.Value(), cluster_id, proc_id);
				continue;
			}
			if ( !(EvalExprTree(rankCondStd, candidate, &request, result) && 
				   result.IsBooleanValue(val) && val) ) {
					// offer does not strictly prefer this request.
					// try the next offer since only_for_statdrank flag is set

				dprintf(D_MACHINE,
						"Job %d.%d does not have higher startd rank than existing job on %s.\n",
						cluster_id, proc_id, machine_name.Value());
				continue;
			}
			// If we made it here, we have a candidate which strictly prefers
			// this request.  Set the candidatePreemptState properly so that
			// we consider PREEMPTION_RANK down below as we should.
			candidatePreemptState = RANK_PREEMPTION;
		}

		// if there is a remote user, consider preemption ....
		// Note: we skip this if only_for_startdrank is true since we already
		//       tested above for the only condition we care about.
		if ( (remoteUser != "") &&
			 (!only_for_startdrank) ) {
			if( EvalExprTree(rankCondStd, candidate, &request, result) && 
				result.IsBooleanValue(val) && val ) {
					// offer strictly prefers this request to the one
					// currently being serviced; preempt for rank
				candidatePreemptState = RANK_PREEMPTION;
			} else if( accountant.GetPriority(remoteUser) >= preemptPrio +
				PriorityDelta ) {
					// RemoteUser on machine has *worse* priority than request
					// so we can preempt this machine *but* we need to check
					// on two things first
				candidatePreemptState = PRIO_PREEMPTION;
					// (1) we need to make sure that PreemptionReq's hold (i.e.,
					// if the PreemptionReq expression isn't true, dont preempt)
				if (PreemptionReq && 
					!(EvalExprTree(PreemptionReq,candidate,&request,result) &&
					  result.IsBooleanValue(val) && val) ) {
					rejPreemptForPolicy++;
					dprintf(D_MACHINE,
							"PREEMPTION_REQUIREMENTS prevents job %d.%d from claiming %s.\n",
							cluster_id, proc_id, machine_name.Value());
					continue;
				}
					// (2) we need to make sure that the machine ranks the job
					// at least as well as the one it is currently running 
					// (i.e., rankCondPrioPreempt holds)
				if(!(EvalExprTree(rankCondPrioPreempt,candidate,&request,result)&&
					 result.IsBooleanValue(val) && val ) ) {
						// machine doesn't like this job as much -- find another
					rejPreemptForRank++;
					dprintf(D_MACHINE,
							"Job %d.%d has lower startd rank than existing job on %s.\n",
							cluster_id, proc_id, machine_name.Value());
					continue;
				}
			} else {
					// don't have better priority *and* offer doesn't prefer
					// request --- find another machine
				if (remoteUser != scheddName) {
						// only set rejPreemptForPrio if we aren't trying to
						// preempt one of our own jobs!
					rejPreemptForPrio++;
				}
				dprintf(D_MACHINE,
						"Job %d.%d has insufficient priority to preempt existing job on %s.\n",
						cluster_id, proc_id, machine_name.Value());
				continue;
			}
		}

		/* Check that the submitter has suffient user priority to be matched with
		   yet another machine. HOWEVER, do NOT perform this submitter limit
		   check if we are negotiating only for startd rank, since startd rank
		   preemptions should be allowed regardless of user priorities. 
	    */
        if ((candidatePreemptState == PRIO_PREEMPTION) && !SubmitterLimitPermits(&request, candidate, limitUsed, submitterLimit, pieLeft)) {
            rejForSubmitterLimit++;
            continue;
        } else if ((candidatePreemptState == NO_PREEMPTION) && !SubmitterLimitPermits(&request, candidate, limitUsedUnclaimed, submitterLimitUnclaimed, pieLeft)) {
            rejForSubmitterLimit++;
            continue;
        }

<<<<<<< HEAD
		calculateRanks(request, candidate, candidatePreemptState, candidateRankValue, candidatePreJobRankValue, candidatePostJobRankValue, candidatePreemptRankValue);
=======
		if (evaluate_limits_with_match) {
			std::string limits;
			if (request.EvalString(ATTR_CONCURRENCY_LIMITS, candidate, limits) && rejectForConcurrencyLimits(limits)) {
				continue;
			}
		}

		candidatePreJobRankValue = EvalNegotiatorMatchRank(
		  "NEGOTIATOR_PRE_JOB_RANK",NegotiatorPreJobRank,
		  request,candidate);

		// calculate the request's rank of the offer
		if(!request.EvalFloat(ATTR_RANK,candidate,tmp)) {
			tmp = 0.0;
		}
		candidateRankValue = tmp;

		candidatePostJobRankValue = EvalNegotiatorMatchRank(
		  "NEGOTIATOR_POST_JOB_RANK",NegotiatorPostJobRank,
		  request,candidate);

		candidatePreemptRankValue = -(FLT_MAX);
		if(candidatePreemptState != NO_PREEMPTION) {
			candidatePreemptRankValue = EvalNegotiatorMatchRank(
			  "PREEMPTION_RANK",PreemptionRank,
			  request,candidate);
		}
>>>>>>> ac6fb4a5

		if ( MatchList ) {
			MatchList->add_candidate(
					candidate,
					candidateRankValue,
					candidatePreJobRankValue,
					candidatePostJobRankValue,
					candidatePreemptRankValue,
					candidatePreemptState
					);
		}

		// NOTE!!!   IF YOU CHANGE THE LOGIC OF THE BELOW LEXICOGRAPHIC
		// SORT, YOU MUST ALSO CHANGE THE LOGIC IN METHOD
   		//     Matchmaker::MatchListType::sort_compare() !!!
		// THIS STATE OF AFFAIRS IS TEMPORARY.  ONCE WE ARE CONVINVED
		// THAT THE MatchList LOGIC IS WORKING PROPERLY, AND AUTOCLUSTERS
		// ARE AUTOMATIC, THEN THE MatchList SORTING WILL ALWAYS BE USED
		// AND THE LEXICOGRAPHIC SORT BELOW WILL BE REMOVED.
		// - Todd Tannenbaum <tannenba@cs.wisc.edu> 10/2004
		// ----------------------------------------------------------
		// the quality of a match is determined by a lexicographic sort on
		// the following values, but more is better for each component
		//  1. negotiator pre job rank
		//  1. job rank of offer 
		//  2. negotiator post job rank
		//	3. preemption state (2=no preempt, 1=rank-preempt, 0=prio-preempt)
		//  4. preemption rank (if preempting)

		newBestFound = false;
		if(candidatePreJobRankValue < bestPreJobRankValue);
		else if(candidatePreJobRankValue > bestPreJobRankValue) {
			newBestFound = true;
		}
		else if(candidateRankValue < bestRankValue);
		else if(candidateRankValue > bestRankValue) {
			newBestFound = true;
		}
		else if(candidatePostJobRankValue < bestPostJobRankValue);
		else if(candidatePostJobRankValue > bestPostJobRankValue) {
			newBestFound = true;
		}
		else if(candidatePreemptState < bestPreemptState);
		else if(candidatePreemptState > bestPreemptState) {
			newBestFound = true;
		}
		//NOTE: if NO_PREEMPTION, PreemptRank is a constant
		else if(candidatePreemptRankValue < bestPreemptRankValue);
		else if(candidatePreemptRankValue > bestPreemptRankValue) {
			newBestFound = true;
		}

		if( newBestFound || !bestSoFar ) {
			bestSoFar = candidate;
			bestPreJobRankValue = candidatePreJobRankValue;
			bestRankValue = candidateRankValue;
			bestPostJobRankValue = candidatePostJobRankValue;
			bestPreemptState = candidatePreemptState;
			bestPreemptRankValue = candidatePreemptRankValue;
		}
	}
	startdAds.Close ();

	if ( MatchList ) {
		MatchList->set_diagnostics(rejForNetwork, rejForNetworkShare, 
		    rejForConcurrencyLimit,
			rejPreemptForPrio, rejPreemptForPolicy, rejPreemptForRank,
			rejForSubmitterLimit);
			// only bother sorting if there is more than one entry
		if ( MatchList->length() > 1 ) {
			dprintf(D_FULLDEBUG,"Start of sorting MatchList (len=%d)\n",
				MatchList->length());
			MatchList->sort();
			dprintf(D_FULLDEBUG,"Finished sorting MatchList\n");
		}
		// Pop top candidate off the list to hand out as best match
		bestSoFar = MatchList->pop_candidate();
	}

	if(!bestSoFar)
	{
	/* Insert an entry into the rejects table only if no matches were found at all */
		insert_into_rejects(scheddName,request);
	}
	// this is the best match
	return bestSoFar;
}

class NotifyStartdOfMatchHandler {
public:
	MyString m_startdName;
	MyString m_startdAddr;
	int m_timeout;
	MyString m_claim_id;
	DCStartd m_startd;
	bool m_nonblocking;

	NotifyStartdOfMatchHandler(char const *startdName,char const *startdAddr,int timeout,char const *claim_id,bool nonblocking):
		
		m_startdName(startdName),
		m_startdAddr(startdAddr),
		m_timeout(timeout),
		m_claim_id(claim_id),
		m_startd(startdAddr),
		m_nonblocking(nonblocking) {}

	static void startCommandCallback(bool success,Sock *sock,CondorError * /*errstack*/,void *misc_data)
	{
		NotifyStartdOfMatchHandler *self = (NotifyStartdOfMatchHandler *)misc_data;
		ASSERT(misc_data);

		if(!success) {
			dprintf (D_ALWAYS,"      Failed to initiate socket to send MATCH_INFO to %s\n",
					 self->m_startdName.Value());
		}
		else {
			self->WriteMatchInfo(sock);
		}
		if(sock) {
			delete sock;
		}
		delete self;
	}

	bool WriteMatchInfo(Sock *sock)
	{
		ClaimIdParser idp( m_claim_id.Value() );
		ASSERT(sock);

		// pass the startd MATCH_INFO and claim id string
		dprintf (D_FULLDEBUG, "      Sending MATCH_INFO/claim id to %s\n",
		         m_startdName.Value());
		dprintf (D_FULLDEBUG, "      (Claim ID is \"%s\" )\n",
		         idp.publicClaimId() );

		if ( !sock->put_secret (m_claim_id.Value()) ||
			 !sock->end_of_message())
		{
			dprintf (D_ALWAYS,
			        "      Could not send MATCH_INFO/claim id to %s\n",
			        m_startdName.Value() );
			dprintf (D_FULLDEBUG,
			        "      (Claim ID is \"%s\")\n",
			        idp.publicClaimId() );
			return false;
		}
		return true;
	}

	bool startCommand()
	{
		dprintf (D_FULLDEBUG, "      Connecting to startd %s at %s\n", 
					m_startdName.Value(), m_startdAddr.Value()); 

		if(!m_nonblocking) {
			Stream::stream_type st = m_startd.hasUDPCommandPort() ? Stream::safe_sock : Stream::reli_sock;
			Sock *sock =  m_startd.startCommand(MATCH_INFO,st,m_timeout);
			bool result = false;
			if(!sock) {
				dprintf (D_ALWAYS,"      Failed to initiate socket (blocking mode) to send MATCH_INFO to %s\n",
						 m_startdName.Value());
			}
			else {
				result = WriteMatchInfo(sock);
			}
			if(sock) {
				delete sock;
			}
			delete this;
			return result;
		}

		Stream::stream_type st = m_startd.hasUDPCommandPort() ? Stream::safe_sock : Stream::reli_sock;
		m_startd.startCommand_nonblocking (
			MATCH_INFO,
			st,
			m_timeout,
			NULL,
			NotifyStartdOfMatchHandler::startCommandCallback,
			this);

			// Since this is nonblocking, we cannot give any immediate
			// feedback on whether the message to the startd succeeds.
		return true;
	}
};

void Matchmaker::
insertNegotiatorMatchExprs( ClassAdListDoesNotDeleteAds &cal )
{
	ClassAd *ad;
	cal.Open();
	while( ( ad = cal.Next() ) ) {
		insertNegotiatorMatchExprs( ad );
	}
	cal.Close();
}

void Matchmaker::
calculateRanks(ClassAd &request,
               ClassAd *candidate,
               PreemptState candidatePreemptState,
               double &candidateRankValue,
               double &candidatePreJobRankValue,
               double &candidatePostJobRankValue,
               double &candidatePreemptRankValue
              )
{
	candidatePreJobRankValue = EvalNegotiatorMatchRank(
		"NEGOTIATOR_PRE_JOB_RANK",NegotiatorPreJobRank,
		request, candidate);

	// calculate the request's rank of the candidate
	double tmp;
	if(!request.EvalFloat(ATTR_RANK, candidate, tmp)) {
		tmp = 0.0;
	}
	candidateRankValue = tmp;

	candidatePostJobRankValue = EvalNegotiatorMatchRank(
		"NEGOTIATOR_POST_JOB_RANK",NegotiatorPostJobRank,
		request, candidate);

	candidatePreemptRankValue = -(FLT_MAX);
	if(candidatePreemptState != NO_PREEMPTION) {
		candidatePreemptRankValue = EvalNegotiatorMatchRank(
			"PREEMPTION_RANK",PreemptionRank,
			request, candidate);
	}
}

	// NOTE NOTE: this assumes that p-slots are not being preempted.
bool Matchmaker::
returnPslotToMatchList(ClassAd &request, ClassAd *offer)
{
	if (!MatchList) {return false;}

	double candidateRankValue, candidatePreJobRankValue, candidatePostJobRankValue, candidatePreemptRankValue;
	calculateRanks(request, offer, NO_PREEMPTION, candidateRankValue, candidatePreJobRankValue, candidatePostJobRankValue, candidatePreemptRankValue);

	return MatchList->insert_candidate(
		offer,
		candidateRankValue,
		candidatePreJobRankValue,
		candidatePostJobRankValue,
		candidatePreemptRankValue,
		NO_PREEMPTION
	);
}

void Matchmaker::
insertNegotiatorMatchExprs(ClassAd *ad)
{
	ASSERT(ad);

	NegotiatorMatchExprNames.rewind();
	NegotiatorMatchExprValues.rewind();
	char const *expr_name;
	while( (expr_name=NegotiatorMatchExprNames.next()) ) {
		char const *expr_value = NegotiatorMatchExprValues.next();
		ASSERT(expr_value);

		ad->AssignExpr(expr_name,expr_value);
	}
}

/*
Warning: scheddAddr may not be the actual address we'll use to contact the
schedd, thanks to CCB.  It _is_ suitable for use as a unique identifier, for
display to the user, or for calls to sockCache->invalidateSock.
*/
MSC_DISABLE_WARNING(6262) // warning: Function uses 60K of stack
int Matchmaker::
matchmakingProtocol (ClassAd &request, ClassAd *offer, 
						ClaimIdHash &claimIds, Sock *sock,
					    const char* scheddName, const char* scheddAddr)
{
	int  cluster = 0;
	int proc = 0;
	MyString startdAddr;
	string remoteUser;
	char accountingGroup[256];
	char remoteOwner[256];
    MyString startdName;
	SafeSock startdSock;
	bool send_failed;
	int want_claiming = -1;
	ExprTree *savedRequirements;
	int length;
	char *tmp;

	// these will succeed
	request.LookupInteger (ATTR_CLUSTER_ID, cluster);
	request.LookupInteger (ATTR_PROC_ID, proc);

	int offline = false;
	offer->EvalBool(ATTR_OFFLINE,NULL,offline);
	if( offline ) {
		want_claiming = 0;
		RegisterAttemptedOfflineMatch( &request, offer );
	}
	else {
			// see if offer supports claiming or not
		offer->LookupBool(ATTR_WANT_CLAIMING,want_claiming);
	}

	// if offer says nothing, see if request says something
	if ( want_claiming == -1 ) {
		request.LookupBool(ATTR_WANT_CLAIMING,want_claiming);
	}

	// these should too, but may not
	if (!offer->LookupString (ATTR_STARTD_IP_ADDR, startdAddr)		||
		!offer->LookupString (ATTR_NAME, startdName))
	{
		// fatal error if we need claiming
		if ( want_claiming ) {
			dprintf (D_ALWAYS, "      Could not lookup %s and %s\n", 
					ATTR_NAME, ATTR_STARTD_IP_ADDR);
			return MM_BAD_MATCH;
		}
	}

	// find the startd's claim id from the private ad
	// claim_id and all_claim_ids will have the primary claim id.
	// For pslot preemption, all_claim_ids will also have the claim ids
	// of the dslots being preempted.
	string claim_id;
	string all_claim_ids;
    ClaimIdHash::iterator claimset = claimIds.end();
	if (want_claiming) {
        string key = startdName.Value();
        key += startdAddr.Value();
        claimset = claimIds.find(key);
        if ((claimIds.end() == claimset) || (claimset->second.size() < 1)) {
            dprintf(D_ALWAYS,"      %s has no claim id\n", startdName.Value());
            return MM_BAD_MATCH;
        }
		claim_id = *(claimset->second.begin());
		all_claim_ids = claim_id;

		// If there are extra preempting dslot claims, hand them out too
		string extraClaims;
		if (offer->LookupString("PreemptDslotClaims", extraClaims)) {
			all_claim_ids += " ";
			all_claim_ids += extraClaims;
			offer->Delete("PreemptDslotClaims");
		}

	} else {
		// Claiming is *not* desired
		claim_id = "null";
		all_claim_ids = claim_id;
	}

	classad::MatchClassAd::UnoptimizeAdForMatchmaking( offer );

	savedRequirements = NULL;
	length = strlen("Saved") + strlen(ATTR_REQUIREMENTS) + 2;
	tmp = (char *)malloc(length);
	ASSERT( tmp != NULL );
	snprintf(tmp, length, "Saved%s", ATTR_REQUIREMENTS);
	savedRequirements = offer->LookupExpr(tmp);
	free(tmp);
	if(savedRequirements != NULL) {
		const char *savedReqStr = ExprTreeToString(savedRequirements);
		offer->AssignExpr( ATTR_REQUIREMENTS, savedReqStr );
		dprintf( D_ALWAYS, "Inserting %s = %s into the ad\n",
				ATTR_REQUIREMENTS, savedReqStr ? savedReqStr : "" );
	}	

		// Stash the Concurrency Limits in the offer, they are part of
		// what's being provided to the request after all. The limits
		// will be available to the Accountant when the match is added
		// and also to the Schedd when considering to reuse a
		// claim. Both are key, first so the Accountant can properly
		// recreate its state on startup, and second so the Schedd has
		// the option of checking if a claim should be reused for a
		// job incase it has different limits. The second part is
		// because the limits are not in the Requirements.
		//
		// NOTE: Because the Concurrency Limits should be available to
		// the Schedd, they must be stashed before PERMISSION_AND_AD
		// is sent.
	MyString limits;
	if (request.EvalString(ATTR_CONCURRENCY_LIMITS, offer, limits)) {
		limits.lower_case();
		offer->Assign(ATTR_MATCHED_CONCURRENCY_LIMITS, limits);
	} else {
		offer->Delete(ATTR_MATCHED_CONCURRENCY_LIMITS);
	}

    // these propagate into the slot ad in the schedd match rec, and from there eventually to the claim
    // structures in the startd:
    offer->CopyAttribute(ATTR_REMOTE_GROUP, ATTR_SUBMITTER_GROUP, &request);
    offer->CopyAttribute(ATTR_REMOTE_NEGOTIATING_GROUP, ATTR_SUBMITTER_NEGOTIATING_GROUP, &request);
    offer->CopyAttribute(ATTR_REMOTE_AUTOREGROUP, ATTR_SUBMITTER_AUTOREGROUP, &request);

	// insert cluster and proc from the request into the offer; this is
	// used by schedd_negotiate.cpp when resource request lists are being used
	offer->Assign(ATTR_RESOURCE_REQUEST_CLUSTER,cluster);
	offer->Assign(ATTR_RESOURCE_REQUEST_PROC,proc);

	// ---- real matchmaking protocol begins ----
	// 1.  contact the startd 
	if (want_claiming && want_inform_startd) {
			// The following sends a message to the startd to inform it
			// of the match.  Although it is a UDP message, it still may
			// block, because if there is no cached security session,
			// a TCP connection is created.  Therefore, the following
			// handler supports the nonblocking interface to startCommand.

		NotifyStartdOfMatchHandler *h =
			new NotifyStartdOfMatchHandler(
				startdName.Value(),startdAddr.Value(),NegotiatorTimeout,
				claim_id.c_str(),want_nonblocking_startd_contact);

		if(!h->startCommand()) {
			return MM_BAD_MATCH;
		}
	}	// end of if want_claiming

	// 3.  send the match and all_claim_ids to the schedd
	sock->encode();
	send_failed = false;	

	dprintf(D_FULLDEBUG,
		"      Sending PERMISSION, claim id, startdAd to schedd\n");
	if (!sock->put(PERMISSION_AND_AD) ||
		!sock->put_secret(all_claim_ids.c_str()) ||
		!putClassAd(sock, *offer)	||	// send startd ad to schedd
		!sock->end_of_message())
	{
			send_failed = true;
	}

	if ( send_failed )
	{
		ClaimIdParser cidp(claim_id.c_str());
		dprintf (D_ALWAYS, "      Could not send PERMISSION\n" );
		dprintf( D_FULLDEBUG, "      (Claim ID is \"%s\")\n", cidp.publicClaimId());
		sockCache->invalidateSock( scheddAddr );
		return MM_ERROR;
	}

	if (offer->LookupString(ATTR_REMOTE_USER, remoteOwner, sizeof(remoteOwner)) == 0) {
		strcpy(remoteOwner, "none");
	}
	if (offer->LookupString(ATTR_ACCOUNTING_GROUP, accountingGroup, sizeof(accountingGroup))) {
		formatstr(remoteUser,"%s (%s=%s)",
			remoteOwner,ATTR_ACCOUNTING_GROUP,accountingGroup);
	} else {
		remoteUser = remoteOwner;
	}
	if (offer->LookupString (ATTR_STARTD_IP_ADDR, startdAddr) == 0) {
		startdAddr = "<0.0.0.0:0>";
	}
	dprintf(D_ALWAYS|D_MATCH, "      Matched %d.%d %s %s preempting %s %s %s%s\n",
			cluster, proc, scheddName, scheddAddr, remoteUser.c_str(),
			startdAddr.Value(), startdName.Value(),
			offline ? " (offline)" : "");

    // At this point we're offering this match as good.
    // We don't offer a claim more than once per cycle, so remove it
    // from the set of available claims.
    if (claimset != claimIds.end()) {
        claimset->second.erase(claim_id);
    }

	/* CONDORDB Insert into matches table */
	insert_into_matches(scheddName, request, *offer);

    if (cp_supports_policy(*offer)) {
        // Stash match cost here for the accountant.
        // At this point the match is fully vetted so we can also deduct
        // the resource assets.
        offer->Assign(CP_MATCH_COST, cp_deduct_assets(request, *offer));

		if (MatchList)
		{
			consumption_map_t consumption;
			cp_override_requested(request, *offer, consumption);
			bool is_a_match = cp_sufficient_assets(*offer, consumption) && IsAMatch(&request, offer);
			cp_restore_requested(request, consumption);
				// NOTE: returnPslotToMatchList only works for p-slots; assumes they are not preempted.
			if (is_a_match && !returnPslotToMatchList(request, offer))
			{
				dprintf(D_FULLDEBUG, "Unable to return still-valid offer to the match list.\n");
			}
		}
    }

    // 4. notifiy the accountant
	dprintf(D_FULLDEBUG,"      Notifying the accountant\n");
	accountant.AddMatch(scheddName, offer);

	// done
	dprintf (D_ALWAYS, "      Successfully matched with %s%s\n",
			 startdName.Value(),
			 offline ? " (offline)" : "");
	return MM_GOOD_MATCH;
}
MSC_RESTORE_WARNING(6262) // warning: Function uses 60K of stack

void
Matchmaker::calculateSubmitterLimit(
	char const *scheddName,
	char const *groupAccountingName,
	float groupQuota,
	float groupusage,
	double maxPrioValue,
	double maxAbsPrioValue,
	double normalFactor,
	double normalAbsFactor,
	double slotWeightTotal,
		/* result parameters: */
	double &submitterLimit,
    double& submitterLimitUnclaimed,
	double &submitterUsage,
	double &submitterShare,
	double &submitterAbsShare,
	double &submitterPrio,
	double &submitterPrioFactor)
{
		// calculate the percentage of machines that this schedd can use
	submitterPrio = accountant.GetPriority ( scheddName );
	submitterUsage = accountant.GetWeightedResourcesUsed( scheddName );
	submitterShare = maxPrioValue/(submitterPrio*normalFactor);

	if ( param_boolean("NEGOTIATOR_IGNORE_USER_PRIORITIES",false) ) {
		submitterLimit = DBL_MAX;
	} else {
		submitterLimit = (submitterShare*slotWeightTotal)-submitterUsage;
	}
	if( submitterLimit < 0 ) {
		submitterLimit = 0.0;
	}

    submitterLimitUnclaimed = submitterLimit;
	if (groupAccountingName) {
		float maxAllowed = groupQuota - groupusage;
		dprintf(D_FULLDEBUG, "   maxAllowed= %g   groupQuota= %g   groupusage=  %g\n", maxAllowed, groupQuota, groupusage);
		if (maxAllowed < 0) maxAllowed = 0.0;
		if (submitterLimitUnclaimed > maxAllowed) {
			submitterLimitUnclaimed = maxAllowed;
		}
	}
    if (!ConsiderPreemption) submitterLimit = submitterLimitUnclaimed;

		// calculate this schedd's absolute fair-share for allocating
		// resources other than CPUs (like network capacity and licenses)
	submitterPrioFactor = accountant.GetPriorityFactor ( scheddName );
	submitterAbsShare =
		maxAbsPrioValue/(submitterPrioFactor*normalAbsFactor);
}

void
Matchmaker::calculatePieLeft(
	ClassAdListDoesNotDeleteAds &scheddAds,
	char const *groupAccountingName,
	float groupQuota,
	float groupusage,
	double maxPrioValue,
	double maxAbsPrioValue,
	double normalFactor,
	double normalAbsFactor,
	double slotWeightTotal,
		/* result parameters: */
	double &pieLeft)
{
	ClassAd *schedd;

		// Calculate sum of submitterLimits in this spin of the pie.
	pieLeft = 0;

	scheddAds.Open();
	while ((schedd = scheddAds.Next()))
	{
		double submitterShare = 0.0;
		double submitterAbsShare = 0.0;
		double submitterPrio = 0.0;
		double submitterPrioFactor = 0.0;
		MyString scheddName;
		double submitterLimit = 0.0;
        double submitterLimitUnclaimed = 0.0;
		double submitterUsage = 0.0;

		schedd->LookupString( ATTR_NAME, scheddName );

		calculateSubmitterLimit(
			scheddName.Value(),
			groupAccountingName,
			groupQuota,
			groupusage,
			maxPrioValue,
			maxAbsPrioValue,
			normalFactor,
			normalAbsFactor,
			slotWeightTotal,
				/* result parameters: */
			submitterLimit,
            submitterLimitUnclaimed,
			submitterUsage,
			submitterShare,
			submitterAbsShare,
			submitterPrio,
			submitterPrioFactor);

        schedd->Assign("SubmitterStarvation", starvation_ratio(submitterUsage, submitterUsage+submitterLimit));
			
		pieLeft += submitterLimit;
	}
	scheddAds.Close();
}

void Matchmaker::
calculateNormalizationFactor (ClassAdListDoesNotDeleteAds &scheddAds,
							  double &max, double &normalFactor,
							  double &maxAbs, double &normalAbsFactor)
{
	// find the maximum of the priority values (i.e., lowest priority)
	max = maxAbs = DBL_MIN;
	scheddAds.Open();
	while (ClassAd* ad = scheddAds.Next()) {
		// this will succeed (comes from collector)
        MyString subname;
		ad->LookupString(ATTR_NAME, subname);
		double prio = accountant.GetPriority(subname);
		if (prio > max) max = prio;
		double prioFactor = accountant.GetPriorityFactor(subname);
		if (prioFactor > maxAbs) maxAbs = prioFactor;
	}
	scheddAds.Close();

	// calculate the normalization factor, i.e., sum of the (max/scheddprio)
	// also, do not factor in ads with the same ATTR_NAME more than once -
	// ads with the same ATTR_NAME signify the same user submitting from multiple
	// machines.
    set<MyString> names;
	normalFactor = 0.0;
	normalAbsFactor = 0.0;
	scheddAds.Open();
	while (ClassAd* ad = scheddAds.Next()) {
        MyString subname;
		ad->LookupString(ATTR_NAME, subname);
        std::pair<set<MyString>::iterator, bool> r = names.insert(subname);
        // Only count each submitter once
        if (!r.second) continue;

		double prio = accountant.GetPriority(subname);
		normalFactor += max/prio;
		double prioFactor = accountant.GetPriorityFactor(subname);
		normalAbsFactor += maxAbs/prioFactor;
	}
	scheddAds.Close();
}


void Matchmaker::
addRemoteUserPrios( ClassAdListDoesNotDeleteAds &cal )
{
	ClassAd *ad;
	cal.Open();
	while( ( ad = cal.Next() ) ) {
		addRemoteUserPrios(ad);
	}
	cal.Close();
}

void Matchmaker::
addRemoteUserPrios( ClassAd	*ad )
{	
	MyString	remoteUser;
	MyString	buffer,buffer1,buffer2,buffer3;
	MyString    slot_prefix;
	MyString    expr;
	string expr_buffer;
	float	prio;
	int     total_slots, i;
	float     preemptingRank;
	float temp_groupQuota, temp_groupUsage;
    string temp_groupName;

	if ( !ConsiderPreemption ) {
			// Hueristic - no need to take the time to populate ad with 
			// accounting information if no preemption is to be considered.
		return;
	}

		// If there is a preempting user, use that for computing remote user prio.
		// Otherwise, use the current user.
	if( ad->LookupString( ATTR_PREEMPTING_ACCOUNTING_GROUP , remoteUser ) ||
		ad->LookupString( ATTR_PREEMPTING_USER , remoteUser ) ||
		ad->LookupString( ATTR_ACCOUNTING_GROUP , remoteUser ) ||
		ad->LookupString( ATTR_REMOTE_USER , remoteUser ) ) 
	{
		prio = (float) accountant.GetPriority( remoteUser.Value() );
		ad->Assign(ATTR_REMOTE_USER_PRIO, prio);
		expr.formatstr("%s(\"%s\")",RESOURCES_IN_USE_BY_USER_FN_NAME,EscapeAdStringValue(remoteUser.Value(),expr_buffer));
		ad->AssignExpr(ATTR_REMOTE_USER_RESOURCES_IN_USE,expr.Value());
		if (getGroupInfoFromUserId(remoteUser.Value(), temp_groupName, temp_groupQuota, temp_groupUsage)) {
			// this is a group, so enter group usage info
            ad->Assign(ATTR_REMOTE_GROUP, temp_groupName);
			expr.formatstr("%s(\"%s\")",RESOURCES_IN_USE_BY_USERS_GROUP_FN_NAME,EscapeAdStringValue(remoteUser.Value(),expr_buffer));
			ad->AssignExpr(ATTR_REMOTE_GROUP_RESOURCES_IN_USE,expr.Value());
			ad->Assign(ATTR_REMOTE_GROUP_QUOTA,temp_groupQuota);
		}
	}
	if( ad->LookupFloat( ATTR_PREEMPTING_RANK, preemptingRank ) ) {
			// There is already a preempting claim (waiting for the previous
			// claim to retire), so set current rank to the preempting
			// rank, since any new preemption must trump the
			// current preempter.
		ad->Assign(ATTR_CURRENT_RANK, preemptingRank);
	}
		
	char* resource_prefix = param("STARTD_RESOURCE_PREFIX");
	if (!resource_prefix) {
		resource_prefix = strdup("slot");
	}
	total_slots = 0;
	if (!ad->LookupInteger(ATTR_TOTAL_SLOTS, total_slots)) {
		total_slots = 0;
	}
	if (!total_slots && (param_boolean("ALLOW_VM_CRUFT", false))) {
		if (!ad->LookupInteger(ATTR_TOTAL_VIRTUAL_MACHINES, total_slots)) {
			total_slots = 0;
		}
	}
		// This won't fire if total_slots is still 0...
	for(i = 1; i <= total_slots; i++) {
		slot_prefix.formatstr("%s%d_", resource_prefix, i);
		buffer.formatstr("%s%s", slot_prefix.Value(), ATTR_PREEMPTING_ACCOUNTING_GROUP);
		buffer1.formatstr("%s%s", slot_prefix.Value(), ATTR_PREEMPTING_USER);
		buffer2.formatstr("%s%s", slot_prefix.Value(), ATTR_ACCOUNTING_GROUP);
		buffer3.formatstr("%s%s", slot_prefix.Value(), ATTR_REMOTE_USER);
			// If there is a preempting user, use that for computing remote user prio.
		if( ad->LookupString( buffer.Value() , remoteUser ) ||
			ad->LookupString( buffer1.Value() , remoteUser ) ||
			ad->LookupString( buffer2.Value() , remoteUser ) ||
			ad->LookupString( buffer3.Value() , remoteUser ) ) 
		{
				// If there is a user on that VM, stick that user's priority
				// information into the ad	
			prio = (float) accountant.GetPriority( remoteUser.Value() );
			buffer.formatstr("%s%s", slot_prefix.Value(), 
					ATTR_REMOTE_USER_PRIO);
			ad->Assign(buffer.Value(),prio);
			buffer.formatstr("%s%s", slot_prefix.Value(), 
					ATTR_REMOTE_USER_RESOURCES_IN_USE);
			expr.formatstr("%s(\"%s\")",RESOURCES_IN_USE_BY_USER_FN_NAME,EscapeAdStringValue(remoteUser.Value(),expr_buffer));
			ad->AssignExpr(buffer.Value(),expr.Value());
			if (getGroupInfoFromUserId(remoteUser.Value(), temp_groupName, temp_groupQuota, temp_groupUsage)) {
				// this is a group, so enter group usage info
				buffer.formatstr("%s%s", slot_prefix.Value(), ATTR_REMOTE_GROUP);
				ad->Assign( buffer.Value(), temp_groupName );
				buffer.formatstr("%s%s", slot_prefix.Value(), ATTR_REMOTE_GROUP_RESOURCES_IN_USE);
				expr.formatstr("%s(\"%s\")",RESOURCES_IN_USE_BY_USERS_GROUP_FN_NAME,EscapeAdStringValue(remoteUser.Value(),expr_buffer));
				ad->AssignExpr( buffer.Value(), expr.Value() );
				buffer.formatstr("%s%s", slot_prefix.Value(), ATTR_REMOTE_GROUP_QUOTA);
				ad->Assign( buffer.Value(), temp_groupQuota );
			}
		}	
	}
	free( resource_prefix );
}

void Matchmaker::
reeval(ClassAd *ad) 
{
	int cur_matches;
	MapEntry *oldAdEntry = NULL;
	char    buffer[255];
	
	cur_matches = 0;
	ad->EvalInteger("CurMatches", NULL, cur_matches);

	MyString adID = MachineAdID(ad);
	stashedAds->lookup( adID, oldAdEntry);
		
	cur_matches++;
	snprintf(buffer, 255, "CurMatches = %d", cur_matches);
	ad->Insert(buffer);
	if(oldAdEntry) {
		delete(oldAdEntry->oldAd);
		oldAdEntry->oldAd = new ClassAd(*ad);
	}
}

unsigned int Matchmaker::HashFunc(const MyString &Key) {
	return Key.Hash();
}

Matchmaker::MatchListType::
MatchListType(int maxlen)
{
	ASSERT(maxlen > 0);
	AdListArray = new AdListEntry[maxlen];
	ASSERT(AdListArray);
	adListMaxLen = maxlen;
	already_sorted = false;
	adListLen = 0;
	adListHead = 0;
	m_rejForNetwork = 0; 
	m_rejForNetworkShare = 0;
	m_rejForConcurrencyLimit = 0;
	m_rejPreemptForPrio = 0;
	m_rejPreemptForPolicy = 0; 
	m_rejPreemptForRank = 0;
	m_rejForSubmitterLimit = 0;
	m_submitterLimit = 0.0f;
}

Matchmaker::MatchListType::
~MatchListType()
{
	if (AdListArray) {
		delete [] AdListArray;
	}
}


#if 0
Matchmaker::AdListEntry* Matchmaker::MatchListType::
peek_candidate()
{
	ClassAd* candidate = NULL;
	int temp_adListHead = adListHead;

	while ( temp_adListHead < adListLen && !candidate ) {
		candidate = AdListArray[temp_adListHead].ad;
		temp_adListHead++;
	}

	if ( candidate ) {
		temp_adListHead--;
		ASSERT( temp_adListHead >= 0 );
		return AdListArray[temp_adListHead];
	} else {
		return NULL;
	}
}
#endif

ClassAd* Matchmaker::MatchListType::
pop_candidate()
{
	ClassAd* candidate = NULL;

	while ( adListHead < adListLen && !candidate ) {
		candidate = AdListArray[adListHead].ad;
		adListHead++;
	}

	return candidate;
}

// This method assumes the ad being inserted was just popped from the
// top of the list. Specicifically, we assume there is room at the top
// of the list for insertion, the list is sorted, and the ad being
// inserted is likely to sort toward the top of the list.
bool Matchmaker::MatchListType::
insert_candidate(ClassAd * candidate,
	double candidateRankValue,
	double candidatePreJobRankValue,
	double candidatePostJobRankValue,
	double candidatePreemptRankValue,
	PreemptState candidatePreemptState)
{
	if (adListHead == 0) {return false;}
	adListHead--;
	AdListEntry new_entry;
	new_entry.ad = candidate;
	new_entry.RankValue = candidateRankValue;
	new_entry.PreJobRankValue = candidatePreJobRankValue;
	new_entry.PostJobRankValue = candidatePostJobRankValue;
	new_entry.PreemptRankValue = candidatePreemptRankValue;
	new_entry.PreemptStateValue = candidatePreemptState;

		// Hand-rolled insertion sort; as the list was previously sorted,
		// we know this will be O(n).
	int insert_idx = adListHead;
	while ( insert_idx < adListLen - 1 )
	{
		if ( sort_compare( &new_entry, &AdListArray[insert_idx + 1] ) > 0 ) {
			AdListArray[insert_idx] = AdListArray[insert_idx + 1];
			insert_idx++;
		} else {
			break;
		}
	}
	AdListArray[insert_idx] = new_entry;
	return true;
}

bool Matchmaker::MatchListType::
cache_still_valid(ClassAd &request, ExprTree *preemption_req, ExprTree *preemption_rank,
				  bool preemption_req_unstable, bool preemption_rank_unstable)
{
	AdListEntry* next_entry = NULL;

	if ( !preemption_req_unstable && !preemption_rank_unstable ) {
		return true;
	}

	// Set next_entry to be a "peek" at the next entry on
	// our cached match list, i.e. don't actually pop it off our list.
	{
		ClassAd* candidate = NULL;
		int temp_adListHead = adListHead;

		while ( temp_adListHead < adListLen && !candidate ) {
			candidate = AdListArray[temp_adListHead].ad;
			temp_adListHead++;
		}

		if ( candidate ) {
			temp_adListHead--;
			ASSERT( temp_adListHead >= 0 );
			next_entry =  &AdListArray[temp_adListHead];
		} else {
			next_entry = NULL;
		}
	}

	if ( preemption_req_unstable ) 
	{
		if ( !next_entry ) {
			return false;
		}
		
		if ( next_entry->PreemptStateValue == PRIO_PREEMPTION ) {
			classad::Value result;
			bool val;
			if (preemption_req && 
				!(EvalExprTree(preemption_req,next_entry->ad,&request,result) &&
				  result.IsBooleanValue(val) && val) ) 
			{
				dprintf(D_FULLDEBUG,
					"Cache invalidated due to preemption_requirements\n");
				return false;
			}
		}
	}

	if ( next_entry && preemption_rank_unstable ) 
	{		
		if( next_entry->PreemptStateValue != NO_PREEMPTION) {
			double candidatePreemptRankValue = -(FLT_MAX);
			candidatePreemptRankValue = EvalNegotiatorMatchRank(
					"PREEMPTION_RANK",preemption_rank,request,next_entry->ad);
			if ( candidatePreemptRankValue != next_entry->PreemptRankValue ) {
				// ranks don't match ....  now what?
				// ideally we would just want to resort the cache, but for now
				// we do the safest thing - just invalidate the cache.
				dprintf(D_FULLDEBUG,
					"Cache invalidated due to preemption_rank\n");
				return false;
				
			}
		}
	}

	return true;
}


void Matchmaker::MatchListType::
get_diagnostics(int & rejForNetwork,
					int & rejForNetworkShare,
					int & rejForConcurrencyLimit,
					int & rejPreemptForPrio,
					int & rejPreemptForPolicy,
				    int & rejPreemptForRank,
				    int & rejForSubmitterLimit)
{
	rejForNetwork = m_rejForNetwork;
	rejForNetworkShare = m_rejForNetworkShare;
	rejForConcurrencyLimit = m_rejForConcurrencyLimit;
	rejPreemptForPrio = m_rejPreemptForPrio;
	rejPreemptForPolicy = m_rejPreemptForPolicy;
	rejPreemptForRank = m_rejPreemptForRank;
	rejForSubmitterLimit = m_rejForSubmitterLimit;
}

void Matchmaker::MatchListType::
set_diagnostics(int rejForNetwork,
					int rejForNetworkShare,
					int rejForConcurrencyLimit,
					int rejPreemptForPrio,
					int rejPreemptForPolicy,
				    int rejPreemptForRank,
				    int rejForSubmitterLimit)
{
	m_rejForNetwork = rejForNetwork;
	m_rejForNetworkShare = rejForNetworkShare;
	m_rejForConcurrencyLimit = rejForConcurrencyLimit;
	m_rejPreemptForPrio = rejPreemptForPrio;
	m_rejPreemptForPolicy = rejPreemptForPolicy;
	m_rejPreemptForRank = rejPreemptForRank;
	m_rejForSubmitterLimit = rejForSubmitterLimit;
}

void Matchmaker::MatchListType::
add_candidate(ClassAd * candidate,
					double candidateRankValue,
					double candidatePreJobRankValue,
					double candidatePostJobRankValue,
					double candidatePreemptRankValue,
					PreemptState candidatePreemptState)
{
	ASSERT(AdListArray);
	ASSERT(adListLen < adListMaxLen);  // don't write off end of array!

	AdListArray[adListLen].ad = candidate;
	AdListArray[adListLen].RankValue = candidateRankValue;
	AdListArray[adListLen].PreJobRankValue = candidatePreJobRankValue;
	AdListArray[adListLen].PostJobRankValue = candidatePostJobRankValue;
	AdListArray[adListLen].PreemptRankValue = candidatePreemptRankValue;
	AdListArray[adListLen].PreemptStateValue = candidatePreemptState;

    // This hack allows me to avoid mucking with the pseudo-que-like semantics of MatchListType, 
    // which ought to be replaced with something cleaner like std::deque<AdListEntry>
    if (NULL != AdListArray[adListLen].ad) {
        AdListArray[adListLen].ad->Assign(ATTR_PREEMPT_STATE_, int(candidatePreemptState));
    }

	adListLen++;
}


void Matchmaker::DeleteMatchList()
{
	if( MatchList ) {
		delete MatchList;
		MatchList = NULL;
	}
	cachedAutoCluster = -1;
	if ( cachedName ) {
		free(cachedName);
		cachedName = NULL;
	}
	if ( cachedAddr ) {
		free(cachedAddr);
		cachedAddr = NULL;
	}
}

int Matchmaker::MatchListType::
sort_compare(const void* elem1, const void* elem2)
{
	const AdListEntry* Elem1 = (const AdListEntry*) elem1;
	const AdListEntry* Elem2 = (const AdListEntry*) elem2;

	const double candidateRankValue = Elem1->RankValue;
	const double candidatePreJobRankValue = Elem1->PreJobRankValue;
	const double candidatePostJobRankValue = Elem1->PostJobRankValue;
	const double candidatePreemptRankValue = Elem1->PreemptRankValue;
	const PreemptState candidatePreemptState = Elem1->PreemptStateValue;

	const double bestRankValue = Elem2->RankValue;
	const double bestPreJobRankValue = Elem2->PreJobRankValue;
	const double bestPostJobRankValue = Elem2->PostJobRankValue;
	const double bestPreemptRankValue = Elem2->PreemptRankValue;
	const PreemptState bestPreemptState = Elem2->PreemptStateValue;

	if ( candidateRankValue == bestRankValue &&
		 candidatePreJobRankValue == bestPreJobRankValue &&
		 candidatePostJobRankValue == bestPostJobRankValue &&
		 candidatePreemptRankValue == bestPreemptRankValue &&
		 candidatePreemptState == bestPreemptState )
	{
		return 0;
	}

	// the quality of a match is determined by a lexicographic sort on
	// the following values, but more is better for each component
	//  1. negotiator pre job rank
	//  1. job rank of offer 
	//  2. negotiator post job rank
	//	3. preemption state (2=no preempt, 1=rank-preempt, 0=prio-preempt)
	//  4. preemption rank (if preempting)

	bool newBestFound = false;

	if(candidatePreJobRankValue < bestPreJobRankValue);
	else if(candidatePreJobRankValue > bestPreJobRankValue) {
		newBestFound = true;
	}
	else if(candidateRankValue < bestRankValue);
	else if(candidateRankValue > bestRankValue) {
		newBestFound = true;
	}
	else if(candidatePostJobRankValue < bestPostJobRankValue);
	else if(candidatePostJobRankValue > bestPostJobRankValue) {
		newBestFound = true;
	}
	else if(candidatePreemptState < bestPreemptState);
	else if(candidatePreemptState > bestPreemptState) {
		newBestFound = true;
	}
	//NOTE: if NO_PREEMPTION, PreemptRank is a constant
	else if(candidatePreemptRankValue < bestPreemptRankValue);
	else if(candidatePreemptRankValue > bestPreemptRankValue) {
		newBestFound = true;
	}

	if ( newBestFound ) {
		// candidate is better: candidate is elem1, and qsort man page
		// says return < 0 is elem1 is less than elem2
		return -1;
	} else {
		return 1;
	}
}
			
void Matchmaker::MatchListType::
sort()
{
	// Should only be called ONCE.  If we call for a sort more than
	// once, this code has a bad logic errror, so ASSERT it.
	ASSERT(already_sorted == false);

	// Note: since we must use static members, sort() is
	// _NOT_ thread safe!!!
	qsort(AdListArray,adListLen,sizeof(AdListEntry),sort_compare);

	already_sorted = true;
}


void Matchmaker::
init_public_ad()
{
	MyString line;

	if( publicAd ) delete( publicAd );
	publicAd = new ClassAd();

	SetMyTypeName(*publicAd, NEGOTIATOR_ADTYPE);
	SetTargetTypeName(*publicAd, "");

	if( !NegotiatorName ) {
		char* defaultName = NULL;
		defaultName = default_daemon_name();
		if( ! defaultName ) {
			EXCEPT( "default_daemon_name() returned NULL" );
		}
		NegotiatorName = strdup( defaultName );
		delete [] defaultName;
	}
	publicAd->Assign(ATTR_NAME, NegotiatorName );

	publicAd->Assign(ATTR_NEGOTIATOR_IP_ADDR,daemonCore->InfoCommandSinfulString());

#if !defined(WIN32)
	line.formatstr("%s = %d", ATTR_REAL_UID, (int)getuid() );
	publicAd->Insert(line.Value());
#endif

        // Publish all DaemonCore-specific attributes, which also handles
        // NEGOTIATOR_ATTRS for us.
    daemonCore->publish(publicAd);
}

void
Matchmaker::updateCollector() {
	dprintf(D_FULLDEBUG, "enter Matchmaker::updateCollector\n");

		// in case our address changes, re-initialize public ad every time
	init_public_ad();

	if( publicAd ) {
		publishNegotiationCycleStats( publicAd );

        daemonCore->dc_stats.Publish(*publicAd);
		daemonCore->monitor_data.ExportData(publicAd);

		if ( FILEObj ) {
			// log classad into sql log so that it can be updated to DB
			FILESQL::daemonAdInsert(publicAd, "NegotiatorAd", FILEObj, prevLHF);
		}

#if defined(WANT_CONTRIB) && defined(WITH_MANAGEMENT)
#if defined(HAVE_DLOPEN)
		NegotiatorPluginManager::Update(*publicAd);
#endif
#endif
		daemonCore->sendUpdates(UPDATE_NEGOTIATOR_AD, publicAd, NULL, true);
	}

			// Reset the timer so we don't do another period update until 
	daemonCore->Reset_Timer( update_collector_tid, update_interval, update_interval );

	dprintf( D_FULLDEBUG, "exit Matchmaker::UpdateCollector\n" );
}


void
Matchmaker::invalidateNegotiatorAd( void )
{
	ClassAd cmd_ad;
	MyString line;

	if( !NegotiatorName ) {
		return;
	}

		// Set the correct types
	SetMyTypeName( cmd_ad, QUERY_ADTYPE );
	SetTargetTypeName( cmd_ad, NEGOTIATOR_ADTYPE );

	line.formatstr( "%s = TARGET.%s == \"%s\"", ATTR_REQUIREMENTS,
				  ATTR_NAME,
				  NegotiatorName );
	cmd_ad.Insert( line.Value() );
	cmd_ad.Assign( ATTR_NAME, NegotiatorName );

	daemonCore->sendUpdates( INVALIDATE_NEGOTIATOR_ADS, &cmd_ad, NULL, false );
}

/* CONDORDB functions */
void Matchmaker::insert_into_rejects(char const *userName, ClassAd& job)
{
	if ( !FILEObj ) {
		return;
	}
	int cluster, proc;
//	char startdname[80];
	char globaljobid[200];
	char scheddName[200];
	ClassAd tmpCl;
	ClassAd *tmpClP = &tmpCl;
	char tmp[512];

	time_t clock;

	(void)time(  (time_t *)&clock );

	job.LookupInteger (ATTR_CLUSTER_ID, cluster);
	job.LookupInteger (ATTR_PROC_ID, proc);
	job.LookupString( ATTR_GLOBAL_JOB_ID, globaljobid, sizeof(globaljobid)); 
	get_scheddname_from_gjid(globaljobid,scheddName);
//	machine.LookupString(ATTR_NAME, startdname);

	snprintf(tmp, 512, "reject_time = %d", (int)clock);
	tmpClP->Insert(tmp);
	
	tmpClP->Assign("username",userName);
		
	snprintf(tmp, 512, "scheddname = \"%s\"", scheddName);
	tmpClP->Insert(tmp);
	
	snprintf(tmp, 512, "cluster_id = %d", cluster);
	tmpClP->Insert(tmp);

	snprintf(tmp, 512, "proc_id = %d", proc);
	tmpClP->Insert(tmp);

	snprintf(tmp, 512, "GlobalJobId = \"%s\"", globaljobid);
	tmpClP->Insert(tmp);
	
	FILEObj->file_newEvent("Rejects", tmpClP);
}
void Matchmaker::insert_into_matches(char const * userName,ClassAd& request, ClassAd& offer)
{
	if ( !FILEObj ) {
		return;
	}
	char startdname[80],remote_user[80];
	char globaljobid[200];
	float remote_prio;
	int cluster, proc;
	char scheddName[200];
	ClassAd tmpCl;
	ClassAd *tmpClP = &tmpCl;

	time_t clock;
	char tmp[512];

	(void)time(  (time_t *)&clock );

	request.LookupInteger (ATTR_CLUSTER_ID, cluster);
	request.LookupInteger (ATTR_PROC_ID, proc);
	request.LookupString( ATTR_GLOBAL_JOB_ID, globaljobid, sizeof(globaljobid)); 
	get_scheddname_from_gjid(globaljobid,scheddName);
	offer.LookupString( ATTR_NAME, startdname, sizeof(startdname)); 

	snprintf(tmp, 512, "match_time = %d", (int) clock);
	tmpClP->Insert(tmp);
	
	tmpClP->Assign("username",userName);
		
	snprintf(tmp, 512, "scheddname = \"%s\"", scheddName);
	tmpClP->Insert(tmp);
	
	snprintf(tmp, 512, "cluster_id = %d", cluster);
	tmpClP->Insert(tmp);

	snprintf(tmp, 512, "proc_id = %d", proc);
	tmpClP->Insert(tmp);

	snprintf(tmp, 512, "GlobalJobId = \"%s\"", globaljobid);
	tmpClP->Insert(tmp);

	snprintf(tmp, 512, "machine_id = \"%s\"", startdname);
	tmpClP->Insert(tmp);

	if(offer.LookupString( ATTR_REMOTE_USER, remote_user, sizeof(remote_user)) != 0)
	{
		remote_prio = (float) accountant.GetPriority(remote_user);

		snprintf(tmp, 512, "remote_user = \"%s\"", remote_user);
		tmpClP->Insert(tmp);

		snprintf(tmp, 512, "remote_priority = %f", remote_prio);
		tmpClP->Insert(tmp);
	}
	
	FILEObj->file_newEvent("Matches", tmpClP);
}
/* This extracts the machine name from the global job ID [user@]machine.name#timestamp#cluster.proc*/
static int get_scheddname_from_gjid(const char * globaljobid, char * scheddname )
{
	int i;

	scheddname[0] = '\0';

	for (i=0;
         globaljobid[i]!='\0' && globaljobid[i]!='#';i++)
		scheddname[i]=globaljobid[i];

	if(globaljobid[i] == '\0') 
	{
		scheddname[0] = '\0';
		return -1; /* Parse error, shouldn't happen */
	}
	else if(globaljobid[i]=='#')
	{
		scheddname[i]='\0';	
		return 1;
	}

	return -1;
}

void Matchmaker::RegisterAttemptedOfflineMatch( ClassAd *job_ad, ClassAd *startd_ad )
{
	if( IsFulldebug(D_FULLDEBUG) ) {
		MyString name;
		startd_ad->LookupString(ATTR_NAME,name);
		MyString owner;
		job_ad->LookupString(ATTR_OWNER,owner);
		dprintf(D_FULLDEBUG,"Registering attempt to match offline machine %s by %s.\n",name.Value(),owner.Value());
	}

	ClassAd update_ad;

		// Copy some stuff from the startd ad into the update ad so
		// the collector can identify what ad to merge our update
		// into.
	update_ad.CopyAttribute(ATTR_NAME,ATTR_NAME,startd_ad);
	update_ad.CopyAttribute(ATTR_STARTD_IP_ADDR,ATTR_STARTD_IP_ADDR,startd_ad);

	time_t now = time(NULL);
	update_ad.Assign(ATTR_MACHINE_LAST_MATCH_TIME,(int)now);

	classy_counted_ptr<ClassAdMsg> msg = new ClassAdMsg(MERGE_STARTD_AD,update_ad);
	classy_counted_ptr<DCCollector> collector = new DCCollector();

	if( !collector->useTCPForUpdates() ) {
		msg->setStreamType( Stream::safe_sock );
	}

	collector->sendMsg( msg.get() );

		// also insert slotX_LastMatchTime into the slot1 ad so that
		// the match info about all slots is available in one place
	MyString name;
	MyString slot1_name;
	int slot_id = -1;
	startd_ad->LookupString(ATTR_NAME,name);
	startd_ad->LookupInteger(ATTR_SLOT_ID,slot_id);

		// Undocumented feature in case we ever need it:
		// If OfflinePrimarySlotName is defined, it specifies which
		// slot should collect all the slotX_LastMatchTime attributes.
	if( !startd_ad->LookupString("OfflinePrimarySlotName",slot1_name) ) {
			// no primary slot name specified, so use slot1

		const char *at = strchr(name.Value(),'@');
		if( at ) {
				// in case the slot prefix is something other than "slot"
				// figure out the prefix
			int prefix_len = strcspn(name.Value(),"0123456789");
			if( prefix_len < at - name.Value() ) {
				slot1_name.formatstr("%.*s1%s",prefix_len,name.Value(),at);
			}
		}
	}

	if( !slot1_name.IsEmpty() && slot_id >= 0 ) {
		ClassAd slot1_update_ad;

		slot1_update_ad.Assign(ATTR_NAME,slot1_name);
		slot1_update_ad.CopyAttribute(ATTR_STARTD_IP_ADDR,ATTR_STARTD_IP_ADDR,startd_ad);
		MyString slotX_last_match_time;
		slotX_last_match_time.formatstr("slot%d_%s",slot_id,ATTR_MACHINE_LAST_MATCH_TIME);
		slot1_update_ad.Assign(slotX_last_match_time.Value(),(int)now);

		classy_counted_ptr<ClassAdMsg> lmsg = \
			new ClassAdMsg(MERGE_STARTD_AD, slot1_update_ad);

		if( !collector->useTCPForUpdates() ) {
			lmsg->setStreamType( Stream::safe_sock );
		}

		collector->sendMsg( lmsg.get() );
	}
}

void Matchmaker::StartNewNegotiationCycleStat()
{
	int i;

	delete negotiation_cycle_stats[MAX_NEGOTIATION_CYCLE_STATS-1];

	for(i=MAX_NEGOTIATION_CYCLE_STATS-1;i>0;i--) {
		negotiation_cycle_stats[i] = negotiation_cycle_stats[i-1];
	}

	negotiation_cycle_stats[0] = new NegotiationCycleStats();
	ASSERT( negotiation_cycle_stats[0] );

		// to save memory, only keep stats within the configured visible window
	for(i=num_negotiation_cycle_stats;i<MAX_NEGOTIATION_CYCLE_STATS;i++) {
		if( i == 0 ) {
				// always have a 0th entry in the list so we can mindlessly
				// update it without checking every time.
			continue;
		}
		delete negotiation_cycle_stats[i];
		negotiation_cycle_stats[i] = NULL;
	}
}

static void
DelAttrN( ClassAd *ad, char const *attr, int n )
{
	MyString attrn;
	attrn.formatstr("%s%d",attr,n);
	ad->Delete( attrn.Value() );
}

static void
SetAttrN( ClassAd *ad, char const *attr, int n, int value )
{
	MyString attrn;
	attrn.formatstr("%s%d",attr,n);
	ad->Assign(attrn.Value(),value);
}

static void
SetAttrN( ClassAd *ad, char const *attr, int n, double value )
{
	MyString attrn;
	attrn.formatstr("%s%d",attr,n);
	ad->Assign(attrn.Value(),value);
}

static void
SetAttrN( ClassAd *ad, char const *attr, int n, std::set<std::string> &string_list )
{
	MyString attrn;
	attrn.formatstr("%s%d",attr,n);

	MyString value;
	std::set<std::string>::iterator it;
	for(it = string_list.begin();
		it != string_list.end();
		it++)
	{
		if( !value.IsEmpty() ) {
			value += ", ";
		}
		value += it->c_str();
	}

	ad->Assign(attrn.Value(),value.Value());
}


void
Matchmaker::publishNegotiationCycleStats( ClassAd *ad )
{
	char const* attrs[] = {
        ATTR_LAST_NEGOTIATION_CYCLE_TIME,
        ATTR_LAST_NEGOTIATION_CYCLE_END,
        ATTR_LAST_NEGOTIATION_CYCLE_PERIOD,
        ATTR_LAST_NEGOTIATION_CYCLE_DURATION,
        ATTR_LAST_NEGOTIATION_CYCLE_DURATION_PHASE1,
        ATTR_LAST_NEGOTIATION_CYCLE_DURATION_PHASE2,
        ATTR_LAST_NEGOTIATION_CYCLE_DURATION_PHASE3,
        ATTR_LAST_NEGOTIATION_CYCLE_DURATION_PHASE4,
        ATTR_LAST_NEGOTIATION_CYCLE_TOTAL_SLOTS,
        ATTR_LAST_NEGOTIATION_CYCLE_TRIMMED_SLOTS,
        ATTR_LAST_NEGOTIATION_CYCLE_CANDIDATE_SLOTS,
        ATTR_LAST_NEGOTIATION_CYCLE_SLOT_SHARE_ITER,
        ATTR_LAST_NEGOTIATION_CYCLE_NUM_SCHEDULERS,
        ATTR_LAST_NEGOTIATION_CYCLE_NUM_IDLE_JOBS,
        ATTR_LAST_NEGOTIATION_CYCLE_NUM_JOBS_CONSIDERED,
        ATTR_LAST_NEGOTIATION_CYCLE_MATCHES,
        ATTR_LAST_NEGOTIATION_CYCLE_REJECTIONS,
        ATTR_LAST_NEGOTIATION_CYCLE_SUBMITTERS_FAILED,
        ATTR_LAST_NEGOTIATION_CYCLE_SUBMITTERS_OUT_OF_TIME,
        ATTR_LAST_NEGOTIATION_CYCLE_SUBMITTERS_SHARE_LIMIT,
        ATTR_LAST_NEGOTIATION_CYCLE_ACTIVE_SUBMITTER_COUNT,
        ATTR_LAST_NEGOTIATION_CYCLE_MATCH_RATE,
        ATTR_LAST_NEGOTIATION_CYCLE_MATCH_RATE_SUSTAINED
    };
    const int nattrs = sizeof(attrs)/sizeof(*attrs);

		// clear out all negotiation cycle attributes in the ad
	for (int i=0; i<MAX_NEGOTIATION_CYCLE_STATS; i++) {
		for (int a=0; a<nattrs; a++) {
			DelAttrN( ad, attrs[a], i );
		}
	}

	for (int i=0; i<num_negotiation_cycle_stats; i++) {
		NegotiationCycleStats* s = negotiation_cycle_stats[i];
		if (s == NULL) continue;

        int period = 0;
        if (((1+i) < num_negotiation_cycle_stats) && (negotiation_cycle_stats[1+i] != NULL))
            period = s->end_time - negotiation_cycle_stats[1+i]->end_time;

		SetAttrN( ad, ATTR_LAST_NEGOTIATION_CYCLE_TIME, i, (int)s->start_time);
		SetAttrN( ad, ATTR_LAST_NEGOTIATION_CYCLE_END, i, (int)s->end_time);
		SetAttrN( ad, ATTR_LAST_NEGOTIATION_CYCLE_PERIOD, i, (int)period);
		SetAttrN( ad, ATTR_LAST_NEGOTIATION_CYCLE_DURATION, i, (int)s->duration);
		SetAttrN( ad, ATTR_LAST_NEGOTIATION_CYCLE_DURATION_PHASE1, i, (int)s->duration_phase1);
		SetAttrN( ad, ATTR_LAST_NEGOTIATION_CYCLE_DURATION_PHASE2, i, (int)s->duration_phase2);
		SetAttrN( ad, ATTR_LAST_NEGOTIATION_CYCLE_DURATION_PHASE3, i, (int)s->duration_phase3);
		SetAttrN( ad, ATTR_LAST_NEGOTIATION_CYCLE_DURATION_PHASE4, i, (int)s->duration_phase4);
		SetAttrN( ad, ATTR_LAST_NEGOTIATION_CYCLE_TOTAL_SLOTS, i, (int)s->total_slots);
		SetAttrN( ad, ATTR_LAST_NEGOTIATION_CYCLE_TRIMMED_SLOTS, i, (int)s->trimmed_slots);
        SetAttrN( ad, ATTR_LAST_NEGOTIATION_CYCLE_CANDIDATE_SLOTS, i, (int)s->candidate_slots);
        SetAttrN( ad, ATTR_LAST_NEGOTIATION_CYCLE_SLOT_SHARE_ITER, i, (int)s->slot_share_iterations);
		SetAttrN( ad, ATTR_LAST_NEGOTIATION_CYCLE_NUM_SCHEDULERS, i, (int)s->active_schedds.size());
		SetAttrN( ad, ATTR_LAST_NEGOTIATION_CYCLE_NUM_IDLE_JOBS, i, (int)s->num_idle_jobs);
		SetAttrN( ad, ATTR_LAST_NEGOTIATION_CYCLE_NUM_JOBS_CONSIDERED, i, (int)s->num_jobs_considered);
		SetAttrN( ad, ATTR_LAST_NEGOTIATION_CYCLE_MATCHES, i, (int)s->matches);
		SetAttrN( ad, ATTR_LAST_NEGOTIATION_CYCLE_REJECTIONS, i, (int)s->rejections);
		SetAttrN( ad, ATTR_LAST_NEGOTIATION_CYCLE_MATCH_RATE, i, (s->duration > 0) ? (double)(s->matches)/double(s->duration) : double(0.0));
		SetAttrN( ad, ATTR_LAST_NEGOTIATION_CYCLE_MATCH_RATE_SUSTAINED, i, (period > 0) ? (double)(s->matches)/double(period) : double(0.0));
		SetAttrN( ad, ATTR_LAST_NEGOTIATION_CYCLE_ACTIVE_SUBMITTER_COUNT, i, (int)s->active_submitters.size());
		SetAttrN( ad, ATTR_LAST_NEGOTIATION_CYCLE_SUBMITTERS_FAILED, i, s->submitters_failed);
		SetAttrN( ad, ATTR_LAST_NEGOTIATION_CYCLE_SUBMITTERS_OUT_OF_TIME, i, s->submitters_out_of_time);
        SetAttrN( ad, ATTR_LAST_NEGOTIATION_CYCLE_SUBMITTERS_SHARE_LIMIT, i, s->submitters_share_limit);
	}
}

double 
Matchmaker::calculate_subtree_usage(GroupEntry *group) {
	double subtree_usage = 0.0;

    for (vector<GroupEntry*>::iterator i(group->children.begin());  i != group->children.end();  i++) {
		subtree_usage += calculate_subtree_usage(*i);
	}
	subtree_usage += accountant.GetWeightedResourcesUsed(group->name.c_str());

	group->subtree_usage = subtree_usage;;
	dprintf(D_ALWAYS, "subtree_usage at %s is %g\n", group->name.c_str(), subtree_usage);
	return subtree_usage;
}

bool rankPairCompare(std::pair<int,double> lhs, std::pair<int,double> rhs) {
	return lhs.second < rhs.second;
}

	// Return true is this partitionable slot would match the
	// job with preempted resources from a dynamic slot.
	// Only consider startd RANK for now.
bool
Matchmaker::pslotMultiMatch(ClassAd *job, ClassAd *machine, double preemptPrio) {
	bool isPartitionable = false;

	machine->LookupBool(ATTR_SLOT_PARTITIONABLE, isPartitionable);

	// This whole deal is only for partitionable slots
	if (!isPartitionable) {
		return false;
	}

	double newRank; // The startd rank of the potential job

	if (!machine->EvalFloat(ATTR_RANK, job, newRank)) {
		newRank = 0.0;
	}

	// How many active dslots does this pslot currently have?
	int numDslots = 0;
	machine->LookupInteger(ATTR_NUM_DYNAMIC_SLOTS, numDslots);

	if (numDslots < 1) {
		return false;
	}

	std::string name, ipaddr;
	machine->LookupString(ATTR_NAME, name);
	machine->LookupString(ATTR_MY_ADDRESS, ipaddr);

		// Lookup the vector of claim ids for this startd
	std::string hash_key = name + ipaddr;
	std::vector<std::string> &child_claims = childClaimHash[hash_key];
	if ( numDslots != (int)child_claims.size() ) {
		dprintf( D_FULLDEBUG, "Wrong number of dslot claim ids for %s, ignoring for pslot preemption\n", name.c_str() );
		return false;
	}

		// Copy the childCurrentRanks list attributes into vector
		// Skip dslots that aren't eligible for matching
	std::vector<std::pair<int,double> > ranks;
	for ( int i = 0; i < numDslots; i++ ) {
		double currentRank = 0.0; // global default startd rank
		int retire_time = 0;
		string state = "";
		dslotLookupFloat( machine, ATTR_CURRENT_RANK, i, currentRank );
		dslotLookupInteger( machine, ATTR_RETIREMENT_TIME_REMAINING, i,
							retire_time );
		dslotLookupString( machine, ATTR_STATE, i, state );
		// TODO In the future, condition this on ConsiderEarlyPreemption
		if ( retire_time > 0 ) {
			continue;
		}
		if ( !strcmp( state.c_str(), state_to_string( preempting_state ) ) ) {
			continue;
		}
		if ( child_claims[i] == "" ) {
			continue;
		}
		ranks.push_back( std::pair<int, double>(i, currentRank) );
	}

		// Sort all dslots by their current rank
	std::sort(ranks.begin(), ranks.end(), rankPairCompare);

		// For all ranks less than the current job, in ascending order...
	ClassAd mutatedMachine(*machine); // make a copy to mutate

	std::list<std::string> attrs;
	attrs.push_back("cpus");
	attrs.push_back("memory");
	attrs.push_back("disk");
		// need to add custom resources here

		// In rank order, see if by preempting one more dslot would cause pslot to match
	for (unsigned int slot = 0; slot < ranks.size() && ranks[slot].second < newRank; slot++) {
		int dSlot = ranks[slot].first; // dslot index in childXXX list

			// if ranks are the same, consider preemption just based on user prio iff
			// 1) userprio of preempting user > exiting user + delta
			// 2) preemption requirements match
		if (ranks[slot].second == newRank) {

			// If not preemptionreq pslot for this slot, punt
			if (!PreemptionReqPslot) {
				continue;
			}

			// Find the RemoteOwner for this dslot, via pslot's childremoteOwner list
			std::string remoteOwner;
			classad::Value result;
			if ( !dslotLookupString( machine, ATTR_REMOTE_OWNER, dSlot, remoteOwner ) ) {
				// couldn't parse or evaluate, give up on this dslot
				continue;
			}
		
			if (accountant.GetPriority(remoteOwner) < preemptPrio + PriorityDelta) {
				// this slot's user prio is better than preempter.  
				// (and ranks are equal). Don't consider preempting it
				continue;
			}

				// Insert the index of the dslot we are considering
				// for preemption requirements use
			mutatedMachine.Assign("CandidateSlot", dSlot);

				// if PreemptionRequirementsPslot evals to true, below 
				// will be true
			result.SetBooleanValue(false);

				// Evalute preemption req pslot into result
			EvalExprTree(PreemptionReqPslot, &mutatedMachine,job,result);

				// and undo it for the next time
			mutatedMachine.Remove("CandidateSlot");

			bool shouldPreempt = false;
			if (!result.IsBooleanValue(shouldPreempt) || (shouldPreempt == false)) {
				// didn't eval to boolean or eval'ed to false.  Ignore this slot
				continue;
			}
			
			// Finally, if we made it here, this slot is a candidate for preemption,
			// fall through and try to merge its resources into the pslot to match
			// and preempt this one.		

		}

			// for each splitable resource, get it from the dslot, and add to pslot
		for (std::list<std::string>::iterator it = attrs.begin(); it != attrs.end(); it++) {
			double b4 = 0.0;
			double realValue = 0.0;

			if (mutatedMachine.LookupFloat((*it).c_str(), b4)) {
					// The value exists in the parent
				b4 = floor(b4);
				classad::Value result;
				if ( !dslotLookup( machine, it->c_str(), dSlot, result ) ) {
					result.SetUndefinedValue();
				}

				int intValue;
				if (result.IsIntegerValue(intValue)) {
					mutatedMachine.Assign((*it).c_str(), (int) (b4 + intValue));
				} else if (result.IsRealValue(realValue)) {
					mutatedMachine.Assign((*it).c_str(), (b4 + realValue));
				} else {
					dprintf(D_ALWAYS, "Lookup of %s failed to evalute to integer or real\n", (*it).c_str());	
				}
			}
		}

		// Now, check if it is a match

		classad::MatchClassAd::UnoptimizeAdForMatchmaking(&mutatedMachine);
		classad::MatchClassAd::UnoptimizeAdForMatchmaking(job);

		if (IsAMatch(&mutatedMachine, job)) {
			dprintf(D_FULLDEBUG, "Matched pslot by rank preempting %d dynamic slots\n", slot + 1);
			std::string claimsToPreempt;

			for (unsigned int child = 0; child < slot + 1; child++) {
				claimsToPreempt += child_claims[ranks[child].first];
				claimsToPreempt += " ";
				// TODO Move this clearing of claim ids to
				//   matchmakingProcotol(), after the match is successfully
				//   sent to the schedd. That is where the claim id of the
				//   pslot is cleared.
				child_claims[ranks[child].first] = "";
			}

			machine->Assign("PreemptDslotClaims", claimsToPreempt.c_str());
			return true;
		} 
	}

	return false;
}

GCC_DIAG_ON(float-equal)
<|MERGE_RESOLUTION|>--- conflicted
+++ resolved
@@ -4463,9 +4463,6 @@
             continue;
         }
 
-<<<<<<< HEAD
-		calculateRanks(request, candidate, candidatePreemptState, candidateRankValue, candidatePreJobRankValue, candidatePostJobRankValue, candidatePreemptRankValue);
-=======
 		if (evaluate_limits_with_match) {
 			std::string limits;
 			if (request.EvalString(ATTR_CONCURRENCY_LIMITS, candidate, limits) && rejectForConcurrencyLimits(limits)) {
@@ -4473,27 +4470,7 @@
 			}
 		}
 
-		candidatePreJobRankValue = EvalNegotiatorMatchRank(
-		  "NEGOTIATOR_PRE_JOB_RANK",NegotiatorPreJobRank,
-		  request,candidate);
-
-		// calculate the request's rank of the offer
-		if(!request.EvalFloat(ATTR_RANK,candidate,tmp)) {
-			tmp = 0.0;
-		}
-		candidateRankValue = tmp;
-
-		candidatePostJobRankValue = EvalNegotiatorMatchRank(
-		  "NEGOTIATOR_POST_JOB_RANK",NegotiatorPostJobRank,
-		  request,candidate);
-
-		candidatePreemptRankValue = -(FLT_MAX);
-		if(candidatePreemptState != NO_PREEMPTION) {
-			candidatePreemptRankValue = EvalNegotiatorMatchRank(
-			  "PREEMPTION_RANK",PreemptionRank,
-			  request,candidate);
-		}
->>>>>>> ac6fb4a5
+		calculateRanks(request, candidate, candidatePreemptState, candidateRankValue, candidatePreJobRankValue, candidatePostJobRankValue, candidatePreemptRankValue);
 
 		if ( MatchList ) {
 			MatchList->add_candidate(
