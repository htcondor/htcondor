--- conflicted
+++ resolved
@@ -362,13 +362,8 @@
     {
 	return FALSE;
     }
-<<<<<<< HEAD
     
     if(!(tmp = classad->LookupExpr(name)))
-=======
-
-    if(!(tmp = classad->Lookup(name)))
->>>>>>> 699b59ff
     {
 		val->type = LX_UNDEFINED;
 		dprintResult(this, val);
