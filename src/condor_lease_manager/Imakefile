NAME = condor_lease_manager
all_target( $(NAME) )
TESTS =  	condor_lease_manager_test condor_lease_manager_tester

<<<<<<< HEAD
soapobjs(leaseManager)
=======
CLASSAD_ANALYSIS = ../classad_analysis
CLASSAD_CONVERSION = $(CLASSAD_CONVERSION)
CLASSAD_CONVERSION_INC = -I$(CLASSAD_ANALYSIS)
CLASSAD_CONVERSION_LIBDEFS =  -L$(CLASSAD_ANALYSIS) -lconversion
NEW_CLASSAD_LIBDEFS = -L$(NEW_CLASSADS_LIB) -lclassad_ns
>>>>>>> 80fc0a87

SC_DEMO_DEFS =
SC_DEMO_FLAGS = $(SC_DEMO_DEFS)
C_PLUS_FLAGS = $(STD_C_PLUS_FLAGS) $(SC_DEMO_FLAGS)
INST_C_PLUS_FLAGS = $(STD_C_FLAGS) $(SC_DEMO_FLAGS)
CFLAGS  = $(STD_C_FLAGS) $(SC_DEMO_FLAGS)


CFLAGS = $(STD_C_FLAGS)
<<<<<<< HEAD
LIB = $(DAEMONCORE_LIB) $(STD_LIBS) $(CONFIGURE_GSOAP_LDFLAGS)
TEST_LIB =  $(STD_LIBS)
=======
LIB = $(DAEMONCORE_LIB) $(STD_LIBS) $(NEW_CLASSAD_LIBDEFS) \
	$(CLASSAD_CONVERSION_LIBDEFS)
TEST_LIB =  $(STD_LIBS) $(NEW_CLASSAD_LIBDEFS) \
	$(CLASSAD_CONVERSION_LIBDEFS)
>>>>>>> 80fc0a87

OBJ =	lease_manager_main.o		\
	lease_manager.o			\
	lease_manager_resources.o		\
	lease_manager_lease.o

c_plus_target($(NAME),$(OBJ),$(LIB))

c_plus_target( condor_lease_manager_test,lease_manager_test.o,$(TEST_LIB) )
c_plus_target( condor_lease_manager_tester,lease_manager_tester.o,$(TEST_LIB) )

html:

tests: $(TESTS)

release::
stripped::
static::
clean::

testbin:: all
testbin_target(condor_lease_manager_tester,755)

-include Makelocal.i<|MERGE_RESOLUTION|>--- conflicted
+++ resolved
@@ -1,16 +1,6 @@
 NAME = condor_lease_manager
 all_target( $(NAME) )
 TESTS =  	condor_lease_manager_test condor_lease_manager_tester
-
-<<<<<<< HEAD
-soapobjs(leaseManager)
-=======
-CLASSAD_ANALYSIS = ../classad_analysis
-CLASSAD_CONVERSION = $(CLASSAD_CONVERSION)
-CLASSAD_CONVERSION_INC = -I$(CLASSAD_ANALYSIS)
-CLASSAD_CONVERSION_LIBDEFS =  -L$(CLASSAD_ANALYSIS) -lconversion
-NEW_CLASSAD_LIBDEFS = -L$(NEW_CLASSADS_LIB) -lclassad_ns
->>>>>>> 80fc0a87
 
 SC_DEMO_DEFS =
 SC_DEMO_FLAGS = $(SC_DEMO_DEFS)
@@ -20,15 +10,8 @@
 
 
 CFLAGS = $(STD_C_FLAGS)
-<<<<<<< HEAD
-LIB = $(DAEMONCORE_LIB) $(STD_LIBS) $(CONFIGURE_GSOAP_LDFLAGS)
+LIB = $(DAEMONCORE_LIB) $(STD_LIBS)
 TEST_LIB =  $(STD_LIBS)
-=======
-LIB = $(DAEMONCORE_LIB) $(STD_LIBS) $(NEW_CLASSAD_LIBDEFS) \
-	$(CLASSAD_CONVERSION_LIBDEFS)
-TEST_LIB =  $(STD_LIBS) $(NEW_CLASSAD_LIBDEFS) \
-	$(CLASSAD_CONVERSION_LIBDEFS)
->>>>>>> 80fc0a87
 
 OBJ =	lease_manager_main.o		\
 	lease_manager.o			\
