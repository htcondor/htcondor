#define AllFiles etc include src lib libexec bin sbin sql man 

#if NEEDS_KBDD
#   define KbddProgs kbdd
#else
#   define KbddProgs
#endif

#if !defined(DOES_CHECKPOINTING)
#   define standalone
#endif

#define StdUnvProgs shadow.V6 starter.V5 
#define StdUnvLibs ckpt syscall_lib

#if HAVE_EXT_CLASSADS && HAVE_EXT_GLOBUS
#define CreddProgs credd
#else
#define CreddProgs
#endif

#if HAVE_EXT_CLASSADS
#define JobRouterProgs schedd.V7
#else
#define JobRouterProgs
#endif

#if WANT_NETMAN
#define NetmanLibs netman
#define Eventd eventd
#define EventdTar eventd.tar
#else
#define NetmanLibs
#define Eventd
#define EventdTar
#endif

#if WANT_CLASSAD_ANALYSIS
#define AnalysisLibs ClassAdAnalysis
#else
#define AnalysisLibs
#endif

#if WANT_STORK
#define StorkProgs Stork
#else
#define StorkProgs
#endif

#ifdef WANT_QUILL
#define QuillProgs quill
#else
#define QuillProgs
#endif

#ifdef WANT_TT
#define TTProgs tt dbmsd
#else
#define TTProgs
#endif

#if HAVE_EXT_OPENSSL && HAVE_EXT_GSOAP
#define EC2 amazon
#else
#define EC2
#endif

#if HAVE_EXT_GLOBUS
#define GlobusGahps GT2_GAHP NORDUGRID_GAHP
#else
#define GlobusGahps
#endif

#define Programs \
		procapi sysapi unit_tests accountant.V6 ckpt_server \
		master.V6 negotiator.V6 schedd.V6 prio q.V6 rm.V6 \
		scripts startd.V6 StdUnvProgs submit.V6 status.V6 \
		tools KbddProgs collector.V6 dagman userlog Eventd \
		gridmanager starter.V6.1 shadow.V6.1 dcskel c-gahp had \
		CreddProgs StorkProgs \
		TTProgs DeploymentTools \
		eventd.V2 transferd procd privsep vm-gahp EC2 \
<<<<<<< HEAD
		JobRouterProgs GlobusGahps
=======
		JobRouterProgs \
		power
>>>>>>> 30513e2b

#define Libraries \
		util_lib daemon_core.V6 daemon_client classad c++_util	\
		condor_procapi/libprocapi.a condor_sysapi/libsysapi.a	\
		io condor_ckpt_server/ckpt_server_api.a			\
		condor_schedd.V6/libqmgmt.a				\
		condor_accountant.V6/libacct.a StdUnvLibs NetmanLibs	\
		condor_procd/procd_client.a \
		condor_privsep/privsep_client.a condor_quill/libquill.a \
		chirp AnalysisLibs

#if HAS_STATIC
#define StaticDirectories \
	static_dir static_dir/bin static_dir/sbin static_dir/lib \
	static_dir/libexec static_dir/libexec/glite \
	static_dir/etc static_dir/etc/examples static_dir/include \
	static_dir/src static_dir/src/chirp static_dir/src/drmaa \
	static_dir/man static_dir/man/man1 \
	static_dir/lib/webservice \
	static_dir/sql \
	static_contrib static_contrib/bin static_contrib/lib \
	static_contrib/sbin static_contrib/etc \
	static_contrib/etc/examples static_contrib/include \
	static_contrib/sql
#else
#define StaticDirectories
#endif

#define Directories \
	html condor_release testbin_dir \
	release_dir release_dir/bin release_dir/lib release_dir/sbin \
	release_dir/libexec release_dir/libexec/glite \
	release_dir/include release_dir/src release_dir/src/chirp \
	release_dir/src/drmaa \
	release_dir/man release_dir/man/man1 pure_bin \
	release_dir/lib/webservice \
	release_dir/etc release_dir/etc/examples \
	release_dir/sql \
	strip_dir strip_dir/bin strip_dir/sbin strip_dir/lib \
	strip_dir/libexec strip_dir/libexec/glite \
	strip_dir/etc strip_dir/etc/examples strip_dir/include \
	strip_dir/src strip_dir/src/chirp strip_dir/src/drmaa \
	strip_dir/man strip_dir/man/man1 \
	strip_dir/lib/webservice \
	strip_dir/sql \
	strip_contrib strip_contrib/bin strip_contrib/lib \
	strip_contrib/sbin strip_contrib/etc \
	strip_contrib/sql \
	strip_contrib/etc/examples strip_contrib/include StaticDirectories

all: h h_all externals condor_includes makefiles Directories Libraries \
	Programs examples
release:: all
stripped:: all
static:: all
testbin:: release
libs:: h h_all externals condor_includes makefiles Directories Libraries
externals::

simple_dir_target(testbin_dir)
simple_dir_target(release_dir)
simple_dir_target(release_dir/bin)
simple_dir_target(release_dir/lib)
simple_dir_target(release_dir/libexec)
simple_dir_target(release_dir/libexec/glite)
simple_dir_target(release_dir/sbin)
simple_dir_target(release_dir/etc)
simple_dir_target(release_dir/etc/examples)
simple_dir_target(release_dir/include)
simple_dir_target(release_dir/src)
simple_dir_target(release_dir/src/chirp)
simple_dir_target(release_dir/src/drmaa)
simple_dir_target(release_dir/man)
simple_dir_target(release_dir/man/man1)
simple_dir_target(release_dir/lib/webservice)
simple_dir_target(release_dir/sql)

simple_dir_target(pure_bin)

simple_dir_target(strip_dir)
simple_dir_target(strip_dir/bin)
simple_dir_target(strip_dir/lib)
simple_dir_target(strip_dir/libexec)
simple_dir_target(strip_dir/libexec/glite)
simple_dir_target(strip_dir/sbin)
simple_dir_target(strip_dir/etc)
simple_dir_target(strip_dir/etc/examples)
simple_dir_target(strip_dir/include)
simple_dir_target(strip_dir/src)
simple_dir_target(strip_dir/src/chirp)
simple_dir_target(strip_dir/src/drmaa)
simple_dir_target(strip_dir/man)
simple_dir_target(strip_dir/man/man1)
simple_dir_target(strip_dir/lib/webservice)
simple_dir_target(strip_dir/sql)

simple_dir_target(strip_contrib)
simple_dir_target(strip_contrib/bin)
simple_dir_target(strip_contrib/lib)
simple_dir_target(strip_contrib/libexec)
simple_dir_target(strip_contrib/sbin)
simple_dir_target(strip_contrib/etc)
simple_dir_target(strip_contrib/etc/examples)
simple_dir_target(strip_contrib/include)
simple_dir_target(strip_contrib/sql)

#if HAS_STATIC
simple_dir_target(static_dir)
simple_dir_target(static_dir/bin)
simple_dir_target(static_dir/lib)
simple_dir_target(static_dir/libexec)
simple_dir_target(static_dir/libexec/glite)
simple_dir_target(static_dir/sbin)
simple_dir_target(static_dir/etc)
simple_dir_target(static_dir/etc/examples)
simple_dir_target(static_dir/include)
simple_dir_target(static_dir/src)
simple_dir_target(static_dir/src/chirp)
simple_dir_target(static_dir/src/drmaa)
simple_dir_target(static_dir/man)
simple_dir_target(static_dir/man/man1)
simple_dir_target(static_dir/lib/webservice)
simple_dir_target(static_dir/sql)
simple_dir_target(static_contrib)
simple_dir_target(static_contrib/bin)
simple_dir_target(static_contrib/lib)
simple_dir_target(static_contrib/libexec)
simple_dir_target(static_contrib/sbin)
simple_dir_target(static_contrib/etc)
simple_dir_target(static_contrib/etc/examples)
simple_dir_target(static_contrib/include)
simple_dir_target(static_contrib/src)
simple_dir_target(static_contrib/sql)
#endif /* HAS_STATIC */

condor_object_target(util_lib)
condor_object_target(c++_util)
condor_object_target(procapi)
condor_object_target(sysapi)
condor_object_target(unit_tests)
condor_object_target(tools)
condor_object_target(power)
condor_object_target(examples)
#if WANT_NETMAN
condor_object_target(eventd)
#endif
condor_object_target(accountant.V6)
condor_object_target(ckpt_server)

condor_object_target(shadow.V6)
condor_object_target(transferd)
condor_object_target(starter.V5)

#ifdef WANT_QUILL
condor_object_target(quill)
#endif

#ifdef WANT_TT
condor_object_target(tt)
condor_object_target(dbmsd)
#endif

condor_object_target(startd.V6)
condor_object_target(schedd.V6)
condor_object_target(had)
condor_object_target(status.V6)
condor_object_target(dagman)
condor_object_target(userlog)

#if NEEDS_KBDD
   condor_object_target(kbdd)
#endif
condor_object_target(negotiator.V6)
condor_object_target(collector.V6)
condor_object_target(master.V6)
condor_object_target(q.V6)
condor_object_target(rm.V6)
condor_object_target(submit.V6)
condor_object_target(eventd.V2)

condor_object_target(ckpt)
condor_object_target(syscall_lib)

#if WANT_NETMAN
condor_object_target(netman)
#endif
condor_object_target(io)
condor_object_target(classad)
condor_object_target(daemon_core.V6)
condor_object_target(daemon_client)
condor_object_target(prio)
condor_object_target(scripts)
condor_object_target(gridmanager)

#if HAVE_EXT_CLASSADS && HAVE_EXT_GLOBUS
	condor_object_target(credd)
#endif
#if HAVE_EXT_CLASSADS
	condor_object_target(schedd.V7)
#endif
condor_object_target(starter.V6.1)
condor_object_target(shadow.V6.1)
condor_object_target(c-gahp)
condor_object_target(procd)
condor_object_target(privsep)
condor_object_target(dcskel)
condor_object_target(vm-gahp)

#if HAVE_EXT_OPENSSL && HAVE_EXT_GSOAP
condor_object_target(amazon)
#endif

#if HAVE_EXT_DRMAA
condor_object_target(drmaa)
#endif

#if WANT_CLASSAD_ANALYSIS
object_target(ClassAdAnalysis,classad_analysis)
#endif

condor_object_target(chirp)

object_dir_target(h)
object_dir_target(condor_includes)
object_dir_target(condor_release)
object_dir_target(html)
object_dir_target(condor_bypass)
object_dir_target(condor_sdk)
#if WANT_STORK
object_target(Stork,stork)
#endif

#if HAVE_EXT_GLOBUS
object_target(GT2_GAHP,gt2_gahp)
object_target(NORDUGRID_GAHP,nordugrid_gahp)
#endif

object_target(DeploymentTools,deployment_tools)

single_target(condor_procapi,libprocapi.a)
single_target(condor_procd,procd_client.a)
single_target(condor_privsep,privsep_client.a)
single_target(condor_sysapi,libsysapi.a)
single_target(condor_schedd.V6,libqmgmt.a)
single_target(condor_accountant.V6,libacct.a)
single_target(condor_ckpt_server,ckpt_server_api.a)
single_target(condor_quill,libquill.a)

condor_object_target(tests)

h_all: h/Makefile h/syscall_numbers.h h/syscall_numbers.o

makefiles:: h/Makefile

h/Makefile: h h/Imakefile
	cd h; ../condor_imake

h/syscall_numbers.h: h/syscall_numbers.tmpl h/Makefile
	cd h; $(MAKE) syscall_numbers.h

h/syscall_numbers.o: h/syscall_numbers.tmpl h/Makefile
	cd h; $(MAKE) syscall_numbers.o

#if HAVE_CC_SHARED_FLAG
LIBCONDORAPI = libcondorapi.a libcondorapi.so
TEST_LIBCONDORAPI = test_libcondorapi test_libcondorapi_shared
#else
LIBCONDORAPI = libcondorapi.a
TEST_LIBCONDORAPI = test_libcondorapi
#endif

libcondorapi: h h_all externals condor_includes makefiles Directories
	cd condor_c++_util && $(MAKE) $(LIBCONDORAPI) $(TEST_LIBCONDORAPI)

libcondorapi-release: libcondorapi
	cd condor_c++_util && $(MAKE) libcondorapi-release

check_platform_target

clean:: 
	cd h; $(MAKE) clean
	$(MAKE) clean-up

really-clean:: clean-up

clean-up:
	rm -rf *.out Makefile */Makefile* release_* \
		strip_dir strip_contrib static_dir static_unstrip_dir \
		static_contrib pure_bin testbin_dir

reallyclean: really-clean

htmldocs: html docs
	cd html; ./build_doc++_index

pure_target(condor_startd.V6,condor_startd.pure)
pure_target(condor_gridmanager,condor_gridmanager.pure)
pure_target(condor_schedd.V6,condor_schedd.pure)
pure_target(condor_master.V6,condor_master.pure)

pure_target(condor_shadow.V6,condor_shadow.std.pure)
pure_target(condor_starter.V5,condor_starter.std.pure)

pure_target(condor_shadow.V6.1,condor_shadow.pure)
pure_target(condor_starter.V6.1,condor_starter.pure)
pure_target(condor_collector.V6,condor_collector.pure)
pure_target(condor_negotiator.V6,condor_negotiator.pure)
pure_target(condor_dagman,condor_dagman.pure)

pure_target(condor_tt,condor_tt.pure)

#if HAS_EXTERNALS

#if HAVE_EXT_ZLIB
ext_target(EXT_ZLIB_VERSION,$(NULL))
#endif

#if HAVE_EXT_GLIBC
#if HAVE_EXT_LINUXLIBCHEADERS
ext_target(EXT_LINUXLIBCHEADERS_VERSION,$(NULL))
ext_target(EXT_GLIBC_VERSION,$(EXT_TRIGGER)/$(EXT_LINUXLIBCHEADERS_VERSION))
#else
ext_target(EXT_GLIBC_VERSION,$(NULL))
#endif
#endif

#if HAVE_EXT_KRB5
ext_target(EXT_KERBEROS_VERSION,$(NULL))
#endif

#if HAVE_EXT_GLOBUS
ext_target(EXT_GLOBUS_VERSION,$(NULL))
#endif

#if HAVE_EXT_GAHP
ext_target(EXT_GAHP_VERSION,$(EXT_TRIGGER)/$(EXT_GLOBUS_VERSION))
#endif

#if HAVE_EXT_GT4GAHP
ext_target(EXT_GT4GAHP_VERSION,$(NULL))
#endif

#if HAVE_EXT_GT42GAHP
ext_target(EXT_GT42GAHP_VERSION,$(NULL))
#endif

#if HAVE_EXT_UNICOREGAHP
ext_target(EXT_UNICOREGAHP_VERSION,$(NULL))
#endif

#if HAVE_EXT_NORDUGRIDGAHP
ext_target(EXT_NORDUGRIDGAHP_VERSION,$(EXT_TRIGGER)/$(EXT_GLOBUS_VERSION))
#endif

#if HAVE_EXT_BLAHP
ext_target(EXT_BLAHP_VERSION,$(EXT_TRIGGER)/$(EXT_GLOBUS_VERSION) $(EXT_TRIGGER)/$(EXT_CLASSADS_VERSION))
#endif

#if HAVE_EXT_MAN
ext_nodep_target(EXT_MAN_VERSION,$(NULL))
#endif

#if HAVE_EXT_CLASSADS
ext_target(EXT_CLASSADS_VERSION, $(NULL))
#endif

#if HAVE_EXT_GSOAP
ext_target(EXT_GSOAP_VERSION,$(EXT_TRIGGER)/$(EXT_GLOBUS_VERSION))
#endif

#if HAVE_EXT_PCRE
ext_target(EXT_PCRE_VERSION,$(NULL))
#endif

#if HAVE_EXT_GCB
ext_target(EXT_GCB_VERSION,$(NULL))
#endif

#if HAVE_EXT_COREDUMPER
ext_target(EXT_COREDUMPER_VERSION,$(NULL))
#endif

#if HAVE_EXT_DRMAA
ext_target(EXT_DRMAA_VERSION,$(NULL))
#endif

#if HAVE_EXT_POSTGRESQL
ext_target(EXT_POSTGRESQL_VERSION,$(NULL))
#endif

#endif /* HAS_EXTERNALS */

clean::
	rm -rf $(PURE_DIR)

today:
	/bin/rm -f condor_c++_util/condor_version.o
	cd condor_c++_util; $(MAKE)


#if HAS_STATIC
#define StaticTar static.tar 
static.tar: static manpages
	rm -f static_dir/release.tar
	cd static_dir; $(TAR_CMD) -cvf release.tar AllFiles
#else
#define StaticTar
#endif 

#if HAVE_DEBUGLINK_TARBALL

#define DebugLinkTar debugsyms.tar

strip.tar: stripped manpages
	rm -f strip_dir/release.tar
	cd strip_dir && $(TAR_CMD) -cvf release.tar --exclude="*.dbg" AllFiles

debugsyms.tar: stripped manpages
	rm -f strip_dir/debugsyms.tar
	rm -f strip_dir/debug_files.*
	cd strip_dir && $(FIND) AllFiles -name "*.dbg" -print > debug_files.$$$$ && $(TAR_CMD) -cvf debugsyms.tar --files-from debug_files.$$$$ && rm -f debug_files.$$$$

#else

#define DebugLinkTar 

strip.tar: stripped manpages
	rm -f strip_dir/release.tar
	cd strip_dir; $(TAR_CMD) -cvf release.tar AllFiles

#endif /* HAVE_DEBUGLINK_TARBALL */

unstrip.tar: release manpages
	rm -f release_dir/release.tar
	cd release_dir; $(TAR_CMD) -cvf release.tar AllFiles

all_tarballs: strip.tar unstrip.tar StaticTar DebugLinkTar

public: release all_tarballs
	if test ! -d ../public; then mkdir ../public; fi
	perl condor_scripts/make_final_tarballs --sys=$(SYSNAME) --tarcmd="$(TAR_CMD)" --cpcmd="$(CP_CMD)" --target=../public
	$(MakeRPMs)


#if HAVE_EXT_MAN

/*
 * This is only used if HAS_EXTERNALS is NO, and is currently somewhat
 * ugly in that it creates MAN_DIR and leaves it sitting around outside
 * the build directory. Also, because of how MAN_DIR can be set in
 * configure.ac, man-current.tar.gz needs to create a man/ when it is
 * extracted. -matt 083107
 */
real_man_dir=$(shell dirname $(MAN_DIR))
man-current: $(real_man_dir)/man-current.tar.gz
	(cd $(real_man_dir) ; gzip -cd man-current.tar.gz | tar x)

man_target(condor_advertise.1)
man_target(condor_check_userlogs.1)
man_target(condor_checkpoint.1)
man_target(condor_chirp.1)
man_target(condor_cod.1)
man_target(condor_cold_start.1)
man_target(condor_cold_stop.1)
man_target(condor_compile.1)
man_target(condor_configure.1)
man_target(condor_config_bind.1)
man_target(condor_config_val.1)
man_target(condor_convert_history.1)
man_target(condor_dagman.1)
man_target(condor_fetchlog.1)
man_target(condor_findhost.1)
man_target(condor_glidein.1)
man_target(condor_history.1)
man_target(condor_hold.1)
man_target(condor_load_history.1)
man_target(condor_master.1)
man_target(condor_master_off.1)
man_target(condor_off.1)
man_target(condor_on.1)
man_target(condor_preen.1)
man_target(condor_prio.1)
man_target(condor_q.1)
man_target(condor_qedit.1)
man_target(condor_reconfig.1)
man_target(condor_reconfig_schedd.1)
man_target(condor_release.1)
man_target(condor_reschedule.1)
man_target(condor_restart.1)
man_target(condor_rm.1)
man_target(condor_run.1)
man_target(condor_stats.1)
man_target(condor_status.1)
man_target(condor_store_cred.1)
man_target(condor_submit.1)
man_target(condor_submit_dag.1)
man_target(condor_transfer_data.1)
man_target(condor_updates_stats.1)
man_target(condor_userlog.1)
man_target(condor_userprio.1)
man_target(condor_vacate.1)
man_target(condor_vacate_job.1)
man_target(condor_version.1)
man_target(condor_wait.1)
#else
manpages::
	@echo "You're trying to package Condor but you don't want man pages!"
	@exit 1
#endif
<|MERGE_RESOLUTION|>--- conflicted
+++ resolved
@@ -80,12 +80,8 @@
 		CreddProgs StorkProgs \
 		TTProgs DeploymentTools \
 		eventd.V2 transferd procd privsep vm-gahp EC2 \
-<<<<<<< HEAD
-		JobRouterProgs GlobusGahps
-=======
-		JobRouterProgs \
+		JobRouterProgs GlobusGahps \
 		power
->>>>>>> 30513e2b
 
 #define Libraries \
 		util_lib daemon_core.V6 daemon_client classad c++_util	\
