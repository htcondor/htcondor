#define AllFiles etc include src lib libexec bin sbin sql man 

#if NEEDS_KBDD
#   define KbddProgs kbdd
#else
#   define KbddProgs
#endif

#if !defined(DOES_CHECKPOINTING)
#   define standalone
#endif

#define StdUnvProgs shadow.V6 starter.V5 
#define StdUnvLibs ckpt syscall_lib

#if HAVE_EXT_CLASSADS && HAVE_EXT_GLOBUS
#define CreddProgs credd
#else
#define CreddProgs
#endif

#if HAVE_EXT_CLASSADS && WANT_QUILL
#define JobRouterProgs schedd.V7
#else
#define JobRouterProgs
#endif

#if WANT_NETMAN
#define NetmanLibs netman
#define Eventd eventd
#define EventdTar eventd.tar
#else
#define NetmanLibs
#define Eventd
#define EventdTar
#endif

#if WANT_CLASSAD_ANALYSIS
#define AnalysisLibs ClassAdAnalysis
#else
#define AnalysisLibs
#endif

#if WANT_STORK
#define StorkProgs Stork
#else
#define StorkProgs
#endif

#ifdef WANT_QUILL
#define QuillProgs quill
#define LibQuill condor_quill/libquill.a 
#define TTProgs tt dbmsd
#else
#define QuillProgs
#define LibQuill
#define TTProgs
#endif

#if HAVE_EXT_OPENSSL && HAVE_EXT_GSOAP
#define EC2 amazon
#else
#define EC2
#endif

#if HAVE_EXT_GLOBUS
#define GlobusGahps GT2_GAHP NORDUGRID_GAHP GT4_GAHP GT42_GAHP
#else
#define GlobusGahps
#endif

#define Programs \
		procapi sysapi unit_tests accountant.V6 ckpt_server \
		master.V6 negotiator.V6 schedd.V6 prio q.V6 rm.V6 \
		scripts startd.V6 StdUnvProgs submit.V6 status.V6 \
		tools KbddProgs collector.V6 dagman userlog Eventd \
		gridmanager starter.V6.1 shadow.V6.1 dcskel c-gahp had \
		CreddProgs StorkProgs \
		TTProgs DeploymentTools \
		eventd.V2 transferd procd privsep vm-gahp EC2 \
<<<<<<< HEAD
		JobRouterProgs GlobusGahps \
		power
=======
		EC2 JobRouterProgs GlobusGahps startd_factory
>>>>>>> b7cf6d08

#define Libraries \
		util_lib daemon_core.V6 daemon_client classad c++_util	\
		condor_procapi/libprocapi.a condor_sysapi/libsysapi.a	\
		io condor_ckpt_server/ckpt_server_api.a			\
		condor_schedd.V6/libqmgmt.a				\
		condor_accountant.V6/libacct.a StdUnvLibs NetmanLibs	\
		condor_procd/procd_client.a \
		condor_privsep/privsep_client.a LibQuill \
		chirp AnalysisLibs


#if HAS_STATIC
#define StaticDirectories \
	static_dir static_dir/bin static_dir/sbin static_dir/lib \
	static_dir/libexec static_dir/libexec/glite \
	static_dir/etc static_dir/etc/examples static_dir/include \
	static_dir/src static_dir/src/chirp static_dir/src/drmaa \
	static_dir/man static_dir/man/man1 \
	static_dir/lib/webservice \
	static_dir/sql \
	static_contrib static_contrib/bin static_contrib/lib \
	static_contrib/sbin static_contrib/etc \
	static_contrib/etc/examples static_contrib/include \
	static_contrib/sql
#else
#define StaticDirectories
#endif

#define Directories \
	html condor_release testbin_dir \
	release_dir release_dir/bin release_dir/lib release_dir/sbin \
	release_dir/libexec release_dir/libexec/glite \
	release_dir/include release_dir/src release_dir/src/chirp \
	release_dir/src/drmaa \
	release_dir/man release_dir/man/man1 pure_bin \
	release_dir/lib/webservice \
	release_dir/etc release_dir/etc/examples \
	release_dir/sql \
	strip_dir strip_dir/bin strip_dir/sbin strip_dir/lib \
	strip_dir/libexec strip_dir/libexec/glite \
	strip_dir/etc strip_dir/etc/examples strip_dir/include \
	strip_dir/src strip_dir/src/chirp strip_dir/src/drmaa \
	strip_dir/man strip_dir/man/man1 \
	strip_dir/lib/webservice \
	strip_dir/sql \
	strip_contrib strip_contrib/bin strip_contrib/lib \
	strip_contrib/sbin strip_contrib/etc \
	strip_contrib/sql \
	strip_contrib/etc/examples strip_contrib/include StaticDirectories

all: h h_all externals condor_includes makefiles Directories Libraries \
	Programs examples
release:: all
stripped:: all
static:: all
testbin:: release
libs:: h h_all externals condor_includes makefiles Directories Libraries
externals::

simple_dir_target(testbin_dir)
simple_dir_target(release_dir)
simple_dir_target(release_dir/bin)
simple_dir_target(release_dir/lib)
simple_dir_target(release_dir/libexec)
simple_dir_target(release_dir/libexec/glite)
simple_dir_target(release_dir/sbin)
simple_dir_target(release_dir/etc)
simple_dir_target(release_dir/etc/examples)
simple_dir_target(release_dir/include)
simple_dir_target(release_dir/src)
simple_dir_target(release_dir/src/chirp)
simple_dir_target(release_dir/src/drmaa)
simple_dir_target(release_dir/man)
simple_dir_target(release_dir/man/man1)
simple_dir_target(release_dir/lib/webservice)
simple_dir_target(release_dir/sql)

simple_dir_target(pure_bin)

simple_dir_target(strip_dir)
simple_dir_target(strip_dir/bin)
simple_dir_target(strip_dir/lib)
simple_dir_target(strip_dir/libexec)
simple_dir_target(strip_dir/libexec/glite)
simple_dir_target(strip_dir/sbin)
simple_dir_target(strip_dir/etc)
simple_dir_target(strip_dir/etc/examples)
simple_dir_target(strip_dir/include)
simple_dir_target(strip_dir/src)
simple_dir_target(strip_dir/src/chirp)
simple_dir_target(strip_dir/src/drmaa)
simple_dir_target(strip_dir/man)
simple_dir_target(strip_dir/man/man1)
simple_dir_target(strip_dir/lib/webservice)
simple_dir_target(strip_dir/sql)

simple_dir_target(strip_contrib)
simple_dir_target(strip_contrib/bin)
simple_dir_target(strip_contrib/lib)
simple_dir_target(strip_contrib/libexec)
simple_dir_target(strip_contrib/sbin)
simple_dir_target(strip_contrib/etc)
simple_dir_target(strip_contrib/etc/examples)
simple_dir_target(strip_contrib/include)
simple_dir_target(strip_contrib/sql)

#if HAS_STATIC
simple_dir_target(static_dir)
simple_dir_target(static_dir/bin)
simple_dir_target(static_dir/lib)
simple_dir_target(static_dir/libexec)
simple_dir_target(static_dir/libexec/glite)
simple_dir_target(static_dir/sbin)
simple_dir_target(static_dir/etc)
simple_dir_target(static_dir/etc/examples)
simple_dir_target(static_dir/include)
simple_dir_target(static_dir/src)
simple_dir_target(static_dir/src/chirp)
simple_dir_target(static_dir/src/drmaa)
simple_dir_target(static_dir/man)
simple_dir_target(static_dir/man/man1)
simple_dir_target(static_dir/lib/webservice)
simple_dir_target(static_dir/sql)
simple_dir_target(static_contrib)
simple_dir_target(static_contrib/bin)
simple_dir_target(static_contrib/lib)
simple_dir_target(static_contrib/libexec)
simple_dir_target(static_contrib/sbin)
simple_dir_target(static_contrib/etc)
simple_dir_target(static_contrib/etc/examples)
simple_dir_target(static_contrib/include)
simple_dir_target(static_contrib/src)
simple_dir_target(static_contrib/sql)
#endif /* HAS_STATIC */

condor_object_target(util_lib)
condor_object_target(c++_util)
condor_object_target(procapi)
condor_object_target(sysapi)
condor_object_target(unit_tests)
condor_object_target(tools)
condor_object_target(power)
condor_object_target(examples)
#if WANT_NETMAN
condor_object_target(eventd)
#endif
condor_object_target(accountant.V6)
condor_object_target(ckpt_server)

condor_object_target(shadow.V6)
condor_object_target(transferd)
condor_object_target(starter.V5)

#ifdef WANT_QUILL
condor_object_target(quill)
condor_object_target(tt)
condor_object_target(dbmsd)
#endif

condor_object_target(startd.V6)
condor_object_target(schedd.V6)
condor_object_target(had)
condor_object_target(status.V6)
condor_object_target(dagman)
condor_object_target(userlog)

#if NEEDS_KBDD
   condor_object_target(kbdd)
#endif
condor_object_target(negotiator.V6)
condor_object_target(collector.V6)
condor_object_target(master.V6)
condor_object_target(q.V6)
condor_object_target(rm.V6)
condor_object_target(submit.V6)
condor_object_target(eventd.V2)

condor_object_target(ckpt)
condor_object_target(syscall_lib)

#if WANT_NETMAN
condor_object_target(netman)
#endif
condor_object_target(io)
condor_object_target(classad)
condor_object_target(daemon_core.V6)
condor_object_target(daemon_client)
condor_object_target(prio)
condor_object_target(scripts)
condor_object_target(gridmanager)

#if HAVE_EXT_CLASSADS && HAVE_EXT_GLOBUS
	condor_object_target(credd)
#endif
#if HAVE_EXT_CLASSADS
	condor_object_target(schedd.V7)
#endif
condor_object_target(starter.V6.1)
condor_object_target(shadow.V6.1)
condor_object_target(c-gahp)
condor_object_target(procd)
condor_object_target(privsep)
condor_object_target(dcskel)
condor_object_target(startd_factory)
condor_object_target(vm-gahp)

#if HAVE_EXT_OPENSSL && HAVE_EXT_GSOAP
condor_object_target(amazon)
#endif

#if HAVE_EXT_DRMAA
condor_object_target(drmaa)
#endif

#if WANT_CLASSAD_ANALYSIS
object_target(ClassAdAnalysis,classad_analysis)
#endif

condor_object_target(chirp)

object_dir_target(h)
object_dir_target(condor_includes)
object_dir_target(condor_release)
object_dir_target(html)
object_dir_target(condor_bypass)
object_dir_target(condor_sdk)
#if WANT_STORK
object_target(Stork,stork)
#endif

#if HAVE_EXT_GLOBUS
object_target(GT2_GAHP,gt2_gahp)
object_target(GT4_GAHP,gt4_gahp)
object_target(GT42_GAHP,gt42_gahp)
object_target(NORDUGRID_GAHP,nordugrid_gahp)
#endif

object_target(DeploymentTools,deployment_tools)

single_target(condor_procapi,libprocapi.a)
single_target(condor_procd,procd_client.a)
single_target(condor_privsep,privsep_client.a)
single_target(condor_sysapi,libsysapi.a)
single_target(condor_schedd.V6,libqmgmt.a)
single_target(condor_accountant.V6,libacct.a)
single_target(condor_ckpt_server,ckpt_server_api.a)
single_target(condor_quill,libquill.a)

condor_object_target(tests)

h_all: h/Makefile h/syscall_numbers.h h/syscall_numbers.o

makefiles:: h/Makefile

h/Makefile: h h/Imakefile
	cd h; ../condor_imake

h/syscall_numbers.h: h/syscall_numbers.tmpl h/Makefile
	cd h; $(MAKE) syscall_numbers.h

h/syscall_numbers.o: h/syscall_numbers.tmpl h/Makefile
	cd h; $(MAKE) syscall_numbers.o

#if HAVE_CC_SHARED_FLAG
LIBCONDORAPI = libcondorapi.a libcondorapi.so
TEST_LIBCONDORAPI = test_libcondorapi test_libcondorapi_shared
#else
LIBCONDORAPI = libcondorapi.a
TEST_LIBCONDORAPI = test_libcondorapi
#endif

libcondorapi: h h_all externals condor_includes makefiles Directories
	cd condor_c++_util && $(MAKE) $(LIBCONDORAPI) $(TEST_LIBCONDORAPI)

libcondorapi-release: libcondorapi
	cd condor_c++_util && $(MAKE) libcondorapi-release

check_platform_target

clean:: 
	cd h; $(MAKE) clean
	$(MAKE) clean-up

really-clean:: clean-up

clean-up:
	rm -rf *.out Makefile */Makefile* release_* \
		strip_dir strip_contrib static_dir static_unstrip_dir \
		static_contrib pure_bin testbin_dir

reallyclean: really-clean

htmldocs: html docs
	cd html; ./build_doc++_index

pure_target(condor_startd.V6,condor_startd.pure)
pure_target(condor_gridmanager,condor_gridmanager.pure)
pure_target(condor_schedd.V6,condor_schedd.pure)
pure_target(condor_master.V6,condor_master.pure)

pure_target(condor_shadow.V6,condor_shadow.std.pure)
pure_target(condor_starter.V5,condor_starter.std.pure)

pure_target(condor_shadow.V6.1,condor_shadow.pure)
pure_target(condor_starter.V6.1,condor_starter.pure)
pure_target(condor_collector.V6,condor_collector.pure)
pure_target(condor_negotiator.V6,condor_negotiator.pure)
pure_target(condor_dagman,condor_dagman.pure)

#if HAS_EXTERNALS

#if HAVE_EXT_ZLIB
ext_target(EXT_ZLIB_VERSION,$(NULL))
#endif

#if HAVE_EXT_GLIBC
#if HAVE_EXT_LINUXLIBCHEADERS
ext_target(EXT_LINUXLIBCHEADERS_VERSION,$(NULL))
ext_target(EXT_GLIBC_VERSION,$(EXT_TRIGGER)/$(EXT_LINUXLIBCHEADERS_VERSION))
#else
ext_target(EXT_GLIBC_VERSION,$(NULL))
#endif
#endif

#if HAVE_EXT_KRB5
ext_target(EXT_KERBEROS_VERSION,$(NULL))
#endif

#if HAVE_EXT_OPENSSL
ext_target(EXT_OPENSSL_VERSION,$(NULL))
#endif

#if HAVE_EXT_GLOBUS
ext_target(EXT_GLOBUS_VERSION,$(EXT_TRIGGER)/$(EXT_OPENSSL_VERSION))
#endif

#if HAVE_EXT_UNICOREGAHP
ext_target(EXT_UNICOREGAHP_VERSION,$(NULL))
#endif

#if HAVE_EXT_BLAHP
ext_target(EXT_BLAHP_VERSION,$(EXT_TRIGGER)/$(EXT_GLOBUS_VERSION) $(EXT_TRIGGER)/$(EXT_CLASSADS_VERSION))
#endif

#if HAVE_EXT_MAN
ext_nodep_target(EXT_MAN_VERSION,$(NULL))
#endif

#if HAVE_EXT_CLASSADS
ext_target(EXT_CLASSADS_VERSION, $(NULL))
#endif

#if HAVE_EXT_GSOAP
ext_target(EXT_GSOAP_VERSION,$(EXT_TRIGGER)/$(EXT_OPENSSL_VERSION))
#endif

#if HAVE_EXT_PCRE
ext_target(EXT_PCRE_VERSION,$(NULL))
#endif

#if HAVE_EXT_GCB
ext_target(EXT_GCB_VERSION,$(NULL))
#endif

#if HAVE_EXT_COREDUMPER
ext_target(EXT_COREDUMPER_VERSION,$(NULL))
#endif

#if HAVE_EXT_DRMAA
ext_target(EXT_DRMAA_VERSION,$(NULL))
#endif

#if HAVE_EXT_POSTGRESQL
ext_target(EXT_POSTGRESQL_VERSION,$(NULL))
#endif

#endif /* HAS_EXTERNALS */

clean::
	rm -rf $(PURE_DIR)

today:
	/bin/rm -f condor_c++_util/condor_version.o
	cd condor_c++_util; $(MAKE)


#if HAS_STATIC
#define StaticTar static.tar 
static.tar: static manpages
	rm -f static_dir/release.tar
	cd static_dir; $(TAR_CMD) -cvf release.tar AllFiles
#else
#define StaticTar
#endif 

#if HAVE_DEBUGLINK_TARBALL

#define DebugLinkTar debugsyms.tar

strip.tar: stripped manpages
	rm -f strip_dir/release.tar
	cd strip_dir && $(TAR_CMD) -cvf release.tar --exclude="*.dbg" AllFiles

debugsyms.tar: stripped manpages
	rm -f strip_dir/debugsyms.tar
	rm -f strip_dir/debug_files.*
	cd strip_dir && $(FIND) AllFiles -name "*.dbg" -print > debug_files.$$$$ && $(TAR_CMD) -cvf debugsyms.tar --files-from debug_files.$$$$ && rm -f debug_files.$$$$

#else

#define DebugLinkTar 

strip.tar: stripped manpages
	rm -f strip_dir/release.tar
	cd strip_dir; $(TAR_CMD) -cvf release.tar AllFiles

#endif /* HAVE_DEBUGLINK_TARBALL */

unstrip.tar: release manpages
	rm -f release_dir/release.tar
	cd release_dir; $(TAR_CMD) -cvf release.tar AllFiles

all_tarballs: strip.tar unstrip.tar StaticTar DebugLinkTar

public: release all_tarballs
	if test ! -d ../public; then mkdir ../public; fi
	perl condor_scripts/make_final_tarballs --sys=$(SYSNAME) --tarcmd="$(TAR_CMD)" --cpcmd="$(CP_CMD)" --target=../public
	$(MakeRPMs)


#if HAVE_EXT_MAN

/*
 * This is only used if HAS_EXTERNALS is NO, and is currently somewhat
 * ugly in that it creates MAN_DIR and leaves it sitting around outside
 * the build directory. Also, because of how MAN_DIR can be set in
 * configure.ac, man-current.tar.gz needs to create a man/ when it is
 * extracted. -matt 083107
 */
real_man_dir=$(shell dirname $(MAN_DIR))
man-current: $(real_man_dir)/man-current.tar.gz
	(cd $(real_man_dir) ; gzip -cd man-current.tar.gz | tar x)

man_target(condor_advertise.1)
man_target(condor_check_userlogs.1)
man_target(condor_checkpoint.1)
man_target(condor_chirp.1)
man_target(condor_cod.1)
man_target(condor_cold_start.1)
man_target(condor_cold_stop.1)
man_target(condor_compile.1)
man_target(condor_configure.1)
man_target(condor_config_bind.1)
man_target(condor_config_val.1)
man_target(condor_convert_history.1)
man_target(condor_dagman.1)
man_target(condor_fetchlog.1)
man_target(condor_findhost.1)
man_target(condor_glidein.1)
man_target(condor_history.1)
man_target(condor_hold.1)
man_target(condor_load_history.1)
man_target(condor_master.1)
man_target(condor_master_off.1)
man_target(condor_off.1)
man_target(condor_on.1)
man_target(condor_preen.1)
man_target(condor_prio.1)
man_target(condor_q.1)
man_target(condor_qedit.1)
man_target(condor_reconfig.1)
man_target(condor_reconfig_schedd.1)
man_target(condor_release.1)
man_target(condor_reschedule.1)
man_target(condor_restart.1)
man_target(condor_rm.1)
man_target(condor_run.1)
man_target(condor_stats.1)
man_target(condor_status.1)
man_target(condor_store_cred.1)
man_target(condor_submit.1)
man_target(condor_submit_dag.1)
man_target(condor_transfer_data.1)
man_target(condor_updates_stats.1)
man_target(condor_userlog.1)
man_target(condor_userprio.1)
man_target(condor_vacate.1)
man_target(condor_vacate_job.1)
man_target(condor_version.1)
man_target(condor_wait.1)
#else
manpages::
	@echo "You're trying to package Condor but you don't want man pages!"
	@exit 1
#endif
<|MERGE_RESOLUTION|>--- conflicted
+++ resolved
@@ -78,12 +78,9 @@
 		CreddProgs StorkProgs \
 		TTProgs DeploymentTools \
 		eventd.V2 transferd procd privsep vm-gahp EC2 \
-<<<<<<< HEAD
 		JobRouterProgs GlobusGahps \
+		EC2 JobRouterProgs GlobusGahps startd_factory \
 		power
-=======
-		EC2 JobRouterProgs GlobusGahps startd_factory
->>>>>>> b7cf6d08
 
 #define Libraries \
 		util_lib daemon_core.V6 daemon_client classad c++_util	\
