#define AllFiles etc include src lib libexec bin sbin sql man

#if NEEDS_KBDD
#   define KbddProgs kbdd
#else
#   define KbddProgs
#endif

#if !defined(DOES_CHECKPOINTING)
#   define standalone
#endif

#define StdUnvProgs shadow.V6 starter.V5 
#define StdUnvLibs ckpt syscall_lib

#if HAVE_EXT_CLASSADS && HAVE_EXT_GLOBUS
#define CreddProgs credd
#else
#define CreddProgs
#endif

#if HAVE_EXT_CLASSADS
#define JobRouterProgs schedd.V7
#else
#define JobRouterProgs
#endif

#if WANT_NETMAN
#define NetmanLibs netman
#define Eventd eventd
#define EventdTar eventd.tar
#else
#define NetmanLibs
#define Eventd
#define EventdTar
#endif

#if WANT_CLASSAD_ANALYSIS
#define AnalysisLibs ClassAdAnalysis
#else
#define AnalysisLibs
#endif

#if WANT_STORK
#define StorkProgs Stork
#else
#define StorkProgs
#endif

#ifdef WANT_QUILL
#define QuillProgs quill
#else
#define QuillProgs
#endif

#if WANT_MATCHMAKER
#define MatchMakerProgs matchmaker.V7
#else
#define MatchMakerProgs
#endif

#ifdef WANT_TT
#define TTProgs tt dbmsd
#else
#define TTProgs
#endif

#if HAVE_EXT_OPENSSL && HAVE_EXT_GSOAP
#define EC2 amazon
#else
#define EC2
#endif

#if HAVE_EXT_GLOBUS
#define GlobusGahps GT2_GAHP NORDUGRID_GAHP GT4_GAHP GT42_GAHP
#else
#define GlobusGahps
#endif

#define Programs \
		procapi sysapi unit_tests accountant.V6 ckpt_server \
		master.V6 negotiator.V6 schedd.V6 prio q.V6 rm.V6 \
		scripts startd.V6 StdUnvProgs submit.V6 status.V6 \
		tools KbddProgs collector.V6 dagman userlog Eventd \
<<<<<<< HEAD
		gridmanager globus starter.V6.1 shadow.V6.1 dcskel c-gahp had \
		CreddProgs StorkProgs MatchMakerProgs \
=======
		gridmanager starter.V6.1 shadow.V6.1 dcskel c-gahp had \
		CreddProgs StorkProgs \
>>>>>>> 70a5fde7
		TTProgs DeploymentTools \
		eventd.V2 transferd procd privsep vm-gahp EC2 \
		JobRouterProgs GlobusGahps

#define Libraries \
		util_lib daemon_core.V6 daemon_client classad c++_util	\
		condor_procapi/libprocapi.a condor_sysapi/libsysapi.a	\
		io condor_ckpt_server/ckpt_server_api.a			\
		condor_schedd.V6/libqmgmt.a				\
		condor_accountant.V6/libacct.a StdUnvLibs NetmanLibs	\
		condor_procd/procd_client.a \
		condor_privsep/privsep_client.a condor_quill/libquill.a \
		chirp AnalysisLibs

#if HAS_STATIC
#define StaticDirectories \
	static_dir static_dir/bin static_dir/sbin static_dir/lib \
	static_dir/libexec static_dir/libexec/glite \
	static_dir/etc static_dir/etc/examples static_dir/include \
	static_dir/src static_dir/src/chirp static_dir/src/drmaa \
	static_dir/man static_dir/man/man1 \
	static_dir/lib/webservice \
	static_dir/sql \
	static_contrib static_contrib/bin static_contrib/lib \
	static_contrib/sbin static_contrib/etc \
	static_contrib/etc/examples static_contrib/include \
	static_contrib/sql
#else
#define StaticDirectories
#endif

#define Directories \
	html condor_release testbin_dir \
	release_dir release_dir/bin release_dir/lib release_dir/sbin \
	release_dir/libexec release_dir/libexec/glite \
	release_dir/include release_dir/src release_dir/src/chirp \
	release_dir/src/drmaa \
	release_dir/man release_dir/man/man1 pure_bin \
	release_dir/lib/webservice \
	release_dir/etc release_dir/etc/examples \
	release_dir/sql \
	strip_dir strip_dir/bin strip_dir/sbin strip_dir/lib \
	strip_dir/libexec strip_dir/libexec/glite \
	strip_dir/etc strip_dir/etc/examples strip_dir/include \
	strip_dir/src strip_dir/src/chirp strip_dir/src/drmaa \
	strip_dir/man strip_dir/man/man1 \
	strip_dir/lib/webservice \
	strip_dir/sql \
	strip_contrib strip_contrib/bin strip_contrib/lib \
	strip_contrib/sbin strip_contrib/etc \
	strip_contrib/sql \
	strip_contrib/etc/examples strip_contrib/include StaticDirectories

all: h h_all externals condor_includes makefiles Directories Libraries \
	Programs examples
release:: all
stripped:: all
static:: all
testbin:: release
libs:: h h_all externals condor_includes makefiles Directories Libraries
externals::

simple_dir_target(testbin_dir)
simple_dir_target(release_dir)
simple_dir_target(release_dir/bin)
simple_dir_target(release_dir/lib)
simple_dir_target(release_dir/libexec)
simple_dir_target(release_dir/libexec/glite)
simple_dir_target(release_dir/sbin)
simple_dir_target(release_dir/etc)
simple_dir_target(release_dir/etc/examples)
simple_dir_target(release_dir/include)
simple_dir_target(release_dir/src)
simple_dir_target(release_dir/src/chirp)
simple_dir_target(release_dir/src/drmaa)
simple_dir_target(release_dir/man)
simple_dir_target(release_dir/man/man1)
simple_dir_target(release_dir/lib/webservice)
simple_dir_target(release_dir/sql)

simple_dir_target(pure_bin)

simple_dir_target(strip_dir)
simple_dir_target(strip_dir/bin)
simple_dir_target(strip_dir/lib)
simple_dir_target(strip_dir/libexec)
simple_dir_target(strip_dir/libexec/glite)
simple_dir_target(strip_dir/sbin)
simple_dir_target(strip_dir/etc)
simple_dir_target(strip_dir/etc/examples)
simple_dir_target(strip_dir/include)
simple_dir_target(strip_dir/src)
simple_dir_target(strip_dir/src/chirp)
simple_dir_target(strip_dir/src/drmaa)
simple_dir_target(strip_dir/man)
simple_dir_target(strip_dir/man/man1)
simple_dir_target(strip_dir/lib/webservice)
simple_dir_target(strip_dir/sql)

simple_dir_target(strip_contrib)
simple_dir_target(strip_contrib/bin)
simple_dir_target(strip_contrib/lib)
simple_dir_target(strip_contrib/libexec)
simple_dir_target(strip_contrib/sbin)
simple_dir_target(strip_contrib/etc)
simple_dir_target(strip_contrib/etc/examples)
simple_dir_target(strip_contrib/include)
simple_dir_target(strip_contrib/sql)

#if HAS_STATIC
simple_dir_target(static_dir)
simple_dir_target(static_dir/bin)
simple_dir_target(static_dir/lib)
simple_dir_target(static_dir/libexec)
simple_dir_target(static_dir/libexec/glite)
simple_dir_target(static_dir/sbin)
simple_dir_target(static_dir/etc)
simple_dir_target(static_dir/etc/examples)
simple_dir_target(static_dir/include)
simple_dir_target(static_dir/src)
simple_dir_target(static_dir/src/chirp)
simple_dir_target(static_dir/src/drmaa)
simple_dir_target(static_dir/man)
simple_dir_target(static_dir/man/man1)
simple_dir_target(static_dir/lib/webservice)
simple_dir_target(static_dir/sql)
simple_dir_target(static_contrib)
simple_dir_target(static_contrib/bin)
simple_dir_target(static_contrib/lib)
simple_dir_target(static_contrib/libexec)
simple_dir_target(static_contrib/sbin)
simple_dir_target(static_contrib/etc)
simple_dir_target(static_contrib/etc/examples)
simple_dir_target(static_contrib/include)
simple_dir_target(static_contrib/src)
simple_dir_target(static_contrib/sql)
#endif /* HAS_STATIC */

condor_object_target(util_lib)
condor_object_target(c++_util)
condor_object_target(procapi)
condor_object_target(sysapi)
condor_object_target(unit_tests)
condor_object_target(tools)
condor_object_target(examples)
#if WANT_NETMAN
condor_object_target(eventd)
#endif
condor_object_target(accountant.V6)
condor_object_target(ckpt_server)

condor_object_target(shadow.V6)
condor_object_target(transferd)
condor_object_target(starter.V5)

#ifdef WANT_QUILL
condor_object_target(quill)
#endif

#ifdef WANT_TT
condor_object_target(tt)
condor_object_target(dbmsd)
#endif

condor_object_target(startd.V6)
condor_object_target(schedd.V6)
condor_object_target(had)
condor_object_target(status.V6)
condor_object_target(dagman)
condor_object_target(userlog)

#if NEEDS_KBDD
   condor_object_target(kbdd)
#endif
condor_object_target(negotiator.V6)
condor_object_target(collector.V6)
condor_object_target(master.V6)
condor_object_target(q.V6)
condor_object_target(rm.V6)
condor_object_target(submit.V6)
condor_object_target(eventd.V2)

condor_object_target(ckpt)
condor_object_target(syscall_lib)

#if WANT_NETMAN
condor_object_target(netman)
#endif
condor_object_target(io)
condor_object_target(classad)
condor_object_target(daemon_core.V6)
condor_object_target(daemon_client)
condor_object_target(prio)
condor_object_target(scripts)
condor_object_target(gridmanager)

#if HAVE_EXT_CLASSADS && HAVE_EXT_GLOBUS
	condor_object_target(credd)
#endif
#if HAVE_EXT_CLASSADS
	condor_object_target(schedd.V7)
#endif
condor_object_target(starter.V6.1)
condor_object_target(shadow.V6.1)
condor_object_target(c-gahp)
condor_object_target(procd)
condor_object_target(privsep)
condor_object_target(dcskel)
condor_object_target(vm-gahp)

#if HAVE_EXT_OPENSSL && HAVE_EXT_GSOAP
condor_object_target(amazon)
#endif

#if HAVE_EXT_DRMAA
condor_object_target(drmaa)
#endif

#if WANT_MATCHMAKER
condor_object_target(matchmaker.V7)
#endif

#if WANT_CLASSAD_ANALYSIS
object_target(ClassAdAnalysis,classad_analysis)
#endif

condor_object_target(chirp)

object_dir_target(h)
object_dir_target(condor_includes)
object_dir_target(condor_release)
object_dir_target(html)
object_dir_target(condor_bypass)
object_dir_target(condor_sdk)
#if WANT_STORK
object_target(Stork,stork)
#endif

#if HAVE_EXT_GLOBUS
object_target(GT2_GAHP,gt2_gahp)
object_target(GT4_GAHP,gt4_gahp)
object_target(GT42_GAHP,gt42_gahp)
object_target(NORDUGRID_GAHP,nordugrid_gahp)
#endif

object_target(DeploymentTools,deployment_tools)

single_target(condor_procapi,libprocapi.a)
single_target(condor_procd,procd_client.a)
single_target(condor_privsep,privsep_client.a)
single_target(condor_sysapi,libsysapi.a)
single_target(condor_schedd.V6,libqmgmt.a)
single_target(condor_accountant.V6,libacct.a)
single_target(condor_ckpt_server,ckpt_server_api.a)
single_target(condor_quill,libquill.a)

condor_object_target(tests)

h_all: h/Makefile h/syscall_numbers.h h/syscall_numbers.o

makefiles:: h/Makefile

h/Makefile: h h/Imakefile
	cd h; ../condor_imake

h/syscall_numbers.h: h/syscall_numbers.tmpl h/Makefile
	cd h; $(MAKE) syscall_numbers.h

h/syscall_numbers.o: h/syscall_numbers.tmpl h/Makefile
	cd h; $(MAKE) syscall_numbers.o

#if HAVE_CC_SHARED_FLAG
LIBCONDORAPI = libcondorapi.a libcondorapi.so
TEST_LIBCONDORAPI = test_libcondorapi test_libcondorapi_shared
#else
LIBCONDORAPI = libcondorapi.a
TEST_LIBCONDORAPI = test_libcondorapi
#endif

libcondorapi: h h_all externals condor_includes makefiles Directories
	cd condor_c++_util && $(MAKE) $(LIBCONDORAPI) $(TEST_LIBCONDORAPI)

libcondorapi-release: libcondorapi
	cd condor_c++_util && $(MAKE) libcondorapi-release

check_platform_target

clean:: 
	cd h; $(MAKE) clean
	$(MAKE) clean-up

really-clean:: clean-up

clean-up:
	rm -rf *.out Makefile */Makefile* release_* \
		strip_dir strip_contrib static_dir static_unstrip_dir \
		static_contrib pure_bin testbin_dir

reallyclean: really-clean

htmldocs: html docs
	cd html; ./build_doc++_index

pure_target(condor_startd.V6,condor_startd.pure)
pure_target(condor_gridmanager,condor_gridmanager.pure)
pure_target(condor_schedd.V6,condor_schedd.pure)
pure_target(condor_master.V6,condor_master.pure)

pure_target(condor_shadow.V6,condor_shadow.std.pure)
pure_target(condor_starter.V5,condor_starter.std.pure)

pure_target(condor_shadow.V6.1,condor_shadow.pure)
pure_target(condor_starter.V6.1,condor_starter.pure)
pure_target(condor_collector.V6,condor_collector.pure)
pure_target(condor_negotiator.V6,condor_negotiator.pure)
pure_target(condor_dagman,condor_dagman.pure)

pure_target(condor_tt,condor_tt.pure)

#if HAS_EXTERNALS

#if HAVE_EXT_ZLIB
ext_target(EXT_ZLIB_VERSION,$(NULL))
#endif

#if HAVE_EXT_GLIBC
#if HAVE_EXT_LINUXLIBCHEADERS
ext_target(EXT_LINUXLIBCHEADERS_VERSION,$(NULL))
ext_target(EXT_GLIBC_VERSION,$(EXT_TRIGGER)/$(EXT_LINUXLIBCHEADERS_VERSION))
#else
ext_target(EXT_GLIBC_VERSION,$(NULL))
#endif
#endif

#if HAVE_EXT_KRB5
ext_target(EXT_KERBEROS_VERSION,$(NULL))
#endif

#if HAVE_EXT_OPENSSL
ext_target(EXT_OPENSSL_VERSION,$(NULL))
#endif

#if HAVE_EXT_GLOBUS
ext_target(EXT_GLOBUS_VERSION,$(EXT_TRIGGER)/$(EXT_OPENSSL_VERSION))
#endif

#if HAVE_EXT_UNICOREGAHP
ext_target(EXT_UNICOREGAHP_VERSION,$(NULL))
#endif

#if HAVE_EXT_BLAHP
ext_target(EXT_BLAHP_VERSION,$(EXT_TRIGGER)/$(EXT_GLOBUS_VERSION) $(EXT_TRIGGER)/$(EXT_CLASSADS_VERSION))
#endif

#if HAVE_EXT_MAN
ext_nodep_target(EXT_MAN_VERSION,$(NULL))
#endif

#if HAVE_EXT_CLASSADS
ext_target(EXT_CLASSADS_VERSION, $(NULL))
#endif

#if HAVE_EXT_GSOAP
ext_target(EXT_GSOAP_VERSION,$(EXT_TRIGGER)/$(EXT_OPENSSL_VERSION))
#endif

#if HAVE_EXT_PCRE
ext_target(EXT_PCRE_VERSION,$(NULL))
#endif

#if HAVE_EXT_GCB
ext_target(EXT_GCB_VERSION,$(NULL))
#endif

#if HAVE_EXT_COREDUMPER
ext_target(EXT_COREDUMPER_VERSION,$(NULL))
#endif

#if HAVE_EXT_DRMAA
ext_target(EXT_DRMAA_VERSION,$(NULL))
#endif

#if HAVE_EXT_POSTGRESQL
ext_target(EXT_POSTGRESQL_VERSION,$(NULL))
#endif

#endif /* HAS_EXTERNALS */

clean::
	rm -rf $(PURE_DIR)

today:
	/bin/rm -f condor_c++_util/condor_version.o
	cd condor_c++_util; $(MAKE)


#if HAS_STATIC
#define StaticTar static.tar 
static.tar: static manpages
	rm -f static_dir/release.tar
	cd static_dir; $(TAR_CMD) -cvf release.tar AllFiles
#else
#define StaticTar
#endif 

#if HAVE_DEBUGLINK_TARBALL

#define DebugLinkTar debugsyms.tar

strip.tar: stripped manpages
	rm -f strip_dir/release.tar
	cd strip_dir && $(TAR_CMD) -cvf release.tar --exclude="*.dbg" AllFiles

debugsyms.tar: stripped manpages
	rm -f strip_dir/debugsyms.tar
	rm -f strip_dir/debug_files.*
	cd strip_dir && $(FIND) AllFiles -name "*.dbg" -print > debug_files.$$$$ && $(TAR_CMD) -cvf debugsyms.tar --files-from debug_files.$$$$ && rm -f debug_files.$$$$

#else

#define DebugLinkTar 

strip.tar: stripped manpages
	rm -f strip_dir/release.tar
	cd strip_dir; $(TAR_CMD) -cvf release.tar AllFiles

#endif /* HAVE_DEBUGLINK_TARBALL */

unstrip.tar: release manpages
	rm -f release_dir/release.tar
	cd release_dir; $(TAR_CMD) -cvf release.tar AllFiles

all_tarballs: strip.tar unstrip.tar StaticTar DebugLinkTar

public: release all_tarballs
	if test ! -d ../public; then mkdir ../public; fi
	perl condor_scripts/make_final_tarballs --sys=$(SYSNAME) --tarcmd="$(TAR_CMD)" --cpcmd="$(CP_CMD)" --target=../public
	$(MakeRPMs)


#if HAVE_EXT_MAN

/*
 * This is only used if HAS_EXTERNALS is NO, and is currently somewhat
 * ugly in that it creates MAN_DIR and leaves it sitting around outside
 * the build directory. Also, because of how MAN_DIR can be set in
 * configure.ac, man-current.tar.gz needs to create a man/ when it is
 * extracted. -matt 083107
 */
real_man_dir=$(shell dirname $(MAN_DIR))
man-current: $(real_man_dir)/man-current.tar.gz
	(cd $(real_man_dir) ; gzip -cd man-current.tar.gz | tar x)

man_target(condor_advertise.1)
man_target(condor_check_userlogs.1)
man_target(condor_checkpoint.1)
man_target(condor_chirp.1)
man_target(condor_cod.1)
man_target(condor_cold_start.1)
man_target(condor_cold_stop.1)
man_target(condor_compile.1)
man_target(condor_configure.1)
man_target(condor_config_bind.1)
man_target(condor_config_val.1)
man_target(condor_convert_history.1)
man_target(condor_dagman.1)
man_target(condor_fetchlog.1)
man_target(condor_findhost.1)
man_target(condor_glidein.1)
man_target(condor_history.1)
man_target(condor_hold.1)
man_target(condor_load_history.1)
man_target(condor_master.1)
man_target(condor_master_off.1)
man_target(condor_off.1)
man_target(condor_on.1)
man_target(condor_preen.1)
man_target(condor_prio.1)
man_target(condor_q.1)
man_target(condor_qedit.1)
man_target(condor_reconfig.1)
man_target(condor_reconfig_schedd.1)
man_target(condor_release.1)
man_target(condor_reschedule.1)
man_target(condor_restart.1)
man_target(condor_rm.1)
man_target(condor_run.1)
man_target(condor_stats.1)
man_target(condor_status.1)
man_target(condor_store_cred.1)
man_target(condor_submit.1)
man_target(condor_submit_dag.1)
man_target(condor_transfer_data.1)
man_target(condor_updates_stats.1)
man_target(condor_userlog.1)
man_target(condor_userprio.1)
man_target(condor_vacate.1)
man_target(condor_vacate_job.1)
man_target(condor_version.1)
man_target(condor_wait.1)
#else
manpages::
	@echo "You're trying to package Condor but you don't want man pages!"
	@exit 1
#endif
<|MERGE_RESOLUTION|>--- conflicted
+++ resolved
@@ -82,13 +82,8 @@
 		master.V6 negotiator.V6 schedd.V6 prio q.V6 rm.V6 \
 		scripts startd.V6 StdUnvProgs submit.V6 status.V6 \
 		tools KbddProgs collector.V6 dagman userlog Eventd \
-<<<<<<< HEAD
-		gridmanager globus starter.V6.1 shadow.V6.1 dcskel c-gahp had \
+		gridmanager starter.V6.1 shadow.V6.1 dcskel c-gahp had \
 		CreddProgs StorkProgs MatchMakerProgs \
-=======
-		gridmanager starter.V6.1 shadow.V6.1 dcskel c-gahp had \
-		CreddProgs StorkProgs \
->>>>>>> 70a5fde7
 		TTProgs DeploymentTools \
 		eventd.V2 transferd procd privsep vm-gahp EC2 \
 		JobRouterProgs GlobusGahps
