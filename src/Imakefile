--- conflicted
+++ resolved
@@ -82,7 +82,6 @@
 #endif
 
 #define Programs \
-<<<<<<< HEAD
 	procapi sysapi unit_tests ckpt_server \
 	master.V6 negotiator.V6 schedd.V6 prio q.V6 rm.V6 \
 	scripts startd.V6 StdUnvProgs submit.V6 status.V6 \
@@ -92,19 +91,7 @@
 	TTProgs DeploymentTools \
 	eventd.V2 transferd procd privsep vm-gahp EC2 \
 	JobRouterProgs GlobusGahps NordugridGahp startd_factory \
-	CreamGahp power
-=======
-		procapi sysapi unit_tests ckpt_server \
-		master.V6 negotiator.V6 schedd.V6 prio q.V6 rm.V6 \
-		scripts startd.V6 StdUnvProgs submit.V6 status.V6 \
-		tools KbddProgs collector.V6 dagman userlog \
-		gridmanager starter.V6.1 shadow.V6.1 dcskel hdfsProgs c-gahp had \
-		CreddProgs StorkProgs LeaseManagerProgs \
-		TTProgs DeploymentTools \
-		eventd.V2 transferd procd privsep vm-gahp EC2 \
-		JobRouterProgs GlobusGahps NordugridGahp startd_factory \
-		CreamGahp power SHARED_PORT_PROGS
->>>>>>> cd634085
+	CreamGahp power SHARED_PORT_PROGS
 
 #define Libraries \
 	target-classad 						\
