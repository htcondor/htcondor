--- conflicted
+++ resolved
@@ -85,7 +85,6 @@
 #endif
 
 #define Programs \
-<<<<<<< HEAD
 	procapi sysapi unit_tests ckpt_server \
 	master.V6 negotiator.V6 schedd.V6 prio q.V6 rm.V6 \
 	scripts startd.V6 StdUnvProgs submit.V6 status.V6 \
@@ -95,19 +94,7 @@
 	TTProgs DeploymentTools \
 	eventd.V2 transferd procd privsep vm-gahp EC2 \
 	JobRouterProgs GlobusGahps NordugridGahp startd_factory \
-	CreamGahp power SHARED_PORT_PROGS
-=======
-		procapi sysapi unit_tests ckpt_server \
-		master.V6 negotiator.V6 schedd.V6 prio q.V6 rm.V6 \
-		scripts startd.V6 StdUnvProgs submit.V6 status.V6 \
-		tools KbddProgs collector.V6 dagman userlog \
-		gridmanager starter.V6.1 shadow.V6.1 dcskel hdfsProgs c-gahp had \
-		CreddProgs StorkProgs LeaseManagerProgs \
-		TTProgs DeploymentTools \
-		eventd.V2 transferd procd privsep vm-gahp EC2 \
-		JobRouterProgs GlobusGahps NordugridGahp startd_factory \
-		CreamGahp power soapshell
->>>>>>> 0d45f290
+	CreamGahp power soapshell SHARED_PORT_PROGS
 
 #define Libraries \
 	target-classad 						\
@@ -273,13 +260,10 @@
 condor_object_target(unit_tests)
 condor_object_target(tools)
 condor_object_target(power)
-<<<<<<< HEAD
+condor_object_target(soapshell)
 #if HAVE_SHARED_PORT
 condor_object_target(shared_port)
 #endif
-=======
-condor_object_target(soapshell)
->>>>>>> 0d45f290
 condor_object_target(examples)
 #if 0 /* was WANT_NETMAN */
 condor_object_target(eventd)
