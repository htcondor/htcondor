--- conflicted
+++ resolved
@@ -1589,11 +1589,7 @@
 		@outarrray = ();
         @date = ();
         @date = `date`;
-<<<<<<< HEAD
-        fullchomp $date[0];
-=======
         CondorUtils::fullchomp $date[0];
->>>>>>> db5c87a0
         #print "$date[0] $cmd $count\n";
         #@cmdout = `$cmd`;
         if(defined $wantoutput) {
@@ -1947,7 +1943,6 @@
 {
     my $daemon = shift;
     my $regexp = shift;
-<<<<<<< HEAD
 	my $instances = shift;
 	my $timeout = shift;
 	my $findnew = shift;
@@ -1959,26 +1954,12 @@
 	my $tried = 0;
 	my $goal = 0;
 	my $retryregexp = "";
-=======
-    my $instances = shift;
-    my $timeout = shift;
-    my $findnew = shift;
-    my $findcallback = shift;
-    my $findafter = shift;
-    my $findbetween = shift;
-    my $currentcount = 0;
-    my $found = 0;
-    my $tried = 0;
-    my $goal = 0;
-    my $retryregexp = "";
->>>>>>> db5c87a0
 
     my $logloc = `condor_config_val ${daemon}_log`;
     CondorUtils::fullchomp($logloc);
     CondorTest::debug("Search this log: $logloc for: $regexp instances = $instances\n",2);
     CondorTest::debug("Timeout = $timeout\n",2);
 
-<<<<<<< HEAD
 	# do we want to see X new events
 	if($findnew eq "true") {
 		# find current event count
@@ -2120,131 +2101,6 @@
 	} else {
 		return(1);
 	}
-=======
-    # do we want to see X new events
-    if($findnew eq "true") {
-        # find current event count
-        open(LOG,"<$logloc") || die "Can not open logfile: $logloc: $!\n";
-        while(<LOG>) {
-            if( $_ =~ /$regexp/) {
-                CondorTest::debug("FOUND IT! $_\n",2);
-                $currentcount += 1;
-                #print "FOUND IT! $_";
-            } else {
-                #CondorTest::debug(".",2);
-                #print "Skipping: $_";
-            }
-        }
-        close(LOG);
-        $goal = $currentcount + $instances;
-        CondorTest::debug("Raised request to $goal since current count is $currentcount\n",2);
-    } else {
-        $goal = $instances;
-        #print "SearchCondorLogMultiple: goal: $goal\n";
-    }
-
-	my $count = 0;
-    my $begin = 0;
-    my $foundanything = 0;
-    my $showdots = 0;
-    #my $tolerance = 5;
-    my $done = 0;
-    while($found < $goal) {
-        CondorTest::debug("Searching Try $tried\n",2);
-        $found = 0;
-        open(LOG,"<$logloc") || die "Can not open logfile: $logloc: $!\n";
-        while(<LOG>) {
-            CondorUtils::fullchomp($_);
-            if(defined $findbetween) {
-                # start looking for between string after first pattern
-                # and stop when you find after string. call match callback
-                # with actual count.
-                if( $_ =~ /$regexp/) {
-                    CondorTest::debug("Found start: $_\n",2);
-                    $begin = 1;
-                    $goal = 100000;
-                } elsif( $_ =~ /$findafter/) {
-                    CondorTest::debug("Found done: $_\n",2);
-                    $done = 1;
-                    if(defined $findcallback) {
-                         &$findcallback($count);
-                    }
-                    $found = $goal;
-                    last;
-                } elsif($_ =~ /$findbetween/) {
-                    if($begin == 1) {
-                        $count += 1;
-
-                        CondorTest::debug("Found Match: $_\n",2);
-                    }
-                } else {
-                    #print ".";
-                }
-            } elsif( $_ =~ /$regexp/) {
-                CondorTest::debug("FOUND IT! $_\n",2);
-                $found += 1;
-                $foundanything += 1;
-                if($showdots == 1) {
-                    print "instances $instances found $found goal $goal: $_\n";
-                }
-                if((defined $findcallback) and (!(defined $findafter)) and
-                     ($found == $goal)) {
-                     #print "Found after: $_\n";
-                    &$findcallback($_);
-                }
-                if((defined $findcallback) and (defined $findafter) and
-                     ($found == $goal) and ($findafter eq $regexp)) {
-                    &$findcallback($_);
-                    #print "find calllback and exit\n";
-                    return(1);
-                }
-                if((defined $findafter) and ($found == $goal)) {
-                    # change the pattern we are looking for. really only
-                    # works well when looking for one particular item.
-                    # undef the second pattern so we get a crack at the callback
-                    $found = 0;
-                    $goal = 1;
-                    #print "Found $regexp now looking for $findafter\n";
-                    #$showdots = 1;
-                    # if we retry we want to start looking for the after
-                    # pattern when we get through the first search.
-                    $retryregexp = $regexp;
-                    $regexp = $findafter;
-                    #$findafter = undef;
-                }
-            } else {
-                #CondorTest::debug(".",2);
-                    if($showdots == 1) {
-                            print ".";
-                }
-            }
-        } # log done
-		close(LOG);
-        CondorTest::debug("Found: $found want: $goal\n",2);
-        if($found < $goal) {
-            if($retryregexp ne "") {
-                $regexp = $retryregexp;
-            }
-            sleep 1;
-        } else {
-            #Done
-            last;
-        }
-        $tried += 1;
-        if($tried >= $timeout) {
-                CondorTest::debug("SearchCondorLogMultiple: About to fail from timeout!!!!!!!!!!!!!!!!!!!!!!!!!!!!!!\n",1);
-                if(defined $findcallback) {
-                    &$findcallback("HitRetryLimit");
-                }
-                last;
-        }
-    }
-    if($found < $goal) {
-        return(0);
-    } else {
-        return(1);
-    }
->>>>>>> db5c87a0
 }
 
 
