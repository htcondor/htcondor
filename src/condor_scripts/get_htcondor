--- conflicted
+++ resolved
@@ -431,13 +431,8 @@
 			echo -e "\n# Installing the HTCondor repo"
 			$sh_c "yum install -y ${yum_repo_rpm} || yum reinstall -y ${yum_repo_rpm}"
 
-<<<<<<< HEAD
-			echo -e "\n$ Installing HTCondor"
+			echo -e "\n# Installing HTCondor"
 			if [[ ! $ROLE ]]; then
-=======
-			echo -e "\n# Installing HTCondor"
-			if [ -z "${ROLE}" ]; then
->>>>>>> 662c60a6
 				$sh_c "yum install ${YUM_REPO} -y minicondor"
 			else
 				$sh_c "yum install ${YUM_REPO} -y condor"
@@ -577,15 +572,6 @@
 			OS_NAME="AmazonLinux"
 			;;
 		*)
-<<<<<<< HEAD
-			if [[ ! $lsb_dist ]]; then
-				if is_darwin; then
-					echo
-					echo "Error: Unsupported operating system 'macOS'"
-					echo
-					exit 1
-				fi
-=======
 			if is_darwin; then
 				OS_NAME=MacOSX
 				OS_VERSION=
@@ -594,7 +580,6 @@
 				echo "Error: Unsupported distribution '$lsb_dist'"
 				echo
 				exit 1
->>>>>>> 662c60a6
 			fi
 			;;
 	esac
