--- conflicted
+++ resolved
@@ -381,16 +381,9 @@
 				echo -e "\n# Updating package lists"
 				$sh_c "apt-get update"
 
-<<<<<<< HEAD
 				echo -e "\n# Installing ps"
 				$sh_c "apt-get install -y procps"
 
-				# In the Ubuntu 20.04 Docker container, this blows up
-				# when run out of the pipe with curl because the
-				# keyboard-configuration and console-configuration
-				# require interactive responses (and stdin is eaten by
-				# this file).  How much do we care?
-=======
 				# In the Ubuntu 20.04 Docker container, the following packages
 				# need to be installed non-interactively, because the pipe
 				# out of curl eats the tty they'd like to use:
@@ -404,7 +397,6 @@
 					echo -e "\n# Preconfiguring packages for Ubuntu 20.04."
 					$sh_c "DEBIAN_FRONTEND=noninteractive apt-get install -y keyboard-configuration console-setup tzdata"
 				fi
->>>>>>> b3aaa86b
 
 				echo -e "\n# Installing HTCondor binaries and dependencies"
 				if [ -z "${ROLE}" ]; then
