--- conflicted
+++ resolved
@@ -124,11 +124,7 @@
 
 # The binaries must be a tarball named condor-*, and unpacking that tarball
 # must create a directory which also matches condor-*.
-<<<<<<< HEAD
-WELL_KNOWN_LOCATION_FOR_BINARIES=https://research.cs.wisc.edu/htcondor/tarball/current/9.11.1/release/condor-9.11.1-x86_64_AlmaLinux8-stripped.tar.gz
-=======
 WELL_KNOWN_LOCATION_FOR_BINARIES=https://research.cs.wisc.edu/htcondor/tarball/9.x/9.11.2/release/condor-9.11.2-x86_64_AlmaLinux8-stripped.tar.gz
->>>>>>> 2400f3ff
 
 # The configuration must be a tarball which does NOT match condor-*.  It
 # will be unpacked in the root of the directory created by unpacking the
@@ -222,11 +218,7 @@
 # Transfer nothing back.
 # transfer_output_files       = \"\"
 # Debug: transfer back the log files.
-<<<<<<< HEAD
-transfer_output_files       = condor-9.11.1-1-x86_64_AlmaLinux8-stripped/local/log
-=======
 transfer_output_files       = condor-9.11.2-x86_64_AlmaLinux8-stripped/local/log
->>>>>>> 2400f3ff
 transfer_output_remaps      = \"log = logs.\$(ClusterID).\$(ProcID)\"
 # This doesn't allow me to fetch logs by running condor_vacate_job. :(
 when_to_transfer_files      = ON_EXIT_OR_EVICT
