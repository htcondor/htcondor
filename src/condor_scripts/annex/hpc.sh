#!/bin/bash

CONTROL_PREFIX="=-.-="
echo "${CONTROL_PREFIX} PID $$"

function usage() {
    echo "Usage: ${0} SYSTEM STARTD_NOCLAIM_SHUTDOWN\\"
    echo "       JOB_NAME QUEUE_NAME COLLECTOR TOKEN_FILE LIFETIME PILOT_BIN \\"
    echo "       OWNERS NODES MULTI_PILOT_BIN ALLOCATION REQUEST_ID \\"
    echo "       PASSWORD_FILE SCHEDD_NAME \\"
    echo "       [CPUS] [MEM_MB] [GPUS]"
    echo "where OWNERS is a comma-separated list.  Omit CPUS and MEM_MB to get"
    echo "whole-node jobs.  NODES is ignored on non-whole-node jobs."
}

SYSTEM=$1
if [[ -z $SYSTEM ]]; then
    usage
    exit 1
fi
shift

STARTD_NOCLAIM_SHUTDOWN=$1
if [[ -z $STARTD_NOCLAIM_SHUTDOWN ]]; then
    usage
    exit 1
fi
shift

JOB_NAME=$1
if [[ -z $JOB_NAME ]]; then
    usage
    exit 1
fi

QUEUE_NAME=$2
if [[ -z $QUEUE_NAME ]]; then
    usage
    exit 1
fi

COLLECTOR=$3
if [[ -z $COLLECTOR ]]; then
    usage
    exit 1
fi

TOKEN_FILE=$4
if [[ -z $TOKEN_FILE ]]; then
    usage
    exit 1
fi

LIFETIME=$5
if [[ -z $LIFETIME ]]; then
    usage
    exit 1
fi

PILOT_BIN=$6
if [[ -z $PILOT_BIN ]]; then
    usage
    exit 1
fi

OWNERS=$7
if [[ -z $OWNERS ]]; then
    usage
    exit 1
fi

NODES=$8
if [[ -z $NODES ]]; then
    usage
    exit 1
fi

MULTI_PILOT_BIN=$9
if [[ -z $MULTI_PILOT_BIN ]]; then
    usage
    exit 1
fi

ALLOCATION=${10}
if [[ $ALLOCATION == "None" ]]; then
    ALLOCATION=""
fi
if [[ -z $ALLOCATION ]]; then
    echo "Will try to use the default allocation."
fi

REQUEST_ID=${11}
if [[ -z $REQUEST_ID ]]; then
    usage
    exit 1
fi

PASSWORD_FILE=${12}
if [[ -z $PASSWORD_FILE ]]; then
    usage
    exit 1
fi

SCHEDD_NAME=${13}
if [[ -z $SCHEDD_NAME ]]; then
    usage
    exit 1
fi

CPUS=${14}
if [[ $CPUS == "None" ]]; then
    CPUS=""
fi

MEM_MB=${15}
if [[ $MEM_MB == "None" ]]; then
    MEM_MB=""
fi

GPUS=${16}
if [[ $GPUS == "None" ]]; then
    GPUS=""
fi

BIRTH=`date +%s`
# echo "Starting script at `date`..."

#
# Download and configure the pilot on the head node before running it
# on the execute node(s).
#
# The following variables are constants.
#


# The binaries must be a tarball named condor-*, and unpacking that tarball
# must create a directory which also matches condor-*.
WELL_KNOWN_LOCATION_FOR_BINARIES=https://research.cs.wisc.edu/htcondor/tarball/10.x/10.4.2/release/condor-10.4.2-x86_64_AlmaLinux8-stripped.tar.gz

# The configuration must be a tarball which does NOT match condor-*.  It
# will be unpacked in the root of the directory created by unpacking the
# binaries and as such should contain files in local/config.d/*.
WELL_KNOWN_LOCATION_FOR_CONFIGURATION=https://cs.wisc.edu/~tlmiller/hpc-config.tar.gz

# How early should HTCondor exit to make sure we have time to clean up?
CLEAN_UP_TIME=300


#
# Pulls in the system-specific variables SCRATCH, CONFIG_FRAGMENT,
# and SHELL_FRAGMENT.
#
MEMORY_CHUNK_SIZE=3072
PILOT_BIN_DIR=`dirname "${PILOT_BIN}"`
SBATCH_CONSTRAINT_LINE=""
. "${PILOT_BIN_DIR}/${SYSTEM}.fragment"

if [[ -z $SCRATCH ]]; then
    echo "Internal error: SCRATCH not set after loading system-specific fragment."
    exit 7
fi

#
# Create pilot-specific directory on shared storage.  The least-awful way
# to do this is by having the per-node script NOT exec condor_master, but
# instead configure the condor_master to exit well before the "run time"
# of the job, and the script carry on to do the clean-up.
#
# That won't work for multi-node jobs, which we'll need eventually, but
# we'll leave that for then.
#


echo -e "\rStep 1 of 8: Creating temporary directory...."
mkdir -p "$SCRATCH"
PILOT_DIR=`/usr/bin/mktemp --directory --tmpdir=${SCRATCH} pilot.XXXXXXXX 2>&1`
if [[ $? != 0 ]]; then
    echo "Failed to create temporary directory for pilot, aborting."
    echo ${PILOT_DIR}
    exit 1
fi
echo "${CONTROL_PREFIX} PILOT_DIR ${PILOT_DIR}"

function cleanup() {
    echo "Cleaning up temporary directory..."
    rm -fr ${PILOT_DIR}
}
trap cleanup EXIT

#
# Download the configuration.  (Should be smaller, and we fail if either
# of these downloads fail, so we may as well try this one first.)
#

cd ${PILOT_DIR}

# The .sif files need to live in ${PILOT_DIR} for the same reason.  We
# require that they have been transferred to the same directory as the
# PILOT_BIN mainly because this script has too many arguments already.
SIF_DIR=${PILOT_DIR}/sif
mkdir ${SIF_DIR}
if [[ -d ${PILOT_BIN_DIR}/sif ]]; then
    mv ${PILOT_BIN_DIR}/sif ${PILOT_DIR}
fi

# The pilot scripts need to live in the ${PILOT_DIR} because the front-end
# copied them into a temporary directory that it's responsible for cleaning up.
mv ${PILOT_BIN} ${PILOT_DIR}
mv ${MULTI_PILOT_BIN} ${PILOT_DIR}
PILOT_BIN=${PILOT_DIR}/`basename ${PILOT_BIN}`
MULTI_PILOT_BIN=${PILOT_DIR}/`basename ${MULTI_PILOT_BIN}`


echo -e "\rStep 2 of 8: downloading configuration......."
CONFIGURATION_FILE=`basename ${WELL_KNOWN_LOCATION_FOR_CONFIGURATION}`
CURL_LOGGING=`curl -fsSL ${WELL_KNOWN_LOCATION_FOR_CONFIGURATION} -o ${CONFIGURATION_FILE} 2>&1`
if [[ $? != 0 ]]; then
    echo "Failed to download configuration from '${WELL_KNOWN_LOCATION_FOR_CONFIGURATION}', aborting."
    echo ${CURL_LOGGING}
    exit 2
fi


#
# Download the binaries.
#
echo -e "\rStep 3 of 8: downloading required software..."
BINARIES_FILE=`basename ${WELL_KNOWN_LOCATION_FOR_BINARIES}`
CURL_LOGGING=`curl -fsSL ${WELL_KNOWN_LOCATION_FOR_BINARIES} -o ${BINARIES_FILE} 2>&1`
if [[ $? != 0 ]]; then
    echo "Failed to download binaries from '${WELL_KNOWN_LOCATION_FOR_BINARIES}', aborting."
    echo ${CURL_LOGGING}
    exit 2
fi


#
# Unpack the binaries.
#
echo -e "\rStep 4 of 8: unpacking software.............."
TAR_LOGGING=`tar -z -x -f ${BINARIES_FILE} 2>&1`
if [[ $? != 0 ]]; then
    echo "Failed to unpack binaries from '${BINARIES_FILE}', aborting."
    echo ${TAR_LOGGING}
    exit 3
fi


#
# Make the personal condor.
#
rm condor-*.tar.gz
cd condor-*

echo -e "\rStep 5 of 8: configuring software (part 1)..."
MPC_LOGGING=`./bin/make-personal-from-tarball 2>&1`
if [[ $? != 0 ]]; then
    echo "Failed to make personal condor, aborting."
    echo ${MPC_LOGGING}
    exit 4
fi

SHELL_FRAGMENT

# It may have take some time to get everything installed, so to make sure
# we get our full clean-up time, subtract off how long we've been running
# already.
YOUTH=$((`date +%s` - ${BIRTH}))
REMAINING_LIFETIME=$(((${LIFETIME} - ${YOUTH}) - ${CLEAN_UP_TIME}))


WHOLE_NODE=1
CONDOR_CPUS_LINE=""
if [[ -n $CPUS && $CPUS -gt 0 ]]; then
    CONDOR_CPUS_LINE="NUM_CPUS = ${CPUS}"
    WHOLE_NODE=""
fi

CONDOR_MEMORY_LINE=""
if [[ -n $MEM_MB && $MEM_MB -gt 0 ]]; then
    CONDOR_MEMORY_LINE="MEMORY = ${MEM_MB}"
    WHOLE_NODE=""
fi

CONDOR_GPUS_LINE=""
if [[ $GPUS ]]; then
    CONDOR_GPUS_LINE="use feature:gpus"
fi

# Using <${COLLECTOR}> is a hack, but easier than figuring out the quoting.
echo -e "\rStep 6 of 8: configuring software (part 2)..."
rm local/config.d/00-personal-condor
echo "
use role:execute
use security:recommended_v9_0
use feature:PartitionableSLot

COLLECTOR_HOST = <${COLLECTOR}>

# We shouldn't ever actually need this, but it's convenient for testing.
SHARED_PORT_PORT = 0

# Allows condor_off (et alia) to work from the head node.
ALLOW_ADMINISTRATOR = \$(ALLOW_ADMINISTRATOR) $(whoami)@$(hostname)

# FIXME: use same-AuthenticatedIdentity once that becomes available, instead.
# Allows condor_off (et alia) to work from the submit node.
ALLOW_ADMINISTRATOR = \$(ALLOW_ADMINISTRATOR) condor_pool@*
SEC_DEFAULT_AUTHENTICATION_METHODS = FS IDTOKENS PASSWORD

# Eliminate a bogus, repeated warning in the logs.  This is a bug;
# it should be the default.
SEC_PASSWORD_DIRECTORY = \$(LOCAL_DIR)/passwords.d

# This is a bug; it should be the default.
SEC_TOKEN_SYSTEM_DIRECTORY = \$(LOCAL_DIR)/tokens.d
# Having to set it twice is also a bug.
SEC_TOKEN_DIRECTORY = \$(LOCAL_DIR)/tokens.d

# Don't run benchmarks.
RUNBENCHMARKS = FALSE

# We definitely need CCB.
CCB_ADDRESS = ${COLLECTOR}

#
# Commit suicide after being idle for long enough.
#
STARTD_NOCLAIM_SHUTDOWN = ${STARTD_NOCLAIM_SHUTDOWN}

#
# Send updates a bit more than twice as often as the default, since this
# is an ephemeral resource.  If STARTD_NOCLAIM_SHUTDOWN is the default,
# this gives the startd a second chance to match if its initial update
# to the collector failed.
#
UPDATE_INTERVAL = 137


#
# Don't run for more than two hours, to make sure we have time to clean up.
#
MASTER.DAEMON_SHUTDOWN_FAST = (CurrentTime - DaemonStartTime) > ${REMAINING_LIFETIME}

# Only start jobs from the specified owner.
START = \$(START) && stringListMember( Owner, \"${OWNERS}\" )
# Only start jobs for this annex.
START = \$(START) && MY.AnnexName == TARGET.TargetAnnexName

# Advertise the standard annex attributes (master ad for condor_off).
IsAnnex = TRUE
AnnexName = \"${JOB_NAME}\"
hpc_annex_request_id = \"${REQUEST_ID}\"
STARTD_ATTRS = \$(STARTD_ATTRS) AnnexName IsAnnex hpc_annex_request_id
MASTER_ATTRS = \$(MASTER_ATTRS) AnnexName IsAnnex hpc_annex_request_id

# Force all container-universe jobs to try to use pre-staged .sif files.
# This should be removed when we handle this in HTCondor proper.
JOB_EXECUTION_TRANSFORM_NAMES = siffile
JOB_EXECUTION_TRANSFORM_siffile @=end
if defined MY.ContainerImage
    EVALMACRO FOO=TransferContainer ?: true
    if $(FOO)
        EVALSET ContainerImage strcat(\"${SIF_DIR}/\", MY.ContainerImage)
        SET TransferContainer false
    endif
endif
@end

#
# Connect directly to the schedd.
#
STARTD_DIRECT_ATTACH_SCHEDD_NAME = ${SCHEDD_NAME}
STARTD_DIRECT_ATTACH_SCHEDD_POOL = ${COLLECTOR}

# Update slots often enough that we can do more than one job. ;)
# The direct attach interval is the minimum interval; this interval
# is checked every UPDATE_INTERVAL.
STARTD_DIRECT_ATTACH_INTERVAL = 5
UPDATE_INTERVAL = 5

#
# Subsequent configuration is machine-specific.
#

${CONDOR_CPUS_LINE}
${CONDOR_MEMORY_LINE}
${CONDOR_GPUS_LINE}

#
# We have to hand out memory in chunks large enough to avoid the problem(s)
# HTCondor has with having too many slots.  The appropriate chunk size varies
# from system to system.
#
MUST_MODIFY_REQUEST_EXPRS = TRUE
MODIFY_REQUEST_EXPR_REQUESTMEMORY = max({ ${MEMORY_CHUNK_SIZE}, quantize(RequestMemory, {128}) })

$(CONFIG_FRAGMENT)

" > local/config.d/00-basic-pilot

<<<<<<< HEAD
mkdir -p local/passwords.d
mkdir -p local/tokens.d
=======
mkdir -p -m0700 local/passwords.d
mkdir -p -m0700 local/tokens.d
chmod 0600 ${TOKEN_FILE}
chmod 0600 ${PASSWORD_FILE}
>>>>>>> 0ee56378
mv ${TOKEN_FILE} local/tokens.d
# On Delta, if this pair is just `mv`, instead, there's a weird warning.
cp ${PASSWORD_FILE} local/passwords.d/POOL
rm -f ${PASSWORD_FILE}


#
# Unpack the configuration on top.
#

echo -e "\rStep 7 of 8: configuring software (part 3)..."
TAR_LOGGING=`tar -z -x -f ../${CONFIGURATION_FILE} 2>&1`
if [[ $? != 0 ]]; then
    echo "Failed to unpack binaries from '${CONFIGURATION_FILE}', aborting."
    echo ${TAR_LOGGING}
    exit 5
fi

#
# Write the SLURM job.
#

# Compute the appropriate duration. (-t)
#
# This script does NOT embed knowledge about this machine's queue limits.  It
# seems like it'll be much easier to embed that knowledge in the UI script
# (rather than transmit a reasonable error back), plus it'll be more user-
# friendly, since they won't have to log in to get error about requesting
# the wrong queue length.
MINUTES=$(((${REMAINING_LIFETIME} + ${CLEAN_UP_TIME})/60))

if [[ $WHOLE_NODE ]]; then
    # Whole node jobs request the same number of tasks per node as tasks total.
    # They make no specific requests about CPUs, memory, etc., since the SLURM
    # partition should already determine that.
    SBATCH_RESOURCES_LINES="\
#SBATCH --nodes=${NODES}
#SBATCH --ntasks=${NODES}
"
else
    # Jobs on shared (non-whole-node) SLURM partitions can't be multi-node on
    # Expanse.  Request one job, and specify the resources that should be
    # allocated to the job.
    #
    # However, Delta doesn't have that restriction, so we'll have to do the
    # enforcement in the front end.
    SBATCH_RESOURCES_LINES="\
#SBATCH --ntasks=${NODES}
#SBATCH --nodes=${NODES}
"
    if [[ $CPUS ]]; then
        SBATCH_RESOURCES_LINES="\
${SBATCH_RESOURCES_LINES}
#SBATCH --cpus-per-task=${CPUS}
"
    fi
    if [[ $MEM_MB ]]; then
        SBATCH_RESOURCES_LINES="\
${SBATCH_RESOURCES_LINES}
#SBATCH --mem=${MEM_MB}M
"
    fi
fi

if [[ $GPUS ]]; then
        SBATCH_RESOURCES_LINES="\
${SBATCH_RESOURCES_LINES}
#SBATCH ${SYSTEM_SPECIFIC_GPU_FLAG}=${GPUS}
"
fi

if [[ -n $ALLOCATION ]]; then
    SBATCH_ALLOCATION_LINE="#SBATCH -A ${ALLOCATION}"
fi

# A hack to avoid adding Yet Another Command-line Argument.  It
# seemed better than either making a Perlmutter-specific pilot
# script or having the pilot script be explicitly system-aware.
#
# The regexes here are a little dodgy, and should be tweaked if
# this hack is expanded; see the PR.
if [[ $QUEUE_NAME =~ "q," ]]; then
    QUEUE_NAME=${QUEUE_NAME/*q,/}
    SBATCH_QUEUE_LINE="#SBATCH -q ${QUEUE_NAME}"
else
    SBATCH_QUEUE_LINE="#SBATCH -p ${QUEUE_NAME}"
fi

echo '#!/bin/bash' > "${PILOT_DIR}/hpc.slurm"
echo "
#SBATCH -J ${JOB_NAME}
#SBATCH -o ${PILOT_DIR}/%j.out
#SBATCH -e ${PILOT_DIR}/%j.err
${SBATCH_QUEUE_LINE}
${SBATCH_RESOURCES_LINES}
#SBATCH -t ${MINUTES}
${SBATCH_ALLOCATION_LINE}
${SBATCH_CONSTRAINT_LINE}

${MULTI_PILOT_BIN} ${PILOT_BIN} ${PILOT_DIR}
" >> "${PILOT_DIR}/hpc.slurm"


#
# Submit the SLURM job.
#
echo -e "\rStep 8 of 8: Submitting SLURM job............"
SBATCH_LOG=${PILOT_DIR}/sbatch.log
sbatch "${PILOT_DIR}/hpc.slurm" &> "${SBATCH_LOG}"
SBATCH_ERROR=$?
if [[ $SBATCH_ERROR != 0 ]]; then
    echo "Failed to submit job to SLURM (${SBATCH_ERROR}), aborting."
    cat ${SBATCH_LOG}
    exit 6
fi
JOB_ID=`cat ${SBATCH_LOG} | awk '/^Submitted batch job/{print $4}'`
echo "${CONTROL_PREFIX} JOB_ID ${JOB_ID}"
echo ""

# Reset the EXIT trap so that we don't delete the temporary directory
# that the SLURM job needs.  (We pass it the temporary directory so that
# it can clean up after itself.)
trap EXIT
exit 0<|MERGE_RESOLUTION|>--- conflicted
+++ resolved
@@ -399,15 +399,10 @@
 
 " > local/config.d/00-basic-pilot
 
-<<<<<<< HEAD
-mkdir -p local/passwords.d
-mkdir -p local/tokens.d
-=======
 mkdir -p -m0700 local/passwords.d
 mkdir -p -m0700 local/tokens.d
 chmod 0600 ${TOKEN_FILE}
 chmod 0600 ${PASSWORD_FILE}
->>>>>>> 0ee56378
 mv ${TOKEN_FILE} local/tokens.d
 # On Delta, if this pair is just `mv`, instead, there's a weird warning.
 cp ${PASSWORD_FILE} local/passwords.d/POOL
