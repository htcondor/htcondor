--- conflicted
+++ resolved
@@ -21,10 +21,7 @@
 
 try:
     import htcondor2 as htcondor
-<<<<<<< HEAD
-=======
     import classad2 as classad
->>>>>>> f91547aa
 except ImportError:
     print(
         textwrap.dedent(
