--- conflicted
+++ resolved
@@ -18,11 +18,7 @@
 
 
 install ( FILES condor_top DESTINATION ${C_BIN} PERMISSIONS ${CONDOR_SCRIPT_PERMS} )
-<<<<<<< HEAD
-#install ( FILES Condor.pm CondorUtils.pm CondorTest.pm CondorPersonal.pm DESTINATION ${C_LIB} PERMISSIONS ${CONDOR_SCRIPT_PERMS} )
-=======
 install ( FILES classad_eval DESTINATION ${C_BIN} PERMISSIONS ${CONDOR_SCRIPT_PERMS} )
->>>>>>> bc2e246a
 
 if (WINDOWS)
   install ( FILES box_plugin.py gdrive_plugin.py onedrive_plugin.py DESTINATION ${C_BIN} PERMISSIONS ${CONDOR_SCRIPT_PERMS} )
