#!/usr/bin/env perl

##**************************************************************
##
## Copyright (C) 1990-2007, Condor Team, Computer Sciences Department,
## University of Wisconsin-Madison, WI.
## 
## Licensed under the Apache License, Version 2.0 (the "License"); you
## may not use this file except in compliance with the License.  You may
## obtain a copy of the License at
## 
##    http://www.apache.org/licenses/LICENSE-2.0
## 
## Unless required by applicable law or agreed to in writing, software
## distributed under the License is distributed on an "AS IS" BASIS,
## WITHOUT WARRANTIES OR CONDITIONS OF ANY KIND, either express or implied.
## See the License for the specific language governing permissions and
## limitations under the License.
##
##**************************************************************


# batch_test.pl - Condor Test Suite Batch Tester
#
# V2.0 / 2000-May-31 / Peter Couvares / pfc@cs.wisc.edu
# V2.1 / 2004-Apr-29 / Becky Gietzel / bgietzel@cs.wisc.edu  
# Dec 03 : Added an xml output format, triggered by a command line switch, -xml
# Feb 04 : now you don't need to list all compilers to run/skip for a test, just add the test 
# Feb 05 : bt Explicit removal of . from the path and explicit addition
#	of test and sub test directories(during use only) in.
# make sure tests are called testname.run for skip and run files
# can use multiple command line options now
# Oct 06 : bt Make default mode with no args to be to search for compilers
#	and run .run files within BUT skip either test.saveme directories from
#	a previous local run AND pid specific subdirectories used to generate
#	personal condors for tests. Also "." will be added with a list
#	of tests based on current enabled test listed in "list_quick".
# Sept 07 : bt besides adding the -kind option to allow tests to be submitted
#	and run serially, I am having batch test look if it is currently running 
#	out of the generic personal condor that it knows how to configure around
#	the current installed binaries. We want this special test personal condor
#	to test with modified default config files eliminating possible
#	unique workspace settings and to have short update and negotiator cycles
#	etc. We will look for the existence of this location(TestingPersonalCondor)
# 	and see if it's CONDOR_CONFIG is using it and if its live now.
#	If all of those are not true, they will be remedied. Setting this up
# 	will be different for the nightlies then for a workspace. However if 
# 	we look at our current location and we find an "execute" directory in the
#	path, we can assume it is a nightly test run.
# Nov 07 : Added repaeating a test n times by adding "-a n" to args
# Nov 07 : Added condor_personal setup only by adding -p (pretest work);
# Mar 17 : Added condor cleanup functionality by adding -c option.
# Dec 2008: working on concurrency testing. Here with -e 20 we try to keep
#	20 tests going at a time within the given compiler or toplevel
#	directory.
#

#require 5.0;
use File::Copy;
use FileHandle;
use POSIX "sys_wait_h";
use Cwd;
use CondorUtils;
use CondorTest;
use Time::Local;
use strict;
use warnings;

#################################################################
#
# Debug messages get time stamped. These will start showing up
# at DEBUGLEVEL = 1.
# 
# level 1 - historic test output
# level 2 - batch_test.pl output
# level 4 - debug statements from CondorTest.pm
# level 5 - debug statements from Condor.pm
#
# There is no reason not to have debug always on the the level
# pretty completely controls it. All DebugOff calls
# have been removed.
#
# CondorPersonal.pm has a similar but separate mechanism.
#
#################################################################

Condor::DebugOn();
Condor::DebugLevel(1);

#################################################################
#
#	Environament variables used to communicate with CondorPersonal
#
# 	This is all triggered by -w
#
#	WRAP_TESTS
#
#	We want to search out core files and ERROR prints AND we want
#	to run many tests at once. The first check method looks for
#	all logs changed during the test and assigns blame based on that.
#
#		Allow for every test which is not wrapped in a personal 
#		condor to be wrapped. This is done in CondorTest.pm in RunTest
#		and RunDagTest if WRAP_TESTS is set.
#
#################################################################

#my $LogFile = "batch_test.log";
#open(OLDOUT, ">&STDOUT");
#open(OLDERR, ">&STDERR");
#open(STDOUT, ">$LogFile") or die "Could not open $LogFile: $!";
#open(STDERR, ">&STDOUT");
#select(STDERR); $| = 1;
#select(STDOUT); $| = 1;

my $iswindows = CondorTest::IsThisWindows();

# configuration options
my $test_retirement = 3600;	# seconds for an individual test timeout - 30 minutes
my $BaseDir = getcwd();
my $hush = 0;
my $sortfirst = 0;
my $timestamp = 0;
my $kindwait = 1; # run tests one at a time
my $groupsize = 0; # run tests in group for more throughput
my $currentgroup = 0;
my $repeat = 1; # run test/s repeatedly
my $cleanupcondor = 0;
my $want_core_dumps = 1;
my $testpersonalcondorlocation = "$BaseDir/TestingPersonalCondor";
my $wintestpersonalcondorlocation = "";
if($iswindows == 1) {
	my $tmp = `cygpath -m $testpersonalcondorlocation`;
	CondorTest::fullchomp($tmp);
	$wintestpersonalcondorlocation = $tmp;
}

my $targetconfig = $testpersonalcondorlocation . "/condor_config";
my $targetconfiglocal = $testpersonalcondorlocation . "/condor_config.local";
my $condorpidfile = "/tmp/condor.pid.$$";
my @extracondorargs;

my $localdir = $testpersonalcondorlocation . "/local";
my $installdir;
my $wininstalldir; # need to have dos type paths for condor
my $testdir;
my $configmain = "../condor_examples/condor_config.generic";
my $configlocal = "../condor_examples/condor_config.local.central.manager";

my $wantcurrentdaemons = 1; # dont set up a new testing pool in condor_tests/TestingPersonalCondor
my $pretestsetuponly = 0; # only get the personal condor in place

# set up to recover from tests which hang
$SIG{ALRM} = sub { die "timeout" };

my @compilers;
my @successful_tests;
my @failed_tests;

# setup
STDOUT->autoflush();   # disable command buffering of stdout
STDERR->autoflush();   # disable command buffering of stderr
my $num_success = 0;
my $num_failed = 0;
my $isXML = 0;  # are we running tests with XML output

# remove . from path
CleanFromPath(".");
# yet add in base dir of all tests and compiler directories
$ENV{PATH} = $ENV{PATH} . ":" . $BaseDir;

#
# the args:

my $testfile = "";
my $ignorefile = "";
my @testlist;

# -d[irectory <dir>: just test this directory
# -f[ile] <filename>: use this file as the list of tests to run
# -i[gnore] <filename>: use this file as the list of tests to skip
# -s[ort] sort tests before testing
# -t[estname] <test-name>: just run this test
# -q[uiet]: hush
# -m[arktime]: time stamp
# -k[ind]: be kind and submit slowly
# -b[buildandtest]: set up a personal condor and generic configs
# -w[wrap]: test in personal condor enable core/ERROR detection
# -a[again]: how many times do we run each test?
# -p[pretest]: get are environment set but run no tests
# -c[cleanup]: stop condor when test(s) finish.  Not used on windows atm.
#
while( $_ = shift( @ARGV ) ) {
  SWITCH: {
        if( /-h.*/ ) {
	    print "the args:\n";
	    print "-d[irectory <dir>: just test this directory\n";
	    print "-f[ile] <filename>: use this file as the list of tests to run\n";
	    print "-i[gnore] <filename>: use this file as the list of tests to skip\n";
	    print "-t[estname] <test-name>: just run this test\n";
	    print "-q[uiet]: hush\n";
	    print "-m[arktime]: time stamp\n";
	    print "-k[ind]: be kind and submit slowly\n";
	    print "-e[venly]: <group size>: run a group of tests\n";
	    print "-s[ort] sort before running tests\n";
	    print "-b[buildandtest]: set up a personal condor and generic configs\n";
	    print "-w[wrap]: test in personal condor enable core/ERROR detection\n";
	    print "-xml: Output in xml\n";
	    print "-w[wrap]: test in personal condor enable core/ERROR detection\n";
	    print "-a[again]: how many times do we run each test?\n";
	    print "-p[pretest]: get are environment set but run no tests\n";
	    print "-c[cleanup]: stop condor when test(s) finish.  Not used on windows atm.\n";
	    print "--[no-]core: enable/disable core dumping <enabled>\n";
	    print "--[no-]debug: enable/disable test debugging <disabled>\n";
	    exit(0);
        }
        if( /--debug/ ) {
		DebugOn();
                next SWITCH;
        }
        if( /--no-debug/ ) {
		DebugOff();
                next SWITCH;
        }
        if( /--core/ ) {
				$want_core_dumps = 1;
                next SWITCH;
        }
        if( /--no-core/ ) {
				$want_core_dumps = 0;
                next SWITCH;
        }
        if( /^-w.*/ ) {
				$ENV{WRAP_TESTS} = "yes";
                next SWITCH;
        }
        if( /^-d.*/ ) {
                push(@compilers, shift(@ARGV));
                next SWITCH;
        }
        if( /^-f.*/ ) {
                $testfile = shift(@ARGV);
                next SWITCH;
        }
        if( /^-i.*/ ) {
                $ignorefile = shift(@ARGV);
                next SWITCH;
        }
        if( /^-r.*/ ) { #retirement timeout
                $test_retirement = shift(@ARGV);
                next SWITCH;
        }
        if( /^-s.*/ ) {
                $sortfirst = 1;
                next SWITCH;
        }
        if( /^-k.*/ ) {
                $kindwait = 1;
                next SWITCH;
        }
        if( /^-e.*/ ) {
                $groupsize = shift(@ARGV);
                $kindwait = 0;
                next SWITCH;
        }
        if( /^-a.*/ ) {
                $repeat = shift(@ARGV);
                next SWITCH;
        }
        if( /^-b.*/ ) {
				# start with fresh environment
                $wantcurrentdaemons = 0;
                next SWITCH;
        }
        if( /^-p.*/ ) {
				# start with fresh environment
                $wantcurrentdaemons = 0;
				$pretestsetuponly = 1;
                next SWITCH;
        }
        if( /^-t.*/ ) {
                push(@testlist, shift(@ARGV));
                next SWITCH;
        }
        if( /^-xml.*/ ) {
                $isXML = 1;
                debug("xml output format selected\n",2);
                next SWITCH;
        }
        if( /^-q.*/ ) {
                $hush = 1;
                next SWITCH;
        }
        if( /^-m.*/ ) {
                $timestamp = 1;
                next SWITCH;
        }
        if( /^-c.*/ ) {
			$cleanupcondor = 1;
			push (@extracondorargs, "-pidfile $condorpidfile");
			next SWITCH;
        }
  }
}


my %test_suite = ();

# take a momment to get a personal condor running if it is not configured
# and running already

my $awkscript = "";
my $genericconfig = "";
my $genericlocalconfig = "";
my $nightly = CondorTest::IsThisNightly($BaseDir);
my $res = 0;

if(!($wantcurrentdaemons)) {

	$awkscript = "../condor_examples/convert_config_to_win32.awk";
	$genericconfig = "../condor_examples/condor_config.generic";
	$genericlocalconfig = "../condor_examples/condor_config.local.central.manager";


	if($nightly == 1) {
		print "This is a nightly test run\n";
	}

	$res = IsPersonalTestDirThere();
	if($res != 0) {
		die "Could not establish directory for personal condor\n";
	}

	WhereIsInstallDir();

	$res = IsPersonalTestDirSetup();
	if($res == 0) {
		debug("Need to set up config files for test condor\n",2);
		CreateConfig();
		CreateLocalConfig();
		CreateLocal();
	}

	if($iswindows == 1) {
		my $tmp = `cygpath -m $targetconfig`;
		CondorTest::fullchomp($tmp);
		$ENV{CONDOR_CONFIG} = $tmp;
		$res = IsPersonalRunning($tmp);
	} else {
		$ENV{CONDOR_CONFIG} = $targetconfig;
		$res = IsPersonalRunning($targetconfig);
	}

	# capture pid for master
	chdir("$BaseDir");

	if($res == 0) {
		debug("Starting Personal Condor\n",2);
		if($iswindows == 1) {
			my $mcmd = "$wininstalldir/bin/condor_master.exe -f &";
			$mcmd =~ s/\\/\//g;
			debug( "Starting master like this:\n",2);
			debug( "\"$mcmd\"\n",2);
			CondorTest::verbose_system("$mcmd",{emit_output=>0,use_system=>1});
		} else {
			CondorTest::verbose_system("$installdir/sbin/condor_master @extracondorargs -f &",{emit_output=>0,use_system=>1});
		}
		debug("Done Starting Personal Condor\n",2);
	}
		
	IsRunningYet();

}

my @myfig = `condor_config_val -config`;
debug("Current config settings are:\n",2);
foreach my $fig (@myfig) {
	debug("$fig\n",2);
}

if($pretestsetuponly == 1) {
	# we have done the requested set up, leave
	exit(0);
}

print "Ready for Testing\n";

# figure out what tests to try to run.  first, figure out what
# compilers we're trying to test.  if that was given on the command
# line, we just use that.  otherwise, we search for all subdirectories
# in the current directory that might be compiler subdirs...
if($#compilers == -1 ) {
	@compilers = ("g77", "gcc", "gpp", "gfortran");
}

if($timestamp == 1) {
	print scalar localtime() . "\n";
}

foreach my $name (@compilers) {
	if($hush == 0) { 
		print "Compiler:$name\n";
	}
}

# now we find the tests we care about.
if( @testlist ) {

	debug("working on testlist\n",2);
	foreach my $name (@testlist) {
		if($hush == 0) { 
			debug("Testlist:$name\n",2);;
		}
	}

    # we were explicitly given a # list on the command-line
    foreach my $test (@testlist) {
		if( ! ($test =~ /(.*)\.run$/) ) {
	    	$test = "$test.run";
		}
		foreach my $compiler (@compilers)
		{
	    	push(@{$test_suite{"$compiler"}}, $test);
		}
    }
} elsif( $testfile ) {
	debug("working on testfile\n",2);
    # if we were given a file, let's read it in and use it.
    #print "found a runfile: $testfile\n";
    open(TESTFILE, $testfile) || die "Can't open $testfile\n";
    while( <TESTFILE> ) {
		CondorTest::fullchomp($_);
		my $test = $_;
		if($test =~ /^#.*$/) {
			#print "skip comment\n";
			next;
		}
		#//($compiler, $test) = split('\/');
		if( ! ($test =~ /(.*)\.run$/) ) {
	    	$test = "$test.run";
		}
		foreach my $compiler (@compilers)
		{
	    	push(@{$test_suite{"$compiler"}}, $test);
		}
    }
    close(TESTFILE);
} else {
    # we weren't given any specific tests or a test list, so we need to 
    # find all test programs (all files ending in .run) for each compiler
	my $gotdot = 0;
	debug("working on default test list\n",2);
    foreach my $compiler (@compilers) {
		if($compiler eq ".") {
			$gotdot = 1;
		} else {
		if (-d $compiler) {
			opendir( COMPILER_DIR, $compiler )
	    		|| die "error opening \"$compiler\": $!\n";
			@{$test_suite{"$compiler"}} = 
				grep /\.run$/, readdir( COMPILER_DIR );
			closedir COMPILER_DIR;
			#print "error: no test programs found for $compiler\n" 
	    		#unless @{$test_suite{"$compiler"}};
			} else {
				print "Skipping unbuilt compiler dir: $compiler\n";
			}
		}
    }
	# by default look at the current blessed tests in the top
	# level of the condor_tests directory and run these.
	my $moretests = "";
	my @toptests;

	if($iswindows == 1) {
		open(QUICK,"<Windows_list")|| die "Can't open Windows_list\n";
	} else {
		open(QUICK,"<list_quick")|| die "Can't open list_quick\n";
	}

	while(<QUICK>) {
		CondorTest::fullchomp($_);
		my $tmp = $_;
		if( $tmp =~ /^#.*$/ ) {
			# comment so skip
			next;
		}
		$moretests = $tmp . ".run";
		push @toptests,$moretests;
	}
	close(QUICK);
	@{$test_suite{"."}} = @toptests;
	if($gotdot == 1) {
		#already testing dot
	} else {
		push @compilers, ".";
	}
}


# if we were given a skip file, let's read it in and use it.
# remove any skipped tests from the test list  
if( $ignorefile ) {
    debug("found a skipfile: $ignorefile \n",1);
    open(SKIPFILE, $ignorefile) || die "Can't open $ignorefile\n";
    while(<SKIPFILE>) {
	CondorTest::fullchomp($_);
	my $test = $_;
	foreach my $compiler (@compilers) {
	    # $skip_hash{"$compiler"}->{"$test"} = 1;
	    #@{$test_suite{"$compiler"}} = grep !/$test\.run/, @{$test_suite{"$compiler"}};
	    @{$test_suite{"$compiler"}} = grep !/$test/, @{$test_suite{"$compiler"}};
	} 
    }
    close(SKIPFILE);
}

my $ResultDir;
# set up base directory for storing test results
if ($isXML){
      CondorTest::verbose_system ("mkdir -p $BaseDir/results",{emit_output=>0});
      $ResultDir = "$BaseDir/results";
      open( XML, ">$ResultDir/ncondor_testsuite.xml" ) || die "error opening \"ncondor_testsuite.xml\": $!\n";
      print XML "<\?xml version=\"1.0\" \?>\n<test_suite>\n";
}

# Now we'll run each test.
print "Testing: ";
foreach my $compiler (@compilers)
{
	print "$compiler ";
}
print "\n";

my $lastcompiler = "";
my $hashsize = 0;
my %test;

foreach my $compiler (@compilers)
{
	$lastcompiler = $compiler;
	# as long as we have tests to start, loop back again and start
	# another when we are trying to keep N running at once
	my $testspercompiler = $#{$test_suite{"$compiler"}} + 1;
	my $currenttest = 0;

	debug("Compiler/Directory <$compiler> has $testspercompiler tests\n",2); 
    if ($isXML){
      CondorTest::verbose_system ("mkdir -p $ResultDir/$compiler",{emit_output=>0});
    } 
	if($compiler ne "\.") {
		# Meh, if the directory isn't there, just skip it instead of bailing.
    	chdir $compiler || (print "Skipping $compiler directory\n" && next);
	}
	my $compilerdir = getcwd();
	# add in compiler dir to the current path
	$ENV{PATH} = $ENV{PATH} . ":" . $compilerdir;

    # fork a child to run each test program
	if($hush == 0) { 
    	print "submitting $compiler tests\n";
	}

	# if batching tests, randomize order
	if(($groupsize > 0) && ($sortfirst == 0)){
		yates_shuffle(\@{$test_suite{"$compiler"}});
	}
	my @currenttests = @{$test_suite{"$compiler"}};
	if($sortfirst == 1) {
		@currenttests = sort @currenttests;
	}
    foreach my $test_program (@currenttests)
    {
		# doing this next test
		$currenttest = $currenttest + 1;

		if(($hush == 0) && ($kindwait == 0)) { 
        	#print ".";
		}
		debug("Want to test $test_program\n",2);

        #next if $skip_hash{$compiler}->{$test_program};

		# allow multiple runs easily
		my $repeatcounter = 0;
		if( $hush == 0 ) {
			debug("Want $repeat runs of each test\n",3);
		}
		while($repeatcounter < $repeat) {

			debug( "About to fork test<$currentgroup>\n",2);
			$currentgroup += 1;
			debug( "About to fork test new size<$currentgroup>\n",2);
	        my $pid = fork();
			if( $hush == 0 ) {
				debug( "forking for $test_program pid returned is $pid\n",3);
			}
	        die "error calling fork(): $!\n" unless defined $pid;

			# two modes 
			#		kindwait = resolve each test after the fork
			#		else:	   fork them all and then wait for all

			if( $kindwait == 1 ) {
			#*****************************************************************
				if( $pid > 0 ) {
	            	$test{$pid} = "$test_program";
					debug( "Started test: $test_program/$pid\n",2);

					# Wait for job before starting the next one

					StartTestOutput($compiler,$test_program);

					#print "Waiting on test\n";
					my $child;
	    			while( $child = wait() ) {

	        			# if there are no more children, we're done
	        			last if $child == -1;
		
						# ignore spurious children
						if(! defined $test{$child}) {
							debug("Can't find jobname for child? <ignore>\n",2);
							next;
						} else {
							debug( "informed $child gone yeilding test $test{$child}\n",2);
						}

						#finally
	        			(my $test_name) = $test{$child} =~ /(.*)\.run$/;
						debug( "Done Waiting on test($test_name)\n",3);

	        			# record the child's return status
	        			my $status = $?;

						CompleteTestOutput($compiler,$test_program,$child,$status);
						delete $test{$child};
						$hashsize = keys %test;
						debug("Tests remaining:<<$hashsize>>\n",3);
						last if $hashsize == 0;
					}
				} else {
	        		# if we're the child, start test program
					DoChild($test_program, $test_retirement);
				}
			#*****************************************************************
			} else {
				if( $pid > 0 ) {
	            	$test{$pid} = "$test_program";
					if( $hush == 0 ) {
						debug( "Started test: $test_program/$pid\n",2);
					}
					# are we submitting all the tests for a compiler and then
					# waiting for them all? Or are we submitting a bunch and waiting
					# for them before submitting some more.
					if($groupsize != 0) {
						debug( "current group: $currentgroup Limit: $groupsize\n",2);
						if($currentgroup == $groupsize) {
							debug( "wait for batch\n",2);
    						while( my $child = wait() ) {
        						# if there are no more children, we're done
        						last if $child == -1;
							
        						# record the child's return status
        						my $status = $?;

	
								if(! defined $test{$child}) {
									debug("Can't find jobname for child?<ignore>\n",2);
									next;
								} else {
									debug( "informed $child gone yeilding test $test{$child}\n",2);
								}

								debug( "wait returned test<$currentgroup>\n",2);
								$currentgroup -= 1;
								debug( "wait returned test new size<$currentgroup>\n",2);

        						(my $test_name) = $test{$child} =~ /(.*)\.run$/;

								StartTestOutput($compiler,$test_name);

								CompleteTestOutput($compiler,$test_name,$child,$status);
								delete $test{$child};
								$hashsize = keys %test;
								debug("Tests remaining:<<$hashsize>>\n",3);
								last if $hashsize == 0;
								# if we have more tests fire off another
								# and don't wait for the last one
								debug("currenttest<$currenttest> testspercompiler<$testspercompiler>\n",2);
								last if $currenttest <= $testspercompiler;

    						} # end while
							#next;
						} else {
							# batch size not met yet
							debug( "batch size not met yet: current group<$currentgroup>\n",2);
	            			sleep 1;
							#next;
						}
					} else {
	            	sleep 1;
					#next;
					}
				} else { # child
	        		# if we're the child, start test program
					DoChild($test_program, $test_retirement);
				}
			}
			#*****************************************************************

			$repeatcounter = $repeatcounter + 1;
		}
    }

    # wait for each test to finish and print outcome
	if($hush == 0) { 
    	print "\n";
	}

	# complete the tests when batching them up if some are left
	$hashsize = keys %test;
	debug("At end of compiler dir hash size <<$hashsize>>\n",2);
	if(($kindwait == 0) && ($hashsize > 0)) {
		debug("At end of compiler dir about to wait\n",2);
    	while( my $child = wait() ) {
        	# if there are no more children, we're done
        	last if $child == -1;

        	# record the child's return status
        	my $status = $?;

			$currentgroup -= 1;
	
			if(! defined $test{$child}) {
				debug("Can't find jobname for child?<ignore>\n",2);
				next;
			} else {
				debug( "informed $child gone yeilding test $test{$child}\n",2);
			}

        	( my $test_name) = $test{$child} =~ /(.*)\.run$/;

			StartTestOutput($compiler,$test_name);

			CompleteTestOutput($compiler,$test_name,$child,$status);
			delete $test{$child};
			$hashsize = keys %test;
			debug("Tests remaining:<<$hashsize>>\n",2);
			last if $hashsize == 0;
    	} # end while
	}

	if($hush == 0) {
    	print "\n";
	}
	if($compiler ne "\.") {
    	chdir ".." || die "error switching to directory ..: $!\n";
	}
	# remove compiler directory from path
	CleanFromPath("$compilerdir");
} # end foreach compiler dir

if ($isXML){
    print XML "</test_suite>\n";
    close (XML);
}


if( $hush == 0 ) {
	print "$num_success successful, $num_failed failed\n";
}

open( SUMOUTF, ">>successful_tests_summary" )
    || die "error opening \"successful_tests_summary\": $!\n";
open( OUTF, ">successful_tests" )
    || die "error opening \"successful_tests\": $!\n";
foreach my $test_name (@successful_tests)
{
    print OUTF "$test_name 0\n";
    print SUMOUTF "$test_name 0\n";
}
close OUTF;
close SUMOUTF;

open( SUMOUTF, ">>failed_tests_summary$$" )
    || die "error opening \"failed_tests_summary\": $!\n";
open( OUTF, ">failed_tests" )
    || die "error opening \"failed_tests\": $!\n";
foreach my $test_name (@failed_tests)
{
    print OUTF "$test_name 1\n";
    print SUMOUTF "$test_name 1\n";
}
close OUTF;
close SUMOUTF;


if ( $cleanupcondor )
{
	my $pid;
	local *IN;
	if( open IN, '<', $condorpidfile) {
		$pid = <IN>;
		close IN;
		chomp $pid;
	}
	if($pid !~ /^\d+$/) {
		print STDERR "PID file appears corrupt! Contains: $pid\n";
		$pid = undef;
	}
	if(not defined $pid) {
		print STDERR "PID file wasn't available; may not be able to shut down Condor.\n";
	}
	system("condor_off","-master");
	if($pid) {
		if( ! wait_for_process_gone($pid, 5) ) {
			kill('QUIT', $pid);
			if( ! wait_for_process_gone($pid, 5) ) {
				# TODO: More ruthlessly enumerate all of my children and kil them.
				kill('KILL', $pid);
				if( ! wait_for_process_gone($pid, 1) ) {
					print STDERR "Warning: Unable to shut down Condor daemons\n";
				}
			}
		}
	}
	unlink($condorpidfile) if -f $condorpidfile;
}
exit $num_failed;

# Spin wait until $pid is no longer present or $max_wait (seconds) passes.
# Returns 1 if process exited, 0 if we timed out.
# Seconds are the smallest granularity.
# This uses the "kill(0)" trick; specifically, it's asking "Is this PID alive?"
# in a loop. On a very heavily loaded system with PIDs being reused very
# quickly, this could wait on the wrong process or processes.
sub wait_for_process_gone {
	my($pid, $max_wait) = @_;
	my $done_time = time() + $max_wait;
	while(1) {
		if(time() >= $done_time) { return 0; }
		if(kill(0, $pid)) { return 1; }
		select(undef,undef,undef, 0.01); # Sleep 0.01th of a second
	}
}

sub CleanFromPath
{
	my $pulldir = shift;
	my $path = $ENV{PATH};
	my $newpath = "";
	my @pathcomponents = split /:/, $path;
	foreach my $spath ( @pathcomponents)
	{
		if($spath ne "$pulldir")
		{
			$newpath = $newpath . ":" . $spath;
		}
	}
}

sub IsPersonalTestDirThere
{
	if( -d $testpersonalcondorlocation ) {
		debug( "Test Personal Condor Directory Established prior\n",2);
		return(0)
	} else {
		debug( "Test Personal Condor Directory being Established now\n",2);
		system("mkdir -p $testpersonalcondorlocation");
		return(0)
	}
}

sub IsPersonalTestDirSetup
{
	my $configfile = $testpersonalcondorlocation . "/condor_config";
	if(!(-f $configfile)) {
		return(0);
	}
	return(1);
}

sub WhereIsInstallDir
{
	if($iswindows == 1) {
		my $top = getcwd();
		debug( "getcwd says \"$top\"\n",2);
		my $crunched = `cygpath -m $top`;
		CondorTest::fullchomp($crunched);
		debug( "cygpath changed it to: \"$crunched\"\n",2);
		my $ppwwdd = `pwd`;
		debug( "pwd says: $ppwwdd\n",2);
	}

	my $tmp = CondorTest::Which("condor_master");
	if ( ! ($tmp =~ /^\// ) ) {
		print STDERR "Unable to find a condor_master in your \$PATH!\n";
		exit(1);
	}
	CondorTest::fullchomp($tmp);
	debug( "Install Directory \"$tmp\"\n",2);
	if($iswindows == 0) {
<<<<<<< HEAD
		if( ($tmp =~ /^(.*)\/sbin\/condor_master\s*$/) || \
		    ($tmp =~ /^(.*)\/bin\/condor_master\s*$/) ) {
=======
	    $tmp =~ s|//|/|g;
		if($tmp =~ /^(.*)\/sbin\/condor_master\s*$/) {
>>>>>>> 699b59ff
			$installdir = $1;
			print "Testing This Install Directory: \"$installdir\"\n";
		}
		else {
		    die "'$tmp' didn't match path RE\n";
		}
	} else {
		if($tmp =~ /^(.*)\/bin\/condor_master\s*$/) {
			$installdir = $1;
			$tmp = `cygpath -m $1`;
    		CondorTest::fullchomp($tmp);
			$wininstalldir = $tmp;
			$wininstalldir =~ s/\\/\//;
			print "Testing This Install Directory: \"$wininstalldir\"\n";
		}
	}
}

sub CreateLocal
{
	if( !(-d "$testpersonalcondorlocation/local")) {
		mkdir( "$testpersonalcondorlocation/local", 0777 ) 
			|| die "Can't mkdir $testpersonalcondorlocation/local: $!\n";
	}
	if( !(-d "$testpersonalcondorlocation/local/spool")) {
		mkdir( "$testpersonalcondorlocation/local/spool", 0777 ) 
			|| die "Can't mkdir $testpersonalcondorlocation/local/spool: $!\n";
	}
	if( !(-d "$testpersonalcondorlocation/local/execute")) {
		mkdir( "$testpersonalcondorlocation/local/execute", 0777 ) 
			|| die "Can't mkdir $testpersonalcondorlocation/local/execute: $!\n";
	}
	if( !(-d "$testpersonalcondorlocation/local/log")) {
		mkdir( "$testpersonalcondorlocation/local/log", 0777 ) 
			|| die "Can't mkdir $testpersonalcondorlocation/local/log: $!\n";
	}
	if( !(-d "$testpersonalcondorlocation/local/log/tmp")) {
		mkdir( "$testpersonalcondorlocation/local/log/tmp", 0777 ) 
			|| die "Can't mkdir $testpersonalcondorlocation/local/log: $!\n";
	}
}

sub CreateConfig
{
	# The only change we need to make to the generic configuration
	# file is to set the release-dir and local-dir. (non-windows)
	# change RELEASE_DIR and LOCAL_DIR    
	my $currenthost = CondorTest::getFqdnHost();
	CondorTest::fullchomp($currenthost);

	debug( "Set RELEASE_DIR and LOCAL_DIR\n",2);

	# Windows needs config file preparation, wrapper scripts etc
	if($iswindows == 1) {
		# set up job wrapper
		# safe_copy("../condor_scripts/exe_switch.pl", "$wininstalldir/bin/exe_switch.pl") || die "couldn't copy exe_swtich.pl";
		# open( WRAPPER, ">$wininstalldir/bin/exe_switch.bat" ) || die "Can't open new job wrapper: $!\n";
		# print WRAPPER "\@c:\\perl\\bin\\perl.exe $wininstalldir/bin/exe_switch.pl %*\n";
		# close(WRAPPER);
		
		# pre-process config file src and windowize it

		# create config file with todd's awk script
		my $configcmd = "gawk -f $awkscript $genericconfig";
		debug("awk cmd is $configcmd\n",2);

		open( OLDFIG, " $configcmd 2>&1 |")
			|| die "Can't run script file\"$configcmd\": $!\n";    

	} else {
		open( OLDFIG, "<$configmain" ) 
			|| die "Can't open base config file: $!\n";    
	}

	my $line = "";    
	open( NEWFIG, ">$targetconfig" ) 
		|| die "Can't open new config file: $!\n";    
	while( <OLDFIG> ) {        
		CondorTest::fullchomp($_);        
		$line = $_;        
		if($line =~ /^RELEASE_DIR\s*=.*/) {            
			debug( "Matching <<$line>>\n",2);
			if($iswindows == 1) {
				print NEWFIG "RELEASE_DIR = $wininstalldir\n";
			} else {
				print NEWFIG "RELEASE_DIR = $installdir\n";
			}
		} elsif($line =~ /^LOCAL_DIR\s*=.*/) {            
			debug( "Matching <<$line>>\n",2);
			if($iswindows == 1) {
				my $newloc = $wintestpersonalcondorlocation . "/local";
				print NEWFIG "LOCAL_DIR = $newloc\n";
			} else {
				print NEWFIG "LOCAL_DIR = $localdir\n";        
			}
		} elsif($line =~ /^LOCAL_CONFIG_FILE\s*=.*/) {            
			debug( "Matching <<$line>>\n",2);
			if($iswindows == 1) {
				my $newloc = $wintestpersonalcondorlocation . "/condor_config.local";
				print NEWFIG "LOCAL_CONFIG_FILE = $newloc\n";
			} else {
				print NEWFIG "LOCAL_CONFIG_FILE = $testpersonalcondorlocation/condor_config.local\n";        
			}
		} elsif($line =~ /^CONDOR_HOST\s*=.*/) {
			debug( "Matching <<$line>>\n",2);
			print NEWFIG "CONDOR_HOST = $currenthost\n";
		} elsif($line =~ /^ALLOW_WRITE\s*=.*/) {
			debug( "Matching <<$line>>\n",2);
			print NEWFIG "ALLOW_WRITE = *\n";
		} elsif($line =~ /NOT_RESPONDING_WANT_CORE\s*=.*/ and $want_core_dumps ) {
			debug( "Matching <<$line>>\n",2);
			print NEWFIG "NOT_RESPONDING_WANT_CORE = True\n";
		} elsif($line =~ /CREATE_CORE_FILES\s*=.*/ and $want_core_dumps ) {
			debug( "Matching <<$line>>\n",2);
			print NEWFIG "CREATE_CORE_FILES = True\n";
		} else {
			print NEWFIG "$line\n";
		}    
	}    
	close( OLDFIG );    
	close( NEWFIG );
}

sub CreateLocalConfig
{
	debug( "Modifying local config file\n",2);
	my $logsize = 50000000;

	# make sure ports for Personal Condor are valid, we'll use address
	# files and port = 0 for dynamic ports...
	if($iswindows == 1) {
		# create config file with todd's awk script
		my $configcmd = "gawk -f $awkscript $genericlocalconfig";
		debug("gawk cmd is $configcmd\n",2);

		open( ORIG, " $configcmd 2>&1 |")
			|| die "Can't run script file\"$configcmd\": $!\n";    

	} else {
		open( ORIG, "<$configlocal" ) ||
	    	die "Can't open $configlocal: $!\n";
	}
	open( FIX, ">$targetconfiglocal" ) ||
	    die "Can't open $targetconfiglocal: $!\n";

	while( <ORIG> ) {
	    print FIX;
	}
	close ORIG;

	print FIX "COLLECTOR_HOST = \$(CONDOR_HOST):0\n";
	print FIX "COLLECTOR_ADDRESS_FILE = \$(LOG)/.collector_address\n";
	print FIX "NEGOTIATOR_ADDRESS_FILE = \$(LOG)/.negotiator_address\n";
	print FIX "MASTER_ADDRESS_FILE = \$(LOG)/.master_address\n";
	print FIX "STARTD_ADDRESS_FILE = \$(LOG)/.startd_address\n";
	print FIX "SCHEDD_ADDRESS_FILE = \$(LOG)/.scheduler_address\n";

	# ADD size for log files and debug level
	# default settings are in condor_config, set here to override 
	print FIX "ALL_DEBUG               = D_FULLDEBUG D_SECURITY\n";

	print FIX "MAX_COLLECTOR_LOG       = $logsize\n";
	print FIX "COLLECTOR_DEBUG         = \n";

	print FIX "MAX_KBDD_LOG            = $logsize\n";
	print FIX "KBDD_DEBUG              = \n";

	print FIX "MAX_NEGOTIATOR_LOG      = $logsize\n";
	print FIX "NEGOTIATOR_DEBUG        = D_MATCH\n";
	print FIX "MAX_NEGOTIATOR_MATCH_LOG = $logsize\n";

	print FIX "MAX_SCHEDD_LOG          = 50000000\n";
	print FIX "SCHEDD_DEBUG            = D_COMMAND\n";

	print FIX "MAX_SHADOW_LOG          = $logsize\n";
	print FIX "SHADOW_DEBUG            = D_FULLDEBUG\n";

	print FIX "MAX_STARTD_LOG          = $logsize\n";
	print FIX "STARTD_DEBUG            = D_COMMAND\n";

	print FIX "MAX_STARTER_LOG         = $logsize\n";

	print FIX "MAX_MASTER_LOG          = $logsize\n";
	print FIX "MASTER_DEBUG            = D_COMMAND\n";

	# Add a shorter check time for periodic policy issues
	print FIX "PERIODIC_EXPR_INTERVAL = 15\n";
	print FIX "PERIODIC_EXPR_TIMESLICE = .95\n";
	print FIX "NEGOTIATOR_INTERVAL = 20\n";
	print FIX "DAGMAN_USER_LOG_SCAN_INTERVAL = 1\n";

	# turn on soap for testing
	print FIX "ENABLE_SOAP            	= TRUE\n";
	print FIX "ALLOW_SOAP            	= *\n";
	print FIX "QUEUE_ALL_USERS_TRUSTED 	= TRUE\n";

	# condor_config.generic now contains a special value
	# for ALLOW_WRITE which causes it to EXCEPT on submit
	# till set to some legal value. Old was most insecure..
	print FIX "ALLOW_WRITE 			= *\n";
	print FIX "NUM_CPUS 			= 15\n";

	if($iswindows == 1) {
		print FIX "JOB_INHERITS_STARTER_ENVIRONMENT = TRUE\n";
	}
	# Allow a default heap size for java(addresses issues on x86_rhas_3)
	# May address some of the other machines with Java turned off also
	print FIX "JAVA_MAXHEAP_ARGUMENT = \n";

	# don't run benchmarks
	print FIX "RunBenchmarks = false\n";
	print FIX "JAVA_BENCHMARK_TIME = 0\n";


	my $jvm = "";
	my $java_libdir = "";
	my $exec_result;
	my $javabinary = "";
	if($iswindows == 1) {

		$javabinary = "java.exe";
		my $whichtest = `which $javabinary`;
	    CondorTest::fullchomp ($whichtest);
		$whichtest =~ s/Program Files/progra~1/g;
		$jvm = `cygpath -m $whichtest`;
		CondorTest::fullchomp($jvm);
		CondorTest::debug("which java said<<$jvm>>\n",2);

	    $java_libdir = "$wininstalldir/lib";

	} else {
		# below stolen from condor_configure

	    my @default_jvm_locations = ("/bin/java",
	                 "/usr/bin/java",
	                 "/usr/local/bin/java",
	                 "/s/std/bin/java");

		$javabinary = "java";
	    unless (system ("which java >> /dev/null 2>&1")) {
	    	CondorTest::fullchomp (my $which_java = CondorTest::Which("$javabinary"));
			CondorTest::debug("CT::Which for $javabinary said $which_java\n",2);
	    	@default_jvm_locations = ($which_java, @default_jvm_locations) unless ($?);
	    }

	    $java_libdir = "$installdir/lib";

	    # check some default locations for java and pick first valid one
	    foreach my $default_jvm_location (@default_jvm_locations) {
		    CondorTest::debug("default_jvm_location is <<$default_jvm_location>>\n",2);
	    	if ( -f $default_jvm_location && -x $default_jvm_location) {
	        	$jvm = $default_jvm_location;
				print "Set JAVA to $jvm\n";
	        	last;
	    	}
	    }
	}
    # if nothing is found, explain that, otherwise see if they just want to
    # accept what I found.
	debug ("Setting JAVA=$jvm",2);
    # Now that we have an executable JVM, see if it is a Sun jvm because that
    # JVM it supports the -Xmx argument then, which is used to specify the
    # maximum size to which the heap can grow.

    # execute a program in the condor lib directory that just got installed.
    # We are going to pass an -Xmx flag to it and see if we have a Sun JVM,
    # if so, mark that fact for the config file.

	my $tmp = $ENV{"CLASSPATH"} || undef;   # save CLASSPATH environment
	my $java_jvm_maxmem_arg = "";

    $ENV{"CLASSPATH"} = $java_libdir;
    $exec_result = 0xffff &
        system("$jvm -Xmx1024m CondorJavaInfo new 0 > /dev/null 2>&1");
    if ($tmp) {
        $ENV{"CLASSPATH"} = $tmp;
    }

    if ($exec_result == 0) {
        $java_jvm_maxmem_arg = "-Xmx"; # Sun JVM max heapsize flag
    } else {
        $java_jvm_maxmem_arg = "";
    }

	if($iswindows == 1){
		print FIX "JAVA = $jvm\n";
		print FIX "JAVA_EXTRA_ARGUMENTS = -Xmx1024m\n";
	} else {
		print FIX "JAVA = $jvm\n";
	}


	# above stolen from condor_configure

	if( exists $ENV{NMI_PLATFORM} ) {
		if( ($ENV{NMI_PLATFORM} =~ /hpux_11/) )
		{
	    	# evil hack b/c our ARCH-detection code is stupid on HPUX, and our
	    	# HPUX11 build machine in NMI doesn't seem to have the files we're
	    	# looking for...
	    	print FIX "ARCH = HPPA2\n";
		}

		if( ($ENV{NMI_PLATFORM} =~ /ppc64_sles_9/) ) {
			# evil work around for bad JIT compiler
			print FIX "JAVA_EXTRA_ARGUMENTS = -Djava.compiler=NONE\n";
		}

		if( ($ENV{NMI_PLATFORM} =~ /ppc64_macos_10.3/) ) {
			# evil work around for macos
			print FIX "JAVA_EXTRA_ARGUMENTS = -Djava.vm.vendor=Apple\n";
		}
	}

	# Add a job wrapper for windows.... and a few other things which
	# normally are done by condor_configure for a personal condor
	#if($iswindows == 1) {
	#	print FIX "USER_JOB_WRAPPER = $wininstalldir/bin/exe_switch.bat\n";
	#}

	# Tell condor to use the current directory for temp.  This way,
	# if we get preempted/killed, we don't pollute the global /tmp
	#mkdir( "$installdir/tmp", 0777 ) || die "Can't mkdir($installdir/tmp): $!\n";
	print FIX "TMP_DIR = \$(LOG)/tmp\n";

	# do this for all now....

	my $mypath = $ENV{PATH};
	print FIX "START = TRUE\n";
	print FIX "PREEMPT = FALSE\n";
	print FIX "SUSPEND = FALSE\n";
	print FIX "KILL = FALSE\n";
	print FIX "WANT_SUSPEND = FALSE\n";
	print FIX "WANT_VACATE = FALSE\n";
	print FIX "COLLECTOR_NAME = Personal Condor for Tests\n";
	print FIX "ALL_DEBUG = D_FULLDEBUG D_SECURITY\n";
	print FIX "SCHEDD_INTERVAL_TIMESLICE = .99\n";
	#insure path from framework is injected into the new pool
	if($iswindows == 0) {
		print FIX "environment=\"PATH=\'$mypath\'\"\n";
	}
	print FIX "SUBMIT_EXPRS=environment\n";
	print FIX "PROCD_LOG = \$(LOG)/ProcLog\n";
	if($iswindows == 1) {
		my $procdaddress = "buildandtestprocd" . $$;
		print FIX "PROCD_ADDRESS = \\\\.\\pipe\\$procdaddress\n";
	}

	close FIX; 
}

sub IsPersonalRunning
{
    my $pathtoconfig = shift @_;
    my $line = "";
    my $badness = "";
    my $matchedconfig = "";

    CondorTest::fullchomp($pathtoconfig);
	if($iswindows == 1) {
		$pathtoconfig =~ s/\\/\\\\/g;
	}

    open(CONFIG, "condor_config_val -config -master log 2>&1 |") || die "condor_config_val: $!\n";
    while(<CONFIG>) {
        CondorTest::fullchomp($_);
        $line = $_;
        debug ("--$line--\n",2);


		debug("Looking to match \"$pathtoconfig\"\n",2);
        if( $line =~ /^.*($pathtoconfig).*$/ ) {
            $matchedconfig = $1;
            debug ("Matched! $1\n",2);
			last;
        }
    }
    close(CONFIG);

    if( $matchedconfig eq "" ) {
        die	"lost: config does not match expected config setting......\n";
    }

	# find the master file to see if it exists and threrfore is running

	open(MADDR,"condor_config_val MASTER_ADDRESS_FILE 2>&1 |") || die "condor_config_val: $
	!\n";
	while(<MADDR>) {
        CondorTest::fullchomp($_);
        $line = $_;
		if($line =~ /^(.*master_address)$/) {
			if(-f $1) {
				debug("Master running\n",2);
				return(1);
			} else {
				debug("Master not running\n",2);
				return(0);
			}
		}
	}
	close(MADDR);
}

sub IsRunningYet
{

    my $daemonlist = `condor_config_val daemon_list`;
    CondorTest::fullchomp($daemonlist);

	if($daemonlist =~ /.*MASTER.*/) {
		# now wait for the master to start running... get address file loc
		# and wait for file to exist
		# Give the master time to start before jobs are submitted.
		my $masteradr = `condor_config_val MASTER_ADDRESS_FILE`;
		$masteradr =~ s/\012+$//;
		$masteradr =~ s/\015+$//;
		debug( "MASTER_ADDRESS_FILE is <<<<<$masteradr>>>>>\n",2);
    	debug( "We are waiting for the file to exist\n",2);
    	# Where is the master address file? wait for it to exist
    	my $havemasteraddr = "no";
    	while($havemasteraddr ne "yes") {
        	debug( "Looking for $masteradr\n",2);
        	if( -f $masteradr ) {
            	debug("Found it!!!! master address file \n",2);
            	$havemasteraddr = "yes";
        	} else {
            	sleep 1;
        	}
    	}
	}

	if($daemonlist =~ /.*COLLECTOR.*/) {
		# now wait for the collector to start running... get address file loc
		# and wait for file to exist
		# Give the master time to start before jobs are submitted.
		my $collectoradr = `condor_config_val COLLECTOR_ADDRESS_FILE`;
		$collectoradr =~ s/\012+$//;
		$collectoradr =~ s/\015+$//;
		debug( "COLLECTOR_ADDRESS_FILE is <<<<<$collectoradr>>>>>\n",2);
    	debug( "We are waiting for the file to exist\n",2);
    	# Where is the collector address file? wait for it to exist
    	my $havecollectoraddr = "no";
    	while($havecollectoraddr ne "yes") {
        	debug( "Looking for $collectoradr\n",2);
        	if( -f $collectoradr ) {
            	debug("Found it!!!! collector address file\n",2);
            	$havecollectoraddr = "yes";
        	} else {
            	sleep 1;
        	}
    	}
	}

	if($daemonlist =~ /.*NEGOTIATOR.*/) {
		# now wait for the negotiator to start running... get address file loc
		# and wait for file to exist
		# Give the master time to start before jobs are submitted.
		my $negotiatoradr = `condor_config_val NEGOTIATOR_ADDRESS_FILE`;
		$negotiatoradr =~ s/\012+$//;
		$negotiatoradr =~ s/\015+$//;
		debug( "NEGOTIATOR_ADDRESS_FILE is <<<<<$negotiatoradr>>>>>\n",2);
    	debug( "We are waiting for the file to exist\n",2);
    	# Where is the negotiator address file? wait for it to exist
    	my $havenegotiatoraddr = "no";
    	while($havenegotiatoraddr ne "yes") {
        	debug( "Looking for $negotiatoradr\n",2);
        	if( -f $negotiatoradr ) {
            	debug("Found it!!!! negotiator address file\n",2);
            	$havenegotiatoraddr = "yes";
        	} else {
            	sleep 1;
        	}
    	}
	}

	if($daemonlist =~ /.*STARTD.*/) {
		# now wait for the startd to start running... get address file loc
		# and wait for file to exist
		# Give the master time to start before jobs are submitted.
		my $startdadr = `condor_config_val STARTD_ADDRESS_FILE`;
		$startdadr =~ s/\012+$//;
		$startdadr =~ s/\015+$//;
		debug( "STARTD_ADDRESS_FILE is <<<<<$startdadr>>>>>\n",2);
    	debug( "We are waiting for the file to exist\n",2);
    	# Where is the startd address file? wait for it to exist
    	my $havestartdaddr = "no";
    	while($havestartdaddr ne "yes") {
        	debug( "Looking for $startdadr\n",2);
        	if( -f $startdadr ) {
            	debug("Found it!!!! startd address file\n",2);
            	$havestartdaddr = "yes";
        	} else {
            	sleep 1;
        	}
    	}
	}

	if($daemonlist =~ /.*SCHEDD.*/) {
		# now wait for the schedd to start running... get address file loc
		# and wait for file to exist
		# Give the master time to start before jobs are submitted.
		my $scheddadr = `condor_config_val SCHEDD_ADDRESS_FILE`;
		$scheddadr =~ s/\012+$//;
		$scheddadr =~ s/\015+$//;
		debug( "SCHEDD_ADDRESS_FILE is <<<<<$scheddadr>>>>>\n",2);
    	debug( "We are waiting for the file to exist\n",2);
    	# Where is the schedd address file? wait for it to exist
    	my $havescheddaddr = "no";
    	while($havescheddaddr ne "yes") {
        	debug( "Looking for $scheddadr\n",2);
        	if( -f $scheddadr ) {
            	debug("Found it!!!! schedd address file\n",2);
            	$havescheddaddr = "yes";
        	} else {
            	sleep 1;
        	}
    	}
	}

    return(1);
}
	
# StartTestOutput($compiler,$test_program);
sub StartTestOutput
{
	my $compiler = shift;
	my $test_program = shift;

	debug("StartTestOutput passed compiler<<$compiler>>\n",2);

	if ($isXML){
		print XML "<test_result>\n<name>$compiler.$test_program</name>\n<description></description>\n";
		printf( "%-40s ", $test_program );
	} else {
		printf( "%-6s %-40s ", $compiler, $test_program );
	}
}

# CompleteTestOutput($compiler,$test_program,$child,$status);
sub CompleteTestOutput
{
	my $compiler = shift;
	my $test_name = shift;
	my $child = shift;
	my $status = shift;
	my $failure = "";

	if( WIFEXITED( $status ) && WEXITSTATUS( $status ) == 0 )
	{
		if ($isXML){
			print XML "<status>SUCCESS</status>\n";
			print "succeeded\n";
		} else {
			print "succeeded\n";
		}
		$num_success++;
		@successful_tests = (@successful_tests, "$compiler/$test_name");
	} else {
		$failure = `grep 'FAILURE' $test{$child}.out`;
		$failure =~ s/^.*FAILURE[: ]//;
		CondorTest::fullchomp($failure);
		$failure = "failed" if $failure =~ /^\s*$/;
	
		if ($isXML){
			print XML "<status>FAILURE</status>\n";
			print "$failure\n";
		} else {
			print "$failure\n";
		}
		$num_failed++;
		@failed_tests = (@failed_tests, "$compiler/$test_name");
	}

	if ($isXML){
		print "Copying to $ResultDir/$compiler ...\n";
       		 
		# possibly specify exact files in future - for now bring back all 
		#system ("cp $test_name.run.out $ResultDir/$compiler/.");
		system ("cp $test_name.* $ResultDir/$compiler/.");
		
		# uncomment this when we decide to have each test tar itself up when it finishes
		#system ("cp $test_name.tar $ResultDir/$compiler/.");
 
		print XML "<data_file>$compiler.$test_name.run.out</data_file>\n<error>";
		print XML "</error>\n<output>";
		print XML "</output>\n</test_result>\n";
	}
}

# DoChild($test_program, $test_retirement);
sub DoChild
{
	my $test_program = shift;
	my $test_retirement = shift;
	my $test_starttime = time();
	# with wrapping all test(most) in a personal condor
	# we know where the published directories are if we ask by name
	# and they are relevant for the entire test time. We need ask
	# and check only once.
	debug( "Test start @ $test_starttime \n",2);
	sleep(1);
	# add test core file

	$_ = $test_program;
	s/\.run//;
	my $testname = $_;
	my $save = $testname . ".saveme";
	my $piddir = $save . "/$$";
	# make sure pid storage directory exists
	verbose_system("mkdir -p $save",{emit_output=>0});
	my $pidcmd = "mkdir -p " . $save . "/" . "$$";
	verbose_system("$pidcmd",{emit_output=>0});

	my $log = $testname . ".log";
	my $cmd = $testname . ".cmd";
	my $out = $testname . ".out";
	my $err = $testname . ".err";
	my $runout = $testname . ".run.out";
	my $cmdout = $testname . ".cmd.out";

	# before starting test clean trace of earlier run
	my $rmcmd = "rm -f $log $out $err $runout $cmdout";
	CondorTest::verbose_system("$rmcmd",{emit_output=>0});

	my $newlog =  $piddir . "/" . $log;
	my $newcmd =  $piddir . "/" . $cmd;
	my $newout =  $piddir . "/" . $out;
	my $newerr =  $piddir . "/" . $err;
	my $newrunout =  $piddir . "/" . $runout;
	my $newcmdout =  $piddir . "/" . $cmdout;

	my $corecount = 0;
	my $res;
 	eval {
            alarm($test_retirement);
			if( $hush == 0 ) {
				debug( "Child Starting:perl $test_program > $test_program.out\n",2);
			}
			$res = system("perl $test_program > $test_program.out 2>&1");


			# generate file names

			if( $nightly == 0) {
				copy($log, $newlog);
				copy($cmd, $newcmd);
				copy($out, $newout);
				copy($err, $newerr);
				copy($runout, $newrunout);
				copy($cmdout, $newcmdout);
			} else {
				copy($log, $newlog);
				copy($cmd, $newcmd);
				copy($out, $newout);
				copy($err, $newerr);
				copy($runout, $newrunout);
				copy($cmdout, $newcmdout);
			}

			if($repeat > 1) {
				print "($$)";
			}

			if($res != 0) { 
				#print "Perl test($test_program) returned <<$res>>!!! \n"; 
				exit(1); 
			}
			exit(0);
		};

		if($@) {
            if($@ =~ /timeout/) {
                print "\n$test_program            Timeout\n";
				exit(1);
            } else {
                alarm(0);
				exit(0);
            }
        }
		exit(0);
}

# Call down to Condor Perl Module for now

sub debug
{
    my $string = shift;
	my $level = shift;
	my $newstring = "BT:$string";
	Condor::debug($newstring,$level);
}

sub DebugOn
{
}

sub DebugOff
{
}

# yates_shuffle(\@foo) random shuffle of array
sub yates_shuffle
{
    my $array = shift;
    my $i;
    for($i = @$array; --$i; ) {
        my $j = int rand ($i+1);
        next if $i == $j;
        @$array[$i,$j] = @$array[$j,$i];
    }
}

sub timestamp {
    return scalar localtime();
}

sub safe_copy {
    my( $src, $dest ) = @_;
    copy($src, $dest);
    if( $? >> 8 ) {
        print "Can't copy $src to $dest: $!\n";
        return 0;
    } else {
        debug("Copied $src to $dest\n",2);
        return 1;
    }
}

1;<|MERGE_RESOLUTION|>--- conflicted
+++ resolved
@@ -901,13 +901,9 @@
 	CondorTest::fullchomp($tmp);
 	debug( "Install Directory \"$tmp\"\n",2);
 	if($iswindows == 0) {
-<<<<<<< HEAD
+	    $tmp =~ s|//|/|g;
 		if( ($tmp =~ /^(.*)\/sbin\/condor_master\s*$/) || \
 		    ($tmp =~ /^(.*)\/bin\/condor_master\s*$/) ) {
-=======
-	    $tmp =~ s|//|/|g;
-		if($tmp =~ /^(.*)\/sbin\/condor_master\s*$/) {
->>>>>>> 699b59ff
 			$installdir = $1;
 			print "Testing This Install Directory: \"$installdir\"\n";
 		}
