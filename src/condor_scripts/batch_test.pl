--- conflicted
+++ resolved
@@ -1250,11 +1250,7 @@
             alarm($test_retirement);
 			debug( "Child Starting:perl $test_program > $test_program.out\n");
 			CoreCheck("shush");
-<<<<<<< HEAD
-            CoreClear();
-=======
 			CoreClear();
->>>>>>> 7ee6b039
 			$res = system("perl $test_program > $test_program.out 2>&1");
 
 			# if not build and test move key files to saveme/pid directory
@@ -1309,19 +1305,11 @@
 				exit(1); 
 			}
 			my $corecount = CoreCheck();
-<<<<<<< HEAD
-            CoreClear();
-            if($corecount != 0) {
-                print "-Core(s) found- ";
-                exit(1);
-            }
-=======
 			CoreClear();
 			if($corecount != 0) {
 				print "-Core(s) found- ";
 				exit(1);
 			}
->>>>>>> 7ee6b039
 			exit(0);
 		};
 
@@ -1370,37 +1358,6 @@
 }
 
 sub CoreCheck {
-<<<<<<< HEAD
-    $quiet = shift;
-    my $count = 0;
-    $cmd = "condor_config_val log";
-    $log = `$cmd`;
-    CondorTest::fullchomp($log);
-    $logdir = $log;
-    #print "Log directory is <$log>\n";
-    opendir LD, $log or die "Can not open log directory<$log>:$!\n";
-    @corefiles = ();
-    foreach $file (readdir LD) {
-        if( $file =~ /^core.*$/) {
-            $count += 1;
-            push (@corefiles, $file);
-            if( ! defined $quiet ) {
-                print " core($$): $file ";
-            }
-        }
-    }
-    return($count);
-}
-
-sub CoreClear {
-    #print "Clearing core files.......\n";
-    foreach $core (@corefiles) {
-        system("mv $logdir/$core $logdir/$$.$core");
-        #print "Found core: $core\n";
-    }
-    return(0);
-}
-=======
 	$quiet = shift;
 	my $count = 0;
 	$cmd = "condor_config_val log";
@@ -1429,5 +1386,4 @@
 		#print "Found core: $core\n";
 	}
 	return(0);
-}
->>>>>>> 7ee6b039
+}