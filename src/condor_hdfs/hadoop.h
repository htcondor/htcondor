/***************************************************************
 *
 * Copyright (C) 1990-2007, Condor Team, Computer Sciences Department,
 * University of Wisconsin-Madison, WI.
 * 
 * Licensed under the Apache License, Version 2.0 (the "License"); you
 * may not use this file except in compliance with the License.  You may
 * obtain a copy of the License at
 * 
 *    http://www.apache.org/licenses/LICENSE-2.0
 * 
 * Unless required by applicable law or agreed to in writing, software
 * distributed under the License is distributed on an "AS IS" BASIS,
 * WITHOUT WARRANTIES OR CONDITIONS OF ANY KIND, either express or implied.
 * See the License for the specific language governing permissions and
 * limitations under the License.
 *
 ***************************************************************/

#ifndef __HADOOP_H__
#define __HADOOP_H__

#include "condor_daemon_core.h"

enum NodeType {
    HADOOP_NAMENODE,
    HADOOP_DATANODE
};

enum NamenodeRole {
    ACTIVE,
    BACKUP,
    CHECKPOINT
};

enum {
    STATE_NULL,
    STATE_RUNNING,
    STATE_REINIT,
    STATE_STOP_REQUESTED
};

enum {
    AD_NULL,
    AD_STRING,
    AD_INT,
    AD_DOUBLE,
    AD_BOOLEAN
};


class Hadoop : public Service {
    public:

        Hadoop();

        int reaperResponse(int exit_pid, int exit_status);

        void killTimer();

        //figures out all the parameters required ro launch a hadoop process.
        void initialize();

        //stops all hadoop process invoked by this class earliers
        //resets the reaper and process ids' values to default. 
        //It is indirectly called by master to re-initialize 
        //the daemon being re-initialized. 
        //The choice of signals(SIGTERM, SIGKILL), to send to hadoop process,
        //depends if param 'fast' is set or not. If 'fast' is true SIGKILL is
        //send, SIGTERM otherwise

        void stop(bool fast=false);

    private:
        int m_reaper;

        int m_pid;

        int m_timer;

        int m_state;

        int m_stdOut;

        int m_stdErr;

        int m_adPubInterval;

        ClassAd m_hdfsAd;

<<<<<<< HEAD
        NodeType m_serviceType;
=======
        NodeType m_nodeType;

	NamenodeRole m_namenodeRole;
>>>>>>> c913fe20

        //keeps tracks of std output and error of  hadoop process
        MyString m_line_stdout, m_line_stderr;

        MyString m_java;

        //absoluate path to top level directory containingg hadoop installation.
        MyString m_hadoopHome;

        //Hadoop's namenode uses this directory for storing metadata about its files.
        MyString m_nameNodeDir;

        MyString m_nameNodeClass;

        MyString m_dataNodeClass;

        MyString m_dfsAdminClass;

<<<<<<< HEAD
        MyString m_dfsAdminClass;

        //Name of hdfs's site configuration files differs among hadoop version
        //Versions > 0.19 has hdfs-site.xml 
        //versions < 0.19 has hadoop-site.xml
=======
>>>>>>> c913fe20
        MyString m_hdfsSiteFile;

        MyString m_coreSiteFile;

        //contains path of all jar files required to run
        //hadoop services.
        StringList m_classpath;
     
        //Write the hadoop-site.xml file based  on parameters specified in
        //condor_config files.
        void writeConfigFile();
        
        //core-site.xml file is necassary for DFSAdmin commands
        void writeCoreSiteFile();

        //Identifies the role of this machines (data node, name node or both)
        //and calls appropriate methods.
        void startServices();

        void startService( NodeType );

        MyString runDFSAdmin( const char *);

        void writeXMLParam(const char *key, const char *value, StringList *buff);

        void recurrBuildClasspath(const char *file);

        void updateClassAd( MyString, MyString );

        void publishClassAd();

        void stdoutHandler(int /*pipe*/);

        void stderrHandler(int /*pipe*/);

        int getKeyValue(MyString line, MyString *key, MyString *value);

	NodeType getServiceTypeByName( MyString );

	MyString getServiceNameByType( NodeType );
};

#endif
<|MERGE_RESOLUTION|>--- conflicted
+++ resolved
@@ -88,13 +88,9 @@
 
         ClassAd m_hdfsAd;
 
-<<<<<<< HEAD
-        NodeType m_serviceType;
-=======
         NodeType m_nodeType;
 
 	NamenodeRole m_namenodeRole;
->>>>>>> c913fe20
 
         //keeps tracks of std output and error of  hadoop process
         MyString m_line_stdout, m_line_stderr;
@@ -113,14 +109,6 @@
 
         MyString m_dfsAdminClass;
 
-<<<<<<< HEAD
-        MyString m_dfsAdminClass;
-
-        //Name of hdfs's site configuration files differs among hadoop version
-        //Versions > 0.19 has hdfs-site.xml 
-        //versions < 0.19 has hadoop-site.xml
-=======
->>>>>>> c913fe20
         MyString m_hdfsSiteFile;
 
         MyString m_coreSiteFile;
