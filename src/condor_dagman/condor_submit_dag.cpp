/***************************************************************
 *
 * Copyright (C) 1990-2007, Condor Team, Computer Sciences Department,
 * University of Wisconsin-Madison, WI.
 * 
 * Licensed under the Apache License, Version 2.0 (the "License"); you
 * may not use this file except in compliance with the License.  You may
 * obtain a copy of the License at
 * 
 *    http://www.apache.org/licenses/LICENSE-2.0
 * 
 * Unless required by applicable law or agreed to in writing, software
 * distributed under the License is distributed on an "AS IS" BASIS,
 * WITHOUT WARRANTIES OR CONDITIONS OF ANY KIND, either express or implied.
 * See the License for the specific language governing permissions and
 * limitations under the License.
 *
 ***************************************************************/

#include "condor_common.h"
#include "MyString.h"
#include "which.h"
#include "string_list.h"
#include "condor_distribution.h"
#include "condor_config.h"
#include "env.h"
#include "dagman_multi_dag.h"
#include "basename.h"
#include "read_multiple_logs.h"
#include "condor_getcwd.h"
#include "condor_string.h" // for getline()
#include "condor_version.h"
#include "tmp_dir.h"


#ifdef WIN32
const char* dagman_exe = "condor_dagman.exe";
#else
const char* dagman_exe = "condor_dagman";
#endif

struct SubmitDagOptions
{
	// these options come from the command line
	bool bSubmit;
	bool bVerbose;
	bool bForce;
	MyString strNotification;
	int iMaxIdle;
	int iMaxJobs;
	int iMaxPre;
	int iMaxPost;
	MyString strRemoteSchedd;
	bool bNoEventChecks;
	bool bAllowLogError;
	int iDebugLevel;
	MyString primaryDagFile;
	StringList	dagFiles;
	MyString strDagmanPath; // path to dagman binary
	bool useDagDir;
	MyString strDebugDir;
	MyString strConfigFile;
	MyString appendFile; // append to .condor.sub file before queue
	StringList appendLines; // append to .condor.sub file before queue
	bool oldRescue;
	bool autoRescue;
	int doRescueFrom;
	bool allowVerMismatch;
	bool recurse; // whether to recursively run condor_submit_dag on nested DAGs
	bool updateSubmit; // allow updating submit file w/o -force
	bool copyToSpool;
<<<<<<< HEAD
	bool importEnv; // explicitly import environment into .condor.sub file
=======
	bool dumpRescueDag;
>>>>>>> 59831fdb
	
	// non-command line options
	MyString strLibOut;
	MyString strLibErr;
	MyString strDebugLog;
	MyString strSchedLog;
	MyString strSubFile;
	MyString strRescueFile;
	MyString strLockFile;

	SubmitDagOptions() 
	{ 
		bSubmit = true;
		bVerbose = false;
		bForce = false;
		strNotification = "";
		iMaxIdle = 0;
		iMaxJobs = 0;
		iMaxPre = 0;
		iMaxPost = 0;
		strRemoteSchedd = "";
		bNoEventChecks = false;
		bAllowLogError = false;
		iDebugLevel = 3;
		primaryDagFile = "";
		useDagDir = false;
		strConfigFile = "";
		appendFile = param("DAGMAN_INSERT_SUB_FILE");
		oldRescue = param_boolean( "DAGMAN_OLD_RESCUE", false );
		autoRescue = param_boolean( "DAGMAN_AUTO_RESCUE", true );
		doRescueFrom = 0; // 0 means no rescue DAG specified
		allowVerMismatch = false;
		recurse = true;
		updateSubmit = false;
		copyToSpool = param_boolean( "DAGMAN_COPY_TO_SPOOL", false );
<<<<<<< HEAD
		importEnv = false;
=======
		dumpRescueDag = false;
>>>>>>> 59831fdb
	}

};

int printUsage(); // NOTE: printUsage calls exit(1), so it doesn't return
void parseCommandLine(SubmitDagOptions &opts, int argc,
			const char * const argv[]);
bool parsePreservedArgs(const MyString &strArg, int &argNum, int argc,
			const char * const argv[], SubmitDagOptions &opts);
int doRecursion( SubmitDagOptions &opts );
int parseJobOrDagLine( const char *dagLine, StringList &tokens,
			const char *fileType, const char *&submitOrDagFile,
			const char *&directory );
int runSubmit( const SubmitDagOptions &opts, const char *dagFile,
			const char *directory );
int setUpOptions( SubmitDagOptions &opts );
void ensureOutputFilesExist(const SubmitDagOptions &opts);
int checkLogFiles( SubmitDagOptions &opts );
int getOldSubmitFlags( SubmitDagOptions &opts );
int parseArgumentsLine( const MyString &subLine , SubmitDagOptions &opts );
void writeSubmitFile(/* const */ SubmitDagOptions &opts);
int submitDag( SubmitDagOptions &opts );

//---------------------------------------------------------------------------
int main(int argc, char *argv[])
{
	printf("\n");

		// Set up the dprintf stuff to write to stderr, so that Condor
		// libraries which use it will write to the right place...
	Termlog = true;
	dprintf_config("condor_submit_dag"); 
	DebugFlags = D_ALWAYS | D_NOHEADER;
	config();

		// Initialize our Distribution object -- condor vs. hawkeye, etc.
	myDistro->Init( argc, argv );

		// Load command-line arguments into the opts structure.
	SubmitDagOptions opts;
	parseCommandLine(opts, argc, argv);

	int tmpResult;

		// Recursively run ourself on nested DAGs.  We need to do this
		// depth-first so all of the lower-level .condor.sub files already
		// exist when we check for log files.
	if ( opts.recurse ) {
		tmpResult = doRecursion( opts );
		if ( tmpResult != 0) {
			fprintf( stderr, "Recursive submit(s) failed; exiting without "
						"attempting top-level submit\n" );
			return tmpResult;
		}
	}
	
		// Further work to get the opts structure set up properly.
	tmpResult = setUpOptions( opts );
	if ( tmpResult != 0 ) return tmpResult;

		// Check whether the output files already exist; if so, we may
		// abort depending on the -f flag and whether we're running
		// a rescue DAG.
	ensureOutputFilesExist(opts);

		// Make sure that all node jobs have log files, the files
		// aren't on NFS, etc.
	tmpResult = checkLogFiles( opts );
	if ( tmpResult != 0 ) return tmpResult;

		// Note that this MUST come after recursion, otherwise we'd
		// pass down the "preserved" values from the current .condor.sub
		// file.
	if ( opts.updateSubmit ) {
		tmpResult = getOldSubmitFlags( opts );
		if ( tmpResult != 0 ) return tmpResult;
	}

		// Write the actual submit file for DAGMan.
	writeSubmitFile( opts );

	return submitDag( opts );
}

//---------------------------------------------------------------------------
/** Recursively call condor_submit_dag on nested DAGs.
	@param opts: the condor_submit_dag options
	@return 0 if successful, 1 if failed
*/
int
doRecursion( SubmitDagOptions &opts )
{
	int result = 0;

	opts.dagFiles.rewind();

		// Go through all DAG files specified on the command line...
	StringList submitFiles;
	const char *dagFile;
	while ( (dagFile = opts.dagFiles.next()) ) {

			// Get logical lines from this DAG file.
		StringList logicalLines;
		MyString error = MultiLogFiles::fileNameToLogicalLines(
					dagFile, logicalLines );
		if ( error != "" ) {
			fprintf( stderr, "Error reading DAG file: %s\n",
						error.Value() );
			return 1;
		}

			// Find and parse JOB and SUBDAG lines.
		logicalLines.rewind();
		const char *dagLine;
		while ( (dagLine = logicalLines.next()) ) {
			StringList tokens( dagLine, " \t" );
			tokens.rewind();
			const char *first = tokens.next();

			if ( first && !strcasecmp( first, "JOB" ) ) {

					// Get the submit file and directory from the DAG
					// file line.
				const char *subFile;
				const char *directory;
				if ( parseJobOrDagLine( dagLine, tokens, "submit",
							subFile, directory ) != 0 ) {
					return 1;
				}

					// Now figure out whether JOB line is a nested DAG.
				const char *DAG_SUBMIT_FILE_SUFFIX = ".condor.sub";
				MyString submitFile( subFile );

					// If submit file ends in ".condor.sub", we assume it
					// refers to a sub-DAG.
				int start = submitFile.find( DAG_SUBMIT_FILE_SUFFIX );
				if ( start >= 0 &&
							start + (int)strlen( DAG_SUBMIT_FILE_SUFFIX) ==
							submitFile.Length() ) {

						// Change submit file name to DAG file name.
					submitFile.replaceString( DAG_SUBMIT_FILE_SUFFIX, "" );

						// Now run condor_submit_dag on the DAG file.
					if ( runSubmit( opts, submitFile.Value(),
								directory ) != 0 ) {
						result = 1;
					}
				}

			} else if ( first && !strcasecmp( first, "SUBDAG" ) ) {

				const char *inlineOrExt = tokens.next();
				if ( strcasecmp( inlineOrExt, "EXTERNAL" ) ) {
					fprintf( stderr, "ERROR: only SUBDAG EXTERNAL is supported "
								"at this time (line: <%s>)\n", dagLine );
					return 1;
				}

					// Get the nested DAG file and directory from the DAG
					// file line.
				const char *nestedDagFile;
				const char *directory;
				if ( parseJobOrDagLine( dagLine, tokens, "DAG",
							nestedDagFile, directory ) != 0 ) {
					return 1;
				}

					// Now run condor_submit_dag on the DAG file.
				if ( runSubmit( opts, nestedDagFile, directory ) != 0 ) {
					result = 1;
				}
			}
		}
	}

	return result;
}

//---------------------------------------------------------------------------
/** Parse a JOB or SUBDAG line from a DAG file.
	@param dagLine: the line we're parsing
	@param tokens: tokens of this line
	@param fileType: "submit" or "DAG" (to be used in error message)
	@param submitOrDagFile: if successful, this will point to submit or
		nested DAG file name
	@param directory: if successful, this will point to directory (NULL
		if not specified)
	@return 0 if successful, 1 if failed
*/
int
parseJobOrDagLine( const char *dagLine, StringList &tokens,
			const char *fileType, const char *&submitOrDagFile,
			const char *&directory )
{
	const char *nodeName = tokens.next();
	if ( !nodeName) {
		fprintf( stderr, "No node name specified in line: <%s>\n", dagLine );
		return 1;
	}

	submitOrDagFile = tokens.next();
	if ( !submitOrDagFile ) {
		fprintf( stderr, "No %s file specified in "
					"line: <%s>\n", fileType, dagLine );
		return 1;
	}

	directory = NULL;
	const char *dirKeyword = tokens.next();
	if ( dirKeyword && !strcasecmp( dirKeyword, "DIR" ) ) {
		directory = tokens.next();
		if ( !directory ) {
			fprintf( stderr, "No directory specified in "
						"line: <%s>\n", dagLine );
			return 1;
		}
	}

	return 0;
}

//---------------------------------------------------------------------------
/** Run condor_submit_dag on the given DAG file.
	@param opts: the condor_submit_dag options
	@param dagFile: the DAG file to process
	@param directory: the directory from which the DAG file should
		be processed (ignored if NULL)
	@return 0 if successful, 1 if failed
*/
int
runSubmit( const SubmitDagOptions &opts, const char *dagFile,
			const char *directory )
{
	int result = 0;

		// Change to the appropriate directory if necessary.
	TmpDir tmpDir;
	MyString errMsg;
	if ( directory ) {
		if ( !tmpDir.Cd2TmpDir( directory, errMsg ) ) {
			fprintf( stderr, "Error (%s) changing to node directory\n",
						errMsg.Value() );
			result = 1;
			return result;
		}
	}

		// Build up the command line for the recursive run of
		// condor_submit_dag.  We need -no_submit so we don't
		// actually run the subdag now; we need -update_submit
		// so the lower-level .condor.sub file will get
		// updated, in case it came from an earlier version
		// of condor_submit_dag.
	MyString cmdLine = "condor_submit_dag -no_submit -update_submit ";

		// Add in arguments we're passing along.
	if ( opts.bVerbose ) {
		cmdLine += "-verbose ";
	}

	if ( opts.bForce ) {
		cmdLine += "-force ";
	}

	if ( opts.strNotification != "" ) {
		cmdLine += MyString( "-notification " ) +
					opts.strNotification.Value() + " ";
	}

	if ( opts.strDagmanPath != "" ) {
		cmdLine += MyString( "-dagman " ) +
				opts.strDagmanPath.Value() + " ";
	}

	cmdLine += MyString( "-debug " ) + opts.iDebugLevel + " ";

	if ( opts.bAllowLogError ) {
		cmdLine += "-allowlogerror ";
	}

	if ( opts.useDagDir ) {
		cmdLine += "-usedagdir ";
	}

	if ( opts.strDebugDir != "" ) {
		cmdLine += MyString( "-outfile_dir " ) + 
				opts.strDebugDir.Value() + " ";
	}

	cmdLine += MyString( "-oldrescue " ) + opts.oldRescue + " ";

	cmdLine += MyString( "-autorescue " ) + opts.autoRescue + " ";

	if ( opts.doRescueFrom != 0 ) {
		cmdLine += MyString( "-dorescuefrom " ) +
				opts.doRescueFrom + " ";
	}

	if ( opts.allowVerMismatch ) {
		cmdLine += "-allowver ";
	}

	if ( opts.importEnv ) {
		cmdLine += "-import_env ";
	}

	cmdLine += dagFile;

		// Now actually run the command.
	int retval = system( cmdLine.Value() );
	if ( retval != 0 ) {
		fprintf( stderr, "ERROR: condor_submit failed; aborting.\n" );
		result = 1;
	}

		// Change back to the directory we started from.
	if ( !tmpDir.Cd2MainDir( errMsg ) ) {
		fprintf( stderr, "Error (%s) changing back to original directory\n",
					errMsg.Value() );
	}

	return result;
}

//---------------------------------------------------------------------------
/** Set up things in opts that aren't directly specified on the command line.
	@param opts: the condor_submit_dag options
	@return 0 if successful, 1 if failed
*/
int
setUpOptions( SubmitDagOptions &opts )
{
	opts.strLibOut = opts.primaryDagFile + ".lib.out";
	opts.strLibErr = opts.primaryDagFile + ".lib.err";

	if ( opts.strDebugDir != "" ) {
		opts.strDebugLog = opts.strDebugDir + DIR_DELIM_STRING +
					condor_basename( opts.primaryDagFile.Value() );
	} else {
		opts.strDebugLog = opts.primaryDagFile;
	}
	opts.strDebugLog += ".dagman.out";

	opts.strSchedLog = opts.primaryDagFile + ".dagman.log";
	opts.strSubFile = opts.primaryDagFile + ".condor.sub";

	MyString	rescueDagBase;

		// If we're running each DAG in its own directory, write any rescue
		// DAG to the current directory, to avoid confusion (since the
		// rescue DAG must be run from the current directory).
	if ( opts.useDagDir ) {
		if ( !condor_getcwd( rescueDagBase ) ) {
			fprintf( stderr, "ERROR: unable to get cwd: %d, %s\n",
					errno, strerror(errno) );
			return 1;
		}
		rescueDagBase += DIR_DELIM_STRING;
		rescueDagBase += condor_basename(opts.primaryDagFile.Value());
	} else {
		rescueDagBase = opts.primaryDagFile;
	}

		// If we're running multiple DAGs, put "_multi" in the rescue
		// DAG name to indicate that the rescue DAG is for *all* of
		// the DAGs we're running.
	if ( opts.dagFiles.number() > 1 ) {
		rescueDagBase += "_multi";
	}

	opts.strRescueFile = rescueDagBase + ".rescue";

	opts.strLockFile = opts.primaryDagFile + ".lock";

	if (opts.strDagmanPath == "" ) {
		opts.strDagmanPath = which( dagman_exe );
	}

	if (opts.strDagmanPath == "")
	{
		fprintf( stderr, "ERROR: can't find %s in PATH, aborting.\n",
				 dagman_exe );
		return 1;
	}

	MyString	msg;
	if ( !GetConfigFile( opts.dagFiles, opts.useDagDir,
				opts.strConfigFile, msg) ) {
		fprintf( stderr, "ERROR: %s\n", msg.Value() );
		return 1;
	}

	return 0;
}

//---------------------------------------------------------------------------
/** Make sure every node job has a log file, the log file isn't on
    NFS, etc.
	@param opts: the condor_submit_dag options
	@return 0 if successful, 1 if failed
*/
int
checkLogFiles( SubmitDagOptions &opts )
{
	printf("Checking all your submit files for log file names.\n");
	printf("This might take a while... \n");

	StringList	condorLogFiles;
	StringList	storkLogFiles;

	MyString	msg;
	if ( !GetLogFiles( opts.dagFiles, opts.useDagDir, condorLogFiles,
				storkLogFiles, msg ) ) {
		fprintf( stderr, "ERROR: %s\n", msg.Value() );
		if ( opts.bAllowLogError ) {
			fprintf( stderr, "Continuing anyhow because of "
						"-AllowLogError flag (beware!)\n" );
		} else {
			fprintf( stderr, "Aborting -- try again with the "
						"-AllowLogError flag if you *really* think "
						"this shouldn't be a fatal error\n" );
			return 1;
		}
	} else if ( (condorLogFiles.number() + storkLogFiles.number()) < 1 ) {
		const char *tail = (opts.dagFiles.number() > 1) ? "these DAGs" :
					"this DAG";
		fprintf( stderr, "ERROR: no log files found for the node "
					"jobs of %s\n", tail );
		return 1;
	}

	if (LogFileNfsError(condorLogFiles, storkLogFiles)) {
		return 1;
	}

	condorLogFiles.rewind();
	storkLogFiles.rewind();

	printf("Done.\n");

	return 0;
}

//---------------------------------------------------------------------------
/** Submit the DAGMan submit file unless the -no_submit option was given.
	@param opts: the condor_submit_dag options
	@return 0 if successful, 1 if failed
*/
int
submitDag( SubmitDagOptions &opts )
{
	printf("-----------------------------------------------------------------------\n");
	printf("File for submitting this DAG to Condor           : %s\n", 
			opts.strSubFile.Value());
	printf("Log of DAGMan debugging messages                 : %s\n",
		   	opts.strDebugLog.Value());
	printf("Log of Condor library output                     : %s\n", 
			opts.strLibOut.Value());
	printf("Log of Condor library error messages             : %s\n", 
			opts.strLibErr.Value());
	printf("Log of the life of condor_dagman itself          : %s\n",
		   	opts.strSchedLog.Value());
	printf("\n");

	if (opts.bSubmit)
	{
		MyString strCmdLine = "condor_submit " + opts.strRemoteSchedd +
					" " + opts.strSubFile;
		int retval = system(strCmdLine.Value());
		if( retval != 0 ) {
			fprintf( stderr, "ERROR: condor_submit failed; aborting.\n" );
			return 1;
		}
	}
	else
	{
		printf("-no_submit given, not submitting DAG to Condor.  "
					"You can do this with:\n");
		printf("\"condor_submit %s\"\n", opts.strSubFile.Value());
	}
	printf("-----------------------------------------------------------------------\n");

	return 0;
}

//---------------------------------------------------------------------------
bool fileExists(const MyString &strFile)
{
	int fd = safe_open_wrapper(strFile.Value(), O_RDONLY);
	if (fd == -1)
		return false;
	close(fd);
	return true;
}

//---------------------------------------------------------------------------
void ensureOutputFilesExist(const SubmitDagOptions &opts)
{
	int maxRescueDagNum = param_integer("DAGMAN_MAX_RESCUE_NUM",
				MAX_RESCUE_DAG_DEFAULT, 0, ABS_MAX_RESCUE_DAG_NUM);

	if (opts.doRescueFrom > 0)
	{
		MyString rescueDagName = RescueDagName(opts.primaryDagFile.Value(),
				opts.dagFiles.number() > 1, opts.doRescueFrom);
		if (!fileExists(rescueDagName))
		{
			fprintf( stderr, "-dorescuefrom %d specified, but rescue "
						"DAG file %s does not exist!\n", opts.doRescueFrom,
						rescueDagName.Value() );
	    	exit( 1 );
		}
	}

	if (opts.bForce)
	{
		unlink(opts.strSubFile.Value());
		unlink(opts.strSchedLog.Value());
		unlink(opts.strLibOut.Value());
		unlink(opts.strLibErr.Value());
		if (opts.oldRescue) {
			unlink(opts.strRescueFile.Value());
		} else {
			RenameRescueDagsAfter(opts.primaryDagFile.Value(),
						opts.dagFiles.number() > 1, 0, maxRescueDagNum);
		}
	}

		// Check whether we're automatically running a rescue DAG -- if
		// so, allow things to continue even if the files generated
		// by condor_submit_dag already exist.
	bool autoRunningRescue = false;
	if (opts.autoRescue) {
		int rescueDagNum = FindLastRescueDagNum(opts.primaryDagFile.Value(),
					opts.dagFiles.number() > 1, maxRescueDagNum);
		if (rescueDagNum > 0) {
			printf("Running rescue DAG %d\n", rescueDagNum);
			autoRunningRescue = true;
		}
	}

	bool bHadError = false;
		// If not running a rescue DAG, check for existing files
		// generated by condor_submit_dag...
	if (!autoRunningRescue && opts.doRescueFrom < 1 && !opts.updateSubmit) {
		if (fileExists(opts.strSubFile))
		{
			fprintf( stderr, "ERROR: \"%s\" already exists.\n",
				 	opts.strSubFile.Value() );
			bHadError = true;
		}
		if (fileExists(opts.strLibOut))
		{
			fprintf( stderr, "ERROR: \"%s\" already exists.\n",
				 	opts.strLibOut.Value() );
			bHadError = true;
		}
		if (fileExists(opts.strLibErr))
		{
			fprintf( stderr, "ERROR: \"%s\" already exists.\n",
				 	opts.strLibErr.Value() );
			bHadError = true;
		}
		if (fileExists(opts.strSchedLog))
		{
			fprintf( stderr, "ERROR: \"%s\" already exists.\n",
				 	opts.strSchedLog.Value() );
			bHadError = true;
		}
	}

		// This is checking for the existance of an "old-style" rescue
		// DAG file.
	if (!opts.autoRescue && opts.doRescueFrom < 1 &&
				fileExists(opts.strRescueFile))
	{
		fprintf( stderr, "ERROR: \"%s\" already exists.\n",
				 opts.strRescueFile.Value() );
	    fprintf( stderr, "  You may want to resubmit your DAG using that "
				 "file, instead of \"%s\"\n", opts.primaryDagFile.Value());
	    fprintf( stderr, "  Look at the Condor manual for details about DAG "
				 "rescue files.\n" );
	    fprintf( stderr, "  Please investigate and either remove \"%s\",\n",
				 opts.strRescueFile.Value() );
	    fprintf( stderr, "  or use it as the input to condor_submit_dag.\n" );
		bHadError = true;
	}

	if (bHadError) 
	{
	    fprintf( stderr, "\nSome file(s) needed by %s already exist.  ",
				 dagman_exe );
	    fprintf( stderr, "Either rename them,\nuse the \"-f\" option to "
				 "force them to be overwritten, or use\n"
				 "the \"-update_submit\" option to update the submit "
				 "file and continue.\n" );
	    exit( 1 );
	}
}

//---------------------------------------------------------------------------
/** Get the command-line options we want to preserve from the .condor.sub
    file we're overwriting, and plug them into the opts structure.  Note
	that it's *not* an error for the .condor.sub file to not exist.
	@param opts: the condor_submit_dag options
	@return 0 if successful, 1 if failed
*/
int
getOldSubmitFlags(SubmitDagOptions &opts)
{
		// It's not an error for the submit file to not exist.
	if ( fileExists( opts.strSubFile ) ) {
		StringList logicalLines;
		MyString error = MultiLogFiles::fileNameToLogicalLines(
					opts.strSubFile, logicalLines );
		if ( error != "" ) {
			fprintf( stderr, "Error reading submit file: %s\n",
						error.Value() );
			return 1;
		}

		logicalLines.rewind();
		const char *subLine;
		while ( (subLine = logicalLines.next()) ) {
			StringList tokens( subLine, " \t" );
			tokens.rewind();
			const char *first = tokens.next();
			if ( first && !strcasecmp( first, "arguments" ) ) {
				if ( parseArgumentsLine( subLine, opts ) != 0 ) {
					return 1;
				}
			}
		}
	}

	return 0;
}

//---------------------------------------------------------------------------
/** Parse the arguments line of an existing .condor.sub file, extracing
    the arguments we want to preserve when updating the .condor.sub file.
	@param subLine: the arguments line from the .condor.sub file
	@param opts: the condor_submit_dag options
	@return 0 if successful, 1 if failed
*/
int
parseArgumentsLine( const MyString &subLine , SubmitDagOptions &opts )
{
	const char *line = subLine.Value();
	const char *start = strchr( line, '"' );
	const char *end = strrchr( line, '"' );

	MyString arguments;
	if ( start && end ) {
		arguments = subLine.Substr( start - line, end - line );
	} else {
		fprintf( stderr, "Missing quotes in arguments line: <%s>\n",
					subLine.Value() );
		return 1;
	}

	ArgList arglist;
	MyString error;
	if ( !arglist.AppendArgsV2Quoted( arguments.Value(),
				&error ) ) {
		fprintf( stderr, "Error parsing arguments: %s\n", error.Value() );
		return 1;
	}

	for ( int argNum = 0; argNum < arglist.Count(); argNum++ ) {
		MyString strArg = arglist.GetArg( argNum );
		strArg.lower_case();
		(void)parsePreservedArgs( strArg, argNum, arglist.Count(),
					arglist.GetStringArray(), opts);
	}

	return 0;
}


class EnvFilter : public Env
{
public:
	EnvFilter( void ) { };
	virtual ~EnvFilter( void ) { };
	virtual bool ImportFilter( const MyString & /*var*/,
							   const MyString & /*val*/ ) const;
};
bool
EnvFilter::ImportFilter( const MyString &var, const MyString &val ) const
{
	if ( (var.find(";") >= 0) || (val.find(";") >= 0) ) {
		return false;
	}
	return IsSafeEnvV2Value( val.Value() );
}

//---------------------------------------------------------------------------
void writeSubmitFile(/* const */ SubmitDagOptions &opts)
{
	FILE *pSubFile = safe_fopen_wrapper(opts.strSubFile.Value(), "w");
	if (!pSubFile)
	{
		fprintf( stderr, "ERROR: unable to create submit file %s\n",
				 opts.strSubFile.Value() );
		exit( 1 );
	}

    fprintf(pSubFile, "# Filename: %s\n", opts.strSubFile.Value());

    fprintf(pSubFile, "# Generated by condor_submit_dag ");
	opts.dagFiles.rewind();
	char *dagFile;
	while ( (dagFile = opts.dagFiles.next()) != NULL ) {
    	fprintf(pSubFile, "%s ", dagFile);
	}
    fprintf(pSubFile, "\n");

    fprintf(pSubFile, "universe\t= scheduler\n");
    fprintf(pSubFile, "executable\t= %s\n", opts.strDagmanPath.Value());
	fprintf(pSubFile, "getenv\t\t= True\n");
	fprintf(pSubFile, "output\t\t= %s\n", opts.strLibOut.Value());
    fprintf(pSubFile, "error\t\t= %s\n", opts.strLibErr.Value());
    fprintf(pSubFile, "log\t\t= %s\n", opts.strSchedLog.Value());
#if !defined ( WIN32 )
    fprintf(pSubFile, "remove_kill_sig\t= SIGUSR1\n" );
#endif

		// ensure DAGMan is automatically requeued by the schedd if it
		// exits abnormally or is killed (e.g., during a reboot)
	const char *defaultRemoveExpr = "( ExitSignal =?= 11 || "
				"(ExitCode =!= UNDEFINED && ExitCode >=0 && ExitCode <= 2))";
	MyString removeExpr(defaultRemoveExpr);
	char *tmpRemoveExpr = param("DAGMAN_ON_EXIT_REMOVE");
	if ( tmpRemoveExpr ) {
		removeExpr = tmpRemoveExpr;
		free(tmpRemoveExpr);
	}
    fprintf(pSubFile, "# Note: default on_exit_remove expression:\n");
	fprintf(pSubFile, "# %s\n", defaultRemoveExpr);
	fprintf(pSubFile, "# attempts to ensure that DAGMan is automatically\n");
	fprintf(pSubFile, "# requeued by the schedd if it exits abnormally or\n");
    fprintf(pSubFile, "# is killed (e.g., during a reboot).\n");
    fprintf(pSubFile, "on_exit_remove\t= %s\n", removeExpr.Value() );

    fprintf(pSubFile, "copy_to_spool\t= %s\n", opts.copyToSpool ?
				"True" : "False" );

	ArgList args;

	args.AppendArg("-f");
	args.AppendArg("-l");
	args.AppendArg(".");
	args.AppendArg("-Debug");
	args.AppendArg(opts.iDebugLevel);
	args.AppendArg("-Lockfile");
	args.AppendArg(opts.strLockFile.Value());
	args.AppendArg("-AutoRescue");
	args.AppendArg(opts.autoRescue);
	args.AppendArg("-DoRescueFrom");
	args.AppendArg(opts.doRescueFrom);

	opts.dagFiles.rewind();
	while ( (dagFile = opts.dagFiles.next()) != NULL ) {
		args.AppendArg("-Dag");
		args.AppendArg(dagFile);
	}

	if(opts.oldRescue) {
		args.AppendArg("-Rescue");
		args.AppendArg(opts.strRescueFile.Value());
	}
    if(opts.iMaxIdle != 0) 
	{
		args.AppendArg("-MaxIdle");
		args.AppendArg(opts.iMaxIdle);
    }
    if(opts.iMaxJobs != 0) 
	{
		args.AppendArg("-MaxJobs");
		args.AppendArg(opts.iMaxJobs);
    }
    if(opts.iMaxPre != 0) 
	{
		args.AppendArg("-MaxPre");
		args.AppendArg(opts.iMaxPre);
    }
    if(opts.iMaxPost != 0) 
	{
		args.AppendArg("-MaxPost");
		args.AppendArg(opts.iMaxPost);
    }
	if(opts.bNoEventChecks)
	{
		// strArgs += " -NoEventChecks";
		printf( "Warning: -NoEventChecks is ignored; please use "
					"the DAGMAN_ALLOW_EVENTS config parameter instead\n");
	}
	if(opts.bAllowLogError)
	{
		args.AppendArg("-AllowLogError");
	}
	if(opts.useDagDir)
	{
		args.AppendArg("-UseDagDir");
	}

	args.AppendArg("-CsdVersion");
	args.AppendArg(CondorVersion());
	if(opts.allowVerMismatch) {
		args.AppendArg("-AllowVersionMismatch");
	}
	if(opts.dumpRescueDag) {
		args.AppendArg("-DumpRescue");
	}

	MyString arg_str,args_error;
	if(!args.GetArgsStringV1WackedOrV2Quoted(&arg_str,&args_error)) {
		fprintf(stderr,"Failed to insert arguments: %s",args_error.Value());
		exit(1);
	}
    fprintf(pSubFile, "arguments\t= %s\n", arg_str.Value());

	EnvFilter env;
	if ( opts.importEnv ) {
		env.Import( );
	}
	env.SetEnv("_CONDOR_DAGMAN_LOG",opts.strDebugLog.Value());
	env.SetEnv("_CONDOR_MAX_DAGMAN_LOG=0");
	if ( opts.strConfigFile != "" ) {
		if ( access( opts.strConfigFile.Value(), F_OK ) != 0 ) {
			fprintf( stderr, "ERROR: unable to read config file %s "
						"(error %d, %s)\n",
						opts.strConfigFile.Value(), errno, strerror(errno) );
			exit(1);
		}
		env.SetEnv("_CONDOR_DAGMAN_CONFIG_FILE", opts.strConfigFile.Value());
	}

	MyString env_str;
	MyString env_errors;
	if(!env.getDelimitedStringV1RawOrV2Quoted(&env_str,&env_errors)) {
		fprintf(stderr,"Failed to insert environment: %s",env_errors.Value());
		exit(1);
	}
    fprintf(pSubFile, "environment\t= %s\n",env_str.Value());

    if(opts.strNotification != "") 
	{	
		fprintf(pSubFile, "notification\t= %s\n", opts.strNotification.Value());
    }

		// Append user-specified stuff to submit file...
		// ...first, the insert file, if any...
	if (opts.appendFile.Value() != "") {
		FILE *aFile = safe_fopen_wrapper(opts.appendFile.Value(), "r");
		if (!aFile)
		{
			fprintf( stderr, "ERROR: unable to read submit append file (%s)\n",
				 	opts.appendFile.Value() );
			exit( 1 );
		}

		char *line;
		while ((line = getline(aFile)) != NULL) {
    		fprintf(pSubFile, "%s\n", line);
		}

		fclose(aFile);
	}

		// ...now things specified directly on the command line.
	opts.appendLines.rewind();
	char *command;
	while ((command = opts.appendLines.next()) != NULL) {
    	fprintf(pSubFile, "%s\n", command);
	}

    fprintf(pSubFile, "queue\n");

	fclose(pSubFile);
}

//---------------------------------------------------------------------------
void
parseCommandLine(SubmitDagOptions &opts, int argc, const char * const argv[])
{
	for (int iArg = 1; iArg < argc; iArg++)
	{
		MyString strArg = argv[iArg];

		if (strArg[0] != '-')
		{
				// We assume an argument without a leading hyphen is
				// a DAG file name.
			opts.dagFiles.append(strArg.Value());
			if ( opts.primaryDagFile == "" ) {
				opts.primaryDagFile = strArg;
			}
		}
		else if (opts.primaryDagFile != "")
		{
				// Disallow hyphen args after DAG file name(s).
			printf("ERROR: no arguments allowed after DAG file name(s)\n");
			printUsage();
		}
		else
		{
			strArg.lower_case();

			// Note: in checking the argument names here, we only check for
			// as much of the full name as we need to unambiguously define
			// the argument.
			if (strArg.find("-no_s") != -1) // -no_submit
			{
				opts.bSubmit = false;
			}
			else if ( (strArg.find("-v") != -1) &&
						(strArg.find("-vers") == -1) ) // -verbose
			{
				opts.bVerbose = true;
			}
			else if (strArg.find("-vers") != -1) // -version
			{
				printf( "%s\n%s\n", CondorVersion(), CondorPlatform() );
				exit( 0 );
			}
			else if (strArg.find("-help") != -1) // -help
			{
				printUsage();
				exit( 0 );
			}
			else if (strArg.find("-f") != -1) // -force
			{
				opts.bForce = true;
			}
			else if (strArg.find("-not") != -1) // -notification
			{
				if (iArg + 1 >= argc) {
					fprintf(stderr, "-notification argument needs a value\n");
					printUsage();
				}
				opts.strNotification = argv[++iArg];
			}
			else if (strArg.find("-r") != -1) // submit to remote schedd
			{
				if (iArg + 1 >= argc) {
					fprintf(stderr, "-r argument needs a value\n");
					printUsage();
				}
				opts.strRemoteSchedd = MyString("-r ") + argv[++iArg];
			}
			else if (strArg.find("-dagman") != -1)
			{
				if (iArg + 1 >= argc) {
					fprintf(stderr, "-dagman argument needs a value\n");
					printUsage();
				}
				opts.strDagmanPath = argv[++iArg];
			}
			else if (strArg.find("-de") != -1) // -debug
			{
				if (iArg + 1 >= argc) {
					fprintf(stderr, "-debug argument needs a value\n");
					printUsage();
				}
				opts.iDebugLevel = atoi(argv[++iArg]);
			}
			else if (strArg.find("-noev") != -1) // -noeventchecks
			{
				opts.bNoEventChecks = true;
			}
			else if (strArg.find("-allowlog") != -1) // -allowlogerror
			{
				opts.bAllowLogError = true;
			}
			else if (strArg.find("-use") != -1) // -usedagdir
			{
				opts.useDagDir = true;
			}
			else if (strArg.find("-out") != -1) // -outfile_dir
			{
				if (iArg + 1 >= argc) {
					fprintf(stderr, "-outfile_dir argument needs a value\n");
					printUsage();
				}
				opts.strDebugDir = argv[++iArg];
			}
			else if (strArg.find("-con") != -1) // -config
			{
				if (iArg + 1 >= argc) {
					fprintf(stderr, "-config argument needs a value\n");
					printUsage();
				}
				opts.strConfigFile = argv[++iArg];
					// Internally we deal with all configuration file paths
					// as full paths, to make it easier to determine whether
					// several paths point to the same file.
				MyString	errMsg;
				if (!MakePathAbsolute(opts.strConfigFile, errMsg)) {
					fprintf( stderr, "%s\n", errMsg.Value() );
   					exit( 1 );
				}
			}
			else if (strArg.find("-app") != -1) // -append
			{
				if (iArg + 1 >= argc) {
					fprintf(stderr, "-append argument needs a value\n");
					printUsage();
				}
				opts.appendLines.append(argv[++iArg]);
			}
			else if (strArg.find("-insert") != -1) // -insert_sub_file
			{
				if (iArg + 1 >= argc) {
					fprintf(stderr, "-insert_sub_file argument needs a value\n");
					printUsage();
				}
				++iArg;
				if (opts.appendFile != "") {
					printf("Note: -insert_sub_file value (%s) overriding "
								"DAGMAN_INSERT_SUB_FILE setting (%s)\n",
								argv[iArg], opts.appendFile.Value());
				}
				opts.appendFile = argv[iArg];
			}
			else if (strArg.find("-oldr") != -1) // -oldrescue
			{
				if (iArg + 1 >= argc) {
					fprintf(stderr, "-oldrescue argument needs a value\n");
					printUsage();
				}
				opts.oldRescue = (atoi(argv[++iArg]) != 0);
			}
			else if (strArg.find("-autor") != -1) // -autorescue
			{
				if (iArg + 1 >= argc) {
					fprintf(stderr, "-autorescue argument needs a value\n");
					printUsage();
				}
				opts.autoRescue = (atoi(argv[++iArg]) != 0);
			}
			else if (strArg.find("-dores") != -1) // -dorescuefrom
			{
				if (iArg + 1 >= argc) {
					fprintf(stderr, "-dorescuefrom argument needs a value\n");
					printUsage();
				}
				opts.doRescueFrom = atoi(argv[++iArg]);
			}
			else if (strArg.find("-allowver") != -1) // -AllowVersionMismatch
			{
				opts.allowVerMismatch = true;
			}
			else if (strArg.find("-no_rec") != -1) // -no_recurse
			{
				opts.recurse = false;
			}
			else if (strArg.find("-updat") != -1) // -update_submit
			{
				opts.updateSubmit = true;
			}
<<<<<<< HEAD
			else if (strArg.find("-import_env") != -1) // -import_env
			{
				opts.importEnv = true;
=======
			else if (strArg.find("-dumpr") != -1) // -DumpRescue
			{
				opts.dumpRescueDag = true;
>>>>>>> 59831fdb
			}
			else if ( parsePreservedArgs( strArg, iArg, argc, argv, opts) )
			{
				// No-op here
			}
			else
			{
				fprintf( stderr, "ERROR: unknown option %s\n", strArg.Value() );
				printUsage();
			}
		}
	}

	if (opts.primaryDagFile == "")
	{
		fprintf( stderr, "ERROR: no dag file specified; aborting.\n" );
		printUsage();
	}

	if (opts.oldRescue && opts.autoRescue)
	{
		fprintf( stderr, "Error: DAGMAN_OLD_RESCUE and DAGMAN_AUTO_RESCUE "
					"are both true.\n" );
	    exit( 1 );
	}

	if (opts.doRescueFrom < 0)
	{
		fprintf( stderr, "-dorescuefrom value must be non-negative; aborting.\n");
		printUsage();
	}
}

//---------------------------------------------------------------------------
/** Parse arguments that are to be preserved when updating a .condor.sub
	file.  If the given argument such an argument, parse it and update the
	opts structure accordingly.  (This function is meant to be called both
	when parsing "normal" command-line arguments, and when parsing the
	existing arguments line of a .condor.sub file we're overwriting.)
	@param strArg: the argument we're parsing
	@param argNum: the argument number of the current argument
	@param argc: the argument count (passed to get value for flag)
	@param argv: the argument vector (passed to get value for flag)
	@param opts: the condor_submit_dag options
	@return true iff the argument vector contained any arguments
		processed by this function
*/
bool
parsePreservedArgs(const MyString &strArg, int &argNum, int argc,
			const char * const argv[], SubmitDagOptions &opts)
{
	bool result = false;

	if (strArg.find("-maxi") != -1) // -maxidle
	{
		if (argNum + 1 >= argc) {
			fprintf(stderr, "-maxidle argument needs a value\n");
			printUsage();
		}
		opts.iMaxIdle = atoi(argv[++argNum]);
		result = true;
	}
	else if (strArg.find("-maxj") != -1) // -maxjobs
	{
		if (argNum + 1 >= argc) {
			fprintf(stderr, "-maxjobs argument needs a value\n");
			printUsage();
		}
		opts.iMaxJobs = atoi(argv[++argNum]);
		result = true;
	}
	else if (strArg.find("-maxpr") != -1) // -maxpre
	{
		if (argNum + 1 >= argc) {
			fprintf(stderr, "-maxpre argument needs a value\n");
			printUsage();
		}
		opts.iMaxPre = atoi(argv[++argNum]);
		result = true;
	}
	else if (strArg.find("-maxpo") != -1) // -maxpost
	{
		if (argNum + 1 >= argc) {
			fprintf(stderr, "-maxpost argument needs a value\n");
			printUsage();
		}
		opts.iMaxPost = atoi(argv[++argNum]);
		result = true;
	}

	return result;
}

//---------------------------------------------------------------------------
int printUsage() 
{
    printf("Usage: condor_submit_dag [options] dag_file [dag_file_2 ... dag_file_n]\n");
    printf("  where dag_file1, etc., is the name of a DAG input file\n");
    printf("  and where [options] is one or more of:\n");
	printf("    -help               (print usage info and exit)\n");
	printf("    -version            (print version and exit)\n");
	printf("    -dagman <path>      (Full path to an alternate condor_dagman executable)\n");
    printf("    -no_submit          (DAG is not submitted to Condor)\n");
    printf("    -verbose            (Verbose error messages from condor_submit_dag)\n");
    printf("    -force              (Overwrite files condor_submit_dag uses if they exist)\n");
    printf("    -r <schedd_name>    (Submit to the specified remote schedd)\n");
	printf("    -maxidle <number>   (Maximum number of idle nodes to allow)\n");
    printf("    -maxjobs <number>   (Maximum number of jobs ever submitted at once)\n");
    printf("    -MaxPre <number>    (Maximum number of PRE scripts to run at once)\n");
    printf("    -MaxPost <number>   (Maximum number of POST scripts to run at once)\n");
    printf("    -notification <value> (Determines how much email you get from Condor.\n");
    printf("        See the condor_submit man page for values.)\n");
    printf("    -NoEventChecks      (Now ignored -- use DAGMAN_ALLOW_EVENTS)\n"); 
    printf("    -AllowLogError      (Allows the DAG to attempt execution even if the log\n");
    printf("        reading code finds errors when parsing the submit files)\n"); 
	printf("    -UseDagDir          (Run DAGs in directories specified in DAG file paths)\n");
    printf("    -debug <number>     (Determines how verbosely DAGMan logs its work\n");
    printf("         about the life of the condor_dagman job.  'value' must be\n");
    printf("         an integer with a value of 0-7 inclusive.)\n");
    printf("    -outfile_dir <path> (Directory into which to put the dagman.out file,\n");
	printf("         instead of the default\n");
    printf("    -config <filename>  (Specify a DAGMan configuration file)\n");
	printf("    -append <command>   (Append specified command to .condor.sub file)\n");
	printf("    -insert_sub_file <filename>   (Insert specified file into .condor.sub file)\n");
	printf("    -OldRescue 0|1      (whether to write rescue DAG the old way;\n");
	printf("         0 = false, 1 = true)\n");
	printf("    -AutoRescue 0|1     (whether to automatically run newest rescue DAG;\n");
	printf("         0 = false, 1 = true)\n");
	printf("    -DoRescueFrom <number>  (run rescue DAG of given number)\n");
	printf("    -AllowVersionMismatch (allow version mismatch between the\n");
	printf("         .condor.sub file and the condor_dagman binary)\n");
	printf("    -no_recurse         (don't recurse in nested DAGs)\n");
	printf("    -update_submit      (update submit file if it exists)\n");
<<<<<<< HEAD
	printf("    -import_env         (explicitly import env into submit file)\n");
=======
	printf("    -DumpRescue         (DAGMan dumps rescue DAG and exits)\n");
>>>>>>> 59831fdb
	exit(1);
}<|MERGE_RESOLUTION|>--- conflicted
+++ resolved
@@ -69,11 +69,8 @@
 	bool recurse; // whether to recursively run condor_submit_dag on nested DAGs
 	bool updateSubmit; // allow updating submit file w/o -force
 	bool copyToSpool;
-<<<<<<< HEAD
 	bool importEnv; // explicitly import environment into .condor.sub file
-=======
 	bool dumpRescueDag;
->>>>>>> 59831fdb
 	
 	// non-command line options
 	MyString strLibOut;
@@ -109,11 +106,8 @@
 		recurse = true;
 		updateSubmit = false;
 		copyToSpool = param_boolean( "DAGMAN_COPY_TO_SPOOL", false );
-<<<<<<< HEAD
 		importEnv = false;
-=======
 		dumpRescueDag = false;
->>>>>>> 59831fdb
 	}
 
 };
@@ -1178,15 +1172,13 @@
 			{
 				opts.updateSubmit = true;
 			}
-<<<<<<< HEAD
 			else if (strArg.find("-import_env") != -1) // -import_env
 			{
 				opts.importEnv = true;
-=======
+			}			     
 			else if (strArg.find("-dumpr") != -1) // -DumpRescue
 			{
 				opts.dumpRescueDag = true;
->>>>>>> 59831fdb
 			}
 			else if ( parsePreservedArgs( strArg, iArg, argc, argv, opts) )
 			{
@@ -1320,10 +1312,7 @@
 	printf("         .condor.sub file and the condor_dagman binary)\n");
 	printf("    -no_recurse         (don't recurse in nested DAGs)\n");
 	printf("    -update_submit      (update submit file if it exists)\n");
-<<<<<<< HEAD
 	printf("    -import_env         (explicitly import env into submit file)\n");
-=======
 	printf("    -DumpRescue         (DAGMan dumps rescue DAG and exits)\n");
->>>>>>> 59831fdb
 	exit(1);
 }