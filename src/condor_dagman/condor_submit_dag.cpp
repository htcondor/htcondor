/***************************************************************
 *
 * Copyright (C) 1990-2007, Condor Team, Computer Sciences Department,
 * University of Wisconsin-Madison, WI.
 * 
 * Licensed under the Apache License, Version 2.0 (the "License"); you
 * may not use this file except in compliance with the License.  You may
 * obtain a copy of the License at
 * 
 *    http://www.apache.org/licenses/LICENSE-2.0
 * 
 * Unless required by applicable law or agreed to in writing, software
 * distributed under the License is distributed on an "AS IS" BASIS,
 * WITHOUT WARRANTIES OR CONDITIONS OF ANY KIND, either express or implied.
 * See the License for the specific language governing permissions and
 * limitations under the License.
 *
 ***************************************************************/

#include "condor_common.h"
#include "dagman_recursive_submit.h"
#include "MyString.h"
#include "which.h"
#include "string_list.h"
#include "condor_distribution.h"
#include "condor_config.h"
#include "env.h"
#include "dagman_multi_dag.h"
#include "basename.h"
#include "read_multiple_logs.h"
#include "condor_getcwd.h"
#include "condor_string.h" // for getline()
#include "condor_version.h"
#include "tmp_dir.h"
#include "my_popen.h"
#include "setenv.h"
#include "condor_attributes.h"


#ifdef WIN32
const char* dagman_exe = "condor_dagman.exe";
const char* valgrind_exe = "valgrind.exe";
#else
const char* dagman_exe = "condor_dagman";
const char* valgrind_exe = "valgrind";
#endif

int printUsage(int iExitCode=1); // NOTE: printUsage calls exit(1), so it doesn't return
void parseCommandLine(SubmitDagDeepOptions &deepOpts,
			SubmitDagShallowOptions &shallowOpts, int argc,
			const char * const argv[]);
bool parsePreservedArgs(const MyString &strArg, int &argNum, int argc,
			const char * const argv[], SubmitDagShallowOptions &shallowOpts);
int doRecursion( SubmitDagDeepOptions &deepOpts,
			SubmitDagShallowOptions &shallowOpts );
int parseJobOrDagLine( const char *dagLine, StringList &tokens,
			const char *fileType, const char *&submitOrDagFile,
			const char *&directory );
int setUpOptions( SubmitDagDeepOptions &deepOpts,
			SubmitDagShallowOptions &shallowOpts );
void ensureOutputFilesExist(const SubmitDagDeepOptions &deepOpts,
			SubmitDagShallowOptions &shallowOpts);
int getOldSubmitFlags( SubmitDagShallowOptions &shallowOpts );
int parseArgumentsLine( const MyString &subLine,
			SubmitDagShallowOptions &shallowOpts );
void writeSubmitFile(/* const */ SubmitDagDeepOptions &deepOpts,
			/* const */ SubmitDagShallowOptions &shallowOpts);
int submitDag( SubmitDagShallowOptions &shallowOpts );

//---------------------------------------------------------------------------
int main(int argc, char *argv[])
{
	param_functions *p_funcs = NULL;
	printf("\n");

		// Set up the dprintf stuff to write to stderr, so that Condor
		// libraries which use it will write to the right place...
	Termlog = true;
	p_funcs = get_param_functions();
	dprintf_config("condor_submit_dag", p_funcs); 
	DebugFlags = D_ALWAYS | D_NOHEADER;
	config();

		// Initialize our Distribution object -- condor vs. hawkeye, etc.
	myDistro->Init( argc, argv );

		// Load command-line arguments into the deepOpts and shallowOpts
		// structures.
	SubmitDagDeepOptions deepOpts;
	SubmitDagShallowOptions shallowOpts;
	parseCommandLine(deepOpts, shallowOpts, argc, argv);

	int tmpResult;

		// Recursively run ourself on nested DAGs.  We need to do this
		// depth-first so all of the lower-level .condor.sub files already
		// exist when we check for log files.
	if ( deepOpts.recurse ) {
		tmpResult = doRecursion( deepOpts, shallowOpts );
		if ( tmpResult != 0) {
			fprintf( stderr, "Recursive submit(s) failed; exiting without "
						"attempting top-level submit\n" );
			return tmpResult;
		}
	}
	
		// Further work to get the shallowOpts structure set up properly.
	tmpResult = setUpOptions( deepOpts, shallowOpts );
	if ( tmpResult != 0 ) return tmpResult;

		// Check whether the output files already exist; if so, we may
		// abort depending on the -f flag and whether we're running
		// a rescue DAG.
	ensureOutputFilesExist( deepOpts, shallowOpts );

		// Make sure that all node jobs have log files, the files
		// aren't on NFS, etc.

		// Note that this MUST come after recursion, otherwise we'd
		// pass down the "preserved" values from the current .condor.sub
		// file.
	if ( deepOpts.updateSubmit ) {
		tmpResult = getOldSubmitFlags( shallowOpts );
		if ( tmpResult != 0 ) return tmpResult;
	}

		// Write the actual submit file for DAGMan.
	writeSubmitFile( deepOpts, shallowOpts );

	return submitDag( shallowOpts );
}

//---------------------------------------------------------------------------
/** Recursively call condor_submit_dag on nested DAGs.
	@param deepOpts: the condor_submit_dag deep options
	@return 0 if successful, 1 if failed
*/
int
doRecursion( SubmitDagDeepOptions &deepOpts,
			SubmitDagShallowOptions &shallowOpts )
{
	int result = 0;

	shallowOpts.dagFiles.rewind();

		// Go through all DAG files specified on the command line...
	StringList submitFiles;
	const char *dagFile;
	while ( (dagFile = shallowOpts.dagFiles.next()) ) {

			// Get logical lines from this DAG file.
		StringList logicalLines;
		MyString error = MultiLogFiles::fileNameToLogicalLines(
					dagFile, logicalLines );
		if ( error != "" ) {
			fprintf( stderr, "Error reading DAG file: %s\n",
						error.Value() );
			return 1;
		}

			// Find and parse JOB and SUBDAG lines.
		logicalLines.rewind();
		const char *dagLine;
		while ( (dagLine = logicalLines.next()) ) {
			StringList tokens( dagLine, " \t" );
			tokens.rewind();
			const char *first = tokens.next();

			if ( first && !strcasecmp( first, "JOB" ) ) {

					// Get the submit file and directory from the DAG
					// file line.
				const char *subFile;
				const char *directory;
				if ( parseJobOrDagLine( dagLine, tokens, "submit",
							subFile, directory ) != 0 ) {
					return 1;
				}

					// Now figure out whether JOB line is a nested DAG.
				MyString submitFile( subFile );

					// If submit file ends in ".condor.sub", we assume it
					// refers to a sub-DAG.
				int start = submitFile.find( DAG_SUBMIT_FILE_SUFFIX );
				if ( start >= 0 &&
							start + (int)strlen( DAG_SUBMIT_FILE_SUFFIX) ==
							submitFile.Length() ) {

						// Change submit file name to DAG file name.
					submitFile.replaceString( DAG_SUBMIT_FILE_SUFFIX, "" );

						// Now run condor_submit_dag on the DAG file.
					if ( runSubmitDag( deepOpts, submitFile.Value(),
								directory, false ) != 0 ) {
						result = 1;
					}
				}

			} else if ( first && !strcasecmp( first, "SUBDAG" ) ) {

				const char *inlineOrExt = tokens.next();
				if ( strcasecmp( inlineOrExt, "EXTERNAL" ) ) {
					fprintf( stderr, "ERROR: only SUBDAG EXTERNAL is supported "
								"at this time (line: <%s>)\n", dagLine );
					return 1;
				}

					// Get the nested DAG file and directory from the DAG
					// file line.
				const char *nestedDagFile;
				const char *directory;
				if ( parseJobOrDagLine( dagLine, tokens, "DAG",
							nestedDagFile, directory ) != 0 ) {
					return 1;
				}

					// Now run condor_submit_dag on the DAG file.
				if ( runSubmitDag( deepOpts, nestedDagFile, directory,
							false ) != 0 ) {
					result = 1;
				}
			}
		}
	}

	return result;
}

//---------------------------------------------------------------------------
/** Parse a JOB or SUBDAG line from a DAG file.
	@param dagLine: the line we're parsing
	@param tokens: tokens of this line
	@param fileType: "submit" or "DAG" (to be used in error message)
	@param submitOrDagFile: if successful, this will point to submit or
		nested DAG file name
	@param directory: if successful, this will point to directory (NULL
		if not specified)
	@return 0 if successful, 1 if failed
*/
int
parseJobOrDagLine( const char *dagLine, StringList &tokens,
			const char *fileType, const char *&submitOrDagFile,
			const char *&directory )
{
	const char *nodeName = tokens.next();
	if ( !nodeName) {
		fprintf( stderr, "No node name specified in line: <%s>\n", dagLine );
		return 1;
	}

	submitOrDagFile = tokens.next();
	if ( !submitOrDagFile ) {
		fprintf( stderr, "No %s file specified in "
					"line: <%s>\n", fileType, dagLine );
		return 1;
	}

	directory = NULL;
	const char *dirKeyword = tokens.next();
	if ( dirKeyword && !strcasecmp( dirKeyword, "DIR" ) ) {
		directory = tokens.next();
		if ( !directory ) {
			fprintf( stderr, "No directory specified in "
						"line: <%s>\n", dagLine );
			return 1;
		}
	}

	return 0;
}

//---------------------------------------------------------------------------
/** Set up things in deep and shallow options that aren't directly specified
	on the command line.
	@param deepOpts: the condor_submit_dag deep options
	@param shallowOpts: the condor_submit_dag shallow options
	@return 0 if successful, 1 if failed
*/
int
setUpOptions( SubmitDagDeepOptions &deepOpts,
			SubmitDagShallowOptions &shallowOpts )
{
	shallowOpts.strLibOut = shallowOpts.primaryDagFile + ".lib.out";
	shallowOpts.strLibErr = shallowOpts.primaryDagFile + ".lib.err";

	if ( deepOpts.strOutfileDir != "" ) {
		shallowOpts.strDebugLog = deepOpts.strOutfileDir + DIR_DELIM_STRING +
					condor_basename( shallowOpts.primaryDagFile.Value() );
	} else {
		shallowOpts.strDebugLog = shallowOpts.primaryDagFile;
	}
	shallowOpts.strDebugLog += ".dagman.out";

	shallowOpts.strSchedLog = shallowOpts.primaryDagFile + ".dagman.log";
	shallowOpts.strSubFile = shallowOpts.primaryDagFile + DAG_SUBMIT_FILE_SUFFIX;

	MyString	rescueDagBase;

		// If we're running each DAG in its own directory, write any rescue
		// DAG to the current directory, to avoid confusion (since the
		// rescue DAG must be run from the current directory).
	if ( deepOpts.useDagDir ) {
		if ( !condor_getcwd( rescueDagBase ) ) {
			fprintf( stderr, "ERROR: unable to get cwd: %d, %s\n",
					errno, strerror(errno) );
			return 1;
		}
		rescueDagBase += DIR_DELIM_STRING;
		rescueDagBase += condor_basename(shallowOpts.primaryDagFile.Value());
	} else {
		rescueDagBase = shallowOpts.primaryDagFile;
	}

		// If we're running multiple DAGs, put "_multi" in the rescue
		// DAG name to indicate that the rescue DAG is for *all* of
		// the DAGs we're running.
	if ( shallowOpts.dagFiles.number() > 1 ) {
		rescueDagBase += "_multi";
	}

	shallowOpts.strRescueFile = rescueDagBase + ".rescue";

	shallowOpts.strLockFile = shallowOpts.primaryDagFile + ".lock";

	if (deepOpts.strDagmanPath == "" ) {
		deepOpts.strDagmanPath = which( dagman_exe );
	}

	if (deepOpts.strDagmanPath == "")
	{
		fprintf( stderr, "ERROR: can't find %s in PATH, aborting.\n",
				 dagman_exe );
		return 1;
	}

	MyString	msg;
	if ( !GetConfigFile( shallowOpts.dagFiles, deepOpts.useDagDir,
				shallowOpts.strConfigFile, msg) ) {
		fprintf( stderr, "ERROR: %s\n", msg.Value() );
		return 1;
	}

	return 0;
}

//---------------------------------------------------------------------------
/** Submit the DAGMan submit file unless the -no_submit option was given.
	@param shallowOpts: the condor_submit_dag shallow options
	@return 0 if successful, 1 if failed
*/
int
submitDag( SubmitDagShallowOptions &shallowOpts )
{
	printf("-----------------------------------------------------------------------\n");
	printf("File for submitting this DAG to Condor           : %s\n", 
			shallowOpts.strSubFile.Value());
	printf("Log of DAGMan debugging messages                 : %s\n",
		   	shallowOpts.strDebugLog.Value());
	printf("Log of Condor library output                     : %s\n", 
			shallowOpts.strLibOut.Value());
	printf("Log of Condor library error messages             : %s\n", 
			shallowOpts.strLibErr.Value());
	printf("Log of the life of condor_dagman itself          : %s\n",
		   	shallowOpts.strSchedLog.Value());
	printf("\n");

	if (shallowOpts.bSubmit)
	{
		ArgList args;
		args.AppendArg( "condor_submit" );
		if( shallowOpts.strRemoteSchedd != "" ) {
			args.AppendArg( "-r" );
			args.AppendArg( shallowOpts.strRemoteSchedd );
		}
		args.AppendArg( shallowOpts.strSubFile );

			// It is important to set the destination Schedd before
			// calling condor_submit, otherwise it may submit to the
			// wrong Schedd.
			//
			// my_system() has a variant that takes an Env.
			// Unfortunately, it results in an execve and no path
			// searching, which makes the relative path to
			// "condor_submit" above not work. Instead, we'll set the
			// env before execvp is called. It may be more correct to
			// fix my_system to inject the Env after the fork() and
			// before the execvp().
		if ( shallowOpts.strScheddDaemonAdFile != "" ) {
			SetEnv("_CONDOR_SCHEDD_DAEMON_AD_FILE",
				   shallowOpts.strScheddDaemonAdFile.Value());
		}
		if ( shallowOpts.strScheddAddressFile != "" ) {
			SetEnv("_CONDOR_SCHEDD_ADDRESS_FILE",
				   shallowOpts.strScheddAddressFile.Value());
		}

		int retval = my_system( args );
		if( retval != 0 ) {
			fprintf( stderr, "ERROR: condor_submit failed; aborting.\n" );
			return 1;
		}
	}
	else
	{
		printf("-no_submit given, not submitting DAG to Condor.  "
					"You can do this with:\n");
		printf("\"condor_submit %s\"\n", shallowOpts.strSubFile.Value());
	}
	printf("-----------------------------------------------------------------------\n");

	return 0;
}

//---------------------------------------------------------------------------
bool fileExists(const MyString &strFile)
{
	int fd = safe_open_wrapper_follow(strFile.Value(), O_RDONLY);
	if (fd == -1)
		return false;
	close(fd);
	return true;
}

//---------------------------------------------------------------------------
void ensureOutputFilesExist(const SubmitDagDeepOptions &deepOpts,
			SubmitDagShallowOptions &shallowOpts)
{
	int maxRescueDagNum = param_integer("DAGMAN_MAX_RESCUE_NUM",
				MAX_RESCUE_DAG_DEFAULT, 0, ABS_MAX_RESCUE_DAG_NUM);

	if (deepOpts.doRescueFrom > 0)
	{
		MyString rescueDagName = RescueDagName(shallowOpts.primaryDagFile.Value(),
				shallowOpts.dagFiles.number() > 1, deepOpts.doRescueFrom);
		if (!fileExists(rescueDagName))
		{
			fprintf( stderr, "-dorescuefrom %d specified, but rescue "
						"DAG file %s does not exist!\n", deepOpts.doRescueFrom,
						rescueDagName.Value() );
	    	exit( 1 );
		}
	}

		// Get rid of the halt file (if one exists).
	unlink( HaltFileName( shallowOpts.primaryDagFile ).Value() );

	if (deepOpts.bForce)
	{
		unlink(shallowOpts.strSubFile.Value());
		unlink(shallowOpts.strSchedLog.Value());
		unlink(shallowOpts.strLibOut.Value());
		unlink(shallowOpts.strLibErr.Value());
		RenameRescueDagsAfter(shallowOpts.primaryDagFile.Value(),
					shallowOpts.dagFiles.number() > 1, 0, maxRescueDagNum);
	}

		// Check whether we're automatically running a rescue DAG -- if
		// so, allow things to continue even if the files generated
		// by condor_submit_dag already exist.
	bool autoRunningRescue = false;
	if (deepOpts.autoRescue) {
		int rescueDagNum = FindLastRescueDagNum(shallowOpts.primaryDagFile.Value(),
					shallowOpts.dagFiles.number() > 1, maxRescueDagNum);
		if (rescueDagNum > 0) {
			printf("Running rescue DAG %d\n", rescueDagNum);
			autoRunningRescue = true;
		}
	}

	bool bHadError = false;
		// If not running a rescue DAG, check for existing files
		// generated by condor_submit_dag...
	if (!autoRunningRescue && deepOpts.doRescueFrom < 1 && !deepOpts.updateSubmit) {
		if (fileExists(shallowOpts.strSubFile))
		{
			fprintf( stderr, "ERROR: \"%s\" already exists.\n",
				 	shallowOpts.strSubFile.Value() );
			bHadError = true;
		}
		if (fileExists(shallowOpts.strLibOut))
		{
			fprintf( stderr, "ERROR: \"%s\" already exists.\n",
				 	shallowOpts.strLibOut.Value() );
			bHadError = true;
		}
		if (fileExists(shallowOpts.strLibErr))
		{
			fprintf( stderr, "ERROR: \"%s\" already exists.\n",
				 	shallowOpts.strLibErr.Value() );
			bHadError = true;
		}
		if (fileExists(shallowOpts.strSchedLog))
		{
			fprintf( stderr, "ERROR: \"%s\" already exists.\n",
				 	shallowOpts.strSchedLog.Value() );
			bHadError = true;
		}
	}

		// This is checking for the existance of an "old-style" rescue
		// DAG file.
	if (!deepOpts.autoRescue && deepOpts.doRescueFrom < 1 &&
				fileExists(shallowOpts.strRescueFile))
	{
		fprintf( stderr, "ERROR: \"%s\" already exists.\n",
				 shallowOpts.strRescueFile.Value() );
	    fprintf( stderr, "  You may want to resubmit your DAG using that "
				 "file, instead of \"%s\"\n", shallowOpts.primaryDagFile.Value());
	    fprintf( stderr, "  Look at the Condor manual for details about DAG "
				 "rescue files.\n" );
	    fprintf( stderr, "  Please investigate and either remove \"%s\",\n",
				 shallowOpts.strRescueFile.Value() );
	    fprintf( stderr, "  or use it as the input to condor_submit_dag.\n" );
		bHadError = true;
	}

	if (bHadError) 
	{
	    fprintf( stderr, "\nSome file(s) needed by %s already exist.  ",
				 dagman_exe );
	    fprintf( stderr, "Either rename them,\nuse the \"-f\" option to "
				 "force them to be overwritten, or use\n"
				 "the \"-update_submit\" option to update the submit "
				 "file and continue.\n" );
	    exit( 1 );
	}
}

//---------------------------------------------------------------------------
/** Get the command-line options we want to preserve from the .condor.sub
    file we're overwriting, and plug them into the shallowOpts structure.
	Note that it's *not* an error for the .condor.sub file to not exist.
	@param shallowOpts: the condor_submit_dag shallow options
	@return 0 if successful, 1 if failed
*/
int
getOldSubmitFlags(SubmitDagShallowOptions &shallowOpts)
{
		// It's not an error for the submit file to not exist.
	if ( fileExists( shallowOpts.strSubFile ) ) {
		StringList logicalLines;
		MyString error = MultiLogFiles::fileNameToLogicalLines(
					shallowOpts.strSubFile, logicalLines );
		if ( error != "" ) {
			fprintf( stderr, "Error reading submit file: %s\n",
						error.Value() );
			return 1;
		}

		logicalLines.rewind();
		const char *subLine;
		while ( (subLine = logicalLines.next()) ) {
			StringList tokens( subLine, " \t" );
			tokens.rewind();
			const char *first = tokens.next();
			if ( first && !strcasecmp( first, "arguments" ) ) {
				if ( parseArgumentsLine( subLine, shallowOpts ) != 0 ) {
					return 1;
				}
			}
		}
	}

	return 0;
}

//---------------------------------------------------------------------------
/** Parse the arguments line of an existing .condor.sub file, extracing
    the arguments we want to preserve when updating the .condor.sub file.
	@param subLine: the arguments line from the .condor.sub file
	@param shallowOpts: the condor_submit_dag shallow options
	@return 0 if successful, 1 if failed
*/
int
parseArgumentsLine( const MyString &subLine,
			SubmitDagShallowOptions &shallowOpts )
{
	const char *line = subLine.Value();
	const char *start = strchr( line, '"' );
	const char *end = strrchr( line, '"' );

	MyString arguments;
	if ( start && end ) {
		arguments = subLine.Substr( start - line, end - line );
	} else {
		fprintf( stderr, "Missing quotes in arguments line: <%s>\n",
					subLine.Value() );
		return 1;
	}

	ArgList arglist;
	MyString error;
	if ( !arglist.AppendArgsV2Quoted( arguments.Value(),
				&error ) ) {
		fprintf( stderr, "Error parsing arguments: %s\n", error.Value() );
		return 1;
	}

	for ( int argNum = 0; argNum < arglist.Count(); argNum++ ) {
		MyString strArg = arglist.GetArg( argNum );
		strArg.lower_case();
		(void)parsePreservedArgs( strArg, argNum, arglist.Count(),
					arglist.GetStringArray(), shallowOpts);
	}

	return 0;
}

class EnvFilter : public Env
{
public:
	EnvFilter( void ) { };
	virtual ~EnvFilter( void ) { };
	virtual bool ImportFilter( const MyString & /*var*/,
							   const MyString & /*val*/ ) const;
};

bool
EnvFilter::ImportFilter( const MyString &var, const MyString &val ) const
{
	if ( (var.find(";") >= 0) || (val.find(";") >= 0) ) {
		return false;
	}
	return IsSafeEnvV2Value( val.Value() );
}

//---------------------------------------------------------------------------
void writeSubmitFile(/* const */ SubmitDagDeepOptions &deepOpts,
			/* const */ SubmitDagShallowOptions &shallowOpts)
{
	FILE *pSubFile = safe_fopen_wrapper_follow(shallowOpts.strSubFile.Value(), "w");
	if (!pSubFile)
	{
		fprintf( stderr, "ERROR: unable to create submit file %s\n",
				 shallowOpts.strSubFile.Value() );
		exit( 1 );
	}

	const char *executable = NULL;
	MyString valgrindPath; // outside if so executable is valid!
	if ( shallowOpts.runValgrind ) {
		valgrindPath = which( valgrind_exe );
		if ( valgrindPath == "" ) {
			fprintf( stderr, "ERROR: can't find %s in PATH, aborting.\n",
				 		valgrind_exe );
			exit( 1 );
		} else {
			executable = valgrindPath.Value();
		}
	} else {
		executable = deepOpts.strDagmanPath.Value();
	}

    fprintf(pSubFile, "# Filename: %s\n", shallowOpts.strSubFile.Value());

    fprintf(pSubFile, "# Generated by condor_submit_dag ");
	shallowOpts.dagFiles.rewind();
	char *dagFile;
	while ( (dagFile = shallowOpts.dagFiles.next()) != NULL ) {
    	fprintf(pSubFile, "%s ", dagFile);
	}
    fprintf(pSubFile, "\n");

    fprintf(pSubFile, "universe\t= scheduler\n");
    fprintf(pSubFile, "executable\t= %s\n", executable);
	fprintf(pSubFile, "getenv\t\t= True\n");
	fprintf(pSubFile, "output\t\t= %s\n", shallowOpts.strLibOut.Value());
    fprintf(pSubFile, "error\t\t= %s\n", shallowOpts.strLibErr.Value());
    fprintf(pSubFile, "log\t\t= %s\n", shallowOpts.strSchedLog.Value());
#if !defined ( WIN32 )
    fprintf(pSubFile, "remove_kill_sig\t= SIGUSR1\n" );
#endif
    fprintf(pSubFile, "+%s\t= \"%s == $(cluster)\"\n",
				ATTR_OTHER_JOB_REMOVE_REQUIREMENTS, ATTR_DAGMAN_JOB_ID );

		// ensure DAGMan is automatically requeued by the schedd if it
		// exits abnormally or is killed (e.g., during a reboot)
	const char *defaultRemoveExpr = "( ExitSignal =?= 11 || "
				"(ExitCode =!= UNDEFINED && ExitCode >=0 && ExitCode <= 2))";
	MyString removeExpr(defaultRemoveExpr);
	char *tmpRemoveExpr = param("DAGMAN_ON_EXIT_REMOVE");
	if ( tmpRemoveExpr ) {
		removeExpr = tmpRemoveExpr;
		free(tmpRemoveExpr);
	}
    fprintf(pSubFile, "# Note: default on_exit_remove expression:\n");
	fprintf(pSubFile, "# %s\n", defaultRemoveExpr);
	fprintf(pSubFile, "# attempts to ensure that DAGMan is automatically\n");
	fprintf(pSubFile, "# requeued by the schedd if it exits abnormally or\n");
    fprintf(pSubFile, "# is killed (e.g., during a reboot).\n");
    fprintf(pSubFile, "on_exit_remove\t= %s\n", removeExpr.Value() );

    fprintf(pSubFile, "copy_to_spool\t= %s\n", shallowOpts.copyToSpool ?
				"True" : "False" );

	//~~~~~~~~~~~~~~~~~~~~~~~~~~~~~~~~~~~~~~~~~~~~~~~~~~~~~~~~~~~~~~~
	// Be sure to change MIN_SUBMIT_FILE_VERSION in dagman_main.cpp
	// if the arguments passed to condor_dagman change in an
	// incompatible way!!
	//~~~~~~~~~~~~~~~~~~~~~~~~~~~~~~~~~~~~~~~~~~~~~~~~~~~~~~~~~~~~~~~
	ArgList args;

	if ( shallowOpts.runValgrind ) {
		args.AppendArg("--tool=memcheck");
		args.AppendArg("--leak-check=yes");
		args.AppendArg("--show-reachable=yes");
		args.AppendArg(deepOpts.strDagmanPath.Value());
	}

	args.AppendArg("-f");
	args.AppendArg("-l");
	args.AppendArg(".");
	if ( shallowOpts.iDebugLevel != DEBUG_UNSET ) {
		args.AppendArg("-Debug");
		args.AppendArg(shallowOpts.iDebugLevel);
	}
	args.AppendArg("-Lockfile");
	args.AppendArg(shallowOpts.strLockFile.Value());
	args.AppendArg("-AutoRescue");
	args.AppendArg(deepOpts.autoRescue);
	args.AppendArg("-DoRescueFrom");
	args.AppendArg(deepOpts.doRescueFrom);

	shallowOpts.dagFiles.rewind();
	while ( (dagFile = shallowOpts.dagFiles.next()) != NULL ) {
		args.AppendArg("-Dag");
		args.AppendArg(dagFile);
	}

    if(shallowOpts.iMaxIdle != 0) 
	{
		args.AppendArg("-MaxIdle");
		args.AppendArg(shallowOpts.iMaxIdle);
    }
    if(shallowOpts.iMaxJobs != 0) 
	{
		args.AppendArg("-MaxJobs");
		args.AppendArg(shallowOpts.iMaxJobs);
    }
    if(shallowOpts.iMaxPre != 0) 
	{
		args.AppendArg("-MaxPre");
		args.AppendArg(shallowOpts.iMaxPre);
    }
    if(shallowOpts.iMaxPost != 0) 
	{
		args.AppendArg("-MaxPost");
		args.AppendArg(shallowOpts.iMaxPost);
    }
	if(shallowOpts.bNoEventChecks)
	{
		// strArgs += " -NoEventChecks";
		printf( "Warning: -NoEventChecks is ignored; please use "
					"the DAGMAN_ALLOW_EVENTS config parameter instead\n");
	}
	if(!shallowOpts.bPostRun)
	{
		args.AppendArg("-DontAlwaysRunPost");
	}
	if(deepOpts.bAllowLogError)
	{
		args.AppendArg("-AllowLogError");
	}
	if(deepOpts.useDagDir)
	{
		args.AppendArg("-UseDagDir");
	}

	args.AppendArg("-CsdVersion");
	args.AppendArg(CondorVersion());
	if(deepOpts.allowVerMismatch) {
		args.AppendArg("-AllowVersionMismatch");
	}
	if(shallowOpts.dumpRescueDag) {
		args.AppendArg("-DumpRescue");
	}

	if(deepOpts.bVerbose) {
		args.AppendArg("-Verbose");
	}

	if(deepOpts.bForce) {
		args.AppendArg("-Force");
	}

	if(deepOpts.strNotification != "") {
		args.AppendArg("-Notification");
		args.AppendArg(deepOpts.strNotification);
	}

	if(deepOpts.strDagmanPath != "") {
		args.AppendArg("-Dagman");
		args.AppendArg(deepOpts.strDagmanPath);
	}

	if(deepOpts.strOutfileDir != "") {
		args.AppendArg("-Outfile_dir");
		args.AppendArg(deepOpts.strOutfileDir);
	}

	if(deepOpts.updateSubmit) {
		args.AppendArg("-Update_submit");
	}

	if(deepOpts.importEnv) {
		args.AppendArg("-Import_env");
	}

	if( deepOpts.priority != 0 ) {
		args.AppendArg("-Priority");
		args.AppendArg(deepOpts.priority);
	}

	MyString arg_str,args_error;
	if(!args.GetArgsStringV1WackedOrV2Quoted(&arg_str,&args_error)) {
		fprintf(stderr,"Failed to insert arguments: %s",args_error.Value());
		exit(1);
	}
    fprintf(pSubFile, "arguments\t= %s\n", arg_str.Value());

	//~~~~~~~~~~~~~~~~~~~~~~~~~~~~~~~~~~~~~~~~~~~~~~~~~~~~~~~~~~~~~~~
	// Be sure to change MIN_SUBMIT_FILE_VERSION in dagman_main.cpp
	// if the environment passed to condor_dagman changes in an
	// incompatible way!!
	//~~~~~~~~~~~~~~~~~~~~~~~~~~~~~~~~~~~~~~~~~~~~~~~~~~~~~~~~~~~~~~~
	EnvFilter env;
	if ( deepOpts.importEnv ) {
		env.Import( );
	}
	env.SetEnv("_CONDOR_DAGMAN_LOG", shallowOpts.strDebugLog.Value());
	env.SetEnv("_CONDOR_MAX_DAGMAN_LOG=0");
	if ( shallowOpts.strScheddDaemonAdFile != "" ) {
		env.SetEnv("_CONDOR_SCHEDD_DAEMON_AD_FILE",
				   shallowOpts.strScheddDaemonAdFile.Value());
	}
	if ( shallowOpts.strScheddAddressFile != "" ) {
		env.SetEnv("_CONDOR_SCHEDD_ADDRESS_FILE",
				   shallowOpts.strScheddAddressFile.Value());
	}
	if ( shallowOpts.strConfigFile != "" ) {
		if ( access( shallowOpts.strConfigFile.Value(), F_OK ) != 0 ) {
			fprintf( stderr, "ERROR: unable to read config file %s "
						"(error %d, %s)\n",
						shallowOpts.strConfigFile.Value(), errno, strerror(errno) );
			exit(1);
		}
		env.SetEnv("_CONDOR_DAGMAN_CONFIG_FILE", shallowOpts.strConfigFile.Value());
	}

	MyString env_str;
	MyString env_errors;
	if(!env.getDelimitedStringV1RawOrV2Quoted(&env_str,&env_errors)) {
		fprintf(stderr,"Failed to insert environment: %s",env_errors.Value());
		exit(1);
	}
    fprintf(pSubFile, "environment\t= %s\n",env_str.Value());

    if(deepOpts.strNotification != "") 
	{	
		fprintf(pSubFile, "notification\t= %s\n", deepOpts.strNotification.Value());
    }

		// Append user-specified stuff to submit file...
		// ...first, the insert file, if any...
	if (shallowOpts.appendFile != "") {
		FILE *aFile = safe_fopen_wrapper_follow(shallowOpts.appendFile.Value(), "r");
		if (!aFile)
		{
			fprintf( stderr, "ERROR: unable to read submit append file (%s)\n",
				 	shallowOpts.appendFile.Value() );
			exit( 1 );
		}

		char *line;
		while ((line = getline(aFile)) != NULL) {
    		fprintf(pSubFile, "%s\n", line);
		}

		fclose(aFile);
	}

		// ...now things specified directly on the command line.
	shallowOpts.appendLines.rewind();
	char *command;
	while ((command = shallowOpts.appendLines.next()) != NULL) {
    	fprintf(pSubFile, "%s\n", command);
	}

    fprintf(pSubFile, "queue\n");

	fclose(pSubFile);
}

//---------------------------------------------------------------------------
void
parseCommandLine(SubmitDagDeepOptions &deepOpts,
			SubmitDagShallowOptions &shallowOpts, int argc,
			const char * const argv[])
{
	for (int iArg = 1; iArg < argc; iArg++)
	{
		MyString strArg = argv[iArg];

		if (strArg[0] != '-')
		{
				// We assume an argument without a leading hyphen is
				// a DAG file name.
			shallowOpts.dagFiles.append(strArg.Value());
			if ( shallowOpts.primaryDagFile == "" ) {
				shallowOpts.primaryDagFile = strArg;
			}
		}
		else if (shallowOpts.primaryDagFile != "")
		{
				// Disallow hyphen args after DAG file name(s).
			printf("ERROR: no arguments allowed after DAG file name(s)\n");
			printUsage();
		}
		else
		{
			strArg.lower_case();

			// Note: in checking the argument names here, we only check for
			// as much of the full name as we need to unambiguously define
			// the argument.
			if (strArg.find("-no_s") != -1) // -no_submit
			{
				shallowOpts.bSubmit = false;
			}
			else if (strArg.find("-vers") != -1) // -version
			{
				printf( "%s\n%s\n", CondorVersion(), CondorPlatform() );
				exit( 0 );
			}
			else if (strArg.find("-help") != -1 || strArg.find("-h") != -1) // -help
			{
				printUsage(0);
			}
				// submit and stick to a specific schedd
			else if (strArg.find("-schedd-daemon-ad-file") != -1)
			{
				if (iArg + 1 >= argc) {
					fprintf(stderr, "-schedd-daemon-ad-file argument needs a value\n");
					printUsage();
				}
				shallowOpts.strScheddDaemonAdFile = argv[++iArg];
			}
				// submit and stick to a specific schedd
			else if (strArg.find("-schedd-address-file") != -1)
			{
				if (iArg + 1 >= argc) {
					fprintf(stderr, "-schedd-address-file argument needs a value\n");
					printUsage();
				}
				shallowOpts.strScheddAddressFile = argv[++iArg];
			}
			else if (strArg.find("-f") != -1) // -force
			{
				deepOpts.bForce = true;
			}
			else if (strArg.find("-not") != -1) // -notification
			{
				if (iArg + 1 >= argc) {
					fprintf(stderr, "-notification argument needs a value\n");
					printUsage();
				}
				deepOpts.strNotification = argv[++iArg];
			}
			else if (strArg.find("-r") != -1) // submit to remote schedd
			{
				if (iArg + 1 >= argc) {
					fprintf(stderr, "-r argument needs a value\n");
					printUsage();
				}
				shallowOpts.strRemoteSchedd = argv[++iArg];
			}
			else if (strArg.find("-dagman") != -1)
			{
				if (iArg + 1 >= argc) {
					fprintf(stderr, "-dagman argument needs a value\n");
					printUsage();
				}
				deepOpts.strDagmanPath = argv[++iArg];
			}
			else if (strArg.find("-de") != -1) // -debug
			{
				if (iArg + 1 >= argc) {
					fprintf(stderr, "-debug argument needs a value\n");
					printUsage();
				}
				shallowOpts.iDebugLevel = atoi(argv[++iArg]);
			}
			else if (strArg.find("-noev") != -1) // -noeventchecks
			{
				shallowOpts.bNoEventChecks = true;
			}
			else if (strArg.find("-allowlog") != -1) // -allowlogerror
			{
				deepOpts.bAllowLogError = true;
			}
			else if (strArg.find("-use") != -1) // -usedagdir
			{
				deepOpts.useDagDir = true;
			}
			else if (strArg.find("-out") != -1) // -outfile_dir
			{
				if (iArg + 1 >= argc) {
					fprintf(stderr, "-outfile_dir argument needs a value\n");
					printUsage();
				}
				deepOpts.strOutfileDir = argv[++iArg];
			}
			else if (strArg.find("-con") != -1) // -config
			{
				if (iArg + 1 >= argc) {
					fprintf(stderr, "-config argument needs a value\n");
					printUsage();
				}
				shallowOpts.strConfigFile = argv[++iArg];
					// Internally we deal with all configuration file paths
					// as full paths, to make it easier to determine whether
					// several paths point to the same file.
				MyString	errMsg;
				if (!MakePathAbsolute(shallowOpts.strConfigFile, errMsg)) {
					fprintf( stderr, "%s\n", errMsg.Value() );
   					exit( 1 );
				}
			}
			else if (strArg.find("-app") != -1) // -append
			{
				if (iArg + 1 >= argc) {
					fprintf(stderr, "-append argument needs a value\n");
					printUsage();
				}
				shallowOpts.appendLines.append(argv[++iArg]);
			}
			else if (strArg.find("-insert") != -1) // -insert_sub_file
			{
				if (iArg + 1 >= argc) {
					fprintf(stderr, "-insert_sub_file argument needs a value\n");
					printUsage();
				}
				++iArg;
				if (shallowOpts.appendFile != "") {
					printf("Note: -insert_sub_file value (%s) overriding "
								"DAGMAN_INSERT_SUB_FILE setting (%s)\n",
								argv[iArg], shallowOpts.appendFile.Value());
				}
				shallowOpts.appendFile = argv[iArg];
			}
			else if (strArg.find("-autor") != -1) // -autorescue
			{
				if (iArg + 1 >= argc) {
					fprintf(stderr, "-autorescue argument needs a value\n");
					printUsage();
				}
				deepOpts.autoRescue = (atoi(argv[++iArg]) != 0);
			}
			else if (strArg.find("-dores") != -1) // -dorescuefrom
			{
				if (iArg + 1 >= argc) {
					fprintf(stderr, "-dorescuefrom argument needs a value\n");
					printUsage();
				}
				deepOpts.doRescueFrom = atoi(argv[++iArg]);
			}
			else if (strArg.find("-allowver") != -1) // -AllowVersionMismatch
			{
				deepOpts.allowVerMismatch = true;
			}
			else if (strArg.find("-no_rec") != -1) // -no_recurse
			{
				deepOpts.recurse = false;
			}
			else if (strArg.find("-do_rec") != -1) // -do_recurse
			{
				deepOpts.recurse = true;
			}
			else if (strArg.find("-updat") != -1) // -update_submit
			{
				deepOpts.updateSubmit = true;
			}
			else if (strArg.find("-import_env") != -1) // -import_env
			{
				deepOpts.importEnv = true;
			}			     
			else if (strArg.find("-dumpr") != -1) // -DumpRescue
			{
				shallowOpts.dumpRescueDag = true;
			}
			else if (strArg.find("-valgrind") != -1) // -valgrind
			{
				shallowOpts.runValgrind = true;
			}
				// This must come last, so we can have other arguments
				// that start with -v.
			else if ( (strArg.find("-v") != -1) ) // -verbose
			{
				deepOpts.bVerbose = true;
			}
			else if ( (strArg.find("-dontalwaysrun") != -1) ) // DontAlwaysRunPost
			{
				shallowOpts.bPostRun = false;
			}
			else if ( parsePreservedArgs( strArg, iArg, argc, argv,
						shallowOpts) )
			{
				// No-op here
			}
			else if( (strArg.find("-prio") != -1) ) // -priority
			{
				if(iArg + 1 >= argc) {
					fprintf(stderr, "-priority argument needs a value\n");
					printUsage();
				}
				deepOpts.priority = atoi(argv[++iArg]);
			}
			else
			{
				fprintf( stderr, "ERROR: unknown option %s\n", strArg.Value() );
				printUsage();
			}
		}
	}

	if (shallowOpts.primaryDagFile == "")
	{
		fprintf( stderr, "ERROR: no dag file specified; aborting.\n" );
		printUsage();
	}

	if (deepOpts.doRescueFrom < 0)
	{
		fprintf( stderr, "-dorescuefrom value must be non-negative; aborting.\n");
		printUsage();
	}
}

//---------------------------------------------------------------------------
/** Parse arguments that are to be preserved when updating a .condor.sub
	file.  If the given argument such an argument, parse it and update the
	shallowOpts structure accordingly.  (This function is meant to be called
	both when parsing "normal" command-line arguments, and when parsing the
	existing arguments line of a .condor.sub file we're overwriting.)
	@param strArg: the argument we're parsing
	@param argNum: the argument number of the current argument
	@param argc: the argument count (passed to get value for flag)
	@param argv: the argument vector (passed to get value for flag)
	@param shallowOpts: the condor_submit_dag shallow options
	@return true iff the argument vector contained any arguments
		processed by this function
*/
bool
parsePreservedArgs(const MyString &strArg, int &argNum, int argc,
			const char * const argv[], SubmitDagShallowOptions &shallowOpts)
{
	bool result = false;

	if (strArg.find("-maxi") != -1) // -maxidle
	{
		if (argNum + 1 >= argc) {
			fprintf(stderr, "-maxidle argument needs a value\n");
			printUsage();
		}
		shallowOpts.iMaxIdle = atoi(argv[++argNum]);
		result = true;
	}
	else if (strArg.find("-maxj") != -1) // -maxjobs
	{
		if (argNum + 1 >= argc) {
			fprintf(stderr, "-maxjobs argument needs a value\n");
			printUsage();
		}
		shallowOpts.iMaxJobs = atoi(argv[++argNum]);
		result = true;
	}
	else if (strArg.find("-maxpr") != -1) // -maxpre
	{
		if (argNum + 1 >= argc) {
			fprintf(stderr, "-maxpre argument needs a value\n");
			printUsage();
		}
		shallowOpts.iMaxPre = atoi(argv[++argNum]);
		result = true;
	}
	else if (strArg.find("-maxpo") != -1) // -maxpost
	{
		if (argNum + 1 >= argc) {
			fprintf(stderr, "-maxpost argument needs a value\n");
			printUsage();
		}
		shallowOpts.iMaxPost = atoi(argv[++argNum]);
		result = true;
	}

	return result;
}

//---------------------------------------------------------------------------
int printUsage(int iExitCode) 
{
    printf("Usage: condor_submit_dag [options] dag_file [dag_file_2 ... dag_file_n]\n");
    printf("  where dag_file1, etc., is the name of a DAG input file\n");
    printf("  and where [options] is one or more of:\n");
	printf("    -help               (print usage info and exit)\n");
	printf("    -version            (print version and exit)\n");
	printf("    -dagman <path>      (Full path to an alternate condor_dagman executable)\n");
    printf("    -no_submit          (DAG is not submitted to Condor)\n");
    printf("    -verbose            (Verbose error messages from condor_submit_dag)\n");
    printf("    -force              (Overwrite files condor_submit_dag uses if they exist)\n");
    printf("    -r <schedd_name>    (Submit to the specified remote schedd)\n");
    printf("    -schedd-daemon-ad-file <path>  (Submit to the schedd who dropped the ad file)\n");
    printf("    -schedd-address-file <path>  (Submit to the schedd who dropped the address file)\n");
	printf("    -maxidle <number>   (Maximum number of idle nodes to allow)\n");
    printf("    -maxjobs <number>   (Maximum number of jobs ever submitted at once)\n");
    printf("    -MaxPre <number>    (Maximum number of PRE scripts to run at once)\n");
    printf("    -MaxPost <number>   (Maximum number of POST scripts to run at once)\n");
    printf("    -notification <value> (Determines how much email you get from Condor.\n");
    printf("        See the condor_submit man page for values.)\n");
    printf("    -NoEventChecks      (Now ignored -- use DAGMAN_ALLOW_EVENTS)\n"); 
    printf("    -AllowLogError      (Allows the DAG to attempt execution even if the log\n");
    printf("        reading code finds errors when parsing the submit files)\n"); 
	printf("    -UseDagDir          (Run DAGs in directories specified in DAG file paths)\n");
    printf("    -debug <number>     (Determines how verbosely DAGMan logs its work\n");
    printf("         about the life of the condor_dagman job.  'value' must be\n");
    printf("         an integer with a value of 0-7 inclusive.)\n");
    printf("    -outfile_dir <path> (Directory into which to put the dagman.out file,\n");
	printf("         instead of the default\n");
    printf("    -config <filename>  (Specify a DAGMan configuration file)\n");
	printf("    -append <command>   (Append specified command to .condor.sub file)\n");
	printf("    -insert_sub_file <filename>   (Insert specified file into .condor.sub file)\n");
	printf("    -AutoRescue 0|1     (whether to automatically run newest rescue DAG;\n");
	printf("         0 = false, 1 = true)\n");
	printf("    -DoRescueFrom <number>  (run rescue DAG of given number)\n");
	printf("    -AllowVersionMismatch (allow version mismatch between the\n");
	printf("         .condor.sub file and the condor_dagman binary)\n");
	printf("    -no_recurse         (don't recurse in nested DAGs)\n");
	printf("    -do_recurse         (do recurse in nested DAGs)\n");
	printf("    -update_submit      (update submit file if it exists)\n");
	printf("    -import_env         (explicitly import env into submit file)\n");
	printf("    -DumpRescue         (DAGMan dumps rescue DAG and exits)\n");
	printf("    -valgrind           (create submit file to run valgrind on DAGMan)\n");
<<<<<<< HEAD
	printf("    -priority <priority> (jobs will run with this priority by default)\n");
	exit(1);
=======
	exit(iExitCode);
>>>>>>> 3e51c23b
}<|MERGE_RESOLUTION|>--- conflicted
+++ resolved
@@ -1241,10 +1241,6 @@
 	printf("    -import_env         (explicitly import env into submit file)\n");
 	printf("    -DumpRescue         (DAGMan dumps rescue DAG and exits)\n");
 	printf("    -valgrind           (create submit file to run valgrind on DAGMan)\n");
-<<<<<<< HEAD
 	printf("    -priority <priority> (jobs will run with this priority by default)\n");
-	exit(1);
-=======
 	exit(iExitCode);
->>>>>>> 3e51c23b
 }