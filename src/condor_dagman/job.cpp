/***************************************************************
 *
 * Copyright (C) 1990-2007, Condor Team, Computer Sciences Department,
 * University of Wisconsin-Madison, WI.
 * 
 * Licensed under the Apache License, Version 2.0 (the "License"); you
 * may not use this file except in compliance with the License.  You may
 * obtain a copy of the License at
 * 
 *    http://www.apache.org/licenses/LICENSE-2.0
 * 
 * Unless required by applicable law or agreed to in writing, software
 * distributed under the License is distributed on an "AS IS" BASIS,
 * WITHOUT WARRANTIES OR CONDITIONS OF ANY KIND, either express or implied.
 * See the License for the specific language governing permissions and
 * limitations under the License.
 *
 ***************************************************************/


#include "condor_common.h"
#include "job.h"
#include "condor_string.h"
#include "condor_debug.h"
#include "dagman_main.h"
#include "read_multiple_logs.h"
#include "throttle_by_category.h"
#include "dag.h"
#include "dagman_metrics.h"
#include <set>
#include <forward_list>

static const char *JOB_TAG_NAME = "+job_tag_name";
static const char *PEGASUS_SITE = "+pegasus_site";

StringSpace Job::stringSpace;

//---------------------------------------------------------------------------
JobID_t Job::_jobID_counter = 0;  // Initialize the static data memeber
int Job::NOOP_NODE_PROCID = INT_MAX;
int Job::_nextJobstateSeqNum = 1;

//EdgeID_t Edge::_edgeId_counter = 0; // Initialize the static data memmber
<<<<<<< HEAD
std::deque<std::unique_ptr<Edge>> Edge::_edgeTable;
#endif


#ifdef DEAD_CODE
//---------------------------------------------------------------------------
// NOTE: this must be kept in sync with the queue_t enum
const char *Job::queue_t_names[] = {
    "Q_PARENTS",
    "Q_WAITING",
    "Q_CHILDREN",
};
#endif
=======
std::deque<Edge*> Edge::_edgeTable;
>>>>>>> d5f5465d

//---------------------------------------------------------------------------
// NOTE: this must be kept in sync with the status_t enum
const char * Job::status_t_names[] = {
    "STATUS_NOT_READY",
    "STATUS_READY    ",
    "STATUS_PRERUN   ",
    "STATUS_SUBMITTED",
    "STATUS_POSTRUN  ",
    "STATUS_DONE     ",
    "STATUS_ERROR    "
};

//---------------------------------------------------------------------------
Job::~Job() {

	// We _should_ free_dedup() here, but it turns out both Job and
	// stringSpace objects are static, and thus the order of desrtuction when
	// dagman shuts down is unknown (global desctructors).  Thus dagman
	// may end up segfaulting on exit.  Since Job objects are never destroyed
	// by dagman until it is exiting, no need to free_dedup.
	//
    // stringSpace.free_dedup(_directory); _directory = NULL;
    // stringSpace.free_dedup(_cmdFile); _cmdFile = NULL;

    free(_dagFile); _dagFile = NULL;
    free(_jobName); _jobName = NULL;

	delete _scriptPre;
	delete _scriptPost;
	delete _scriptHold;

	free(_jobTag);
}

//---------------------------------------------------------------------------
Job::Job( const char* jobName, const char *directory, const char* cmdFile )
	: _scriptPre(NULL)
	, _scriptPost(NULL)
	, _scriptHold(NULL)
	, retry_max(0)
	, retries(0)
	, _submitTries(0)
	, retval(-1)
	, retry_abort_val(0xdeadbeef)
	, abort_dag_val(-1)
	, abort_dag_return_val(-1)
	, _dfsOrder(-1)
	, _visited(false)
	, have_retry_abort_val(false)
	, have_abort_dag_val(false)
	, have_abort_dag_return_val(false)
	, is_cluster(false)
	, countedAsDone(false)
	, _noop(false)
	, _hold(false)
	, _type(NodeType::JOB)
	, _queuedNodeJobProcs(0)
	, _numSubmittedProcs(0)
	, _explicitPriority(0)
	, _effectivePriority(_explicitPriority)
	, _timesHeld(0)
	, _jobProcsOnHold(0)

	, _directory(NULL)
	, _cmdFile(NULL)
	, _submitDesc(NULL)
	, _dagFile(NULL)
	, _jobName(NULL)

	, _Status(STATUS_READY)
	, _parent(NO_ID)
	, _child(NO_ID)
	, _numparents(0)
	, _multiple_parents(false)
	, _multiple_children(false)
	, _parents_done(false)
	, _spare(false)
	, _jobID(-1)
	, _jobstateSeqNum(0)
	, _preskip(PRE_SKIP_INVALID)
	, _lastEventTime(0)
	, _throttleInfo(NULL)
	, _jobTag(NULL)
{
	ASSERT( jobName != NULL );
	ASSERT( cmdFile != NULL );

	debug_printf( DEBUG_DEBUG_1, "Job::Job(%s, %s, %s)\n", jobName, directory, cmdFile);

	_jobName = strdup (jobName);

	// Initialize _directory and _cmdFile in a de-duped stringSpace since
	// these strings may be repeated in thousands of nodes
	_directory = stringSpace.strdup_dedup(directory);
	ASSERT(_directory);
	_cmdFile = stringSpace.strdup_dedup(cmdFile);
	ASSERT(_cmdFile);

	// _condorID struct initializes itself

	// jobID is a primary key (a database term).  All should be unique
	_jobID = _jobID_counter++;

	error_text.clear();

	return;
}

//---------------------------------------------------------------------------
void
Job::PrefixDirectory(MyString &prefix)
{
	MyString newdir;

	// don't add an unnecessary prefix
	if (prefix == ".") {
		return;
	}
	
	// If the job DIR is absolute, leave it alone
	if (_directory[0] == '/') {
		return;
	}

	// otherwise, prefix it.

	newdir += prefix;
	newdir += "/";
	newdir += _directory;

    stringSpace.free_dedup(_directory);

	_directory = stringSpace.strdup_dedup(newdir.c_str());
    ASSERT(_directory);
}

//---------------------------------------------------------------------------
void Job::Dump ( const Dag *dag ) const {
    dprintf( D_ALWAYS, "---------------------- Job ----------------------\n");
    dprintf( D_ALWAYS, "      Node Name: %s\n", _jobName );
    dprintf( D_ALWAYS, "           Noop: %s\n", _noop ? "true" : "false" );
    dprintf( D_ALWAYS, "         NodeID: %d\n", _jobID );
    dprintf( D_ALWAYS, "    Node Status: %s\n", GetStatusName() );
    dprintf( D_ALWAYS, "Node return val: %d\n", retval );
	if( _Status == STATUS_ERROR ) {
		dprintf( D_ALWAYS, "          Error: %s\n", error_text.c_str() );
	}
    dprintf( D_ALWAYS, "Job Submit File: %s\n", _cmdFile );
	if( _scriptPre ) {
		dprintf( D_ALWAYS, "     PRE Script: %s\n", _scriptPre->GetCmd() );
	}
	if( _scriptPost ) {
		dprintf( D_ALWAYS, "    POST Script: %s\n", _scriptPost->GetCmd() );
	}
	if( _scriptHold ) {
		dprintf( D_ALWAYS, "    HOLD Script: %s\n", _scriptHold->GetCmd() );
	}
	if( retry_max > 0 ) {
		dprintf( D_ALWAYS, "          Retry: %d\n", retry_max );
	}
	if( _CondorID._cluster == -1 ) {
		dprintf( D_ALWAYS, " %7s Job ID: [not yet submitted]\n",
				 JobTypeString() );
	}
	else {
		dprintf( D_ALWAYS, " %7s Job ID: (%d.%d.%d)\n", JobTypeString(),
				 _CondorID._cluster, _CondorID._proc, _CondorID._subproc );
	}

	std::string parents, children;
	PrintParents(parents, 1024, dag, " ");
	PrintChildren(children, 1024, dag, " ");
	dprintf(D_ALWAYS, "PARENTS: %s WAITING: %d CHILDREN: %s\n", parents.c_str(), (int)IsWaiting(), children.c_str());
}

const char*
Job::GetPreScriptName() const
{
	if( !_scriptPre ) {
		return NULL;
	}
	return _scriptPre->GetCmd();
}

const char*
Job::GetPostScriptName() const
{
	if( !_scriptPost ) {
		return NULL;
	}
	return _scriptPost->GetCmd();
}

const char*
Job::GetHoldScriptName() const
{
	if( !_scriptHold ) {
		return NULL;
	}
	return _scriptHold->GetCmd();
}

bool
Job::SanityCheck() const
{
	bool result = true;

	if( countedAsDone == true && _Status != STATUS_DONE ) {
		dprintf( D_ALWAYS, "BADNESS 10000: countedAsDone == true but "
				 "_Status != STATUS_DONE\n" );
		result = false;
	}

		// TODO:
		//
		// - make sure # of parents whose state != done+success is
		// equal to waitingCount
		//
		// - make sure no job appear twice in the DAG
		// 
		// - verify parent/child symmetry across entire DAG

	return result;
}


bool
Job::SetStatus( status_t newStatus )
{
	debug_printf( DEBUG_DEBUG_1, "Job(%s)::_Status = %s\n",
		GetJobName(), status_t_names[_Status] );

	debug_printf( DEBUG_DEBUG_1, "Job(%s)::SetStatus(%s)\n",
		GetJobName(), status_t_names[newStatus] );
	
	_Status = newStatus;
		// TODO: add some state transition sanity-checking here?
	return true;
}

//---------------------------------------------------------------------------
bool
Job::GetProcIsIdle( int proc )
{
	if ( GetNoop() ) {
		proc = 0;
	}

	if (proc >= static_cast<int>(_gotEvents.size())) {
		_gotEvents.resize(proc + 1, 0);
	}
	return (_gotEvents[proc] & IDLE_MASK) != 0;
}

//---------------------------------------------------------------------------
void
Job::SetProcIsIdle( int proc, bool isIdle )
{
	if ( GetNoop() ) {
		proc = 0;
	}

	if (proc >= static_cast<int>(_gotEvents.size())) {
		_gotEvents.resize(proc + 1, 0);
	}
	if (isIdle) {
		_gotEvents[proc] |= IDLE_MASK;
	} else {
		_gotEvents[proc] &= ~IDLE_MASK;
	}
}

//---------------------------------------------------------------------------
void
Job::SetProcEvent( int proc, int event )
{
	if ( GetNoop() ) {
		proc = 0;
	}

	if (proc >= static_cast<int>(_gotEvents.size())) {
			_gotEvents.resize(proc + 1, 0);
	}

	_gotEvents[proc] |= event;
}

//---------------------------------------------------------------------------
void
Job::PrintProcIsIdle()
{
	for (int proc = 0;
		proc < static_cast<int>(_gotEvents.size()); ++proc) {
		debug_printf(DEBUG_QUIET, "  Job(%s)::_isIdle[%d]: %d\n",
			GetJobName(), proc, (_gotEvents[proc] & IDLE_MASK) != 0);
	}
}

// visit all of the children, either marking them, or checking for cycles
int Job::CountChildren() const
{
	int count = 0;
	if (_child != NO_ID) {
		if (_multiple_children) {
			Edge * edge = Edge::ById(_child);
			ASSERT(edge);
		#if 1 // if the child list has a size method
			count = (int)edge->size();
		#else // if it does not
			for (auto it = edge->_children.begin(); it != edge->_children.end(); ++it) {
				++count;
			}
		#endif
		} else {
			count = 1;
		}
	}
	return count;
}


bool Job::ParentComplete(Job * parent)
{
	bool fail = true;
	int num_waiting = 0;

	bool already_done = _parents_done;
	if (_parent != NO_ID) {
		if (_multiple_parents) {
			WaitEdge * edge = WaitEdge::ById(_parent);
			fail = ! edge->MarkDone(parent->GetJobID(), already_done);
			num_waiting = edge->Waiting();
			_parents_done = num_waiting == 0;
		} else {
			num_waiting = _parents_done ? 0 : 1;
			if (parent->GetJobID() == _parent) {
				fail = false;
				_parents_done = true;
				num_waiting = 0;
			}
		}
	}
 
	if (fail) {
		debug_printf(DEBUG_QUIET,
			"ERROR: ParentComplete( %s ) failed for child node %s: num_waiting=%d\n",
			parent ? parent->GetJobName() : "(null)",
			this->GetJobName(),
			num_waiting);
	}
	return ! IsWaiting();
}

int Job::PrintParents(std::string & buf, size_t bufmax, const Dag* dag, const char * sep) const
{
	int count = 0;
	if (_parent != NO_ID) {
		if (_multiple_parents) {
			Edge * edge = Edge::ById(_parent);
			ASSERT(edge);
			if ( ! edge->_ary.empty()) {
				for (int & it : edge->_ary) {
					if (buf.size() >= bufmax)
						break;

					Job * parent = dag->FindNodeByNodeID(it);
					ASSERT(parent != NULL);

					if (count > 0) buf += sep;
					buf += parent->GetJobName();
					++count;
				}
			}
		} else {
			Job* parent = dag->FindNodeByNodeID(_parent);
			ASSERT(parent != NULL);
			buf += parent->GetJobName();
			++count;
		}
	}
	return count;
}

int Job::PrintChildren(std::string & buf, size_t bufmax, const Dag* dag, const char * sep) const
{
	int count = 0;
	if (_child != NO_ID) {
		if (_multiple_children) {
			Edge * edge = Edge::ById(_child);
			ASSERT(edge);
			if ( ! edge->_ary.empty()) {
				for (int & it : edge->_ary) {
					if (buf.size() >= bufmax)
						break;

					Job * child = dag->FindNodeByNodeID(it);
					ASSERT(child != NULL);

					if (count > 0) buf += sep;
					buf += child->GetJobName();
					++count;
				}
			}
		} else {
			Job* child = dag->FindNodeByNodeID(_child);
			ASSERT(child != NULL);
			buf += child->GetJobName();
			++count;
		}
	}
	return count;
}

// tell children that the parent is complete, and call the given function
// for children that have no more incomplete parents
//
int Job::NotifyChildren(Dag& dag, bool(*pfn)(Dag& dag, Job* child))
{
	int count = 0;
	if (_child != NO_ID) {
		if (_multiple_children) {
			Edge * edge = Edge::ById(_child);
			ASSERT(edge);
			if ( ! edge->_ary.empty()) {
				for (int & it : edge->_ary) {
					Job * child = dag.FindNodeByNodeID(it);
					ASSERT(child != NULL);
					if (child->ParentComplete(this)) {
						if (pfn) pfn(dag, child);
					}
				}
			}
		} else {
			Job* child = dag.FindNodeByNodeID(_child);
			ASSERT(child != NULL);
			if (child->ParentComplete(this)) {
				if (pfn) pfn(dag, child);
			}
		}
	}
	return count;
}

// visit all of the children, either marking them, or checking for cycles
int Job::VisitChildren(Dag& dag, int(*pfn)(Dag& dag, Job* parent, Job* child, void* args), void* args)
{
	int retval = 0;
	if (_child != NO_ID) {
		if (_multiple_children) {
			Edge * edge = Edge::ById(_child);
			ASSERT(edge);
			if (! edge->_ary.empty()) {
				for (int & it : edge->_ary) {
					Job * child = dag.FindNodeByNodeID(it);
					ASSERT(child != NULL);
					retval += pfn(dag, this, child, args);
				}
			}
		} else {
			Job* child = dag.FindNodeByNodeID(_child);
			ASSERT(child != NULL);
			retval += pfn(dag, this, child, args);
		}
	}
	return retval;
}

bool
Job::CanAddParent( Job* parent, MyString &whynot )
{
	if( !parent ) {
		whynot = "parent == NULL";
		return false;
	}
	if( GetType() == NodeType::FINAL ) {
		whynot = "Tried to add a parent to a Final node";
		return false;
	}

		// we don't currently allow a new parent to be added to a
		// child that has already been started (unless the parent is
		// already marked STATUS_DONE, e.g., when rebuilding from a
		// rescue DAG) -- but this restriction might be lifted in the
		// future once we figure out the right way for the DAG to
		// respond...
	if( _Status != STATUS_READY && parent->GetStatus() != STATUS_DONE ) {
		whynot.formatstr( "%s child may not be given a new %s parent",
						this->GetStatusName(), parent->GetStatusName() );
		return false;
	}
	whynot = "n/a";
	return true;
}

bool Job::CanAddChildren(std::forward_list<Job*> & children, MyString &whynot)
{
	if ( GetType() == NodeType::FINAL ) {
		whynot = "Tried to add a child to a final node";
		return false;
	}
	if ( GetType() == NodeType::PROVISIONER ) {
		whynot = "Tried to add a child to a provisioner node";
		return false;
	}

	for (auto child : children) {
			if ( ! child->CanAddParent(this, whynot)) {
			return false;
		}
	}

	return true;
}

bool Job::AddVar(const char *name, const char *value, const char * filename, int lineno)
{
	name = dedup_str(name);
	value = dedup_str(value);
	auto last_var = varsFromDag.before_begin();
	for (auto it = varsFromDag.begin(); it != varsFromDag.end(); ++it) {
		last_var = it;
		// because we dedup the names, we can just compare the pointers here.
		if (name == it->_name) {
			debug_printf(DEBUG_NORMAL, "Warning: VAR \"%s\" "
				"is already defined in job \"%s\" "
				"(Discovered at file \"%s\", line %d)\n",
					name, GetJobName(), filename, lineno);
				check_warning_strictness(DAG_STRICT_3);
				debug_printf(DEBUG_NORMAL, "Warning: Setting VAR \"%s\" = \"%s\"\n", name, value);
				it->_value = value;
				return true;
		}
	}
	varsFromDag.emplace_after(last_var, name, value);
	return true;
}

int Job::PrintVars(std::string &vars)
{
	int num_vars = 0;
	for (auto & it : varsFromDag) {
		vars.push_back(' ');
		vars.append(it._name);
		vars.push_back('=');
		vars.push_back('\"');
		// now we print the value, but we have to re-escape certain characters
		const char * p = it._value;
		while (*p) {
			char c = *p++;
			if (c == '\"' || c == '\\') {
				vars.push_back('\\');
			}
			vars.push_back(c);
		}
		vars.push_back('\"');
		++num_vars;
	}
	return num_vars;
}

bool Job::AddChildren(std::forward_list<Job*> &children, MyString &whynot)
{
	// check if all of this can be our child, and if all are ok being our children
	if ( ! CanAddChildren(children, whynot)) {
		return false;
	}

	// optimize the insertion case for more than a single child
	// into current a single or empty edge
	if (more_than_one(children) && ! _multiple_children) {
		JobID_t id = _child;
		Edge * edge = Edge::PromoteToMultiple(_child, _multiple_children, id);

		// count the children so we can reserve space in the edge array
		int num_children = (id == NO_ID) ? 0 : 1;
		for (auto it = children.begin(); it != children.end(); ++it) { ++num_children; }
		edge->_ary.reserve(num_children);

		// populate the edge array, since we know that children is sorted we can just push_back here.
		for (auto child : children) {
				edge->_ary.push_back(child->GetJobID());
			// count the parents of the children so that we can allocate space in AdjustEdges
			child->_numparents += 1;
		}
		if (id != NO_ID) { edge->Add(id); }
		return true;
	}

<<<<<<< HEAD
	for (auto child : children) {
		
#ifdef MEMORY_HOG
		auto ret = _children.insert(child->GetJobID());
		if (ret.second == false) {
			debug_printf(DEBUG_NORMAL,
				"Warning: parent %s already has child %s\n",
				GetJobName(), child->GetJobName());
			check_warning_strictness(DAG_STRICT_3);
		} else {
			child->addParent(this);
		}
#else
=======
	for (auto it = children.begin(); it != children.end(); ++it) {
		Job* child = *it;

>>>>>>> d5f5465d
		// if we have no children, add this as a direct child
		if (_child == NO_ID) {
			_multiple_children = false;
			_child = child->GetJobID();
			// count the parents of the children so that we can allocate space in AdjustEdges
			child->_numparents += 1;
			continue;
		}

		JobID_t id = NO_ID;
		Edge * edge = Edge::PromoteToMultiple(_child, _multiple_children, id);
		if (id != NO_ID) {
			// insert the old _child id as the first id in the collection
			edge->Add(id);
		}
		if ( ! edge->Add(child->GetJobID())) {
			debug_printf(DEBUG_NORMAL,
				"Warning: parent %s already has child %s\n",
				GetJobName(), child->GetJobName());
			check_warning_strictness(DAG_STRICT_3);
		} else {
			// count parents - used by AdjustEdges to reserve space
			child->_numparents += 1;
		}
	}
	return true;
}

void Job::BeginAdjustEdges(Dag* /*dag*/)
{
	// resize parents to fit _numparents
	if (_numparents > 1 && _parent == NO_ID) {
		_parent = WaitEdge::NewWaitEdge(_numparents);
		_multiple_parents = true;
	}
	// clearout the parent lists and done flags, we will set them in AdjustEdges
	if (_multiple_parents) {
		WaitEdge * wedge = WaitEdge::ById(_parent);
		wedge->MarkAllWaiting();
	} else {
		ASSERT(_numparents <= 1);
		_parent = NO_ID; // this will set set to the single parent by AdjustEdges
	}
	_parents_done = false;
}

// helper for AdjustEdges, assumes that _parent has been resized by BeginAdjustEdges
// we can't mark parents done here, that can only happen after we built all of the parents
void Job::AdjustEdges_AddParentToChild(Dag* dag, JobID_t child_id, Job* parent)
{
	JobID_t parent_id = parent->GetJobID();
	Job * child = dag->FindNodeByNodeID(child_id);
	ASSERT(child != NULL);
	if (child->_parent == NO_ID) {
		child->_parent = parent_id;
	} else if ( ! child->_multiple_parents) {
		if (child->_parent == parent_id) {
			debug_printf(DEBUG_QUIET, "notice : parent %d already added to single-parent child %d\n", parent_id, child_id);
		} else {
			debug_printf(DEBUG_QUIET, "WARNING : attempted to add parent %d to single-parent child %d that already has parent %d\n",
				parent_id, child_id, child->_parent);
		}
	} else {
		ASSERT(child->_numparents > 1);
		ASSERT(child->_multiple_parents);
		WaitEdge* wedge = WaitEdge::ById(child->_parent);
		wedge->Add(parent_id);
	}
}

// update the waiting edges to contain the unfinished parents
void Job::AdjustEdges(Dag* dag)
{
	// build parents from children
	if (_child != NO_ID) {
		if (_multiple_children) {
			Edge * edge = Edge::ById(_child);
			ASSERT(edge);
			if ( ! edge->_ary.empty()) {
				for (int & it : edge->_ary) {
					AdjustEdges_AddParentToChild(dag, it, this);
				}
			}
		} else {
			AdjustEdges_AddParentToChild(dag, _child, this);
		}
	}
}

void Job::FinalizeAdjustEdges(Dag* /*dag*/)
{
	// check _numparents against number of edges
	if (_numparents == 0) {
		ASSERT(_parent == NO_ID);
		_parents_done = true;
	}
	if (_numparents == 1) {
		ASSERT(!_multiple_parents);
	}
	if (_numparents > 1) {
		WaitEdge * wedge = WaitEdge::ById(_parent);
		ASSERT(wedge);
		ASSERT(_numparents == (int)wedge->size());
	}

	ASSERT(GetStatus() != STATUS_DONE);
}

bool
Job::CanAddChild( Job* child, MyString &whynot ) const
{
	if( !child ) {
		whynot = "child == NULL";
		return false;
	}
	if( GetType() == NodeType::FINAL ) {
		whynot = "Tried to add a child to a final node";
		return false;
	}
	if( GetType() == NodeType::PROVISIONER ) {
		whynot = "Tried to add a child to a provisioner node";
		return false;
	}
	whynot = "n/a";
	return true;
}

bool
Job::TerminateSuccess()
{
	SetStatus( STATUS_DONE );
	return true;
} 

bool
Job::TerminateFailure()
{
	SetStatus( STATUS_ERROR );
	return true;
} 

bool
Job::AddScript( ScriptType script_type, const char *cmd, int defer_status, time_t defer_time, MyString &whynot )
{
	if( !cmd || strcmp( cmd, "" ) == 0 ) {
		whynot = "missing script name";
		return false;
	}

	// Check if a script of the same type has already been assigned to this node
	const char *old_script_name = NULL;
	const char *type_name;
	switch( script_type ) {
		case ScriptType::PRE:
			old_script_name = GetPreScriptName();
			type_name = "PRE";
			break;
		case ScriptType::POST:
			old_script_name = GetPostScriptName();
			type_name = "POST";
			break;
		case ScriptType::HOLD:
			old_script_name = GetHoldScriptName();
			type_name = "HOLD";
			break;
	}
	if( old_script_name ) {
		debug_printf( DEBUG_NORMAL,
			"Warning: node %s already has %s script <%s> assigned; changing "
			"to <%s>\n", GetJobName(), type_name, old_script_name, cmd );
	}

	Script* script = new Script( script_type, cmd, defer_status, defer_time, this );
	if( !script ) {
		dprintf( D_ALWAYS, "ERROR: out of memory!\n" );
			// we already know we're out of memory, so filling in
			// whynot will likely fail, but give it a shot...
		whynot = "out of memory!";
		return false;
	}
	if( script_type == ScriptType::POST ) {
		_scriptPost = script;
	}
	else if( script_type == ScriptType::PRE ) {
		_scriptPre = script;
	}
	else if( script_type == ScriptType::HOLD ) {
		_scriptHold = script;
	}
	whynot = "n/a";
	return true;
}

bool
Job::AddPreSkip( int exitCode, MyString &whynot )
{
	if ( exitCode < PRE_SKIP_MIN || exitCode > PRE_SKIP_MAX ) {
		whynot.formatstr( "PRE_SKIP exit code must be between %d and %d\n",
			PRE_SKIP_MIN, PRE_SKIP_MAX );
		return false;
	}

	if ( exitCode == 0 ) {
		debug_printf( DEBUG_NORMAL, "Warning: exit code 0 for a PRE_SKIP "
			"value is weird.\n");
	}

	if ( _preskip != PRE_SKIP_INVALID ) {
		debug_printf( DEBUG_NORMAL,
					"Warning: new PRE_SKIP value  %d for node %s overrides old value %d\n",
					exitCode, GetJobName(), _preskip );
		check_warning_strictness( DAG_STRICT_3 );
	}
	_preskip = exitCode;	

	whynot = "";
	return true;
}

bool
Job::IsActive() const
{
	return  _Status == STATUS_PRERUN || _Status == STATUS_SUBMITTED ||
		_Status == STATUS_POSTRUN;
}

const char*
Job::GetStatusName() const
{
		// Put in bounds check here?
	return status_t_names[_Status];
}

void
Job::SetCategory( const char *categoryName, ThrottleByCategory &catThrottles )
{
	ASSERT( _type != NodeType::FINAL );

	MyString	tmpName( categoryName );

	if ( (_throttleInfo != NULL) &&
				(tmpName != *(_throttleInfo->_category)) ) {
		debug_printf( DEBUG_NORMAL, "Warning: new category %s for node %s "
					"overrides old value %s\n", categoryName, GetJobName(),
					_throttleInfo->_category->c_str() );
		check_warning_strictness( DAG_STRICT_3 );
	}

		// Note: we must assign a ThrottleInfo here even if the name
		// already matches, for the case of lifting splices.
	ThrottleByCategory::ThrottleInfo *oldInfo = _throttleInfo;

	ThrottleByCategory::ThrottleInfo *throttleInfo =
				catThrottles.GetThrottleInfo( &tmpName );
	if ( throttleInfo != NULL ) {
		_throttleInfo = throttleInfo;
	} else {
		_throttleInfo = catThrottles.AddCategory( &tmpName );
	}

	if ( oldInfo != _throttleInfo ) {
		if ( oldInfo != NULL ) {
			oldInfo->_totalJobs--;
		}
		_throttleInfo->_totalJobs++;
	}
}

void
Job::PrefixName(const MyString &prefix)
{
	MyString tmp = prefix + _jobName;

	free(_jobName);

	_jobName = strdup(tmp.c_str());
}

//---------------------------------------------------------------------------
void
Job::SetDagFile(const char *dagFile)
{
	if (_dagFile) free(_dagFile);
	_dagFile = strdup( dagFile );
}

//---------------------------------------------------------------------------
const char *
Job::GetJobstateJobTag()
{
	if ( !_jobTag ) {
		MyString jobTagName = MultiLogFiles::loadValueFromSubFile(
					_cmdFile, _directory, JOB_TAG_NAME );
		if ( jobTagName == "" ) {
			jobTagName = PEGASUS_SITE;
		} else {
				// Remove double-quotes
			int begin = jobTagName[0] == '\"' ? 1 : 0;
			int last = jobTagName.length() - 1;
			int end = jobTagName[last] == '\"' ? last - 1 : last;
			jobTagName = jobTagName.substr( begin, 1 + end - begin );
		}

		MyString tmpJobTag = MultiLogFiles::loadValueFromSubFile(
					_cmdFile, _directory, jobTagName.c_str() );
		if ( tmpJobTag == "" ) {
			tmpJobTag = "-";
		} else {
				// Remove double-quotes
			int begin = tmpJobTag[0] == '\"' ? 1 : 0;
			int last = tmpJobTag.length() - 1;
			int end = tmpJobTag[last] == '\"' ? last - 1 : last;
			tmpJobTag = tmpJobTag.substr( begin, 1 + end - begin );
		}
		_jobTag = strdup( tmpJobTag.c_str() );
	}

	return _jobTag;
}

//---------------------------------------------------------------------------
int
Job::GetJobstateSequenceNum()
{
	if ( _jobstateSeqNum == 0 ) {
		_jobstateSeqNum = _nextJobstateSeqNum++;
	}

	return _jobstateSeqNum;
}

//---------------------------------------------------------------------------
void
Job::SetLastEventTime( const ULogEvent *event )
{
	_lastEventTime = event->GetEventclock();
}

//---------------------------------------------------------------------------
int
Job::GetPreSkip() const
{
	if( !HasPreSkip() ) {
		debug_printf( DEBUG_QUIET,
			"Evaluating PRE_SKIP... It is not defined.\n" );
	}
	return _preskip;
}

//---------------------------------------------------------------------------
bool
Job::SetCondorID(const CondorID& cid)
{
	bool ret = true;
	if(GetCluster() != -1) {
		debug_printf( DEBUG_NORMAL, "Reassigning the id of job %s from (%d.%d.%d) to "
			"(%d.%d.%d)\n", GetJobName(), GetCluster(), GetProc(), GetSubProc(),
			cid._cluster, cid._proc,cid._subproc );
			ret = false;
	}
	_CondorID = cid;
	return ret;	
}

//---------------------------------------------------------------------------
bool
Job::Hold(int proc) 
{
	if (proc >= static_cast<int>(_gotEvents.size())) {
		_gotEvents.resize(proc + 1, 0);
	}
	if ((_gotEvents[proc] & HOLD_MASK) != HOLD_MASK) {
		_gotEvents[proc] |= HOLD_MASK;

		++_jobProcsOnHold;
		++_timesHeld;
		return true;
	} else {
		dprintf( D_FULLDEBUG, "Received hold event for node %s, and job %d.%d "
			"is already on hold!\n", GetJobName(), GetCluster(), proc );
	}
	return false;
}

//---------------------------------------------------------------------------
bool
Job::Release(int proc)
{
	//PRAGMA_REMIND("tj: this should also test the flags, not just the vector size")
	if (proc >= static_cast<int>(_gotEvents.size())) {
		dprintf(D_FULLDEBUG, "Received release event for node %s, but job %d.%d "
			"is not on hold\n", GetJobName(), GetCluster(), GetProc());
		return false; // We never marked this as being on hold
	}
	if (_gotEvents[proc] & HOLD_MASK) {
		_gotEvents[proc] &= ~HOLD_MASK;

		--_jobProcsOnHold;
		return true;
	}
	return false;
}

//---------------------------------------------------------------------------
// Note:  For multi-proc jobs, if one proc failed this was getting called
// immediately, which was not correct.  I changed how this was called, but
// we should probably put in code to make sure it's not called too soon,
// but is called...  wenger 2015-11-05
void
Job::Cleanup()
{
	for ( int proc = 0; proc < static_cast<int>( _gotEvents.size() );
				proc++ ) {
		if ( _gotEvents[proc] != ( EXEC_MASK | ABORT_TERM_MASK ) ) {
			debug_printf( DEBUG_NORMAL,
					"Warning for node %s: unexpected _gotEvents value for proc %d: %d!\n",
					GetJobName(), proc, (int)_gotEvents[proc] );
			check_warning_strictness( DAG_STRICT_2 );
		}
	}

	std::vector<unsigned char> s2;
	_gotEvents.swap(s2); // Free memory in _gotEvents
}<|MERGE_RESOLUTION|>--- conflicted
+++ resolved
@@ -41,23 +41,7 @@
 int Job::_nextJobstateSeqNum = 1;
 
 //EdgeID_t Edge::_edgeId_counter = 0; // Initialize the static data memmber
-<<<<<<< HEAD
-std::deque<std::unique_ptr<Edge>> Edge::_edgeTable;
-#endif
-
-
-#ifdef DEAD_CODE
-//---------------------------------------------------------------------------
-// NOTE: this must be kept in sync with the queue_t enum
-const char *Job::queue_t_names[] = {
-    "Q_PARENTS",
-    "Q_WAITING",
-    "Q_CHILDREN",
-};
-#endif
-=======
 std::deque<Edge*> Edge::_edgeTable;
->>>>>>> d5f5465d
 
 //---------------------------------------------------------------------------
 // NOTE: this must be kept in sync with the status_t enum
@@ -647,25 +631,8 @@
 		return true;
 	}
 
-<<<<<<< HEAD
 	for (auto child : children) {
 		
-#ifdef MEMORY_HOG
-		auto ret = _children.insert(child->GetJobID());
-		if (ret.second == false) {
-			debug_printf(DEBUG_NORMAL,
-				"Warning: parent %s already has child %s\n",
-				GetJobName(), child->GetJobName());
-			check_warning_strictness(DAG_STRICT_3);
-		} else {
-			child->addParent(this);
-		}
-#else
-=======
-	for (auto it = children.begin(); it != children.end(); ++it) {
-		Job* child = *it;
-
->>>>>>> d5f5465d
 		// if we have no children, add this as a direct child
 		if (_child == NO_ID) {
 			_multiple_children = false;
