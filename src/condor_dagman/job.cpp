--- conflicted
+++ resolved
@@ -494,11 +494,7 @@
 }
 
 bool
-<<<<<<< HEAD
-Job::AddScript( bool post, const char *cmd, MyString &whynot )
-=======
 Job::AddScript( bool post, const char *cmd, int defer_status, time_t defer_time, MyString &whynot )
->>>>>>> e3d82d8b
 {
 	if( !cmd || strcmp( cmd, "" ) == 0 ) {
 		whynot = "missing script name";
