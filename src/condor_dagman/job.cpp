--- conflicted
+++ resolved
@@ -100,12 +100,8 @@
 //---------------------------------------------------------------------------
 Job::Job( const job_type_t jobType, const char* jobName,
 			const char *directory, const char* cmdFile ) :
-<<<<<<< HEAD
 	_jobType( jobType ), _preskip( PRE_SKIP_INVALID ),
 			_pre_status( NO_PRE_VALUE ), _final( false )
-=======
-	_jobType( jobType ), _preskip( PRE_SKIP_INVALID ), _pre_status( NO_PRE_VALUE )
->>>>>>> 762a28c1
 {
 	ASSERT( jobName != NULL );
 	ASSERT( cmdFile != NULL );
@@ -127,11 +123,7 @@
 	_logIsMonitored = false;
 	_useDefaultLog = false;
 
-<<<<<<< HEAD
     // _condorID struct initializes itself
-=======
-		// _condorID struct initializes itself
->>>>>>> 762a28c1
 
 		// jobID is a primary key (a database term).  All should be unique
 	_jobID = _jobID_counter++;
