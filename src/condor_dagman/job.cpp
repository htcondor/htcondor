/***************************************************************
 *
 * Copyright (C) 1990-2007, Condor Team, Computer Sciences Department,
 * University of Wisconsin-Madison, WI.
 * 
 * Licensed under the Apache License, Version 2.0 (the "License"); you
 * may not use this file except in compliance with the License.  You may
 * obtain a copy of the License at
 * 
 *    http://www.apache.org/licenses/LICENSE-2.0
 * 
 * Unless required by applicable law or agreed to in writing, software
 * distributed under the License is distributed on an "AS IS" BASIS,
 * WITHOUT WARRANTIES OR CONDITIONS OF ANY KIND, either express or implied.
 * See the License for the specific language governing permissions and
 * limitations under the License.
 *
 ***************************************************************/


#include "condor_common.h"
#include "job.h"
#include "condor_string.h"
#include "condor_debug.h"
#include "dagman_main.h"
#include "read_multiple_logs.h"
#include "throttle_by_category.h"
#include "dag.h"
#include <set>

static const char *JOB_TAG_NAME = "+job_tag_name";
static const char *PEGASUS_SITE = "+pegasus_site";

//---------------------------------------------------------------------------
JobID_t Job::_jobID_counter = 0;  // Initialize the static data memeber
int Job::NOOP_NODE_PROCID = INT_MAX;
int Job::_nextJobstateSeqNum = 1;

//---------------------------------------------------------------------------
// NOTE: this must be kept in sync with the queue_t enum
const char *Job::queue_t_names[] = {
    "Q_PARENTS",
    "Q_WAITING",
    "Q_CHILDREN",
};

//---------------------------------------------------------------------------
// NOTE: this must be kept in sync with the status_t enum
const char * Job::status_t_names[] = {
    "STATUS_READY    ",
    "STATUS_PRERUN   ",
    "STATUS_SUBMITTED",
	"STATUS_POSTRUN  ",
    "STATUS_DONE     ",
    "STATUS_ERROR    ",
};

//---------------------------------------------------------------------------
// NOTE: must be kept in sync with the job_type_t enum
const char* Job::_job_type_names[] = {
    "Condor",
    "Stork",
    "No-Op",
};

//---------------------------------------------------------------------------
Job::~Job() {
	delete [] _directory;
	delete [] _cmdFile;
	delete [] _dagFile;
    // NOTE: we cast this to char* because older MS compilers
    // (contrary to the ISO C++ spec) won't allow you to delete a
    // const.  This has apparently been fixed in Visual C++ .NET, but
    // as of 6/2004 we don't yet use that.  For details, see:
    // http://support.microsoft.com/support/kb/articles/Q131/3/22.asp
	delete [] _jobName;
	delete [] _logFile;

	varNamesFromDag->Rewind();
	MyString *name;
	while ( (name = varNamesFromDag->Next()) ) {
		delete name;
	}
	delete varNamesFromDag;

	varValsFromDag->Rewind();
	MyString *val;
	while ( (val = varValsFromDag->Next()) ) {
		delete val;
	}
	delete varValsFromDag;

	delete _scriptPre;
	delete _scriptPost;

	delete [] _jobTag;
}

//---------------------------------------------------------------------------
Job::Job( const job_type_t jobType, const char* jobName,
<<<<<<< HEAD
			const char *directory, const char* cmdFile,
			bool prohibitMultiJobs ) :
	_jobType( jobType ), _preskip( PRE_SKIP_INVALID )
=======
			const char *directory, const char* cmdFile ) :
	_jobType( jobType )
>>>>>>> 001315e7
{
	Init( jobName, directory, cmdFile );
}

//---------------------------------------------------------------------------
void Job::Init( const char* jobName, const char* directory,
			const char* cmdFile )
{
	ASSERT( jobName != NULL );
	ASSERT( cmdFile != NULL );

	debug_printf( DEBUG_DEBUG_1, "Job::Init(%s, %s, %s)\n", jobName,
				directory, cmdFile );

    _scriptPre = NULL;
    _scriptPost = NULL;
    _Status = STATUS_READY;
	_isIdle = false;
	countedAsDone = false;

    _jobName = strnewp (jobName);
	_directory = strnewp (directory);
    _cmdFile = strnewp (cmdFile);
	_dagFile = NULL;
	_throttleInfo = NULL;
	_logIsMonitored = false;
	_useDefaultLog = false;

    // _condorID struct initializes itself

    // jobID is a primary key (a database term).  All should be unique
    _jobID = _jobID_counter++;

    retry_max = 0;
    retries = 0;
    _submitTries = 0;
	retval = -1; // so Coverity is happy
    have_retry_abort_val = false;
    retry_abort_val = 0xdeadbeef;
    have_abort_dag_val = false;
	abort_dag_val = -1; // so Coverity is happy
    have_abort_dag_return_val = false;
	abort_dag_return_val = -1; // so Coverity is happy
	_visited = false;
	_dfsOrder = -1; // so Coverity is happy

	_queuedNodeJobProcs = 0;

	_hasNodePriority = false;
	_nodePriority = 0;

    _logFile = NULL;
	_logFileIsXml = false;

	_noop = false;

	_jobTag = NULL;
	_jobstateSeqNum = 0;
	_lastEventTime = 0;

	varNamesFromDag = new List<MyString>;
	varValsFromDag = new List<MyString>;

	snprintf( error_text, JOB_ERROR_TEXT_MAXLEN, "unknown" );

	_timesHeld = 0;
	_jobProcsOnHold = 0;

	return;
}
//---------------------------------------------------------------------------
void
Job::PrefixDirectory(MyString &prefix)
{
	MyString newdir;

	// don't add an unnecessary prefix
	if (prefix == ".") {
		return;
	}
	
	// If the job DIR is absolute, leave it alone
	if (_directory[0] == '/') {
		return;
	}

	// otherwise, prefix it.

	newdir += prefix;
	newdir += "/";
	newdir += _directory;

	delete [] _directory;

	_directory = strnewp(newdir.Value());
}

//---------------------------------------------------------------------------
bool Job::Remove (const queue_t queue, const JobID_t jobID)
{
	if (_queues[queue].erase(jobID) == 0) {
		return false; // element not found
	}

	return true;
}  

//---------------------------------------------------------------------------
bool
Job::CheckForLogFile() const
{
	bool tmpLogFileIsXml;
	MyString logFile = MultiLogFiles::loadLogFileNameFromSubFile( _cmdFile,
				_directory, tmpLogFileIsXml );
	bool result = (logFile != "");
	return result;
}

//---------------------------------------------------------------------------
void Job::Dump ( const Dag *dag ) const {
    dprintf( D_ALWAYS, "---------------------- Job ----------------------\n");
    dprintf( D_ALWAYS, "      Node Name: %s\n", _jobName );
    dprintf( D_ALWAYS, "           Noop: %s\n", _noop ? "true" : "false" );
    dprintf( D_ALWAYS, "         NodeID: %d\n", _jobID );
    dprintf( D_ALWAYS, "    Node Status: %s\n", GetStatusName() );
    dprintf( D_ALWAYS, "Node return val: %d\n", retval );
	if( _Status == STATUS_ERROR ) {
		dprintf( D_ALWAYS, "          Error: %s\n", error_text );
	}
    dprintf( D_ALWAYS, "Job Submit File: %s\n", _cmdFile );
	if( _scriptPre ) {
		dprintf( D_ALWAYS, "     PRE Script: %s\n", _scriptPre->GetCmd() );
	}
	if( _scriptPost ) {
		dprintf( D_ALWAYS, "    POST Script: %s\n", _scriptPost->GetCmd() );
	}
	if( retry_max > 0 ) {
		dprintf( D_ALWAYS, "          Retry: %d\n", retry_max );
	}
	if( _CondorID._cluster == -1 ) {
		dprintf( D_ALWAYS, " %7s Job ID: [not yet submitted]\n",
				 JobTypeString() );
	}
	else {
		dprintf( D_ALWAYS, " %7s Job ID: (%d.%d.%d)\n", JobTypeString(),
				 _CondorID._cluster, _CondorID._proc, _CondorID._subproc );
	}
  
    for (int i = 0 ; i < 3 ; i++) {
        dprintf( D_ALWAYS, "%15s: ", queue_t_names[i] );

		set<JobID_t>::const_iterator qit;
		for (qit = _queues[i].begin(); qit != _queues[i].end(); qit++) {
			Job *node = dag->Dag::FindNodeByNodeID( *qit );
			dprintf( D_ALWAYS | D_NOHEADER, "%s, ", node->GetJobName() );
		}
        dprintf( D_ALWAYS | D_NOHEADER, "<END>\n" );
    }
}

//---------------------------------------------------------------------------
void Job::Print (bool condorID) const {
    dprintf( D_ALWAYS, "ID: %4d Name: %s", _jobID, _jobName);
    if (condorID) {
        dprintf( D_ALWAYS, "  CondorID: (%d.%d.%d)", _CondorID._cluster,
				 _CondorID._proc, _CondorID._subproc );
    }
}

//---------------------------------------------------------------------------
void job_print (Job * job, bool condorID) {
    if (job == NULL) {
		dprintf( D_ALWAYS, "(UNKNOWN)");
	} else {
		job->Print(condorID);
	}
}

const char*
Job::GetPreScriptName() const
{
	if( !_scriptPre ) {
		return NULL;
	}
	return _scriptPre->GetCmd();
}

const char*
Job::GetPostScriptName() const
{
	if( !_scriptPost ) {
		return NULL;
	}
	return _scriptPost->GetCmd();
}

bool
Job::SanityCheck() const
{
	bool result = true;

	if( countedAsDone == true && _Status != STATUS_DONE ) {
		dprintf( D_ALWAYS, "BADNESS 10000: countedAsDone == true but "
				 "_Status != STATUS_DONE\n" );
		result = false;
	}

		// TODO:
		//
		// - make sure # of parents whose state != done+success is
		// equal to waitingCount
		//
		// - make sure no job appear twice in the DAG
		// 
		// - verify parent/child symmetry across entire DAG

	return result;
}

Job::status_t
Job::GetStatus() const
{
	return _Status;
}


bool
Job::SetStatus( status_t newStatus )
{
		// TODO: add some state transition sanity-checking here?
	_Status = newStatus;
	return true;
}


bool
Job::AddParent( Job* parent )
{
	bool success;
	MyString whynot;
	success = AddParent( parent, whynot );
	if( !success ) {
		debug_printf( DEBUG_QUIET,
					  "ERROR: AddParent( %s ) failed for node %s: %s\n",
					  parent ? parent->GetJobName() : "(null)",
					  this->GetJobName(), whynot.Value() );
	}
	return success;
}


bool
Job::AddParent( Job* parent, MyString &whynot )
{
	if( !this->CanAddParent( parent, whynot ) ) {
		return false;
	}

	if( HasParent( parent ) ) {
		debug_printf( DEBUG_QUIET,
					"Warning: child %s already has parent %s\n",
					GetJobName(), parent->GetJobName() );
		check_warning_strictness( DAG_STRICT_3 );
		return true;
	}

	if( !Add( Q_PARENTS, parent->GetJobID() ) ) {
		whynot = "unknown error appending to PARENTS queue";
		return false;
	}
    if( parent->GetStatus() != STATUS_DONE ) {
		if( !Add( Q_WAITING, parent->GetJobID() ) ) {
            // this node's dependency queues are now out of sync and
            // thus the DAG state is FUBAR, so we should bail...
			EXCEPT( "Failed to add parent %s to job %s",
						parent->GetJobName(), GetJobName() );
			return false;
		}
	}
	whynot = "n/a";
    return true;
}


bool
Job::CanAddParent( Job* parent, MyString &whynot )
{
	if( !parent ) {
		whynot = "parent == NULL";
		return false;
	}

		// we don't currently allow a new parent to be added to a
		// child that has already been started (unless the parent is
		// already marked STATUS_DONE, e.g., when rebuilding from a
		// rescue DAG) -- but this restriction might be lifted in the
		// future once we figure out the right way for the DAG to
		// respond...
	if( _Status != STATUS_READY && parent->GetStatus() != STATUS_DONE ) {
		whynot.sprintf( "%s child may not be given a new %s parent",
						this->GetStatusName(), parent->GetStatusName() );
		return false;
	}
	whynot = "n/a";
	return true;
}


bool
Job::AddChild( Job* child )
{
	bool success;
	MyString whynot;
	success = AddChild( child, whynot );
	if( !success ) {
		debug_printf( DEBUG_QUIET,
					  "ERROR: AddChild( %s ) failed for node %s: %s\n",
					  child ? child->GetJobName() : "(null)",
					  this->GetJobName(), whynot.Value() );
	}
	return success;
}


bool
Job::AddChild( Job* child, MyString &whynot )
{
	if( !this->CanAddChild( child, whynot ) ) {
		return false;
	}

	if( HasChild( child ) ) {
		debug_printf( DEBUG_NORMAL,
					"Warning: parent %s already has child %s\n",
					GetJobName(), child->GetJobName() );
		check_warning_strictness( DAG_STRICT_3 );
		return true;
	}

	if( !Add( Q_CHILDREN, child->GetJobID() ) ) {
		whynot = "unknown error appending to CHILDREN queue";
		return false;
	}
	whynot = "n/a";
    return true;
}


bool
Job::CanAddChild( Job* child, MyString &whynot )
{
	if( !child ) {
		whynot = "child == NULL";
		return false;
	}

	whynot = "n/a";
	return true;
}


bool
Job::TerminateSuccess()
{
	_Status = STATUS_DONE;
	return true;
} 

bool
Job::TerminateFailure()
{
	_Status = STATUS_ERROR;
	return true;
} 

bool
Job::Add( const queue_t queue, const JobID_t jobID )
{
	pair<set<JobID_t>::iterator, bool> ret;

	ret = _queues[queue].insert(jobID);

	if (ret.second == false) {
		dprintf( D_ALWAYS,
				 "ERROR: can't add Job ID %d to DAG: already present!",
				 jobID );
		return false;
	}

	return true;
}

bool
Job::AddPreScript( const char *cmd, MyString &whynot )
{
	return AddScript( false, cmd, whynot );
}

bool
Job::AddPostScript( const char *cmd, MyString &whynot )
{
	return AddScript( true, cmd, whynot );
}

bool
Job::AddScript( bool post, const char *cmd, MyString &whynot )
{
	if( !cmd || strcmp( cmd, "" ) == 0 ) {
		whynot = "missing script name";
		return false;
	}
	if( post ? _scriptPost : _scriptPre ) {
		whynot.sprintf( "%s script already assigned (%s)",
						post ? "POST" : "PRE", GetPreScriptName() );
		return false;
	}
	Script* script = new Script( post, cmd, this );
	if( !script ) {
		dprintf( D_ALWAYS, "ERROR: out of memory!\n" );
			// we already know we're out of memory, so filling in
			// whynot will likely fail, but give it a shot...
		whynot = "out of memory!";
		return false;
	}
	if( post ) {
		_scriptPost = script;
	}
	else {
		_scriptPre = script;
	}
	whynot = "n/a";
	return true;
}

bool
Job::AddPreSkip( int exitCode, MyString &whynot )
{
	if( exitCode < PRE_SKIP_MIN || exitCode > PRE_SKIP_MAX ) {
		whynot.sprintf( "PRE_SKIP exit code must be between %d and %d\n",
			PRE_SKIP_MIN, PRE_SKIP_MAX );
		return false;
	}

	if( exitCode == 0 ) {
		debug_printf( DEBUG_NORMAL, "Warning: exit code 0 for a PRE_SKIP "
			"value is weird.\n");
	}

	if( _preskip == PRE_SKIP_INVALID ) {
		_preskip = exitCode;	
	} else {
		whynot = "Two definitions of PRE_SKIP for a node.\n";
		return false;
	}
	whynot = "n/a";
	return true;
}

bool
Job::IsActive() const
{
	return  _Status == STATUS_PRERUN || _Status == STATUS_SUBMITTED ||
		_Status == STATUS_POSTRUN;
}

const char*
Job::GetStatusName() const
{
		// Put in bounds check here?
	return status_t_names[_Status];
}


bool
Job::HasChild( Job* child ) {
	JobID_t cid;
	set<JobID_t>::iterator it;

	if( !child ) {
		return false;
	}

	cid = child->GetJobID();
	it = _queues[Q_CHILDREN].find(cid);

	if (it == _queues[Q_CHILDREN].end()) {
		return false;
	}

	return true;
}

bool
Job::HasParent( Job* parent ) {
	JobID_t pid;
	set<JobID_t>::iterator it;

	if( !parent ) {
		return false;
	}

	pid = parent->GetJobID();
	it = _queues[Q_PARENTS].find(pid);

	if (it == _queues[Q_PARENTS].end()) {
		return false;
	}

	return true;
}


bool
Job::RemoveChild( Job* child )
{
	bool success;
	MyString whynot;
	success = RemoveChild( child, whynot );
	if( !success ) {
		debug_printf( DEBUG_QUIET,
					  "ERROR: RemoveChild( %s ) failed for node %s: %s\n",
                      child ? child->GetJobName() : "(null)",
                      this->GetJobName(), whynot.Value() );
	}
	return success;
}


bool
Job::RemoveChild( Job* child, MyString &whynot )
{
	if( !child ) {
		whynot = "child == NULL";
		return false;
	}
	return RemoveDependency( Q_CHILDREN, child->GetJobID(), whynot );
}


bool
Job::RemoveParent( Job* parent, MyString &whynot )
{
	if( !parent ) {
		whynot = "parent == NULL";
		return false;
	}
	return RemoveDependency( Q_PARENTS, parent->GetJobID(), whynot );
}

bool
Job::RemoveDependency( queue_t queue, JobID_t job )
{
	MyString whynot;
	return RemoveDependency( queue, job, whynot );
}

bool
Job::RemoveDependency( queue_t queue, JobID_t job, MyString &whynot )
{
	if (_queues[queue].erase(job) == 0)
	{
		whynot = "no such dependency";
		return false;
	}

	whynot = "n/a";
	return true;
}


Job::job_type_t
Job::JobType() const
{
    return _jobType;
}


const char*
Job::JobTypeString() const
{
    return _job_type_names[_jobType];
}


/*
const char* Job::JobIdString() const
{

}
*/


int
Job::NumParents() const
{
	return _queues[Q_PARENTS].size();
}

int
Job::NumChildren() const
{
	return _queues[Q_CHILDREN].size();
}

void
Job::SetCategory( const char *categoryName, ThrottleByCategory &catThrottles )
{
	MyString	tmpName( categoryName );

	if ( (_throttleInfo != NULL) &&
				(tmpName != *(_throttleInfo->_category)) ) {
		debug_printf( DEBUG_NORMAL, "Warning: new category %s for node %s "
					"overrides old value %s\n", categoryName, GetJobName(),
					_throttleInfo->_category->Value() );
		check_warning_strictness( DAG_STRICT_3 );
	}

		// Note: we must assign a ThrottleInfo here even if the name
		// already matches, for the case of lifting splices.
	ThrottleByCategory::ThrottleInfo *oldInfo = _throttleInfo;

	ThrottleByCategory::ThrottleInfo *throttleInfo =
				catThrottles.GetThrottleInfo( &tmpName );
	if ( throttleInfo != NULL ) {
		_throttleInfo = throttleInfo;
	} else {
		_throttleInfo = catThrottles.AddCategory( &tmpName );
	}

	if ( oldInfo != _throttleInfo ) {
		if ( oldInfo != NULL ) {
			oldInfo->_totalJobs--;
		}
		_throttleInfo->_totalJobs++;
	}
}

void
Job::PrefixName(const MyString &prefix)
{
	MyString tmp = _jobName;

	tmp = prefix + tmp;

	delete[] _jobName;

	_jobName = strnewp(tmp.Value());
}


// iterate across the Job's var values, and for any which have $(JOB) in them, 
// substitute it. This substitution is draconian and will always happen.
void
Job::ResolveVarsInterpolations(void)
{
	MyString *val;

	varValsFromDag->Rewind();
	while( (val = varValsFromDag->Next()) != NULL ) {
		// XXX No way to escape $(JOB) in case, for some crazy reason, you
		// want a filename component actually to be '$(JOB)'.
		// It isn't hard to fix, I'll do it later.
		val->replaceString("$(JOB)", GetJobName());
	}
}

//---------------------------------------------------------------------------
void
Job::SetDagFile(const char *dagFile)
{
	delete _dagFile;
	_dagFile = strnewp( dagFile );
}

//---------------------------------------------------------------------------
bool
Job::MonitorLogFile( ReadMultipleUserLogs &condorLogReader,
			ReadMultipleUserLogs &storkLogReader, bool nfsIsError,
			bool recovery, const char *defaultNodeLog )
{
	debug_printf( DEBUG_DEBUG_2,
				"Attempting to monitor log file for node %s\n",
				GetJobName() );

	if ( _logIsMonitored ) {
		debug_printf( DEBUG_DEBUG_1, "Warning: log file for node "
					"%s is already monitored\n", GetJobName() );
		return true;
	}

	ReadMultipleUserLogs &logReader = (_jobType == TYPE_CONDOR) ?
				condorLogReader : storkLogReader;

    MyString logFileStr;
	if ( _jobType == TYPE_CONDOR ) {
    	logFileStr = MultiLogFiles::loadLogFileNameFromSubFile( _cmdFile,
					_directory, _logFileIsXml );
	} else {
		StringList logFiles;
		MyString tmpResult = MultiLogFiles::loadLogFileNamesFromStorkSubFile(
					_cmdFile, _directory, logFiles );
		if ( tmpResult != "" ) {
			debug_printf( DEBUG_QUIET, "Error getting Stork log file: %s\n",
						tmpResult.Value() );
			LogMonitorFailed();
			return false;
		} else if ( logFiles.number() != 1 ) {
			debug_printf( DEBUG_QUIET, "Error: %d Stork log files found "
						"in submit file %s; we want 1\n",
						logFiles.number(), _cmdFile );
			LogMonitorFailed();
			return false;
		} else {
			logFiles.rewind();
			logFileStr = logFiles.next();
		}
	}

	if ( logFileStr == "" ) {
		logFileStr = defaultNodeLog;
		_useDefaultLog = true;
		_logFileIsXml = false;
		debug_printf( DEBUG_NORMAL, "Unable to get log file from "
					"submit file %s (node %s); using default (%s)\n",
					_cmdFile, GetJobName(), logFileStr.Value() );
	}

		// This function returns true if the log file is on NFS and
		// that is an error.  If the log file is on NFS, but nfsIsError
		// is false, it prints a warning but returns false.
	if ( MultiLogFiles::logFileNFSError( logFileStr.Value(),
				nfsIsError ) ) {
		debug_printf( DEBUG_QUIET, "Error: log file %s on NFS\n",
					logFileStr.Value() );
		LogMonitorFailed();
		return false;
	}

	delete [] _logFile;
		// Saving log file here in case submit file gets changed.
	_logFile = strnewp( logFileStr.Value() );
	debug_printf( DEBUG_DEBUG_2, "Monitoring log file <%s> for node %s\n",
				GetLogFile(), GetJobName() );
	CondorError errstack;
	if ( !logReader.monitorLogFile( GetLogFile(), !recovery, errstack ) ) {
		errstack.pushf( "DAGMan::Job", DAGMAN_ERR_LOG_FILE,
					"ERROR: Unable to monitor log file for node %s",
					GetJobName() );
		debug_printf( DEBUG_QUIET, "%s\n", errstack.getFullText() );
		LogMonitorFailed();
		EXCEPT( "Fatal log file monitoring error!\n" );
		return false;
	}

	_logIsMonitored = true;

	return true;
}

//---------------------------------------------------------------------------
bool
Job::UnmonitorLogFile( ReadMultipleUserLogs &condorLogReader,
			ReadMultipleUserLogs &storkLogReader )
{
	debug_printf( DEBUG_DEBUG_2, "Unmonitoring log file <%s> for node %s\n",
				GetLogFile(), GetJobName() );

	if ( !_logIsMonitored ) {
		debug_printf( DEBUG_DEBUG_1, "Warning: log file for node "
					"%s is already unmonitored\n", GetJobName() );
		return true;
	}

	ReadMultipleUserLogs &logReader = (_jobType == TYPE_CONDOR) ?
				condorLogReader : storkLogReader;

	debug_printf( DEBUG_DEBUG_1, "Unmonitoring log file <%s> for node %s\n",
				GetLogFile(), GetJobName() );

	CondorError errstack;
	bool result = logReader.unmonitorLogFile( GetLogFile(), errstack );
	if ( !result ) {
		errstack.pushf( "DAGMan::Job", DAGMAN_ERR_LOG_FILE,
					"ERROR: Unable to unmonitor log " "file for node %s",
					GetJobName() );
		debug_printf( DEBUG_QUIET, "%s\n", errstack.getFullText() );
		EXCEPT( "Fatal log file monitoring error!\n" );
	}

	if ( result ) {
		delete [] _logFile;
		_logFile = NULL;
		_logIsMonitored = false;
	}

	return result;
}

//---------------------------------------------------------------------------
void
Job::LogMonitorFailed()
{
	if ( _Status != Job::STATUS_ERROR ) {
		_Status = Job::STATUS_ERROR;
		snprintf( error_text, JOB_ERROR_TEXT_MAXLEN,
					"Unable to monitor node job log file" );
		retval = Dag::DAG_ERROR_LOG_MONITOR_ERROR;
		if ( _scriptPost != NULL) {
				// let the script know the job's exit status
			_scriptPost->_retValJob = retval;
		}
	}
}

//---------------------------------------------------------------------------
const char *
Job::GetJobstateJobTag()
{
	if ( !_jobTag ) {
		MyString jobTagName = MultiLogFiles::loadValueFromSubFile(
					_cmdFile, _directory, JOB_TAG_NAME );
		if ( jobTagName == "" ) {
			jobTagName = PEGASUS_SITE;
		} else {
				// Remove double-quotes
			int begin = jobTagName[0] == '\"' ? 1 : 0;
			int last = jobTagName.Length() - 1;
			int end = jobTagName[last] == '\"' ? last - 1 : last;
			jobTagName = jobTagName.Substr( begin, end );
		}

		MyString tmpJobTag = MultiLogFiles::loadValueFromSubFile(
					_cmdFile, _directory, jobTagName.Value() );
		if ( tmpJobTag == "" ) {
			tmpJobTag = "-";
		} else {
				// Remove double-quotes
			int begin = tmpJobTag[0] == '\"' ? 1 : 0;
			int last = tmpJobTag.Length() - 1;
			int end = tmpJobTag[last] == '\"' ? last - 1 : last;
			tmpJobTag = tmpJobTag.Substr( begin, end );
		}
		_jobTag = strnewp( tmpJobTag.Value() );
	}

	return _jobTag;
}

//---------------------------------------------------------------------------
int
Job::GetJobstateSequenceNum()
{
	if ( _jobstateSeqNum == 0 ) {
		_jobstateSeqNum = _nextJobstateSeqNum++;
	}

	return _jobstateSeqNum;
}

//---------------------------------------------------------------------------
void
Job::SetLastEventTime( const ULogEvent *event )
{
	struct tm eventTm = event->eventTime;
	_lastEventTime = mktime( &eventTm );
}

//---------------------------------------------------------------------------
int
Job::GetPreSkip() const
{
	if( !HasPreSkip() ) {
		debug_printf( DEBUG_QUIET,
			"Evaluating PRE_SKIP... It is not defined.\n" );
	}
	return _preskip;
}<|MERGE_RESOLUTION|>--- conflicted
+++ resolved
@@ -98,14 +98,8 @@
 
 //---------------------------------------------------------------------------
 Job::Job( const job_type_t jobType, const char* jobName,
-<<<<<<< HEAD
-			const char *directory, const char* cmdFile,
-			bool prohibitMultiJobs ) :
+			const char *directory, const char* cmdFile ) :
 	_jobType( jobType ), _preskip( PRE_SKIP_INVALID )
-=======
-			const char *directory, const char* cmdFile ) :
-	_jobType( jobType )
->>>>>>> 001315e7
 {
 	Init( jobName, directory, cmdFile );
 }
