/***************************************************************
 *
 * Copyright (C) 1990-2007, Condor Team, Computer Sciences Department,
 * University of Wisconsin-Madison, WI.
 * 
 * Licensed under the Apache License, Version 2.0 (the "License"); you
 * may not use this file except in compliance with the License.  You may
 * obtain a copy of the License at
 * 
 *	http://www.apache.org/licenses/LICENSE-2.0
 * 
 * Unless required by applicable law or agreed to in writing, software
 * distributed under the License is distributed on an "AS IS" BASIS,
 * WITHOUT WARRANTIES OR CONDITIONS OF ANY KIND, either express or implied.
 * See the License for the specific language governing permissions and
 * limitations under the License.
 *
 ***************************************************************/


#include "condor_common.h"
#include "condor_config.h"
#include "condor_daemon_core.h"
#include "subsystem_info.h"
#include "basename.h"
#include "setenv.h"
#include "dag.h"
#include "debug.h"
#include "parse.h"
#include "my_username.h"
#include "condor_environ.h"
#include "dagman_main.h"
#include "dagman_commands.h"
#include "dagman_multi_dag.h"
#include "util.h"
#include "condor_getcwd.h"
#include "condor_version.h"
#include "subsystem_info.h"
#include "dagman_metrics.h"

void ExitSuccess();

	// From condor_utils/condor_config.C
	// Note: these functions are declared 'extern "C"' where they're
	// implemented; if we don't do that here we get a link failure
	// (I think because of the name mangling).  wenger 2007-02-09.
//extern "C" void process_config_source( char* file, const char* name,
//			char* host, int required );
extern "C" bool is_piped_command(const char* filename);

static std::string lockFileName;

static Dagman dagman;

strict_level_t Dagman::_strict = DAG_STRICT_1;

DagmanUtils dagmanUtils;

//---------------------------------------------------------------------------
static void Usage() {
	debug_printf( DEBUG_SILENT, "\nUsage: condor_dagman -f -t -l .\n"
			"\t\t-Lockfile <NAME.dag.lock>\n"
			"\t\t-Dag <NAME.dag>\n"
			"\t\t-CsdVersion <version string>\n"
			"\t\t[-Help]\n"
			"\t\t[-Version]\n"
		"\t\t[-Debug <level>]\n"
			"\t\t[-MaxIdle <int N>]\n"
			"\t\t[-MaxJobs <int N>]\n"
			"\t\t[-MaxPre <int N>]\n"
			"\t\t[-MaxPost <int N>]\n"
			"\t\t[-MaxHold <int N>]\n"
			"\t\t(obsolete) [-NoEventChecks]\n"
			"\t\t(obsolete) [-AllowLogError]\n"
			"\t\t[-DontAlwaysRunPost]\n"
			"\t\t[-AlwaysRunPost]\n"
			"\t\t[-WaitForDebug]\n"
			"\t\t[-UseDagDir]\n"
			"\t\t[-AutoRescue <0|1>]\n"
			"\t\t[-DoRescueFrom <int N>]\n"
			"\t\t[-AllowVersionMismatch]\n"
			"\t\t[-DumpRescue]\n"
			"\t\t[-Verbose]\n"
			"\t\t[-Force]\n"
			"\t\t[-Notification <never|always|complete|error>]\n"
			"\t\t[-Suppress_notification]\n"
			"\t\t[-Dont_Suppress_notification]\n"
			"\t\t[-Dagman <dagman_executable>]\n"
			"\t\t[-Outfile_dir <directory>]\n"
			"\t\t[-Update_submit]\n"
			"\t\t[-Import_env]\n"
			"\t\t[-Priority <int N>]\n"
			"\t\t[-dont_use_default_node_log] (no longer allowed)\n"
			"\t\t[-DoRecov]\n"
			"\twhere NAME is the name of your DAG.\n"
			"\tdefault -Debug is -Debug %d\n", DEBUG_VERBOSE );
	DC_Exit( EXIT_ERROR );
}

//---------------------------------------------------------------------------

#define MAX_IDLE_DEFAULT 1000
#define MAX_SUBMITS_PER_INT_DEFAULT 100
#define LOG_SCAN_INT_DEFAULT 5
#define SCHEDD_UPDATE_INTERVAL_DEFAULT 120

Dagman::Dagman() :
	dag (NULL),
	maxIdle (MAX_IDLE_DEFAULT),
	maxJobs (0),
	maxPreScripts (20),
	maxPostScripts (20),
	maxHoldScripts (20),
	paused (false),
	condorSubmitExe (NULL),
	condorRmExe (NULL),
	submit_delay (0),
	max_submit_attempts (6),
	max_submits_per_interval (MAX_SUBMITS_PER_INT_DEFAULT), // so Coverity is happy
	aggressive_submit (false),
	m_user_log_scan_interval (LOG_SCAN_INT_DEFAULT),
	schedd_update_interval (SCHEDD_UPDATE_INTERVAL_DEFAULT),
	primaryDagFile (""),
	multiDags (false),
	startup_cycle_detect (false), // so Coverity is happy
	useDagDir (false),
	allow_events (CheckEvents::ALLOW_NONE), // so Coverity is happy
	retrySubmitFirst (true), // so Coverity is happy
	retryNodeFirst (false), // so Coverity is happy
	mungeNodeNames (true), // so Coverity is happy
	prohibitMultiJobs (false), // so Coverity is happy
	abortDuplicates (true), // so Coverity is happy
	submitDepthFirst (false), // so Coverity is happy
	abortOnScarySubmit (true), // so Coverity is happy
	pendingReportInterval (10 * 60), // 10 minutes
	_dagmanConfigFile (NULL), // so Coverity is happy
	autoRescue(true),
	doRescueFrom(0),
	maxRescueDagNum(MAX_RESCUE_DAG_DEFAULT),
	rescueFileToRun(""),
	dumpRescueDag(false),
	_writePartialRescueDag(true),
	_defaultNodeLog(""),
	_generateSubdagSubmits(true),
	_maxJobHolds(100),
	_runPost(false),
	_priority(0), // from config or command line
	_claim_hold_time(20),
	_doRecovery(false),
	_suppressJobLogs(false),
	_batchName(""),
	_batchId(""),
	_dagmanClassad(NULL),
	_removeNodeJobs(true),
	_schedd(nullptr)
{
	debug_level = DEBUG_VERBOSE;  // Default debug level is verbose output
}

Dagman::~Dagman()
{
	CleanUp();
}

	// 
	// In Config() we get DAGMan-related configuration values.  This
	// is a three-step process:
	// 1. Get the name of the DAGMan-specific config file (if any).
	// 2. If there is a DAGMan-specific config file, process it so
	//	that its values are added to the configuration.
	// 3. Get the values we want from the configuration.
	//
bool
Dagman::Config()
{
	int debug_cache_size = (1024*1024)*5; // 5 MB
	bool debug_cache_enabled = false;

		// Note: debug_printfs are DEBUG_NORMAL here because when we
		// get here we haven't processed command-line arguments yet.

		// Get and process the DAGMan-specific config file (if any)
		// before getting any of the other parameters.
	_dagmanConfigFile = param( "DAGMAN_CONFIG_FILE" );
	if ( _dagmanConfigFile ) {
		debug_printf( DEBUG_NORMAL, "Using DAGMan config file: %s\n",
					_dagmanConfigFile );
			// We do this test here because the corresponding error
			// message from the config code doesn't show up in dagman.out.
		if ( access( _dagmanConfigFile, R_OK ) != 0 &&
					!is_piped_command( _dagmanConfigFile ) ) {
			debug_printf( DEBUG_QUIET,
						"ERROR: Can't read DAGMan config file: %s\n",
						_dagmanConfigFile );
			DC_Exit( EXIT_ERROR );
		}
		process_config_source( _dagmanConfigFile, 0, "DAGMan config",
					NULL, true );
	}

	_strict = (strict_level_t)param_integer( "DAGMAN_USE_STRICT",
				_strict, DAG_STRICT_0, DAG_STRICT_3 );
	debug_printf( DEBUG_NORMAL, "DAGMAN_USE_STRICT setting: %d\n",
				_strict );

	debug_level = (debug_level_t)param_integer( "DAGMAN_VERBOSITY",
				debug_level, DEBUG_SILENT, DEBUG_DEBUG_4 );
	debug_printf( DEBUG_NORMAL, "DAGMAN_VERBOSITY setting: %d\n",
				debug_level );

	debug_cache_size = 
		param_integer( "DAGMAN_DEBUG_CACHE_SIZE", debug_cache_size,
		0, INT_MAX);
	debug_printf( DEBUG_NORMAL, "DAGMAN_DEBUG_CACHE_SIZE setting: %d\n",
				debug_cache_size );

	debug_cache_enabled = 
		param_boolean( "DAGMAN_DEBUG_CACHE_ENABLE", debug_cache_enabled );
	debug_printf( DEBUG_NORMAL, "DAGMAN_DEBUG_CACHE_ENABLE setting: %s\n",
				debug_cache_enabled?"True":"False" );

	submit_delay = param_integer( "DAGMAN_SUBMIT_DELAY", submit_delay, 0);
	debug_printf( DEBUG_NORMAL, "DAGMAN_SUBMIT_DELAY setting: %d\n",
				submit_delay );

	max_submit_attempts =
		param_integer( "DAGMAN_MAX_SUBMIT_ATTEMPTS", max_submit_attempts,
		1, 16 );
	debug_printf( DEBUG_NORMAL, "DAGMAN_MAX_SUBMIT_ATTEMPTS setting: %d\n",
				max_submit_attempts );

	startup_cycle_detect =
		param_boolean( "DAGMAN_STARTUP_CYCLE_DETECT", startup_cycle_detect );
	debug_printf( DEBUG_NORMAL, "DAGMAN_STARTUP_CYCLE_DETECT setting: %s\n",
				startup_cycle_detect ? "True" : "False" );

	max_submits_per_interval =
		param_integer( "DAGMAN_MAX_SUBMITS_PER_INTERVAL",
		max_submits_per_interval, 1, 1000 );
	debug_printf( DEBUG_NORMAL, "DAGMAN_MAX_SUBMITS_PER_INTERVAL setting: %d\n",
				max_submits_per_interval );

	aggressive_submit =
		param_boolean( "DAGMAN_AGGRESSIVE_SUBMIT", aggressive_submit );
	debug_printf( DEBUG_NORMAL, "DAGMAN_AGGRESSIVE_SUBMIT setting: %s\n",
				aggressive_submit ? "True" : "False" );

	m_user_log_scan_interval =
		param_integer( "DAGMAN_USER_LOG_SCAN_INTERVAL",
		m_user_log_scan_interval, 1, INT_MAX);
	debug_printf( DEBUG_NORMAL, "DAGMAN_USER_LOG_SCAN_INTERVAL setting: %d\n",
				m_user_log_scan_interval );

	schedd_update_interval =
			param_integer( "DAGMAN_QUEUE_UPDATE_INTERVAL",
			schedd_update_interval, 1, INT_MAX);
		debug_printf( DEBUG_NORMAL, "DAGMAN_QUEUE_UPDATE_INTERVAL setting: %d\n",
		schedd_update_interval );

	_priority = param_integer( "DAGMAN_DEFAULT_PRIORITY",
				_priority, INT_MIN, INT_MAX, false );
	debug_printf( DEBUG_NORMAL, "DAGMAN_DEFAULT_PRIORITY setting: %d\n",
				_priority );

	if ( !param_boolean( "DAGMAN_ALWAYS_USE_NODE_LOG", true ) ) {
	   	debug_printf( DEBUG_QUIET,
					"Error: setting DAGMAN_ALWAYS_USE_NODE_LOG to false is no longer allowed\n" );
		DC_Exit( EXIT_ERROR );
	}

	_submitDagDeepOpts.suppress_notification = param_boolean(
		"DAGMAN_SUPPRESS_NOTIFICATION",
		_submitDagDeepOpts.suppress_notification);
	debug_printf( DEBUG_NORMAL, "DAGMAN_SUPPRESS_NOTIFICATION setting: %s\n",
		_submitDagDeepOpts.suppress_notification ? "True" : "False" );

		// Event checking setup...

		// We want to default to allowing the terminated/aborted
		// combination (that's what we've defaulted to in the past).
		// Okay, we also want to allow execute before submit because
		// we've run into that, and since DAGMan doesn't really care
		// about the execute events, it shouldn't abort the DAG.
		// And we further want to allow two terminated events for a
		// single job because people are seeing that with Globus
		// jobs!!
	allow_events = CheckEvents::ALLOW_TERM_ABORT |
			CheckEvents::ALLOW_EXEC_BEFORE_SUBMIT |
			CheckEvents::ALLOW_DOUBLE_TERMINATE |
			CheckEvents::ALLOW_DUPLICATE_EVENTS;

		// If the old DAGMAN_IGNORE_DUPLICATE_JOB_EXECUTION param is set,
		// we also allow extra runs.
		// Note: this parameter is probably only used by CDF, and only
		// really needed until they update all their systems to 6.7.3
		// or later (not 6.7.3 pre-release), which fixes the "double-run"
		// bug.
	bool allowExtraRuns = param_boolean(
			"DAGMAN_IGNORE_DUPLICATE_JOB_EXECUTION", false );

	if ( allowExtraRuns ) {
		allow_events |= CheckEvents::ALLOW_RUN_AFTER_TERM;
		debug_printf( DEBUG_NORMAL, "Warning: "
				"DAGMAN_IGNORE_DUPLICATE_JOB_EXECUTION "
				"is deprecated -- used DAGMAN_ALLOW_EVENTS instead\n" );
		check_warning_strictness( DAG_STRICT_2 );
	}

		// Now get the new DAGMAN_ALLOW_EVENTS value -- that can override
		// all of the previous stuff.
	allow_events = param_integer("DAGMAN_ALLOW_EVENTS", allow_events);
	debug_printf( DEBUG_NORMAL, "allow_events ("
				"DAGMAN_ALLOW_EVENTS"
				") setting: %d\n", allow_events );

		// ...end of event checking setup.

	retrySubmitFirst = param_boolean( "DAGMAN_RETRY_SUBMIT_FIRST",
				retrySubmitFirst );
	debug_printf( DEBUG_NORMAL, "DAGMAN_RETRY_SUBMIT_FIRST setting: %s\n",
				retrySubmitFirst ? "True" : "False" );

	retryNodeFirst = param_boolean( "DAGMAN_RETRY_NODE_FIRST",
				retryNodeFirst );
	debug_printf( DEBUG_NORMAL, "DAGMAN_RETRY_NODE_FIRST setting: %s\n",
				retryNodeFirst ? "True" : "False" );

	maxIdle =
		param_integer( "DAGMAN_MAX_JOBS_IDLE", maxIdle, 0, INT_MAX );
	debug_printf( DEBUG_NORMAL, "DAGMAN_MAX_JOBS_IDLE setting: %d\n",
				maxIdle );

	maxJobs =
		param_integer( "DAGMAN_MAX_JOBS_SUBMITTED", maxJobs, 0, INT_MAX );
	debug_printf( DEBUG_NORMAL, "DAGMAN_MAX_JOBS_SUBMITTED setting: %d\n",
				maxJobs );

	maxPreScripts = param_integer( "DAGMAN_MAX_PRE_SCRIPTS", maxPreScripts,
				0, INT_MAX );
	debug_printf( DEBUG_NORMAL, "DAGMAN_MAX_PRE_SCRIPTS setting: %d\n",
				maxPreScripts );

	maxPostScripts = param_integer( "DAGMAN_MAX_POST_SCRIPTS", maxPostScripts,
				0, INT_MAX );
	debug_printf( DEBUG_NORMAL, "DAGMAN_MAX_POST_SCRIPTS setting: %d\n",
				maxPostScripts );

	maxHoldScripts = param_integer( "DAGMAN_MAX_HOLD_SCRIPTS", maxHoldScripts,
				0, INT_MAX );
	debug_printf( DEBUG_NORMAL, "DAGMAN_MAX_HOLD_SCRIPTS setting: %d\n",
				maxHoldScripts );

	mungeNodeNames = param_boolean( "DAGMAN_MUNGE_NODE_NAMES",
				mungeNodeNames );
	debug_printf( DEBUG_NORMAL, "DAGMAN_MUNGE_NODE_NAMES setting: %s\n",
				mungeNodeNames ? "True" : "False" );

	prohibitMultiJobs = param_boolean( "DAGMAN_PROHIBIT_MULTI_JOBS",
				prohibitMultiJobs );
	debug_printf( DEBUG_NORMAL, "DAGMAN_PROHIBIT_MULTI_JOBS setting: %s\n",
				prohibitMultiJobs ? "True" : "False" );

	submitDepthFirst = param_boolean( "DAGMAN_SUBMIT_DEPTH_FIRST",
				submitDepthFirst );
	debug_printf( DEBUG_NORMAL, "DAGMAN_SUBMIT_DEPTH_FIRST setting: %s\n",
				submitDepthFirst ? "True" : "False" );

	_runPost = param_boolean( "DAGMAN_ALWAYS_RUN_POST", _runPost );
	debug_printf( DEBUG_NORMAL, "DAGMAN_ALWAYS_RUN_POST setting: %s\n",
			_runPost ? "True" : "False" );

	free( condorSubmitExe );
	condorSubmitExe = param( "DAGMAN_CONDOR_SUBMIT_EXE" );
	if( !condorSubmitExe ) {
		condorSubmitExe = strdup( "condor_submit" );
		ASSERT( condorSubmitExe );
	} else {
		debug_printf(DEBUG_NORMAL, "DAGMAN_CONDOR_SUBMIT_EXE setting: %s\n", condorSubmitExe);
	}
	bool _use_condor_submit = param_boolean("DAGMAN_USE_CONDOR_SUBMIT", true);
	debug_printf( DEBUG_NORMAL, "DAGMAN_USE_CONDOR_SUBMIT setting: %s\n",
		_use_condor_submit ? "True" : "False");

	free( condorRmExe );
	condorRmExe = param( "DAGMAN_CONDOR_RM_EXE" );
	if( !condorRmExe ) {
		condorRmExe = strdup( "condor_rm" );
		ASSERT( condorRmExe );
	}

	abortDuplicates = param_boolean( "DAGMAN_ABORT_DUPLICATES",
				abortDuplicates );
	debug_printf( DEBUG_NORMAL, "DAGMAN_ABORT_DUPLICATES setting: %s\n",
				abortDuplicates ? "True" : "False" );

	abortOnScarySubmit = param_boolean( "DAGMAN_ABORT_ON_SCARY_SUBMIT",
				abortOnScarySubmit );
	debug_printf( DEBUG_NORMAL, "DAGMAN_ABORT_ON_SCARY_SUBMIT setting: %s\n",
				abortOnScarySubmit ? "True" : "False" );

	pendingReportInterval = param_integer( "DAGMAN_PENDING_REPORT_INTERVAL",
				pendingReportInterval );
	debug_printf( DEBUG_NORMAL, "DAGMAN_PENDING_REPORT_INTERVAL setting: %d\n",
				pendingReportInterval );

	if ( param_boolean( "DAGMAN_OLD_RESCUE", false ) ) {
		debug_printf( DEBUG_NORMAL, "Warning: DAGMAN_OLD_RESCUE is "
					"no longer supported\n" );
		check_warning_strictness( DAG_STRICT_1 );
	}

	autoRescue = param_boolean( "DAGMAN_AUTO_RESCUE", autoRescue );
	debug_printf( DEBUG_NORMAL, "DAGMAN_AUTO_RESCUE setting: %s\n",
				autoRescue ? "True" : "False" );
	
	maxRescueDagNum = param_integer( "DAGMAN_MAX_RESCUE_NUM",
				maxRescueDagNum, 0, ABS_MAX_RESCUE_DAG_NUM );
	debug_printf( DEBUG_NORMAL, "DAGMAN_MAX_RESCUE_NUM setting: %d\n",
				maxRescueDagNum );

	_writePartialRescueDag = param_boolean( "DAGMAN_WRITE_PARTIAL_RESCUE",
				_writePartialRescueDag );
	debug_printf( DEBUG_NORMAL, "DAGMAN_WRITE_PARTIAL_RESCUE setting: %s\n",
				_writePartialRescueDag ? "True" : "False" );

	param( _defaultNodeLog, "DAGMAN_DEFAULT_NODE_LOG" );
	if ( _defaultNodeLog == "" ) {
		_defaultNodeLog = "@(DAG_DIR)/@(DAG_FILE).nodes.log";
	}
	debug_printf( DEBUG_NORMAL, "DAGMAN_DEFAULT_NODE_LOG setting: %s\n",
				_defaultNodeLog.Value() );

	_generateSubdagSubmits = 
		param_boolean( "DAGMAN_GENERATE_SUBDAG_SUBMITS",
		_generateSubdagSubmits );
	debug_printf( DEBUG_NORMAL, "DAGMAN_GENERATE_SUBDAG_SUBMITS setting: %s\n",
				_generateSubdagSubmits ? "True" : "False" );

	_maxJobHolds = param_integer( "DAGMAN_MAX_JOB_HOLDS", _maxJobHolds,
				0, 1000000 );
	debug_printf( DEBUG_NORMAL, "DAGMAN_MAX_JOB_HOLDS setting: %d\n",
				_maxJobHolds );

	_claim_hold_time = param_integer( "DAGMAN_HOLD_CLAIM_TIME",
				_claim_hold_time, 0, 3600);
	debug_printf( DEBUG_NORMAL, "DAGMAN_HOLD_CLAIM_TIME setting: %d\n",
				_claim_hold_time );

	char *debugSetting = param( "ALL_DEBUG" );
	debug_printf( DEBUG_NORMAL, "ALL_DEBUG setting: %s\n",
				debugSetting ? debugSetting : "" );
	if ( debugSetting ) {
		free( debugSetting );
	}

	debugSetting = param( "DAGMAN_DEBUG" );
	debug_printf( DEBUG_NORMAL, "DAGMAN_DEBUG setting: %s\n",
				debugSetting ? debugSetting : "" );
	if ( debugSetting ) {
		free( debugSetting );
	}

	_suppressJobLogs = 
				param_boolean( "DAGMAN_SUPPRESS_JOB_LOGS",
				_suppressJobLogs );
	debug_printf( DEBUG_NORMAL, "DAGMAN_SUPPRESS_JOB_LOGS setting: %s\n",
				_suppressJobLogs ? "True" : "False" );

	_removeNodeJobs = param_boolean( "DAGMAN_REMOVE_NODE_JOBS",
				_removeNodeJobs );
	debug_printf( DEBUG_NORMAL, "DAGMAN_REMOVE_NODE_JOBS setting: %s\n",
				_removeNodeJobs ? "True" : "False" );

#ifdef MEMORY_HOG
#else
	debug_printf(DEBUG_NORMAL, "DAGMAN will adjust edges after parsing\n");
#endif

	// enable up the debug cache if needed
	if (debug_cache_enabled) {
		debug_cache_set_size(debug_cache_size);
		debug_cache_enable();
	}

	return true;
}

void
Dagman::LocateSchedd() 
{
	_schedd = new DCSchedd( NULL, NULL );
	if ( !_schedd || !_schedd->locate() ) {
		const char *errMsg = _schedd ? _schedd->error() : "?";
		debug_printf( DEBUG_QUIET,
			"WARNING: can't find address of local schedd for ClassAd updates (%s)\n",
			errMsg );
		check_warning_strictness( DAG_STRICT_3 );
	}
}


// NOTE: this is only called on reconfig, not at startup
void
main_config()
{
		// This is commented out because, even if we get new config
		// values here, they don't get passed to the Dag object (which
		// is where most of them actually take effect).  (See Gnats
		// PR 808.)  wenger 2007-02-09
	// dagman.Config();
}

// this is called by DC when the schedd is shutdown fast
void
main_shutdown_fast()
{
	dagman.dag->GetJobstateLog().WriteDagmanFinished( EXIT_RESTART );
	// Don't report metrics here because we should restart.
	DC_Exit( EXIT_RESTART );
}

// this can be called by other functions, or by DC when the schedd is
// shutdown gracefully; this also gets called if condor_hold is done
// on the DAGMan job
void main_shutdown_graceful() {
	print_status( true );
	dagman.dag->DumpNodeStatus( true, false );
	dagman.dag->GetJobstateLog().WriteDagmanFinished( EXIT_RESTART );
	// Don't report metrics here because we should restart.
	dagman.CleanUp();
	DC_Exit( EXIT_RESTART );
}

// Special case shutdown when the log file gets corrupted
void main_shutdown_logerror() {
	print_status();
	dagman.dag->DumpNodeStatus( true, false );
	dagman.dag->GetJobstateLog().WriteDagmanFinished( EXIT_ABORT );
	if (dagman.dag) dagman.dag->ReportMetrics( EXIT_ABORT );
	dagman.CleanUp();
	DC_Exit( EXIT_ABORT );
}

void main_shutdown_rescue( int exitVal, DagStatus dagStatus,
			bool removeCondorJobs ) {
		// Avoid possible infinite recursion if you hit a fatal error
		// while writing a rescue DAG.
	static bool inShutdownRescue = false;
	if ( inShutdownRescue ) {
		return;
	}
	inShutdownRescue = true;

		// If is here in case we get an error during parsing...
	if ( dagman.dag ) dagman.dag->_dagStatus = dagStatus;
	debug_printf( DEBUG_QUIET, "Aborting DAG...\n" );
		// Avoid writing two different rescue DAGs if the "main" DAG and
		// the final node (if any) both fail.
	static bool wroteRescue = false;
	if( dagman.dag ) {
			// We write the rescue DAG *before* removing jobs because
			// otherwise if we crashed, failed, or were killed while
			// removing them, we would leave the DAG in an
			// unrecoverable state...
		if( exitVal != 0 ) {
			if ( dagman.maxRescueDagNum > 0 ) {
				dagman.dag->Rescue( dagman.primaryDagFile.Value(),
							dagman.multiDags, dagman.maxRescueDagNum,
							wroteRescue, false,
							dagman._writePartialRescueDag );
				wroteRescue = true;
			} else {
				debug_printf( DEBUG_QUIET, "No rescue DAG written because "
							"DAGMAN_MAX_RESCUE_NUM is 0\n" );
			}
		}

		debug_printf( DEBUG_DEBUG_1, "We have %d running jobs to remove\n",
					dagman.dag->NumJobsSubmitted() );
			// We just go ahead and do a condor_rm here even if we don't
			// think we have any jobs running, because if we're aborting
			// because of DAGMAN_PROHIBIT_MULTI_JOBS getting triggered,
			// we may have jobs in the queue even if we think we don't.
			// (See gittrac #4960.) wenger 2015-04-22
		debug_printf( DEBUG_NORMAL, "Removing submitted jobs...\n" );
		dagman.dag->RemoveRunningJobs( dagman.DAGManJobId,
					removeCondorJobs, false );
		if ( dagman.dag->NumScriptsRunning() > 0 ) {
			debug_printf( DEBUG_NORMAL, "Removing running scripts...\n" );
			dagman.dag->RemoveRunningScripts();
		}
		dagman.dag->PrintDeferrals( DEBUG_NORMAL, true );

			// Start the final node if we have one.
		if ( dagman.dag->StartFinalNode() ) {
				// We started a final node; return here so we wait for the
				// final node to finish, instead of exiting immediately.
			inShutdownRescue = false;
			return;
		}
		print_status( true );
		bool removed = ( dagStatus == DagStatus::DAG_STATUS_RM );
		dagman.dag->DumpNodeStatus( false, removed );
		dagman.dag->GetJobstateLog().WriteDagmanFinished( exitVal );
	}
	if (dagman.dag) dagman.dag->ReportMetrics( exitVal );
	dagman.PublishStats();
	dagmanUtils.tolerant_unlink( lockFileName.c_str() ); 
	dagman.CleanUp();
	inShutdownRescue = false;
	DC_Exit( exitVal );
}

// this gets called by DC when DAGMan receives a SIGUSR1 -- which,
// assuming the DAGMan submit file was properly written, is the signal
// the schedd will send if the DAGMan job is removed from the queue
int main_shutdown_remove(int) {
	debug_printf( DEBUG_QUIET, "Received SIGUSR1\n" );
	// We don't remove Condor node jobs here because the schedd will
	// automatically remove them itself.
	main_shutdown_rescue( EXIT_ABORT, DagStatus::DAG_STATUS_RM,
				dagman._removeNodeJobs );
	return FALSE;
}

void ExitSuccess() {
	print_status( true );
	dagman.dag->DumpNodeStatus( false, false );
	dagman.dag->GetJobstateLog().WriteDagmanFinished( EXIT_OKAY );
	dagman.dag->ReportMetrics( EXIT_OKAY );
	dagman.PublishStats();
	dagmanUtils.tolerant_unlink( lockFileName.c_str() ); 
	dagman.CleanUp();
	DC_Exit( EXIT_OKAY );
}

void condor_event_timer();

/****** FOR TESTING *******
int main_testing_stub( Service *, int ) {
	if( dagman.paused ) {
		ResumeDag(dagman);
	}
	else {
		PauseDag(dagman);
	}
	return true;
}
****** FOR TESTING ********/

//---------------------------------------------------------------------------
void main_init (int argc, char ** const argv) {

	printf ("Executing condor dagman ... \n");

	MyString tmpcwd;
	condor_getcwd( tmpcwd );

		// flag used if DAGMan is invoked with -WaitForDebug so we
		// wait for a developer to attach with a debugger...
	volatile int wait_for_debug = 0;
	int dash_dry_run = 0; // -DryRun command line argument

		// process any config vars -- this happens before we process
		// argv[], since arguments should override config settings
	dagman.Config();

	dagman.LocateSchedd();

	// The DCpermission (last parm) should probably be PARENT, if it existed
	daemonCore->Register_Signal( SIGUSR1, "SIGUSR1",
								  main_shutdown_remove,
								 "main_shutdown_remove");

	// Reclaim the working directory
	if ( chdir( dagman.workingDir.Value() ) != 0 ) {
		debug_printf( DEBUG_NORMAL, "WARNING: Failed to change working "
			"directory to %s\n", dagman.workingDir.Value() );
	}

/****** FOR TESTING *******
	daemonCore->Register_Signal( SIGUSR2, "SIGUSR2",
								  main_testing_stub,
								 "main_testing_stub", NULL);
****** FOR TESTING ********/
	debug_progname = condor_basename(argv[0]);

		// Version of this condor_dagman binary.
	CondorVersionInfo dagmanVersion;

		// Version of this condor_submit_dag binary.
		//.Defaults to same version as condor_dagman, updated by input args
	bool allowVerMismatch = false;
<<<<<<< HEAD
	const char *csdVersion = dagmanVersion.get_version_string();
=======
	char *csdVersion = dagmanVersion.get_version_string();
>>>>>>> e1807641

	int i;
	for (i = 0 ; i < argc ; i++) {
		debug_printf( DEBUG_NORMAL, "argv[%d] == \"%s\"\n", i, argv[i] );
	}

	DagmanMetrics::SetStartTime();

		// get dagman job id from environment, if it's there
		// (otherwise it will be set to "-1.-1.-1")
	dagman.DAGManJobId.SetFromString( getenv( EnvGetName( ENV_ID ) ) );

	dagman._dagmanClassad = new DagmanClassad( dagman.DAGManJobId, dagman._schedd );

	//~~~~~~~~~~~~~~~~~~~~~~~~~~~~~~~~~~~~~~~~~~~~~~~~~~~~~~~~~~~~~~~
		// Minimum legal version for a .condor.sub file to be compatible
		// with this condor_dagman binary.

		// !!!!!!!!!!!!!!!!!!!!!!!!!!!!!!!!!!!!!!!!!!!!!!!!!!!!!!!!!!
		// Be sure to change this if the arguments or environment
		// passed to condor_dagman change in an incompatible way!!
		// !!!!!!!!!!!!!!!!!!!!!!!!!!!!!!!!!!!!!!!!!!!!!!!!!!!!!!!!!!

	struct DagVersionData {
		int majorVer;
		int minorVer;
		int subMinorVer;
	};
	const DagVersionData MIN_SUBMIT_FILE_VERSION = { 7, 1, 2 };

		// Construct a string of the minimum submit file version.
	MyString minSubmitVersionStr;
	minSubmitVersionStr.formatstr( "%d.%d.%d",
				MIN_SUBMIT_FILE_VERSION.majorVer,
				MIN_SUBMIT_FILE_VERSION.minorVer,
				MIN_SUBMIT_FILE_VERSION.subMinorVer );
	//~~~~~~~~~~~~~~~~~~~~~~~~~~~~~~~~~~~~~~~~~~~~~~~~~~~~~~~~~~~~~~~

	//
	// Process command-line arguments
	//
	bool alwaysRunPostSet = false;
	bool onlyDumpDot = false;

	for (i = 1; i < argc; i++) {
		// If argument is not a flag/option, assume it's a dag filename
		if( argv[i][0] != '-') {
			dagman.dagFiles.push_back( std::string(argv[i]) );
		}
		else if( !strcasecmp( "-Debug", argv[i] ) ) {
			i++;
			if( argc <= i || strcmp( argv[i], "" ) == 0 ) {
				debug_printf( DEBUG_SILENT, "No debug level specified\n" );
				Usage();
			}
			debug_level = (debug_level_t) atoi (argv[i]);
		} else if( !strcasecmp( "-Lockfile", argv[i] ) ) {
			i++;
			if( argc <= i || strcmp( argv[i], "" ) == 0 ) {
				debug_printf( DEBUG_SILENT, "No DagMan lockfile specified\n" );
				Usage();
			}
			lockFileName = argv[i];
		} else if( !strcasecmp( "-Help", argv[i] ) ) {
			Usage();
		} else if ( !strcasecmp( "-Dag", argv[i] ) ) {
			i++;
			if( argc <= i || strcmp( argv[i], "" ) == 0 ) {
				debug_printf( DEBUG_SILENT, "No DAG specified\n" );
				Usage();
			}
			dagman.dagFiles.push_back( std::string(argv[i]) );
		} else if( !strcasecmp( "-MaxIdle", argv[i] ) ) {
			i++;
			if( argc <= i || strcmp( argv[i], "" ) == 0 ) {
				debug_printf( DEBUG_SILENT,
							  "Integer missing after -MaxIdle\n" );
				Usage();
			}
			dagman.maxIdle = atoi( argv[i] );
		} else if( !strcasecmp( "-MaxJobs", argv[i] ) ) {
			i++;
			if( argc <= i || strcmp( argv[i], "" ) == 0 ) {
				debug_printf( DEBUG_SILENT,
							  "Integer missing after -MaxJobs\n" );
				Usage();
			}
			dagman.maxJobs = atoi( argv[i] );
		} else if( !strcasecmp( "-MaxScripts", argv[i] ) ) {
			debug_printf( DEBUG_SILENT, "-MaxScripts has been replaced with "
						   "-MaxPre and -MaxPost arguments\n" );
			Usage();
		} else if( !strcasecmp( "-MaxPre", argv[i] ) ) {
			i++;
			if( argc <= i || strcmp( argv[i], "" ) == 0 ) {
				debug_printf( DEBUG_SILENT,
							  "Integer missing after -MaxPre\n" );
				Usage();
			}
			dagman.maxPreScripts = atoi( argv[i] );
		} else if( !strcasecmp( "-MaxPost", argv[i] ) ) {
			i++;
			if( argc <= i || strcmp( argv[i], "" ) == 0 ) {
				debug_printf( DEBUG_SILENT,
							  "Integer missing after -MaxPost\n" );
				Usage();
			}
			dagman.maxPostScripts = atoi( argv[i] );

		} else if( !strcasecmp( "-MaxHold", argv[i] ) ) {
			i++;
			if( argc <= i || strcmp( argv[i], "" ) == 0 ) {
				debug_printf( DEBUG_SILENT,
							  "Integer missing after -MaxHold\n" );
				Usage();
			}
			dagman.maxHoldScripts = atoi( argv[i] );
		} else if( !strcasecmp( "-NoEventChecks", argv[i] ) ) {
			debug_printf( DEBUG_QUIET, "Warning: -NoEventChecks is "
						"ignored; please use the DAGMAN_ALLOW_EVENTS "
						"config parameter instead\n");
			check_warning_strictness( DAG_STRICT_2 );

		} else if( !strcasecmp( "-AllowLogError", argv[i] ) ) {
			debug_printf( DEBUG_QUIET, "Warning: -AllowLogError is "
						"no longer supported\n" );
			check_warning_strictness( DAG_STRICT_2 );

		} else if( !strcasecmp( "-DontAlwaysRunPost", argv[i] ) ) {
			if ( alwaysRunPostSet && dagman._runPost ) {
				debug_printf( DEBUG_QUIET,
							"ERROR: -DontAlwaysRunPost and -AlwaysRunPost are both set!\n" );
				DC_Exit( EXIT_ERROR );
			}
			alwaysRunPostSet = true;
			dagman._runPost = false;

		} else if( !strcasecmp( "-AlwaysRunPost", argv[i] ) ) {
			if ( alwaysRunPostSet && !dagman._runPost ) {
				debug_printf( DEBUG_QUIET,
							"ERROR: -DontAlwaysRunPost and -AlwaysRunPost are both set!\n" );
				DC_Exit( EXIT_ERROR );
			}
			dagman._runPost = true;

		} else if( !strcasecmp( "-WaitForDebug", argv[i] ) ) {
			wait_for_debug = 1;

		} else if (!strcasecmp("-DryRun", argv[i])) {
			dash_dry_run = 1;

		} else if( !strcasecmp( "-UseDagDir", argv[i] ) ) {
			dagman.useDagDir = true;

		} else if( !strcasecmp( "-AutoRescue", argv[i] ) ) {
			i++;
			if( argc <= i || strcmp( argv[i], "" ) == 0 ) {
				debug_printf( DEBUG_SILENT, "No AutoRescue value specified\n" );
				Usage();
			}
			dagman.autoRescue = (atoi( argv[i] ) != 0);

		} else if( !strcasecmp( "-DoRescueFrom", argv[i] ) ) {
			i++;
			if( argc <= i || strcmp( argv[i], "" ) == 0 ) {
				debug_printf( DEBUG_SILENT, "No rescue DAG number specified\n" );
				Usage();
			}
			dagman.doRescueFrom = atoi (argv[i]);

		} else if( !strcasecmp( "-CsdVersion", argv[i] ) ) {
			i++;
			if( argc <= i || strcmp( argv[i], "" ) == 0 ) {
				debug_printf( DEBUG_SILENT, "No CsdVersion value specified\n" );
				Usage();
			}
<<<<<<< HEAD
=======
			if (csdVersion) free(csdVersion);
>>>>>>> e1807641
			csdVersion = argv[i];

		} else if( !strcasecmp( "-AllowVersionMismatch", argv[i] ) ) {
			allowVerMismatch = true;

		} else if( !strcasecmp( "-DumpRescue", argv[i] ) ) {
			dagman.dumpRescueDag = true;

		} else if( !strcasecmp( "-Dot", argv[i] ) ) {
			onlyDumpDot = true;

		} else if( !strcasecmp( "-verbose", argv[i] ) ) {
			dagman._submitDagDeepOpts.bVerbose = true;

		} else if( !strcasecmp( "-force", argv[i] ) ) {
			dagman._submitDagDeepOpts.bForce = true;
		
		} else if( !strcasecmp( "-notification", argv[i] ) ) {
			i++;
			if( argc <= i || strcmp( argv[i], "" ) == 0 ) {
				debug_printf( DEBUG_SILENT, "No notification value specified\n" );
				Usage();
			}
			dagman._submitDagDeepOpts.strNotification = argv[i];

		} else if( !strcasecmp( "-suppress_notification",argv[i] ) ) {
			dagman._submitDagDeepOpts.suppress_notification = true;

		} else if( !strcasecmp( "-dont_suppress_notification",argv[i] ) ) {
			dagman._submitDagDeepOpts.suppress_notification = false;

		} else if( !strcasecmp( "-dagman", argv[i] ) ) {
			i++;
			if( argc <= i || strcmp( argv[i], "" ) == 0 ) {
				debug_printf( DEBUG_SILENT, "No dagman value specified\n" );
				Usage();
			}
			dagman._submitDagDeepOpts.strDagmanPath = argv[i];

		} else if( !strcasecmp( "-outfile_dir", argv[i] ) ) {
			i++;
			if( argc <= i || strcmp( argv[i], "" ) == 0 ) {
				debug_printf( DEBUG_SILENT, "No outfile_dir value specified\n" );
				Usage();
			}
			dagman._submitDagDeepOpts.strOutfileDir = argv[i];

		} else if( !strcasecmp( "-update_submit", argv[i] ) ) {
			dagman._submitDagDeepOpts.updateSubmit = true;

		} else if( !strcasecmp( "-import_env", argv[i] ) ) {
			dagman._submitDagDeepOpts.importEnv = true;

		} else if( !strcasecmp( "-priority", argv[i] ) ) {
			++i;
			if( i >= argc || strcmp( argv[i], "" ) == 0 ) {
				debug_printf( DEBUG_NORMAL, "No priority value specified\n");
				Usage();
			}
			dagman._priority = atoi(argv[i]);

		} else if( !strcasecmp( "-dont_use_default_node_log", argv[i] ) ) {
	   		debug_printf( DEBUG_QUIET,
						"Error: -dont_use_default_node_log is no longer allowed\n" );
			DC_Exit( EXIT_ERROR );

		} else if ( !strcasecmp( "-dorecov", argv[i] ) ) {
			dagman._doRecovery = true;

		} else {
			debug_printf( DEBUG_SILENT, "\nUnrecognized argument: %s\n",
						argv[i] );
			Usage();
		}
	}

	// We expect at the very least to have a dag filename specified
	// If not, show the Usage details and exit now.
	if( dagman.dagFiles.size() == 0 ) {
		Usage();
	}

	dagman.primaryDagFile = dagman.dagFiles.front();
	dagman.multiDags = (dagman.dagFiles.size() > 1);

	dagman._dagmanClassad->Initialize( dagman.maxJobs, dagman.maxIdle, 
				dagman.maxPreScripts, dagman.maxPostScripts,
				dagman.maxHoldScripts );

	dagman._dagmanClassad->GetSetBatchId( dagman._batchId );

	dagman._dagmanClassad->GetSetBatchName( dagman.primaryDagFile,
				dagman._batchName );

	dagman._dagmanClassad->GetAcctInfo(
				dagman._submitDagDeepOpts.acctGroup,
				dagman._submitDagDeepOpts.acctGroupUser );

	dagman.ResolveDefaultLog();

	//
	// Check the arguments...
	//

	//~~~~~~~~~~~~~~~~~~~~~~~~~~~~~~~~~~~~~~~~~~~~~~~~~~~~~~~~~~~~~~~
	// Checking for version compatibility between the .condor.sub
	// file and this condor_dagman binary...

	// Note: if we're in recovery mode and the submit file version
	// causes us to quit, we leave any existing node jobs still
	// running -- may want to change that eventually.  wenger 2009-10-13.

		// Version of the condor_submit_dag that created our submit file.
	CondorVersionInfo submitFileVersion( csdVersion );

		// Just generate this message fragment in one place.
	MyString versionMsg;
	versionMsg.formatstr("the version (%s) of this DAG's HTCondor submit "
				"file (created by condor_submit_dag)", csdVersion );

		// Make sure version in submit file is valid.
	if( !submitFileVersion.is_valid() ) {
		if ( !allowVerMismatch ) {
			debug_printf( DEBUG_QUIET, "Error: %s is invalid!\n",
						versionMsg.Value() );
			DC_Exit( EXIT_ERROR );
		} else {
			debug_printf( DEBUG_NORMAL, "Warning: %s is invalid; "
						"continuing because of -AllowVersionMismatch flag\n",
						versionMsg.Value() );
		}

		// Make sure .condor.sub file is recent enough.
	} else if ( submitFileVersion.compare_versions(
				CondorVersion() ) != 0 ) {

		if( !submitFileVersion.built_since_version(
					MIN_SUBMIT_FILE_VERSION.majorVer,
					MIN_SUBMIT_FILE_VERSION.minorVer,
					MIN_SUBMIT_FILE_VERSION.subMinorVer ) ) {
			if ( !allowVerMismatch ) {
				debug_printf( DEBUG_QUIET, "Error: %s is older than "
							"oldest permissible version (%s)\n",
							versionMsg.Value(), minSubmitVersionStr.Value() );
				DC_Exit( EXIT_ERROR );
			} else {
				debug_printf( DEBUG_NORMAL, "Warning: %s is older than "
							"oldest permissible version (%s); continuing "
							"because of -AllowVersionMismatch flag\n",
							versionMsg.Value(), minSubmitVersionStr.Value() );
			}

			// Warn if .condor.sub file is a newer version than this binary.
		} else if (dagmanVersion.compare_versions( csdVersion ) > 0 ) {
			debug_printf( DEBUG_NORMAL, "Warning: %s is newer than "
						"condor_dagman version (%s)\n", versionMsg.Value(),
						CondorVersion() );
			check_warning_strictness( DAG_STRICT_3 );
		} else {
			debug_printf( DEBUG_NORMAL, "Note: %s differs from "
						"condor_dagman version (%s), but the "
						"difference is permissible\n", 
						versionMsg.Value(), CondorVersion() );
		}
	}

	//~~~~~~~~~~~~~~~~~~~~~~~~~~~~~~~~~~~~~~~~~~~~~~~~~~~~~~~~~~~~~~~
	// Set a few default values for environment variables and arguments that
	// might not have been provided.

		// If lockFileName not provided in arguments, set a default
	if (lockFileName.empty()) {
		lockFileName = std::string(dagman.primaryDagFile.Value()) + ".lock";
	}

	//~~~~~~~~~~~~~~~~~~~~~~~~~~~~~~~~~~~~~~~~~~~~~~~~~~~~~~~~~~~~~~~

	if( dagman.primaryDagFile == "" ) {
		debug_printf( DEBUG_SILENT, "No DAG file was specified\n" );
		Usage();
	}
	if( dagman.maxJobs < 0 ) {
		debug_printf( DEBUG_SILENT, "-MaxJobs must be non-negative\n");
		Usage();
	}
	if( dagman.maxPreScripts < 0 ) {
		debug_printf( DEBUG_SILENT, "-MaxPre must be non-negative\n" );
		Usage();
	}
	if( dagman.maxPostScripts < 0 ) {
		debug_printf( DEBUG_SILENT, "-MaxPost must be non-negative\n" );
		Usage();
	}
	if( dagman.maxHoldScripts < 0 ) {
		debug_printf( DEBUG_SILENT, "-MaxHold must be non-negative\n" );
		Usage();
	}
	if( dagman.doRescueFrom < 0 ) {
		debug_printf( DEBUG_SILENT, "-DoRescueFrom must be non-negative\n" );
		Usage();
	}

		// This is kind of a guess at adjusting
		// DAGMAN_MAX_SUBMITS_PER_INTERVAL and DAGMAN_USER_LOG_SCAN_INTERVAL
		// so that they don't goof up DAGMAN_MAX_JOBS_IDLE too much...
		// wenger 2015-11-05
	if ( dagman.maxIdle != MAX_IDLE_DEFAULT ) {
		debug_printf( DEBUG_QUIET,
					"Note:  DAGMAN_MAX_JOBS_IDLE has been changed from "
					"the default setting; if your submit files create "
					"multiple procs, you should probably set "
					"DAGMAN_MAX_SUBMITS_PER_INTERVAL to 1\n" );

		int submitsLimit = MAX( 1, dagman.maxIdle / 10 );
		if ( dagman.max_submits_per_interval > submitsLimit ) {
			if ( dagman.max_submits_per_interval ==
						MAX_SUBMITS_PER_INT_DEFAULT ) {
					// The user hasn't changed DAGMAN_MAX_SUBMITS_PER_INTERVAL,
					// so change it to our best guess at something that will
					// work with DAGMAN_MAX_JOBS_IDLE.
				dagman.max_submits_per_interval = submitsLimit;
				debug_printf( DEBUG_QUIET,
							"Note:  DAGMAN_MAX_SUBMITS_PER_INTERVAL has been "
							"changed to %d because of your "
							"DAGMAN_MAX_JOBS_IDLE setting of %d\n",
							dagman.max_submits_per_interval, dagman.maxIdle );
			} else {
					// If the user has changed this from the default, leave
					// their setting alone.
				debug_printf( DEBUG_QUIET,
							"Warning: your DAGMAN_MAX_SUBMITS_PER_INTERVAL "
							"setting of %d may interfere with your "
							"DAGMAN_MAX_JOBS_IDLE setting of %d\n",
							dagman.max_submits_per_interval, dagman.maxIdle );
				check_warning_strictness( DAG_STRICT_2 );
			}
		}

		if ( dagman.m_user_log_scan_interval >
					dagman.max_submits_per_interval ) {
			if ( dagman.m_user_log_scan_interval == LOG_SCAN_INT_DEFAULT ) {
					// The user hasn't changed DAGMAN_USER_LOG_SCAN_INTERVAL,
					// so change it to our best guess at something that will
					// work with DAGMAN_MAX_SUBMITS_PER_INTERVAL.
				dagman.m_user_log_scan_interval =
							dagman.max_submits_per_interval;
				debug_printf( DEBUG_QUIET,
							"Note:  DAGMAN_USER_LOG_SCAN_INTERVAL has been "
							"changed to %d because of the "
							"DAGMAN_MAX_SUBMITS_PER_INTERVAL setting of %d\n",
							dagman.m_user_log_scan_interval,
							dagman.max_submits_per_interval );
			} else {
					// If the user has changed this from the default, leave
					// their setting alone.
				debug_printf( DEBUG_QUIET,
							"Warning: your DAGMAN_USER_LOG_SCAN_INTERVAL "
							"setting of %d may interfere with the "
							"DAGMAN_MAX_SUBMITS_PER_INTERVAL setting of %d\n",
							dagman.m_user_log_scan_interval,
							dagman.max_submits_per_interval );
				check_warning_strictness( DAG_STRICT_2 );
			}
		}
	}

	//
	// ...done checking arguments.
	//
	debug_printf( DEBUG_VERBOSE, "DAG Lockfile will be written to %s\n",
				   lockFileName.c_str() );
	if ( dagman.dagFiles.size() == 1 ) {
		debug_printf( DEBUG_VERBOSE, "DAG Input file is %s\n",
				  	dagman.primaryDagFile.Value() );
	} else {
		MyString msg = "DAG Input files are ";

		for ( auto it = dagman.dagFiles.begin(); it != dagman.dagFiles.end(); ++it ) {
			msg += it->c_str();
			msg += " ";
		}
		msg += "\n";
		debug_printf( DEBUG_VERBOSE, "%s", msg.Value() );
	}

		// if requested, wait for someone to attach with a debugger...
	while( wait_for_debug ) { }

	{
		MyString cwd;
		if( !condor_getcwd(cwd) ) {
			cwd = "<null>";
		}
		debug_printf( DEBUG_DEBUG_1, "Current path is %s\n",cwd.Value());

		char *temp = my_username();
		debug_printf( DEBUG_DEBUG_1, "Current user is %s\n",
					   temp ? temp : "<null>" );
		if( temp ) {
			free( temp );
		}
	}

		//
		// Figure out the rescue DAG to run, if any (this is with "new-
		// style" rescue DAGs).
		//
	int rescueDagNum = 0;
	MyString rescueDagMsg;

	if ( dagman.doRescueFrom != 0 ) {
		rescueDagNum = dagman.doRescueFrom;
		rescueDagMsg.formatstr( "Rescue DAG number %d specified", rescueDagNum );
		dagmanUtils.RenameRescueDagsAfter( dagman.primaryDagFile.Value(),
					dagman.multiDags, rescueDagNum, dagman.maxRescueDagNum );

	} else if ( dagman.autoRescue ) {
		rescueDagNum = dagmanUtils.FindLastRescueDagNum(
					dagman.primaryDagFile.Value(),
					dagman.multiDags, dagman.maxRescueDagNum );
		rescueDagMsg.formatstr( "Found rescue DAG number %d", rescueDagNum );
	}

		//
		// Fill in values in the deep submit options that we haven't
		// already set.
		//
	dagman._submitDagDeepOpts.useDagDir = dagman.useDagDir;
	dagman._submitDagDeepOpts.autoRescue = dagman.autoRescue;
	dagman._submitDagDeepOpts.doRescueFrom = dagman.doRescueFrom;
	dagman._submitDagDeepOpts.allowVerMismatch = allowVerMismatch;
	dagman._submitDagDeepOpts.recurse = false;

	//
	// Create the DAG
	//

	// Note: a bunch of the parameters we pass here duplicate things
	// in submitDagOpts, but I'm keeping them separate so we don't have to
	// bother to construct a new SubmitDagOtions object for splices.
	// wenger 2010-03-25
	dagman.dag = new Dag( dagman.dagFiles, dagman.maxJobs,
						  dagman.maxPreScripts, dagman.maxPostScripts,
						  dagman.maxHoldScripts, dagman.useDagDir,
						  dagman.maxIdle, dagman.retrySubmitFirst,
						  dagman.retryNodeFirst, dagman.condorRmExe,
						  &dagman.DAGManJobId,
						  dagman.prohibitMultiJobs, dagman.submitDepthFirst,
						  dagman._defaultNodeLog.Value(),
						  dagman._generateSubdagSubmits,
						  &dagman._submitDagDeepOpts,
						  false, dagman._schedd ); /* toplevel dag! */

	if( dagman.dag == NULL ) {
		EXCEPT( "ERROR: out of memory!\n");
	}

	dagman.dag->SetAbortOnScarySubmit( dagman.abortOnScarySubmit );
	dagman.dag->SetAllowEvents( dagman.allow_events );
	dagman.dag->SetConfigFile( dagman._dagmanConfigFile );
	dagman.dag->SetMaxJobHolds( dagman._maxJobHolds );
	dagman.dag->SetPostRun(dagman._runPost);
	dagman.dag->SetDryRun(dash_dry_run);
	if( dagman._priority != 0 ) {
		dagman.dag->SetDagPriority(dagman._priority);
	}

	//
	// Parse the input files.  The parse() routine
	// takes care of adding jobs and dependencies to the DagMan
	//

	dagman.mungeNodeNames = (dagman.dagFiles.size() > 1);
	parseSetDoNameMunge( dagman.mungeNodeNames );
   	debug_printf( DEBUG_VERBOSE, "Parsing %zu dagfiles\n", 
		dagman.dagFiles.size() );

	// Here we make a copy of the dagFiles for iteration purposes. Deep inside
	// of the parsing, copies of the dagman.dagFile string list happen which
	// mess up the iteration of this list.
	std::list<std::string> sl( dagman.dagFiles );
	for ( auto it = sl.begin(); it != sl.end(); ++it ) {
		debug_printf( DEBUG_VERBOSE, "Parsing %s ...\n", it->c_str() );

		if( !parse( dagman.dag, it->c_str(), dagman.useDagDir, dagman._schedd ) ) {
			if ( dagman.dumpRescueDag ) {
					// Dump the rescue DAG so we can see what we got
					// in the failed parse attempt.
				debug_printf( DEBUG_QUIET, "Dumping rescue DAG "
							"because of -DumpRescue flag\n" );
				dagman.dag->Rescue( dagman.primaryDagFile.Value(),
							dagman.multiDags, dagman.maxRescueDagNum,
							false, true, false );
			}
			
			// I guess we're setting bForce to true here in case we're
			// in recovery mode and we have any leftover jobs from
			// before (e.g., user did condor_hold, modified DAG file
			// introducing a syntax error, and then did condor_release).
			// (wenger 2014-10-28)
			dagman.dag->RemoveRunningJobs( dagman.DAGManJobId, true, true );
			dagmanUtils.tolerant_unlink( lockFileName.c_str() );
			dagman.CleanUp();
			
				// Note: debug_error calls DC_Exit().
			debug_error( 1, DEBUG_QUIET, "Failed to parse %s\n",
					 	it->c_str() );
		}
	}
	if( dagman.dag->GetDagPriority() != 0 ) {
		dagman.dag->SetNodePriorities(); // Applies to the nodes of the dag
	}
	dagman.dag->GetJobstateLog().WriteDagmanStarted( dagman.DAGManJobId );
	if ( rescueDagNum > 0 ) {
			// Get our Pegasus sequence numbers set correctly.
		dagman.dag->GetJobstateLog().InitializeRescue();
	}

	// lift the final set of splices into the main dag.
	dagman.dag->LiftSplices(SELF);

	// adjust the parent/child edges removing duplicates and setting up for processing
	debug_printf(DEBUG_VERBOSE, "Adjusting edges\n");
	dagman.dag->AdjustEdges();

		//
		// Actually parse the "new-new" style (partial DAG info only)
		// rescue DAG here.  Note: this *must* be done after splices
		// are lifted!
		//
	if ( rescueDagNum > 0 ) {
		dagman.rescueFileToRun = dagmanUtils.RescueDagName(
					dagman.primaryDagFile.Value(),
					dagman.multiDags, rescueDagNum );
		debug_printf ( DEBUG_QUIET, "%s; running %s in combination with "
					"normal DAG file%s\n", rescueDagMsg.Value(),
					dagman.rescueFileToRun.Value(),
					dagman.multiDags ? "s" : "");
		debug_printf ( DEBUG_QUIET,
					"~~~~~~~~~~~~~~~~~~~~~~~~~~~~~~~~~~~~~~~~~~~~~~~~~~~~~~\n");

		debug_printf ( DEBUG_QUIET, "USING RESCUE DAG %s\n",
					dagman.rescueFileToRun.Value() );

			// Turn off node name munging for the rescue DAG, because
			// it will already have munged node names.
		parseSetDoNameMunge( false );

		if( !parse( dagman.dag, dagman.rescueFileToRun.Value(),
					dagman.useDagDir, dagman._schedd ) ) {
			if ( dagman.dumpRescueDag ) {
					// Dump the rescue DAG so we can see what we got
					// in the failed parse attempt.
				debug_printf( DEBUG_QUIET, "Dumping rescue DAG "
							"because of -DumpRescue flag\n" );
				dagman.dag->Rescue( dagman.primaryDagFile.Value(),
							dagman.multiDags, dagman.maxRescueDagNum,
							true, false );
			}
			
			// I guess we're setting bForce to true here in case we're
			// in recovery mode and we have any leftover jobs from
			// before (e.g., user did condor_hold, modified DAG (or
			// rescue DAG) file introducing a syntax error, and then
			// did condor_release). (wenger 2014-10-28)
			dagman.dag->RemoveRunningJobs( dagman.DAGManJobId, true, true );
			dagmanUtils.tolerant_unlink( lockFileName.c_str() );
			dagman.CleanUp();
			
				// Note: debug_error calls DC_Exit().
			debug_error( 1, DEBUG_QUIET, "Failed to parse dag file\n");
		}
	}

		// This must come after splices are lifted.
	dagman.dag->CreateMetrics( dagman.primaryDagFile.Value(), rescueDagNum );

	dagman.dag->CheckThrottleCats();

#ifdef DEAD_CODE // we now do this at submit time.
	// fix up any use of $(JOB) in the vars values for any node
	dagman.dag->ResolveVarsInterpolations();
#endif

/*	debug_printf(DEBUG_QUIET, "COMPLETED DAG!\n");*/
/*	dagman.dag->PrintJobList();*/

#ifndef NOT_DETECT_CYCLE
	if( dagman.startup_cycle_detect && dagman.dag->isCycle() )
	{
		// Note: maybe we should run the final node here, if there is one.
		// wenger 2011-12-19.
		debug_error (1, DEBUG_QUIET, "ERROR: a cycle exists in the dag, please check input\n");
	}
#endif
	debug_printf( DEBUG_VERBOSE, "Dag contains %d total jobs\n",
				  dagman.dag->NumNodes( true ) );

	MyString firstLocation;
	if ( dagman.dag->GetReject( firstLocation ) ) {
		debug_printf( DEBUG_QUIET, "Exiting because of REJECT "
					"specification in %s.  This most likely means "
					"that the DAG file was produced with the -DumpRescue "
					"flag when parsing the original DAG failed.\n",
					firstLocation.Value() );
		DC_Exit( EXIT_ERROR );
		return;
	}

	dagman.dag->DumpDotFile();
	if ( onlyDumpDot ) {
		if ( !dagman.dag->GetDotFileName() ) {
			printf("Unable to write .dot file, no DOT filename specified\n");
		}
		else {
			printf("Writing .dot file: %s\n", dagman.dag->GetDotFileName() );
		}
		ExitSuccess();
	}

	if ( dagman.dumpRescueDag ) {
		debug_printf( DEBUG_QUIET, "Dumping rescue DAG and exiting "
					"because of -DumpRescue flag\n" );
		dagman.dag->Rescue( dagman.primaryDagFile.Value(),
					dagman.multiDags, dagman.maxRescueDagNum, false,
					false, false );
		ExitSuccess();
		return;
	}

	//------------------------------------------------------------------------
	// Bootstrap and Recovery
	//
	// If the Lockfile exists, this indicates a premature termination
	// of a previous run of Dagman. If condor log is also present,
	// we run in recovery mode
  
	// If the Daglog is not present, then we do not run in recovery
	// mode
	// I don't know what this comment means.  wenger 2013-09-11
  
	{
		bool recovery = access(lockFileName.c_str(),  F_OK) == 0;
	  
		if (recovery) {
			debug_printf( DEBUG_VERBOSE, "Lock file %s detected, \n",
						   lockFileName.c_str());
			if (dagman.abortDuplicates) {
				if (dagmanUtils.check_lock_file(lockFileName.c_str()) == 1) {
					debug_printf( DEBUG_QUIET, "Aborting because it "
							"looks like another instance of DAGMan is "
							"currently running on this DAG; if that is "
							"not the case, delete the lock file (%s) "
							"and re-submit the DAG.\n", lockFileName.c_str() );
					dagman.dag->GetJobstateLog().
								WriteDagmanFinished( EXIT_RESTART );
					dagman.CleanUp();
					DC_Exit( EXIT_ERROR );
					// We should never get to here!
				}
			}

		} else if ( dagman._doRecovery ) {
			debug_printf( DEBUG_VERBOSE, "Running in recovery mode because -DoRecovery flag was specified\n" );
			recovery = true;
		}

		if ( recovery ) {
			dagman.CheckLogFileMode( submitFileVersion );
		}

			//
			// If this DAGMan continues, it should overwrite the lock
			// file if it exists.
			//
		dagmanUtils.create_lock_file(lockFileName.c_str(), dagman.abortDuplicates);

		debug_printf( DEBUG_VERBOSE, "Bootstrapping...\n");
		if( !dagman.dag->Bootstrap( recovery ) ) {
			dagman.dag->PrintReadyQ( DEBUG_DEBUG_1 );
			debug_error( 1, DEBUG_QUIET, "ERROR while bootstrapping\n");
		}
		print_status();
	}

	debug_printf( DEBUG_VERBOSE, "Registering condor_event_timer...\n" );
	daemonCore->Register_Timer( 1, dagman.m_user_log_scan_interval, 
				condor_event_timer, "condor_event_timer" );

	dagman.dag->SetPendingNodeReportInterval(
				dagman.pendingReportInterval );
}

//---------------------------------------------------------------------------
void
Dagman::CheckLogFileMode( const CondorVersionInfo &submitFileVersion )
{
	if ( submitFileVersion.getMajorVer() > 0 ) {
			// Version from submit file is valid.

		if ( submitFileVersion.built_since_version( 7,9,1 ) ) {
				// 7.9.1 and later defaulted to using the default node log,
				// so don't do anything here.
			debug_printf( DEBUG_QUIET, "Using default node job log file\n" );

		} else if ( submitFileVersion.compare_versions(
					"$CondorVersion: 7.9.0 May 2 2012 $" ) == 0 ) {
				// Default log stuff had some issues in 7.9.0.
			debug_printf( DEBUG_QUIET, "WARNING: Submit file version 7.9.0 detected.  Bad behavior "
				"may occur going forward.  Since you were using a development version of HTCondor, "
				"you probably know what to do to resolve the problem...\n");

		} else {
				// Pre-7.9.0 -- default log wasn't implemented yet, so
				// we need to use individual logs from submit files.
			debug_printf( DEBUG_QUIET, "Submit file version indicates submit is too old. "
				"DAGMan no longer supports individual per-job log files.\n" );
			DC_Exit( EXIT_ERROR );
		}

	} else {
			// Version from submit file is invalid -- probably
			// a Pegasus-generated sub-DAG.

			// Check for existence of the default log file
		bool has_new_default_log = access( dagman._defaultNodeLog.Value(),
					F_OK ) == 0;

			// Note:  we can run into trouble here -- the default log
			// file can exist if a pre 7.9 DAGMan had a node job
			// that didn't define a log file.  In that case, we used
			// the default log file for that node, but not for
			// other nodes.

		if ( !has_new_default_log ) {
				// We are in recovery, but the default log does not exist.
				// Fall back to 7.8 behavior
			debug_printf( DEBUG_QUIET, "Default node log does not exist. "
				"DAGMan no longer supports individual per-job log files.\n" );
			DC_Exit( EXIT_ERROR );
		}
	}
}

//---------------------------------------------------------------------------
void
Dagman::ResolveDefaultLog()
{
	char *dagDir = condor_dirname( primaryDagFile.Value() );
	const char *dagFile = condor_basename( primaryDagFile.Value() );

	MyString owner;
	MyString nodeName;
	dagman._dagmanClassad->GetInfo( owner, nodeName );

	_defaultNodeLog.replaceString( "@(DAG_DIR)", dagDir );
	_defaultNodeLog.replaceString( "@(DAG_FILE)", dagFile );
	string cluster( std::to_string( DAGManJobId._cluster ) );
	_defaultNodeLog.replaceString( "@(CLUSTER)", cluster.c_str() );
	free( dagDir );
	_defaultNodeLog.replaceString( "@(OWNER)", owner.Value() );
	_defaultNodeLog.replaceString( "@(NODE_NAME)", nodeName.Value() );

	if ( _defaultNodeLog.find( "@(" ) >= 0 ) {
		debug_printf( DEBUG_QUIET, "Warning: "
					"default node log file %s contains a '@(' character "
					"sequence -- unresolved macro substituion?\n",
					_defaultNodeLog.Value() );
		check_warning_strictness( DAG_STRICT_1 );
	}

		// Force default log file path to be absolute so it works
		// with -usedagdir and DIR nodes.
	CondorError errstack;
	if ( !MultiLogFiles::makePathAbsolute( _defaultNodeLog, errstack) ) {
	   	debug_printf( DEBUG_QUIET, "Unable to convert default log "
					"file name to absolute path: %s\n",
					errstack.getFullText().c_str() );
		dagman.dag->GetJobstateLog().WriteDagmanFinished( EXIT_ERROR );
		DC_Exit( EXIT_ERROR );
	}

	if ( _defaultNodeLog.find( "/tmp" ) == 0 ) {
		debug_printf( DEBUG_QUIET, "Warning: "
					"default node log file %s is in /tmp\n",
					_defaultNodeLog.Value() );
		check_warning_strictness( DAG_STRICT_1 );
	}

	bool nfsLogIsError = param_boolean( "DAGMAN_LOG_ON_NFS_IS_ERROR", false );
	debug_printf( DEBUG_NORMAL, "DAGMAN_LOG_ON_NFS_IS_ERROR setting: %s\n",
				nfsLogIsError ? "True" : "False" );
	if ( nfsLogIsError ) {
		bool userlog_locking = param_boolean( "ENABLE_USERLOG_LOCKING", false );
		if ( userlog_locking ) {
			bool locks_on_local = param_boolean( "CREATE_LOCKS_ON_LOCAL_DISK", true);
			if ( locks_on_local ) {
				debug_printf( DEBUG_QUIET, "Ignoring value of DAGMAN_LOG_ON_NFS_IS_ERROR because ENABLE_USERLOG_LOCKING and CREATE_LOCKS_ON_LOCAL_DISK are true.\n");
				nfsLogIsError = false;
			}
		} else {
			debug_printf( DEBUG_QUIET, "Ignoring value of DAGMAN_LOG_ON_NFS_IS_ERROR because ENABLE_USERLOG_LOCKING is false.\n");
			nfsLogIsError = false;
		}
	}

		// This function returns true if the log file is on NFS and
		// that is an error.  If the log file is on NFS, but nfsIsError
		// is false, it prints a warning but returns false.
	if ( MultiLogFiles::logFileNFSError( _defaultNodeLog.Value(),
				nfsLogIsError ) ) {
		debug_printf( DEBUG_QUIET, "Error: log file %s on NFS\n",
					_defaultNodeLog.Value() );
		DC_Exit( EXIT_ERROR );
	}

	debug_printf( DEBUG_NORMAL, "Default node log file is: <%s>\n",
				_defaultNodeLog.Value() );
}

void
Dagman::PublishStats() {
	ClassAd statsAd;
	MyString statsString;
	dagman._dagmanStats.Publish(statsAd);
	sPrintAd( statsString, statsAd );
	statsString.replaceString("\n", "; ");
	debug_printf( DEBUG_VERBOSE, "DAGMan Runtime Statistics: [ %s]\n", statsString.Value() );
}

void
print_status( bool forceScheddUpdate ) {
	debug_printf( DEBUG_VERBOSE, "DAG status: %d (%s)\n",
				dagman.dag->_dagStatus,
				dagman.dag->GetStatusName() );

	int total = dagman.dag->NumNodes( true );
	int done = dagman.dag->NumNodesDone( true );
	int pre = dagman.dag->PreRunNodeCount();
	int submitted = dagman.dag->NumJobsSubmitted();
	int post = dagman.dag->PostRunNodeCount();
	int ready =  dagman.dag->NumNodesReady();
	int failed = dagman.dag->NumNodesFailed();
	int unready = dagman.dag->NumNodesUnready( true );

	debug_printf( DEBUG_VERBOSE, "Of %d nodes total:\n", total );

	debug_printf( DEBUG_VERBOSE, " Done     Pre   Queued    Post   Ready   Un-Ready   Failed\n" );

	debug_printf( DEBUG_VERBOSE, "  ===     ===      ===     ===     ===        ===      ===\n" );

	debug_printf( DEBUG_VERBOSE, "%5d   %5d    %5d   %5d   %5d      %5d    %5d\n",
				  done, pre, submitted, post, ready, unready, failed );
	debug_printf( DEBUG_VERBOSE, "%d job proc(s) currently held\n",
				dagman.dag->NumHeldJobProcs() );
	dagman.dag->PrintDeferrals( DEBUG_VERBOSE, false );

	dagman.PublishStats();

	if (forceScheddUpdate) {
		jobad_update();
	}

}

/**
	Two-way job ad update.
	First, update the job ad with new information from local dagman
	Next, update local dagman with any new information from the job ad
*/
void
jobad_update() {

	int total = dagman.dag->NumNodes( true );
	int done = dagman.dag->NumNodesDone( true );
	int pre = dagman.dag->PreRunNodeCount();
	int submitted = dagman.dag->NumJobsSubmitted();
	int post = dagman.dag->PostRunNodeCount();
	int hold = dagman.dag->HoldRunNodeCount();
	int ready =  dagman.dag->NumNodesReady();
	int failed = dagman.dag->NumNodesFailed();
	int unready = dagman.dag->NumNodesUnready( true );

	if ( dagman._dagmanClassad ) {
		dagman._dagmanClassad->Update( total, done, pre, submitted, post,
					hold, ready, failed, unready, dagman.dag->_dagStatus,
					dagman.dag->Recovery(), dagman._dagmanStats,
					dagman.maxJobs, dagman.maxIdle, dagman.maxPreScripts,
					dagman.maxPostScripts, dagman.maxHoldScripts );

		// It's possible that certain DAGMan attributes were changed in the job ad.
		// If this happened, update the internal values in our dagman data structure.
		dagman.dag->SetMaxIdleJobProcs(dagman.maxIdle);
		dagman.dag->SetMaxJobsSubmitted(dagman.maxJobs);
		dagman.dag->SetMaxPreScripts(dagman.maxPreScripts);
		dagman.dag->SetMaxPostScripts(dagman.maxPostScripts);
		dagman.dag->SetMaxHoldScripts(dagman.maxHoldScripts);
	}

}

void condor_event_timer () {

	ASSERT( dagman.dag != NULL );

	//------------------------------------------------------------------------
	// Proceed with normal operation
	//
	// At this point, the DAG is bootstrapped.  All jobs premarked DONE
	// are in a STATUS_DONE state, and all their children have been
	// marked ready to submit.
	//
	// If recovery was needed, the log file has been completely read and
	// we are ready to proceed with jobs yet unsubmitted.
	//------------------------------------------------------------------------

	if( dagman.paused == true ) {
		debug_printf( DEBUG_DEBUG_1, "(DAGMan paused)\n" );
		return;
	}

	static int prevJobsDone = 0;
	static int prevJobs = 0;
	static int prevJobsFailed = 0;
	static int prevJobsSubmitted = 0;
	static int prevJobsReady = 0;
	static int prevScriptRunNodes = 0;
	static int prevJobsHeld = 0;
	
	static double eventTimerStartTime = 0;
	static double eventTimerEndTime = 0;
	
	double logProcessCycleStartTime;
	double logProcessCycleEndTime;
	double submitCycleStartTime;
	double submitCycleEndTime;

	// Gather some statistics
	eventTimerStartTime = condor_gettimestamp_double();
	if(eventTimerEndTime > 0) {
		dagman._dagmanStats.SleepCycleTime.Add(eventTimerStartTime - eventTimerEndTime);
	}
	

	dagman.dag->RunWaitingScripts();

	// Before submitting ready jobs, check the user log for errors or shrinking.
	// If either happens, this is really really bad! Bail out immediately.
	ReadUserLog::FileStatus log_status = dagman.dag->GetCondorLogStatus();
	if( log_status == ReadUserLog::LOG_STATUS_ERROR || log_status == ReadUserLog::LOG_STATUS_SHRUNK ) {
		debug_printf( DEBUG_NORMAL, "DAGMan exiting due to error in log file\n" );
		dagman.dag->PrintReadyQ( DEBUG_DEBUG_1 );
		dagman.dag->_dagStatus = DagStatus::DAG_STATUS_ERROR;
		main_shutdown_logerror();
		return;
	}

	int justSubmitted;
	debug_printf( DEBUG_DEBUG_1, "Starting submit cycle\n" );
	submitCycleStartTime = condor_gettimestamp_double();
	justSubmitted = dagman.dag->SubmitReadyJobs(dagman);
	submitCycleEndTime = condor_gettimestamp_double();
	dagman._dagmanStats.SubmitCycleTime.Add(submitCycleEndTime - submitCycleStartTime);
	debug_printf( DEBUG_DEBUG_1, "Finished submit cycle\n" );
	if( justSubmitted ) {
			// Note: it would be nice to also have the proc submit
			// count here.  wenger, 2006-02-08.
		debug_printf( DEBUG_VERBOSE, "Just submitted %d job%s this cycle...\n",
				  	justSubmitted, justSubmitted == 1 ? "" : "s" );
	}

	// Check log status for growth. If it grew, process log events.
	if( log_status == ReadUserLog::LOG_STATUS_GROWN ) {
		logProcessCycleStartTime = condor_gettimestamp_double();
		if( dagman.dag->ProcessLogEvents() == false ) {
			debug_printf( DEBUG_NORMAL,
						"ProcessLogEvents() returned false\n" );
			dagman.dag->PrintReadyQ( DEBUG_DEBUG_1 );
			main_shutdown_rescue( EXIT_ERROR, DagStatus::DAG_STATUS_ERROR );
			return;
		}
		logProcessCycleEndTime = condor_gettimestamp_double();
		dagman._dagmanStats.LogProcessCycleTime.Add(logProcessCycleEndTime - logProcessCycleStartTime);
	}

	// print status if anything's changed (or we're in a high debug level)
	if( prevJobsDone != dagman.dag->NumNodesDone( true )
		|| prevJobs != dagman.dag->NumNodes( true )
		|| prevJobsFailed != dagman.dag->NumNodesFailed()
		|| prevJobsSubmitted != dagman.dag->NumJobsSubmitted()
		|| prevJobsReady != dagman.dag->NumNodesReady()
		|| prevScriptRunNodes != dagman.dag->ScriptRunNodeCount()
		|| prevJobsHeld != dagman.dag->NumHeldJobProcs()
		|| DEBUG_LEVEL( DEBUG_DEBUG_4 ) ) {
		print_status();

		prevJobsDone = dagman.dag->NumNodesDone( true );
		prevJobs = dagman.dag->NumNodes( true );
		prevJobsFailed = dagman.dag->NumNodesFailed();
		prevJobsSubmitted = dagman.dag->NumJobsSubmitted();
		prevJobsReady = dagman.dag->NumNodesReady();
		prevScriptRunNodes = dagman.dag->ScriptRunNodeCount();
		prevJobsHeld = dagman.dag->NumHeldJobProcs();
		
		if( dagman.dag->GetDotFileUpdate() ) {
			dagman.dag->DumpDotFile();
		}
	}

	// Periodically perform a two-way update with the job ad
	double currentTime = condor_gettimestamp_double();
	static double scheddLastUpdateTime = 0.0;
	if ( scheddLastUpdateTime <= 0.0 ) {
		scheddLastUpdateTime = currentTime;
	}
	if( ( currentTime > ( scheddLastUpdateTime + (double) dagman.schedd_update_interval ) ) ) {
		jobad_update();
		scheddLastUpdateTime = currentTime;
	}

	dagman.dag->DumpNodeStatus( false, false );

	ASSERT( dagman.dag->NumNodesDone( true ) + dagman.dag->NumNodesFailed()
			<= dagman.dag->NumNodes( true ) );

	//
	// If DAG is complete, hurray, and exit.
	//
	if( dagman.dag->DoneSuccess( true ) ) {
		ASSERT( dagman.dag->NumJobsSubmitted() == 0 );
		dagman.dag->CheckAllJobs();
		debug_printf( DEBUG_NORMAL, "All jobs Completed!\n" );
		dagman.dag->PrintDeferrals( DEBUG_NORMAL, true );
		if ( dagman.dag->NumIdleJobProcs() != 0 ) {
			debug_printf( DEBUG_NORMAL, "Warning:  DAGMan thinks there "
						"are %d idle jobs, even though the DAG is "
						"completed!\n", dagman.dag->NumIdleJobProcs() );
			check_warning_strictness( DAG_STRICT_1 );
		}
		ExitSuccess();
		return;
	}

	//
	// DAG has failed -- dump rescue DAG.
	//
	if( dagman.dag->DoneFailed( true ) ) {
		debug_printf( DEBUG_QUIET,
				  "ERROR: the following job(s) failed:\n" );
		dagman.dag->PrintJobList( Job::STATUS_ERROR );
		main_shutdown_rescue( EXIT_ERROR, dagman.dag->_dagStatus );
		return;
	}

	//
	// DAG has succeeded but we haven't run final node yet, so do that.
	//
	if( dagman.dag->DoneSuccess( false ) ) {
		dagman.dag->StartFinalNode();
		return;
	}

		// If the DAG is halted, we don't want to actually exit yet if
		// jobs are still in the queue, or any POST scripts need to be
		// run (we need to run POST scripts so we don't "waste" jobs
		// that completed; on the other hand, we don't care about waiting
		// for PRE scripts because they'll be re-run when the rescue
		// DAG is run anyhow).
	if ( dagman.dag->IsHalted() && dagman.dag->NumJobsSubmitted() == 0 &&
				dagman.dag->PostRunNodeCount() == 0 &&
				!dagman.dag->FinalNodeRun() ) {
			// Note:  main_shutdown_rescue() will run the final node
			// if there is one.
		debug_printf ( DEBUG_QUIET, "Exiting because DAG is halted "
					"and no jobs or scripts are running\n" );
		debug_printf( DEBUG_QUIET,
				  "ERROR: the following job(s) failed:\n" );
		dagman.dag->PrintJobList( Job::STATUS_ERROR );
		main_shutdown_rescue( EXIT_ERROR, DagStatus::DAG_STATUS_HALTED );
		return;
	}

	//
	// If no jobs are submitted and no scripts are running, but the
	// dag is not complete, then at least one job failed, or a cycle
	// exists.  (Note that if the DAG completed successfully, we already
	// returned from this function above.)
	// 
	if( dagman.dag->FinishedRunning( false ) ) {
		DagStatus dagStatus = DagStatus::DAG_STATUS_OK;
		if( dagman.dag->DoneFailed( false ) ) {
			if( DEBUG_LEVEL( DEBUG_QUIET ) ) {
				debug_printf( DEBUG_QUIET,
							  "ERROR: the following job(s) failed:\n" );
				dagman.dag->PrintJobList( Job::STATUS_ERROR );
			}
			dagStatus = DagStatus::DAG_STATUS_NODE_FAILED;
		} else {
			// no jobs failed, so a cycle must exist
			debug_printf( DEBUG_QUIET, "ERROR: DAG finished but not all "
						"nodes are complete -- checking for a cycle...\n" );
			if( dagman.dag->isCycle() ) {
				debug_printf (DEBUG_QUIET, "... ERROR: a cycle exists "
							"in the dag, please check input\n");
				dagStatus = DagStatus::DAG_STATUS_CYCLE;
			} else {
				debug_printf (DEBUG_QUIET, "... ERROR: no cycle found; "
							"unknown error condition\n");
				dagStatus = DagStatus::DAG_STATUS_ERROR;
			}
			if ( debug_level >= DEBUG_NORMAL ) {
				dagman.dag->PrintJobList();
			}
		}

		main_shutdown_rescue( EXIT_ERROR, dagStatus );
		return;
	}
	
	// Statistics gathering
	eventTimerEndTime = condor_gettimestamp_double();
	dagman._dagmanStats.EventCycleTime.Add(eventTimerEndTime - eventTimerStartTime);

}


void
main_pre_dc_init ( int, char*[] )
{
	DC_Skip_Auth_Init();
	DC_Skip_Core_Init();
#ifdef WIN32
	_setmaxstdio(2048);
#endif

		// Get the current directory
	MyString currentDir = "";
	if ( condor_getcwd( currentDir ) ) {
		currentDir += DIR_DELIM_STRING;
	}
	else {
		debug_printf( DEBUG_NORMAL, "ERROR: unable to get cwd: %d, %s\n",
				errno, strerror(errno) );
	}

		// Convert the DAGMan log file name to an absolute path if it's
		// not one already
	MyString newLogFile;
	const char*	logFile = GetEnv( "_CONDOR_DAGMAN_LOG" );
	if ( logFile && !fullpath( logFile ) ) {
		newLogFile = currentDir + logFile;
		SetEnv( "_CONDOR_DAGMAN_LOG", newLogFile.Value() );
	}

		// If a log filename is still not set, assign it a default
	if ( !GetEnv( "_CONDOR_DAGMAN_LOG" ) ) {
		newLogFile = currentDir + ".condor_dagman.out";
		SetEnv( "_CONDOR_DAGMAN_LOG", newLogFile.Value() );
	}
}

void
main_pre_command_sock_init()
{
	daemonCore->m_create_family_session = false;
}

int
main( int argc, char **argv )
{

	set_mySubSystem( "DAGMAN", SUBSYSTEM_TYPE_DAGMAN );

		// Record the workingDir before invoking daemoncore (which hijacks it)
	condor_getcwd( dagman.workingDir );

	dc_main_init = main_init;
	dc_main_config = main_config;
	dc_main_shutdown_fast = main_shutdown_fast;
	dc_main_shutdown_graceful = main_shutdown_graceful;
	dc_main_pre_dc_init = main_pre_dc_init;
	dc_main_pre_command_sock_init = main_pre_command_sock_init;

	return dc_main( argc, argv );
}
<|MERGE_RESOLUTION|>--- conflicted
+++ resolved
@@ -691,11 +691,7 @@
 		// Version of this condor_submit_dag binary.
 		//.Defaults to same version as condor_dagman, updated by input args
 	bool allowVerMismatch = false;
-<<<<<<< HEAD
-	const char *csdVersion = dagmanVersion.get_version_string();
-=======
 	char *csdVersion = dagmanVersion.get_version_string();
->>>>>>> e1807641
 
 	int i;
 	for (i = 0 ; i < argc ; i++) {
@@ -872,10 +868,7 @@
 				debug_printf( DEBUG_SILENT, "No CsdVersion value specified\n" );
 				Usage();
 			}
-<<<<<<< HEAD
-=======
 			if (csdVersion) free(csdVersion);
->>>>>>> e1807641
 			csdVersion = argv[i];
 
 		} else if( !strcasecmp( "-AllowVersionMismatch", argv[i] ) ) {
