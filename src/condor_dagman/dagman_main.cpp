--- conflicted
+++ resolved
@@ -132,11 +132,8 @@
 	_defaultNodeLog(NULL),
 	_generateSubdagSubmits(true),
 	_maxJobHolds(100),
-<<<<<<< HEAD
-	_runPost(true)
-=======
+	_runPost(true),
 	_defaultPriority(0)
->>>>>>> ffbb6990
 {
     debug_level = DEBUG_VERBOSE;  // Default debug level is verbose output
 }
@@ -977,16 +974,14 @@
 	dagman.dag->SetAllowEvents( dagman.allow_events );
 	dagman.dag->SetConfigFile( dagman._dagmanConfigFile );
 	dagman.dag->SetMaxJobHolds( dagman._maxJobHolds );
-<<<<<<< HEAD
 	dagman.dag->SetPostRun(dagman._runPost);
-=======
 	if( dagman._submitDagDeepOpts.priority != 0 ) { // From command line
 		dagman.dag->SetDefaultPriority(dagman._submitDagDeepOpts.priority);
 	} else if( dagman._defaultPriority != 0 ) { // From config file
 		dagman.dag->SetDefaultPriority(dagman._defaultPriority);
 		dagman._submitDagDeepOpts.priority = dagman._defaultPriority;
 	}
->>>>>>> ffbb6990
+
     //
     // Parse the input files.  The parse() routine
     // takes care of adding jobs and dependencies to the DagMan
