//TEMPTEMP -- make sure condor_rm in schedd removes node jobs before parent, otherwise that could goof up the final node
//TEMPTEMP -- make sure final node can never be marked as DONE when DAG is parsed.
//TEMPTEMP -- overwrite the rescue DAG if we generate it twice
//TEMPTEMP -- cycle check doesn't work when you have a final node...
/***************************************************************
 *
 * Copyright (C) 1990-2007, Condor Team, Computer Sciences Department,
 * University of Wisconsin-Madison, WI.
 * 
 * Licensed under the Apache License, Version 2.0 (the "License"); you
 * may not use this file except in compliance with the License.  You may
 * obtain a copy of the License at
 * 
 *    http://www.apache.org/licenses/LICENSE-2.0
 * 
 * Unless required by applicable law or agreed to in writing, software
 * distributed under the License is distributed on an "AS IS" BASIS,
 * WITHOUT WARRANTIES OR CONDITIONS OF ANY KIND, either express or implied.
 * See the License for the specific language governing permissions and
 * limitations under the License.
 *
 ***************************************************************/


#include "condor_common.h"
#include "condor_config.h"
#include "condor_daemon_core.h"
#include "condor_string.h"
#include "subsystem_info.h"
#include "basename.h"
#include "setenv.h"
#include "dag.h"
#include "debug.h"
#include "parse.h"
#include "my_username.h"
#include "condor_environ.h"
#include "dagman_main.h"
#include "dagman_commands.h"
#include "dagman_multi_dag.h"
#include "util.h"
#include "condor_getcwd.h"
#include "condor_version.h"
#include "subsystem_info.h"

void ExitSuccess();

	// From condor_utils/condor_config.C
	// Note: these functions are declared 'extern "C"' where they're
	// implemented; if we don't do that here we get a link failure
	// (I think because of the name mangling).  wenger 2007-02-09.
extern "C" void process_config_source( char* file, const char* name,
			char* host, int required );
extern "C" bool is_piped_command(const char* filename);

static char* lockFileName = NULL;

static Dagman dagman;

strict_level_t Dagman::_strict = DAG_STRICT_0;

//---------------------------------------------------------------------------
static void Usage() {
    debug_printf( DEBUG_SILENT, "\nUsage: condor_dagman -f -t -l .\n"
            "\t\t-Lockfile <NAME.dag.lock>\n"
            "\t\t-Dag <NAME.dag>\n"
            "\t\t-CsdVersion <version string>\n"
            "\t\t[-Debug <level>]\n"
            "\t\t[-MaxIdle <int N>]\n"
            "\t\t[-MaxJobs <int N>]\n"
            "\t\t[-MaxPre <int N>]\n"
            "\t\t[-MaxPost <int N>]\n"
            "\t\t[-DontAlwaysRunPost]\n"
            "\t\t[-WaitForDebug]\n"
            "\t\t[-NoEventChecks]\n"
            "\t\t[-AllowLogError]\n"
            "\t\t[-UseDagDir]\n"
            "\t\t[-AutoRescue <0|1>]\n"
            "\t\t[-DoRescueFrom <int N>]\n"
            "\t\t[-Priority <int N>]\n"
			"\t\t[-AllowVersionMismatch]\n"
			"\t\t[-DumpRescue]\n"
			"\t\t[-Verbose]\n"
			"\t\t[-Force]\n"
			"\t\t[-Notification <never|always|complete|error>]\n"
			"\t\t[-Dagman <dagman_executable>]\n"
			"\t\t[-Outfile_dir <directory>]\n"
			"\t\t[-Update_submit]\n"
			"\t\t[-Import_env]\n"
            "\twhere NAME is the name of your DAG.\n"
            "\tdefault -Debug is -Debug %d\n", DEBUG_NORMAL);
	DC_Exit( EXIT_ERROR );
}

//---------------------------------------------------------------------------


Dagman::Dagman() :
	dag (NULL),
	maxIdle (0),
	maxJobs (0),
	maxPreScripts (0),
	maxPostScripts (0),
	paused (false),
	condorSubmitExe (NULL),
	condorRmExe (NULL),
	storkSubmitExe (NULL),
	storkRmExe (NULL),
	submit_delay (0),
	max_submit_attempts (6),
	max_submits_per_interval (5), // so Coverity is happy
	m_user_log_scan_interval (5),
	primaryDagFile (""),
	multiDags (false),
	startup_cycle_detect (false), // so Coverity is happy
	allowLogError (false),
	useDagDir (false),
	allow_events (CheckEvents::ALLOW_NONE), // so Coverity is happy
	retrySubmitFirst (true), // so Coverity is happy
	retryNodeFirst (false), // so Coverity is happy
	mungeNodeNames (true), // so Coverity is happy
	prohibitMultiJobs (false), // so Coverity is happy
	abortDuplicates (true), // so Coverity is happy
	submitDepthFirst (false), // so Coverity is happy
	abortOnScarySubmit (true), // so Coverity is happy
	pendingReportInterval (10 * 60), // 10 minutes
	_dagmanConfigFile (NULL), // so Coverity is happy
	autoRescue(true),
	doRescueFrom(0),
	maxRescueDagNum(MAX_RESCUE_DAG_DEFAULT),
	rescueFileToRun(""),
	dumpRescueDag(false),
	_writePartialRescueDag(true),
	_defaultNodeLog(NULL),
	_generateSubdagSubmits(true),
	_maxJobHolds(100),
	_runPost(true),
	_defaultPriority(0)
{
    debug_level = DEBUG_VERBOSE;  // Default debug level is verbose output
}


Dagman::~Dagman()
{
	// check if dag is NULL, since we may have 
	// already delete'd it in the dag.CleanUp() method.
	if ( dag != NULL ) {
		delete dag;
		dag = NULL;
	}
}

	// 
	// In Config() we get DAGMan-related configuration values.  This
	// is a three-step process:
	// 1. Get the name of the DAGMan-specific config file (if any).
	// 2. If there is a DAGMan-specific config file, process it so
	//    that its values are added to the configuration.
	// 3. Get the values we want from the configuration.
	//
bool
Dagman::Config()
{
	int debug_cache_size = (1024*1024)*5; // 5 MB
	bool debug_cache_enabled = false;

		// Note: debug_printfs are DEBUG_NORMAL here because when we
		// get here we haven't processed command-line arguments yet.

		// Get and process the DAGMan-specific config file (if any)
		// before getting any of the other parameters.
	_dagmanConfigFile = param( "DAGMAN_CONFIG_FILE" );
	if ( _dagmanConfigFile ) {
		debug_printf( DEBUG_NORMAL, "Using DAGMan config file: %s\n",
					_dagmanConfigFile );
			// We do this test here because the corresponding error
			// message from the config code doesn't show up in dagman.out.
		if ( access( _dagmanConfigFile, R_OK ) != 0 &&
					!is_piped_command( _dagmanConfigFile ) ) {
			debug_printf( DEBUG_QUIET,
						"ERROR: Can't read DAGMan config file: %s\n",
						_dagmanConfigFile );
    		DC_Exit( EXIT_ERROR );
		}
		process_config_source( _dagmanConfigFile, "DAGMan config",
					NULL, true );
	}

	_strict = (strict_level_t)param_integer( "DAGMAN_USE_STRICT",
				_strict, DAG_STRICT_0, DAG_STRICT_3 );
	debug_printf( DEBUG_NORMAL, "DAGMAN_USE_STRICT setting: %d\n",
				_strict );

	debug_level = (debug_level_t)param_integer( "DAGMAN_VERBOSITY",
				debug_level, DEBUG_SILENT, DEBUG_DEBUG_4 );
	debug_printf( DEBUG_NORMAL, "DAGMAN_VERBOSITY setting: %d\n",
				debug_level );

	debug_cache_size = 
		param_integer( "DAGMAN_DEBUG_CACHE_SIZE", debug_cache_size,
		0, INT_MAX);
	debug_printf( DEBUG_NORMAL, "DAGMAN_DEBUG_CACHE_SIZE setting: %d\n",
				debug_cache_size );

	debug_cache_enabled = 
		param_boolean( "DAGMAN_DEBUG_CACHE_ENABLE", debug_cache_enabled );
	debug_printf( DEBUG_NORMAL, "DAGMAN_DEBUG_CACHE_ENABLE setting: %s\n",
				debug_cache_enabled?"True":"False" );

	submit_delay = param_integer( "DAGMAN_SUBMIT_DELAY", submit_delay, 0, 60 );
	debug_printf( DEBUG_NORMAL, "DAGMAN_SUBMIT_DELAY setting: %d\n",
				submit_delay );

	max_submit_attempts =
		param_integer( "DAGMAN_MAX_SUBMIT_ATTEMPTS", max_submit_attempts,
		1, 16 );
	debug_printf( DEBUG_NORMAL, "DAGMAN_MAX_SUBMIT_ATTEMPTS setting: %d\n",
				max_submit_attempts );

	startup_cycle_detect =
		param_boolean( "DAGMAN_STARTUP_CYCLE_DETECT", startup_cycle_detect );
	debug_printf( DEBUG_NORMAL, "DAGMAN_STARTUP_CYCLE_DETECT setting: %s\n",
				startup_cycle_detect ? "True" : "False" );

	max_submits_per_interval =
		param_integer( "DAGMAN_MAX_SUBMITS_PER_INTERVAL",
		max_submits_per_interval, 1, 1000 );
	debug_printf( DEBUG_NORMAL, "DAGMAN_MAX_SUBMITS_PER_INTERVAL setting: %d\n",
				max_submits_per_interval );

	m_user_log_scan_interval =
		param_integer( "DAGMAN_USER_LOG_SCAN_INTERVAL",
		m_user_log_scan_interval, 1, INT_MAX);
	debug_printf( DEBUG_NORMAL, "DAGMAN_USER_LOG_SCAN_INTERVAL setting: %d\n",
				m_user_log_scan_interval );
	_defaultPriority = param_integer("DAGMAN_DEFAULT_PRIORITY", 0, INT_MIN,
		INT_MAX, false);


		// Event checking setup...

		// We want to default to allowing the terminated/aborted
		// combination (that's what we've defaulted to in the past).
		// Okay, we also want to allow execute before submit because
		// we've run into that, and since DAGMan doesn't really care
		// about the execute events, it shouldn't abort the DAG.
		// And we further want to allow two terminated events for a
		// single job because people are seeing that with Globus
		// jobs!!
	allow_events = CheckEvents::ALLOW_TERM_ABORT |
			CheckEvents::ALLOW_EXEC_BEFORE_SUBMIT |
			CheckEvents::ALLOW_DOUBLE_TERMINATE |
			CheckEvents::ALLOW_DUPLICATE_EVENTS;

		// If the old DAGMAN_IGNORE_DUPLICATE_JOB_EXECUTION param is set,
		// we also allow extra runs.
		// Note: this parameter is probably only used by CDF, and only
		// really needed until they update all their systems to 6.7.3
		// or later (not 6.7.3 pre-release), which fixes the "double-run"
		// bug.
	bool allowExtraRuns = param_boolean(
			"DAGMAN_IGNORE_DUPLICATE_JOB_EXECUTION", false );

	if ( allowExtraRuns ) {
		allow_events |= CheckEvents::ALLOW_RUN_AFTER_TERM;
		debug_printf( DEBUG_NORMAL, "Warning: "
				"DAGMAN_IGNORE_DUPLICATE_JOB_EXECUTION "
				"is deprecated -- used DAGMAN_ALLOW_EVENTS instead\n" );
		check_warning_strictness( DAG_STRICT_1 );
	}

		// Now get the new DAGMAN_ALLOW_EVENTS value -- that can override
		// all of the previous stuff.
	allow_events = param_integer("DAGMAN_ALLOW_EVENTS", allow_events);
	debug_printf( DEBUG_NORMAL, "allow_events ("
				"DAGMAN_IGNORE_DUPLICATE_JOB_EXECUTION, DAGMAN_ALLOW_EVENTS"
				") setting: %d\n", allow_events );

		// ...end of event checking setup.

	retrySubmitFirst = param_boolean( "DAGMAN_RETRY_SUBMIT_FIRST",
				retrySubmitFirst );
	debug_printf( DEBUG_NORMAL, "DAGMAN_RETRY_SUBMIT_FIRST setting: %s\n",
				retrySubmitFirst ? "True" : "False" );

	retryNodeFirst = param_boolean( "DAGMAN_RETRY_NODE_FIRST",
				retryNodeFirst );
	debug_printf( DEBUG_NORMAL, "DAGMAN_RETRY_NODE_FIRST setting: %s\n",
				retryNodeFirst ? "True" : "False" );

	maxIdle =
		param_integer( "DAGMAN_MAX_JOBS_IDLE", maxIdle, 0, INT_MAX );
	debug_printf( DEBUG_NORMAL, "DAGMAN_MAX_JOBS_IDLE setting: %d\n",
				maxIdle );

	maxJobs =
		param_integer( "DAGMAN_MAX_JOBS_SUBMITTED", maxJobs, 0, INT_MAX );
	debug_printf( DEBUG_NORMAL, "DAGMAN_MAX_JOBS_SUBMITTED setting: %d\n",
				maxJobs );

	maxPreScripts = param_integer( "DAGMAN_MAX_PRE_SCRIPTS", maxPreScripts,
				0, INT_MAX );
	debug_printf( DEBUG_NORMAL, "DAGMAN_MAX_PRE_SCRIPTS setting: %d\n",
				maxPreScripts );

	maxPostScripts = param_integer( "DAGMAN_MAX_POST_SCRIPTS", maxPostScripts,
				0, INT_MAX );
	debug_printf( DEBUG_NORMAL, "DAGMAN_MAX_POST_SCRIPTS setting: %d\n",
				maxPostScripts );

	allowLogError = param_boolean( "DAGMAN_ALLOW_LOG_ERROR", allowLogError );
	debug_printf( DEBUG_NORMAL, "DAGMAN_ALLOW_LOG_ERROR setting: %s\n",
				allowLogError ? "True" : "False" );

	mungeNodeNames = param_boolean( "DAGMAN_MUNGE_NODE_NAMES",
				mungeNodeNames );
	debug_printf( DEBUG_NORMAL, "DAGMAN_MUNGE_NODE_NAMES setting: %s\n",
				mungeNodeNames ? "True" : "False" );

	prohibitMultiJobs = param_boolean( "DAGMAN_PROHIBIT_MULTI_JOBS",
				prohibitMultiJobs );
	debug_printf( DEBUG_NORMAL, "DAGMAN_PROHIBIT_MULTI_JOBS setting: %s\n",
				prohibitMultiJobs ? "True" : "False" );

	submitDepthFirst = param_boolean( "DAGMAN_SUBMIT_DEPTH_FIRST",
				submitDepthFirst );
	debug_printf( DEBUG_NORMAL, "DAGMAN_SUBMIT_DEPTH_FIRST setting: %s\n",
				submitDepthFirst ? "True" : "False" );

	_runPost = param_boolean( "DAGMAN_ALWAYS_RUN_POST", true );
	debug_printf( DEBUG_NORMAL, "DAGMAN_ALWAYS_RUN_POST setting: %s\n",
			_runPost ? "True" : "False" );

	free( condorSubmitExe );
	condorSubmitExe = param( "DAGMAN_CONDOR_SUBMIT_EXE" );
	if( !condorSubmitExe ) {
		condorSubmitExe = strdup( "condor_submit" );
		ASSERT( condorSubmitExe );
	}

	free( condorRmExe );
	condorRmExe = param( "DAGMAN_CONDOR_RM_EXE" );
	if( !condorRmExe ) {
		condorRmExe = strdup( "condor_rm" );
		ASSERT( condorRmExe );
	}

	free( storkSubmitExe );
	storkSubmitExe = param( "DAGMAN_STORK_SUBMIT_EXE" );
	if( !storkSubmitExe ) {
		storkSubmitExe = strdup( "stork_submit" );
		ASSERT( storkSubmitExe );
	}

	free( storkRmExe );
	storkRmExe = param( "DAGMAN_STORK_RM_EXE" );
	if( !storkRmExe ) {
		storkRmExe = strdup( "stork_rm" );
		ASSERT( storkRmExe );
	}

	abortDuplicates = param_boolean( "DAGMAN_ABORT_DUPLICATES",
				abortDuplicates );
	debug_printf( DEBUG_NORMAL, "DAGMAN_ABORT_DUPLICATES setting: %s\n",
				abortDuplicates ? "True" : "False" );

	abortOnScarySubmit = param_boolean( "DAGMAN_ABORT_ON_SCARY_SUBMIT",
				abortOnScarySubmit );
	debug_printf( DEBUG_NORMAL, "DAGMAN_ABORT_ON_SCARY_SUBMIT setting: %s\n",
				abortOnScarySubmit ? "True" : "False" );

	pendingReportInterval = param_integer( "DAGMAN_PENDING_REPORT_INTERVAL",
				pendingReportInterval );
	debug_printf( DEBUG_NORMAL, "DAGMAN_PENDING_REPORT_INTERVAL setting: %d\n",
				pendingReportInterval );

	if ( param_boolean( "DAGMAN_OLD_RESCUE", false ) ) {
		debug_printf( DEBUG_NORMAL, "Warning: DAGMAN_OLD_RESCUE is "
					"no longer supported\n" );
		check_warning_strictness( DAG_STRICT_1 );
	}

	autoRescue = param_boolean( "DAGMAN_AUTO_RESCUE", autoRescue );
	debug_printf( DEBUG_NORMAL, "DAGMAN_AUTO_RESCUE setting: %s\n",
				autoRescue ? "True" : "False" );
	
	maxRescueDagNum = param_integer( "DAGMAN_MAX_RESCUE_NUM",
				maxRescueDagNum, 0, ABS_MAX_RESCUE_DAG_NUM );
	debug_printf( DEBUG_NORMAL, "DAGMAN_MAX_RESCUE_NUM setting: %d\n",
				maxRescueDagNum );

	_writePartialRescueDag = param_boolean( "DAGMAN_WRITE_PARTIAL_RESCUE",
				_writePartialRescueDag );
	debug_printf( DEBUG_NORMAL, "DAGMAN_WRITE_PARTIAL_RESCUE setting: %s\n",
				_writePartialRescueDag ? "True" : "False" );

	free( _defaultNodeLog );
	_defaultNodeLog = param( "DAGMAN_DEFAULT_NODE_LOG" );
	debug_printf( DEBUG_NORMAL, "DAGMAN_DEFAULT_NODE_LOG setting: %s\n",
				_defaultNodeLog ? _defaultNodeLog : "null" );

	_generateSubdagSubmits = 
		param_boolean( "DAGMAN_GENERATE_SUBDAG_SUBMITS",
		_generateSubdagSubmits );
	debug_printf( DEBUG_NORMAL, "DAGMAN_GENERATE_SUBDAG_SUBMITS setting: %s\n",
				_generateSubdagSubmits ? "True" : "False" );

	_maxJobHolds = param_integer( "DAGMAN_MAX_JOB_HOLDS", _maxJobHolds,
				0, 1000000 );

	char *debugSetting = param( "ALL_DEBUG" );
	debug_printf( DEBUG_NORMAL, "ALL_DEBUG setting: %s\n",
				debugSetting ? debugSetting : "" );
	if ( debugSetting ) {
		free( debugSetting );
	}

	debugSetting = param( "DAGMAN_DEBUG" );
	debug_printf( DEBUG_NORMAL, "DAGMAN_DEBUG setting: %s\n",
				debugSetting ? debugSetting : "" );
	if ( debugSetting ) {
		free( debugSetting );
	}

	// enable up the debug cache if needed
	if (debug_cache_enabled) {
		debug_cache_set_size(debug_cache_size);
		debug_cache_enable();
	}

	return true;
}


// NOTE: this is only called on reconfig, not at startup
void
main_config()
{
		// This is commented out because, even if we get new config
		// values here, they don't get passed to the Dag object (which
		// is where most of them actually take effect).  (See Gnats
		// PR 808.)  wenger 2007-02-09
	// dagman.Config();
}

// this is called by DC when the schedd is shutdown fast
void
main_shutdown_fast()
{
	dagman.dag->GetJobstateLog().WriteDagmanFinished( EXIT_RESTART );
    DC_Exit( EXIT_RESTART );
}

// this can be called by other functions, or by DC when the schedd is
// shutdown gracefully
void main_shutdown_graceful() {
	dagman.dag->DumpNodeStatus( true, false );
	dagman.dag->GetJobstateLog().WriteDagmanFinished( EXIT_RESTART );
    dagman.CleanUp();
	DC_Exit( EXIT_RESTART );
}

<<<<<<< HEAD
void main_shutdown_rescue( int exitVal ) {
		// Avoid possible infinite recursion if you hit a fatal error
		// while writing a rescue DAG.
	static bool inShutdownRescue = false;
	if ( inShutdownRescue) return;
	inShutdownRescue = true;

=======
void main_shutdown_rescue( int exitVal, Dag::dag_status dagStatus ) {
	dagman.dag->_dagStatus = dagStatus;
>>>>>>> deed07ea
	debug_printf( DEBUG_QUIET, "Aborting DAG...\n" );
		// Avoid writing two different rescue DAGs if the "main" DAG and
		// the final node (if any) both fail.
	static bool wroteRescue = false;
	if( dagman.dag ) {
			// We write the rescue DAG *before* removing jobs because
			// otherwise if we crashed, failed, or were killed while
			// removing them, we would leave the DAG in an
			// unrecoverable state...
		if( exitVal != 0 ) {
<<<<<<< HEAD
			if ( dagman.maxRescueDagNum > 0 ) {
				dagman.dag->Rescue( dagman.primaryDagFile.Value(),
							dagman.multiDags, dagman.maxRescueDagNum,
							false, dagman._writePartialRescueDag );
=======
			if( dagman.rescueFileToWrite ) {
				debug_printf( DEBUG_NORMAL, "Rescue DAG file %s was specified; "
							"overriding automatic rescue DAG naming\n",
							dagman.rescueFileToWrite );
				dagman.dag->WriteRescue( dagman.rescueFileToWrite,
							dagman.primaryDagFile.Value() );
				wroteRescue = true;
			} else if ( dagman.maxRescueDagNum > 0 ) {
				dagman.dag->Rescue( dagman.primaryDagFile.Value(),
							dagman.multiDags, dagman.maxRescueDagNum,
							wroteRescue );
				wroteRescue = true;
>>>>>>> deed07ea
			} else {
				debug_printf( DEBUG_QUIET, "No rescue DAG written because "
							"DAGMAN_MAX_RESCUE_NUM is 0\n" );
			}
		}

		debug_printf( DEBUG_DEBUG_1, "We have %d running jobs to remove\n",
					dagman.dag->NumJobsSubmitted() );
		if( dagman.dag->NumJobsSubmitted() > 0 ) {
			debug_printf( DEBUG_NORMAL, "Removing submitted jobs...\n" );
			dagman.dag->RemoveRunningJobs(dagman);
		}
		if ( dagman.dag->NumScriptsRunning() > 0 ) {
			debug_printf( DEBUG_NORMAL, "Removing running scripts...\n" );
			dagman.dag->RemoveRunningScripts();
		}
		dagman.dag->PrintDeferrals( DEBUG_NORMAL, true );
		dagman.dag->DumpNodeStatus( false, true );
		dagman.dag->GetJobstateLog().WriteDagmanFinished( exitVal );
	}
<<<<<<< HEAD
=======
		// Start the final node if we have one.
	if ( dagman.dag->StartFinalNode() ) {
			// We started a final node; return here so we wait for the
			// final node to finish, instead of exiting immediately.
		return;
	}
	dagman.dag->DumpNodeStatus( false, true );
	dagman.dag->GetJobstateLog().WriteDagmanFinished( exitVal );
>>>>>>> deed07ea
	unlink( lockFileName ); 
    dagman.CleanUp();
	inShutdownRescue = false;
	DC_Exit( exitVal );
}

// this gets called by DC when DAGMan receives a SIGUSR1 -- which,
// assuming the DAGMan submit file was properly written, is the signal
// the schedd will send if the DAGMan job is removed from the queue
int main_shutdown_remove(Service *, int) {
    debug_printf( DEBUG_QUIET, "Received SIGUSR1\n" );
	main_shutdown_rescue( EXIT_ABORT, Dag::DAG_STATUS_RM );
	return FALSE;
}

void ExitSuccess() {
	dagman.dag->DumpNodeStatus( false, false );
	dagman.dag->GetJobstateLog().WriteDagmanFinished( EXIT_OKAY );
	unlink( lockFileName ); 
    dagman.CleanUp();
	DC_Exit( EXIT_OKAY );
}

void condor_event_timer();

/****** FOR TESTING *******
int main_testing_stub( Service *, int ) {
	if( dagman.paused ) {
		ResumeDag(dagman);
	}
	else {
		PauseDag(dagman);
	}
	return true;
}
****** FOR TESTING ********/

//---------------------------------------------------------------------------
void main_init (int argc, char ** const argv) {

	printf ("Executing condor dagman ... \n");

		// flag used if DAGMan is invoked with -WaitForDebug so we
		// wait for a developer to attach with a debugger...
	volatile int wait_for_debug = 0;

		// process any config vars -- this happens before we process
		// argv[], since arguments should override config settings
	dagman.Config();

	// The DCpermission (last parm) should probably be PARENT, if it existed
    daemonCore->Register_Signal( SIGUSR1, "SIGUSR1",
                                 (SignalHandler) main_shutdown_remove,
                                 "main_shutdown_remove", NULL);

/****** FOR TESTING *******
    daemonCore->Register_Signal( SIGUSR2, "SIGUSR2",
                                 (SignalHandler) main_testing_stub,
                                 "main_testing_stub", NULL);
****** FOR TESTING ********/
    debug_progname = condor_basename(argv[0]);

		// condor_submit_dag version from .condor.sub
	bool allowVerMismatch = false;
	const char *csdVersion = "undefined";

	int i;
    for (i = 0 ; i < argc ; i++) {
        debug_printf( DEBUG_NORMAL, "argv[%d] == \"%s\"\n", i, argv[i] );
    }

    if (argc < 2) Usage();  //  Make sure an input file was specified

		// get dagman job id from environment, if it's there
		// (otherwise it will be set to "-1.-1.-1")
	dagman.DAGManJobId.SetFromString( getenv( EnvGetName( ENV_ID ) ) );

	//~~~~~~~~~~~~~~~~~~~~~~~~~~~~~~~~~~~~~~~~~~~~~~~~~~~~~~~~~~~~~~~
		// Minimum legal version for a .condor.sub file to be compatible
		// with this condor_dagman binary.

		// !!!!!!!!!!!!!!!!!!!!!!!!!!!!!!!!!!!!!!!!!!!!!!!!!!!!!!!!!!
		// Be sure to change this if the arguments or environment
		// passed to condor_dagman change in an incompatible way!!
		// !!!!!!!!!!!!!!!!!!!!!!!!!!!!!!!!!!!!!!!!!!!!!!!!!!!!!!!!!!

	struct DagVersionData {
		int majorVer;
		int minorVer;
		int subMinorVer;
	};
	const DagVersionData MIN_SUBMIT_FILE_VERSION = { 7, 1, 2 };

		// Construct a string of the minimum submit file version.
	MyString minSubmitVersionStr;
	minSubmitVersionStr.sprintf( "%d.%d.%d",
				MIN_SUBMIT_FILE_VERSION.majorVer,
				MIN_SUBMIT_FILE_VERSION.minorVer,
				MIN_SUBMIT_FILE_VERSION.subMinorVer );
	//~~~~~~~~~~~~~~~~~~~~~~~~~~~~~~~~~~~~~~~~~~~~~~~~~~~~~~~~~~~~~~~

    //
    // Process command-line arguments
    //
    for (i = 1; i < argc; i++) {
        if( !strcasecmp( "-Debug", argv[i] ) ) {
            i++;
            if( argc <= i || strcmp( argv[i], "" ) == 0 ) {
                debug_printf( DEBUG_SILENT, "No debug level specified\n" );
                Usage();
            }
            debug_level = (debug_level_t) atoi (argv[i]);
        } else if( !strcasecmp( "-Lockfile", argv[i] ) ) {
            i++;
            if( argc <= i || strcmp( argv[i], "" ) == 0 ) {
                debug_printf( DEBUG_SILENT, "No DagMan lockfile specified\n" );
                Usage();
            }
            lockFileName = argv[i];
        } else if( !strcasecmp( "-Help", argv[i] ) ) {
            Usage();
        } else if (!strcasecmp( "-Dag", argv[i] ) ) {
            i++;
            if( argc <= i || strcmp( argv[i], "" ) == 0 ) {
                debug_printf( DEBUG_SILENT, "No DAG specified\n" );
                Usage();
            }
			dagman.dagFiles.append( argv[i] );
        } else if( !strcasecmp( "-MaxIdle", argv[i] ) ) {
            i++;
            if( argc <= i || strcmp( argv[i], "" ) == 0 ) {
                debug_printf( DEBUG_SILENT,
							  "Integer missing after -MaxIdle\n" );
                Usage();
            }
            dagman.maxIdle = atoi( argv[i] );
        } else if( !strcasecmp( "-MaxJobs", argv[i] ) ) {
            i++;
            if( argc <= i || strcmp( argv[i], "" ) == 0 ) {
                debug_printf( DEBUG_SILENT,
							  "Integer missing after -MaxJobs\n" );
                Usage();
            }
            dagman.maxJobs = atoi( argv[i] );
        } else if( !strcasecmp( "-MaxScripts", argv[i] ) ) {
			debug_printf( DEBUG_SILENT, "-MaxScripts has been replaced with "
						   "-MaxPre and -MaxPost arguments\n" );
			Usage();
        } else if( !strcasecmp( "-MaxPre", argv[i] ) ) {
            i++;
            if( argc <= i || strcmp( argv[i], "" ) == 0 ) {
                debug_printf( DEBUG_SILENT,
							  "Integer missing after -MaxPre\n" );
                Usage();
            }
            dagman.maxPreScripts = atoi( argv[i] );
        } else if( !strcasecmp( "-MaxPost", argv[i] ) ) {
            i++;
            if( argc <= i || strcmp( argv[i], "" ) == 0 ) {
                debug_printf( DEBUG_SILENT,
							  "Integer missing after -MaxPost\n" );
                Usage();
            }
            dagman.maxPostScripts = atoi( argv[i] );
        } else if( !strcasecmp( "-NoEventChecks", argv[i] ) ) {
			debug_printf( DEBUG_QUIET, "Warning: -NoEventChecks is "
						"ignored; please use the DAGMAN_ALLOW_EVENTS "
						"config parameter instead\n");
			check_warning_strictness( DAG_STRICT_1 );

        } else if( !strcasecmp( "-AllowLogError", argv[i] ) ) {
			dagman.allowLogError = true;

        } else if( !strcasecmp( "-DontAlwaysRunPost",argv[i] ) ) {
			dagman._runPost = false;

        } else if( !strcasecmp( "-WaitForDebug", argv[i] ) ) {
			wait_for_debug = 1;

        } else if( !strcasecmp( "-UseDagDir", argv[i] ) ) {
			dagman.useDagDir = true;

        } else if( !strcasecmp( "-AutoRescue", argv[i] ) ) {
            i++;
            if( argc <= i || strcmp( argv[i], "" ) == 0 ) {
                debug_printf( DEBUG_SILENT, "No AutoRescue value specified\n" );
                Usage();
            }
            dagman.autoRescue = (atoi( argv[i] ) != 0);

        } else if( !strcasecmp( "-DoRescueFrom", argv[i] ) ) {
            i++;
            if( argc <= i || strcmp( argv[i], "" ) == 0 ) {
                debug_printf( DEBUG_SILENT, "No rescue DAG number specified\n" );
                Usage();
            }
            dagman.doRescueFrom = atoi (argv[i]);

        } else if( !strcasecmp( "-CsdVersion", argv[i] ) ) {
            i++;
            if( argc <= i || strcmp( argv[i], "" ) == 0 ) {
                debug_printf( DEBUG_SILENT, "No CsdVersion value specified\n" );
                Usage();
            }
			csdVersion = argv[i];

        } else if( !strcasecmp( "-AllowVersionMismatch", argv[i] ) ) {
			allowVerMismatch = true;

        } else if( !strcasecmp( "-DumpRescue", argv[i] ) ) {
			dagman.dumpRescueDag = true;

        } else if( !strcasecmp( "-verbose", argv[i] ) ) {
			dagman._submitDagDeepOpts.bVerbose = true;

        } else if( !strcasecmp( "-force", argv[i] ) ) {
			dagman._submitDagDeepOpts.bForce = true;
		
        } else if( !strcasecmp( "-notification", argv[i] ) ) {
            i++;
            if( argc <= i || strcmp( argv[i], "" ) == 0 ) {
                debug_printf( DEBUG_SILENT, "No notification value specified\n" );
                Usage();
            }
			dagman._submitDagDeepOpts.strNotification = argv[i];

        } else if( !strcasecmp( "-dagman", argv[i] ) ) {
            i++;
            if( argc <= i || strcmp( argv[i], "" ) == 0 ) {
                debug_printf( DEBUG_SILENT, "No dagman value specified\n" );
                Usage();
            }
			dagman._submitDagDeepOpts.strDagmanPath = argv[i];

        } else if( !strcasecmp( "-outfile_dir", argv[i] ) ) {
            i++;
            if( argc <= i || strcmp( argv[i], "" ) == 0 ) {
                debug_printf( DEBUG_SILENT, "No outfile_dir value specified\n" );
                Usage();
            }
			dagman._submitDagDeepOpts.strOutfileDir = argv[i];

        } else if( !strcasecmp( "-update_submit", argv[i] ) ) {
			dagman._submitDagDeepOpts.updateSubmit = true;

        } else if( !strcasecmp( "-import_env", argv[i] ) ) {
			dagman._submitDagDeepOpts.importEnv = true;

        } else if( !strcasecmp( "-priority", argv[i] ) ) {
		++i;
		if( i >= argc || strcmp( argv[i], "" ) == 0 ) {
			debug_printf( DEBUG_NORMAL, "No priority value specified\n");
			Usage();
		}
		dagman._submitDagDeepOpts.priority = atoi(argv[i]);
        } else {
    		debug_printf( DEBUG_SILENT, "\nUnrecognized argument: %s\n",
						argv[i] );
			Usage();
		}
    }

	dagman.dagFiles.rewind();
	dagman.primaryDagFile = dagman.dagFiles.next();
	dagman.multiDags = (dagman.dagFiles.number() > 1);

	MyString tmpDefaultLog;
	if ( dagman._defaultNodeLog != NULL ) {
		tmpDefaultLog = dagman._defaultNodeLog;
		free( dagman._defaultNodeLog );
	} else {
		tmpDefaultLog = dagman.primaryDagFile + ".nodes.log";
	}

		// Force default log file path to be absolute so it works
		// with -usedagdir and DIR nodes.
	CondorError errstack;
	if ( !MultiLogFiles::makePathAbsolute( tmpDefaultLog, errstack) ) {
       	debug_printf( DEBUG_QUIET, "Unable to convert default log "
					"file name to absolute path: %s\n",
					errstack.getFullText() );
		dagman.dag->GetJobstateLog().WriteDagmanFinished( EXIT_ERROR );
		DC_Exit( EXIT_ERROR );
	}
	dagman._defaultNodeLog = strdup( tmpDefaultLog.Value() );
	debug_printf( DEBUG_NORMAL, "Default node log file is: <%s>\n",
				dagman._defaultNodeLog);

    //
    // Check the arguments
    //

	//~~~~~~~~~~~~~~~~~~~~~~~~~~~~~~~~~~~~~~~~~~~~~~~~~~~~~~~~~~~~~~~
	// Checking for version compatibility between the .condor.sub
	// file and this condor_dagman binary...

	// Note: if we're in recovery mode and the submit file version
	// causes us to quit, we leave any existing node jobs still
	// running -- may want to change that eventually.  wenger 2009-10-13.

		// Version of the condor_submit_dag that created our submit file.
	CondorVersionInfo submitFileVersion( csdVersion );

		// Version of this condor_dagman binary.
	CondorVersionInfo dagmanVersion;

		// Just generate this message fragment in one place.
	MyString versionMsg;
	versionMsg.sprintf("the version (%s) of this DAG's Condor submit "
				"file (created by condor_submit_dag)", csdVersion );

		// Make sure version in submit file is valid.
	if( !submitFileVersion.is_valid() ) {
		if ( !allowVerMismatch ) {
        	debug_printf( DEBUG_QUIET, "Error: %s is invalid!\n",
						versionMsg.Value() );
			DC_Exit( EXIT_ERROR );
		} else {
        	debug_printf( DEBUG_NORMAL, "Warning: %s is invalid; "
						"continuing because of -AllowVersionMismatch flag\n",
						versionMsg.Value() );
		}

		// Make sure .condor.sub file is recent enough.
	} else if ( submitFileVersion.compare_versions(
				CondorVersion() ) != 0 ) {

		if( !submitFileVersion.built_since_version(
					MIN_SUBMIT_FILE_VERSION.majorVer,
					MIN_SUBMIT_FILE_VERSION.minorVer,
					MIN_SUBMIT_FILE_VERSION.subMinorVer ) ) {
			if ( !allowVerMismatch ) {
        		debug_printf( DEBUG_QUIET, "Error: %s is older than "
							"oldest permissible version (%s)\n",
							versionMsg.Value(), minSubmitVersionStr.Value() );
				DC_Exit( EXIT_ERROR );
			} else {
        		debug_printf( DEBUG_NORMAL, "Warning: %s is older than "
							"oldest permissible version (%s); continuing "
							"because of -AllowVersionMismatch flag\n",
							versionMsg.Value(), minSubmitVersionStr.Value() );
			}

			// Warn if .condor.sub file is a newer version than this binary.
		} else if (dagmanVersion.compare_versions( csdVersion ) > 0 ) {
        	debug_printf( DEBUG_NORMAL, "Warning: %s is newer than "
						"condor_dagman version (%s)\n", versionMsg.Value(),
						CondorVersion() );
			check_warning_strictness( DAG_STRICT_3 );
		} else {
        	debug_printf( DEBUG_NORMAL, "Note: %s differs from "
						"condor_dagman version (%s), but the "
						"difference is permissible\n", 
						versionMsg.Value(), CondorVersion() );
		}
	}
	//~~~~~~~~~~~~~~~~~~~~~~~~~~~~~~~~~~~~~~~~~~~~~~~~~~~~~~~~~~~~~~~

    if( dagman.primaryDagFile == "" ) {
        debug_printf( DEBUG_SILENT, "No DAG file was specified\n" );
        Usage();
    }
    if (lockFileName == NULL) {
        debug_printf( DEBUG_SILENT, "No DAG lock file was specified\n" );
        Usage();
    }
    if( dagman.maxJobs < 0 ) {
        debug_printf( DEBUG_SILENT, "-MaxJobs must be non-negative\n");
        Usage();
    }
    if( dagman.maxPreScripts < 0 ) {
        debug_printf( DEBUG_SILENT, "-MaxPre must be non-negative\n" );
        Usage();
    }
    if( dagman.maxPostScripts < 0 ) {
        debug_printf( DEBUG_SILENT, "-MaxPost must be non-negative\n" );
        Usage();
    }
    if( dagman.doRescueFrom < 0 ) {
        debug_printf( DEBUG_SILENT, "-DoRescueFrom must be non-negative\n" );
        Usage();
    }

    debug_printf( DEBUG_VERBOSE, "DAG Lockfile will be written to %s\n",
                   lockFileName );
	if ( dagman.dagFiles.number() == 1 ) {
    	debug_printf( DEBUG_VERBOSE, "DAG Input file is %s\n",
				  	dagman.primaryDagFile.Value() );
	} else {
		MyString msg = "DAG Input files are ";
		dagman.dagFiles.rewind();
		const char *dagFile;
		while ( (dagFile = dagman.dagFiles.next()) != NULL ) {
			msg += dagFile;
			msg += " ";
		}
		msg += "\n";
    	debug_printf( DEBUG_VERBOSE, "%s", msg.Value() );
	}

		// if requested, wait for someone to attach with a debugger...
	while( wait_for_debug ) { }

    {
		MyString cwd;
		if( !condor_getcwd(cwd) ) {
			cwd = "<null>";
		}
        debug_printf( DEBUG_DEBUG_1, "Current path is %s\n",cwd.Value());

		char *temp = my_username();
		debug_printf( DEBUG_DEBUG_1, "Current user is %s\n",
					   temp ? temp : "<null>" );
		if( temp ) {
			free( temp );
		}
    }

		//
		// Figure out the rescue DAG to run, if any (this is with "new-
		// style" rescue DAGs).
		//
	int rescueDagNum = 0;
	MyString rescueDagMsg;

	if ( dagman.doRescueFrom != 0 ) {
		rescueDagNum = dagman.doRescueFrom;
		rescueDagMsg.sprintf( "Rescue DAG number %d specified", rescueDagNum );
		RenameRescueDagsAfter( dagman.primaryDagFile.Value(),
					dagman.multiDags, rescueDagNum, dagman.maxRescueDagNum );

	} else if ( dagman.autoRescue ) {
		rescueDagNum = FindLastRescueDagNum(
					dagman.primaryDagFile.Value(),
					dagman.multiDags, dagman.maxRescueDagNum );
		rescueDagMsg.sprintf( "Found rescue DAG number %d", rescueDagNum );
	}

		//
		// Fill in values in the deep submit options that we haven't
		// already set.
		//
	dagman._submitDagDeepOpts.bAllowLogError = dagman.allowLogError;
	dagman._submitDagDeepOpts.useDagDir = dagman.useDagDir;
	dagman._submitDagDeepOpts.autoRescue = dagman.autoRescue;
	dagman._submitDagDeepOpts.doRescueFrom = dagman.doRescueFrom;
	dagman._submitDagDeepOpts.allowVerMismatch = allowVerMismatch;
	dagman._submitDagDeepOpts.recurse = false;

    //
    // Create the DAG
    //

	// Note: a bunch of the parameters we pass here duplicate things
	// in submitDagOpts, but I'm keeping them separate so we don't have to
	// bother to construct a new SubmitDagOtions object for splices.
	// wenger 2010-03-25
    dagman.dag = new Dag( dagman.dagFiles, dagman.maxJobs,
						  dagman.maxPreScripts, dagman.maxPostScripts,
						  dagman.allowLogError, dagman.useDagDir,
						  dagman.maxIdle, dagman.retrySubmitFirst,
						  dagman.retryNodeFirst, dagman.condorRmExe,
						  dagman.storkRmExe, &dagman.DAGManJobId,
						  dagman.prohibitMultiJobs, dagman.submitDepthFirst,
						  dagman._defaultNodeLog,
						  dagman._generateSubdagSubmits,
						  &dagman._submitDagDeepOpts,
						  false ); /* toplevel dag! */

    if( dagman.dag == NULL ) {
        EXCEPT( "ERROR: out of memory!\n");
    }

	dagman.dag->SetAbortOnScarySubmit( dagman.abortOnScarySubmit );
	dagman.dag->SetAllowEvents( dagman.allow_events );
	dagman.dag->SetConfigFile( dagman._dagmanConfigFile );
	dagman.dag->SetMaxJobHolds( dagman._maxJobHolds );
	dagman.dag->SetPostRun(dagman._runPost);
	if( dagman._submitDagDeepOpts.priority != 0 ) { // From command line
		dagman.dag->SetDefaultPriority(dagman._submitDagDeepOpts.priority);
	} else if( dagman._defaultPriority != 0 ) { // From config file
		dagman.dag->SetDefaultPriority(dagman._defaultPriority);
		dagman._submitDagDeepOpts.priority = dagman._defaultPriority;
	}

    //
    // Parse the input files.  The parse() routine
    // takes care of adding jobs and dependencies to the DagMan
    //
	dagman.mungeNodeNames = (dagman.dagFiles.number() > 1);
	parseSetDoNameMunge( dagman.mungeNodeNames );
   	debug_printf( DEBUG_VERBOSE, "Parsing %d dagfiles\n", 
		dagman.dagFiles.number() );
	dagman.dagFiles.rewind();
	char *dagFile;

	// Here we make a copy of the dagFiles for iteration purposes. Deep inside
	// of the parsing, copies of the dagman.dagFile string list happen which
	// mess up the iteration of this list.
	StringList sl( dagman.dagFiles );
	sl.rewind();
	while ( (dagFile = sl.next()) != NULL ) {
    	debug_printf( DEBUG_VERBOSE, "Parsing %s ...\n", dagFile );

    	if( !parse( dagman.dag, dagFile, dagman.useDagDir ) ) {
			if ( dagman.dumpRescueDag ) {
					// Dump the rescue DAG so we can see what we got
					// in the failed parse attempt.
    			debug_printf( DEBUG_QUIET, "Dumping rescue DAG "
							"because of -DumpRescue flag\n" );
				dagman.dag->Rescue( dagman.primaryDagFile.Value(),
							dagman.multiDags, dagman.maxRescueDagNum,
<<<<<<< HEAD
							true, false );
=======
							false, true );
>>>>>>> deed07ea
			}
			
			dagman.dag->RemoveRunningJobs(dagman, true);
			unlink( lockFileName );
			dagman.CleanUp();
			
				// Note: debug_error calls DC_Exit().
        	debug_error( 1, DEBUG_QUIET, "Failed to parse %s\n",
					 	dagFile );
    	}
	}
	if( dagman.dag->GetDefaultPriority() != 0 ) {
		dagman.dag->SetDefaultPriorities(); // Applies to the nodes of the dag
	}
	dagman.dag->GetJobstateLog().WriteDagmanStarted( dagman.DAGManJobId );
	if ( rescueDagNum > 0 ) {
			// Get our Pegasus sequence numbers set correctly.
		dagman.dag->GetJobstateLog().InitializeRescue();
	}

	// lift the final set of splices into the main dag.
	dagman.dag->LiftSplices(SELF);

		//
		// Actually parse the "new-new" style (partial DAG info only)
		// rescue DAG here.  Note: this *must* be done after splices
		// are lifted!
		//
	if ( rescueDagNum > 0 ) {
		dagman.rescueFileToRun = RescueDagName(
					dagman.primaryDagFile.Value(),
					dagman.multiDags, rescueDagNum );
		debug_printf ( DEBUG_QUIET, "%s; running %s in combination with "
					"normal DAG file%s\n", rescueDagMsg.Value(),
					dagman.rescueFileToRun.Value(),
					dagman.multiDags ? "s" : "");
		debug_printf ( DEBUG_QUIET,
					"~~~~~~~~~~~~~~~~~~~~~~~~~~~~~~~~~~~~~~~~~~~~~~~~~~~~~~\n");

		debug_printf ( DEBUG_QUIET, "USING RESCUE DAG %s\n",
					dagman.rescueFileToRun.Value() );

			// Turn off node name munging for the rescue DAG, because
			// it will already have munged node names.
		parseSetDoNameMunge( false );

    	if( !parse( dagman.dag, dagman.rescueFileToRun.Value(),
					dagman.useDagDir ) ) {
			if ( dagman.dumpRescueDag ) {
					// Dump the rescue DAG so we can see what we got
					// in the failed parse attempt.
    			debug_printf( DEBUG_QUIET, "Dumping rescue DAG "
							"because of -DumpRescue flag\n" );
				dagman.dag->Rescue( dagman.primaryDagFile.Value(),
							dagman.multiDags, dagman.maxRescueDagNum,
							true, false );
			}
			
			dagman.dag->RemoveRunningJobs(dagman, true);
			unlink( lockFileName );
			dagman.CleanUp();
			
				// Note: debug_error calls DC_Exit().
        	debug_error( 1, DEBUG_QUIET, "Failed to parse %s\n",
					 	dagFile );
    	}
	}

	dagman.dag->CheckThrottleCats();

	// fix up any use of $(JOB) in the vars values for any node
	dagman.dag->ResolveVarsInterpolations();

/*	debug_printf(DEBUG_QUIET, "COMPLETED DAG!\n");*/
/*	dagman.dag->PrintJobList();*/

#ifndef NOT_DETECT_CYCLE
	if( dagman.startup_cycle_detect && dagman.dag->isCycle() )
	{
		debug_error (1, DEBUG_QUIET, "ERROR: a cycle exists in the dag, plese check input\n");
	}
#endif
    debug_printf( DEBUG_VERBOSE, "Dag contains %d total jobs\n",
				  dagman.dag->NumNodes() );

	MyString firstLocation;
	if ( dagman.dag->GetReject( firstLocation ) ) {
    	debug_printf( DEBUG_QUIET, "Exiting because of REJECT "
					"specification in %s.  This most likely means "
					"that the DAG file was produced with the -DumpRescue "
					"flag when parsing the original DAG failed.\n",
					firstLocation.Value() );
		DC_Exit( EXIT_ERROR );
		return;
	}

	dagman.dag->DumpDotFile();

	if ( dagman.dumpRescueDag ) {
    	debug_printf( DEBUG_QUIET, "Dumping rescue DAG and exiting "
					"because of -DumpRescue flag\n" );
		dagman.dag->Rescue( dagman.primaryDagFile.Value(),
<<<<<<< HEAD
					dagman.multiDags, dagman.maxRescueDagNum, false, false );
=======
					dagman.multiDags, dagman.maxRescueDagNum, false );
>>>>>>> deed07ea
		ExitSuccess();
		return;
	}

    //------------------------------------------------------------------------
    // Bootstrap and Recovery
    //
    // If the Lockfile exists, this indicates a premature termination
    // of a previous run of Dagman. If condor log is also present,
    // we run in recovery mode
  
    // If the Daglog is not present, then we do not run in recovery
    // mode
  
    {
      bool recovery = access(lockFileName,  F_OK) == 0;
      
        if (recovery) {
            debug_printf( DEBUG_VERBOSE, "Lock file %s detected, \n",
                           lockFileName);
			if (dagman.abortDuplicates) {
				if (util_check_lock_file(lockFileName) == 1) {
        			debug_printf( DEBUG_QUIET, "Aborting because it "
							"looks like another instance of DAGMan is "
							"currently running on this DAG; if that is "
							"not the case, delete the lock file (%s) "
							"and re-submit the DAG.\n", lockFileName );
					dagman.dag->GetJobstateLog().
								WriteDagmanFinished( EXIT_RESTART );
    				dagman.CleanUp();
					DC_Exit( EXIT_ERROR );
					// We should never get to here!
				}
			}
        }

			//
			// If this DAGMan continues, it should overwrite the lock
			// file if it exists.
			//
		util_create_lock_file(lockFileName, dagman.abortDuplicates);

        debug_printf( DEBUG_VERBOSE, "Bootstrapping...\n");
        if( !dagman.dag->Bootstrap( recovery ) ) {
            dagman.dag->PrintReadyQ( DEBUG_DEBUG_1 );
            debug_error( 1, DEBUG_QUIET, "ERROR while bootstrapping\n");
        }
    }

    debug_printf( DEBUG_VERBOSE, "Registering condor_event_timer...\n" );
    daemonCore->Register_Timer( 1, dagman.m_user_log_scan_interval, 
				condor_event_timer, "condor_event_timer" );

	dagman.dag->SetPendingNodeReportInterval(
				dagman.pendingReportInterval );
}

void
print_status() {
	int total = dagman.dag->NumNodes();
	int done = dagman.dag->NumNodesDone();
	int pre = dagman.dag->PreRunNodeCount();
	int submitted = dagman.dag->NumJobsSubmitted();
	int post = dagman.dag->PostRunNodeCount();
	int ready =  dagman.dag->NumNodesReady();
	int failed = dagman.dag->NumNodesFailed();
	int unready = total - (done + pre + submitted + post + ready + failed );

	debug_printf( DEBUG_VERBOSE, "Of %d nodes total:\n", total );

	debug_printf( DEBUG_VERBOSE, " Done     Pre   Queued    Post   Ready   Un-Ready   Failed\n" );

	debug_printf( DEBUG_VERBOSE, "  ===     ===      ===     ===     ===        ===      ===\n" );

	debug_printf( DEBUG_VERBOSE, "%5d   %5d    %5d   %5d   %5d      %5d    %5d\n",
				  done, pre, submitted, post, ready, unready, failed );
	debug_printf( DEBUG_VERBOSE, "%d job proc(s) currently held\n",
				dagman.dag->NumHeldJobProcs() );
	dagman.dag->PrintDeferrals( DEBUG_VERBOSE, false );
}

void condor_event_timer () {

	ASSERT( dagman.dag != NULL );

    //------------------------------------------------------------------------
    // Proceed with normal operation
    //
    // At this point, the DAG is bootstrapped.  All jobs premarked DONE
    // are in a STATUS_DONE state, and all their children have been
    // marked ready to submit.
    //
    // If recovery was needed, the log file has been completely read and
    // we are ready to proceed with jobs yet unsubmitted.
    //------------------------------------------------------------------------

	if( dagman.paused == true ) {
		debug_printf( DEBUG_DEBUG_1, "(DAGMan paused)\n" );
		return;
	}

    static int prevJobsDone = 0;
    static int prevJobs = 0;
    static int prevJobsFailed = 0;
    static int prevJobsSubmitted = 0;
    static int prevJobsReady = 0;
    static int prevScriptRunNodes = 0;
    static int prevJobsHeld = 0;

	int justSubmitted;
	justSubmitted = dagman.dag->SubmitReadyJobs(dagman);
	if( justSubmitted ) {
			// Note: it would be nice to also have the proc submit
			// count here.  wenger, 2006-02-08.
		debug_printf( DEBUG_VERBOSE, "Just submitted %d job%s this cycle...\n",
				  	justSubmitted, justSubmitted == 1 ? "" : "s" );
	}

	// If the log has grown
	if( dagman.dag->DetectCondorLogGrowth() ) {
		if( dagman.dag->ProcessLogEvents( CONDORLOG ) == false ) {
			debug_printf( DEBUG_NORMAL,
						"ProcessLogEvents(CONDORLOG) returned false\n" );
			dagman.dag->PrintReadyQ( DEBUG_DEBUG_1 );
			main_shutdown_rescue( EXIT_ERROR, Dag::DAG_STATUS_ERROR );
			return;
		}
	}

	if( dagman.dag->DetectDaPLogGrowth() ) {
		if( dagman.dag->ProcessLogEvents( DAPLOG ) == false ) {
			debug_printf( DEBUG_NORMAL,
						"ProcessLogEvents(DAPLOG) returned false\n" );
			dagman.dag->PrintReadyQ( DEBUG_DEBUG_1 );
			main_shutdown_rescue( EXIT_ERROR, Dag::DAG_STATUS_ERROR );
			return;
		}
	}

    // print status if anything's changed (or we're in a high debug level)
    if( prevJobsDone != dagman.dag->NumNodesDone()
        || prevJobs != dagman.dag->NumNodes()
        || prevJobsFailed != dagman.dag->NumNodesFailed()
        || prevJobsSubmitted != dagman.dag->NumJobsSubmitted()
        || prevJobsReady != dagman.dag->NumNodesReady()
        || prevScriptRunNodes != dagman.dag->ScriptRunNodeCount()
		|| prevJobsHeld != dagman.dag->NumHeldJobProcs()
		|| DEBUG_LEVEL( DEBUG_DEBUG_4 ) ) {
		print_status();

        prevJobsDone = dagman.dag->NumNodesDone();
        prevJobs = dagman.dag->NumNodes();
        prevJobsFailed = dagman.dag->NumNodesFailed();
        prevJobsSubmitted = dagman.dag->NumJobsSubmitted();
        prevJobsReady = dagman.dag->NumNodesReady();
        prevScriptRunNodes = dagman.dag->ScriptRunNodeCount();
		prevJobsHeld = dagman.dag->NumHeldJobProcs();
		
		if( dagman.dag->GetDotFileUpdate() ) {
			dagman.dag->DumpDotFile();
		}
	}

	dagman.dag->DumpNodeStatus( false, false );

    ASSERT( dagman.dag->NumNodesDone() + dagman.dag->NumNodesFailed()
			<= dagman.dag->NumNodes() );

    //
    // If DAG is complete, hurray, and exit.
    //
    if( dagman.dag->DoneSuccess() ) {
        ASSERT( dagman.dag->NumJobsSubmitted() == 0 );
		dagman.dag->CheckAllJobs();
        debug_printf( DEBUG_NORMAL, "All jobs Completed!\n" );
		dagman.dag->PrintDeferrals( DEBUG_NORMAL, true );
		if ( dagman.dag->NumIdleJobProcs() != 0 ) {
			debug_printf( DEBUG_NORMAL, "Warning:  DAGMan thinks there "
						"are %d idle jobs, even though the DAG is "
						"completed!\n", dagman.dag->NumIdleJobProcs() );
			check_warning_strictness( DAG_STRICT_1 );
		}
		ExitSuccess();
		return;
    }

		// If the DAG is halted, we don't want to actually exit yet if
		// jobs are still in the queue, or any POST scripts need to be
		// run (we need to run POST scripts so we don't "waste" jobs
		// that completed; on the other hand, we don't care about waiting
		// for PRE scripts because they'll be re-run when the rescue
		// DAG is run anyhow).
	if ( dagman.dag->IsHalted() && dagman.dag->NumJobsSubmitted() == 0 &&
				dagman.dag->PostRunNodeCount() == 0 ) {
		debug_printf ( DEBUG_QUIET, "Exiting because DAG is halted "
					"and no jobs or scripts are running\n" );
		main_shutdown_rescue( EXIT_ERROR );
	}

    //
    // If no jobs are submitted and no scripts are running, but the
    // dag is not complete, then at least one job failed, or a cycle
    // exists.
    // 
    if( dagman.dag->FinishedRunning() ) {
		Dag::dag_status dagStatus = Dag::DAG_STATUS_OK;
		if( dagman.dag->DoneFailed() ) {
			if( DEBUG_LEVEL( DEBUG_QUIET ) ) {
				debug_printf( DEBUG_QUIET,
							  "ERROR: the following job(s) failed:\n" );
				dagman.dag->PrintJobList( Job::STATUS_ERROR );
			}
			dagStatus = Dag::DAG_STATUS_NODE_FAILED;
		} else {
			// no jobs failed, so a cycle must exist
			debug_printf( DEBUG_QUIET, "ERROR: DAG finished but not all "
						"nodes are complete -- checking for a cycle...\n" );
			if( dagman.dag->isCycle() ) {
				debug_printf (DEBUG_QUIET, "... ERROR: a cycle exists "
							"in the dag, plese check input\n");
				dagStatus = Dag::DAG_STATUS_CYCLE;
			} else {
				debug_printf (DEBUG_QUIET, "... ERROR: no cycle found; "
							"unknown error condition\n");
				dagStatus = Dag::DAG_STATUS_ERROR;
			}
			if ( debug_level >= DEBUG_NORMAL ) {
				dagman.dag->PrintJobList();
			}
		}

		main_shutdown_rescue( EXIT_ERROR, dagStatus );
		return;
    }

	//
	// If everything except the final node is done and we have one,
	// run it (dumping a rescue DAG first if there are errors).
	//
	if ( dagman.dag->FinishedExceptFinal() && dagman.dag->HasFinalNode() ) {
		if ( dagman.dag->_dagStatus != Dag::DAG_STATUS_OK ) {
			main_shutdown_rescue( EXIT_ERROR, dagman.dag->_dagStatus );
		} else {
			dagman.dag->StartFinalNode();
		}
		return;
	}
}


void
main_pre_dc_init( int, char*[] )
{
	DC_Skip_Auth_Init();
	DC_Skip_Core_Init();

		// Convert the DAGMan log file name to an absolute path if it's
		// not one already, so that we'll log things to the right file
		// if we change to a different directory.
	const char *	logFile = GetEnv( "_CONDOR_DAGMAN_LOG" );
	if ( logFile && !fullpath( logFile ) ) {
		MyString	currentDir;
		if ( condor_getcwd( currentDir ) ) {
			MyString newLogFile(currentDir);
			newLogFile += DIR_DELIM_STRING;
			newLogFile += logFile;
			SetEnv( "_CONDOR_DAGMAN_LOG", newLogFile.Value() );
		} else {
			debug_printf( DEBUG_NORMAL, "ERROR: unable to get cwd: %d, %s\n",
					errno, strerror(errno) );
		}
	}
}


int
main( int argc, char **argv )
{
	set_mySubSystem( "DAGMAN", SUBSYSTEM_TYPE_DAGMAN );

	dc_main_init = main_init;
	dc_main_config = main_config;
	dc_main_shutdown_fast = main_shutdown_fast;
	dc_main_shutdown_graceful = main_shutdown_graceful;
	dc_main_pre_dc_init = main_pre_dc_init;
	return dc_main( argc, argv );
}
<|MERGE_RESOLUTION|>--- conflicted
+++ resolved
@@ -460,18 +460,14 @@
 	DC_Exit( EXIT_RESTART );
 }
 
-<<<<<<< HEAD
-void main_shutdown_rescue( int exitVal ) {
-		// Avoid possible infinite recursion if you hit a fatal error
-		// while writing a rescue DAG.
+void main_shutdown_rescue( int exitVal, Dag::dag_status dagStatus )
+{
 	static bool inShutdownRescue = false;
-	if ( inShutdownRescue) return;
+	if( inShutdownRescue ) {
+		return;
+	}
 	inShutdownRescue = true;
-
-=======
-void main_shutdown_rescue( int exitVal, Dag::dag_status dagStatus ) {
 	dagman.dag->_dagStatus = dagStatus;
->>>>>>> deed07ea
 	debug_printf( DEBUG_QUIET, "Aborting DAG...\n" );
 		// Avoid writing two different rescue DAGs if the "main" DAG and
 		// the final node (if any) both fail.
@@ -482,25 +478,11 @@
 			// removing them, we would leave the DAG in an
 			// unrecoverable state...
 		if( exitVal != 0 ) {
-<<<<<<< HEAD
 			if ( dagman.maxRescueDagNum > 0 ) {
-				dagman.dag->Rescue( dagman.primaryDagFile.Value(),
-							dagman.multiDags, dagman.maxRescueDagNum,
-							false, dagman._writePartialRescueDag );
-=======
-			if( dagman.rescueFileToWrite ) {
-				debug_printf( DEBUG_NORMAL, "Rescue DAG file %s was specified; "
-							"overriding automatic rescue DAG naming\n",
-							dagman.rescueFileToWrite );
-				dagman.dag->WriteRescue( dagman.rescueFileToWrite,
-							dagman.primaryDagFile.Value() );
-				wroteRescue = true;
-			} else if ( dagman.maxRescueDagNum > 0 ) {
 				dagman.dag->Rescue( dagman.primaryDagFile.Value(),
 							dagman.multiDags, dagman.maxRescueDagNum,
 							wroteRescue );
 				wroteRescue = true;
->>>>>>> deed07ea
 			} else {
 				debug_printf( DEBUG_QUIET, "No rescue DAG written because "
 							"DAGMAN_MAX_RESCUE_NUM is 0\n" );
@@ -521,8 +503,6 @@
 		dagman.dag->DumpNodeStatus( false, true );
 		dagman.dag->GetJobstateLog().WriteDagmanFinished( exitVal );
 	}
-<<<<<<< HEAD
-=======
 		// Start the final node if we have one.
 	if ( dagman.dag->StartFinalNode() ) {
 			// We started a final node; return here so we wait for the
@@ -531,9 +511,8 @@
 	}
 	dagman.dag->DumpNodeStatus( false, true );
 	dagman.dag->GetJobstateLog().WriteDagmanFinished( exitVal );
->>>>>>> deed07ea
 	unlink( lockFileName ); 
-    dagman.CleanUp();
+	dagman.CleanUp();
 	inShutdownRescue = false;
 	DC_Exit( exitVal );
 }
@@ -1044,11 +1023,7 @@
 							"because of -DumpRescue flag\n" );
 				dagman.dag->Rescue( dagman.primaryDagFile.Value(),
 							dagman.multiDags, dagman.maxRescueDagNum,
-<<<<<<< HEAD
-							true, false );
-=======
-							false, true );
->>>>>>> deed07ea
+							false, true,false );
 			}
 			
 			dagman.dag->RemoveRunningJobs(dagman, true);
@@ -1151,11 +1126,8 @@
     	debug_printf( DEBUG_QUIET, "Dumping rescue DAG and exiting "
 					"because of -DumpRescue flag\n" );
 		dagman.dag->Rescue( dagman.primaryDagFile.Value(),
-<<<<<<< HEAD
-					dagman.multiDags, dagman.maxRescueDagNum, false, false );
-=======
-					dagman.multiDags, dagman.maxRescueDagNum, false );
->>>>>>> deed07ea
+					dagman.multiDags, dagman.maxRescueDagNum, false, false,
+					false );
 		ExitSuccess();
 		return;
 	}
@@ -1352,7 +1324,7 @@
 				dagman.dag->PostRunNodeCount() == 0 ) {
 		debug_printf ( DEBUG_QUIET, "Exiting because DAG is halted "
 					"and no jobs or scripts are running\n" );
-		main_shutdown_rescue( EXIT_ERROR );
+		main_shutdown_rescue( EXIT_ERROR, Dag::DAG_STATUS_ERROR );
 	}
 
     //
