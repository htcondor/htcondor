--- conflicted
+++ resolved
@@ -238,18 +238,11 @@
 	debug_printf( DEBUG_NORMAL, "DAGMAN_DEFAULT_PRIORITY setting: %d\n",
 				_defaultPriority );
 
-<<<<<<< HEAD
 	if ( !param_boolean( "DAGMAN_ALWAYS_USE_NODE_LOG", true ) ) {
        	debug_printf( DEBUG_QUIET,
 					"Error: setting DAGMAN_ALWAYS_USE_NODE_LOG to false is no longer allowed\n" );
 		DC_Exit( EXIT_ERROR );
 	}
-=======
-	_submitDagDeepOpts.always_use_node_log = param_boolean(
-				"DAGMAN_ALWAYS_USE_NODE_LOG", true);
-	debug_printf( DEBUG_NORMAL, "DAGMAN_ALWAYS_USE_NODE_LOG setting: %s\n",
-				_submitDagDeepOpts.always_use_node_log ? "True" : "False" );
->>>>>>> f83a01bb
 
 	_submitDagDeepOpts.suppress_notification = param_boolean(
 		"DAGMAN_SUPPRESS_NOTIFICATION",
