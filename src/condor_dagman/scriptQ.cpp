/***************************************************************
 *
 * Copyright (C) 1990-2007, Condor Team, Computer Sciences Department,
 * University of Wisconsin-Madison, WI.
 * 
 * Licensed under the Apache License, Version 2.0 (the "License"); you
 * may not use this file except in compliance with the License.  You may
 * obtain a copy of the License at
 * 
 *    http://www.apache.org/licenses/LICENSE-2.0
 * 
 * Unless required by applicable law or agreed to in writing, software
 * distributed under the License is distributed on an "AS IS" BASIS,
 * WITHOUT WARRANTIES OR CONDITIONS OF ANY KIND, either express or implied.
 * See the License for the specific language governing permissions and
 * limitations under the License.
 *
 ***************************************************************/


#include "condor_common.h"

#include "script.h"
#include "util.h"
#include "job.h"

#include "dag.h"

ScriptQ::ScriptQ( Dag* dag ) : 
	_scriptDeferredCount	(0)
{
	_dag = dag;
	_numScriptsRunning = 0;

    _scriptPidTable = new HashTable<int,Script*>( 127, &hashFuncInt );
    _waitingQueue = new Queue<Script*>();

    if( _scriptPidTable == NULL || _waitingQueue == NULL ) {
        EXCEPT( "ERROR: out of memory!\n");
    }

 	// register daemonCore reaper for PRE/POST script completion
    _scriptReaperId =
		daemonCore->Register_Reaper( "PRE/POST Script Reaper",
									 (ReaperHandlercpp)&ScriptQ::ScriptReaper,
									 "ScriptQ::ScriptReaper", this );
}

ScriptQ::~ScriptQ()
{
	// should we un-register the daemonCore reaper here?
	delete _scriptPidTable;
	delete _waitingQueue;
};

// run script if possible, otherwise insert it into the waiting queue
int
ScriptQ::Run( Script *script )
{
	const char *prefix = script->_post ? "POST" : "PRE";

	bool deferScript = false;

		// Defer PRE scripts if the DAG is halted (we need to go ahead
		// and run POST scripts so we don't "waste" the fact that the
		// job completed).
	if ( _dag->IsHalted() && !script->_post ) {
		debug_printf( DEBUG_DEBUG_1,
					"Deferring %s script of node %s because DAG is halted\n",
					prefix, script->GetNodeName() );
		deferScript = true;
	}

		// Defer the script if we've hit the max PRE/POST scripts
		// running limit.
	int maxScripts =
		script->_post ? _dag->_maxPostScripts : _dag->_maxPreScripts;
<<<<<<< HEAD
	if ( maxScripts != 0 && _numScriptsRunning >= maxScripts ) {
=======
	// if we have no script limit, or we're under the limit, run now
	if( maxScripts == 0 || _numScriptsRunning < maxScripts ) {
		debug_printf( DEBUG_NORMAL, "Running %s script of Node %s...\n",
					  prefix, script->GetNodeName() );
		_dag->GetJobstateLog().WriteScriptStarted( script->GetNode(),
					script->_post );
		if( int pid = script->BackgroundRun( _scriptReaperId,
					_dag->_dagStatus, _dag->NumNodesFailed() ) ) {
			_numScriptsRunning++;
			_scriptPidTable->insert( pid, script );
			debug_printf( DEBUG_DEBUG_1, "\tspawned pid %d: %s\n", pid,
						  script->_cmd );
			return 1;
		}
		// BackgroundRun() returned pid 0
		debug_printf( DEBUG_NORMAL, "  error: daemonCore->Create_Process() "
					  "failed; %s script of Job %s failed\n", prefix,
					  script->GetNodeName() );

		// Putting this code here fixes PR 906 (Missing PRE or POST script
		// causes DAGMan to hang); also, without this code a node for which
		// the script spawning fails will permanently add to the running
		// script count, which will throw off the maxpre/maxpost throttles.
		// wenger 2007-11-08
		const int returnVal = 1<<8;
		if( ! script->_post ) {
			_dag->PreScriptReaper( script->GetNodeName(), returnVal );
		} else {
			_dag->PostScriptReaper( script->GetNodeName(), returnVal );
		}

		return 0;
	}
	else {
>>>>>>> deed07ea
			// max scripts already running
		debug_printf( DEBUG_DEBUG_1, "Max %s scripts (%d) already running; "
					  "deferring %s script of Job %s\n", prefix, maxScripts,
					  prefix, script->GetNodeName() );
		deferScript = true;
	}

	if ( deferScript ) {
		_scriptDeferredCount++;
		_waitingQueue->enqueue( script );
		return 0;
	}

	debug_printf( DEBUG_NORMAL, "Running %s script of Node %s...\n",
				  prefix, script->GetNodeName() );
	_dag->GetJobstateLog().WriteScriptStarted( script->GetNode(),
				script->_post );
	if( int pid = script->BackgroundRun( _scriptReaperId ) ) {
		_numScriptsRunning++;
		_scriptPidTable->insert( pid, script );
		debug_printf( DEBUG_DEBUG_1, "\tspawned pid %d: %s\n", pid,
					  script->_cmd );
		return 1;
	}
	// BackgroundRun() returned pid 0
	debug_printf( DEBUG_NORMAL, "  error: daemonCore->Create_Process() "
				  "failed; %s script of Job %s failed\n", prefix,
				  script->GetNodeName() );

	// Putting this code here fixes PR 906 (Missing PRE or POST script
	// causes DAGMan to hang); also, without this code a node for which
	// the script spawning fails will permanently add to the running
	// script count, which will throw off the maxpre/maxpost throttles.
	// wenger 2007-11-08
	const int returnVal = 1<<8;
	if( ! script->_post ) {
		_dag->PreScriptReaper( script->GetNodeName(), returnVal );
	} else {
		_dag->PostScriptReaper( script->GetNodeName(), returnVal );
	}

	return 0;
}

int
ScriptQ::RunWaitingScript()
{
	Script *script = NULL;

	if( !_waitingQueue->IsEmpty() ) {
		_waitingQueue->dequeue( script );
		ASSERT( script != NULL );
		return Run( script );
	}

	return 0;
}

int
ScriptQ::RunAllWaitingScripts()
{
	int scriptsRun = 0;

	while ( RunWaitingScript() > 0 ) {
		scriptsRun++;
	}

	debug_printf( DEBUG_DEBUG_1, "Ran %d scripts\n", scriptsRun );
	return scriptsRun;
}

int
ScriptQ::NumScriptsRunning()
{
	return _numScriptsRunning;
}

int
ScriptQ::ScriptReaper( int pid, int status )
{
	Script* script = NULL;

	// get the Job* that corresponds to this pid
	_scriptPidTable->lookup( pid, script );
	ASSERT( script != NULL );

	_scriptPidTable->remove( pid );
	_numScriptsRunning--;

	if ( pid != script->_pid ) {
		EXCEPT( "Reaper pid (%d) does not match expected script pid (%d)!",
					pid, script->_pid );
	}
	script->_done = TRUE;

	// call appropriate DAG reaper
	if( ! script->_post ) {
		_dag->PreScriptReaper( script->GetNodeName(), status );
	} else {
		_dag->PostScriptReaper( script->GetNodeName(), status );
	}

	// if there's another script waiting to run, run it now
	RunWaitingScript();

	return 1;
}<|MERGE_RESOLUTION|>--- conflicted
+++ resolved
@@ -75,44 +75,7 @@
 		// running limit.
 	int maxScripts =
 		script->_post ? _dag->_maxPostScripts : _dag->_maxPreScripts;
-<<<<<<< HEAD
 	if ( maxScripts != 0 && _numScriptsRunning >= maxScripts ) {
-=======
-	// if we have no script limit, or we're under the limit, run now
-	if( maxScripts == 0 || _numScriptsRunning < maxScripts ) {
-		debug_printf( DEBUG_NORMAL, "Running %s script of Node %s...\n",
-					  prefix, script->GetNodeName() );
-		_dag->GetJobstateLog().WriteScriptStarted( script->GetNode(),
-					script->_post );
-		if( int pid = script->BackgroundRun( _scriptReaperId,
-					_dag->_dagStatus, _dag->NumNodesFailed() ) ) {
-			_numScriptsRunning++;
-			_scriptPidTable->insert( pid, script );
-			debug_printf( DEBUG_DEBUG_1, "\tspawned pid %d: %s\n", pid,
-						  script->_cmd );
-			return 1;
-		}
-		// BackgroundRun() returned pid 0
-		debug_printf( DEBUG_NORMAL, "  error: daemonCore->Create_Process() "
-					  "failed; %s script of Job %s failed\n", prefix,
-					  script->GetNodeName() );
-
-		// Putting this code here fixes PR 906 (Missing PRE or POST script
-		// causes DAGMan to hang); also, without this code a node for which
-		// the script spawning fails will permanently add to the running
-		// script count, which will throw off the maxpre/maxpost throttles.
-		// wenger 2007-11-08
-		const int returnVal = 1<<8;
-		if( ! script->_post ) {
-			_dag->PreScriptReaper( script->GetNodeName(), returnVal );
-		} else {
-			_dag->PostScriptReaper( script->GetNodeName(), returnVal );
-		}
-
-		return 0;
-	}
-	else {
->>>>>>> deed07ea
 			// max scripts already running
 		debug_printf( DEBUG_DEBUG_1, "Max %s scripts (%d) already running; "
 					  "deferring %s script of Job %s\n", prefix, maxScripts,
@@ -130,7 +93,8 @@
 				  prefix, script->GetNodeName() );
 	_dag->GetJobstateLog().WriteScriptStarted( script->GetNode(),
 				script->_post );
-	if( int pid = script->BackgroundRun( _scriptReaperId ) ) {
+	if( int pid = script->BackgroundRun( _scriptReaperId,
+				_dag->_dagStatus, _dag->NumNodesFailed() ) ) {
 		_numScriptsRunning++;
 		_scriptPidTable->insert( pid, script );
 		debug_printf( DEBUG_DEBUG_1, "\tspawned pid %d: %s\n", pid,
