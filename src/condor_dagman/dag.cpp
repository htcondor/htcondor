--- conflicted
+++ resolved
@@ -1543,7 +1543,6 @@
 				// because that status matches the PRE_SKIP value,
 				// we're skipping the node job and the POST script
 				// and considering the node successful.
-<<<<<<< HEAD
 			debug_printf( DEBUG_NORMAL, "PRE_SKIP return "
 					"value %d indicates we are done (successfully) with node %s\n",
 					job->retval, job->GetJobName() );
@@ -1576,56 +1575,6 @@
 						"%s (after %d node retries)", tmp,
 						job->GetRetries() );
 				delete [] tmp;   
-=======
-				const char* s = job->GetDagFile();
-				debug_printf( DEBUG_NORMAL, "PRE_SKIP return "
-						"value %d indicates we are done with node %s, "
-						"from dag file %s\n",
-						preskip_interrogator, job->GetJobName(),
-						s?s:"(unknown)" );
-				_jobstateLog.WriteScriptSuccessOrFailure( job, false );
-				job->retval = 0; // Job _is_ successful!
-				_jobstateLog.WriteJobSuccessOrFailure( job );
-				if( job->_scriptPost != NULL ) {
-					_preRunNodeCount--;
-					job->retval = 0; // for safety on retries
-					// Notify the POST script that the job was skipped
-					job->_scriptPost->_retValJob = DAG_ERROR_JOB_SKIPPED;
-					RunPostScript( job, _alwaysRunPost, 0 );
-					goto check_for_abort;	
-				} else {
-					TerminateJob( job, false, false );
-				}
-				goto pre_skip_fake_success;
-			}
-			// if script returned failure
-			debug_printf( DEBUG_QUIET,
-					"PRE Script of Job %s failed with status %d\n",
-					job->GetJobName(), preskip_interrogator );
-			snprintf( job->error_text, JOB_ERROR_TEXT_MAXLEN,
-					"PRE Script failed with status %d",
-					preskip_interrogator );
-			job->retval = preskip_interrogator;
-		}
-		_preRunNodeCount--;
-		_jobstateLog.WriteScriptSuccessOrFailure( job, false );
-		if( _alwaysRunPost && job->_scriptPost != NULL) {
-			RunPostScript( job, _alwaysRunPost, job->GetPreStatus() );
-		} else {
-			if( job->GetRetries() < job->GetRetryMax() ) {
-				job->_Status = Job::STATUS_ERROR;
-				RestartNode( job, false );
-			} else {
-				_numNodesFailed++;
-				if( job->GetRetryMax() > 0 ) {
-					// add # of retries to error_text
-					char *tmp = strnewp( job->error_text );
-					snprintf( job->error_text, JOB_ERROR_TEXT_MAXLEN,
-							"%s (after %d node retries)", tmp,
-							job->GetRetries() );
-					delete [] tmp;   
-				}
->>>>>>> 84c987e5
 			}
 		}
 
