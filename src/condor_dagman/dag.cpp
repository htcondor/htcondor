--- conflicted
+++ resolved
@@ -1606,17 +1606,10 @@
 }
 
 //-------------------------------------------------------------------------
-<<<<<<< HEAD
-MyString
-Dag::GetProvisionerJobAdState()
-{
-	MyString provisionerState;
-=======
 int
 Dag::GetProvisionerJobAdState()
 {
 	int provisionerState = -1;
->>>>>>> 158f0c69
 	if (_provisionerClassad) {
 		provisionerState = _provisionerClassad->GetProvisionerState();
 	}
@@ -1674,12 +1667,7 @@
 	if ( HasProvisionerNode() && !_provisioner_ready ) {
 			// If we just moved into a provisioned state, we can start
 			// submitting the other jobs in the dag
-<<<<<<< HEAD
-		MyString state = GetProvisionerJobAdState();
-		if ( GetProvisionerJobAdState() == "ProvisionerState.PROVISIONING_COMPLETE" ) {
-=======
 		if ( GetProvisionerJobAdState() == ProvisionerState::PROVISIONING_COMPLETE ) {
->>>>>>> 158f0c69
 			_provisioner_ready = true;
 			Job* job;
 			ListIterator<Job> jobs (_jobs);
