--- conflicted
+++ resolved
@@ -2345,31 +2345,10 @@
     //
 	if ( !isPartial ) {
     	fprintf(fp, "\n");
-<<<<<<< HEAD
 		for (auto it = _jobs.begin(); it != _jobs.end(); it++) {
 
-#ifdef DEAD_CODE
-        	set<JobID_t> & _queue = job->GetQueueRef(Job::Q_CHILDREN);
-        	if (!_queue.empty()) {
-            	fprintf(fp, "PARENT %s CHILD", job->GetJobName());
-
-				set<JobID_t>::const_iterator qit;
-				for (qit = _queue.begin(); qit != _queue.end(); qit++) {
-                	Job * child = FindNodeByNodeID( *qit );
-                	ASSERT( child != NULL );
-                	fprintf(fp, " %s", child->GetJobName());
-				}
-            	fprintf(fp, "\n");
-        	}
-#else
 			if ( ! (*it)->NoChildren()) {
 				fprintf(fp, "PARENT %s CHILD ", (*it)->GetJobName());
-=======
-    	it.ToBeforeFirst();
-    	while (it.Next(job)) {
-			if ( ! job->NoChildren()) {
-				fprintf(fp, "PARENT %s CHILD ", job->GetJobName());
->>>>>>> ed45c696
 
 				(*it)->VisitChildren(*this,
 					[](Dag&, Job*, Job* child, void* pv) -> int {
@@ -2730,33 +2709,8 @@
 	}
 
 	//Detect cycle
-<<<<<<< HEAD
 	for (auto it = _jobs.begin(); it != _jobs.end(); it++) {
-#ifdef DEAD_CODE
-		set<JobID_t> &cset = job->GetQueueRef(Job::Q_CHILDREN);
-		set<JobID_t>::const_iterator cit;
-
-		for(cit = cset.begin(); cit != cset.end(); cit++) {
-			Job * child = FindNodeByNodeID( *cit );
-
-			//No child's DFS order should be smaller than parent's
-			if (child->_dfsOrder >= job->_dfsOrder) {
-#ifdef REPORT_CYCLE	
-				debug_printf (DEBUG_QUIET, 
-							  "Cycle in the graph possibly involving jobs %s and %s\n",
-							  job->GetJobName(), child->GetJobName());
-#endif 			
-				cycle = true;
-			}
-		}
-#else
 		if ((*it)->VisitChildren(*this,
-=======
-	joblist.ToBeforeFirst();	
-	while (joblist.Next(job))
-	{
-		if (job->VisitChildren(*this,
->>>>>>> ed45c696
 			[](Dag&, Job* parent, Job* child, void*) -> int {
 				if (child->_dfsOrder >= parent->_dfsOrder) {
 		#ifdef REPORT_CYCLE
@@ -3623,40 +3577,9 @@
 void 
 Dag::DumpDotFileArcs(FILE *temp_dot_file)
 {
-<<<<<<< HEAD
 	for (auto it = _jobs.begin(); it != _jobs.end(); it++) {
-#ifdef DEAD_CODE
-		Job        *child;
-		SimpleListIterator <JobID_t> child_list;
-		const char                   *parent_name;
-		const char                   *child_name;
-
-		parent_name = parent->GetJobName();
-
-		set<JobID_t> &cset = parent->GetQueueRef(Job::Q_CHILDREN);
-		set<JobID_t>::const_iterator cit;
-
-		for (cit = cset.begin(); cit != cset.end(); cit++) {
-			child = FindNodeByNodeID( *cit );
-			
-			child_name  = child->GetJobName();
-			if (parent_name != NULL && child_name != NULL) {
-				fprintf(temp_dot_file, "    \"%s\" -> \"%s\";\n",
-					parent_name, child_name);
-			}
-		}
-#else
 		if ((*it)->GetJobName()) {
 			(*it)->VisitChildren(*this,
-=======
-	Job                          *parent;
-	ListIterator <Job>           joblist (_jobs);
-
-	joblist.ToBeforeFirst();
-	while (joblist.Next(parent)) {
-		if (parent->GetJobName()) {
-			parent->VisitChildren(*this,
->>>>>>> ed45c696
 				[](Dag&, Job* parent, Job* child, void* pv) -> int {
 					FILE* fp = (FILE*)pv;
 					const char * child_name = child->GetJobName();
