/***************************************************************
 *
 * Copyright (C) 1990-2007, Condor Team, Computer Sciences Department,
 * University of Wisconsin-Madison, WI.
 * 
 * Licensed under the Apache License, Version 2.0 (the "License"); you
 * may not use this file except in compliance with the License.  You may
 * obtain a copy of the License at
 * 
 *    http://www.apache.org/licenses/LICENSE-2.0
 * 
 * Unless required by applicable law or agreed to in writing, software
 * distributed under the License is distributed on an "AS IS" BASIS,
 * WITHOUT WARRANTIES OR CONDITIONS OF ANY KIND, either express or implied.
 * See the License for the specific language governing permissions and
 * limitations under the License.
 *
 ***************************************************************/

//
// Terminology note:
// We are calling a *node* the combination of pre-script, job, and
// post-script.
// We are calling a *job* essentially what results from one invocation
// of condor_submit.
// We are calling a *job proc* an individual batch system process within
// a cluster.
// So nodes-to-jobs is 1-to-1; jobs to job procs is 1-to-n.
// wenger 2006-02-14.

//
// Local DAGMan includes
//
#include "condor_common.h"
#include "condor_attributes.h"
#include "dag.h"
#include "debug.h"
#include "submit.h"
#include "util.h"
#include "dagman_main.h"
#include "dagman_multi_dag.h"
#include "write_user_log.h"
#include "simplelist.h"
#include "condor_string.h"  /* for strnewp() */
#include "string_list.h"
#include "condor_daemon_core.h"
#include "extArray.h"
#include "HashTable.h"
#include <set>
#include "dagman_recursive_submit.h"
#include "dagman_metrics.h"

using namespace std;

const CondorID Dag::_defaultCondorId;

const int Dag::DAG_ERROR_CONDOR_SUBMIT_FAILED = -1001;
const int Dag::DAG_ERROR_CONDOR_JOB_ABORTED = -1002;
const int Dag::DAG_ERROR_LOG_MONITOR_ERROR = -1003;
const int Dag::DAG_ERROR_JOB_SKIPPED = -1004;

// NOTE: this must be kept in sync with the dag_status enum
const char * Dag::_dag_status_names[] = {
    "DAG_STATUS_OK",
    "DAG_STATUS_ERROR",
    "DAG_STATUS_NODE_FAILED",
    "DAG_STATUS_ABORT",
    "DAG_STATUS_RM",
    "DAG_STATUS_CYCLE",
    "DAG_STATUS_HALTED"
};

const char *Dag::ALL_NODES = "ALL_NODES";

//---------------------------------------------------------------------------
void touch (const char * filename) {
    int fd = safe_open_wrapper_follow(filename, O_RDWR | O_CREAT, 0600);
    if (fd == -1) {
        debug_error( 1, DEBUG_QUIET, "Error: can't open %s\n", filename );
    }
    close (fd);
}

static const int NODE_HASH_SIZE = 10007; // prime, allow for big DAG...

//---------------------------------------------------------------------------
Dag::Dag( /* const */ StringList &dagFiles,
		  const int maxJobsSubmitted,
		  const int maxPreScripts, const int maxPostScripts,
		  bool useDagDir, int maxIdleJobProcs, bool retrySubmitFirst,
		  bool retryNodeFirst, const char *condorRmExe,
		  const CondorID *DAGManJobID,
		  bool prohibitMultiJobs, bool submitDepthFirst,
		  const char *defaultNodeLog, bool generateSubdagSubmits,
		  SubmitDagDeepOptions *submitDagDeepOpts, bool isSplice,
		  const MyString &spliceScope ) :
    _maxPreScripts        (maxPreScripts),
    _maxPostScripts       (maxPostScripts),
	MAX_SIGNAL			  (64),
	_splices              (200, hashFuncMyString, rejectDuplicateKeys),
	_dagFiles             (dagFiles),
	_useDagDir            (useDagDir),
	_final_job (0),
	_nodeNameHash		  (NODE_HASH_SIZE, MyStringHash, rejectDuplicateKeys),
	_nodeIDHash			  (NODE_HASH_SIZE, hashFuncInt, rejectDuplicateKeys),
	_condorIDHash		  (NODE_HASH_SIZE, hashFuncInt, rejectDuplicateKeys),
	_noopIDHash			  (NODE_HASH_SIZE, hashFuncInt, rejectDuplicateKeys),
    _numNodesDone         (0),
    _numNodesFailed       (0),
    _numJobsSubmitted     (0),
    _maxJobsSubmitted     (maxJobsSubmitted),
	_numIdleJobProcs		  (0),
	_maxIdleJobProcs		  (maxIdleJobProcs),
	_numHeldJobProcs	  (0),
	m_retrySubmitFirst	  (retrySubmitFirst),
	m_retryNodeFirst	  (retryNodeFirst),
	_condorRmExe		  (condorRmExe),
	_DAGManJobId		  (DAGManJobID),
	_preRunNodeCount	  (0),
	_postRunNodeCount	  (0),
	_checkCondorEvents    (),
	_maxJobsDeferredCount (0),
	_maxIdleDeferredCount (0),
	_catThrottleDeferredCount (0),
	_prohibitMultiJobs	  (prohibitMultiJobs),
	_submitDepthFirst	  (submitDepthFirst),
	_defaultNodeLog		  (defaultNodeLog),
	_generateSubdagSubmits (generateSubdagSubmits),
	_submitDagDeepOpts	  (submitDagDeepOpts),
	_isSplice			  (isSplice),
	_spliceScope		  (spliceScope),
	_recoveryMaxfakeID	  (0),
	_maxJobHolds		  (0),
	_reject				  (false),
	_alwaysRunPost		  (true),
	_dagPriority		  (0),
	_metrics			  (NULL)
{
	debug_printf( DEBUG_DEBUG_1, "Dag(%s)::Dag()\n", _spliceScope.Value() );

	// If this dag is a splice, then it may have been specified with a DIR
	// directive. If so, then this records what it was so we can later
	// propogate this information to all contained nodes in the DAG--effectively
	// giving all nodes in the DAG a DIR definition with this directory
	// as a prefix to what is already there (except in the case of absolute
	// paths, in which case nothing is done).
	m_directory = ".";

	// for the toplevel dag, emit the dag files we ended up using.
	if (_isSplice == false) {
		ASSERT( dagFiles.number() >= 1 );
		PrintDagFiles( dagFiles );
	}

 	_readyQ = new PrioritySimpleList<Job*>;
	_submitQ = new Queue<Job*>;
	if( !_readyQ || !_submitQ ) {
		EXCEPT( "ERROR: out of memory (%s:%d)!", __FILE__, __LINE__ );
	}

	/* The ScriptQ object allocates daemoncore reapers, which are a
		regulated and precious resource. Since we *know* we will never need
		this object when we are parsing a splice, we don't allocate it.
		In the other codes that expect this pointer to be valid, there is
		either an ASSERT or other checks to ensure it is valid. */
	if (_isSplice == false) {
		_preScriptQ = new ScriptQ( this );
		_postScriptQ = new ScriptQ( this );
		if( !_preScriptQ || !_postScriptQ ) {
			EXCEPT( "ERROR: out of memory (%s:%d)!", __FILE__, __LINE__ );
		}
	} else {
		_preScriptQ = NULL;
		_postScriptQ = NULL;
	}

	debug_printf( DEBUG_DEBUG_4, "_maxJobsSubmitted = %d, "
				  "_maxPreScripts = %d, _maxPostScripts = %d\n",
				  _maxJobsSubmitted, _maxPreScripts, _maxPostScripts );
	DFS_ORDER = 0;

	_dot_file_name         = NULL;
	_dot_include_file_name = NULL;
	_update_dot_file       = false;
	_overwrite_dot_file    = true;
	_dot_file_name_suffix  = 0;

	_statusFileName = NULL;
	_statusFileOutdated = true;
	_minStatusUpdateTime = 0;
	_alwaysUpdateStatus = false;
	_lastStatusUpdateTimestamp = 0;

	_nextSubmitTime = 0;
	_nextSubmitDelay = 1;
	_recovery = false;
	_abortOnScarySubmit = true;
	_configFile = NULL;
	_finalNodeRun = false;
		
		// Don't print any waiting node reports until we're done with
		// recovery mode.
	_pendingReportInterval = -1;
	_lastPendingNodePrintTime = 0;
	_lastEventTime = 0;

	_dagIsHalted = false;
	_dagIsAborted = false;
	_dagFiles.rewind();
	_haltFile = HaltFileName( _dagFiles.next() );
	_dagStatus = DAG_STATUS_OK;

	_allNodesIt = NULL;

	return;
}

//-------------------------------------------------------------------------
Dag::~Dag()
{
	debug_printf( DEBUG_DEBUG_1, "Dag(%s)::~Dag()\n", _spliceScope.Value() );

	if ( _condorLogRdr.activeLogFileCount() > 0 ) {
		(void) UnmonitorLogFile();
	}

		// remember kids, delete is safe *even* if ptr == NULL...

    // delete all jobs in _jobs
    Job *job = NULL;
    _jobs.Rewind();
    while( (job = _jobs.Next()) ) {
      delete job;
      _jobs.DeleteCurrent();
    }

    delete _preScriptQ;
    delete _postScriptQ;
    delete _submitQ;
    delete _readyQ;

	delete[] _dot_file_name;
	delete[] _dot_include_file_name;

	delete[] _statusFileName;

	delete _metrics;

	DeletePinList( _pinIns );
	DeletePinList( _pinOuts );
	delete _allNodesIt;

    return;
}

//-------------------------------------------------------------------------
void
Dag::RunWaitingScripts()
{
	_preScriptQ->RunWaitingScripts();
	_postScriptQ->RunWaitingScripts();
}

//-------------------------------------------------------------------------
void
Dag::CreateMetrics( const char *primaryDagFile, int rescueDagNum )
{
	_metrics = new DagmanMetrics( this, primaryDagFile, rescueDagNum );
}

//-------------------------------------------------------------------------
void
Dag::ReportMetrics( int exitCode )
{
	(void)_metrics->Report( exitCode, _dagStatus );
}

//-------------------------------------------------------------------------
bool Dag::Bootstrap (bool recovery)
{
    Job* job;
    ListIterator<Job> jobs (_jobs);

	// This function should never be called on a dag object which is acting
	// like a splice.
	ASSERT( _isSplice == false );

    // update dependencies for pre-completed jobs (jobs marked DONE in
    // the DAG input file)
    jobs.ToBeforeFirst();
    while( jobs.Next( job ) ) {
		if( job->GetStatus() == Job::STATUS_DONE ) {
			TerminateJob( job, false, true );
		}
    }
    debug_printf( DEBUG_VERBOSE, "Number of pre-completed nodes: %d\n",
				  NumNodesDone( true ) );
    
	_recovery = recovery;

	(void) MonitorLogFile();

    if (recovery) {
        debug_printf( DEBUG_NORMAL, "Running in RECOVERY mode... "
					">>>>>>>>>>>>>>>>>>>>>>>>>>>>>>\n" );
		_jobstateLog.WriteRecoveryStarted();
		_jobstateLog.InitializeRecovery();

		// as we read the event log files, we emit lots of imformation into
		// the logfile. If this is on NFS, then we pay a *very* large price
		// for the open/close of each line in the log file.
		// Whether or not this caching is honored is dependant on if the
		// cache was originally enabled or not. If the cache is not
		// enabled, then debug_cache_start_caching() and 
		// debug_cache_stop_caching() are effectively noops.

		debug_cache_start_caching();

		if( CondorLogFileCount() > 0 ) {
			if( !ProcessLogEvents( recovery ) ) {
				_recovery = false;
				debug_cache_stop_caching();
				_jobstateLog.WriteRecoveryFailure();
				return false;
			}
		}

		// all jobs stuck in STATUS_POSTRUN need their scripts run
		jobs.ToBeforeFirst();
		while( jobs.Next( job ) ) {
			if( job->GetStatus() == Job::STATUS_POSTRUN ) {
				if ( !RunPostScript( job, _alwaysRunPost, 0, false ) ) {
					debug_cache_stop_caching();
					_jobstateLog.WriteRecoveryFailure();
					return false;
				}
			}
		}

		set_fake_condorID( _recoveryMaxfakeID );

		debug_cache_stop_caching();

		_jobstateLog.WriteRecoveryFinished();
        debug_printf( DEBUG_NORMAL, "...done with RECOVERY mode "
					"<<<<<<<<<<<<<<<<<<<<<<<<<<<<<<\n" );
		print_status();

		_recovery = false;
    }
	
    if( DEBUG_LEVEL( DEBUG_DEBUG_2 ) ) {
		PrintJobList();
		PrintReadyQ( DEBUG_DEBUG_2 );
    }	
    
		// Note: we're bypassing the ready queue here...
    jobs.ToBeforeFirst();
    while( jobs.Next( job ) ) {
		if( job->GetStatus() == Job::STATUS_READY &&
			job->IsEmpty( Job::Q_WAITING ) ) {
			StartNode( job, false );
		}
    }

    return true;
}

//-------------------------------------------------------------------------
bool
Dag::AddDependency( Job* parent, Job* child )
{
	if( !parent || !child ) {
		return false;
	}
	debug_printf( DEBUG_DEBUG_2, "Dag::AddDependency(%s, %s)\n",
				parent->GetJobName(), child->GetJobName());
	if( !parent->AddChild( child ) ) {
		return false;
	}
	if( !child->AddParent( parent ) ) {
			// reverse earlier successful AddChild() so we don't end
			// up with asymetric dependencies
		if( !parent->RemoveChild( child ) ) {
				// the DAG state is FUBAR, so we should bail...
			EXCEPT( "Fatal error attempting to add dependency between "
						"%s (parent) and %s (child)",
						parent->GetJobName(), child->GetJobName() );
		}
		return false;
	}
    return true;
}

//-------------------------------------------------------------------------
Job * Dag::FindNodeByNodeID (const JobID_t jobID) const {
	Job *	job = NULL;
	if ( _nodeIDHash.lookup(jobID, job) != 0 ) {
    	debug_printf( DEBUG_NORMAL, "ERROR: job %d not found!\n", jobID);
		job = NULL;
	}

	if ( job ) {
		if ( jobID != job->GetJobID() ) {
			EXCEPT( "Searched for node ID %d; got %d!!", jobID,
						job->GetJobID() );
		}
	}

	return job;
}

//-------------------------------------------------------------------------
bool
Dag::DetectCondorLogGrowth () {

	if( CondorLogFileCount() <= 0 ) {
		return false;
	}

	bool growth = _condorLogRdr.detectLogGrowth();
    debug_printf( DEBUG_DEBUG_4, "%s\n",
				  growth ? "Log GREW!" : "No log growth..." );

		//
		// Print the nodes we're waiting for if the time threshold
		// since the last event has been exceeded, and we also haven't
		// printed a report in that time.
		//
	time_t		currentTime;
	time( &currentTime );

	if ( growth ) _lastEventTime = currentTime;
	time_t		elapsedEventTime = currentTime - _lastEventTime;
	time_t		elapsedPrintTime = currentTime - _lastPendingNodePrintTime;

	if ( (int)elapsedEventTime >= _pendingReportInterval &&
				(int)elapsedPrintTime >= _pendingReportInterval ) {
		debug_printf( DEBUG_NORMAL, "%d seconds since last log event\n",
					(int)elapsedEventTime );
		PrintPendingNodes();

		_lastPendingNodePrintTime = currentTime;
	}

    return growth;
}

//-------------------------------------------------------------------------
// Developer's Note: returning false tells main_timer to abort the DAG
bool Dag::ProcessLogEvents (bool recovery) {

	debug_printf( DEBUG_VERBOSE, "Currently monitoring %d HTCondor "
				"log file(s)\n", _condorLogRdr.activeLogFileCount() );

	bool done = false;  // Keep scanning until ULOG_NO_EVENT
	bool result = true;

	while (!done) {
		ULogEvent* e = NULL;
		ULogEventOutcome outcome = ULOG_NO_EVENT;

		outcome = _condorLogRdr.readEvent(e);

		bool tmpResult = ProcessOneEvent( outcome, e, recovery,
					done );
			// If ProcessOneEvent returns false, the result here must
			// be false.
		result = result && tmpResult;

		if( e != NULL ) {
			// event allocated earlier by _condorLogRdr.readEvent()
			delete e;
		}
	}

	if (DEBUG_LEVEL(DEBUG_VERBOSE) && recovery) {
		const char *name = "HTCondor";
		debug_printf( DEBUG_NORMAL, "    ------------------------------\n");
		debug_printf( DEBUG_NORMAL, "       %s Recovery Complete\n", name);
		debug_printf( DEBUG_NORMAL, "    ------------------------------\n");
	}

		// For performance reasons, we don't want to flush the jobstate
		// log file in recovery mode.  Outside of recovery mode, though
		// we want to do that so that the jobstate log file stays
		// current with the status of the workflow.
	if ( !_recovery ) {
		_jobstateLog.Flush();
	}

	return result;
}

//---------------------------------------------------------------------------
// Developer's Note: returning false tells main_timer to abort the DAG
bool Dag::ProcessOneEvent (ULogEventOutcome outcome,
		const ULogEvent *event, bool recovery, bool &done) {

	bool result = true;

	static int log_unk_count = 0;
	static int ulog_rd_error_count = 0;
	
	debug_printf( DEBUG_DEBUG_4, "Log outcome: %s\n",
				ULogEventOutcomeNames[outcome] );
        
	if (outcome != ULOG_UNK_ERROR) log_unk_count = 0;

	switch (outcome) {
            
		//----------------------------------------------------------------
	case ULOG_NO_EVENT:     
		done = true;
		break;

		//----------------------------------------------------------------
	case ULOG_RD_ERROR:
		if ( ++ulog_rd_error_count >= 10 ) {
			debug_printf( DEBUG_QUIET, "ERROR: repeated (%d) failures to "
						"read job log; quitting...\n",
						ulog_rd_error_count );
			result = false;
		} else {
			debug_printf( DEBUG_NORMAL, "ERROR: failure to read job log\n"
						"\tA log event may be corrupt.  DAGMan will "
						"skip the event and try to\n\tcontinue, but "
						"information may have been lost.  If DAGMan "
						"exits\n\tunfinished, but reports no failed "
						"jobs, re-submit the rescue file\n\tto complete "
						"the DAG.\n" );
		}
		done = true;
		break;

		//----------------------------------------------------------------
	case ULOG_UNK_ERROR:
		log_unk_count++;
		if (recovery || log_unk_count >= 5) {
			debug_printf( DEBUG_QUIET, "ERROR: repeated (%d) unknown log "
						  "errors; quitting...\n", log_unk_count );
			result = false;
		}
		debug_printf( DEBUG_NORMAL, "ERROR: unknown log error\n" );
		done   = true;
		break;

		//----------------------------------------------------------------
	case ULOG_OK:
		{
			ASSERT( event != NULL );
			bool submitEventIsSane;
			Job *job = LogEventNodeLookup( event,
						submitEventIsSane );
			PrintEvent( DEBUG_VERBOSE, event, job, recovery );
			if( !job ) {
					// event is for a job outside this DAG; ignore it
				break;
			}
			if( !EventSanityCheck( event, job, &result ) ) {
					// this event is "impossible"; we will either
					// abort the DAG (if result was set to false) or
					// ignore it and hope for the best...
				break;
			} 

				// Log this event if necessary.
			if ( job ) {
				_jobstateLog.WriteEvent( event, job );
			}

			job->SetLastEventTime( event );

				// Note: this is a bit conservative -- some events (e.g.,
				// ImageSizeUpdate) don't actually outdate the status file.
				// If we need to, we could move this down to the cases
				// where it's strictly necessary.
			_statusFileOutdated = true;

			switch(event->eventNumber) {

			case ULOG_EXECUTABLE_ERROR:
					// Don't do anything here, because we seem to always
					// also get an ABORTED event when we get an
					// EXECUTABLE_ERROR event.  (Not doing anything
					// here fixes Gnats PR 697.)
				break;

			case ULOG_JOB_ABORTED:
#if !defined(DISABLE_NODE_TIME_METRICS)
				job->TermAbortMetrics( event->proc, event->GetEventTime(),
							_metrics );
#endif
					// Make sure we don't count finished jobs as idle.
				ProcessNotIdleEvent( job, event->proc );
				ProcessAbortEvent(event, job, recovery);
				break;
              
			case ULOG_JOB_TERMINATED:
#if !defined(DISABLE_NODE_TIME_METRICS)
				job->TermAbortMetrics( event->proc, event->GetEventTime(),
							_metrics );
#endif
					// Make sure we don't count finished jobs as idle.
				ProcessNotIdleEvent( job, event->proc );
				ProcessTerminatedEvent(event, job, recovery);
				break;

			case ULOG_POST_SCRIPT_TERMINATED:
				ProcessPostTermEvent(event, job, recovery);
				break;

			case ULOG_SUBMIT:
				ProcessSubmitEvent(job, recovery, submitEventIsSane);
				ProcessIsIdleEvent( job, event->proc );
				break;

			case ULOG_JOB_RECONNECT_FAILED:
			case ULOG_JOB_EVICTED:
			case ULOG_JOB_SUSPENDED:
			case ULOG_SHADOW_EXCEPTION:
				ProcessIsIdleEvent( job, event->proc );
				break;

			case ULOG_JOB_HELD:
				ProcessHeldEvent(job, event);
				ProcessIsIdleEvent(job, event->proc);
				break;

			case ULOG_JOB_UNSUSPENDED:
				ProcessNotIdleEvent( job, event->proc );
				break;

			case ULOG_EXECUTE:
#if !defined(DISABLE_NODE_TIME_METRICS)
				job->ExecMetrics( event->proc, event->GetEventTime(),
							_metrics );
#endif
				ProcessNotIdleEvent( job, event->proc );
				break;

			case ULOG_JOB_RELEASED:
				ProcessReleasedEvent(job, event);
				break;

			case ULOG_PRESKIP:
				TerminateJob( job, recovery );
				if(!recovery) {
					--_preRunNodeCount;
				}
					// TEMP -- we probably need to write something to the
					// jobstate.log file here, but JOB_SUCCESS is not the
					// right thing.  wenger 2011-09-01
				// _jobstateLog.WriteJobSuccessOrFailure( job );
				break;

			case ULOG_FACTORY_SUBMIT:
				ProcessFactorySubmitEvent(job, recovery);
				break;

			case ULOG_FACTORY_REMOVE:
				ProcessFactoryRemoveEvent(job, recovery);
				break;

			case ULOG_CHECKPOINTED:
			case ULOG_IMAGE_SIZE:
			case ULOG_NODE_EXECUTE:
			case ULOG_NODE_TERMINATED:
			case ULOG_GENERIC:
			case ULOG_JOB_AD_INFORMATION:
			default:
				break;
			}
		}
		break;

	default:
		debug_printf( DEBUG_QUIET, "ERROR: illegal ULogEventOutcome "
					"value (%d)!!!\n", outcome);
		break;
	}

	return result;
}


//---------------------------------------------------------------------------
void
Dag::ProcessAbortEvent(const ULogEvent *event, Job *job,
		bool recovery) {

  // NOTE: while there are known HTCondor bugs leading to a "double"
  // terminate-then-abort event pair for the same job proc abortion,
  // this method will no longer actually see the second (abort) event,
  // because the event-checking code will suppress it.  Therefore, this
  // code no longer has to worry about it.  Note, though, that we can
  // still see a combination of terminated and aborted events for the
  // same *job* (not job proc).

	if ( job ) {
		DecrementProcCount( job );

			// This code is here because if a held job is removed, we
			// don't get a released event for that job.  This may not
			// work exactly right if some procs of a cluster are held
			// and some are not.  wenger 2010-08-26
		if ( job->_jobProcsOnHold > 0 && job->Release( event->proc ) ) {
			_numHeldJobProcs--;
		}

			// Only change the node status, error info,
			// etc., if we haven't already gotten an error
			// from another job proc in this job cluster
		if ( job->GetStatus() != Job::STATUS_ERROR ) {
			job->TerminateFailure();
			job->error_text.formatstr (
				  "HTCondor reported %s event for job proc (%d.%d.%d)",
				  ULogEventNumberNames[event->eventNumber],
				  event->cluster, event->proc, event->subproc );
			job->retval = DAG_ERROR_CONDOR_JOB_ABORTED;
			if ( job->_queuedNodeJobProcs > 0 ) {
			  // once one job proc fails, remove the whole cluster
				RemoveBatchJob( job );
			}
			if ( job->_scriptPost != NULL) {
					// let the script know the job's exit status
				job->_scriptPost->_retValJob = job->retval;
			}
		}

		ProcessJobProcEnd( job, recovery, true );
	}
}

//---------------------------------------------------------------------------
void
Dag::ProcessTerminatedEvent(const ULogEvent *event, Job *job,
		bool recovery) {
			
	if( job ) {
		
		DecrementProcCount( job );

		const JobTerminatedEvent * termEvent =
					(const JobTerminatedEvent*) event;

		bool failed = !(termEvent->normal && termEvent->returnValue == 0);

		if( failed ) {
				// job failed or was killed by a signal

			if( termEvent->normal ) {
				debug_printf( DEBUG_QUIET, "Node %s job proc (%d.%d.%d) "
						"failed with status %d.\n", job->GetJobName(),
						event->cluster, event->proc, event->subproc,
						termEvent->returnValue );
			} else {
				debug_printf( DEBUG_QUIET, "Node %s job proc (%d.%d.%d) "
						"failed with signal %d.\n", job->GetJobName(),
						event->cluster, event->proc, event->subproc,
						termEvent->signalNumber );
			}

				// Only change the node status, error info, etc.,
				// if we haven't already gotten an error on this node.
			if ( job->GetStatus() != Job::STATUS_ERROR ) {
				if( termEvent->normal ) {
					job->error_text.formatstr(
							"Job proc (%d.%d.%d) failed with status %d",
							termEvent->cluster, termEvent->proc,
							termEvent->subproc, termEvent->returnValue );
					job->retval = termEvent->returnValue;
					if ( job->_scriptPost != NULL) {
							// let the script know the job's exit status
						job->_scriptPost->_retValJob = job->retval;
					}
				} else {
					job->error_text.formatstr(
							"Job proc (%d.%d.%d) failed with signal %d",
							termEvent->cluster, termEvent->proc,
							termEvent->subproc, termEvent->signalNumber );
					job->retval = (0 - termEvent->signalNumber);
					if ( job->_scriptPost != NULL) {
							// let the script know the job's exit status
						job->_scriptPost->_retValJob = job->retval;
					}
				}

				job->TerminateFailure();
				if ( job->_queuedNodeJobProcs > 0 ) {
				  // once one job proc fails, remove
				  // the whole cluster
					RemoveBatchJob( job );
				}
			}

		} else {
			// job succeeded
			ASSERT( termEvent->returnValue == 0 );

				// Only change the node status if we haven't already
				// gotten an error on this node.
			if ( job->GetStatus() != Job::STATUS_ERROR ) {
				job->retval = 0;
				if ( job->_scriptPost != NULL) {
						// let the script know the job's exit status
					job->_scriptPost->_retValJob = job->retval;
				}
			} else {
				debug_printf( DEBUG_NORMAL, "Node %s job proc (%d.%d.%d) "
					"completed successfully, but status is STATUS_ERROR\n",
					job->GetJobName(), termEvent->cluster, termEvent->proc,
					termEvent->subproc );
			}
			debug_printf( DEBUG_NORMAL,
							"Node %s job proc (%d.%d.%d) completed "
							"successfully.\n", job->GetJobName(),
							termEvent->cluster, termEvent->proc,
							termEvent->subproc );
		}

		ProcessJobProcEnd( job, recovery, failed );

		if( job->_scriptPost == NULL ) {
			bool abort = CheckForDagAbort(job, "job");
			// if dag abort happened, we never return here!
			if( abort ) {
				return;
			}
		}

		PrintReadyQ( DEBUG_DEBUG_2 );

		return;
	}
}

//---------------------------------------------------------------------------
void
Dag::RemoveBatchJob(Job *node) {

	ArgList args;
	MyString constraint;

	args.AppendArg( _condorRmExe );
	args.AppendArg( "-const" );

		// Adding this DAGMan's cluster ID as a constraint to
		// be extra-careful to avoid removing someone else's
		// job.
	constraint.formatstr( "%s =?= %d && %s =?= %d",
				ATTR_DAGMAN_JOB_ID, _DAGManJobId->_cluster,
				ATTR_CLUSTER_ID, node->GetCluster() );
	args.AppendArg( constraint.Value() );
	
	MyString display;
	args.GetArgsStringForDisplay( &display );
	debug_printf( DEBUG_VERBOSE, "Executing: %s\n", display.Value() );
	if ( util_popen( args ) != 0 ) {
			// Note: error here can't be fatal because there's a
			// race condition where you could do a condor_rm on
			// a job that already terminated.  wenger 2006-02-08.
		debug_printf( DEBUG_NORMAL, "Error removing DAG node jobs\n");
	}
}

//---------------------------------------------------------------------------
// Note:  if job is the final node of the DAG, should we set _dagStatus
// in here according to whether job succeeded or failed?  wenger 2014-03-18
void
Dag::ProcessJobProcEnd(Job *job, bool recovery, bool failed) {
	
	// This function should never be called when the dag object is
	// being used to parse a splice.
	ASSERT ( _isSplice == false );

	if ( job->_queuedNodeJobProcs == 0 ) {
			// Log job success or failure if necessary.
		_jobstateLog.WriteJobSuccessOrFailure( job );
	}

	//
	// Note: structure here should be cleaned up, but I'm leaving it for
	// now to make sure parallel universe support is complete for 6.7.17.
	// wenger 2006-02-15.
	//

	if ( failed && job->_scriptPost == NULL ) {
		if ( job->DoRetry() ) {
			RestartNode( job, recovery );
		} else {
				// no more retries -- job failed
			if( job->GetRetryMax() > 0 ) {
					// add # of retries to error_text
				job->error_text.formatstr_cat( " (after %d node retries)",
						job->GetRetries() );
			}
			if ( job->_queuedNodeJobProcs == 0 ) {
				_numNodesFailed++;
				_metrics->NodeFinished( job->GetDagFile() != NULL, false );
				if ( _dagStatus == DAG_STATUS_OK ) {
					_dagStatus = DAG_STATUS_NODE_FAILED;
				}
			}
		}
		return;
	}

	// If this is *not* a factory job, and no more procs are outstanding, start
	// shutting things down now.
	// Factory jobs get shut down in ProcessFactoryRemoveEvent().
	if ( job->_queuedNodeJobProcs == 0 && !job->is_factory ) {
			// All procs for this job are done.
			debug_printf( DEBUG_NORMAL, "Node %s job completed\n",
				job->GetJobName() );

			// if a POST script is specified for the job, run it
		if(job->_scriptPost != NULL) {
			if ( recovery ) {
				job->SetStatus( Job::STATUS_POSTRUN );
				_postRunNodeCount++;
			} else {
				(void)RunPostScript( job, _alwaysRunPost, 0 );
			}
		} else if( job->GetStatus() != Job::STATUS_ERROR ) {
			// no POST script was specified, so update DAG with
			// node's successful completion if the node succeeded.
			TerminateJob( job, recovery );
		}
	}
}

//---------------------------------------------------------------------------
void
Dag::ProcessPostTermEvent(const ULogEvent *event, Job *job,
		bool recovery) {

	if( job ) {
			// Note: "|| recovery" below is somewhat of a "quick and dirty"
			// fix to Gnats PR 357.  The first part of the assert can fail
			// in recovery mode because if any retries of a node failed
			// because the post script failed, they don't show up in the
			// user log.  Therefore, condor_dagman doesn't know abou them,
			// and can think the post script was run before all retries
			// were exhausted.  wenger 2004-11-23.
		if ( job->GetStatus() == Job::STATUS_POSTRUN ) {
			_postRunNodeCount--;
		} else {
			ASSERT( recovery );
			// If we get here, it means that, in the run we're recovering,
			// the POST script for a node was run without any indication
			// in the log that the node was run.  This probably means that
			// all submit attempts on the node failed.  wenger 2007-04-09.
		}

		const PostScriptTerminatedEvent *termEvent =
			(const PostScriptTerminatedEvent*) event;

		MyString header;
		header.formatstr( "POST Script of node %s ", job->GetJobName() );
		if( !(termEvent->normal && termEvent->returnValue == 0) ) {
				// POST script failed or was killed by a signal
			job->TerminateFailure();

			int mainJobRetval = job->retval;

			MyString errStr;

			if( termEvent->normal ) {
					// Normal termination -- POST script failed
				errStr.formatstr( "failed with status %d",
							termEvent->returnValue );
				debug_printf( DEBUG_NORMAL, "%s%s\n", header.Value(),
							errStr.Value() );
				debug_printf( DEBUG_QUIET,
					"POST for Node %s returned %d\n",
					job->GetJobName(),termEvent->returnValue);

				job->retval = termEvent->returnValue;
			} else {
					// Abnormal termination -- POST script killed by signal
				errStr.formatstr( "died on signal %d",
							termEvent->signalNumber );
				debug_printf( DEBUG_NORMAL,
							"%s%s\n", header.Value(), errStr.Value() );

				job->retval = (0 - termEvent->signalNumber);
			}

			job->error_text.formatstr(
						"POST script %s", errStr.Value() );

				// Log post script success or failure if necessary.
			_jobstateLog.WriteScriptSuccessOrFailure( job, true );

				//
				// Deal with retries.
				//
			if ( job->DoRetry() ) {
				RestartNode( job, recovery );
			} else {
					// no more retries -- node failed
				_numNodesFailed++;
				_metrics->NodeFinished( job->GetDagFile() != NULL, false );
				if ( _dagStatus == DAG_STATUS_OK ) {
					_dagStatus = DAG_STATUS_NODE_FAILED;
				}

				if( mainJobRetval > 0 ) {
					job->error_text.formatstr( "Job exited with status %d and ",
								mainJobRetval );
				}
				else if( mainJobRetval < 0  &&
							mainJobRetval >= -MAX_SIGNAL ) {
					job->error_text.formatstr( "Job died on signal %d and ",
								0 - mainJobRetval );
				}
				else {
					job->error_text.formatstr( "Job failed due to DAGMAN error %d and ",
								mainJobRetval );
				}

				if ( termEvent->normal ) {
					job->error_text.formatstr_cat( "POST Script failed with status %d",
								termEvent->returnValue );
				} else {
					job->error_text.formatstr_cat( "POST Script died on signal %d",
								termEvent->signalNumber );
				}

				if ( job->GetRetryMax() > 0 ) {
						// add # of retries to error_text
					job->error_text.formatstr_cat( " (after %d node retries)",
							job->GetRetries() );
				}
			}

		} else {
				// POST script succeeded.
			ASSERT( termEvent->returnValue == 0 );
			debug_printf( DEBUG_NORMAL,
						"%scompleted successfully.\n", header.Value() );
			job->retval = 0;
				// Log post script success or failure if necessary.
			_jobstateLog.WriteScriptSuccessOrFailure( job, true );
			TerminateJob( job, recovery );
		}

		bool abort = CheckForDagAbort(job, "POST script");
		// if dag abort happened, we never return here!
		if( abort ) {
			return;
		}

		PrintReadyQ( DEBUG_DEBUG_4 );
	}
}

//---------------------------------------------------------------------------
void
Dag::ProcessSubmitEvent(Job *job, bool recovery, bool &submitEventIsSane) {

	if ( !job ) {
		return;
	}

	debug_printf(DEBUG_NORMAL, "MRC [Dag::ProcessSubmitEvent] called, job cluster=%d, proc=%d, is_factory=%s\n", job->GetID()._cluster, job->GetID()._proc, job->is_factory ? "True" : "False");
		// If we're in recovery mode, we need to keep track of the
		// maximum subprocID for NOOP jobs, so we can start out at
		// the next value instead of zero.
	if ( recovery ) {
		if ( JobIsNoop( job->GetID() ) ) {
			_recoveryMaxfakeID = MAX( _recoveryMaxfakeID,
						GetIndexID( job->GetID() ) );
		}
	}

	if ( !job->IsEmpty( Job::Q_WAITING ) ) {
		debug_printf( DEBUG_QUIET, "Error: DAG semantics violated!  "
					"Node %s was submitted but has unfinished parents!\n",
					job->GetJobName() );
		_dagFiles.rewind();
		char *dagFile = _dagFiles.next();
		debug_printf( DEBUG_QUIET, "This may indicate log file corruption; "
					"you may want to check the log files and re-run the "
					"DAG in recovery mode by giving the command "
					"'condor_submit %s.condor.sub'\n", dagFile );
		job->Dump( this );
			// We do NOT want to create a rescue DAG here, because it
			// would probably be invalid.
		DC_Exit( EXIT_ERROR );
	}

		//
		// If we got an "insane" submit event for a node that currently
		// has a job in the queue, we don't want to increment
		// the job proc count and jobs submitted counts here, because
		// if we get a terminated event corresponding to the "original"
		// HTCondor ID, we won't decrement the counts at that time.
		//
	if ( submitEventIsSane || job->GetStatus() != Job::STATUS_SUBMITTED ) {
		job->_queuedNodeJobProcs++;
	}

		// Note:  in non-recovery mode, we increment _numJobsSubmitted
		// in ProcessSuccessfulSubmit().
	if ( recovery ) {
		if ( submitEventIsSane || job->GetStatus() != Job::STATUS_SUBMITTED ) {
				// Only increment the submitted job count on
				// the *first* proc of a job.
			if( job->_queuedNodeJobProcs == 1 ) {
				UpdateJobCounts( job, 1 );
			}
		}

		job->SetStatus( Job::STATUS_SUBMITTED );
		return;
	}

		// if we only have one log, compare
		// the order of submit events in the
		// log to the order in which we
		// submitted the jobs -- but if we
		// have >1 userlog we can't count on
		// any order, so we can't sanity-check
		// in this way

	if ( TotalLogFileCount() == 1 && job->_queuedNodeJobProcs == 1 ) {

			// as a sanity check, compare the job from the
			// submit event to the job we expected to see from
			// our submit queue
 		Job* expectedJob = NULL;
		if ( _submitQ->dequeue( expectedJob ) == -1 ) {
			debug_printf( DEBUG_QUIET,
						"Unrecognized submit event (for job "
						"\"%s\") found in log (none expected)\n",
						job->GetJobName() );
			return;
		} else if ( job != expectedJob ) {
			ASSERT( expectedJob != NULL );
			debug_printf( DEBUG_QUIET,
						"Unexpected submit event (for job "
						"\"%s\") found in log; job \"%s\" "
						"was expected.\n",
						job->GetJobName(),
						expectedJob->GetJobName() );
				// put expectedJob back onto submit queue
			_submitQ->enqueue( expectedJob );

			return;
		}
	}

	PrintReadyQ( DEBUG_DEBUG_2 );
}

//---------------------------------------------------------------------------
void
Dag::ProcessIsIdleEvent( Job *job, int proc ) {

	if ( !job ) {
		return;
	}

		// Note:  we need to make sure here that the job proc isn't already
		// idle so we don't count it twice if, for example, we get a hold
		// event for a job that's already idle.
	if ( !job->GetProcIsIdle( proc ) &&
				( job->GetStatus() == Job::STATUS_SUBMITTED ) ) {
		job->SetProcIsIdle( proc, true );
		_numIdleJobProcs++;
	}

	// Do some consistency checks here.
	if ( _numIdleJobProcs > 0 && NumJobsSubmitted() < 1 ) {
        debug_printf( DEBUG_NORMAL,
					"Warning:  DAGMan thinks there are %d idle job procs, even though there are no jobs in the queue!  Setting idle count to 0 so DAG continues.\n",
					_numIdleJobProcs );
		check_warning_strictness( DAG_STRICT_2 );
		_numIdleJobProcs = 0;
	}

	debug_printf( DEBUG_VERBOSE, "Number of idle job procs: %d\n",
				_numIdleJobProcs);
}

//---------------------------------------------------------------------------
void
Dag::ProcessNotIdleEvent( Job *job, int proc ) {

	if ( !job ) {
		return;
	}

	if ( job->GetProcIsIdle( proc ) &&
				( ( job->GetStatus() == Job::STATUS_SUBMITTED ) ||
				( job->GetStatus() == Job::STATUS_ERROR ) ) ) {
		job->SetProcIsIdle( proc, false );
		_numIdleJobProcs--;
	}

		// Do some consistency checks here.
	if ( _numIdleJobProcs < 0 ) {
        debug_printf( DEBUG_NORMAL,
					"WARNING: DAGMan thinks there are %d idle job procs!\n",
					_numIdleJobProcs );
	}

	if ( _numIdleJobProcs > 0 && NumJobsSubmitted() < 1 ) {
        debug_printf( DEBUG_NORMAL,
					"Warning:  DAGMan thinks there are %d idle job procs, even though there are no jobs in the queue!  Setting idle count to 0 so DAG continues.\n",
					_numIdleJobProcs );
		check_warning_strictness( DAG_STRICT_2 );
		_numIdleJobProcs = 0;
	}

	debug_printf( DEBUG_VERBOSE, "Number of idle job procs: %d\n",
				_numIdleJobProcs);
}

//---------------------------------------------------------------------------
// We need the event here so we can tell which process has been held for
// multi-process jobs.
void
Dag::ProcessHeldEvent(Job *job, const ULogEvent *event) {

	if ( !job ) {
		return;
	}
	ASSERT( event );

	const JobHeldEvent *heldEvent = (const JobHeldEvent *)event;
	const char *reason = heldEvent->getReason() ?
				heldEvent->getReason() : "(unknown)";
	debug_printf( DEBUG_VERBOSE, "  Hold reason: %s\n", reason );

	if( job->Hold( event->proc ) ) {
		_numHeldJobProcs++;
		if ( _maxJobHolds > 0 && job->_timesHeld >= _maxJobHolds ) {
			debug_printf( DEBUG_VERBOSE, "Total hold count for job %d (node %s) "
						"has reached DAGMAN_MAX_JOB_HOLDS (%d); all job "
						"proc(s) for this node will now be removed\n",
						event->cluster, job->GetJobName(), _maxJobHolds );
			RemoveBatchJob( job );
		}
	}
}

//---------------------------------------------------------------------------
void
Dag::ProcessReleasedEvent(Job *job,const ULogEvent* event) {

	ASSERT( event );
	if ( !job ) {
		return;
	}
	if( job->Release( event->proc ) ) {
		_numHeldJobProcs--;
	}
}

//---------------------------------------------------------------------------
void
Dag::ProcessFactorySubmitEvent(Job *job, bool recovery) {

	if ( !job ) {
		debug_printf( DEBUG_NORMAL, "MRC [Dag::ProcessFactorySubmitEvent] job not set, exiting\n");
		return;
	}
	job->is_factory = true;
	debug_printf( DEBUG_NORMAL, "MRC [Dag::ProcessFactorySubmitEvent] setting factory for job ID=%d, proc=%d, is_factory=%s\n", job->GetID()._cluster, job->GetID()._proc, job->is_factory ? "True" : "False" );
}

//---------------------------------------------------------------------------
void
Dag::ProcessFactoryRemoveEvent(Job *job, bool recovery) {

	if ( !job ) {
		return;
	}

	debug_printf( DEBUG_NORMAL, "MRC [Dag::ProcessFactoryRemoveEvent] called, jobID=%d, isFactory=%s, queuedNodeJobProcs=%d, scriptPost=%s\n", job->GetID()._cluster, job->is_factory ? "True" : "False", job->_queuedNodeJobProcs, job->_scriptPost ? "True" : "False" );
		
	// Make sure the job is a factory, and has no more queued procs. 
	// Otherwise something is wrong.
	if ( job->_queuedNodeJobProcs == 0 && job->is_factory ) {
		// All procs for this job are done.
		debug_printf( DEBUG_NORMAL, "Node %s job completed\n",
			job->GetJobName() );
		// If a post script is defined for this job, that will run after we
		// receive the FactoryRemove event. In that case, run the post script
		// now and don't call TerminateJob(); that will get called later by
		// ProcessPostTermEvent().
		if( job->_scriptPost != NULL ) {
			if ( recovery ) {
				job->SetStatus( Job::STATUS_POSTRUN );
				_postRunNodeCount++;
			} else {
				(void)RunPostScript( job, _alwaysRunPost, 0 );
			}
		} else if( job->GetStatus() != Job::STATUS_ERROR ) {
			// no POST script was specified, so update DAG with
			// node's successful completion if the node succeeded.
			debug_printf(DEBUG_NORMAL, "MRC [Dag::ProcessFactoryRemoveEvent] calling TerminateJob\n");
			TerminateJob( job, recovery );
		}
	}
	else {
		debug_printf(DEBUG_NORMAL, "MRC [Dag::ProcessFactoryRemoveEvent] something is wrong! job->_queuedNodeJobProcs=%d, job->is_factory=%s\n", job->_queuedNodeJobProcs, job->is_factory ? "True" : "False");
	}
}

//---------------------------------------------------------------------------
Job * Dag::FindNodeByName (const char * jobName) const {
	if( !jobName ) {
		return NULL;
	}

	Job *	job = NULL;
	if ( _nodeNameHash.lookup(jobName, job) != 0 ) {
    	debug_printf( DEBUG_VERBOSE, "ERROR: job %s not found!\n", jobName);
		job = NULL;
	}

	if ( job ) {
		if ( strcmp( jobName, job->GetJobName() ) != 0 ) {
			EXCEPT( "Searched for node %s; got %s!!", jobName,
						job->GetJobName() );
		}
	}

	return job;
}

//---------------------------------------------------------------------------
Job *
Dag::FindAllNodesByName( const char* nodeName,
			const char *finalSkipMsg, const char *file, int line ) const
{
	Job *node = NULL;

	if ( nodeName ) {
		if ( strcasecmp( nodeName, ALL_NODES ) ) {
				// Looking for a specific node.

			delete _allNodesIt; // just to be safe
			_allNodesIt = NULL;

			node =  FindNodeByName( nodeName );

		} else {
				// First call when looking for ALL_NODES.

			delete _allNodesIt; // just to be safe
			_allNodesIt = new ListIterator<Job>( _jobs );
			_allNodesIt->ToBeforeFirst();
	
			node =  _allNodesIt->Next();
		}

	} else {
			// Second or subsequent call when looking for ALL_NODES.

		if ( _allNodesIt ) {
			node =  _allNodesIt->Next();
		} else {
			node =  NULL;
		}
	}

		// We want to skip final nodes if we're in ALL_NODES mode.
	if ( node && node->GetFinal() && _allNodesIt ) {
		debug_printf( DEBUG_QUIET, finalSkipMsg, node->GetJobName(),
					file, line );
			// We know there can only be one FINAL node.
		node = _allNodesIt->Next();
		ASSERT( !node || !node->GetFinal() );
	}

		// Delete the ALL_NODES iterator if we've hit the last node.
	if ( !node && _allNodesIt ) {
		delete _allNodesIt;
		_allNodesIt = NULL;
	}

	return node;
}

//---------------------------------------------------------------------------
bool
Dag::NodeExists( const char* nodeName ) const
{
  if( !nodeName ) {
    return false;
  }

	// Note:  we don't just call FindNodeByName() here because that would print
	// an error message if the node doesn't exist.
  Job *	job = NULL;
  if ( _nodeNameHash.lookup(nodeName, job) != 0 ) {
    return false;
  }

	if ( job ) {
		if ( strcmp( nodeName, job->GetJobName() ) != 0 ) {
			EXCEPT( "Searched for node %s; got %s!!", nodeName,
						job->GetJobName() );
		}
	}

  return job != NULL;
}

//---------------------------------------------------------------------------
Job * Dag::FindNodeByEventID ( const CondorID condorID ) const {
	if ( condorID._cluster == -1 ) {
		return NULL;
	}
	
	Job *	node = NULL;
	bool isNoop = JobIsNoop( condorID );
	int id = GetIndexID( condorID );
	if ( GetEventIDHash( isNoop )->lookup(id, node) != 0 ) {
			// Note: eventually get rid of the "(might be because of
			// node retries)" message here, and have code that explicitly
			// figures out whether the node was not found because of a
			// retry.  (See gittrac #1957 and #1961.)
    	debug_printf( DEBUG_VERBOSE,
					"ERROR: node for condor ID %d.%d.%d not found! "
					"(might be because of node retries)\n",
					condorID._cluster, condorID._proc, condorID._subproc);
		node = NULL;
	}

	if ( node ) {
		if ( condorID._cluster != node->GetCluster() ) {
			if ( node->GetCluster() != _defaultCondorId._cluster ) {
			 	EXCEPT( "Searched for node for cluster %d; got %d!!",
						 	condorID._cluster,
						 	node->GetCluster() );
			} else {
					// Note: we can get here if we get an aborted event
					// after a terminated event for the same job (see
					// gittrac #744 and the
					// job_dagman_abnormal_term_recovery_retries test).
				debug_printf( DEBUG_QUIET, "Warning: searched for node for "
							"cluster %d; got %d!!\n", condorID._cluster,
							node->GetCluster() );
				check_warning_strictness( DAG_STRICT_3 );
			}
		}
		ASSERT( isNoop == node->GetNoop() );
	}
	
	return node;
}

//-------------------------------------------------------------------------
void
Dag::SetAllowEvents( int allowEvents)
{
	_checkCondorEvents.SetAllowEvents( allowEvents );
}

//-------------------------------------------------------------------------
void
Dag::PrintDagFiles( /* const */ StringList &dagFiles )
{
	if ( dagFiles.number() > 1 ) {
		debug_printf( DEBUG_VERBOSE, "All DAG files:\n");
		dagFiles.rewind();
		char *dagFile;
		int thisDagNum = 0;
		while ( (dagFile = dagFiles.next()) != NULL ) {
			debug_printf( DEBUG_VERBOSE, "  %s (DAG #%d)\n", dagFile,
						thisDagNum++);
		}
	}
}

//-------------------------------------------------------------------------
bool
Dag::StartNode( Job *node, bool isRetry )
{
	ASSERT( !_finalNodeRun );
    ASSERT( node != NULL );

	if ( !node->CanSubmit() ) {
		EXCEPT( "Node %s not ready to submit!", node->GetJobName() );
	}

	// We should never be calling this function when the dag is being used
	// as a splicing dag.
	ASSERT( _isSplice == false );

	// if a PRE script exists and hasn't already been run, run that
	// first -- the PRE script's reaper function will submit the
	// actual job to HTCondor if/when the script exits successfully

    if( node->_scriptPre && node->_scriptPre->_done == FALSE ) {
		node->SetStatus( Job::STATUS_PRERUN );
		_preRunNodeCount++;
		_preScriptQ->Run( node->_scriptPre );
		return true;
    }

	// no PRE script exists or is done, so add job to the queue of ready jobs
	if ( isRetry && m_retryNodeFirst ) {
		_readyQ->Prepend( node, -node->_effectivePriority );
	} else {
		if ( _submitDepthFirst ) {
			_readyQ->Prepend( node, -node->_effectivePriority );
		} else {
			_readyQ->Append( node, -node->_effectivePriority );
		}
	}
	return TRUE;
}

//-------------------------------------------------------------------------
bool
Dag::StartFinalNode()
{
	if ( _final_job && _final_job->GetStatus() == Job::STATUS_NOT_READY ) {
		debug_printf( DEBUG_QUIET, "Starting final node...\n" );

			// Clear out the ready queue so "regular" jobs don't run
			// when we run the final node (this is really just needed
			// for the DAG abort and DAG halt cases).
			// Note:  maybe we should change nodes in the prerun state
			// to not ready here, to be more consistent.  But I'm not
			// dealing with that for now.  wenger 2014-03-17
		Job* job;
		_readyQ->Rewind();
		while ( _readyQ->Next( job ) ) {
			if ( !job->GetFinal() ) {
				debug_printf( DEBUG_DEBUG_1,
							"Removing node %s from ready queue\n",
							job->GetJobName() );
				_readyQ->DeleteCurrent();
				job->SetStatus( Job::STATUS_NOT_READY );
			}
		}

			// Now start up the final node.
		_final_job->SetStatus( Job::STATUS_READY );
		if ( StartNode( _final_job, false ) ) {
			_finalNodeRun = true;
			return true;
		}
	}

	return false;
}

//-------------------------------------------------------------------------
// returns number of jobs submitted
int
Dag::SubmitReadyJobs(const Dagman &dm)
{
	debug_printf( DEBUG_DEBUG_1, "Dag::SubmitReadyJobs()\n" );
	time_t cycleStart = time( NULL );

		// Jobs deferred by category throttles.
	PrioritySimpleList<Job*> deferredJobs;

	int numSubmitsThisCycle = 0;

		// Check whether we have to wait longer before submitting again
		// (if a previous submit attempt failed).
	if ( _nextSubmitTime && time(NULL) < _nextSubmitTime) {
		sleep(1);
        return numSubmitsThisCycle;
	}

		// Check whether the held file exists -- if so, we don't submit
		// any jobs or run scripts.
	bool prevDagIsHalted = _dagIsHalted;
	_dagIsHalted = ( access( _haltFile.Value() , F_OK ) == 0 );

	if ( _dagIsHalted ) {
		debug_printf( DEBUG_QUIET,
					"DAG is halted because halt file %s exists\n",
					_haltFile.Value() );
		if ( _finalNodeRun ) {
			debug_printf( DEBUG_QUIET,
						"Continuing to allow final node to run\n" );
		} else {
        	return numSubmitsThisCycle;
		}
	}
	if ( prevDagIsHalted ) {
		if ( !_dagIsHalted ) {
			debug_printf( DEBUG_QUIET,
						"DAG going from halted to running state\n" );
		}
			// If going from the halted to the not halted state, we need
			// to fire up any PRE scripts that were deferred while we were
			// halted.
		_preScriptQ->RunWaitingScripts();
	}

	while( numSubmitsThisCycle < dm.max_submits_per_interval ) {

//		PrintReadyQ( DEBUG_DEBUG_4 );

			// no jobs ready to submit
    	if( _readyQ->IsEmpty() ) {
			break; // break out of while loop
    	}

    		// max jobs already submitted
    	if( _maxJobsSubmitted && (_numJobsSubmitted >= _maxJobsSubmitted) ) {
        	debug_printf( DEBUG_DEBUG_1,
                      	"Max jobs (%d) already running; "
					  	"deferring submission of %d ready job%s.\n",
                      	_maxJobsSubmitted, _readyQ->Number(),
					  	_readyQ->Number() == 1 ? "" : "s" );
			_maxJobsDeferredCount += _readyQ->Number();
			break; // break out of while loop
    	}
		if ( _maxIdleJobProcs && (_numIdleJobProcs >= _maxIdleJobProcs) ) {
        	debug_printf( DEBUG_DEBUG_1,
					  	"Hit max number of idle DAG nodes (%d); "
					  	"deferring submission of %d ready job%s.\n",
					  	_maxIdleJobProcs, _readyQ->Number(),
					  	_readyQ->Number() == 1 ? "" : "s" );
			_maxIdleDeferredCount += _readyQ->Number();
			break; // break out of while loop
		}

<<<<<<< HEAD
			// Check whether this submit cycle is taking too long.
		time_t now = time( NULL );
		time_t elapsed = now - cycleStart;
		if ( elapsed > dm.m_user_log_scan_interval ) {
			debug_printf( DEBUG_QUIET,
						"Warning: Submit cycle elapsed time (%d s) has exceeded log scan interval (%d s); bailing out of submit loop\n",
						(int)elapsed, dm.m_user_log_scan_interval );
			break; // break out of while loop
=======
			// Check whether this submit cycle is taking too long (only if we
			// are not in aggressive submit mode)
		if( !dm.aggressive_submit ) {
			time_t now = time( NULL );
			time_t elapsed = now - cycleStart;
			if ( elapsed > dm.m_user_log_scan_interval ) {
				debug_printf( DEBUG_QUIET,
					"Warning: Submit cycle elapsed time (%d s) has exceeded "
					"log scan interval (%d s); bailing out of submit loop\n",
					(int)elapsed, dm.m_user_log_scan_interval );
				break; // break out of while loop
			}
>>>>>>> a3598df5
		}

			// remove & submit first job from ready queue
		Job* job;
		_readyQ->Rewind();
		_readyQ->Next( job );
		_readyQ->DeleteCurrent();
		ASSERT( job != NULL );

		debug_printf( DEBUG_DEBUG_1, "Got node %s from the ready queue\n",
				  	job->GetJobName() );

		if ( job->GetStatus() != Job::STATUS_READY ) {
			EXCEPT( "Job %s status is %s, not STATUS_READY",
						job->GetJobName(), job->GetStatusName() );
		}

			// Check for throttling by node category.
		ThrottleByCategory::ThrottleInfo *catThrottle = job->GetThrottleInfo();
		if ( catThrottle &&
					catThrottle->isSet() &&
					catThrottle->_currentJobs >= catThrottle->_maxJobs ) {
			debug_printf( DEBUG_DEBUG_1,
						"Node %s deferred by category throttle (%s, %d)\n",
						job->GetJobName(), catThrottle->_category->Value(),
						catThrottle->_maxJobs );
			deferredJobs.Prepend( job, -job->_effectivePriority );
			_catThrottleDeferredCount++;
		} else {

				// Note:  I'm not sure why we don't just use the default
				// constructor here.  wenger 2015-09-25
    		CondorID condorID( 0, 0, 0 );
			submit_result_t submit_result = SubmitNodeJob( dm, job, condorID );
	
				// Note: if instead of switch here so we can use break
				// to break out of while loop.
			if ( submit_result == SUBMIT_RESULT_OK ) {
				ProcessSuccessfulSubmit( job, condorID );
    			numSubmitsThisCycle++;

			} else if ( submit_result == SUBMIT_RESULT_FAILED || submit_result == SUBMIT_RESULT_NO_SUBMIT ) {
				ProcessFailedSubmit( job, dm.max_submit_attempts );
				break; // break out of while loop
			} else {
				EXCEPT( "Illegal submit_result_t value: %d", submit_result );
			}
		}
	}

		// Put any deferred jobs back into the ready queue for next time.
	deferredJobs.Rewind();
	Job *job;
	while ( deferredJobs.Next( job ) ) {
		debug_printf( DEBUG_DEBUG_1,
					"Returning deferred node %s to the ready queue\n",
					job->GetJobName() );
		_readyQ->Prepend( job, -job->_effectivePriority );
	}

	return numSubmitsThisCycle;
}

//---------------------------------------------------------------------------
int
Dag::PreScriptReaper( Job *job, int status )
{
	ASSERT( job != NULL );
	if ( job->GetStatus() != Job::STATUS_PRERUN ) {
		EXCEPT( "Error: node %s is not in PRERUN state", job->GetJobName() );
	}

	_preRunNodeCount--;

	bool preScriptFailed = false;
	if ( WIFSIGNALED( status ) ) {
			// if script was killed by a signal
		preScriptFailed = true;
		debug_printf( DEBUG_QUIET, "PRE Script of node %s died on %s\n",
					  job->GetJobName(),
					  daemonCore->GetExceptionString(status) );
		job->error_text.formatstr(
				"PRE Script died on %s",
				daemonCore->GetExceptionString(status) );
		job->retval = ( 0 - WTERMSIG(status ) );
	} else if ( WEXITSTATUS( status ) != 0 ) {
			// if script returned failure
		preScriptFailed = true;
		debug_printf( DEBUG_QUIET,
					  "PRE Script of Job %s failed with status %d\n",
					  job->GetJobName(), WEXITSTATUS(status) );
		job->error_text.formatstr(
				"PRE Script failed with status %d",
				WEXITSTATUS(status) );
		job->retval = WEXITSTATUS( status );
	} else {
			// if script succeeded
		if( job->_scriptPost != NULL ) {
			job->_scriptPost->_retValScript = 0;
		}
		job->retval = 0;
	}

	_jobstateLog.WriteScriptSuccessOrFailure( job, false );

	if ( preScriptFailed ) {

			// Check for PRE_SKIP.
		if ( job->HasPreSkip() && job->GetPreSkip() == job->retval ) {
				// The PRE script exited with a non-zero status, but
				// because that status matches the PRE_SKIP value,
				// we're skipping the node job and the POST script
				// and considering the node successful.
			debug_printf( DEBUG_NORMAL, "PRE_SKIP return "
					"value %d indicates we are done (successfully) with node %s\n",
					job->retval, job->GetJobName() );

				// Mark the node as a skipped node.
			CondorID id;
			if ( !writePreSkipEvent( id, job, job->GetJobName(),
					job->GetDirectory(), DefaultNodeLog() ) ) {
				debug_printf( DEBUG_NORMAL, "Failed to write PRE_SKIP event for node %s\n",
					job->GetJobName() );
				main_shutdown_rescue( EXIT_ERROR, DAG_STATUS_ERROR );
			}
			++_preRunNodeCount; // We are not running this again, but we want
				// to keep the tables correct.  The log reading code will take 
				// care of this in a moment.
			job->_scriptPre->_done = TRUE; // So the pre script is not run again.
			job->retval = 0; // Job _is_ successful!
		}

			// Check for POST script.
		else if ( _alwaysRunPost && job->_scriptPost != NULL ) {
				// PRE script Failed.  The return code is in retval member.
			job->_scriptPost->_retValScript = job->retval;
			job->_scriptPost->_retValJob = DAG_ERROR_JOB_SKIPPED;
			RunPostScript( job, _alwaysRunPost, job->retval );
		}

			// Check for retries.
		else if ( job->DoRetry() ) {
			job->TerminateFailure();
			// Note: don't update count in metrics here because we're
			// retrying!
			RestartNode( job, false );
		}

			// None of the above apply -- the node has failed.
		else {
			job->TerminateFailure();
			_numNodesFailed++;
			_metrics->NodeFinished( job->GetDagFile() != NULL, false );
			if ( _dagStatus == DAG_STATUS_OK ) {
				_dagStatus = DAG_STATUS_NODE_FAILED;
			}
			if ( job->GetRetryMax() > 0 ) {
					// add # of retries to error_text
				job->error_text.formatstr_cat( " (after %d node retries)",
						job->GetRetries() );
			}
		}

	} else {
		debug_printf( DEBUG_NORMAL, "PRE Script of node %s completed "
				"successfully.\n", job->GetJobName() );
		job->retval = 0; // for safety on retries
		job->SetStatus( Job::STATUS_READY );
		if ( _submitDepthFirst ) {
			_readyQ->Prepend( job, -job->_effectivePriority );
		} else {
			_readyQ->Append( job, -job->_effectivePriority );
		}
	}

	CheckForDagAbort(job, "PRE script");
	// if dag abort happened, we never return here!
	return true;
}

//---------------------------------------------------------------------------
// This is the only way a POST script runs.

bool Dag::RunPostScript( Job *job, bool ignore_status, int status,
			bool incrementRunCount )
{
	// A little defensive programming. Just check that we are
	// allowed to run this script.  Because callers can be a little
	// sloppy...
	if( ( !ignore_status && status != 0 ) || !job->_scriptPost ) {
		return false;
	}
	// a POST script is specified for the job, so run it
	// We are told to ignore the result of the PRE script
	job->SetStatus( Job::STATUS_POSTRUN );
	if ( incrementRunCount ) {
		_postRunNodeCount++;
	}
	_postScriptQ->Run( job->_scriptPost );

	return true;
}
//---------------------------------------------------------------------------
// Note that the actual handling of the post script's exit status is
// done not when the reaper is called, but in ProcessLogEvents when
// the log event (written by the reaper) is seen...
int
Dag::PostScriptReaper( Job *job, int status )
{
	ASSERT( job != NULL );

	if ( job->GetStatus() != Job::STATUS_POSTRUN ) {
		EXCEPT( "Node %s is not in POSTRUN state",
			job->GetJobName() );
	}

	PostScriptTerminatedEvent event;
	
	event.dagNodeName = strnewp( job->GetJobName() );

	if( WIFSIGNALED( status ) ) {
		debug_printf( DEBUG_QUIET, "POST script died on signal %d\n", status );
		event.normal = false;
		event.signalNumber = status;
	} else {
		event.normal = true;
		event.returnValue = WEXITSTATUS( status );
	}

		// For NOOP jobs, we need the proc and subproc values;
		// for "real" jobs, they are not significant.
	event.cluster = job->GetCluster();
	event.proc = job->GetNoop() ? job->GetProc() : 0;
	event.subproc = job->GetNoop() ? job->GetSubProc() : 0;

	WriteUserLog ulog;
		// Disabling the global log (EventLog) fixes the main problem
		// in gittrac #934 (if you can't write to the global log the
		// write to the user log also fails, and DAGMan hangs
		// waiting for the event that wasn't written).
	ulog.setEnableGlobalLog( false );
	ulog.setUseXML( false );

	debug_printf( DEBUG_QUIET,
				"Initializing user log writer for %s, (%d.%d.%d)\n",
				DefaultNodeLog(), event.cluster, event.proc, event.subproc );
	ulog.initialize( DefaultNodeLog(), event.cluster, event.proc,
				event.subproc, NULL );

	for(int write_attempts = 0;;++write_attempts) {
		if( !ulog.writeEvent( &event ) ) {
			if( write_attempts >= 2 ) {
				debug_printf( DEBUG_QUIET,
						"Unable to log ULOG_POST_SCRIPT_TERMINATED event\n" );
				// Exit here, because otherwise we'll wait forever to see
				// the event that we just failed to write (see gittrac #934).
				// wenger 2009-11-12.
				main_shutdown_rescue( EXIT_ERROR, DAG_STATUS_ERROR );
			}
		} else {
			break;
		}
	}
	return true;
}

//---------------------------------------------------------------------------
void Dag::PrintJobList() const {
    Job * job;
    ListIterator<Job> iList (_jobs);
    while ((job = iList.Next()) != NULL) {
        job->Dump( this );
    }
    dprintf( D_ALWAYS, "---------------------------------------\t<END>\n" );
}

//---------------------------------------------------------------------------
void
Dag::PrintJobList( Job::status_t status ) const
{
    Job* job;
    ListIterator<Job> iList( _jobs );
    while( ( job = iList.Next() ) != NULL ) {
		if( job->GetStatus() == status ) {
			job->Dump( this );
		}
    }
    dprintf( D_ALWAYS, "---------------------------------------\t<END>\n" );
}

//---------------------------------------------------------------------------
void
Dag::PrintReadyQ( debug_level_t level ) const {
	if( DEBUG_LEVEL( level ) ) {
		dprintf( D_ALWAYS, "Ready Queue: " );
		if( _readyQ->IsEmpty() ) {
			dprintf( D_ALWAYS | D_NOHEADER, "<empty>\n" );
			return;
		}
		_readyQ->Rewind();
		Job* job = 0;
		_readyQ->Next( job );
		if( job ) {
			dprintf( D_ALWAYS | D_NOHEADER, "%s", job->GetJobName() );
		}
		while( _readyQ->Next( job ) ) {
			dprintf( D_ALWAYS | D_NOHEADER, ", %s", job->GetJobName() );
		}
		dprintf( D_ALWAYS | D_NOHEADER, "\n" );
	}
}

//---------------------------------------------------------------------------
bool
Dag::FinishedRunning( bool includeFinalNode ) const
{
	if ( includeFinalNode && _final_job && !_finalNodeRun ) {
			// Make sure we don't incorrectly return true if we get called
			// just before a final node is started...  (There is a race
			// condition here otherwise, because all of the "regular"
			// nodes can be done, and the final node not changed to
			// ready yet.)
		return false;
	} else if ( IsHalted() ) {
			// Note that we're checking for scripts actually running here,
			// not the number of nodes in the PRERUN or POSTRUN state --
			// if we're halted, we don't start any new PRE scripts.
		return NumJobsSubmitted() == 0 && NumScriptsRunning() == 0;
	}

	return NumJobsSubmitted() == 0 && NumNodesReady() == 0 &&
				ScriptRunNodeCount() == 0;
}

//---------------------------------------------------------------------------
bool
Dag::DoneSuccess( bool includeFinalNode ) const
{
	if ( !FinishedRunning( includeFinalNode ) ) {
			// Note: if final node is running we should get to here...
		return false;
	} else if ( NumNodesDone( includeFinalNode ) ==
				NumNodes( includeFinalNode ) ) {
			// This is the normal case.
		return true;
	} else if ( includeFinalNode && _final_job &&
				_final_job->GetStatus() == Job::STATUS_DONE ) {
			// Final node can override the overall DAG status.
		return true;
	} else if ( _dagIsAborted && _dagStatus == DAG_STATUS_OK ) {
			// Abort-dag-on can override the overall DAG status.
		return true;
	}

	return false;
}

//---------------------------------------------------------------------------
bool
Dag::DoneFailed( bool includeFinalNode ) const
{
	if ( !FinishedRunning( includeFinalNode ) ) {
			// Note: if final node is running we should get to here...
		return false;
	} else if ( includeFinalNode && _final_job &&
				_final_job->GetStatus() == Job::STATUS_DONE ) {
			// Success of final node overrides failure of any other node.
		return false;
	} else if ( _dagIsAborted && _dagStatus == DAG_STATUS_OK ) {
			// Abort-dag-on can override the overall DAG status.
		return false;
	} else if ( IsHalted() ) {
		return true;
	}

	return NumNodesFailed() > 0;
}

//---------------------------------------------------------------------------
bool
Dag::DoneCycle( bool includeFinalNode) const
{
	return FinishedRunning( includeFinalNode ) &&
				!DoneSuccess( includeFinalNode ) &&
				NumNodesFailed() == 0 &&
				!IsHalted() && !_dagIsAborted;
}

//---------------------------------------------------------------------------
int
Dag::NumNodes( bool includeFinal ) const
{
	int result = _jobs.Number();
	if ( !includeFinal && HasFinalNode() ) {
		result--;
	}

	return result;
}

//---------------------------------------------------------------------------
int
Dag::NumNodesDone( bool includeFinal ) const
{
	int result = _numNodesDone;
	if ( !includeFinal && HasFinalNode() &&
				_final_job->GetStatus() == Job::STATUS_DONE ) {
		result--;
	}

	return result;
}

//---------------------------------------------------------------------------
// Note: the HTCondor part of this method essentially duplicates functionality
// that is now in schedd.cpp.  We are keeping this here for now in case
// someone needs to run a 7.5.6 DAGMan with an older schedd.
// wenger 2011-01-26
// Note 2: We need to keep this indefinitely for the ABORT-DAG-ON case,
// where we need to condor_rm any running node jobs, and the schedd
// won't do it for us.  wenger 2014-10-29.
void Dag::RemoveRunningJobs ( const CondorID &dmJobId, bool removeCondorJobs,
			bool bForce ) const
{
	if ( bForce ) removeCondorJobs = true;

	// Hmm -- should we check here if we have jobs queued? wenger 2014-12-17
	bool	haveCondorJob = true;

	ArgList args;

	if ( removeCondorJobs && haveCondorJob ) {
		debug_printf( DEBUG_NORMAL, "Removing any/all submitted "
					"HTCondor jobs...\n" );

		MyString constraint;

		args.Clear();
		args.AppendArg( _condorRmExe );
		args.AppendArg( "-const" );

		constraint.formatstr( "%s =?= %d", ATTR_DAGMAN_JOB_ID,
					dmJobId._cluster );
		args.AppendArg( constraint.Value() );
		if ( util_popen( args ) != 0 ) {
			debug_printf( DEBUG_NORMAL, "Error removing DAGMan jobs\n");
		}
	}

	return;
}

//---------------------------------------------------------------------------
void Dag::RemoveRunningScripts ( ) const {
    ListIterator<Job> iList(_jobs);
    Job * job;
    while (iList.Next(job)) {
		ASSERT( job != NULL );

		// if node is running a PRE script, hard kill it
        if( job->GetStatus() == Job::STATUS_PRERUN ) {
			if ( !job->_scriptPre ) {
				EXCEPT( "Node %s has no PRE script!", job->GetJobName() );
			}
			if ( job->_scriptPre->_pid != 0 ) {
				debug_printf( DEBUG_DEBUG_1, "Killing PRE script %d\n",
							job->_scriptPre->_pid );
				if (daemonCore->Shutdown_Fast(job->_scriptPre->_pid) == FALSE) {
					debug_printf(DEBUG_QUIET,
				             	"WARNING: shutdown_fast() failed on pid %d: %s\n",
				             	job->_scriptPre->_pid, strerror(errno));
				}
			}
        }
		// if node is running a POST script, hard kill it
        else if( job->GetStatus() == Job::STATUS_POSTRUN ) {
			if ( !job->_scriptPost ) {
				EXCEPT( "Node %s has no POST script!", job->GetJobName() );
			}
			if ( job->_scriptPost->_pid != 0 ) {
				debug_printf( DEBUG_DEBUG_1, "Killing POST script %d\n",
							job->_scriptPost->_pid );
				if(daemonCore->Shutdown_Fast(job->_scriptPost->_pid) == FALSE) {
					debug_printf(DEBUG_QUIET,
				             	"WARNING: shutdown_fast() failed on pid %d: %s\n",
				             	job->_scriptPost->_pid, strerror( errno ));
				}
			}
        }
	}

	return;
}

//-----------------------------------------------------------------------------
void Dag::Rescue ( const char * dagFile, bool multiDags,
			int maxRescueDagNum, bool overwrite, bool parseFailed,
			bool isPartial ) /* const */
{
	MyString rescueDagFile;
	if ( parseFailed ) {
		rescueDagFile = dagFile;
		rescueDagFile += ".parse_failed";
	} else {
		int nextRescue = FindLastRescueDagNum( dagFile, multiDags,
					maxRescueDagNum ) + 1;
		if ( overwrite && nextRescue > 1 ) {
			nextRescue--;
		}
		if ( nextRescue > maxRescueDagNum ) {
			nextRescue = maxRescueDagNum;
		}
		rescueDagFile = RescueDagName( dagFile, multiDags, nextRescue );
	}

		// Note: there could possibly be a race condition here if two
		// DAGMans are running on the same DAG at the same time.  That
		// should be avoided by the lock file, though, so I'm not doing
		// anything about it right now.  wenger 2007-02-27

	WriteRescue( rescueDagFile.Value(), dagFile, parseFailed, isPartial );
}

static const char *RESCUE_DAG_VERSION = "2.0.1";

//-----------------------------------------------------------------------------
void Dag::WriteRescue (const char * rescue_file, const char * dagFile,
			bool parseFailed, bool isPartial) /* const */
{
	debug_printf( DEBUG_NORMAL, "Writing Rescue DAG to %s...\n",
				rescue_file );

    FILE *fp = safe_fopen_wrapper_follow(rescue_file, "w");
    if (fp == NULL) {
        debug_printf( DEBUG_QUIET, "Could not open %s for writing.\n",
					  rescue_file);
        return;
    }

	bool reset_retries_upon_rescue =
		param_boolean( "DAGMAN_RESET_RETRIES_UPON_RESCUE", true );


	if ( parseFailed ) {
    	fprintf(fp, "# \"Rescue\" DAG file, created after failure parsing\n");
    	fprintf(fp, "#   the %s DAG file\n", dagFile);
	} else {
    	fprintf(fp, "# Rescue DAG file, created after running\n");
    	fprintf(fp, "#   the %s DAG file\n", dagFile);
	}

	time_t timestamp;
	(void)time( &timestamp );
	const struct tm *tm;
	tm = gmtime( &timestamp );
	fprintf( fp, "# Created %d/%d/%d %02d:%02d:%02d UTC\n", tm->tm_mon + 1,
				tm->tm_mday, tm->tm_year + 1900, tm->tm_hour, tm->tm_min,
				tm->tm_sec );
	fprintf( fp, "# Rescue DAG version: %s (%s)\n", RESCUE_DAG_VERSION,
				isPartial ? "partial" : "full" );

    fprintf(fp, "#\n");
    fprintf(fp, "# Total number of Nodes: %d\n", NumNodes( true ));
    fprintf(fp, "# Nodes premarked DONE: %d\n", _numNodesDone);
    fprintf(fp, "# Nodes that failed: %d\n", _numNodesFailed);

    //
    // Print the names of failed Jobs
    //
    fprintf(fp, "#   ");
    ListIterator<Job> it (_jobs);
    Job * job;
    while (it.Next(job)) {
        if (job->GetStatus() == Job::STATUS_ERROR) {
            fprintf(fp, "%s,", job->GetJobName());
        }
    }
    fprintf(fp, "<ENDLIST>\n\n");

	//
	// REJECT tells DAGMan to reject this DAG if we try to run it
	// (which we shouldn't).
	//
	if ( parseFailed && !isPartial ) {
		fprintf(fp, "REJECT\n\n");
	}

	//
	// Print the CONFIG file, if any.
	//
	if ( _configFile && !isPartial ) {
    	fprintf( fp, "CONFIG %s\n\n", _configFile );
		
	}

	//
	// Print the node status file, if any.
	//
	if ( _statusFileName && !isPartial ) {
		fprintf( fp, "NODE_STATUS_FILE %s\n\n", _statusFileName );
	}

	//
	// Print the jobstate.log file, if any.
	//
	if ( _jobstateLog.LogFile() && !isPartial ) {
		fprintf( fp, "JOBSTATE_LOG %s\n\n", _jobstateLog.LogFile() );
	}

    //
    // Print per-node information.
    //
    it.ToBeforeFirst();
    while (it.Next(job)) {
		WriteNodeToRescue( fp, job, reset_retries_upon_rescue, isPartial );
    }

    //
    // Print Dependency Section
    //
	if ( !isPartial ) {
    	fprintf(fp, "\n");
    	it.ToBeforeFirst();
    	while (it.Next(job)) {

        	set<JobID_t> & _queue = job->GetQueueRef(Job::Q_CHILDREN);
        	if (!_queue.empty()) {
            	fprintf(fp, "PARENT %s CHILD", job->GetJobName());

				set<JobID_t>::const_iterator qit;
				for (qit = _queue.begin(); qit != _queue.end(); qit++) {
                	Job * child = FindNodeByNodeID( *qit );
                	ASSERT( child != NULL );
                	fprintf(fp, " %s", child->GetJobName());
				}
            	fprintf(fp, "\n");
        	}
    	}
	}

	//
	// Print "throttle by node category" settings.
	//
	if ( !isPartial ) {
		_catThrottles.PrintThrottles( fp );
	}

    fclose( fp );
}

//-----------------------------------------------------------------------------
void
Dag::WriteNodeToRescue( FILE *fp, Job *node, bool reset_retries_upon_rescue,
			bool isPartial )
{
		// Print the JOB/DATA line.
	const char *keyword = "";
	if ( node->GetFinal() ) {
		keyword = "FINAL";
	} else {
		keyword = node->GetDagFile() ? "SUBDAG EXTERNAL" : "JOB";
	}

	if ( !isPartial ) {
		fprintf( fp, "\n%s %s %s ", keyword, node->GetJobName(),
					node->GetDagFile() ? node->GetDagFile() :
					node->GetCmdFile() );
		if ( strcmp( node->GetDirectory(), "" ) ) {
			fprintf( fp, "DIR %s ", node->GetDirectory() );
		}
		if ( node->GetNoop() ) {
			fprintf( fp, "NOOP " );
		}
		fprintf( fp, "\n" );

			// Print the SCRIPT PRE line, if any.
		if ( node->_scriptPre != NULL ) {
			WriteScriptToRescue( fp, node->_scriptPre );
		}

			// Print the PRE_SKIP line, if any.
		if ( node->HasPreSkip() != 0 ) {
			fprintf( fp, "PRE_SKIP %s %d\n", node->GetJobName(), node->GetPreSkip() );
		}

			// Print the SCRIPT POST line, if any.
		if ( node->_scriptPost != NULL ) {
			WriteScriptToRescue( fp, node->_scriptPost );
		}

			// Print the VARS line, if any.
		if ( !node->varsFromDag->IsEmpty() ) {
			fprintf( fp, "VARS %s", node->GetJobName() );
	
			ListIterator<Job::NodeVar> vars( *node->varsFromDag );
			vars.ToBeforeFirst();
			Job::NodeVar *nodeVar;
			while ( ( nodeVar = vars.Next() ) ) {
				fprintf(fp, " %s=\"", nodeVar->_name.Value());
					// now we print the value, but we have to re-escape certain characters
				for( int i = 0; i < nodeVar->_value.Length(); i++ ) {
					char c = (nodeVar->_value)[i];
					if ( c == '\"' ) {
						fprintf( fp, "\\\"" );
					} else if (c == '\\') {
						fprintf( fp, "\\\\" );
					} else {
						fprintf( fp, "%c", c );
					}
				}
				fprintf( fp, "\"" );
			}
			fprintf( fp, "\n" );
		}

			// Print the ABORT-DAG-ON line, if any.
		if ( node->have_abort_dag_val ) {
			fprintf( fp, "ABORT-DAG-ON %s %d", node->GetJobName(),
						node->abort_dag_val );
			if ( node->have_abort_dag_return_val ) {
				fprintf( fp, " RETURN %d", node->abort_dag_return_val );
			}
			fprintf( fp, "\n" );
		}

			// Print the PRIORITY line, if any.
			// Note: when gittrac #2167 gets merged, we need to think
			// about how this code will interact with that code.
			// wenger/nwp 2011-08-24
		if ( node->_explicitPriority != 0 ) {
			fprintf( fp, "PRIORITY %s %d\n", node->GetJobName(),
						node->_explicitPriority );
		}

			// Print the CATEGORY line, if any.
		if ( node->GetThrottleInfo() ) {
			fprintf( fp, "CATEGORY %s %s\n", node->GetJobName(),
						node->GetThrottleInfo()->_category->Value() );
		}
	}

		// Never mark a FINAL node as done.
		// Also avoid a possible race condition where the job
		// has been skipped but is not yet marked as DONE.
	if ( node->GetStatus() == Job::STATUS_DONE && !node->GetFinal() ) {
		fprintf(fp, "DONE %s\n", node->GetJobName() );
	}

		// Print the RETRY line, if any.
	if( node->retry_max > 0 ) {
		int retriesLeft = (node->retry_max - node->retries);

		if ( node->GetStatus() == Job::STATUS_ERROR
					&& node->retries < node->retry_max 
					&& node->have_retry_abort_val
					&& node->retval == node->retry_abort_val ) {
			fprintf( fp, "# %d of %d retries performed; remaining attempts "
						"aborted after node returned %d\n", 
						node->retries, node->retry_max, node->retval );
		} else {
			if ( !reset_retries_upon_rescue ) {
				fprintf( fp,
							"# %d of %d retries already performed; %d remaining\n",
							node->retries, node->retry_max, retriesLeft );
			}
		}

		ASSERT( node->retries <= node->retry_max );
		if ( !reset_retries_upon_rescue ) {
			fprintf( fp, "RETRY %s %d", node->GetJobName(), retriesLeft );
		} else {
			fprintf( fp, "RETRY %s %d", node->GetJobName(), node->retry_max );
		}
		if ( node->have_retry_abort_val ) {
			fprintf( fp, " UNLESS-EXIT %d", node->retry_abort_val );
		}
		fprintf( fp, "\n" );
	}
}

//-----------------------------------------------------------------------------
void
Dag::WriteScriptToRescue( FILE *fp, Script *script )
{
	const char *prepost = script->_post ? "POST" : "PRE";
	fprintf( fp, "SCRIPT " );
	if ( script->_deferStatus != SCRIPT_DEFER_STATUS_NONE ) {
		fprintf( fp, "DEFER %d %d ", script->_deferStatus,
					(int)script->_deferTime );
	}
	fprintf( fp, "%s %s %s\n", prepost, script->GetNode()->GetJobName(),
				script->GetCmd() );
}

//===========================================================================
// Private Methods
//===========================================================================

//-------------------------------------------------------------------------
void
Dag::TerminateJob( Job* job, bool recovery, bool bootstrap )
{
	debug_printf(DEBUG_NORMAL, "MRC [Dag::TerminateJob] called, job cluster=%d, proc=%d, is_factory=%s\n", job->GetID()._cluster, job->GetID()._proc, job->is_factory ? "True" : "False");
	ASSERT( !(recovery && bootstrap) );
    ASSERT( job != NULL );

	job->TerminateSuccess(); // marks job as STATUS_DONE
	if ( job->GetStatus() != Job::STATUS_DONE ) {
		EXCEPT( "Node %s is not in DONE state", job->GetJobName() );
	}

		// this is a little ugly, but since this function can be
		// called multiple times for the same job, we need to be
		// careful not to double-count...
	if( job->countedAsDone == false ) {
		_numNodesDone++;
		_metrics->NodeFinished( job->GetDagFile() != NULL, true );
		job->countedAsDone = true;
		ASSERT( _numNodesDone <= _jobs.Number() );
	}

    //
    // Report termination to all child jobs by removing parent's ID from
    // each child's waiting queue.
    //
    set<JobID_t> & qp = job->GetQueueRef(Job::Q_CHILDREN);

	set<JobID_t>::const_iterator qit;
	for (qit = qp.begin(); qit != qp.end(); qit++) {
        Job * child = FindNodeByNodeID( *qit );
        ASSERT( child != NULL );
        child->Remove(Job::Q_WAITING, job->GetJobID());
		if ( child->GetStatus() == Job::STATUS_READY &&
			child->IsEmpty( Job::Q_WAITING ) ) {

				// If we're bootstrapping, we don't want to do anything
				// here.
			if ( !bootstrap ) {
				if ( !recovery ) {
						// If child has no more parents in its waiting queue,
						// submit it.
					StartNode( child, false );
				}
			}
		}
	}
}

//-------------------------------------------------------------------------
void Dag::
PrintEvent( debug_level_t level, const ULogEvent* event, Job* node,
			bool recovery )
{
	ASSERT( event );

	const char *recovStr = recovery ? " [recovery mode]" : "";

	MyString timestr;
		// Be sure to pass GetEventTime() here, because we want the
		// event time to always be output has a human-readable string,
		// even if dprintf() is configured to print timestamps.
	time_to_str( &event->GetEventTime(), timestr );
		// String from time_to_str has trailing blank (needed for other
		// places in the code).
	timestr.trim();

	if( node ) {
	    debug_printf( level, "Event: %s for %s Node %s (%d.%d.%d) {%s}%s\n",
					  event->eventName(), node->JobTypeString(),
					  node->GetJobName(), event->cluster, event->proc,
					  event->subproc, timestr.Value(), recovStr );
	} else {
        debug_printf( level, "Event: %s for unknown Node (%d.%d.%d) {%s}: "
					  "ignoring...%s\n", event->eventName(),
					  event->cluster, event->proc,
					  event->subproc, timestr.Value(), recovStr );
	}
}

//-------------------------------------------------------------------------
void
Dag::RestartNode( Job *node, bool recovery )
{
    ASSERT( node != NULL );

	if ( node->GetStatus() != Job::STATUS_ERROR ) {
		EXCEPT( "Node %s is not in ERROR state", node->GetJobName() );
	}

    if ( _finalNodeRun || ( node->have_retry_abort_val &&
				node->retval == node->retry_abort_val ) ) {
		const char *finalRun = _finalNodeRun ?
					"because final node is running " : "";
        debug_printf( DEBUG_NORMAL, "Aborting further retries of node %s "
                      "%s(last attempt returned %d)\n",
                      node->GetJobName(), finalRun, node->retval);
        _numNodesFailed++;
		_metrics->NodeFinished( node->GetDagFile() != NULL, false );
		if ( _dagStatus == DAG_STATUS_OK ) {
			_dagStatus = DAG_STATUS_NODE_FAILED;
		}
        return;
    }
	node->SetStatus( Job::STATUS_READY );
	node->retries++;
	ASSERT( node->GetRetries() <= node->GetRetryMax() );
	if( node->_scriptPre ) {
		// undo PRE script completion
		node->_scriptPre->_done = false;
	}
	node->error_text = "";
	node->ResetJobstateSequenceNum();

	if( !recovery ) {
		debug_printf( DEBUG_VERBOSE, "Retrying node %s (retry #%d of %d)...\n",
					node->GetJobName(), node->GetRetries(),
					node->GetRetryMax() );
		StartNode( node, true );
	} else {
		debug_printf( DEBUG_VERBOSE, "Looking for retry of node %s (retry "
					"#%d of %d)...\n", node->GetJobName(), node->GetRetries(),
					node->GetRetryMax() );

			// Remove the "old" Condor ID from the ID->node hash table
			// here to fix gittrac #1957.
			// Note: the if checking against the default condor ID
			// should *always* be true here, but checking just to be safe.
		if ( !(node->GetID() == _defaultCondorId) ) {
			int id = GetIndexID( node->GetID() );
			if ( GetEventIDHash( node->GetNoop() )->remove( id )
						!= 0 ) {
				EXCEPT( "Event ID hash table error!" );
			}
		}

		// Doing this fixes gittrac #481 (recovery fails on a DAG that
		// has retried nodes).  (See SubmitNodeJob() for where this
		// gets done during "normal" running.)
		node->SetCondorID( _defaultCondorId );
	}
}

//-------------------------------------------------------------------------
// Number the nodes according to DFS order 
void 
Dag::DFSVisit (Job * job)
{
	//Check whether job has been numbered already
	if (job==NULL || job->_visited)
		return;
	
	//Remember that the job has been numbered	
	job->_visited = true; 
	
	//Get the children of current job	
	set<JobID_t> & children = job->GetQueueRef(Job::Q_CHILDREN);
	set<JobID_t>::const_iterator child_itr;

	for (child_itr = children.begin(); child_itr != children.end(); child_itr++)
	{
		Job * child = FindNodeByNodeID( *child_itr );
		DFSVisit (child);
	}
	
	DFS_ORDER++;
	job->_dfsOrder = DFS_ORDER;
}		

//-------------------------------------------------------------------------
// Detects cycle and warns user about it
bool 
Dag::isCycle ()
{
	bool cycle = false; 
	Job * job;
	ListIterator <Job> joblist (_jobs);
	SimpleListIterator <JobID_t> child_list;

	//Start DFS numbering from zero, although not necessary
	DFS_ORDER = 0; 
	
	//Visit all jobs in DAG and number them	
	joblist.ToBeforeFirst();	
	while (joblist.Next(job))
	{
  		if (!job->_visited &&
			job->GetQueueRef(Job::Q_PARENTS).size()==0)
			DFSVisit (job);	
	}	

	//Detect cycle
	joblist.ToBeforeFirst();	
	while (joblist.Next(job))
	{

		set<JobID_t> &cset = job->GetQueueRef(Job::Q_CHILDREN);
		set<JobID_t>::const_iterator cit;

		for(cit = cset.begin(); cit != cset.end(); cit++) {
			Job * child = FindNodeByNodeID( *cit );

			//No child's DFS order should be smaller than parent's
			if (child->_dfsOrder >= job->_dfsOrder) {
#ifdef REPORT_CYCLE	
				debug_printf (DEBUG_QUIET, 
							  "Cycle in the graph possibly involving jobs %s and %s\n",
							  job->GetJobName(), child->GetJobName());
#endif 			
				cycle = true;
			}
		}
	}
	return cycle;
}

//-------------------------------------------------------------------------
bool
Dag::CheckForDagAbort(Job *job, const char *type)
{
	if ( job->DoAbort() ) {
		debug_printf( DEBUG_QUIET, "Aborting DAG because we got "
				"the ABORT exit value from a %s\n", type);
		_dagIsAborted = true;

		if ( job->have_abort_dag_return_val ) {
			main_shutdown_rescue( job->abort_dag_return_val,
						job->abort_dag_return_val != 0 ? DAG_STATUS_ABORT :
						DAG_STATUS_OK );
		} else {
			main_shutdown_rescue( job->retval, DAG_STATUS_ABORT );
		}
		return true;
	}

	return false;
}


//-------------------------------------------------------------------------
const MyString
Dag::ParentListString( Job *node, const char delim ) const
{
	Job* parent;
	const char* parent_name = NULL;
	MyString parents_str;

	set<JobID_t> &parent_list = node->GetQueueRef( Job::Q_PARENTS );
	set<JobID_t>::const_iterator pit;

	for (pit = parent_list.begin(); pit != parent_list.end(); pit++) {
		parent = FindNodeByNodeID( *pit );
		parent_name = parent->GetJobName();
		ASSERT( parent_name );
		if( ! parents_str.IsEmpty() ) {
			parents_str += delim;
		}
		parents_str += parent_name;
	}
	return parents_str;
}


//===========================================================================
// Methods for Dot Files, both public and private
//===========================================================================


//-------------------------------------------------------------------------
// 
// Function: SetDotFileName
// Purpose:  Sets the base name of the dot file name. If we aren't 
//           overwriting the file, it will have a number appended to it.
// Scope:    Public
//
//-------------------------------------------------------------------------
void 
Dag::SetDotFileName(const char *dot_file_name)
{
	delete[] _dot_file_name;
	_dot_file_name = strnewp(dot_file_name);
	return;
}

//-------------------------------------------------------------------------
// 
// Function: SetDotIncludeFileName
// Purpose:  Sets the name of a file that we'll take the contents from and
//           place them into the dot file. The idea is that if someone wants
//           to set some parameters for the graph but doesn't want to manually
//           edit the file (perhaps a higher-level program is watching the 
//           dot file) then we'll get the parameters from here.
// Scope:    Public
//
//-------------------------------------------------------------------------
void
Dag::SetDotIncludeFileName(const char *include_file_name)
{
	delete[] _dot_include_file_name;
	_dot_include_file_name = strnewp(include_file_name);
	return;
}

//-------------------------------------------------------------------------
// 
// Function: DumpDotFile
// Purpose:  Called whenever the dot file should be created. 
//           This writes to the _dot_file_name, although the name may have
//           a numeric suffix if we're not overwriting files. 
// Scope:    Public
//
//-------------------------------------------------------------------------
void 
Dag::DumpDotFile(void)
{
	if (_dot_file_name != NULL) {
		MyString  current_dot_file_name;
		MyString  temp_dot_file_name;
		FILE      *temp_dot_file;

		ChooseDotFileName(current_dot_file_name);

		temp_dot_file_name = current_dot_file_name + ".temp";

		tolerant_unlink(temp_dot_file_name.Value());
		temp_dot_file = safe_fopen_wrapper_follow(temp_dot_file_name.Value(), "w");
		if (temp_dot_file == NULL) {
			debug_dprintf(D_ALWAYS, DEBUG_NORMAL,
						  "Can't create dot file '%s'\n", 
						  temp_dot_file_name.Value());
		} else {
			time_t current_time;
			char   *time_string;
			char   *newline;

			time(&current_time);
			time_string = ctime(&current_time);
			newline = strchr(time_string, '\n');
			if (newline != NULL) {
				*newline = 0;
			}
			
			fprintf(temp_dot_file, "digraph DAG {\n");
			fprintf( temp_dot_file,
					 "    label=\"DAGMan Job status at %s\";\n\n",
					 time_string);

			IncludeExtraDotCommands(temp_dot_file);

			// We sweep the job list twice, just to make a nice
			// looking DOT file. 
			// The first sweep sets the appearance of each node.
			// The second sweep describes all of the arcs.

			DumpDotFileNodes(temp_dot_file);
			DumpDotFileArcs(temp_dot_file);

			fprintf(temp_dot_file, "}\n");
			fclose(temp_dot_file);
				// Note:  we do tolerant_unlink because renaming over an
				// existing file fails on Windows.
			tolerant_unlink(current_dot_file_name.Value());
			if ( rename(temp_dot_file_name.Value(),
						current_dot_file_name.Value()) != 0 ) {
				debug_printf( DEBUG_NORMAL,
					  		"Warning: can't rename temporary dot "
					  		"file (%s) to permanent file (%s): %s\n",
					  		temp_dot_file_name.Value(),
							current_dot_file_name.Value(),
					  		strerror( errno ) );
				check_warning_strictness( DAG_STRICT_1 );
			}
		}
	}
	return;
}

//===========================================================================
// Methods for node status files.
//===========================================================================

/** Set the filename of the node status file.
	@param the filename to which to dump node status information
	@param the minimum interval, in seconds, at which to update the
		status file (0 means no limit)
*/
void 
Dag::SetNodeStatusFileName( const char *statusFileName,
			int minUpdateTime, bool alwaysUpdate )
{
	if ( _statusFileName != NULL ) {
		debug_printf( DEBUG_NORMAL, "Warning: Attempt to set NODE_STATUS_FILE "
					"to %s does not override existing value of %s\n",
					statusFileName, _statusFileName );
		check_warning_strictness( DAG_STRICT_3 );
		return;
	}
	_statusFileName = strnewp( statusFileName );
	_minStatusUpdateTime = minUpdateTime;
	_alwaysUpdateStatus = alwaysUpdate;
}

//-------------------------------------------------------------------------
/** Dump the node status.
	@param whether the DAG has just been held
	@param whether the DAG has just been removed
*/
// Note:  We might eventually want to change this to actually creating
// classad objects and calling the unparser on them.  (See gittrac
// #4316.)  wenger 2014-04-16
void
Dag::DumpNodeStatus( bool held, bool removed )
{
		//
		// Decide whether to update the file.
		//
	if ( _statusFileName == NULL ) {
		return;
	}
	
	if ( !_alwaysUpdateStatus && !_statusFileOutdated && !held && !removed ) {
		debug_printf( DEBUG_DEBUG_1, "Node status file not updated "
					"because it is not yet outdated\n" );
		return;
	}
	
	time_t startTime = time( NULL );
	bool tooSoon = (_minStatusUpdateTime > 0) &&
				((startTime - _lastStatusUpdateTimestamp) <
				_minStatusUpdateTime);
	if ( tooSoon && !held && !removed && !FinishedRunning( true ) &&
				!_dagIsAborted ) {
		debug_printf( DEBUG_DEBUG_1, "Node status file not updated "
					"because min. status update time has not yet passed\n" );
		return;
	}

		//
		// If we made it to here, we want to actually update the
		// file.  We do that by actually writing to a temporary file,
		// and then renaming that to the "real" file, so that the
		// "real" file is always complete.
		//
	debug_printf( DEBUG_DEBUG_1, "Updating node status file\n" );

	MyString tmpStatusFile( _statusFileName );
	tmpStatusFile += ".tmp";
		// Note: it's not an error if this fails (file may not
		// exist).
	tolerant_unlink( tmpStatusFile.Value() );

	FILE *outfile = safe_fopen_wrapper_follow( tmpStatusFile.Value(), "w" );
	if ( outfile == NULL ) {
		debug_printf( DEBUG_NORMAL,
					  "Warning: can't create node status file '%s': %s\n", 
					  tmpStatusFile.Value(), strerror( errno ) );
		check_warning_strictness( DAG_STRICT_1 );
		return;
	}

	fprintf( outfile, "[\n" );
	fprintf( outfile, "  Type = \"DagStatus\";\n" );

		//
		// Print DAG file list.
		//
	fprintf( outfile, "  DagFiles = {\n" );
	char *dagFile;
	_dagFiles.rewind();
	const char *separator = "";
	while ( (dagFile = _dagFiles.next()) ) {
		fprintf( outfile, "%s    %s", separator,
					EscapeClassadString( dagFile ) );
		separator = ",\n";
	}
	fprintf( outfile, "\n  };\n" );

		//
		// Print timestamp.
		//
	MyString timeStr = ctime( &startTime );
	timeStr.chomp();
	fprintf( outfile, "  Timestamp = %lu; /* %s */\n",
				(unsigned long)startTime,
				EscapeClassadString( timeStr.Value() ) );

		// If markNodesError is true, this means that we want to mark
		// nodes in the PRERUN, SUBMITTED, and POSTRUN states as being
		// in the ERROR state.  This is because if, for example, we're
		// condor_rm'ed, we won't see the ABORTED events for node jobs
		// that get removed, but we're *assuming* they will get removed.
		// (See gittrac #4686.)  We only want to do this the very last
		// time we dump out the node status file, to make sure that we
		// don't erroneously mark a running final node (if we have one)
		// as finished unsuccessfully.
	bool markNodesError = false;

		//
		// Print overall DAG status.
		//
	Job::status_t dagJobStatus = Job::STATUS_SUBMITTED;
	const char *statusNote = "";

	if ( DoneSuccess( true ) ) {
		dagJobStatus = Job::STATUS_DONE;
		statusNote = "success";
			// In case we have a combination of abort-dag-on and final
			// node, and we get here before seeing ABORTED events for
			// node jobs that got removed.
		markNodesError = true;

	} else if ( DoneFailed( true ) ) {
		dagJobStatus = Job::STATUS_ERROR;
		if ( _dagStatus == DAG_STATUS_ABORT ) {
			statusNote = "aborted";
			markNodesError = true;
		} else {
			statusNote = "failed";
				// In case we're halted and nodes are waiting for
				// deferred PRE or POST scripts.
			markNodesError = true;
		}

	} else if ( DoneCycle( true ) ) {
		dagJobStatus = Job::STATUS_ERROR;
		statusNote = "cycle";

	} else if ( held ) {
		statusNote = "held";

	} else if ( removed ) {
		if ( HasFinalNode() && !FinishedRunning( true ) ) {
			dagJobStatus = Job::STATUS_SUBMITTED;
			statusNote = "removed";
		} else {
			dagJobStatus = Job::STATUS_ERROR;
			statusNote = "removed";
			markNodesError = true;
		}
	} else if ( _dagIsAborted ) {
		if ( HasFinalNode() && !FinishedRunning( true ) ) {
			dagJobStatus = Job::STATUS_SUBMITTED;
			statusNote = "aborted";
		} else {
			dagJobStatus = Job::STATUS_ERROR;
			statusNote = "aborted";
			markNodesError = true;
		}
	}

	MyString statusStr = Job::status_t_names[dagJobStatus];
	statusStr.trim();
	statusStr += " (";
	statusStr += statusNote;
	statusStr += ")";
	fprintf( outfile, "  DagStatus = %d; /* %s */\n", dagJobStatus,
				EscapeClassadString( statusStr.Value() ) );

	int nodesPre = PreRunNodeCount();
	int nodesQueued = NumJobsSubmitted();
	int nodesPost = PostRunNodeCount();
	int nodesFailed = NumNodesFailed();
	int nodesHeld = NumHeldJobProcs();
	int nodesIdle = NumIdleJobProcs();
	if ( markNodesError ) {
			// Adjust state counts to reflect "pending" removes of node
			// jobs, etc.
		nodesFailed += nodesPre;
		nodesPre = 0;
		nodesFailed += nodesQueued;
		nodesQueued = 0;
		nodesFailed += nodesPost;
		nodesPost = 0;
		nodesHeld = 0;
		nodesIdle = 0;
	}
	fprintf( outfile, "  NodesTotal = %d;\n", NumNodes( true ) );
	fprintf( outfile, "  NodesDone = %d;\n", NumNodesDone( true ) );
	fprintf( outfile, "  NodesPre = %d;\n", nodesPre );
	fprintf( outfile, "  NodesQueued = %d;\n", nodesQueued );
	fprintf( outfile, "  NodesPost = %d;\n", nodesPost );
	fprintf( outfile, "  NodesReady = %d;\n", NumNodesReady() );
	fprintf( outfile, "  NodesUnready = %d;\n",NumNodesUnready( true ) );
	fprintf( outfile, "  NodesFailed = %d;\n", nodesFailed );
	fprintf( outfile, "  JobProcsHeld = %d;\n", nodesHeld );
	fprintf( outfile, "  JobProcsIdle = %d; /* includes held */\n", nodesIdle );
	fprintf( outfile, "]\n" );

		//
		// Print status of all nodes.
		//
	ListIterator<Job> it ( _jobs );
	Job *node;
	while ( it.Next( node ) ) {
		fprintf( outfile, "[\n" );
		fprintf( outfile, "  Type = \"NodeStatus\";\n" );

		int jobProcsQueued = node->_queuedNodeJobProcs;
		int jobProcsHeld = node->_jobProcsOnHold;

		Job::status_t status = node->GetStatus();
		const char *nodeNote = "";
		if ( status == Job::STATUS_READY ) {
				// Note:  Job::STATUS_READY only means that the job is
				// ready to submit if it doesn't have any unfinished
				// parents.
			if ( !node->CanSubmit() ) {
				status = Job::STATUS_NOT_READY;
			}

		} else if ( status == Job::STATUS_SUBMITTED ) {
			if ( markNodesError ) {
				status = Job::STATUS_ERROR;
				nodeNote = "Was STATUS_SUBMITTED";
				jobProcsQueued = 0;
				jobProcsHeld = 0;
			} else {
					// This isn't really the right thing to do for multi-
					// proc nodes, but I want to get in a fix for
					// gittrac #5333 today...  wenger 2015-11-05
				nodeNote = node->GetProcIsIdle( 0 ) ? "idle" : "not_idle";
				// Note: add info here about whether the job(s) are
				// held, once that code is integrated.
			}

		} else if ( status == Job::STATUS_ERROR ) {
			nodeNote = node->error_text.Value();

		} else if ( status == Job::STATUS_PRERUN ) {
			if ( markNodesError ) {
				status = Job::STATUS_ERROR;
				nodeNote = "Was STATUS_PRERUN";
			}

		} else if ( status == Job::STATUS_POSTRUN ) {
			if ( markNodesError ) {
				status = Job::STATUS_ERROR;
				nodeNote = "Was STATUS_POSTRUN";
			}
		}

		fprintf( outfile, "  Node = %s;\n",
					EscapeClassadString( node->GetJobName() ) );
		statusStr = Job::status_t_names[status];
		statusStr.trim();
		fprintf( outfile, "  NodeStatus = %d; /* %s */\n", status,
					EscapeClassadString( statusStr.Value() ) );
		// fprintf( outfile, "  /* HTCondorStatus = xxx; */\n" );
		fprintf( outfile, "  StatusDetails = %s;\n",
					EscapeClassadString( nodeNote ) );
		fprintf( outfile, "  RetryCount = %d;\n", node->GetRetries() );
		// fprintf( outfile, "  /* JobProcsTotal = xxx; */\n" );
		fprintf( outfile, "  JobProcsQueued = %d;\n", jobProcsQueued );
		// fprintf( outfile, "  /* JobProcsRunning = xxx; */\n" );
		// fprintf( outfile, "  /* JobProcsIdle = xxx; */\n" );
		fprintf( outfile, "  JobProcsHeld = %d;\n", jobProcsHeld );

		fprintf( outfile, "]\n" );
	}

		//
		// Print end information.
		//
	fprintf( outfile, "[\n" );
	fprintf( outfile, "  Type = \"StatusEnd\";\n" );

	time_t endTime = time( NULL );
	timeStr = ctime( &endTime );
	timeStr.chomp();
	fprintf( outfile, "  EndTime = %lu; /* %s */\n",
				(unsigned long)endTime,
				EscapeClassadString( timeStr.Value() ) );

	time_t nextTime;
	if ( FinishedRunning( true ) || removed ) {
		nextTime = 0;
		timeStr = "none";
	} else {
		nextTime = endTime + _minStatusUpdateTime;
		timeStr = ctime( &nextTime );
		timeStr.chomp();
	}
	fprintf( outfile, "  NextUpdate = %lu; /* %s */\n",
				(unsigned long)nextTime,
				EscapeClassadString( timeStr.Value() ) );
	fprintf( outfile, "]\n" );

	fclose( outfile );

		//
		// Now rename the temporary file to the "real" file.
		// Note:  we do tolerant_unlink because renaming over an
		// existing file fails on Windows.
		//
	MyString statusFileName( _statusFileName );
#if 0 // For testing, to enable manual checking of intermediate states...
	static int statusFileCount = 0;
	statusFileName += ++statusFileCount;
	debug_printf( DEBUG_QUIET, "Writing node status file %s\n",
				statusFileName.Value() );
#endif
	tolerant_unlink( statusFileName.Value() );
	if ( rename( tmpStatusFile.Value(), statusFileName.Value() ) != 0 ) {
		debug_printf( DEBUG_NORMAL,
					  "Warning: can't rename temporary node status "
					  "file (%s) to permanent file (%s): %s\n",
					  tmpStatusFile.Value(), statusFileName.Value(),
					  strerror( errno ) );
		check_warning_strictness( DAG_STRICT_1 );
		return;
	}

	_statusFileOutdated = false;
	_lastStatusUpdateTimestamp = startTime;
}

//-------------------------------------------------------------------------
const char *
Dag::EscapeClassadString( const char* strIn )
{
	static classad::Value tmpValue;
	static std::string tmpStr; // must be static so we can return c_str()
	static classad::ClassAdUnParser unparse;

	tmpValue.SetStringValue( strIn );
	tmpStr = "";
	unparse.Unparse( tmpStr, tmpValue );

	return tmpStr.c_str();
}

//---------------------------------------------------------------------------
bool
Dag::MonitorLogFile()
{
	debug_printf( DEBUG_DEBUG_2,
				"Attempting to monitor log file <%s>\n", _defaultNodeLog );

	CondorError errstack;
	if ( !_condorLogRdr.monitorLogFile( _defaultNodeLog, !_recovery,
				errstack ) ) {
		errstack.pushf( "DAGMan::Job", DAGMAN_ERR_LOG_FILE,
					"ERROR: Unable to monitor log file <%s>\n",
					_defaultNodeLog );
		debug_printf( DEBUG_QUIET, "%s\n", errstack.getFullText().c_str() );
		EXCEPT( "Fatal log file monitoring error!" );
		return false;
	}

	return true;
}

//---------------------------------------------------------------------------
bool
Dag::UnmonitorLogFile()
{
	debug_printf( DEBUG_DEBUG_2, "Unmonitoring log file <%s>\n",
				_defaultNodeLog );

	CondorError errstack;
	bool result = _condorLogRdr.unmonitorLogFile( _defaultNodeLog,
				errstack );
	if ( !result ) {
		errstack.pushf( "DAGMan::Job", DAGMAN_ERR_LOG_FILE,
					"ERROR: Unable to unmonitor log file <%s>\n",
					_defaultNodeLog );
		debug_printf( DEBUG_QUIET, "%s\n", errstack.getFullText().c_str() );
		EXCEPT( "Fatal log file monitoring error!" );
	}

	return result;
}

//-------------------------------------------------------------------------
void
Dag::SetReject( const MyString &location )
{
	if ( _firstRejectLoc == "" ) {
		_firstRejectLoc = location;
	}
	_reject = true;
}

//-------------------------------------------------------------------------
bool
Dag::GetReject( MyString &firstLocation )
{
	firstLocation = _firstRejectLoc;
	return _reject;
}

//===========================================================================

/** Set the filename of the jobstate.log file.
	@param the filename to which to write the jobstate log
*/
void 
Dag::SetJobstateLogFileName( const char *logFileName )
{
	if ( _jobstateLog.LogFile() != NULL ) {
		debug_printf( DEBUG_NORMAL, "Warning: Attempt to set JOBSTATE_LOG "
					"to %s does not override existing value of %s\n",
					logFileName, _jobstateLog.LogFile() );
		check_warning_strictness( DAG_STRICT_3 );
		return;
	}
	_jobstateLog.SetLogFile( logFileName );
}

//-------------------------------------------------------------------------
// 
// Function: CheckAllJobs
// Purpose:  Called after the DAG has finished to check for any
//           inconsistency in the job events we've gotten.
// Scope:    Public
//
//-------------------------------------------------------------------------
void
Dag::CheckAllJobs()
{
	CheckEvents::check_event_result_t result;
	MyString	jobError;

	result = _checkCondorEvents.CheckAllJobs(jobError);
	if ( result == CheckEvents::EVENT_ERROR ) {
		debug_printf( DEBUG_QUIET, "Error checking HTCondor job events: %s\n",
				jobError.Value() );
		ASSERT( false );
	} else if ( result == CheckEvents::EVENT_BAD_EVENT ||
				result == CheckEvents::EVENT_WARNING ) {
		debug_printf( DEBUG_NORMAL, "Warning checking HTCondor job events: %s\n",
				jobError.Value() );
		check_warning_strictness( DAG_STRICT_3 );
	} else {
		debug_printf( DEBUG_DEBUG_1, "All HTCondor job events okay\n");
	}
}

//-------------------------------------------------------------------------
void
Dag::PrintDeferrals( debug_level_t level, bool force ) const
{
	// This function should never be called when this dag object is acting like
	// a splice. 
	ASSERT( _isSplice == false);

	if( _maxJobsDeferredCount > 0 || force ) {
		debug_printf( level, "Note: %d total job deferrals because "
					"of -MaxJobs limit (%d)\n", _maxJobsDeferredCount,
					_maxJobsSubmitted );
	}

	if( _maxIdleDeferredCount > 0 || force ) {
		debug_printf( level, "Note: %d total job deferrals because "
					"of -MaxIdle limit (%d)\n", _maxIdleDeferredCount,
					_maxIdleJobProcs );
	}

	if( _catThrottleDeferredCount > 0 || force ) {
		debug_printf( level, "Note: %d total job deferrals because "
					"of node category throttles\n", _catThrottleDeferredCount );
	}

	if( _preScriptQ->GetScriptDeferredCount() > 0 || force ) {
		debug_printf( level, "Note: %d total PRE script deferrals because "
					"of -MaxPre limit (%d) or DEFER\n",
					_preScriptQ->GetScriptDeferredCount(),
					_maxPreScripts );
	}

	if( _postScriptQ->GetScriptDeferredCount() > 0 || force ) {
		debug_printf( level, "Note: %d total POST script deferrals because "
					"of -MaxPost limit (%d) or DEFER\n",
					_postScriptQ->GetScriptDeferredCount(),
					_maxPostScripts );
	}
}

//---------------------------------------------------------------------------
void
Dag::PrintPendingNodes() const
{
	dprintf( D_ALWAYS, "Pending DAG nodes:\n" );

    Job* node;
    ListIterator<Job> iList( _jobs );
    while( ( node = iList.Next() ) != NULL ) {
		switch ( node->GetStatus() ) {
		case Job::STATUS_PRERUN:
		case Job::STATUS_SUBMITTED:
		case Job::STATUS_POSTRUN:
			dprintf( D_ALWAYS, "  Node %s, HTCondor ID %d, status %s\n",
						node->GetJobName(), node->GetCluster(),
						node->GetStatusName() );
			break;

		default:
			// No op.
			break;
		}
    }
}

//---------------------------------------------------------------------------
void
Dag::SetPendingNodeReportInterval( int interval )
{
	_pendingReportInterval = interval;
	time( &_lastEventTime );
	time( &_lastPendingNodePrintTime );
}

//-------------------------------------------------------------------------
void
Dag::CheckThrottleCats()
{
	ThrottleByCategory::ThrottleInfo *info;
	_catThrottles.StartIterations();
	while ( _catThrottles.Iterate( info ) ) {
		debug_printf( DEBUG_DEBUG_1, "Category %s has %d jobs, "
					"throttle setting of %d\n", info->_category->Value(),
					info->_totalJobs, info->_maxJobs );
		ASSERT( info->_totalJobs >= 0 );
		if ( info->_totalJobs < 1 ) {
			debug_printf( DEBUG_NORMAL, "Warning: category %s has no "
						"assigned nodes, so the throttle setting (%d) "
						"will have no effect\n", info->_category->Value(),
						info->_maxJobs );
			check_warning_strictness( DAG_STRICT_2 );
		}

		if ( !info->isSet() ) {
			debug_printf( DEBUG_NORMAL, "Warning: category %s has no "
						"throttle value set\n", info->_category->Value() );
			check_warning_strictness( DAG_STRICT_2 );
		}
	}
}

//-------------------------------------------------------------------------
// 
// Function: IncludeExtraDotCommands
// Purpose:  Helper function for DumpDotFile. Reads the _dot_include_file_name 
//           file and places everything in it into the dot file that is being 
//           written. 
// Scope:    Private
//
//-------------------------------------------------------------------------
void
Dag::IncludeExtraDotCommands(
	FILE *dot_file)
{
	FILE *include_file;

	include_file = safe_fopen_wrapper_follow(_dot_include_file_name, "r");
	if (include_file == NULL) {
		if (_dot_include_file_name != NULL) {
        	debug_printf(DEBUG_NORMAL, "Can't open dot include file %s\n",
					_dot_include_file_name);
		}
	} else {
		char line[100];
		fprintf(dot_file, "// Beginning of commands included from %s.\n", 
				_dot_include_file_name);
		while (fgets(line, 100, include_file) != NULL) {
			fputs(line, dot_file);
		}
		fprintf(dot_file, "// End of commands included from %s.\n\n", 
				_dot_include_file_name);
		fclose(include_file);
	}
	return;
}

//-------------------------------------------------------------------------
// 
// Function: DumpDotFileNodes
// Purpose:  Helper function for DumpDotFile. Prints one line for each 
//           node in the graph. This line describes how the node should
//           be drawn, and it's based on the state of the node. In particular,
//           we draw different shapes for each node type, but also add
//           a short description of the state, to make it easily readable by
//           people that are familiar with HTCondor job states. 
// Scope:    Private
//
//-------------------------------------------------------------------------
void 
Dag::DumpDotFileNodes(FILE *temp_dot_file)
{
	Job                 *node;
	ListIterator <Job>  joblist (_jobs);
	
	joblist.ToBeforeFirst();	
	while (joblist.Next(node)) {
		const char *node_name;
		
		node_name = node->GetJobName();
		switch (node->GetStatus()) {
		case Job::STATUS_READY:
			fprintf(temp_dot_file, 
				"    \"%s\" [shape=ellipse label=\"%s (I)\"];\n",
				node_name, node_name);
			break;
		case Job::STATUS_PRERUN:
			fprintf(temp_dot_file, 
				"    \"%s\" [shape=ellipse label=\"%s (Pre)\" style=dotted];\n",
				node_name, node_name);
			break;
		case Job::STATUS_SUBMITTED:
			fprintf(temp_dot_file, 
				"    \"%s\" [shape=ellipse label=\"%s (R)\" peripheries=2];\n",
				node_name, node_name);
			break;
		case Job::STATUS_POSTRUN:
			fprintf(temp_dot_file, 
				"    \"%s\" [shape=ellipse label=\"%s (Post)\" style=dotted];\n",
				node_name, node_name);
			break;
		case Job::STATUS_DONE:
			fprintf(temp_dot_file, 
				"    \"%s\" [shape=ellipse label=\"%s (Done)\" style=bold];\n",
				node_name, node_name);
			break;
		case Job::STATUS_ERROR:
			fprintf(temp_dot_file, 
				"    \"%s\" [shape=box label=\"%s (E)\"];\n",
				node_name, node_name);
			break;
		default:
			fprintf(temp_dot_file, 
				"    \"%s\" [shape=ellipse label=\"%s (I)\"];\n",
				node_name, node_name);
			break;
		}
	}

	fprintf(temp_dot_file, "\n");

	return;
}

//-------------------------------------------------------------------------
// 
// Function: DumpDotFileArcs
// Purpose:  Helper function for DumpDotFile. This prints one line for each
//           arc that is in the DAG.
// Scope:    Private
//
//-------------------------------------------------------------------------
void 
Dag::DumpDotFileArcs(FILE *temp_dot_file)
{
	Job                          *parent;
	ListIterator <Job>           joblist (_jobs);

	joblist.ToBeforeFirst();	
	while (joblist.Next(parent)) {
		Job        *child;
		SimpleListIterator <JobID_t> child_list;
		const char                   *parent_name;
		const char                   *child_name;
		
		parent_name = parent->GetJobName();

		set<JobID_t> &cset = parent->GetQueueRef(Job::Q_CHILDREN);
		set<JobID_t>::const_iterator cit;

		for (cit = cset.begin(); cit != cset.end(); cit++) {
			child = FindNodeByNodeID( *cit );
			
			child_name  = child->GetJobName();
			if (parent_name != NULL && child_name != NULL) {
				fprintf(temp_dot_file, "    \"%s\" -> \"%s\";\n",
						parent_name, child_name);
			}
		}
	}
	
	return;
}

//-------------------------------------------------------------------------
// 
// Function: ChooseDotFileName
// Purpose:  If we're overwriting the dot file, the name is exactly as
//           the user specified it. If we're not overwriting, we need to 
//           choose a unique name. We choose one of the form name.number, 
//           where the number is the first unused we find. If the user 
//           creates a bunch of dot files (foo.0-foo.100) and deletes
//           some in the middle (foo.50), then this could confuse the user
//           because we'll fill in the middle. We don't worry about it though.
// Scope:    Private
//
//-------------------------------------------------------------------------
void 
Dag::ChooseDotFileName(MyString &dot_file_name)
{
	if (_overwrite_dot_file) {
		dot_file_name = _dot_file_name;
	} else {
		bool found_unused_file = false;

		while (!found_unused_file) {
			FILE *fp;

			dot_file_name.formatstr("%s.%d", _dot_file_name, _dot_file_name_suffix);
			fp = safe_fopen_wrapper_follow(dot_file_name.Value(), "r");
			if (fp != NULL) {
				fclose(fp);
				_dot_file_name_suffix++;
			} else {
				found_unused_file = true;
			}
		}
		_dot_file_name_suffix++;
	}
	return;
}

//---------------------------------------------------------------------------
bool Dag::Add( Job& job )
{
	int insertResult = _nodeNameHash.insert( job.GetJobName(), &job );
	ASSERT( insertResult == 0 );
	debug_printf(DEBUG_NORMAL, "MRC [Dag::Add] inserting job name=%s, ID=%d\n", job.GetJobName(), job.GetJobID());
	insertResult = _nodeIDHash.insert( job.GetJobID(), &job );
	ASSERT( insertResult == 0 );

		// Final node status is set to STATUS_NOT_READY here, so it
		// won't get run even though it has no parents; its status
		// will get changed when it should be run.
	if ( job.GetFinal() ) {
		if ( _final_job ) {
        	debug_printf( DEBUG_QUIET, "Error: DAG already has a final "
						"node %s; attempting to add final node %s\n",
						_final_job->GetJobName(), job.GetJobName() );
			return false;
		}
		job.SetStatus( Job::STATUS_NOT_READY );
		_final_job = &job;
	}
	return _jobs.Append(&job);
}

#if 0
//---------------------------------------------------------------------------
bool
Dag::RemoveNode( const char *name, MyString &whynot )
{
	if( !name ) {
		whynot = "name == NULL";
		return false;
	}
	Job *node = FindNodeByName( name );
	if( !node ) {
		whynot = "does not exist in DAG";
		return false;
	}
	if( node->IsActive() ) {
		whynot.formatstr( "is active (%s)", node->GetStatusName() );
		return false;
	}
	if( !node->IsEmpty( Job::Q_CHILDREN ) ||
		!node->IsEmpty( Job::Q_PARENTS ) ) {
		whynot.formatstr( "dependencies exist" );
		return false;
	}

		// now we know it's okay to remove, and can do the deed...

	Job* candidate = NULL;
	bool removed = false;

	if( node->GetStatus() == Job::STATUS_DONE ) {
		_numNodesDone--;
		ASSERT( _numNodesDone >= 0 );
		// Need to update metrics here!!!
	}
	else if( node->GetStatus() == Job::STATUS_ERROR ) {
		_numNodesFailed--;
		ASSERT( _numNodesFailed >= 0 );
		if ( _numNodesFailed == 0 && _dagStatus == DAG_STATUS_NODE_FAILED ) {
			_dagStatus = DAG_STATUS_OK;
		}
	}
	else if( node->GetStatus() == Job::STATUS_READY ) {
		ASSERT( _readyQ );

		if( _readyQ->IsMember( node ) ) {

				// remove node from ready queue

			debug_printf( DEBUG_VERBOSE, "=== Ready Queue (Before) ===" );
			PrintReadyQ( DEBUG_VERBOSE );

			removed = false;
			_readyQ->Rewind();
			while( _readyQ->Next( candidate ) ) {
				ASSERT( candidate );
				if( candidate == node ) {
					_readyQ->DeleteCurrent();
					removed = true;
					continue;
				}
			}
			ASSERT( removed );
			ASSERT( !_readyQ->IsMember( node ) );
			debug_printf( DEBUG_VERBOSE, "=== Ready Queue (After) ===" );
			PrintReadyQ( DEBUG_VERBOSE );
		}
	}
	else {
			// this should never happen, unless we add a new state and
			// fail to handle it above...
		debug_printf( DEBUG_QUIET, "ERROR: node %s in unexpected state (%s)\n",
					  node->GetJobName(), node->GetStatusName() );
		whynot.formatstr( "node in unexpected state (%s)",
						node->GetStatusName() );
		return false;
	}

		// remove node from the DAG
	removed = false;
	_jobs.Rewind();
	while( _jobs.Next( candidate ) ) {
        if( candidate == node ) {
			_jobs.DeleteCurrent();
			removed = true;
			continue;
		}
	}
		// we know the node is in _jobs (since we looked it up via
		// GetJob() above), and DeleteCurrent() can't fail (!), so
		// there should be no way for us to get through the above loop
		// without having seen & removed the node... also, we can't
		// safely just return false here and let a higher level handle
		// the error, since the node is already half-removed and thus
		// the DAG state is FUBAR...
	ASSERT( removed == true );

	whynot = "n/a";
	return true;
}
#endif

//---------------------------------------------------------------------------
bool
Dag::RemoveDependency( Job *parent, Job *child )
{
	MyString whynot;
	return RemoveDependency( parent, child, whynot );
}

//---------------------------------------------------------------------------
bool
Dag::RemoveDependency( Job *parent, Job *child, MyString &whynot )
{
	if( !parent ) {
		whynot = "parent == NULL";
		return false;
	}
	if( !child ) {
		whynot = "child == NULL";
		return false;
	}

	if( !parent->HasChild( child ) ) {
		whynot = "no such dependency";
		return false;
	}
	ASSERT( child->HasParent( parent ) );

		// remove the child from the parent's children...
	if( !parent->RemoveChild( child, whynot ) ) {
	return false;
	}
	ASSERT( parent->HasChild( child ) == false );

		// remove the parent from the child's parents...
	if( !child->RemoveParent( parent, whynot ) ) {
			// the dependencies are now asymetric and thus the DAG
			// state is FUBAR, so we should bail...
		ASSERT( false );
		return false;
	}
	ASSERT( child->HasParent( parent ) == false );

	whynot = "n/a";
    return true;
}


//---------------------------------------------------------------------------
Job*
Dag::LogEventNodeLookup( const ULogEvent* event,
			bool &submitEventIsSane )
{
	ASSERT( event );
	submitEventIsSane = false;

	Job *node = NULL;
	CondorID condorID( event->cluster, event->proc, event->subproc );

		// if this is a job whose submit event we've already seen, we
		// can simply use the job ID to look up the corresponding DAG
		// node, and we're done...

	if ( event->eventNumber != ULOG_SUBMIT &&
				event->eventNumber != ULOG_PRESKIP ) {
		
	  node = FindNodeByEventID( condorID );
	  if( node ) {
	    return node;
	  }
	}
	
		// if the job ID wasn't familiar and we didn't find a node
		// above, there are at least four possibilites:
		//	
		// 1) it's the submit event for a node we just submitted, and
		// we don't yet know the job ID; in this case, we look up the
		// node name in the event body. Alternately if we are in recovery
		// mode we don't yet know the job ID.
		//
		// 2) it's the POST script terminated event for a job whose
		// submission attempts all failed, leaving it with no valid
		// job ID at all (-1.-1.-1).  Here we also look up the node
		// name in the event body.
		//
		// 3) it's a job submitted by someone outside than this
		// DAGMan, and can/should be ignored (we return NULL).
		//
		// 4) it's a pre skip event, which is handled similarly to
		// a submit event.
		//
		// 5) it's a factory submit event, which is handled similarly to
		// a submit event.
	if( event->eventNumber == ULOG_SUBMIT ) {
		const SubmitEvent* submit_event = (const SubmitEvent*)event;
		if ( submit_event->submitEventLogNotes ) {
			char nodeName[1024] = "";
			if ( sscanf( submit_event->submitEventLogNotes,
						 "DAG Node: %1023s", nodeName ) == 1 ) {
				node = FindNodeByName( nodeName );
				if( node ) {
					submitEventIsSane = SanityCheckSubmitEvent( condorID,
								node );
					node->SetCondorID( condorID );

						// Insert this node into the CondorID->node hash
						// table if we don't already have it (e.g., recovery
						// mode).  (In "normal" mode we should have already
						// inserted it when we did the condor_submit.)
					Job *tmpNode = NULL;
					bool isNoop = JobIsNoop( condorID );
					ASSERT( isNoop == node->GetNoop() );
					int id = GetIndexID( condorID );
					HashTable<int, Job *> *ht =
								GetEventIDHash( isNoop );
					if ( ht->lookup(id, tmpNode) != 0 ) {
							// Node not found.
						int insertResult = ht->insert( id, node );
						ASSERT( insertResult == 0 );
					} else {
							// Node was found.
						ASSERT( tmpNode == node );
					}
				}
			} else {
				debug_printf( DEBUG_QUIET, "ERROR: 'DAG Node:' not found "
							"in submit event notes: <%s>\n",
							submit_event->submitEventLogNotes );
			}
		}
		return node;
	}

	if( event->eventNumber == ULOG_POST_SCRIPT_TERMINATED &&
		event->cluster == -1 ) {
		const PostScriptTerminatedEvent* pst_event =
			(const PostScriptTerminatedEvent*)event;
		node = FindNodeByName( pst_event->dagNodeName );
		return node;
	}
	
	if( event->eventNumber == ULOG_PRESKIP ) {
		const PreSkipEvent* skip_event = (const PreSkipEvent*)event;
		char nodeName[1024] = "";
		if( !skip_event->skipEventLogNotes ) { 
			debug_printf( DEBUG_NORMAL, "No DAG Node indicated in a PRE_SKIP event\n" );	
			node = NULL;
		} else if( sscanf( skip_event->skipEventLogNotes, "DAG Node: %1023s",
				nodeName ) == 1) {
			node = FindNodeByName( nodeName );
			if( node ) {
				node->SetCondorID( condorID );
					// Insert this node into the CondorID->node hash
					// table.
				Job *tmpNode = NULL;
				bool isNoop = JobIsNoop( condorID );
				int id = GetIndexID( condorID );
				HashTable<int, Job *> *ht =
							GetEventIDHash( isNoop );
				if ( ht->lookup(id, tmpNode) != 0 ) {
						// Node not found.
					int insertResult = ht->insert( id, node );
					ASSERT( insertResult == 0 );
				} else {
						// Node was found.
					ASSERT( tmpNode == node );
				}
			}
		} else {
			debug_printf( DEBUG_QUIET, "ERROR: 'DAG Node:' not found "
						"in skip event notes: <%s>\n",
						skip_event->skipEventLogNotes );
		}
		return node;
	}

	if( event->eventNumber == ULOG_FACTORY_SUBMIT ) {
		const FactorySubmitEvent* factory_submit_event = (const FactorySubmitEvent*)event;
		if ( factory_submit_event->submitEventLogNotes ) {
			char nodeName[1024] = "";
			if ( sscanf( factory_submit_event->submitEventLogNotes,
						 "DAG Node: %1023s", nodeName ) == 1 ) {
				node = FindNodeByName( nodeName );
				if( node ) {
					submitEventIsSane = SanityCheckSubmitEvent( condorID,
								node );
					node->SetCondorID( condorID );

						// Insert this node into the CondorID->node hash
						// table if we don't already have it (e.g., recovery
						// mode).  (In "normal" mode we should have already
						// inserted it when we did the condor_submit.)
					Job *tmpNode = NULL;
					bool isNoop = JobIsNoop( condorID );
					ASSERT( isNoop == node->GetNoop() );
					int id = GetIndexID( condorID );
					HashTable<int, Job *> *ht =
								GetEventIDHash( isNoop );
					if ( ht->lookup(id, tmpNode) != 0 ) {
							// Node not found.
						int insertResult = ht->insert( id, node );
						ASSERT( insertResult == 0 );
					} else {
							// Node was found.
						ASSERT( tmpNode == node );
					}
				}
			} else {
				debug_printf( DEBUG_QUIET, "ERROR: 'DAG Node:' not found "
							"in factory submit event notes: <%s>\n",
							factory_submit_event->submitEventLogNotes );
			}
		}
		return node;
	}
	return node;
}


//---------------------------------------------------------------------------
// Checks whether this is a "good" event ("bad" events include HTCondor
// sometimes writing a terminated/aborted pair instead of just
// aborted, and the "submit once, run twice" bug).  Extra abort events
// we just ignore; other bad events will abort the DAG unless
// configured to continue.
//
// Note: we only check an event if we have a job object for it, so
// that we don't pay any attention to unrelated "garbage" events that
// may be in the log(s).
//
// Note: the event checking has pretty much been considered
// "diagnostic" until now; however, it turns out that if you get the
// terminated/abort event combo on a node that has retries left,
// DAGMan will assert if the event checking is turned off.  (See Gnats
// PR 467.)  wenger 2005-04-08.
//
// returns true if the event is sane and false if it is "impossible";
// (additionally sets *result=false if DAG should be aborted)

bool
Dag::EventSanityCheck( const ULogEvent* event,
			const Job* node, bool* result )
{
	ASSERT( event );
	ASSERT( node );

	MyString eventError;
	CheckEvents::check_event_result_t checkResult = CheckEvents::EVENT_OKAY;

	checkResult = _checkCondorEvents.CheckAnEvent( event, eventError );

	if( checkResult == CheckEvents::EVENT_OKAY ) {
		debug_printf( DEBUG_DEBUG_1, "Event is okay\n" );
		return true;
	}

	debug_printf( DEBUG_NORMAL, "%s\n", eventError.Value() );
	//debug_printf( DEBUG_NORMAL, "WARNING: bad event here may indicate a "
				  //"serious bug in HTCondor -- beware!\n" );

	if( checkResult == CheckEvents::EVENT_WARNING ) {
		debug_printf( DEBUG_NORMAL, "BAD EVENT is warning only\n");
		return true;
	}

	if( checkResult == CheckEvents::EVENT_BAD_EVENT ) {
		debug_printf( DEBUG_NORMAL, "Continuing with DAG in spite of bad "
					  "event (%s) because of allow_events setting\n",
					  eventError.Value() );
	
			// Don't do any further processing of this event,
			// because it can goof us up (e.g., decrement count
			// of running jobs when we shouldn't).

		return false;
	}

	if( checkResult == CheckEvents::EVENT_ERROR ) {
		debug_printf( DEBUG_QUIET, "ERROR: aborting DAG because of bad event "
					  "(%s)\n", eventError.Value() );
			// set *result to indicate we should abort the DAG
		*result = false;
		return false;
	}

	debug_printf( DEBUG_QUIET, "Illegal CheckEvents::check_event_allow_t "
				  "value: %d\n", checkResult );
	return false;
}


//---------------------------------------------------------------------------
// compares a submit event's job ID with the one that appeared earlier
// in the submit command's stdout (which we stashed in the Job object)

bool
Dag::SanityCheckSubmitEvent( const CondorID condorID, const Job* node )
{
		// Changed this if from "if( recovery )" during work on PR 806 --
		// this is better because if you get two submit events for the
		// same node you'll still get a warning in recovery mode.
		// wenger 2007-01-31.
	if( node->GetID() == _defaultCondorId ) {
			// we no longer have the submit command stdout to check against
		return true;
	}

	if( condorID._cluster == node->GetCluster() ) {
		return true;
	}

	MyString message;
	message.formatstr( "ERROR: node %s: job ID in userlog submit event (%d.%d.%d) "
				"doesn't match ID reported earlier by submit command "
				"(%d.%d.%d)!", 
				node->GetJobName(), condorID._cluster, condorID._proc,
				condorID._subproc, node->GetCluster(), node->GetProc(),
				node->GetSubProc() );

	if ( _abortOnScarySubmit ) {
		debug_printf( DEBUG_QUIET, "%s  Aborting DAG; set "
					"DAGMAN_ABORT_ON_SCARY_SUBMIT to false if you are "
					"*sure* this shouldn't cause an abort.\n",
					message.Value() );
		main_shutdown_rescue( EXIT_ERROR, DAG_STATUS_ERROR );
		return true;
	} else {
		debug_printf( DEBUG_QUIET,
					"%s  Trusting the userlog for now (because of "
					"DAGMAN_ABORT_ON_SCARY_SUBMIT setting), but this is "
					"scary!\n", message.Value() );
	}
	return false;
}

//---------------------------------------------------------------------------
HashTable<int, Job *> *
Dag::GetEventIDHash(bool isNoop)
{
	if ( isNoop ) {
		return &_noopIDHash;
	}

	return &_condorIDHash;
}

//---------------------------------------------------------------------------
const HashTable<int, Job *> *
Dag::GetEventIDHash(bool isNoop) const
{
	if ( isNoop ) {
		return &_noopIDHash;
	}

	return &_condorIDHash;
}

// NOTE: dag addnode/removenode/adddep/removedep methods don't
// necessarily insure internal consistency...that's currently up to
// the higher level calling them to get right...
//---------------------------------------------------------------------------

Dag::submit_result_t
Dag::SubmitNodeJob( const Dagman &dm, Job *node, CondorID &condorID )
{
	submit_result_t result = SUBMIT_RESULT_NO_SUBMIT;

		// Resetting the HTCondor ID here fixes PR 799.  wenger 2007-01-24.
	if ( node->GetCluster() != _defaultCondorId._cluster ) {
			// Remove the "previous" HTCondor ID for this node from
			// the ID->node hash table.
		int id = GetIndexID( node->GetID() );
		int removeResult = GetEventIDHash( node->GetNoop() )->remove( id );
		ASSERT( removeResult == 0 );
	}
	node->SetCondorID( _defaultCondorId );

		// sleep for a specified time before submitting
	if( dm.submit_delay != 0 ) {
		debug_printf( DEBUG_VERBOSE, "Sleeping for %d s "
					  "(DAGMAN_SUBMIT_DELAY) to throttle submissions...\n",
					  dm.submit_delay );
		sleep( dm.submit_delay );
	}

		// Do condor_submit_dag -no_submit if this is a nested DAG node
		// and lazy submit file generation is enabled (this must be
		// done before we try to monitor the log file).
   	if ( !node->GetNoop() &&
				node->GetDagFile() != NULL && _generateSubdagSubmits ) {
		bool isRetry = node->GetRetries() > 0;
		if ( runSubmitDag( *_submitDagDeepOpts, node->GetDagFile(),
					node->GetDirectory(), node->_effectivePriority,
					isRetry ) != 0 ) {
			++node->_submitTries;
			debug_printf( DEBUG_QUIET,
						"ERROR: condor_submit_dag -no_submit failed "
						"for node %s.\n", node->GetJobName() );
				// Hmm -- should this be a node failure, since it probably
				// won't work on retry?  wenger 2010-03-26
			return SUBMIT_RESULT_NO_SUBMIT;
		}
	}

	debug_printf( DEBUG_NORMAL, "Submitting %s Node %s job(s)...\n",
			  	node->JobTypeString(), node->GetJobName() );

	bool submit_success = false;

 	node->_submitTries++;
	if ( node->GetNoop() ) {
   		submit_success = fake_condor_submit( condorID, 0,
					node->GetJobName(), node->GetDirectory(),
					_defaultNodeLog );
	} else {
			// Note: assigning the ParentListString() return value
			// to a variable here, instead of just passing it directly
			// to condor_submit(), fixes a memory leak(!).
			// wenger 2008-12-18
		MyString parents = ParentListString( node );

			// This is to allow specifying a top-level batch name of
			// " " to *not* override batch names specified at a lower
			// level.
		const char *batchName;
		if ( !node->GetDagFile() && dm._batchName == " " ) {
			batchName = "";
		} else {
			batchName = dm._batchName.Value();
		}

   		submit_success = condor_submit( dm, node->GetCmdFile(), condorID,
					node->GetJobName(), parents,
					node->varsFromDag, node->_effectivePriority,
					node->GetRetries(),
					node->GetDirectory(), _defaultNodeLog,
					node->NumChildren() > 0 && dm._claim_hold_time > 0,
					batchName );
	}

	result = submit_success ? SUBMIT_RESULT_OK : SUBMIT_RESULT_FAILED;

	return result;
}

//---------------------------------------------------------------------------
void
Dag::ProcessSuccessfulSubmit( Job *node, const CondorID &condorID )
{
	  // Set the times to *not* wait before trying another submit, since
	  // the most recent submit worked.
	_nextSubmitTime = 0;
	_nextSubmitDelay = 1;

    // append node to the submit queue so we can match it with its
    // submit event once the latter appears in the HTCondor job log
    if( _submitQ->enqueue( node ) == -1 ) {
		debug_printf( DEBUG_QUIET, "ERROR: _submitQ->enqueue() failed!\n" );
	}

    node->SetStatus( Job::STATUS_SUBMITTED );

		// Note: I assume we're incrementing this here instead of when
		// we see the submit events so that we don't accidentally exceed
		// maxjobs (now really maxnodes) if it takes a while to see
		// the submit events.  wenger 2006-02-10.
	UpdateJobCounts( node, 1 );
    
        // stash the job ID reported by the submit command, to compare
        // with what we see in the userlog later as a sanity-check
        // (note: this sanity-check is not possible during recovery,
        // since we won't have seen the submit command stdout...)

	node->SetCondorID( condorID );
	ASSERT( JobIsNoop( node->GetID() ) == node->GetNoop() );
	int id = GetIndexID( node->GetID() );
	int insertResult = GetEventIDHash( node->GetNoop() )->insert( id, node );
	ASSERT( insertResult == 0 );

	debug_printf( DEBUG_VERBOSE, "\tassigned %s ID (%d.%d.%d)\n",
				  node->JobTypeString(), condorID._cluster, condorID._proc,
				  condorID._subproc );
}

//---------------------------------------------------------------------------
void
Dag::ProcessFailedSubmit( Job *node, int max_submit_attempts )
{
	// This function should never be called when the Dag object is being used
	// to parse a splice.
	ASSERT( _isSplice == false );

	_jobstateLog.WriteSubmitFailure( node );

    // Flag the status file as outdated so it gets updated soon.
    _statusFileOutdated = true;

	// Set the times to wait twice as long as last time.
	int thisSubmitDelay = _nextSubmitDelay;
	_nextSubmitTime = time(NULL) + thisSubmitDelay;
	_nextSubmitDelay *= 2;

	if ( _dagStatus == Dag::DAG_STATUS_RM && node->GetFinal() ) {
		max_submit_attempts = min( max_submit_attempts, 2 );
	}

	if ( node->_submitTries >= max_submit_attempts ) {
			// We're out of submit attempts, treat this as a submit failure.

			// To match the existing behavior, we're resetting the times
			// here.
		_nextSubmitTime = 0;
		_nextSubmitDelay = 1;

		debug_printf( DEBUG_QUIET, "Job submit failed after %d tr%s.\n",
				node->_submitTries, node->_submitTries == 1 ? "y" : "ies" );

		node->error_text.formatstr( "Job submit failed" );

			// NOTE: this failure short-circuits the "retry" feature
			// because it's already exhausted a number of retries
			// (maybe we should make sure max_submit_attempts >
			// node->retries before assuming this is a good idea...)
		debug_printf( DEBUG_NORMAL, "Shortcutting node %s retries because "
				"of submit failure(s)\n", node->GetJobName() );
		node->retries = node->GetRetryMax();
		if( node->_scriptPost ) {
			node->_scriptPost->_retValJob = DAG_ERROR_CONDOR_SUBMIT_FAILED;
			(void)RunPostScript( node, _alwaysRunPost, 0 );
		} else {
			node->TerminateFailure();
			_numNodesFailed++;
			_metrics->NodeFinished( node->GetDagFile() != NULL, false );
			if ( _dagStatus == DAG_STATUS_OK ) {
				_dagStatus = DAG_STATUS_NODE_FAILED;
			}
		}
	} else {
		// We have more submit attempts left, put this node back into the
		// ready queue.
		debug_printf( DEBUG_NORMAL, "Job submit try %d/%d failed, "
				"will try again in >= %d second%s.\n", node->_submitTries,
				max_submit_attempts, thisSubmitDelay,
				thisSubmitDelay == 1 ? "" : "s" );

		if ( m_retrySubmitFirst ) {
			_readyQ->Prepend(node, -node->_effectivePriority);
		} else {
			_readyQ->Append(node, -node->_effectivePriority);
		}
	}
}

//---------------------------------------------------------------------------
void
Dag::DecrementProcCount( Job *node )
{
	node->_queuedNodeJobProcs--;
	ASSERT( node->_queuedNodeJobProcs >= 0 );
	
	if( node->_queuedNodeJobProcs == 0 ) {
		UpdateJobCounts( node, -1 );
		node->Cleanup();
	}
}

//---------------------------------------------------------------------------
void
Dag::UpdateJobCounts( Job *node, int change )
{
	_numJobsSubmitted += change;
	ASSERT( _numJobsSubmitted >= 0 );

	if ( node->GetThrottleInfo() ) {
		node->GetThrottleInfo()->_currentJobs += change;
		ASSERT( node->GetThrottleInfo()->_currentJobs >= 0 );
	}
}


//---------------------------------------------------------------------------
void
Dag::SetDirectory(MyString &dir)
{
	m_directory = dir;
}

//---------------------------------------------------------------------------
void
Dag::SetDirectory(char *dir)
{
	m_directory = dir;
}

//---------------------------------------------------------------------------
void
Dag::PropagateDirectoryToAllNodes(void)
{
	Job *job = NULL;
	MyString key;

	if (m_directory == ".") {
		return;
	}

	// Propagate the directory setting to all nodes in the DAG.
	_jobs.Rewind();
	while( (job = _jobs.Next()) ) {
		job->PrefixDirectory(m_directory);
	}

	// I wipe out m_directory here. If this gets called multiple
	// times for a specific DAG, it'll prefix multiple times, and that is most
	// likely wrong.

	m_directory = ".";
}

//-------------------------------------------------------------------------
bool
Dag::SetPinInOut( bool isPinIn, const char *nodeName, int pinNum )
{
	debug_printf( DEBUG_DEBUG_1, "Dag(%s)::SetPinInOut(%d, %s, %d)\n",
				_spliceScope.Value(), isPinIn, nodeName, pinNum );

	ASSERT( pinNum > 0 );

	Job *node = FindNodeByName( nodeName );
	if ( !node ) {
		debug_printf( DEBUG_QUIET, "ERROR: node %s not found!\n", nodeName );
		return false;
	}

	bool result = false;
	if ( isPinIn ) {
		result = SetPinInOut( _pinIns, node, pinNum );
	} else {
		result = SetPinInOut( _pinOuts, node, pinNum );
	}

	return result;
}

//---------------------------------------------------------------------------
bool
Dag::SetPinInOut( PinList &pinList, Job *node, int pinNum )
{
	--pinNum; // Pin numbers start with 1
	if ( pinNum >= static_cast<int>( pinList.size() ) ) {
		pinList.resize( pinNum+1, NULL );
	}
	PinNodes *pn = pinList[pinNum];
	if ( !pn ) {
		pinList[pinNum] = new PinNodes();
		pn = pinList[pinNum];
	}
	pn->push_back( node );

	return true;
}

//---------------------------------------------------------------------------
const Dag::PinNodes *
Dag::GetPinInOut( bool isPinIn, int pinNum ) const
{
	debug_printf( DEBUG_DEBUG_1, "Dag(%s)::GetPinInOut(%d, %d)\n",
				_spliceScope.Value(), isPinIn, pinNum );

	ASSERT( pinNum > 0 );

	const PinNodes *pn;
	if ( isPinIn ) {
		pn = GetPinInOut( _pinIns, "in", pinNum );
	} else {
		pn = GetPinInOut( _pinOuts, "out", pinNum );
	}

	return pn;
}

//---------------------------------------------------------------------------
const Dag::PinNodes *
Dag::GetPinInOut( const PinList &pinList, const char *inOutStr,
			int pinNum )
{
	--pinNum; // Pin numbers start with 1
	if ( pinNum >= static_cast<int>( pinList.size() ) ) {
		debug_printf( DEBUG_QUIET,
					"ERROR: pin %s number %d specified; max is %d\n",
					inOutStr, pinNum+1, static_cast<int>( pinList.size() ) );
		return NULL;
	} else {
		return pinList[pinNum];
	}
}

//---------------------------------------------------------------------------
int
Dag::GetPinCount( bool isPinIn )
{
	if ( isPinIn ) {
		return _pinIns.size();
	} else {
		return _pinOuts.size();
	}
}

//---------------------------------------------------------------------------
bool
Dag::ConnectSplices( Dag *parentSplice, Dag *childSplice )
{
	debug_printf( DEBUG_DEBUG_1, "Dag::ConnectSplices(%s, %s)\n",
				parentSplice->_spliceScope.Value(),
				childSplice->_spliceScope.Value() );

	MyString parentName = parentSplice->_spliceScope;
		// Trim trailing '+' from parentName.
	int last = parentName.Length() - 1;
	ASSERT( last >= 0 );
	if ( parentName[last] == '+' ) {
		parentName.truncate( last );
	}

	MyString childName = childSplice->_spliceScope;
		// Trim trailing '+' from childName.
	last = childName.Length() - 1;
	ASSERT( last >= 0 );
	if ( childName[last] == '+' ) {
		childName.truncate( last );
	}

		// Make sure the parent and child splices have pin_ins/pin_outs
		// as appropriate, and that the number of pin_ins and pin_outs
		// matches.
	int pinOutCount = parentSplice->GetPinCount( false );
	if ( pinOutCount <= 0 ) {
		debug_printf( DEBUG_QUIET,
					"ERROR: parent splice %s has 0 pin_outs\n",
					parentName.Value() );
		return false;
	}

	int pinInCount = childSplice->GetPinCount( true );
	if ( pinInCount <= 0 ) {
		debug_printf( DEBUG_QUIET,
					"ERROR: child splice %s has 0 pin_ins\n",
					childName.Value() );
		return false;
	}

	if ( pinOutCount != pinInCount ) {
		debug_printf( DEBUG_QUIET,
					"ERROR: pin_in/out mismatch:  parent splice %s has %d pin_outs; child splice %s has %d pin_ins\n",
					parentName.Value(), pinOutCount,
					childName.Value(), pinInCount );
		return false;
	}

		// Go thru the pin_in/pin_out lists, and add parent/child
		// dependencies between splices as appropriate.  (Note that
		// we will catch any missing pin_in/pin_out numbers here.)
	for (int pinNum = 1; pinNum <= pinOutCount; ++pinNum ) {
		const PinNodes *parentPNs = parentSplice->GetPinInOut( false, pinNum );
		if ( !parentPNs ) {
			debug_printf( DEBUG_QUIET,
						"ERROR: parent splice %s has no node for pin_out %d\n",
						parentName.Value(), pinNum );
			return false;
		}

		const PinNodes *childPNs = childSplice->GetPinInOut( true, pinNum );
		if ( !childPNs ) {
			debug_printf( DEBUG_QUIET,
						"ERROR: child splice %s has no node for pin_in %d\n",
						childName.Value(), pinNum );
			return false;
		}

		for ( int parentNodeNum = 0;
					parentNodeNum < static_cast<int>( parentPNs->size() );
					++parentNodeNum ) {
			Job *parentNode = parentPNs->at(parentNodeNum);
			for ( int childNodeNum = 0;
						childNodeNum < static_cast<int>( childPNs->size() );
						++childNodeNum ) {
				Job *childNode = childPNs->at(childNodeNum);

				if ( !AddDependency( parentNode, childNode ) ) {
					debug_printf( DEBUG_QUIET,
								"ERROR: unable to add parent/child dependency for pin %d\n", pinNum );
		
					return false;
				}
			}
		}
	}

		// Check for "orphan" nodes in the child splice -- nodes that
		// don't have either a parent within the splice or a pin_in
		// connection.
	Job *childNode;
	childSplice->_jobs.Rewind();
	while( (childNode = childSplice->_jobs.Next()) ) {
		if ( childNode->NumParents() < 1 ) {
			debug_printf( DEBUG_QUIET,
						"ERROR: child splice node %s has no parents after making pin connections; add pin_in or parent\n",
						childNode->GetJobName() );
			return false;
		}
	}

	return true;
}

//---------------------------------------------------------------------------
void
Dag::DeletePinList( PinList &pinList )
{
	for ( int pinNum = 0; pinNum < static_cast<int>( pinList.size() );
				++pinNum ) {
		PinNodes *pn = pinList[pinNum];
		delete pn;
	}
}

//---------------------------------------------------------------------------
void
Dag::PrefixAllNodeNames(const MyString &prefix)
{
	Job *job = NULL;
	MyString key;

	debug_printf(DEBUG_DEBUG_1, "Entering: Dag::PrefixAllNodeNames()"
		" with prefix %s\n",prefix.Value());

	_jobs.Rewind();
	while( (job = _jobs.Next()) ) {
		job->PrefixName(prefix);
	}

	// Here we must reindex the hash view with the prefixed name.
	// also fix my node name hash view of the jobs

	// First, wipe out the index.
	_nodeNameHash.startIterations();
	while(_nodeNameHash.iterate(key,job)) {
		_nodeNameHash.remove(key);
	}

	// Then, reindex all the jobs keyed by their new name
	_jobs.Rewind();
	while( (job = _jobs.Next()) ) {
		key = job->GetJobName();
		if (_nodeNameHash.insert(key, job) != 0) {
			// I'm reinserting everything newly, so this should never happen
			// unless two jobs have an identical name, which means another
			// part o the code failed to keep the constraint that all jobs have
			// unique names
			debug_error(1, DEBUG_QUIET, 
				"Dag::PrefixAllNodeNames(): This is an impossible error\n");
		}
	}

	debug_printf(DEBUG_DEBUG_1, "Leaving: Dag::PrefixAllNodeNames()\n");
}

//---------------------------------------------------------------------------
int 
Dag::InsertSplice(MyString spliceName, Dag *splice_dag)
{
	return _splices.insert(spliceName, splice_dag);
}

//---------------------------------------------------------------------------
int
Dag::LookupSplice(MyString name, Dag *&splice_dag)
{
	return _splices.lookup(name, splice_dag);
}

//---------------------------------------------------------------------------
// This represents not the actual initial nodes of the dag just after
// the file containing the dag had been parsed.
// You must NOT free the returned array or the contained pointers.
ExtArray<Job*>*
Dag::InitialRecordedNodes(void)
{
	return &_splice_initial_nodes;
}

//---------------------------------------------------------------------------
// This represents not the actual final nodes of the dag just after
// the file containing the dag had been parsed.
// You must NOT free the returned array or the contained pointers.
ExtArray<Job*>*
Dag::FinalRecordedNodes(void)
{
	return &_splice_terminal_nodes;
}


//---------------------------------------------------------------------------
// After we parse the dag, let's remember which ones were the initial and 
// terminal nodes in the dag (in case this dag was used as a splice).
void
Dag::RecordInitialAndTerminalNodes(void)
{
	Job *job = NULL;

	_jobs.Rewind();
	while( (job = _jobs.Next()) ) {

		// record the initial nodes
		if (job->NumParents() == 0) {
			_splice_initial_nodes.add(job);
		}

		// record the final nodes
		if (job->NumChildren() == 0) {
			_splice_terminal_nodes.add(job);
		}
	}
}

//---------------------------------------------------------------------------
// Make a copy of the _jobs array and return it. This will also remove the
// nodes out of _jobs so the destructor doesn't delete them.
OwnedMaterials*
Dag::RelinquishNodeOwnership(void)
{
	Job *job = NULL;
	MyString key;

	ExtArray<Job*> *nodes = new ExtArray<Job*>();

	// 1. Copy the jobs
	_jobs.Rewind();
	while( (job = _jobs.Next()) ) {
		nodes->add(job);
		_jobs.DeleteCurrent();
	}

	// shove it into a packet and give it back
	return new OwnedMaterials(nodes, &_catThrottles, _reject,
				_firstRejectLoc);
}


//---------------------------------------------------------------------------
OwnedMaterials*
Dag::LiftSplices(SpliceLayer layer)
{
	Dag *splice = NULL;
	MyString key;
	OwnedMaterials *om = NULL;

	// if this splice contains no other splices, then relinquish the nodes I own
	if (layer == DESCENDENTS && _splices.getNumElements() == 0) {
		return RelinquishNodeOwnership();
	}

	// recurse down the splice tree moving everything up into myself.
	_splices.startIterations();
	while(_splices.iterate(key, splice)) {

		debug_printf(DEBUG_DEBUG_1, "Lifting splice %s\n", key.Value());
		om = splice->LiftSplices(DESCENDENTS);
		// this function moves what it needs out of the returned object
		AssumeOwnershipofNodes(key, om);
		delete om;
	}

	// Now delete all of them.
	_splices.startIterations();
	while(_splices.iterate(key, splice)) {
		_splices.remove(key);
		delete splice;
	}
	ASSERT( _splices.getNumElements() == 0 );

	// and prefix them if there was a DIR for the dag.
	PropagateDirectoryToAllNodes();

	// base case is above.
	return NULL;
}

//---------------------------------------------------------------------------
// Grab all of the nodes out of the splice, and place them into here.
// If the splice, after parsing of the dag file representing 'here', still
// have true initial or final nodes, then those must move over the the
// recorded inital and final nodes for 'here'.
void
Dag::AssumeOwnershipofNodes(const MyString &spliceName, OwnedMaterials *om)
{
	Job *job = NULL;
	int i;
	MyString key;
	JobID_t key_id;

	ExtArray<Job*> *nodes = om->nodes;

	// 0. Take ownership of the categories

	// Merge categories from the splice into this DAG object.  If the
	// same category exists in both (whether global or non-global) the
	// higher-level value overrides the lower-level value.

	// Note: by the time we get to here, all category names have already
	// been prefixed with the proper scope.
	om->throttles->StartIterations();
	ThrottleByCategory::ThrottleInfo *spliceThrottle;
	while ( om->throttles->Iterate( spliceThrottle ) ) {
		ThrottleByCategory::ThrottleInfo *mainThrottle =
					_catThrottles.GetThrottleInfo(
					spliceThrottle->_category );
		if ( mainThrottle && mainThrottle->isSet() &&
					mainThrottle->_maxJobs != spliceThrottle->_maxJobs ) {
			debug_printf( DEBUG_NORMAL, "Warning: higher-level (%s) "
						"maxjobs value of %d for category %s overrides "
						"splice %s value of %d\n", _spliceScope.Value(),
						mainThrottle->_maxJobs,
						mainThrottle->_category->Value(),
						spliceName.Value(), spliceThrottle->_maxJobs );
			check_warning_strictness( DAG_STRICT_2 );
		} else {
			_catThrottles.SetThrottle( spliceThrottle->_category,
						spliceThrottle->_maxJobs );
		}
	}

	// 1. Take ownership of the nodes

	// 1a. If there are any actual initial/final nodes, then ensure to record
	// it into the recorded initial and final nodes for this node.
	for (i = 0; i < nodes->length(); i++) {
		if ((*nodes)[i]->NumParents() == 0) {
			_splice_initial_nodes.add((*nodes)[i]);
			continue;
		}
		if ((*nodes)[i]->NumChildren() == 0) {
			_splice_terminal_nodes.add((*nodes)[i]);
		}
	}

	// 1. Take ownership of the nodes
	// 1b. Re-set the node categories (if any) so they point to the
	// ThrottleByCategory object in *this* DAG rather than the splice
	// DAG (which will be deleted soon).
	for ( i = 0; i < nodes->length(); i++ ) {
		Job *tmpNode = (*nodes)[i];
		spliceThrottle = tmpNode->GetThrottleInfo();
		if ( spliceThrottle != NULL ) {
				// Now re-set the category in the node, so that the
				// category info points to the upper DAG rather than the
				// splice DAG.
			tmpNode->SetCategory( spliceThrottle->_category->Value(),
						_catThrottles );
		}
	}

	// 1c. Copy the nodes into _jobs.
	for (i = 0; i < nodes->length(); i++) {
		_jobs.Append((*nodes)[i]);
	}

	// 2. Update our name hash to include the new nodes.
	for (i = 0; i < nodes->length(); i++) {
		key = (*nodes)[i]->GetJobName();

		debug_printf(DEBUG_DEBUG_1, "Creating view hash fixup for: job %s\n", 
			key.Value());

		if (_nodeNameHash.insert(key, (*nodes)[i]) != 0) {
			debug_printf(DEBUG_QUIET, 
				"Found name collision while taking ownership of node: %s\n",
				key.Value());
			debug_printf(DEBUG_QUIET, "Trying to insert key %s, node:\n",
				key.Value());
			(*nodes)[i]->Dump( this );
			debug_printf(DEBUG_QUIET, "but it collided with key %s, node:\n", 
				key.Value());
			if (_nodeNameHash.lookup(key, job) == 0) {
				job->Dump( this );
			} else {
				debug_error(1, DEBUG_QUIET, "What? This is impossible!\n");
			}

			debug_error(1, DEBUG_QUIET, "Aborting.\n");
		}
	}

	// 3. Update our node id hash to include the new nodes.
	for (i = 0; i < nodes->length(); i++) {
		key_id = (*nodes)[i]->GetJobID();
		if (_nodeIDHash.insert(key_id, (*nodes)[i]) != 0) {
			debug_error(1, DEBUG_QUIET, 
				"Found job id collision while taking ownership of node: %s\n",
				(*nodes)[i]->GetJobName());
		}
	}

	// 4. Copy any reject info from the splice.
	if ( om->_reject ) {
		SetReject( om->_firstRejectLoc );
	}
}


//---------------------------------------------------------------------------
// iterate over the whole dag and ask each job to interpolate the $(JOB) 
// macro in any vars that it may have.
void
Dag::ResolveVarsInterpolations(void)
{
	Job *job = NULL;

	_jobs.Rewind();
	while((job = _jobs.Next())) {
		job->ResolveVarsInterpolations();
	}
}

//---------------------------------------------------------------------------
// Iterate over the jobs and set the effective priorities for the nodes.
void Dag::SetNodePriorities()
{
	if ( GetDagPriority() != 0 ) {
		Job* job;
		_jobs.Rewind();
		while( (job = _jobs.Next()) != NULL ) {
			job->_effectivePriority += GetDagPriority();
		}
	}
}<|MERGE_RESOLUTION|>--- conflicted
+++ resolved
@@ -1630,16 +1630,6 @@
 			break; // break out of while loop
 		}
 
-<<<<<<< HEAD
-			// Check whether this submit cycle is taking too long.
-		time_t now = time( NULL );
-		time_t elapsed = now - cycleStart;
-		if ( elapsed > dm.m_user_log_scan_interval ) {
-			debug_printf( DEBUG_QUIET,
-						"Warning: Submit cycle elapsed time (%d s) has exceeded log scan interval (%d s); bailing out of submit loop\n",
-						(int)elapsed, dm.m_user_log_scan_interval );
-			break; // break out of while loop
-=======
 			// Check whether this submit cycle is taking too long (only if we
 			// are not in aggressive submit mode)
 		if( !dm.aggressive_submit ) {
@@ -1652,7 +1642,6 @@
 					(int)elapsed, dm.m_user_log_scan_interval );
 				break; // break out of while loop
 			}
->>>>>>> a3598df5
 		}
 
 			// remove & submit first job from ready queue
