--- conflicted
+++ resolved
@@ -193,13 +193,10 @@
 	_lastPendingNodePrintTime = 0;
 	_lastEventTime = 0;
 
-<<<<<<< HEAD
 	_dagIsHalted = false;
 	_dagFiles.rewind();
 	_haltFile = HaltFileName( _dagFiles.next() );
-=======
 	_dagStatus = DAG_STATUS_OK;
->>>>>>> deed07ea
 
 	_nfsLogIsError = param_boolean( "DAGMAN_LOG_ON_NFS_IS_ERROR", true );
 
@@ -937,12 +934,7 @@
 				job->GetJobName() );
 		if( !(termEvent->normal && termEvent->returnValue == 0) ) {
 				// POST script failed or was killed by a signal
-<<<<<<< HEAD
-			job->_Status = Job::STATUS_ERROR;
-=======
-
 			job->TerminateFailure();
->>>>>>> deed07ea
 
 			int mainJobRetval = job->retval;
 
@@ -1615,7 +1607,6 @@
 			TerminateJob( job, false, false );
 		}
 
-<<<<<<< HEAD
 			// Check for POST script.
 		else if ( _alwaysRunPost && job->_scriptPost != NULL ) {
 				// PRE script Failed.  The return code is in retval member.
@@ -1623,14 +1614,6 @@
 			job->_scriptPost->_retValJob = DAG_ERROR_JOB_SKIPPED;
 			RunPostScript( job, _alwaysRunPost, job->retval );
 		}
-=======
-			//TEMP -- this will have to get changed when this is merged
-			// and therefore combined with the 'always run post script'
-			// feature
-        job->TerminateFailure();
-		_preRunNodeCount--;
-		_jobstateLog.WriteScriptSuccessOrFailure( job, false );
->>>>>>> deed07ea
 
 			// Check for retries.
 		else if( job->GetRetries() < job->GetRetryMax() ) {
@@ -1665,7 +1648,6 @@
 			_readyQ->Append( job, -job->_nodePriority );
 		}
 	}
-<<<<<<< HEAD
 
 	CheckForDagAbort(job, "PRE script");
 	// if dag abort happened, we never return here!
@@ -1699,10 +1681,8 @@
 	}
 	_postScriptQ->Run( job->_scriptPost );
 
-=======
 	(void)CheckForDagAbort(job, "PRE script");
 	// if dag abort happened, we never return here!
->>>>>>> deed07ea
 	return true;
 }
 //---------------------------------------------------------------------------
@@ -1976,11 +1956,8 @@
 
 //-----------------------------------------------------------------------------
 void Dag::Rescue ( const char * dagFile, bool multiDags,
-<<<<<<< HEAD
-			int maxRescueDagNum, bool parseFailed, bool isPartial ) /* const */
-=======
-			int maxRescueDagNum, bool overwrite, bool parseFailed ) /* const */
->>>>>>> deed07ea
+			int maxRescueDagNum, bool overwrite, bool parseFailed,
+			bool isPartial ) /* const */
 {
 	MyString rescueDagFile;
 	if ( parseFailed ) {
@@ -2097,17 +2074,12 @@
     //
     it.ToBeforeFirst();
     while (it.Next(job)) {
-<<<<<<< HEAD
 		WriteNodeToRescue( fp, job, reset_retries_upon_rescue, isPartial );
-=======
-		WriteNodeToRescue( fp, job, reset_retries_upon_rescue );
->>>>>>> deed07ea
     }
 
     //
     // Print Dependency Section
     //
-<<<<<<< HEAD
 	if ( !isPartial ) {
     	fprintf(fp, "\n");
     	it.ToBeforeFirst();
@@ -2238,12 +2210,6 @@
 	if ( node->_Status == Job::STATUS_DONE ) {
 		fprintf(fp, "DONE %s\n", node->GetJobName() );
 	}
-=======
-    fprintf(fp, "\n");
-    it.ToBeforeFirst();
-    while (it.Next(job)) {
->>>>>>> deed07ea
-
 		// Print the RETRY line, if any.
 	if( node->retry_max > 0 ) {
 		int retriesLeft = (node->retry_max - node->retries);
