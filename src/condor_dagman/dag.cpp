--- conflicted
+++ resolved
@@ -616,28 +616,20 @@
 				break;
 
 			case ULOG_JOB_ABORTED:
-<<<<<<< HEAD
 #if !defined(DISABLE_NODE_TIME_METRICS)
 				job->TermAbortMetrics( event->proc, event->eventTime,
 							_metrics );
 #endif
-				ProcessAbortEvent(event, job, recovery);
-=======
->>>>>>> e8454c95
 					// Make sure we don't count finished jobs as idle.
 				ProcessNotIdleEvent(job);
 				ProcessAbortEvent(event, job, recovery);
 				break;
               
 			case ULOG_JOB_TERMINATED:
-<<<<<<< HEAD
 #if !defined(DISABLE_NODE_TIME_METRICS)
 				job->TermAbortMetrics( event->proc, event->eventTime,
 							_metrics );
 #endif
-				ProcessTerminatedEvent(event, job, recovery);
-=======
->>>>>>> e8454c95
 					// Make sure we don't count finished jobs as idle.
 				ProcessNotIdleEvent(job);
 				ProcessTerminatedEvent(event, job, recovery);
