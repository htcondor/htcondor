/***************************************************************
 *
 * Copyright (C) 1990-2007, Condor Team, Computer Sciences Department,
 * University of Wisconsin-Madison, WI.
 * 
 * Licensed under the Apache License, Version 2.0 (the "License"); you
 * may not use this file except in compliance with the License.  You may
 * obtain a copy of the License at
 * 
 *    http://www.apache.org/licenses/LICENSE-2.0
 * 
 * Unless required by applicable law or agreed to in writing, software
 * distributed under the License is distributed on an "AS IS" BASIS,
 * WITHOUT WARRANTIES OR CONDITIONS OF ANY KIND, either express or implied.
 * See the License for the specific language governing permissions and
 * limitations under the License.
 *
 ***************************************************************/


//
// Terminology note:
// We are calling a *node* the combination of pre-script, job, and
// post-script.
// We are calling a *job* essentially what results from one invocation
// of condor_submit or stork_submit.
// We are calling a *job proc* an individual batch system process within
// a cluster.
// So nodes-to-jobs is 1-to-1; jobs to job procs is 1-to-n.
// wenger 2006-02-14.

//
// Local DAGMan includes
//
#include "condor_common.h"
#include "condor_attributes.h"
#include "dag.h"
#include "debug.h"
#include "submit.h"
#include "util.h"
#include "dagman_main.h"
#include "dagman_multi_dag.h"
#include "write_user_log.h"
#include "simplelist.h"
#include "condor_string.h"  /* for strnewp() */
#include "string_list.h"
#include "condor_daemon_core.h"
#include "extArray.h"
#include "HashTable.h"
#include <set>
#include "dagman_recursive_submit.h"

using namespace std;

const CondorID Dag::_defaultCondorId;

const int Dag::DAG_ERROR_CONDOR_SUBMIT_FAILED = -1001;
const int Dag::DAG_ERROR_CONDOR_JOB_ABORTED = -1002;
const int Dag::DAG_ERROR_LOG_MONITOR_ERROR = -1003;
const int Dag::DAG_ERROR_JOB_SKIPPED = -1004;

//---------------------------------------------------------------------------
void touch (const char * filename) {
    int fd = safe_open_wrapper_follow(filename, O_RDWR | O_CREAT, 0600);
    if (fd == -1) {
        debug_error( 1, DEBUG_QUIET, "Error: can't open %s\n", filename );
    }
    close (fd);
}

static const int NODE_HASH_SIZE = 10007; // prime, allow for big DAG...

//---------------------------------------------------------------------------
Dag::Dag( /* const */ StringList &dagFiles,
		  const int maxJobsSubmitted,
		  const int maxPreScripts, const int maxPostScripts,
		  bool allowLogError,
		  bool useDagDir, int maxIdleJobProcs, bool retrySubmitFirst,
		  bool retryNodeFirst, const char *condorRmExe,
		  const char *storkRmExe, const CondorID *DAGManJobID,
		  bool prohibitMultiJobs, bool submitDepthFirst,
		  const char *defaultNodeLog, bool generateSubdagSubmits,
		  SubmitDagDeepOptions *submitDagDeepOpts, bool isSplice,
		  const MyString &spliceScope ) :
    _maxPreScripts        (maxPreScripts),
    _maxPostScripts       (maxPostScripts),
	MAX_SIGNAL			  (64),
	_splices              (200, hashFuncMyString, rejectDuplicateKeys),
	_dagFiles             (dagFiles),
	_useDagDir            (useDagDir),
	_final_job (0),
	_nodeNameHash		  (NODE_HASH_SIZE, MyStringHash, rejectDuplicateKeys),
	_nodeIDHash			  (NODE_HASH_SIZE, hashFuncInt, rejectDuplicateKeys),
	_condorIDHash		  (NODE_HASH_SIZE, hashFuncInt, rejectDuplicateKeys),
	_storkIDHash		  (NODE_HASH_SIZE, hashFuncInt, rejectDuplicateKeys),
	_noopIDHash			  (NODE_HASH_SIZE, hashFuncInt, rejectDuplicateKeys),
    _numNodesDone         (0),
    _numNodesFailed       (0),
    _numJobsSubmitted     (0),
    _maxJobsSubmitted     (maxJobsSubmitted),
	_numIdleJobProcs		  (0),
	_maxIdleJobProcs		  (maxIdleJobProcs),
	_numHeldJobProcs	  (0),
	_allowLogError		  (allowLogError),
	m_retrySubmitFirst	  (retrySubmitFirst),
	m_retryNodeFirst	  (retryNodeFirst),
	_condorRmExe		  (condorRmExe),
	_storkRmExe			  (storkRmExe),
	_DAGManJobId		  (DAGManJobID),
	_preRunNodeCount	  (0),
	_postRunNodeCount	  (0),
	_checkCondorEvents    (),
	_checkStorkEvents     (),
	_maxJobsDeferredCount (0),
	_maxIdleDeferredCount (0),
	_catThrottleDeferredCount (0),
	_prohibitMultiJobs	  (prohibitMultiJobs),
	_submitDepthFirst	  (submitDepthFirst),
	_defaultNodeLog		  (defaultNodeLog),
	_generateSubdagSubmits (generateSubdagSubmits),
	_submitDagDeepOpts	  (submitDagDeepOpts),
	_isSplice			  (isSplice),
	_spliceScope		  (spliceScope),
	_recoveryMaxfakeID	  (0),
	_maxJobHolds		  (0),
	_reject			  (false),
	_alwaysRunPost		  (true),
	_defaultPriority	  (0)
{

	// If this dag is a splice, then it may have been specified with a DIR
	// directive. If so, then this records what it was so we can later
	// propogate this information to all contained nodes in the DAG--effectively
	// giving all nodes in the DAG a DIR definition with this directory
	// as a prefix to what is already there (except in the case of absolute
	// paths, in which case nothing is done).
	m_directory = ".";

	// for the toplevel dag, emit the dag files we ended up using.
	if (_isSplice == false) {
		ASSERT( dagFiles.number() >= 1 );
		PrintDagFiles( dagFiles );
	}

 	_readyQ = new PrioritySimpleList<Job*>;
	_submitQ = new Queue<Job*>;
	if( !_readyQ || !_submitQ ) {
		EXCEPT( "ERROR: out of memory (%s:%d)!\n", __FILE__, __LINE__ );
	}

	/* The ScriptQ object allocates daemoncore reapers, which are a
		regulated and precious resource. Since we *know* we will never need
		this object when we are parsing a splice, we don't allocate it.
		In the other codes that expect this pointer to be valid, there is
		either an ASSERT or other checks to ensure it is valid. */
	if (_isSplice == false) {
		_preScriptQ = new ScriptQ( this );
		_postScriptQ = new ScriptQ( this );
		if( !_preScriptQ || !_postScriptQ ) {
			EXCEPT( "ERROR: out of memory (%s:%d)!\n", __FILE__, __LINE__ );
		}
	} else {
		_preScriptQ = NULL;
		_postScriptQ = NULL;
	}

	debug_printf( DEBUG_DEBUG_4, "_maxJobsSubmitted = %d, "
				  "_maxPreScripts = %d, _maxPostScripts = %d\n",
				  _maxJobsSubmitted, _maxPreScripts, _maxPostScripts );
	DFS_ORDER = 0;

	_dot_file_name         = NULL;
	_dot_include_file_name = NULL;
	_update_dot_file       = false;
	_overwrite_dot_file    = true;
	_dot_file_name_suffix  = 0;

	_statusFileName = NULL;
	_statusFileOutdated = true;
	_minStatusUpdateTime = 0;
	_lastStatusUpdateTimestamp = 0;

	_nextSubmitTime = 0;
	_nextSubmitDelay = 1;
	_recovery = false;
	_abortOnScarySubmit = true;
	_configFile = NULL;
	_runningFinalNode = false;
		
		// Don't print any waiting node reports until we're done with
		// recovery mode.
	_pendingReportInterval = -1;
	_lastPendingNodePrintTime = 0;
	_lastEventTime = 0;

	_dagIsHalted = false;
	_dagFiles.rewind();
	_haltFile = HaltFileName( _dagFiles.next() );
	_dagStatus = DAG_STATUS_OK;

	_nfsLogIsError = param_boolean( "DAGMAN_LOG_ON_NFS_IS_ERROR", true );

	return;
}

//-------------------------------------------------------------------------
Dag::~Dag() {
		// remember kids, delete is safe *even* if ptr == NULL...

    // delete all jobs in _jobs
    Job *job = NULL;
    _jobs.Rewind();
    while( (job = _jobs.Next()) ) {
      ASSERT( job != NULL );
      delete job;
      _jobs.DeleteCurrent();
    }

    delete _preScriptQ;
    delete _postScriptQ;
    delete _submitQ;
    delete _readyQ;

	delete[] _dot_file_name;
	delete[] _dot_include_file_name;

	delete[] _statusFileName;

    return;
}

//-------------------------------------------------------------------------
bool Dag::Bootstrap (bool recovery)
{
    Job* job;
    ListIterator<Job> jobs (_jobs);

	// This function should never be called on a dag object which is acting
	// like a splice.
	ASSERT( _isSplice == false );

    // update dependencies for pre-completed jobs (jobs marked DONE in
    // the DAG input file)
    jobs.ToBeforeFirst();
    while( jobs.Next( job ) ) {
		if( job->GetStatus() == Job::STATUS_DONE ) {
			TerminateJob( job, false, true );
		}
    }
    debug_printf( DEBUG_VERBOSE, "Number of pre-completed nodes: %d\n",
				  NumNodesDone( true ) );
    
    if (recovery) {
		_recovery = true;

        debug_printf( DEBUG_NORMAL, "Running in RECOVERY mode... "
					">>>>>>>>>>>>>>>>>>>>>>>>>>>>>>\n" );
		_jobstateLog.WriteRecoveryStarted();
		_jobstateLog.InitializeRecovery();

		// as we read the event log files, we emit lots of imformation into
		// the logfile. If this is on NFS, then we pay a *very* large price
		// for the open/close of each line in the log file.
		// Whether or not this caching is honored is dependant on if the
		// cache was originally enabled or not. If the cache is not
		// enabled, then debug_cache_start_caching() and 
		// debug_cache_stop_caching() are effectively noops.

		debug_cache_start_caching();

			// Here we're monitoring the log files of all ready nodes.
   		jobs.ToBeforeFirst();
   		while( jobs.Next( job ) ) {
			if ( job->CanSubmit() ) {
				if ( !job->MonitorLogFile( _condorLogRdr, _storkLogRdr,
							_nfsLogIsError, recovery, _defaultNodeLog ) ) {
					debug_cache_stop_caching();
					_jobstateLog.WriteRecoveryFailure();
					return false;
				}
			}
		}

			// Note: I just realized that this will almost certainly fail
			// on a combination of Condor and Stork events -- we probably
			// need a loop around the event processing.  wenger 2009-06-18.
		if( CondorLogFileCount() > 0 ) {
			if( !ProcessLogEvents( CONDORLOG, recovery ) ) {
				_recovery = false;
				debug_cache_stop_caching();
				_jobstateLog.WriteRecoveryFailure();
				return false;
			}
		}
		if( StorkLogFileCount() > 0 ) {
			if( !ProcessLogEvents( DAPLOG, recovery ) ) {
				_recovery = false;
				debug_cache_stop_caching();
				_jobstateLog.WriteRecoveryFailure();
				return false;
			}
		}

		// all jobs stuck in STATUS_POSTRUN need their scripts run
		jobs.ToBeforeFirst();
		while( jobs.Next( job ) ) {
			if( job->GetStatus() == Job::STATUS_POSTRUN ) {
				if ( !RunPostScript( job, _alwaysRunPost, 0, false ) ) {
					debug_cache_stop_caching();
					_jobstateLog.WriteRecoveryFailure();
					return false;
				}
			}
		}

		set_fake_condorID( _recoveryMaxfakeID );

		debug_cache_stop_caching();

		_jobstateLog.WriteRecoveryFinished();
        debug_printf( DEBUG_NORMAL, "...done with RECOVERY mode "
					"<<<<<<<<<<<<<<<<<<<<<<<<<<<<<<\n" );
		print_status();

		_recovery = false;
    }
	
    if( DEBUG_LEVEL( DEBUG_DEBUG_2 ) ) {
		PrintJobList();
		PrintReadyQ( DEBUG_DEBUG_2 );
    }	
    
		// Note: we're bypassing the ready queue here...
    jobs.ToBeforeFirst();
    while( jobs.Next( job ) ) {
		if( job->GetStatus() == Job::STATUS_READY &&
			job->IsEmpty( Job::Q_WAITING ) ) {
			StartNode( job, false );
		}
    }

    return true;
}

//-------------------------------------------------------------------------
bool
Dag::AddDependency( Job* parent, Job* child )
{
	if( !parent || !child ) {
		return false;
	}
	debug_printf( DEBUG_DEBUG_2, "Dag::AddDependency(%s, %s)\n",
				parent->GetJobName(), child->GetJobName());
	if( !parent->AddChild( child ) ) {
		return false;
	}
	if( !child->AddParent( parent ) ) {
			// reverse earlier successful AddChild() so we don't end
			// up with asymetric dependencies
		if( !parent->RemoveChild( child ) ) {
				// the DAG state is FUBAR, so we should bail...
			EXCEPT( "Fatal error attempting to add dependency between "
						"%s (parent) and %s (child)",
						parent->GetJobName(), child->GetJobName() );
		}
		return false;
	}
    return true;
}

//-------------------------------------------------------------------------
Job * Dag::FindNodeByNodeID (const JobID_t jobID) const {
	Job *	job = NULL;
	if ( _nodeIDHash.lookup(jobID, job) != 0 ) {
    	debug_printf( DEBUG_NORMAL, "ERROR: job %d not found!\n", jobID);
		job = NULL;
	}

	if ( job ) {
		if ( jobID != job->GetJobID() ) {
			EXCEPT( "Searched for node ID %d; got %d!!", jobID,
						job->GetJobID() );
		}
	}

	return job;
}

//-------------------------------------------------------------------------
bool
Dag::DetectCondorLogGrowth () {

	if( CondorLogFileCount() <= 0 ) {
		return false;
	}

	bool growth = _condorLogRdr.detectLogGrowth();
    debug_printf( DEBUG_DEBUG_4, "%s\n",
				  growth ? "Log GREW!" : "No log growth..." );

		//
		// Print the nodes we're waiting for if the time threshold
		// since the last event has been exceeded, and we also haven't
		// printed a report in that time.
		//
	time_t		currentTime;
	time( &currentTime );

	if ( growth ) _lastEventTime = currentTime;
	time_t		elapsedEventTime = currentTime - _lastEventTime;
	time_t		elapsedPrintTime = currentTime - _lastPendingNodePrintTime;

	if ( (int)elapsedEventTime >= _pendingReportInterval &&
				(int)elapsedPrintTime >= _pendingReportInterval ) {
		debug_printf( DEBUG_NORMAL, "%d seconds since last log event\n",
					(int)elapsedEventTime );
		PrintPendingNodes();

		_lastPendingNodePrintTime = currentTime;
	}

    return growth;
}

//-------------------------------------------------------------------------
bool Dag::DetectDaPLogGrowth () {

	if( StorkLogFileCount() <= 0 ) {
		return false;
	}

	bool growth = _storkLogRdr.detectLogGrowth();
    debug_printf( DEBUG_DEBUG_4, "%s\n",
				  growth ? "Log GREW!" : "No log growth..." );
    return growth;
}

//-------------------------------------------------------------------------
// Developer's Note: returning false tells main_timer to abort the DAG
bool Dag::ProcessLogEvents (int logsource, bool recovery) {

	if ( logsource == CONDORLOG ) {
		debug_printf( DEBUG_VERBOSE, "Currently monitoring %d Condor "
					"log file(s)\n", _condorLogRdr.activeLogFileCount() );
	} else if ( logsource == DAPLOG ) {
		debug_printf( DEBUG_VERBOSE, "Currently monitoring %d Stork "
					"log file(s)\n", _storkLogRdr.activeLogFileCount() );
	}

	bool done = false;  // Keep scanning until ULOG_NO_EVENT
	bool result = true;

	while (!done) {
		ULogEvent* e = NULL;
		ULogEventOutcome outcome = ULOG_NO_EVENT;

		if ( logsource == CONDORLOG ) {
			outcome = _condorLogRdr.readEvent(e);
		} else if ( logsource == DAPLOG ){
			outcome = _storkLogRdr.readEvent(e);
		}

		bool tmpResult = ProcessOneEvent( logsource, outcome, e, recovery,
					done );
			// If ProcessOneEvent returns false, the result here must
			// be false.
		result = result && tmpResult;

		if( e != NULL ) {
			// event allocated earlier by _condorLogRdr.readEvent()
			delete e;
		}
	}

	if (DEBUG_LEVEL(DEBUG_VERBOSE) && recovery) {
		const char *name = (logsource == CONDORLOG) ? "Condor" : "Stork";
		debug_printf( DEBUG_NORMAL, "    ------------------------------\n");
		debug_printf( DEBUG_NORMAL, "       %s Recovery Complete\n", name);
		debug_printf( DEBUG_NORMAL, "    ------------------------------\n");
	}

		// For performance reasons, we don't want to flush the jobstate
		// log file in recovery mode.  Outside of recovery mode, though
		// we want to do that so that the jobstate log file stays
		// current with the status of the workflow.
	if ( !_recovery ) {
		_jobstateLog.Flush();
	}

	return result;
}

//---------------------------------------------------------------------------
// Developer's Note: returning false tells main_timer to abort the DAG
bool Dag::ProcessOneEvent (int logsource, ULogEventOutcome outcome,
		const ULogEvent *event, bool recovery, bool &done) {

	bool result = true;

	static int log_unk_count = 0;
	static int ulog_rd_error_count = 0;
	
	debug_printf( DEBUG_DEBUG_4, "Log outcome: %s\n",
				ULogEventOutcomeNames[outcome] );
        
	if (outcome != ULOG_UNK_ERROR) log_unk_count = 0;

	switch (outcome) {
            
		//----------------------------------------------------------------
	case ULOG_NO_EVENT:     
		done = true;
		break;

		//----------------------------------------------------------------
	case ULOG_RD_ERROR:
		if ( ++ulog_rd_error_count >= 10 ) {
			debug_printf( DEBUG_QUIET, "ERROR: repeated (%d) failures to "
						"read job log; quitting...\n",
						ulog_rd_error_count );
			result = false;
		} else {
			debug_printf( DEBUG_NORMAL, "ERROR: failure to read job log\n"
						"\tA log event may be corrupt.  DAGMan will "
						"skip the event and try to\n\tcontinue, but "
						"information may have been lost.  If DAGMan "
						"exits\n\tunfinished, but reports no failed "
						"jobs, re-submit the rescue file\n\tto complete "
						"the DAG.\n" );
		}
		done = true;
		break;

		//----------------------------------------------------------------
	case ULOG_UNK_ERROR:
		log_unk_count++;
		if (recovery || log_unk_count >= 5) {
			debug_printf( DEBUG_QUIET, "ERROR: repeated (%d) unknown log "
						  "errors; quitting...\n", log_unk_count );
			result = false;
		}
		debug_printf( DEBUG_NORMAL, "ERROR: unknown log error\n" );
		done   = true;
		break;

		//----------------------------------------------------------------
	case ULOG_OK:
		{
			ASSERT( event != NULL );
			bool submitEventIsSane;
			Job *job = LogEventNodeLookup( logsource, event,
						submitEventIsSane );
			PrintEvent( DEBUG_VERBOSE, event, job, recovery );
			if( !job ) {
					// event is for a job outside this DAG; ignore it
				break;
			}
			if( !EventSanityCheck( logsource, event, job, &result ) ) {
					// this event is "impossible"; we will either
					// abort the DAG (if result was set to false) or
					// ignore it and hope for the best...
				break;
			} 

				// Log this event if necessary.
			if ( job ) {
				_jobstateLog.WriteEvent( event, job );
			}

			job->SetLastEventTime( event );

				// Note: this is a bit conservative -- some events (e.g.,
				// ImageSizeUpdate) don't actually outdate the status file.
				// If we need to, we could move this down to the cases
				// where it's strictly necessary.
			_statusFileOutdated = true;

			switch(event->eventNumber) {

			case ULOG_EXECUTABLE_ERROR:
					// Don't do anything here, because we seem to always
					// also get an ABORTED event when we get an
					// EXECUTABLE_ERROR event.  (Not doing anything
					// here fixes Gnats PR 697.)
				break;

			case ULOG_JOB_ABORTED:
				ProcessAbortEvent(event, job, recovery);
					// Make sure we don't count finished jobs as idle.
				ProcessNotIdleEvent(job);
				break;
              
			case ULOG_JOB_TERMINATED:
				ProcessTerminatedEvent(event, job, recovery);
					// Make sure we don't count finished jobs as idle.
				ProcessNotIdleEvent(job);
				break;

			case ULOG_POST_SCRIPT_TERMINATED:
				ProcessPostTermEvent(event, job, recovery);
				break;

			case ULOG_SUBMIT:
				ProcessSubmitEvent(job, recovery, submitEventIsSane);
				ProcessIsIdleEvent(job);
				break;

			case ULOG_JOB_EVICTED:
			case ULOG_JOB_SUSPENDED:
			case ULOG_SHADOW_EXCEPTION:
				ProcessIsIdleEvent(job);
				break;

			case ULOG_JOB_HELD:
				ProcessHeldEvent(job, event);
				ProcessIsIdleEvent(job);
				break;

			case ULOG_EXECUTE:
				ProcessNotIdleEvent(job);
				break;

			case ULOG_JOB_RELEASED:
				ProcessReleasedEvent(job);
				break;

			case ULOG_JOB_UNSUSPENDED:
			case ULOG_CHECKPOINTED:
			case ULOG_IMAGE_SIZE:
			case ULOG_NODE_EXECUTE:
			case ULOG_NODE_TERMINATED:
			case ULOG_GENERIC:
			case ULOG_JOB_AD_INFORMATION:
			default:
				break;
			}
		}
		break;

	default:
		debug_printf( DEBUG_QUIET, "ERROR: illegal ULogEventOutcome "
					"value (%d)!!!\n", outcome);
		break;
	}

	return result;
}


//---------------------------------------------------------------------------
void
Dag::ProcessAbortEvent(const ULogEvent *event, Job *job,
		bool recovery) {

  // NOTE: while there are known Condor bugs leading to a "double"
  // terminate-then-abort event pair for the same job proc abortion,
  // this method will no longer actually see the second (abort) event,
  // because the event-checking code will suppress it.  Therefore, this
  // code no longer has to worry about it.  Note, though, that we can
  // still see a combination of terminated and aborted events for the
  // same *job* (not job proc).

	if ( job ) {
		DecrementJobCounts( job );

			// This code is here because if a held job is removed, we
			// don't get a released event for that job.  This may not
			// work exactly right if some procs of a cluster are held
			// and some are not.  wenger 2010-08-26
		if ( job->_jobProcsOnHold > 0 ) {
			_numHeldJobProcs--;
			job->_jobProcsOnHold--;
		}

			// Only change the node status, error info,
			// etc., if we haven't already gotten an error
			// from another job proc in this job cluster
		if ( job->GetStatus() != Job::STATUS_ERROR ) {
			job->TerminateFailure();
			snprintf( job->error_text, JOB_ERROR_TEXT_MAXLEN,
				  "Condor reported %s event for job proc (%d.%d.%d)",
				  ULogEventNumberNames[event->eventNumber],
				  event->cluster, event->proc, event->subproc );
			job->retval = DAG_ERROR_CONDOR_JOB_ABORTED;
			if ( job->_queuedNodeJobProcs > 0 ) {
			  // once one job proc fails, remove the whole cluster
				RemoveBatchJob( job );
			}
			if ( job->_scriptPost != NULL) {
					// let the script know the job's exit status
				job->_scriptPost->_retValJob = job->retval;
			}
		}

		ProcessJobProcEnd( job, recovery, true );
	}
}

//---------------------------------------------------------------------------
void
Dag::ProcessTerminatedEvent(const ULogEvent *event, Job *job,
		bool recovery) {
	if( job ) {
		DecrementJobCounts( job );

		const JobTerminatedEvent * termEvent =
					(const JobTerminatedEvent*) event;

		bool failed = !(termEvent->normal && termEvent->returnValue == 0);

		if( failed ) {
				// job failed or was killed by a signal

			if( termEvent->normal ) {
				debug_printf( DEBUG_QUIET, "Node %s job proc (%d.%d.%d) "
						"failed with status %d.\n", job->GetJobName(),
						event->cluster, event->proc, event->subproc,
						termEvent->returnValue );
			} else {
				debug_printf( DEBUG_QUIET, "Node %s job proc (%d.%d.%d) "
						"failed with signal %d.\n", job->GetJobName(),
						event->cluster, event->proc, event->subproc,
						termEvent->signalNumber );
			}

				// Only change the node status, error info, etc.,
				// if we haven't already gotten an error on this node.
			if ( job->GetStatus() != Job::STATUS_ERROR ) {
				if( termEvent->normal ) {
					snprintf( job->error_text, JOB_ERROR_TEXT_MAXLEN,
							"Job proc (%d.%d.%d) failed with status %d",
							termEvent->cluster, termEvent->proc,
							termEvent->subproc, termEvent->returnValue );
					job->retval = termEvent->returnValue;
					if ( job->_scriptPost != NULL) {
							// let the script know the job's exit status
						job->_scriptPost->_retValJob = job->retval;
					}
				} else {
					snprintf( job->error_text, JOB_ERROR_TEXT_MAXLEN,
							"Job proc (%d.%d.%d) failed with signal %d",
							termEvent->cluster, termEvent->proc,
							termEvent->subproc, termEvent->signalNumber );
					job->retval = (0 - termEvent->signalNumber);
					if ( job->_scriptPost != NULL) {
							// let the script know the job's exit status
						job->_scriptPost->_retValJob = job->retval;
					}
				}

				job->TerminateFailure();
				if ( job->_queuedNodeJobProcs > 0 ) {
				  // once one job proc fails, remove
				  // the whole cluster
					RemoveBatchJob( job );
				}
			}

		} else {
			// job succeeded
			ASSERT( termEvent->returnValue == 0 );

				// Only change the node status if we haven't already
				// gotten an error on this node.
			if ( job->GetStatus() != Job::STATUS_ERROR ) {
				job->retval = 0;
				if ( job->_scriptPost != NULL) {
						// let the script know the job's exit status
					job->_scriptPost->_retValJob = job->retval;
				}
			}
			debug_printf( DEBUG_NORMAL,
							"Node %s job proc (%d.%d.%d) completed "
							"successfully.\n", job->GetJobName(),
							termEvent->cluster, termEvent->proc,
							termEvent->subproc );
		}

		if( job->_scriptPost == NULL ) {
			bool abort = CheckForDagAbort(job, "job");
			// if dag abort happened, we never return here!
			if( abort ) {
				return;
			}
		}

		ProcessJobProcEnd( job, recovery, failed );

		PrintReadyQ( DEBUG_DEBUG_2 );

		return;
	}
}

//---------------------------------------------------------------------------
void
Dag::RemoveBatchJob(Job *node) {

	ArgList args;
	MyString constraint;

	switch ( node->JobType() ) {
	case Job::TYPE_CONDOR:
		args.AppendArg( _condorRmExe );
		args.AppendArg( "-const" );

			// Adding this DAGMan's cluster ID as a constraint to
			// be extra-careful to avoid removing someone else's
			// job.
		constraint.sprintf( "%s == %d && %s == %d",
					ATTR_DAGMAN_JOB_ID, _DAGManJobId->_cluster,
					ATTR_CLUSTER_ID, node->_CondorID._cluster);
		args.AppendArg( constraint.Value() );
		break;

	case Job::TYPE_STORK:
		args.AppendArg( _storkRmExe );
		args.AppendArg( node->_CondorID._cluster );
		break;

	default:
		EXCEPT( "Illegal job (%d) type for node %s", node->JobType(),
					node->GetJobName() );
		break;
	}
	
	MyString display;
	args.GetArgsStringForDisplay( &display );
	debug_printf( DEBUG_VERBOSE, "Executing: %s\n", display.Value() );
	if ( util_popen( args ) != 0 ) {
			// Note: error here can't be fatal because there's a
			// race condition where you could do a condor_rm on
			// a job that already terminated.  wenger 2006-02-08.
		debug_printf( DEBUG_NORMAL, "Error removing DAG node jobs\n");
	}
}

//---------------------------------------------------------------------------
void
Dag::ProcessJobProcEnd(Job *job, bool recovery, bool failed) {

	// This function should never be called when the dag object is
	// being used to parse a splice.
	ASSERT ( _isSplice == false );

	if ( job->_queuedNodeJobProcs == 0 ) {
		(void)job->UnmonitorLogFile( _condorLogRdr, _storkLogRdr );

			// Log job success or failure if necessary.
		_jobstateLog.WriteJobSuccessOrFailure( job );
	}

	//
	// Note: structure here should be cleaned up, but I'm leaving it for
	// now to make sure parallel universe support is complete for 6.7.17.
	// wenger 2006-02-15.
	//

	if ( failed && job->_scriptPost == NULL ) {
		if( job->GetRetries() < job->GetRetryMax() ) {
			RestartNode( job, recovery );
		} else {
				// no more retries -- job failed
			if( job->GetRetryMax() > 0 ) {
					// add # of retries to error_text
				char *tmp = strnewp( job->error_text );
				snprintf( job->error_text, JOB_ERROR_TEXT_MAXLEN,
						"%s (after %d node retries)", tmp,
						job->GetRetries() );
				delete [] tmp;   
			}
			if ( job->_queuedNodeJobProcs == 0 ) {
				_numNodesFailed++;
				if ( _dagStatus == DAG_STATUS_OK ) {
					_dagStatus = DAG_STATUS_NODE_FAILED;
				}
			}
		}
		return;
	}

	if ( job->_queuedNodeJobProcs == 0 ) {
			// All procs for this job are done.
		debug_printf( DEBUG_NORMAL, "Node %s job completed\n",
				job->GetJobName() );

			// if a POST script is specified for the job, run it
		if(job->_scriptPost != NULL) {
			if ( recovery ) {
				job->SetStatus( Job::STATUS_POSTRUN );
				_postRunNodeCount++;
				(void)job->MonitorLogFile( _condorLogRdr, _storkLogRdr,
						_nfsLogIsError, _recovery, _defaultNodeLog );
			} else {
				(void)RunPostScript( job, _alwaysRunPost, 0 );
			}
		} else if( job->GetStatus() != Job::STATUS_ERROR ) {
			// no POST script was specified, so update DAG with
			// node's successful completion if the node succeeded.
			TerminateJob( job, recovery );
		}
	}
}

//---------------------------------------------------------------------------
void
Dag::ProcessPostTermEvent(const ULogEvent *event, Job *job,
		bool recovery) {

	if( job ) {
		(void)job->UnmonitorLogFile( _condorLogRdr, _storkLogRdr );

			// Note: "|| recovery" below is somewhat of a "quick and dirty"
			// fix to Gnats PR 357.  The first part of the assert can fail
			// in recovery mode because if any retries of a node failed
			// because the post script failed, they don't show up in the
			// user log.  Therefore, condor_dagman doesn't know abou them,
			// and can think the post script was run before all retries
			// were exhausted.  wenger 2004-11-23.
		if ( job->GetStatus() == Job::STATUS_POSTRUN ) {
			_postRunNodeCount--;
		} else {
			ASSERT( recovery );
			// If we get here, it means that, in the run we're recovering,
			// the POST script for a node was run without any indication
			// in the log that the node was run.  This probably means that
			// all submit attempts on the node failed.  wenger 2007-04-09.
		}

		const PostScriptTerminatedEvent *termEvent =
			(const PostScriptTerminatedEvent*) event;

		debug_printf( DEBUG_NORMAL, "POST Script of Node %s ",
				job->GetJobName() );
		if( !(termEvent->normal && termEvent->returnValue == 0) ) {
				// POST script failed or was killed by a signal
			job->TerminateFailure();

			int mainJobRetval = job->retval;

			const	int ERR_BUF_LEN = 128;
			char	errBuf[ERR_BUF_LEN];

			if( termEvent->normal ) {
					// Normal termination -- POST script failed
				snprintf( errBuf, ERR_BUF_LEN, 
							"failed with status %d",
							termEvent->returnValue );
				debug_dprintf( D_ALWAYS | D_NOHEADER, DEBUG_NORMAL,
							"%s\n", errBuf );
				snprintf( job->error_text, JOB_ERROR_TEXT_MAXLEN,
							"POST script %s", errBuf );

				debug_printf( DEBUG_QUIET,
					"POST for Node %s returned %d\n",
					job->GetJobName(),termEvent->returnValue);
				job->retval = termEvent->returnValue;
			} else {
					// Abnormal termination -- POST script killed by signal
				snprintf( errBuf, ERR_BUF_LEN,
							"died on signal %d",
							termEvent->signalNumber );
				debug_dprintf( D_ALWAYS | D_NOHEADER, DEBUG_NORMAL,
							"%s\n", errBuf );
				snprintf( job->error_text, JOB_ERROR_TEXT_MAXLEN,
							"POST Script %s", errBuf );

				job->retval = (0 - termEvent->signalNumber);
			}

				// Log post script success or failure if necessary.
			_jobstateLog.WriteScriptSuccessOrFailure( job, true );

				//
				// Deal with retries.
				//
			if( job->GetRetries() < job->GetRetryMax() ) {
				RestartNode( job, recovery );
			} else {
					// no more retries -- node failed
				_numNodesFailed++;
				if ( _dagStatus == DAG_STATUS_OK ) {
					_dagStatus = DAG_STATUS_NODE_FAILED;
				}

				MyString	errMsg;

				if( mainJobRetval > 0 ) {
					errMsg.sprintf( "Job exited with status %d and ",
								mainJobRetval);
				}
				else if( mainJobRetval < 0  &&
							mainJobRetval >= -MAX_SIGNAL ) {
					errMsg.sprintf( "Job died on signal %d and ",
								0 - mainJobRetval);
				}
				else {
					errMsg.sprintf( "Job failed due to DAGMAN error %d and ",
								mainJobRetval);
				}

				if ( termEvent->normal ) {
					errMsg.sprintf_cat( "POST Script failed with status %d",
								termEvent->returnValue );
				} else {
					errMsg.sprintf_cat( "POST Script died on signal %d",
								termEvent->signalNumber );
				}

				if( job->GetRetryMax() > 0 ) {
						// add # of retries to error_text
					errMsg.sprintf_cat( " (after %d node retries)",
							job->GetRetries() );
				}

				strncpy( job->error_text, errMsg.Value(),
							JOB_ERROR_TEXT_MAXLEN );
				job->error_text[JOB_ERROR_TEXT_MAXLEN - 1] = '\0';
			}

		} else {
				// POST script succeeded.
			ASSERT( termEvent->returnValue == 0 );
			debug_dprintf( D_ALWAYS | D_NOHEADER, DEBUG_NORMAL,
						"completed successfully.\n" );
			job->retval = 0;
				// Log post script success or failure if necessary.
			_jobstateLog.WriteScriptSuccessOrFailure( job, true );
			TerminateJob( job, recovery );
		}

		bool abort = CheckForDagAbort(job, "POST script");
		// if dag abort happened, we never return here!
		if( abort ) {
			return;
		}

		PrintReadyQ( DEBUG_DEBUG_4 );
	}
}

//---------------------------------------------------------------------------
void
Dag::ProcessSubmitEvent(Job *job, bool recovery, bool &submitEventIsSane) {

	if ( !job ) {
		return;
	}

		// If we're in recovery mode, we need to keep track of the
		// maximum subprocID for NOOP jobs, so we can start out at
		// the next value instead of zero.
	if ( recovery ) {
		if ( JobIsNoop( job->_CondorID ) ) {
			_recoveryMaxfakeID = MAX( _recoveryMaxfakeID,
						GetIndexID( job->_CondorID ) );
		}
	}

	if ( !job->IsEmpty( Job::Q_WAITING ) ) {
		debug_printf( DEBUG_QUIET, "Error: DAG semantics violated!  "
					"Node %s was submitted but has unfinished parents!\n",
					job->GetJobName() );
		_dagFiles.rewind();
		char *dagFile = _dagFiles.next();
		debug_printf( DEBUG_QUIET, "This may indicate log file corruption; "
					"you may want to check the log files and re-run the "
					"DAG in recovery mode by giving the command "
					"'condor_submit %s.condor.sub'\n", dagFile );
		job->Dump( this );
			// We do NOT want to create a rescue DAG here, because it
			// would probably be invalid.
		DC_Exit( EXIT_ERROR );
	}

		//
		// If we got an "insane" submit event for a node that currently
		// has a job in the queue, we don't want to increment
		// the job proc count and jobs submitted counts here, because
		// if we get a terminated event corresponding to the "original"
		// Condor ID, we won't decrement the counts at that time.
		//
	if ( submitEventIsSane || job->GetStatus() != Job::STATUS_SUBMITTED ) {
		job->_queuedNodeJobProcs++;
	}

		// Note:  in non-recovery mode, we increment _numJobsSubmitted
		// in ProcessSuccessfulSubmit().
	if ( recovery ) {
		if ( submitEventIsSane || job->GetStatus() != Job::STATUS_SUBMITTED ) {
				// Only increment the submitted job count on
				// the *first* proc of a job.
			if( job->_queuedNodeJobProcs == 1 ) {
				UpdateJobCounts( job, 1 );
			}
		}

		job->SetStatus( Job::STATUS_SUBMITTED );
		return;
	}

		// if we only have one log, compare
		// the order of submit events in the
		// log to the order in which we
		// submitted the jobs -- but if we
		// have >1 userlog we can't count on
		// any order, so we can't sanity-check
		// in this way

	if ( TotalLogFileCount() == 1 && job->_queuedNodeJobProcs == 1 ) {

			// as a sanity check, compare the job from the
			// submit event to the job we expected to see from
			// our submit queue
 		Job* expectedJob = NULL;
		if ( _submitQ->dequeue( expectedJob ) == -1 ) {
			debug_printf( DEBUG_QUIET,
						"Unrecognized submit event (for job "
						"\"%s\") found in log (none expected)\n",
						job->GetJobName() );
			return;
		} else if ( job != expectedJob ) {
			ASSERT( expectedJob != NULL );
			debug_printf( DEBUG_QUIET,
						"Unexpected submit event (for job "
						"\"%s\") found in log; job \"%s\" "
						"was expected.\n",
						job->GetJobName(),
						expectedJob->GetJobName() );
				// put expectedJob back onto submit queue
			_submitQ->enqueue( expectedJob );

			return;
		}
	}

	PrintReadyQ( DEBUG_DEBUG_2 );
}

//---------------------------------------------------------------------------
void
Dag::ProcessIsIdleEvent(Job *job) {

	if ( !job ) {
		return;
	}

	if ( !job->GetIsIdle() ) {
		job->SetIsIdle(true);
		_numIdleJobProcs++;
	}

	// Do some consistency checks here?

	debug_printf( DEBUG_VERBOSE, "Number of idle job procs: %d\n",
				_numIdleJobProcs);
}

//---------------------------------------------------------------------------
void
Dag::ProcessNotIdleEvent(Job *job) {

	if ( !job ) {
		return;
	}

	if ( job->GetIsIdle() ) {
		job->SetIsIdle(false);
		_numIdleJobProcs--;
	}

		// Do some consistency checks here.
	if ( _numIdleJobProcs < 0 ) {
        debug_printf( DEBUG_NORMAL,
					"WARNING: DAGMan thinks there are %d idle job procs!\n",
					_numIdleJobProcs );
	}

	debug_printf( DEBUG_VERBOSE, "Number of idle job procs: %d\n",
				_numIdleJobProcs);
}

//---------------------------------------------------------------------------
// We need the event here so we can tell which process has been held for
// multi-process jobs.
void
Dag::ProcessHeldEvent(Job *job, const ULogEvent *event) {

	if ( !job ) {
		return;
	}

	_numHeldJobProcs++;

	job->_timesHeld++;
	job->_jobProcsOnHold++;
	if ( _maxJobHolds > 0 && job->_timesHeld >= _maxJobHolds ) {
		debug_printf( DEBUG_VERBOSE, "Total hold count for job %d (node %s) "
					"has reached DAGMAN_MAX_JOB_HOLDS (%d); all job "
					"proc(s) for this node will now be removed\n",
					event->cluster, job->GetJobName(), _maxJobHolds );
		RemoveBatchJob( job );
	}
}

//---------------------------------------------------------------------------
void
Dag::ProcessReleasedEvent(Job *job) {

	if ( !job ) {
		return;
	}

	_numHeldJobProcs--;

	job->_jobProcsOnHold--;
}

//---------------------------------------------------------------------------
Job * Dag::FindNodeByName (const char * jobName) const {
	if( !jobName ) {
		return NULL;
	}

	Job *	job = NULL;
	if ( _nodeNameHash.lookup(jobName, job) != 0 ) {
    	debug_printf( DEBUG_VERBOSE, "ERROR: job %s not found!\n", jobName);
		job = NULL;
	}

	if ( job ) {
		if ( strcmp( jobName, job->GetJobName() ) != 0 ) {
			EXCEPT( "Searched for node %s; got %s!!", jobName,
						job->GetJobName() );
		}
	}

	return job;
}

//---------------------------------------------------------------------------
bool
Dag::NodeExists( const char* nodeName ) const
{
  if( !nodeName ) {
    return false;
  }

	// Note:  we don't just call FindNodeByName() here because that would print
	// an error message if the node doesn't exist.
  Job *	job = NULL;
  if ( _nodeNameHash.lookup(nodeName, job) != 0 ) {
    return false;
  }

	if ( job ) {
		if ( strcmp( nodeName, job->GetJobName() ) != 0 ) {
			EXCEPT( "Searched for node %s; got %s!!", nodeName,
						job->GetJobName() );
		}
	}

  return job != NULL;
}

//---------------------------------------------------------------------------
Job * Dag::FindNodeByEventID (int logsource, const CondorID condorID) const {
	if ( condorID._cluster == -1 ) {
		return NULL;
	}

	Job *	node = NULL;
	bool isNoop = JobIsNoop( condorID );
	int id = GetIndexID( condorID );
	if ( GetEventIDHash( isNoop, logsource )->lookup(id, node) != 0 ) {
			// Note: eventually get rid of the "(might be because of
			// node retries)" message here, and have code that explicitly
			// figures out whether the node was not found because of a
			// retry.  (See gittrac #1957 and #1961.)
    	debug_printf( DEBUG_VERBOSE,
					"ERROR: node for condor ID %d.%d.%d not found! "
					"(might be because of node retries)\n",
					condorID._cluster, condorID._proc, condorID._subproc);
		node = NULL;
	}

	if ( node ) {
		if ( condorID._cluster != node->_CondorID._cluster ) {
			if ( node->_CondorID._cluster != _defaultCondorId._cluster ) {
			 	EXCEPT( "Searched for node for cluster %d; got %d!!",
						 	condorID._cluster,
						 	node->_CondorID._cluster );
			} else {
					// Note: we can get here if we get an aborted event
					// after a terminated event for the same job (see
					// gittrac #744 and the
					// job_dagman_abnormal_term_recovery_retries test).
				debug_printf( DEBUG_QUIET, "Warning: searched for node for "
							"cluster %d; got %d!!\n", condorID._cluster,
							node->_CondorID._cluster );
				check_warning_strictness( DAG_STRICT_3 );
			}
		}
		ASSERT( isNoop == node->GetNoop() );
	}

	return node;
}

//-------------------------------------------------------------------------
void
Dag::SetAllowEvents( int allowEvents)
{
	_checkCondorEvents.SetAllowEvents( allowEvents );
	_checkStorkEvents.SetAllowEvents( allowEvents );
}

//-------------------------------------------------------------------------
void
Dag::PrintDagFiles( /* const */ StringList &dagFiles )
{
	if ( dagFiles.number() > 1 ) {
		debug_printf( DEBUG_VERBOSE, "All DAG files:\n");
		dagFiles.rewind();
		char *dagFile;
		int thisDagNum = 0;
		while ( (dagFile = dagFiles.next()) != NULL ) {
			debug_printf( DEBUG_VERBOSE, "  %s (DAG #%d)\n", dagFile,
						thisDagNum++);
		}
	}
}

//-------------------------------------------------------------------------
bool
Dag::StartNode( Job *node, bool isRetry )
{
    ASSERT( node != NULL );
	if ( !node->CanSubmit() ) {
		EXCEPT( "Node %s not ready to submit!", node->GetJobName() );
	}

	// We should never be calling this function when the dag is being used
	// as a splicing dag.
	ASSERT( _isSplice == false );

	// if a PRE script exists and hasn't already been run, run that
	// first -- the PRE script's reaper function will submit the
	// actual job to Condor if/when the script exits successfully

    if( node->_scriptPre && node->_scriptPre->_done == FALSE ) {
		node->SetStatus( Job::STATUS_PRERUN );
		_preRunNodeCount++;
		_preScriptQ->Run( node->_scriptPre );
		return true;
    }
	// no PRE script exists or is done, so add job to the queue of ready jobs
	node->FixPriority(*this);
	if ( isRetry && m_retryNodeFirst ) {
		_readyQ->Prepend( node, -node->_nodePriority );
	} else {
		if(node->_hasNodePriority){
			node->varNamesFromDag->Append(new MyString("priority"));
			node->varValsFromDag->Append(new MyString(node->_nodePriority));
		}
		if ( _submitDepthFirst ) {
			_readyQ->Prepend( node, -node->_nodePriority );
		} else {
			_readyQ->Append( node, -node->_nodePriority );
		}
	}
	return TRUE;
}

//-------------------------------------------------------------------------
bool
Dag::StartFinalNode()
{
	if ( _final_job && _final_job->GetStatus() == Job::STATUS_NOT_READY ) {
		debug_printf( DEBUG_QUIET, "Starting final node...\n" );

			// Clear out the empty queue so "regular" jobs don't run
			// when we run the final node (this is really just needed
			// for the DAG abort and DAG halt cases).
		Job* job;
		_readyQ->Rewind();
		while ( _readyQ->Next( job ) ) {
			if ( !job->GetFinal() ) {
				debug_printf( DEBUG_DEBUG_1,
							"Removing node %s from ready queue\n",
							job->GetJobName() );
				_readyQ->DeleteCurrent();
			}
		}

			// Now start up the final node.
		_final_job->SetStatus( Job::STATUS_READY );
		if ( StartNode( _final_job, false ) ) {
			_runningFinalNode = true;
			return true;
		}
	}

	return false;
}

//-------------------------------------------------------------------------
// returns number of jobs submitted
int
Dag::SubmitReadyJobs(const Dagman &dm)
{
	debug_printf( DEBUG_DEBUG_1, "Dag::SubmitReadyJobs()\n" );

		// Jobs deferred by category throttles.
	PrioritySimpleList<Job*> deferredJobs;

	int numSubmitsThisCycle = 0;

		// Check whether we have to wait longer before submitting again
		// (if a previous submit attempt failed).
	if ( _nextSubmitTime && time(NULL) < _nextSubmitTime) {
		sleep(1);
        return numSubmitsThisCycle;
	}

		// Check whether the held file exists -- if so, we don't submit
		// any jobs or run scripts.
	bool prevDagIsHalted = _dagIsHalted;
	_dagIsHalted = ( access( _haltFile.Value() , F_OK ) == 0 );

	if ( _dagIsHalted ) {
		debug_printf( DEBUG_QUIET,
					"DAG is halted because halt file %s exists\n",
					_haltFile.Value() );
		if ( _runningFinalNode ) {
			debug_printf( DEBUG_QUIET,
						"Continuing to allow final node to run\n" );
		} else {
        	return numSubmitsThisCycle;
		}
	}
	if ( prevDagIsHalted ) {
		if ( !_dagIsHalted ) {
			debug_printf( DEBUG_QUIET,
						"DAG going from halted to running state\n" );
		}
			// If going from the halted to the not halted state, we need
			// to fire up any PRE scripts that were deferred while we were
			// halted.
		_preScriptQ->RunAllWaitingScripts();
	}

	bool didLogSleep = false;
	while( numSubmitsThisCycle < dm.max_submits_per_interval ) {

//		PrintReadyQ( DEBUG_DEBUG_4 );

			// no jobs ready to submit
    	if( _readyQ->IsEmpty() ) {
			break; // break out of while loop
    	}

    		// max jobs already submitted
    	if( _maxJobsSubmitted && (_numJobsSubmitted >= _maxJobsSubmitted) ) {
        	debug_printf( DEBUG_DEBUG_1,
                      	"Max jobs (%d) already running; "
					  	"deferring submission of %d ready job%s.\n",
                      	_maxJobsSubmitted, _readyQ->Number(),
					  	_readyQ->Number() == 1 ? "" : "s" );
			_maxJobsDeferredCount += _readyQ->Number();
			break; // break out of while loop
    	}
		if ( _maxIdleJobProcs && (_numIdleJobProcs >= _maxIdleJobProcs) ) {
        	debug_printf( DEBUG_DEBUG_1,
					  	"Hit max number of idle DAG nodes (%d); "
					  	"deferring submission of %d ready job%s.\n",
					  	_maxIdleJobProcs, _readyQ->Number(),
					  	_readyQ->Number() == 1 ? "" : "s" );
			_maxIdleDeferredCount += _readyQ->Number();
			break; // break out of while loop
		}

			// remove & submit first job from ready queue
		Job* job;
		_readyQ->Rewind();
		_readyQ->Next( job );
		_readyQ->DeleteCurrent();
		ASSERT( job != NULL );

		debug_printf( DEBUG_DEBUG_1, "Got node %s from the ready queue\n",
				  	job->GetJobName() );

		if ( job->GetStatus() != Job::STATUS_READY ) {
			EXCEPT( "Job %s status is %s, not STATUS_READY",
						job->GetJobName(), job->GetStatusName() );
		}

			// Check for throttling by node category.
		ThrottleByCategory::ThrottleInfo *catThrottle = job->GetThrottleInfo();
		if ( catThrottle &&
					catThrottle->isSet() &&
					catThrottle->_currentJobs >= catThrottle->_maxJobs ) {
			debug_printf( DEBUG_DEBUG_1,
						"Node %s deferred by category throttle (%s, %d)\n",
						job->GetJobName(), catThrottle->_category->Value(),
						catThrottle->_maxJobs );
			deferredJobs.Prepend( job, -job->_nodePriority );
			_catThrottleDeferredCount++;
		} else {
				// The problem here is that we wouldn't need to sleep if
				// we only have one total log file *after* we monitor the
				// log file for the job we're going to submit.  I guess
				// we could be smarter and move this test somewhere else,
				// but I'm not going to deal with that right now.
				// wenger 2009-05-27
			if( dm.submit_delay == 0 && !didLogSleep ) {
					// if we don't already have a submit_delay, sleep for one
					// second here, so we can be sure that this job's submit
					// event will be unambiguously later than the termination
					// events of its parents, given that userlog timestamps
					// only have a resolution of one second.  (Because of the
					// new feature allowing distinct userlogs for each node, we
					// can't just rely on the physical order in a single log
					// file.)

					// We sleep at most once per submit cycle, because
					// we don't really have to worry about getting events
					// for "sibling" nodes in the exact order they occurred.
				debug_printf( DEBUG_VERBOSE,
							"Sleeping for one second for log "
							"file consistency\n" );
				sleep( 1 );
				didLogSleep = true;
			}

    		CondorID condorID(0,0,0);
			submit_result_t submit_result = SubmitNodeJob( dm, job, condorID );
	
				// Note: if instead of switch here so we can use break
				// to break out of while loop.
			if ( submit_result == SUBMIT_RESULT_OK ) {
				ProcessSuccessfulSubmit( job, condorID );
    			numSubmitsThisCycle++;

			} else if ( submit_result == SUBMIT_RESULT_FAILED ) {
				ProcessFailedSubmit( job, dm.max_submit_attempts );
				break; // break out of while loop

			} else if ( submit_result == SUBMIT_RESULT_NO_SUBMIT ) {
				// No op.

			} else {
				EXCEPT( "Illegal submit_result_t value: %d\n", submit_result );
			}
		}
	}

		// Put any deferred jobs back into the ready queue for next time.
	deferredJobs.Rewind();
	Job *job;
	while ( deferredJobs.Next( job ) ) {
		debug_printf( DEBUG_DEBUG_1,
					"Returning deferred node %s to the ready queue\n",
					job->GetJobName() );
		_readyQ->Prepend( job, -job->_nodePriority );
	}

	return numSubmitsThisCycle;
}

//---------------------------------------------------------------------------
int
Dag::PreScriptReaper( const char* nodeName, int status )
{
	ASSERT( nodeName != NULL );
	Job* job = FindNodeByName( nodeName );
	ASSERT( job != NULL );
	if ( job->GetStatus() != Job::STATUS_PRERUN ) {
		EXCEPT( "Error: node %s is not in PRERUN state", job->GetJobName() );
	}

	_preRunNodeCount--;

	bool preScriptFailed = false;
	if ( WIFSIGNALED( status ) ) {
			// if script was killed by a signal
		preScriptFailed = true;
		debug_printf( DEBUG_QUIET, "PRE Script of Job %s died on %s\n",
					  job->GetJobName(),
					  daemonCore->GetExceptionString(status) );
		snprintf( job->error_text, JOB_ERROR_TEXT_MAXLEN,
				"PRE Script died on %s",
				daemonCore->GetExceptionString(status) );
		job->retval = ( 0 - WTERMSIG(status ) );
	} else if ( WEXITSTATUS( status ) != 0 ) {
			// if script returned failure
		preScriptFailed = true;
		debug_printf( DEBUG_QUIET,
					  "PRE Script of Job %s failed with status %d\n",
					  job->GetJobName(), WEXITSTATUS(status) );
		snprintf( job->error_text, JOB_ERROR_TEXT_MAXLEN,
				"PRE Script failed with status %d",
				WEXITSTATUS(status) );
		job->retval = WEXITSTATUS( status );
	} else {
			// if script succeeded
		if( job->_scriptPost != NULL ) {
			job->_scriptPost->_retValScript = 0;
		}
		job->retval = 0;
	}

	_jobstateLog.WriteScriptSuccessOrFailure( job, false );

	if ( preScriptFailed ) {
		job->TerminateFailure();

			// Check for PRE_SKIP.
		if ( job->HasPreSkip() && job->GetPreSkip() == job->retval ) {
				// The PRE script exited with a non-zero status, but
				// because that status matches the PRE_SKIP value,
				// we're skipping the node job and the POST script
				// and considering the node successful.
			debug_printf( DEBUG_NORMAL, "PRE_SKIP return "
					"value %d indicates we are done (successfully) with node %s\n",
					job->retval, job->GetJobName() );
			job->retval = 0; // Job _is_ successful!
				// TEMP -- we probably need to write something to the
				// jobstate.log file here, but JOB_SUCCESS is not the
				// right thing.  wenger 2011-09-01
			// _jobstateLog.WriteJobSuccessOrFailure( job );
			TerminateJob( job, false, false );
		}

			// Check for POST script.
		else if ( _alwaysRunPost && job->_scriptPost != NULL ) {
				// PRE script Failed.  The return code is in retval member.
			job->_scriptPost->_retValScript = job->retval;
			job->_scriptPost->_retValJob = DAG_ERROR_JOB_SKIPPED;
			RunPostScript( job, _alwaysRunPost, job->retval );
		}

			// Check for retries.
		else if( job->GetRetries() < job->GetRetryMax() ) {
			job->TerminateFailure();
			RestartNode( job, false );
		}

			// None of the above apply -- the node has failed.
		else {
			_numNodesFailed++;
			if ( _dagStatus == DAG_STATUS_OK ) {
				_dagStatus = DAG_STATUS_NODE_FAILED;
			}
			if( job->GetRetryMax() > 0 ) {
				// add # of retries to error_text
				char *tmp = strnewp( job->error_text );
				snprintf( job->error_text, JOB_ERROR_TEXT_MAXLEN,
						"%s (after %d node retries)", tmp,
						job->GetRetries() );
				delete [] tmp;   
			}
		}

	} else {
		debug_printf( DEBUG_NORMAL, "PRE Script of Node %s completed "
				"successfully.\n", job->GetJobName() );
		job->retval = 0; // for safety on retries
		job->SetStatus( Job::STATUS_READY );
		if ( _submitDepthFirst ) {
			_readyQ->Prepend( job, -job->_nodePriority );
		} else {
			_readyQ->Append( job, -job->_nodePriority );
		}
	}

	CheckForDagAbort(job, "PRE script");
	// if dag abort happened, we never return here!
	return true;
}

//---------------------------------------------------------------------------
// This is the only way a POST script runs.

bool Dag::RunPostScript( Job *job, bool ignore_status, int status,
			bool incrementRunCount )
{
	// A little defensive programming. Just check that we are
	// allowed to run this script.  Because callers can be a little
	// sloppy...
	if( ( !ignore_status && status != 0 ) || !job->_scriptPost ) {
		return false;
	}
	// a POST script is specified for the job, so run it
	// We are told to ignore the result of the PRE script
	job->SetStatus( Job::STATUS_POSTRUN );
	if ( !job->MonitorLogFile( _condorLogRdr, _storkLogRdr,
			_nfsLogIsError, _recovery, _defaultNodeLog ) ) {
		debug_printf(DEBUG_QUIET, "Unable to monitor user logfile for node %s\n",
			job->GetJobName() );
		debug_printf(DEBUG_QUIET, "Not running the POST script\n" );
		return false;
	}
	if ( incrementRunCount ) {
		_postRunNodeCount++;
	}
	_postScriptQ->Run( job->_scriptPost );

	return true;
}
//---------------------------------------------------------------------------
// Note that the actual handling of the post script's exit status is
// done not when the reaper is called, but in ProcessLogEvents when
// the log event (written by the reaper) is seen...
int
Dag::PostScriptReaper( const char* nodeName, int status )
{
	ASSERT( nodeName != NULL );
	Job* job = FindNodeByName( nodeName );
	ASSERT( job != NULL );
	if ( job->GetStatus() != Job::STATUS_POSTRUN ) {
		EXCEPT( "Node %s is not in POSTRUN state", job->GetJobName() );
	}

	PostScriptTerminatedEvent e;
	
	e.dagNodeName = strnewp( nodeName );

	if( WIFSIGNALED( status ) ) {
		debug_printf( DEBUG_QUIET, "POST script died on signal %d\n", status );
		e.normal = false;
		e.signalNumber = status;
	} else {
		e.normal = true;
		e.returnValue = WEXITSTATUS( status );
	}

		// Note: after 6.7.15 is released, we'll be disabling the old-style
		// Stork logs, so we should probably go ahead and write the POST
		// script terminated events for Stork jobs here (although that
		// could cause some backwards-compatibility problems).  wenger
		// 2006-01-12.
	if ( job->JobType() == Job::TYPE_STORK ) {
			// Kludgey fix for Gnats PR 554 -- we are bypassing the whole
			// writing of the ULOG_POST_SCRIPT_TERMINATED event because
			// Stork doesn't use the UserLog code, and therefore presumably
			// doesn't have the correct file locking on the log file.
			// This means that in recovery mode we'll end up running this
			// POST script again even if we successfully ran it already.
			// wenger 2005-10-04.
		e.cluster = job->_CondorID._cluster;
		e.proc = job->_CondorID._proc;
		e.subproc = job->_CondorID._subproc;
		ProcessPostTermEvent(&e, job, _recovery);
	} else {

		WriteUserLog ulog;
			// Disabling the global log (EventLog) fixes the main problem
			// in gittrac #934 (if you can't write to the global log the
			// write to the user log also fails, and DAGMan hangs
			// waiting for the event that wasn't written).
		ulog.setEnableGlobalLog( false );
		ulog.setUseXML( job->GetLogFileIsXml() );
			// For NOOP jobs, we need the proc and subproc values;
			// for "real" jobs, they are not significant.
		int procID = job->GetNoop() ? job->_CondorID._proc : 0;
		int subprocID = job->GetNoop() ? job->_CondorID._subproc : 0;
		const char* s = job->GetLogFile();
		debug_printf(DEBUG_QUIET,"Initializing logfile %s, %d, %d, %d\n",
			s?s:"(unknown)",job->_CondorID._cluster,procID,subprocID);
		ulog.initialize( job->GetLogFile(), job->_CondorID._cluster,
					 	procID, subprocID, NULL );

		if( !ulog.writeEvent( &e ) ) {
			debug_printf( DEBUG_QUIET,
					  	"Unable to log ULOG_POST_SCRIPT_TERMINATED event\n" );
			  // Exit here, because otherwise we'll wait forever to see
			  // the event that we just failed to write (see gittrac #934).
			  // wenger 2009-11-12.
			main_shutdown_rescue( EXIT_ERROR, DAG_STATUS_ERROR );
		}
	}
	return true;
}

//---------------------------------------------------------------------------
void Dag::PrintJobList() const {
    Job * job;
    ListIterator<Job> iList (_jobs);
    while ((job = iList.Next()) != NULL) {
        job->Dump( this );
    }
    dprintf( D_ALWAYS, "---------------------------------------\t<END>\n" );
}

//---------------------------------------------------------------------------
void
Dag::PrintJobList( Job::status_t status ) const
{
    Job* job;
    ListIterator<Job> iList( _jobs );
    while( ( job = iList.Next() ) != NULL ) {
		if( job->GetStatus() == status ) {
			job->Dump( this );
		}
    }
    dprintf( D_ALWAYS, "---------------------------------------\t<END>\n" );
}

//---------------------------------------------------------------------------
void
Dag::PrintReadyQ( debug_level_t level ) const {
	if( DEBUG_LEVEL( level ) ) {
		dprintf( D_ALWAYS, "Ready Queue: " );
		if( _readyQ->IsEmpty() ) {
			dprintf( D_ALWAYS | D_NOHEADER, "<empty>\n" );
			return;
		}
		_readyQ->Rewind();
		Job* job = 0;
		_readyQ->Next( job );
		if( job ) {
			dprintf( D_ALWAYS | D_NOHEADER, "%s", job->GetJobName() );
		}
		while( _readyQ->Next( job ) ) {
			dprintf( D_ALWAYS | D_NOHEADER, ", %s", job->GetJobName() );
		}
		dprintf( D_ALWAYS | D_NOHEADER, "\n" );
	}
}

//---------------------------------------------------------------------------
bool
Dag::FinishedRunning( bool includeFinalNode ) const
{
	if ( includeFinalNode && _final_job && !_runningFinalNode ) {
			// Make sure we don't incorrectly return true if we get called
			// just before a final node is started...
		return false;
	}

	return NumJobsSubmitted() == 0 && NumNodesReady() == 0 &&
				ScriptRunNodeCount() == 0;
}

//---------------------------------------------------------------------------
bool
Dag::DoneSuccess( bool includeFinalNode ) const
{
	if ( NumNodesDone( includeFinalNode ) == NumNodes( includeFinalNode ) ) {
		return true;
	} else if ( includeFinalNode && _final_job &&
				_final_job->GetStatus() == Job::STATUS_DONE ) {
			// Final node can override the overall DAG status.
		return true;
	}

	return false;
}

//---------------------------------------------------------------------------
bool
Dag::DoneFailed( bool includeFinalNode ) const
{
	if ( !FinishedRunning( includeFinalNode ) ) {
			// Note: if final node is running we should get to here...
		return false;
	} else if ( includeFinalNode && _final_job &&
				_final_job->GetStatus() == Job::STATUS_DONE ) {
			// Success of final node overrides failure of any other node.
		return false;
	}

	return NumNodesFailed() > 0;
}

//---------------------------------------------------------------------------
int
Dag::NumNodes( bool includeFinal ) const
{
	int result = _jobs.Number();
	if ( !includeFinal && HasFinalNode() ) {
		result--;
	}

	return result;
}

//---------------------------------------------------------------------------
int
Dag::NumNodesDone( bool includeFinal ) const
{
	int result = _numNodesDone;
	if ( !includeFinal && HasFinalNode() &&
				_final_job->GetStatus() == Job::STATUS_DONE ) {
		result--;
	}

	return result;
}

//---------------------------------------------------------------------------
// Note: the Condor part of this method essentially duplicates functionality
// that is now in schedd.cpp.  We are keeping this here for now in case
// someone needs to run a 7.5.6 DAGMan with an older schedd.
// wenger 2011-01-26
void Dag::RemoveRunningJobs ( const Dagman &dm, bool bForce) const {

	debug_printf( DEBUG_NORMAL, "Removing any/all submitted Condor/"
				"Stork jobs...\n");

	ArgList args;

		// first, remove all Condor jobs submitted by this DAGMan
		// Make sure we have at least one Condor (not Stork) job before
		// we call condor_rm...
	bool	haveCondorJob = bForce;
    ListIterator<Job> jobList(_jobs);
    Job * job;
    while (jobList.Next(job)) {
		ASSERT( job != NULL );
		if ( job->JobType() == Job::TYPE_CONDOR ) {
			haveCondorJob = true;
			break;
		}
	}

	if ( haveCondorJob ) {
		MyString constraint;

		args.Clear();
		args.AppendArg( _condorRmExe );
		args.AppendArg( "-const" );

		constraint.sprintf( "%s == %d", ATTR_DAGMAN_JOB_ID,
					dm.DAGManJobId._cluster );
		args.AppendArg( constraint.Value() );
		if ( util_popen( args ) != 0 ) {
			debug_printf( DEBUG_NORMAL, "Error removing DAGMan jobs\n");
		}
	}
		

		// Okay, now remove any Stork jobs.
    ListIterator<Job> iList(_jobs);
    while (iList.Next(job)) {
		ASSERT( job != NULL );
			// if node has a Stork job that is presently submitted,
			// remove it individually (this is necessary because
			// DAGMan's job ID can't currently be inserted into the
			// Stork job ad, and thus we can't do a "stork_rm -const..." 
			// like we do with Condor; this should be fixed)
		if( job->JobType() == Job::TYPE_STORK &&
			job->GetStatus() == Job::STATUS_SUBMITTED ) {
			args.Clear();
			args.AppendArg( dm.storkRmExe );
			args.AppendArg( job->_CondorID._cluster );
			if ( util_popen( args ) != 0 ) {
				debug_printf( DEBUG_NORMAL, "Error removing Stork job\n");
			}
        }
	}

	return;
}

//---------------------------------------------------------------------------
void Dag::RemoveRunningScripts ( ) const {
    ListIterator<Job> iList(_jobs);
    Job * job;
    while (iList.Next(job)) {
		ASSERT( job != NULL );

		// if node is running a PRE script, hard kill it
        if( job->GetStatus() == Job::STATUS_PRERUN ) {
			if ( !job->_scriptPre ) {
				EXCEPT( "Node %s has no PRE script!", job->GetJobName() );
			}
			if ( job->_scriptPre->_pid != 0 ) {
				debug_printf( DEBUG_DEBUG_1, "Killing PRE script %d\n",
							job->_scriptPre->_pid );
				if (daemonCore->Shutdown_Fast(job->_scriptPre->_pid) == FALSE) {
					debug_printf(DEBUG_QUIET,
				             	"WARNING: shutdown_fast() failed on pid %d: %s\n",
				             	job->_scriptPre->_pid, strerror(errno));
				}
			}
        }
		// if node is running a POST script, hard kill it
        else if( job->GetStatus() == Job::STATUS_POSTRUN ) {
			if ( !job->_scriptPost ) {
				EXCEPT( "Node %s has no POST script!", job->GetJobName() );
			}
			if ( job->_scriptPost->_pid != 0 ) {
				debug_printf( DEBUG_DEBUG_1, "Killing POST script %d\n",
							job->_scriptPost->_pid );
				if(daemonCore->Shutdown_Fast(job->_scriptPost->_pid) == FALSE) {
					debug_printf(DEBUG_QUIET,
				             	"WARNING: shutdown_fast() failed on pid %d: %s\n",
				             	job->_scriptPost->_pid, strerror( errno ));
				}
			}
        }
	}
	return;
}

//-----------------------------------------------------------------------------
void Dag::Rescue ( const char * dagFile, bool multiDags,
			int maxRescueDagNum, bool overwrite, bool parseFailed,
			bool isPartial ) /* const */
{
	MyString rescueDagFile;
	if ( parseFailed ) {
		rescueDagFile = dagFile;
		rescueDagFile += ".parse_failed";
	} else {
		int nextRescue = FindLastRescueDagNum( dagFile, multiDags,
					maxRescueDagNum ) + 1;
		if ( overwrite && nextRescue > 1 ) {
			nextRescue--;
		}
		if ( nextRescue > maxRescueDagNum ) {
			nextRescue = maxRescueDagNum;
		}
		rescueDagFile = RescueDagName( dagFile, multiDags, nextRescue );
	}

		// Note: there could possibly be a race condition here if two
		// DAGMans are running on the same DAG at the same time.  That
		// should be avoided by the lock file, though, so I'm not doing
		// anything about it right now.  wenger 2007-02-27

	WriteRescue( rescueDagFile.Value(), dagFile, parseFailed, isPartial );
}

static const char *RESCUE_DAG_VERSION = "2.0.1";

//-----------------------------------------------------------------------------
void Dag::WriteRescue (const char * rescue_file, const char * dagFile,
			bool parseFailed, bool isPartial) /* const */
{
	debug_printf( DEBUG_NORMAL, "Writing Rescue DAG to %s...\n",
				rescue_file );

    FILE *fp = safe_fopen_wrapper_follow(rescue_file, "w");
    if (fp == NULL) {
        debug_printf( DEBUG_QUIET, "Could not open %s for writing.\n",
					  rescue_file);
        return;
    }

	bool reset_retries_upon_rescue =
		param_boolean( "DAGMAN_RESET_RETRIES_UPON_RESCUE", true );


	if ( parseFailed ) {
    	fprintf(fp, "# \"Rescue\" DAG file, created after failure parsing\n");
    	fprintf(fp, "#   the %s DAG file\n", dagFile);
	} else {
    	fprintf(fp, "# Rescue DAG file, created after running\n");
    	fprintf(fp, "#   the %s DAG file\n", dagFile);
	}

	time_t timestamp;
	(void)time( &timestamp );
	const struct tm *tm;
	tm = gmtime( &timestamp );
	fprintf( fp, "# Created %d/%d/%d %02d:%02d:%02d UTC\n", tm->tm_mon + 1,
				tm->tm_mday, tm->tm_year + 1900, tm->tm_hour, tm->tm_min,
				tm->tm_sec );
	fprintf( fp, "# Rescue DAG version: %s (%s)\n", RESCUE_DAG_VERSION,
				isPartial ? "partial" : "full" );

    fprintf(fp, "#\n");
    fprintf(fp, "# Total number of Nodes: %d\n", NumNodes( true ));
    fprintf(fp, "# Nodes premarked DONE: %d\n", _numNodesDone);
    fprintf(fp, "# Nodes that failed: %d\n", _numNodesFailed);

    //
    // Print the names of failed Jobs
    //
    fprintf(fp, "#   ");
    ListIterator<Job> it (_jobs);
    Job * job;
    while (it.Next(job)) {
        if (job->GetStatus() == Job::STATUS_ERROR) {
            fprintf(fp, "%s,", job->GetJobName());
        }
    }
    fprintf(fp, "<ENDLIST>\n\n");

	//
	// REJECT tells DAGMan to reject this DAG if we try to run it
	// (which we shouldn't).
	//
	if ( parseFailed && !isPartial ) {
		fprintf(fp, "REJECT\n\n");
	}

	//
	// Print the CONFIG file, if any.
	//
	if ( _configFile && !isPartial ) {
    	fprintf( fp, "CONFIG %s\n\n", _configFile );
		
	}

	//
	// Print the node status file, if any.
	//
	if ( _statusFileName && !isPartial ) {
		fprintf( fp, "NODE_STATUS_FILE %s\n\n", _statusFileName );
	}

	//
	// Print the jobstate.log file, if any.
	//
	if ( _jobstateLog.LogFile() && !isPartial ) {
		fprintf( fp, "JOBSTATE_LOG %s\n\n", _jobstateLog.LogFile() );
	}

    //
    // Print per-node information.
    //
    it.ToBeforeFirst();
    while (it.Next(job)) {
		WriteNodeToRescue( fp, job, reset_retries_upon_rescue, isPartial );
    }

    //
    // Print Dependency Section
    //
	if ( !isPartial ) {
    	fprintf(fp, "\n");
    	it.ToBeforeFirst();
    	while (it.Next(job)) {

        	set<JobID_t> & _queue = job->GetQueueRef(Job::Q_CHILDREN);
        	if (!_queue.empty()) {
            	fprintf(fp, "PARENT %s CHILD", job->GetJobName());

				set<JobID_t>::const_iterator qit;
				for (qit = _queue.begin(); qit != _queue.end(); qit++) {
                	Job * child = FindNodeByNodeID( *qit );
                	ASSERT( child != NULL );
                	fprintf(fp, " %s", child->GetJobName());
				}
            	fprintf(fp, "\n");
        	}
    	}
	}

	//
	// Print "throttle by node category" settings.
	//
	if ( !isPartial ) {
		_catThrottles.PrintThrottles( fp );
	}

    fclose( fp );
}

//-----------------------------------------------------------------------------
void
Dag::WriteNodeToRescue( FILE *fp, Job *node, bool reset_retries_upon_rescue,
			bool isPartial )
{
		// Print the JOB/DATA line.
	const char *keyword = "";
	if ( node->GetFinal() ) {
		keyword = "FINAL";
	} else if ( node->JobType() == Job::TYPE_CONDOR ) {
		keyword = node->GetDagFile() ? "SUBDAG EXTERNAL" : "JOB";
	} else if( node->JobType() == Job::TYPE_STORK ) {
		keyword = "DATA";
	} else {
		EXCEPT( "Illegal node type (%d)\n", node->JobType() );
	}

	if ( !isPartial ) {
		fprintf( fp, "\n%s %s %s ", keyword, node->GetJobName(),
					node->GetDagFile() ? node->GetDagFile() :
					node->GetCmdFile() );
		if ( strcmp( node->GetDirectory(), "" ) ) {
			fprintf( fp, "DIR %s ", node->GetDirectory() );
		}
		if ( node->GetNoop() ) {
			fprintf( fp, "NOOP " );
		}
		fprintf( fp, "\n" );

			// Print the SCRIPT PRE line, if any.
		if ( node->_scriptPre != NULL ) {
			fprintf( fp, "SCRIPT PRE  %s %s\n", 
			node->GetJobName(), node->_scriptPre->GetCmd() );
		}

			// Print the PRE_SKIP line, if any.
		if ( node->HasPreSkip() != 0 ) {
			fprintf( fp, "PRE_SKIP %s %d\n", node->GetJobName(), node->GetPreSkip() );
		}

			// Print the SCRIPT POST line, if any.
		if ( node->_scriptPost != NULL ) {
			fprintf( fp, "SCRIPT POST %s %s\n", 
						node->GetJobName(), node->_scriptPost->GetCmd() );
		}

			// Print the VARS line, if any.
		if ( !node->varNamesFromDag->IsEmpty() ) {
			fprintf( fp, "VARS %s", node->GetJobName() );
	
			ListIterator<MyString> names( *node->varNamesFromDag );
			ListIterator<MyString> vals( *node->varValsFromDag );
			names.ToBeforeFirst();
			vals.ToBeforeFirst();
			MyString *strName, *strVal;
			while ( (strName = names.Next() ) && (strVal = vals.Next()) ) {
				fprintf(fp, " %s=\"", strName->Value());
					// now we print the value, but we have to re-escape certain characters
				for( int i = 0; i < strVal->Length(); i++ ) {
					char c = (*strVal)[i];
					if ( c == '\"' ) {
						fprintf( fp, "\\\"" );
					} else if (c == '\\') {
						fprintf( fp, "\\\\" );
					} else {
						fprintf( fp, "%c", c );
					}
				}
				fprintf( fp, "\"" );
			}
			fprintf( fp, "\n" );
		}

			// Print the ABORT-DAG-ON line, if any.
		if ( node->have_abort_dag_val ) {
			fprintf( fp, "ABORT-DAG-ON %s %d", node->GetJobName(),
						node->abort_dag_val );
			if ( node->have_abort_dag_return_val ) {
				fprintf( fp, " RETURN %d", node->abort_dag_return_val );
			}
			fprintf( fp, "\n" );
		}

			// Print the PRIORITY line, if any.
			// Note: when gittrac #2167 gets merged, we need to think
			// about how this code will interact with that code.
			// wenger/nwp 2011-08-24
		if ( node->_hasNodePriority ) {
			fprintf( fp, "PRIORITY %s %d\n", node->GetJobName(),
						node->_nodePriority );
		}

			// Print the CATEGORY line, if any.
		if ( node->GetThrottleInfo() ) {
			fprintf( fp, "CATEGORY %s %s\n", node->GetJobName(),
						node->GetThrottleInfo()->_category->Value() );
		}
	}

		// Never mark a FINAL node as done.
	if ( node->GetStatus() == Job::STATUS_DONE && !node->GetFinal() ) {
		fprintf(fp, "DONE %s\n", node->GetJobName() );
	}

		// Print the RETRY line, if any.
	if( node->retry_max > 0 ) {
		int retriesLeft = (node->retry_max - node->retries);

		if ( node->GetStatus() == Job::STATUS_ERROR
					&& node->retries < node->retry_max 
					&& node->have_retry_abort_val
					&& node->retval == node->retry_abort_val ) {
			fprintf( fp, "# %d of %d retries performed; remaining attempts "
						"aborted after node returned %d\n", 
						node->retries, node->retry_max, node->retval );
		} else {
			if ( !reset_retries_upon_rescue ) {
				fprintf( fp,
							"# %d of %d retries already performed; %d remaining\n",
							node->retries, node->retry_max, retriesLeft );
			}
		}

		ASSERT( node->retries <= node->retry_max );
		if ( !reset_retries_upon_rescue ) {
			fprintf( fp, "RETRY %s %d", node->GetJobName(), retriesLeft );
		} else {
			fprintf( fp, "RETRY %s %d", node->GetJobName(), node->retry_max );
		}
		if ( node->have_retry_abort_val ) {
			fprintf( fp, " UNLESS-EXIT %d", node->retry_abort_val );
		}
		fprintf( fp, "\n" );
	}
}

//===========================================================================
// Private Methods
//===========================================================================

//-------------------------------------------------------------------------
void
Dag::TerminateJob( Job* job, bool recovery, bool bootstrap )
{
	ASSERT( !(recovery && bootstrap) );
    ASSERT( job != NULL );

	if ( job == _final_job ) {
		_runningFinalNode = false;
	}

	job->TerminateSuccess(); // marks job as STATUS_DONE
	if ( job->GetStatus() != Job::STATUS_DONE ) {
		EXCEPT( "Node %s is not in DONE state", job->GetJobName() );
	}

		// this is a little ugly, but since this function can be
		// called multiple times for the same job, we need to be
		// careful not to double-count...
	if( job->countedAsDone == false ) {
		_numNodesDone++;
		job->countedAsDone = true;
		ASSERT( _numNodesDone <= _jobs.Number() );
	}

    //
    // Report termination to all child jobs by removing parent's ID from
    // each child's waiting queue.
    //
    set<JobID_t> & qp = job->GetQueueRef(Job::Q_CHILDREN);

	set<JobID_t>::const_iterator qit;
	for (qit = qp.begin(); qit != qp.end(); qit++) {
        Job * child = FindNodeByNodeID( *qit );
        ASSERT( child != NULL );
        child->Remove(Job::Q_WAITING, job->GetJobID());
		if ( child->GetStatus() == Job::STATUS_READY &&
			child->IsEmpty( Job::Q_WAITING ) ) {

				// If we're bootstrapping, we don't want to do anything
				// here.
			if ( !bootstrap ) {
				if ( recovery ) {
						// We need to monitor the log file for the node that's
						// newly ready.
					(void)child->MonitorLogFile( _condorLogRdr, _storkLogRdr,
								_nfsLogIsError, recovery, _defaultNodeLog );
				} else {
						// If child has no more parents in its waiting queue,
						// submit it.
					StartNode( child, false );
				}
			}
		}
	}
}

//-------------------------------------------------------------------------
void Dag::
PrintEvent( debug_level_t level, const ULogEvent* event, Job* node,
			bool recovery )
{
	ASSERT( event );

	const char *recovStr = recovery ? " [recovery mode]" : "";

	if( node ) {
	    debug_printf( level, "Event: %s for %s Node %s (%d.%d.%d)%s\n",
					  event->eventName(), node->JobTypeString(),
					  node->GetJobName(), event->cluster, event->proc,
					  event->subproc, recovStr );
	} else {
        debug_printf( level, "Event: %s for unknown Node (%d.%d.%d): "
					  "ignoring...%s\n", event->eventName(),
					  event->cluster, event->proc,
					  event->subproc, recovStr );
	}
}

//-------------------------------------------------------------------------
void
Dag::RestartNode( Job *node, bool recovery )
{
    ASSERT( node != NULL );
	if ( node->GetStatus() != Job::STATUS_ERROR ) {
		EXCEPT( "Node %s is not in ERROR state", node->GetJobName() );
	}
    if( node->have_retry_abort_val && node->retval == node->retry_abort_val ) {
        debug_printf( DEBUG_NORMAL, "Aborting further retries of node %s "
                      "(last attempt returned %d)\n",
                      node->GetJobName(), node->retval);
        _numNodesFailed++;
		if ( _dagStatus == DAG_STATUS_OK ) {
			_dagStatus = DAG_STATUS_NODE_FAILED;
		}
        return;
    }
	node->SetStatus( Job::STATUS_READY );
	node->retries++;
	ASSERT( node->GetRetries() <= node->GetRetryMax() );
	if( node->_scriptPre ) {
		// undo PRE script completion
		node->_scriptPre->_done = false;
	}
	strcpy( node->error_text, "" );
	node->ResetJobstateSequenceNum();

	if( !recovery ) {
		debug_printf( DEBUG_VERBOSE, "Retrying node %s (retry #%d of %d)...\n",
					node->GetJobName(), node->GetRetries(),
					node->GetRetryMax() );
		StartNode( node, true );
	} else {
		debug_printf( DEBUG_VERBOSE, "Looking for retry of node %s (retry "
					"#%d of %d)...\n", node->GetJobName(), node->GetRetries(),
					node->GetRetryMax() );

			// Remove the "old" Condor ID from the ID->node hash table
			// here to fix gittrac #1957.
			// Note: the if checking against the default condor ID
			// should *always* be true here, but checking just to be safe.
		if ( !(node->_CondorID == _defaultCondorId) ) {
			int logsource = node->JobType() == Job::TYPE_CONDOR ? CONDORLOG :
						DAPLOG;
			int id = GetIndexID( node->_CondorID );
			if ( GetEventIDHash( node->GetNoop(), logsource )->remove( id )
						!= 0 ) {
				EXCEPT( "Event ID hash table error!" );
			}
		}

		// Doing this fixes gittrac #481 (recovery fails on a DAG that
		// has retried nodes).  (See SubmitNodeJob() for where this
		// gets done during "normal" running.)
		node->_CondorID = _defaultCondorId;
		(void)node->MonitorLogFile( _condorLogRdr, _storkLogRdr,
					_nfsLogIsError, recovery, _defaultNodeLog );
	}
}

//-------------------------------------------------------------------------
// Number the nodes according to DFS order 
void 
Dag::DFSVisit (Job * job)
{
	//Check whether job has been numbered already
	if (job==NULL || job->_visited)
		return;
	
	//Remember that the job has been numbered	
	job->_visited = true; 
	
	//Get the children of current job	
	set<JobID_t> & children = job->GetQueueRef(Job::Q_CHILDREN);
	set<JobID_t>::const_iterator child_itr;

	for (child_itr = children.begin(); child_itr != children.end(); child_itr++)
	{
		Job * child = FindNodeByNodeID( *child_itr );
		DFSVisit (child);
	}
	
	DFS_ORDER++;
	job->_dfsOrder = DFS_ORDER;
}		

//-------------------------------------------------------------------------
// Detects cycle and warns user about it
bool 
Dag::isCycle ()
{
	bool cycle = false; 
	Job * job;
	ListIterator <Job> joblist (_jobs);
	SimpleListIterator <JobID_t> child_list;

	//Start DFS numbering from zero, although not necessary
	DFS_ORDER = 0; 
	
	//Visit all jobs in DAG and number them	
	joblist.ToBeforeFirst();	
	while (joblist.Next(job))
	{
  		if (!job->_visited &&
			job->GetQueueRef(Job::Q_PARENTS).size()==0)
			DFSVisit (job);	
	}	

	//Detect cycle
	joblist.ToBeforeFirst();	
	while (joblist.Next(job))
	{

		set<JobID_t> &cset = job->GetQueueRef(Job::Q_CHILDREN);
		set<JobID_t>::const_iterator cit;

		for(cit = cset.begin(); cit != cset.end(); cit++) {
			Job * child = FindNodeByNodeID( *cit );

			//No child's DFS order should be smaller than parent's
			if (child->_dfsOrder >= job->_dfsOrder) {
#ifdef REPORT_CYCLE	
				debug_printf (DEBUG_QUIET, 
							  "Cycle in the graph possibly involving jobs %s and %s\n",
							  job->GetJobName(), child->GetJobName());
#endif 			
				cycle = true;
			}
		}
	}
	return cycle;
}

//-------------------------------------------------------------------------
bool
Dag::CheckForDagAbort(Job *job, const char *type)
{
	if ( job->have_abort_dag_val &&
				job->retval == job->abort_dag_val ) {
		debug_printf( DEBUG_QUIET, "Aborting DAG because we got "
				"the ABORT exit value from a %s\n", type);
		if ( job->have_abort_dag_return_val ) {
			main_shutdown_rescue( job->abort_dag_return_val,
						job->abort_dag_return_val != 0 ? DAG_STATUS_ABORT :
						DAG_STATUS_OK );
		} else {
			main_shutdown_rescue( job->retval, DAG_STATUS_ABORT );
		}
		return true;
	}

	return false;
}


//-------------------------------------------------------------------------
const MyString
Dag::ParentListString( Job *node, const char delim ) const
{
	Job* parent;
	const char* parent_name = NULL;
	MyString parents_str;

	set<JobID_t> &parent_list = node->GetQueueRef( Job::Q_PARENTS );
	set<JobID_t>::const_iterator pit;

	for (pit = parent_list.begin(); pit != parent_list.end(); pit++) {
		parent = FindNodeByNodeID( *pit );
		parent_name = parent->GetJobName();
		ASSERT( parent_name );
		if( ! parents_str.IsEmpty() ) {
			parents_str += delim;
		}
		parents_str += parent_name;
	}
	return parents_str;
}


//===========================================================================
// Methods for Dot Files, both public and private
//===========================================================================


//-------------------------------------------------------------------------
// 
// Function: SetDotFileName
// Purpose:  Sets the base name of the dot file name. If we aren't 
//           overwriting the file, it will have a number appended to it.
// Scope:    Public
//
//-------------------------------------------------------------------------
void 
Dag::SetDotFileName(const char *dot_file_name)
{
	delete[] _dot_file_name;
	_dot_file_name = strnewp(dot_file_name);
	return;
}

//-------------------------------------------------------------------------
// 
// Function: SetDotIncludeFileName
// Purpose:  Sets the name of a file that we'll take the contents from and
//           place them into the dot file. The idea is that if someone wants
//           to set some parameters for the graph but doesn't want to manually
//           edit the file (perhaps a higher-level program is watching the 
//           dot file) then we'll get the parameters from here.
// Scope:    Public
//
//-------------------------------------------------------------------------
void
Dag::SetDotIncludeFileName(const char *include_file_name)
{
	delete[] _dot_include_file_name;
	_dot_include_file_name = strnewp(include_file_name);
	return;
}

//-------------------------------------------------------------------------
// 
// Function: DumpDotFile
// Purpose:  Called whenever the dot file should be created. 
//           This writes to the _dot_file_name, although the name may have
//           a numeric suffix if we're not overwriting files. 
// Scope:    Public
//
//-------------------------------------------------------------------------
void 
Dag::DumpDotFile(void)
{
	if (_dot_file_name != NULL) {
		MyString  current_dot_file_name;
		MyString  temp_dot_file_name;
		FILE      *temp_dot_file;

		ChooseDotFileName(current_dot_file_name);

		temp_dot_file_name = current_dot_file_name + ".temp";

		unlink(temp_dot_file_name.Value());
		temp_dot_file = safe_fopen_wrapper_follow(temp_dot_file_name.Value(), "w");
		if (temp_dot_file == NULL) {
			debug_dprintf(D_ALWAYS, DEBUG_NORMAL,
						  "Can't create dot file '%s'\n", 
						  temp_dot_file_name.Value());
		} else {
			time_t current_time;
			char   *time_string;
			char   *newline;

			time(&current_time);
			time_string = ctime(&current_time);
			newline = strchr(time_string, '\n');
			if (newline != NULL) {
				*newline = 0;
			}
			
			fprintf(temp_dot_file, "digraph DAG {\n");
			fprintf( temp_dot_file,
					 "    label=\"DAGMan Job status at %s\";\n\n",
					 time_string);

			IncludeExtraDotCommands(temp_dot_file);

			// We sweep the job list twice, just to make a nice
			// looking DOT file. 
			// The first sweep sets the appearance of each node.
			// The second sweep describes all of the arcs.

			DumpDotFileNodes(temp_dot_file);
			DumpDotFileArcs(temp_dot_file);

			fprintf(temp_dot_file, "}\n");
			fclose(temp_dot_file);
			unlink(current_dot_file_name.Value());
			rename(temp_dot_file_name.Value(), current_dot_file_name.Value());
		}
	}
	return;
}

//===========================================================================
// Methods for node status files.
//===========================================================================

/** Set the filename of the node status file.
	@param the filename to which to dump node status information
	@param the minimum interval, in seconds, at which to update the
		status file (0 means no limit)
*/
void 
Dag::SetNodeStatusFileName( const char *statusFileName,
			int minUpdateTime )
{
	if ( _statusFileName != NULL ) {
		debug_printf( DEBUG_NORMAL, "Attempt to set NODE_STATUS_FILE "
					"to %s does not override existing value of %s\n",
					statusFileName, _statusFileName );
		return;
	}
	_statusFileName = strnewp( statusFileName );
	_minStatusUpdateTime = minUpdateTime;
}

/** Dump the node status.
	@param whether the DAG has just been held
	@param whether the DAG has just been removed
*/
void
Dag::DumpNodeStatus( bool held, bool removed )
{
		//
		// Decide whether to update the file.
		//
	if ( _statusFileName == NULL ) {
		return;
	}
	
	if ( !_statusFileOutdated && !held && !removed ) {
		debug_printf( DEBUG_DEBUG_1, "Node status file not updated "
					"because it is not yet outdated\n" );
		return;
	}
	
	time_t startTime = time( NULL );
	bool tooSoon = (_minStatusUpdateTime > 0) &&
				((startTime - _lastStatusUpdateTimestamp) <
				_minStatusUpdateTime);
	if ( tooSoon && !held && !removed && !FinishedRunning( true ) ) {
		debug_printf( DEBUG_DEBUG_1, "Node status file not updated "
					"because min. status update time has not yet passed\n" );
		return;
	}

		//
		// If we made it to here, we want to actually update the
		// file.  We do that by actually writing to a temporary file,
		// and then renaming that to the "real" file, so that the
		// "real" file is always complete.
		//
	debug_printf( DEBUG_DEBUG_1, "Updating node status file\n" );

	MyString tmpStatusFile( _statusFileName );
	tmpStatusFile += ".tmp";
		// Note: it's not an error if this fails (file may not
		// exist).
	unlink( tmpStatusFile.Value() );

	FILE *outfile = safe_fopen_wrapper_follow( tmpStatusFile.Value(), "w" );
	if ( outfile == NULL ) {
		debug_printf( DEBUG_NORMAL,
					  "Warning: can't create node status file '%s': %s\n", 
					  tmpStatusFile.Value(), strerror( errno ) );
		check_warning_strictness( DAG_STRICT_1 );
		return;
	}

		//
		// Print header.
		//
	char *timeStr = ctime( &startTime );
	char *newline = strchr(timeStr, '\n');
	if (newline != NULL) {
		*newline = 0;
	}
	fprintf( outfile, "BEGIN %lu (%s)\n",
				(unsigned long)startTime, timeStr );
	fprintf( outfile, "Status of nodes of DAG(s): " );
	char *dagFile;
	_dagFiles.rewind();
	while ( (dagFile = _dagFiles.next()) ) {
		fprintf( outfile, "%s ", dagFile );
	}
	fprintf( outfile, "\n\n" );

		//
		// Print status of all nodes.
		//
	ListIterator<Job> it ( _jobs );
	Job *node;
	while ( it.Next( node ) ) {
		const char *statusStr = Job::status_t_names[node->GetStatus()];
		const char *nodeNote = "";
		if ( node->GetStatus() == Job::STATUS_READY ) {
			if ( !node->CanSubmit() ) {
				// See Job::_job_type_names for other strings.
				statusStr = "STATUS_UNREADY  ";
			}
		} else if ( node->GetStatus() == Job::STATUS_SUBMITTED ) {
			nodeNote = node->GetIsIdle() ? "idle" : "not_idle";
			// Note: add info here about whether the job(s) are
			// held, once that code is integrated.
		} else if ( node->GetStatus() == Job::STATUS_ERROR ) {
			nodeNote = node->error_text;
		}
		fprintf( outfile, "JOB %s %s (%s)\n", node->GetJobName(),
					statusStr, nodeNote );
	}

		//
		// Print overall DAG status.
		//
	Job::status_t dagStatus = Job::STATUS_SUBMITTED;
	const char *statusNote = "";
	if ( DoneSuccess( true ) ) {
		dagStatus = Job::STATUS_DONE;
		statusNote = "success";
	} else if ( DoneFailed( true ) ) {
		dagStatus = Job::STATUS_ERROR;
		statusNote = "failed";
	} else if ( DoneCycle( true ) ) {
		dagStatus = Job::STATUS_ERROR;
		statusNote = "cycle";
	} else if ( held ) {
		statusNote = "held";
	} else if ( removed ) {
		dagStatus = Job::STATUS_ERROR;
		statusNote = "removed";
	}
	fprintf( outfile, "\nDAG status: %s (%s)\n",
				Job::status_t_names[dagStatus], statusNote );

		//
		// Print footer.
		//
	time_t endTime = time( NULL );

	fprintf( outfile, "Next scheduled update: " );
	if ( FinishedRunning( true ) || removed ) {
		fprintf( outfile, "none\n" );
	} else {
		time_t nextTime = endTime + _minStatusUpdateTime;
		timeStr = ctime( &nextTime );
		newline = strchr(timeStr, '\n');
		if (newline != NULL) {
			*newline = 0;
		}
		fprintf( outfile, "%lu (%s)\n", (unsigned long)nextTime, timeStr );
	}

	timeStr = ctime( &endTime );
	newline = strchr(timeStr, '\n');
	if (newline != NULL) {
		*newline = 0;
	}
	fprintf( outfile, "END %lu (%s)\n",
				(unsigned long)endTime, timeStr );

	fclose( outfile );

		//
		// Now rename the temporary file to the "real" file.
		//
	if ( rename( tmpStatusFile.Value(), _statusFileName ) != 0 ) {
		debug_printf( DEBUG_NORMAL,
					  "Warning: can't rename temporary node status "
					  "file (%s) to permanent file (%s): %s\n",
					  tmpStatusFile.Value(), _statusFileName,
					  strerror( errno ) );
		check_warning_strictness( DAG_STRICT_1 );
		return;
	}

	_statusFileOutdated = false;
	_lastStatusUpdateTimestamp = startTime;
}

//-------------------------------------------------------------------------
void
Dag::SetReject( const MyString &location )
{
	if ( _firstRejectLoc == "" ) {
		_firstRejectLoc = location;
	}
	_reject = true;
}

//-------------------------------------------------------------------------
bool
Dag::GetReject( MyString &firstLocation )
{
	firstLocation = _firstRejectLoc;
	return _reject;
}

//===========================================================================

/** Set the filename of the jobstate.log file.
	@param the filename to which to write the jobstate log
*/
void 
Dag::SetJobstateLogFileName( const char *logFileName )
{
	if ( _jobstateLog.LogFile() != NULL ) {
		debug_printf( DEBUG_NORMAL, "Attempt to set JOBSTATE_LOG "
					"to %s does not override existing value of %s\n",
					logFileName, _jobstateLog.LogFile() );
		return;
	}
	_jobstateLog.SetLogFile( logFileName );
}

//-------------------------------------------------------------------------
// 
// Function: CheckAllJobs
// Purpose:  Called after the DAG has finished to check for any
//           inconsistency in the job events we've gotten.
// Scope:    Public
//
//-------------------------------------------------------------------------
void
Dag::CheckAllJobs()
{
	CheckEvents::check_event_result_t result;
	MyString	jobError;

	result = _checkCondorEvents.CheckAllJobs(jobError);
	if ( result == CheckEvents::EVENT_ERROR ) {
		debug_printf( DEBUG_QUIET, "Error checking Condor job events: %s\n",
				jobError.Value() );
		ASSERT( false );
	} else if ( result == CheckEvents::EVENT_BAD_EVENT ||
				result == CheckEvents::EVENT_WARNING ) {
		debug_printf( DEBUG_NORMAL, "Warning checking Condor job events: %s\n",
				jobError.Value() );
		check_warning_strictness( DAG_STRICT_3 );
	} else {
		debug_printf( DEBUG_DEBUG_1, "All Condor job events okay\n");
	}

	result = _checkStorkEvents.CheckAllJobs(jobError);
	if ( result == CheckEvents::EVENT_ERROR ) {
		debug_printf( DEBUG_QUIET, "Error checking Stork job events: %s\n",
				jobError.Value() );
		ASSERT( false );
	} else if ( result == CheckEvents::EVENT_BAD_EVENT ||
				result == CheckEvents::EVENT_WARNING ) {
		debug_printf( DEBUG_NORMAL, "Warning checking Stork job events: %s\n",
				jobError.Value() );
		check_warning_strictness( DAG_STRICT_3 );
	} else {
		debug_printf( DEBUG_DEBUG_1, "All Stork job events okay\n");
	}
}

//-------------------------------------------------------------------------
void
Dag::PrintDeferrals( debug_level_t level, bool force ) const
{
	// This function should never be called when this dag object is acting like
	// a splice. 
	ASSERT( _isSplice == false);

	if( _maxJobsDeferredCount > 0 || force ) {
		debug_printf( level, "Note: %d total job deferrals because "
					"of -MaxJobs limit (%d)\n", _maxJobsDeferredCount,
					_maxJobsSubmitted );
	}

	if( _maxIdleDeferredCount > 0 || force ) {
		debug_printf( level, "Note: %d total job deferrals because "
					"of -MaxIdle limit (%d)\n", _maxIdleDeferredCount,
					_maxIdleJobProcs );
	}

	if( _catThrottleDeferredCount > 0 || force ) {
		debug_printf( level, "Note: %d total job deferrals because "
					"of node category throttles\n", _catThrottleDeferredCount );
	}

	if( _preScriptQ->GetScriptDeferredCount() > 0 || force ) {
		debug_printf( level, "Note: %d total PRE script deferrals because "
					"of -MaxPre limit (%d)\n",
					_preScriptQ->GetScriptDeferredCount(),
					_maxPreScripts );
	}

	if( _postScriptQ->GetScriptDeferredCount() > 0 || force ) {
		debug_printf( level, "Note: %d total POST script deferrals because "
					"of -MaxPost limit (%d)\n",
					_postScriptQ->GetScriptDeferredCount(),
					_maxPostScripts );
	}
}

//---------------------------------------------------------------------------
void
Dag::PrintPendingNodes() const
{
	dprintf( D_ALWAYS, "Pending DAG nodes:\n" );

    Job* node;
    ListIterator<Job> iList( _jobs );
    while( ( node = iList.Next() ) != NULL ) {
		switch ( node->GetStatus() ) {
		case Job::STATUS_PRERUN:
		case Job::STATUS_SUBMITTED:
		case Job::STATUS_POSTRUN:
			dprintf( D_ALWAYS, "  Node %s, Condor ID %d, status %s\n",
						node->GetJobName(), node->_CondorID._cluster,
						node->GetStatusName() );
			break;

		default:
			// No op.
			break;
		}
    }
}

//---------------------------------------------------------------------------
void
Dag::SetPendingNodeReportInterval( int interval )
{
	_pendingReportInterval = interval;
	time( &_lastEventTime );
	time( &_lastPendingNodePrintTime );
}

//-------------------------------------------------------------------------
void
Dag::CheckThrottleCats()
{
	ThrottleByCategory::ThrottleInfo *info;
	_catThrottles.StartIterations();
	while ( _catThrottles.Iterate( info ) ) {
		debug_printf( DEBUG_DEBUG_1, "Category %s has %d jobs, "
					"throttle setting of %d\n", info->_category->Value(),
					info->_totalJobs, info->_maxJobs );
		ASSERT( info->_totalJobs >= 0 );
		if ( info->_totalJobs < 1 ) {
			debug_printf( DEBUG_NORMAL, "Warning: category %s has no "
						"assigned nodes, so the throttle setting (%d) "
						"will have no effect\n", info->_category->Value(),
						info->_maxJobs );
			check_warning_strictness( DAG_STRICT_2 );
		}

		if ( !info->isSet() ) {
			debug_printf( DEBUG_NORMAL, "Warning: category %s has no "
						"throttle value set\n", info->_category->Value() );
			check_warning_strictness( DAG_STRICT_2 );
		}
	}
}

//-------------------------------------------------------------------------
// 
// Function: IncludeExtraDotCommands
// Purpose:  Helper function for DumpDotFile. Reads the _dot_include_file_name 
//           file and places everything in it into the dot file that is being 
//           written. 
// Scope:    Private
//
//-------------------------------------------------------------------------
void
Dag::IncludeExtraDotCommands(
	FILE *dot_file)
{
	FILE *include_file;

	include_file = safe_fopen_wrapper_follow(_dot_include_file_name, "r");
	if (include_file == NULL) {
		if (_dot_include_file_name != NULL) {
        	debug_printf(DEBUG_NORMAL, "Can't open dot include file %s\n",
					_dot_include_file_name);
		}
	} else {
		char line[100];
		fprintf(dot_file, "// Beginning of commands included from %s.\n", 
				_dot_include_file_name);
		while (fgets(line, 100, include_file) != NULL) {
			fputs(line, dot_file);
		}
		fprintf(dot_file, "// End of commands included from %s.\n\n", 
				_dot_include_file_name);
		fclose(include_file);
	}
	return;
}

//-------------------------------------------------------------------------
// 
// Function: DumpDotFileNodes
// Purpose:  Helper function for DumpDotFile. Prints one line for each 
//           node in the graph. This line describes how the node should
//           be drawn, and it's based on the state of the node. In particular,
//           we draw different shapes for each node type, but also add
//           a short description of the state, to make it easily readable by
//           people that are familiar with Condor job states. 
// Scope:    Private
//
//-------------------------------------------------------------------------
void 
Dag::DumpDotFileNodes(FILE *temp_dot_file)
{
	Job                 *node;
	ListIterator <Job>  joblist (_jobs);
	
	joblist.ToBeforeFirst();	
	while (joblist.Next(node)) {
		const char *node_name;
		
		node_name = node->GetJobName();
		switch (node->GetStatus()) {
		case Job::STATUS_READY:
			fprintf(temp_dot_file, 
				"    \"%s\" [shape=ellipse label=\"%s (I)\"];\n",
				node_name, node_name);
			break;
		case Job::STATUS_PRERUN:
			fprintf(temp_dot_file, 
				"    \"%s\" [shape=ellipse label=\"%s (Pre)\" style=dotted];\n",
				node_name, node_name);
			break;
		case Job::STATUS_SUBMITTED:
			fprintf(temp_dot_file, 
				"    \"%s\" [shape=ellipse label=\"%s (R)\" peripheries=2];\n",
				node_name, node_name);
			break;
		case Job::STATUS_POSTRUN:
			fprintf(temp_dot_file, 
				"    \"%s\" [shape=ellipse label=\"%s (Post)\" style=dotted];\n",
				node_name, node_name);
			break;
		case Job::STATUS_DONE:
			fprintf(temp_dot_file, 
				"    \"%s\" [shape=ellipse label=\"%s (Done)\" style=bold];\n",
				node_name, node_name);
			break;
		case Job::STATUS_ERROR:
			fprintf(temp_dot_file, 
				"    \"%s\" [shape=box label=\"%s (E)\"];\n",
				node_name, node_name);
			break;
		default:
			fprintf(temp_dot_file, 
				"    \"%s\" [shape=ellipse label=\"%s (I)\"];\n",
				node_name, node_name);
			break;
		}
	}

	fprintf(temp_dot_file, "\n");

	return;
}

//-------------------------------------------------------------------------
// 
// Function: DumpDotFileArcs
// Purpose:  Helper function for DumpDotFile. This prints one line for each
//           arc that is in the DAG.
// Scope:    Private
//
//-------------------------------------------------------------------------
void 
Dag::DumpDotFileArcs(FILE *temp_dot_file)
{
	Job                          *parent;
	ListIterator <Job>           joblist (_jobs);

	joblist.ToBeforeFirst();	
	while (joblist.Next(parent)) {
		Job        *child;
		SimpleListIterator <JobID_t> child_list;
		const char                   *parent_name;
		const char                   *child_name;
		
		parent_name = parent->GetJobName();

		set<JobID_t> &cset = parent->GetQueueRef(Job::Q_CHILDREN);
		set<JobID_t>::const_iterator cit;

		for (cit = cset.begin(); cit != cset.end(); cit++) {
			child = FindNodeByNodeID( *cit );
			
			child_name  = child->GetJobName();
			if (parent_name != NULL && child_name != NULL) {
				fprintf(temp_dot_file, "    \"%s\" -> \"%s\";\n",
						parent_name, child_name);
			}
		}
	}
	
	return;
}

//-------------------------------------------------------------------------
// 
// Function: ChooseDotFileName
// Purpose:  If we're overwriting the dot file, the name is exactly as
//           the user specified it. If we're not overwriting, we need to 
//           choose a unique name. We choose one of the form name.number, 
//           where the number is the first unused we find. If the user 
//           creates a bunch of dot files (foo.0-foo.100) and deletes
//           some in the middle (foo.50), then this could confuse the user
//           because we'll fill in the middle. We don't worry about it though.
// Scope:    Private
//
//-------------------------------------------------------------------------
void 
Dag::ChooseDotFileName(MyString &dot_file_name)
{
	if (_overwrite_dot_file) {
		dot_file_name = _dot_file_name;
	} else {
		bool found_unused_file = false;

		while (!found_unused_file) {
			FILE *fp;

			dot_file_name.sprintf("%s.%d", _dot_file_name, _dot_file_name_suffix);
			fp = safe_fopen_wrapper_follow(dot_file_name.Value(), "r");
			if (fp != NULL) {
				fclose(fp);
				_dot_file_name_suffix++;
			} else {
				found_unused_file = true;
			}
		}
		_dot_file_name_suffix++;
	}
	return;
}

//---------------------------------------------------------------------------
bool Dag::Add( Job& job )
{
	int insertResult = _nodeNameHash.insert( job.GetJobName(), &job );
	ASSERT( insertResult == 0 );

	insertResult = _nodeIDHash.insert( job.GetJobID(), &job );
	ASSERT( insertResult == 0 );

		// Final node status is set to STATUS_NOT_READY here, so it
		// won't get run even though it has no parents; its status
		// will get changed when it should be run.
	if ( job.GetFinal() ) {
		if ( _final_job ) {
        	debug_printf( DEBUG_QUIET, "Error: DAG already has a final "
						"node %s; attempting to add final node %s\n",
						_final_job->GetJobName(), job.GetJobName() );
			return false;
		}
		job.SetStatus( Job::STATUS_NOT_READY );
		_final_job = &job;
	}
	return _jobs.Append(&job);
}

//---------------------------------------------------------------------------
bool
Dag::RemoveNode( const char *name, MyString &whynot )
{
	if( !name ) {
		whynot = "name == NULL";
		return false;
	}
	Job *node = FindNodeByName( name );
	if( !node ) {
		whynot = "does not exist in DAG";
		return false;
	}
	if( node->IsActive() ) {
		whynot.sprintf( "is active (%s)", node->GetStatusName() );
		return false;
	}
	if( !node->IsEmpty( Job::Q_CHILDREN ) ||
		!node->IsEmpty( Job::Q_PARENTS ) ) {
		whynot.sprintf( "dependencies exist" );
		return false;
	}

		// now we know it's okay to remove, and can do the deed...

	Job* candidate = NULL;
	bool removed = false;

	if( node->GetStatus() == Job::STATUS_DONE ) {
		_numNodesDone--;
		ASSERT( _numNodesDone >= 0 );
	}
	else if( node->GetStatus() == Job::STATUS_ERROR ) {
		_numNodesFailed--;
		ASSERT( _numNodesFailed >= 0 );
		if ( _numNodesFailed == 0 && _dagStatus == DAG_STATUS_NODE_FAILED ) {
			_dagStatus = DAG_STATUS_OK;
		}
	}
	else if( node->GetStatus() == Job::STATUS_READY ) {
		ASSERT( _readyQ );

		if( _readyQ->IsMember( node ) ) {

				// remove node from ready queue

			debug_printf( DEBUG_VERBOSE, "=== Ready Queue (Before) ===" );
			PrintReadyQ( DEBUG_VERBOSE );

			removed = false;
			_readyQ->Rewind();
			while( _readyQ->Next( candidate ) ) {
				ASSERT( candidate );
				if( candidate == node ) {
					_readyQ->DeleteCurrent();
					removed = true;
					continue;
				}
			}
			ASSERT( removed );
			ASSERT( !_readyQ->IsMember( node ) );
			debug_printf( DEBUG_VERBOSE, "=== Ready Queue (After) ===" );
			PrintReadyQ( DEBUG_VERBOSE );
		}
	}
	else {
			// this should never happen, unless we add a new state and
			// fail to handle it above...
		debug_printf( DEBUG_QUIET, "ERROR: node %s in unexpected state (%s)\n",
					  node->GetJobName(), node->GetStatusName() );
		whynot.sprintf( "node in unexpected state (%s)",
						node->GetStatusName() );
		return false;
	}

		// remove node from the DAG
	removed = false;
	_jobs.Rewind();
	while( _jobs.Next( candidate ) ) {
		ASSERT( candidate );
        if( candidate == node ) {
			_jobs.DeleteCurrent();
			removed = true;
			continue;
		}
	}
		// we know the node is in _jobs (since we looked it up via
		// GetJob() above), and DeleteCurrent() can't fail (!), so
		// there should be no way for us to get through the above loop
		// without having seen & removed the node... also, we can't
		// safely just return false here and let a higher level handle
		// the error, since the node is already half-removed and thus
		// the DAG state is FUBAR...
	ASSERT( removed == true );

	whynot = "n/a";
	return true;
}


//---------------------------------------------------------------------------
bool
Dag::RemoveDependency( Job *parent, Job *child )
{
	MyString whynot;
	return RemoveDependency( parent, child, whynot );
}

//---------------------------------------------------------------------------
bool
Dag::RemoveDependency( Job *parent, Job *child, MyString &whynot )
{
	if( !parent ) {
		whynot = "parent == NULL";
		return false;
	}
	if( !child ) {
		whynot = "child == NULL";
		return false;
	}

	if( !parent->HasChild( child ) ) {
		whynot = "no such dependency";
		return false;
	}
	ASSERT( child->HasParent( parent ) );

		// remove the child from the parent's children...
	if( !parent->RemoveChild( child, whynot ) ) {
	return false;
	}
	ASSERT( parent->HasChild( child ) == false );

		// remove the parent from the child's parents...
	if( !child->RemoveParent( parent, whynot ) ) {
			// the dependencies are now asymetric and thus the DAG
			// state is FUBAR, so we should bail...
		ASSERT( false );
		return false;
	}
	ASSERT( child->HasParent( parent ) == false );

	whynot = "n/a";
    return true;
}


//---------------------------------------------------------------------------
Job*
Dag::LogEventNodeLookup( int logsource, const ULogEvent* event,
			bool &submitEventIsSane )
{
	ASSERT( event );
	submitEventIsSane = false;

	Job *node = NULL;
	CondorID condorID( event->cluster, event->proc, event->subproc );

		// if this is a job whose submit event we've already seen, we
		// can simply use the job ID to look up the corresponding DAG
		// node, and we're done...

	if( event->eventNumber != ULOG_SUBMIT ) {
	  node = FindNodeByEventID( logsource, condorID );
	  if( node ) {
	    return node;
	  }
	}

		// if the job ID wasn't familiar and we didn't find a node
		// above, there are three possibilites:
		//	
		// 1) it's the submit event for a node we just submitted, and
		// we don't yet know the job ID; in this case, we look up the
		// node name in the event body.
		//
		// 2) it's the POST script terminated event for a job whose
		// submission attempts all failed, leaving it with no valid
		// job ID at all (-1.-1.-1).  Here we also look up the node
		// name in the event body.
		//
		// 3) it's a job submitted by someone outside than this
		// DAGMan, and can/should be ignored (we return NULL).

	if( event->eventNumber == ULOG_SUBMIT ) {
		const SubmitEvent* submit_event = (const SubmitEvent*)event;
		if ( submit_event->submitEventLogNotes ) {
			char nodeName[1024] = "";
			if ( sscanf( submit_event->submitEventLogNotes,
						 "DAG Node: %1023s", nodeName ) == 1 ) {
				node = FindNodeByName( nodeName );
				if( node ) {
					submitEventIsSane = SanityCheckSubmitEvent( condorID,
								node );
					node->_CondorID = condorID;

						// Insert this node into the CondorID->node hash
						// table if we don't already have it (e.g., recovery
						// mode).  (In "normal" mode we should have already
						// inserted it when we did the condor_submit.)
					Job *tmpNode = NULL;
					bool isNoop = JobIsNoop( condorID );
					ASSERT( isNoop == node->GetNoop() );
					int id = GetIndexID( condorID );
					HashTable<int, Job *> *ht =
								GetEventIDHash( isNoop, logsource );
					if ( ht->lookup(id, tmpNode) != 0 ) {
							// Node not found.
						int insertResult = ht->insert( id, node );
						ASSERT( insertResult == 0 );
					} else {
							// Node was found.
						ASSERT( tmpNode == node );
					}
				}
			} else {
				debug_printf( DEBUG_QUIET, "ERROR: 'DAG Node:' not found "
							"in submit event notes: <%s>\n",
							submit_event->submitEventLogNotes );
			}
		}
		return node;
	}

	if( event->eventNumber == ULOG_POST_SCRIPT_TERMINATED &&
		event->cluster == -1 ) {
		const PostScriptTerminatedEvent* pst_event =
			(const PostScriptTerminatedEvent*)event;
		node = FindNodeByName( pst_event->dagNodeName );
		return node;
	}

	return node;
}


//---------------------------------------------------------------------------
// Checks whether this is a "good" event ("bad" events include Condor
// sometimes writing a terminated/aborted pair instead of just
// aborted, and the "submit once, run twice" bug).  Extra abort events
// we just ignore; other bad events will abort the DAG unless
// configured to continue.
//
// Note: we only check an event if we have a job object for it, so
// that we don't pay any attention to unrelated "garbage" events that
// may be in the log(s).
//
// Note: the event checking has pretty much been considered
// "diagnostic" until now; however, it turns out that if you get the
// terminated/abort event combo on a node that has retries left,
// DAGMan will assert if the event checking is turned off.  (See Gnats
// PR 467.)  wenger 2005-04-08.
//
// returns true if the event is sane and false if it is "impossible";
// (additionally sets *result=false if DAG should be aborted)

bool
Dag::EventSanityCheck( int logsource, const ULogEvent* event,
			const Job* node, bool* result )
{
	ASSERT( event );
	ASSERT( node );

	MyString eventError;
	CheckEvents::check_event_result_t checkResult = CheckEvents::EVENT_OKAY;

	if ( logsource == CONDORLOG ) {
		checkResult = _checkCondorEvents.CheckAnEvent( event, eventError );
	} else if ( logsource == DAPLOG ) {
		checkResult = _checkStorkEvents.CheckAnEvent( event, eventError );
	}

	if( checkResult == CheckEvents::EVENT_OKAY ) {
		debug_printf( DEBUG_DEBUG_1, "Event is okay\n" );
		return true;
	}

	debug_printf( DEBUG_NORMAL, "%s\n", eventError.Value() );
	//debug_printf( DEBUG_NORMAL, "WARNING: bad event here may indicate a "
				  //"serious bug in Condor -- beware!\n" );

	if( checkResult == CheckEvents::EVENT_WARNING ) {
		debug_printf( DEBUG_NORMAL, "BAD EVENT is warning only\n");
		return true;
	}

	if( checkResult == CheckEvents::EVENT_BAD_EVENT ) {
		debug_printf( DEBUG_NORMAL, "Continuing with DAG in spite of bad "
					  "event (%s) because of allow_events setting\n",
					  eventError.Value() );
	
			// Don't do any further processing of this event,
			// because it can goof us up (e.g., decrement count
			// of running jobs when we shouldn't).

		return false;
	}

	if( checkResult == CheckEvents::EVENT_ERROR ) {
		debug_printf( DEBUG_QUIET, "ERROR: aborting DAG because of bad event "
					  "(%s)\n", eventError.Value() );
			// set *result to indicate we should abort the DAG
		*result = false;
		return false;
	}

	debug_printf( DEBUG_QUIET, "Illegal CheckEvents::check_event_allow_t "
				  "value: %d\n", checkResult );
	return false;
}


//---------------------------------------------------------------------------
// compares a submit event's job ID with the one that appeared earlier
// in the submit command's stdout (which we stashed in the Job object)

bool
Dag::SanityCheckSubmitEvent( const CondorID condorID, const Job* node )
{
		// Changed this if from "if( recovery )" during work on PR 806 --
		// this is better because if you get two submit events for the
		// same node you'll still get a warning in recovery mode.
		// wenger 2007-01-31.
	if( node->_CondorID == _defaultCondorId ) {
			// we no longer have the submit command stdout to check against
		return true;
	}

	if( condorID._cluster == node->_CondorID._cluster ) {
		return true;
	}

	MyString message;
	message.sprintf( "ERROR: node %s: job ID in userlog submit event (%d.%d.%d) "
				"doesn't match ID reported earlier by submit command "
				"(%d.%d.%d)!", 
				node->GetJobName(), condorID._cluster, condorID._proc,
				condorID._subproc,
				node->_CondorID._cluster, node->_CondorID._proc,
				node->_CondorID._subproc );

	if ( _abortOnScarySubmit ) {
		debug_printf( DEBUG_QUIET, "%s  Aborting DAG; set "
					"DAGMAN_ABORT_ON_SCARY_SUBMIT to false if you are "
					"*sure* this shouldn't cause an abort.\n",
					message.Value() );
		main_shutdown_rescue( EXIT_ERROR, DAG_STATUS_ERROR );
		return true;
	} else {
		debug_printf( DEBUG_QUIET,
					"%s  Trusting the userlog for now (because of "
					"DAGMAN_ABORT_ON_SCARY_SUBMIT setting), but this is "
					"scary!\n", message.Value() );
	}
	return false;
}

//---------------------------------------------------------------------------
HashTable<int, Job *> *
Dag::GetEventIDHash(bool isNoop, int jobType)
{
	if ( isNoop ) {
		return &_noopIDHash;
	}

	switch (jobType) {
	case Job::TYPE_CONDOR:
		return &_condorIDHash;
		break;

	case Job::TYPE_STORK:
		return &_storkIDHash;
		break;

	default:
		EXCEPT( "Illegal job type (%d)\n", jobType );
		break;
	}

	return NULL;
}

//---------------------------------------------------------------------------
const HashTable<int, Job *> *
Dag::GetEventIDHash(bool isNoop, int jobType) const
{
	if ( isNoop ) {
		return &_noopIDHash;
	}

	switch (jobType) {
	case Job::TYPE_CONDOR:
		return &_condorIDHash;
		break;

	case Job::TYPE_STORK:
		return &_storkIDHash;
		break;

	default:
		EXCEPT( "Illegal job type (%d)\n", jobType );
		break;
	}

	return NULL;
}

// NOTE: dag addnode/removenode/adddep/removedep methods don't
// necessarily insure internal consistency...that's currently up to
// the higher level calling them to get right...
//---------------------------------------------------------------------------

namespace {
void swap_priorities(Job* job, SubmitDagDeepOptions* sdo)
{
	int priority = job->_nodePriority;
	job->_nodePriority = sdo->priority;
	sdo->priority = priority;
}
}

Dag::submit_result_t
Dag::SubmitNodeJob( const Dagman &dm, Job *node, CondorID &condorID )
{
	submit_result_t result = SUBMIT_RESULT_NO_SUBMIT;

		// Resetting the Condor ID here fixes PR 799.  wenger 2007-01-24.
	if ( node->_CondorID._cluster != _defaultCondorId._cluster ) {
		ASSERT( JobIsNoop( condorID ) == node->GetNoop() );
		int id = GetIndexID( node->_CondorID );
		int removeResult = GetEventIDHash( node->GetNoop(),
					node->JobType() )->remove( id );
		ASSERT( removeResult == 0 );
	}
	node->_CondorID = _defaultCondorId;

		// sleep for a specified time before submitting
	if( dm.submit_delay != 0 ) {
		debug_printf( DEBUG_VERBOSE, "Sleeping for %d s "
					  "(DAGMAN_SUBMIT_DELAY) to throttle submissions...\n",
					  dm.submit_delay );
		sleep( dm.submit_delay );
	}

		// Do condor_submit_dag -no_submit if this is a nested DAG node
		// and lazy submit file generation is enabled (this must be
		// done before we try to monitor the log file).
   	if ( node->JobType() == Job::TYPE_CONDOR && !node->GetNoop() &&
				node->GetDagFile() != NULL && _generateSubdagSubmits ) {
		bool isRetry = node->GetRetries() > 0;
		if( node->_hasNodePriority && node->_nodePriority > _submitDagDeepOpts->priority ){
			swap_priorities(node,_submitDagDeepOpts);
		}
		if ( runSubmitDag( *_submitDagDeepOpts, node->GetDagFile(),
					node->GetDirectory(), isRetry ) != 0 ) {
			debug_printf( DEBUG_QUIET,
						"ERROR: condor_submit_dag -no_submit failed "
						"for node %s.\n", node->GetJobName() );
				// Hmm -- should this be a node failure, since it probably
				// won't work on retry?  wenger 2010-03-26
			if( node->_hasNodePriority && node->_nodePriority < _submitDagDeepOpts->priority ){
				swap_priorities(node,_submitDagDeepOpts);
			}
			return SUBMIT_RESULT_NO_SUBMIT;
		}
		if( node->_hasNodePriority && node->_nodePriority < _submitDagDeepOpts->priority ){
			swap_priorities(node,_submitDagDeepOpts);
		}
	}

	if ( !node->MonitorLogFile( _condorLogRdr, _storkLogRdr, _nfsLogIsError,
				_recovery, _defaultNodeLog ) ) {
		return SUBMIT_RESULT_NO_SUBMIT;
	}

		// Note: we're checking for a missing log file spec here instead of
		// inside the submit code because we don't want to re-try the submit
		// if the log file spec is missing in the submit file.  wenger

		// We now only check for missing log files for Stork jobs because
		// of the default log file feature; that doesn't work for Stork
		// jobs because we can't specify the log file on the command
		// line.  wenger 2009-08-14
	if ( !_allowLogError && node->JobType() == Job::TYPE_STORK &&
				!node->CheckForLogFile() ) {
		debug_printf( DEBUG_NORMAL, "ERROR: No 'log =' value found in "
					"submit file %s for node %s\n", node->GetCmdFile(),
					node->GetJobName() );
		node->TerminateFailure();
		snprintf( node->error_text, JOB_ERROR_TEXT_MAXLEN,
					"No 'log =' value found in submit file %s",
					node->GetCmdFile() );
	  	_numNodesFailed++;
		if ( _dagStatus == DAG_STATUS_OK ) {
			_dagStatus = DAG_STATUS_NODE_FAILED;
		}
		result = SUBMIT_RESULT_NO_SUBMIT;

	} else {
		debug_printf( DEBUG_NORMAL, "Submitting %s Node %s job(s)...\n",
				  	node->JobTypeString(), node->GetJobName() );

    	MyString cmd_file = node->GetCmdFile();
		bool submit_success = false;

    	if( node->JobType() == Job::TYPE_CONDOR ) {
	  		node->_submitTries++;
			if ( node->GetNoop() ) {
      			submit_success = fake_condor_submit( condorID,
							node->GetJobName(), node->GetDirectory(),
							node->GetLogFile(), node->GetLogFileIsXml() );

			} else {
				const char *logFile = node->UsingDefaultLog() ?
							node->GetLogFile() : NULL;
					// Note: assigning the ParentListString() return value
					// to a variable here, instead of just passing it directly
					// to condor_submit(), fixes a memory leak(!).
					// wenger 2008-12-18
				MyString parents = ParentListString( node );
      			submit_success = condor_submit( dm, cmd_file.Value(), condorID,
							node->GetJobName(), parents,
							node->varNamesFromDag, node->varValsFromDag,
							node->GetDirectory(), logFile,
							ProhibitMultiJobs(),
							node->NumChildren() > 0 && dm._claim_hold_time > 0);
			}
    	} else if( node->JobType() == Job::TYPE_STORK ) {
	  		node->_submitTries++;
			if ( node->GetNoop() ) {
      			submit_success = fake_condor_submit( condorID,
							node->GetJobName(), node->GetDirectory(),
							node->GetLogFile(), node->GetLogFileIsXml() );

			} else {
      			submit_success = stork_submit( dm, cmd_file.Value(), condorID,
				   		node->GetJobName(), node->GetDirectory() );
			}
    	} else {
	    	debug_printf( DEBUG_QUIET, "Illegal job type: %d\n",
						node->JobType() );
			ASSERT(false);
		}

		result = submit_success ? SUBMIT_RESULT_OK : SUBMIT_RESULT_FAILED;
	}

	return result;
}

//---------------------------------------------------------------------------
void
Dag::ProcessSuccessfulSubmit( Job *node, const CondorID &condorID )
{
	  // Set the times to *not* wait before trying another submit, since
	  // the most recent submit worked.
	_nextSubmitTime = 0;
	_nextSubmitDelay = 1;

    // append node to the submit queue so we can match it with its
    // submit event once the latter appears in the Condor job log
    if( _submitQ->enqueue( node ) == -1 ) {
		debug_printf( DEBUG_QUIET, "ERROR: _submitQ->enqueue() failed!\n" );
	}

    node->SetStatus( Job::STATUS_SUBMITTED );

		// Note: I assume we're incrementing this here instead of when
		// we see the submit events so that we don't accidentally exceed
		// maxjobs (now really maxnodes) if it takes a while to see
		// the submit events.  wenger 2006-02-10.
	UpdateJobCounts( node, 1 );
    
        // stash the job ID reported by the submit command, to compare
        // with what we see in the userlog later as a sanity-check
        // (note: this sanity-check is not possible during recovery,
        // since we won't have seen the submit command stdout...)

	node->_CondorID = condorID;
	ASSERT( JobIsNoop( node->_CondorID ) == node->GetNoop() );
	int id = GetIndexID( node->_CondorID );
	int insertResult = GetEventIDHash( node->GetNoop(), node->JobType() )->
				insert( id, node );
	ASSERT( insertResult == 0 );

	debug_printf( DEBUG_VERBOSE, "\tassigned %s ID (%d.%d.%d)\n",
				  node->JobTypeString(), condorID._cluster, condorID._proc,
				  condorID._subproc );
}

//---------------------------------------------------------------------------
void
Dag::ProcessFailedSubmit( Job *node, int max_submit_attempts )
{
	// This function should never be called when the Dag object is being used
	// to parse a splice.
	ASSERT( _isSplice == false );

	_jobstateLog.WriteSubmitFailure( node );

	// Set the times to wait twice as long as last time.
	int thisSubmitDelay = _nextSubmitDelay;
	_nextSubmitTime = time(NULL) + thisSubmitDelay;
	_nextSubmitDelay *= 2;

	(void)node->UnmonitorLogFile( _condorLogRdr, _storkLogRdr );

	if ( node->_submitTries >= max_submit_attempts ) {
			// We're out of submit attempts, treat this as a submit failure.

			// To match the existing behavior, we're resetting the times
			// here.
		_nextSubmitTime = 0;
		_nextSubmitDelay = 1;

		debug_printf( DEBUG_QUIET, "Job submit failed after %d tr%s.\n",
				node->_submitTries, node->_submitTries == 1 ? "y" : "ies" );

		snprintf( node->error_text, JOB_ERROR_TEXT_MAXLEN,
				"Job submit failed" );

			// NOTE: this failure short-circuits the "retry" feature
			// because it's already exhausted a number of retries
			// (maybe we should make sure max_submit_attempts >
			// node->retries before assuming this is a good idea...)
		debug_printf( DEBUG_NORMAL, "Shortcutting node %s retries because "
				"of submit failure(s)\n", node->GetJobName() );
		node->retries = node->GetRetryMax();
		if( node->_scriptPost ) {
			node->_scriptPost->_retValJob = DAG_ERROR_CONDOR_SUBMIT_FAILED;
			(void)RunPostScript( node, _alwaysRunPost, 0 );
		} else {
			node->TerminateFailure();
			_numNodesFailed++;
			if ( _dagStatus == DAG_STATUS_OK ) {
				_dagStatus = DAG_STATUS_NODE_FAILED;
			}
		}
	} else {
		// We have more submit attempts left, put this node back into the
		// ready queue.
		debug_printf( DEBUG_NORMAL, "Job submit try %d/%d failed, "
				"will try again in >= %d second%s.\n", node->_submitTries,
				max_submit_attempts, thisSubmitDelay,
				thisSubmitDelay == 1 ? "" : "s" );

		if ( m_retrySubmitFirst ) {
			_readyQ->Prepend(node, -node->_nodePriority);
		} else {
			_readyQ->Append(node, -node->_nodePriority);
		}
	}
}

//---------------------------------------------------------------------------
void
Dag::DecrementJobCounts( Job *node )
{
	node->_queuedNodeJobProcs--;
	ASSERT( node->_queuedNodeJobProcs >= 0 );

	if( node->_queuedNodeJobProcs == 0 ) {
		UpdateJobCounts( node, -1 );
	}
}

//---------------------------------------------------------------------------
void
Dag::UpdateJobCounts( Job *node, int change )
{
	_numJobsSubmitted += change;
	ASSERT( _numJobsSubmitted >= 0 );

	if ( node->GetThrottleInfo() ) {
		node->GetThrottleInfo()->_currentJobs += change;
		ASSERT( node->GetThrottleInfo()->_currentJobs >= 0 );
	}
}


//---------------------------------------------------------------------------
void
Dag::SetDirectory(MyString &dir)
{
	m_directory = dir;
}

//---------------------------------------------------------------------------
void
Dag::SetDirectory(char *dir)
{
	m_directory = dir;
}

//---------------------------------------------------------------------------
void
Dag::PropogateDirectoryToAllNodes(void)
{
	Job *job = NULL;
	MyString key;

	if (m_directory == ".") {
		return;
	}

	// Propogate the directory setting to all nodes in the DAG.
	_jobs.Rewind();
	while( (job = _jobs.Next()) ) {
		ASSERT( job != NULL );
		job->PrefixDirectory(m_directory);
	}

	// I wipe out m_directory here. If this gets called multiple
	// times for a specific DAG, it'll prefix multiple times, and that is most
	// likely wrong.

	m_directory = ".";
}

//---------------------------------------------------------------------------
void
Dag::PrefixAllNodeNames(const MyString &prefix)
{
	Job *job = NULL;
	MyString key;

	debug_printf(DEBUG_DEBUG_1, "Entering: Dag::PrefixAllNodeNames()"
		" with prefix %s\n",prefix.Value());

<<<<<<< HEAD
    _jobs.Rewind();
    while( (job = _jobs.Next()) ) {
	  job->PrefixName(prefix);
    }
=======
	_jobs.Rewind();
	while( (job = _jobs.Next()) ) {
		ASSERT( job != NULL );
		job->PrefixName(prefix);
	}
>>>>>>> 384b6f24

	// Here we must reindex the hash view with the prefixed name.
	// also fix my node name hash view of the jobs

	// First, wipe out the index.
	_nodeNameHash.startIterations();
	while(_nodeNameHash.iterate(key,job)) {
		_nodeNameHash.remove(key);
	}

	// Then, reindex all the jobs keyed by their new name
<<<<<<< HEAD
    _jobs.Rewind();
    while( (job = _jobs.Next()) ) {
	  key = job->GetJobName();
=======
	_jobs.Rewind();
	while( (job = _jobs.Next()) ) {
		ASSERT( job != NULL );
		key = job->GetJobName();
>>>>>>> 384b6f24
		if (_nodeNameHash.insert(key, job) != 0) {
			// I'm reinserting everything newly, so this should never happen
			// unless two jobs have an identical name, which means another
			// part o the code failed to keep the constraint that all jobs have
			// unique names
			debug_error(1, DEBUG_QUIET, 
				"Dag::PrefixAllNodeNames(): This is an impossible error\n");
		}
	}

	debug_printf(DEBUG_DEBUG_1, "Leaving: Dag::PrefixAllNodeNames()\n");
}

//---------------------------------------------------------------------------
int 
Dag::InsertSplice(MyString spliceName, Dag *splice_dag)
{
	return _splices.insert(spliceName, splice_dag);
}

//---------------------------------------------------------------------------
int
Dag::LookupSplice(MyString name, Dag *&splice_dag)
{
	return _splices.lookup(name, splice_dag);
}

//---------------------------------------------------------------------------
// This represents not the actual initial nodes of the dag just after
// the file containing the dag had been parsed.
// You must NOT free the returned array or the contained pointers.
ExtArray<Job*>*
Dag::InitialRecordedNodes(void)
{
	return &_splice_initial_nodes;
}

//---------------------------------------------------------------------------
// This represents not the actual final nodes of the dag just after
// the file containing the dag had been parsed.
// You must NOT free the returned array or the contained pointers.
ExtArray<Job*>*
Dag::FinalRecordedNodes(void)
{
	return &_splice_final_nodes;
}


//---------------------------------------------------------------------------
// After we parse the dag, let's remember which ones were the initial and 
// final nodes in the dag (in case this dag was used as a splice).
void
Dag::RecordInitialAndFinalNodes(void)
{
	Job *job = NULL;

	_jobs.Rewind();
	while( (job = _jobs.Next()) ) {

		// record the initial nodes
		if (job->NumParents() == 0) {
			_splice_initial_nodes.add(job);
		}

		// record the final nodes
		if (job->NumChildren() == 0) {
			_splice_final_nodes.add(job);
		}
	}
}

//---------------------------------------------------------------------------
// Make a copy of the _jobs array and return it. This will also remove the
// nodes out of _jobs so the destructor doesn't delete them.
OwnedMaterials*
Dag::RelinquishNodeOwnership(void)
{
	Job *job = NULL;
	MyString key;

	ExtArray<Job*> *nodes = new ExtArray<Job*>();

	// 1. Copy the jobs
	_jobs.Rewind();
	while( (job = _jobs.Next()) ) {
		nodes->add(job);
		_jobs.DeleteCurrent();
	}

	// shove it into a packet and give it back
	return new OwnedMaterials(nodes, &_catThrottles, _reject,
				_firstRejectLoc);
}


//---------------------------------------------------------------------------
OwnedMaterials*
Dag::LiftSplices(SpliceLayer layer)
{
	Dag *splice = NULL;
	MyString key;
	OwnedMaterials *om = NULL;

	// if this splice contains no other splices, then relinquish the nodes I own
	if (layer == DESCENDENTS && _splices.getNumElements() == 0) {
		return RelinquishNodeOwnership();
	}

	// recurse down the splice tree moving everything up into myself.
	_splices.startIterations();
	while(_splices.iterate(key, splice)) {

		debug_printf(DEBUG_DEBUG_1, "Lifting splice %s\n", key.Value());
		om = splice->LiftSplices(DESCENDENTS);
		// this function moves what it needs out of the returned object
		AssumeOwnershipofNodes(key, om);
		delete om;
	}

	// Now delete all of them.
	_splices.startIterations();
	while(_splices.iterate(key, splice)) {
		_splices.remove(key);
		delete splice;
	}

	// and prefix them if there was a DIR for the dag.
	PropogateDirectoryToAllNodes();

	// base case is above.
	return NULL;
}

//---------------------------------------------------------------------------
// Grab all of the nodes out of the splice, and place them into here.
// If the splice, after parsing of the dag file representing 'here', still
// have true initial or final nodes, then those must move over the the
// recorded inital and final nodes for 'here'.
void
Dag::AssumeOwnershipofNodes(const MyString &spliceName, OwnedMaterials *om)
{
	Job *job = NULL;
	int i;
	MyString key;
	JobID_t key_id;

	ExtArray<Job*> *nodes = om->nodes;

	// 0. Take ownership of the categories

	// Merge categories from the splice into this DAG object.  If the
	// same category exists in both (whether global or non-global) the
	// higher-level value overrides the lower-level value.

	// Note: by the time we get to here, all category names have already
	// been prefixed with the proper scope.
	om->throttles->StartIterations();
	ThrottleByCategory::ThrottleInfo *spliceThrottle;
	while ( om->throttles->Iterate( spliceThrottle ) ) {
		ThrottleByCategory::ThrottleInfo *mainThrottle =
					_catThrottles.GetThrottleInfo(
					spliceThrottle->_category );
		if ( mainThrottle && mainThrottle->isSet() &&
					mainThrottle->_maxJobs != spliceThrottle->_maxJobs ) {
			debug_printf( DEBUG_NORMAL, "Warning: higher-level (%s) "
						"maxjobs value of %d for category %s overrides "
						"splice %s value of %d\n", _spliceScope.Value(),
						mainThrottle->_maxJobs,
						mainThrottle->_category->Value(),
						spliceName.Value(), spliceThrottle->_maxJobs );
			check_warning_strictness( DAG_STRICT_2 );
		} else {
			_catThrottles.SetThrottle( spliceThrottle->_category,
						spliceThrottle->_maxJobs );
		}
	}

	// 1. Take ownership of the nodes

	// 1a. If there are any actual initial/final nodes, then ensure to record
	// it into the recorded initial and final nodes for this node.
	for (i = 0; i < nodes->length(); i++) {
		if ((*nodes)[i]->NumParents() == 0) {
			_splice_initial_nodes.add((*nodes)[i]);
			continue;
		}
		if ((*nodes)[i]->NumChildren() == 0) {
			_splice_final_nodes.add((*nodes)[i]);
		}
	}

	// 1b. Re-set the node categories (if any) so they point to the
	// ThrottleByCategory object in *this* DAG rather than the splice
	// DAG (which will be deleted soon).
	for ( i = 0; i < nodes->length(); i++ ) {
		Job *tmpNode = (*nodes)[i];
		spliceThrottle = tmpNode->GetThrottleInfo();
		if ( spliceThrottle != NULL ) {
				// Now re-set the category in the node, so that the
				// category info points to the upper DAG rather than the
				// splice DAG.
			tmpNode->SetCategory( spliceThrottle->_category->Value(),
						_catThrottles );
		}
	}

	// 1c. Copy the nodes into _jobs.
	for (i = 0; i < nodes->length(); i++) {
		_jobs.Append((*nodes)[i]);
	}

	// 2. Update our name hash to include the new nodes.
	for (i = 0; i < nodes->length(); i++) {
		key = (*nodes)[i]->GetJobName();

		debug_printf(DEBUG_DEBUG_1, "Creating view hash fixup for: job %s\n", 
			key.Value());

		if (_nodeNameHash.insert(key, (*nodes)[i]) != 0) {
			debug_printf(DEBUG_QUIET, 
				"Found name collision while taking ownership of node: %s\n",
				key.Value());
			debug_printf(DEBUG_QUIET, "Trying to insert key %s, node:\n",
				key.Value());
			(*nodes)[i]->Dump( this );
			debug_printf(DEBUG_QUIET, "but it collided with key %s, node:\n", 
				key.Value());
			if (_nodeNameHash.lookup(key, job) == 0) {
				job->Dump( this );
			} else {
				debug_error(1, DEBUG_QUIET, "What? This is impossible!\n");
			}

			debug_error(1, DEBUG_QUIET, "Aborting.\n");
		}
	}

	// 3. Update our node id hash to include the new nodes.
	for (i = 0; i < nodes->length(); i++) {
		key_id = (*nodes)[i]->GetJobID();
		if (_nodeIDHash.insert(key_id, (*nodes)[i]) != 0) {
			debug_error(1, DEBUG_QUIET, 
				"Found job id collision while taking ownership of node: %s\n",
				(*nodes)[i]->GetJobName());
		}
	}

	// 4. Copy any reject info from the splice.
	if ( om->_reject ) {
		SetReject( om->_firstRejectLoc );
	}
}


//---------------------------------------------------------------------------
// iterate over the whole dag and ask each job to interpolate the $(JOB) 
// macro in any vars that it may have.
void
Dag::ResolveVarsInterpolations(void)
{
	Job *job = NULL;

	_jobs.Rewind();
	while((job = _jobs.Next())) {
		job->ResolveVarsInterpolations();
	}
}

//---------------------------------------------------------------------------
// Iterate over the jobs and set the default priority
void Dag::SetDefaultPriorities()
{
	if(GetDefaultPriority() != 0) {
		Job* job;
		_jobs.Rewind();
		while( (job = _jobs.Next()) != NULL ) {
			// If the DAG file has already assigned a priority
			// Leave this job alone for now
			if( !job->_hasNodePriority ) {
				job->_hasNodePriority = true;
				job->_nodePriority = GetDefaultPriority();
			} else if( GetDefaultPriority() > job->_nodePriority ) {
				job->_nodePriority = GetDefaultPriority();
			}
		}
	}
}<|MERGE_RESOLUTION|>--- conflicted
+++ resolved
@@ -3962,18 +3962,11 @@
 	debug_printf(DEBUG_DEBUG_1, "Entering: Dag::PrefixAllNodeNames()"
 		" with prefix %s\n",prefix.Value());
 
-<<<<<<< HEAD
-    _jobs.Rewind();
-    while( (job = _jobs.Next()) ) {
-	  job->PrefixName(prefix);
-    }
-=======
 	_jobs.Rewind();
 	while( (job = _jobs.Next()) ) {
 		ASSERT( job != NULL );
 		job->PrefixName(prefix);
 	}
->>>>>>> 384b6f24
 
 	// Here we must reindex the hash view with the prefixed name.
 	// also fix my node name hash view of the jobs
@@ -3985,16 +3978,10 @@
 	}
 
 	// Then, reindex all the jobs keyed by their new name
-<<<<<<< HEAD
-    _jobs.Rewind();
-    while( (job = _jobs.Next()) ) {
-	  key = job->GetJobName();
-=======
 	_jobs.Rewind();
 	while( (job = _jobs.Next()) ) {
 		ASSERT( job != NULL );
 		key = job->GetJobName();
->>>>>>> 384b6f24
 		if (_nodeNameHash.insert(key, job) != 0) {
 			// I'm reinserting everything newly, so this should never happen
 			// unless two jobs have an identical name, which means another
