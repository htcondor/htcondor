--- conflicted
+++ resolved
@@ -1,3 +1,4 @@
+//TEMPTEMP -- make sure whether the new config has to control more stuff before merging
 /***************************************************************
  *
  * Copyright (C) 1990-2007, Condor Team, Computer Sciences Department,
@@ -3963,16 +3964,10 @@
 				MyString parents = ParentListString( node );
       			submit_success = condor_submit( dm, node->GetCmdFile(), condorID,
 							node->GetJobName(), parents,
-<<<<<<< HEAD
 							node->varsFromDag, node->GetRetries(),
 							node->GetDirectory(), DefaultNodeLog(),
-							_use_default_node_log && node->UseDefaultLog(),
-=======
-							node->varsFromDag,
-							node->GetDirectory(),
->>>>>>> d7041c4f
-							logFile, ProhibitMultiJobs(),
-							node->NumChildren() > 0 && dm._claim_hold_time > 0);
+							ProhibitMultiJobs(),
+							node->NumChildren() > 0 && dm._claim_hold_time > 0 );
 			}
     	} else if( node->JobType() == Job::TYPE_STORK ) {
 	  		node->_submitTries++;
