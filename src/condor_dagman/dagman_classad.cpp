/***************************************************************
 *
 * Copyright (C) 1990-2007, Condor Team, Computer Sciences Department,
 * University of Wisconsin-Madison, WI.
 * 
 * Licensed under the Apache License, Version 2.0 (the "License"); you
 * may not use this file except in compliance with the License.  You may
 * obtain a copy of the License at
 * 
 *    http://www.apache.org/licenses/LICENSE-2.0
 * 
 * Unless required by applicable law or agreed to in writing, software
 * distributed under the License is distributed on an "AS IS" BASIS,
 * WITHOUT WARRANTIES OR CONDITIONS OF ANY KIND, either express or implied.
 * See the License for the specific language governing permissions and
 * limitations under the License.
 *
 ***************************************************************/

#include "condor_common.h"
#include "condor_attributes.h"
#include "dagman_classad.h"
#include "dc_schedd.h"
#include "condor_qmgr.h"
#include "debug.h"
#include "dagman_metrics.h"
#include "basename.h"

//---------------------------------------------------------------------------
Qmgr_connection *
ScheddClassad::OpenConnection() const
{
		// Open job queue
	CondorError errstack;
	if ( !_schedd ) {
		debug_printf( DEBUG_QUIET, "ERROR: Queue manager not initialized, "
			"cannot publish updates to ClassAd.\n");
		check_warning_strictness( DAG_STRICT_3 );
		return NULL;
	}
	Qmgr_connection *queue = ConnectQ( _schedd->addr(), 0, false,
				&errstack, NULL, _schedd->version() );
	if ( !queue ) {
		debug_printf( DEBUG_QUIET,
					"WARNING: failed to connect to queue manager (%s)\n",
					errstack.getFullText().c_str() );
		check_warning_strictness( DAG_STRICT_3 );
		return NULL;
	}

	return queue;
}

//---------------------------------------------------------------------------
void
ScheddClassad::CloseConnection( Qmgr_connection *queue )
{
	if ( !DisconnectQ( queue ) ) {
		debug_printf( DEBUG_QUIET,
					"WARNING: queue transaction failed.  No attributes were set.\n" );
		check_warning_strictness( DAG_STRICT_3 );
	}
}

//---------------------------------------------------------------------------
void
ScheddClassad::SetAttribute( const char *attrName, int attrVal ) const
{
	if ( SetAttributeInt( _jobId._cluster, _jobId._proc,
						  attrName, attrVal ) != 0 ) {
		debug_printf( DEBUG_QUIET,
					  "WARNING: failed to set attribute %s\n", attrName );
		check_warning_strictness( DAG_STRICT_3 );
	}
}

//---------------------------------------------------------------------------
void
ScheddClassad::SetAttribute( const char *attrName, const MyString &value ) const
{
	if ( SetAttributeString( _jobId._cluster, _jobId._proc,
						  attrName, value.Value() ) != 0 ) {
		debug_printf( DEBUG_QUIET,
					  "WARNING: failed to set attribute %s\n", attrName );
		check_warning_strictness( DAG_STRICT_3 );
	}
}

//---------------------------------------------------------------------------
void
ScheddClassad::SetAttribute( const char *attrName, const ClassAd &ad ) const
{
	if ( SetAttributeExpr( _jobId._cluster, _jobId._proc,
						  attrName, &ad ) != 0 ) {
		debug_printf( DEBUG_QUIET,
					  "WARNING: failed to set attribute %s\n", attrName );
		check_warning_strictness( DAG_STRICT_3 );
	}
}

//---------------------------------------------------------------------------
bool
ScheddClassad::GetAttribute( const char *attrName, MyString &attrVal,
			bool printWarning ) const
{
	char *val;
	if ( GetAttributeStringNew( _jobId._cluster, _jobId._proc,
				attrName, &val ) == -1 ) {
		if ( printWarning ) {
			debug_printf( DEBUG_QUIET,
					  	"Warning: failed to get attribute %s\n", attrName );
		}
		return false;
	}

	attrVal = val;
	free( val );
	return true;
}

//---------------------------------------------------------------------------
bool
ScheddClassad::GetAttribute( const char *attrName, std::string &attrVal,
			bool printWarning ) const
{
	char *val;
	if ( GetAttributeStringNew( _jobId._cluster, _jobId._proc,
				attrName, &val ) == -1 ) {
		if ( printWarning ) {
			debug_printf( DEBUG_QUIET,
					"Warning: failed to get attribute %s\n", attrName );
		}
		return false;
	}

	attrVal = val;
	free( val );
	return true;
}

//---------------------------------------------------------------------------
bool
ScheddClassad::GetAttribute( const char *attrName, int &attrVal,
			bool printWarning ) const
{
	int val;
	if ( GetAttributeInt( _jobId._cluster, _jobId._proc,
				attrName, &val ) == -1 ) {
		if ( printWarning ) {
			debug_printf( DEBUG_QUIET,
				"Warning: failed to get attribute %s\n", attrName );
		}
		return false;
	}

	attrVal = val;
	return true;
}

//---------------------------------------------------------------------------
DagmanClassad::DagmanClassad( const CondorID &DAGManJobId, DCSchedd *schedd ) :
	_valid( false )
{
	CondorID defaultCondorId;
	if ( DAGManJobId == defaultCondorId ) {
		debug_printf( DEBUG_QUIET, "No HTCondor ID available for DAGMan (running on command line?); DAG status will not be reported to ClassAd\n" );
		return;
	}

	_jobId = DAGManJobId;
	_schedd = schedd;
	_valid = true;

	InitializeMetrics();
}

//---------------------------------------------------------------------------
DagmanClassad::~DagmanClassad()
{
	_valid = false;
}

//---------------------------------------------------------------------------
void
DagmanClassad::Initialize( int maxJobs, int maxIdle, int maxPreScripts,
			int maxPostScripts )
{
	Qmgr_connection *queue = OpenConnection();
	if ( !queue ) {
		return;
	}

	SetAttribute( ATTR_DAGMAN_MAXJOBS, maxJobs );
	SetAttribute( ATTR_DAGMAN_MAXIDLE, maxIdle );
	SetAttribute( ATTR_DAGMAN_MAXPRESCRIPTS, maxPreScripts );
	SetAttribute( ATTR_DAGMAN_MAXPOSTSCRIPTS, maxPostScripts );

	CloseConnection( queue );
}

//---------------------------------------------------------------------------
void
DagmanClassad::Update( int total, int done, int pre, int submitted,
			int post, int ready, int failed, int unready,
			DagStatus dagStatus, bool recovery, const DagmanStats &stats,
			int &maxJobs, int &maxIdle, int &maxPreScripts, int &maxPostScripts )
{
	if ( !_valid ) {
		debug_printf( DEBUG_VERBOSE,
					"Skipping ClassAd update -- DagmanClassad object is invalid\n" );
		return;
	}

	Qmgr_connection *queue = OpenConnection();
	if ( !queue ) {
		return;
	}

	SetAttribute( ATTR_DAG_NODES_TOTAL, total );
	SetAttribute( ATTR_DAG_NODES_DONE, done );
	SetAttribute( ATTR_DAG_NODES_PRERUN, pre );
	SetAttribute( ATTR_DAG_NODES_QUEUED, submitted );
	SetAttribute( ATTR_DAG_NODES_POSTRUN, post );
	SetAttribute( ATTR_DAG_NODES_READY, ready );
	SetAttribute( ATTR_DAG_NODES_FAILED, failed );
	SetAttribute( ATTR_DAG_NODES_UNREADY, unready );
	SetAttribute( ATTR_DAG_STATUS, (int)dagStatus );
	SetAttribute( ATTR_DAG_IN_RECOVERY, recovery );

	// Publish DAGMan stats to a classad, then update those also
	ClassAd stats_ad;
	stats.Publish( stats_ad );
	SetAttribute( ATTR_DAG_STATS, stats_ad );

	// Certain DAGMan properties (MaxJobs, MaxIdle, etc.) can be changed by
	// users. Start by declaring variables for these properties.
	int jobAdMaxIdle;
	int jobAdMaxJobs;
	int jobAdMaxPreScripts;
	int jobAdMaxPostScripts;

	// Look up the current values of these properties in the condor_dagman job ad.
	GetAttribute( ATTR_DAGMAN_MAXIDLE, jobAdMaxIdle );
	GetAttribute( ATTR_DAGMAN_MAXJOBS, jobAdMaxJobs );
	GetAttribute( ATTR_DAGMAN_MAXPRESCRIPTS, jobAdMaxPreScripts );
	GetAttribute( ATTR_DAGMAN_MAXPOSTSCRIPTS, jobAdMaxPostScripts );

	// Update our internal dag values according to whatever is in the job ad.
	maxIdle = jobAdMaxIdle;
	maxJobs = jobAdMaxJobs;
	maxPreScripts = jobAdMaxPreScripts;
	maxPostScripts = jobAdMaxPostScripts;


	CloseConnection( queue );
}

//---------------------------------------------------------------------------
void
DagmanClassad::GetInfo( MyString &owner, MyString &nodeName )
{
	if ( !_valid ) {
		debug_printf( DEBUG_VERBOSE,
					"Skipping ClassAd query -- DagmanClassad object is invalid\n" );
		return;
	}

	Qmgr_connection *queue = OpenConnection();
	if ( !queue ) {
		return;
	}

	if ( !GetAttribute( ATTR_OWNER, owner ) ) {
		check_warning_strictness( DAG_STRICT_1 );
		owner = "undef";
	}

	if ( !GetAttribute( ATTR_DAG_NODE_NAME, nodeName ) ) {
		// We should only get this value if we're a sub-DAG.
		nodeName = "undef";
	}

	CloseConnection( queue );

	return;
}

//---------------------------------------------------------------------------
void
DagmanClassad::GetSetBatchId( std::string &batchId )
{
	if ( !_valid ) {
		debug_printf( DEBUG_VERBOSE,
					"Skipping ClassAd query -- DagmanClassad object is invalid\n" );
		return;
	}

	Qmgr_connection *queue = OpenConnection();
	if ( !queue ) {
		return;
	}

	if ( !GetAttribute( ATTR_JOB_BATCH_ID, batchId, false ) ) {
		batchId = std::to_string( _jobId._cluster );
		batchId += ".";
		batchId += std::to_string( _jobId._proc );
		SetAttribute( ATTR_JOB_BATCH_ID, batchId );
	}

	CloseConnection( queue );

	debug_printf( DEBUG_VERBOSE, "Workflow batch-id: <%s>\n",
				batchId.c_str() );
}

//---------------------------------------------------------------------------
void
DagmanClassad::GetSetBatchName( const MyString &primaryDagFile,
			MyString &batchName )
{
	if ( !_valid ) {
		debug_printf( DEBUG_VERBOSE,
					"Skipping ClassAd query -- DagmanClassad object is invalid\n" );
		return;
	}

	Qmgr_connection *queue = OpenConnection();
	if ( !queue ) {
		return;
	}

	if ( !GetAttribute( ATTR_JOB_BATCH_NAME, batchName, false ) ) {
			// Default batch name is top-level DAG's primary
			// DAG file (base name only).
		batchName = condor_basename( primaryDagFile.Value() );
		batchName += "+";
		batchName += std::to_string( _jobId._cluster );
		SetAttribute( ATTR_JOB_BATCH_NAME, batchName );
	}

	CloseConnection( queue );

	debug_printf( DEBUG_VERBOSE, "Workflow batch-name: <%s>\n",
				batchName.Value() );
}

//---------------------------------------------------------------------------
void
DagmanClassad::GetAcctInfo( MyString &group, MyString &user )
{
	if ( !_valid ) {
		debug_printf( DEBUG_VERBOSE,
					"Skipping ClassAd query -- DagmanClassad object is invalid\n" );
		return;
	}

	Qmgr_connection *queue = OpenConnection();
	if ( !queue ) {
		return;
	}

	GetAttribute( ATTR_ACCT_GROUP, group, false );
	debug_printf( DEBUG_VERBOSE, "Workflow accounting_group: <%s>\n",
				group.Value() );

	GetAttribute( ATTR_ACCT_GROUP_USER, user, false );
	debug_printf( DEBUG_VERBOSE, "Workflow accounting_group_user: <%s>\n",
				user.Value() );

	CloseConnection( queue );

	return;
}

//---------------------------------------------------------------------------
void
DagmanClassad::InitializeMetrics()
{

	Qmgr_connection *queue = OpenConnection();
	if ( !queue ) {
		return;
	}

	int parentDagmanCluster;
	if ( GetAttributeInt( _jobId._cluster, _jobId._proc,
				ATTR_DAGMAN_JOB_ID, &parentDagmanCluster ) != 0 ) {
		debug_printf( DEBUG_DEBUG_1,
					"Can't get parent DAGMan cluster\n" );
		parentDagmanCluster = -1;
	} else {
		debug_printf( DEBUG_DEBUG_1, "Parent DAGMan cluster: %d\n",
					parentDagmanCluster );
	}

	CloseConnection( queue );

	DagmanMetrics::SetDagmanIds( _jobId, parentDagmanCluster );
}

//---------------------------------------------------------------------------
ProvisionerClassad::ProvisionerClassad( const CondorID &JobId, DCSchedd *schedd ) :
	_valid( false )
{
	CondorID defaultCondorId;
	if ( JobId == defaultCondorId ) {
		debug_printf( DEBUG_QUIET, "No HTCondor ID available for this job." );
		return;
	}

	_jobId = JobId;
	_schedd = schedd;
	_valid = true;
}

//---------------------------------------------------------------------------
ProvisionerClassad::~ProvisionerClassad()
{
	_valid = false;
}

//---------------------------------------------------------------------------
<<<<<<< HEAD
MyString
ProvisionerClassad::GetProvisionerState()
{
	MyString state = "";
=======
int
ProvisionerClassad::GetProvisionerState()
{
	int state = -1;
>>>>>>> 158f0c69

	if ( !_valid ) {
		debug_printf( DEBUG_VERBOSE,
					"Skipping ClassAd query -- ProvisionerClassad object is invalid\n" );
		return state;
	}

	Qmgr_connection *queue = OpenConnection();

	if ( !queue ) {
		return state;
	}

	GetAttribute( ATTR_PROVISIONER_STATE, state, false );
<<<<<<< HEAD
	debug_printf( DEBUG_VERBOSE, "Provisioner job state: <%s>\n",
				state.Value() );
=======
	debug_printf( DEBUG_VERBOSE, "Provisioner job state: <%d>\n",
				state );
>>>>>>> 158f0c69

	CloseConnection( queue );

	return state;
}<|MERGE_RESOLUTION|>--- conflicted
+++ resolved
@@ -420,17 +420,10 @@
 }
 
 //---------------------------------------------------------------------------
-<<<<<<< HEAD
-MyString
-ProvisionerClassad::GetProvisionerState()
-{
-	MyString state = "";
-=======
 int
 ProvisionerClassad::GetProvisionerState()
 {
 	int state = -1;
->>>>>>> 158f0c69
 
 	if ( !_valid ) {
 		debug_printf( DEBUG_VERBOSE,
@@ -445,13 +438,8 @@
 	}
 
 	GetAttribute( ATTR_PROVISIONER_STATE, state, false );
-<<<<<<< HEAD
-	debug_printf( DEBUG_VERBOSE, "Provisioner job state: <%s>\n",
-				state.Value() );
-=======
 	debug_printf( DEBUG_VERBOSE, "Provisioner job state: <%d>\n",
 				state );
->>>>>>> 158f0c69
 
 	CloseConnection( queue );
 
