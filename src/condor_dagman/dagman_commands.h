--- conflicted
+++ resolved
@@ -35,12 +35,8 @@
 			  const char* directory,
 			  const char* submitFile,
 			  bool noop,
-<<<<<<< HEAD
-			  bool done, bool isFinal, MyString &failReason,
+			  bool done, NodeType type, MyString &failReason );
 			  SubmitHash* submitDesc = NULL );
-=======
-			  bool done, NodeType type, MyString &failReason );
->>>>>>> 2b521993
 
 /** Set the DAG file (if any) for a node.
 	@param dag: the DAG this node is part of
