--- conflicted
+++ resolved
@@ -488,11 +488,7 @@
 		    checking its job ad.
 			@return status of the provisioner
 		*/
-<<<<<<< HEAD
-	MyString GetProvisionerJobAdState();
-=======
 	int GetProvisionerJobAdState();
->>>>>>> 158f0c69
 
     /** Remove all jobs (using condor_rm) that are currently running.
         All jobs currently marked Job::STATUS_SUBMITTED will be fed
