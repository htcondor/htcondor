--- conflicted
+++ resolved
@@ -1249,7 +1249,6 @@
 		// Object to deal with reporting DAGMan metrics (to Pegasus).
 	DagmanMetrics *_metrics;
 
-<<<<<<< HEAD
 	// ~~~~~~~~~~~~~~~~~~~~~~~~~~~~~~~~~~~~~~~~~~~~~~~~~~~~~~~~~~~~~~
 	// Splice connections.
 
@@ -1302,10 +1301,8 @@
 	*/
 	static void DeletePinList( PinList &pinList );
 	// ~~~~~~~~~~~~~~~~~~~~~~~~~~~~~~~~~~~~~~~~~~~~~~~~~~~~~~~~~~~~~~
-=======
 		// Iterator for ALL_NODES implementation.
 	mutable ListIterator<Job> *_allNodesIt;
->>>>>>> 25ea392f
 };
 
 #endif /* #ifndef DAG_H */