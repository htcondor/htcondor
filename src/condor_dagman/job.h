/***************************************************************
 *
 * Copyright (C) 1990-2007, Condor Team, Computer Sciences Department,
 * University of Wisconsin-Madison, WI.
 * 
 * Licensed under the Apache License, Version 2.0 (the "License"); you
 * may not use this file except in compliance with the License.  You may
 * obtain a copy of the License at
 * 
 *    http://www.apache.org/licenses/LICENSE-2.0
 * 
 * Unless required by applicable law or agreed to in writing, software
 * distributed under the License is distributed on an "AS IS" BASIS,
 * WITHOUT WARRANTIES OR CONDITIONS OF ANY KIND, either express or implied.
 * See the License for the specific language governing permissions and
 * limitations under the License.
 *
 ***************************************************************/


#ifndef JOB_H
#define JOB_H

#include "condor_common.h"      /* for <stdio.h> */
#include "simplelist.h"         /* from condor_utils/ directory */
#include "condor_id.h"
#include "throttle_by_category.h"
#include "read_multiple_logs.h"
#include "CondorError.h"
#include "stringSpace.h"
#include "submit_utils.h"

#include <deque>
#include <forward_list>
#include <algorithm>
#include <set>

class ThrottleByCategory;
class Dag;
class DagmanMetrics;

//
// Local DAGMan includes
//
#include "debug.h"
#include "script.h"


typedef int JobID_t;
#define NO_ID -1

typedef int EdgeID_t;
#define NO_EDGE_ID -1

enum NodeType {
	JOB,
	FINAL,
	PROVISIONER,
	SERVICE
};

#define EXEC_MASK 0x1
#define ABORT_TERM_MASK 0x2
#define IDLE_MASK 0x4 // set when proc is idle, formerly a separate _isIdle vector
#define HOLD_MASK 0x8 // set when proc is held, formerly a separate _onHold vector

/**  The job class represents a job in the DAG and its state in the HTCondor
     system.  A job is given a name, a CondorID, and three queues.  The
     parents queue is a list of parent jobs that this one depends on.  That
     queue never changes once set.  The waiting queue is the same as the
     parents queue, but shrinks to emptiness has the parent jobs complete.
     The children queue is a list of child jobs that depend on this one.
     Once set, this queue never changes.<p>

     From DAGMan's point of view, a job has six basic states in the
     HTCondor system (refer to the Job::status_t enumeration).  It
     starts out as READY, meaning that it has not yet been submitted.
     If the job has a PRE script defined it changes to PRERUN while
     that script executes.  The job's state changes to SUBMITTED once
     in the HTCondor system.  If it completes successfully and the job
     has a POST script defined it changes to POSTRUN while that script
     executes, otherwise if it completes successfully it is DONE, or
     is in the ERROR state if it completes abnormally.  Note that final
     nodes are a special case -- they are created with a state of
     NOT_READY<p>

     The DAG class will control the job by modifying and viewing its
     three queues.  Once the WAITING queue becomes empty, the job
     state either changes to PRERUN while the job's PRE script runs,
     or the job is submitted and its state changes immediately to
     SUBMITTED.  If the job completes successfully, its state is
     changed to DONE, and the children (listed in this jobs CHILDREN
     queue) are put on the DAG's ready list.  */
class Job {
  public:
  
	// true when node has no parents at this time
	bool NoParents() const {
		// Once we are done with AdjustEdges this should agree
		// but some code checks for parents during parse time (see the splice code)
		// so we check _numparents (set at parse time) and also _parent (set by AdjustEdges)
		return _parent == NO_ID && _numparents == 0;
	}

	// true when node has no children at this time
	bool NoChildren() const {
		return _child == NO_ID;
	}

	// returns the number of children.  NOTE: this is not guaranteed to be fast!
	int CountChildren() const;

    /** The Status of a Job
        If you update this enum, you *must* also update status_t_names
		and the IsActive() method, etc.
    */
	// WARNING!  status_t and status_t_names must be kept in sync!!
	// WARNING!  Don't change the values of existing enums -- the
	// node status file relies on the values staying the same.
    enum status_t {
		/** Job is not ready (for final) */ STATUS_NOT_READY = 0,
        /** Job is ready for submission */ STATUS_READY = 1,
        /** Job waiting for PRE script */  STATUS_PRERUN = 2,
        /** Job has been submitted */      STATUS_SUBMITTED = 3,
        /** Job waiting for POST script */ STATUS_POSTRUN = 4,
        /** Job is done */                 STATUS_DONE = 5,
        /** Job exited abnormally */       STATUS_ERROR = 6,
        /** Job Ancestor Failure cant run*/ STATUS_FUTILE = 7,
    };

    /** The string names for the status_t enumeration.  Use this the same
        way you would use the queue_t_names array.
    */
	// WARNING!  status_t and status_t_names must be kept in sync!!
	static const char * status_t_names[];

	// explanation text for errors
	std::string error_text;

	static int NOOP_NODE_PROCID;
  
    /** Constructor
        @param jobName Name of job in dag file.  String is deep copied.
		@param directory Directory to run the node in, "" if current
		       directory.  String is deep copied.
        @param cmdFile Path to condor cmd file.  String is deep copied.
		@param submitDesc SubmitHash of all submit parameters (optional, alternative
		    to cmdFile)
    */
    Job( const char* jobName,
				const char* directory, const char* cmdFile );
  
    ~Job();

		/** Clean up memory that's no longer needed once a node has
			finished.  (Note that this doesn't mean that the Job object
			is not valid -- it just cleans up some temporary memory.)
			Also check that we got a consistent set of events for the
			metrics.
		*/
	void Cleanup();

	void PrefixName(const std::string &prefix);
	inline const char* GetJobName() const { return _jobName; }
	inline const char* GetDirectory() const { return _directory; }
	inline const char* GetCmdFile() const { return _cmdFile; }
	inline SubmitHash* GetSubmitDesc() const { return _submitDesc; }
	void setSubmitDesc( SubmitHash *submitDesc ) { _submitDesc = submitDesc; }
	inline JobID_t GetJobID() const { return _jobID; }
	inline int GetRetryMax() const { return retry_max; }
	void SetRetryMax( int new_max ) { retry_max = new_max; }
	inline int GetRetries() const { return retries; }
	const char* GetPreScriptName() const;
	const char* GetPostScriptName() const;
	const char* GetHoldScriptName() const;
	static const char* JobTypeString() { return "HTCondor"; }
	inline int GetProcEventsSize() const { return _gotEvents.size(); }
	inline unsigned char GetProcEvent( int proc ) const { return _gotEvents[proc]; }
	//If this is a factory/late materialization cluster we have to wait for a cluster
	//remove event. Otherwise if queued nodes is 0 then all job procs are done
	inline bool AllProcsDone() const { return !is_factory && _queuedNodeJobProcs == 0; }

	bool AddScript( ScriptType script_type, const char *cmd, int defer_status,
				time_t defer_time, std::string &whynot );
	bool AddPreSkip( int exitCode, std::string &whynot );

	void SetType( NodeType type ) { _type = type; }
	NodeType GetType() const { return _type; }
	void SetNoop( bool value ) { _noop = value; }
	bool GetNoop( void ) const { return _noop; }
	void SetHold( bool value ) { _hold = value; }
	bool GetHold( void ) const { return _hold; }

	Script * _scriptPre;
	Script * _scriptPost;
	Script * _scriptHold;


	//Mark that the node is set to preDone meaning user defined done node
	inline void SetPreDone() { _preDone = true; }
	//Return if the node was set to Done by User
	inline bool IsPreDone() const { return _preDone; }
	// returns true if the job is waiting for other jobs to finish
  	bool IsWaiting() const { return (_parent != NO_ID) && ! _parents_done; };
 	// remove this parent from the waiting collection, and ! IsWaiting
	bool ParentComplete(Job * parent);
	// append parent node names into the given buffer using the given printf format string
	int PrintParents(std::string & buf, size_t bufmax, const Dag* dag, const char * fmt) const;
	// append child node names into the given buffer using the given printf format string
	int PrintChildren(std::string & buf, size_t bufmax, const Dag* dag, const char * fmt) const;

	// append child node names to the given file using the given printf format string
	//int PrintChildren(FILE* fp, const Dag* dag, const char * fmt) const;

	// visit child nodes calling the given function for each
	int VisitChildren(Dag& dag, int(*fn)(Dag& dag, Job* me, Job* child, void* args), void* args);

	// notify children of parent completion, and call the optional callback for each
	// child that is no longer waiting
	int NotifyChildren(Dag& dag, bool(*fn)(Dag& dag, Job* child));

	// Recursively set all descendant nodes to status FUTILE
	// @return the number of nodes set to status
	int SetDescendantsToFutile(Dag& dag);

	/** Returns true if this job is ready for submission.
		@return true if job is submittable, false if not
	*/
	inline bool CanSubmit() const { return (_Status == STATUS_READY) && ! IsWaiting(); }

    /** Returns the node's current status
        @return the node's current status
    */
	inline status_t GetStatus() const { return _Status; }

    /** Returns the node's current status string
        @return address of a string describing the node's current status
    */
	const char* GetStatusName() const;

    /** Sets the node's current status
        @return true: status change was successful, false: otherwise
    */
	bool SetStatus( status_t newStatus );
	
	/** Get whether the specified proc is idle.
		@param proc The proc for which we're getting idle status
		@return true iff the specified proc is idle; false otherwise
	*/
	bool GetProcIsIdle( int proc );

	/** Set whether the specified proc is idle.
		@param proc The proc for which we're setting idle status
		@param isIdle True iff the specified proc is idle; false otherwise
	*/
	void SetProcIsIdle( int proc, bool isIdle );

	/** Set an event for a proc
		@param proc The proc for which we're setting
		@param event The event
	*/
	void SetProcEvent( int proc, int event );

		/** Is the specified node a child of this node?
			@param child Pointer to the node to check for childhood.
			@return true: specified node is our child, false: otherwise
		*/
	bool HasChild( Job* child );

		/** Is the specified node a parent of this node?
			@param child Pointer to the node to check for parenthood.
			@return true: specified node is our parent, false: otherwise
		*/
	bool HasParent( Job* parent );

    /** Dump the contents of this Job to stdout for debugging purposes.
		@param the current DAG (used to translate node ID to node object)
	*/
    void Dump ( const Dag *dag ) const;
  
		// double-check internal data structures for consistency
	bool SanityCheck() const;

	bool CanAddParent(Job* parent, std::string &whynot);
	bool CanAddChild(Job* child, std::string &whynot) const;
	// check to see if we can add this as a child, and it allows us as a parent..
	bool CanAddChildren(std::forward_list<Job*> & children, std::string &whynot);

	// insert a SORTED list of UNIQUE children.
	// the caller is responsible for calling sort() and unique() on the list if needed
	// before passing it to this function
	bool AddChildren(std::forward_list<Job*> & children, std::string &whynot);

	bool AddVar(const char * name, const char * value, const char* filename, int lineno, bool prepend);
	void ShrinkVars() { /*varsFromDag.shrink_to_fit();*/ }
	bool HasVars() const { return ! varsFromDag.empty(); }
	int PrintVars(std::string &vars);

	// called after the DAG has been parsed to build the parent and waiting edge lists
	void BeginAdjustEdges(Dag* dag);
	void AdjustEdges(Dag* dag);
	void FinalizeAdjustEdges(Dag* dag);

		// should be called when the job terminates
	bool TerminateSuccess();
	bool TerminateFailure();

		/** Should this node abort the DAG?
        	@return true: node should abort the DAG; false node should
				not abort the DAG
		*/
	bool DoAbort() const { return have_abort_dag_val &&
				( retval == abort_dag_val ); }

		/** Should we retry this node (if it failed)?
			@return true: retry the node; false: don't retry
		*/
	bool DoRetry() const { return !DoAbort() &&
				( GetRetries() < GetRetryMax() ); }

    /** Returns true if the node's pre script, batch job, or post
        script are currently submitted or running.
        @return true: node is active, false: otherwise
    */
	bool IsActive() const;

	/** Sets the node's category (used for throttling by category).
		@param categoryName: the name of the node's category
		@param catThrottles: the category throttles object
		*/
	void SetCategory( const char *categoryName,
				ThrottleByCategory &catThrottles );

	/** Get the category throttle information for this node.
		@return pointer to throttle info (may be NULL)
	*/
	ThrottleByCategory::ThrottleInfo *GetThrottleInfo() {
			return _throttleInfo; }

	/** Add a prefix to the Directory setting for this job. If the prefix
		is ".", then do nothing.
		@param prefix: the prefix to be joined to the directory using "/"
		@return void
	*/
	void PrefixDirectory( std::string &prefix );

	/** Set the DAG file (if any) for this node.  (This is set for nested
			DAGs defined with the "SUBDAG" keyword.)
		@param dagFile: the name of the DAG file
	*/
	void SetDagFile( const char *dagFile );

	/** Get the DAG file name (if any) for this node.  (This is set for nested
			DAGs defined with the "SUBDAG" keyword.)
		@return the DAG file name, or NULL if none
	*/
	const char *GetDagFile() const {
		return _dagFile;
	}

	/** Get the jobstate.log job tag for this node.
		@return The job tag (can be "local"; if no tag is specified,
			the value will be "-").
	*/
	const char *GetJobstateJobTag();

	/** Get the jobstate.log sequence number for this node, assigning one
		if we haven't already.
	*/
	int GetJobstateSequenceNum();
	
	/** Reset the jobstate.log sequence number for this node, so we get a
		new sequence number for node retries, etc.
	*/
	void ResetJobstateSequenceNum() { _jobstateSeqNum = 0; }

	/** Set the master jobstate.log sequence number.
		@param The next sequence number that should be given out.
	*/
	static void SetJobstateNextSequenceNum( int nextSeqNum ) {
		_nextJobstateSeqNum = nextSeqNum;
	}

	/** Set the last event time for this job to be the time of the given
		event (this is used as the time for jobstate.log pseudo-events like
		JOB_SUCCESS).
		@param The event whose time should be saved.
	*/
	void SetLastEventTime( const ULogEvent *event );

	/** Get the time at which the most recent event occurred for this job.
		@return the last event time.
	*/
	time_t GetLastEventTime() const { return _lastEventTime; }

	bool HasPreSkip() const { return _preskip != PRE_SKIP_INVALID; }
	int GetPreSkip() const;
	
	int GetCluster() const { return _CondorID._cluster; }
	int GetProc() const { return _CondorID._proc; }
	int GetSubProc() const { return _CondorID._subproc; }
	bool SetCondorID(const CondorID& cid);
	const CondorID& GetID() const { return _CondorID; }

<<<<<<< HEAD
	void SetSaveFile(const std::string& saveFile) { _saveFile = saveFile; _isSavePoint = true; }
	inline std::string GetSaveFile() const { return _saveFile; }
	inline bool IsSavePoint() const { return _isSavePoint; }

=======
	void setSubPrio(int subPrio) { this->subPriority = subPrio;}
>>>>>>> e85d9a40
private:
    /** */ CondorID _CondorID;
public:

    // maximum number of times to retry this node
    int retry_max;
    // number of retries so far
    int retries;

	// Number of submit tries so far.
	int _submitTries;

    // the return code of the job
    int retval;
	
    // special return code indicating that a node shouldn't be retried
    int retry_abort_val; // UNLESS-EXIT

		// Special return code indicating that the entire DAG should be
		// aborted.
	int abort_dag_val;

		// The exit code that this DAG will return on abort.
	int abort_dag_return_val;

	//DFS ordering of the node
	int _dfsOrder;

/// bool variables are collected together to reduce memory usage of the Job class

	//Node has been visited by DFS order
	bool _visited;

	// indicates whether retry_abort_val has been set
	bool have_retry_abort_val;
		// Indicates whether abort_dag_val was set.
	bool have_abort_dag_val;

		// Indicates whether abort_dag_return_val was set.
	bool have_abort_dag_return_val;

		// Indicates if this is a factory submit cluster in terms of late materialization
	bool is_factory;

	// somewhat kludgey, but this indicates to Dag::TerminateJob()
	// whether Dag::_numJobsDone has been incremented for this node
	// yet or not (since that method can now be called more than once
	// for a given node); it should not be examined or changed
	// unless/until node is STATUS_DONE
	bool countedAsDone;

	// Indicates that this node is going to write a save point file.
	bool _isSavePoint;

private:
		// Whether this is a noop job (shouldn't actually be submitted
		// to HTCondor).
	bool _noop;
		// Whether this is a hold job (should be submitted on hold)
	bool _hold;
		// What type of node (job, final, provisioner)
	NodeType _type;
public:

	struct NodeVar {
		const char * _name; // stringspace string, not owned by this struct
		const char * _value; // stringspace string, not owned by this struct
		bool _prepend; //bool to determine if variable is prepended or appended
		NodeVar(const char * n, const char * v, bool p) : _name(n), _value(v), _prepend(p) {}
	};
	std::forward_list<NodeVar> varsFromDag;

		// Count of the number of job procs currently in the batch system
		// queue for this node.
	int _queuedNodeJobProcs;

		// Count of the number of overall procs submitted for this job
	int _numSubmittedProcs;

		// Node priority.  Higher number is better priority (submit first).
		// Explicit priority is the priority actually set in the DAG
		// file (0 if not set).
	int _explicitPriority;
		// Effective priority is the priority at which we're going to
		// actually submit the job (explicit priority adjusted
		// according to the DAG priority algorithm).
	int _effectivePriority;

	// We sort the nodes by effective priority above, but we often want
	// to further sort nodes of the same effective priority by another
	// criteria, e.g. to shuffle a recently-failed node to the end
	// of the set of nodes of the same priority.  This field does
	// that.
	int subPriority;

		// The number of times this job has been held.  (Note: the current
		// implementation counts holds for all procs in a multi-proc cluster
		// together -- that should get changed eventually.)
	int _timesHeld;

		// The number of jobs procs of this node that are currently held.
		// (Note: we may need to track the hold state of each proc in a
		// cluster separately to correctly deal with multi-proc clusters.)
	int _jobProcsOnHold;

		/** Mark a job with ProcId == proc as being on hold
 			Returns false if the job is already on hold
		*/
 
	bool Hold(int proc);
	
		/** Mark a job with ProcId == proc as being released
 		    Returns false if the job is not on hold
		*/
	bool Release(int proc);

	static const char * dedup_str(const char* str) { return stringSpace.strdup_dedup(str); }

private:
	// private methods for use by AdjustEdges
	void AdjustEdges_AddParentToChild(Dag* dag, JobID_t child_id, Job* parent);

	// propagate parent completion to the children as part of AdjustEdges.
	// NOT USED at present because bootstrap assumes that none of the children
	// have been marked ready when the dag has finished loading.
	//void AdjustEdges_NotifyChild(Dag* dag, JobID_t child_id, Job* parent);

        // StringSpace class de-dups _directory and _cmdFile strings, since
        // these two string may be repeated thousands of times in a large DAG
    static StringSpace stringSpace;

		// Directory to cd to before running the job or the PRE and POST
		// scripts.
        // Do not malloc or free! _directory is managed in a StringSpace!
	const char * _directory;

        // filename of condor submit file
        // Do not malloc or free! _directory is managed in a StringSpace!
    const char * _cmdFile;

		// SubmitHash of submit desciption
		// Alternative submission method to _cmdFile above.
	SubmitHash* _submitDesc;

	// Filename of DAG file (only for nested DAGs specified with "SUBDAG",
	// otherwise NULL).
	char *_dagFile;
  
    // name given to the job by the user
    char* _jobName;

	// Filename to write save point rescue file as
	std::string _saveFile;

    /** */ status_t _Status;

	// these may be job ids when there is a single dependency
	// they will be edge ids when there are multiple dependencies
	JobID_t _parent;
	JobID_t _child;
	// we count the parents as we add the child edges
	// then in AdjustEdges, we build the parent lists from the child lists
	// this allows us to allocate the vectors for parent and waiting up front
	int _numparents;

	bool _multiple_parents;	 // true when _parent is a EdgeID rather than a JobID
	bool _multiple_children; // true when _child is an EdgeID rather than a JobID
	bool _parents_done;      // set to true when all of the parents of this node are done
	bool _spare;
	bool _preDone;           // true when user defines node as done in *.dag file

    /*	The ID of this job.  This serves as a primary key for Jobs, where each
		Job's ID is unique from all the rest 
	*/ 
	JobID_t _jobID;

    /*  Ensures that all jobID's are unique.  Starts at zero and increments
        by one for every Job object that is constructed
    */
    static JobID_t _jobID_counter;

		// The jobstate.log sequence number for this node (used if we are
		// writing the jobstate.log file for Pegasus or others to read).
	int _jobstateSeqNum;

		// The next jobstate.log sequence number for the entire DAG.  Note
		// that, when we run a rescue DAG, we pick up the sequence numbers
		// from where we left off when we originally ran the DAG.
	static int _nextJobstateSeqNum;

		// Skip the rest of the node (and consider it successful) if the
		// PRE script exits with this value.  (-1 means undefined.)
	int _preskip;

	enum {
		PRE_SKIP_INVALID = -1,
		PRE_SKIP_MIN = 0,
		PRE_SKIP_MAX = 0xff
	};

		// The time of the most recent event related to this job.
	time_t _lastEventTime;

		// This node's category; points to an object "owned" by the
		// ThrottleByCategory object.
	ThrottleByCategory::ThrottleInfo *_throttleInfo;

		// The job tag for this node ("-" if nothing is specified;
		// can also be "local").
	char *_jobTag;

		// _gotEvents[proc] & EXEC_MASK is true iff we've gotten an
		// execute event for proc; _gotEvents[proc] & ABORT_TERM_MASK
		// is true iff we've gotten an aborted or terminated event
		// for proc.
	std::vector<unsigned char> _gotEvents;	

	/** Print the list of which procs are idle/not idle for this node
	 *  (for debugging).
	*/
	void PrintProcIsIdle();
};

struct SortJobsById
{
	bool operator ()(const Job* a, const Job* b) {
		return a->GetJobID() < b->GetJobID();
	}
	//bool operator ()(const Job & a, const Job & b) { return a.GetJobID() < b.GetJobID(); }
};

struct EqualJobsById
{
	bool operator ()(const Job* a, const Job* b) {
		return a->GetJobID() == b->GetJobID();
	}
	// bool operator ()(const Job & a, const Job & b) { return a.GetJobID() == b.GetJobID(); }
};


// This class holds multiple JobId entries in a sorted vector, use it to hold
// either the parent or child list for a Job node.
//
// The collection of all Edge data structures is owned by the static _edgeTable
// member of this class, which can be used to lookup a Edge by id;
// An EdgeID is essentially an index into this table.
//
// An edge cannot be freed individually once allocated, but it can be resized.
//
class Edge {
protected:
	Edge() {};
	Edge(std::vector<JobID_t> & in) : _ary(in) {};
public:
	virtual ~Edge() {};

	std::vector<JobID_t> _ary; // sorted array  of jobid's, either parent or child edge list
	//std::set<JobID_t> _check; // used to double check the correctness of the edge list.
	bool Add(JobID_t id) {
		//_check.insert(id);
		auto it = std::lower_bound(_ary.begin(), _ary.end(), id);
		if ((it != _ary.end()) && (*it == id)) {
			return false;
		}
		_ary.insert(it, id);
		return true;
	}
	inline size_t size() const {
		return _ary.size();
	}
	inline bool empty() const {
		return _ary.empty();
	}

	// this table holds all of the allocated edges, stored by EdgeId (which is the index into the table)
	static std::deque<std::unique_ptr<Edge>> _edgeTable;

	static Edge * ById(EdgeID_t id) {
		if (id >= 0 && id < (EdgeID_t)_edgeTable.size())
			return _edgeTable.at(id).get();
		return NULL;
	}
	// create a new, empty edge returning it's ID
	static EdgeID_t NewEdge(Edge* & edge) {
		EdgeID_t id = (EdgeID_t)_edgeTable.size();
		edge = new Edge();
		_edgeTable.push_back(std::unique_ptr<Edge>(edge));
		return id;
	}
	// create an edge as a copy of an existing edge, returning the new EdgeID
	static EdgeID_t NewCopy(EdgeID_t id) {
		Edge* from = ById(id);
		if ( ! from) return NO_ID;
		id = (EdgeID_t)_edgeTable.size();
		_edgeTable.push_back(std::unique_ptr<Edge>(new Edge(from->_ary)));
		return id;
	}

	// helper method for job methods. When called this will look at incoming multi flag
	// and id flag.  If multi is true, then id is actually an EdgeID.  If it is false
	// then it is a JobID and an Edge needs to be allocated. 
	// 
	// On exit, multi will be true.  id will be the Id of the Edge (possibly newly created)
	// and first_id will be the former value of id IFF it was a JobID and not an EdgeID.
	// in most cases the caller will want to insert first_id into the Edge if it is not NO_ID
	//
	static Edge* PromoteToMultiple(JobID_t & id, bool & multi, JobID_t & first_id) {
		Edge* edge = NULL;
		if (multi && (id != NO_ID)) {
			first_id = NO_ID; // already multiple so no need to save id as first_id
			edge = ById(id);
		} else {
			first_id = id; // we are promoting so save id as first id
			id = NewEdge(edge);
			multi = true;
		}
		return edge;
	}
};

// Add a waiting count and bit array to the Edge array.
// The _wait bit array should be the same size as the Edge::_ary
// it's entries correspond to the entries in the Edge:_ary
// because of this. inserting or appending entries in the _ary will
// invalidate both the _wait and _num_waiting fields.
// this structure should only be initialized after the _ary is fully populated
//
class WaitEdge : public Edge {
protected:
	WaitEdge(int num) : Edge() {
		_ary.reserve(num);
		_wait.resize(num, true);
		_num_waiting = num;
	};
	std::vector<bool> _wait;  // a bit vector where true=waiting, the same size and order as _ary
	int _num_waiting;         // the number of true bits in the _wait vector
public:
	virtual ~WaitEdge() {};

	static EdgeID_t NewWaitEdge(int num) {
		EdgeID_t id = (EdgeID_t)_edgeTable.size();
		_edgeTable.push_back(std::unique_ptr<Edge>(new WaitEdge(num)));
		return id;
	}

	static WaitEdge * ById(EdgeID_t id) {
		if (id >= 0 && id < (EdgeID_t)_edgeTable.size())
			return static_cast<WaitEdge*>(_edgeTable.at(id).get());
		return NULL;
	}

	int Waiting() const { return _num_waiting; }

	void MarkAllWaiting() {
		_num_waiting = (int)_wait.size();
		_wait.clear();
		_wait.resize(_num_waiting, true);
	}

	bool MarkDone(JobID_t id, bool & already_done) {
		auto it = std::lower_bound(_ary.begin(), _ary.end(), id);
		if ((it != _ary.end()) && (*it == id)) {
			size_t index = it - _ary.begin();
			already_done = true;
			if (_wait[index]) {
				_wait[index] = false;
				already_done = false;
				_num_waiting -= 1;
			}
			return true;
		}
		return false;
	}

};


// return true if a collection has more than a single item in it
template<class T> bool more_than_one(T & lst)
{
	auto it = lst.cbegin();
	return (it != lst.cend()) && (++it != lst.cend());
}


#endif /* ifndef JOB_H */<|MERGE_RESOLUTION|>--- conflicted
+++ resolved
@@ -402,14 +402,12 @@
 	bool SetCondorID(const CondorID& cid);
 	const CondorID& GetID() const { return _CondorID; }
 
-<<<<<<< HEAD
 	void SetSaveFile(const std::string& saveFile) { _saveFile = saveFile; _isSavePoint = true; }
 	inline std::string GetSaveFile() const { return _saveFile; }
 	inline bool IsSavePoint() const { return _isSavePoint; }
 
-=======
 	void setSubPrio(int subPrio) { this->subPriority = subPrio;}
->>>>>>> e85d9a40
+
 private:
     /** */ CondorID _CondorID;
 public:
