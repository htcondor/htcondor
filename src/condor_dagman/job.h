--- conflicted
+++ resolved
@@ -531,7 +531,6 @@
 	bool Release(int proc);
 
 private:
-<<<<<<< HEAD
 		/** Clean up memory that's no longer needed once a node has
 			finished.  (Note that this doesn't mean that the Job object
 			is not valid -- it just cleans up some temporary memory.)
@@ -539,7 +538,7 @@
 			metrics.
 		*/
 	void Cleanup();
-=======
+
 		/** Get the log file specified in the given submit file, if
 			any.  Note that if the job is an HTCondor job and
 			usingWorkflowLog is true, this method will return "" for
@@ -550,7 +549,6 @@
 			@return true on success, false otherwise
 		*/
 	bool FindLogFile( bool usingWorkflowLog, MyString &logFile );
->>>>>>> d7041c4f
 
 		/** _onHold[proc] is nonzero if the condor job 
  			with ProcId == proc is on hold, and zero
@@ -667,8 +665,6 @@
 
 	// whether this is a final job
 	bool _final;
-<<<<<<< HEAD
-	bool append_default_log;
 
 		//
 		// For metrics reporting.
@@ -683,8 +679,6 @@
 		// is true iff we've gotten an aborted or terminated event
 		// for proc.
 	std::vector<unsigned char> _gotEvents;	
-=======
->>>>>>> d7041c4f
 };
 
 /** A wrapper function for Job::Print which allows a NULL job pointer.
