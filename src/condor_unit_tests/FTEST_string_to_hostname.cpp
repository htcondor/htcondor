/***************************************************************
 *
 * Copyright (C) 1990-2007, Condor Team, Computer Sciences Department,
 * University of Wisconsin-Madison, WI.
 * 
 * Licensed under the Apache License, Version 2.0 (the "License"); you
 * may not use this file except in compliance with the License.  You may
 * obtain a copy of the License at
 * 
 *    http://www.apache.org/licenses/LICENSE-2.0
 * 
 * Unless required by applicable law or agreed to in writing, software
 * distributed under the License is distributed on an "AS IS" BASIS,
 * WITHOUT WARRANTIES OR CONDITIONS OF ANY KIND, either express or implied.
 * See the License for the specific language governing permissions and
 * limitations under the License.
 *
 ***************************************************************/

/*
	This code tests the sin_to_string() function implementation.
 */

#include "condor_common.h"
#include "condor_debug.h"
#include "condor_config.h"
#include "internet.h"
#include "function_test_driver.h"
#include "unit_test_utils.h"
#include "emit.h"

static bool test_normal_case(void);

bool FTEST_string_to_hostname(void) {
		// beginning junk for getPortFromAddr(() {
	emit_function("string_to_hostname(const char*)");
	emit_comment("Converts a sinful string to a hostname.");
	emit_problem("None");
	
		// driver to run the tests and all required setup
	FunctionDriver driver;
	driver.register_function(test_normal_case);
	
		// run the tests
	return driver.do_all_functions();
}

static bool test_normal_case() {
<<<<<<< HEAD
	emit_test("Is normal input converted correctly?");
=======
	char *who = "cs.wisc.edu";
	char buf[1024];

	e.emit_test("Is normal input converted correctly?");
>>>>>>> 6676919c
	char instring[35];
	char* input = &instring[0];
	char* host_to_test = strdup( who );
	struct hostent *h;
	h = gethostbyname(host_to_test);
	if (h == NULL) {
		sprintf(buf, "A reverse lookup for '%s' which *must* succeed for this "
				"unit test to function has failed! Test FAILED.", who);
		e.emit_alert(buf);
		e.emit_result_failure(__LINE__);
		return false;
	}
	free(host_to_test);
	emit_input_header();
	sprintf(instring, "<%s:100>",inet_ntoa(*((in_addr*) h->h_addr)));
	emit_param("IP", instring);
	emit_output_expected_header();
	char expected[30];
<<<<<<< HEAD
	sprintf(expected, "north.cs.wisc.edu");
	emit_retval(expected);
	emit_output_actual_header();
=======
	sprintf(expected, who);
	e.emit_retval(expected);
	e.emit_output_actual_header();
>>>>>>> 6676919c
	char* hostname = string_to_hostname(input);
	emit_retval(hostname);
	if(strcmp(&expected[0], hostname) != 0) {
		FAIL;
	}
	PASS;
}<|MERGE_RESOLUTION|>--- conflicted
+++ resolved
@@ -46,14 +46,9 @@
 }
 
 static bool test_normal_case() {
-<<<<<<< HEAD
 	emit_test("Is normal input converted correctly?");
-=======
 	char *who = "cs.wisc.edu";
 	char buf[1024];
-
-	e.emit_test("Is normal input converted correctly?");
->>>>>>> 6676919c
 	char instring[35];
 	char* input = &instring[0];
 	char* host_to_test = strdup( who );
@@ -62,9 +57,8 @@
 	if (h == NULL) {
 		sprintf(buf, "A reverse lookup for '%s' which *must* succeed for this "
 				"unit test to function has failed! Test FAILED.", who);
-		e.emit_alert(buf);
-		e.emit_result_failure(__LINE__);
-		return false;
+		emit_alert(buf);
+		FAIL;
 	}
 	free(host_to_test);
 	emit_input_header();
@@ -72,15 +66,9 @@
 	emit_param("IP", instring);
 	emit_output_expected_header();
 	char expected[30];
-<<<<<<< HEAD
-	sprintf(expected, "north.cs.wisc.edu");
+	sprintf(expected, who);
 	emit_retval(expected);
 	emit_output_actual_header();
-=======
-	sprintf(expected, who);
-	e.emit_retval(expected);
-	e.emit_output_actual_header();
->>>>>>> 6676919c
 	char* hostname = string_to_hostname(input);
 	emit_retval(hostname);
 	if(strcmp(&expected[0], hostname) != 0) {
