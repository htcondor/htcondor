/***************************************************************
 *
 * Copyright (C) 1990-2007, Condor Team, Computer Sciences Department,
 * University of Wisconsin-Madison,
 *
 * Licensed under the Apache License, Version 2.0 (the "License"); you
 * may not use this file except in compliance with the License.  You may
 * obtain a copy of the License at
 *
 *    http://www.apache.org/licenses/LICENSE-2.0
 *
 * Unless required by applicable law or agreed to in writing, software
 * distributed under the License is distributed on an "AS IS" BASIS,
 * WITHOUT WARRANTIES OR CONDITIONS OF ANY KIND, either express or implied.
 * See the License for the specific language governing permissions and
 * limitations under the License.
 *
 ***************************************************************/


/*
  StateMachine.cpp: implementation of the HADStateMachine class.
*/

#include "condor_common.h"
#include "condor_state.h"
#include "condor_debug.h"
#include "condor_config.h"
#include "condor_attributes.h"
#include "condor_api.h"
#include "condor_classad_lookup.h"
#include "condor_query.h"
#include "daemon.h"
#include "daemon_types.h"
#include "internet.h"
#include "list.h"
// for 'my_username'
#include "my_username.h"
#include "StateMachine.h"
#include "Utils.h"


//#undef IS_REPLICATION_USED
#define IS_REPLICATION_USED          (1)
#define MESSAGES_PER_INTERVAL_FACTOR (2)
#define DEFAULT_HAD_UPDATE_INTERVAL  (5 * MINUTE)

extern int main_shutdown_graceful(void);


/***********************************************************
  Function :
*/
HADStateMachine::HADStateMachine(void)
{
    init();
}

/***********************************************************
  Function :
*/
void
HADStateMachine::init(void)
{
    m_state = PRE_STATE;
    m_masterDaemon = NULL;
	m_controlleeName = NULL;
    m_isPrimary = false;
    m_usePrimary = false;
    m_standAloneMode = false;
    m_callsCounter = 0;
    m_stateMachineTimerID = -1;
    m_hadInterval = -1;
    // set valid value to send NEGOTIATOR_OFF
    m_connectionTimeout = DEFAULT_SEND_COMMAND_TIMEOUT;
    m_selfId = -1;

	// replication-specific initializations
    m_useReplication = false;
    m_replicationDaemonSinfulString = NULL;
    // classad-specific initializations
    m_updateCollectorTimerId = -1;
    m_updateCollectorInterval = -1;
}

/***********************************************************
  Function :  freeResources() - free all resources
*/
void
HADStateMachine::freeResources(void)
{
    m_state = PRE_STATE;
    m_connectionTimeout = DEFAULT_SEND_COMMAND_TIMEOUT;

    if( m_masterDaemon != NULL ){
        // always kill leader when HAD dies - if I am leader I should
        // kill my "controlled daemon".  If I am not a leader - my
		// controllee should not be on anyway
        sendControlCmdToMaster( CHILD_OFF_FAST );
        delete m_masterDaemon;
        m_masterDaemon = NULL;
    }
    m_isPrimary = false;
    m_usePrimary = false;
    m_standAloneMode = false;
    m_callsCounter = 0;
	m_hadInterval = -1;
    utilCancelTimer( m_stateMachineTimerID );

    m_selfId = -1;

    clearBuffers();

	// replication-specific finalizings
    m_useReplication = false;

	if( m_replicationDaemonSinfulString != NULL ) {
		free(m_replicationDaemonSinfulString);
		m_replicationDaemonSinfulString = NULL;
    }

	// classad finalizings
	utilCancelTimer( m_updateCollectorTimerId );
    m_updateCollectorInterval = -1;
}

/***********************************************************
  Function :
*/
HADStateMachine::~HADStateMachine(void)
{
<<<<<<< HEAD
    freeResources();
=======
    ClassAd invalidate_ad;
    MyString line;

    finalize();

    invalidate_ad.SetMyTypeName( QUERY_ADTYPE );
    invalidate_ad.SetTargetTypeName( HAD_ADTYPE );
    line.sprintf( "%s == \"%s\"", ATTR_NAME, m_daemonName.Value( ) );
    invalidate_ad.AssignExpr( ATTR_REQUIREMENTS, line.Value( ) );
    daemonCore->sendUpdates( INVALIDATE_HAD_ADS, &invalidate_ad, NULL, false );
>>>>>>> 6a22270c
}


bool
HADStateMachine::isHardConfigurationNeeded(void)
{
	char		*tmp      = NULL;
	char		 controllee[128];
	bool    	 usePrimary  = false;
	int     	 selfId;
	StringList	 allHadIps;

	tmp = param( "HAD_CONTROLLEE" );
	if ( tmp ) {
		strncpy( controllee, tmp, sizeof(controllee) );
        free( tmp );
	}
	else {
		strncpy( controllee, daemonString(DT_NEGOTIATOR), sizeof(controllee) );
	}
	if ( strcasecmp(controllee, m_controlleeName) ) {
		return true;
	}

	tmp = param( "HAD_USE_PRIMARY" );
	if( tmp ) {
        if( strncasecmp( tmp, "true", strlen("true") ) == 0 ) {
			usePrimary = true;
        }
        free( tmp );
    }
	if ( usePrimary != m_usePrimary ) {
		return true;
	}

    tmp = param( "HAD_LIST" );
    if ( tmp ) {
		StringList	otherHadIps;
       	// we do not care for the return value here, so there is no importance
		// whether we use the 'usePrimaryCopy' or 'm_usePrimary'
		getHadList( tmp, usePrimary, otherHadIps, allHadIps, selfId );
        free( tmp );
    } else {
		utilCrucialError( utilNoParameterError( "HAD_LIST", "HAD" ).Value() );
    }

	// if either the HAD_LIST length has changed or the index of the local
	// HAD in the list has changed or the rest of remote HAD sinful strings
	// has changed their order or value, we do need the hard reconfiguration
	if(  ( m_selfId     != selfId              )  ||
		 ( !m_allHadIps.identical(m_allHadIps) )   ) {
		return true;
	}

	return false;
}

int
HADStateMachine::softReconfigure(void)
{
	// initializing necessary data members to prepare for the reconfiguration
	m_standAloneMode          = false;
	m_connectionTimeout       = DEFAULT_SEND_COMMAND_TIMEOUT;
	m_hadInterval             = -1;
	m_useReplication          = false;
	m_updateCollectorInterval = -1;

	if( m_replicationDaemonSinfulString != NULL ) {
		free( m_replicationDaemonSinfulString );
		m_replicationDaemonSinfulString = NULL;
	}

	// reconfiguration
	char		*buffer = NULL;
	const char	*tmp;

    // 'my_username' allocates dynamic string
    buffer = my_username();
	tmp = buffer ? buffer : "UNKNOWN";
    m_name.sprintf( "%s@%s -p %d",
					tmp, my_full_hostname( ),
					daemonCore->InfoCommandPort( ) );
	if ( buffer ) {
		free( buffer );
	}

	buffer = param( "HAD_STAND_ALONE_DEBUG" );

    if( buffer ){
		// for now we disable 'standalone' mode, since there is no need to use
		// it in the production code
		m_standAloneMode = false;
        // m_standAloneMode = true;
        free( buffer );
    }

	buffer = param( "HAD_CONNECTION_TIMEOUT" );

	if( buffer ) {
        bool res = false;

		m_connectionTimeout = utilAtoi(buffer, &res);

		if( ! res || m_connectionTimeout <= 0 ) {
            free( buffer );
            utilCrucialError( utilConfigurationError(
								"HAD_CONNECTION_TIMEOUT", "HAD" ).Value( ) );
        }

        free( buffer );
    } else {
        dprintf( D_ALWAYS, "No HAD_CONNECTION_TIMEOUT in config file,"
                		   " use default value\n" );
    }
    // calculate m_hadInterval
    int safetyFactor = 1;

    // timeoutNumber
    // connect + startCommand(sock.code() and sock.eom() aren't blocking)
    int timeoutNumber = 2;

    int time_to_send_all = (m_connectionTimeout*timeoutNumber);
    time_to_send_all *= (m_otherHadIps.number() + 1); //otherHads + master

	m_hadInterval = (time_to_send_all + safetyFactor)*
                  (MESSAGES_PER_INTERVAL_FACTOR);
#if IS_REPLICATION_USED
    // setting the replication usage permissions
    buffer = param( "HAD_USE_REPLICATION" );

	if ( buffer && ! strncasecmp( buffer, "true", strlen("true") ) ) {
        m_useReplication = true;
        free( buffer );
    }
    setReplicationDaemonSinfulString( );
#endif

	dprintf(D_ALWAYS,
			"HADStateMachine::softReconfigure classad information\n");
    initializeClassAd( );
    m_updateCollectorInterval = param_integer ("HAD_UPDATE_INTERVAL",
                                             DEFAULT_HAD_UPDATE_INTERVAL );
# if 0
    buffer = param( "HAD_UPDATE_INTERVAL" );
    if( buffer ) {
        bool res = false;

		m_updateCollectorInterval = utilAtoi(buffer, &res);

		if( ! res || m_updateCollectorInterval <= 0 ) {
            free( buffer );
            utilCrucialError( utilConfigurationError(
                                "HAD_UPDATE_INTERVAL", "HAD" ).Value( ) );
        }
        free( buffer );
    } else {
        utilCrucialError( utilNoParameterError(
                            "HAD_UPDATE_INTERVAL", "HAD" ).Value( ) );
    }
# endif
	printParamsInformation();

	return TRUE;
}

/***********************************************************
  Function :
*/
void
HADStateMachine::initialize(void)
{
    reinitialize ();
    daemonCore->Register_Command (
		HAD_ALIVE_CMD, "ALIVE command",
		(CommandHandlercpp) &HADStateMachine::commandHandlerHad,
		"commandHandler", (Service*) this, DAEMON );

    daemonCore->Register_Command (
		HAD_SEND_ID_CMD, "SEND ID command",
		(CommandHandlercpp) &HADStateMachine::commandHandlerHad,
		"commandHandler", (Service*) this, DAEMON );
}

void
HADStateMachine::initializeClassAd(void)
{
	char	*buffer;

	m_classAd.clear();

    m_classAd.SetMyTypeName(HAD_ADTYPE);
    m_classAd.SetTargetTypeName("");

    MyString line;
<<<<<<< HEAD

    // ATTR_NAME is mandatory in order to be accepted by collector
    m_classAd.Assign( ATTR_NAME, m_name );
    m_classAd.Assign( ATTR_MY_ADDRESS,
					  daemonCore->InfoCommandSinfulString() );
=======
    // 'my_username' allocates dynamic string
    char* userName = my_username();

    m_daemonName.sprintf( "%s@%s -p %d", userName, my_full_hostname( ),
				  daemonCore->InfoCommandPort( ) );
    free( userName );
    // ATTR_NAME is mandatory in order to be accepted by collector
    m_classAd->Assign( ATTR_NAME, m_daemonName.Value( ) );

    line.sprintf( "%s = \"%s\"", ATTR_MY_ADDRESS,
                        daemonCore->InfoCommandSinfulString() );
    m_classAd->Insert(line.Value());
>>>>>>> 6a22270c

	// declaring boolean attributes this way, no need for \"False\"
    m_classAd.Assign( ATTR_HAD_IS_ACTIVE, false );

	// publishing list of hads in classad
	buffer = m_allHadIps.print_to_string( );
	if ( !buffer ) {
		m_classAd.Assign( ATTR_HAD_LIST, "UNKNOWN" );
	}
	else {
		m_classAd.Assign( ATTR_HAD_LIST, buffer );
		free( buffer );
	}

	// Publish the "controllee" name
	m_classAd.Assign( ATTR_HAD_CONTROLLEE_NAME, m_controlleeName );

	// publishing had's real index in list of hads
	m_classAd.Assign( ATTR_HAD_INDEX, m_allHadIps.number() - 1 - m_selfId );

	// publish my "self ID" 
	m_classAd.Assign( ATTR_HAD_SELF_ID, m_selfId );

	// publish all of the DC-specific attributes, SUBSYS_ATTRS, etc.
	daemonCore->publish( &m_classAd );
}

/***********************************************************
  Function : reinitialize -
    delete all previuosly alocated memory, read all config params from
    config_file again and init all relevant parameters

    Checking configurations parameters:
    -----------------------------------

    HAD_ID is given.
    HAD_LIST is given and all addresses in it are in the formats :
         (<IP:port>),(IP:port),(<name:port>),(name:port)
    HAD_CYCLE_INTERVAL is given

    Daemon command port and address matches exactly one port and address
    in HAD_LIST.

    In case of any of this errors we should exit with error.
*/
int
HADStateMachine::reinitialize(void)
{
    char* tmp;
    freeResources(); // DELETE all and start everything over from the scratch
    m_masterDaemon = new Daemon( DT_MASTER );

	// Find the name of the controllee, default to negotiator
	tmp = param( "HAD_CONTROLLEE" );
	if ( tmp ) {
		m_controlleeName = tmp;
	}
	else {
		m_controlleeName = strdup( daemonString(DT_NEGOTIATOR) );
	}

	// reconfiguring data members, on which the negotiator location inside the
	// pool depends
    tmp = param( "HAD_USE_PRIMARY" );
    if( tmp ) {
        if(strncasecmp(tmp,"true",strlen("true")) == 0) {
          m_usePrimary = true;
        }
        free( tmp );
    }

    tmp = param( "HAD_LIST" );
    if ( tmp ) {
        m_isPrimary = getHadList( tmp, m_usePrimary,
								  m_otherHadIps, m_allHadIps,
								  m_selfId );
        free( tmp );
    } else {
        utilCrucialError("HAD CONFIGURATION ERROR:"
						 " no HAD_LIST in config file");
    }
	// reconfiguring the rest of the data members: those, which do not affect
	// the negotiator's location
	softReconfigure( );

	// initializing the timers
    m_stateMachineTimerID = daemonCore->Register_Timer (
		0,
		(TimerHandlercpp) &HADStateMachine::cycle,
		"Time to check HAD", this);
    dprintf( D_ALWAYS,"** Register on m_stateMachineTimerID, interval = %d\n",
            m_hadInterval/(MESSAGES_PER_INTERVAL_FACTOR));
	m_updateCollectorTimerId = daemonCore->Register_Timer (
        0, m_updateCollectorInterval,
        (TimerHandlercpp) &HADStateMachine::updateCollectors,
        "Update collector", this );

    if( m_standAloneMode ) {
         //printParamsInformation();
         return TRUE;
    }

    if( m_masterDaemon == NULL ||
        sendControlCmdToMaster(CHILD_OFF_FAST) == false ) {
         utilCrucialError("HAD ERROR: unable to send CHILD_OFF_FAST command");
    }

    //printParamsInformation();
    return TRUE;
}

/***********************************************************
  Function :   cycle()
    called MESSAGES_PER_INTERVAL_FACTOR times per m_hadInterval
    send messages according to a state,
    once in m_hadInterval call step() functions - step of HAD state machine
*/
void
HADStateMachine::cycle(void)
{
    dprintf( D_FULLDEBUG, "-------------- > Timer m_stateMachineTimerID"
        " is called\n");

    utilCancelTimer( m_stateMachineTimerID );
	m_stateMachineTimerID = daemonCore->Register_Timer (
		m_hadInterval/(MESSAGES_PER_INTERVAL_FACTOR),
		(TimerHandlercpp) &HADStateMachine::cycle,
		"Time to check HAD",
		this);

    if(m_callsCounter == 0){ //  once in m_hadInterval
        // step of HAD state machine
        step();
    }
    sendMessages();
    m_callsCounter ++;
    m_callsCounter = m_callsCounter % MESSAGES_PER_INTERVAL_FACTOR;

}

/***********************************************************
  Function :  step()
    called each m_hadInterval, implements one state of the
    state machine.
*/
void
HADStateMachine::step(void)
{

    my_debug_print_buffers();
    switch( m_state ) {
        case PRE_STATE:
			//sendReplicationCommand( HAD_BEFORE_PASSIVE_STATE );
            m_state = PASSIVE_STATE;
            printStep("PRE_STATE","PASSIVE_STATE");
            break;

        case PASSIVE_STATE:
            if( receivedAliveList.IsEmpty() || m_isPrimary ) {
                m_state = ELECTION_STATE;
                printStep( "PASSIVE_STATE","ELECTION_STATE" );
                // we don't want to delete elections buffers
                return;
            } else {
                printStep( "PASSIVE_STATE","PASSIVE_STATE" );
            }

            break;
        case ELECTION_STATE:
        {
			if( !receivedAliveList.IsEmpty() && !m_isPrimary ) {
                m_state = PASSIVE_STATE;
                printStep("ELECTION_STATE","PASSIVE_STATE");
                break;
            }

            // command ALIVE isn't received
            if( checkList(&receivedIdList) == false ) {
                // id bigger than m_selfId is received
                m_state = PASSIVE_STATE;
                printStep("ELECTION_STATE","PASSIVE_STATE");
                break;
            }

			if( m_standAloneMode && m_useReplication ) {
                sendReplicationCommand( HAD_AFTER_ELECTION_STATE );
            }
            // if stand alone mode
            if( m_standAloneMode ) {
                m_state = LEADER_STATE;
                updateCollectorsClassAd( "True" );
				printStep("ELECTION_STATE","LEADER_STATE");
                break;
            }

			// no leader in the system and this HAD has biggest id
            int returnValue = sendControlCmdToMaster(CHILD_ON);

            if( returnValue == TRUE && m_useReplication) {
                sendReplicationCommand( HAD_AFTER_ELECTION_STATE );
            }
            if( returnValue == TRUE ) {
                m_state = LEADER_STATE;
                updateCollectorsClassAd( "True" );
                printStep( "ELECTION_STATE", "LEADER_STATE" );
            } else {
                // TO DO : what with this case ? stay in election case ?
                // return to passive ?
                // may be call sendControlCmdToMaster(CHILD_ON)in a loop?
                dprintf( D_FULLDEBUG,
						 "id %d, cannot send CHILD_ON cmd,"
						 " stay in ELECTION state\n",
                    daemonCore->getpid() );
                utilCrucialError("");
            }

            break;
		}
        case LEADER_STATE:
    		if( ! receivedAliveList.IsEmpty() &&
                  checkList(&receivedAliveList) == false ) {
                // send to master "child_off"
                printStep( "LEADER_STATE","PASSIVE_STATE" );
                m_state = PASSIVE_STATE;
                updateCollectorsClassAd( "False" );

                if( m_useReplication ) {
                    sendReplicationCommand( HAD_AFTER_LEADER_STATE );
                }
                if( ! m_standAloneMode ) {
                    sendControlCmdToMaster( CHILD_OFF_FAST );
                }

                break;
            }
            if( m_useReplication ) {
                sendReplicationCommand( HAD_IN_LEADER_STATE );
            }
            printStep( "LEADER_STATE","LEADER_STATE" );

            break;
	} // end switch
    clearBuffers();
}

/***********************************************************
  Function :
*/
bool
HADStateMachine::sendMessages(void)
{
   switch( m_state ) {
   case ELECTION_STATE:
	   return sendCommandToOthers( HAD_SEND_ID_CMD );
   case LEADER_STATE:
	   return sendCommandToOthers( HAD_ALIVE_CMD ) ;
   default :
	   return false;
   }

}

/***********************************************************
  Function :  sendCommandToOthers( int comm )
    send command "comm" to all HADs in HAD_LIST
*/
bool
HADStateMachine::sendCommandToOthers( int comm )
{

    char* addr;
    m_otherHadIps.rewind();
    while( (addr = m_otherHadIps.next()) ) {

        dprintf( D_FULLDEBUG, "send command %s(%d) to %s\n",
				 utilToString(comm),comm,addr);

        Daemon d( DT_ANY, addr );
        ReliSock sock;

        sock.timeout( m_connectionTimeout );
        sock.doNotEnforceMinimalCONNECT_TIMEOUT();

        // blocking with timeout m_connectionTimeout
        if(!sock.connect( addr, 0, false )) {
            dprintf( D_ALWAYS,"cannot connect to addr %s\n", addr );
            sock.close();
            continue;
        }

        int cmd = comm;
        // startCommand - max timeout is m_connectionTimeout sec
        if( !d.startCommand( cmd, &sock, m_connectionTimeout ) ) {
            dprintf( D_ALWAYS,"cannot start command %s(%d) to addr %s\n",
					 utilToString(comm),cmd,addr);
            sock.close();
            continue;
        }

        if(! m_classAd.put(sock) || !sock.eom()) {
            dprintf( D_ALWAYS, "Failed to send classad to peer\n");
        } else {
            dprintf( D_FULLDEBUG, "Sent classad to peer\n");
        }
        sock.close();
    }

    return true;
}

/* Function    : sendReplicationCommand
 * Arguments   : command - id
 * Return value: success/failure value
 * Description : sends specified command to local replication daemon
 */
bool
HADStateMachine::sendReplicationCommand( int command )
{
    ReliSock sock;

    sock.timeout( m_connectionTimeout );
    sock.doNotEnforceMinimalCONNECT_TIMEOUT();

    // blocking with timeout m_connectionTimeout
	if ( !m_replicationDaemonSinfulString ) {
		EXCEPT( "HAD: Replication sinful string invalid!" );
	}
    if(!sock.connect( m_replicationDaemonSinfulString, 0, false) ) {
        dprintf( D_ALWAYS,
				 "cannot connect to replication daemon, addr %s\n",
				 m_replicationDaemonSinfulString );
        sock.close();

        return false;
    }

    int cmd = command;
    dprintf( D_FULLDEBUG,
			 "send command %s(%d) to replication daemon %s\n",
			 utilToString(cmd), cmd, m_replicationDaemonSinfulString );

    // startCommand - max timeout is m_connectionTimeout sec
    if(! (m_masterDaemon->startCommand(cmd,&sock,m_connectionTimeout )) ) {
        dprintf( D_ALWAYS,
				 "cannot start command %s, addr %s\n",
				 utilToString(cmd), m_replicationDaemonSinfulString );
        sock.close();

        return false;
    }

    char* subsys = const_cast<char*>( daemonCore->InfoCommandSinfulString( ) );

    if( !sock.code(subsys) || !sock.eom() ) {
        dprintf( D_ALWAYS, "send to replication daemon, !sock.code false \n");
        sock.close();

        return false;
    } else {
        dprintf( D_FULLDEBUG,
				 "send to replication daemon, !sock.code true \n");
    }
    sock.close();

    return true;
}

void
HADStateMachine::setReplicationDaemonSinfulString( void )
{
    if( ! m_useReplication ) {
        return ;
    }
    char* tmp = param( "REPLICATION_LIST" );

    if ( ! tmp ) {
        utilCrucialError( utilNoParameterError("REPLICATION_LIST",
                                               "REPLICATION").Value( ) );
    }

    StringList replicationAddressList;
    char*      replicationAddress    = NULL;
	char       buffer[BUFSIZ];

    replicationAddressList.initializeFromString( tmp );
    replicationAddressList.rewind( );

    free( tmp );
    char* host = getHostFromAddr( daemonCore->InfoCommandSinfulString( ) );

	int replicationDaemonIndex = replicationAddressList.number() - 1;

    while( ( replicationAddress = replicationAddressList.next( ) ) ) {
        char* sinfulAddress     = utilToSinful( replicationAddress );

        if( sinfulAddress == 0 ) {
            sprintf( buffer,
					 "HADStateMachine::setReplicationDaemonSinfulString"
					 " invalid address %s\n",
					 replicationAddress );
            utilCrucialError( buffer );

            //continue;
        }
        char* sinfulAddressHost = getHostFromAddr( sinfulAddress );

        if(  (replicationDaemonIndex == m_selfId)     &&
			 (strcmp( sinfulAddressHost, host ) == 0)  ) {
            m_replicationDaemonSinfulString = sinfulAddress;
            free( sinfulAddressHost );
			dprintf( D_ALWAYS,
					"HADStateMachine::setReplicationDaemonSinfulString "
					"corresponding replication daemon - %s\n",
					 sinfulAddress );
            // not freeing 'sinfulAddress', since its referent is pointed by
            // 'replicationDaemonSinfulString' too
            break;
        } else if( replicationDaemonIndex == m_selfId ) {
			sprintf( buffer,
					 "HADStateMachine::setReplicationDaemonSinfulString"
					 "host names of machine and replication daemon do "
					 "not match: %s vs. %s\n", host, sinfulAddressHost);
			utilCrucialError( buffer );
		}

		replicationDaemonIndex --;
        free( sinfulAddressHost );
        free( sinfulAddress );
    }
    free( host );

    // if failed to found the replication daemon in REPLICATION_LIST, just
    // switch off the replication feature
    if( NULL == m_replicationDaemonSinfulString )
    {
        dprintf( D_ALWAYS,
				 "HADStateMachine::setReplicationDaemonSinfulString "
				 "local replication daemon not found in REPLICATION_LIST, "
				 "switching the replication off\n" );
        m_useReplication = false;
    }
}

/***********************************************************
  Function : sendControlCmdToMaster( int comm )
    send command "comm" to master
*/
bool
HADStateMachine::sendControlCmdToMaster( int comm )
{

    ReliSock sock;

    sock.timeout( m_connectionTimeout );
    sock.doNotEnforceMinimalCONNECT_TIMEOUT();

    // blocking with timeout m_connectionTimeout
    if(!sock.connect( m_masterDaemon->addr(), 0, false ) ) {
        dprintf( D_ALWAYS,
				 "cannot connect to master, addr %s\n",
				 m_masterDaemon->addr() );
        sock.close();
        return false;
    }

    int cmd = comm;
    dprintf( D_FULLDEBUG,
			 "send command %s(%d) [%s] to master %s\n",
			 utilToString(cmd), cmd, m_controlleeName,
			 m_masterDaemon->addr() );

    // startCommand - max timeout is m_connectionTimeout sec
    if(! m_masterDaemon->startCommand( cmd, &sock, m_connectionTimeout )  ) {
        dprintf( D_ALWAYS,"cannot start command %s, addr %s\n",
				 utilToString(cmd), m_masterDaemon->addr() );
        sock.close();
        return false;
    }

    if( !sock.code(m_controlleeName) || !sock.eom() ) {
        dprintf( D_ALWAYS, "Failed to send controllee name to master\n");
        sock.close();
        return false;
    } else {
        dprintf( D_FULLDEBUG, "Controllee name sent to master\n");
    }
    sock.close();
    return true;
}

/***********************************************************
  Function :
*/
int
HADStateMachine::pushReceivedAlive( int id )
{
    int* alloc_id = new int[1];
    *alloc_id = id;
    return (receivedAliveList.Append( alloc_id ));
}

/***********************************************************
  Function :
*/
int
HADStateMachine::pushReceivedId( int id )
{
	int* alloc_id = new int[1];
	*alloc_id = id;
	return (receivedIdList.Append( alloc_id ));
}

/***********************************************************
 *  Function :
 * Sets selfId's referent according to my index in the HAD_LIST
 *  ( in reverse order )
 * Initializes otherIps
 *  ( Returns m_isPrimary according to m_usePrimary and first index
 *    in HAD_LIST )
 * Returns the dynamically allocated list of remote HAD daemons sinful
 *  strings in third parameter and index of itself in fourth parameter
*/
bool
HADStateMachine::getHadList( const char *str,
							 bool usePrimary,
							 StringList &otherIps,
							 StringList &allIps,
							 int &selfId )
{
    StringList had_list;
    int counter        = 0;  // priority counter
    bool isPrimaryCopy = false;

    //   initializeFromString() and rewind() return void
    had_list.initializeFromString( str );
    counter = had_list.number() - 1;

    char* try_address;
    had_list.rewind();

    bool iAmPresent = false;
    while( (try_address = had_list.next()) ) {
        char *sinful_addr = utilToSinful( try_address );
		const char *my_sinful = daemonCore->InfoCommandSinfulString();
		if ( NULL == my_sinful ) {
			EXCEPT( "HADStateMachine::initializeHADList():"
					" No sinful from daemonCore!" );
		}
		dprintf(D_ALWAYS,
				"HADStateMachine::initializeHADList my address %s "
				"vs. next address in the list%s\n",
				my_sinful, sinful_addr );
        if( sinful_addr == NULL ) {
            dprintf( D_ALWAYS,
					 "HAD CONFIGURATION ERROR: pid %d", daemonCore->getpid() );
            dprintf( D_ALWAYS,"not valid address %s\n", try_address );

            utilCrucialError( "" );
            continue;
        }
		allIps.insert( sinful_addr );
        if(strcmp( sinful_addr, my_sinful ) == 0 ) {
            iAmPresent = true;
            // HAD id of each HAD is just the index of its <ip:port>
            // in HAD_LIST in reverse order
            selfId = counter;

            if(usePrimary && counter == (had_list.number() - 1)){
				// I am primary
				// Primary is the first one in the HAD_LIST
				// That way primary gets the highest id of all
				isPrimaryCopy = true;
            }
        } else {
            otherIps.insert( sinful_addr );
        }

		// put attention to release memory allocated by malloc with
		// free and by new with delete here utilToSinful returns
		// memory allocated by malloc
        free( sinful_addr );
        counter-- ;
    } // end while

    if( !iAmPresent ) {
		char	buf[1024];
		snprintf( buf, sizeof(buf),
				  "HAD CONFIGURATION ERROR:  my address '%s'"
				  "is not present in HAD_LIST '%s'",
				  daemonCore->InfoCommandSinfulString(), str );
        utilCrucialError( buf );
    }

	return isPrimaryCopy;
}


/***********************************************************
  Function :  checkList( List<int>* list )
    check if "list" contains ID bigger than mine.
    Note that in this implementation Primary always has
    the highest id of all and therefore will always
    win in checkList election process
*/
bool
HADStateMachine::checkList( List<int>* list )
{
    int id;

    list->Rewind();
    while(list->Next( id ) ) {
        if(id > m_selfId){
            return false;
        }
    }
    return true;
}

/***********************************************************
  Function :
*/
void
HADStateMachine::removeAllFromList( List<int>* list )
{
    int* elem;
    list->Rewind();
    while((elem = list->Next()) ) {
        delete elem;
        list->DeleteCurrent();
    }
    //assert(list->IsEmpty());

}

/***********************************************************
    Function :
*/
void
HADStateMachine::clearBuffers(void)
{
    removeAllFromList( &receivedAliveList );
    removeAllFromList( &receivedIdList );
}

/***********************************************************
  Function :   commandHandler(int cmd,Stream *strm)
    cmd can be HAD_ALIVE_CMD or HAD_SEND_ID_CMD
*/
int
HADStateMachine::commandHandlerHad(int cmd, Stream *strm)
{
	char	buf[1024];

    dprintf( D_FULLDEBUG, "commandHandler command %s(%d) is received\n",
			 utilToString(cmd), cmd);

    strm->timeout( m_connectionTimeout );

    ClassAd	ad;
    strm->decode();
    if( ! ad.initFromStream(*strm) ) {
        dprintf( D_ALWAYS, "commandHandler ERROR -  can't read classad\n" );
        return FALSE;
    }
    if( ! strm->end_of_message() ) {
        dprintf( D_ALWAYS, "commandHandlerHad ERROR -  can't read EOM\n" );
        return FALSE;
    }

    int new_id;
	if ( !ad.LookupInteger( ATTR_HAD_SELF_ID, new_id ) ) {
		dprintf( D_ALWAYS, "commandHandler ERROR: ID not in ad received\n" );
		return FALSE;
    }

	if ( !ad.LookupString( ATTR_HAD_CONTROLLEE_NAME, buf, sizeof(buf) ) ) {
		dprintf( D_ALWAYS, "commandHandler ERROR:"
				 " controllee not in ad received\n" );
		return FALSE;
	}
	if ( strcasecmp(buf, m_controlleeName) ) {
		dprintf( D_ALWAYS,
				 "ERROR: controllee different me='%s' other='%s'\n",
				 m_controlleeName, buf);
		return FALSE;
	}

	if ( !ad.LookupString( ATTR_HAD_LIST, buf, sizeof(buf) ) ) {
		dprintf( D_ALWAYS,
				 "commandHandler ERROR: HADLlist not in ad received\n" );
		return FALSE;
	}
	StringList	had_ips( buf );
	if ( ! m_allHadIps.identical( had_ips ) ) {
		char	*cur_str = m_allHadIps.print_to_string( );
		dprintf( D_ALWAYS,
				 "commandHandler: WARNING: HAD IP list different!\n"
				 "\tme='%s'\n"
				 "\tother='%s'\n",
				 cur_str ? cur_str : "NULL", buf );
		if ( cur_str ) {
			free( cur_str );
		}
	}

    switch(cmd){
	case HAD_ALIVE_CMD:
		dprintf( D_FULLDEBUG,
				 "commandHandler received HAD_ALIVE_CMD with id %d\n",
				 new_id);
		pushReceivedAlive( new_id );
		break;

	case HAD_SEND_ID_CMD:
		dprintf( D_FULLDEBUG,
				 "commandHandler received HAD_SEND_ID_CMD with id %d\n",
				 new_id);
		pushReceivedId( new_id );
		break;
    }
	return TRUE;

}

/***********************************************************
  Function :
*/
void
HADStateMachine::printStep( char *curState,char *nextState )
{
      dprintf( D_FULLDEBUG,
                "State machine step : pid <%d> port <%d> "
                "priority <%d> was <%s> go to <%s>\n",
                daemonCore->getpid(),
                daemonCore->InfoCommandPort(),
                m_selfId,
                curState,nextState );
}

/***********************************************************
  Function :
*/
void
HADStateMachine::my_debug_print_list( StringList* str )
{
    str->rewind();
    char* elem;
    dprintf( D_FULLDEBUG, "----> begin print list, id %d\n",
                daemonCore->getpid() );
    while( (elem = str->next()) ) {
        dprintf( D_FULLDEBUG, "----> %s\n",elem );
    }
    dprintf( D_FULLDEBUG, "----> end print list \n" );
}

/***********************************************************
  Function :
*/
void
HADStateMachine::my_debug_print_buffers()
{
    int id;
    dprintf( D_FULLDEBUG, "ALIVE IDs list : \n" );
    receivedAliveList.Rewind();
    while( receivedAliveList.Next( id ) ) {
        dprintf( D_FULLDEBUG, "<%d>\n",id );
    }

    int id2;
    dprintf( D_FULLDEBUG, "ELECTION IDs list : \n" );
    receivedIdList.Rewind();
    while( receivedIdList.Next( id2 ) ) {
        dprintf( D_FULLDEBUG, "<%d>\n",id2 );
    }
}

/***********************************************************
  Function :
*/
void
HADStateMachine::printParamsInformation(void)
{
     dprintf( D_ALWAYS,"** HAD_ID:                 %d\n",
			  m_selfId );
     dprintf( D_ALWAYS,"** HAD_CONTROLLEE:         %s\n",
			  m_controlleeName );
     dprintf( D_ALWAYS,"** HAD_CYCLE_INTERVAL:     %d\n",
			  m_hadInterval );
     dprintf( D_ALWAYS,"** HAD_CONNECTION_TIMEOUT: %d\n",
			  m_connectionTimeout );
     dprintf( D_ALWAYS,"** HAD_USE_PRIMARY:        %s\n",
			  m_usePrimary ? "True":"False" );
     dprintf( D_ALWAYS,"** AM I PRIMARY:           %s\n",
			  m_isPrimary ? "True":"False" );
     dprintf( D_ALWAYS,"** HAD_LIST(others only)\n");
	 dprintf( D_ALWAYS,"** HAD_UPDATE_INTERVAL:    %d\n",
			  m_updateCollectorInterval );
	 dprintf( D_ALWAYS,"** Is replication used:    %s\n",
			  m_useReplication ? "True":"False" );
	 if ( m_useReplication ) {
		 dprintf( D_ALWAYS,"** Replication sinful:     %s\n",
				  m_replicationDaemonSinfulString );
	 }

	 char* addr = NULL;
     m_otherHadIps.rewind();
     while( (addr = m_otherHadIps.next()) ) {
		 dprintf( D_ALWAYS,"**    %s\n",addr);
     }
     dprintf( D_ALWAYS,"** HAD_STAND_ALONE_DEBUG   %s\n",
			  m_standAloneMode ? "True":"False" );

}
/* Function    : updateCollectors
 * Description: sends the classad update to collectors and resets the timer
 *                      for later updates
 */
void
HADStateMachine::updateCollectors(void)
{
    dprintf(D_FULLDEBUG, "HADStateMachine::updateCollectors started\n");

	// If the ad is valid, publish it
	int		index;
    if ( m_classAd.LookupInteger(ATTR_HAD_INDEX, index) ) {
        int successfulUpdatesNumber =
            daemonCore->sendUpdates (UPDATE_HAD_AD, &m_classAd, NULL, true);
        dprintf( D_ALWAYS, "HADStateMachine::updateCollectors %d "
                    "successful updates\n", successfulUpdatesNumber);
    }

    // Reset the timer for sending classads updates to collectors
    utilCancelTimer( m_updateCollectorTimerId );
    m_updateCollectorTimerId = daemonCore->Register_Timer (
		m_updateCollectorInterval,
		(TimerHandlercpp) &HADStateMachine::updateCollectors,
		"Update collector", this);
}
/* Function  : updateCollectorsClassAd
 * Arguments : isHadActive - designates whether the current HAD is active
 * 							 or not, may be equal to either "FALSE" or "TRUE"
 * Description: updates the local classad with information about whether the
 *              HAD is active or not and sends the update to collectors
 */
void
HADStateMachine::updateCollectorsClassAd(const MyString& isHadActive)
{
    MyString line;

    m_classAd.Assign( ATTR_HAD_IS_ACTIVE, isHadActive );

    int successfulUpdatesNumber =
        daemonCore->sendUpdates ( UPDATE_HAD_AD, &m_classAd, NULL, true );
    dprintf( D_ALWAYS, "HADStateMachine::updateCollectorsClassAd %d "
                    "successful updates\n", successfulUpdatesNumber);
}<|MERGE_RESOLUTION|>--- conflicted
+++ resolved
@@ -129,20 +129,17 @@
 */
 HADStateMachine::~HADStateMachine(void)
 {
-<<<<<<< HEAD
-    freeResources();
-=======
+
     ClassAd invalidate_ad;
     MyString line;
 
-    finalize();
+    freeResources();
 
     invalidate_ad.SetMyTypeName( QUERY_ADTYPE );
     invalidate_ad.SetTargetTypeName( HAD_ADTYPE );
-    line.sprintf( "%s == \"%s\"", ATTR_NAME, m_daemonName.Value( ) );
+    line.sprintf( "%s == \"%s\"", ATTR_NAME, m_name.Value( ) );
     invalidate_ad.AssignExpr( ATTR_REQUIREMENTS, line.Value( ) );
     daemonCore->sendUpdates( INVALIDATE_HAD_ADS, &invalidate_ad, NULL, false );
->>>>>>> 6a22270c
 }
 
 
@@ -337,26 +334,11 @@
     m_classAd.SetTargetTypeName("");
 
     MyString line;
-<<<<<<< HEAD
 
     // ATTR_NAME is mandatory in order to be accepted by collector
     m_classAd.Assign( ATTR_NAME, m_name );
     m_classAd.Assign( ATTR_MY_ADDRESS,
 					  daemonCore->InfoCommandSinfulString() );
-=======
-    // 'my_username' allocates dynamic string
-    char* userName = my_username();
-
-    m_daemonName.sprintf( "%s@%s -p %d", userName, my_full_hostname( ),
-				  daemonCore->InfoCommandPort( ) );
-    free( userName );
-    // ATTR_NAME is mandatory in order to be accepted by collector
-    m_classAd->Assign( ATTR_NAME, m_daemonName.Value( ) );
-
-    line.sprintf( "%s = \"%s\"", ATTR_MY_ADDRESS,
-                        daemonCore->InfoCommandSinfulString() );
-    m_classAd->Insert(line.Value());
->>>>>>> 6a22270c
 
 	// declaring boolean attributes this way, no need for \"False\"
     m_classAd.Assign( ATTR_HAD_IS_ACTIVE, false );
