--- conflicted
+++ resolved
@@ -165,14 +165,6 @@
 		}
 	}
 
-<<<<<<< HEAD
-        free( buffer );
-    } else {
-        utilCrucialError( utilConfigurationError("RELEASE_DIR", 
-											     "REPLICATION").Value( ) );
-    }
-=======
->>>>>>> 4e0ff0e3
 	char* spoolDirectory = param( "SPOOL" );
     
     if( spoolDirectory ) {
@@ -332,17 +324,8 @@
 bool
 AbstractReplicatorStateMachine::download( const char* daemonSinfulString )
 {
-<<<<<<< HEAD
-    MyString executable;
-
-    executable.sprintf( "%s/condor_transferer",
-                                m_releaseDirectoryPath.Value( ) );
 	ArgList  processArguments;
-	processArguments.AppendArg( executable.Value() );
-=======
-	ArgList  processArguments;
-	processArguments.AppendArg( m_transfererPath.GetCStr() );
->>>>>>> 4e0ff0e3
+	processArguments.AppendArg( m_transfererPath.Value() );
 	processArguments.AppendArg( "-f" );
 	processArguments.AppendArg( "down" );
 	processArguments.AppendArg( daemonSinfulString );
@@ -355,30 +338,14 @@
     dprintf( D_FULLDEBUG,
 			 "AbstractReplicatorStateMachine::download creating "
 			 "downloading condor_transferer process: \n \"%s\"\n",
-<<<<<<< HEAD
 			 s.Value( ) );
-    // PRIV_USER_FINAL privilege is necessary here to create a user process,
-    // after setting it to PRIV_UNKNOWN, the transferer process failed to
-    // create when the pool was started with real uid of 'root'
-	priv_state privilege;
-
-	if( ! getProcessPrivilege(privilege) ) {
-		dprintf( D_ALWAYS, "AbstractReplicatorStateMachine::download unable to "
-						   "grant to the transferer the necessary privilege\n");
-		return false;
-	}
-	int transfererPid = daemonCore->Create_Process(
-        executable.Value( ),        // name
-=======
-			 s.GetCStr( ) );
 
 	// PRIV_ROOT privilege is necessary here to create the process
 	// so we can read GSI certs <sigh>
 	priv_state privilege = PRIV_ROOT;
 
 	int transfererPid = daemonCore->Create_Process(
-        m_transfererPath.GetCStr( ),  // name
->>>>>>> 4e0ff0e3
+        m_transfererPath.Value( ),    // name
         processArguments,             // args
         privilege,                    // priv
         m_downloadReaperId,           // reaper id
@@ -415,18 +382,8 @@
 bool
 AbstractReplicatorStateMachine::upload( const char* daemonSinfulString )
 {
-<<<<<<< HEAD
-    MyString executable;
-
-    executable.sprintf( "%s/condor_transferer",
-                                m_releaseDirectoryPath.Value( ) );
-
 	ArgList  processArguments;
-	processArguments.AppendArg( executable.Value() );
-=======
-	ArgList  processArguments;
-	processArguments.AppendArg( m_transfererPath.GetCStr() );
->>>>>>> 4e0ff0e3
+	processArguments.AppendArg( m_transfererPath.Value() );
 	processArguments.AppendArg( "-f" );
 	processArguments.AppendArg( "up" );
 	processArguments.AppendArg( daemonSinfulString );
@@ -447,11 +404,7 @@
 	priv_state privilege = PRIV_ROOT;
 
     int transfererPid = daemonCore->Create_Process(
-<<<<<<< HEAD
-        executable.Value( ),        // name
-=======
-        m_transfererPath.GetCStr( ),  // name
->>>>>>> 4e0ff0e3
+        m_transfererPath.Value( ),    // name
         processArguments,             // args
         privilege,                    // priv
         m_uploadReaperId,             // reaper id
