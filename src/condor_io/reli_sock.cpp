--- conflicted
+++ resolved
@@ -43,14 +43,10 @@
 void
 ReliSock::init()
 {
-<<<<<<< HEAD
 	m_auth_in_progress = false;
 	m_authob.reset();
 	m_has_backlog = false;
-=======
-	m_has_backlog = false;
 	m_read_would_block = false;
->>>>>>> c98d1290
 	m_non_blocking = false;
 	ignore_next_encode_eom = FALSE;
 	ignore_next_decode_eom = FALSE;
@@ -482,16 +478,6 @@
 	return retval;
 }
 
-<<<<<<< HEAD
-int
-ReliSock::finish_end_of_message()
-{
-	BlockingModeGuard guard(this, true);
-	int retval = snd_msg.finish_packet(peer_description(), _sock, _timeout);
-	if (retval == 2) m_has_backlog = true;
-	return retval;
-}
-
 	// Ret values:
 	// - TRUE: successfully sent EOM; if set to ignore next EOM, we did nothing.
 	// - FALSE: failure occurred when sending EOM.
@@ -509,32 +495,6 @@
 
 int
 ReliSock::end_of_message()
-=======
-	// Ret values:
-	// - TRUE: successfully sent EOM; if set to ignore next EOM, we did nothing.
-	// - FALSE: failure occurred when sending EOM.
-	// - 2: When encoding mode and non-blocking is enabled, this indicates that
-	//   a subset of the data successfully went to the wire but finish_end_of_message
-	//   needs to be called.
-	// If allow_empty_message is set and there are no bytes to send, return TRUE.
-	// Otherwise, an error occurs if there is no unbuffer bytes.
-int
-ReliSock::end_of_message_nonblocking()
-{
-	BlockingModeGuard guard(this, true);
-	return end_of_message_internal();
-}
-
-int
-ReliSock::end_of_message()
-{
-	BlockingModeGuard guard(this, false);
-	return end_of_message_internal();
-}
-
-int 
-ReliSock::end_of_message_internal()
->>>>>>> c98d1290
 {
 	BlockingModeGuard guard(this, false);
 	return end_of_message_internal();
@@ -645,14 +605,8 @@
 			// This would block and the user asked us to work non-buffered - force the
 			// buffer to grow to hold the data for now.
 			if (retval == 3) {
-<<<<<<< HEAD
-				nw = snd_msg.buf.put_force(&((char *)dta)[nw], sz-nw);
-				m_has_backlog = true;
-				nw += tw;
-=======
 				nw += snd_msg.buf.put_force(&((char *)dta)[nw], sz-nw);
 				m_has_backlog = true;
->>>>>>> c98d1290
 				break;
 			} else if (!retval) {
 				if (dta != NULL)
@@ -941,10 +895,7 @@
 
 void ReliSock::SndMsg::stash_packet()
 {
-<<<<<<< HEAD
-=======
 	dprintf(D_NETWORK, "Stashing packet for later due to non-blocking request.\n");
->>>>>>> c98d1290
 	m_out_buf = new Buf();
 	m_out_buf->swap(buf);
 	buf.reset();
