--- conflicted
+++ resolved
@@ -2015,13 +2015,8 @@
 
 				// This makes a copy of the policy ad, so we don't
 				// have to. 
-<<<<<<< HEAD
-			KeyCacheEntry tmp_key( sesid, &m_sock->peer_addr(), m_private_key,
-=======
-				//sockaddr_in tmp_sin = m_sock->peer_addr().to_sin();
 			condor_sockaddr peer_addr = m_sock->peer_addr();
 			KeyCacheEntry tmp_key( sesid, &peer_addr, m_private_key,
->>>>>>> a670e2ee
 								   &m_auth_info, expiration_time,
 								   session_lease ); 
 			dprintf (D_SECURITY, "SECMAN: added session %s to cache for %s seconds (%ds lease).\n", sesid, dur, session_lease);
