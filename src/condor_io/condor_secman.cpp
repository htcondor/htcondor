/***************************************************************
 *
 * Copyright (C) 1990-2007, Condor Team, Computer Sciences Department,
 * University of Wisconsin-Madison, WI.
 * 
 * Licensed under the Apache License, Version 2.0 (the "License"); you
 * may not use this file except in compliance with the License.  You may
 * obtain a copy of the License at
 * 
 *    http://www.apache.org/licenses/LICENSE-2.0
 * 
 * Unless required by applicable law or agreed to in writing, software
 * distributed under the License is distributed on an "AS IS" BASIS,
 * WITHOUT WARRANTIES OR CONDITIONS OF ANY KIND, either express or implied.
 * See the License for the specific language governing permissions and
 * limitations under the License.
 *
 ***************************************************************/


#include "condor_common.h"
#include "condor_debug.h"
#include "condor_config.h"
#include "condor_ver_info.h"
#include "condor_version.h"
#include "condor_environ.h"

#include "authentication.h"
#include "condor_attributes.h"
#include "condor_adtypes.h"
#include "my_hostname.h"
#include "internet.h"
#include "HashTable.h"
#include "KeyCache.h"
#include "condor_daemon_core.h"
#include "condor_ipverify.h"
#include "condor_secman.h"
#include "classad_merge.h"
#include "daemon.h"
#include "subsystem_info.h"
#include "setenv.h"
#include "ipv6_hostname.h"
#include "condor_auth_passwd.h"
#include "condor_auth_ssl.h"
#include "condor_base64.h"
#include "globus_utils.h" // for warn_on_gsi_config()

#include <sstream>
#include <algorithm>
#include <string>

extern bool global_dc_get_cookie(int &len, unsigned char* &data);

// special security session "hint" used to specify that a new
// security session should be used
char const *USE_TMP_SEC_SESSION = "USE_TMP_SEC_SESSION";

void SecMan::key_printf(int debug_levels, KeyInfo *k) {
	if (param_boolean("SEC_DEBUG_PRINT_KEYS", false)) {
		if (k) {
			char hexout[260];  // holds (at least) a 128 byte key.
			const unsigned char* dataptr = k->getKeyData();
			int   length  =  k->getKeyLength();

			for (int i = 0; (i < length) && (i < 24); i++) {
				sprintf (&hexout[i*2], "%02x", *dataptr++);
			}

			dprintf (debug_levels, "KEYPRINTF: [%i] %s\n", length, hexout);
		} else {
			dprintf (debug_levels, "KEYPRINTF: [NULL]\n");
		}
	}
}



const char SecMan::sec_feat_act_rev[][10] = {
	"UNDEFINED",
	"INVALID",
	"FAIL",
	"YES",
	"NO"
};


const char SecMan::sec_req_rev[][10] = {
	"UNDEFINED",
	"INVALID",
	"NEVER",
	"OPTIONAL",
	"PREFERRED",
	"REQUIRED"
};

KeyCache SecMan::m_default_session_cache;
std::map<std::string,KeyCache*> *SecMan::m_tagged_session_cache = NULL;
std::string SecMan::m_tag;
std::string SecMan::m_token;
std::map<DCpermission, std::string> SecMan::m_tag_methods;
std::string SecMan::m_tag_token_owner;
KeyCache *SecMan::session_cache = &SecMan::m_default_session_cache;
std::string SecMan::m_pool_password;
HashTable<std::string,std::string> SecMan::command_map(hashFunction);
HashTable<std::string,classy_counted_ptr<SecManStartCommand> > SecMan::tcp_auth_in_progress(hashFunction);
int SecMan::sec_man_ref_count = 0;
std::set<std::string> SecMan::m_not_my_family;
char* SecMan::_my_unique_id = 0;
char* SecMan::_my_parent_unique_id = 0;
bool SecMan::_should_check_env_for_unique_id = true;
IpVerify *SecMan::m_ipverify = NULL;
classad::References SecMan::m_resume_proj;

// Forward dec'l; this was previously a SecMan method but not hidden here to discourage
// its use; in all cases, an external caller should use SecMan::getAuthenticationMethods
// instead.
static std::string getDefaultAuthenticationMethods(DCpermission perm);

void
SecMan::setTag(const std::string &tag) {

	if (tag != m_tag) {
		m_tag_token_owner = "";
		m_tag_methods.clear();
	}

        m_tag = tag;
	if (tag.size() == 0) {
		session_cache = &m_default_session_cache;
		return;
	}
	if (m_tagged_session_cache == NULL) {
		m_tagged_session_cache = new std::map<std::string, KeyCache*>();
	}
	std::map<std::string, KeyCache*>::const_iterator iter = m_tagged_session_cache->find(tag);
	KeyCache *tmp = NULL;
	if (iter == m_tagged_session_cache->end()) {
		tmp = new KeyCache();
		m_tagged_session_cache->insert(std::make_pair(tag, tmp));
	} else {
		tmp = iter->second;
	}
	session_cache = tmp;
}


void
SecMan::setTagAuthenticationMethods(DCpermission perm, const std::vector<std::string> &methods)
{
	std::stringstream ss;
	bool first = true;
	for (const auto &method : methods) {
		if (first) first = false;
		else ss << ",";
		ss << method;
	}
	m_tag_methods[perm] = ss.str();
}


const std::string
SecMan::getTagAuthenticationMethods(DCpermission perm)
{
	const auto iter = m_tag_methods.find(perm);
	if (iter == m_tag_methods.end()) {
		return "";
	}
	return iter->second;
}


SecMan::sec_req
SecMan::sec_alpha_to_sec_req(char *b) {
	if (!b || !*b) {  
		// ... that is the question :)
		return SEC_REQ_INVALID;
	}

	switch (toupper(b[0])) {
		case 'R':  // required
		case 'Y':  // yes
		case 'T':  // true
			return SEC_REQ_REQUIRED;
		case 'P':  // preferred
			return SEC_REQ_PREFERRED;
		case 'O':  // optional
			return SEC_REQ_OPTIONAL;
		case 'F':  // false
		case 'N':  // never
			return SEC_REQ_NEVER;
	}

	return SEC_REQ_INVALID;
}


SecMan::sec_feat_act
SecMan::sec_lookup_feat_act( const ClassAd &ad, const char* pname ) {

	char* res = NULL;
	ad.LookupString(pname, &res);

	if (res) {
		char buf[2];
		strncpy (buf, res, 1);
		buf[1] = 0;
		free (res);

		return sec_alpha_to_sec_feat_act(buf);
	}

	return SEC_FEAT_ACT_UNDEFINED;

}

SecMan::sec_feat_act
SecMan::sec_alpha_to_sec_feat_act(char *b) {
	if (!b || !*b) {  
		// ... that is the question :)
		return SEC_FEAT_ACT_INVALID;
	}

	switch (toupper(b[0])) {
		case 'F':  // enact
			return SEC_FEAT_ACT_FAIL;
		case 'Y':  // yes
			return SEC_FEAT_ACT_YES;
		case 'N':  // no
			return SEC_FEAT_ACT_NO;
	}

	return SEC_FEAT_ACT_INVALID;
}


/*
SecMan::sec_act
SecMan::sec_alpha_to_sec_act(char *b) {
	if (!b || !*b) {  
		// ... that is the question :)
		return SEC_ACT_INVALID;
	}

	switch (toupper(b[0])) {
		case 'A':  // ask
			return SEC_REQ_ASK;
		case 'E':  // enact
			return SEC_ENACT;
		case 'U':  // usekey
			return SEC_USEKEY;
		case 'N':  // none
			return SEC_NONE;
	}

	return SEC_INVALID;
}
*/

/*
SecMan::sec_act
SecMan::sec_lookup_act( const ClassAd &ad, const char* pname ) {

	char* res = NULL;
	ad.LookupString(pname, &res);

	if (res) {
		char buf[2];
		strncpy (buf, res, 1);
		buf[1] = 0;
		free (res);

		return sec_alpha_to_sec_act(buf);
	}

	return SEC_UNDEFINED;
}
*/


SecMan::sec_req
SecMan::sec_lookup_req( const ClassAd &ad, const char* pname ) {

	char* res = NULL;
	ad.LookupString(pname, &res);

	if (res) {
		char buf[2];
		strncpy (buf, res, 1);
		buf[1] = 0;
		free (res);

		return sec_alpha_to_sec_req(buf);
	}

	return SEC_REQ_UNDEFINED;
}

SecMan::sec_feat_act
SecMan::sec_req_to_feat_act (sec_req r) {
	if ( (r == SEC_REQ_REQUIRED) || (r == SEC_REQ_PREFERRED) ) {
		return SEC_FEAT_ACT_YES;
	} else {
		return SEC_FEAT_ACT_NO;
	}
}


bool
SecMan::sec_is_negotiable (sec_req r) {
	if ( (r == SEC_REQ_REQUIRED) || (r == SEC_REQ_NEVER) ) {
		return false;
	} else {
		return true;
	}
}


SecMan::sec_req
SecMan::sec_req_param( const char* fmt, DCpermission auth_level, sec_req def ) {
	char *config_value = getSecSetting( fmt, auth_level );

	if (config_value) {
		char buf[2];
		strncpy (buf, config_value, 1);
		buf[1] = 0;
		free (config_value);

		sec_req res = sec_alpha_to_sec_req(buf);

		if (res == SEC_REQ_UNDEFINED || res == SEC_REQ_INVALID) {
			MyString param_name;
			char *value = getSecSetting( fmt, auth_level, &param_name );
			if( res == SEC_REQ_INVALID ) {
				EXCEPT( "SECMAN: %s=%s is invalid!",
				        param_name.c_str(), value ? value : "(null)" );
			}
			if( IsDebugVerbose(D_SECURITY) ) {
				dprintf (D_SECURITY,
				         "SECMAN: %s is undefined; using %s.\n",
				         param_name.c_str(), SecMan::sec_req_rev[def]);
			}
			free(value);

			return def;
		}

		return res;
	}

	return def;
}


	// Determine the valid authentication methods for the current process.  Order of
	// preference is:
	// 1. Methods explicitly set in the current security tag (typically a developer
	//    override of settings).
	// 2. The setting in SEC_<perm>_AUTHENTICATION_METHODS.
	// 3. The default parameters for the permission level.
	// Additionally, (2) and (3) are filtered to ensure they are valid.
std::string
SecMan::getAuthenticationMethods(DCpermission perm) {

	auto methods = getTagAuthenticationMethods(perm);
	if (!methods.empty()) {
		return methods;
	}

	std::unique_ptr<char, decltype(&free)> config_methods(getSecSetting ("SEC_%s_AUTHENTICATION_METHODS", perm), free);

	if (!config_methods) {
		methods = getDefaultAuthenticationMethods(perm);
	} else {
		methods = std::string(config_methods.get());
	}
	if (strstr(methods.c_str(), "GSI")) {
		warn_on_gsi_config();
	}

	return filterAuthenticationMethods(perm, methods);
}

bool
SecMan::getIntSecSetting( int &result, const char* fmt, DCpermissionHierarchy const &auth_level, MyString *param_name /* = NULL */, char const *check_subsystem /* = NULL */ )
{
	return getSecSetting_implementation(&result,NULL,fmt,auth_level,param_name,check_subsystem);
}

char* 
SecMan::getSecSetting( const char* fmt, DCpermissionHierarchy const &auth_level, MyString *param_name /* = NULL */, char const *check_subsystem /* = NULL */ )
{
	char *result = NULL;
	getSecSetting_implementation(NULL,&result,fmt,auth_level,param_name,check_subsystem);
	return result;
}

bool
SecMan::getSecSetting_implementation( int *int_result,char **str_result, const char* fmt, DCpermissionHierarchy const &auth_level, MyString *param_name, char const *check_subsystem )
{
	DCpermission const *perms = auth_level.getConfigPerms();
	bool found;

		// Now march through the list of config settings to look for.  The
		// last one in the list will be DEFAULT_PERM, which we only use
		// if nothing else is found first.

	for( ; *perms != LAST_PERM; perms++ ) {
		MyString buf;
		if( check_subsystem ) {
				// First see if there is a specific config entry for the
				// specified condor subsystem.
			buf.formatstr( fmt, PermString(*perms) );
			buf.formatstr_cat("_%s",check_subsystem);
			if( int_result ) {
				found = param_integer( buf.c_str(), *int_result, false, 0, false, 0, 0 );
			}
			else {
				*str_result = param( buf.c_str() );
				found = *str_result;
			}
			if( found ) {
				if( param_name ) {
						// Caller wants to know the param name.
					param_name->append_to_list(buf);
				}
				return true;
			}
		}

		buf.formatstr( fmt, PermString(*perms) );
		if( int_result ) {
			found = param_integer( buf.c_str(), *int_result, false, 0, false, 0, 0 );
		}
		else {
			*str_result = param( buf.c_str() );
			found = *str_result;
		}
		if( found ) {
			if( param_name ) {
					// Caller wants to know the param name.
				param_name->append_to_list(buf);
			}
			return true;
		}
	}

	return false;
}


void
SecMan::UpdateAuthenticationMetadata(ClassAd &ad)
{
	// We need the trust domain for TOKEN auto-request, but auto-request
	// happens if and only if TOKEN isn't in the method list (indicating
	// that we didn't have one).
	std::string issuer;
	if (param(issuer, "TRUST_DOMAIN")) {
		issuer = issuer.substr(0, issuer.find_first_of(", \t"));
		ad.InsertAttr(ATTR_SEC_TRUST_DOMAIN, issuer);
	}

	std::string method_list_str;
	if (!ad.EvaluateAttrString(ATTR_SEC_AUTHENTICATION_METHODS, method_list_str)) {
		return;
	}
	StringList  method_list( method_list_str.c_str() );
	const char *method;

	method_list.rewind();
	while ( (method = method_list.next()) ) {
		if (!strcmp(method, "TOKEN") || !strcmp(method, "TOKENS") ||
			!strcmp(method, "IDTOKEN") || !strcmp(method, "IDTOKENS"))
		{
			Condor_Auth_Passwd::preauth_metadata(ad);
		}
	}
}


// params() for a bunch of stuff and sets up a class ad describing our security
// preferences/requirements.  returns true if the security policy is valid, and
// false otherwise.

// there are many ways to end up with and 'invalid' security policy.  here are a
// couple:
//
// 6.3-style negotiation is disabled and one of AUTH, ENC, or INTEG were required.
//
// either ENC or INTEG are supposed to happen but AUTH is NEVER (can't exchange
// private key if we don't authenticate)

bool
SecMan::FillInSecurityPolicyAd( DCpermission auth_level, ClassAd* ad, 
								bool raw_protocol,
								bool use_tmp_sec_session,
								bool force_authentication )
{
	if( ! ad ) {
		EXCEPT( "SecMan::FillInSecurityPolicyAd called with NULL ad!" );
	}

	// get values from config file, trying each auth level in the
	// list in turn.  The final level in the list will be "DEFAULT".
	// if that fails, the default value (OPTIONAL) is used.

	sec_req sec_authentication = force_authentication ? SEC_REQ_REQUIRED :
		sec_req_param("SEC_%s_AUTHENTICATION", auth_level, SEC_REQ_OPTIONAL);

	sec_req sec_encryption = sec_req_param(
		"SEC_%s_ENCRYPTION", auth_level, SEC_REQ_OPTIONAL);

	sec_req sec_integrity = sec_req_param(
		 "SEC_%s_INTEGRITY", auth_level, SEC_REQ_OPTIONAL);


	// regarding SEC_NEGOTIATE values:
	// REQUIRED- outgoing will always negotiate, and incoming must
	//           be negotiated as well.
	// PREFERRED- outgoing will try to negotiate but fall back to
	//            6.2 method if necessary.  incoming will allow
	//            negotiated & unnegotiated commands.
	// OPTIONAL- outgoing will be 6.2 style.  incoming will allow
	//           negotiated and unnegotiated commands.
	// NEVER- everything will be 6.2 style

	// as of 6.5.0, the default is PREFERRED

	sec_req sec_negotiation = sec_req_param ("SEC_%s_NEGOTIATION", auth_level, SEC_REQ_PREFERRED);

	if( raw_protocol ) {
		sec_negotiation = SEC_REQ_NEVER;
		sec_authentication = SEC_REQ_NEVER;
		sec_encryption = SEC_REQ_NEVER;
		sec_integrity = SEC_REQ_NEVER;
	}


	if (!ReconcileSecurityDependency (sec_authentication, sec_encryption) ||
		!ReconcileSecurityDependency (sec_authentication, sec_integrity) ||
	    !ReconcileSecurityDependency (sec_negotiation, sec_authentication) ||
	    !ReconcileSecurityDependency (sec_negotiation, sec_encryption) ||
		!ReconcileSecurityDependency (sec_negotiation, sec_integrity)) {

		// houston, we have a problem.  
		dprintf (D_SECURITY, "SECMAN: failure! can't resolve security policy:\n");
		dprintf (D_SECURITY, "SECMAN:   SEC_NEGOTIATION=\"%s\"\n",
				SecMan::sec_req_rev[sec_negotiation]);
		dprintf (D_SECURITY, "SECMAN:   SEC_AUTHENTICATION=\"%s\"\n",
				SecMan::sec_req_rev[sec_authentication]);
		dprintf (D_SECURITY, "SECMAN:   SEC_ENCRYPTION=\"%s\"\n", 
				SecMan::sec_req_rev[sec_encryption]);
		dprintf (D_SECURITY, "SECMAN:   SEC_INTEGRITY=\"%s\"\n", 
				SecMan::sec_req_rev[sec_integrity]);
		return false;
	}

	// auth methods
	auto methods = getAuthenticationMethods(auth_level);
	if (!methods.empty()) {
		ad->Assign (ATTR_SEC_AUTHENTICATION_METHODS, methods.c_str());

		// Some methods may need to insert additional metadata into this ad
		// in order for the client & server to determine if they can be used.
		UpdateAuthenticationMetadata(*ad);
	} else {
		if( sec_authentication == SEC_REQ_REQUIRED ) {
			dprintf( D_SECURITY, "SECMAN: no auth methods, "
					 "but a feature was required! failing...\n" );
			return false;
		} else {
			// disable auth, which disables crypto and integrity.
			// if any of these were required, auth would be required
			// too after calling ReconcileSecurityDependency.
			dprintf( D_SECURITY, "SECMAN: no auth methods, "
			 	"disabling authentication, crypto, and integrity.\n" );
			sec_authentication = SEC_REQ_NEVER;
			sec_encryption = SEC_REQ_NEVER;
			sec_integrity = SEC_REQ_NEVER;
		}
	}

	// crypto methods
	auto crypto_method_raw = SecMan::getSecSetting("SEC_%s_CRYPTO_METHODS", auth_level);
	std::string crypto_method = crypto_method_raw ? crypto_method_raw : SecMan::getDefaultCryptoMethods();
	free(crypto_method_raw);

	crypto_method = SecMan::filterCryptoMethods(crypto_method);

	if (!crypto_method.empty()) {
		ad->Assign (ATTR_SEC_CRYPTO_METHODS, crypto_method);
	} else {
		if( sec_encryption == SEC_REQ_REQUIRED || 
			sec_integrity == SEC_REQ_REQUIRED ) {
			dprintf( D_SECURITY, "SECMAN: no crypto methods, "
					 "but it was required! failing...\n" );
			return false;
		} else {
			dprintf( D_SECURITY, "SECMAN: no crypto methods, "
					 "disabling crypto.\n" );
			sec_encryption = SEC_REQ_NEVER;
			sec_integrity = SEC_REQ_NEVER;
		}
	}


	ad->Assign( ATTR_SEC_NEGOTIATION, SecMan::sec_req_rev[sec_negotiation] );

	ad->Assign ( ATTR_SEC_AUTHENTICATION, SecMan::sec_req_rev[sec_authentication] );

	ad->Assign (ATTR_SEC_ENCRYPTION, SecMan::sec_req_rev[sec_encryption] );

	ad->Assign ( ATTR_SEC_INTEGRITY, SecMan::sec_req_rev[sec_integrity] );

	ad->Assign ( ATTR_SEC_ENACT, "NO" );


	// subsystem
	ad->Assign ( ATTR_SEC_SUBSYSTEM, get_mySubSystem()->getName() );

    char * parent_id = my_parent_unique_id();
    if (parent_id) {
		ad->Assign ( ATTR_SEC_PARENT_UNIQUE_ID, parent_id );
	}

	// pid
	int    mypid = 0;
#ifdef WIN32
	mypid = ::GetCurrentProcessId();
#else
	mypid = ::getpid();
#endif
	ad->Assign ( ATTR_SEC_SERVER_PID, mypid );

	// key duration
	// ZKM TODO HACK
	// need to check kerb expiry.

	// first try the form SEC_<subsys>_<authlev>_SESSION_DURATION
	// if that does not exist, fall back to old form of
	// SEC_<authlev>_SESSION_DURATION.
	int session_duration;

		// set default session duration
	if ( get_mySubSystem()->isType(SUBSYSTEM_TYPE_TOOL) ||
		 get_mySubSystem()->isType(SUBSYSTEM_TYPE_SUBMIT) ) {
			// default for tools is 1 minute.
		session_duration = 60;
	} else {
			// default for daemons is one day.

			// Note that pre 6.6 condors have bugs with re-negotiation
			// of security sessions, so we used to set this to 100 days.
			// That caused memory bloating for dynamic pools.  

		session_duration = 86400;
	}

	char fmt[128];
	sprintf(fmt, "SEC_%s_%%s_SESSION_DURATION", get_mySubSystem()->getName() );
	if( !SecMan::getIntSecSetting(session_duration, fmt, auth_level) ) {
		SecMan::getIntSecSetting(session_duration, "SEC_%s_SESSION_DURATION", auth_level);
	}

	if( use_tmp_sec_session ) {
		// expire this session soon
		session_duration = 60;
	}

		// For historical reasons, session duration is inserted as a string
		// in the ClassAd
	ad->Assign ( ATTR_SEC_SESSION_DURATION, std::to_string(session_duration) );

	int session_lease = 3600;
	SecMan::getIntSecSetting(session_lease, "SEC_%s_SESSION_LEASE", auth_level);
	ad->Assign( ATTR_SEC_SESSION_LEASE, session_lease );

	return true;
}

// Fill'ing in the security policy ad is very expensive, sometimes requiring
// 400 param calls.  Usually, we call it with the same parameters over and over,
// so keep track of the last set of parameters, and cache the last one returned.

bool
SecMan::FillInSecurityPolicyAdFromCache(DCpermission auth_level, ClassAd* &ad, 
								bool raw_protocol,
								bool use_tmp_sec_session,
								bool force_authentication )
{
	if ((m_cached_auth_level == auth_level) &&
		(m_cached_raw_protocol == raw_protocol) &&
		(m_cached_use_tmp_sec_session == use_tmp_sec_session) &&
		(m_cached_force_authentication == force_authentication)) {

			// A Hit!
		if (m_cached_return_value) {
			ad = &m_cached_policy_ad;

		}
		return m_cached_return_value;
	}	

		// Miss...
	m_cached_auth_level = auth_level;
	m_cached_raw_protocol = raw_protocol;
	m_cached_use_tmp_sec_session = use_tmp_sec_session;
	m_cached_force_authentication = force_authentication;
	
	m_cached_policy_ad.Clear(); 
	m_cached_return_value = FillInSecurityPolicyAd(auth_level, &m_cached_policy_ad, raw_protocol, use_tmp_sec_session, force_authentication);
	ad = & m_cached_policy_ad;
	return m_cached_return_value;
}

bool
SecMan::ReconcileSecurityDependency (sec_req &a, sec_req &b) {
	if (a == SEC_REQ_NEVER) {
		if (b == SEC_REQ_REQUIRED) {
			return false;
		} else {
			b = SEC_REQ_NEVER;
		}
	}

	if (b > a) {
		a = b;
	}
	return true;
}


SecMan::sec_feat_act
SecMan::ReconcileSecurityAttribute(const char* attr,
								   const ClassAd &cli_ad, const ClassAd &srv_ad,
								   bool *required ) {

	// extract the values from the classads

	// pointers to string values
	char* cli_buf = NULL;
	char* srv_buf = NULL;

	// enums of the values
	sec_req cli_req;
	sec_req srv_req;


	// get the attribute from each
	cli_ad.LookupString(attr, &cli_buf);
	srv_ad.LookupString(attr, &srv_buf);

		// If some attribute is missing (perhaps because it was part of an old
		// condor version that doesn't support something),
		// we assume that it means the other side doesn't support it and we
		// assume that's equivalent to NEVER.
	if (!cli_buf) {
		cli_buf = strdup("NEVER");
	}
	if (!srv_buf) {
		srv_buf = strdup("NEVER");
	}

	// convert it to an enum
	cli_req = sec_alpha_to_sec_req(cli_buf);
	srv_req = sec_alpha_to_sec_req(srv_buf);

	// free the buffers
	if (cli_buf) {
		free (cli_buf);
	}

	if (srv_buf) {
		free (srv_buf);
	}

	if( required ) {
		// if either party requires this feature, indicate that
		*required = (cli_req == SEC_REQ_REQUIRED || srv_req == SEC_REQ_REQUIRED);
	}

	// this policy is moderately complicated.  make sure you know
	// the implications if you monkey with the below code.  -zach

	// basically, there is a chart of the desired input and output.
	// you can implement this in a number of different ways that are
	// all logically equivelant.  make a karnough map if you really
	// want to find the minimal solution :)

	// right now, the results are symmetric across client and server
	// (i.e. client and server can be switched with the same result)
	// i've marked the redundant rules with (*)

	// Client  Server  Result
	// R       R       YES
	// R       P       YES
	// R       O       YES
	// R       N       FAIL

	// P       R       YES  (*)
	// P       P       YES
	// P       O       YES
	// P       N       NO

	// O       R       YES  (*)
	// O       P       YES  (*)
	// O       O       NO
	// O       N       NO

	// N       R       FAIL (*)
	// N       P       NO   (*)
	// N       O       NO   (*)
	// N       N       NO


	if (cli_req == SEC_REQ_REQUIRED) {
		if (srv_req == SEC_REQ_NEVER) {
			return SEC_FEAT_ACT_FAIL;
		} else {
			return SEC_FEAT_ACT_YES;
		}
	}

	if (cli_req == SEC_REQ_PREFERRED) {
		if (srv_req == SEC_REQ_NEVER) {
			return SEC_FEAT_ACT_NO;
		} else {
			return SEC_FEAT_ACT_YES;
		}
	}

	if (cli_req == SEC_REQ_OPTIONAL) {
		if (srv_req == SEC_REQ_REQUIRED || srv_req == SEC_REQ_PREFERRED) {
			return SEC_FEAT_ACT_YES;
		} else {
			return SEC_FEAT_ACT_NO;
		}
	}

	if (cli_req == SEC_REQ_NEVER) {
		if (srv_req == SEC_REQ_REQUIRED) {
			return SEC_FEAT_ACT_FAIL;
		} else {
			return SEC_FEAT_ACT_NO;
		}
	}

	// cli_req is not in {REQUIRED, PREFERRED, OPTIONAL, NEVER} for some reason.
	return SEC_FEAT_ACT_FAIL;
}


ClassAd *
SecMan::ReconcileSecurityPolicyAds(const ClassAd &cli_ad, const ClassAd &srv_ad) {

	// figure out what to do
	sec_feat_act authentication_action;
	sec_feat_act encryption_action;
	sec_feat_act integrity_action;

	bool auth_required = false;


	authentication_action = ReconcileSecurityAttribute(
								ATTR_SEC_AUTHENTICATION,
								cli_ad, srv_ad, &auth_required );

	encryption_action = ReconcileSecurityAttribute(
								ATTR_SEC_ENCRYPTION,
								cli_ad, srv_ad );

	integrity_action = ReconcileSecurityAttribute(
								ATTR_SEC_INTEGRITY,
								cli_ad, srv_ad );

	if ( (authentication_action == SEC_FEAT_ACT_FAIL) ||
	     (encryption_action == SEC_FEAT_ACT_FAIL) ||
	     (integrity_action == SEC_FEAT_ACT_FAIL) ) {

		// one or more decisions could not be agreed upon, so
		// we fail.

		return NULL;
	}

	// make a classad with the results
	ClassAd * action_ad = new ClassAd();

	action_ad->Assign(ATTR_SEC_AUTHENTICATION, SecMan::sec_feat_act_rev[authentication_action]);

	if( authentication_action == SecMan::SEC_FEAT_ACT_YES ) {
			// record whether the authentication is required or not, so
			// both parties know what to expect if authentication fails
		if( !auth_required ) {
				// this is assumed to be true if not set
			action_ad->Assign(ATTR_SEC_AUTH_REQUIRED,false);
		}
	}

	action_ad->Assign(ATTR_SEC_ENCRYPTION, SecMan::sec_feat_act_rev[encryption_action]);

	action_ad->Assign(ATTR_SEC_INTEGRITY, SecMan::sec_feat_act_rev[integrity_action]);

	char* cli_methods = NULL;
	char* srv_methods = NULL;
	if (cli_ad.LookupString( ATTR_SEC_AUTHENTICATION_METHODS, &cli_methods) &&
		srv_ad.LookupString( ATTR_SEC_AUTHENTICATION_METHODS, &srv_methods)) {

		// send the list for 6.5.0 and higher
		std::string the_methods = ReconcileMethodLists( cli_methods, srv_methods );
		action_ad->Assign(ATTR_SEC_AUTHENTICATION_METHODS_LIST, the_methods);

		// send the single method for pre 6.5.0
		StringList  tmpmethodlist( the_methods.c_str() );
		char* first;
		tmpmethodlist.rewind();
		first = tmpmethodlist.next();
		if (first) {
			action_ad->Assign(ATTR_SEC_AUTHENTICATION_METHODS, first);
		}
	}

	if (cli_methods) {
        free(cli_methods);
    }
	if (srv_methods) {
        free(srv_methods);
    }

	cli_methods = NULL;
	srv_methods = NULL;
	if (cli_ad.LookupString( ATTR_SEC_CRYPTO_METHODS, &cli_methods) &&
		srv_ad.LookupString( ATTR_SEC_CRYPTO_METHODS, &srv_methods)) {

		std::string the_methods = ReconcileMethodLists( cli_methods, srv_methods );
		action_ad->Assign(ATTR_SEC_CRYPTO_METHODS, the_methods);
		action_ad->Assign(ATTR_SEC_CRYPTO_METHODS_LIST, the_methods);
			// AES-GCM will always internally encrypt and do integrity-checking,
			// regardless of what was negotiated.  Might as well say that in the
			// ad so the user is aware!
		if (SEC_FEAT_ACT_YES == authentication_action && "AES" == the_methods.substr(0, the_methods.find(','))) {
			action_ad->Assign(ATTR_SEC_ENCRYPTION, "YES");
			action_ad->Assign(ATTR_SEC_INTEGRITY, "YES");
		}
	}

	if (cli_methods) {
        free( cli_methods );
    }
	if (srv_methods) {
        free( srv_methods );
    }

	// reconcile the session expiration.  it is the SHORTER of
	// client's and server's value.

	int cli_duration = 0;
	int srv_duration = 0;

	char *dur = NULL;
	cli_ad.LookupString(ATTR_SEC_SESSION_DURATION, &dur);
	if (dur) {
		cli_duration = atoi(dur);
		free(dur);
	}

	dur = NULL;
	srv_ad.LookupString(ATTR_SEC_SESSION_DURATION, &dur);
	if (dur) {
		srv_duration = atoi(dur);
		free(dur);
	}

	action_ad->Assign(ATTR_SEC_SESSION_DURATION, std::to_string((cli_duration < srv_duration) ? cli_duration : srv_duration));


		// Session lease time (max unused time) is the shorter of the
		// server's and client's values.  Note that a value of 0 means
		// no lease.  For compatibility with older versions that do not
		// support leases, we choose no lease if either side does not
		// specify one.
	int cli_lease = 0;
	int srv_lease = 0;

	if( cli_ad.LookupInteger(ATTR_SEC_SESSION_LEASE, cli_lease) &&
		srv_ad.LookupInteger(ATTR_SEC_SESSION_LEASE, srv_lease) )
	{
		if( cli_lease == 0 ) {
			cli_lease = srv_lease;
		}
		if( srv_lease == 0 ) {
			srv_lease = cli_lease;
		}
		action_ad->Assign( ATTR_SEC_SESSION_LEASE,
						   cli_lease < srv_lease ? cli_lease : srv_lease );
	}


	action_ad->Assign(ATTR_SEC_ENACT, "YES");

	UpdateAuthenticationMetadata(*action_ad);
	std::string trust_domain;
	if (srv_ad.EvaluateAttrString(ATTR_SEC_TRUST_DOMAIN, trust_domain)) {
		action_ad->InsertAttr(ATTR_SEC_TRUST_DOMAIN, trust_domain);
	}
	std::string issuer_keys;
	if (srv_ad.EvaluateAttrString(ATTR_SEC_ISSUER_KEYS, issuer_keys)) {
		action_ad->InsertAttr(ATTR_SEC_ISSUER_KEYS, issuer_keys);
	}

	return action_ad;

}

class SecManStartCommand: Service, public ClassyCountedPtr {
 public:
	SecManStartCommand (
		int cmd,Sock *sock,bool raw_protocol, bool resume_response,
		CondorError *errstack,int subcmd,StartCommandCallbackType *callback_fn,
		void *misc_data,bool nonblocking,char const *cmd_description,char const *sec_session_id_hint,
		const std::string &owner, const std::vector<std::string> &methods, SecMan *sec_man):

		m_cmd(cmd),
		m_subcmd(subcmd),
		m_sock(sock),
		m_raw_protocol(raw_protocol),
		m_errstack(errstack),
		m_callback_fn(callback_fn),
		m_misc_data(misc_data),
		m_nonblocking(nonblocking),
		m_pending_socket_registered(false),
		m_sec_man(*sec_man),
		m_use_tmp_sec_session(false),
		m_want_resume_response(resume_response),
		m_owner(owner),
		m_methods(methods)
	{
		m_sec_session_id_hint = sec_session_id_hint ? sec_session_id_hint : "";
		if( m_sec_session_id_hint == USE_TMP_SEC_SESSION ) {
			m_use_tmp_sec_session = true;
		}
		m_already_tried_TCP_auth = false;
		if( !m_errstack ) {
			m_errstack = &m_internal_errstack;
		}
		m_is_tcp = (m_sock->type() == Stream::reli_sock);
		m_have_session = false;
		m_new_session = false;
		m_state = SendAuthInfo;
		m_enc_key = NULL;
		m_private_key = NULL;
		if(cmd_description) {
			m_cmd_description = cmd_description;
		}
		else {
			cmd_description = getCommandString(m_cmd);
			if(cmd_description) {
				m_cmd_description = cmd_description;
			}
			else {
				formatstr(m_cmd_description,"command %d",m_cmd);
			}
		}
		m_already_logged_startcommand = false;
		m_negotiation = SecMan::SEC_REQ_UNDEFINED;

		m_sock_had_no_deadline = false;
	}

	~SecManStartCommand() {
		if( m_private_key ) {
			delete m_private_key;
			m_private_key = NULL;
		}

			// we may be called after the daemonCore object
			// has been destructed and nulled out in a 
			// shutdown.  If so, just return now.

		if (!daemonCore) {
			return;
		}

		if( m_pending_socket_registered ) {
			m_pending_socket_registered = false;
			daemonCore->decrementPendingSockets();
		}
			// The callback function _must_ have been called
			// (and set to NULL) by now.
		ASSERT( !m_callback_fn );
	}

		// This function starts a command, as specified by the data
		// passed into the constructor.  The real work is done in
		// startCommand_inner(), but this function exists to guarantee
		// correct cleanup (e.g. calling callback etc.)
	StartCommandResult startCommand();

	void incrementPendingSockets() {
			// This is called to let daemonCore know that we are holding
			// onto a socket which is waiting for some callback other than
			// the obvious Register_Socket() callback, which handles this
			// case automatically.
		if( !m_pending_socket_registered ) {
			m_pending_socket_registered = true;
			daemonCore->incrementPendingSockets();
		}
	}

	int operator== (const SecManStartCommand &other) {
			// We do not care about a deep comparison.
			// This is just to make the compiler happy on
			// SimpleList< classy_counted_ptr< SecManStartCommand > >
		return this == &other;
	}

 private:
	int m_cmd;
	int m_subcmd;
	std::string m_cmd_description;
	Sock *m_sock;
	bool m_raw_protocol;
	CondorError* m_errstack; // caller's errstack, if any, o.w. internal
	CondorError m_internal_errstack;
	StartCommandCallbackType *m_callback_fn;
	void *m_misc_data;
	bool m_nonblocking;
	bool m_pending_socket_registered;
	SecMan m_sec_man; // We create a copy of the original sec_man, so we
	                  // don't have to worry about longevity of it.  It's
	                  // all static data anyway, so this is no big deal.

	std::string m_session_key; // "addr,<cmd>"
	bool m_already_tried_TCP_auth;
	SimpleList<classy_counted_ptr<SecManStartCommand> > m_waiting_for_tcp_auth;
	classy_counted_ptr<SecManStartCommand> m_tcp_auth_command;

	bool m_is_tcp;
	bool m_have_session;
	bool m_new_session;
	bool m_use_tmp_sec_session;
	bool m_already_logged_startcommand;
	bool m_sock_had_no_deadline;
	bool m_want_resume_response;
	ClassAd m_auth_info;
	SecMan::sec_req m_negotiation;
	std::string m_remote_version;
	KeyCacheEntry *m_enc_key;
	KeyInfo* m_private_key;
	std::string m_sec_session_id_hint;
	std::string m_owner;
	std::vector<std::string> m_methods;

		// The generated (and received) keys for ECDH (key exchange).
	std::unique_ptr<EVP_PKEY, decltype(&EVP_PKEY_free)> m_keyexchange{nullptr, &EVP_PKEY_free};
	std::string m_server_pubkey;

	enum StartCommandState {
		SendAuthInfo,
		ReceiveAuthInfo,
		Authenticate,
		AuthenticateContinue,
		AuthenticateFinish,
		ReceivePostAuthInfo,
	} m_state;

		// All functions that call _inner() functions must
		// pass the result of the _inner() function to doCallback().
		// This ensures that when SecManStartCommand is done, the
		// registered callback function will be called in all cases.
	StartCommandResult doCallback( StartCommandResult result );

		// This does most of the work of the startCommand() protocol.
		// It is called from within a wrapper function that guarantees
		// correct cleanup (e.g. callback function being called etc.)
	StartCommandResult startCommand_inner();

		// When trying to start a UDP command, this is called to first
		// get a security session via TCP.  It will continue with the
		// rest of the startCommand protocol once the TCP auth attempt
		// is completed.
	StartCommandResult DoTCPAuth_inner();

		// These functions are called at successive stages in the protocol.
	StartCommandResult sendAuthInfo_inner();
	StartCommandResult receiveAuthInfo_inner();
	StartCommandResult authenticate_inner();
	StartCommandResult authenticate_inner_continue();
	StartCommandResult authenticate_inner_finish();
	StartCommandResult receivePostAuthInfo_inner();

		// This is called when the TCP auth attempt completes.
	static void TCPAuthCallback(bool success,Sock *sock,CondorError *errstack, const std::string &trust_domain, bool should_try_token_request, void *misc_data);

		// This is the _inner() function for TCPAuthCallback().
	StartCommandResult TCPAuthCallback_inner( bool auth_succeeded, Sock *tcp_auth_sock );

		// This is called when we were waiting for another
		// instance to finish a TCP auth session.
	void ResumeAfterTCPAuth(bool auth_succeeded);

		// This is called when we want to wait for a
		// non-blocking socket operation to complete.
	StartCommandResult WaitForSocketCallback();

		// This is where we get called back when a
		// non-blocking socket operation finishes.
	int SocketCallback( Stream *stream );

		// Populate the security ad with information necessary for key exchange.
	bool PopulateKeyExchange();
};

StartCommandResult
SecMan::startCommand(const StartCommandRequest &req)
{
	// This function is simply a convenient wrapper around the
	// SecManStartCommand class, which does the actual work.

	// Initialize IpVerify, if necessary, before starting any network
	// communications.
	m_ipverify->Init();

	// If this is nonblocking, we must create the following on the heap.
	// The blocking case could avoid use of the heap, but for simplicity,
	// we just do the same in both cases.

	classy_counted_ptr<SecManStartCommand> sc = new SecManStartCommand(
		req.m_cmd,
		req.m_sock,
		req.m_raw_protocol,
		req.m_resume_response,
		req.m_errstack,
		req.m_subcmd,
		req.m_callback_fn,
		req.m_misc_data,
		req.m_nonblocking,
		req.m_cmd_description,
		req.m_sec_session_id,
		req.m_owner,
		req.m_methods,
		this);

	ASSERT(sc.get());

	return sc->startCommand();
}

StartCommandResult
SecManStartCommand::doCallback( StartCommandResult result )
{
		// StartCommandContinue is for internal use and should never be the
		// final status returned to the caller.
	ASSERT( result != StartCommandContinue );

	if( result == StartCommandSucceeded ) {
			// Check our policy to make sure the server we have just
			// connected to is authorized.

		char const *server_fqu = m_sock->getFullyQualifiedUser();

		if( IsDebugVerbose(D_SECURITY) ) {
			dprintf(D_SECURITY,
			        "Authorizing server '%s/%s'.\n",
			        server_fqu ? server_fqu : "*",
					m_sock->peer_ip_str() );
		}

		std::string allow_reason;
		std::string deny_reason;

		int authorized = m_sec_man.Verify(
			CLIENT_PERM,
			m_sock->peer_addr(),
			server_fqu,
			allow_reason,
			deny_reason );

		if( authorized != USER_AUTH_SUCCESS ) {
			m_errstack->pushf("SECMAN", SECMAN_ERR_CLIENT_AUTH_FAILED,
			         "DENIED authorization of server '%s/%s' (I am acting as "
			         "the client): reason: %s.",
					 server_fqu ? server_fqu : "*",
					 m_sock->peer_ip_str(), deny_reason.c_str() );
			result = StartCommandFailed;
		}
	}

	if( result == StartCommandFailed && m_errstack == &m_internal_errstack ) {
			// caller did not provide an errstack, so print out the
			// internal one

		dprintf(D_ALWAYS, "ERROR: %s\n", m_internal_errstack.getFullText().c_str());
	}

	if(result != StartCommandInProgress) {
		if( m_sock_had_no_deadline ) {
				// There was no deadline on this socket, so restore
				// it to that state.
			m_sock->set_deadline( 0 );
		}
	}

	if(result == StartCommandInProgress) {
			// Do nothing.
			// We will (MUST) be called again in the future
			// once the final result is known.

		if(!m_callback_fn) {
				// Caller wants us to go ahead and get a session key,
				// but caller will try sending the UDP command later,
				// rather than dealing with a callback.
			result = StartCommandWouldBlock;
		}
	}
	else if(m_callback_fn) {
		bool success = result == StartCommandSucceeded;
		CondorError *cb_errstack = m_errstack == &m_internal_errstack ?
		                           NULL : m_errstack;
		(*m_callback_fn)(success,m_sock,cb_errstack, m_sock->getTrustDomain(),
			m_sock->shouldTryTokenRequest(), m_misc_data);

		m_callback_fn = NULL;
		m_misc_data = NULL;

			// Caller is responsible for deallocating the following
			// in the callback, so do not point to them anymore.
		m_errstack = &m_internal_errstack;
		m_sock = NULL;

			// We just called back with the success/failure code.
			// Therefore, we simply return success to indicate that we
			// successfully called back.
		result = StartCommandSucceeded;
	}

	if( result == StartCommandWouldBlock ) {
			// It is caller's responsibility to delete socket when we
			// return StartCommandWouldBlock, so ensure that we never
			// reference the socket again from now on.
		m_sock = NULL;
	}

	return result;
}

StartCommandResult
SecManStartCommand::startCommand()
{
	// NOTE: if there is a callback function, we _must_ guarantee that it is
	// eventually called in all code paths leading from here.

	// prevent *this from being deleted while this function is executing
	classy_counted_ptr<SecManStartCommand> self = this;

	return doCallback( startCommand_inner() );
}

StartCommandResult
SecManStartCommand::startCommand_inner()
{
	// NOTE: like all _inner() functions, the caller of this function
	// must ensure that the m_callback_fn is called (if there is one).
	std::string old_owner;
		// Reset tag on function exit.
	std::shared_ptr<int> x(nullptr,
		[&](int *){ if (!m_owner.empty()) SecMan::setTag(old_owner); });
	if (!m_owner.empty()) {
		old_owner = SecMan::getTag();
		SecMan::setTag(m_owner);
		if (!m_methods.empty()) {
			SecMan::setTagAuthenticationMethods(CLIENT_PERM, m_methods);
		}
		SecMan::setTagCredentialOwner(m_owner);
	}

	ASSERT(m_sock);
	ASSERT(m_errstack);

	dprintf ( D_SECURITY, "SECMAN: %scommand %i %s to %s from %s port %i (%s%s).\n",
			  m_already_logged_startcommand ? "resuming " : "",
			  m_cmd,
			  m_cmd_description.c_str(),
			  m_sock->peer_description(),
			  m_is_tcp ? "TCP" : "UDP",
			  m_sock->get_port(),
			  m_nonblocking ?  "non-blocking" : "blocking",
			  m_raw_protocol ? ", raw" : "");

	m_already_logged_startcommand = true;


	if( m_sock->deadline_expired() ) {
		std::string msg;
		formatstr(msg, "deadline for %s %s has expired.",
					m_is_tcp && !m_sock->is_connected() ?
					"connection to" : "security handshake with",
					m_sock->peer_description());
		dprintf(D_SECURITY,"SECMAN: %s\n", msg.c_str());
		m_errstack->pushf("SECMAN", SECMAN_ERR_CONNECT_FAILED,
						  "%s", msg.c_str());

		return StartCommandFailed;
	}
	else if( m_nonblocking && m_sock->is_connect_pending() ) {
		dprintf(D_SECURITY,"SECMAN: waiting for TCP connection to %s.\n",
				m_sock->peer_description());
		return WaitForSocketCallback();
	}
	else if( m_is_tcp && !m_sock->is_connected()) {
		std::string msg;
		formatstr(msg, "TCP connection to %s failed.",
					m_sock->peer_description());
		dprintf(D_SECURITY,"SECMAN: %s\n", msg.c_str());
		m_errstack->pushf("SECMAN", SECMAN_ERR_CONNECT_FAILED,
						  "%s", msg.c_str());

		return StartCommandFailed;
	}

		// The following loop executes each part of the protocol in the
		// correct order.  In non-blocking mode, one of the functions
		// may return StartCommandInProgress, in which case we return
		// and wait to be called back to resume where we left off.

	StartCommandResult result = StartCommandSucceeded;
	do {
		switch( m_state ) {
		case SendAuthInfo:
			result = sendAuthInfo_inner();
			break;
		case ReceiveAuthInfo:
			result = receiveAuthInfo_inner();
			break;
		case Authenticate:
			result = authenticate_inner();
			break;
		case AuthenticateContinue:
			result = authenticate_inner_continue();
			break;
		case AuthenticateFinish:
			result = authenticate_inner_finish();
			break;
		case ReceivePostAuthInfo:
			result = receivePostAuthInfo_inner();
			break;
		default:
			EXCEPT("Unexpected state in SecManStartCommand: %d",m_state);
		}
	} while( result == StartCommandContinue );

	return result;
}

bool
SecMan::LookupNonExpiredSession(char const *session_id, KeyCacheEntry *&session_key)
{
	if(!session_cache->lookup(session_id,session_key)) {
		return false;
	}

		// check the expiration.
	time_t cutoff_time = time(0);
	time_t expiration = session_key->expiration();
	if (expiration && expiration <= cutoff_time) {
		session_cache->expire(session_key);
		session_key = NULL;
		return false;
	}
	return true;
}

StartCommandResult
SecManStartCommand::sendAuthInfo_inner()
{
	Sinful destsinful( m_sock->get_connect_addr() );
	Sinful oursinful( global_dc_sinful() );

	// find out if we have a session id to use for this command

	std::string sid;

	sid = m_sec_session_id_hint;
	if( sid.c_str()[0] && !m_raw_protocol && !m_use_tmp_sec_session ) {
		m_have_session = m_sec_man.LookupNonExpiredSession(sid.c_str(), m_enc_key);
		if( m_have_session ) {
			dprintf(D_SECURITY,"Using requested session %s.\n",sid.c_str());
		}
		else {
			dprintf(D_SECURITY,"Ignoring requested session, because it does not exist: %s\n",sid.c_str());
		}
	}

	const std::string &tag = SecMan::getTag();
	if (tag.size()) {
		formatstr(m_session_key, "{%s,%s,<%i>}", tag.c_str(), m_sock->get_connect_addr(), m_cmd);
	} else {
		formatstr(m_session_key, "{%s,<%i>}", m_sock->get_connect_addr(), m_cmd);
	}
	bool found_map_ent = false;
	if( !m_have_session && !m_raw_protocol && !m_use_tmp_sec_session ) {
		found_map_ent = (m_sec_man.command_map.lookup(m_session_key, sid) == 0);
	}
	if (found_map_ent) {
		dprintf (D_SECURITY, "SECMAN: using session %s for %s.\n", sid.c_str(), m_session_key.c_str());
		// we have the session id, now get the session from the cache
		m_have_session = m_sec_man.LookupNonExpiredSession(sid.c_str(), m_enc_key);

		if(!m_have_session) {
			// the session is no longer in the cache... might as well
			// delete this mapping to it.  (we could delete them all, but
			// it requires iterating through the hash table)
			if (m_sec_man.command_map.remove(m_session_key.c_str()) == 0) {
				dprintf (D_SECURITY, "SECMAN: session id %s not found, removed %s from map.\n", sid.c_str(), m_session_key.c_str());
			} else {
				dprintf (D_SECURITY, "SECMAN: session id %s not found and failed to removed %s from map!\n", sid.c_str(), m_session_key.c_str());
			}
		}
	}
	if( !m_have_session && !m_raw_protocol && !m_use_tmp_sec_session && daemonCore && !daemonCore->m_family_session_id.empty() ) {
		// We have a process family security session.
		// Try using it if the following are all true:
		// 1) Peer is on a local network interface
		// 2) If we're using shared port, peer is using same command port as us
		// 3) Peer isn't in m_not_my_family
		if ( m_sock->peer_is_local() && (oursinful.getSharedPortID() == NULL || oursinful.getPortNum() == destsinful.getPortNum()) && m_sec_man.m_not_my_family.count(m_sock->get_connect_addr()) == 0 ) {
			dprintf(D_SECURITY, "Trying family security session for local peer\n");
			m_have_session = m_sec_man.LookupNonExpiredSession(daemonCore->m_family_session_id.c_str(), m_enc_key);
			ASSERT(m_have_session);
		}
	}

	// if we have a private key, we will use the same security policy that
	// was decided on when the key was issued.
	// otherwise, get our security policy and work it out with the server.
	if (m_have_session) {
		MergeClassAds( &m_auth_info, m_enc_key->policy(), true );

		if (IsDebugVerbose(D_SECURITY)) {
			dprintf (D_SECURITY, "SECMAN: found cached session id %s for %s.\n",
					m_enc_key->id(), m_session_key.c_str());
			m_sec_man.key_printf(D_SECURITY, m_enc_key->key());
			dPrintAd( D_SECURITY, m_auth_info );
		}

		// Ensure that CryptoMethods in the resume session ad that we
		// send to the server matches the method and key we plan to use
		// for this connection.
		// Some sessions support a set of possible methods/keys, and
		// some have no method/key.
		if (m_enc_key->key()) {
			Protocol crypto_type = m_enc_key->key()->getProtocol();
			const char *crypto_name = SecMan::getCryptProtocolEnumToName(crypto_type);
			if (crypto_name && crypto_name[0]) {
				m_auth_info.Assign(ATTR_SEC_CRYPTO_METHODS, crypto_name);
			}
		} else {
			m_auth_info.Delete(ATTR_SEC_CRYPTO_METHODS);
		}

		// extract the version attribute current in the classad - it is
		// the version of the remote side.
		// With a non-negotiated session, the version of the peer that last
		// connected to us with this session is a better guide of the
		// peer's version.
		// If m_want_resume_response has been set to false (not the default),
		// respect that request.
		bool negotiated_session = true;
		m_auth_info.LookupBool(ATTR_SEC_NEGOTIATED_SESSION, negotiated_session);
		std::string last_peer_vers;
		if (!negotiated_session) {
			last_peer_vers = m_enc_key->getLastPeerVersion();
		}
		m_auth_info.LookupString(ATTR_SEC_REMOTE_VERSION, m_remote_version);
		if (negotiated_session || last_peer_vers.empty()) {
			if (!m_remote_version.empty()) {
				CondorVersionInfo ver_info(m_remote_version.c_str());
				m_sock->set_peer_version(&ver_info);
				if (m_want_resume_response) {
					m_want_resume_response = ver_info.built_since_version(9, 9, 0);
				}
			} else {
				m_want_resume_response = false;
			}
		} else {
			CondorVersionInfo ver_info(last_peer_vers.c_str());
			if (ver_info.built_since_version(9, 9, 0)) {
				// The socket's peer version will be populated when we
				// get the server's response.
			} else {
				m_want_resume_response = false;
				// Old servers clear out the socket's peer version if the
				// cached session ad don't have a version attribute.
				// Don't set our socket's peer version in that situation,
				// to maintain symmetry of version info between client and
				// server.
				if (!m_remote_version.empty()) {
					m_sock->set_peer_version(&ver_info);
				}
			}
		}

		if (!param_boolean("SEC_ENABLE_RESUME_SERVER_RESPONSE", true)) {
			dprintf(D_SECURITY, "SECMAN: Requesting no server response to resume due to configuration\n");
			m_want_resume_response = false;
		}

		// If we think we're talking to an old peer that doesn't understand
		// the server response to a resumed session, say so in our ad.
		// That way, if we're wrong, we don't get out-of-sync with the server.
		if (m_is_tcp) {
			m_auth_info.Assign(ATTR_SEC_RESUME_RESPONSE, m_want_resume_response);
		}

			// When resuming, always send a nonce; this helps prevent replay attacks.
		std::unique_ptr<unsigned char, decltype(&free)> random_bytes(Condor_Crypt_Base::randomKey(33), &free);
		std::unique_ptr<char, decltype(&free)> encoded_bytes(
			condor_base64_encode(random_bytes.get(), 33, false),
			&free);
		m_auth_info.InsertAttr(ATTR_SEC_NONCE, encoded_bytes.get());

			// Ideally, we would only increment our lease expiration time after
			// verifying that the server renewed the lease on its side.  However,
			// there is no ACK in the protocol, so we just do it here.  Worst case,
			// we may end up trying to use a session that the server threw out,
			// which has the same error-handling as a restart of the server.
		m_enc_key->renewLease();

		// tweak the session if it's UDP
		if(!m_is_tcp) {
			// There's no AES support for UDP, so fall back to
			// BLOWFISH (default) or 3DES if specified.  3DES would
			// be preferred in FIPS mode.
			std::string fallback_method_str = "BLOWFISH";
			if (param_boolean("FIPS", false)) {
				fallback_method_str = "3DES";
			}
			dprintf(D_SECURITY|D_VERBOSE, "SESSION: fallback crypto method would be %s.\n", fallback_method_str.c_str());

			dprintf(D_SECURITY, "SESSION: for outgoing UDP, forcing %s, no MD5\n", fallback_method_str.c_str());
			m_auth_info.Assign(ATTR_SEC_CRYPTO_METHODS, fallback_method_str.c_str());
			// Integrity not needed since these packets are assumed
			// not to be leaving the local host.  Leaving it on
			// might use MD5 and make us non-FIPS compliant.
			m_auth_info.Assign(ATTR_SEC_INTEGRITY, "NO");
		}

		m_new_session = false;
	} else {
		if( !m_sec_man.FillInSecurityPolicyAd(
				CLIENT_PERM, &m_auth_info,
				m_raw_protocol,	m_use_tmp_sec_session) )
		{
				// security policy was invalid.  bummer.
			dprintf( D_ALWAYS, 
					 "SECMAN: ERROR: The security policy is invalid.\n" );
			m_errstack->push("SECMAN", SECMAN_ERR_INVALID_POLICY,
				"Configuration Problem: The security policy is invalid." );
			return StartCommandFailed;
		}

		if (!PopulateKeyExchange()) {
			return StartCommandFailed;
		}

		if (IsDebugVerbose(D_SECURITY)) {
			if( m_use_tmp_sec_session ) {
				dprintf (D_SECURITY, "SECMAN: using temporary security session for %s.\n", m_session_key.c_str() );
			}
			else {
				dprintf (D_SECURITY, "SECMAN: no cached key for %s.\n", m_session_key.c_str());
			}
		}

		// no sessions in udp
		if (m_is_tcp) {
			// for now, always open a session for tcp.
			m_new_session = true;
			m_auth_info.Assign(ATTR_SEC_NEW_SESSION,"YES");
			m_auth_info.Assign(ATTR_SEC_NEGOTIATED_SESSION, true);
		}
	}

	
	if (IsDebugVerbose(D_SECURITY)) {
		dprintf (D_SECURITY, "SECMAN: Security Policy:\n");
		dPrintAd( D_SECURITY, m_auth_info );
	}


	// find out our negotiation policy.
	m_negotiation = m_sec_man.sec_lookup_req( m_auth_info, ATTR_SEC_NEGOTIATION );
	if (m_negotiation == SecMan::SEC_REQ_UNDEFINED) {
		// this code never executes, as a default was already stuck into the
		// classad.
		m_negotiation = SecMan::SEC_REQ_PREFERRED;
		dprintf(D_SECURITY, "SECMAN: missing negotiation attribute, assuming PREFERRED.\n");
	}

	SecMan::sec_feat_act negotiate = m_sec_man.sec_req_to_feat_act(m_negotiation);
	if (negotiate == SecMan::SEC_FEAT_ACT_NO) {
		// old way:
		// code the int and be done.  there is no easy way to try the
		// new way if the old way fails, since it will fail outside
		// the scope of this function.

		if (IsDebugVerbose(D_SECURITY)) {
			dprintf(D_SECURITY, "SECMAN: not negotiating, just sending command (%i)\n", m_cmd);
		}

		// just code the command and be done
		m_sock->encode();
		if(!m_sock->code(m_cmd)) {
			m_errstack->pushf( "SECMAN", SECMAN_ERR_COMMUNICATIONS_ERROR,
							   "Failed to send raw command to %s.",
							   m_sock->peer_description());
			return StartCommandFailed;
		}

		// we must _NOT_ do an end_of_message() here!  Ques?  See Todd or Zach 9/01

		return StartCommandSucceeded;
	}

	// once we have reached this point:
	// we are going to send them a DC_SEC_NEGOTIATE command followed
	// by an auth_info ClassAd.  auth_info tells the server what to
	// do, which is usually to negotiate security options.  in this
	// case, the server will then send back a ClassAd telling us what
	// to do.
	// auth_info could also be a one-way "quickie" authentication,
	// using the security key.  this cannot be done unless there IS
	// a security key of course.

	// so, we know we will do it the new way, but there's a few
	// different kinds of classad we may send.



	// now take action.

	// if we've made it here, we need to talk with the other side
	// to either tell them what to do or ask what they want to do.

	if (IsDebugVerbose(D_SECURITY)) {
		dprintf ( D_SECURITY, "SECMAN: negotiating security for command %i.\n", m_cmd);
	}


	// special case for UDP: we can't actually authenticate via UDP.
	// so, we send a DC_AUTHENTICATE via TCP.  this will get us authenticated
	// and get us a key, which is what needs to happen.

	// however, we cannot do this if the UDP message is addressed to
	// our own daemoncore process, as we are NOT multithreaded and
	// cannot hold a TCP conversation with ourself. so, in this case,
	// we set a cookie in daemoncore and put the cookie in the classad
	// as proof that the message came from ourself.

	bool using_cookie = false;

	if (oursinful.addressPointsToMe(destsinful)) {
		// use a cookie.
		int len = 0;
		unsigned char* randomjunk = NULL;

		global_dc_get_cookie (len, randomjunk);
		
		m_auth_info.Assign(ATTR_SEC_COOKIE,randomjunk);
		dprintf (D_SECURITY, "SECMAN: %s=\"%s\"\n", ATTR_SEC_COOKIE,randomjunk);

		free(randomjunk);
		randomjunk = NULL;

		using_cookie = true;

	} else if ((!m_have_session) && (!m_is_tcp) && (!m_already_tried_TCP_auth)) {
		// can't use a cookie, so try to start a session.
		return DoTCPAuth_inner();
	} else if ((!m_have_session) && (!m_is_tcp) && m_already_tried_TCP_auth) {
			// there still is no session.
			//
			// this means when i sent them the NOP, no session was started.
			// maybe it means their security policy doesn't negotiate.
			// we'll send them this packet either way... if they don't like
			// it, they won't listen.
		if (IsDebugVerbose(D_SECURITY)) {
			dprintf ( D_SECURITY, "SECMAN: UDP has no session to use!\n");
		}

		ASSERT (m_enc_key == NULL);
	}

	// fill in our version
	m_auth_info.Assign(ATTR_SEC_REMOTE_VERSION,CondorVersion());

	// fill in return address, if we are a daemon
	char const* dcss = global_dc_sinful();
	if (dcss) {
		m_auth_info.Assign(ATTR_SEC_SERVER_COMMAND_SOCK, dcss);
	}

	// Tell the server the sinful string we used to contact it
	m_auth_info.Assign(ATTR_SEC_CONNECT_SINFUL, m_sock->get_connect_addr());

	// fill in command
	m_auth_info.Assign(ATTR_SEC_COMMAND, m_cmd);

	if ((m_cmd == DC_AUTHENTICATE) || (m_cmd == DC_SEC_QUERY)) {
		// fill in sub-command
		m_auth_info.Assign(ATTR_SEC_AUTH_COMMAND, m_subcmd);
	}


	/*
	if (send_replay_info) {
		// in some future version,
		// fill in the following:
		//   ServerTime
		//   PID
		//   Counter
		//   MyEndpoint
	}
	*/


	if (!using_cookie && !m_is_tcp) {

		// udp works only with an already established session (gotten from a
		// tcp connection).  if there's no session, there's no way to enable
		// any features.  it could just be that this is a 6.2 daemon we are
		// talking to.  in that case, send the command the old way, as long
		// as that is permitted

		dprintf ( D_SECURITY, "SECMAN: UDP, m_have_session == %i\n",
				(m_have_session?1:0) );

		if (m_have_session) {
			// UDP w/ session
			if (IsDebugVerbose(D_SECURITY)) {
				dprintf ( D_SECURITY, "SECMAN: UDP has session %s.\n", m_enc_key->id());
			}

			SecMan::sec_feat_act will_authenticate = m_sec_man.sec_lookup_feat_act( m_auth_info, ATTR_SEC_AUTHENTICATION );
			SecMan::sec_feat_act will_enable_enc   = m_sec_man.sec_lookup_feat_act( m_auth_info, ATTR_SEC_ENCRYPTION );
			SecMan::sec_feat_act will_enable_mac   = m_sec_man.sec_lookup_feat_act( m_auth_info, ATTR_SEC_INTEGRITY );

			if (will_authenticate == SecMan::SEC_FEAT_ACT_UNDEFINED || 
				will_authenticate == SecMan::SEC_FEAT_ACT_INVALID || 
				will_enable_enc == SecMan::SEC_FEAT_ACT_UNDEFINED || 
				will_enable_enc == SecMan::SEC_FEAT_ACT_INVALID || 
				will_enable_mac == SecMan::SEC_FEAT_ACT_UNDEFINED || 
				will_enable_mac == SecMan::SEC_FEAT_ACT_INVALID ) {

				// suck.

				dprintf ( D_ALWAYS, "SECMAN: action attribute missing from classad\n");
				dPrintAd( D_SECURITY, m_auth_info );
				m_errstack->push( "SECMAN", SECMAN_ERR_ATTRIBUTE_MISSING,
						"Protocol Error: Action attribute missing.");
				return StartCommandFailed;
			}


			KeyInfo* ki  = NULL;
			if (m_enc_key->key()) {
				KeyInfo* key_to_use;
				KeyInfo* fallback_key;

				// There's no AES support for UDP, so fall back to
				// BLOWFISH (default) or 3DES if specified.  3DES would
				// be preferred in FIPS mode.
				std::string fallback_method_str = "BLOWFISH";
				Protocol fallback_method = CONDOR_BLOWFISH;
				if (param_boolean("FIPS", false)) {
					fallback_method_str = "3DES";
					fallback_method = CONDOR_3DES;
				}
				dprintf(D_SECURITY|D_VERBOSE, "SESSION: fallback crypto method would be %s.\n", fallback_method_str.c_str());

				key_to_use = m_enc_key->key();
				fallback_key = m_enc_key->key(fallback_method);

				dprintf(D_SECURITY|D_VERBOSE, "UDP: client normal key (proto %i): %p\n", key_to_use->getProtocol(), key_to_use);
				dprintf(D_SECURITY|D_VERBOSE, "UDP: client fallback key (proto %i): %p\n", (fallback_key ? fallback_key->getProtocol() : 0), fallback_key);
				dprintf(D_SECURITY|D_VERBOSE, "UDP: client m_is_tcp: %i\n", m_is_tcp);

				// if UDP, and we were going to use AES, use fallback instead (if it exists)
				if(!m_is_tcp && (key_to_use->getProtocol() == CONDOR_AESGCM)) {
					if(fallback_key) {
						dprintf(D_SECURITY, "UDP: SWITCHING CRYPTO FROM AES TO %s.\n", fallback_method_str.c_str());
						key_to_use = fallback_key;
					} else {
						// Fail now since this isn't going to work.
						dprintf(D_ALWAYS, "UDP: ERROR: AES not supported for UDP.\n");
						m_errstack->push( "SECMAN", SECMAN_ERR_NO_KEY, "AES not supported for UDP" );
						return StartCommandFailed;
					}
				}
				ki  = new KeyInfo(*(key_to_use));
			}

			if (will_enable_mac == SecMan::SEC_FEAT_ACT_YES) {

				if (!ki) {
					dprintf ( D_ALWAYS, "SECMAN: enable_mac has no key to use, failing...\n");
					m_errstack->push( "SECMAN", SECMAN_ERR_NO_KEY,
							"Failed to establish a crypto key." );
					return StartCommandFailed;
				}

				if (IsDebugVerbose(D_SECURITY)) {
					dprintf (D_SECURITY, "SECMAN: about to enable message authenticator with key type %i\n",
								ki->getProtocol());
					m_sec_man.key_printf(D_SECURITY, ki);
				}

				// prepare the buffer to pass in udp header
				MyString key_id = m_enc_key->id();

				// stick our command socket sinful string in there
				char const* dcsss = global_dc_sinful();
				if (dcsss) {
					key_id += ",";
					key_id += dcsss;
				}

				m_sock->encode();

				// if the encryption method is AES, we don't actually want to enable the MAC
				// here as that instantiates an MD5 object which will cause FIPS to blow up.
				if(ki->getProtocol() != CONDOR_AESGCM) {
					m_sock->set_MD_mode(MD_ALWAYS_ON, ki, key_id.Value());
				} else {
					dprintf(D_SECURITY|D_VERBOSE, "SECMAN: because protocal is AES, not using other MAC.\n");
					m_sock->set_MD_mode(MD_OFF, ki, key_id.Value());
				}

				dprintf ( D_SECURITY, "SECMAN: successfully enabled message authenticator!\n");
			} // if (will_enable_mac)

			bool turn_encryption_on = will_enable_enc == SecMan::SEC_FEAT_ACT_YES;
			if (turn_encryption_on && !ki) {
				dprintf ( D_ALWAYS, "SECMAN: enable_enc no key to use, failing...\n");
				m_errstack->push( "SECMAN", SECMAN_ERR_NO_KEY,
						"Failed to establish a crypto key." );
				return StartCommandFailed;
			}

			if( ki ) {
				if (IsDebugVerbose(D_SECURITY)) {
					dprintf (D_SECURITY, "SECMAN: about to enable encryption.\n");
					m_sec_man.key_printf(D_SECURITY, ki);
				}

					// prepare the buffer to pass in udp header
				MyString key_id = m_enc_key->id();

					// stick our command socket sinful string in there
				char const* dcsss = global_dc_sinful();
				if (dcsss) {
					key_id += ",";
					key_id += dcsss;
				}


				m_sock->encode();
				m_sock->set_crypto_key(turn_encryption_on, ki, key_id.c_str());

				dprintf ( D_SECURITY,
						  "SECMAN: successfully enabled encryption%s.\n",
						  turn_encryption_on ? "" : " (but encryption mode is off by default for this packet)");

				delete ki;
			}
		} else {
			// UDP the old way...  who knows if they get it, we'll just assume they do.
			m_sock->encode();
			if( !m_sock->code(m_cmd) ) {
				m_errstack->pushf( "SECMAN", SECMAN_ERR_COMMUNICATIONS_ERROR,
								   "Failed to send raw UDP command to %s.",
								   m_sock->peer_description() );
				return StartCommandFailed;
			}
			return StartCommandSucceeded;
		}
	}


	// now send the actual DC_AUTHENTICATE command
	if (IsDebugVerbose(D_SECURITY)) {
		dprintf ( D_SECURITY, "SECMAN: sending DC_AUTHENTICATE command\n");
	}
	int authcmd = DC_AUTHENTICATE;
    m_sock->encode();
	if (! m_sock->code(authcmd)) {
		dprintf ( D_ALWAYS, "SECMAN: failed to send DC_AUTHENTICATE\n");
		m_errstack->push( "SECMAN", SECMAN_ERR_COMMUNICATIONS_ERROR,
						"Failed to send DC_AUTHENTICATE message." );
		return StartCommandFailed;
	}


	if (IsDebugVerbose(D_SECURITY)) {
		dprintf ( D_SECURITY, "SECMAN: sending following classad:\n");
		dPrintAd ( D_SECURITY, m_auth_info );
	}

	// send the classad
	// if we are resuming, use the projection so we send the minimum number of attributes
	if (! putClassAd(m_sock, m_auth_info, 0, m_have_session ? SecMan::getResumeProj() : NULL)) {
		dprintf ( D_ALWAYS, "SECMAN: failed to send auth_info (resume was %i)\n", m_have_session);
		m_errstack->push( "SECMAN", SECMAN_ERR_COMMUNICATIONS_ERROR,
						"Failed to send auth_info." );
		return StartCommandFailed;
	}
		// Remove ECDH key; we don't need it in the policy.
	m_auth_info.Delete(ATTR_SEC_ECDH_PUBLIC_KEY);

		// No need to keep the nonce around as it's never used again.
	m_auth_info.Delete(ATTR_SEC_NONCE);

	if (m_is_tcp) {

		if (! m_sock->end_of_message()) {
			dprintf ( D_ALWAYS, "SECMAN: failed to end classad message\n");
			m_errstack->push( "SECMAN", SECMAN_ERR_COMMUNICATIONS_ERROR,
						"Failed to end classad message." );
			return StartCommandFailed;
		}
	}

	m_state = ReceiveAuthInfo;
	return StartCommandContinue;
}

StartCommandResult
SecManStartCommand::receiveAuthInfo_inner()
{
	if (m_is_tcp) {
		if (m_sec_man.sec_lookup_feat_act(m_auth_info, ATTR_SEC_ENACT) != SecMan::SEC_FEAT_ACT_YES) {

			// if we asked them what to do, get their response

			if( m_nonblocking && !m_sock->readReady() ) {
				return WaitForSocketCallback();
			}

			ClassAd auth_response;
			m_sock->decode();

			if (!getClassAd(m_sock, auth_response) ||
				!m_sock->end_of_message() ) {

				// if we get here, it means the serve accepted our connection
				// but dropped it after we sent the DC_AUTHENTICATE.

				// We used to conclude from this that our peer must be
				// too old to understand DC_AUTHENTICATE, so we would
				// reconnect and try sending a raw command (unless our
				// config required negotiation).  However, this is no
				// longer considered worth doing, because the most
				// likely case is not that our peer doesn't understand
				// but that something else caused us to fail to get a
				// response. Trying to reconnect can just make things
				// worse in this case.

				dprintf ( D_ALWAYS, "SECMAN: no classad from server, failing\n");
				m_errstack->push( "SECMAN", SECMAN_ERR_COMMUNICATIONS_ERROR,
						"Failed to end classad message." );
				return StartCommandFailed;
			}


			if (IsDebugVerbose(D_SECURITY)) {
				dprintf ( D_SECURITY, "SECMAN: server responded with:\n");
				dPrintAd( D_SECURITY, auth_response );
			}

				// Record the remote trust domain, if present
			std::string trust_domain;
			if (auth_response.EvaluateAttrString(ATTR_SEC_TRUST_DOMAIN, trust_domain)) {
				m_sock->setTrustDomain(trust_domain);
			}

				// Record any pubkeys; will be used later for key derivation.
			auth_response.EvaluateAttrString(ATTR_SEC_ECDH_PUBLIC_KEY, m_server_pubkey);

				// Get rid of our sinful address in what will become
				// the session policy ad.  It's there because we sent
				// it to our peer, but no need to keep it around in
				// our copy of the session.  In fact, if we did, this
				// would cause performance problems in the KeyCache
				// index, which would contain a lot of (useless) index
				// entries for our own sinful address.
			m_auth_info.Delete( ATTR_SEC_SERVER_COMMAND_SOCK );
				// Ditto for our pid info.
			m_auth_info.Delete( ATTR_SEC_SERVER_PID );
			m_auth_info.Delete( ATTR_SEC_PARENT_UNIQUE_ID );

			// it makes a difference if the version is empty, so we must
			// explicitly delete it before we copy it.
			m_auth_info.Delete(ATTR_SEC_REMOTE_VERSION);
			m_sec_man.sec_copy_attribute( m_auth_info, auth_response, ATTR_SEC_REMOTE_VERSION );
			m_auth_info.LookupString(ATTR_SEC_REMOTE_VERSION,m_remote_version);
			if( !m_remote_version.empty() ) {
				CondorVersionInfo ver_info(m_remote_version.c_str());
				m_sock->set_peer_version(&ver_info);
			}
			m_sec_man.sec_copy_attribute( m_auth_info, auth_response, ATTR_SEC_ENACT );
			m_sec_man.sec_copy_attribute( m_auth_info, auth_response, ATTR_SEC_AUTHENTICATION_METHODS_LIST );
			m_sec_man.sec_copy_attribute( m_auth_info, auth_response, ATTR_SEC_AUTHENTICATION_METHODS );
			m_sec_man.sec_copy_attribute( m_auth_info, auth_response, ATTR_SEC_CRYPTO_METHODS );
			m_sec_man.sec_copy_attribute( m_auth_info, auth_response, ATTR_SEC_CRYPTO_METHODS_LIST );
			m_sec_man.sec_copy_attribute( m_auth_info, auth_response, ATTR_SEC_AUTHENTICATION );
			m_sec_man.sec_copy_attribute( m_auth_info, auth_response, ATTR_SEC_AUTH_REQUIRED );
			m_sec_man.sec_copy_attribute( m_auth_info, auth_response, ATTR_SEC_ENCRYPTION );
			m_sec_man.sec_copy_attribute( m_auth_info, auth_response, ATTR_SEC_INTEGRITY );
			m_sec_man.sec_copy_attribute( m_auth_info, auth_response, ATTR_SEC_SESSION_DURATION );
			m_sec_man.sec_copy_attribute( m_auth_info, auth_response, ATTR_SEC_SESSION_LEASE );

			m_sec_man.sec_copy_attribute( m_auth_info, auth_response, ATTR_SEC_ISSUER_KEYS);
			m_sec_man.sec_copy_attribute( m_auth_info, auth_response, ATTR_SEC_TRUST_DOMAIN);
			m_sec_man.sec_copy_attribute( m_auth_info, auth_response, ATTR_SEC_LIMIT_AUTHORIZATION);

			m_auth_info.Delete(ATTR_SEC_NEW_SESSION);

			m_auth_info.Assign(ATTR_SEC_USE_SESSION, "YES");

			std::string encryption;
			if (auth_response.EvaluateAttrString(ATTR_SEC_ENCRYPTION, encryption) && encryption == "YES") {
				std::string crypto_method_list;
				if (!auth_response.EvaluateAttrString(ATTR_SEC_CRYPTO_METHODS, crypto_method_list) ||
					crypto_method_list.empty())
				{
					dprintf(D_ALWAYS, "SECMAN: Remote server requires encryption but provided no crypto method to use.\n");
					m_errstack->push( "SECMAN", SECMAN_ERR_INVALID_POLICY, "Remote server requires encryption but provided no crypto method to use; potentially there were no mutually-compatible methods enabled between client and server." );
					return StartCommandFailed;
				}
				std::string crypto_method = crypto_method_list.substr(0, crypto_method_list.find(','));
				if (SecMan::filterCryptoMethods(crypto_method).empty()) {
					dprintf(D_ALWAYS, "SECMAN: Remote server suggested a crypto method (%s) we don't support.\n", crypto_method.c_str());
					m_errstack->pushf( "SECMAN", SECMAN_ERR_INVALID_POLICY, "Remote server suggested a crypto method (%s) we don't support", crypto_method.c_str());
					return StartCommandFailed;
				}
			}

			m_sock->encode();

		}

	}

	m_state = Authenticate;
	return StartCommandContinue;
}

StartCommandResult
SecManStartCommand::authenticate_inner()
{
	if( m_is_tcp ) {
		SecMan::sec_feat_act will_authenticate = m_sec_man.sec_lookup_feat_act( m_auth_info, ATTR_SEC_AUTHENTICATION );
		SecMan::sec_feat_act will_enable_enc   = m_sec_man.sec_lookup_feat_act( m_auth_info, ATTR_SEC_ENCRYPTION );
		SecMan::sec_feat_act will_enable_mac   = m_sec_man.sec_lookup_feat_act( m_auth_info, ATTR_SEC_INTEGRITY );

		if (will_authenticate == SecMan::SEC_FEAT_ACT_UNDEFINED || 
			will_authenticate == SecMan::SEC_FEAT_ACT_INVALID || 
			will_enable_enc == SecMan::SEC_FEAT_ACT_UNDEFINED || 
			will_enable_enc == SecMan::SEC_FEAT_ACT_INVALID || 
			will_enable_mac == SecMan::SEC_FEAT_ACT_UNDEFINED || 
			will_enable_mac == SecMan::SEC_FEAT_ACT_INVALID ) {

			// missing some essential info.

			dprintf ( D_SECURITY, "SECMAN: action attribute missing from classad, failing!\n");
			dPrintAd( D_SECURITY, m_auth_info );
			m_errstack->push( "SECMAN", SECMAN_ERR_ATTRIBUTE_MISSING,
						"Protocol Error: Action attribute missing.");
			return StartCommandFailed;
		}

		// When resuming an existing security session, will_authenticate
		// reflects the original decision about whether to authenticate.
		// We don't want to re-authenticate when resuming, so force
		// will_authenticate to SEC_FEAT_ACT_NO in that case.
		if ( will_authenticate == SecMan::SEC_FEAT_ACT_YES ) {
			if ((!m_new_session)) {
				dprintf( D_SECURITY, "SECMAN: resume, NOT reauthenticating.\n" );
				will_authenticate = SecMan::SEC_FEAT_ACT_NO;
			} else {
				dprintf( D_SECURITY, "SECMAN: new session, doing initial authentication.\n" );
			}
		}

		

		// at this point, we know exactly what needs to happen.  if we asked
		// the other side, their choice is in will_authenticate.  if we
		// didn't ask, then our choice is in will_authenticate.



		if (will_authenticate == SecMan::SEC_FEAT_ACT_YES) {

			ASSERT (m_sock->type() == Stream::reli_sock);

			if (IsDebugVerbose(D_SECURITY)) {
				dprintf ( D_SECURITY, "SECMAN: authenticating RIGHT NOW.\n");
			}
			char * auth_methods = NULL;
			m_auth_info.LookupString( ATTR_SEC_AUTHENTICATION_METHODS_LIST, &auth_methods );
			if (auth_methods) {
				if (IsDebugVerbose(D_SECURITY)) {
					dprintf (D_SECURITY, "SECMAN: AuthMethodsList: %s\n", auth_methods);
				}
			} else {
				// lookup the 6.4 attribute name
				m_auth_info.LookupString( ATTR_SEC_AUTHENTICATION_METHODS, &auth_methods );
				if (IsDebugVerbose(D_SECURITY)) {
					dprintf (D_SECURITY, "SECMAN: AuthMethods: %s\n", auth_methods);
				}
			}

			if (!auth_methods) {
				// there's no auth methods.
				dprintf ( D_ALWAYS, "SECMAN: no auth method!, failing.\n");
				m_errstack->push( "SECMAN", SECMAN_ERR_ATTRIBUTE_MISSING,
						"Protocol Error: No auth methods.");
				return StartCommandFailed;
			} else {
				dprintf ( D_SECURITY, "SECMAN: Auth methods: %s\n", auth_methods);
			}

			m_sock->setPolicyAd(m_auth_info);
			int auth_timeout = m_sec_man.getSecTimeout( CLIENT_PERM );
			int auth_result = m_sock->authenticate(m_private_key, auth_methods, m_errstack, auth_timeout, m_nonblocking, NULL);

			if (auth_methods) {
				free(auth_methods);
			}

			if( auth_result == 2 ) {
				m_state = AuthenticateContinue;
				return WaitForSocketCallback();
			} else if( !auth_result ) {
				bool auth_required = true;
				m_auth_info.LookupBool(ATTR_SEC_AUTH_REQUIRED,auth_required);

				if( auth_required ) {
					dprintf( D_ALWAYS,
							"SECMAN: required authentication with %s failed, so aborting command %s.\n",
							m_sock->peer_description(),
							m_cmd_description.c_str());
					return StartCommandFailed;
				}
				dprintf( D_SECURITY|D_FULLDEBUG,
						"SECMAN: authentication with %s failed but was not required, so continuing.\n",
						m_sock->peer_description() );
			}

			// !m_new_session is equivalent to use_session in this client.
		} else if (!m_new_session) {

				// AES-GCM mode keeps a checksum of the security handshake; by having
				// a random nonce in the client and server side, each connection has
				// a unique header, meaning any attempted replay will fail due to the
				// incorrect checksum.
			if (m_want_resume_response) {

				if (m_nonblocking && !m_sock->readReady()) {
					return WaitForSocketCallback();
				}
				ClassAd auth_response;
				m_sock->decode();

				if (!getClassAd(m_sock, auth_response) ||
					!m_sock->end_of_message()) {

					dprintf (D_ALWAYS, "SECMAN: Failed to read resume session response classad from server.\n");
					m_errstack->push( "SECMAN", SECMAN_ERR_COMMUNICATIONS_ERROR,
						"Failed to read resume session response classad from server." );
					return StartCommandFailed;
				}
				if (IsDebugVerbose(D_SECURITY)) {
					dprintf(D_SECURITY, "SECMAN: server responded to resume session with:\n");
					dPrintAd(D_SECURITY, auth_response);
				}

				std::string response_rc;
				auth_response.LookupString(ATTR_SEC_RETURN_CODE,response_rc);
				if (response_rc == "SID_NOT_FOUND") {
					dprintf(D_ALWAYS, "SECMAN: Server rejected our session id\n");
					m_errstack->push("SECMAN", SECMAN_ERR_NO_SESSION, "Server rejected our session id");
					bool negotiated_session = true;
					m_auth_info.LookupBool(ATTR_SEC_NEGOTIATED_SESSION, negotiated_session);
					if (negotiated_session) {
						dprintf(D_ALWAYS, "SECMAN: Invalidating negotiated session rejected by peer\n");
						std::string sid;
						m_auth_info.LookupString(ATTR_SEC_SID, sid);
						m_sec_man.invalidateKey(sid.c_str());
					}
					return StartCommandFailed;
				} else if (response_rc != "" && response_rc != "AUTHORIZED") {
					std::string err_msg;
					formatstr(err_msg, "Received \"%s\" from server", response_rc.c_str());
					dprintf(D_ALWAYS, "SECMAN: FAILED: %s\n", err_msg.c_str());
					m_errstack->push("SECMAN", SECMAN_ERR_AUTHORIZATION_FAILED, err_msg.c_str());
					return StartCommandFailed;
				}

				std::string peer_version;
				if (auth_response.LookupString(ATTR_SEC_REMOTE_VERSION, peer_version)) {
					CondorVersionInfo ver_info(peer_version.c_str());
					m_sock->set_peer_version(&ver_info);
				}
			}

			// we are using this key
			if (m_enc_key && m_enc_key->key()) {
				m_private_key = new KeyInfo(*(m_enc_key->key()));
			} else {
				ASSERT (m_private_key == NULL);
			}
		}
	}
        m_state = AuthenticateFinish;
        return StartCommandContinue;

}

StartCommandResult
SecManStartCommand::authenticate_inner_continue()
{
	int auth_result = m_sock->authenticate_continue(m_errstack, true, NULL);

	if( auth_result == 2 ) {
		return WaitForSocketCallback();
	} else if( !auth_result ) {
		bool auth_required = true;
		m_auth_info.LookupBool(ATTR_SEC_AUTH_REQUIRED,auth_required);

		if( auth_required ) {
			dprintf( D_ALWAYS,
				"SECMAN: required authentication with %s failed, so aborting command %s.\n",
                                                         m_sock->peer_description(),
                                                         m_cmd_description.c_str());
			return StartCommandFailed;
		}
		dprintf( D_SECURITY|D_FULLDEBUG,
			"SECMAN: authentication with %s failed but was not required, so continuing.\n",
			m_sock->peer_description() );
	}

	m_state = AuthenticateFinish;
	return StartCommandContinue;
}

StartCommandResult
SecManStartCommand::authenticate_inner_finish()
{
	if( m_is_tcp ) {
		SecMan::sec_feat_act will_enable_enc   = m_sec_man.sec_lookup_feat_act( m_auth_info, ATTR_SEC_ENCRYPTION );
		SecMan::sec_feat_act will_enable_mac   = m_sec_man.sec_lookup_feat_act( m_auth_info, ATTR_SEC_INTEGRITY );

			// We've successfully authenticated; clear out any prior authentication errors
			// so they don't affect future messages in the stack.
		m_errstack->clear();

		if (!m_server_pubkey.empty()) {
			std::string crypto_method;
			if (!m_auth_info.EvaluateAttrString(ATTR_SEC_CRYPTO_METHODS, crypto_method)) {
				dprintf(D_SECURITY, "SECMAN: No crypto methods enabled for request from %s.\n", m_sock->peer_description() );
				return StartCommandFailed;
			}
			Protocol method = SecMan::getCryptProtocolNameToEnum(crypto_method.c_str());

			size_t keylen = method == CONDOR_AESGCM ? SEC_SESSION_KEY_LENGTH_V9 : SEC_SESSION_KEY_LENGTH_OLD;
			std::unique_ptr<unsigned char, decltype(&free)> rbuf(static_cast<unsigned char*>(malloc(keylen)), &free);
			if (!SecMan::FinishKeyExchange(std::move(m_keyexchange), m_server_pubkey.c_str(), rbuf.get(), keylen, m_errstack)) {
				dprintf(D_SECURITY, "SECMAN: Failed to generate a symmetric key for session with %s: %s.\n", m_sock->peer_description(), m_errstack->getFullText().c_str());
				return StartCommandFailed;
			}

			dprintf (D_SECURITY, "SECMAN: generating %s key for session with %s...\n", crypto_method.c_str(), m_sock->peer_description());
			m_private_key = new KeyInfo(rbuf.get(), keylen, method, 0);
		}

		// We must configure encryption before integrity on the socket
		// when using AES over TCP. If we do integrity first, then ReliSock
		// will initialize an MD5 context and then tear it down when it
		// learns it's doing AES. This breaks FIPS compliance.
		if (will_enable_enc == SecMan::SEC_FEAT_ACT_YES) {

			if (!m_private_key) {
				dprintf ( D_ALWAYS, "SECMAN: enable_enc no key to use, failing...\n");
				m_errstack->push ("SECMAN", SECMAN_ERR_NO_KEY,
							"Failed to establish a crypto key." );
				return StartCommandFailed;
			}

			if (IsDebugVerbose(D_SECURITY)) {
				dprintf (D_SECURITY, "SECMAN: about to enable encryption.\n");
				m_sec_man.key_printf(D_SECURITY, m_private_key);
			}

			m_sock->encode();
			m_sock->set_crypto_key(true, m_private_key);

			dprintf ( D_SECURITY, "SECMAN: successfully enabled encryption!\n");
		} else {
			// we aren't going to enable encryption for everything.  but we should
			// still have a secret key ready to go in case someone decides to turn
			// it on later.
			m_sock->encode();
			m_sock->set_crypto_key(false, m_private_key);
		}

		if (will_enable_mac == SecMan::SEC_FEAT_ACT_YES) {

			if (!m_private_key) {
				dprintf ( D_ALWAYS, "SECMAN: enable_mac has no key to use, failing...\n");
				m_errstack->push ("SECMAN", SECMAN_ERR_NO_KEY,
							"Failed to establish a crypto key." );
				return StartCommandFailed;
			}

			if (IsDebugVerbose(D_SECURITY)) {
				dprintf (D_SECURITY, "SECMAN: about to enable message authenticator with key type %i\n",
							m_private_key->getProtocol());
				m_sec_man.key_printf(D_SECURITY, m_private_key);
			}

			m_sock->encode();

			// if the encryption method is AES, we don't actually want to enable the MAC
			// here as that instantiates an MD5 object which will cause FIPS to blow up.
			if(m_private_key->getProtocol() != CONDOR_AESGCM) {
				m_sock->set_MD_mode(MD_ALWAYS_ON, m_private_key);
			} else {
				dprintf(D_SECURITY|D_VERBOSE, "SECMAN: because protocal is AES, not using other MAC.\n");
				m_sock->set_MD_mode(MD_OFF, m_private_key);
			}

			dprintf ( D_SECURITY, "SECMAN: successfully enabled message authenticator!\n");
		} else {
			// we aren't going to enable hasing.  but we should still set the secret key
			// in case we decide to turn it on later.
			m_sock->encode();
			m_sock->set_MD_mode(MD_OFF, m_private_key);
		}

	}

	m_state = ReceivePostAuthInfo;
	return StartCommandContinue;
}

StartCommandResult
SecManStartCommand::receivePostAuthInfo_inner()
{
	if( m_is_tcp ) {
		if (m_new_session) {
			// There is no pending data to send, so the following is a no-op.
			// Why is it being done?  Perhaps to ensure clean state of the
			// socket?
			m_sock->encode();
			m_sock->end_of_message();

			if( m_nonblocking && !m_sock->readReady() ) {
				return WaitForSocketCallback();
			}

			// receive a classAd containing info about new session.
			ClassAd post_auth_info;
			m_sock->decode();
			if (!getClassAd(m_sock, post_auth_info) || !m_sock->end_of_message()) {
				std::string errmsg;
				formatstr(errmsg, "Failed to received post-auth ClassAd");
				dprintf (D_ALWAYS, "SECMAN: FAILED: %s\n", errmsg.c_str());
				m_errstack->push ("SECMAN", SECMAN_ERR_COMMUNICATIONS_ERROR, errmsg.c_str());
				return StartCommandFailed;
			} else {
				if (IsDebugVerbose(D_SECURITY)) {
					dprintf (D_SECURITY, "SECMAN: received post-auth classad:\n");
					dPrintAd (D_SECURITY, post_auth_info);
				}
			}

				// Mark the session as having state-tracking enabled.
				// When combined with AES-GCM, this will cause the ReliSock to
				// store the state of the encryption in the session cache.
			if (!m_auth_info.InsertAttr("TrackState", true)) {
				dprintf(D_SECURITY, "SECMAN: Failed to enable state tracking.\n");
				return StartCommandFailed;
			}

			// Starting in 8.3.6, there is a ReturnCode attribute which tells us if the
			// other side authorized, denied, or was unaware of the command we sent.
			//
			// Inspect the return code in the reponse ad to see what we should do.
			// If it is blank, we must assume success, since that was what 8.3.5 and
			// earlier would send.
			std::string response_rc;
			post_auth_info.LookupString(ATTR_SEC_RETURN_CODE,response_rc);
			if((response_rc != "") && (response_rc != "AUTHORIZED")) {
				// gather some additional data for useful error reporting
				std::string response_user;
				MyString response_method = m_sock->getAuthenticationMethodUsed();
				post_auth_info.LookupString(ATTR_SEC_USER,response_user);

				// push error message on the stack and print to the log
				std::string errmsg;
				if (response_method == "") {
					response_method = "(no authentication)";
					formatstr( errmsg, "Received \"%s\" from server for user %s using no authentication method, which may imply host-based security.  Our address was '%s', and server's address was '%s'.  Check your ALLOW settings and IP protocols.",
						response_rc.c_str(), response_user.c_str(),
						m_sock->my_addr().to_ip_string().c_str(),
						m_sock->peer_addr().to_ip_string().c_str()
						);
				} else {
					m_sock->setShouldTryTokenRequest(true);
					formatstr(errmsg, "Received \"%s\" from server for user %s using method %s.",
						response_rc.c_str(), response_user.c_str(), response_method.c_str());
				}
				dprintf (D_ALWAYS, "SECMAN: FAILED: %s\n", errmsg.c_str());
				m_errstack->push ("SECMAN", SECMAN_ERR_AUTHORIZATION_FAILED, errmsg.c_str());
				return StartCommandFailed;
			} else {
				// Hey, it worked!  Make sure we don't request a new token.
				m_sock->setShouldTryTokenRequest(false);
			}

			// if we made it here, we're going to proceed as if the server authorized
			// our command and we will cache this session for future use.  we know this
			// for sure in 8.3.6 and beyond, but for 8.3.5 and earlier we must assume
			// success because this information was not transmitted explicitly.

			// bring in the session ID
			m_sec_man.sec_copy_attribute( m_auth_info, post_auth_info, ATTR_SEC_SID );

			// other attributes
			// Copy "User" to "MyRemoteUserName", since this is _not_ the name
			// of our peer; it is our name as determined by our peer.
			// We reserve "User" for the name of our peer so that an
			// incoming/outgoing security session can be reversed and
			// used as a full-duplex session if desired.
			m_sec_man.sec_copy_attribute( m_auth_info, ATTR_SEC_MY_REMOTE_USER_NAME, post_auth_info, ATTR_SEC_USER );
			m_sec_man.sec_copy_attribute( m_auth_info, post_auth_info, ATTR_SEC_VALID_COMMANDS );

			if( m_sock->getFullyQualifiedUser() ) {
				m_auth_info.Assign( ATTR_SEC_USER, m_sock->getFullyQualifiedUser() );
			}
			else {
					// we did not authenticate peer, so this attribute
					// should not be defined
				ASSERT( !m_auth_info.LookupExpr( ATTR_SEC_USER ) );
			}
			m_sec_man.sec_copy_attribute( m_auth_info, post_auth_info, ATTR_SEC_TRIED_AUTHENTICATION );

			// update the ad with the auth method actually used
			if( m_sock->getAuthenticationMethodUsed() ) {
				m_auth_info.Assign( ATTR_SEC_AUTHENTICATION_METHODS, m_sock->getAuthenticationMethodUsed() );
			}

			// update the ad with the crypto method actually used
			if( m_sock->getCryptoMethodUsed() ) {
				m_auth_info.Assign( ATTR_SEC_CRYPTO_METHODS, m_sock->getCryptoMethodUsed() );
			} else {
				m_auth_info.Delete( ATTR_SEC_CRYPTO_METHODS );
			}

			if (IsDebugVerbose(D_SECURITY)) {
				dprintf (D_SECURITY, "SECMAN: policy to be cached:\n");
				dPrintAd(D_SECURITY, m_auth_info);
			}

			char *sesid = NULL;
			m_auth_info.LookupString(ATTR_SEC_SID, &sesid);
			if (sesid == NULL) {
				dprintf (D_ALWAYS, "SECMAN: session id is NULL, failing\n");
				m_errstack->push( "SECMAN", SECMAN_ERR_ATTRIBUTE_MISSING,
						"Failed to lookup session id.");
				return StartCommandFailed;
			}

			char *cmd_list = NULL;
			m_auth_info.LookupString(ATTR_SEC_VALID_COMMANDS, &cmd_list);
			if (cmd_list == NULL) {
				dprintf (D_ALWAYS, "SECMAN: valid commands is NULL, failing\n");
				m_errstack->push( "SECMAN", SECMAN_ERR_ATTRIBUTE_MISSING,
						"Protocol Failure: Unable to lookup valid commands.");
				free(sesid);
				return StartCommandFailed;
			}


			ASSERT (m_enc_key == NULL);


			// extract the session duration
			char *dur = NULL;
			m_auth_info.LookupString(ATTR_SEC_SESSION_DURATION, &dur);

			int expiration_time = 0;
			time_t now = time(0);
			if( dur ) {
				expiration_time = now + atoi(dur);
			}

			int session_lease = 0;
			m_auth_info.LookupInteger(ATTR_SEC_SESSION_LEASE, session_lease );

			std::vector<KeyInfo*> keyvec;
			dprintf(D_SECURITY|D_VERBOSE, "SESSION: client checking key type: %i\n", (m_private_key ? m_private_key->getProtocol() : -1));
			if (m_private_key) {
				// put the normal key into the vector
				keyvec.push_back(new KeyInfo(*m_private_key));

				// now see if we want to (and are allowed) to add a BLOWFISH key in addition to AES
				if (m_private_key->getProtocol() == CONDOR_AESGCM) {
					// There's no AES support for UDP, so fall back to
					// BLOWFISH (default) or 3DES if specified.  3DES would
					// be preferred in FIPS mode.
					std::string fallback_method_str = "BLOWFISH";
					Protocol fallback_method = CONDOR_BLOWFISH;
					if (param_boolean("FIPS", false)) {
						fallback_method_str = "3DES";
						fallback_method = CONDOR_3DES;
					}
					dprintf(D_SECURITY|D_VERBOSE, "SESSION: fallback crypto method would be %s.\n", fallback_method_str.c_str());

					std::string all_methods;
					if (m_auth_info.LookupString(ATTR_SEC_CRYPTO_METHODS_LIST, all_methods)) {
						dprintf(D_SECURITY|D_VERBOSE, "SESSION: found list: %s.\n", all_methods.c_str());
						StringList sl(all_methods.c_str());
						if (sl.contains_anycase(fallback_method_str.c_str())) {
							keyvec.push_back(new KeyInfo(m_private_key->getKeyData(), 24, fallback_method, 0));
							dprintf(D_SECURITY, "SESSION: client duplicated AES to %s key for UDP.\n", fallback_method_str.c_str());
						} else {
							dprintf(D_SECURITY, "SESSION: %s not allowed.  UDP will not work.\n", fallback_method_str.c_str());
						}
					} else {
						dprintf(D_ALWAYS, "SESSION: no crypto methods list\n");
					}
				}
			}

				// This makes a copy of the policy ad, so we don't
				// have to. 
			condor_sockaddr peer_addr = m_sock->peer_addr();
			KeyCacheEntry tmp_key( sesid, &peer_addr, keyvec,
								   &m_auth_info, expiration_time,
								   session_lease ); 
			dprintf (D_SECURITY, "SECMAN: added session %s to cache for %s seconds (%ds lease).\n", sesid, dur, session_lease);

            if (dur) {
                free(dur);
				dur = NULL;
            }

			// stick the key in the cache
			m_sec_man.session_cache->insert(tmp_key);


			// now add entrys which map all the {<sinful_string>,<command>} pairs
			// to the same key id (which is in the variable sesid)

			StringList coms(cmd_list);
			char *p;

			coms.rewind();
			while ( (p = coms.next()) ) {
				std::string keybuf;
				const std::string &tag = SecMan::getTag();
				if (tag.size()) {
					formatstr (keybuf, "{%s,%s,<%s>}", tag.c_str(), m_sock->get_connect_addr(), p);
				} else {
					formatstr (keybuf, "{%s,<%s>}", m_sock->get_connect_addr(), p);
				}

				// NOTE: HashTable returns ZERO on SUCCESS!!!
				if (m_sec_man.command_map.insert(keybuf, sesid, true) == 0) {
					// success
					if (IsDebugVerbose(D_SECURITY)) {
						dprintf (D_SECURITY, "SECMAN: command %s mapped to session %s.\n", keybuf.c_str(), sesid);
					}
				} else {
					dprintf (D_ALWAYS, "SECMAN: command %s NOT mapped (insert failed!)\n", keybuf.c_str());
				}
			}
			
			m_sock->setSessionID(sesid);
			free( sesid );
            free( cmd_list );

		} // if (m_new_session)

	} // if (m_is_tcp)

	if( !m_new_session && m_have_session ) {
		char *fqu = NULL;
		if( m_auth_info.LookupString(ATTR_SEC_USER,&fqu) && fqu ) {
			if( IsDebugVerbose(D_SECURITY) ) {
				dprintf( D_SECURITY, "Getting authenticated user from cached session: %s\n", fqu );
			}
			m_sock->setFullyQualifiedUser( fqu );
			free( fqu );
		}

		bool tried_authentication = false;
		m_auth_info.LookupBool(ATTR_SEC_TRIED_AUTHENTICATION,tried_authentication);
		m_sock->setTriedAuthentication(tried_authentication);
	}

	m_sock->encode();
	m_sock->allow_one_empty_message();
	dprintf ( D_SECURITY, "SECMAN: startCommand succeeded.\n");

	return StartCommandSucceeded;
}

StartCommandResult
SecManStartCommand::DoTCPAuth_inner()
{
	ASSERT( !m_already_tried_TCP_auth );
	m_already_tried_TCP_auth = true;

	if(m_nonblocking) {
			// Make daemonCore aware that we are holding onto this
			// UDP socket while waiting for other events to complete.
		incrementPendingSockets();

			// Check if there is already a non-blocking TCP auth in progress
		classy_counted_ptr<SecManStartCommand> sc;
		if(m_sec_man.tcp_auth_in_progress.lookup(m_session_key,sc) == 0) {
				// Rather than starting yet another TCP session for
				// this session key, simply add ourselves to the list
				// of things waiting for the pending session to be
				// ready for use.

			if(m_nonblocking && !m_callback_fn) {
					// Caller wanted us to get a session key but did
					// not want to bother about handling a
					// callback. Since somebody else is already
					// getting a session, we are done.
				return StartCommandWouldBlock;
			}

			sc->m_waiting_for_tcp_auth.Append(this);

			if(IsDebugVerbose(D_SECURITY)) {
				dprintf(D_SECURITY,
						"SECMAN: waiting for pending session %s to be ready\n",
						m_session_key.c_str());
			}

			return StartCommandInProgress;
		}
	}

	if (IsDebugVerbose(D_SECURITY)) {
		dprintf ( D_SECURITY, "SECMAN: need to start a session via TCP\n");
	}

		// we'll have to authenticate via TCP
	ReliSock *tcp_auth_sock = new ReliSock;

	ASSERT(tcp_auth_sock);

		// timeout on individual socket operations
	int TCP_SOCK_TIMEOUT = param_integer("SEC_TCP_SESSION_TIMEOUT", 20);
	tcp_auth_sock->timeout(TCP_SOCK_TIMEOUT);

		// we already know the address - condor uses the same TCP port as it does UDP port.
	MyString tcp_addr = m_sock->get_connect_addr();
	if (!tcp_auth_sock->connect(tcp_addr.c_str(),0,m_nonblocking)) {
		dprintf ( D_SECURITY, "SECMAN: couldn't connect via TCP to %s, failing...\n", tcp_addr.c_str());
		m_errstack->pushf("SECMAN", SECMAN_ERR_CONNECT_FAILED,
						  "TCP auth connection to %s failed.", tcp_addr.c_str());
		delete tcp_auth_sock;
		return StartCommandFailed;
	}

		// Make note that this operation to do the TCP
		// auth operation is in progress, so others
		// wanting the same session key can wait for it.
	SecMan::tcp_auth_in_progress.insert(m_session_key,this);

	m_tcp_auth_command = new SecManStartCommand(
		DC_AUTHENTICATE,
		tcp_auth_sock,
		m_raw_protocol,
		m_want_resume_response,
		m_errstack,
		m_cmd,
		m_nonblocking ? SecManStartCommand::TCPAuthCallback : NULL,
		m_nonblocking ? this : NULL,
		m_nonblocking,
		m_cmd_description.c_str(),
		m_sec_session_id_hint.c_str(),
		m_owner,
		m_methods,
		&m_sec_man);

	StartCommandResult auth_result = m_tcp_auth_command->startCommand();

	if( !m_nonblocking ) {
			// We did not pass a callback function to the TCP
			// startCommand(), because we need to pass back the final
			// result to the caller directly.

		return TCPAuthCallback_inner(
			auth_result == StartCommandSucceeded,
			tcp_auth_sock );
	}

	return StartCommandInProgress;
}

void
SecManStartCommand::TCPAuthCallback(bool success,Sock *sock,CondorError * /*errstack*/, const std::string & /* trust_domain */, bool /* should_try_token_request */, void * misc_data)
{
	classy_counted_ptr<SecManStartCommand> self = (SecManStartCommand *)misc_data;

	self->doCallback( self->TCPAuthCallback_inner(success,sock) );
}

StartCommandResult
SecManStartCommand::TCPAuthCallback_inner( bool auth_succeeded, Sock *tcp_auth_sock )
{
	m_tcp_auth_command = NULL;

		// close the TCP socket, the rest will be UDP.
	tcp_auth_sock->end_of_message();
	tcp_auth_sock->close();
	delete tcp_auth_sock;
	tcp_auth_sock = NULL;

	StartCommandResult rc;

	if(m_nonblocking && !m_callback_fn) {
		// Caller wanted us to get a session key but did not
		// want to bother about handling a callback.  Therefore,
		// we are done.  No need to start the command again.
		rc = StartCommandWouldBlock;

		// NOTE: m_sock is expected to be NULL, because caller may
		// have deleted it by now.
		ASSERT( m_sock == NULL );
	}
	else if( !auth_succeeded ) {
		dprintf ( D_SECURITY,
				  "SECMAN: unable to create security session to %s via TCP, "
		          "failing.\n", m_sock->get_sinful_peer() );
		m_errstack->pushf("SECMAN", SECMAN_ERR_NO_SESSION,
		                 "Failed to create security session to %s with TCP.",
		                 m_sock->get_sinful_peer());
		rc = StartCommandFailed;
	}
	else {
		if( (IsDebugVerbose(D_SECURITY)) ) {
			dprintf ( D_SECURITY,
					  "SECMAN: succesfully created security session to %s via "
					  "TCP!\n", m_sock->get_sinful_peer() );
		}
		rc = startCommand_inner();
	}

		// Remove ourselves from SecMan's list of pending TCP auth sessions.
	classy_counted_ptr<SecManStartCommand> sc;
	if( SecMan::tcp_auth_in_progress.lookup(m_session_key,sc) == 0 &&
	    sc.get() == this )
	{
		ASSERT(SecMan::tcp_auth_in_progress.remove(m_session_key) == 0);
	}

		// Iterate through the list of objects waiting for our TCP auth session
		// to be done.
	m_waiting_for_tcp_auth.Rewind();
	while( m_waiting_for_tcp_auth.Next(sc) ) {
		sc->ResumeAfterTCPAuth(auth_succeeded);
	}
	m_waiting_for_tcp_auth.Clear();

	return rc;
}

void
SecManStartCommand::ResumeAfterTCPAuth(bool auth_succeeded)
{
		// We get here when we needed a session, and some other
		// instance of SecManStartCommand() was already in the process
		// of getting one that we could use.  When that object
		// finished getting the session, it called us here.

	if( IsDebugVerbose(D_SECURITY) ) {
		dprintf(D_SECURITY,"SECMAN: done waiting for TCP auth to %s (%s)\n",
		        m_sock->get_sinful_peer(),
				auth_succeeded ? "succeeded" : "failed");
	}
	if(!auth_succeeded) {
		m_errstack->pushf("SECMAN", SECMAN_ERR_NO_SESSION,
						  "Was waiting for TCP auth session to %s, "
						  "but it failed.",
						  m_sock->get_sinful_peer());
	}

	StartCommandResult rc;
	if(auth_succeeded) {
		rc = startCommand_inner();
	}
	else {
		rc = StartCommandFailed;
	}

	doCallback( rc );
}

StartCommandResult
SecManStartCommand::WaitForSocketCallback()
{

	if( m_sock->get_deadline() == 0 ) {
			// Set a deadline for completion of this non-blocking operation
			// and any that follow until StartCommand is done with it.
			// One reason to do this here rather than once at the beginning
			// of StartCommand is because m_sock->get_deadline() may return
			// non-zero while the non-blocking connect is happening and then
			// revert to 0 later.  Best to always check before Register_Socket.
		int TCP_SESSION_DEADLINE = param_integer("SEC_TCP_SESSION_DEADLINE",120);
		m_sock->set_deadline_timeout(TCP_SESSION_DEADLINE);
		m_sock_had_no_deadline = true; // so we restore deadline to 0 when done
	}

	std::string req_description;
	formatstr(req_description, "SecManStartCommand::WaitForSocketCallback %s",
							m_cmd_description.c_str());
	int reg_rc = daemonCore->Register_Socket(
		m_sock,
		m_sock->peer_description(),
		(SocketHandlercpp)&SecManStartCommand::SocketCallback,
		req_description.c_str(),
		this,
		ALLOW);

	if(reg_rc < 0) {
		std::string msg;
		formatstr(msg, "StartCommand to %s failed because "
					"Register_Socket returned %d.",
					m_sock->get_sinful_peer(),
					reg_rc);
		dprintf(D_SECURITY, "SECMAN: %s\n", msg.c_str());
		m_errstack->pushf("SECMAN", SECMAN_ERR_CONNECT_FAILED,
						  "%s", msg.c_str());

		return StartCommandFailed;
	}

		// Do not allow ourselves to be deleted until after
		// SocketCallback is called.
	incRefCount();

	return StartCommandInProgress;
}

int
SecManStartCommand::SocketCallback( Stream *stream )
{
	daemonCore->Cancel_Socket( stream );

		// NOTE: startCommand_inner() is responsible for checking
		// if our deadline had expired.
	doCallback( startCommand_inner() );

		// get rid of ref counted when callback was registered
	decRefCount();

	return KEEP_STREAM;
}


std::unique_ptr<EVP_PKEY, decltype(&EVP_PKEY_free)>
SecMan::GenerateKeyExchange(CondorError *errstack)
{
	std::unique_ptr<EVP_PKEY_CTX, decltype(&EVP_PKEY_CTX_free)> pctx(nullptr, &EVP_PKEY_CTX_free);
	std::unique_ptr<EVP_PKEY_CTX, decltype(&EVP_PKEY_CTX_free)> kctx(nullptr, &EVP_PKEY_CTX_free);
	std::unique_ptr<EVP_PKEY, decltype(&EVP_PKEY_free)> params(nullptr, &EVP_PKEY_free);
	std::unique_ptr<EVP_PKEY, decltype(&EVP_PKEY_free)> pkey(nullptr, &EVP_PKEY_free);

	pctx.reset(EVP_PKEY_CTX_new_id(EVP_PKEY_EC, nullptr));
	if (!pctx ||
		1 != EVP_PKEY_paramgen_init(pctx.get()) ||
		EVP_PKEY_CTX_set_ec_paramgen_curve_nid(pctx.get(), NID_X9_62_prime256v1) <= 0)
	{
		errstack->push("SECMAN", SECMAN_ERR_INTERNAL,
			"Failed to allocate a new param context for key exchange.");
		return pkey;
	}

	EVP_PKEY *params_raw = nullptr;
	if (1 != EVP_PKEY_paramgen(pctx.get(), &params_raw)) {
		errstack->push("SECMAN", SECMAN_ERR_INTERNAL,
			"Failed to allocate a new parameter object for key exchange.");
		return pkey;
	}
	params.reset(params_raw);

	kctx.reset(EVP_PKEY_CTX_new(params.get(), nullptr));
	if (!kctx || 1 != EVP_PKEY_keygen_init(kctx.get())) {
		errstack->push("SECMAN", SECMAN_ERR_INTERNAL,
			"Failed to setup new key context for key exchange.");
		return pkey;
	}

	EVP_PKEY *pkey_raw = nullptr;
	if (1 != EVP_PKEY_keygen(kctx.get(), &pkey_raw)) {
		errstack->push("SECMAN", SECMAN_ERR_INTERNAL,
			"Failed to generate new key for key exchange.");
		return pkey;
	}
	pkey.reset(pkey_raw);
	return pkey;
}


bool
SecMan::FinishKeyExchange(std::unique_ptr<EVP_PKEY, decltype(&EVP_PKEY_free)> mykey,
	const char *encoded_peerkey, unsigned char *outkey, size_t outlen, CondorError *errstack)
{
		// Decode the peer key
	unsigned char *der_peerkey_raw = nullptr;
	int peerkey_length = 0;
	condor_base64_decode(encoded_peerkey, &der_peerkey_raw, &peerkey_length, false);
	std::unique_ptr<unsigned char, decltype(&free)> der_peerkey(der_peerkey_raw, &free);

		// We must feed d2i_PublicKey a valid EVP_PKEY with the right curve setup.

	std::unique_ptr<EC_KEY, decltype(&EC_KEY_free)> ec_key(EC_KEY_new_by_curve_name(NID_X9_62_prime256v1), &EC_KEY_free);
	if (!ec_key) {
		errstack->push("SECMAN", SECMAN_ERR_INTERNAL,
			"Failed to create EC key object for deserialization");
		return false;
	}
	EVP_PKEY *peerkey_raw = EVP_PKEY_new();
	if (!peerkey_raw) {
		errstack->push("SECMAN", SECMAN_ERR_INTERNAL,
			"Failed to create pubkey object for deserialization");
		return false;
	}
	// Note: due to the following bug:
	// 	https://github.com/openssl/openssl/commit/2aa2beb06cc25c1f8accdc3d87b946205becfd86
	// d2i_PublicKey is broken until OpenSSL 3.0.  Hence, we use the low-level deserialize...
#if OPENSSL_VERSION_NUMBER >= 0x30000000L
	EVP_PKEY_set1_EC_KEY(peerkey_raw, ec_key.get());
	if (!(peerkey_raw = d2i_PublicKey(EVP_PKEY_base_id(mykey.get()), &peerkey_raw,
		const_cast<const unsigned char**>(&der_peerkey_raw), peerkey_length))) {
		errstack->push("SECMAN", SECMAN_ERR_INTERNAL,
			"Failed to deserialize peer's encoded key");
		return false;
	}
#else
	EC_KEY *ec_key_copy = ec_key.get();
	if (!o2i_ECPublicKey(&ec_key_copy, const_cast<const unsigned char**>(&der_peerkey_raw), peerkey_length)) {
		errstack->push("SECMAN", SECMAN_ERR_INTERNAL,
			"Failed to deserialize peer's encoded key");
		return false;
	}
	EVP_PKEY_set1_EC_KEY(peerkey_raw, ec_key.get());
#endif
	std::unique_ptr<EVP_PKEY, decltype(&EVP_PKEY_free)> peerkey(peerkey_raw, &EVP_PKEY_free);

		// Initialize the key generation context.
	std::unique_ptr<EVP_PKEY_CTX, decltype(&EVP_PKEY_CTX_free)> ctx(
		EVP_PKEY_CTX_new(mykey.get(), nullptr),
		&EVP_PKEY_CTX_free);
	if (!ctx ||
		1 != EVP_PKEY_derive_init(ctx.get()) ||
		1 != EVP_PKEY_derive_set_peer(ctx.get(), peerkey.get())) {
		errstack->push("SECMAN", SECMAN_ERR_INTERNAL,
			"Failed to initialize new key generation context.");
		return false;
	}

		// Allocate secret
	unsigned char *secret_raw = nullptr;
	size_t secret_len = 0;
	if (1 != EVP_PKEY_derive(ctx.get(), nullptr, &secret_len) ||
		nullptr == (secret_raw = (unsigned char *)malloc(secret_len)))
	{
		errstack->push("SECMAN", SECMAN_ERR_INTERNAL,
			"Failed to allocate new secret buffer for key generation.");
		return false;
	}
	std::unique_ptr<unsigned char, decltype(&free)> secret(secret_raw, &free);

		// Derive shared secret
	if (1 != EVP_PKEY_derive(ctx.get(), secret.get(), &secret_len)) {
		errstack->push("SECMAN", SECMAN_ERR_INTERNAL,
			"Failed to derive new shared secret.");
		return false;
	}

		// Derive new key of given length
	std::unique_ptr<unsigned char, decltype(&free)> shared_key(
		Condor_Crypt_Base::hkdf(secret.get(), secret_len, outlen),
		&free
	);
	if (!shared_key) {
		errstack->push("SECMAN", SECMAN_ERR_INTERNAL,
			"Failed to generate new key from secret.");
		return false;
	}

		// Copy the new key to the user-provided buffer.
	memcpy(outkey, shared_key.get(), outlen);
	return true;
}


bool
SecMan::EncodePubkey(const EVP_PKEY *pkey, std::string &encoded_pkey, CondorError *errstack)
{
		// Serialize the public key to the DER format
	unsigned char *der_pubkey = nullptr;
	int length = i2d_PublicKey(const_cast<EVP_PKEY *>(pkey), &der_pubkey);
	if (length < 0) {
		errstack->push("SECMAN", SECMAN_ERR_INTERNAL,
			"Failed to serialize new key for key exchange.");
		return false;
	}

		// Encode the DER bytes into base64
	char* encoded_pubkey = condor_base64_encode(der_pubkey, length, false);
	OPENSSL_free(der_pubkey);
	if (!encoded_pubkey) {
		errstack->push("SECMAN", SECMAN_ERR_INTERNAL,
			"Failed to base64 encode new key for key exchange.");
		return false;
	}
	encoded_pkey = encoded_pubkey;
	free(encoded_pubkey);
	return true;
}


bool
SecManStartCommand::PopulateKeyExchange()
{
	auto pkey = m_sec_man.GenerateKeyExchange(m_errstack);
	if (!pkey) {
		return false;
	}

	std::string encoded_pubkey;
	if (!m_sec_man.EncodePubkey(pkey.get(), encoded_pubkey, m_errstack)) return false;

		// Add to the outgoing ClassAd
	if (!m_auth_info.InsertAttr(ATTR_SEC_ECDH_PUBLIC_KEY, encoded_pubkey)) {
		m_errstack->push("SECMAN", SECMAN_ERR_INTERNAL,
			"Failed to include pubkey in auth ad.");
		return false;
	}
	m_keyexchange = std::move(pkey);
	return true;
}


// Given a sinful string, clear out any associated sessions (incoming or outgoing)
void
SecMan::invalidateHost(const char * sin)
{
	StringList *keyids = session_cache->getKeysForPeerAddress(sin);
	if( !keyids ) {
		return;
	}

	keyids->rewind();
	char const *keyid;
	while( (keyid=keyids->next()) ) {
		if (IsDebugVerbose(D_SECURITY)) {
			dprintf (D_SECURITY, "KEYCACHE: removing session %s for %s\n", keyid, sin);
		}
		invalidateKey(keyid);
	}
	delete keyids;
}

void
SecMan::invalidateByParentAndPid(const char * parent, int pid) {
	StringList *keyids = session_cache->getKeysForProcess(parent,pid);
	if( !keyids ) {
		return;
	}

	keyids->rewind();
	char const *keyid;
	while( (keyid=keyids->next()) ) {
		if (IsDebugVerbose(D_SECURITY)) {
			dprintf (D_SECURITY, "KEYCACHE: removing session %s for %s pid %d\n", keyid, parent, pid);
		}
		invalidateKey(keyid);
	}
	delete keyids;
}

bool SecMan :: invalidateKey(const char * key_id)
{
    bool removed = true;
    KeyCacheEntry * keyEntry = NULL;

	int r = session_cache->lookup(key_id, keyEntry);
	if (!r) {
		dprintf( D_SECURITY,
				 "DC_INVALIDATE_KEY: security session %s not found in cache.\n",
				 key_id);
	}

	if ( keyEntry && keyEntry->expiration() <= time(NULL) && keyEntry->expiration() > 0 ) {
		dprintf( D_SECURITY,
				 "DC_INVALIDATE_KEY: security session %s %s expired.\n",
				 key_id, keyEntry->expirationType() );
	}

	remove_commands(keyEntry);

	// Now, remove session id
	if (daemonCore && !strcmp(daemonCore->m_family_session_id.c_str(), key_id) ) {
		dprintf ( D_SECURITY, "DC_INVALIDATE_KEY: ignoring request to invalidate family security key.\n" );
	} else
	if (session_cache->remove(key_id)) {
		dprintf ( D_SECURITY, 
				  "DC_INVALIDATE_KEY: removed key id %s.\n", 
				  key_id);
	} else {
		dprintf ( D_SECURITY, 
				  "DC_INVALIDATE_KEY: ignoring request to invalidate non-existant key %s.\n", 
				  key_id);
	}

    return removed;
}

void SecMan :: remove_commands(KeyCacheEntry * keyEntry)
{
    if (keyEntry) {
        char * commands = NULL;
        keyEntry->policy()->LookupString(ATTR_SEC_VALID_COMMANDS, &commands);
		std::string addr;
		if (keyEntry->addr())
			addr = keyEntry->addr()->to_sinful();
    
        // Remove all commands from the command map
        if (commands) {
            char keybuf[128];
            StringList cmd_list(commands);
            free(commands);
        
            cmd_list.rewind();
            char * cmd = NULL;
            while ( (cmd = cmd_list.next()) ) {
                memset(keybuf, 0, 128);
                sprintf (keybuf, "{%s,<%s>}", addr.c_str(), cmd);
                command_map.remove(keybuf);
            }
        }
    }
}

int
SecMan::sec_char_to_auth_method( const char* method ) {
	if (!method) {
		return 0;
    } else if (!strcasecmp( method, "SSL" )  ) {
        return CAUTH_SSL;
    } else if (!strcasecmp( method, "GSI" )  ) {
		return CAUTH_GSI;
	} else if ( !strcasecmp( method, "NTSSPI" ) ) {
		return CAUTH_NTSSPI;
	} else if ( !strcasecmp( method, "PASSWORD" ) ) {
		return CAUTH_PASSWORD;
	} else if ( !strcasecmp( method, "TOKENS" ) ) {
		return CAUTH_TOKEN;
	} else if ( !strcasecmp( method, "TOKEN" ) ) {
		return CAUTH_TOKEN;
	} else if ( !strcasecmp( method, "IDTOKENS" ) ) {
		return CAUTH_TOKEN;
	} else if ( !strcasecmp( method, "IDTOKEN" ) ) {
		return CAUTH_TOKEN;
	} else if ( !strcasecmp( method, "SCITOKENS" ) ) {
		return CAUTH_SCITOKENS;
	} else if ( !strcasecmp( method, "SCITOKEN" ) ) {
		return CAUTH_SCITOKENS;
	} else if ( !strcasecmp( method, "FS" ) ) {
		return CAUTH_FILESYSTEM;
	} else if ( !strcasecmp( method, "FS_REMOTE" ) ) {
		return CAUTH_FILESYSTEM_REMOTE;
	} else if ( !strcasecmp( method, "KERBEROS" ) ) {
		return CAUTH_KERBEROS;
	} else if ( !strcasecmp( method, "CLAIMTOBE" ) ) {
		return CAUTH_CLAIMTOBE;
	} else if ( !strcasecmp( method, "MUNGE" ) ) {
		return CAUTH_MUNGE;
	} else if ( !strcasecmp( method, "ANONYMOUS" ) ) {
		return CAUTH_ANONYMOUS;
	}
	return 0;
}


int
SecMan::getAuthBitmask ( const char * methods ) {

	if (!methods || !*methods) {
		return 0;
	}

	StringList server( methods );
	char *tmp = NULL;
	int retval = 0;

	server.rewind();
	while ( (tmp = server.next()) ) {
		retval |= sec_char_to_auth_method(tmp);
	}

	return retval;
}



std::string
SecMan::ReconcileMethodLists( char * cli_methods, char * srv_methods ) {

	// algorithm:
	// step through the server's methods in order.  if the method is
	// present in the clients list, then append it to the results.
	// the output will be a list of methods supported by both, in the
	// order that the server prefers.

	StringList server_methods( srv_methods );
	StringList client_methods( cli_methods );
	const char *sm = NULL;
	const char *cm = NULL;

	std::string results;
	int match = 0;

	// server methods, one at a time
	server_methods.rewind();
	while ( (sm = server_methods.next()) ) {
		client_methods.rewind();
		if (!strcasecmp("TOKENS", sm) || !strcasecmp("IDTOKENS", sm) || !strcasecmp("IDTOKEN", sm)) {
			sm = "TOKEN";
		}
		while ( (cm = client_methods.next()) ) {
			if (!strcasecmp("TOKENS", cm) || !strcasecmp("IDTOKENS", cm) || !strcasecmp("IDTOKEN", cm)) {
				cm = "TOKEN";
			}
			if (!strcasecmp(sm, cm)) {
				// add a comma if it isn't the first match
				if (match) {
					results += ",";
				} else {
					match = 1;
				}

				// and of course, append the common method
				results += cm;
			}
		}
	}

	return results;
}


SecMan::SecMan() :
	m_cached_auth_level(UNSET_PERM),
	m_cached_raw_protocol(false),
	m_cached_use_tmp_sec_session(false),
	m_cached_force_authentication(false),
	m_cached_return_value(-1) {

	// the list of ClassAd attributes we need to resume a session
	if (m_resume_proj.empty()) {
		m_resume_proj.insert(ATTR_SEC_USE_SESSION);
		m_resume_proj.insert(ATTR_SEC_SID);
		m_resume_proj.insert(ATTR_SEC_COMMAND);
		m_resume_proj.insert(ATTR_SEC_AUTH_COMMAND);
		m_resume_proj.insert(ATTR_SEC_SERVER_COMMAND_SOCK);
		m_resume_proj.insert(ATTR_SEC_CONNECT_SINFUL);
		m_resume_proj.insert(ATTR_SEC_COOKIE);
		m_resume_proj.insert(ATTR_SEC_CRYPTO_METHODS);
		m_resume_proj.insert(ATTR_SEC_NONCE);
		m_resume_proj.insert(ATTR_SEC_RESUME_RESPONSE);
		m_resume_proj.insert(ATTR_SEC_REMOTE_VERSION);
	}

	if ( NULL == m_ipverify ) {
		m_ipverify = new IpVerify( );
	}
	sec_man_ref_count++;
}


SecMan::SecMan(const SecMan & rhs/* copy */) : 
	m_cached_auth_level(rhs.m_cached_auth_level), 
	m_cached_raw_protocol(rhs.m_cached_raw_protocol), 
	m_cached_use_tmp_sec_session(rhs.m_cached_use_tmp_sec_session), 
	m_cached_force_authentication(rhs.m_cached_force_authentication),
	m_cached_return_value(rhs.m_cached_return_value) {

	sec_man_ref_count++;
}

const SecMan & SecMan::operator=(const SecMan & /* copy */) {
	return *this;
}

SecMan &
SecMan::operator=(SecMan && rhs)  noexcept {
	this->m_cached_auth_level   = rhs.m_cached_auth_level;
	this->m_cached_raw_protocol = rhs.m_cached_raw_protocol;
	this->m_cached_use_tmp_sec_session = rhs.m_cached_use_tmp_sec_session;
	this->m_cached_force_authentication = rhs.m_cached_force_authentication;
	this->m_cached_policy_ad = std::move(rhs.m_cached_policy_ad);
	this->m_cached_return_value = rhs.m_cached_return_value;
	return *this;
}



SecMan::~SecMan() {
	sec_man_ref_count--;
}

void
SecMan::reconfig()
{
	m_ipverify->reconfig();
	Authentication::reconfigMapFile();
}

IpVerify *
SecMan::getIpVerify()
{
	return m_ipverify;
}

int
SecMan::Verify(DCpermission perm, const condor_sockaddr& addr, const char * fqu, std::string &allow_reason, std::string &deny_reason )
{
	IpVerify *ipverify = getIpVerify();
	ASSERT( ipverify );
	return ipverify->Verify(perm,addr,fqu,allow_reason,deny_reason);
}


bool
SecMan::IsAuthenticationSufficient(DCpermission perm, const Sock &sock, CondorError &err)
{

	auto sec_authentication = sec_req_param("SEC_%s_AUTHENTICATION", perm, SEC_REQ_OPTIONAL);
	auto authentication_method = sock.getAuthenticationMethodUsed();
	if (sec_authentication == SEC_REQ_REQUIRED && !authentication_method) {
		err.push("SECMAN", 76, "Authentication is required for this authorization but it was not used");
		return false;
	}

	auto sec_encryption = sec_req_param("SEC_%s_ENCRYPTION", perm, SEC_REQ_OPTIONAL);
	if (sec_encryption == SEC_REQ_REQUIRED && !sock.get_encryption()) {
		err.push("SECMAN", 77, "Encryption is required for this authorization but it is not enabled");
		return false;
	}

	auto sec_integrity = sec_req_param("SEC_%s_INTEGRITY", perm, SEC_REQ_OPTIONAL);
		// Note: mustEncrypt implies AES encryption which technically disables "condor" level integrity.
	if (sec_integrity == SEC_REQ_REQUIRED && !(sock.isOutgoing_Hash_on() || sock.mustEncrypt())) {
		err.push("SECMAN", 78, "Integrity is required for this authorization but it is not enabled");
		return false;
	}

	std::string methods_allowed = getAuthenticationMethods(perm);
<<<<<<< HEAD
	const char* method_used = sock.getAuthenticationMethodUsed();
	bool allowed_method = getAuthBitmask(methods_allowed.c_str()) & sec_char_to_auth_method(method_used);
	if (!allowed_method &&
		(!strcasecmp(method_used, AUTH_METHOD_FAMILY) ||
		 !strcasecmp(method_used, AUTH_METHOD_MATCH))) {
=======
	bool allowed_method = getAuthBitmask(methods_allowed.c_str()) & sec_char_to_auth_method(authentication_method);
	if (!allowed_method &&
		(authentication_method == nullptr ||
		 !strcasecmp(authentication_method, AUTH_METHOD_FAMILY) ||
		 !strcasecmp(authentication_method, AUTH_METHOD_MATCH))) {
>>>>>>> 7c4334b8
		allowed_method = true;
	}

	if (!allowed_method) {
		err.pushf("SECMAN", 80, "Used authentication method %s is not valid for permission level %s",
<<<<<<< HEAD
			method_used, PermString(perm));
=======
		          authentication_method, PermString(perm));
>>>>>>> 7c4334b8
		return false;
	}

	if (!sock.isAuthorizationInBoundingSet(PermString(perm))) {
		err.pushf("SECMAN", 79, "The %s permission is not included in the authentication bounding set", PermString(perm));
		return false;
	}
	return true;
}

bool
SecMan::sec_copy_attribute( classad::ClassAd &dest, const ClassAd &source, const char* attr ) {
	ExprTree *e = source.LookupExpr(attr);
	if (e) {
		ExprTree *cp = e->Copy();
		dest.Insert(attr,cp);
		return true;
	} else {
		return false;
	}
}

bool
SecMan::sec_copy_attribute( ClassAd &dest, const char *to_attr, const ClassAd &source, const char *from_attr ) {
	ExprTree *e = source.LookupExpr(from_attr);
	if (!e) {
		return false;
	}

	e = e->Copy();
	bool retval = dest.Insert(to_attr, e) != 0;
	return retval;
}


void
SecMan::invalidateAllCache() {
	session_cache->clear();

	command_map.clear();
}

void 
SecMan::invalidateOneExpiredCache(KeyCache *cache)
{
    // Go through all cache and invalide the ones that are expired
    StringList * list = cache->getExpiredKeys();

    // The current session cache, command map does not allow
    // easy random access based on host direcly. Therefore,
    // we need to decide which list to be the outerloop
    // In this case, I assume the command map will be bigger
    // so, outloop will be command map, inner loop will be host

    list->rewind();
    char * p;
    while ( (p = list->next()) ) {
        invalidateKey(p);
    }
    delete list;
}

void
SecMan::invalidateExpiredCache()
{
	invalidateOneExpiredCache(&m_default_session_cache);
	if (!m_tagged_session_cache) {return;}
	std::map<std::string,KeyCache*>::iterator session_cache_iter;
	for (session_cache_iter = m_tagged_session_cache->begin();
		session_cache_iter != m_tagged_session_cache->end();
		session_cache_iter++)
	{
		if (session_cache_iter->second) {
			invalidateOneExpiredCache(session_cache_iter->second);
		}
	}
}

std::string SecMan::filterCryptoMethods(const std::string &input_methods)
{
	StringList meth_iter(input_methods.c_str());
	meth_iter.rewind();
	const char *tmp = nullptr;
	bool first = true;
	std::string result;
	while ((tmp = meth_iter.next())) {
		if (strcmp(tmp, "AES") && strcmp(tmp, "3DES") && strcmp(tmp, "TRIPLEDES") && strcmp(tmp, "BLOWFISH")) {
			continue;
		}
		if (first) {first = false;}
		else {result += ",";}
		result += tmp;
	}
	return result;
}

	// Iterate through all the methods in a list;
	// - Canonicalize the name of the method (IDTOKENS -> TOKENS)
	// - Remove any invalid names.
	// - Remove any valid names not supported by this build.
	// - Remove any methods that cannot work in the current setup (e.g.,
	//   SSL auth for daemons if there is no host certificate).
	// Issues warnings as appropriate to D_SECURITY.
std::string SecMan::filterAuthenticationMethods(DCpermission perm, const std::string &input_methods)
{
	StringList meth_iter(input_methods.c_str());
	meth_iter.rewind();
	const char *tmp = NULL;
	bool first = true;
	std::string result;
	dprintf(D_FULLDEBUG|D_SECURITY, "Filtering authentication methods (%s) prior to offering them remotely.\n",
		input_methods.c_str());
	while ((tmp = meth_iter.next())) {
		int method = sec_char_to_auth_method(tmp);
		switch (method) {
			case CAUTH_TOKEN: {
				if (!Condor_Auth_Passwd::should_try_auth()) {
					continue;
				}
				dprintf(D_FULLDEBUG|D_SECURITY, "Will try IDTOKENS auth.\n");
					// For wire compatibility with older versions, we
					// actually say 'TOKEN' instead of the canonical 'TOKENS'.
				tmp = "TOKEN";
				break;
			}
#ifndef WIN32
			case CAUTH_NTSSPI: {
				dprintf(D_SECURITY, "Ignoring NTSSPI method because it is not"
					" available to this build of HTCondor.\n");
				continue;
			}
#endif
#ifndef HAVE_EXT_MUNGE
			case CAUTH_MUNGE: {
				dprintf(D_SECURITY, "Ignoring MUNGE method because it is not"
					" available to this build of HTCondor.\n");
				continue;
			}
#endif
#ifndef HAVE_EXT_GLOBUS
			case CAUTH_GSI: {
				dprintf(D_SECURITY, "Ignoring GSI method because it is not"
					" available to this build of HTCondor.\n");
				continue;
			}
#endif
#ifndef HAVE_EXT_KRB5
			case CAUTH_KERBEROS: {
				dprintf(D_SECURITY, "Ignoring KERBEROS method because it is not"
					" available to this build of HTCondor.\n");
				continue;
			}
#endif
			case CAUTH_SCITOKENS: // fallthrough
#ifdef HAVE_EXT_SCITOKENS
			{
					// Ensure we use the canonical 'SCITOKENS' on the wire
					// for compatibility with older HTCondor versions.
				tmp = "SCITOKENS";
				break;
			}
#else
			{
				dprintf(D_SECURITY, "Ignoring SCITOKENS method because it is not"
					" available to this build of HTCondor.\n");
				continue;
			}
#endif
			case CAUTH_SSL: {
					// Client auth doesn't require a SSL cert, so
					// we always will try this
				if (CLIENT_PERM == perm) {break;}
				if (!Condor_Auth_SSL::should_try_auth()) {
					dprintf(D_SECURITY|D_FULLDEBUG, "Not trying SSL auth; server is not ready.\n");
					continue;
				}
				break;
			}
			case 0: {
				dprintf(D_SECURITY, "Requested configured authentication method "
					"%s not known or supported by HTCondor.\n", tmp);
				continue;
			}
			// As additional filters are made, we can add them here.
			default:
				break;
		};
		if (first) {first = false;}
		else {result += ",";}
		result += tmp;
	}
	return result;
}


	// Given a known permission level, determine the default authentication
	// methods we should use (as a string list) if the sysadmin provides
	// no input.
	//
	// NOTE: this does *not* filter the authentication methods; some might
	// not be valid for the current build of HTCondor
static std::string
getDefaultAuthenticationMethods(DCpermission perm) {
	std::string methods;
#if defined(WIN32)
	// default windows method
	methods = "NTSSPI";
#else
	// default unix method
	methods = "FS";
#endif

	methods += ",TOKEN";

#if defined(HAVE_EXT_KRB5)
	methods += ",KERBEROS";
#endif

#if defined(HAVE_EXT_SCITOKENS)
	methods += ",SCITOKENS";
#endif

	// SSL is last as this may cause the client to be anonymous.
	methods += ",SSL";

	if (perm == READ) {
		methods += ",CLAIMTOBE";
	} else if (perm == CLIENT_PERM) {
		methods += ",CLAIMTOBE";
	}

	return methods;
}


std::string SecMan::getDefaultCryptoMethods() {
	return "AES,BLOWFISH,3DES";
}

char* SecMan::my_unique_id() {

    if (!_my_unique_id) {
        // first time we were called, construct the unique ID
        // in member variable _my_unique_id

        int    mypid = 0;

#ifdef WIN32
        mypid = ::GetCurrentProcessId();
#else
        mypid = ::getpid();
#endif

		std::string tid;
        formatstr( tid, "%s:%i:%i", get_local_hostname().c_str(), mypid, 
					 (int)time(0));

        _my_unique_id = strdup(tid.c_str());
    }

    return _my_unique_id;

}

bool SecMan::set_parent_unique_id(const char* value) {
	if (_my_parent_unique_id) {
		free (_my_parent_unique_id);
		_my_parent_unique_id = NULL;
	}

	// if the value is explicitly set using this method,
	// do not check the environment for it, even if we
	// set it to NULL
	_should_check_env_for_unique_id = false;

	if (value && value[0]) {
		_my_parent_unique_id = strdup(value);
	}

	return (_my_parent_unique_id != NULL);
}

char* SecMan::my_parent_unique_id() {
	if (_should_check_env_for_unique_id) {
		// we only check in the environment once
		_should_check_env_for_unique_id = false;

		// look in the env for ENV_PARENT_ID
		const char* envName = EnvGetName ( ENV_PARENT_ID );
		MyString value;
		GetEnv( envName, value );

		if (value.length()) {
			set_parent_unique_id(value.c_str());
		}
	}

	return _my_parent_unique_id;
}

int
SecMan::authenticate_sock(Sock *s,DCpermission perm, CondorError* errstack)
{
	auto methods = getAuthenticationMethods( perm );
	ASSERT(s);
	int auth_timeout = getSecTimeout(perm);
	return s->authenticate( methods.c_str(), errstack, auth_timeout, false );
}

int
SecMan::authenticate_sock(Sock *s,KeyInfo *&ki, DCpermission perm, CondorError* errstack)
{
	auto methods = getAuthenticationMethods( perm );
	ASSERT(s);
	int auth_timeout = getSecTimeout(perm);
	return s->authenticate( ki, methods.c_str(), errstack, auth_timeout, false, NULL );
}

int
SecMan::getSecTimeout(DCpermission perm)
{
	int auth_timeout = -1;
	getIntSecSetting(auth_timeout,"SEC_%s_AUTHENTICATION_TIMEOUT",perm);
	return auth_timeout;
}

Protocol
SecMan::getCryptProtocolNameToEnum(char const *name) {
	if (!name) return CONDOR_NO_PROTOCOL;

	StringList list(name);
	list.rewind();
	char *tmp;
	while ((tmp = list.next())) {
		dprintf(D_NETWORK|D_VERBOSE, "Considering crypto protocol %s.\n", tmp);
		if (!strcasecmp(tmp, "BLOWFISH")) {
			dprintf(D_NETWORK|D_VERBOSE, "Decided on crypto protocol %s.\n", tmp);
			return CONDOR_BLOWFISH;
		} else if (!strcasecmp(tmp, "3DES") || !strcasecmp(tmp, "TRIPLEDES")) {
			dprintf(D_NETWORK|D_VERBOSE, "Decided on crypto protocol %s.\n", tmp);
			return CONDOR_3DES;
		} else if (!strcasecmp(tmp, "AES")) {
			dprintf(D_NETWORK|D_VERBOSE, "Decided on crypto protocol %s.\n", tmp);
			return CONDOR_AESGCM;
		}
	}
	dprintf(D_NETWORK, "Could not decide on crypto protocol from list %s, return CONDOR_NO_PROTOCOL.\n", name);
	return CONDOR_NO_PROTOCOL;
}

const char *
SecMan::getCryptProtocolEnumToName(Protocol proto)
{
	switch(proto) {
	case CONDOR_NO_PROTOCOL:
		return "";
	case CONDOR_BLOWFISH:
		return "BLOWFISH";
	case CONDOR_3DES:
		return "3DES";
	case CONDOR_AESGCM:
		return "AES";
	default:
		return "";
	}
}

std::string
SecMan::getPreferredOldCryptProtocol(const std::string &name)
{
	std::string answer;
	StringList list(name.c_str());
	list.rewind();
	char *tmp;
	while ((tmp = list.next())) {
		dprintf(D_NETWORK|D_VERBOSE, "Considering crypto protocol %s.\n", tmp);
		if (!strcasecmp(tmp, "BLOWFISH")) {
			dprintf(D_NETWORK|D_VERBOSE, "Decided on crypto protocol %s.\n", tmp);
			return "BLOWFISH";
		} else if (!strcasecmp(tmp, "3DES") || !strcasecmp(tmp, "TRIPLEDES")) {
			dprintf(D_NETWORK|D_VERBOSE, "Decided on crypto protocol %s.\n", tmp);
			return "3DES";
		} else if (!strcasecmp(tmp, "AES")) {
			dprintf(D_NETWORK|D_VERBOSE, "Decided on crypto protocol %s.\n", tmp);
			answer = tmp;
		}
	}
	if (answer.empty()) {
		dprintf(D_NETWORK, "Could not decide on crypto protocol from list %s, return CONDOR_NO_PROTOCOL.\n", name.c_str());
	} else {
		dprintf(D_NETWORK|D_VERBOSE, "Decided on crypto protocol %s.\n", answer.c_str());
	}
	return answer;
}

bool
SecMan::CreateNonNegotiatedSecuritySession(DCpermission auth_level, char const *sesid,char const *private_key,char const *exported_session_info,const char *auth_method,char const *peer_fqu, char const *peer_sinful, int duration, classad::ClassAd *policy_input, bool new_session)
{
	if (policy_input) {
		dprintf(D_SECURITY|D_VERBOSE, "NONNEGOTIATEDSESSION: policy_input ad is:\n");
		dPrintAd(D_SECURITY|D_VERBOSE, *policy_input);
	} else {
		dprintf(D_SECURITY|D_VERBOSE, "NONNEGOTIATEDSESSION: policy_input ad is NULL\n");
	}

	ClassAd policy;
	if (policy_input) {
		policy.CopyFrom(*policy_input);
	}

	ASSERT(sesid);

	condor_sockaddr peer_addr;
	if(peer_sinful && !peer_addr.from_sinful(peer_sinful)) {
		dprintf(D_ALWAYS,"SECMAN: failed to create non-negotiated security session %s because "
				"sock_sockaddr::from_sinful(%s) failed\n",sesid,peer_sinful);
		return false;
	}

	FillInSecurityPolicyAd( auth_level, &policy, false );

		// Make sure security negotiation is turned on within this
		// security session.  If it is not, we will just use the raw
		// CEDAR command protocol, which defeats the whole purpose of
		// having a security session.
	policy.Assign(ATTR_SEC_NEGOTIATION,SecMan::sec_req_rev[SEC_REQ_REQUIRED]);

	ClassAd *auth_info = ReconcileSecurityPolicyAds(policy,policy);
	if(!auth_info) {
		dprintf(D_ALWAYS,"SECMAN: failed to create non-negotiated security session %s because "
				"ReconcileSecurityPolicyAds() failed.\n",sesid);
		return false;
	}
	sec_copy_attribute(policy,*auth_info,ATTR_SEC_AUTHENTICATION);
	sec_copy_attribute(policy,*auth_info,ATTR_SEC_INTEGRITY);
	sec_copy_attribute(policy,*auth_info,ATTR_SEC_ENCRYPTION);
	sec_copy_attribute(policy,*auth_info,ATTR_SEC_CRYPTO_METHODS);

	delete auth_info;
	auth_info = NULL;

	if( !ImportSecSessionInfo(exported_session_info,policy) ) {
		return false;
	}

	policy.Assign(ATTR_SEC_NEGOTIATED_SESSION, false);

	// If this is a brand-new session, record our version
	if( new_session ) {
		policy.Assign(ATTR_SEC_REMOTE_VERSION, CondorVersion());
	}

	std::string crypto_methods;
	policy.LookupString(ATTR_SEC_CRYPTO_METHODS, crypto_methods);

	// preserve full list
	policy.Assign(ATTR_SEC_CRYPTO_METHODS_LIST, crypto_methods);

	policy.Assign(ATTR_SEC_USE_SESSION, "YES");
	policy.Assign(ATTR_SEC_SID, sesid);
	policy.Assign(ATTR_SEC_ENACT, "YES");

	if( auth_method ) {
		policy.Assign(ATTR_SEC_AUTHENTICATION_METHODS, auth_method);

	}
	if( peer_fqu ) {
		policy.Assign(ATTR_SEC_AUTHENTICATION, SecMan::sec_feat_act_rev[SEC_FEAT_ACT_NO]);
		policy.Assign(ATTR_SEC_TRIED_AUTHENTICATION,true);
		policy.Assign(ATTR_SEC_USER,peer_fqu);
	}

		// extract the session duration from the (imported) policy
	int expiration_time = 0;

	if( policy.LookupInteger(ATTR_SEC_SESSION_EXPIRES,expiration_time) ) {
		duration = expiration_time ? expiration_time - time(NULL) : 0;
		if( duration < 0 ) {
			dprintf(D_ALWAYS,"SECMAN: failed to create non-negotiated security session %s because duration = %d\n",sesid,duration);
			return false;
		}
	}
	else if( duration > 0 ) {
		expiration_time = time(NULL) + duration;
			// store this in the policy so that when we export session info,
			// it is there
		policy.Assign(ATTR_SEC_SESSION_EXPIRES,expiration_time);
	}

	// TODO What happens if we don't support any of the methods in the list?
	//   The old code creates a KeyInfo with CONDOR_NO_PROTOCOL.
	std::vector<KeyInfo*> keys_list;
	Tokenize(crypto_methods);
	const char *next_crypto;
	while ((next_crypto = GetNextToken(",", true))) {
		Protocol crypt_protocol = getCryptProtocolNameToEnum(next_crypto);

		unsigned char* keybuf;
		if (crypt_protocol != CONDOR_AESGCM) {
			if(param_boolean("FIPS", false)) {
				// if operating in FIPS mode, we can't use
				// oneWayHashKey since that is MD5.
				keybuf = Condor_Crypt_Base::hkdf(reinterpret_cast<const unsigned char *>(private_key), strlen(private_key), 24);
				dprintf(D_SECURITY, "SECMAN: in FIPS mode, used used hkdf for key protocol %i.\n", crypt_protocol);
			} else {
				keybuf = Condor_Crypt_Base::oneWayHashKey(private_key);
			}
		} else {
			keybuf = Condor_Crypt_Base::hkdf(reinterpret_cast<const unsigned char *>(private_key), strlen(private_key), 32);
		}
		if(!keybuf) {
			dprintf(D_ALWAYS,"SECMAN: failed to create non-negotiated security session %s because"
				" key generation failed.\n",sesid);
			return false;
		}
		KeyInfo *keyinfo;
		if (crypt_protocol == CONDOR_AESGCM) {
			keyinfo = new KeyInfo(keybuf, 32, crypt_protocol, 0);
		} else {
			// should this be MAC_SIZE?
			keyinfo = new KeyInfo(keybuf,MAC_SIZE,crypt_protocol, 0);
		}
		keys_list.push_back(keyinfo);
		free( keybuf );
		keybuf = NULL;
	}

	KeyCacheEntry key(sesid,peer_sinful ? &peer_addr : NULL,keys_list,&policy,expiration_time,0);

	if( !session_cache->insert(key) ) {
		KeyCacheEntry *existing = NULL;
		bool fixed = false;
		if( !session_cache->lookup(sesid,existing) ) {
			existing = NULL;
		}
		if( existing ) {
			if( !LookupNonExpiredSession(sesid,existing) ) {
					// the existing session must have expired, so try again
				existing = NULL;
				if( session_cache->insert(key) ) {
					fixed = true;
				}
			}
			else if( existing && existing->getLingerFlag() ) {
				dprintf(D_ALWAYS,"SECMAN: removing lingering non-negotiated security session %s because it conflicts with new request\n",sesid);
				session_cache->expire(existing);
				existing = NULL;
				if( session_cache->insert(key) ) {
					fixed = true;
				}
			}
		}

		if( !fixed ) {
			ClassAd *existing_policy = existing ? existing->policy() : NULL;
			if( existing_policy ) {
				dprintf(D_SECURITY,"SECMAN: not creating new session, found existing session %s\n", sesid);
				dPrintAd(D_SECURITY | D_FULLDEBUG, *existing_policy);
			} else {
				dprintf(D_ALWAYS, "SECMAN: failed to create session %s.\n", sesid);
			}
			return false;
		}
	}

	dprintf(D_SECURITY, "SECMAN: created non-negotiated security session %s for %d %sseconds."
			"\n", sesid, duration, expiration_time == 0 ? "(inf) " : "");

	// now add entrys which map all the {<sinful_string>,<command>} pairs
	// to the same key id (which is in the variable sesid)
	dprintf(D_SECURITY, "SECMAN: now creating non-negotiated command mappings\n");

	std::string valid_coms;
	policy.LookupString(ATTR_SEC_VALID_COMMANDS, valid_coms);
	StringList coms(valid_coms.c_str());
	char *p;

	coms.rewind();
	while ( (p = coms.next()) ) {
		std::string keybuf;
		const std::string &tag = SecMan::getTag();
		if (tag.size()) {
			formatstr (keybuf, "{%s,%s,<%s>}", tag.c_str(), peer_sinful, p);
		} else {
			formatstr (keybuf, "{%s,<%s>}", peer_sinful, p);
		}

		// NOTE: HashTable returns ZERO on SUCCESS!!!
		if (command_map.insert(keybuf, sesid, true) == 0) {
			// success
			if (IsDebugVerbose(D_SECURITY)) {
				dprintf (D_SECURITY, "SECMAN: command %s mapped to session %s.\n", keybuf.c_str(), sesid);
			}
		} else {
			dprintf (D_ALWAYS, "SECMAN: command %s NOT mapped (insert failed!)\n", keybuf.c_str());
		}
	}

	if( IsDebugVerbose(D_SECURITY) ) {
		if( exported_session_info ) {
			dprintf(D_SECURITY,"Imported session attributes: %s\n",
					exported_session_info);
		}
		dprintf(D_SECURITY,"Caching non-negotiated security session ad:\n");
		dPrintAd(D_SECURITY, policy);
	}

	return true;
}

bool
SecMan::ImportSecSessionInfo(char const *session_info,ClassAd &policy) {
		// expected format for session_info is the format produced by
		// ExportSecSessionInfo()
		// [param1=val1; param2=val2; ... ]
		// To keep things simple, no parameters or values may contain ';'

	if( !session_info || !*session_info) {
		return true; // no exported session info
	}

	std::string buf = session_info+1;

		// verify that the string is contained in []'s
	if( session_info[0]!='[' || buf[buf.length()-1]!=']' ) {
		dprintf( D_ALWAYS, "ImportSecSessionInfo: invalid session info: %s\n",
				session_info );
		return false;
	}

		// get rid of final ']'
	buf.erase(buf.length()-1);

	StringList lines(buf.c_str(),";");
	lines.rewind();

	char const *line;
	ClassAd imp_policy;
	while( (line=lines.next()) ) {
		if( !imp_policy.Insert(line) ) {
			dprintf( D_ALWAYS, "ImportSecSessionInfo: invalid imported session info: '%s' in %s\n", line, session_info );
			return false;
		}
	}

	dprintf(D_SECURITY|D_VERBOSE, "IMPORT: Importing session attributes from ad:\n");
	dPrintAd(D_SECURITY|D_VERBOSE, imp_policy);

		// We could have just blindly inserted everything into our policy,
		// but for safety, we explicitly copy over specific attributes
		// from imp_policy to our policy.

	sec_copy_attribute(policy,imp_policy,ATTR_SEC_INTEGRITY);
	sec_copy_attribute(policy,imp_policy,ATTR_SEC_ENCRYPTION);
	sec_copy_attribute(policy,imp_policy,ATTR_SEC_CRYPTO_METHODS);
	sec_copy_attribute(policy,imp_policy,ATTR_SEC_SESSION_EXPIRES);
	sec_copy_attribute(policy,imp_policy,ATTR_SEC_VALID_COMMANDS);

	// If the import policy has CryptoMethodsList, that should override
	// CryptoMethods
	sec_copy_attribute(policy, ATTR_SEC_CRYPTO_METHODS, imp_policy, ATTR_SEC_CRYPTO_METHODS_LIST);

		// See comments in ExportSecSessionInfo; use a different delimiter as ','
		// is a significant character and not allowed in session IDs.
	std::string crypto_methods;
	if (policy.LookupString(ATTR_SEC_CRYPTO_METHODS, crypto_methods)) {
		std::replace(crypto_methods.begin(), crypto_methods.end(), '.', ',');
		policy.Assign(ATTR_SEC_CRYPTO_METHODS, crypto_methods.c_str());
	}

	// we need to convert the short version (e.g. "8.9.7") into a proper version string
	std::string short_version;
	if (imp_policy.LookupString(ATTR_SEC_SHORT_VERSION, short_version)) {
		int maj, min, sub;
		char *pos = NULL;
		maj = strtol(short_version.c_str(), &pos, 10);
		min = (pos[0] == '.') ? strtol(pos+1, &pos, 10) : 0;
		sub = (pos[0] == '.') ? strtol(pos+1, &pos, 10) : 0;

		CondorVersionInfo cvi(maj,min,sub, "ExportedSessionInfo");
		std::string full_version = cvi.get_version_stdstring();
		policy.Assign(ATTR_SEC_REMOTE_VERSION, full_version.c_str());
		dprintf (D_SECURITY|D_VERBOSE, "IMPORT: Version components are %i:%i:%i, set Version to %s\n", maj, min, sub, full_version.c_str());
	}

	return true;
}

bool
SecMan::getSessionPolicy(const char *session_id, classad::ClassAd &policy_ad)
{
	KeyCacheEntry *session_key = NULL;
	if (!session_cache->lookup(session_id, session_key)) {return false;}
	ClassAd *policy = session_key->policy();
	if (!policy) {return false;}

	sec_copy_attribute(policy_ad, *policy, ATTR_X509_USER_PROXY_SUBJECT);
	sec_copy_attribute(policy_ad, *policy, ATTR_X509_USER_PROXY_EXPIRATION);
	sec_copy_attribute(policy_ad, *policy, ATTR_X509_USER_PROXY_EMAIL);
	sec_copy_attribute(policy_ad, *policy, ATTR_X509_USER_PROXY_VONAME);
	sec_copy_attribute(policy_ad, *policy, ATTR_X509_USER_PROXY_FIRST_FQAN);
	sec_copy_attribute(policy_ad, *policy, ATTR_X509_USER_PROXY_FQAN);
	sec_copy_attribute(policy_ad, *policy, ATTR_TOKEN_SUBJECT);
	sec_copy_attribute(policy_ad, *policy, ATTR_TOKEN_ISSUER);
	sec_copy_attribute(policy_ad, *policy, ATTR_TOKEN_GROUPS);
	sec_copy_attribute(policy_ad, *policy, ATTR_TOKEN_SCOPES);
	sec_copy_attribute(policy_ad, *policy, ATTR_TOKEN_ID);
	sec_copy_attribute(policy_ad, *policy, ATTR_REMOTE_POOL);
	sec_copy_attribute(policy_ad, *policy, "ScheddSession");
	return true;
}

bool
SecMan::getSessionStringAttribute(const char *session_id, const char *attr_name, std::string &attr_value)
{
	KeyCacheEntry *session_key = NULL;
	if (!session_cache->lookup(session_id, session_key)) {return false;}
	ClassAd *policy = session_key->policy();
	if (!policy) {return false;}

	return policy->LookupString(attr_name,attr_value) ? true : false;
}

bool
SecMan::ExportSecSessionInfo(char const *session_id,std::string &session_info) {
    MyString ms;
    bool rv = ExportSecSessionInfo(session_id, ms);
    if(! ms.empty()) { session_info = ms; }
    return rv;
}

bool
SecMan::ExportSecSessionInfo(char const *session_id,MyString &session_info) {
	ASSERT( session_id );

	KeyCacheEntry *session_key = NULL;
	if(!session_cache->lookup(session_id,session_key)) {
		dprintf(D_ALWAYS,"SECMAN: ExportSecSessionInfo failed to find "
				"session %s\n",session_id);
		return false;
	}
	ClassAd *policy = session_key->policy();
	ASSERT( policy );

	dprintf(D_SECURITY|D_VERBOSE, "EXPORT: Exporting session attributes from ad:\n");
	dPrintAd(D_SECURITY|D_VERBOSE, *policy);

	ClassAd exp_policy;
	sec_copy_attribute(exp_policy,*policy,ATTR_SEC_INTEGRITY);
	sec_copy_attribute(exp_policy,*policy,ATTR_SEC_ENCRYPTION);
	sec_copy_attribute(exp_policy,*policy,ATTR_SEC_SESSION_EXPIRES);
	sec_copy_attribute(exp_policy,*policy,ATTR_SEC_VALID_COMMANDS);

	std::string crypto_methods;
	policy->LookupString(ATTR_SEC_CRYPTO_METHODS, crypto_methods);
	size_t pos = crypto_methods.find(',');
	if( pos != std::string::npos ) {
		std::string preferred = getPreferredOldCryptProtocol(crypto_methods);
		if (preferred.empty()) {
			preferred = crypto_methods.substr(0, pos);
		}
		exp_policy.Assign(ATTR_SEC_CRYPTO_METHODS, preferred);

		// ',' is not a permissible character in claim IDs.
		// Convert it to a different delimiter...
		std::replace(crypto_methods.begin(), crypto_methods.end(), ',', '.');
		exp_policy.Assign(ATTR_SEC_CRYPTO_METHODS_LIST, crypto_methods);
	} else if (!crypto_methods.empty()) {
		exp_policy.Assign(ATTR_SEC_CRYPTO_METHODS, crypto_methods);
	}

	// we want to export "RemoteVersion" but the spaces in the full version
	// string screw up parsing when importing.  so we have to extract just
	// the numeric version (e.g. "8.9.7")
	std::string full_version;
	if (policy->LookupString(ATTR_SEC_REMOTE_VERSION, full_version)) {
		CondorVersionInfo cvi(full_version.c_str());
		std::string short_version;
		short_version = std::to_string(cvi.getMajorVer());
		short_version += ".";
		short_version += std::to_string(cvi.getMinorVer());
		short_version += ".";
		short_version += std::to_string(cvi.getSubMinorVer());
		dprintf (D_SECURITY|D_VERBOSE, "EXPORT: Setting short version to %s\n", short_version.c_str());
		exp_policy.Assign(ATTR_SEC_SHORT_VERSION, short_version.c_str());
	}

	session_info += "[";
	for ( auto itr = exp_policy.begin(); itr != exp_policy.end(); itr++ ) {
			// In the following, we attempt to avoid any spaces in the
			// result string.  However, no code should depend on this.
		session_info += itr->first;
		session_info += "=";

        const char *line = ExprTreeToString(itr->second);

			// none of the ClassAd values should ever contain ';'
			// that makes things easier in ImportSecSessionInfo()
		ASSERT( strchr(line,';') == NULL );

		session_info += line;
		session_info += ";";
    }
	session_info += "]";

	dprintf(D_SECURITY,"SECMAN: exporting session info for %s: %s\n",
			session_id, session_info.c_str());
	return true;
}

bool
SecMan::SetSessionExpiration(char const *session_id,time_t expiration_time) {
	ASSERT( session_id );

	KeyCacheEntry *session_key = NULL;
	if(!session_cache->lookup(session_id,session_key)) {
		dprintf(D_ALWAYS,"SECMAN: SetSessionExpiration failed to find "
				"session %s\n",session_id);
		return false;
	}
	session_key->setExpiration(expiration_time);

	dprintf(D_SECURITY,"Set expiration time for security session %s to %ds\n",session_id,(int)(expiration_time-time(NULL)));

	return true;
}

bool
SecMan::SetSessionLingerFlag(char const *session_id) {
	ASSERT( session_id );

	KeyCacheEntry *session_key = NULL;
	if(!session_cache->lookup(session_id,session_key)) {
		dprintf(D_ALWAYS,"SECMAN: SetSessionLingerFlag failed to find "
				"session %s\n",session_id);
		return false;
	}
	session_key->setLingerFlag(true);

	return true;
}<|MERGE_RESOLUTION|>--- conflicted
+++ resolved
@@ -3481,29 +3481,17 @@
 	}
 
 	std::string methods_allowed = getAuthenticationMethods(perm);
-<<<<<<< HEAD
-	const char* method_used = sock.getAuthenticationMethodUsed();
-	bool allowed_method = getAuthBitmask(methods_allowed.c_str()) & sec_char_to_auth_method(method_used);
-	if (!allowed_method &&
-		(!strcasecmp(method_used, AUTH_METHOD_FAMILY) ||
-		 !strcasecmp(method_used, AUTH_METHOD_MATCH))) {
-=======
 	bool allowed_method = getAuthBitmask(methods_allowed.c_str()) & sec_char_to_auth_method(authentication_method);
 	if (!allowed_method &&
 		(authentication_method == nullptr ||
 		 !strcasecmp(authentication_method, AUTH_METHOD_FAMILY) ||
 		 !strcasecmp(authentication_method, AUTH_METHOD_MATCH))) {
->>>>>>> 7c4334b8
 		allowed_method = true;
 	}
 
 	if (!allowed_method) {
 		err.pushf("SECMAN", 80, "Used authentication method %s is not valid for permission level %s",
-<<<<<<< HEAD
-			method_used, PermString(perm));
-=======
 		          authentication_method, PermString(perm));
->>>>>>> 7c4334b8
 		return false;
 	}
 
