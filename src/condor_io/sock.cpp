--- conflicted
+++ resolved
@@ -103,7 +103,7 @@
 	connect_state.host = NULL;
 	connect_state.port = 0;
 	connect_state.connect_failure_reason = NULL;
-	_who.clear();
+	memset( &_who, 0, sizeof( struct sockaddr_in ) );
 
     crypto_ = NULL;
     mdMode_ = MD_OFF;
@@ -378,7 +378,7 @@
 
 int Sock::assign(SOCKET sockd)
 {
-	int my_type = SOCK_DGRAM;
+	int		my_type;
 
 	if (_state != sock_virgin) return FALSE;
 
@@ -1970,7 +1970,7 @@
 	if ( !_sinful_peer_buf[0] ) {
 		MyString sinful_peer = _who.to_sinful();
 		strcpy(_sinful_peer_buf, sinful_peer.Value());
-    }
+	}
 	return _sinful_peer_buf;
 }
 
@@ -2236,13 +2236,8 @@
 				the functions signatures all the way down to the
 				the Generic_bind() call in the GCB
 				external. */
-<<<<<<< HEAD
                 addr.to_sockaddr(),
 				addr.get_socklen());
-=======
-			const_cast<struct sockaddr*>(addr),
-			len);
->>>>>>> d66f5266
 	}
 	else {
 			//rval = ::bind(fd, (SOCKET_ADDR_CONST_BIND SOCKET_ADDR_TYPE)addr, len);
