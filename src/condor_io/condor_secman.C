/***************************************************************
 *
 * Copyright (C) 1990-2007, Condor Team, Computer Sciences Department,
 * University of Wisconsin-Madison, WI.
 * 
 * Licensed under the Apache License, Version 2.0 (the "License"); you
 * may not use this file except in compliance with the License.  You may
 * obtain a copy of the License at
 * 
 *    http://www.apache.org/licenses/LICENSE-2.0
 * 
 * Unless required by applicable law or agreed to in writing, software
 * distributed under the License is distributed on an "AS IS" BASIS,
 * WITHOUT WARRANTIES OR CONDITIONS OF ANY KIND, either express or implied.
 * See the License for the specific language governing permissions and
 * limitations under the License.
 *
 ***************************************************************/


#include "condor_common.h"
#include "condor_debug.h"
#include "condor_config.h"
#include "condor_ver_info.h"
#include "condor_version.h"
#include "condor_environ.h"

#include "authentication.h"
#include "condor_string.h"
#include "condor_attributes.h"
#include "condor_adtypes.h"
#include "my_hostname.h"
#include "internet.h"
#include "HashTable.h"
#include "KeyCache.h"
#include "condor_daemon_core.h"
#include "condor_ipverify.h"
#include "condor_secman.h"
#include "classad_merge.h"
#include "daemon.h"
#include "daemon_core_sock_adapter.h"
#include "setenv.h"

extern char* mySubSystem;
extern bool global_dc_get_cookie(int &len, unsigned char* &data);

template class HashTable<MyString, classy_counted_ptr<SecManStartCommand> >;
template class SimpleList<classy_counted_ptr<SecManStartCommand> >;

void SecMan::key_printf(int debug_levels, KeyInfo *k) {
	if (param_boolean("SEC_DEBUG_PRINT_KEYS", false)) {
		if (k) {
			char hexout[260];  // holds (at least) a 128 byte key.
			const unsigned char* dataptr = k->getKeyData();
			int   length  =  k->getKeyLength();

			for (int i = 0; (i < length) && (i < 24); i++) {
				sprintf (&hexout[i*2], "%02x", *dataptr++);
			}

			dprintf (debug_levels, "KEYPRINTF: [%i] %s\n", length, hexout);
		} else {
			dprintf (debug_levels, "KEYPRINTF: [NULL]\n");
		}
	}
}



char* SecMan::sec_feat_act_rev[] = {
	"UNDEFINED",
	"INVALID",
	"FAIL",
	"YES",
	"NO"
};


char* SecMan::sec_req_rev[] = {
	"UNDEFINED",
	"INVALID",
	"NEVER",
	"OPTIONAL",
	"PREFERRED",
	"REQUIRED"
};

KeyCache* SecMan::session_cache = NULL;
HashTable<MyString,MyString>* SecMan::command_map = NULL;
HashTable<MyString,classy_counted_ptr<SecManStartCommand> >* SecMan::tcp_auth_in_progress = NULL;
int SecMan::sec_man_ref_count = 0;
char* SecMan::_my_unique_id = 0;
char* SecMan::_my_parent_unique_id = 0;
bool SecMan::_should_check_env_for_unique_id = true;
bool SecMan::m_ipverify_initialized = false;
IpVerify SecMan::m_ipverify;

SecMan::sec_req
SecMan::sec_alpha_to_sec_req(char *b) {
	if (!b || !*b) {  
		// ... that is the question :)
		return SEC_REQ_INVALID;
	}

	switch (toupper(b[0])) {
		case 'R':  // required
		case 'Y':  // yes
		case 'T':  // true
			return SEC_REQ_REQUIRED;
		case 'P':  // preferred
			return SEC_REQ_PREFERRED;
		case 'O':  // optional
			return SEC_REQ_OPTIONAL;
		case 'F':  // false
		case 'N':  // never
			return SEC_REQ_NEVER;
	}

	return SEC_REQ_INVALID;
}


SecMan::sec_feat_act
SecMan::sec_lookup_feat_act( ClassAd &ad, const char* pname ) {

	char* res = NULL;
	ad.LookupString(pname, &res);

	if (res) {
		char buf[2];
		strncpy (buf, res, 1);
		buf[1] = 0;
		free (res);

		return sec_alpha_to_sec_feat_act(buf);
	}

	return SEC_FEAT_ACT_UNDEFINED;

}

SecMan::sec_feat_act
SecMan::sec_alpha_to_sec_feat_act(char *b) {
	if (!b || !*b) {  
		// ... that is the question :)
		return SEC_FEAT_ACT_INVALID;
	}

	switch (toupper(b[0])) {
		case 'F':  // enact
			return SEC_FEAT_ACT_FAIL;
		case 'Y':  // yes
			return SEC_FEAT_ACT_YES;
		case 'N':  // no
			return SEC_FEAT_ACT_NO;
	}

	return SEC_FEAT_ACT_INVALID;
}


/*
SecMan::sec_act
SecMan::sec_alpha_to_sec_act(char *b) {
	if (!b || !*b) {  
		// ... that is the question :)
		return SEC_ACT_INVALID;
	}

	switch (toupper(b[0])) {
		case 'A':  // ask
			return SEC_REQ_ASK;
		case 'E':  // enact
			return SEC_ENACT;
		case 'U':  // usekey
			return SEC_USEKEY;
		case 'N':  // none
			return SEC_NONE;
	}

	return SEC_INVALID;
}
*/

/*
SecMan::sec_act
SecMan::sec_lookup_act( ClassAd &ad, const char* pname ) {

	char* res = NULL;
	ad.LookupString(pname, &res);

	if (res) {
		char buf[2];
		strncpy (buf, res, 1);
		buf[1] = 0;
		free (res);

		return sec_alpha_to_sec_act(buf);
	}

	return SEC_UNDEFINED;
}
*/


SecMan::sec_req
SecMan::sec_lookup_req( ClassAd &ad, const char* pname ) {

	char* res = NULL;
	ad.LookupString(pname, &res);

	if (res) {
		char buf[2];
		strncpy (buf, res, 1);
		buf[1] = 0;
		free (res);

		return sec_alpha_to_sec_req(buf);
	}

	return SEC_REQ_UNDEFINED;
}

SecMan::sec_feat_act
SecMan::sec_req_to_feat_act (sec_req r) {
	if ( (r == SEC_REQ_REQUIRED) || (r == SEC_REQ_PREFERRED) ) {
		return SEC_FEAT_ACT_YES;
	} else {
		return SEC_FEAT_ACT_NO;
	}
}


bool
SecMan::sec_is_negotiable (sec_req r) {
	if ( (r == SEC_REQ_REQUIRED) || (r == SEC_REQ_NEVER) ) {
		return false;
	} else {
		return true;
	}
}


SecMan::sec_req
SecMan::sec_req_param( const char* fmt, DCpermission auth_level, sec_req def ) {
	char *config_value = getSecSetting( fmt, auth_level );

	if (config_value) {
		char buf[2];
		strncpy (buf, config_value, 1);
		buf[1] = 0;
		free (config_value);

		sec_req res = sec_alpha_to_sec_req(buf);

		if (res == SEC_REQ_UNDEFINED || res == SEC_REQ_INVALID) {
			MyString param_name;
			char *value = getSecSetting( fmt, auth_level, &param_name );
			if( res == SEC_REQ_INVALID ) {
				EXCEPT( "SECMAN: %s=%s is invalid!\n",
				        param_name.Value(), value ? value : "(null)" );
			}
			if( DebugFlags & D_FULLDEBUG ) {
				dprintf (D_SECURITY,
				         "SECMAN: %s is undefined; using %s.\n",
				         param_name.Value(), SecMan::sec_req_rev[def]);
			}
			free(value);

			return def;
		}

		return res;
	}

	return def;
}

void SecMan::getAuthenticationMethods( DCpermission perm, MyString *result ) {
	ASSERT( result );

	char * p = getSecSetting ("SEC_%s_AUTHENTICATION_METHODS", perm);

	if (p) {
		*result = p;
		free (p);
	} else {
		*result = SecMan::getDefaultAuthenticationMethods();
	}
}

char* 
SecMan::getSecSetting( const char* fmt, DCpermissionHierarchy const &auth_level, MyString *param_name /* = NULL */, char const *check_subsystem /* = NULL */ ) {
	DCpermission const *perms = auth_level.getConfigPerms();
	char *result;

		// Now march through the list of config settings to look for.  The
		// last one in the list will be DEFAULT_PERM, which we only use
		// if nothing else is found first.

	for( ; *perms != LAST_PERM; perms++ ) {
		MyString buf;
		if( check_subsystem ) {
				// First see if there is a specific config entry for the
				// specified condor subsystem.
			buf.sprintf( fmt, PermString(*perms) );
			buf.sprintf_cat("_%s",check_subsystem);
			result = param( buf.Value() );
			if( result ) {
				if( param_name ) {
						// Caller wants to know the param name.
					param_name->append_to_list(buf);
				}
				return result;
			}
		}

		buf.sprintf( fmt, PermString(*perms) );
		result = param( buf.Value() );
		if( result ) {
			if( param_name ) {
					// Caller wants to know the param name.
				param_name->append_to_list(buf);
			}
			return result;
		}
	}

	return NULL;
}



// params() for a bunch of stuff and sets up a class ad describing our security
// preferences/requirements.  returns true if the security policy is valid, and
// false otherwise.

// there are many ways to end up with and 'invalid' security policy.  here are a
// couple:
//
// 6.3-style negotiation is disabled and one of AUTH, ENC, or INTEG were required.
//
// either ENC or INTEG are supposed to happen but AUTH is NEVER (can't exchange
// private key if we don't authenticate)

bool
SecMan::FillInSecurityPolicyAd( DCpermission auth_level, ClassAd* ad, 
								bool other_side_can_negotiate )
{
	if( ! ad ) {
		EXCEPT( "SecMan::FillInSecurityPolicyAd called with NULL ad!" );
	}

	// get values from config file, trying each auth level in the
	// list in turn.  The final level in the list will be "DEFAULT".
	// if that fails, the default value (OPTIONAL) is used.

	sec_req sec_authentication = sec_req_param(
		"SEC_%s_AUTHENTICATION", auth_level, SEC_REQ_OPTIONAL);

	sec_req sec_encryption = sec_req_param(
		"SEC_%s_ENCRYPTION", auth_level, SEC_REQ_OPTIONAL);

	sec_req sec_integrity = sec_req_param(
		 "SEC_%s_INTEGRITY", auth_level, SEC_REQ_OPTIONAL);


	// regarding SEC_NEGOTIATE values:
	// REQUIRED- outgoing will always negotiate, and incoming must
	//           be negotiated as well.
	// PREFERRED- outgoing will try to negotiate but fall back to
	//            6.2 method if necessary.  incoming will allow
	//            negotiated & unnegotiated commands.
	// OPTIONAL- outgoing will be 6.2 style.  incoming will allow
	//           negotiated and unnegotiated commands.
	// NEVER- everything will be 6.2 style

	// as of 6.5.0, the default is PREFERRED

	sec_req sec_negotiation = sec_req_param ("SEC_%s_NEGOTIATION", auth_level, SEC_REQ_PREFERRED);


	if (!ReconcileSecurityDependency (sec_authentication, sec_encryption) ||
		!ReconcileSecurityDependency (sec_authentication, sec_integrity) ||
	    !ReconcileSecurityDependency (sec_negotiation, sec_authentication) ||
	    !ReconcileSecurityDependency (sec_negotiation, sec_encryption) ||
		!ReconcileSecurityDependency (sec_negotiation, sec_integrity)) {

		// houston, we have a problem.  
		dprintf (D_SECURITY, "SECMAN: failure! can't resolve security policy:\n");
		dprintf (D_SECURITY, "SECMAN:   SEC_NEGOTIATION=\"%s\"\n",
				SecMan::sec_req_rev[sec_negotiation]);
		dprintf (D_SECURITY, "SECMAN:   SEC_AUTHENTICATION=\"%s\"\n",
				SecMan::sec_req_rev[sec_authentication]);
		dprintf (D_SECURITY, "SECMAN:   SEC_ENCRYPTION=\"%s\"\n", 
				SecMan::sec_req_rev[sec_encryption]);
		dprintf (D_SECURITY, "SECMAN:   SEC_INTEGRITY=\"%s\"\n", 
				SecMan::sec_req_rev[sec_integrity]);
		return false;
	}

	// if we require negotiation and we know the other side can't speak
	// security negotiation, may as well fail now (as opposed to later)
	if( sec_negotiation == SEC_REQ_REQUIRED && 
		other_side_can_negotiate == FALSE ) {
		dprintf (D_SECURITY, "SECMAN: failure! SEC_NEGOTIATION "
				"is REQUIRED and other daemon is pre 6.3.3.\n");
		return false;
	}

	// for those of you reading this code, a 'paramer'
	// is a thing that param()s.
	char *paramer;

	// auth methods
	paramer = SecMan::getSecSetting ("SEC_%s_AUTHENTICATION_METHODS", auth_level);
	if (paramer == NULL) {
		paramer = strdup(SecMan::getDefaultAuthenticationMethods().Value());
	}

	if (paramer) {
		ad->Assign (ATTR_SEC_AUTHENTICATION_METHODS, paramer);
		free(paramer);
		paramer = NULL;
	} else {
		if( sec_authentication == SEC_REQ_REQUIRED ) {
			dprintf( D_SECURITY, "SECMAN: no auth methods, "
					 "but a feature was required! failing...\n" );
			return false;
		} else {
			// disable auth, which disables crypto and integrity.
			// if any of these were required, auth would be required
			// too after calling ReconcileSecurityDependency.
			dprintf( D_SECURITY, "SECMAN: no auth methods, "
			 	"disabling authentication, crypto, and integrity.\n" );
			sec_authentication = SEC_REQ_NEVER;
			sec_encryption = SEC_REQ_NEVER;
			sec_integrity = SEC_REQ_NEVER;
		}
	}



	// crypto methods
	paramer = SecMan::getSecSetting("SEC_%s_CRYPTO_METHODS", auth_level);
	if (!paramer) {
		paramer = strdup(SecMan::getDefaultCryptoMethods().Value());
	}

	if (paramer) {
		ad->Assign (ATTR_SEC_CRYPTO_METHODS, paramer);
		free(paramer);
		paramer = NULL;
	} else {
		if( sec_encryption == SEC_REQ_REQUIRED || 
			sec_integrity == SEC_REQ_REQUIRED ) {
			dprintf( D_SECURITY, "SECMAN: no crypto methods, "
					 "but it was required! failing...\n" );
		} else {
			dprintf( D_SECURITY, "SECMAN: no crypto methods, "
					 "disabling crypto.\n" );
			sec_encryption = SEC_REQ_NEVER;
			sec_integrity = SEC_REQ_NEVER;
		}
	}


	ad->Assign( ATTR_SEC_NEGOTIATION, SecMan::sec_req_rev[sec_negotiation] );

	ad->Assign ( ATTR_SEC_AUTHENTICATION, SecMan::sec_req_rev[sec_authentication] );

	ad->Assign (ATTR_SEC_ENCRYPTION, SecMan::sec_req_rev[sec_encryption] );

	ad->Assign ( ATTR_SEC_INTEGRITY, SecMan::sec_req_rev[sec_integrity] );

	ad->Assign ( ATTR_SEC_ENACT, "NO" );


	// subsystem
	ad->Assign ( ATTR_SEC_SUBSYSTEM, mySubSystem );

    char * parent_id = my_parent_unique_id();
    if (parent_id) {
		ad->Assign ( ATTR_SEC_PARENT_UNIQUE_ID, parent_id );
	}

	// pid
	int    mypid = 0;
#ifdef WIN32
	mypid = ::GetCurrentProcessId();
#else
	mypid = ::getpid();
#endif
	ad->Assign ( ATTR_SEC_SERVER_PID, mypid );

	// key duration
	// ZKM TODO HACK
	// need to check kerb expiry.

	// first try the form SEC_<subsys>_<authlev>_SESSION_DURATION
	// if that does not exist, fall back to old form of
	// SEC_<authlev>_SESSION_DURATION.
	char fmt[128];
	sprintf(fmt, "SEC_%s_%%s_SESSION_DURATION", mySubSystem);
	paramer = SecMan::getSecSetting(fmt, auth_level);
	if (!paramer) {
		paramer = SecMan::getSecSetting("SEC_%s_SESSION_DURATION", auth_level);
	}

	if (paramer) {
		// take whichever value we found and put it in the ad.
		ad->Assign ( ATTR_SEC_SESSION_DURATION, paramer );
		free( paramer );
		paramer = NULL;
	} else {
		// no value defined, use defaults.
		if (strcmp(mySubSystem, "TOOL") == 0) {
			// default for tools is 1 minute.
			ad->Assign ( ATTR_SEC_SESSION_DURATION, "60" );
		} else if (strcmp(mySubSystem, "SUBMIT") == 0) {
			// default for submit is 1 hour.  yeah, that's a long submit
			// but you never know with file transfer and all.
			ad->Assign ( ATTR_SEC_SESSION_DURATION, "3600" );
		} else {
<<<<<<< HEAD
			// default for daemons is 2 hours.  

			// Note that pre 6.6 condors have bugs with re-negotiation
			// of security sessions, so we used to set this to 100 days.
			// That caused memory bloating for dynamic pools.  

			ad->Assign ( ATTR_SEC_SESSION_DURATION, "7200" );
=======
			// default for daemons is one day.
			ad->Assign ( ATTR_SEC_SESSION_DURATION, "86400" );
>>>>>>> c016bdc2
		}
	}

	return true;
}

bool
SecMan::ReconcileSecurityDependency (sec_req &a, sec_req &b) {
	if (a == SEC_REQ_NEVER) {
		if (b == SEC_REQ_REQUIRED) {
			return false;
		} else {
			b = SEC_REQ_NEVER;
		}
	}

	if (b > a) {
		a = b;
	}
	return true;
}


SecMan::sec_feat_act
SecMan::ReconcileSecurityAttribute(const char* attr,
									ClassAd &cli_ad, ClassAd &srv_ad) {

	// extract the values from the classads

	// pointers to string values
	char* cli_buf = NULL;
	char* srv_buf = NULL;

	// enums of the values
	sec_req cli_req;
	sec_req srv_req;


	// get the attribute from each
	cli_ad.LookupString(attr, &cli_buf);
	srv_ad.LookupString(attr, &srv_buf);

	// convert it to an enum
	cli_req = sec_alpha_to_sec_req(cli_buf);
	srv_req = sec_alpha_to_sec_req(srv_buf);

	// free the buffers
	if (cli_buf) {
		free (cli_buf);
	}

	if (srv_buf) {
		free (srv_buf);
	}


	// this policy is moderately complicated.  make sure you know
	// the implications if you monkey with the below code.  -zach

	// basically, there is a chart of the desired input and output.
	// you can implement this in a number of different ways that are
	// all logically equivelant.  make a karnough map if you really
	// want to find the minimal solution :)

	// right now, the results are symmetric across client and server
	// (i.e. client and server can be switched with the same result)
	// i've marked the redundant rules with (*)

	// Client  Server  Result
	// R       R       YES
	// R       P       YES
	// R       O       YES
	// R       N       FAIL

	// P       R       YES  (*)
	// P       P       YES
	// P       O       YES
	// P       N       NO

	// O       R       YES  (*)
	// O       P       YES  (*)
	// O       O       NO
	// O       N       NO

	// N       R       FAIL (*)
	// N       P       NO   (*)
	// N       O       NO   (*)
	// N       N       NO


	if (cli_req == SEC_REQ_REQUIRED) {
		if (srv_req == SEC_REQ_NEVER) {
			return SEC_FEAT_ACT_FAIL;
		} else {
			return SEC_FEAT_ACT_YES;
		}
	}

	if (cli_req == SEC_REQ_PREFERRED) {
		if (srv_req == SEC_REQ_NEVER) {
			return SEC_FEAT_ACT_NO;
		} else {
			return SEC_FEAT_ACT_YES;
		}
	}

	if (cli_req == SEC_REQ_OPTIONAL) {
		if (srv_req == SEC_REQ_REQUIRED || srv_req == SEC_REQ_PREFERRED) {
			return SEC_FEAT_ACT_YES;
		} else {
			return SEC_FEAT_ACT_NO;
		}
	}

	if (cli_req == SEC_REQ_NEVER) {
		if (srv_req == SEC_REQ_REQUIRED) {
			return SEC_FEAT_ACT_FAIL;
		} else {
			return SEC_FEAT_ACT_NO;
		}
	}

	// cli_req is not in {REQUIRED, PREFERRED, OPTIONAL, NEVER} for some reason.
	return SEC_FEAT_ACT_FAIL;
}


ClassAd *
SecMan::ReconcileSecurityPolicyAds(ClassAd &cli_ad, ClassAd &srv_ad) {

	// figure out what to do
	sec_feat_act authentication_action;
	sec_feat_act encryption_action;
	sec_feat_act integrity_action;


	authentication_action = ReconcileSecurityAttribute(
								ATTR_SEC_AUTHENTICATION,
								cli_ad, srv_ad );

	encryption_action = ReconcileSecurityAttribute(
								ATTR_SEC_ENCRYPTION,
								cli_ad, srv_ad );

	integrity_action = ReconcileSecurityAttribute(
								ATTR_SEC_INTEGRITY,
								cli_ad, srv_ad );

	if ( (authentication_action == SEC_FEAT_ACT_FAIL) ||
	     (encryption_action == SEC_FEAT_ACT_FAIL) ||
	     (integrity_action == SEC_FEAT_ACT_FAIL) ) {

		// one or more decisions could not be agreed upon, so
		// we fail.

		return NULL;
	}

	// make a classad with the results
	ClassAd * action_ad = new ClassAd();

	char buf[1024];

	sprintf (buf, "%s=\"%s\"", ATTR_SEC_AUTHENTICATION, SecMan::sec_feat_act_rev[authentication_action]);
	action_ad->Insert(buf);

	sprintf (buf, "%s=\"%s\"", ATTR_SEC_ENCRYPTION, SecMan::sec_feat_act_rev[encryption_action]);
	action_ad->Insert(buf);

	sprintf (buf, "%s=\"%s\"", ATTR_SEC_INTEGRITY, SecMan::sec_feat_act_rev[integrity_action]);
	action_ad->Insert(buf);


	char* cli_methods = NULL;
	char* srv_methods = NULL;
	if (cli_ad.LookupString( ATTR_SEC_AUTHENTICATION_METHODS, &cli_methods) &&
		srv_ad.LookupString( ATTR_SEC_AUTHENTICATION_METHODS, &srv_methods)) {

		// send the list for 6.5.0 and higher
		MyString the_methods = ReconcileMethodLists( cli_methods, srv_methods );
		sprintf (buf, "%s=\"%s\"", ATTR_SEC_AUTHENTICATION_METHODS_LIST, the_methods.Value());
		action_ad->Insert(buf);

		// send the single method for pre 6.5.0
		StringList  tmpmethodlist( the_methods.Value() );
		char* first;
		tmpmethodlist.rewind();
		first = tmpmethodlist.next();
		if (first) {
			sprintf (buf, "%s=\"%s\"", ATTR_SEC_AUTHENTICATION_METHODS, first);
			action_ad->Insert(buf);
		}
	}

	if (cli_methods) {
        free(cli_methods);
    }
	if (srv_methods) {
        free(srv_methods);
    }

	cli_methods = NULL;
	srv_methods = NULL;
	if (cli_ad.LookupString( ATTR_SEC_CRYPTO_METHODS, &cli_methods) &&
		srv_ad.LookupString( ATTR_SEC_CRYPTO_METHODS, &srv_methods)) {

		MyString the_methods = ReconcileMethodLists( cli_methods, srv_methods );
		sprintf (buf, "%s=\"%s\"", ATTR_SEC_CRYPTO_METHODS, the_methods.Value());
		action_ad->Insert(buf);
	}

	if (cli_methods) {
        free( cli_methods );
    }
	if (srv_methods) {
        free( srv_methods );
    }

	// reconcile the session expiration.  it is the SHORTER of
	// client's and server's value.

	int cli_duration = 0;
	int srv_duration = 0;

	char *dur = NULL;
	cli_ad.LookupString(ATTR_SEC_SESSION_DURATION, &dur);
	if (dur) {
		cli_duration = atoi(dur);
		free(dur);
	}

	dur = NULL;
	srv_ad.LookupString(ATTR_SEC_SESSION_DURATION, &dur);
	if (dur) {
		srv_duration = atoi(dur);
		free(dur);
	}

	sprintf (buf, "%s=\"%i\"", ATTR_SEC_SESSION_DURATION,
			(cli_duration < srv_duration) ? cli_duration : srv_duration );
	action_ad->Insert(buf);


	sprintf (buf, "%s=\"YES\"", ATTR_SEC_ENACT);
	action_ad->Insert(buf);

	return action_ad;

}


class SecManStartCommand: Service, public ClassyCountedPtr {
 public:
	SecManStartCommand (
		int cmd,Sock *sock,bool can_negotiate,
		CondorError *errstack,int subcmd,StartCommandCallbackType *callback_fn,
		void *misc_data,bool nonblocking,SecMan *sec_man):

		m_cmd(cmd),
		m_subcmd(subcmd),
		m_sock(sock),
		m_can_negotiate(can_negotiate),
		m_errstack(errstack),
		m_callback_fn(callback_fn),
		m_misc_data(misc_data),
		m_nonblocking(nonblocking),
		m_pending_socket_registered(false),
		m_sec_man(*sec_man)
	{
		m_already_tried_TCP_auth = false;
		if( !m_errstack ) {
			m_errstack = &m_internal_errstack;
		}
	}

	~SecManStartCommand() {
		if( m_pending_socket_registered ) {
			m_pending_socket_registered = false;
			daemonCoreSockAdapter.decrementPendingSockets();
		}
			// The callback function _must_ have been called
			// (and set to NULL) by now.
		ASSERT( !m_callback_fn );
	}

		// This function starts a command, as specified by the data
		// passed into the constructor.  The real work is done in
		// startCommand_inner(), but this function exists to guarantee
		// correct cleanup (e.g. calling callback etc.)
	StartCommandResult startCommand();

	void incrementPendingSockets() {
			// This is called to let daemonCore know that we are holding
			// onto a socket which is waiting for some callback other than
			// the obvious Register_Socket() callback, which handles this
			// case automatically.
		if( !m_pending_socket_registered ) {
			m_pending_socket_registered = true;
			daemonCoreSockAdapter.incrementPendingSockets();
		}
	}

	int operator== (const SecManStartCommand &other) {
			// We do not care about a deep comparison.
			// This is just to make the compiler happy on
			// SimpleList< classy_counted_ptr< SecManStartCommand > >
		return this == &other;
	}

 private:
	int m_cmd;
	int m_subcmd;
	Sock *m_sock;
	bool m_can_negotiate;
	CondorError* m_errstack; // caller's errstack, if any, o.w. internal
	CondorError m_internal_errstack;
	StartCommandCallbackType *m_callback_fn;
	void *m_misc_data;
	bool m_nonblocking;
	bool m_pending_socket_registered;
	SecMan m_sec_man; // We create a copy of the original sec_man, so we
	                  // don't have to worry about longevity of it.  It's
	                  // all static data anyway, so this is no big deal.

	MyString m_session_key; // "addr,<cmd>"
	bool m_already_tried_TCP_auth;
	SimpleList<classy_counted_ptr<SecManStartCommand> > m_waiting_for_tcp_auth;
	classy_counted_ptr<SecManStartCommand> m_tcp_auth_command;

		// All functions that call _inner() functions must
		// pass the result of the _inner() function to doCallback().
		// This ensures that when SecManStartCommand is done, the
		// registered callback function will be called in all cases.
	StartCommandResult doCallback( StartCommandResult result );

		// This does most of the work of the startCommand() protocol.
		// It is called from within a wrapper function that guarantees
		// correct cleanup (e.g. callback function being called etc.)
	StartCommandResult startCommand_inner();

		// When trying to start a UDP command, this is called to first
		// get a security session via TCP.  It will continue with the
		// rest of the startCommand protocol once the TCP auth attempt
		// is completed.
	StartCommandResult DoTCPAuth_inner();

		// This is called when the TCP auth attempt completes.
	static void TCPAuthCallback(bool success,Sock *sock,CondorError *errstack,void *misc_data);

		// This is the _inner() function for TCPAuthCallback().
	StartCommandResult TCPAuthCallback_inner( bool auth_succeeded, Sock *tcp_auth_sock );

		// This is called when we were waiting for another
		// instance to finish a TCP auth session.
	void ResumeAfterTCPAuth(bool auth_succeeded);

		// This is called when we want to wait for a
		// non-blocking socket operation to complete.
	StartCommandResult WaitForSocketCallback();

		// This is where we get called back when a
		// non-blocking socket operation finishes.
	int SocketCallback( Stream *stream );
};

StartCommandResult
SecMan::startCommand( int cmd, Sock* sock, bool can_neg, CondorError* errstack, int subcmd, StartCommandCallbackType *callback_fn, void *misc_data, bool nonblocking)
{
	// This function is simply a convenient wrapper around the
	// SecManStartCommand class, which does the actual work.

	// If this is nonblocking, we must create the following on the heap.
	// The blocking case could avoid use of the heap, but for simplicity,
	// we just do the same in both cases.

	classy_counted_ptr<SecManStartCommand> sc = new SecManStartCommand(cmd,sock,can_neg,errstack,subcmd,callback_fn,misc_data,nonblocking,this);

	ASSERT(sc.get());

	return sc->startCommand();
}

StartCommandResult
SecManStartCommand::doCallback( StartCommandResult result )
{
	if( result == StartCommandSucceeded ) {
			// Check our policy to make sure the server we have just
			// connected to is authorized.

		char const *server_fqu = m_sock->getFullyQualifiedUser();

		if( DebugFlags & D_FULLDEBUG ) {
			dprintf(D_SECURITY,
			        "Authorizing server '%s/%s'.\n",
			        server_fqu ? server_fqu : "*",
					m_sock->endpoint_ip_str() );
		}

		int authorized = m_sec_man.Verify(
			CLIENT_PERM,
			m_sock->endpoint(),
			server_fqu );

		if( authorized != USER_AUTH_SUCCESS ) {
			m_errstack->pushf("SECMAN", SECMAN_ERR_CLIENT_AUTH_FAILED,
			         "DENIED authorization of server '%s/%s' (I am acting as "
			         "the client).\n",
					 server_fqu ? server_fqu : "*",
					 m_sock->endpoint_ip_str() );
			result = StartCommandFailed;
		}
	}

	if( result == StartCommandFailed && m_errstack == &m_internal_errstack ) {
			// caller did not provide an errstack, so print out the
			// internal one

		char const *error_msg = m_internal_errstack.getFullText();
		if(error_msg && *error_msg) {
			dprintf(D_ALWAYS, "ERROR: %s\n",error_msg);
		}
	}



	if(result == StartCommandInProgress) {
			// Do nothing.
			// We will (MUST) be called again in the future
			// once the final result is known.

		if(!m_callback_fn) {
				// Caller wants us to go ahead and get a session key,
				// but caller will try sending the UDP command later,
				// rather than dealing with a callback.
			result = StartCommandWouldBlock;
		}
	}
	else if(m_callback_fn) {
		bool success = result == StartCommandSucceeded;
		CondorError *cb_errstack = m_errstack == &m_internal_errstack ?
		                           NULL : m_errstack;
		(*m_callback_fn)(success,m_sock,cb_errstack,m_misc_data);

		m_callback_fn = NULL;
		m_misc_data = NULL;

			// Caller is responsible for deallocating the following
			// in the callback, so do not point to them anymore.
		m_errstack = &m_internal_errstack;
		m_sock = NULL;

			// We just called back with the success/failure code.
			// Therefore, we simply return success to indicate that we
			// successfully called back.
		result = StartCommandSucceeded;
	}

	if( result == StartCommandWouldBlock ) {
			// It is caller's responsibility to delete socket when we
			// return StartCommandWouldBlock, so ensure that we never
			// reference the socket again from now on.
		m_sock = NULL;
	}

	return result;
}

StartCommandResult
SecManStartCommand::startCommand()
{
	// NOTE: if there is a callback function, we _must_ guarantee that it is
	// eventually called in all code paths leading from here.

	// prevent *this from being deleted while this function is executing
	classy_counted_ptr<SecManStartCommand> self = this;

	return doCallback( startCommand_inner() );
}

StartCommandResult
SecManStartCommand::startCommand_inner()
{
	// NOTE: like all _inner() functions, the caller of this function
	// must ensure that the m_callback_fn is called (if there is one).

	ASSERT(m_sock);
	ASSERT(m_errstack);

	dprintf ( D_SECURITY, "SECMAN: %scommand %i to %s on %s port %i (%s).\n",
			  m_already_tried_TCP_auth ? "resuming " : "",
			  m_cmd,
			  m_sock->get_sinful_peer(),
			  (m_sock->type() == Stream::safe_sock) ? "UDP" : "TCP",
			  m_sock->get_port(),
			  m_nonblocking ?  "non-blocking" : "blocking");


	// get this value handy
	bool is_tcp = (m_sock->type() == Stream::reli_sock);

	bool have_session = false;
	bool new_session = false;

	if( m_nonblocking && m_sock->is_connect_pending() ) {
		dprintf(D_SECURITY,"SECMAN: waiting for TCP connection to %s.\n",
				m_sock->get_sinful_peer());
		return WaitForSocketCallback();
	}
	else if( is_tcp && !m_sock->is_connected()) {
		dprintf(D_SECURITY,"SECMAN: TCP connection to %s failed",
				m_sock->get_sinful_peer());
		m_errstack->pushf("SECMAN", SECMAN_ERR_CONNECT_FAILED,
		                "TCP connection to %s failed\n",
		                m_sock->get_sinful_peer());

		return StartCommandFailed;
	}


	// find out if we have a session id to use for this command
	KeyCacheEntry *enc_key = NULL;

	MyString sid;
	m_session_key.sprintf ("{%s,<%i>}", m_sock->get_sinful_peer(), m_cmd);
	bool found_map_ent = (m_sec_man.command_map->lookup(m_session_key, sid) == 0);
	if (found_map_ent) {
		dprintf (D_SECURITY, "SECMAN: using session %s for %s.\n", sid.Value(), m_session_key.Value());
		// we have the session id, now get the session from the cache
		have_session = m_sec_man.session_cache->lookup(sid.Value(), enc_key);

		if (have_session) {
			// check the expiration.
			time_t cutoff_time = time(0);
			if (enc_key->expiration() && enc_key->expiration() <= cutoff_time) {
				m_sec_man.session_cache->expire(enc_key);
				have_session = false;
				enc_key = NULL;
			}
		} else {
			// the session is no longer in the cache... might as well
			// delete this mapping to it.  (we could delete them all, but
			// it requires iterating through the hash table)
			if (m_sec_man.command_map->remove(m_session_key.Value()) == 0) {
				dprintf (D_SECURITY, "SECMAN: session id %s not found, removed %s from map.\n", sid.Value(), m_session_key.Value());
			} else {
				dprintf (D_SECURITY, "SECMAN: session id %s not found and failed to removed %s from map!\n", sid.Value(), m_session_key.Value());
			}
		}
	} else {
		have_session = false;
		enc_key = NULL;
	}


	// this classad will hold our security policy
	ClassAd auth_info;

	// if we have a private key, we will use the same security policy that
	// was decided on when the key was issued.
	// otherwise, get our security policy and work it out with the server.
	if (have_session) {
		MergeClassAds( &auth_info, enc_key->policy(), true );

		if (DebugFlags & D_FULLDEBUG) {
			dprintf (D_SECURITY, "SECMAN: found cached session id %s for %s.\n",
					enc_key->id(), m_session_key.Value());
			m_sec_man.key_printf(D_SECURITY, enc_key->key());
			auth_info.dPrint( D_SECURITY );
		}

		new_session = false;
	} else {
		if( !m_sec_man.FillInSecurityPolicyAd( CLIENT_PERM, &auth_info,
									 m_can_negotiate) ) {
				// security policy was invalid.  bummer.
			dprintf( D_ALWAYS, 
					 "SECMAN: ERROR: The security policy is invalid.\n" );
			m_errstack->push("SECMAN", SECMAN_ERR_INVALID_POLICY,
				"Configuration Problem: The security policy is invalid.\n" );
			return StartCommandFailed;
		}

		if (DebugFlags & D_FULLDEBUG) {
			dprintf (D_SECURITY, "SECMAN: no cached key for %s.\n", m_session_key.Value());
		}

		// no sessions in udp
		if (is_tcp) {
			// for now, always open a session for tcp.
			new_session = true;
			auth_info.Assign(ATTR_SEC_NEW_SESSION,"YES");
		}
	}

	
	if (DebugFlags & D_FULLDEBUG) {
		dprintf (D_SECURITY, "SECMAN: Security Policy:\n");
		auth_info.dPrint( D_SECURITY );
	}


	// find out our negotiation policy.
	SecMan::sec_req negotiation = m_sec_man.sec_lookup_req( auth_info, ATTR_SEC_NEGOTIATION );
	if (negotiation == SecMan::SEC_REQ_UNDEFINED) {
		// this code never executes, as a default was already stuck into the
		// classad.
		negotiation = SecMan::SEC_REQ_PREFERRED;
		dprintf(D_SECURITY, "SECMAN: missing negotiation attribute, assuming PREFERRED.\n");
	}

	SecMan::sec_feat_act negotiate = m_sec_man.sec_req_to_feat_act(negotiation);
	if (negotiate == SecMan::SEC_FEAT_ACT_NO) {
		// old way:
		// code the int and be done.  there is no easy way to try the
		// new way if the old way fails, since it will fail outside
		// the scope of this function.

		if (DebugFlags & D_FULLDEBUG) {
			dprintf(D_SECURITY, "SECMAN: not negotiating, just sending command (%i)\n", m_cmd);
		}

		// just code the command and be done
		m_sock->encode();
		m_sock->code(m_cmd);

		// we must _NOT_ do an eom() here!  Ques?  See Todd or Zach 9/01

		return StartCommandSucceeded;
	}

	// once we have reached this point:
	// we are going to send them a DC_SEC_NEGOTIATE command followed
	// by an auth_info ClassAd.  auth_info tells the server what to
	// do, which is usually to negotiate security options.  in this
	// case, the server will then send back a ClassAd telling us what
	// to do.
	// auth_info could also be a one-way "quickie" authentication,
	// using the security key.  this cannot be done unless there IS
	// a security key of course.

	// so, we know we will do it the new way, but there's a few
	// different kinds of classad we may send.



	// now take action.

	// if we've made it here, we need to talk with the other side
	// to either tell them what to do or ask what they want to do.

	if (DebugFlags & D_FULLDEBUG) {
		dprintf ( D_SECURITY, "SECMAN: negotiating security for command %i.\n", m_cmd);
	}


	// special case for UDP: we can't actually authenticate via UDP.
	// so, we send a DC_AUTHENTICATE via TCP.  this will get us authenticated
	// and get us a key, which is what needs to happen.

	// however, we cannot do this if the UDP message is addressed to
	// our own daemoncore process, as we are NOT multithreaded and
	// cannot hold a TCP conversation with ourself. so, in this case,
	// we set a cookie in daemoncore and put the cookie in the classad
	// as proof that the message came from ourself.

	MyString destsinful = m_sock->get_sinful_peer();
	MyString oursinful = global_dc_sinful();
	bool using_cookie = false;

	if (destsinful == oursinful) {
		// use a cookie.
		int len = 0;
		unsigned char* randomjunk = NULL;

		global_dc_get_cookie (len, randomjunk);
		
		auth_info.Assign(ATTR_SEC_COOKIE,randomjunk);
		dprintf (D_SECURITY, "SECMAN: %s=\"%s\"\n", ATTR_SEC_COOKIE,randomjunk);

		free(randomjunk);
		randomjunk = NULL;

		using_cookie = true;

	} else if ((!have_session) && (!is_tcp) && (!m_already_tried_TCP_auth)) {
		// can't use a cookie, so try to start a session.
		return DoTCPAuth_inner();
	} else if ((!have_session) && (!is_tcp) && m_already_tried_TCP_auth) {
			// there still is no session.
			//
			// this means when i sent them the NOP, no session was started.
			// maybe it means their security policy doesn't negotiate.
			// we'll send them this packet either way... if they don't like
			// it, they won't listen.
		if (DebugFlags & D_FULLDEBUG) {
			dprintf ( D_SECURITY, "SECMAN: UDP has no session to use!\n");
		}

		ASSERT (enc_key == NULL);
	}

	// extract the version attribute current in the classad - it is
	// the version of the remote side.
	MyString remote_version;
	char * rvtmp = NULL;
	auth_info.LookupString ( ATTR_SEC_REMOTE_VERSION, &rvtmp );
	if (rvtmp) {
		remote_version = rvtmp;
		free(rvtmp);
	} else {
		remote_version = "unknown";
	}

	// fill in our version
	auth_info.Assign(ATTR_SEC_REMOTE_VERSION,CondorVersion());

	// fill in return address, if we are a daemon
	char* dcss = global_dc_sinful();
	if (dcss) {
		auth_info.Assign(ATTR_SEC_SERVER_COMMAND_SOCK, dcss);
	}

	// fill in command
	auth_info.Assign(ATTR_SEC_COMMAND, m_cmd);

	if (m_cmd == DC_AUTHENTICATE) {
		// fill in sub-command
		auth_info.Assign(ATTR_SEC_AUTH_COMMAND, m_subcmd);
	}


	/*
	if (send_replay_info) {
		// in some future version,
		// fill in the following:
		//   ServerTime
		//   PID
		//   Counter
		//   MyEndpoint
	}
	*/


	if (!using_cookie && !is_tcp) {

		// udp works only with an already established session (gotten from a
		// tcp connection).  if there's no session, there's no way to enable
		// any features.  it could just be that this is a 6.2 daemon we are
		// talking to.  in that case, send the command the old way, as long
		// as that is permitted

		dprintf ( D_SECURITY, "SECMAN: UDP, have_session == %i, can_neg == %i\n",
				(have_session?1:0), (m_can_negotiate?1:0));

		if (have_session) {
			// UDP w/ session
			if (DebugFlags & D_FULLDEBUG) {
				dprintf ( D_SECURITY, "SECMAN: UDP has session %s.\n", enc_key->id());
			}

			SecMan::sec_feat_act will_authenticate = m_sec_man.sec_lookup_feat_act( auth_info, ATTR_SEC_AUTHENTICATION );
			SecMan::sec_feat_act will_enable_enc   = m_sec_man.sec_lookup_feat_act( auth_info, ATTR_SEC_ENCRYPTION );
			SecMan::sec_feat_act will_enable_mac   = m_sec_man.sec_lookup_feat_act( auth_info, ATTR_SEC_INTEGRITY );

			if (will_authenticate == SecMan::SEC_FEAT_ACT_UNDEFINED || 
				will_authenticate == SecMan::SEC_FEAT_ACT_INVALID || 
				will_enable_enc == SecMan::SEC_FEAT_ACT_UNDEFINED || 
				will_enable_enc == SecMan::SEC_FEAT_ACT_INVALID || 
				will_enable_mac == SecMan::SEC_FEAT_ACT_UNDEFINED || 
				will_enable_mac == SecMan::SEC_FEAT_ACT_INVALID ) {

				// suck.

				dprintf ( D_ALWAYS, "SECMAN: action attribute missing from classad\n");
				auth_info.dPrint( D_SECURITY );
				m_errstack->push( "SECMAN", SECMAN_ERR_ATTRIBUTE_MISSING,
						"Protocol Error: Action attribute missing");
				return StartCommandFailed;
			}


			KeyInfo* ki  = NULL;
			if (enc_key->key()) {
				ki  = new KeyInfo(*(enc_key->key()));
			}
			
			if (will_enable_mac == SecMan::SEC_FEAT_ACT_YES) {

				if (!ki) {
					dprintf ( D_ALWAYS, "SECMAN: enable_mac has no key to use, failing...\n");
					m_errstack->push( "SECMAN", SECMAN_ERR_NO_KEY,
							"Failed to establish a crypto key" );
					return StartCommandFailed;
				}

				if (DebugFlags & D_FULLDEBUG) {
					dprintf (D_SECURITY, "SECMAN: about to enable message authenticator.\n");
					m_sec_man.key_printf(D_SECURITY, ki);
				}

				// prepare the buffer to pass in udp header
				MyString key_id = enc_key->id();

				// stick our command socket sinful string in there
				char* dcsss = global_dc_sinful();
				if (dcsss) {
					key_id += ",";
					key_id += dcsss;
				}

				m_sock->encode();
				m_sock->set_MD_mode(MD_ALWAYS_ON, ki, key_id.Value());

				dprintf ( D_SECURITY, "SECMAN: successfully enabled message authenticator!\n");
			} // if (will_enable_mac)

			if (will_enable_enc == SecMan::SEC_FEAT_ACT_YES) {

				if (!ki) {
					dprintf ( D_ALWAYS, "SECMAN: enable_enc no key to use, failing...\n");
					m_errstack->push( "SECMAN", SECMAN_ERR_NO_KEY,
							"Failed to establish a crypto key" );
					return StartCommandFailed;
				}

				if (DebugFlags & D_FULLDEBUG) {
					dprintf (D_SECURITY, "SECMAN: about to enable encryption.\n");
					m_sec_man.key_printf(D_SECURITY, ki);
				}

				// prepare the buffer to pass in udp header
				MyString key_id = enc_key->id();

				// stick our command socket sinful string in there
				char* dcsss = global_dc_sinful();
				if (dcsss) {
					key_id += ",";
					key_id += dcsss;
				}


				m_sock->encode();
				m_sock->set_crypto_key(true, ki, key_id.Value());

				dprintf ( D_SECURITY, "SECMAN: successfully enabled encryption!\n");
			} // if (will_enable_enc)

			if (ki) {
				delete ki;
			}
		} else {
			// UDP the old way...  who knows if they get it, we'll just assume they do.
			m_sock->encode();
			m_sock->code(m_cmd);
			return StartCommandSucceeded;
		}
	}


	// now send the actual DC_AUTHENTICATE command
	if (DebugFlags & D_FULLDEBUG) {
		dprintf ( D_SECURITY, "SECMAN: sending DC_AUTHENTICATE command\n");
	}
	int authcmd = DC_AUTHENTICATE;
    m_sock->encode();
	if (! m_sock->code(authcmd)) {
		dprintf ( D_ALWAYS, "SECMAN: failed to send DC_AUTHENTICATE\n");
		m_errstack->push( "SECMAN", SECMAN_ERR_COMMUNICATIONS_ERROR,
						"Failed to send DC_AUTHENTICATE message" );
		return StartCommandFailed;
	}


	if (DebugFlags & D_FULLDEBUG) {
		dprintf ( D_SECURITY, "SECMAN: sending following classad:\n");
		auth_info.dPrint ( D_SECURITY );
	}

	// send the classad
	if (! auth_info.put(*m_sock)) {
		dprintf ( D_ALWAYS, "SECMAN: failed to send auth_info\n");
		m_errstack->push( "SECMAN", SECMAN_ERR_COMMUNICATIONS_ERROR,
						"Failed to send auth_info" );
		return StartCommandFailed;
	}


	if (is_tcp) {

		if (! m_sock->end_of_message()) {
			dprintf ( D_ALWAYS, "SECMAN: failed to end classad message\n");
			m_errstack->push( "SECMAN", SECMAN_ERR_COMMUNICATIONS_ERROR,
						"Failed to end classad message" );
			return StartCommandFailed;
		}

		if (m_sec_man.sec_lookup_feat_act(auth_info, ATTR_SEC_ENACT) != SecMan::SEC_FEAT_ACT_YES) {

			// if we asked them what to do, get their response
			ASSERT (is_tcp);

			ClassAd auth_response;
			m_sock->decode();

			if (!auth_response.initFromStream(*m_sock) ||
				!m_sock->end_of_message() ) {

				// if we get here, it means the serve accepted our connection
				// but dropped it after we sent the DC_AUTHENTICATE.  it probably
				// doesn't understand that command, so let's attempt to send it
				// the old way, IF negotiation wasn't REQUIRED.

				// set this input/output parameter to reflect
				m_can_negotiate = false;

				if (negotiation == SecMan::SEC_REQ_REQUIRED) {
					dprintf ( D_ALWAYS, "SECMAN: no classad from server, failing\n");
					m_errstack->push( "SECMAN", SECMAN_ERR_COMMUNICATIONS_ERROR,
						"Failed to end classad message" );
					return StartCommandFailed;
				}

				// we'll try to send it the old way.
				dprintf (D_SECURITY, "SECMAN: negotiation failed.  trying the old way...\n");

				// this is kind of ugly:  close and reconnect the socket.
				// seems to work though! :)

				MyString tcp_addr = m_sock->get_sinful_peer();
				m_sock->close();

				if (!m_sock->connect(tcp_addr.Value())) {
					dprintf ( D_SECURITY, "SECMAN: couldn't connect via TCP to %s, failing...\n", tcp_addr.Value());
					m_errstack->pushf( "SECMAN", SECMAN_ERR_CONNECT_FAILED,
						"TCP connection to %s failed\n", tcp_addr.Value());
					return StartCommandFailed;
				}

				m_sock->encode();
				m_sock->code(m_cmd);
				return StartCommandSucceeded;
			}


			if (DebugFlags & D_FULLDEBUG) {
				dprintf ( D_SECURITY, "SECMAN: server responded with:\n");
				auth_response.dPrint( D_SECURITY );
			}

			// it makes a difference if the version is empty, so we must
			// explicitly delete it before we copy it.
			auth_info.Delete(ATTR_SEC_REMOTE_VERSION);
			m_sec_man.sec_copy_attribute( auth_info, auth_response, ATTR_SEC_REMOTE_VERSION );
			m_sec_man.sec_copy_attribute( auth_info, auth_response, ATTR_SEC_ENACT );
			m_sec_man.sec_copy_attribute( auth_info, auth_response, ATTR_SEC_AUTHENTICATION_METHODS_LIST );
			m_sec_man.sec_copy_attribute( auth_info, auth_response, ATTR_SEC_AUTHENTICATION_METHODS );
			m_sec_man.sec_copy_attribute( auth_info, auth_response, ATTR_SEC_CRYPTO_METHODS );
			m_sec_man.sec_copy_attribute( auth_info, auth_response, ATTR_SEC_AUTHENTICATION );
			m_sec_man.sec_copy_attribute( auth_info, auth_response, ATTR_SEC_ENCRYPTION );
			m_sec_man.sec_copy_attribute( auth_info, auth_response, ATTR_SEC_INTEGRITY );
			m_sec_man.sec_copy_attribute( auth_info, auth_response, ATTR_SEC_SESSION_DURATION );
			// sec_copy_attribute( auth_info, auth_response, ATTR_SEC_VALID_COMMANDS );
			// sec_copy_attribute( auth_info, auth_response, ATTR_SEC_USER );
			// sec_copy_attribute( auth_info, auth_response, ATTR_SEC_SID );

			auth_info.Delete(ATTR_SEC_NEW_SESSION);

			auth_info.Assign(ATTR_SEC_USE_SESSION, "YES");

			m_sock->encode();

		}

		SecMan::sec_feat_act will_authenticate = m_sec_man.sec_lookup_feat_act( auth_info, ATTR_SEC_AUTHENTICATION );
		SecMan::sec_feat_act will_enable_enc   = m_sec_man.sec_lookup_feat_act( auth_info, ATTR_SEC_ENCRYPTION );
		SecMan::sec_feat_act will_enable_mac   = m_sec_man.sec_lookup_feat_act( auth_info, ATTR_SEC_INTEGRITY );

		if (will_authenticate == SecMan::SEC_FEAT_ACT_UNDEFINED || 
			will_authenticate == SecMan::SEC_FEAT_ACT_INVALID || 
			will_enable_enc == SecMan::SEC_FEAT_ACT_UNDEFINED || 
			will_enable_enc == SecMan::SEC_FEAT_ACT_INVALID || 
			will_enable_mac == SecMan::SEC_FEAT_ACT_UNDEFINED || 
			will_enable_mac == SecMan::SEC_FEAT_ACT_INVALID ) {

			// missing some essential info.

			dprintf ( D_SECURITY, "SECMAN: action attribute missing from classad, failing!\n");
			auth_info.dPrint( D_SECURITY );
			m_errstack->push( "SECMAN", SECMAN_ERR_ATTRIBUTE_MISSING,
						"Protocol Error: Action attribute missing");
			return StartCommandFailed;
		}

		// protocol fix:
		//
		// up to and including 6.6.0, will_authenticate would be set to true
		// if we are resuming a session that was authenticated.  this is not
		// necessary.
		//
		// so, as of 6.6.1, if we are resuming a session (as determined
		// by the expression (!new_session), AND the other side is 6.6.1
		// or higher, we will force will_authenticate to SEC_FEAT_ACT_NO.
		//
		// we can tell easily if the other side is 6.6.1 or higher by the
		// mere presence of the version, since that is when it was added.

		if ((will_authenticate == SecMan::SEC_FEAT_ACT_YES)) {
			if ((!new_session)) {
				if (remote_version != "unknown") {
					dprintf( D_SECURITY, "SECMAN: resume, other side is %s, NOT reauthenticating.\n", remote_version.Value() );
					will_authenticate = SecMan::SEC_FEAT_ACT_NO;
				} else {
					dprintf( D_SECURITY, "SECMAN: resume, other side is pre 6.6.1, reauthenticating.\n");
				}
			} else {
				dprintf( D_SECURITY, "SECMAN: new session, doing initial authentication.\n" );
			}
		}

		

		// at this point, we know exactly what needs to happen.  if we asked
		// the other side, their choice is in will_authenticate.  if we
		// didn't ask, then our choice is in will_authenticate.



		// the private key, if there is one.
		KeyInfo* ki  = NULL;

		if (will_authenticate == SecMan::SEC_FEAT_ACT_YES) {

			ASSERT (m_sock->type() == Stream::reli_sock);

			if (DebugFlags & D_FULLDEBUG) {
				dprintf ( D_SECURITY, "SECMAN: authenticating RIGHT NOW.\n");
			}
			char * auth_methods = NULL;
			auth_info.LookupString( ATTR_SEC_AUTHENTICATION_METHODS_LIST, &auth_methods );
			if (auth_methods) {
				if (DebugFlags & D_FULLDEBUG) {
					dprintf (D_SECURITY, "SECMAN: AuthMethodsList: %s\n", auth_methods);
				}
			} else {
				// lookup the 6.4 attribute name
				auth_info.LookupString( ATTR_SEC_AUTHENTICATION_METHODS, &auth_methods );
				if (DebugFlags & D_FULLDEBUG) {
					dprintf (D_SECURITY, "SECMAN: AuthMethods: %s\n", auth_methods);
				}
			}

			if (!auth_methods) {
				// there's no auth methods.
				dprintf ( D_ALWAYS, "SECMAN: no auth method!, failing.\n");
				m_errstack->push( "SECMAN", SECMAN_ERR_ATTRIBUTE_MISSING,
						"Protocol Error: No auth methods");
				return StartCommandFailed;
			} else {
				dprintf ( D_SECURITY, "SECMAN: Auth methods: %s\n", auth_methods);
			}

			int auth_timeout = m_sec_man.getSecTimeout( CLIENT_PERM );
			if (!m_sock->authenticate(ki, auth_methods, m_errstack,auth_timeout)) {
				if(ki) {
					delete ki;
				}
            	if (auth_methods) {  
                	free(auth_methods);
            	}
				return StartCommandFailed;
			}
            if (auth_methods) {  
                free(auth_methods);
            }
		} else {
			// !new_session is equivalent to use_session in this client.
			if (!new_session) {
				// we are using this key
				if (enc_key && enc_key->key()) {
					ki = new KeyInfo(*(enc_key->key()));
				} else {
					ASSERT (ki == NULL);
				}
			}
		}

		
		if (will_enable_mac == SecMan::SEC_FEAT_ACT_YES) {

			if (!ki) {
				dprintf ( D_ALWAYS, "SECMAN: enable_mac has no key to use, failing...\n");
				m_errstack->push ("SECMAN", SECMAN_ERR_NO_KEY,
							"Failed to establish a crypto key" );
				return StartCommandFailed;
			}

			if (DebugFlags & D_FULLDEBUG) {
				dprintf (D_SECURITY, "SECMAN: about to enable message authenticator.\n");
				m_sec_man.key_printf(D_SECURITY, ki);
			}

			m_sock->encode();
			m_sock->set_MD_mode(MD_ALWAYS_ON, ki);

			dprintf ( D_SECURITY, "SECMAN: successfully enabled message authenticator!\n");
		} else {
			// we aren't going to enable MD5.  but we should still set the secret key
			// in case we decide to turn it on later.
			m_sock->encode();
			m_sock->set_MD_mode(MD_OFF, ki);
		}

		if (will_enable_enc == SecMan::SEC_FEAT_ACT_YES) {

			if (!ki) {
				dprintf ( D_ALWAYS, "SECMAN: enable_enc no key to use, failing...\n");
				m_errstack->push ("SECMAN", SECMAN_ERR_NO_KEY,
							"Failed to establish a crypto key" );
				return StartCommandFailed;
			}

			if (DebugFlags & D_FULLDEBUG) {
				dprintf (D_SECURITY, "SECMAN: about to enable encryption.\n");
				m_sec_man.key_printf(D_SECURITY, ki);
			}

			m_sock->encode();
			m_sock->set_crypto_key(true, ki);

			dprintf ( D_SECURITY, "SECMAN: successfully enabled encryption!\n");
		} else {
			// we aren't going to enable encryption for everything.  but we should
			// still have a secret key ready to go in case someone decides to turn
			// it on later.
			m_sock->encode();
			m_sock->set_crypto_key(false, ki);
		}
		
		if (new_session) {
			// There is no pending data to send, so the following is a no-op.
			// Why is it being done?  Perhaps to ensure clean state of the
			// socket.
			m_sock->encode();
			m_sock->eom();

			// receive a classAd containing info about new session
			ClassAd post_auth_info;
			m_sock->decode();
			if (!post_auth_info.initFromStream(*m_sock) || !m_sock->eom()) {
				dprintf (D_ALWAYS, "SECMAN: could not receive session info, failing!\n");
				m_errstack->push ("SECMAN", SECMAN_ERR_COMMUNICATIONS_ERROR,
							"could not receive post_auth_info" );
				return StartCommandFailed;
			} else {
				if (DebugFlags & D_FULLDEBUG) {
					dprintf (D_SECURITY, "SECMAN: received post-auth classad:\n");
					post_auth_info.dPrint (D_SECURITY);
				}
			}

			// bring in the session ID
			m_sec_man.sec_copy_attribute( auth_info, post_auth_info, ATTR_SEC_SID );

			// other attributes
			m_sec_man.sec_copy_attribute( auth_info, post_auth_info, ATTR_SEC_USER );
			m_sec_man.sec_copy_attribute( auth_info, post_auth_info, ATTR_SEC_VALID_COMMANDS );

			if( m_sock->getFullyQualifiedUser() ) {
				auth_info.Assign( ATTR_SEC_AUTHENTICATED_USER, m_sock->getFullyQualifiedUser() );
			}

			if (DebugFlags & D_FULLDEBUG) {
				dprintf (D_SECURITY, "SECMAN: policy to be cached:\n");
				auth_info.dPrint(D_SECURITY);
			}

			char *sesid = NULL;
			auth_info.LookupString(ATTR_SEC_SID, &sesid);
			if (sesid == NULL) {
				dprintf (D_ALWAYS, "SECMAN: session id is NULL, failing\n");
				m_errstack->push( "SECMAN", SECMAN_ERR_ATTRIBUTE_MISSING,
						"Failed to lookup session id");
				return StartCommandFailed;
			}

			char *cmd_list = NULL;
			auth_info.LookupString(ATTR_SEC_VALID_COMMANDS, &cmd_list);
			if (cmd_list == NULL) {
				dprintf (D_ALWAYS, "SECMAN: valid commands is NULL, failing\n");
				m_errstack->push( "SECMAN", SECMAN_ERR_ATTRIBUTE_MISSING,
						"Protocol Failure: Unable to lookup valid commands");
				delete sesid;
				return StartCommandFailed;
			}


			ASSERT (enc_key == NULL);


			// extract the session duration
			char *dur = NULL;
			auth_info.LookupString(ATTR_SEC_SESSION_DURATION, &dur);

			int expiration_time = time(0) + atoi(dur);

				// This makes a copy of the policy ad, so we don't
				// have to. 
			KeyCacheEntry tmp_key( sesid, m_sock->endpoint(), ki,
								   &auth_info, expiration_time ); 
			dprintf (D_SECURITY, "SECMAN: added session %s to cache for %s seconds.\n", sesid, dur);

            if (dur) {
                free(dur);
            }

			// stick the key in the cache
			m_sec_man.session_cache->insert(tmp_key);


			// now add entrys which map all the {<sinful_string>,<command>} pairs
			// to the same key id (which is in the variable sesid)

			StringList coms(cmd_list);
			char *p;

			coms.rewind();
			while ( (p = coms.next()) ) {
				MyString keybuf;
				keybuf.sprintf ("{%s,<%s>}", m_sock->get_sinful_peer(), p);

				// NOTE: HashTable returns ZERO on SUCCESS!!!
				if (m_sec_man.command_map->insert(keybuf, sesid) == 0) {
					// success
					if (DebugFlags & D_FULLDEBUG) {
						dprintf (D_SECURITY, "SECMAN: command %s mapped to session %s.\n", keybuf.Value(), sesid);
					}
				} else {
					dprintf (D_ALWAYS, "SECMAN: command %s NOT mapped (insert failed!)\n", keybuf.Value());
				}
			}
			
			free( sesid );
            free( cmd_list );

		} // if (new_session)

		// clean up
		if (ki) {
			delete ki;
		}

	} // if (is_tcp)

	if( !new_session && have_session ) {
		char *fqu = NULL;
		if( auth_info.LookupString(ATTR_SEC_AUTHENTICATED_USER,&fqu) && fqu ) {
			if( DebugFlags & D_FULLDEBUG ) {
				dprintf( D_SECURITY, "Getting authenticated user from cached session: %s\n", fqu );
			}
			m_sock->setFullyQualifiedUser( fqu );
			free( fqu );
		}
	}

	m_sock->encode();
	m_sock->allow_one_empty_message();
	dprintf ( D_SECURITY, "SECMAN: startCommand succeeded.\n");

	return StartCommandSucceeded;
}

StartCommandResult
SecManStartCommand::DoTCPAuth_inner()
{
	ASSERT( !m_already_tried_TCP_auth );
	m_already_tried_TCP_auth = true;

	if(m_nonblocking) {
			// Make daemonCore aware that we are holding onto this
			// UDP socket while waiting for other events to complete.
		incrementPendingSockets();

			// Check if there is already a non-blocking TCP auth in progress
		classy_counted_ptr<SecManStartCommand> sc;
		if(m_sec_man.tcp_auth_in_progress->lookup(m_session_key,sc) == 0) {
				// Rather than starting yet another TCP session for
				// this session key, simply add ourselves to the list
				// of things waiting for the pending session to be
				// ready for use.

			if(m_nonblocking && !m_callback_fn) {
					// Caller wanted us to get a session key but did
					// not want to bother about handling a
					// callback. Since somebody else is already
					// getting a session, we are done.
				return StartCommandWouldBlock;
			}

			sc->m_waiting_for_tcp_auth.Append(this);

			if(DebugFlags & D_FULLDEBUG) {
				dprintf(D_SECURITY,
						"SECMAN: waiting for pending session %s to be ready\n",
						m_session_key.Value());
			}

			return StartCommandInProgress;
		}
	}

	if (DebugFlags & D_FULLDEBUG) {
		dprintf ( D_SECURITY, "SECMAN: need to start a session via TCP\n");
	}

		// we'll have to authenticate via TCP
	ReliSock *tcp_auth_sock = new ReliSock;

	ASSERT(tcp_auth_sock);

		// the timeout
	int TCP_SOCK_TIMEOUT = param_integer("SEC_TCP_SESSION_TIMEOUT", 20);
	tcp_auth_sock->timeout(TCP_SOCK_TIMEOUT);

		// we already know the address - condor uses the same TCP port as it does UDP port.
	MyString tcp_addr = m_sock->get_sinful_peer();
	if (!tcp_auth_sock->connect(tcp_addr.Value(),0,m_nonblocking)) {
		dprintf ( D_SECURITY, "SECMAN: couldn't connect via TCP to %s, failing...\n", tcp_addr.Value());
		m_errstack->pushf("SECMAN", SECMAN_ERR_CONNECT_FAILED,
						  "TCP auth connection to %s failed\n", tcp_addr.Value());
		delete tcp_auth_sock;
		return StartCommandFailed;
	}

		// Make note that this operation to do the TCP
		// auth operation is in progress, so others
		// wanting the same session key can wait for it.
	SecMan::tcp_auth_in_progress->insert(m_session_key,this);

	m_tcp_auth_command = new SecManStartCommand(
		DC_AUTHENTICATE,
		tcp_auth_sock,
		m_can_negotiate,
		m_errstack,
		m_cmd,
		m_nonblocking ? SecManStartCommand::TCPAuthCallback : NULL,
		m_nonblocking ? this : NULL,
		m_nonblocking,
		&m_sec_man);

	StartCommandResult auth_result = m_tcp_auth_command->startCommand();

	if( !m_nonblocking ) {
			// We did not pass a callback function to the TCP
			// startCommand(), because we need to pass back the final
			// result to the caller directly.

		return TCPAuthCallback_inner(
			auth_result == StartCommandSucceeded,
			tcp_auth_sock );
	}

	return StartCommandInProgress;
}

void
SecManStartCommand::TCPAuthCallback(bool success,Sock *sock,CondorError * /*errstack*/,void * misc_data)
{
	classy_counted_ptr<SecManStartCommand> self = (SecManStartCommand *)misc_data;

	self->doCallback( self->TCPAuthCallback_inner(success,sock) );
}

StartCommandResult
SecManStartCommand::TCPAuthCallback_inner( bool auth_succeeded, Sock *tcp_auth_sock )
{
	// in case we discovered anything new about security negotiation
	m_can_negotiate = m_tcp_auth_command->m_can_negotiate;
	m_tcp_auth_command = NULL;

		// close the TCP socket, the rest will be UDP.
	tcp_auth_sock->eom();
	tcp_auth_sock->close();
	delete tcp_auth_sock;
	tcp_auth_sock = NULL;

	StartCommandResult rc;

	if(m_nonblocking && !m_callback_fn) {
		// Caller wanted us to get a session key but did not
		// want to bother about handling a callback.  Therefore,
		// we are done.  No need to start the command again.
		rc = StartCommandWouldBlock;

		// NOTE: m_sock is expected to be NULL, because caller may
		// have deleted it by now.
		ASSERT( m_sock == NULL );
	}
	else if( !auth_succeeded ) {
		dprintf ( D_SECURITY,
				  "SECMAN: unable to create security session to %s via TCP, "
		          "failing.\n", m_sock->get_sinful_peer() );
		m_errstack->pushf("SECMAN", SECMAN_ERR_NO_SESSION,
		                 "Failed to create security session to %s with TCP",
		                 m_sock->get_sinful_peer());
		rc = StartCommandFailed;
	}
	else {
		if( (DebugFlags & D_FULLDEBUG) ) {
			dprintf ( D_SECURITY,
					  "SECMAN: succesfully created security session to %s via "
					  "TCP!\n", m_sock->get_sinful_peer() );
		}
		rc = startCommand_inner();
	}

		// Remove ourselves from SecMan's list of pending TCP auth sessions.
	classy_counted_ptr<SecManStartCommand> sc;
	if( SecMan::tcp_auth_in_progress->lookup(m_session_key,sc) == 0 &&
	    sc.get() == this )
	{
		ASSERT(SecMan::tcp_auth_in_progress->remove(m_session_key) == 0);
	}

		// Iterate through the list of objects waiting for our TCP auth session
		// to be done.
	m_waiting_for_tcp_auth.Rewind();
	while( m_waiting_for_tcp_auth.Next(sc) ) {
		sc->ResumeAfterTCPAuth(auth_succeeded);
	}
	m_waiting_for_tcp_auth.Clear();

	return rc;
}

void
SecManStartCommand::ResumeAfterTCPAuth(bool auth_succeeded)
{
		// We get here when we needed a session, and some other
		// instance of SecManStartCommand() was already in the process
		// of getting one that we could use.  When that object
		// finished getting the session, it called us here.

	if( DebugFlags & D_FULLDEBUG ) {
		dprintf(D_SECURITY,"SECMAN: done waiting for TCP auth to %s (%s)\n",
		        m_sock->get_sinful_peer(),
				auth_succeeded ? "succeeded" : "failed");
	}
	if(!auth_succeeded) {
		m_errstack->pushf("SECMAN", SECMAN_ERR_NO_SESSION,
						  "Was waiting for TCP auth session to %s, "
						  "but it failed.",
						  m_sock->get_sinful_peer());
	}

	StartCommandResult rc;
	if(auth_succeeded) {
		rc = startCommand_inner();
	}
	else {
		rc = StartCommandFailed;
	}

	doCallback( rc );
}

StartCommandResult
SecManStartCommand::WaitForSocketCallback()
{

	int reg_rc = daemonCoreSockAdapter.Register_Socket(
		m_sock,
		"<SecManStartCommand::WaitForSocketCallback>",
		(SocketHandlercpp)&SecManStartCommand::SocketCallback,
		m_sock->get_sinful_peer(),
		this,
		ALLOW);

	if(reg_rc < 0) {
		MyString msg;
		msg.sprintf("StartCommand to %s failed because "
					"Register_Socket returned %d",
					m_sock->get_sinful_peer(),
					reg_rc);
		dprintf(D_SECURITY, "SECMAN: %s\n", msg.Value());
		m_errstack->pushf("SECMAN", SECMAN_ERR_CONNECT_FAILED,
						  "%s\n", msg.Value());

		return StartCommandFailed;
	}

		// Do not allow ourselves to be deleted until after
		// SocketCallback is called.
	incRefCount();

	return StartCommandInProgress;
}

int
SecManStartCommand::SocketCallback( Stream *stream )
{
	daemonCoreSockAdapter.Cancel_Socket( stream );

	doCallback( startCommand_inner() );

		// get rid of ref counted when callback was registered
	decRefCount();

	return KEEP_STREAM;
}


// Given a sinful string, clear out any associated sessions (incoming or outgoing)
bool SecMan :: invalidateHost(const char * sin)
{
    bool removed = true;

    if (sin && sin[0]) {
        KeyCacheEntry * keyEntry = NULL;
        MyString  addr(sin), id;

        if (session_cache) {
            session_cache->key_table->startIterations();
            while (session_cache->key_table->iterate(id, keyEntry)) {
				char * remote_sinful = sin_to_string(keyEntry->addr());
					// if this is an outgoing session, we need to check against the keyEntry->addr()
				if (remote_sinful && remote_sinful[0] &&  (addr == MyString(remote_sinful))) {
					if (DebugFlags & D_FULLDEBUG) {
						dprintf (D_SECURITY, "KEYCACHE: removing session %s for %s\n", id.Value(), remote_sinful);
					}
					remove_commands(keyEntry);	// removing mapping from DC command int to session entry
					session_cache->remove(id.Value());	// remove session entry
				} else {
						// if it did not match, it might be an incoming session, so check against the
						// ServerCommandSock that is in the cached policy classad.
					char * local_sinful = NULL;
					keyEntry->policy()->LookupString( ATTR_SEC_SERVER_COMMAND_SOCK, &local_sinful);
					if (local_sinful && local_sinful[0] && (addr == MyString(local_sinful))) {
						if (DebugFlags & D_FULLDEBUG) {
							dprintf (D_SECURITY, "KEYCACHEX: removing session %s for %s\n", id.Value(), local_sinful);
						}
						// remove_commands shouldn't be necessary for incoming connections
						// remove_commands(keyEntry);
						session_cache->remove(id.Value());
					}
					if (local_sinful) {
						free(local_sinful);
					}
				}
            }
        }
    }
    else {
        // sock is NULL!
    }

    return removed;
}

bool SecMan :: invalidateByParentAndPid(const char * parent, int pid) {
	if (parent && parent[0]) {

    	KeyCacheEntry * keyEntry = NULL;
        MyString  id;

		if (session_cache) {
			session_cache->key_table->startIterations();
			while (session_cache->key_table->iterate(id, keyEntry)) {

				char * parent_unique_id = NULL;
				int    tpid = 0;

				keyEntry->policy()->LookupString( ATTR_SEC_PARENT_UNIQUE_ID, &parent_unique_id);
				keyEntry->policy()->LookupInteger( ATTR_SEC_SERVER_PID, tpid);

				if (parent_unique_id && parent_unique_id[0] && (strcmp(parent, parent_unique_id) == 0) && (pid == tpid)) {
					if (DebugFlags & D_FULLDEBUG) {
						dprintf (D_SECURITY, "KEYCACHE: removing session %s for %s\n", id.Value(), parent_unique_id);
					}
					// remove_commands shouldn't be necessary for incoming connections
					// remove_commands(keyEntry);
					session_cache->remove(id.Value());
				}
				if (parent_unique_id) {
					free(parent_unique_id);
					parent_unique_id = 0;
				}
			}
        }
	}
	return true;
}

bool SecMan :: invalidateKey(const char * key_id)
{
    bool removed = true;
    KeyCacheEntry * keyEntry = NULL;

    // What if session_cache is NULL but command_cache is not?
	if (session_cache) {

        session_cache->lookup(key_id, keyEntry);

        remove_commands(keyEntry);

        // Now, remove session id
		if (session_cache->remove(key_id)) {
			dprintf ( D_SECURITY, 
                      "DC_INVALIDATE_KEY: removed key id %s.\n", 
                      key_id);
		} else {
			dprintf ( D_SECURITY, 
                      "DC_INVALIDATE_KEY: ignoring request to invalidate non-existant key %s.\n", 
                      key_id);
		}
	} else {
		dprintf ( D_ALWAYS, 
                  "DC_INVALIDATE_KEY: did not remove %s, no KeyCache exists!\n", 
                  key_id);
	}

    return removed;
}

void SecMan :: remove_commands(KeyCacheEntry * keyEntry)
{
    if (keyEntry) {
        char * commands = NULL;
        keyEntry->policy()->LookupString(ATTR_SEC_VALID_COMMANDS, &commands);
        char * addr = strdup(sin_to_string(keyEntry->addr()));
    
        // Remove all commands from the command map
        if (commands) {
            char keybuf[128];
            StringList cmd_list(commands);
            free(commands);
        
            if (command_map) {
                cmd_list.rewind();
                char * cmd = NULL;
                while ( (cmd = cmd_list.next()) ) {
                    memset(keybuf, 0, 128);
                    sprintf (keybuf, "{%s,<%s>}", addr, cmd);
                    command_map->remove(keybuf);
                }
            }
        }
        free(addr);
    }
}

int
SecMan::sec_char_to_auth_method( char* method ) {
    if (!stricmp( method, "SSL" )  ) {
        return CAUTH_SSL;
    } else if (!stricmp( method, "GSI" )  ) {
		return CAUTH_GSI;
	} else if ( !stricmp( method, "NTSSPI" ) ) {
		return CAUTH_NTSSPI;
	} else if ( !stricmp( method, "PASSWORD" ) ) {
		return CAUTH_PASSWORD;
	} else if ( !stricmp( method, "FS" ) ) {
		return CAUTH_FILESYSTEM;
	} else if ( !stricmp( method, "FS_REMOTE" ) ) {
		return CAUTH_FILESYSTEM_REMOTE;
	} else if ( !stricmp( method, "KERBEROS" ) ) {
		return CAUTH_KERBEROS;
	} else if ( !stricmp( method, "CLAIMTOBE" ) ) {
		return CAUTH_CLAIMTOBE;
	} else if ( !stricmp( method, "ANONYMOUS" ) ) {
		return CAUTH_ANONYMOUS;
	}
	return 0;
}


int
SecMan::getAuthBitmask ( const char * methods ) {

	if (!methods || !*methods) {
		return 0;
	}

	StringList server( methods );
	char *tmp = NULL;
	int retval = 0;

	server.rewind();
	while ( (tmp = server.next()) ) {
		retval |= sec_char_to_auth_method(tmp);
	}

	return retval;
}



MyString
SecMan::ReconcileMethodLists( char * cli_methods, char * srv_methods ) {

	// algorithm:
	// step through the server's methods in order.  if the method is
	// present in the clients list, then append it to the results.
	// the output will be a list of methods supported by both, in the
	// order that the server prefers.

	StringList server_methods( srv_methods );
	StringList client_methods( cli_methods );
	char *sm = NULL;
	char *cm = NULL;

	MyString results;
	int match = 0;

	// server methods, one at a time
	server_methods.rewind();
	while ( (sm = server_methods.next()) ) {
		client_methods.rewind();
		while ( (cm = client_methods.next()) ) {
			if (!stricmp(sm, cm)) {
				// add a comma if it isn't the first match
				if (match) {
					results += ",";
				} else {
					match = 1;
				}

				// and of course, append the common method
				results += cm;
			}
		}
	}

	return results;
}


SecMan::SecMan(int nbuckets) {
	// session_cache is a static member... we only
	// want to construct it ONCE.
	if (session_cache == NULL) {
		session_cache = new KeyCache(nbuckets);
	}
	if (command_map == NULL) {
		command_map = new HashTable<MyString,MyString>(nbuckets, MyStringHash, updateDuplicateKeys);
	}
	if (tcp_auth_in_progress == NULL) {
		tcp_auth_in_progress = new HashTable<MyString,classy_counted_ptr<SecManStartCommand> >(256, MyStringHash, rejectDuplicateKeys);
	}
	sec_man_ref_count++;
}


SecMan::SecMan(const SecMan & /* copy */) {
	// session_cache is static.  if there's a copy, it
	// should already have been constructed.
	ASSERT (session_cache);
	ASSERT (command_map);
	ASSERT (tcp_auth_in_progress);
	sec_man_ref_count++;
}

const SecMan & SecMan::operator=(const SecMan & /* copy */) {
	// session_cache is static.  if there's a copy, it
	// should already have been constructed.
	ASSERT (session_cache);
	ASSERT (command_map);
	return *this;
}


SecMan::~SecMan() {
	// session_cache is static.  if we are in a destructor,
	// then these should already have been constructed.
	ASSERT (session_cache);
	ASSERT (command_map);

	sec_man_ref_count--;

	/*
	// if that was the last one to go, we could delete the objects
	if (sec_man_ref_count == 0) {
		delete session_cache;
		session_cache = NULL;

		delete command_map;
		command_map = NULL;

		delete tcp_auth_in_progress;
		tcp_aut_in_progress = NULL;
	}
	*/
}

void
SecMan::reconfig()
{
	m_ipverify_initialized = false;
}

IpVerify *
SecMan::getIpVerify()
{
	if( !m_ipverify_initialized ) {
		m_ipverify_initialized = true;
		m_ipverify.Init();
	}
	return &m_ipverify;
}

int
SecMan::Verify(DCpermission perm, const struct sockaddr_in *sin, const char * fqu )
{
	IpVerify *ipverify = getIpVerify();
	ASSERT( ipverify );
	return ipverify->Verify(perm,sin,fqu);
}


bool
SecMan::sec_copy_attribute( ClassAd &dest, ClassAd &source, const char* attr ) {
	ExprTree *e = source.Lookup(attr);
	if (e) {
		ExprTree *cp = e->DeepCopy();
		dest.Insert(cp);
		return true;
	} else {
		return false;
	}
}



void
SecMan::invalidateAllCache() {
	delete session_cache;
	session_cache = new KeyCache(209);

	delete command_map;
	command_map = new HashTable<MyString,MyString>(209, MyStringHash, updateDuplicateKeys);
}

void 
SecMan :: invalidateExpiredCache()
{
    // Go through all cache and invalide the ones that are expired
    StringList * list = session_cache->getExpiredKeys();

    // The current session cache, command map does not allow
    // easy random access based on host direcly. Therefore,
    // we need to decide which list to be the outerloop
    // In this case, I assume the command map will be bigger
    // so, outloop will be command map, inner loop will be host

    list->rewind();
    char * p;
    while ( (p = list->next()) ) {
        invalidateKey(p);
    }
    delete list;
}

/*

			// a failure here signals that the cache may be invalid.
			// delete this entry from table and force normal auth.
			KeyCacheEntry * ek = NULL;
			if (session_cache->lookup(keybuf, ek) == 0) {
				delete ek;
			} else {
				dprintf (D_SECURITY, "SECMAN: unable to delete KeyCacheEntry.\n");
			}
			session_cache->remove(keybuf);
			have_session = false;

			// close this connection and start a new one
			if (!sock->close()) {
				dprintf ( D_ALWAYS, "SECMAN: could not close socket to %s\n",
						sin_to_string(sock->endpoint()));
				return false;
			}

			KeyInfo* nullp = 0;
			if (!sock->set_crypto_key(false, nullp)) {
				dprintf ( D_ALWAYS, "SECMAN: could not re-init crypto!\n");
				return false;
			}
			if (!sock->set_MD_mode(MD_OFF, nullp)) {
				dprintf ( D_ALWAYS, "SECMAN: could not re-init MD5!\n");
				return false;
			}
			if (!sock->connect(sin_to_string(sock->endpoint()), 0)) {
				dprintf ( D_ALWAYS, "SECMAN: could not reconnect to %s.\n",
						sin_to_string(sock->endpoint()));
				return false;
			}

			goto choose_action;
*/


MyString SecMan::getDefaultAuthenticationMethods() {
	MyString methods;
#if defined(WIN32)
	// default windows method
	methods = "NTSSPI";
#else
	// default unix method
	methods = "FS";
#endif

#if defined(HAVE_EXT_KRB5) 
	methods += ",KERBEROS";
#endif

#if defined(HAVE_EXT_GLOBUS)
	methods += ",GSI";
#endif

	return methods;
}



MyString SecMan::getDefaultCryptoMethods() {
#ifdef HAVE_EXT_OPENSSL
	return "3DES,BLOWFISH";
#else
	return "";
#endif
}

void SecMan::send_invalidate_packet ( char* sinful, char* sessid ) {
	if ( sinful ) {
		SafeSock s;
		if (s.connect(sinful)) {
			s.encode();
			s.put(DC_INVALIDATE_KEY);
			s.code(sessid);
			s.eom();
			s.close();
			dprintf (D_SECURITY, "DC_AUTHENTICATE: sent DC_INVALIDATE %s to %s.\n",
				sessid, sinful);
		} else {
			dprintf (D_SECURITY, "DC_AUTHENTICATE: couldn't send DC_INVALIDATE %s to %s.\n",
				sessid, sinful);
		}
	} else {
		dprintf (D_SECURITY, "DC_AUTHENTICATE: couldn't invalidate session %s... don't know who it is from!\n", sessid);
	}
}


char* SecMan::my_unique_id() {

    if (!_my_unique_id) {
        // first time we were called, construct the unique ID
        // in member variable _my_unique_id

        int    mypid = 0;

#ifdef WIN32
        mypid = ::GetCurrentProcessId();
#else
        mypid = ::getpid();
#endif

        MyString tid;
        tid.sprintf( "%s:%i:%i", my_hostname(), mypid, (int)time(0));

        _my_unique_id = strdup(tid.Value());
    }

    return _my_unique_id;

}

bool SecMan::set_parent_unique_id(const char* value) {
	if (_my_parent_unique_id) {
		free (_my_parent_unique_id);
		_my_parent_unique_id = NULL;
	}

	// if the value is explicitly set using this method,
	// do not check the environment for it, even if we
	// set it to NULL
	_should_check_env_for_unique_id = false;

	if (value && value[0]) {
		_my_parent_unique_id = strdup(value);
	}

	return (_my_parent_unique_id != NULL);
}

char* SecMan::my_parent_unique_id() {
	if (_should_check_env_for_unique_id) {
		// we only check in the environment once
		_should_check_env_for_unique_id = false;

		// look in the env for ENV_PARENT_ID
		const char* envName = EnvGetName ( ENV_PARENT_ID );
		MyString value;
		GetEnv( envName, value );

		if (value.Length()) {
			set_parent_unique_id(value.Value());
		}
	}

	return _my_parent_unique_id;
}

int
SecMan::authenticate_sock(Sock *s,DCpermission perm, CondorError* errstack)
{
	MyString methods;
	getAuthenticationMethods( perm, &methods );
	ASSERT(s);
	int auth_timeout = getSecTimeout(perm);
	return s->authenticate(methods.Value(),errstack,auth_timeout);
}

int
SecMan::authenticate_sock(Sock *s,KeyInfo *&ki, DCpermission perm, CondorError* errstack)
{
	MyString methods;
	getAuthenticationMethods( perm, &methods );
	ASSERT(s);
	int auth_timeout = getSecTimeout(perm);
	return s->authenticate(ki,methods.Value(),errstack,auth_timeout);
}

int
SecMan::getSecTimeout(DCpermission perm)
{
	MyString param_name;
	char *value = getSecSetting("SEC_%s_AUTHENTICATION_TIMEOUT",perm,&param_name);
	int auth_timeout = -1;
	if (value) {
		auth_timeout = param_integer(param_name.Value(),-1);
		free(value);
	}
	return auth_timeout;
}<|MERGE_RESOLUTION|>--- conflicted
+++ resolved
@@ -522,18 +522,13 @@
 			// but you never know with file transfer and all.
 			ad->Assign ( ATTR_SEC_SESSION_DURATION, "3600" );
 		} else {
-<<<<<<< HEAD
-			// default for daemons is 2 hours.  
+			// default for daemons is one day.
 
 			// Note that pre 6.6 condors have bugs with re-negotiation
 			// of security sessions, so we used to set this to 100 days.
 			// That caused memory bloating for dynamic pools.  
 
-			ad->Assign ( ATTR_SEC_SESSION_DURATION, "7200" );
-=======
-			// default for daemons is one day.
 			ad->Assign ( ATTR_SEC_SESSION_DURATION, "86400" );
->>>>>>> c016bdc2
 		}
 	}
 
