--- conflicted
+++ resolved
@@ -901,14 +901,9 @@
 					return false;
 				}
 			}
-<<<<<<< HEAD
-			if (jwt.has_id()) {
-				dprintf(D_AUDIT, mySock_->getUniqueId(),
-					"Remote entity presented token with ID %s\n", jwt.get_id().c_str());
-			} else {
-				dprintf(D_AUDIT, mySock_->getUniqueId(),
-					"Remote entity presented token with payload %s.\n", jwt.get_payload().c_str());
-=======
+			dprintf(D_AUDIT, mySock_->getUniqueId(),
+				"Remote entity presented valid token with payload %s.\n", jwt.get_payload().c_str());
+
 			if (isTokenBlacklisted(jwt)) {
 				dprintf(D_SECURITY, "User token with payload %s has been blacklisted.\n", jwt.get_payload().c_str());
 				free(ka);
@@ -916,7 +911,6 @@
 				free(seed_ka);
 				free(seed_kb);
 				return false;
->>>>>>> 9793c313
 			}
 
 			const std::string& algo = jwt.get_algorithm();
