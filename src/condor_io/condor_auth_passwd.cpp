/***************************************************************
 *
 * Copyright (C) 1990-2007, Condor Team, Computer Sciences Department,
 * University of Wisconsin-Madison, WI.
 * 
 * Licensed under the Apache License, Version 2.0 (the "License"); you
 * may not use this file except in compliance with the License.  You may
 * obtain a copy of the License at
 * 
 *    http://www.apache.org/licenses/LICENSE-2.0
 * 
 * Unless required by applicable law or agreed to in writing, software
 * distributed under the License is distributed on an "AS IS" BASIS,
 * WITHOUT WARRANTIES OR CONDITIONS OF ANY KIND, either express or implied.
 * See the License for the specific language governing permissions and
 * limitations under the License.
 *
 ***************************************************************/


#include "condor_common.h"
#include "CondorError.h"

#include <openssl/evp.h>
#include <openssl/err.h>
#include <openssl/hmac.h>
#include <openssl/rand.h>

#ifdef EVP_PKEY_HKDF
#include <openssl/kdf.h>
#endif

#if defined(WITH_PLACEMENT) && defined(HAVE_SQLITE3_H)
#include <sqlite3.h>
#endif

#include "condor_auth.h"
#include "authentication.h"
#include "CryptKey.h"
#include "store_cred.h"
#include "my_username.h"
#include "condor_config.h"
#include "classad/source.h"
#include "condor_attributes.h"
#include "condor_base64.h"
#include "condor_regex.h"
#include "directory.h"
#include "subsystem_info.h"
#include "secure_file.h"
#include "condor_secman.h"
#include "compat_classad_util.h"
#include "classad/exprTree.h"
#include "fcloser.h"

#include "condor_auth_passwd.h"

/********************
 * This file implements both POOL and IDTOKENS authentication methods.
 * Both of these authentication methods utilize symmetric encryption, as a shared
 * secret exists at both the client and the server.
 * For the POOL, the pool password is the shared secret.
 * For IDTOKENS (which is a JWT), the token signature is the shared secret; the client
 * sends over the token header and data (but NOT the signature) to the server,
 * and the server then recomputes the signature using the specified secret signing key.
 * Next the AKEP2 protocol is used to prove that both sides posses the same
 * shared secret, and to establish a session key.
 *
 * Several comments in this file refer to specific steps in the AKEP2 protocol,
 * which is as follows:
 *
 *  Authenticated Key Exchange Protocol 2 (AKEP2)
 *
 *  SUMMARY: A and B exchange 3 messages to derive a session key W.
 *
 *  RESULT: mutual entity authentication, and implicit key authentication of W.
 *
 *  1. Setup: A and B share long-term symmetric keys K, K' (these should differ but need not
 *  be independent). hK is a MAC (keyed hash function) used for entity authentication. h'K' is
 *  a pseudorandom permutation or keyed one-way function used for key derivation.
 *
 *  2. Protocol messages. Define T = (B, A, rA, rB).
 *     A -> B : rA                  (1)
 *     A <- B : T, hK(T)            (2)
 *     A -> B : (A, rB), hK(A, rB)  (3)
 *     W = h'K'(rB)
 *
 *  3. Protocol actions. Perform the following steps for each shared key required.
 *     (a) A selects and sends to B a random number rA.
 * 	   (b) B selects a random number rB and sends to A the values (B,A,rA,rB), along
 * 	       with a MAC over these quantities generated using h with key K.
 * 	   (c) Upon receiving message (2), A checks the identities are proper, that
 * 	       the rA received matches that in (1), and verifies the MAC.
 * 	   (d) A then sends to B the values (A,rB), along with a MAC thereon.
 * 	   (e) Upon receiving (3), B verifies that the MAC is correct, and that the
 * 	       received value rB matches that sent earlier.
 *     (f) Both A and B compute the session key as W = h'K'(rB).
 *
********************/

bool Condor_Auth_Passwd::m_should_search_for_tokens = true;
bool Condor_Auth_Passwd::m_tokens_avail = false;


// The GCC_DIAG_OFF() disables warnings so that we can build on our
// -Werror platforms.
//
// Older Clang compilers on macOS define __cpp_attributes but not
//   __has_cpp_attribute.
// LibreSSL advertises itself as OpenSSL 2.0.0
//   (OPENSSL_VERSION_NUMBER 0x20000000L), but doesn't have some
//   functions introduced in OpenSSL 1.1.0.
// OpenSSL 0.9.8 (used on older macOS versions) doesn't have
//    RSA_verify_PKCS1_PSS_mgf1() or RSA_padding_add_PKCS1_PSS_mgf1().
//    But since jwt calls them using the same value for the Hash and
//    mgf1Hash arguments, we can use the non-mgf1 versions of these
//    functions, which are available.

#if defined(LIBRESSL_VERSION_NUMBER)
#define OPENSSL10
#endif

#if ! defined WIN32
#if defined(__cpp_attributes) && !defined(__has_cpp_attribute)
#undef __cpp_attributes
#endif
#endif

#if OPENSSL_VERSION_NUMBER < 0x10000000L
#include <openssl/rsa.h>
static int RSA_verify_PKCS1_PSS_mgf1(RSA *rsa, const unsigned char *mHash,
        const EVP_MD *Hash, const EVP_MD *mgf1Hash,
        const unsigned char *EM, int sLen)
{ return RSA_verify_PKCS1_PSS(rsa, mHash, Hash, EM, sLen); }
static int RSA_padding_add_PKCS1_PSS_mgf1(RSA *rsa, unsigned char *EM,
        const unsigned char *mHash,
        const EVP_MD *Hash, const EVP_MD *mgf1Hash, int sLen)
{ return RSA_padding_add_PKCS1_PSS(rsa, EM, mHash, Hash, sLen); }
#endif

GCC_DIAG_OFF(float-equal)
GCC_DIAG_OFF(cast-qual)
#include "jwt-cpp/jwt.h"
GCC_DIAG_ON(float-equal)
GCC_DIAG_ON(cast-qual)

#include <stdio.h>

static std::string tokens_db_file;

#if defined(WITH_PLACEMENT) && defined(HAVE_SQLITE3_H)

sqlite3* acquireTokensDbHandle()
{
	std::string cfg_db_file;
	int rc = 0;
	sqlite3* db = nullptr;
	char *db_err_msg = nullptr;
	std::string stmt_str;

	if (!param(cfg_db_file, "TOKENS_DATABASE")) {
		tokens_db_file.clear();
		return nullptr;
	}

		// TODO consider adding a short busy wait
	rc = sqlite3_open_v2(cfg_db_file.c_str(), &db, SQLITE_OPEN_READWRITE | SQLITE_OPEN_CREATE, nullptr);
	if (rc != SQLITE_OK) {
		dprintf(D_ERROR, "Failed to open tokens database file %s: %s\n", cfg_db_file.c_str(), sqlite3_errmsg(db));
		return nullptr;
	}

	if (cfg_db_file != tokens_db_file) {
		// First time opening this database file. Check that our tables exist.
		rc = sqlite3_exec(db, "CREATE TABLE IF NOT EXISTS idtokens_minting (token_iss TEXT, token_kid TEXT, token_jti TEXT PRIMARY KEY, token_iat INTEGER, token_exp INTEGER, token_sub TEXT, token_scope TEXT, capability INTEGER)", nullptr, nullptr, &db_err_msg);
		if (rc != SQLITE_OK) {
			dprintf(D_ERROR, "Failed to create tokens db table: %s\n", db_err_msg);
			sqlite3_close(db);
			free(db_err_msg);
			return nullptr;
		}
		rc = sqlite3_exec(db, "CREATE TABLE IF NOT EXISTS idtokens_minting_extra_claims (token_jti TEXT, claim TEXT, value TEXT, FOREIGN KEY (token_jti) REFERENCES idtokens_minting (token_jti), PRIMARY KEY (token_jti, claim))", nullptr, nullptr, &db_err_msg);
		if (rc != SQLITE_OK) {
			dprintf(D_ERROR, "Failed to create extra_claims db table: %s\n", db_err_msg);
			sqlite3_close(db);
			free(db_err_msg);
			return nullptr;
		}

		tokens_db_file = cfg_db_file;
	}

	return db;
}

void releaseTokensDbHandle(sqlite3* db)
{
	// TODO Abort any active transaction?

	sqlite3_close(db);
}

#endif // defined(WITH_PLACEMENT) && defined(HAVE_SQLITE3_H)

namespace {

bool checkToken(const std::string &line,
	const std::string &issuer,
	const std::set<std::string> &server_key_ids,
	const std::string &tokenfilename,
	std::string &username,
	std::string &token,
	std::string &signature)
{
	try {
		auto decoded_jwt = jwt::decode(line);
		if (!decoded_jwt.has_key_id()) {
			dprintf(D_SECURITY, "Decoded JWT has no key ID; skipping.\n");
			return false;
		}
		const std::string &tmp_key_id = decoded_jwt.get_key_id();
		if (!server_key_ids.empty() && (server_key_ids.find(tmp_key_id) == server_key_ids.end())) {
			dprintf(D_SECURITY, "Ignoring token as it was signed with key %s (not known to the server).\n", tmp_key_id.c_str());
			return false;
		}
		dprintf(D_SECURITY|D_VERBOSE, "JWT object was signed with server key %s (out of %zu possible keys)\n", tmp_key_id.c_str(), server_key_ids.size());
		const std::string &tmp_issuer = decoded_jwt.get_issuer();
		if (!issuer.empty() && issuer != tmp_issuer) {
			dprintf(D_SECURITY, "Ignoring token as it is from trust domain %s (server trust domain is %s).\n", tmp_issuer.c_str(), issuer.c_str());
			return false;
		}
		if (decoded_jwt.has_subject()) {
			username = decoded_jwt.get_subject();
		} else if (decoded_jwt.has_id()) {
			dprintf(D_SECURITY|D_VERBOSE, "JWT is a capability\n");
			username = decoded_jwt.get_id();
		} else {
			dprintf(D_ERROR, "JWT is missing a subject claim.\n");
			return false;
		}
		token = decoded_jwt.get_header_base64() + "." + decoded_jwt.get_payload_base64();
		signature = decoded_jwt.get_signature();
	} catch (...) {
		if (!tokenfilename.empty()) {
			dprintf(D_SECURITY, "Failed to decode JWT in keyfile '%s'; ignoring.\n", tokenfilename.c_str());
		} else {
			dprintf(D_ALWAYS, "Failed to decode provided JWT; ignoring.\n");
		}
		return false;
	}
	return true;
}

bool findToken(const std::string &tokenfilename,
	const std::string &issuer,
	const std::set<std::string> &server_key_ids,
	std::string &username,
	std::string &token,
	std::string &signature)
{
	dprintf(D_SECURITY, "IDTOKENS: Examining %s for valid tokens from issuer %s.\n", tokenfilename.c_str(), issuer.c_str());

	bool rv = false;
	char* data = nullptr;
	size_t len = 0;
	if (!read_secure_file(tokenfilename.c_str(), (void**)&data, &len, true, SECURE_FILE_VERIFY_ALL)) {
		return false;
	}
	for (auto& line: StringTokenIterator(data, len, "\n")) {
		if (line.empty() || line[0] == '#') continue;
		bool good_token = checkToken(line, issuer, server_key_ids, tokenfilename, username, token, signature);
		if (good_token) {
			rv = true;
			break;
		}
	}
	free(data);
	return rv;
}

bool
findTokens(const std::string &issuer,
        const std::set<std::string> &server_key_ids,
        const std::string &owner,
        std::string &username,
        std::string &token,
        std::string &signature)
{
	const std::string& tag_token_contents = SecMan::getTagPreferredToken();
	if (!tag_token_contents.empty() &&
		checkToken(tag_token_contents, issuer, server_key_ids, "", username, token, signature))
	{
		return true;
	}

	const std::string &token_contents = SecMan::getToken();
	if (!token_contents.empty() &&
		checkToken(token_contents, issuer, server_key_ids, "", username, token, signature))
	{
		return true;
	}

		// If we are supposed to retrieve a token on behalf of a user, then
		// owner will be set and we will use PRIV_USER.  In all other cases,
		// if we are a daemon we should read the token as PRIV_ROOT.
	TemporaryPrivSentry tps( !owner.empty() );
	auto subsys = get_mySubSystem();
	if (!owner.empty()) {
		if (!init_user_ids(owner.c_str(), NULL)) {
			dprintf(D_ERROR, "findTokens(%s): Failed to switch to user priv\n", owner.c_str());
			return false;
		}
		set_user_priv();
	} else if (subsys->isDaemon()) {
		set_priv(PRIV_ROOT);
	}

	// Note we reuse the exclude regexp from the configuration subsys.
	std::string dirpath;
	if (!owner.empty() || !param(dirpath, "SEC_TOKEN_DIRECTORY")) {
		std::string file_location;
			// Only utilize a "user_file" if the owner is set.
		if (!find_user_file(file_location, "tokens.d", false, !owner.empty())) {
			if (!owner.empty()) {
				dprintf(D_SECURITY|D_VERBOSE, "findTokens(%s): Unable to find any tokens for owner.\n", owner.c_str());
				return false;
			}
			param(dirpath, "SEC_TOKEN_SYSTEM_DIRECTORY");
		} else {
			dirpath = file_location;
		}
	}
	dprintf(D_SECURITY|D_VERBOSE, "Looking for tokens in directory %s for issuer %s\n", dirpath.c_str(), issuer.c_str());

	int _errcode, _erroffset;
	std::string excludeRegex;
		// We simply fail invalid regex as the config subsys should have EXCEPT'd
		// in this case.
	if (!param(excludeRegex, "LOCAL_CONFIG_DIR_EXCLUDE_REGEXP")) {
		dprintf(D_SECURITY|D_VERBOSE, "LOCAL_CONFIG_DIR_EXCLUDE_REGEXP is unset");
		return false;
	}
	Regex excludeFilesRegex;
	if (!excludeFilesRegex.compile(excludeRegex, &_errcode, &_erroffset)) {
		dprintf(D_FULLDEBUG, "LOCAL_CONFIG_DIR_EXCLUDE_REGEXP "
			"config parameter is not a valid "
			"regular expression.  Value: %s,  Error Code: %d",
			excludeRegex.c_str(), _errcode);
		return false;
	}
	if(!excludeFilesRegex.isInitialized() ) {
		dprintf(D_SECURITY|D_VERBOSE, "Failed to initialize exclude files regex.");
		return false;
	}

	Directory dir(dirpath.c_str());
	if (!dir.Rewind()) {
		dprintf(D_SECURITY, "Cannot open %s: %s (errno=%d)\n",
			dirpath.c_str(), strerror(errno), errno);
			return false;
	}

	const char *file;
	std::vector<std::string> tokens;
	std::string subsys_token_file;
	std::string subsys_agt_name = subsys->getName();
	subsys_agt_name += "_auto_generated_token";

	while ( (file = dir.Next()) ) {
		if (dir.IsDirectory()) {
			continue;
		}
		if(!excludeFilesRegex.match(file)) {
			tokens.emplace_back(dir.GetFullPath());
			if (!strcasecmp(file, subsys_agt_name.c_str())) {
				subsys_token_file = dir.GetFullPath();
			}
		} else {
			dprintf(D_SECURITY, "Ignoring token file "
				"based on LOCAL_CONFIG_DIR_EXCLUDE_REGEXP: "
				"'%s'\n", dir.GetFullPath());
		}
	}
	std::sort(tokens.begin(), tokens.end());

	if (!subsys_token_file.empty() && findToken(subsys_token_file, issuer,
		server_key_ids, username, token, signature))
	{
		//dprintf(D_SECURITY, "token %s sig %s\n", token.c_str(), signature.c_str());
		//dprintf(D_SECURITY | D_BACKTRACE, "found subsys token for user %s in file %s\n",
		//	username.c_str(), subsys_token_file.c_str());
		return true;
	}

	for (const auto &token_filename : tokens) {
		if (findToken(token_filename, issuer, server_key_ids,
			username, token, signature))
		{
			//dprintf(D_SECURITY, "token %s sig %s\n", token.c_str(), signature.c_str());
			//dprintf(D_SECURITY | D_BACKTRACE, "found token for user %s in file %s\n",
			//	username.c_str(), token_filename.c_str());
			return true;
		}
	}

	return false;
}

}

// HKDF_Extract and HKDF_Expand functions taken from OpenSSL 1.1.0 implementation.
// Licensed under the OpenSSL license.
//
// These implementations should be removed once OpenSSL 1.1.0 is available on all
// platforms.
#ifndef EVP_PKEY_HKDF
static unsigned char *HKDF_Extract(const EVP_MD *evp_md,
                                   const unsigned char *salt, size_t salt_len,
                                   const unsigned char *key, size_t key_len,
                                   unsigned char *prk, size_t *prk_len)
{
    unsigned int tmp_len;

    if (!HMAC(evp_md, salt, salt_len, key, key_len, prk, &tmp_len))
        return NULL;

    *prk_len = tmp_len;
    return prk;
}

// In OpenSSL 0.9.8, several of the HMAC functions returned void.
// This macro lets us fake a successful return code when using these
// crusty versions of OpenSSL, but use the real return code when using
// newer versions.
#if OPENSSL_VERSION_NUMBER < 0x10000000L
#define FAKE_RC(x) ((x), 1)
#else
#define FAKE_RC(x) x
#endif

static unsigned char *HKDF_Expand(const EVP_MD *evp_md,
                                  const unsigned char *prk, size_t prk_len,
                                  const unsigned char *info, size_t info_len,
                                  unsigned char *okm, size_t okm_len)
{
    HMAC_CTX hmac;

    unsigned int i;

    unsigned char prev[EVP_MAX_MD_SIZE];

    size_t done_len = 0, dig_len = EVP_MD_size(evp_md);

    size_t n = okm_len / dig_len;
    if (okm_len % dig_len)
        n++;

    if (n > 255 || okm == NULL)
        return NULL;

    HMAC_CTX_init(&hmac);

    if (!FAKE_RC(HMAC_Init_ex(&hmac, prk, prk_len, evp_md, NULL)))
        goto err;

    for (i = 1; i <= n; i++) {
        size_t copy_len;
        const unsigned char ctr = i;

        if (i > 1) {
            if (!FAKE_RC(HMAC_Init_ex(&hmac, NULL, 0, NULL, NULL)))
                goto err;

            if (!FAKE_RC(HMAC_Update(&hmac, prev, dig_len)))
                goto err;
        }

        if (!FAKE_RC(HMAC_Update(&hmac, info, info_len)))
            goto err;

        if (!FAKE_RC(HMAC_Update(&hmac, &ctr, 1)))
            goto err;

        if (!FAKE_RC(HMAC_Final(&hmac, prev, NULL)))
            goto err;

        copy_len = (done_len + dig_len > okm_len) ?
                       okm_len - done_len :
                       dig_len;

        memcpy(okm + done_len, prev, copy_len);

        done_len += copy_len;
    }

    HMAC_CTX_cleanup(&hmac);
    return okm;

 err:
    HMAC_CTX_cleanup(&hmac);
    return NULL;
}
#endif


Condor_Auth_Passwd :: Condor_Auth_Passwd(ReliSock * sock, int version)
    : Condor_Auth_Base(sock, version == 1 ? CAUTH_PASSWORD : CAUTH_TOKEN),
    m_crypto(NULL),
    m_crypto_state(NULL),
	m_client_status(0),
	m_server_status(0),
	m_ret_value(0),
	m_sk({0,0,0,0,0,0}),
    m_version(version),
    m_k(NULL),
    m_k_prime(NULL),
    m_k_len(0),
    m_k_prime_len(0),
	m_state(ServerRec1)
{
	if (m_version == 2) {
		std::string revocation_param;
		classad::ExprTree *expr = nullptr;
		if (!param(revocation_param, "SEC_TOKEN_REVOCATION_EXPR")) {
			param(revocation_param, "SEC_TOKEN_BLACKLIST_EXPR");
		}
		if (!revocation_param.empty() &&
			!ParseClassAdRvalExpr(revocation_param.c_str(), expr))
		{
			m_token_revocation_expr.reset(expr);
		}
	}
}

Condor_Auth_Passwd :: ~Condor_Auth_Passwd()
{
    if(m_crypto) delete(m_crypto);
    if(m_crypto_state) delete(m_crypto_state);
    if (m_k) free(m_k);
    if (m_k_prime) free(m_k_prime);
}

char *
Condor_Auth_Passwd::fetchTokenSharedKey(const std::string &token, int & len)
{
	len = 0;
	std::string key_id;
	try {
			// Append a '.' to the token; we only send the <header>.<payload>, while
			// a valid token is <header>.<payload>.<signature>.  The resulting string
			// does not have a valid signature, of course... but we'll generate that
			// later.
		auto decoded_jwt = jwt::decode(token + ".");
		if (!decoded_jwt.has_key_id()) {
			dprintf(D_SECURITY, "Client JWT is missing a key ID.\n");
			return nullptr;
		}
		key_id = decoded_jwt.get_key_id();
	} catch (...) {
		dprintf(D_SECURITY, "Failed to decode JWT for determining the signing key.\n");
		return nullptr;
	}
	if (key_id.empty()) {
		// At one point, we considered allowing an empty key ID (which would imply POOL);
		// we decided against this as explicit is better than implicit.
		dprintf(D_SECURITY, "Client JWT has empty key ID\n");
		return nullptr;
	}
	std::string shared_key;
	CondorError err;
	if (!getTokenSigningKey(key_id, shared_key, &err)) {
		dprintf(D_SECURITY, "Failed to fetch key named %s: %s\n", key_id.c_str(), err.getFullText().c_str());
		return nullptr;
	}
	len = (int)shared_key.size();
	char * buf = (char*)malloc(len);
	memcpy(buf, shared_key.data(), len);
	return buf;
}

char *
Condor_Auth_Passwd::fetchPoolSharedKey(int & len)
{
	len = 0;
	std::string shared_key;
	CondorError err;
	if (!getTokenSigningKey("", shared_key, &err)) {
		dprintf(D_SECURITY, "Failed to fetch POOL key: %s\n", err.getFullText().c_str());
		return nullptr;
	}
	len = (int)shared_key.size();
	char * buf = (char*)malloc(len);
	memcpy(buf, shared_key.data(), len);
	return buf;
}

char* Condor_Auth_Passwd::fetchPoolPassword(int & len)
{
	len = 0;
	// TODO: use correct domain for windows?
	auto_free_ptr pwd(getStoredPassword(POOL_PASSWORD_USERNAME, getLocalDomain()));
	if ( ! pwd) {
		dprintf(D_SECURITY, "Failed to fetch pool password\n");
		return NULL;
	}
	len = (int)strlen(pwd.ptr()) * 2;
	char * buf = (char*)malloc(len+1);
	strcpy(buf, pwd.ptr());
	strcat(buf, pwd.ptr());
	buf[len] = 0;
	return buf;
}


char *
Condor_Auth_Passwd::fetchLogin()
{
	// return malloc-ed string "user@domain" that represents who we are.
	//
	// If we are a client of the password v2 protocol, we may have a token instead.
	if (m_version == 2 && mySock_->isClient()) {
		std::string username;
		std::string token;
		std::string signature;

		auto found_token = findTokens(m_server_issuer,
					m_server_keys,
					SecMan::getTagCredentialOwner(),
					username,
					token,
					signature);

		if (!found_token && SecMan::getTagCredentialOwner().empty()) {
			// Check to see if we have access to the master key and generate a token accordingly.
			std::string issuer;
			param(issuer, "TRUST_DOMAIN");
			if (m_server_issuer == issuer && !m_server_keys.empty()) {
				CondorError err;
				std::string match_key;
				for (auto const &server_key : m_server_keys) {
					if (hasTokenSigningKey(server_key, &err)) {
						match_key = server_key;
						break;
					}
					if (!err.empty()) {
						dprintf(D_SECURITY, "Failed to read token signing key %s: %s\n", server_key.c_str(), err.getFullText().c_str());
					}
				}
				if (!match_key.empty()) {
					CondorError err;
					std::vector<std::string> authz_list;
					int lifetime = 60;
					if (mySock_->get_peer_version() && mySock_->get_peer_version()->built_since_version(23, 9, 0)) {
						username = CONDOR_PASSWORD_FQU;
					} else {
						username = POOL_PASSWORD_USERNAME "@";
					}
					std::string local_token;
						// Note we don't log the token generation here as it is an ephemeral token
						// used server-side to complete the secret generation process.
					if (!Condor_Auth_Passwd::generate_token(username, match_key,
							authz_list, lifetime, false, local_token, 0, &err))
					{
						dprintf(D_SECURITY, "Failed to generate a token: %s\n",
							err.getFullText().c_str());
					}
					else {
						try {
							auto decoded_jwt = jwt::decode(local_token);
							signature = decoded_jwt.get_signature();
							token = decoded_jwt.get_header_base64() + "." + decoded_jwt.get_payload_base64();
							found_token = true;
						} catch (...) {
							dprintf(D_SECURITY, "Generated pool_password token is malformed\n");
						}
					}
				} else {
					dprintf(D_SECURITY, "No compatible security key found.\n");
				}
			}
			if (!found_token) {
				dprintf(D_SECURITY, "TOKEN: No token found.\n");
				return nullptr;
			}
		}

		size_t key_size = AUTH_PW_KEY_LEN + token.size();
		auto seed_ka = (unsigned char *)malloc(key_size);
		auto seed_kb = (unsigned char *)malloc(key_size);
		auto ka = (unsigned char *)malloc(key_strength_bytes());
		auto kb = (unsigned char *)malloc(key_strength_bytes());
		if (!seed_ka || !seed_kb || !ka || !kb) {
			dprintf(D_ALWAYS, "TOKEN: Failed to allocate memory buffers.\n");
			if (seed_ka) free(seed_ka);
			if (seed_kb) free(seed_kb);
			if (ka) free(ka);
			if (kb) free(kb);
			return nullptr;
		}
		memcpy(seed_ka + AUTH_PW_KEY_LEN, token.c_str(), token.size());
		memcpy(seed_kb + AUTH_PW_KEY_LEN, token.c_str(), token.size());

		setup_seed(seed_ka, seed_kb);
		if (hkdf(reinterpret_cast<const unsigned char *>(signature.c_str()), signature.size(),
			&seed_ka[0], key_size,
			(const unsigned char *)"master ka", 9,
			&ka[0],
			key_strength_bytes_v2()))
		{
			dprintf(D_SECURITY, "TOKEN: Failed to generate master key K\n");
			free(ka);
			free(kb);
			free(seed_ka);
			free(seed_kb);
			return nullptr;
		}
		if (hkdf(reinterpret_cast<const unsigned char *>(signature.c_str()), signature.size(),
			&seed_kb[0], key_size,
			(const unsigned char *)"master kb", 9,
			&kb[0],
			key_strength_bytes_v2()))
		{
			dprintf(D_SECURITY, "TOKEN: Failed to generate master key K'\n");
			free(ka);
			free(kb);
			free(seed_ka);
			free(seed_kb);
			return nullptr;
		}

		m_k_len = 0;
		free(m_k); m_k = nullptr;
		if (!(m_k = reinterpret_cast<unsigned char *>(malloc(key_strength_bytes_v2())))) {
			dprintf(D_SECURITY, "TOKEN: Failed to allocate new copy of K\n");
			free(ka);
			free(kb);
			free(seed_ka);
			free(seed_kb);
			return nullptr;
		}
		memcpy(m_k, &ka[0], key_strength_bytes_v2());
		m_k_len = key_strength_bytes_v2();
		m_k_prime_len = 0;
		free(m_k_prime); m_k_prime = nullptr;
		if (!(m_k_prime = reinterpret_cast<unsigned char *>(malloc(key_strength_bytes_v2())))) {
			dprintf(D_SECURITY, "TOKEN: Failed to allocate new copy of K'\n");
			free(ka);
			free(kb);
			free(seed_ka);
			free(seed_kb);
			return nullptr;
		}
		memcpy(m_k_prime, &kb[0], key_strength_bytes_v2());
		m_k_prime_len = key_strength_bytes_v2();
		m_keyfile_token = token;
		free(ka);
		free(kb);
		free(seed_ka);
		free(seed_kb);
		return strdup(username.c_str());
	}

	std::string login;
	
		// decide the login name we will try to authenticate with.
	if (mySock_->get_peer_version() && mySock_->get_peer_version()->built_since_version(23, 9, 0)) {
		login = CONDOR_PASSWORD_FQU;
	} else {
		// Older peers expect 'condor_pool@...'
		formatstr(login,"%s@%s",POOL_PASSWORD_USERNAME,getLocalDomain());
	}

	return strdup( login.c_str() );
}

bool
Condor_Auth_Passwd::setupCrypto(const unsigned char* key, const int keylen)
{
		// get rid of any old crypto object
	if ( m_crypto ) delete m_crypto;
	m_crypto = NULL;
	if ( m_crypto_state ) delete m_crypto_state;
	m_crypto_state = NULL;

	if ( !key || !keylen ) {
		// cannot setup anything without a key
		return false;
	}

		// This could be 3des -- maybe we should use "best crypto" indirection.
	KeyInfo thekey(key, keylen, CONDOR_3DES, 0);
	m_crypto = new Condor_Crypt_3des();
	if ( m_crypto ) {
		m_crypto_state = new Condor_Crypto_State(CONDOR_3DES,thekey);
		// if this failed, clean up other mem
		if ( !m_crypto_state ) {
			delete m_crypto;
			m_crypto = NULL;
		}
	}

	return m_crypto ? true : false;
}

bool
Condor_Auth_Passwd::encrypt(const unsigned char* input,
					int input_len, unsigned char* & output, int& output_len)
{
	return encrypt_or_decrypt(true,input,input_len,output,output_len);
}

bool
Condor_Auth_Passwd::decrypt(const unsigned char* input, int input_len,
							unsigned char* & output, int& output_len)
{
	return encrypt_or_decrypt(false,input,input_len,output,output_len);
}

bool
Condor_Auth_Passwd::encrypt_or_decrypt(bool want_encrypt, 
									   const unsigned char* input,
									   int input_len, 
									   unsigned char* &output, 
									   int &output_len)
{
	bool result;
	
		// clean up any old buffers that perhaps were left over
	if ( output ) free(output);
	output = NULL;
	output_len = 0;
	
		// check some intput params
	if (!input || input_len < 1) {
		return false;
	}
	
		// make certain we got a crypto object
	if (!m_crypto || !m_crypto_state) {
		return false;
	}

		// do the work
	m_crypto_state->reset();
	if (want_encrypt) {
		result = m_crypto->encrypt(m_crypto_state, input,input_len,output,output_len);
	} else {
		result = m_crypto->decrypt(m_crypto_state, input,input_len,output,output_len);
	}
	
		// mark output_len as zero upon failure
	if (!result) {
		output_len = 0;
	}

		// an output_len of zero means failure; cleanup and return
	if ( output_len == 0 ) {
		if ( output ) free(output);
		output = NULL;
		return false;
	} 
	
		// if we made it here, we're golden!
	return true;
}

int 
Condor_Auth_Passwd::wrap(const char *   input,
						 int      input_len, 
						 char*&   output, 
						 int&     output_len)
{
	bool result;
	const unsigned char* in = (const unsigned char*)input;
	unsigned char* out = (unsigned char*)output;
	result = encrypt(in,input_len,out,output_len);
	
	output = (char *)out;
	
	return result ? TRUE : FALSE;
}

int 
Condor_Auth_Passwd::unwrap(const char *   input,
						   int      input_len, 
						   char*&   output, 
						   int&     output_len)
{
	bool result;
	const unsigned char* in = (const unsigned char*)input;
	unsigned char* out = (unsigned char*)output;
	
	result = decrypt(in,input_len,out,output_len);
	
	output = (char *)out;
	
	return result ? TRUE : FALSE;
}

bool
Condor_Auth_Passwd::analyze_token(const jwt::decoded_jwt<jwt::traits::kazuho_picojson> &jwt)
{
	int max_age = -1;
	auto now = std::chrono::system_clock::now();
	if (jwt.has_issued_at() && (max_age = param_integer("SEC_TOKEN_MAX_AGE", -1))) {
		auto iat = jwt.get_issued_at();
		auto age = std::chrono::duration_cast<std::chrono::seconds>(now - iat).count();
		if ((max_age != -1) && age > max_age) {
			dprintf(D_SECURITY, "User token age (%ld) is greater than max age (%d); rejecting\n", (long)age, max_age);
			return false;
		}
	}

	time_t expiry = 0;
	if (jwt.has_expires_at()) {
		auto token_expiry = jwt.get_expires_at();
		expiry = std::chrono::duration_cast<std::chrono::seconds>(token_expiry.time_since_epoch()).count();
		time_t expired_for = time(nullptr) - expiry;
		if (expired_for > 0) {
			dprintf(D_SECURITY, "User token has been expired for %lld seconds.\n", (long long)expired_for);
			return false;
		}
	}

	bool capability = false;
	std::vector<std::string> authz, scopes;
	std::string username, issuer, groups, jti;
	std::string project;

	if (jwt.has_issuer()) {
		issuer = jwt.get_issuer();
	}
	if (issuer.empty()) {
		dprintf(D_SECURITY, "Impossible token: token was validated with empty issuer.\n");
		return false;
	}

	if (jwt.has_id()) {
		jti = jwt.get_id();
	}
	if (jti.empty()) {
		dprintf(D_SECURITY, "Invalid token: token has no jti\n");
		return false;
	}
	std::string scopes_str;

	// extract the expected_subject
	if (jwt.has_subject()) {
		m_expected_subject = jwt.get_subject();
		m_identity = m_expected_subject;
	} else {
		m_expected_subject = jti;
	}
	if (jwt.has_payload_claim("cap")) {
		capability = jwt.get_payload_claim("cap").as_boolean();
	}
	// TODO add project and lookup extra_claims
	if( capability || ! jwt.has_subject() ) {
		dprintf(D_SECURITY|D_VERBOSE, "JWT is a capability or has no subject, looking up in database\n");
		std::string kid = jwt.get_key_id();
		std::map<std::string, std::string> extra_claims;
		if (!lookup_token(jti, kid, m_identity, scopes_str, extra_claims)) {
			dprintf(D_SECURITY, "JWT not found in database (jti=%s)\n", jti.c_str());
			return false;
		}
		auto proj_itr = extra_claims.find("project");
		if (proj_itr != extra_claims.end()) {
			classad::ClassAdJsonParser parser;
			ExprTree* expr = parser.ParseExpression(proj_itr->second, true);
			if (expr && expr->GetKind() == ExprTree::STRING_LITERAL) {
				project = ((classad::StringLiteral*)expr)->getString();
			}
			delete expr;
		}
	} else {
		if (jwt.has_payload_claim("scope")) {
			scopes_str = jwt.get_payload_claim("scope").as_string();
		}
		if (jwt.has_payload_claim("project")) {
			project = jwt.get_payload_claim("project").as_string();
		}
	}

	for (const auto& scope : StringTokenIterator(scopes_str)) {
		scopes.emplace_back(scope);
		if (strncmp(scope.c_str(), "condor:/", 8)) {
			continue;
		}
		authz.emplace_back(&scope[8]);
	}

	dprintf(D_AUDIT, mySock_->getUniqueId(),
		"Remote entity presented valid token with payload %s.\n", jwt.get_payload().c_str());

	if (isTokenRevoked(jwt)) {
		dprintf(D_SECURITY, "User token with payload %s has been revoked.\n", jwt.get_payload().c_str());
		return false;
	}

	// Setup the policy ad
	if (capability && !param_boolean("SEC_ACCEPT_CAPABILITY_TOKENS", false)) {
		dprintf(D_SECURITY, "Treating capability as plain token due to configuration\n");
		capability = false;
	}
	if (capability) {
		m_policy_ad.InsertAttr("TokenCapabilities", join(authz, ","));
	} else if (!authz.empty()) {
		m_policy_ad.InsertAttr(ATTR_SEC_LIMIT_AUTHORIZATION, join(authz, ","));
	}
	if (!scopes.empty()) {
		m_policy_ad.InsertAttr(ATTR_TOKEN_SCOPES, join(scopes, ","));
	}
	if (!project.empty()) {
		m_policy_ad.InsertAttr(ATTR_TOKEN_PROJECT, project);
	}
	if (m_identity.empty()) {
		// This should not be possible: the SciTokens library should fail such a token.
		dprintf(D_SECURITY, "Impossible token: token was validated with empty username.\n");
		return false;
	} else {
		m_policy_ad.InsertAttr(ATTR_TOKEN_SUBJECT, m_identity);
	}
	m_policy_ad.InsertAttr(ATTR_TOKEN_ISSUER, issuer);
	m_policy_ad.InsertAttr(ATTR_TOKEN_ID, jti);
	if (expiry > 0) {
		m_policy_ad.InsertAttr("TokenExpirationTime", expiry);
	}

	return true;
}

bool
Condor_Auth_Passwd::setup_shared_keys(struct sk_buf *sk, const std::string &init_text)
{
	if ( sk->shared_key == NULL || sk->len <= 0) {
		return false;
	}

		// These were generated randomly at coding time (see
		// setup_seed).  They are used as hash keys to create the two
		// keys K and K' (referred to here as ka and kb,
		// respectively).  We derive these ka and kb by hmacing the
		// shared key with these two seed keys.
		//
    size_t key_size = AUTH_PW_KEY_LEN + (m_version == 1 ? 0 : init_text.size());
    unsigned char *seed_ka = (unsigned char *)malloc(key_size);
    unsigned char *seed_kb = (unsigned char *)malloc(key_size);
    
		// These are the keys K and K' referred to in the AKEP2
		// description.
    unsigned char *ka = (unsigned char *)malloc(key_strength_bytes());
    unsigned char *kb = (unsigned char *)malloc(key_strength_bytes());

    unsigned int ka_len = key_strength_bytes();
    unsigned int kb_len = key_strength_bytes();

		// If any are NULL, free the others...
    if( !seed_ka || !seed_kb || !ka || !kb ) {
		if(seed_ka) free(seed_ka);
		if(seed_kb) free(seed_kb);
		if(ka) free(ka);
		if(kb) free(kb);
        dprintf(D_SECURITY, "Can't authenticate: malloc error.\n");
        return false;
    }
    
		// Fill in the data for the seed keys.
    setup_seed(seed_ka, seed_kb);

		// Copy the text seed into the key.
	if (m_version == 2) {
		memcpy(seed_ka + AUTH_PW_KEY_LEN, init_text.c_str(), init_text.size());
		memcpy(seed_kb + AUTH_PW_KEY_LEN, init_text.c_str(), init_text.size());
	}

		// Generate the shared keys K and K'
	if (m_version == 1) {
		hmac((unsigned char *)sk->shared_key, sk->len,
			 seed_ka, key_size,
			 ka, &ka_len );

		hmac((unsigned char *)sk->shared_key, sk->len,
			 seed_kb, key_size,
			 kb, &kb_len );
	} else {
		// Re-derive the signing key
		std::vector<unsigned char> jwt_key; jwt_key.resize(key_strength_bytes_v2(), 0);
		if (hkdf((unsigned char *)sk->shared_key, sk->len,
			reinterpret_cast<const unsigned char *>("htcondor"), 8,
			(const unsigned char *)"master jwt", 10,
			&jwt_key[0], key_strength_bytes_v2()))
		{
			free(seed_ka);
			free(seed_kb);
			free(ka);
			free(kb);
			return false;
		}
		std::string jwt_key_str(reinterpret_cast<char *>(&jwt_key[0]), key_strength_bytes_v2());

		// Verify known keys and Sign the JWT.
		std::string token = init_text + ".";
		std::string signature;
		try {
			auto jwt = jwt::decode(token);

			if (!analyze_token(jwt)) {
				// analyze_token() has already logged an error message
				free(ka);
				free(kb);
				free(seed_ka);
				free(seed_kb);
				return false;
			}

			const std::string& algo = jwt.get_algorithm();
			std::error_code ec;
			if (algo == "HS256") {
				auto signer = jwt::algorithm::hs256{jwt_key_str};
				signature = signer.sign(init_text, ec);
			} else if (algo == "HS384") {
				auto signer = jwt::algorithm::hs384{jwt_key_str};
				signature = signer.sign(init_text, ec);
			} else if (algo == "HS512") {
				auto signer = jwt::algorithm::hs512{jwt_key_str};
				signature = signer.sign(init_text, ec);
			}
		} catch (...) {
			dprintf(D_SECURITY, "Failed to deserialize JWT.\n");
			return false;
		}

		// Derive K and K' from the JWT's signature.
		if (hkdf(reinterpret_cast<const unsigned char *>(signature.c_str()), signature.size(),
			seed_ka, key_size,
			(const unsigned char *)"master ka", 9,
			ka, AUTH_PW_KEY_STRENGTH) ||
		hkdf(reinterpret_cast<const unsigned char *>(signature.c_str()), signature.size(),
			seed_kb, key_size,
			(const unsigned char *)"master kb", 9,
			kb, AUTH_PW_KEY_STRENGTH))
		{
			free(seed_ka);
			free(seed_kb);
			free(ka);
			free(kb);
			dprintf(D_SECURITY, "Can't authenticate: HKDF error.\n");
			return false;
		}
	}

	free(seed_ka);
	free(seed_kb);
	sk->ka = ka;
    sk->kb = kb;
    sk->ka_len = ka_len;
    sk->kb_len = kb_len;

    return true;
}


bool
Condor_Auth_Passwd::isTokenRevoked(const jwt::decoded_jwt<jwt::traits::kazuho_picojson> &jwt)
{
	if (!m_token_revocation_expr) {
		return false;
	}
	classad::ClassAd ad;
	auto claims = jwt.get_payload_json();
	for (const auto &pair : claims) {
		bool inserted = true;
		const auto &claim = pair.second;
		if (claim.is<bool>()) {
			inserted = ad.InsertAttr(pair.first, pair.second.get<bool>());
		} else if (claim.is<int64_t>()) {
			inserted = ad.InsertAttr(pair.first, pair.second.get<int64_t>());
		} else if (claim.is<double>()) {
			inserted = ad.InsertAttr(pair.first, pair.second.get<double>());
		} else if (claim.is<std::string>()) {
			inserted = ad.InsertAttr(pair.first, pair.second.get<std::string>());
		}

			// If, somehow, we can't build the ad, be paranoid,
			// and assume revoked. "abundance of caution"
		if (!inserted) {
			return true;
		}
	}

	classad::EvalState state;
	state.SetScopes(&ad);
	classad::Value val;
	bool revoked = true;
		// Out of an abundance of caution, if we fail to evaluate the
		// expression or it doesn't evaluate to something boolean-like,
		// we consider the token potentially suspect.
	if (!m_token_revocation_expr->Evaluate(state, val) ||
		!val.IsBooleanValueEquiv(revoked)) {
		return true;
	}
	return revoked;
}


void
Condor_Auth_Passwd::setup_seed(unsigned char *ka, unsigned char *kb) 
{    
		// This is so ugly!
	ka[0] = 62;
    ka[1] = 74;
    ka[2] = 80;
    ka[3] = 32;
    ka[4] = 71;
    ka[5] = 213;
    ka[6] = 244;
    ka[7] = 229;
    ka[8] = 220;
    ka[9] = 124;
    ka[10] = 105;
    ka[11] = 187;
    ka[12] = 82;
    ka[13] = 16;
    ka[14] = 203;
    ka[15] = 182;
    ka[16] = 22;
    ka[17] = 122;
    ka[18] = 221;
    ka[19] = 128;
    ka[20] = 132;
    ka[21] = 247;
    ka[22] = 221;
    ka[23] = 158;
    ka[24] = 243;
    ka[25] = 173;
    ka[26] = 44;
    ka[27] = 202;
    ka[28] = 113;
    ka[29] = 210;
    ka[30] = 131;
    ka[31] = 221;
    ka[32] = 17;
    ka[33] = 74;
    ka[34] = 79;
    ka[35] = 187;
    ka[36] = 123;
    ka[37] = 30;
    ka[38] = 233;
    ka[39] = 10;
    ka[40] = 223;
    ka[41] = 168;
    ka[42] = 98;
    ka[43] = 196;
    ka[44] = 67;
    ka[45] = 4;
    ka[46] = 222;
    ka[47] = 84;
    ka[48] = 115;
    ka[49] = 163;
    ka[50] = 23;
    ka[51] = 47;
    ka[52] = 115;
    ka[53] = 92;
    ka[54] = 44;
    ka[55] = 187;
    ka[56] = 110;
    ka[57] = 119;
    ka[58] = 91;
    ka[59] = 93;
    ka[60] = 64;
    ka[61] = 211;
    ka[62] = 159;
    ka[63] = 172;
    ka[64] = 232;
    ka[65] = 115;
    ka[66] = 24;
    ka[67] = 37;
    ka[68] = 35;
    ka[69] = 249;
    ka[70] = 37;
    ka[71] = 43;
    ka[72] = 98;
    ka[73] = 59;
    ka[74] = 224;
    ka[75] = 212;
    ka[76] = 177;
    ka[77] = 103;
    ka[78] = 163;
    ka[79] = 168;
    ka[80] = 4;
    ka[81] = 12;
    ka[82] = 172;
    ka[83] = 254;
    ka[84] = 233;
    ka[85] = 238;
    ka[86] = 61;
    ka[87] = 160;
    ka[88] = 44;
    ka[89] = 10;
    ka[90] = 187;
    ka[91] = 244;
    ka[92] = 217;
    ka[93] = 216;
    ka[94] = 177;
    ka[95] = 31;
    ka[96] = 137;
    ka[97] = 0;
    ka[98] = 76;
    ka[99] = 148;
    ka[100] = 57;
    ka[101] = 35;
    ka[102] = 206;
    ka[103] = 93;
    ka[104] = 149;
    ka[105] = 8;
    ka[106] = 187;
    ka[107] = 63;
    ka[108] = 4;
    ka[109] = 188;
    ka[110] = 102;
    ka[111] = 163;
    ka[112] = 250;
    ka[113] = 32;
    ka[114] = 161;
    ka[115] = 58;
    ka[116] = 65;
    ka[117] = 108;
    ka[118] = 94;
    ka[119] = 111;
    ka[120] = 78;
    ka[121] = 13;
    ka[122] = 49;
    ka[123] = 135;
    ka[124] = 212;
    ka[125] = 95;
    ka[126] = 199;
    ka[127] = 131;
    ka[128] = 53;
    ka[129] = 197;
    ka[130] = 228;
    ka[131] = 133;
    ka[132] = 219;
    ka[133] = 44;
    ka[134] = 90;
    ka[135] = 55;
    ka[136] = 23;
    ka[137] = 151;
    ka[138] = 12;
    ka[139] = 194;
    ka[140] = 110;
    ka[141] = 123;
    ka[142] = 107;
    ka[143] = 157;
    ka[144] = 25;
    ka[145] = 101;
    ka[146] = 180;
    ka[147] = 122;
    ka[148] = 103;
    ka[149] = 223;
    ka[150] = 119;
    ka[151] = 163;
    ka[152] = 31;
    ka[153] = 34;
    ka[154] = 240;
    ka[155] = 138;
    ka[156] = 108;
    ka[157] = 11;
    ka[158] = 165;
    ka[159] = 112;
    ka[160] = 151;
    ka[161] = 162;
    ka[162] = 26;
    ka[163] = 156;
    ka[164] = 167;
    ka[165] = 198;
    ka[166] = 4;
    ka[167] = 36;
    ka[168] = 247;
    ka[169] = 39;
    ka[170] = 57;
    ka[171] = 171;
    ka[172] = 92;
    ka[173] = 185;
    ka[174] = 21;
    ka[175] = 164;
    ka[176] = 24;
    ka[177] = 91;
    ka[178] = 209;
    ka[179] = 9;
    ka[180] = 130;
    ka[181] = 142;
    ka[182] = 53;
    ka[183] = 228;
    ka[184] = 33;
    ka[185] = 8;
    ka[186] = 171;
    ka[187] = 133;
    ka[188] = 28;
    ka[189] = 8;
    ka[190] = 163;
    ka[191] = 223;
    ka[192] = 253;
    ka[193] = 224;
    ka[194] = 227;
    ka[195] = 176;
    ka[196] = 111;
    ka[197] = 61;
    ka[198] = 57;
    ka[199] = 56;
    ka[200] = 205;
    ka[201] = 173;
    ka[202] = 109;
    ka[203] = 246;
    ka[204] = 239;
    ka[205] = 154;
    ka[206] = 111;
    ka[207] = 109;
    ka[208] = 194;
    ka[209] = 203;
    ka[210] = 116;
    ka[211] = 240;
    ka[212] = 34;
    ka[213] = 133;
    ka[214] = 18;
    ka[215] = 235;
    ka[216] = 122;
    ka[217] = 61;
    ka[218] = 104;
    ka[219] = 35;
    ka[220] = 1;
    ka[221] = 6;
    ka[222] = 132;
    ka[223] = 176;
    ka[224] = 21;
    ka[225] = 193;
    ka[226] = 42;
    ka[227] = 195;
    ka[228] = 1;
    ka[229] = 76;
    ka[230] = 79;
    ka[231] = 159;
    ka[232] = 147;
    ka[233] = 142;
    ka[234] = 56;
    ka[235] = 77;
    ka[236] = 173;
    ka[237] = 30;
    ka[238] = 59;
    ka[239] = 215;
    ka[240] = 69;
    ka[241] = 255;
    ka[242] = 140;
    ka[243] = 20;
    ka[244] = 31;
    ka[245] = 215;
    ka[246] = 11;
    ka[247] = 70;
    ka[248] = 91;
    ka[249] = 168;
    ka[250] = 175;
    ka[251] = 93;
    ka[252] = 27;
    ka[253] = 152;
    ka[254] = 180;
    ka[255] = 177;
    kb[0] = 1;
    kb[1] = 0;
    kb[2] = 38;
    kb[3] = 173;
    kb[4] = 117;
    kb[5] = 223;
    kb[6] = 198;
    kb[7] = 193;
    kb[8] = 144;
    kb[9] = 165;
    kb[10] = 162;
    kb[11] = 102;
    kb[12] = 176;
    kb[13] = 209;
    kb[14] = 181;
    kb[15] = 216;
    kb[16] = 96;
    kb[17] = 247;
    kb[18] = 207;
    kb[19] = 163;
    kb[20] = 132;
    kb[21] = 103;
    kb[22] = 32;
    kb[23] = 85;
    kb[24] = 1;
    kb[25] = 205;
    kb[26] = 70;
    kb[27] = 13;
    kb[28] = 74;
    kb[29] = 136;
    kb[30] = 212;
    kb[31] = 115;
    kb[32] = 250;
    kb[33] = 82;
    kb[34] = 224;
    kb[35] = 179;
    kb[36] = 233;
    kb[37] = 20;
    kb[38] = 30;
    kb[39] = 51;
    kb[40] = 201;
    kb[41] = 125;
    kb[42] = 133;
    kb[43] = 30;
    kb[44] = 238;
    kb[45] = 45;
    kb[46] = 211;
    kb[47] = 54;
    kb[48] = 50;
    kb[49] = 243;
    kb[50] = 136;
    kb[51] = 103;
    kb[52] = 104;
    kb[53] = 239;
    kb[54] = 1;
    kb[55] = 14;
    kb[56] = 200;
    kb[57] = 223;
    kb[58] = 221;
    kb[59] = 102;
    kb[60] = 138;
    kb[61] = 222;
    kb[62] = 146;
    kb[63] = 213;
    kb[64] = 195;
    kb[65] = 67;
    kb[66] = 8;
    kb[67] = 187;
    kb[68] = 36;
    kb[69] = 56;
    kb[70] = 149;
    kb[71] = 216;
    kb[72] = 78;
    kb[73] = 215;
    kb[74] = 133;
    kb[75] = 226;
    kb[76] = 114;
    kb[77] = 104;
    kb[78] = 204;
    kb[79] = 94;
    kb[80] = 231;
    kb[81] = 86;
    kb[82] = 13;
    kb[83] = 228;
    kb[84] = 152;
    kb[85] = 40;
    kb[86] = 250;
    kb[87] = 183;
    kb[88] = 102;
    kb[89] = 194;
    kb[90] = 173;
    kb[91] = 140;
    kb[92] = 11;
    kb[93] = 44;
    kb[94] = 10;
    kb[95] = 251;
    kb[96] = 67;
    kb[97] = 92;
    kb[98] = 56;
    kb[99] = 45;
    kb[100] = 181;
    kb[101] = 210;
    kb[102] = 255;
    kb[103] = 54;
    kb[104] = 168;
    kb[105] = 174;
    kb[106] = 173;
    kb[107] = 88;
    kb[108] = 32;
    kb[109] = 71;
    kb[110] = 10;
    kb[111] = 154;
    kb[112] = 212;
    kb[113] = 93;
    kb[114] = 121;
    kb[115] = 133;
    kb[116] = 111;
    kb[117] = 94;
    kb[118] = 46;
    kb[119] = 206;
    kb[120] = 137;
    kb[121] = 75;
    kb[122] = 210;
    kb[123] = 80;
    kb[124] = 121;
    kb[125] = 41;
    kb[126] = 220;
    kb[127] = 242;
    kb[128] = 111;
    kb[129] = 125;
    kb[130] = 9;
    kb[131] = 240;
    kb[132] = 2;
    kb[133] = 143;
    kb[134] = 26;
    kb[135] = 196;
    kb[136] = 217;
    kb[137] = 113;
    kb[138] = 244;
    kb[139] = 130;
    kb[140] = 12;
    kb[141] = 95;
    kb[142] = 84;
    kb[143] = 113;
    kb[144] = 126;
    kb[145] = 157;
    kb[146] = 205;
    kb[147] = 171;
    kb[148] = 235;
    kb[149] = 33;
    kb[150] = 95;
    kb[151] = 97;
    kb[152] = 101;
    kb[153] = 93;
    kb[154] = 234;
    kb[155] = 212;
    kb[156] = 183;
    kb[157] = 44;
    kb[158] = 61;
    kb[159] = 59;
    kb[160] = 95;
    kb[161] = 102;
    kb[162] = 250;
    kb[163] = 75;
    kb[164] = 48;
    kb[165] = 184;
    kb[166] = 88;
    kb[167] = 136;
    kb[168] = 214;
    kb[169] = 47;
    kb[170] = 172;
    kb[171] = 212;
    kb[172] = 18;
    kb[173] = 156;
    kb[174] = 19;
    kb[175] = 4;
    kb[176] = 145;
    kb[177] = 159;
    kb[178] = 105;
    kb[179] = 173;
    kb[180] = 109;
    kb[181] = 140;
    kb[182] = 44;
    kb[183] = 67;
    kb[184] = 217;
    kb[185] = 206;
    kb[186] = 92;
    kb[187] = 219;
    kb[188] = 49;
    kb[189] = 212;
    kb[190] = 88;
    kb[191] = 3;
    kb[192] = 82;
    kb[193] = 199;
    kb[194] = 54;
    kb[195] = 43;
    kb[196] = 141;
    kb[197] = 128;
    kb[198] = 183;
    kb[199] = 239;
    kb[200] = 27;
    kb[201] = 186;
    kb[202] = 93;
    kb[203] = 103;
    kb[204] = 102;
    kb[205] = 96;
    kb[206] = 169;
    kb[207] = 68;
    kb[208] = 118;
    kb[209] = 69;
    kb[210] = 2;
    kb[211] = 249;
    kb[212] = 29;
    kb[213] = 29;
    kb[214] = 60;
    kb[215] = 84;
    kb[216] = 145;
    kb[217] = 12;
    kb[218] = 8;
    kb[219] = 139;
    kb[220] = 204;
    kb[221] = 183;
    kb[222] = 43;
    kb[223] = 17;
    kb[224] = 148;
    kb[225] = 138;
    kb[226] = 94;
    kb[227] = 26;
    kb[228] = 29;
    kb[229] = 205;
    kb[230] = 4;
    kb[231] = 54;
    kb[232] = 156;
    kb[233] = 23;
    kb[234] = 210;
    kb[235] = 152;
    kb[236] = 128;
    kb[237] = 76;
    kb[238] = 33;
    kb[239] = 110;
    kb[240] = 122;
    kb[241] = 38;
    kb[242] = 144;
    kb[243] = 184;
    kb[244] = 192;
    kb[245] = 233;
    kb[246] = 112;
    kb[247] = 54;
    kb[248] = 51;
    kb[249] = 0;
    kb[250] = 208;
    kb[251] = 146;
    kb[252] = 223;
    kb[253] = 36;
    kb[254] = 251;
    kb[255] = 140;
}

void
Condor_Auth_Passwd::hmac(unsigned char *sk, int sk_len,
          unsigned char *key, int key_len,
          unsigned char *result, unsigned int *result_len)
{
		// TODO: when stronger hashing functions are available, they
		// should be substituted.
    HMAC(EVP_sha1(), key, key_len, sk, sk_len, result, result_len);
}

int
Condor_Auth_Passwd::hkdf(const unsigned char *sk, size_t sk_len,
	const unsigned char *salt, size_t salt_len,
	const unsigned char *info, size_t info_len,
	unsigned char *result, size_t result_len)
{
#ifdef EVP_PKEY_HKDF
	// I had to fix two simple syntax errors in this code before
	// it would build.  I rather suspect it's never been tested.
	// See ticket #6962.
	EVP_PKEY_CTX *pctx = EVP_PKEY_CTX_new_id(EVP_PKEY_HKDF, NULL);
	if (EVP_PKEY_derive_init(pctx) <= 0) {goto fail;}
	if (EVP_PKEY_CTX_set_hkdf_md(pctx, EVP_sha256()) <= 0) {goto fail;}
	if (EVP_PKEY_CTX_set1_hkdf_salt(pctx, salt, salt_len) <= 0) {goto fail;}
	if (EVP_PKEY_CTX_set1_hkdf_key(pctx, sk, sk_len) <= 0) {goto fail;}
	if (EVP_PKEY_CTX_add1_hkdf_info(pctx, info, info_len) <= 0) {goto fail;}
	if (EVP_PKEY_derive(pctx, result, &result_len) <= 0) {goto fail;}
	EVP_PKEY_CTX_free(pctx);
	return 0;

fail:
	EVP_PKEY_CTX_free(pctx);
	return -1;
#else
	// Implementation taken from OpenSSL 1.1.0; see license note at the definition
	// of extract / expand above.
	unsigned char prk[EVP_MAX_MD_SIZE];
	unsigned char *ret;
	size_t prk_len;

	if (!HKDF_Extract(EVP_sha256(), salt, salt_len, sk, sk_len, prk, &prk_len)) {
		return -1;
	}

	ret = HKDF_Expand(EVP_sha256(), prk, prk_len, info, info_len, result, result_len);
	OPENSSL_cleanse(prk, sizeof(prk));

	return ret ? 0 : -1;
#endif
}


bool
Condor_Auth_Passwd::lookup_token([[maybe_unused]] const std::string& jti, [[maybe_unused]] const std::string& key_id, [[maybe_unused]] std::string& subject, [[maybe_unused]] std::string& scope, [[maybe_unused]] std::map<std::string, std::string>& extra_claims)
{
#if ! (defined(WITH_PLACEMENT) && defined(HAVE_SQLITE3_H))
	return false;
#else
	int rc = 0;
	bool found = false;
	bool db_success = false;
	sqlite3* db = nullptr;
	sqlite3_stmt* stmt = nullptr;

	db = acquireTokensDbHandle();
	if (db == nullptr) {
		return false;
	}

	rc = sqlite3_prepare_v2(db, "SELECT token_sub, token_scope FROM idtokens_minting WHERE token_kid=? AND token_jti=? ;", -1, &stmt, nullptr);
	if (rc != SQLITE_OK) {
		goto db_done;
	}
	if (sqlite3_bind_text(stmt, 1, key_id.c_str(), -1, SQLITE_STATIC) != SQLITE_OK ||
		sqlite3_bind_text(stmt, 2, jti.c_str(), -1, SQLITE_STATIC) != SQLITE_OK)
	{
		goto db_done;
	}

	while ( (rc = sqlite3_step(stmt)) == SQLITE_ROW ) {
		found = true;
		subject = (const char*)sqlite3_column_text(stmt, 0);
		scope = (const char*)sqlite3_column_text(stmt, 1);
	}
	if (rc != SQLITE_DONE) {
		goto db_done;
	}

	sqlite3_finalize(stmt);
	stmt = nullptr;

	rc = sqlite3_prepare_v2(db, "SELECT claim, value FROM idtokens_minting_extra_claims WHERE token_jti=? ;", -1, &stmt, nullptr);
	if (rc != SQLITE_OK) {
		goto db_done;
	}
	if (sqlite3_bind_text(stmt, 1, jti.c_str(), -1, SQLITE_STATIC) != SQLITE_OK)
	{
		goto db_done;
	}

	while ( (rc = sqlite3_step(stmt)) == SQLITE_ROW ) {
		extra_claims[(const char*)sqlite3_column_text(stmt, 0)] = (const char*)sqlite3_column_text(stmt, 1);
	}
	if (rc != SQLITE_DONE) {
		goto db_done;
	}

	db_success = true;

 db_done:
	if (!db_success) {
		dprintf(D_ERROR, "Tokens database failure: %d %s\n", sqlite3_extended_errcode(db), sqlite3_errmsg(db));
	}
	sqlite3_finalize(stmt);
	releaseTokensDbHandle(db);

	return db_success && found;
#endif
}

bool
Condor_Auth_Passwd::generate_token(const std::string & id,
	const std::string &key_id,
	const std::vector<std::string> &authz_list,
	long lifetime,
	bool capability,
	std::string &token,
	int ident,
	CondorError *err,
	const ClassAd* extra_claims)
{
#if ! (defined(WITH_PLACEMENT) && defined(HAVE_SQLITE3_H))
	if (capability) {
		dprintf(D_ERROR, "Capability tokens are not support in this build.\n");
		return false;
	}
#endif

	std::string shared_key;
	if (!getTokenSigningKey(key_id, shared_key, err)) {
		return false;
	}

	std::vector<unsigned char> jwt_key;
	jwt_key.resize(key_strength_bytes_v2(), 0);
	if (hkdf(reinterpret_cast<const unsigned char *>(shared_key.data()), shared_key.size(),
		reinterpret_cast<const unsigned char *>("htcondor"), 8,
		(const unsigned char *)"master jwt", 10,
		&jwt_key[0],
		key_strength_bytes_v2()))
	{
		if (err) err->push("PASSWD", 1, "Failed to derive key for JWT signature");
		return false;
	}

	std::string issuer;
	if (!param(issuer, "TRUST_DOMAIN")) {
		if (err) err->push("PASSWD", 1, "Issuer namespace is not set");
		return false;
	}
	if (issuer.find_first_of(", \t") != std::string::npos) {
		if (err) err->push("PASSWD", 1, "Issuer namespace may not contain spaces or commas");
		return false;
	}

#if defined(WITH_PLACEMENT) && defined(HAVE_SQLITE3_H)
	auto iat = std::chrono::system_clock::now();
	time_t iat_unix = std::chrono::duration_cast<std::chrono::seconds>(iat.time_since_epoch()).count();
	time_t exp_unix = 0;
#endif
	std::string authz_set;
	auto_free_ptr jti(Condor_Crypt_Base::randomHexKey(16));
	if (!jti) {
		if (err) err->push("PASSWD", 1, "Failed to generate JTI");
		return false;
	}

	const char *key_id_str = key_id.empty() ? "POOL" : key_id.c_str();

	std::string jwt_key_str(reinterpret_cast<const char *>(jwt_key.data()), key_strength_bytes_v2());
	auto jwt_builder = std::move(jwt::create()
		.set_issuer(issuer)
		.set_issued_at(std::chrono::system_clock::now())
		.set_key_id(key_id_str));

	if (lifetime >= 0) {
		auto exp = std::chrono::system_clock::now() + std::chrono::seconds(lifetime);
		jwt_builder.set_expires_at(exp);
#if defined(WITH_PLACEMENT) && defined(HAVE_SQLITE3_H)
		exp_unix = std::chrono::duration_cast<std::chrono::seconds>(exp.time_since_epoch()).count();
#endif
	}
		// Set a unique JTI so we can identify the token we issued later on.
	jwt_builder.set_id(jti.ptr());

	if (!authz_list.empty()) {
		authz_set = std::string("condor:/") + join(authz_list, " condor:/");
	}

	std::map<std::string, std::string> extra_claims_map;
	if (extra_claims) {
		classad::ClassAdJsonUnParser unparser(true);

		for (auto it = extra_claims->begin(); it != extra_claims->end(); it++) {
			std::string value_str;
			unparser.Unparse(value_str, it->second);
			switch(it->second->GetKind()) {
			case classad::ExprTree::INTEGER_LITERAL: {
				extra_claims_map[it->first] = value_str;
				if (!capability) {
					int64_t ival = ((classad::IntegerLiteral*)it->second)->getInteger();
					jwt_builder.set_payload_claim(it->first.c_str(), jwt::traits::kazuho_picojson::value_type(ival));
				}
				break;
			}
			case classad::ExprTree::BOOLEAN_LITERAL: {
				extra_claims_map[it->first] = value_str;
				if (!capability) {
					bool bval = ((classad::BooleanLiteral*)it->second)->getBool();
					jwt_builder.set_payload_claim(it->first.c_str(), jwt::traits::kazuho_picojson::value_type(bval));
				}
				break;
			}
			case classad::ExprTree::STRING_LITERAL: {
				extra_claims_map[it->first] = value_str;
				if (!capability) {
					const char* sval = ((classad::StringLiteral*)it->second)->getCString();
					jwt_builder.set_payload_claim(it->first.c_str(), jwt::traits::kazuho_picojson::value_type(sval));
				}
				break;
			}
			default:
				dprintf(D_FULLDEBUG, "generate_token(): skipping extra claim %s with type %d\n", it->first.c_str(), (int)it->second->GetKind());
				break;
			}
		}
	}

	if (capability) {
		jwt_builder.set_payload_claim("cap", jwt::traits::kazuho_picojson::value_type(true));
	} else {
		jwt_builder.set_subject(id);
		if (!authz_set.empty()) {
			jwt_builder.set_payload_claim("scope", jwt::claim(authz_set));
		}
	}

	try {
		auto jwt_token = jwt_builder.sign(jwt::algorithm::hs256(jwt_key_str));
		token = jwt_token;
		if (ident && IsDebugCategory( D_AUDIT )) {
			// Annoyingly, there's no way to get the payload from the jwt_builder object.
			auto decoded_jwt = jwt::decode(token);
			dprintf(D_AUDIT, ident, "Token Issued: %s\n", decoded_jwt.get_payload().c_str());
		}
	} catch (...) {
		return false;
	}

#if defined(WITH_PLACEMENT) && defined(HAVE_SQLITE3_H)
	sqlite3* db = nullptr;
	bool use_db = param_boolean("SEC_USE_TOKENS_DATABASE", false);
	if (use_db) {
		db = acquireTokensDbHandle();
	}
	if (db != nullptr) {
		bool db_success = false;
		int rc = 0;
		sqlite3_stmt* pstmt = nullptr;
		std::string stmt_str;

		rc = sqlite3_prepare_v2(db, "INSERT INTO idtokens_minting (token_iss, token_kid, token_jti, token_iat, token_exp, token_sub, token_scope, capability) VALUES (?, ?, ?, ?, ?, ?, ?, ?);", -1, &pstmt, nullptr);
		if (rc != SQLITE_OK) {
			goto db_done;
		}
		if (sqlite3_bind_text(pstmt, 1, issuer.c_str(), -1, SQLITE_STATIC) != SQLITE_OK ||
			sqlite3_bind_text(pstmt, 2, key_id_str, -1, SQLITE_STATIC) != SQLITE_OK ||
			sqlite3_bind_text(pstmt, 3, jti.ptr(), -1, SQLITE_STATIC) != SQLITE_OK ||
			sqlite3_bind_int64(pstmt, 4, (sqlite3_int64)iat_unix) != SQLITE_OK ||
			sqlite3_bind_int64(pstmt, 5, (sqlite3_int64)exp_unix) != SQLITE_OK ||
			sqlite3_bind_text(pstmt, 6, id.c_str(), -1, SQLITE_STATIC) != SQLITE_OK ||
			sqlite3_bind_text(pstmt, 7, authz_set.c_str(), -1, SQLITE_STATIC) != SQLITE_OK ||
			sqlite3_bind_int(pstmt, 8, (int)capability) != SQLITE_OK)
		{
			goto db_done;
		}
		rc = sqlite3_step(pstmt);
		if (rc != SQLITE_DONE) {
			goto db_done;
		}
		sqlite3_finalize(pstmt);
		pstmt = nullptr;

		for (auto& [claim, value]: extra_claims_map) {
			rc = sqlite3_prepare_v2(db, "INSERT INTO idtokens_minting_extra_claims (token_jti, claim, value) VALUES (?, ?, ?);", -1, &pstmt, nullptr);
			if (rc != SQLITE_OK) {
				goto db_done;
			}
			if (sqlite3_bind_text(pstmt, 1, jti.ptr(), -1, SQLITE_STATIC) != SQLITE_OK ||
				sqlite3_bind_text(pstmt, 2, claim.c_str(), -1, SQLITE_STATIC) != SQLITE_OK ||
				sqlite3_bind_text(pstmt, 3, value.c_str(), -1, SQLITE_STATIC) != SQLITE_OK)
			{
				goto db_done;
			}
			if (sqlite3_step(pstmt) != SQLITE_DONE) {
				goto db_done;
			}
			sqlite3_finalize(pstmt);
			pstmt = nullptr;
		}

		db_success = true;
	db_done:
		if (!db_success) {
			dprintf(D_ERROR, "Tokens database failure: %d %s\n", sqlite3_extended_errcode(db), sqlite3_errmsg(db));
		}
		sqlite3_finalize(pstmt);
		releaseTokensDbHandle(db);
		if (!db_success) {
			return false;
		}
	} else if (use_db) {
		dprintf(D_ERROR, "No tokens database, can't generate tokens\n");
		return false;
	} else if (capability) {
		dprintf(D_ERROR, "No tokens database, can't use capability token\n");
		return false;
	}
#endif

	return true;
}


void
Condor_Auth_Passwd::init_sk(struct sk_buf *sk) 
{       
    sk->shared_key = NULL;
	sk->len        = 0;
    sk->ka         = NULL;
	sk->ka_len     = 0;
    sk->kb         = NULL;
	sk->kb_len     = 0;
}

void
Condor_Auth_Passwd::destroy_sk(struct sk_buf *sk) 
{
    if(sk->shared_key) {
        memset(sk->shared_key, 0, sk->len);
        free(sk->shared_key);
    }
	if(sk->ka) {
		memset(sk->ka, 0, sk->ka_len);
		free(sk->ka);
		sk->ka_len = 0;
	}
	if(sk->kb) {
		memset(sk->kb, 0, sk->kb_len);
		free(sk->kb);
		sk->kb_len = 0;
	}
	init_sk(sk);
}

void
Condor_Auth_Passwd::init_t_buf(struct msg_t_buf *t) 
{
	free(t->a);
	t->a           = nullptr;
	free(t->b);
	t->b           = nullptr;
	t->ra          = NULL;
	t->rb          = NULL;
	t->hkt         = NULL;
	t->hkt_len     = 0;
	t->hk          = NULL;
	t->hk_len      = 0;
}
void
Condor_Auth_Passwd::destroy_t_buf(struct msg_t_buf *t) 
{
	if(t->a) {
		free(t->a);
		t->a = NULL;
	}
	if(t->b) {
		free(t->b);
		t->b = NULL;
	}
	if(t->ra) {
		free(t->ra);
		t->ra = NULL;
	}
	if(t->rb) {
		free(t->rb);
		t->rb = NULL;
	}
	if(t->hkt) {
		free(t->hkt);
		t->hkt = NULL;
	}
	if(t->hk) {
		free(t->hk);
		t->hk = NULL;
	}
	init_t_buf(t);
}

int
Condor_Auth_Passwd::authenticate(const char * /* remoteHost */, 
				 CondorError* /* errstack */,
				 bool /* non_blocking */)
{
	m_client_status = AUTH_PW_A_OK;
	m_server_status = AUTH_PW_A_OK;
	m_ret_value = -1;

		// Initialize these structures (with NULLs)
	init_t_buf(&m_t_client);
	init_t_buf(&m_t_server);
	init_sk(&m_sk);
	dprintf(D_SECURITY|D_VERBOSE, "PW.\n");

	if ( mySock_->isClient() ) {
			// ** client side authentication **

			// Get my name, password and setup the shared keys based
			// on this data.  The server will do the same when it
			// learns my name.
		dprintf(D_SECURITY|D_VERBOSE, "PW: getting name.\n");
		m_t_client.a = fetchLogin();
		if (!m_t_client.a) {
			dprintf(D_SECURITY, "PW: Failed to fetch a login name\n");
		}
		m_t_client.a_token = m_keyfile_token;

			// We complete the entire protocol even if there's an
			// error, but there's no point trying to actually do any
			// work.  This is protocol step (a).
		dprintf(D_SECURITY|D_VERBOSE, "PW: Generating ra.\n");

		if(m_client_status == AUTH_PW_A_OK) {
			m_t_client.ra = Condor_Crypt_Base::randomKey(AUTH_PW_KEY_LEN);
			if(!m_t_client.ra) {
				dprintf(D_SECURITY, "Malloc error in random key?\n");
				m_client_status = AUTH_PW_ERROR;
			}
		}

			// This differs from the protocol description in the book
			// only that the client also sends its name "A".  The
			// protocol doesn't mention how the peers know who they're
			// talking to.  This is also protocol step (a).
		dprintf(D_SECURITY|D_VERBOSE, "PW: Client sending.\n");
		m_client_status = client_send_one(m_client_status, &m_t_client);

		if(m_client_status == AUTH_PW_ABORT) {
			goto client_abort;
		}
			// This is protocol step (b).
		dprintf(D_SECURITY|D_VERBOSE, "PW: Client receiving.\n");
		m_server_status = client_receive(&m_client_status, &m_t_server);
		if(m_client_status == AUTH_PW_ABORT) {
			goto client_abort;
		}
		if ( m_server_status == AUTH_PW_ERROR ) {
			dprintf(D_SECURITY, "PW: Client received ERROR from server, propagating\n");
			m_client_status = AUTH_PW_ERROR;
		}

			// Now that we've received the server's name, we can go
			// ahead and setup the keys.
		if(m_client_status == AUTH_PW_A_OK && m_server_status == AUTH_PW_A_OK) {
			// If we have a pre-derived key, use that.
			if (m_k && m_k_prime) {
				dprintf(D_SECURITY|D_VERBOSE, "PW: Client using pre-derived key of length %zu.\n", m_k_len);
				m_sk.ka = m_k; m_k = NULL;
				m_sk.ka_len = m_k_len; m_k_len = 0;
				m_sk.kb = m_k_prime; m_k_prime = NULL;
				m_sk.kb_len = m_k_prime_len; m_k_prime_len = 0;
			} else {
				if (m_version == 2) {
					dprintf(D_SECURITY|D_VERBOSE, "PW: Client using pool shared key.\n");
					m_sk.shared_key = fetchPoolSharedKey(m_sk.len);
				} else {
					dprintf(D_SECURITY|D_VERBOSE, "PW: Client using pool password.\n");
					m_sk.shared_key = fetchPoolPassword(m_sk.len);
				}
				dprintf(D_SECURITY|D_VERBOSE, "PW: Client setting keys.\n");
				if(!setup_shared_keys(&m_sk, m_t_client.a_token)) {
					m_client_status = AUTH_PW_ERROR;
				}
			}
		}

			// This is protocol step (c).
		if(m_client_status == AUTH_PW_A_OK
		   && m_server_status == AUTH_PW_A_OK) {
			dprintf(D_SECURITY|D_VERBOSE, "PW: Client checking T.\n");
			m_client_status = client_check_t_validity(&m_t_client, &m_t_server, &m_sk);
		}

			// Are we copying the data into the m_t_client struct?
			// This is protocol step (d).  Server does (e).
		dprintf(D_SECURITY|D_VERBOSE, "PW: CLient sending two.\n");
		m_client_status = client_send_two(m_client_status, &m_t_client, &m_sk);
		if(m_client_status == AUTH_PW_ABORT) {
			goto client_abort;
		}

	client_abort:
			// This is protocol step (f).
		if(m_client_status == AUTH_PW_A_OK
		   && m_server_status == AUTH_PW_A_OK
		   && set_session_key(&m_t_client, &m_sk)) {
			dprintf(D_SECURITY|D_VERBOSE, "PW: CLient set session key.\n");
			m_ret_value = 1;
		} else {
			m_ret_value = 0;
		}
	}
	else {
		// enter state machine
		m_state = ServerRec1;
		return WouldBlock;
	}


	// code below here is client only, as server has gone into state machine.


		//m_ret_value is 1 for success, 0 for failure.
	if ( m_ret_value == 1 ) {
			// if all is good, set the remote user and domain names
		char *login, *domain;
		if ( mySock_->isClient() ) {
			login = m_t_server.b;	// server is remote to client
		} else {
			login = m_t_client.a; // client is remote to server
		}
		ASSERT(login);
		domain = strchr(login,'@');
		if (domain) {
			*domain='\0';
			domain++;
		}

		setRemoteUser(login);
		setRemoteDomain(domain);
	}

	destroy_t_buf(&m_t_client);
	destroy_t_buf(&m_t_server);
	destroy_sk(&m_sk);

		//return 1 for success, 0 for failure. Server should send
		//sucess/failure back to client so client can know what to
		//return.
	return m_ret_value;
}


int Condor_Auth_Passwd::authenticate_continue(CondorError* errstack, bool non_blocking)
{

//	int password_auth_timeout = param_integer("PASSWORD_AUTHENTICATION_TIMEOUT",-1);
//	int old_timeout=0;
//	if (password_auth_timeout>=0) {
//		old_timeout = mySock_->timeout(password_auth_timeout);
//	}

	dprintf(D_SECURITY|D_VERBOSE, "PASSWORD: entered authenticate_continue, state==%i\n", (int)m_state);

	CondorAuthPasswordRetval retval = Continue;
	while (retval == Continue)
	{
		switch (m_state)
		{
		case ServerRec1:
			retval = doServerRec1(errstack, non_blocking);
			break;
		case ServerRec2:
			retval = doServerRec2(errstack, non_blocking);
			break;
		default:
			retval = Fail;
			break;
		}
	}

//	if (password_auth_timeout>=0) {
//		mySock_->timeout(old_timeout); //put it back to what it was before
//	}

	dprintf(D_SECURITY|D_VERBOSE, "PASSWORD: leaving authenticate_continue, state==%i, return=%i\n", (int)m_state, (int)retval);
	return static_cast<int>(retval);
}

Condor_Auth_Passwd::CondorAuthPasswordRetval
Condor_Auth_Passwd::doServerRec1(CondorError* /*errstack*/, bool non_blocking) {

	if (non_blocking && !mySock_->readReady())
	{
		dprintf(D_NETWORK, "Returning to DC as read would block in PW::doServerRec1\n");
		return WouldBlock;
	}

		// ** server side authentication **

		// First we get the client's name and ra, protocol step
		// (a).
	dprintf(D_SECURITY|D_VERBOSE, "PW: Server receiving 1.\n");
	m_client_status = server_receive_one(&m_server_status, &m_t_client);
	if(m_client_status == AUTH_PW_ABORT || m_server_status == AUTH_PW_ABORT) {
		m_ret_value = 0;
		goto server_rec_1_abort;
	}

		// Then we do the key setup, and generate the random string.
	if(m_client_status == AUTH_PW_A_OK && m_server_status == AUTH_PW_A_OK) {
		m_t_server.b = fetchLogin();
		dprintf(D_SECURITY|D_VERBOSE, "PW: Server fetching password.\n");
			// In version 2, we always want to forcibly fetch the pool password.
			// However, the client ID might not actually be condor_pool@whatever;
			// hence, in this case we just use the server name twice (which is
			// mandated to be the pool username).
		if (m_t_client.a_token.empty()) {
			if (m_version == 2) {
				m_sk.shared_key = fetchPoolSharedKey(m_sk.len);
			} else {
				m_sk.shared_key = fetchPoolPassword(m_sk.len);
			}
		} else {
			m_sk.shared_key = fetchTokenSharedKey(m_t_client.a_token, m_sk.len);
		}
		// In version 1, the only thing that is ever sent in practice is 
		// condor_pool@whatever, and in that case, m_t_server.b == m_t_client.a
		// and we could simplify the line of code above to this:
		//     m_sk.shared_key = fetchPassword(m_t_server.b, m_t_client.a_token, m_t_server.b);

		if(!setup_shared_keys(&m_sk, m_t_client.a_token)) {
			m_server_status = AUTH_PW_ERROR;
		} else {
			dprintf(D_SECURITY|D_VERBOSE, "PW: Server generating rb.\n");
			//m_server_status = server_gen_rand_rb(&m_t_server);
			m_t_server.rb = Condor_Crypt_Base::randomKey(AUTH_PW_KEY_LEN);
			if(m_t_client.a) {
				m_t_server.a = strdup(m_t_client.a);
			} else {
				m_t_server.a = NULL;
			}
			m_t_server.ra = (unsigned char *)malloc(AUTH_PW_KEY_LEN);
			if(!m_t_server.ra || !m_t_server.rb) {
				dprintf(D_SECURITY, "Malloc error 1.\n");
				m_server_status = AUTH_PW_ERROR;
			} else {
				memcpy(m_t_server.ra, m_t_client.ra, AUTH_PW_KEY_LEN);
			}
		}
	} else if ( m_client_status == AUTH_PW_ERROR ) {
		dprintf(D_SECURITY, "PW: Server received ERROR from client, propagating\n");
		m_server_status = AUTH_PW_ERROR;
	}

		// Protocol message (2), step (b).
	dprintf(D_SECURITY|D_VERBOSE, "PW: Server sending.\n");
	m_server_status = server_send(m_server_status, &m_t_server, &m_sk);
	if(m_server_status == AUTH_PW_ABORT) {
		m_ret_value = 0;
		goto server_rec_1_abort;
	}

		// Protocol step (d)
	if(m_t_server.a) {
		if (m_t_client.a) {
			free(m_t_client.a);
		}
		m_t_client.a = strdup(m_t_server.a);
	} else {
		m_t_client.a = nullptr;
	}
	if(m_server_status == AUTH_PW_A_OK) {
		m_t_client.rb = (unsigned char *)malloc(AUTH_PW_KEY_LEN);
		if(!m_t_client.rb) {
			dprintf(D_SECURITY, "Malloc_error.\n");
			m_server_status = AUTH_PW_ERROR;
		} else {
			memcpy(m_t_client.rb, m_t_server.rb, AUTH_PW_KEY_LEN);
		}
	} else {
		m_t_client.rb = NULL;
	}

	m_state = ServerRec2;
	return Continue;

server_rec_1_abort:
	destroy_t_buf(&m_t_client);
	destroy_t_buf(&m_t_server);
	destroy_sk(&m_sk);

		//return 0 for failure.
	return Fail;
}


Condor_Auth_Passwd::CondorAuthPasswordRetval
Condor_Auth_Passwd::doServerRec2(CondorError* /*errstack*/, bool non_blocking) {

	if (non_blocking && !mySock_->readReady())
	{
		return WouldBlock;
	}

	dprintf(D_SECURITY|D_VERBOSE, "PW: Server receiving 2.\n");
	m_client_status = server_receive_two(&m_server_status, &m_t_client);

	if(m_server_status == AUTH_PW_A_OK
	   && m_client_status == AUTH_PW_A_OK) {
			// Protocol step (e)
		dprintf(D_SECURITY|D_VERBOSE, "PW: Server checking hk.\n");
		m_server_status = server_check_hk_validity(&m_t_client, &m_t_server, &m_sk);
	}

			// protocol step (f)
	if(m_client_status == AUTH_PW_A_OK
	   && m_server_status == AUTH_PW_A_OK
	   && set_session_key(&m_t_server, &m_sk)) {
		dprintf(D_SECURITY|D_VERBOSE, "PW: Server set session key.\n");
		m_ret_value = 1;
	} else {
		m_ret_value = 0;
	}

	// the protocol has the client sending their claimed identity.  we'll log it
	// here, but it should not be trusted.
	dprintf (D_SECURITY | D_VERBOSE, "PW: client in mode %i and ID %s.\n", getMode(), m_t_client.a);

	// sanity check -- we shouldn't be in this code if not using these methods
	if ((getMode() != CAUTH_PASSWORD) && (getMode() != CAUTH_TOKEN)) {
		dprintf(D_ALWAYS, "PW: ERROR: in ServerRec2 in unknown mode %i.\n", getMode());
		m_ret_value = 0;  // signal failure
	}

	// we need to enforce that the id sent by the client matches what was
	// extracted from the token (for IDTOKENS) or is the "condor pool"
	// identity.
	//
	// the "expected_subject" string below will hold the expected value,
	// and it is set below in two different ways.
	//
	// for password, it's going to be the POOL_PASSWORD_USERNAME for older
	// clients and CONDOR_PASSWORD_FQU for newer ones.
	//
	// for token, it will be the subject extracted from the token.
	//
	// after everything is done / extracted, we will compare the "real"
	// subject with what the client initially sent and only succeed if they
	// match.
	bool use_condor_pool = false;

	// for password, this is easy.
	// For older clients, we expect to see "condor_pool@<something>".
	// For newer clients, we expect to see "condor@password"
	if(m_version == 1) {
<<<<<<< HEAD
		if (mySock_->get_peer_version()->built_since_version(23, 9, 0)) {
			m_expected_subject = CONDOR_PASSWORD_FQU;
=======
		if (mySock_->get_peer_version() && mySock_->get_peer_version()->built_since_version(23, 9, 0)) {
			expected_subject = CONDOR_PASSWORD_FQU;
>>>>>>> 8fc5063e
		} else {
			use_condor_pool = true;
			m_expected_subject = POOL_PASSWORD_USERNAME;
			m_expected_subject += "@";
			m_expected_subject += getLocalDomain();
		}
		m_identity = m_expected_subject;
	}

	// if the protocol was so far successful, process the token if it exists.
	if ( m_ret_value == 1 ) { //m_ret_value is 1 for success, 0 for failure.
		// we have a token, let's decode it
		if (!m_t_client.a_token.empty()) {
			// Analyzing the token was done when we first received it
			// from the client
			mySock_->setPolicyAd(m_policy_ad);
		} else {
			// no token present.  that's expected for PASSWORD, but
			// that's a failure if it's IDTOKENS auth.
			if(getMode() == CAUTH_TOKEN) {
				// no actual token present when using IDTOKENS is a
				// failure.  set no ID and change the return code.
				dprintf(D_ALWAYS, "PW: ERROR: There was no token present!\n");
				m_ret_value = 0;
			}
		}
	}

	// if everything is still good, validate and set the authenticated information
	if(m_ret_value) {
		// for password... should the domain matter?  historically it has not,
		// since we just accepted what the client sent in the first place.  so
		// for password with older clients we only check up to the '@',
		// otherwise we check the whole thing.
		bool match = false;
		if (getMode() == CAUTH_PASSWORD && use_condor_pool) {
			match = !strncmp(m_t_client.a, m_expected_subject.c_str(), strlen(POOL_PASSWORD_USERNAME)+1);
		} else {
			match = !strcmp(m_t_client.a, m_expected_subject.c_str());
		}
		if (match) {
			char * login = strdup(m_identity.c_str());
			char * domain = strchr(login,'@');
			if (domain) {
				*domain='\0';
				domain++;
			}

			dprintf(D_SECURITY | D_VERBOSE, "PW: setting authenticated user (%s) and domain (%s)\n",
				login, domain ? domain : "NULL");
			setRemoteUser(login);
			setRemoteDomain(domain);
			// TODO FIXME ZKM: in the next devel release:
			// setAuthenticatedName(expected_subject.c_str());

			free(login);
		} else {
			dprintf(D_SECURITY, "PW: WARNING: client ID (%s) and expected ID (%s) do not match.  Failing.\n",
				m_t_client.a, m_expected_subject.c_str());
			m_ret_value = 0;
		}
	}

	destroy_t_buf(&m_t_client);
	destroy_t_buf(&m_t_server);
	destroy_sk(&m_sk);

	// an unfortunate issue here is that if we have failed, there is no
	// communication back to the client.  if we have reached this point the
	// client has already assumed success.  thus, the two sides will now be
	// out of sync as the client is waiting to exchange keys at this point.
	//
	// fortunately, the server is operating in non-blocking mode so this
	// will not interrupt operation.  the client will hang for 20 seconds
	// before timing out.
	//
	// nevertheless, we must fail for now.  perhaps down the road the
	// protocol could be expanded such that we could inform the client of
	// this status and the connection could recover to potentially try
	// other authentication methods, but now is not that time.

		//return 1 for success, 0 for failure.
	return (m_ret_value==1) ? Success : Fail;
}


bool 
Condor_Auth_Passwd::calculate_hk(struct msg_t_buf *t_buf, struct sk_buf *sk)
{
	unsigned char *buffer;
	int prefix_len, buffer_len;

	dprintf(D_SECURITY|D_VERBOSE, "In calculate_hk.\n");
	if(!t_buf->a || !t_buf->rb) {
		dprintf(D_SECURITY, "Can't hk hmac NULL.\n");
		return false;
	}

		// Create a buffer that contains the values to be hmaced.  The
		// buffer needs to be long enough to contain the client name,
		// it's trailing null, and the random string rb.
	prefix_len = strlen(t_buf->a);
	buffer_len = prefix_len+1+AUTH_PW_KEY_LEN;
	buffer = (unsigned char *)malloc(buffer_len);
	t_buf->hk = (unsigned char *)malloc(EVP_MAX_MD_SIZE);
	if(!buffer || !t_buf->hk) {
		dprintf(D_SECURITY,"Malloc error 2.\n");
		goto hk_error;
	}

	memset(buffer, 0, buffer_len);
		// Copy the data into the buffer.
	memcpy(buffer, t_buf->a, strlen(t_buf->a));
	memcpy(buffer+prefix_len+1, t_buf->rb, AUTH_PW_KEY_LEN);
	
		// Calculate the hmac using K as the key.
	hmac( buffer, buffer_len,
		  sk->ka, sk->ka_len,
		  t_buf->hk, &t_buf->hk_len);
	if(t_buf->hk_len < 1) {
		dprintf(D_SECURITY, "Error: hk hmac too short.\n");
		goto hk_error;
	}

	free(buffer);
	return true;
 hk_error:
	if(buffer) 
		free(buffer);
	if(t_buf->hk) {
		free(t_buf->hk);
		t_buf->hk = NULL;
	}
	return false;
}

int 
Condor_Auth_Passwd::client_send_two(int client_status, 
									struct msg_t_buf *t_client, 
									struct sk_buf *sk)
{
	char *send_a   = t_client->a;
	unsigned char *send_b   = t_client->rb;
	unsigned char *send_c   = NULL;
	int send_a_len = 0;
	int send_b_len = AUTH_PW_KEY_LEN;
	int send_c_len = 0;
	char nullstr[2];

	dprintf(D_SECURITY|D_VERBOSE, "In client_send_two.\n");

	nullstr[0] = 0;
	nullstr[1] = 0;

		// First we check for sanity in what we're sending.
	if(send_a == NULL) {
		client_status = AUTH_PW_ERROR;
		dprintf(D_SECURITY, "Client error: don't know my own name?\n");
	} else {
		send_a_len = strlen(send_a);
	} 
	if(send_b == NULL) {
		client_status = AUTH_PW_ERROR;
		dprintf(D_SECURITY, "Can't send null for random string.\n");
	}
	if(send_a_len == 0) {
		client_status = AUTH_PW_ERROR;
		dprintf(D_SECURITY, "Client error: I have no name?\n");
	}

		// If everything's OK so far, we calculate the hash.
	if( client_status == AUTH_PW_A_OK ) {
		if(!calculate_hk(t_client, sk)) {
			client_status = AUTH_PW_ERROR;
			dprintf(D_SECURITY, "Client can't calculate hk.\n");
		} else {
			dprintf(D_SECURITY|D_VERBOSE, "Client calculated hk.\n");
		}
	}

		// If there's an error, we don't send anything.
	if(client_status != AUTH_PW_A_OK) {
		send_a = nullstr;
		send_b = (unsigned char *)nullstr;
		send_c = (unsigned char *)nullstr;
		send_a_len = 0;
		send_b_len = 0;
		send_c_len = 0;
	} else {
		send_c = t_client->hk;
		send_c_len = t_client->hk_len;
	}

	dprintf(D_SECURITY|D_VERBOSE, "Client sending: %d(%s) %d %d\n",
			send_a_len, send_a, send_b_len, send_c_len);

	mySock_->encode();
	if( !mySock_->code(client_status)
		|| !mySock_->code(send_a_len)
		|| !mySock_->code(send_a) 
		|| !mySock_->code(send_b_len)
		|| !(send_b_len == mySock_->put_bytes(send_b, send_b_len))
		|| !mySock_->code(send_c_len)
		|| !(send_c_len == mySock_->put_bytes(send_c, send_c_len))
		|| !mySock_->end_of_message()) {
		dprintf(D_SECURITY, "Error sending to server (second message).  "
				"Aborting...\n");
		client_status = AUTH_PW_ABORT;
	}
	dprintf(D_SECURITY|D_VERBOSE, "Sent ok.\n");
	return client_status;
}

int Condor_Auth_Passwd::client_check_t_validity(msg_t_buf *t_client, 
												msg_t_buf *t_server, 
												sk_buf *sk) 
{

		// We received t_server from the server, want to compare it
		// against t_client.

		// First see if everything's there.
	if(!t_client->a || !t_client->ra
	   || (strlen(t_client->a) == 0) 
	   || !t_server->a || !t_server->b 
	   || (strlen(t_server->a) == 0) || (strlen(t_server->b) == 0)
	   || !t_server->ra || !t_server->rb 
	   || !t_server->hkt || (t_server->hkt_len == 0)) {
		dprintf(D_SECURITY, "Error: unexpected null.\n");
		return AUTH_PW_ERROR;
	}
		
		// Fill in the information supplied by the server.
	if(t_server->b) {
		t_client->b = strdup(t_server->b);
	} else {
		t_client->b = NULL;
	}
	if((t_client->rb = (unsigned char *)malloc(AUTH_PW_KEY_LEN))) {
		memcpy(t_client->rb, t_server->rb, AUTH_PW_KEY_LEN);
	} else {
		dprintf(D_SECURITY, "Malloc error 3.\n");
		return AUTH_PW_ABORT;
	}

		// Check that its data sent was the same as ours.
	if(strcmp(t_client->a, t_server->a)) {
		dprintf(D_SECURITY, "Error: server message T contains "
				"wrong client name.\n");
		return AUTH_PW_ERROR;
	}
	if(memcmp(t_client->ra, t_server->ra, AUTH_PW_KEY_LEN)) {
		dprintf(D_SECURITY, "Error: server message T contains "
				"different random string than what I sent.\n");
		return AUTH_PW_ERROR;
	}

		// Calculate the hash on our data.
	if(!calculate_hkt(t_client, sk)) {
		dprintf(D_SECURITY, "Error calculating hmac.\n");
		return AUTH_PW_ERROR;
	}

		// Compare the client's hash with that supplied by the server.
	if(memcmp(t_client->hkt, t_server->hkt, t_client->hkt_len)) {
		dprintf(D_SECURITY, "Hash supplied by server doesn't match "
				"that calculated by the client.\n");
		return AUTH_PW_ERROR;
	}

	return AUTH_PW_A_OK;
}

int Condor_Auth_Passwd::server_check_hk_validity(struct msg_t_buf *t_client, 
												 struct msg_t_buf *t_server, 
												 struct sk_buf *sk) 
{
		// Check for empty input.  This shouldn't happen, but...
	if(!t_client->a || !t_client->rb || !t_client->hk || !t_client->hk_len) {
		dprintf(D_SECURITY, "Error: unexpected NULL.\n");
		return AUTH_PW_ERROR;
	}

		// Check that everything's the same.
	if(strcmp(t_client->a, t_server->a)) {
		dprintf(D_SECURITY, 
				"Error: client message contains wrong server name.\n");
		return AUTH_PW_ERROR;
	}
	if(memcmp(t_client->rb, t_server->rb, AUTH_PW_KEY_LEN)) {
		dprintf(D_SECURITY, 
				"Error: client message contains wrong random rb.\n");
		return AUTH_PW_ERROR;
	}

		// Calculate the hash.
	if(!calculate_hk(t_server, sk)) {
		dprintf(D_SECURITY, "Error calculating hmac.\n");
		return AUTH_PW_ERROR;
	}
		// See that the hash is the same.
	if(t_server->hk_len != t_client->hk_len 
	   || memcmp(t_client->hk, t_server->hk, t_server->hk_len)) {
		dprintf(D_SECURITY, "Hash supplied by client doesn't match "
				"that calculated by the server.\n");
		return AUTH_PW_ERROR;
	}
	return AUTH_PW_A_OK;
}

int Condor_Auth_Passwd::server_receive_two(int *server_status, 
										   struct msg_t_buf *t_client) 
{
	int client_status = AUTH_PW_ERROR;
	char *a = NULL;
	int a_len = 0;
	unsigned char *rb = (unsigned char *)malloc(AUTH_PW_KEY_LEN);
	int rb_len = 0;
	unsigned char *hk = (unsigned char *)malloc(EVP_MAX_MD_SIZE);
	int hk_len = 0;
	
	if(!rb || !hk) {
		dprintf(D_SECURITY, "Malloc error 4.\n");
		*server_status = AUTH_PW_ABORT;
		client_status = AUTH_PW_ABORT;
		goto server_receive_two_abort;
	}
	memset(rb, 0, AUTH_PW_KEY_LEN);
	memset(hk, 0, EVP_MAX_MD_SIZE);

	if(*server_status == AUTH_PW_A_OK && (!t_client->a || !t_client->rb)) {
		dprintf(D_SECURITY, "Can't compare to null.\n");
		*server_status = client_status = AUTH_PW_ABORT;
		goto server_receive_two_abort;
	}
		// Get the data.
	mySock_->decode();
	if( !mySock_->code(client_status)
		|| !mySock_->code(a_len)
		|| !mySock_->code(a)
		|| !mySock_->code(rb_len)
		|| !(rb_len <= AUTH_PW_KEY_LEN)
		|| !(rb_len == mySock_->get_bytes(rb, rb_len))
		|| !mySock_->code(hk_len)
		|| !(hk_len <= EVP_MAX_MD_SIZE)
		|| !(hk_len == mySock_->get_bytes(hk, hk_len))
		|| !mySock_->end_of_message()) {
		dprintf(D_SECURITY, "Error communicating with client.  Aborting...\n");
		*server_status = AUTH_PW_ABORT;	
		client_status = AUTH_PW_ABORT;
		goto server_receive_two_abort;
	}

		// See if it's sane.
	if(client_status == AUTH_PW_A_OK && *server_status == AUTH_PW_A_OK) {
		if(rb_len == AUTH_PW_KEY_LEN 
		   && a && strlen(a) == strlen(t_client->a)
		   && a_len == (int)strlen(a)
		   && !strcmp(a, t_client->a) 
		   && !memcmp(rb, t_client->rb, AUTH_PW_KEY_LEN)) {
			
			t_client->hk = hk;
			t_client->hk_len = hk_len;
			free(a);
			if(rb) free(rb);
			return client_status;
		} else {
			dprintf(D_SECURITY, "Received inconsistent data.\n");
			*server_status = AUTH_PW_ERROR;
		}
	} else {
		dprintf(D_SECURITY, "Error from client.\n");
	}

	server_receive_two_abort:
		// Since we didn't move the data to the struct
	if(a) free(a);
	if(rb) free(rb);
	if(hk) free(hk);
	
	return client_status;
}

bool Condor_Auth_Passwd::calculate_hkt(msg_t_buf *t_buf, sk_buf *sk) 
{
	unsigned char *buffer;
	int prefix_len, buffer_len;

	if(t_buf->a && t_buf->b)
		dprintf(D_SECURITY|D_VERBOSE, "Calculating hkt '%s' (%lu), '%s' (%lu).\n",
			t_buf->a, (unsigned long)strlen(t_buf->a),
			t_buf->b, (unsigned long)strlen(t_buf->b));
		// Assemble the buffer to be hmac'd by concatentating T in
		// buffer.  Then call hmac with ka.
	if(!t_buf->a || !t_buf->b || !t_buf->ra || !t_buf->rb) {
		dprintf(D_SECURITY, "Can't hmac NULL.\n");
		return false;
	}

		// The length of this buffer is the length of a, space, b, one
		// null, and two times the key len (ra+rb).
	prefix_len = strlen(t_buf->a) + strlen(t_buf->b) + 1;
	buffer_len = prefix_len + 1 + 2 * AUTH_PW_KEY_LEN;
	buffer = (unsigned char *)malloc(buffer_len);
	t_buf->hkt = (unsigned char *)malloc(EVP_MAX_MD_SIZE);
	if(!buffer || !t_buf->hkt) {
		dprintf(D_SECURITY, "Malloc error 5.\n");
		goto hkt_error;
	}
	if(prefix_len != sprintf((char *)buffer, "%s %s", t_buf->a, t_buf->b)) {
		dprintf(D_SECURITY, "Error copying memory.\n");
		goto hkt_error;
	}

	memcpy(buffer+prefix_len+1, t_buf->ra, AUTH_PW_KEY_LEN);
	memcpy(buffer+prefix_len+1+AUTH_PW_KEY_LEN, t_buf->rb, AUTH_PW_KEY_LEN);

		// Calculate the hmac.
	hmac( buffer, buffer_len, 
		  sk->ka, sk->ka_len,
		  t_buf->hkt, &t_buf->hkt_len);
	if(t_buf->hkt_len < 1) {  // Maybe should be larger!
		dprintf(D_SECURITY, "Error: hmac returned zero length.\n");
		goto hkt_error;
	}
	free(buffer);
	// t_buf->hkt, allocated above, must be freed by caller if this function
	// returns true.
	return true;
 hkt_error:
	if(buffer)
		free(buffer);
	if(t_buf->hkt) {
		// make it very clear that t_buf->hkt is not valid.
		free(t_buf->hkt);
		t_buf->hkt = NULL;
		t_buf->hkt_len = 0;
	}
	return false;
}

int Condor_Auth_Passwd::server_send(int server_status, 
									struct msg_t_buf *t_server, 
									struct sk_buf *sk) 
{
	char *send_a = t_server->a;
	char *send_b = t_server->b;
	unsigned char *send_ra = t_server->ra;
	unsigned char *send_rb = t_server->rb;
	int send_a_len = 0;
	int send_b_len = 0;
	int send_ra_len = AUTH_PW_KEY_LEN;
	int send_rb_len = AUTH_PW_KEY_LEN;
	unsigned char *send_hkt = NULL;
	int send_hkt_len = 0;
	char nullstr[2];

	dprintf(D_SECURITY|D_VERBOSE, "In server_send: %d.\n", server_status);

	nullstr[0] = 0;
	nullstr[1] = 0;

		// Make sure everything's ok.
	if(server_status == AUTH_PW_A_OK) {
		if(!send_a || !send_b 
		   || !send_ra || !send_rb) {
			dprintf(D_SECURITY, "Error: NULL or zero length string in T!\n");
			server_status = AUTH_PW_ERROR;
		} else {
			send_a_len = strlen(send_a);
			send_b_len = strlen(send_b);
			if(!calculate_hkt(t_server, sk)) {
				server_status = AUTH_PW_ERROR;
			}
		}
	}

		// Set what will get sent.
	if(server_status !=AUTH_PW_A_OK) {
		send_a = nullstr;
		send_b = nullstr;
		send_ra = (unsigned char *)nullstr;
		send_rb = (unsigned char *)nullstr;
		send_a_len = 0;
		send_b_len = 0;
		send_ra_len = 0;
		send_rb_len = 0;
		send_hkt = (unsigned char *)nullstr;
		send_hkt_len = 0;
	} else {
		send_hkt = t_server->hkt;
		send_hkt_len = t_server->hkt_len;
	}
	dprintf(D_SECURITY|D_VERBOSE, "Server send '%s', '%s', %d %d %d\n", 
			send_a, send_b, send_ra_len, send_rb_len, send_hkt_len);

	mySock_->encode();
	if( !mySock_->code(server_status)
		|| !mySock_->code(send_a_len)
		|| !mySock_->code(send_a)
		|| !mySock_->code(send_b_len)
		|| !mySock_->code(send_b)
		|| !mySock_->code(send_ra_len)
		|| !(send_ra_len == mySock_->put_bytes(send_ra, send_ra_len))
		|| !mySock_->code(send_rb_len)
		|| !(send_rb_len == mySock_->put_bytes(send_rb, send_rb_len))
		|| !mySock_->code(send_hkt_len)
		|| !(send_hkt_len == mySock_->put_bytes(send_hkt, send_hkt_len))
		|| !mySock_->end_of_message()) {
		dprintf(D_SECURITY, "Error sending to client.  Aborting...\n");
		server_status = AUTH_PW_ABORT;
	}
	return server_status;
}

int Condor_Auth_Passwd :: client_receive(int *client_status, 
										 msg_t_buf *t_server) 
{
	int server_status  = AUTH_PW_ERROR;
	char *a            = (char *)malloc(AUTH_PW_MAX_NAME_LEN);
	int a_len          = 0;
	char *b            = (char *)malloc(AUTH_PW_MAX_NAME_LEN);
	int b_len          = 0;
	unsigned char *ra  = (unsigned char *)malloc(AUTH_PW_KEY_LEN);
	int ra_len         = 0;
	unsigned char *rb  = (unsigned char *)malloc(AUTH_PW_KEY_LEN);
	int rb_len         = 0;
	unsigned char *hkt = (unsigned char *)malloc(EVP_MAX_MD_SIZE);
	int hkt_len        = 0;

	if(!a || !b || !ra || !rb || !hkt) {
		dprintf(D_SECURITY, "Malloc error.  Aborting...\n");
		*client_status = AUTH_PW_ABORT;
		server_status = AUTH_PW_ABORT;
		goto client_receive_abort;
	}
	memset(ra, 0, AUTH_PW_KEY_LEN);
	memset(rb, 0, AUTH_PW_KEY_LEN);
	memset(hkt, 0, EVP_MAX_MD_SIZE);

		// Get the data
	mySock_->decode();
	if( !mySock_->code(server_status)
		|| !mySock_->code(a_len)
		|| !mySock_->get(a,AUTH_PW_MAX_NAME_LEN)
		|| !mySock_->code(b_len)
		|| !mySock_->get(b,AUTH_PW_MAX_NAME_LEN)
		|| !mySock_->code(ra_len)
		|| !(ra_len <= AUTH_PW_KEY_LEN)
		|| !(ra_len  == mySock_->get_bytes(ra, ra_len))
		|| !mySock_->code(rb_len)
		|| !(rb_len <= AUTH_PW_KEY_LEN)
		|| !(rb_len  == mySock_->get_bytes(rb, rb_len))
		|| !mySock_->code(hkt_len)
		|| !(hkt_len <= EVP_MAX_MD_SIZE)
		|| !(hkt_len == mySock_->get_bytes(hkt, hkt_len))
		|| !mySock_->end_of_message()) {
		dprintf(D_SECURITY, "Error communicating with server.  Aborting...\n");
		*client_status = AUTH_PW_ABORT;
		server_status = AUTH_PW_ABORT;
		goto client_receive_abort;
	}

		// Make sure the random strings are the right size.
	if(server_status == AUTH_PW_A_OK && (ra_len != AUTH_PW_KEY_LEN || rb_len != AUTH_PW_KEY_LEN)) {
		dprintf(D_SECURITY, "Incorrect protocol.\n");
		server_status = AUTH_PW_ERROR;
	}
		
		// Fill in the struct.
	if(server_status == AUTH_PW_A_OK) {
		t_server->a = a;
		t_server->b = b;
		t_server->ra = ra;
		dprintf(D_SECURITY|D_VERBOSE, "Wrote server ra.\n");
		t_server->rb =rb;
		t_server->hkt = hkt;
		t_server->hkt_len = hkt_len;
		return server_status;
	} else {
		dprintf(D_SECURITY, "Server sent status indicating not OK.\n");
	}

 client_receive_abort:
		// If we get here, there's been an error.  Avoid leaks...
	if(a) free(a);
	if(b) free(b);
	if(ra) free(ra);
	if(rb) free(rb);
	if(hkt) free(hkt);
	return server_status;
}

int Condor_Auth_Passwd::client_send_one(int client_status, msg_t_buf *t_client)
{
	char *send_a = 0;
	unsigned char *send_b = 0;
	
	if(t_client && t_client->a) send_a = t_client->a;
	if(t_client && t_client->ra) send_b = t_client->ra;
	int send_a_len=0;
	if(send_a) send_a_len = strlen(send_a);
	int send_b_len = AUTH_PW_KEY_LEN;
	char nullstr[2];

	nullstr[0] = 0;
	nullstr[1] = 0;
	if(client_status == AUTH_PW_A_OK 
	   && (!send_a || !send_b || !send_a_len)) {
		client_status = AUTH_PW_ERROR;
		dprintf(D_SECURITY,  "Client error: NULL in send?\n");
	}

		// If there's a problem, we don't send anything.
	if(client_status != AUTH_PW_A_OK) {
		send_a = nullstr;
		send_b = (unsigned char *)nullstr;
		send_a_len = 0;
		send_b_len = 0;
	}
	dprintf(D_SECURITY|D_VERBOSE, "Client sending: %d, %d(%s), %d\n", 
			client_status, send_a_len, send_a, send_b_len);

	mySock_->encode();
	std::string &init_token = t_client->a_token;
	if( !mySock_->code(client_status)
		|| !mySock_->code(send_a_len)
		|| !mySock_->code(send_a)
		|| !(m_version == 1 || mySock_->code(init_token))
		|| !mySock_->code(send_b_len)
		|| !(send_b_len == mySock_->put_bytes(send_b, send_b_len))
		|| !(mySock_->end_of_message())) {
		dprintf(D_SECURITY, "Error sending to server (first message).  "
				"Aborting...\n");
		client_status = AUTH_PW_ABORT;
	}
	return client_status;
}

int Condor_Auth_Passwd::server_receive_one(int *server_status, 
										   struct msg_t_buf *t_client)
{
	int client_status = AUTH_PW_ERROR;
	char *a           = NULL;
	int a_len         = 0;
	unsigned char *ra = (unsigned char *)malloc(AUTH_PW_KEY_LEN);
	int ra_len        = 0;
	std::string init_token;

	if(!ra) {
		dprintf(D_SECURITY, "Malloc error 6.\n");
		*server_status = AUTH_PW_ABORT;
		client_status = AUTH_PW_ABORT;
		goto server_receive_one_abort;
	}

	mySock_->decode();
	if( !mySock_->code(client_status)
		|| !mySock_->code(a_len)
		|| !mySock_->code(a) 
		|| !(m_version == 1 || mySock_->code(init_token))
		|| !mySock_->code(ra_len)
		|| !(ra_len <= AUTH_PW_KEY_LEN)
		|| !(ra_len == mySock_->get_bytes(ra, ra_len))
		|| !mySock_->end_of_message()) {

		dprintf(D_SECURITY, "Error communicating with client.  Aborting...\n");
		*server_status = AUTH_PW_ABORT;
		client_status = AUTH_PW_ABORT;
		goto server_receive_one_abort;
	}
	dprintf(D_SECURITY|D_VERBOSE, "Received: %d, %d(%s), %d\n", client_status, a_len, 
			a, ra_len);
		// If everything's ok, incorporate into data structure.
	if(client_status == AUTH_PW_A_OK 
	   && *server_status == AUTH_PW_A_OK) { 
		if(ra_len != AUTH_PW_KEY_LEN) {
			dprintf(D_SECURITY, "Bad length on received data: %d.\n", ra_len);
			*server_status = AUTH_PW_ERROR;
		}
	}
	if(client_status == AUTH_PW_A_OK && *server_status == AUTH_PW_A_OK) {
		t_client->a = a;
		t_client->ra = ra;
		t_client->a_token = init_token;
		return client_status;
	}
 server_receive_one_abort:
	if(a) free(a);
	if(ra) free(ra);
	return client_status;
}

int Condor_Auth_Passwd :: isValid() const
{
	if ( m_crypto && m_crypto_state) {
		return TRUE;
	} else {
		return FALSE;
	}
}

bool
Condor_Auth_Passwd::set_session_key(struct msg_t_buf *t_buf, struct sk_buf *sk)
{
	unsigned char *key = (unsigned char *)malloc(key_strength_bytes());
	unsigned int key_len = key_strength_bytes();
	
	dprintf(D_SECURITY|D_VERBOSE, "Setting session key.\n");

	if(!t_buf->rb || !sk->kb || !sk->kb_len || !key) {
			// shouldn't happen
		dprintf(D_SECURITY, "Unexpected NULL.\n");
		if (key) free(key);
		return false;
	}
	
	memset(key, 0, key_strength_bytes());

		// get rid of any old crypto object
	if ( m_crypto ) delete m_crypto;
	m_crypto = NULL;

	if ( m_crypto_state ) delete m_crypto_state;
	m_crypto_state = NULL;

		// Calculate W based on K'
	if (m_version == 1) {
		hmac( t_buf->rb, AUTH_PW_KEY_LEN,
			  sk->kb, sk->kb_len,
			  key, &key_len );
	} else {
		if (hkdf( t_buf->rb, AUTH_PW_KEY_LEN,
			(const unsigned char *)"session key", 11,
			(const unsigned char *)"htcondor", 8,
			key, key_strength_bytes()))
		{
			free(key);
			return false;
		}
	}

	dprintf(D_SECURITY|D_VERBOSE, "Key length: %d\n", key_len);
		// Fill the key structure.
	KeyInfo thekey(key, (int)key_len, CONDOR_3DES, 0);
	m_crypto = new Condor_Crypt_3des();
	if ( m_crypto ) {
		m_crypto_state = new Condor_Crypto_State(CONDOR_3DES,thekey);
		// if this failed, clean up other mem
		if ( !m_crypto_state ) {
			delete m_crypto;
			m_crypto = NULL;
		}
	}
	if ( key ) free(key);	// KeyInfo makes a copy of the key

	return m_crypto ? true : false;
}


int
Condor_Auth_Passwd::key_strength_bytes() const
{
	if (m_version == 1) {
		return EVP_MAX_MD_SIZE;
	} else {
		return key_strength_bytes_v2();
	}
}


bool
Condor_Auth_Passwd::preauth_metadata(classad::ClassAd &ad)
{
	dprintf(D_SECURITY|D_VERBOSE, "Inserting pre-auth metadata for TOKEN.\n");
	CondorError err;
	const std::string & keys = getCachedIssuerKeyNames(&err);
	if ( ! err.empty()) {
		dprintf(D_SECURITY, "Failed to determine available TOKEN keys: %s\n", err.getFullText().c_str());
		return false;
	}
	if ( ! keys.empty()) {
		ad.Assign(ATTR_SEC_ISSUER_KEYS, keys);
	}
	return true;
}

void
Condor_Auth_Passwd::create_pool_signing_key_if_needed()
{
	// This method is invoked by DaemonCore upon startup and a reconfig.

	// The collector will generate a token signing key by default.
	if( get_mySubSystem()->isType(SUBSYSTEM_TYPE_COLLECTOR) ) {
		std::string filepath;
		if(! param(filepath, "SEC_TOKEN_POOL_SIGNING_KEY_FILE")) {
			return;
		}

		create_signing_key( filepath, "POOL" );
	}

	const char * localName = get_mySubSystem()->getLocalName();
	if( localName && strcmp( localName, "AP_COLLECTOR" ) == 0 ) {
		std::string filepath;
		if(! param(filepath, "SEC_PASSWORD_DIRECTORY")) {
			return;
		}

		std::string tokenname;
		if(! param(tokenname, "SEC_TOKEN_AP_SIGNING_KEY_NAME")) {
			return;
		}

		filepath += "/" + tokenname;
		create_signing_key( filepath, "AP" );
	}
}

void
Condor_Auth_Passwd::create_signing_key( const std::string & filepath, const char * name ) {
		// Try to create the signing key file if it doesn't exist.
	int fd = -1;
	{
#ifdef WIN32
		const int open_flags = O_WRONLY | O_CREAT | O_EXCL | O_BINARY;
#else
		const int open_flags = O_WRONLY | O_CREAT | O_EXCL;
#endif
		mode_t access_mode = 0600;

		TemporaryPrivSentry sentry(PRIV_ROOT);
		fd = safe_open_wrapper_follow(filepath.c_str(), open_flags, access_mode);
	}
	if (fd < 0) {
		return;
	} else {
		close(fd);
	}

		// Generate a signing key.
	char rand_buffer[64];
	int r = RAND_bytes(reinterpret_cast<unsigned char *>(rand_buffer), sizeof(rand_buffer));
	ASSERT(r == 1)


		// Write out the signing key.
	if (TRUE == write_binary_password_file(filepath.c_str(), rand_buffer, sizeof(rand_buffer))) {
		dprintf(D_ALWAYS, "Created %s token signing key in file %s\n", name, filepath.c_str());
	}
	else {
		dprintf(D_ALWAYS, "WARNING: Failed to create %s token signing key in file %s\n", name, filepath.c_str());
	}
}


bool
Condor_Auth_Passwd::should_try_auth()
{
	bool has_named_creds = false;
	CondorError err;
	const std::string & keys = getCachedIssuerKeyNames(&err);
	if ( ! err.empty()) {
		dprintf(D_SECURITY, "Failed to determine available TOKEN keys: %s\n", err.getFullText().c_str());
		// return TRUE because we are probably a tool that does not have read access to the signing keys
		return true;
	}
	has_named_creds = ! keys.empty();
	if (has_named_creds) {
		dprintf(D_SECURITY|D_VERBOSE,
			"Can try token auth because we have at least one named credential.\n");
		return true;
	}

	if (!SecMan::getTagPreferredToken().empty() || !SecMan::getToken().empty()) {
		return true;
	}

		// Did we perform the search recently?  If so,
		// we should just return the prior result.
	if (!m_should_search_for_tokens) {
		return m_tokens_avail;
	}
	m_should_search_for_tokens = false;

	std::string issuer;
	std::set<std::string> server_key_ids;
	std::string username, token, signature;

	m_tokens_avail = findTokens(issuer, server_key_ids, SecMan::getTagCredentialOwner(), username, token, signature);
	if (m_tokens_avail) {
		dprintf(D_SECURITY/*|D_VERBOSE*/,
			"Can try token auth because we have at least one token.\n");
	}
	return m_tokens_avail;
}


void
Condor_Auth_Passwd::set_remote_keys(const std::vector<std::string> &keys) {
	for (const auto &key : keys) {
		m_server_keys.insert(key);
	}
}<|MERGE_RESOLUTION|>--- conflicted
+++ resolved
@@ -2486,13 +2486,8 @@
 	// For older clients, we expect to see "condor_pool@<something>".
 	// For newer clients, we expect to see "condor@password"
 	if(m_version == 1) {
-<<<<<<< HEAD
-		if (mySock_->get_peer_version()->built_since_version(23, 9, 0)) {
+		if (mySock_->get_peer_version() && mySock_->get_peer_version()->built_since_version(23, 9, 0)) {
 			m_expected_subject = CONDOR_PASSWORD_FQU;
-=======
-		if (mySock_->get_peer_version() && mySock_->get_peer_version()->built_since_version(23, 9, 0)) {
-			expected_subject = CONDOR_PASSWORD_FQU;
->>>>>>> 8fc5063e
 		} else {
 			use_condor_pool = true;
 			m_expected_subject = POOL_PASSWORD_USERNAME;
