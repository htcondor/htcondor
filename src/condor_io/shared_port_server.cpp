/***************************************************************
 *
 * Copyright (C) 1990-2007, Condor Team, Computer Sciences Department,
 * University of Wisconsin-Madison, WI.
 * 
 * Licensed under the Apache License, Version 2.0 (the "License"); you
 * may not use this file except in compliance with the License.  You may
 * obtain a copy of the License at
 * 
 *    http://www.apache.org/licenses/LICENSE-2.0
 * 
 * Unless required by applicable law or agreed to in writing, software
 * distributed under the License is distributed on an "AS IS" BASIS,
 * WITHOUT WARRANTIES OR CONDITIONS OF ANY KIND, either express or implied.
 * See the License for the specific language governing permissions and
 * limitations under the License.
 *
 ***************************************************************/

#include "condor_common.h"
#include "condor_config.h"
#include "condor_daemon_core.h"
#include "shared_port_server.h"

#include "daemon_command.h"

SharedPortServer::SharedPortServer():
	m_registered_handlers(false),
	m_publish_addr_timer(-1)
{
}

SharedPortServer::~SharedPortServer() {
	if( m_registered_handlers ) {
		daemonCore->Cancel_Command( SHARED_PORT_CONNECT );
	}

	if( !m_shared_port_server_ad_file.IsEmpty() ) {
		IGNORE_RETURN unlink( m_shared_port_server_ad_file.Value() );
	}

	if( m_publish_addr_timer != -1 ) {
		daemonCore->Cancel_Timer( m_publish_addr_timer );
	}
}

void
SharedPortServer::InitAndReconfig() {
	if( !m_registered_handlers ) {
		m_registered_handlers = true;

		int rc = daemonCore->Register_Command(
			SHARED_PORT_CONNECT,
			"SHARED_PORT_CONNECT",
			(CommandHandlercpp)&SharedPortServer::HandleConnectRequest,
			"SharedPortServer::HandleConnectRequest",
			this,
			ALLOW );
		ASSERT( rc >= 0 );

		rc = daemonCore->Register_HttpHandler(
			(CommandHandlercpp)&SharedPortServer::HandleHttpRequest,
			"SharedPortServer::HandleHttpRequest",
			this);
		ASSERT( rc >= 0 );
		
		rc = daemonCore->Register_UnregisteredCommandHandler(
			(CommandHandlercpp)&SharedPortServer::HandleDefaultRequest,
			"SharedPortServer::HandleDefaultRequest",
			this,
			true);
		ASSERT( rc >= 0 );
	}

	param(m_default_id, "SHARED_PORT_DEFAULT_ID");
	if (param_boolean("USE_SHARED_PORT", false) && param_boolean("COLLECTOR_USES_SHARED_PORT", true) && !m_default_id.size()) {
		m_default_id = "collector";
	}

	PublishAddress();

	if( m_publish_addr_timer == -1 ) {
			// We want to touch our address file periodically to
			// prevent problems with tmpwatch or anything else that
			// might remove it.  Rewriting it is also a way to
			// guarantee that changes in our contact information will
			// eventually be published.
			// We also use this timer to periodically write some 
			// operational metrics into the ad and into the log.

		const int publish_addr_period = 300;

		m_publish_addr_timer = daemonCore->Register_Timer(
			publish_addr_period,
			publish_addr_period,
			(TimerHandlercpp)&SharedPortServer::PublishAddress,
			"SharedPortServer::PublishAddress",
			this );
	}

	forker.Initialize();
	int max_workers = param_integer("SHARED_PORT_MAX_WORKERS",50,0);
	forker.setMaxWorkers( max_workers );
}

void
SharedPortServer::RemoveDeadAddressFile()
{
		// This function is called by condor_master on startup to make
		// sure no address file is still sitting around from an
		// ungraceful shutdown.
	MyString shared_port_server_ad_file;
	if( !param(shared_port_server_ad_file,"SHARED_PORT_DAEMON_AD_FILE") ) {
		dprintf( D_FULLDEBUG, "SHARED_PORT_DAEMON_AD_FILE not defined, not removing shared port daemon ad file.\n" );
		return;
	}

	int fd = open( shared_port_server_ad_file.Value(), O_RDONLY );
	if( fd != -1 ) {
		close( fd );
		if( unlink(shared_port_server_ad_file.Value()) == 0 ) {
			dprintf(D_ALWAYS,"Removed %s (assuming it is left over from previous run)\n",shared_port_server_ad_file.Value());
		} else {
			EXCEPT( "Failed to remove dead shared port address file '%s'!", shared_port_server_ad_file.Value() );
		}
	}
}

void
SharedPortServer::PublishAddress()
{
	if( !param(m_shared_port_server_ad_file,"SHARED_PORT_DAEMON_AD_FILE") ) {
		EXCEPT("SHARED_PORT_DAEMON_AD_FILE must be defined");
	}

	ClassAd ad;
	ad.Assign(ATTR_MY_ADDRESS,daemonCore->publicNetworkIpAddr());

	std::set<std::string> commandAddresses;
	const std::vector<Sinful> &mySinfuls = daemonCore->InfoCommandSinfulStringsMyself();
	for (std::vector<Sinful>::const_iterator it=mySinfuls.begin(); it!=mySinfuls.end(); it++)
	{
		commandAddresses.insert(it->getSinful());
	}
	StringList commandAddressesSL;
	for (std::set<std::string>::const_iterator it=commandAddresses.begin(); it!=commandAddresses.end(); it++)
	{
		commandAddressesSL.insert(it->c_str());
	}
	char *adAddresses = commandAddressesSL.print_to_string();
	if (adAddresses) {ad.InsertAttr(ATTR_SHARED_PORT_COMMAND_SINFULS, adAddresses);}
	free( adAddresses );

	// Place some operational metrics into the daemon ad
	ad.Assign("RequestsPendingCurrent",m_shared_port_client.get_currentPendingPassSocketCalls());
	ad.Assign("RequestsPendingPeak",m_shared_port_client.get_maxPendingPassSocketCalls());
	ad.Assign("RequestsSucceeded",m_shared_port_client.get_successPassSocketCalls());
	ad.Assign("RequestsFailed",m_shared_port_client.get_failPassSocketCalls());
	ad.Assign("RequestsBlocked",m_shared_port_client.get_wouldBlockPassSocketCalls());
	ad.Assign("ForkedChildrenCurrent",forker.getNumWorkers());
	ad.Assign("ForkedChildrenPeak",forker.getPeakWorkers());

	// print the ad to our log file as D_ALWAYS for now, as a) it contains
	// metrics that may be useful for debugging, and b) this method is 
	// only invoked every 5 minutes by default
	dprintf(D_ALWAYS, "About to update statistics in shared_port daemon ad file at %s :\n",
			m_shared_port_server_ad_file.Value());
	dPrintAd(D_ALWAYS|D_NOHEADER,ad);

	// and now save the ad to disk
	daemonCore->UpdateLocalAd(&ad,m_shared_port_server_ad_file.Value());
}


int
SharedPortServer::HandleHttpRequest(int, Stream *sock)
{
	char shared_port_id[512];
  	const char *websvrpipe = param("WEB_SERVER_PIPE");
  	if (websvrpipe == NULL)
  	  return (FALSE);
	strcpy(shared_port_id, websvrpipe);
	return PassRequest(static_cast<Sock*>(sock), shared_port_id);
}


int
SharedPortServer::HandleConnectRequest(int,Stream *sock)
{
	sock->decode();

	// to avoid possible D-O-S attacks, we read into fixed-length buffers
	char shared_port_id[512];
	char client_name[512];
	int deadline = 0;
	int more_args = 0;

	if( !sock->get(shared_port_id,sizeof(shared_port_id)) ||
		!sock->get(client_name,sizeof(client_name)) ||
		!sock->get(deadline) ||
		!sock->get(more_args) )
	{
		dprintf(D_ALWAYS,
				"SharedPortServer: failed to receive request from %s.\n",
				sock->peer_description() );
		return FALSE;
	}

	if( more_args > 100 || more_args < 0 ) {
		dprintf(D_ALWAYS,
				"SharedPortServer: got invalid more_args=%d.\n", more_args);
		return FALSE;
	}

		// for possible future use
	while( more_args-- > 0 ) {
		char junk[512];
		if( !sock->get(junk,sizeof(junk)) ) {
			dprintf(D_ALWAYS,
					"SharedPortServer: failed to receive extra args in request from %s.\n",
					sock->peer_description() );
			return FALSE;
		}
		dprintf(D_FULLDEBUG,
			"SharedPortServer: ignoring trailing argument in request from "
			"%s.\n", sock->peer_description());
	}

	if( !sock->end_of_message() ) {
		dprintf(D_ALWAYS,
				"SharedPortServer: failed to receive end of request from %s.\n",
				sock->peer_description() );
		return FALSE;
	}

	if( client_name[0] ) {
		MyString client_buf(client_name);
			// client name is purely for debugging purposes
		client_buf.formatstr_cat(" on %s",sock->peer_description());
		sock->set_peer_description(client_buf.Value());
	}

	MyString deadline_desc;
	if( deadline >= 0 ) {
		sock->set_deadline_timeout( deadline );

		if( IsDebugLevel( D_NETWORK ) ) {
			deadline_desc.formatstr(" (deadline %ds)", deadline);
		}
	}
	dprintf( D_FULLDEBUG,
<<<<<<< HEAD
			"SharedPortServer: request from %s to connect to %s%s. (CurPending=%u PeakPending=%u)\n",
			sock->peer_description(), shared_port_id, deadline_desc.Value(),
			m_shared_port_client.get_currentPendingPassSocketCalls(),
			m_shared_port_client.get_maxPendingPassSocketCalls() );

	if( strcmp( shared_port_id, "self" ) == 0 ) {
		// The last 'true' flags this protocol as being "loopback," so
		// we won't ever end up back here and pass off the request.
		classy_counted_ptr< DaemonCommandProtocol > r = new DaemonCommandProtocol( sock, true, true );
		return r->doProtocol();
	}

	// Technically optional, but since HTCondor code always sets it to
	// its own Sinful string, check to see if it's a daemon trying to
	// connect to itself and refuse.
	if( client_name[0] ) {
		//dprintf( D_FULLDEBUG, "Found client name '%s'.\n", client_name );
		char * client_sinful = strstr( client_name, "<" );
		Sinful s( client_sinful );
		if( s.valid() ) {
			//dprintf( D_FULLDEBUG, "Client name '%s' contains a valid Sinful.\n", client_name );
			char const * sourceSharedPortID = s.getSharedPortID();
			if( sourceSharedPortID && strcmp( sourceSharedPortID, shared_port_id ) == 0 ) {
				dprintf( D_FULLDEBUG, "Client name '%s' has same shared port ID as its target (%s).\n", client_name, shared_port_id );
				s.setSharedPortID( NULL );
				Sinful t( global_dc_sinful() );
				if( t.valid() ) {
					//dprintf( D_FULLDEBUG, "Daemon core Sinful (%s) is valid.\n", global_dc_sinful() );
					t.setSharedPortID( NULL );
					if( t.addressPointsToMe( s ) ) {
						dprintf( D_ALWAYS, "Rejected request from %s to connect to itself.\n", sock->peer_description() );
						return FALSE;
					}
				}
			}
		}
	}

=======
		    "SharedPortServer: request from %s to connect to %s%s. (CurPending=%u PeakPending=%u)\n",
		    sock->peer_description(), shared_port_id, deadline_desc.Value(),
		    m_shared_port_client.get_currentPendingPassSocketCalls(),
		    m_shared_port_client.get_maxPendingPassSocketCalls() );
>>>>>>> f036d2d7
	return PassRequest(static_cast<Sock*>(sock), shared_port_id);
}

int
SharedPortServer::PassRequest(Sock *sock, const char *shared_port_id)
{
	int result = TRUE;
#if HAVE_SCM_RIGHTS_PASSFD
		// Note: the HAVE_SCM_RIGHTS_PASSFD implementation of PassSocket()
		// is nonblocking.  See gt #4094.
		// Note: returns TRUE, FALSE, or KEEP_STREAM if operation is still pending...
	result = m_shared_port_client.PassSocket((Sock *)sock, shared_port_id, NULL, true);
#else
		// Because of an ACK in the PassSocket protocol, this may block
		// while waiting for the requested endpoint to respond.
		// Therefore, we fork to try to stay responsive.  It is likely
		// that this command could also simply be enabled for threading.

	ForkStatus fork_status = forker.NewJob();
	if( fork_status != FORK_PARENT ) {
		if( fork_status == FORK_CHILD ) {
			dprintf(D_FULLDEBUG,
					"SharedPortServer: forked worker for request from %s to connect to %s.\n",
					sock->peer_description(), shared_port_id);
		}

		m_shared_port_client.PassSocket((Sock *)sock,shared_port_id);

		if( fork_status == FORK_CHILD ) {
			dprintf(D_FULLDEBUG,
					"SharedPortServer: worker finished for request from %s to connect to %s.\n",
					sock->peer_description(), shared_port_id);
			forker.WorkerDone();
		}
	}
#endif

	return result;
}

int
SharedPortServer::HandleDefaultRequest(int cmd,Stream *sock)
{
	if (!m_default_id.size()) {
		dprintf(D_FULLDEBUG, "SharedPortServer: Got request for command %d from %s, but no default client specified.\n",
			cmd, sock->peer_description());
		return 0;
	}
	dprintf(D_FULLDEBUG, "SharedPortServer: Passing a request from %s for command %d to ID %s.\n",
		sock->peer_description(), cmd, m_default_id.c_str()); 
	return PassRequest(static_cast<Sock*>(sock), m_default_id.c_str());
}<|MERGE_RESOLUTION|>--- conflicted
+++ resolved
@@ -249,7 +249,6 @@
 		}
 	}
 	dprintf( D_FULLDEBUG,
-<<<<<<< HEAD
 			"SharedPortServer: request from %s to connect to %s%s. (CurPending=%u PeakPending=%u)\n",
 			sock->peer_description(), shared_port_id, deadline_desc.Value(),
 			m_shared_port_client.get_currentPendingPassSocketCalls(),
@@ -288,12 +287,6 @@
 		}
 	}
 
-=======
-		    "SharedPortServer: request from %s to connect to %s%s. (CurPending=%u PeakPending=%u)\n",
-		    sock->peer_description(), shared_port_id, deadline_desc.Value(),
-		    m_shared_port_client.get_currentPendingPassSocketCalls(),
-		    m_shared_port_client.get_maxPendingPassSocketCalls() );
->>>>>>> f036d2d7
 	return PassRequest(static_cast<Sock*>(sock), shared_port_id);
 }
 
