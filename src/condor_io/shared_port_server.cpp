/***************************************************************
 *
 * Copyright (C) 1990-2007, Condor Team, Computer Sciences Department,
 * University of Wisconsin-Madison, WI.
 * 
 * Licensed under the Apache License, Version 2.0 (the "License"); you
 * may not use this file except in compliance with the License.  You may
 * obtain a copy of the License at
 * 
 *    http://www.apache.org/licenses/LICENSE-2.0
 * 
 * Unless required by applicable law or agreed to in writing, software
 * distributed under the License is distributed on an "AS IS" BASIS,
 * WITHOUT WARRANTIES OR CONDITIONS OF ANY KIND, either express or implied.
 * See the License for the specific language governing permissions and
 * limitations under the License.
 *
 ***************************************************************/

#include "condor_common.h"
#include "condor_config.h"
#include "../condor_daemon_core.V6/condor_daemon_core.h"
#include "shared_port_server.h"

SharedPortServer::SharedPortServer():
	m_registered_handlers(false),
	m_publish_addr_timer(-1)
{
}

SharedPortServer::~SharedPortServer() {
	if( m_registered_handlers ) {
		daemonCore->Cancel_Command( SHARED_PORT_CONNECT );
	}

	if( !m_shared_port_server_ad_file.IsEmpty() ) {
		IGNORE_RETURN unlink( m_shared_port_server_ad_file.Value() );
	}

	if( m_publish_addr_timer != -1 ) {
		daemonCore->Cancel_Timer( m_publish_addr_timer );
	}
}

void
SharedPortServer::InitAndReconfig() {
	if( !m_registered_handlers ) {
		m_registered_handlers = true;

		int rc = daemonCore->Register_Command(
			SHARED_PORT_CONNECT,
			"SHARED_PORT_CONNECT",
			(CommandHandlercpp)&SharedPortServer::HandleConnectRequest,
			"SharedPortServer::HandleConnectRequest",
			this,
			ALLOW );
		ASSERT( rc >= 0 );

		rc = daemonCore->Register_UnregisteredCommandHandler(
			(CommandHandlercpp)&SharedPortServer::HandleDefaultRequest,
			"SharedPortServer::HandleDefaultRequest",
			this,
			true);
		ASSERT( rc >= 0 );
	}

	param(m_default_id, "SHARED_PORT_DEFAULT_ID");
	if (param_boolean("USE_SHARED_PORT", false) && param_boolean("COLLECTOR_USES_SHARED_PORT", true) && !m_default_id.size()) {
		m_default_id = "collector";
	}

	PublishAddress();

	if( m_publish_addr_timer == -1 ) {
			// We want to touch our address file periodically to
			// prevent problems with tmpwatch or anything else that
			// might remove it.  Rewriting it is also a way to
			// guarantee that changes in our contact information will
			// eventually be published.
			// We also use this timer to periodically write some 
			// operational metrics into the ad and into the log.

		const int publish_addr_period = 300;

		m_publish_addr_timer = daemonCore->Register_Timer(
			publish_addr_period,
			publish_addr_period,
			(TimerHandlercpp)&SharedPortServer::PublishAddress,
			"SharedPortServer::PublishAddress",
			this );
	}

	forker.Initialize();
	int max_workers = param_integer("SHARED_PORT_MAX_WORKERS",50,0);
	forker.setMaxWorkers( max_workers );
}

void
SharedPortServer::RemoveDeadAddressFile()
{
		// This function is called by condor_master on startup to make
		// sure no address file is still sitting around from an
		// ungraceful shutdown.
	MyString shared_port_server_ad_file;
	if( !param(shared_port_server_ad_file,"SHARED_PORT_DAEMON_AD_FILE") ) {
		EXCEPT("SHARED_PORT_DAEMON_AD_FILE must be defined");
	}
	if( unlink(shared_port_server_ad_file.Value()) == 0 ) {
		dprintf(D_ALWAYS,"Removed %s (assuming it is left over from previous run)\n",shared_port_server_ad_file.Value());
	}
}

void
SharedPortServer::PublishAddress()
{
	if( !param(m_shared_port_server_ad_file,"SHARED_PORT_DAEMON_AD_FILE") ) {
		EXCEPT("SHARED_PORT_DAEMON_AD_FILE must be defined");
	}

	ClassAd ad;
	ad.Assign(ATTR_MY_ADDRESS,daemonCore->publicNetworkIpAddr());

	// Place some operational metrics into the daemon ad
	ad.Assign("RequestsPendingCurrent",m_shared_port_client.get_currentPendingPassSocketCalls());
	ad.Assign("RequestsPendingPeak",m_shared_port_client.get_maxPendingPassSocketCalls());
	ad.Assign("RequestsSucceeded",m_shared_port_client.get_successPassSocketCalls());
	ad.Assign("RequestsFailed",m_shared_port_client.get_failPassSocketCalls());
	ad.Assign("RequestsBlocked",m_shared_port_client.get_wouldBlockPassSocketCalls());
	ad.Assign("ForkedChildrenCurrent",forker.getNumWorkers());
	ad.Assign("ForkedChildrenPeak",forker.getPeakWorkers());

	// print the ad to our log file as D_ALWAYS for now, as a) it contains
	// metrics that may be useful for debugging, and b) this method is 
	// only invoked every 5 minutes by default
	dprintf(D_ALWAYS, "About to update statistics in shared_port daemon ad file at %s :\n",
			m_shared_port_server_ad_file.Value());
	dPrintAd(D_ALWAYS|D_NOHEADER,ad);

	// and now save the ad to disk
	daemonCore->UpdateLocalAd(&ad,m_shared_port_server_ad_file.Value());
}

int
SharedPortServer::HandleConnectRequest(int,Stream *sock)
{
	sock->decode();

		// to avoid possible D-O-S attacks, we read into fixed-length buffers
	char shared_port_id[512];
	char client_name[512];
	int deadline = 0;
	int more_args = 0;

	if( !sock->get(shared_port_id,sizeof(shared_port_id)) ||
		!sock->get(client_name,sizeof(client_name)) ||
		!sock->get(deadline) ||
		!sock->get(more_args) )
	{
		dprintf(D_ALWAYS,
				"SharedPortServer: failed to receive request from %s.\n",
				sock->peer_description() );
		return FALSE;
	}

	if( more_args > 100 || more_args < 0 ) {
		dprintf(D_ALWAYS,
				"SharedPortServer: got invalid more_args=%d.\n", more_args);
		return FALSE;
	}

		// for possible future use
	while( more_args-- > 0 ) {
		char junk[512];
		if( !sock->get(junk,sizeof(junk)) ) {
			dprintf(D_ALWAYS,
					"SharedPortServer: failed to receive extra args in request from %s.\n",
					sock->peer_description() );
			return FALSE;
		}
		dprintf(D_FULLDEBUG,
			"SharedPortServer: ignoring trailing argument in request from "
			"%s.\n", sock->peer_description());
	}

	if( !sock->end_of_message() ) {
		dprintf(D_ALWAYS,
				"SharedPortServer: failed to receive end of request from %s.\n",
				sock->peer_description() );
		return FALSE;
	}

	if( client_name[0] ) {
		MyString client_buf(client_name);
			// client name is purely for debugging purposes
		client_buf.formatstr_cat(" on %s",sock->peer_description());
		sock->set_peer_description(client_buf.Value());
	}

	MyString deadline_desc;
	if( deadline >= 0 ) {
		sock->set_deadline_timeout( deadline );

		if( IsDebugLevel( D_NETWORK ) ) {
			deadline_desc.formatstr(" (deadline %ds)", deadline);
		}
	}

	dprintf( D_FULLDEBUG,
			"SharedPortServer: request from %s to connect to %s%s. (CurPending=%u PeakPending=%u)\n",
			sock->peer_description(), shared_port_id, deadline_desc.Value(),
			m_shared_port_client.get_currentPendingPassSocketCalls(),
			m_shared_port_client.get_maxPendingPassSocketCalls() );

	return PassRequest(static_cast<Sock*>(sock), shared_port_id);
}

<<<<<<< HEAD
#if HAVE_SCM_RIGHTS_PASSFD
	m_shared_port_client.PassSocket((Sock *)sock, shared_port_id, NULL, true);
=======
int
SharedPortServer::PassRequest(Sock *sock, const char *shared_port_id)
{
	int result = TRUE;
#if HAVE_SCM_RIGHTS_PASSFD
		// Note: the HAVE_SCM_RIGHTS_PASSFD implementation of PassSocket()
		// is nonblocking.  See gt #4094.
		// Note: returns TRUE, FALSE, or KEEP_STREAM if operation is still pending...
	result = m_shared_port_client.PassSocket((Sock *)sock, shared_port_id, NULL, true);
>>>>>>> c98d1290
#else
		// Because of an ACK in the PassSocket protocol, this may block
		// while waiting for the requested endpoint to respond.
		// Therefore, we fork to try to stay responsive.  It is likely
		// that this command could also simply be enabled for threading.

	ForkStatus fork_status = forker.NewJob();
	if( fork_status != FORK_PARENT ) {
		if( fork_status == FORK_CHILD ) {
			dprintf(D_FULLDEBUG,
					"SharedPortServer: forked worker for request from %s to connect to %s.\n",
					sock->peer_description(), shared_port_id);
		}

		m_shared_port_client.PassSocket((Sock *)sock,shared_port_id);

		if( fork_status == FORK_CHILD ) {
			dprintf(D_FULLDEBUG,
					"SharedPortServer: worker finished for request from %s to connect to %s.\n",
					sock->peer_description(), shared_port_id);
			forker.WorkerDone();
		}
	}
#endif
<<<<<<< HEAD
=======

	return result;
}
>>>>>>> c98d1290

int
SharedPortServer::HandleDefaultRequest(int cmd,Stream *sock)
{
	if (!m_default_id.size()) {
		dprintf(D_FULLDEBUG, "SharedPortServer: Got request for command %d from %s, but no default client specified.\n",
			cmd, sock->peer_description());
		return 0;
	}
	dprintf(D_FULLDEBUG, "SharedPortServer: Passing a request from %s for command %d to ID %s.\n",
		sock->peer_description(), cmd, m_default_id.c_str()); 
	return PassRequest(static_cast<Sock*>(sock), m_default_id.c_str());
}<|MERGE_RESOLUTION|>--- conflicted
+++ resolved
@@ -214,10 +214,6 @@
 	return PassRequest(static_cast<Sock*>(sock), shared_port_id);
 }
 
-<<<<<<< HEAD
-#if HAVE_SCM_RIGHTS_PASSFD
-	m_shared_port_client.PassSocket((Sock *)sock, shared_port_id, NULL, true);
-=======
 int
 SharedPortServer::PassRequest(Sock *sock, const char *shared_port_id)
 {
@@ -227,7 +223,6 @@
 		// is nonblocking.  See gt #4094.
 		// Note: returns TRUE, FALSE, or KEEP_STREAM if operation is still pending...
 	result = m_shared_port_client.PassSocket((Sock *)sock, shared_port_id, NULL, true);
->>>>>>> c98d1290
 #else
 		// Because of an ACK in the PassSocket protocol, this may block
 		// while waiting for the requested endpoint to respond.
@@ -252,12 +247,9 @@
 		}
 	}
 #endif
-<<<<<<< HEAD
-=======
 
 	return result;
 }
->>>>>>> c98d1290
 
 int
 SharedPortServer::HandleDefaultRequest(int cmd,Stream *sock)
