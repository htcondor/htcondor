/***************************************************************
 *
 * Copyright (C) 1990-2007, Condor Team, Computer Sciences Department,
 * University of Wisconsin-Madison, WI.
 * 
 * Licensed under the Apache License, Version 2.0 (the "License"); you
 * may not use this file except in compliance with the License.  You may
 * obtain a copy of the License at
 * 
 *    http://www.apache.org/licenses/LICENSE-2.0
 * 
 * Unless required by applicable law or agreed to in writing, software
 * distributed under the License is distributed on an "AS IS" BASIS,
 * WITHOUT WARRANTIES OR CONDITIONS OF ANY KIND, either express or implied.
 * See the License for the specific language governing permissions and
 * limitations under the License.
 *
 ***************************************************************/


#define _POSIX_SOURCE

#include "condor_common.h"
#include "condor_constants.h"
#include "condor_io.h"
#include "condor_debug.h"
#include "internet.h"
#include "selector.h"
#include "condor_threads.h"

/*
 * Returns true if the given error number indicates
 * a temporary condition that may immediately be retried.
 */

static int errno_is_temporary( int e )
{
#ifdef WIN32
	if( e==WSAEWOULDBLOCK ) {
		return 1;
	} else {
		return 0;
	}
#else
	if( e==EAGAIN || e==EWOULDBLOCK || e==EINTR ) {
		return 1;
	} else {
		return 0;
	}
#endif
}

static char const *not_null_peer_description(char const *peer_description,SOCKET fd,char *sinbuf)
{
    if( peer_description ) {
        return peer_description;
    }
    return sock_peer_to_string(fd,sinbuf,SINFUL_STRING_BUF_SIZE,"disconnected socket");
}

/* Generic read/write wrappers for condor.  These function emulate-ish the 
 * read/write system calls under unix except that they are portable, use
 * a timeout, and make sure that all data is read or written.
 *
 * A few notes on the behavior differing from POSIX:
 * - These will never fail due to EINTR.
 * - If in non_blocking mode, there may be a short read or write returned.
 * - The corresponding POSIX functon returns 0 bytes read when the peer closed
 *   the socket; these return -2.
 * - If zero bytes were read/written in non-blocking mode, this will return 0.  This differs
 *   from POSIX.
 * - Providing a zero-sized argument to this function will cause the program to abort().
 *
 * Returns < 0 on failure.  -1 = general error, -2 = peer closed socket
 */
int
condor_read( char const *peer_description, SOCKET fd, char *buf, int sz, int timeout, int flags, bool non_blocking )
{
	Selector selector;
	int nr = 0, nro;
	unsigned int start_time=0, cur_time=0;
	char sinbuf[SINFUL_STRING_BUF_SIZE];

	if( IsDebugLevel(D_NETWORK) ) {
		dprintf(D_NETWORK,
				"condor_read(fd=%d %s,,size=%d,timeout=%d,flags=%d,non_blocking=%d)\n",
				fd,
				not_null_peer_description(peer_description,fd,sinbuf),
				sz,
				timeout,
				flags,
				non_blocking);
	}

	/* PRE Conditions. */
	ASSERT(fd >= 0);     /* Need valid file descriptor */
	ASSERT(buf != NULL); /* Need real memory to put data into */
	ASSERT(sz > 0);      /* Need legit size on buffer */

	if (non_blocking) {
#ifdef WIN32
		unsigned long mode = 1; // nonblocking mode
		if (ioctlsocket(fd, FIONBIO, &mode) < 0)
			return -1;
#else
		int fcntl_flags;
		if ( (fcntl_flags=fcntl(fd, F_GETFL)) < 0 )
			return -1;
		fcntl_flags |= O_NONBLOCK;      // set nonblocking mode
		if ( fcntl(fd, F_SETFL, fcntl_flags) == -1 )
			return -1;
#endif
		nr = -2;
		while (nr == -2 || (nr == -1 && errno == EINTR)) {
			nr = recv(fd, buf, sz, flags);
		}

		if ( nr <= 0 ) {
			int the_error;
			char const *the_errorstr;
#ifdef WIN32
			the_error = WSAGetLastError();
			the_errorstr = "";
#else
			the_error = errno;
			the_errorstr = strerror(the_error);
#endif
			if ( nr == 0 && !(flags & MSG_PEEK)) {
				nr = -2;
				dprintf( D_FULLDEBUG, "condor_read(): "
					"Socket closed when trying to read %d bytes from %s in non-blocking mode\n",
					sz,
					not_null_peer_description(peer_description,fd,sinbuf) );
			} else if ( !errno_is_temporary(the_error) ) {
				dprintf( D_ALWAYS, "condor_read() failed: recv() %d bytes from %s "
					"returned %d, "     
					"timeout=%d, errno=%d %s.\n",
					sz,                 
					not_null_peer_description(peer_description,fd,sinbuf),
					nr, timeout, the_error, the_errorstr );
			}
			else
			{
				nr = 0;
			}
		}

#ifdef WIN32
		mode = 0; // reset blocking mode
		if (ioctlsocket(fd, FIONBIO, &mode) < 0)
			return -1;
#else
		if ( (fcntl_flags=fcntl(fd, F_GETFL)) < 0 )
			return -1;
		fcntl_flags &= ~O_NONBLOCK;     // reset blocking mode
		if ( fcntl(fd, F_SETFL, fcntl_flags) == -1 )
			return -1;
#endif
		return nr;
	}

	selector.add_fd( fd, Selector::IO_READ );
	
	if ( timeout > 0 ) {
		start_time = time(NULL);
		cur_time = start_time;
	}

	while( nr < sz ) {

		if( timeout > 0 ) {

			if( cur_time == 0 ) {
				cur_time = time(NULL);
			}

			// If it hasn't yet been longer then we said we would wait...
			if( start_time + timeout > cur_time ) {
				selector.set_timeout( (start_time + timeout) - cur_time );
			} else {
				dprintf( D_ALWAYS, 
						 "condor_read(): timeout reading %d bytes from %s.\n",
						 sz,
						 not_null_peer_description(peer_description,fd,sinbuf) );
				return -1;
			}
			
			cur_time = 0;

			if( IsDebugVerbose( D_NETWORK ) ) {
				dprintf(D_NETWORK, "condor_read(): fd=%d\n", fd);
			}
			selector.execute();
			if( IsDebugVerbose( D_NETWORK ) ) {
				dprintf(D_NETWORK, "condor_read(): select returned %d\n", 
						selector.select_retval());
			}

			if ( selector.timed_out() ) {
				dprintf( D_ALWAYS, 
						 "condor_read(): timeout reading %d bytes from %s.\n",
						 sz,
						 not_null_peer_description(peer_description,fd,sinbuf) );
				return -1;

			} else if ( selector.signalled() ) {
				continue;
			} else if ( !selector.has_ready() ) {
				int the_error;
                char const *the_errorstr;
#ifdef WIN32
				the_error = WSAGetLastError();
                the_errorstr = "";
#else
				the_error = errno;
                the_errorstr = strerror(the_error);
#endif

				dprintf( D_ALWAYS, "condor_read() failed: select() "
						 "returns %d, reading %d bytes from %s (errno=%d %s).\n",
						 selector.select_retval(),
						 sz,
						 not_null_peer_description(peer_description,fd,sinbuf),
						 the_error, the_errorstr );
				return -1;
			}
		}
		
		start_thread_safe("recv");

		nro = recv(fd, &buf[nr], sz - nr, flags);
		// Save the error value before stop_thread_safe(), as that may
		// overwrite it.
		int the_error;
#ifdef WIN32
		the_error = WSAGetLastError();
#else
		the_error = errno;
#endif

		stop_thread_safe("recv");

		if( nro <= 0 ) {

				// If timeout > 0, and we made it here, then
				// we know we were woken by select().  Now, if
				// select() wakes up on a read fd, and then recv() 
				// subsequently returns 0, that means that the
				// socket has been closed by our peer.
				// If timeout == 0, then recv() should have 
				// blocked until 1 or more bytes arrived.
				// Thus no matter what, if nro==0, then the
				// socket must be closed.
			if ( nro == 0 ) {
				dprintf( D_FULLDEBUG, "condor_read(): "
						 "Socket closed when trying to read %d bytes from %s\n",
						 sz,
						 not_null_peer_description(peer_description,fd,sinbuf) );
				return -2;
			}

            char const *the_errorstr;
#ifdef WIN32
            the_errorstr = "";
#else
            the_errorstr = strerror(the_error);
#endif
			if ( errno_is_temporary(the_error) ) {
				dprintf( D_FULLDEBUG, "condor_read(): "
				         "recv() returned temporary error %d %s,"
				         "still trying to read from %s\n",
				         the_error,the_errorstr,
				         not_null_peer_description(peer_description,fd,sinbuf) );
				continue;
			}

			dprintf( D_ALWAYS, "condor_read() failed: recv(fd=%d) returned %d, "
					 "errno = %d %s, reading %d bytes from %s.\n",
					 fd, nro, the_error, the_errorstr, sz,
					 not_null_peer_description(peer_description,fd,sinbuf) );

			if( the_error == ETIMEDOUT ) {
				if( timeout <= 0 ) {
					dprintf( D_ALWAYS,
							 "condor_read(): read timeout during blocking read from %s\n",
							 not_null_peer_description(peer_description,fd,sinbuf));
				}
				else {
					int lapse = (int)(time(NULL)-start_time);
					dprintf( D_ALWAYS,
							 "condor_read(): UNEXPECTED read timeout after %ds during non-blocking read from %s (desired timeout=%ds)\n",
							 lapse,
							 not_null_peer_description(peer_description,fd,sinbuf),
							 timeout);
				}
			}
			return -1;
		}
		nr += nro;
	}
	
/* Post Conditions */
	ASSERT( nr == sz );  // we should have read *ALL* the data
	return nr;
}


int
condor_write( char const *peer_description, SOCKET fd, const char *buf, int sz, int timeout, int flags, bool non_blocking )
{
	int nw = 0, nwo = 0;
	unsigned int start_time = 0, cur_time = 0;
	char tmpbuf[1];
	int nro;
	bool select_for_read = true;
	bool needs_select = true;
	char sinbuf[SINFUL_STRING_BUF_SIZE];

	if( IsDebugLevel( D_NETWORK ) ) {
		dprintf(D_NETWORK,
				"condor_write(fd=%d %s,,size=%d,timeout=%d,flags=%d,non_blocking=%d)\n",
				fd,
				not_null_peer_description(peer_description,fd,sinbuf),
				sz,
				timeout,
				flags,
				non_blocking);
	}

	/* Pre-conditions. */
	ASSERT(sz > 0);      /* Can't write buffers that are have no data */
	ASSERT(fd >= 0);     /* Need valid file descriptor */
	ASSERT(buf != NULL); /* Need valid buffer to write */

	if (non_blocking) {
#ifdef WIN32
		unsigned long mode = 1; // nonblocking mode
		if (ioctlsocket(fd, FIONBIO, &mode) < 0)
			return -1;
#else
		int fcntl_flags;
		if ( (fcntl_flags=fcntl(fd, F_GETFL)) < 0 )
			return -1;
		fcntl_flags |= O_NONBLOCK;      // set nonblocking mode
		if ( fcntl(fd, F_SETFL, fcntl_flags) == -1 )
			return -1;
#endif
		nw = -2;
		while (nw == -2 || (nw == -1 && errno == EINTR)) {
			nw = send(fd, buf, sz, flags);
		}

		if ( nw <= 0 ) {
			int the_error;
			char const *the_errorstr;
#ifdef WIN32
			the_error = WSAGetLastError();
			the_errorstr = "";
#else
			the_error = errno;
			the_errorstr = strerror(the_error);
#endif
			if ( !errno_is_temporary(the_error) ) {
				dprintf( D_ALWAYS, "condor_write() failed: send() %d bytes to %s "
					"returned %d, "     
					"timeout=%d, errno=%d %s.\n",
					sz,                 
					not_null_peer_description(peer_description,fd,sinbuf),
<<<<<<< HEAD
					nwo, timeout, the_error, the_errorstr );
=======
					nw, timeout, the_error, the_errorstr );
>>>>>>> c98d1290
			}
			else
			{
				nw = 0;
			}
		}
		if (nw < 0) {
			dprintf(D_NETWORK, "condor_write (non-blocking) wrote %d bytes.\n", nw);
		}       

#ifdef WIN32
		mode = 0; // reset blocking mode
		if (ioctlsocket(fd, FIONBIO, &mode) < 0)
			return -1;
#else
		if ( (fcntl_flags=fcntl(fd, F_GETFL)) < 0 )
			return -1;
		fcntl_flags &= ~O_NONBLOCK;     // reset blocking mode
		if ( fcntl(fd, F_SETFL, fcntl_flags) == -1 )
			return -1;
#endif
		return nw;
	}

	Selector selector;
	selector.add_fd( fd, Selector::IO_READ );
	selector.add_fd( fd, Selector::IO_WRITE );
	selector.add_fd( fd, Selector::IO_EXCEPT );
	
	if(timeout > 0) {
		start_time = time(NULL);
		cur_time = start_time;
	}

	while( nw < sz ) {

		needs_select = true;

		if( timeout > 0 ) {
			while( needs_select ) {
				if( cur_time == 0 ) {
					cur_time = time(NULL);
				}

				if( start_time + timeout > cur_time ) {
					selector.set_timeout( (start_time + timeout) - cur_time );
				} else {
					dprintf( D_ALWAYS, "condor_write(): "
							 "timed out writing %d bytes to %s\n",
							 sz,
							 not_null_peer_description(peer_description,fd,sinbuf) );
					return -1;
				}
			
				cur_time = 0;

					// The write and except sets are added at the top of
					// this function, since we always want to select on
					// them.
				if( select_for_read ) {
						// Also, put it in the read fds, so we'll wake
						// up if the socket is closed
					selector.add_fd( fd, Selector::IO_READ );
				} else {
					selector.delete_fd( fd, Selector::IO_READ );
				}
				selector.execute();

					// unless we decide we need to select() again, we
					// want to break out of our while() loop now that
					// we've actually performed a select()
				needs_select = false;

				if ( selector.timed_out() ) {
					dprintf( D_ALWAYS, "condor_write(): "
							 "timed out writing %d bytes to %s\n",
							 sz,
							 not_null_peer_description(peer_description,fd,sinbuf) );
					return -1;
				
				} else if ( selector.signalled() ) {
					needs_select = true;
					continue;
				} else if ( selector.has_ready() ) {
					if ( selector.fd_ready( fd, Selector::IO_READ ) ) {
						dprintf(D_NETWORK, "condor_write(): socket %d is readable\n", fd);
							// see if the socket was closed
						nro = recv(fd, tmpbuf, 1, MSG_PEEK);
						if( nro == -1 ) {
							int the_error;
                            char const *the_errorstr;
#ifdef WIN32
							the_error = WSAGetLastError();
                            the_errorstr = "";
#else
							the_error = errno;
                            the_errorstr = strerror(the_error);
#endif
							if(errno_is_temporary( the_error )) {
								continue;
							}

							dprintf( D_ALWAYS, "condor_write(): "
									 "Socket closed when trying "
									 "to write %d bytes to %s, fd is %d, "
									 "errno=%d %s\n",
									 sz,
									 not_null_peer_description(peer_description,fd,sinbuf),
									 fd, the_error, the_errorstr );
							return -1;
						}

						if( ! nro ) {
							dprintf( D_ALWAYS, "condor_write(): "
									 "Socket closed when trying "
									 "to write %d bytes to %s, fd is %d\n",
									 sz,
									 not_null_peer_description(peer_description,fd,sinbuf),
									 fd );
							return -1;
						}

							/*
							  otherwise, there's real data to consume
							  on the read side, and we don't want to
							  put our fd in the readfds anymore or
							  select() will never block.  also, we
							  need to re-do the select()
							*/
						needs_select = true;
						select_for_read = false;
					}
				} else {
					dprintf( D_ALWAYS, "condor_write() failed: select() "
							 "returns %d, "
							 "writing %d bytes to %s.\n",
							 selector.select_retval(),
							 sz,
							 not_null_peer_description(peer_description,fd,sinbuf) );
					return -1;
				}
			}
		}
		start_thread_safe("send");

		nwo = send(fd, &buf[nw], sz - nw, flags);
		// Save the error value before stop_thread_safe(), as that may
		// overwrite it.
		int the_error;
#ifdef WIN32
		the_error = WSAGetLastError();
#else
		the_error = errno;
#endif

		stop_thread_safe("send");		

		if( nwo <= 0 ) {
            char const *the_errorstr;
#ifdef WIN32
            the_errorstr = "";
#else
            the_errorstr = strerror(the_error);
#endif
			if ( errno_is_temporary(the_error) ) {
				dprintf( D_FULLDEBUG, "condor_write(): "
				         "send() returned temporary error %d %s,"
						 "still trying to write %d bytes to %s\n", the_error,
						 the_errorstr, sz,
						 not_null_peer_description(peer_description,fd,sinbuf) );
				continue;
			}

			dprintf( D_ALWAYS, "condor_write() failed: send() %d bytes to %s "
					 "returned %d, "
					 "timeout=%d, errno=%d %s.\n",
					 sz,
					 not_null_peer_description(peer_description,fd,sinbuf),
					 nwo, timeout, the_error, the_errorstr );

			return -1;
		}
		
		nw += nwo;
	}

	/* POST conditions. */
	ASSERT( nw == sz ); /* Make sure that we wrote everything */
	return nw;
}

<|MERGE_RESOLUTION|>--- conflicted
+++ resolved
@@ -366,11 +366,7 @@
 					"timeout=%d, errno=%d %s.\n",
 					sz,                 
 					not_null_peer_description(peer_description,fd,sinbuf),
-<<<<<<< HEAD
-					nwo, timeout, the_error, the_errorstr );
-=======
 					nw, timeout, the_error, the_errorstr );
->>>>>>> c98d1290
 			}
 			else
 			{
