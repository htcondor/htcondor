--- conflicted
+++ resolved
@@ -1173,45 +1173,10 @@
 		setRemoteUser("scitokens");
 		setAuthenticatedName( m_scitokens_auth_name.c_str() );
 	} else {
-<<<<<<< HEAD
-		X509 *peer = SSL_get_peer_certificate_ptr(m_auth_state->m_ssl);
-		if (peer) {
-			BASIC_CONSTRAINTS *bs = nullptr;
-			PROXY_CERT_INFO_EXTENSION *pci = (PROXY_CERT_INFO_EXTENSION *)X509_get_ext_d2i(peer, NID_proxyCertInfo, NULL, NULL);
-			if (pci) {
-				PROXY_CERT_INFO_EXTENSION_free(pci);
-				STACK_OF(X509)* chain = nullptr;
-#if OPENSSL_VERSION_NUMBER < 0x10100000L || defined(LIBRESSL_VERSION_NUMBER)
-				chain = (*SSL_get_peer_cert_chain_ptr)(m_auth_state->m_ssl);
-#else
-				chain = (*SSL_get0_verified_chain_ptr)(m_auth_state->m_ssl);
-#endif
-				for (int n = 0; n < sk_X509_num(chain); n++) {
-					X509* cert = sk_X509_value(chain, n);
-					bs = (BASIC_CONSTRAINTS *)X509_get_ext_d2i(cert, NID_basic_constraints, NULL, NULL);
-					pci = (PROXY_CERT_INFO_EXTENSION *)X509_get_ext_d2i(cert, NID_proxyCertInfo, NULL, NULL);
-					if (!pci && !(bs && bs->ca)) {
-						X509_NAME_oneline(X509_get_subject_name(cert), subjectname, 1024);
-					}
-					if (bs) {
-						BASIC_CONSTRAINTS_free(bs);
-					}
-					if (pci) {
-						PROXY_CERT_INFO_EXTENSION_free(pci);
-					}
-				}
-				dprintf(D_SECURITY, "AUTHENTICATE: Peer's certificate is a proxy. Using identity '%s'\n", subjectname);
-			} else {
-				X509_NAME_oneline(X509_get_subject_name(peer), subjectname, 1024);
-			}
-			X509_free(peer);
-			setRemoteUser( "ssl" );
-=======
 		std::string subjectname = get_peer_identity(m_auth_state->m_ssl);
 		if (subjectname.empty()) {
 			setRemoteUser("unauthenticated");
 			setAuthenticatedName("unauthenticated");
->>>>>>> 084a0b54
 		} else {
 			setRemoteUser("ssl");
 			setAuthenticatedName(subjectname.c_str());
@@ -1749,7 +1714,7 @@
        
 	if(role == AUTH_SSL_ROLE_SERVER) {
 		X509_free( cert );
-		long rc = (*SSL_get_verify_result_ptr)( ssl );
+		long rc = SSL_get_verify_result_ptr( ssl );
 		if (rc == X509_V_OK && param_boolean("AUTH_SSL_REQUIRE_CLIENT_MAPPING", false)) {
 			std::string peer_dn = get_peer_identity(m_auth_state->m_ssl);
 			if (peer_dn.empty()) {
@@ -1770,11 +1735,7 @@
 		}
 		ouch("Server role: returning from post connection check.\n");
 
-<<<<<<< HEAD
-		return SSL_get_verify_result_ptr( ssl );
-=======
 		return rc;
->>>>>>> 084a0b54
 	} // else ROLE_CLIENT: check dns (arg 2) against CN and the SAN
 
 	if (param_boolean("SSL_SKIP_HOST_CHECK", false)) {
@@ -1898,7 +1859,7 @@
 std::string Condor_Auth_SSL::get_peer_identity(SSL *ssl)
 {
 	char subjectname[1024];
-	X509 *peer = (*SSL_get_peer_certificate_ptr)(ssl);
+	X509 *peer = SSL_get_peer_certificate_ptr(ssl);
 	if (peer) {
 		BASIC_CONSTRAINTS *bs = nullptr;
 		PROXY_CERT_INFO_EXTENSION *pci = (PROXY_CERT_INFO_EXTENSION *)X509_get_ext_d2i(peer, NID_proxyCertInfo, NULL, NULL);
@@ -1906,9 +1867,9 @@
 			PROXY_CERT_INFO_EXTENSION_free(pci);
 			STACK_OF(X509)* chain = nullptr;
 #if OPENSSL_VERSION_NUMBER < 0x10100000L || defined(LIBRESSL_VERSION_NUMBER)
-			chain = (*SSL_get_peer_cert_chain_ptr)(ssl);
+			chain = SSL_get_peer_cert_chain_ptr(ssl);
 #else
-			chain = (*SSL_get0_verified_chain_ptr)(ssl);
+			chain = SSL_get0_verified_chain_ptr(ssl);
 #endif
 			for (int n = 0; n < sk_X509_num(chain); n++) {
 				X509* cert = sk_X509_value(chain, n);
