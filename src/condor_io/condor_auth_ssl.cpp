--- conflicted
+++ resolved
@@ -171,15 +171,7 @@
 #else
 static decltype(&TLS_method) SSL_method_ptr = nullptr;
 #endif
-<<<<<<< HEAD
-=======
-static char *(*ERR_error_string_ptr)(unsigned long, char *) = nullptr;
-static unsigned long (*ERR_get_error_ptr)(void) = nullptr;
-static decltype(&SSL_CTX_get_cert_store) SSL_CTX_get_cert_store_ptr = nullptr;
 static decltype(&SSL_CTX_set1_param) SSL_CTX_set1_param_ptr = nullptr;
-static decltype(&PEM_read_X509) PEM_read_X509_ptr = nullptr;
-static decltype(&X509_STORE_add_cert) X509_STORE_add_cert_ptr = nullptr;
->>>>>>> 5332a2f5
 static decltype(&SSL_get_current_cipher) SSL_get_current_cipher_ptr = nullptr;
 static decltype(&SSL_CIPHER_get_name) SSL_CIPHER_get_name_ptr = nullptr;
 static decltype(&SSL_get_ex_data_X509_STORE_CTX_idx) SSL_get_ex_data_X509_STORE_CTX_idx_ptr = nullptr;
@@ -274,22 +266,11 @@
 #else
 		 !(OPENSSL_init_ssl_ptr = reinterpret_cast<decltype(OPENSSL_init_ssl_ptr)>(dlsym(dl_hdl, "OPENSSL_init_ssl"))) ||
 #endif
-<<<<<<< HEAD
 		 !(SSL_new_ptr = reinterpret_cast<decltype(SSL_new_ptr)>(dlsym(dl_hdl, "SSL_new"))) ||
 		 !(SSL_read_ptr = reinterpret_cast<decltype(SSL_read_ptr)>(dlsym(dl_hdl, "SSL_read"))) ||
 		 !(SSL_set_bio_ptr = reinterpret_cast<decltype(SSL_set_bio_ptr)>(dlsym(dl_hdl, "SSL_set_bio"))) ||
 		 !(SSL_write_ptr = reinterpret_cast<decltype(SSL_write_ptr)>(dlsym(dl_hdl, "SSL_write"))) ||
-=======
-		 !(SSL_new_ptr = (SSL *(*)(SSL_CTX *))dlsym(dl_hdl, "SSL_new")) ||
-		 !(SSL_read_ptr = (int (*)(SSL *, void *, int))dlsym(dl_hdl, "SSL_read")) ||
-		 !(SSL_set_bio_ptr = (void (*)(SSL *, BIO *, BIO *))dlsym(dl_hdl, "SSL_set_bio")) ||
-		 !(SSL_write_ptr = (int (*)(SSL *, const void *, int))dlsym(dl_hdl, "SSL_write")) ||
-		 !(ERR_error_string_ptr = (char *(*)(unsigned long, char *))dlsym(dl_hdl, "ERR_error_string")) ||
-		 !(SSL_CTX_get_cert_store_ptr = reinterpret_cast<decltype(SSL_CTX_get_cert_store_ptr)>(dlsym(dl_hdl, "SSL_CTX_get_cert_store"))) ||
 		 !(SSL_CTX_set1_param_ptr = reinterpret_cast<decltype(SSL_CTX_set1_param_ptr)>(dlsym(dl_hdl, "SSL_CTX_set1_param"))) ||
-		 !(PEM_read_X509_ptr = reinterpret_cast<decltype(PEM_read_X509_ptr)>(dlsym(dl_hdl, "PEM_read_X509"))) ||
-		 !(X509_STORE_add_cert_ptr = reinterpret_cast<decltype(X509_STORE_add_cert_ptr)>(dlsym(dl_hdl, "X509_STORE_add_cert"))) ||
->>>>>>> 5332a2f5
 		 !(SSL_get_current_cipher_ptr = reinterpret_cast<decltype(SSL_get_current_cipher_ptr)>(dlsym(dl_hdl, "SSL_get_current_cipher"))) ||
 		 !(SSL_CIPHER_get_name_ptr = reinterpret_cast<decltype(SSL_CIPHER_get_name_ptr)>(dlsym(dl_hdl, "SSL_CIPHER_get_name"))) ||
 		 !(SSL_get_ex_data_X509_STORE_CTX_idx_ptr = reinterpret_cast<decltype(SSL_get_ex_data_X509_STORE_CTX_idx_ptr)>(dlsym(dl_hdl, "SSL_get_ex_data_X509_STORE_CTX_idx"))) ||
@@ -351,13 +332,7 @@
 #else
 	SSL_method_ptr = TLS_method;
 #endif
-<<<<<<< HEAD
-=======
-	SSL_CTX_get_cert_store_ptr = SSL_CTX_get_cert_store;
 	SSL_CTX_set1_param_ptr = SSL_CTX_set1_param;
-	PEM_read_X509_ptr = PEM_read_X509;
-	X509_STORE_add_cert_ptr = X509_STORE_add_cert;
->>>>>>> 5332a2f5
 	SSL_get_current_cipher_ptr = SSL_get_current_cipher;
 	SSL_CIPHER_get_name_ptr = SSL_CIPHER_get_name;
 	SSL_get_ex_data_X509_STORE_CTX_idx_ptr = SSL_get_ex_data_X509_STORE_CTX_idx;
@@ -1864,12 +1839,9 @@
     char *cipherlist   = NULL;
     X509_VERIFY_PARAM *verify_param = nullptr;
     bool i_need_cert   = is_server;
-<<<<<<< HEAD
+    bool allow_peer_proxy = false;
     const char *cafile_preferred = nullptr;
     std::string cafile_preferred_str;
-=======
-    bool allow_peer_proxy = false;
->>>>>>> 5332a2f5
 
 		// Ensure the verification state is reset.
 	m_last_verify_error.m_used_known_host = false;
@@ -2040,12 +2012,8 @@
     if(certfile)        free(certfile);
     if(keyfile)         free(keyfile);
     if(cipherlist)      free(cipherlist);
-<<<<<<< HEAD
+    if(verify_param)    X509_VERIFY_PARAM_free(verify_param);
 	if(ctx)		        SSL_CTX_free_ptr(ctx);
-=======
-    if(verify_param)    X509_VERIFY_PARAM_free(verify_param);
-	if(ctx)		        (*SSL_CTX_free_ptr)(ctx);
->>>>>>> 5332a2f5
     return NULL;
 }
 
