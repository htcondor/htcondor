/***************************************************************
 *
 * Copyright (C) 1990-2007, Condor Team, Computer Sciences Department,
 * University of Wisconsin-Madison, WI.
 * 
 * Licensed under the Apache License, Version 2.0 (the "License"); you
 * may not use this file except in compliance with the License.  You may
 * obtain a copy of the License at
 * 
 *    http://www.apache.org/licenses/LICENSE-2.0
 * 
 * Unless required by applicable law or agreed to in writing, software
 * distributed under the License is distributed on an "AS IS" BASIS,
 * WITHOUT WARRANTIES OR CONDITIONS OF ANY KIND, either express or implied.
 * See the License for the specific language governing permissions and
 * limitations under the License.
 *
 ***************************************************************/


#include "condor_common.h"

#define ouch(x) dprintf(D_SECURITY,"SSL Auth: %s",x)
#include "authentication.h"
#include "condor_auth_ssl.h"
#include "condor_config.h"
#include "condor_environ.h"
#include "CondorError.h"
#include "openssl/rand.h"
#include "condor_netdb.h"
#include "condor_sinful.h"
#include "condor_secman.h"
#include "condor_scitokens.h"
#include "ca_utils.h"

#if defined(DLOPEN_SECURITY_LIBS)
#include <dlfcn.h>
#include "condor_auth_kerberos.h"
#endif

#include "condor_attributes.h"
#include "secure_file.h"
#include "subsystem_info.h"

#include <openssl/x509.h>
#include <openssl/x509v3.h>
#include <openssl/err.h>

#include <algorithm>
#include <sstream>
#include <iomanip>
#include <string.h>

namespace {

bool hostname_match(const char *match_pattern, const char *hostname)
{
    char match_copy[256], host_copy[256];
    char *tok1, *tok2;
    char *run1, *run2;
    int idx;

    // Basic input sanity checks.
    if ((match_pattern == NULL || hostname == NULL) ||
       ((strlen(match_pattern) > 255) || strlen(hostname) > 255))
        return false;

    // All matching on hostnames must be case insensitive.
    for (idx = 0; match_pattern[idx]; idx++) {
        match_copy[idx] = tolower(match_pattern[idx]);
    }
    match_copy[idx] = '\0';
    for (idx = 0; hostname[idx]; idx++) {
        host_copy[idx] = tolower(hostname[idx]);
    }

    host_copy[idx] = '\0';

	// This is the same trick as done in condor_startd.V6/ResAttributes.cpp; as
	// noted there, it's not the exact same function but "close enough"
#ifdef WIN32
#define strtok_r strtok_s
#endif

    // Split the strings by '.' character, iterate through each sub-component.
    run1 = nullptr;
    run2 = nullptr;
    for (tok1 = strtok_r(match_copy, ".", &run1), tok2 = strtok_r(host_copy, ".", &run2);
         tok1 && tok2;
         tok1 = strtok_r(NULL, ".", &run1), tok2 = strtok_r(NULL, ".", &run2))
    {
        // Match non-wildcard bits
        while (*tok1 && *tok2 && *tok1 == *tok2) {
            if (*tok2 == '*')
               return false;
            if (*tok1 == '*')
                break;
            tok1++;
            tok2++;
        }

        /**
         * At this point, one of the following must be true:
         * - We hit a wildcard.  In this case, we accept the match as
         *   long as there is no non-wildcard after it.
         * - We hit a character that doesn't match.
         * - We hit the of at least one string.
         */
        if (*tok1 == '*') {
            tok1++;
            // Non-wildcard after wildcard -- not acceptable.
            if (*tok1 != '\0')
                return false;
        }
        // Only accept the match if both components are at their end.
        else if (*tok1 || *tok2) {
            return false;
        }
    }
    return !tok1 && !tok2;
}

int g_last_verify_error_index = -1;

}

// Symbols from libssl
#if OPENSSL_VERSION_NUMBER < 0x10100000L || defined(LIBRESSL_VERSION_NUMBER)
static long (*SSL_CTX_ctrl_ptr)(SSL_CTX *, int, long, void *) = NULL;
#else
static unsigned long (*SSL_CTX_set_options_ptr)(SSL_CTX *, unsigned long) = NULL;
#endif
static int (*SSL_peek_ptr)(SSL *ssl, void *buf, int num) = NULL;
static void (*SSL_CTX_free_ptr)(SSL_CTX *) = NULL;
static int (*SSL_CTX_load_verify_locations_ptr)(SSL_CTX *, const char *, const char *) = NULL;
#if OPENSSL_VERSION_NUMBER < 0x10000000L
static SSL_CTX *(*SSL_CTX_new_ptr)(SSL_METHOD *) = NULL;
#else
static SSL_CTX *(*SSL_CTX_new_ptr)(const SSL_METHOD *) = NULL;
#endif
static int (*SSL_CTX_set_cipher_list_ptr)(SSL_CTX *, const char *) = NULL;
static void (*SSL_CTX_set_verify_ptr)(SSL_CTX *, int, int (*)(int, X509_STORE_CTX *)) = NULL;
static int (*SSL_CTX_use_PrivateKey_file_ptr)(SSL_CTX *, const char *, int) = NULL;
static int (*SSL_CTX_use_certificate_chain_file_ptr)(SSL_CTX *, const char *) = NULL;
static int (*SSL_accept_ptr)(SSL *) = NULL;
static int (*SSL_connect_ptr)(SSL *) = NULL;
static void (*SSL_free_ptr)(SSL *) = NULL;
static int (*SSL_get_error_ptr)(const SSL *, int) = NULL;
static X509 *(*SSL_get_peer_certificate_ptr)(const SSL *) = NULL;
static long (*SSL_get_verify_result_ptr)(const SSL *) = NULL;
#if OPENSSL_VERSION_NUMBER < 0x10100000L || defined(LIBRESSL_VERSION_NUMBER)
static int (*SSL_library_init_ptr)() = NULL;
static void (*SSL_load_error_strings_ptr)() = NULL;
#else
static int (*OPENSSL_init_ssl_ptr)(uint64_t, const OPENSSL_INIT_SETTINGS *) = NULL;
#endif
static SSL *(*SSL_new_ptr)(SSL_CTX *) = NULL;
static int (*SSL_read_ptr)(SSL *, void *, int) = NULL;
static void (*SSL_set_bio_ptr)(SSL *, BIO *, BIO *) = NULL;
static int (*SSL_write_ptr)(SSL *, const void *, int) = NULL;
#if OPENSSL_VERSION_NUMBER < 0x10000000L
static SSL_METHOD *(*SSL_method_ptr)() = NULL;
#else
static const SSL_METHOD *(*SSL_method_ptr)() = NULL;
#endif
static char *(*ERR_error_string_ptr)(unsigned long, char *) = nullptr;
static unsigned long (*ERR_get_error_ptr)(void) = nullptr;
static decltype(&SSL_CTX_get_cert_store) SSL_CTX_get_cert_store_ptr = nullptr;
static decltype(&SSL_CTX_set1_param) SSL_CTX_set1_param_ptr = nullptr;
static decltype(&PEM_read_X509) PEM_read_X509_ptr = nullptr;
static decltype(&X509_STORE_add_cert) X509_STORE_add_cert_ptr = nullptr;
static decltype(&SSL_get_current_cipher) SSL_get_current_cipher_ptr = nullptr;
static decltype(&SSL_CIPHER_get_name) SSL_CIPHER_get_name_ptr = nullptr;
static decltype(&X509_digest) X509_digest_ptr = nullptr;
static decltype(&X509_free) X509_free_ptr = nullptr;
static decltype(&X509_STORE_CTX_get_ex_data) X509_STORE_CTX_get_ex_data_ptr = nullptr;
static decltype(&SSL_get_ex_data_X509_STORE_CTX_idx) SSL_get_ex_data_X509_STORE_CTX_idx_ptr = nullptr;
static decltype(&SSL_get_ex_data) SSL_get_ex_data_ptr = nullptr;
static decltype(&SSL_set_ex_data) SSL_set_ex_data_ptr = nullptr;
#if OPENSSL_VERSION_NUMBER < 0x10100000L || defined(LIBRESSL_VERSION_NUMBER)
static decltype(&SSL_get_peer_cert_chain) SSL_get_peer_cert_chain_ptr = nullptr;
#else
static decltype(&SSL_get0_verified_chain) SSL_get0_verified_chain_ptr = nullptr;
#endif

bool Condor_Auth_SSL::m_initTried = false;
bool Condor_Auth_SSL::m_initSuccess = false;
bool Condor_Auth_SSL::m_should_search_for_cert = true;
bool Condor_Auth_SSL::m_cert_avail = false;

Condor_Auth_SSL::AuthState::~AuthState() {
	if (m_ctx) {(*SSL_CTX_free_ptr)(m_ctx); m_ctx = nullptr;}
	if (m_ssl) {
		(*SSL_free_ptr)(m_ssl); m_ssl = nullptr;
	} else {
		if (m_conn_in) {BIO_free( m_conn_in );}
		if (m_conn_out) {BIO_free( m_conn_out );}
	}
}

Condor_Auth_SSL :: Condor_Auth_SSL(ReliSock * sock, int /* remote */, bool scitokens_mode)
    : Condor_Auth_Base    ( sock, CAUTH_SSL ),
	m_scitokens_mode(scitokens_mode)
{
	m_crypto = NULL;
	m_crypto_state = NULL;
	ASSERT( Initialize() == true );
}

Condor_Auth_SSL :: ~Condor_Auth_SSL()
{
#if OPENSSL_VERSION_NUMBER < 0x10000000L
    ERR_remove_state( 0 );
#elif OPENSSL_VERSION_NUMBER < 0x10100000L || defined(LIBRESSL_VERSION_NUMBER)
    ERR_remove_thread_state( 0 );
#endif
	if(m_crypto) delete(m_crypto);
	if(m_crypto_state) delete(m_crypto_state);
}

bool Condor_Auth_SSL::Initialize()
{
	if ( m_initTried ) {
		return m_initSuccess;
	}

#if defined(DLOPEN_SECURITY_LIBS)
	void *dl_hdl;

	dlerror();

	if (
#if defined(HAVE_EXT_KRB5)
		Condor_Auth_Kerberos::Initialize() == false ||
#endif
		 (dl_hdl = dlopen(LIBSSL_SO, RTLD_LAZY)) == NULL ||
#if OPENSSL_VERSION_NUMBER < 0x10100000L || defined(LIBRESSL_VERSION_NUMBER)
		 !(SSL_CTX_ctrl_ptr = (long (*)(SSL_CTX *, int, long, void *))dlsym(dl_hdl, "SSL_CTX_ctrl")) ||
#else
		 !(SSL_CTX_set_options_ptr = (unsigned long (*)(SSL_CTX *, unsigned long))dlsym(dl_hdl, "SSL_CTX_set_options")) ||
#endif
		 !(SSL_peek_ptr = (int (*)(SSL *ssl, void *buf, int num))dlsym(dl_hdl, "SSL_peek")) ||
		 !(SSL_CTX_free_ptr = (void (*)(SSL_CTX *))dlsym(dl_hdl, "SSL_CTX_free")) ||
		 !(SSL_CTX_load_verify_locations_ptr = (int (*)(SSL_CTX *, const char *, const char *))dlsym(dl_hdl, "SSL_CTX_load_verify_locations")) ||
#if OPENSSL_VERSION_NUMBER < 0x10000000L
		 !(SSL_CTX_new_ptr = (SSL_CTX *(*)(SSL_METHOD *))dlsym(dl_hdl, "SSL_CTX_new")) ||
#else
		 !(SSL_CTX_new_ptr = (SSL_CTX *(*)(const SSL_METHOD *))dlsym(dl_hdl, "SSL_CTX_new")) ||
#endif
		 !(SSL_CTX_set_cipher_list_ptr = (int (*)(SSL_CTX *, const char *))dlsym(dl_hdl, "SSL_CTX_set_cipher_list")) ||
		 !(SSL_CTX_set_verify_ptr = (void (*)(SSL_CTX *, int, int (*)(int, X509_STORE_CTX *)))dlsym(dl_hdl, "SSL_CTX_set_verify")) ||
		 !(SSL_CTX_use_PrivateKey_file_ptr = (int (*)(SSL_CTX *, const char *, int))dlsym(dl_hdl, "SSL_CTX_use_PrivateKey_file")) ||
		 !(SSL_CTX_use_certificate_chain_file_ptr = (int (*)(SSL_CTX *, const char *))dlsym(dl_hdl, "SSL_CTX_use_certificate_chain_file")) ||
		 !(SSL_accept_ptr = (int (*)(SSL *))dlsym(dl_hdl, "SSL_accept")) ||
		 !(SSL_connect_ptr = (int (*)(SSL *))dlsym(dl_hdl, "SSL_connect")) ||
		 !(SSL_free_ptr = (void (*)(SSL *))dlsym(dl_hdl, "SSL_free")) ||
		 !(SSL_get_error_ptr = (int (*)(const SSL *, int))dlsym(dl_hdl, "SSL_get_error")) ||
#if OPENSSL_VERSION_NUMBER < 0x30000000L || defined(LIBRESSL_VERSION_NUMBER)
		 !(SSL_get_peer_certificate_ptr = (X509 *(*)(const SSL *))dlsym(dl_hdl, "SSL_get_peer_certificate")) ||
#else
		 !(SSL_get_peer_certificate_ptr = (X509 *(*)(const SSL *))dlsym(dl_hdl, "SSL_get1_peer_certificate")) ||
#endif
		 !(SSL_get_verify_result_ptr = (long (*)(const SSL *))dlsym(dl_hdl, "SSL_get_verify_result")) ||
#if OPENSSL_VERSION_NUMBER < 0x10100000L || defined(LIBRESSL_VERSION_NUMBER)
		 !(SSL_library_init_ptr = (int (*)())dlsym(dl_hdl, "SSL_library_init")) ||
		 !(SSL_load_error_strings_ptr = (void (*)())dlsym(dl_hdl, "SSL_load_error_strings")) ||
#else
		 !(OPENSSL_init_ssl_ptr = (int (*)(uint64_t, const OPENSSL_INIT_SETTINGS *))dlsym(dl_hdl, "OPENSSL_init_ssl")) ||
#endif
		 !(SSL_new_ptr = (SSL *(*)(SSL_CTX *))dlsym(dl_hdl, "SSL_new")) ||
		 !(SSL_read_ptr = (int (*)(SSL *, void *, int))dlsym(dl_hdl, "SSL_read")) ||
		 !(SSL_set_bio_ptr = (void (*)(SSL *, BIO *, BIO *))dlsym(dl_hdl, "SSL_set_bio")) ||
		 !(SSL_write_ptr = (int (*)(SSL *, const void *, int))dlsym(dl_hdl, "SSL_write")) ||
		 !(ERR_error_string_ptr = (char *(*)(unsigned long, char *))dlsym(dl_hdl, "ERR_error_string")) ||
		 !(SSL_CTX_get_cert_store_ptr = reinterpret_cast<decltype(SSL_CTX_get_cert_store_ptr)>(dlsym(dl_hdl, "SSL_CTX_get_cert_store"))) ||
		 !(SSL_CTX_set1_param_ptr = reinterpret_cast<decltype(SSL_CTX_set1_param_ptr)>(dlsym(dl_hdl, "SSL_CTX_set1_param"))) ||
		 !(PEM_read_X509_ptr = reinterpret_cast<decltype(PEM_read_X509_ptr)>(dlsym(dl_hdl, "PEM_read_X509"))) ||
		 !(X509_STORE_add_cert_ptr = reinterpret_cast<decltype(X509_STORE_add_cert_ptr)>(dlsym(dl_hdl, "X509_STORE_add_cert"))) ||
		 !(SSL_get_current_cipher_ptr = reinterpret_cast<decltype(SSL_get_current_cipher_ptr)>(dlsym(dl_hdl, "SSL_get_current_cipher"))) ||
		 !(SSL_CIPHER_get_name_ptr = reinterpret_cast<decltype(SSL_CIPHER_get_name_ptr)>(dlsym(dl_hdl, "SSL_CIPHER_get_name"))) ||
		 !(X509_free_ptr = reinterpret_cast<decltype(X509_free_ptr)>(dlsym(dl_hdl, "X509_free"))) ||
		 !(X509_digest_ptr = reinterpret_cast<decltype(X509_digest_ptr)>(dlsym(dl_hdl, "X509_digest"))) ||
		 !(X509_STORE_CTX_get_ex_data_ptr = reinterpret_cast<decltype(X509_STORE_CTX_get_ex_data_ptr)>(dlsym(dl_hdl, "X509_STORE_CTX_get_ex_data"))) ||
		 !(SSL_get_ex_data_X509_STORE_CTX_idx_ptr = reinterpret_cast<decltype(SSL_get_ex_data_X509_STORE_CTX_idx_ptr)>(dlsym(dl_hdl, "SSL_get_ex_data_X509_STORE_CTX_idx"))) ||
		 !(SSL_get_ex_data_ptr = reinterpret_cast<decltype(SSL_get_ex_data_ptr)>(dlsym(dl_hdl, "SSL_get_ex_data"))) ||
		 !(SSL_set_ex_data_ptr = reinterpret_cast<decltype(SSL_set_ex_data_ptr)>(dlsym(dl_hdl, "SSL_set_ex_data"))) ||
		 !(ERR_get_error_ptr = (unsigned long (*)(void))dlsym(dl_hdl, "ERR_get_error")) ||
#if OPENSSL_VERSION_NUMBER < 0x10100000L || defined(LIBRESSL_VERSION_NUMBER)
		 !(SSL_get_peer_cert_chain_ptr = reinterpret_cast<decltype(SSL_get_peer_cert_chain_ptr)>(dlsym(dl_hdl, "SSL_get_peer_cert_chain"))) ||
		 !(SSL_method_ptr = (const SSL_METHOD *(*)())dlsym(dl_hdl, "SSLv23_method"))
#else
		 !(SSL_get0_verified_chain_ptr = reinterpret_cast<decltype(SSL_get0_verified_chain_ptr)>(dlsym(dl_hdl, "SSL_get0_verified_chain"))) ||
		 !(SSL_method_ptr = (const SSL_METHOD *(*)())dlsym(dl_hdl, "TLS_method"))
#endif
		 ) {

		// Error in the dlopen/sym calls, return failure.
		// If dlerror() returns NULL, then assume the failure was in
		// Condor_Auth_Kerberos::Initialize(), which already printed
		// an error message.
		 const char *err_msg = dlerror();
		if ( err_msg ) {
			dprintf( D_ALWAYS, "Failed to open OpenSSL library: %s\n", err_msg );
		}
		m_initSuccess = false;
	} else {
		m_initSuccess = true;
	}

#else
#if OPENSSL_VERSION_NUMBER < 0x10100000L || defined(LIBRESSL_VERSION_NUMBER)
	SSL_CTX_ctrl_ptr = SSL_CTX_ctrl;
#else
	SSL_CTX_set_options_ptr = SSL_CTX_set_options;
#endif
	SSL_peek_ptr = SSL_peek;
	SSL_CTX_free_ptr = SSL_CTX_free;
	SSL_CTX_load_verify_locations_ptr = SSL_CTX_load_verify_locations;
	SSL_CTX_new_ptr = SSL_CTX_new;
	SSL_CTX_set_cipher_list_ptr = SSL_CTX_set_cipher_list;
	SSL_CTX_set_verify_ptr = SSL_CTX_set_verify;
	SSL_CTX_use_PrivateKey_file_ptr = SSL_CTX_use_PrivateKey_file;
	SSL_CTX_use_certificate_chain_file_ptr = SSL_CTX_use_certificate_chain_file;
	SSL_accept_ptr = SSL_accept;
	SSL_connect_ptr = SSL_connect;
	SSL_free_ptr = SSL_free;
	SSL_get_error_ptr = SSL_get_error;
	SSL_get_peer_certificate_ptr = SSL_get_peer_certificate;
	SSL_get_verify_result_ptr = SSL_get_verify_result;
#if OPENSSL_VERSION_NUMBER < 0x10100000L || defined(LIBRESSL_VERSION_NUMBER)
	SSL_library_init_ptr = SSL_library_init;
	SSL_load_error_strings_ptr = SSL_load_error_strings;
#else
	OPENSSL_init_ssl_ptr = OPENSSL_init_ssl;
#endif
	SSL_new_ptr = SSL_new;
	SSL_read_ptr = SSL_read;
	SSL_set_bio_ptr = SSL_set_bio;
	SSL_write_ptr = SSL_write;
	ERR_get_error_ptr = ERR_get_error;
	ERR_error_string_ptr = ERR_error_string;
#if OPENSSL_VERSION_NUMBER < 0x10100000L
	SSL_method_ptr = SSLv23_method;
#else
	SSL_method_ptr = TLS_method;
#endif
	SSL_CTX_get_cert_store_ptr = SSL_CTX_get_cert_store;
	SSL_CTX_set1_param_ptr = SSL_CTX_set1_param;
	PEM_read_X509_ptr = PEM_read_X509;
	X509_STORE_add_cert_ptr = X509_STORE_add_cert;
	SSL_get_current_cipher_ptr = SSL_get_current_cipher;
	SSL_CIPHER_get_name_ptr = SSL_CIPHER_get_name;
	X509_free_ptr = X509_free;
	X509_digest_ptr = X509_digest;
	X509_STORE_CTX_get_ex_data_ptr = X509_STORE_CTX_get_ex_data;
	SSL_get_ex_data_X509_STORE_CTX_idx_ptr = SSL_get_ex_data_X509_STORE_CTX_idx;
	SSL_get_ex_data_ptr = SSL_get_ex_data;
	SSL_set_ex_data_ptr = SSL_set_ex_data;
#if OPENSSL_VERSION_NUMBER < 0x10100000L || defined(LIBRESSL_VERSION_NUMBER)
	SSL_get_peer_cert_chain_ptr = SSL_get_peer_cert_chain;
#else
	SSL_get0_verified_chain_ptr = SSL_get0_verified_chain;
#endif

	m_initSuccess = true;
#endif

	m_initTried = true;
	return m_initSuccess;
}


int
Condor_Auth_SSL::authenticate_continue(CondorError *errstack, bool non_blocking)
{
	if (!m_auth_state) {
		ouch("Trying to continue authentication after failure!\n");
		return static_cast<int>(CondorAuthSSLRetval::Fail);
	}
	switch (m_auth_state->m_phase) {
	case Phase::Startup:
		ouch("authenticate_continue called when authentication is in wrong state.\n");
		return static_cast<int>(CondorAuthSSLRetval::Fail);
	case Phase::PreConnect:
		return static_cast<int>(authenticate_server_pre(errstack, non_blocking));
	case Phase::Connect:
		return static_cast<int>(authenticate_server_connect(errstack, non_blocking));
	case Phase::KeyExchange:
		return static_cast<int>(authenticate_server_key(errstack, non_blocking));
	case Phase::SciToken:
		return static_cast<int>(authenticate_server_scitoken(errstack, non_blocking));
	};
	return static_cast<int>(CondorAuthSSLRetval::Fail);
}

int Condor_Auth_SSL::authenticate(const char * /* remoteHost */, CondorError* errstack,
	bool non_blocking)
{
	if (!m_auth_state) {
		m_auth_state.reset(new AuthState);
	}

    if( mySock_->isClient() ) {
		m_host_alias = "";
        if( init_OpenSSL( ) != AUTH_SSL_A_OK ) {
            ouch( "Error initializing OpenSSL for authentication\n" );
            m_auth_state->m_client_status = AUTH_SSL_ERROR;
        }
        if( !(m_auth_state->m_ctx = setup_ssl_ctx( false )) ) {
            ouch( "Error initializing client security context\n" );
            m_auth_state->m_client_status = AUTH_SSL_ERROR;
        }

		{
			char const *connect_addr = mySock_->get_connect_addr();
			if (connect_addr) {
				Sinful s(connect_addr);
				char const *alias = s.getAlias();
				if (alias) {
					dprintf(D_SECURITY|D_FULLDEBUG,"SSL client host check: using host alias %s for peer %s\n", alias,
						mySock_->peer_ip_str());
					m_host_alias = alias;
				}
			}
		}

		std::string scitoken;
		if (m_scitokens_mode) {
			if (m_scitokens_file.empty()) {
					// Try to use the token from the environment.
				scitoken = htcondor::discover_token();

				if (scitoken.empty()) {
					ouch( "No SciToken file provided\n" );
					m_auth_state->m_client_status = AUTH_SSL_ERROR;
				}
			} else {
				std::unique_ptr<FILE,decltype(&::fclose)> f(
					safe_fopen_no_create( m_scitokens_file.c_str(), "r" ), 
					&::fclose);

				if (f.get() == nullptr) {
					dprintf(D_ALWAYS, "Failed to open scitoken file '%s': %d (%s)\n",
						m_scitokens_file.c_str(), errno, strerror(errno));
					m_auth_state->m_client_status = AUTH_SSL_ERROR;
				} else {
					for (std::string line; readLine(line, f.get(), false); ) {
						// Strip out whitespace and ignore comments.
						trim(line);
						if (line.empty() || line[0] == '#') { continue; }
						scitoken = line;
						ouch( "Found a SciToken to use for authentication.\n" );
						break;
					}
				}
			}
		}

        if( !(m_auth_state->m_conn_in = BIO_new( BIO_s_mem( ) )) 
            || !(m_auth_state->m_conn_out = BIO_new( BIO_s_mem( ) )) ) {
            ouch( "Error creating buffer for SSL authentication\n" );
            m_auth_state->m_client_status = AUTH_SSL_ERROR;
        }
        if( !(m_auth_state->m_ssl = (*SSL_new_ptr)( m_auth_state->m_ctx )) ) {
            ouch( "Error creating SSL context\n" );
            m_auth_state->m_client_status = AUTH_SSL_ERROR;
        } else {
            (*SSL_set_bio_ptr)( m_auth_state->m_ssl, m_auth_state->m_conn_in,
				m_auth_state->m_conn_out );
            if (g_last_verify_error_index >= 0) {
                (*SSL_set_ex_data_ptr)( m_auth_state->m_ssl, g_last_verify_error_index, &m_last_verify_error);
            }
        }
        m_auth_state->m_server_status = client_share_status( m_auth_state->m_client_status );
        if( m_auth_state->m_server_status != AUTH_SSL_A_OK ||
		m_auth_state->m_client_status != AUTH_SSL_A_OK ) {
            ouch( "SSL Authentication fails, terminating\n" );
            return static_cast<int>(CondorAuthSSLRetval::Fail);
        }

        m_auth_state->m_done = 0;
        m_auth_state->m_round_ctr = 0;

        while( !m_auth_state->m_done ) {
            if( m_auth_state->m_client_status != AUTH_SSL_HOLDING ) {
                ouch("Trying to connect.\n");
                m_auth_state->m_ssl_status = (*SSL_connect_ptr)( m_auth_state->m_ssl );
                dprintf(D_SECURITY|D_VERBOSE, "Tried to connect: %d\n", m_auth_state->m_ssl_status);
            }
            if( m_auth_state->m_ssl_status < 1 ) {
                m_auth_state->m_client_status = AUTH_SSL_QUITTING;
                m_auth_state->m_done = 1;
                //ouch( "Error performing SSL authentication\n" );
                m_auth_state->m_err = (*SSL_get_error_ptr)( m_auth_state->m_ssl, m_auth_state->m_ssl_status );
                switch( m_auth_state->m_err ) {
                case SSL_ERROR_ZERO_RETURN:
                    ouch("SSL: connection has been closed.\n");
                    break;
                case SSL_ERROR_WANT_READ:
                    ouch("SSL: trying to continue reading.\n");
                    m_auth_state->m_client_status = AUTH_SSL_RECEIVING;
                    m_auth_state->m_done = 0;
                    break;
                case SSL_ERROR_WANT_WRITE:
                    ouch("SSL: trying to continue writing.\n");
                    m_auth_state->m_client_status = AUTH_SSL_SENDING;
                    m_auth_state->m_done = 0;
                    break;
                case SSL_ERROR_WANT_CONNECT:
                case SSL_ERROR_WANT_ACCEPT:
                    ouch("SSL: error want connect/accept.\n");
                    break;
                case SSL_ERROR_WANT_X509_LOOKUP:
                    ouch("SSL: X509_LOOKUP: callback incomplete.\n" );
                    break;
                case SSL_ERROR_SYSCALL:
                    ouch("SSL: Syscall.\n" );
                    break;
                case SSL_ERROR_SSL:
                    dprintf(D_SECURITY, "SSL: library failure: %s\n", (*ERR_error_string_ptr)((*ERR_get_error_ptr)(), NULL));
                    break;
                default:
                    ouch("SSL: unknown error?\n" );
                    break;
                }
            } else {
                m_auth_state->m_client_status = AUTH_SSL_HOLDING;
            }
            m_auth_state->m_round_ctr++;
            dprintf(D_SECURITY|D_VERBOSE,"Round %d.\n", m_auth_state->m_round_ctr);
            if(m_auth_state->m_round_ctr % 2 == 1) {
                if(AUTH_SSL_ERROR == client_send_message(
                       m_auth_state->m_client_status, m_auth_state->m_buffer,
						m_auth_state->m_conn_in, m_auth_state->m_conn_out )) {
                   m_auth_state->m_server_status = AUTH_SSL_QUITTING;
                }
            } else {
                m_auth_state->m_server_status = client_receive_message(
                    m_auth_state->m_client_status, m_auth_state->m_buffer,
			m_auth_state->m_conn_in, m_auth_state->m_conn_out );
            }
            dprintf(D_SECURITY|D_VERBOSE,"Status (c: %d, s: %d)\n", m_auth_state->m_client_status,
			m_auth_state->m_server_status);
            /* server_status = client_exchange_messages( client_status,
             *  buffer, conn_in,
             *  conn_out );
             */
            if( m_auth_state->m_server_status == AUTH_SSL_ERROR ) {
                m_auth_state->m_server_status = AUTH_SSL_QUITTING;
            }
            if( m_auth_state->m_server_status == AUTH_SSL_HOLDING
                && m_auth_state->m_client_status == AUTH_SSL_HOLDING ) {
                m_auth_state->m_done = 1;
            }
            if( m_auth_state->m_client_status == AUTH_SSL_QUITTING
                || m_auth_state->m_server_status == AUTH_SSL_QUITTING ) {
                ouch( "SSL Authentication failed\n" );
                return static_cast<int>(CondorAuthSSLRetval::Fail);
            }
        }
        dprintf(D_SECURITY|D_VERBOSE,"Client trying post connection check.\n");
        dprintf(D_SECURITY|D_VERBOSE, "Cipher used: %s.\n",
            (*SSL_CIPHER_get_name_ptr)((*SSL_get_current_cipher_ptr)(m_auth_state->m_ssl)));

        if((m_auth_state->m_err = post_connection_check(
                m_auth_state->m_ssl, AUTH_SSL_ROLE_CLIENT )) != X509_V_OK ) {
            ouch( "Error on check of peer certificate\n" );
            snprintf(m_auth_state->m_err_buf, 500, "%s\n",
                     X509_verify_cert_error_string( m_auth_state->m_err ));
            ouch( m_auth_state->m_err_buf );
            m_auth_state->m_client_status = AUTH_SSL_QUITTING;
        } else {
            m_auth_state->m_client_status = AUTH_SSL_A_OK;
        }

        dprintf(D_SECURITY|D_VERBOSE,"Client performs one last exchange of messages.\n");

        if( m_auth_state->m_client_status == AUTH_SSL_QUITTING
            || m_auth_state->m_server_status == AUTH_SSL_QUITTING ) {
            ouch( "SSL Authentication failed\n" );
			// Read and ignore the session key from the server.
			// Then tell it we're bailing, if it still thinks
			// everything is ok.
			int dummy;
			if (CondorAuthSSLRetval::Success != receive_message(false,
				m_auth_state->m_server_status, dummy,
				m_auth_state->m_buffer))
			{
				m_auth_state->m_server_status = AUTH_SSL_QUITTING;
			}
			if (m_auth_state->m_server_status != AUTH_SSL_QUITTING) {
				send_message(AUTH_SSL_QUITTING, m_auth_state->m_buffer, 0);
			}
            return static_cast<int>(CondorAuthSSLRetval::Fail);
        }

        m_auth_state->m_client_status = m_auth_state->m_server_status = AUTH_SSL_RECEIVING;
        m_auth_state->m_done = 0;
        m_auth_state->m_round_ctr = 0;
			//unsigned char session_key[AUTH_SSL_SESSION_KEY_LEN];
        while(!m_auth_state->m_done) {
            dprintf(D_SECURITY|D_VERBOSE,"Reading round %d.\n",++m_auth_state->m_round_ctr);
            if(m_auth_state->m_round_ctr > 256) {
                ouch("Too many rounds exchanging key: quitting.\n");
                m_auth_state->m_done = 1;
                m_auth_state->m_client_status = AUTH_SSL_QUITTING;
                break;
            }
            if( m_auth_state->m_client_status != AUTH_SSL_HOLDING) {
                m_auth_state->m_ssl_status = (*SSL_read_ptr)(m_auth_state->m_ssl, 
									  m_auth_state->m_session_key, AUTH_SSL_SESSION_KEY_LEN);
            }
            if(m_auth_state->m_ssl_status < 1) {
                m_auth_state->m_err = (*SSL_get_error_ptr)( m_auth_state->m_ssl,
					m_auth_state->m_ssl_status);
                switch( m_auth_state->m_err ) {
                case SSL_ERROR_WANT_READ:
                case SSL_ERROR_WANT_WRITE:
                    ouch("SSL: continue read/write.\n");
                    m_auth_state->m_done = 0;
                    m_auth_state->m_client_status = AUTH_SSL_RECEIVING;
                    break;
                default:
                    m_auth_state->m_client_status = AUTH_SSL_QUITTING;
                    m_auth_state->m_done = 1;
                    ouch("SSL: error on write.  Can't proceed.\n");
                    break;
                }
            } else {
                dprintf(D_SECURITY|D_VERBOSE,"SSL read has succeeded.\n");
                m_auth_state->m_client_status = AUTH_SSL_HOLDING;
            }
            if(m_auth_state->m_round_ctr % 2 == 1) {
                m_auth_state->m_server_status = client_receive_message(
                    m_auth_state->m_client_status, m_auth_state->m_buffer,
					m_auth_state->m_conn_in, m_auth_state->m_conn_out );
            } else {
                if(AUTH_SSL_ERROR == client_send_message(
                       m_auth_state->m_client_status, m_auth_state->m_buffer,
						m_auth_state->m_conn_in, m_auth_state->m_conn_out )) {
                    m_auth_state->m_server_status = AUTH_SSL_QUITTING;
                }
            }
            dprintf(D_SECURITY|D_VERBOSE, "Status: c: %d, s: %d\n", m_auth_state->m_client_status,
				m_auth_state->m_server_status);
            if(m_auth_state->m_server_status == AUTH_SSL_HOLDING
               && m_auth_state->m_client_status == AUTH_SSL_HOLDING) {
                m_auth_state->m_done = 1;
            }
            if(m_auth_state->m_server_status == AUTH_SSL_QUITTING) {
                m_auth_state->m_done = 1;
            }
        }
        if( m_auth_state->m_server_status == AUTH_SSL_QUITTING
            || m_auth_state->m_client_status == AUTH_SSL_QUITTING ) {
            ouch( "SSL Authentication failed at session key exchange.\n" );
            return static_cast<int>(CondorAuthSSLRetval::Fail);
        }
        //dprintf(D_SECURITY, "Got session key: '%s'.\n", session_key);
        setup_crypto( m_auth_state->m_session_key, AUTH_SSL_SESSION_KEY_LEN );

		if (m_scitokens_mode) {
			m_auth_state->m_client_status = m_auth_state->m_server_status = AUTH_SSL_RECEIVING;
			m_auth_state->m_done = 0;
			m_auth_state->m_round_ctr = 0;
			uint32_t network_size = htonl(scitoken.size());
			std::vector<unsigned char> network_bytes(sizeof(network_size) + scitoken.size(), 0);
			memcpy(&network_bytes[0], static_cast<void*>(&network_size), sizeof(network_size));
			memcpy(&network_bytes[0] + sizeof(network_size), scitoken.c_str(), scitoken.size());
			while(!m_auth_state->m_done) {
				dprintf(D_SECURITY|D_VERBOSE,"Writing SciToken round %d.\n",++m_auth_state->m_round_ctr);

				// Abort if the exchange has gone on for too long.
				if(m_auth_state->m_round_ctr > 256) {
					ouch("Too many rounds exchanging key: quitting.\n");
					m_auth_state->m_done = 1;
					m_auth_state->m_client_status = AUTH_SSL_QUITTING;
					break;
				}

				if( m_auth_state->m_client_status != AUTH_SSL_HOLDING) {
					m_auth_state->m_ssl_status = (*SSL_write_ptr)(m_auth_state->m_ssl,
						&network_bytes[0], sizeof(network_size) + scitoken.size());
				}
				if(m_auth_state->m_ssl_status < 1) {
					m_auth_state->m_err = (*SSL_get_error_ptr)( m_auth_state->m_ssl,
						m_auth_state->m_ssl_status);
					switch( m_auth_state->m_err ) {
						case SSL_ERROR_WANT_READ:
						case SSL_ERROR_WANT_WRITE:
						ouch("SSL: continue read/write.\n");
						m_auth_state->m_done = 0;
						m_auth_state->m_client_status = AUTH_SSL_RECEIVING;
						break;
						default:
							m_auth_state->m_client_status = AUTH_SSL_QUITTING;
							m_auth_state->m_done = 1;
							ouch("SSL: error on write.  Can't proceed.\n");
							break;
					}
				} else {
					dprintf(D_SECURITY|D_VERBOSE,"SSL write is successful.\n");
					m_auth_state->m_client_status = AUTH_SSL_HOLDING;
				}
				if(m_auth_state->m_round_ctr % 2 == 0) {
					m_auth_state->m_server_status = client_receive_message(
						m_auth_state->m_client_status, m_auth_state->m_buffer,
						m_auth_state->m_conn_in, m_auth_state->m_conn_out );
				} else {
					if(AUTH_SSL_ERROR == client_send_message(
						m_auth_state->m_client_status, m_auth_state->m_buffer,
						m_auth_state->m_conn_in, m_auth_state->m_conn_out ))
					{
						m_auth_state->m_server_status = AUTH_SSL_QUITTING;
					}
				}
				dprintf(D_SECURITY|D_VERBOSE, "SciToken exchange status: c: %d, s: %d\n", m_auth_state->m_client_status,
					m_auth_state->m_server_status);
				if(m_auth_state->m_server_status == AUTH_SSL_HOLDING
					&& m_auth_state->m_client_status == AUTH_SSL_HOLDING)
				{
					m_auth_state->m_done = 1;
				}
				if(m_auth_state->m_server_status == AUTH_SSL_QUITTING) {
					m_auth_state->m_done = 1;
				}
			}
			if( m_auth_state->m_server_status == AUTH_SSL_QUITTING )
			{
				ouch ("Server has rejected our token!\n");
				return static_cast<int>(CondorAuthSSLRetval::Fail);
			}
			if (m_auth_state->m_client_status == AUTH_SSL_QUITTING)
			{
				ouch( "SciToken Authentication while client was sending the token.\n" );
				return static_cast<int>(CondorAuthSSLRetval::Fail);
			}
		}
    } else { // Server
        
        if( init_OpenSSL(  ) != AUTH_SSL_A_OK ) {
            ouch( "Error initializing OpenSSL for authentication\n" );
            m_auth_state->m_server_status = AUTH_SSL_ERROR;
        }
        if( !(m_auth_state->m_ctx = setup_ssl_ctx( true )) ) {
            ouch( "Error initializing server security context\n" );
            m_auth_state->m_server_status = AUTH_SSL_ERROR;
        }
        if( !(m_auth_state->m_conn_in = BIO_new( BIO_s_mem( ) ))
            || !(m_auth_state->m_conn_out = BIO_new( BIO_s_mem( ) )) ) {
            ouch( "Error creating buffer for SSL authentication\n" );
            m_auth_state->m_server_status = AUTH_SSL_ERROR;
        }
        if (!(m_auth_state->m_ssl = (*SSL_new_ptr)(m_auth_state->m_ctx))) {
            ouch("Error creating SSL context\n");
            m_auth_state->m_server_status = AUTH_SSL_ERROR;
        } else {
            // SSL_set_accept_state(ssl); // Do I really have to do this?
            (*SSL_set_bio_ptr)(m_auth_state->m_ssl, m_auth_state->m_conn_in,
				m_auth_state->m_conn_out);
        }
		if( send_status( m_auth_state->m_server_status ) == AUTH_SSL_ERROR ) {
			return static_cast<int>(CondorAuthSSLRetval::Fail);
		}
		CondorAuthSSLRetval tmp_status = authenticate_server_pre(errstack, non_blocking);
		if (tmp_status == CondorAuthSSLRetval::Fail) {
			return static_cast<int>(authenticate_fail());
		}

		return static_cast<int>(tmp_status);
	}
	return static_cast<int>(authenticate_finish(errstack, non_blocking));
}


Condor_Auth_SSL::CondorAuthSSLRetval
Condor_Auth_SSL::authenticate_server_pre(CondorError *errstack, bool non_blocking) {
		m_auth_state->m_phase = Phase::PreConnect;
		auto retval = receive_status( non_blocking, m_auth_state->m_client_status );
		if (retval != CondorAuthSSLRetval::Success) {
			return retval == CondorAuthSSLRetval::Fail ? authenticate_fail() : retval;
		}

        if( m_auth_state->m_client_status != AUTH_SSL_A_OK
            || m_auth_state->m_server_status != AUTH_SSL_A_OK ) {
            dprintf(D_SECURITY, "SSL Auth: SSL Authentication fails; client status is %d; server status is %d; terminating\n", m_auth_state->m_client_status, m_auth_state->m_server_status );
            return authenticate_fail();
        }
        m_auth_state->m_done = 0;
        m_auth_state->m_round_ctr = 0;
		return authenticate_server_connect(errstack, non_blocking);
}


Condor_Auth_SSL::CondorAuthSSLRetval
Condor_Auth_SSL::authenticate_server_connect(CondorError *errstack, bool non_blocking) {
		m_auth_state->m_phase = Phase::Connect;
        while( !m_auth_state->m_done ) {
            if( m_auth_state->m_server_status != AUTH_SSL_HOLDING ) {
                ouch("Trying to accept.\n");
                m_auth_state->m_ssl_status = (*SSL_accept_ptr)( m_auth_state->m_ssl );
                dprintf(D_SECURITY|D_VERBOSE, "Accept returned %d.\n", m_auth_state->m_ssl_status);
            }
            if( m_auth_state->m_ssl_status < 1 ) {
                m_auth_state->m_server_status = AUTH_SSL_QUITTING;
                m_auth_state->m_done = 1;
                m_auth_state->m_err = (*SSL_get_error_ptr)( m_auth_state->m_ssl,
					m_auth_state->m_ssl_status );
                switch( m_auth_state->m_err ) {
                case SSL_ERROR_ZERO_RETURN:
                    ouch("SSL: connection has been closed.\n");
                    break;
                case SSL_ERROR_WANT_READ:
                    ouch("SSL: trying to continue reading.\n");
                    m_auth_state->m_server_status = AUTH_SSL_RECEIVING;
                    m_auth_state->m_done = 0;
                    break;
                case SSL_ERROR_WANT_WRITE:
                    ouch("SSL: trying to continue writing.\n");
                    m_auth_state->m_server_status = AUTH_SSL_SENDING;
                    m_auth_state->m_done = 0;
                    break;
                case SSL_ERROR_WANT_CONNECT:
                case SSL_ERROR_WANT_ACCEPT:
                    ouch("SSL: error want connect/accept.\n");
                    break;
                case SSL_ERROR_WANT_X509_LOOKUP:
                    ouch("SSL: X509_LOOKUP: callback incomplete.\n" );
                    break;
                case SSL_ERROR_SYSCALL:
                    ouch("SSL: Syscall.\n" );
                    break;
                case SSL_ERROR_SSL:
                    dprintf(D_SECURITY, "SSL: library failure: %s\n", (*ERR_error_string_ptr)((*ERR_get_error_ptr)(), NULL));
                    break;
                default:
                    ouch("SSL: unknown error?\n" );
                    break;
                }
            } else {
                m_auth_state->m_server_status = AUTH_SSL_HOLDING;
            }
            dprintf(D_SECURITY|D_VERBOSE,"Round %d.\n", m_auth_state->m_round_ctr);
            if(m_auth_state->m_round_ctr % 2 == 0) {
                auto retval = server_receive_message(non_blocking,
					m_auth_state->m_server_status, m_auth_state->m_buffer,
					m_auth_state->m_conn_in, m_auth_state->m_conn_out,
					m_auth_state->m_client_status );
				if (retval != CondorAuthSSLRetval::Success) {
					return retval == CondorAuthSSLRetval::Fail ? authenticate_fail() : retval;
				}
            } else {
                if(AUTH_SSL_ERROR == server_send_message(
                       m_auth_state->m_server_status, m_auth_state->m_buffer,
						m_auth_state->m_conn_in, m_auth_state->m_conn_out )) {
                    m_auth_state->m_client_status = AUTH_SSL_QUITTING;
                }
            }
            m_auth_state->m_round_ctr++;
            dprintf(D_SECURITY|D_VERBOSE,"Status (c: %d, s: %d)\n", m_auth_state->m_client_status,
				m_auth_state->m_server_status);            
            /*
             * client_status = server_exchange_messages( server_status,
             * buffer,
             * conn_in, conn_out );
             */
            if (m_auth_state->m_client_status == AUTH_SSL_ERROR) {
                m_auth_state->m_client_status = AUTH_SSL_QUITTING;
            }
            if( m_auth_state->m_client_status == AUTH_SSL_HOLDING
                && m_auth_state->m_server_status == AUTH_SSL_HOLDING ) {
                m_auth_state->m_done = 1;
            }
            if( m_auth_state->m_client_status == AUTH_SSL_QUITTING
                || m_auth_state->m_server_status == AUTH_SSL_QUITTING ) {
                ouch( "SSL Authentication failed\n" );
                return authenticate_fail();
            }
        }
        dprintf(D_SECURITY|D_VERBOSE, "Server trying post connection check.\n");
        if ((m_auth_state->m_err = post_connection_check(m_auth_state->m_ssl,
				AUTH_SSL_ROLE_SERVER)) != X509_V_OK) {
            ouch( "Error on check of peer certificate\n" );

            char errbuf[500];
            snprintf(errbuf, 500, "%s\n", X509_verify_cert_error_string(m_auth_state->m_err));
            ouch( errbuf );
            ouch( "Error checking SSL object after connection\n" );
            m_auth_state->m_server_status = AUTH_SSL_QUITTING;
        } else {
            m_auth_state->m_server_status = AUTH_SSL_A_OK;
        }

        if( m_auth_state->m_server_status == AUTH_SSL_QUITTING
            || m_auth_state->m_client_status == AUTH_SSL_QUITTING ) {
            ouch( "SSL Authentication failed\n" );
			// Tell the client that we're bailing
			send_message(AUTH_SSL_QUITTING, m_auth_state->m_buffer, 0);
            return authenticate_fail();
        }
        if(!RAND_bytes(m_auth_state->m_session_key, AUTH_SSL_SESSION_KEY_LEN)) {
            ouch("Couldn't generate session key.\n");
            m_auth_state->m_server_status = AUTH_SSL_QUITTING;
			// Tell the client that we're bailing
			send_message(AUTH_SSL_QUITTING, m_auth_state->m_buffer, 0);
			return authenticate_fail();
        }
        //dprintf(D_SECURITY,"Generated session key: '%s'\n", session_key);

        m_auth_state->m_client_status = m_auth_state->m_server_status = AUTH_SSL_RECEIVING;
        m_auth_state->m_done = 0;
        m_auth_state->m_round_ctr = 0;

		return authenticate_server_key(errstack, non_blocking);
}


Condor_Auth_SSL::CondorAuthSSLRetval
Condor_Auth_SSL::authenticate_server_key(CondorError *errstack, bool non_blocking)
{
		m_auth_state->m_phase = Phase::KeyExchange;
        while(!m_auth_state->m_done) {
            dprintf(D_SECURITY|D_VERBOSE,"Writing round %d.\n", m_auth_state->m_round_ctr);
            if(m_auth_state->m_round_ctr > 256) {
                ouch("Too many rounds exchanging key: quitting.\n");
                m_auth_state->m_done = 1;
                m_auth_state->m_server_status = AUTH_SSL_QUITTING;
                break;
            }
            if( m_auth_state->m_server_status != AUTH_SSL_HOLDING ) {
                m_auth_state->m_ssl_status = (*SSL_write_ptr)(m_auth_state->m_ssl, 
									   m_auth_state->m_session_key, AUTH_SSL_SESSION_KEY_LEN);
            }
            if(m_auth_state->m_ssl_status < 1) {
                m_auth_state->m_err = (*SSL_get_error_ptr)( m_auth_state->m_ssl,
					m_auth_state->m_ssl_status);
                switch( m_auth_state->m_err ) {
                case SSL_ERROR_WANT_READ:
                case SSL_ERROR_WANT_WRITE:
                    dprintf(D_SECURITY|D_VERBOSE, "SSL: continue read/write.\n");
                    m_auth_state->m_done = 0;
                    m_auth_state->m_server_status = AUTH_SSL_RECEIVING;
                    break;
                default:
                    m_auth_state->m_server_status = AUTH_SSL_QUITTING;
                    m_auth_state->m_done = 1;
                    ouch("SSL: error on write.  Can't proceed.\n");
                    break;
                }
            } else {
                dprintf(D_SECURITY|D_VERBOSE, "SSL write has succeeded.\n");
                if(m_auth_state->m_client_status == AUTH_SSL_HOLDING) {
                    m_auth_state->m_done = 1;
                }
                m_auth_state->m_server_status = AUTH_SSL_HOLDING;
            }
            if(m_auth_state->m_round_ctr % 2 == 0) {
                if(AUTH_SSL_ERROR == server_send_message(
                       m_auth_state->m_server_status, m_auth_state->m_buffer,
						m_auth_state->m_conn_in, m_auth_state->m_conn_out )) {
                    m_auth_state->m_client_status = AUTH_SSL_QUITTING;
                }
            } else {
                auto retval = server_receive_message(non_blocking,
                    m_auth_state->m_server_status, m_auth_state->m_buffer,
					m_auth_state->m_conn_in, m_auth_state->m_conn_out,
					m_auth_state->m_client_status );
				if (retval != CondorAuthSSLRetval::Success) {
					return retval == CondorAuthSSLRetval::Fail ? authenticate_fail() : retval;
				}
            }
			m_auth_state->m_round_ctr++;
            dprintf(D_SECURITY|D_VERBOSE, "Status: c: %d, s: %d\n", m_auth_state->m_client_status,
				m_auth_state->m_server_status);
            if(m_auth_state->m_server_status == AUTH_SSL_HOLDING
               && m_auth_state->m_client_status == AUTH_SSL_HOLDING) {
                m_auth_state->m_done = 1;
            }
            if(m_auth_state->m_client_status == AUTH_SSL_QUITTING) {
                m_auth_state->m_done = 1;
            }
        }
        if( m_auth_state->m_server_status == AUTH_SSL_QUITTING
            || m_auth_state->m_client_status == AUTH_SSL_QUITTING ) {
            ouch( "SSL Authentication failed at key exchange.\n" );
            return authenticate_fail();
        }
        setup_crypto( m_auth_state->m_session_key, AUTH_SSL_SESSION_KEY_LEN );
		if (m_scitokens_mode) {
			m_auth_state->m_client_status = m_auth_state->m_server_status = AUTH_SSL_RECEIVING;
			m_auth_state->m_done = 0;
			m_auth_state->m_round_ctr = 0;

			return authenticate_server_scitoken(errstack, non_blocking);
		}
		return authenticate_finish(errstack, non_blocking);
}


Condor_Auth_SSL::CondorAuthSSLRetval
Condor_Auth_SSL::authenticate_server_scitoken(CondorError *errstack, bool non_blocking)
{
	m_auth_state->m_phase = Phase::SciToken;
	std::vector<char> token_contents;
	while(!m_auth_state->m_done) {
		dprintf(D_SECURITY|D_VERBOSE,"Reading SciTokens round %d.\n", m_auth_state->m_round_ctr);
		if(m_auth_state->m_round_ctr > 256) {
			ouch("Too many rounds exchanging SciToken: quitting.\n");
			m_auth_state->m_done = 1;
			m_auth_state->m_server_status = AUTH_SSL_QUITTING;
			break;
		}
		if( m_auth_state->m_server_status != AUTH_SSL_HOLDING ) {
			if (m_auth_state->m_token_length == -1) {
				uint32_t token_length = 0;
				m_auth_state->m_ssl_status = SSL_peek_ptr(m_auth_state->m_ssl,
					static_cast<void*>(&token_length), sizeof(token_length));
				if (m_auth_state->m_ssl_status >= 1) {
					m_auth_state->m_token_length = ntohl(token_length);
					dprintf(D_SECURITY|D_FULLDEBUG, "Peeked at the sent token; "
						"%u bytes long; SSL status %d.\n",
						m_auth_state->m_token_length, m_auth_state->m_ssl_status);
				}
			}
			if (m_auth_state->m_token_length >= 0) {
				token_contents.resize(m_auth_state->m_token_length + sizeof(uint32_t), 0);
				m_auth_state->m_ssl_status = (*SSL_read_ptr)(m_auth_state->m_ssl,
					static_cast<void*>(&token_contents[0]),
					m_auth_state->m_token_length + sizeof(uint32_t));
			}
		}
		if(m_auth_state->m_ssl_status < 1) {
			m_auth_state->m_err = (*SSL_get_error_ptr)( m_auth_state->m_ssl,
				m_auth_state->m_ssl_status);
			switch( m_auth_state->m_err ) {
			case SSL_ERROR_WANT_READ:
			case SSL_ERROR_WANT_WRITE:
				dprintf(D_SECURITY|D_VERBOSE, "SciToken: continue read/write.\n");
				m_auth_state->m_done = 0;
				m_auth_state->m_server_status = AUTH_SSL_RECEIVING;
				break;
			default:
				m_auth_state->m_server_status = AUTH_SSL_QUITTING;
				m_auth_state->m_done = 1;
				dprintf(D_SECURITY, "SciToken: error on read (%ld).  Can't proceed.\n",
					m_auth_state->m_err);
				break;
			}
		} else {
			dprintf(D_SECURITY|D_VERBOSE, "SciToken SSL read is successful.\n");
			m_client_scitoken =
				std::string(&token_contents[sizeof(uint32_t)], m_auth_state->m_token_length);
			if(m_auth_state->m_client_status == AUTH_SSL_HOLDING) {
				m_auth_state->m_done = 1;
			}
			if (server_verify_scitoken(errstack)) {
				m_auth_state->m_server_status = AUTH_SSL_HOLDING;
			} else {
				m_auth_state->m_server_status = AUTH_SSL_QUITTING;
			}


			// We don't currently go back and try another authentication method
			// if authorization fails, so check for a succesful mapping here.
			//
			// We can't delay this info authentication_finish() because we
			// need to be able to tell the client that the authN failed.
			std::string canonical_user;
			Authentication::load_map_file();
			auto global_map_file = Authentication::getGlobalMapFile();
			bool mapFailed = true;
			if( global_map_file != NULL ) {
				mapFailed = global_map_file->GetCanonicalization( "SCITOKENS", m_scitokens_auth_name, canonical_user );
			}
			if( mapFailed ) {
				dprintf(D_ERROR, "Failed to map SCITOKENS authenticated identity '%s', failing authentication to give another authentication method a go.\n", m_scitokens_auth_name.c_str() );

				m_auth_state->m_server_status = AUTH_SSL_QUITTING;
			} else {
				dprintf(D_SECURITY|D_VERBOSE, "Mapped SCITOKENS authenticated identity '%s' to %s, assuming authorization will succeed.\n", m_scitokens_auth_name.c_str(), canonical_user.c_str() );
			}
		}
		if(m_auth_state->m_round_ctr % 2 == 1) {
			if(AUTH_SSL_ERROR == server_send_message(
				m_auth_state->m_server_status, m_auth_state->m_buffer,
				m_auth_state->m_conn_in, m_auth_state->m_conn_out ))
			{
				m_auth_state->m_client_status = AUTH_SSL_QUITTING;
			}
		} else {
			auto retval = server_receive_message(non_blocking,
				m_auth_state->m_server_status, m_auth_state->m_buffer,
				m_auth_state->m_conn_in, m_auth_state->m_conn_out,
				m_auth_state->m_client_status );
			if (retval != CondorAuthSSLRetval::Success) {
				return retval == CondorAuthSSLRetval::Fail ? authenticate_fail() : retval;
			}
		}
		m_auth_state->m_round_ctr++;
		dprintf(D_SECURITY|D_VERBOSE, "SciToken exchange server status: c: %d, s: %d\n", m_auth_state->m_client_status,
				m_auth_state->m_server_status);
		if(m_auth_state->m_server_status == AUTH_SSL_HOLDING
			&& m_auth_state->m_client_status == AUTH_SSL_HOLDING)
		{
			m_auth_state->m_done = 1;
		}
		if(m_auth_state->m_client_status == AUTH_SSL_QUITTING) {
			m_auth_state->m_done = 1;
		}
	}
	if( m_auth_state->m_server_status == AUTH_SSL_QUITTING
		|| m_auth_state->m_client_status == AUTH_SSL_QUITTING )
	{
		ouch( "SciToken Authentication failed at token exchange.\n" );
		return authenticate_fail();
	}
	return authenticate_finish(errstack, non_blocking);
}


bool
Condor_Auth_SSL::server_verify_scitoken(CondorError* errstack)
{
	std::string issuer, subject;
	long long expiry;
	std::vector<std::string> bounding_set;
	std::vector<std::string> groups, scopes;
	std::string jti;
	if (!htcondor::validate_scitoken(m_client_scitoken, issuer, subject, expiry,
		bounding_set, groups, scopes, jti, mySock_->getUniqueId(), *errstack))
	{
		dprintf(D_SECURITY, "SCITOKENS error: %s\n", errstack->message(0));
		return false;
	}
	classad::ClassAd ad;
	if (!groups.empty()) {
		std::stringstream ss;
		bool first = true;
		for (const auto &grp : groups) {
			ss << (first ? "" : ",") << grp;
			first = false;
		}
		ad.InsertAttr(ATTR_TOKEN_GROUPS, ss.str());
	}
		// These are *not* the same as authz; the authz are filtered (and stripped)
		// for the prefix condor:/
	if (!scopes.empty()) {
		std::stringstream ss;
		bool first = true;
		for (const auto &scope : scopes) {
			ss << (first ? "" : ",") << scope;
			first = false;
		}
		ad.InsertAttr(ATTR_TOKEN_SCOPES, ss.str());
	}
	if (!jti.empty()) {
		ad.InsertAttr(ATTR_TOKEN_ID, jti);
	}
	ad.InsertAttr(ATTR_TOKEN_ISSUER, issuer);
	ad.InsertAttr(ATTR_TOKEN_SUBJECT, subject);
	if (!bounding_set.empty()) {
		std::stringstream ss;
		for (const auto &auth : bounding_set) {
			dprintf(D_SECURITY|D_FULLDEBUG,
				"Found SciToken condor authorization: %s\n",
				auth.c_str());
			ss << auth << ",";
		}
		ad.InsertAttr(ATTR_SEC_LIMIT_AUTHORIZATION, ss.str());
	}
	mySock_->setPolicyAd(ad);
	m_scitokens_auth_name = issuer + "," + subject;
	return true;
}

Condor_Auth_SSL::CondorAuthSSLRetval
Condor_Auth_SSL::authenticate_finish(CondorError * /*errstack*/, bool /*non_blocking*/)
{
	Condor_Auth_SSL::CondorAuthSSLRetval retval = CondorAuthSSLRetval::Success;
	setRemoteDomain( UNMAPPED_DOMAIN );
	if (m_scitokens_mode) {
		setRemoteUser("scitokens");
		setAuthenticatedName( m_scitokens_auth_name.c_str() );
	} else {
		MyString subjectname = get_peer_identity(m_auth_state->m_ssl);
		if (subjectname.empty()) {
			setRemoteUser("unauthenticated");
			setAuthenticatedName("unauthenticated");
		} else {
			setRemoteUser("ssl");
			setAuthenticatedName(subjectname.c_str());
		}
	}

	dprintf(D_SECURITY,"SSL authentication succeeded to %s\n", getAuthenticatedName());
	m_auth_state.reset();
	return retval;
}


Condor_Auth_SSL::CondorAuthSSLRetval
Condor_Auth_SSL::authenticate_fail()
{
	m_auth_state.reset();
	return CondorAuthSSLRetval::Fail;
}


int Condor_Auth_SSL::isValid() const
{
	if ( m_crypto && m_crypto_state ) {
		return TRUE;
	} else {
		return FALSE;
	}
}

bool
Condor_Auth_SSL::setup_crypto(unsigned char* key, const int keylen)
{
		// get rid of any old crypto object
	if ( m_crypto ) delete m_crypto;
	m_crypto = NULL;

	if ( m_crypto_state ) delete m_crypto_state;
	m_crypto_state = NULL;

	if ( !key || !keylen ) {
		// cannot setup anything without a key
		return false;
	}

		// This could be 3des -- maybe we should use "best crypto" indirection.
	KeyInfo thekey(key, keylen, CONDOR_3DES, 0);
	m_crypto = new Condor_Crypt_3des();
	if ( m_crypto ) {
		m_crypto_state = new Condor_Crypto_State(CONDOR_3DES,thekey);
		// if this failed, clean up other mem
		if ( !m_crypto_state ) {
			delete m_crypto;
			m_crypto = NULL;
		}
	}

	return m_crypto ? true : false;
}

bool
Condor_Auth_SSL::encrypt(const unsigned char* input,
					int input_len, unsigned char* & output, int& output_len)
{
	return encrypt_or_decrypt(true,input,input_len,output,output_len);
}

bool
Condor_Auth_SSL::decrypt(const unsigned char* input, int input_len,
							unsigned char* & output, int& output_len)
{
	return encrypt_or_decrypt(false,input,input_len,output,output_len);
}

bool
Condor_Auth_SSL::encrypt_or_decrypt(bool want_encrypt, 
									   const unsigned char* input,
									   int input_len, 
									   unsigned char* &output, 
									   int &output_len)
{
	bool result;
	
		// clean up any old buffers that perhaps were left over
	if ( output ) free(output);
	output = NULL;
	output_len = 0;
	
		// check some intput params
	if (!input || input_len < 1) {
		return false;
	}
	
		// make certain we got a crypto object
	if (!m_crypto || !m_crypto_state) {
		return false;
	}

		// do the work
	m_crypto_state->reset();
	if (want_encrypt) {
		result = m_crypto->encrypt(m_crypto_state, input,input_len,output,output_len);
	} else {
		result = m_crypto->decrypt(m_crypto_state, input,input_len,output,output_len);
	}
	
		// mark output_len as zero upon failure
	if (!result) {
		output_len = 0;
	}

		// an output_len of zero means failure; cleanup and return
	if ( output_len == 0 ) {
		if ( output ) free(output);
		output = NULL;
		return false;
	} 
	
		// if we made it here, we're golden!
	return true;
}

int 
Condor_Auth_SSL::wrap(const char *   input,
						 int      input_len, 
						 char*&   output, 
						 int&     output_len)
{
	bool result;
	const unsigned char* in = (const unsigned char*)input;
	unsigned char* out = (unsigned char*)output;
	result = encrypt(in,input_len,out,output_len);
	
	output = (char *)out;
	
	return result ? TRUE : FALSE;
}

int 
Condor_Auth_SSL::unwrap(const char *   input,
						   int      input_len, 
						   char*&   output, 
						   int&     output_len)
{
	bool result;
	const unsigned char* in = (const unsigned char*)input;
	unsigned char* out = (unsigned char*)output;
	
	result = decrypt(in,input_len,out,output_len);
	
	output = (char *)out;
	
	return result ? TRUE : FALSE;
}


/*
 * This works on Linux.
 */
/*int seed_pnrg(void)
{
    if (!RAND_load_file("/dev/urandom", 1024))
        return 0;
    return 1;
}*/

int Condor_Auth_SSL :: init_OpenSSL(void)
{
#if OPENSSL_VERSION_NUMBER < 0x10100000L || defined(LIBRESSL_VERSION_NUMBER)
    if (!(*SSL_library_init_ptr)()) {
        return AUTH_SSL_ERROR;
    }
    (*SSL_load_error_strings_ptr)();
#else
    if (!(*OPENSSL_init_ssl_ptr)(OPENSSL_INIT_LOAD_SSL_STRINGS \
                               | OPENSSL_INIT_LOAD_CRYPTO_STRINGS, NULL)) {
        return AUTH_SSL_ERROR;
    }
#endif
    // seed_pnrg(); TODO: 
    return AUTH_SSL_A_OK;
}


std::string get_x509_encoded(X509 *cert)
{
	std::unique_ptr<BIO, decltype(&BIO_free)> b64( BIO_new(BIO_f_base64()), &BIO_free);
	BIO_set_flags(b64.get(), BIO_FLAGS_BASE64_NO_NL);
	if (!b64.get()) {return "";}

	decltype(b64) mem(BIO_new(BIO_s_mem()), &BIO_free);
	if (!mem.get()) {return "";}
	BIO_push(b64.get(), mem.get());

	if (1 != i2d_X509_bio(b64.get(), cert)) {
		dprintf(D_SECURITY, "Failed to base64 encode certificate.\n");
		return "";
	}
	// Ensure that the final base64 block is written to underlying memory.
	BIO_flush(b64.get());

	char* dt;
	auto len = BIO_get_mem_data(mem.get(), &dt);

	return std::string(dt, len);
}


int verify_callback(int ok, X509_STORE_CTX *store)
{
    char data[256];
 
    if (!ok) {
        X509 *cert = X509_STORE_CTX_get_current_cert(store);
        int  depth = X509_STORE_CTX_get_error_depth(store);
        int  err = X509_STORE_CTX_get_error(store);

        dprintf( D_SECURITY, "-Error with certificate at depth: %i\n", depth );
        X509_NAME_oneline( X509_get_issuer_name( cert ), data, 256 );
        dprintf( D_SECURITY, "  issuer   = %s\n", data );
        X509_NAME_oneline( X509_get_subject_name( cert ), data, 256 );
	std::string dn(data);
        dprintf( D_SECURITY, "  subject  = %s\n", data );
        dprintf( D_SECURITY, "  err %i:%s\n", err, X509_verify_cert_error_string( err ) );

		const SSL* ssl = (const SSL*)(*X509_STORE_CTX_get_ex_data_ptr)(store, (*SSL_get_ex_data_X509_STORE_CTX_idx_ptr)());
		Condor_Auth_SSL::LastVerifyError *verify_ptr = (Condor_Auth_SSL::LastVerifyError *)(g_last_verify_error_index >= 0 ? (*SSL_get_ex_data_ptr)(ssl, g_last_verify_error_index) : nullptr);
		if (verify_ptr) verify_ptr->m_skip_error = 0;

		if (verify_ptr && ((err == X509_V_ERR_DEPTH_ZERO_SELF_SIGNED_CERT) ||
			(err == X509_V_ERR_SELF_SIGNED_CERT_IN_CHAIN) ||
			(err == X509_V_ERR_UNABLE_TO_GET_ISSUER_CERT_LOCALLY) ||
			(err == X509_V_ERR_UNABLE_TO_GET_ISSUER_CERT)))
		{
			bool is_permitted;
			std::string method, method_info;
			auto encoded_cert = get_x509_encoded(cert);
			bool is_ca_cert = (err == X509_V_ERR_UNABLE_TO_GET_ISSUER_CERT_LOCALLY) || (err == X509_V_ERR_UNABLE_TO_GET_ISSUER_CERT) ||
				(err == X509_V_ERR_SELF_SIGNED_CERT_IN_CHAIN);

			auto host_alias = *(verify_ptr->m_host_alias);
			if (!encoded_cert.empty() &&
				htcondor::get_known_hosts_first_match(host_alias, is_permitted,
					method, method_info))
			{
				if (is_permitted && method == "SSL")
				{
					if (method_info == encoded_cert) {
						dprintf(D_SECURITY, "Skipping validation error as this is a known host.\n");
						verify_ptr->m_skip_error = err;
						verify_ptr->m_used_known_host = true;
						return 1;
					} else {
						// We aren't going to accept this - there's an earlier entry for this host;
						// however, we want to record that we saw it.
						dprintf(D_SECURITY, "Recording the SSL certificate in the known_hosts file.\n");
						htcondor::add_known_hosts(host_alias, false, "SSL", encoded_cert);
					}
				}
			} else if (!encoded_cert.empty()) {
				bool permitted = param_boolean("BOOTSTRAP_SSL_SERVER_TRUST", false);
				dprintf(D_SECURITY, "Adding remote host as known host with trust set to %s"
					".\n", permitted ? "on" : "off");
				// Provide an opportunity for users to manually confirm the SSL fingerprint.
				if (!permitted && (get_mySubSystem()->isType(SUBSYSTEM_TYPE_TOOL) ||
					get_mySubSystem()->isType(SUBSYSTEM_TYPE_SUBMIT)) && isatty(0))
				{
					unsigned char md[EVP_MAX_MD_SIZE];
					auto digest = EVP_get_digestbyname("sha256");
					unsigned int len;
					if (1 != (*X509_digest_ptr)(cert, digest, md, &len)) {
						dprintf(D_SECURITY, "Failed to create a digest of the provided X.509 certificate.\n");
						return ok;
					}
					std::stringstream ss;
					ss << std::hex << std::setw(2) << std::setfill('0');
					bool first = true;
					for (unsigned idx = 0; idx < len; idx++) {
						if (!first) ss << ":";
						ss << std::setw(2) << static_cast<int>(md[idx]);
						first = false;
					}
					std::string fingerprint = ss.str();

					permitted = htcondor::ask_cert_confirmation(host_alias, fingerprint, dn, is_ca_cert);
				}
				htcondor::add_known_hosts(host_alias, permitted, "SSL", encoded_cert);
				std::string method;
				if (permitted && htcondor::get_known_hosts_first_match(host_alias,
					permitted, method, encoded_cert) && method == "SSL")
				{
					dprintf(D_ALWAYS, "Skipping validation error as this is a known host.\n");
					verify_ptr->m_skip_error = err;
					verify_ptr->m_used_known_host = true;
					return 1;
				}
			}
		}
    }
 
    return ok;
}

int Condor_Auth_SSL :: send_status( int status )
{
    mySock_ ->encode( );
    if( !(mySock_ ->code( status ))
        || !(mySock_ ->end_of_message( )) ) {
        ouch( "Error communicating status\n" );
        return AUTH_SSL_ERROR;
    }
    return AUTH_SSL_A_OK;
}

Condor_Auth_SSL::CondorAuthSSLRetval
Condor_Auth_SSL :: receive_status( bool non_blocking, int &status )
{
	if (non_blocking && !mySock_->readReady()) {
		return CondorAuthSSLRetval::WouldBlock;
	}
    mySock_ ->decode( );
    if( !(mySock_ ->code( status ))
        || !(mySock_ ->end_of_message( )) ) {
        ouch( "Error communicating status\n" );
        return CondorAuthSSLRetval::Fail;
    }
    return CondorAuthSSLRetval::Success;
}
    

int Condor_Auth_SSL :: client_share_status( int client_status )
{
    int server_status;
	CondorAuthSSLRetval retval = receive_status( false,  server_status );
    if( retval != CondorAuthSSLRetval::Success ) {
        return static_cast<int>(retval);
    }
    if( send_status( client_status ) == AUTH_SSL_ERROR ) {
        return AUTH_SSL_ERROR;
    }
    return server_status;
}


int Condor_Auth_SSL :: send_message( int status, char *buf, int len )
{

    char *send = buf;

    dprintf(D_SECURITY|D_VERBOSE, "Send message (%d).\n", status );
    mySock_ ->encode( );
    if( !(mySock_ ->code( status ))
        || !(mySock_ ->code( len ))
        || !(len == (mySock_ ->put_bytes( send, len )))
        || !(mySock_ ->end_of_message( )) ) {
        ouch( "Error communicating with peer.\n" );
        return AUTH_SSL_ERROR;
    }
    return AUTH_SSL_A_OK;
}

Condor_Auth_SSL::CondorAuthSSLRetval
Condor_Auth_SSL :: receive_message( bool non_blocking, int &status, int &len, char *buf )
{
	if (non_blocking && !mySock_->readReady()) {
		dprintf(D_SECURITY|D_VERBOSE, "SSL Auth: Would block when trying to receive message\n");
		return CondorAuthSSLRetval::WouldBlock;
	}
    dprintf(D_SECURITY|D_VERBOSE, "SSL Auth: Receive message.\n");
    mySock_ ->decode( );
    if( !(mySock_ ->code( status ))
        || !(mySock_ ->code( len ))
        || !(len <= AUTH_SSL_BUF_SIZE)
        || !(len == (mySock_ ->get_bytes( buf, len )))
        || !(mySock_ ->end_of_message( )) ) {
        ouch( "Error communicating with peer.\n" );
        return CondorAuthSSLRetval::Fail;
    }
    dprintf(D_SECURITY|D_VERBOSE, "Received message (%d).\n", status );
    return CondorAuthSSLRetval::Success;
}

Condor_Auth_SSL::CondorAuthSSLRetval
Condor_Auth_SSL :: server_receive_message( bool non_blocking, int /* server_status */,
	char *buf, BIO *conn_in, BIO * /* conn_out */, int &client_status)
{
    int len;
    int rv;
    int written;
	auto retval = receive_message( non_blocking, client_status, len, buf );
    if( retval != CondorAuthSSLRetval::Success ) {
        return retval;
    }
//    if( client_status == AUTH_SSL_SENDING) {
        if( len > 0 ) {
            written = 0;
            while( written < len ) {
                rv =  BIO_write( conn_in, buf, len );
                if( rv <= 0 ) {
                    ouch( "Couldn't write connection data into bio\n" );
                    return CondorAuthSSLRetval::Fail;
                    break;
                }
                written += rv;
            }
        }
//    }
    return CondorAuthSSLRetval::Success;
}
int Condor_Auth_SSL :: server_send_message( int server_status, char *buf, BIO * /* conn_in */, BIO *conn_out )
{
    int len;
    // Read from server's conn_out into buffer to send to client.
    buf[0] = 0; // just in case we don't read anything
    len = BIO_read( conn_out, buf, AUTH_SSL_BUF_SIZE );
    if (len < 0) {
        len = 0;
    }
    if( send_message( server_status, buf, len ) == AUTH_SSL_ERROR ) {
        return AUTH_SSL_ERROR;
    }
    return AUTH_SSL_A_OK;
}


Condor_Auth_SSL::CondorAuthSSLRetval
Condor_Auth_SSL :: server_exchange_messages( bool non_blocking, int server_status, char *buf,
	BIO *conn_in, BIO *conn_out, int &client_status )
{
    dprintf(D_SECURITY|D_VERBOSE, "SSL Auth: Server exchange messages.\n");
    if(server_send_message( server_status, buf, conn_in, conn_out )
       == AUTH_SSL_ERROR ) {
        return CondorAuthSSLRetval::Fail;
    }
    return server_receive_message( non_blocking, server_status, buf, conn_in, conn_out,
		client_status );
}

int Condor_Auth_SSL :: client_send_message( int client_status, char *buf, BIO * /* conn_in */, BIO *conn_out )
{
    int len = 0;
    buf[0] = 0; // just in case we don't read anything
    len = BIO_read( conn_out, buf, AUTH_SSL_BUF_SIZE );
    if(len < 0) {
        len = 0;
    }
    if( send_message( client_status, buf, len ) == AUTH_SSL_ERROR ) {
        return AUTH_SSL_ERROR;
    }
    return AUTH_SSL_A_OK;
}
int Condor_Auth_SSL :: client_receive_message( int /* client_status */, char *buf, BIO *conn_in, BIO * /* conn_out */ )
{
    int server_status;
    int len = 0;
    int rv;
    int written;
	auto retval = receive_message( false, server_status, len, buf );
    if( retval != CondorAuthSSLRetval::Success ) {
        return static_cast<int>(retval);
    }

    if( len > 0 ) {
        written = 0;
        while( written < len ) {
            rv =  BIO_write( conn_in, buf, len );
            if( rv <= 0 ) {
                ouch( "Couldn't write connection data into bio\n" );
                return AUTH_SSL_ERROR;
                break;
            }
            written += rv;
        }
    }
    return server_status;   
}
int Condor_Auth_SSL :: client_exchange_messages( int client_status, char *buf, BIO *conn_in, BIO *conn_out )
{
    int server_status = AUTH_SSL_ERROR;
    dprintf(D_SECURITY|D_VERBOSE, "SSL Auth: Client exchange messages.\n");
    if(( server_status = client_receive_message(
             client_status, buf, conn_in, conn_out ))
       == AUTH_SSL_ERROR ) {
        return AUTH_SSL_ERROR;
    }
    if( client_send_message(
            client_status, buf, conn_in, conn_out )
        == AUTH_SSL_ERROR) {
        return AUTH_SSL_ERROR;
    }
    return server_status;
}


long Condor_Auth_SSL :: post_connection_check(SSL *ssl, int role )
{
	X509      *cert;
	std::string fqdn;
	bool success = false;
	ouch("post_connection_check.\n");

 
    /* Checking the return from SSL_get_peer_certificate here is not
     * strictly necessary.  With our example programs, it is not
     * possible for it to return NULL.  However, it is good form to
     * check the return since it can return NULL if the examples are
     * modified to enable anonymous ciphers or for the server to not
     * require a client certificate.
     * (Comment from book.  -Ian)
     */
	cert = (*SSL_get_peer_certificate_ptr)(ssl);
	if( cert == NULL ) {
		if (mySock_->isClient()) {
			dprintf(D_SECURITY,"SSL_get_peer_certificate returned null.\n" );
			goto err_occured;
		} else if (!m_scitokens_mode && param_boolean("AUTH_SSL_REQUIRE_CLIENT_CERTIFICATE", false)) {
			dprintf(D_SECURITY,"SSL Auth: Anonymous client is not allowed.\n");
			goto err_occured;
		} else {
			dprintf(D_SECURITY, "SSL Auth: Anonymous client is allowed; not checking.\n");
			return X509_V_OK;
		}
	}
	dprintf(D_SECURITY|D_VERBOSE, "SSL_get_peer_certificate returned data.\n" );

    /* What follows is working code based on examples from the book
       "Network Programming with OpenSSL."  The point of this code
       is to determine that the certificate is a valid host certificate
       for the server side.  It's more complicated than simply extracting
       the CN and comparing it to the host name.

       -Ian
     */
       
	if(role == AUTH_SSL_ROLE_SERVER) {
		X509_free( cert );
		long rc = (*SSL_get_verify_result_ptr)( ssl );
		if (rc == X509_V_OK && param_boolean("AUTH_SSL_REQUIRE_CLIENT_MAPPING", false)) {
			MyString peer_dn = get_peer_identity(m_auth_state->m_ssl);
			if (peer_dn.empty()) {
				dprintf(D_SECURITY, "Client has no SSL authenticated identity, failing authentication to give another authentication method a go.\n");
				return X509_V_ERR_APPLICATION_VERIFICATION;
			}
			MyString canonical_user;
			Authentication::load_map_file();
			auto global_map_file = Authentication::getGlobalMapFile();
			bool mapFailed = true;
			if (global_map_file != nullptr) {
				mapFailed = global_map_file->GetCanonicalization("SSL", peer_dn, canonical_user);
			}
			if (mapFailed) {
				dprintf(D_SECURITY, "Failed to map SSL authenticated identity '%s', failing authentication to give another authentication method a go.\n", peer_dn.c_str());
				return X509_V_ERR_APPLICATION_VERIFICATION;
			}
		}
		ouch("Server role: returning from post connection check.\n");
<<<<<<< HEAD

		return (*SSL_get_verify_result_ptr)( ssl );
=======
		return rc;
>>>>>>> 7818a448
	} // else ROLE_CLIENT: check dns (arg 2) against CN and the SAN

	if (param_boolean("SSL_SKIP_HOST_CHECK", false)) {
		success = true;
		goto success;
	}

	// Client must know what host it is trying to talk to in order for us to verify the SAN / CN.
	fqdn = m_host_alias;
	if (fqdn.empty()) {
		dprintf(D_SECURITY, "No SSL host name specified.\n");
		goto err_occured;
	}
	{
			// First, look at the SAN; RFC 1035 limits each FQDN to 255 characters.
		char san_fqdn[256];

		auto gens = static_cast<GENERAL_NAMES *>(X509_get_ext_d2i(cert,
		NID_subject_alt_name, NULL, NULL));
		if (!gens) goto skip_san;

		for (int idx = 0; idx < sk_GENERAL_NAME_num(gens); idx++) {
			auto gen = sk_GENERAL_NAME_value(gens, idx);
			// We only consider alt names of type DNS
			if (gen->type != GEN_DNS) continue;
			auto cstr = gen->d.dNSName;
				// DNS names must be an IA5 string.
			if (ASN1_STRING_type(cstr) != V_ASN1_IA5STRING) continue;
			int san_fqdn_len = ASN1_STRING_length(cstr);
				// Suspiciously long FQDN; skip.
			if (san_fqdn_len > 255) continue;
				// ASN1_STRING_data is deprecated in newer SSLs due to an incorrect signature.
#if OPENSSL_VERSION_NUMBER < 0x10100000L || defined(LIBRESSL_VERSION_NUMBER)
			memcpy(san_fqdn, ASN1_STRING_data(cstr), san_fqdn_len);
#else
			memcpy(san_fqdn, ASN1_STRING_get0_data(cstr), san_fqdn_len);
#endif
			san_fqdn[san_fqdn_len] = '\0';
			if (strlen(san_fqdn) != static_cast<size_t>(san_fqdn_len)) // Avoid embedded null's.
				continue;
			if (hostname_match(san_fqdn, fqdn.c_str())) {
				dprintf(D_SECURITY, "SSL host check: host alias %s matches certificate SAN %s.\n",
					fqdn.c_str(), san_fqdn);
				success = true;
				break;
			} else {
				dprintf(D_SECURITY|D_FULLDEBUG,
					"SSL host check: host alias %s DOES NOT match certificate SAN %s.\n",
					fqdn.c_str(), san_fqdn);
			}
		}
		sk_GENERAL_NAME_pop_free(gens, GENERAL_NAME_free);
		if (!success) {
			dprintf(D_SECURITY|D_FULLDEBUG, "Certificate subjectAltName does not match hostname %s.\n",
				fqdn.c_str());
		}
	}

skip_san:
	{
		char cn_fqdn[256];
		X509_NAME *subj = nullptr;
		if (!success && (subj = X509_get_subject_name(cert)) &&
			X509_NAME_get_text_by_NID(subj, NID_commonName, cn_fqdn, 256) > 0)
		{
		        cn_fqdn[255] = '\0';
			dprintf(D_SECURITY|D_FULLDEBUG, "Common Name: '%s'; host: '%s'\n", cn_fqdn, fqdn.c_str());
			if (strcasecmp(cn_fqdn, fqdn.c_str()) != 0) {
				dprintf(D_SECURITY, "Certificate common name (CN), %s, does not match host %s.\n",
					cn_fqdn, fqdn.c_str());
				goto err_occured;
			} else {
				success = true;
			}
		} else if (!success) {
			dprintf(D_SECURITY|D_FULLDEBUG, "Unable to extract CN from certificate.\n");
			goto err_occured;
		}
	}

	if (mySock_->isClient()) {
		std::unique_ptr<BIO, decltype(&BIO_free)> bio(BIO_new( BIO_s_mem() ), BIO_free);

		if (!PEM_write_bio_X509(bio.get(), cert)) {
			dprintf(D_SECURITY, "Unable to convert server host cert to PEM format.\n");
			goto err_occured;
		}
		char *pem_raw;
		auto len = BIO_get_mem_data(bio.get(), &pem_raw);
		if (len) {
			classad::ClassAd ad;
			ad.InsertAttr(ATTR_SERVER_PUBLIC_CERT, pem_raw, len);
			mySock_->setPolicyAd(ad);
		}
	}

success:
	if (success) {
		dprintf(D_SECURITY|D_VERBOSE, "SSL Auth: Server checks out; returning SSL_get_verify_result.\n");
    
		X509_free(cert);

		auto verify_result = (*SSL_get_verify_result_ptr)( ssl );

		if ((verify_result == X509_V_OK) && mySock_->isClient() && !m_host_alias.empty() &&
			!m_last_verify_error.m_used_known_host)
		{
			htcondor::add_known_hosts(m_host_alias, true, "SSL", "@trusted");
		}

		if (m_last_verify_error.m_skip_error == verify_result) return X509_V_OK;
		return verify_result;
	}

err_occured:
    if (cert)
        X509_free(cert);
    return X509_V_ERR_APPLICATION_VERIFICATION;
}

std::string Condor_Auth_SSL::get_peer_identity(SSL *ssl)
{
	char subjectname[1024];
	X509 *peer = (*SSL_get_peer_certificate_ptr)(ssl);
	if (peer) {
		BASIC_CONSTRAINTS *bs = nullptr;
		PROXY_CERT_INFO_EXTENSION *pci = (PROXY_CERT_INFO_EXTENSION *)X509_get_ext_d2i(peer, NID_proxyCertInfo, NULL, NULL);
		if (pci) {
			PROXY_CERT_INFO_EXTENSION_free(pci);
			STACK_OF(X509)* chain = nullptr;
#if OPENSSL_VERSION_NUMBER < 0x10100000L || defined(LIBRESSL_VERSION_NUMBER)
			chain = (*SSL_get_peer_cert_chain_ptr)(ssl);
#else
			chain = (*SSL_get0_verified_chain_ptr)(ssl);
#endif
			for (int n = 0; n < sk_X509_num(chain); n++) {
				X509* cert = sk_X509_value(chain, n);
				bs = (BASIC_CONSTRAINTS *)X509_get_ext_d2i(cert, NID_basic_constraints, NULL, NULL);
				pci = (PROXY_CERT_INFO_EXTENSION *)X509_get_ext_d2i(cert, NID_proxyCertInfo, NULL, NULL);
				if (!pci && !(bs && bs->ca)) {
					X509_NAME_oneline(X509_get_subject_name(cert), subjectname, sizeof(subjectname));
				}
				if (bs) {
					BASIC_CONSTRAINTS_free(bs);
				}
				if (pci) {
					PROXY_CERT_INFO_EXTENSION_free(pci);
				}
			}
			dprintf(D_SECURITY, "AUTHENTICATE: Peer's certificate is a proxy. Using identity '%s'\n", subjectname);
		} else {
			X509_NAME_oneline(X509_get_subject_name(peer), subjectname, sizeof(subjectname));
		}
		X509_free(peer);
	}
	return subjectname;
}

SSL_CTX *Condor_Auth_SSL :: setup_ssl_ctx( bool is_server )
{
    SSL_CTX *ctx       = NULL;
    char *cafile       = NULL;
    char *cadir        = NULL;
    char *certfile     = NULL;
    char *keyfile      = NULL;
    char *cipherlist   = NULL;
    X509_VERIFY_PARAM *verify_param = nullptr;
    bool i_need_cert   = is_server;
    bool allow_peer_proxy = false;

		// Ensure the verification state is reset.
	m_last_verify_error.m_used_known_host = false;
	m_last_verify_error.m_skip_error = -1;
	m_last_verify_error.m_host_alias = &m_host_alias;

		// Not sure where we want to get these things from but this
		// will do for now.
	if( is_server ) {
		cafile     = param( AUTH_SSL_SERVER_CAFILE_STR );
		cadir      = param( AUTH_SSL_SERVER_CADIR_STR );
		certfile   = param( AUTH_SSL_SERVER_CERTFILE_STR );
		keyfile    = param( AUTH_SSL_SERVER_KEYFILE_STR );
		allow_peer_proxy = param_boolean("AUTH_SSL_ALLOW_CLIENT_PROXY", false);
	} else {
		cafile     = param( AUTH_SSL_CLIENT_CAFILE_STR );
		cadir      = param( AUTH_SSL_CLIENT_CADIR_STR );
		if (m_scitokens_mode) {
			param( m_scitokens_file, "SCITOKENS_FILE" );
			// Only load the provided cert if we're not overriding the
			// default credential.  All non-default credential owners
			// will auth anonymously.
		} else if (SecMan::getTagCredentialOwner().empty()) {
			i_need_cert = param_boolean("AUTH_SSL_REQUIRE_CLIENT_CERTIFICATE", false);
			const char* proxy_path=nullptr;
			if (param_boolean("AUTH_SSL_USE_CLIENT_PROXY_ENV_VAR", false) && (proxy_path=getenv("X509_USER_PROXY"))) {
				certfile   = strdup(proxy_path);
				keyfile    = strdup(proxy_path);
			} else {
				certfile   = param( AUTH_SSL_CLIENT_CERTFILE_STR );
				keyfile    = param( AUTH_SSL_CLIENT_KEYFILE_STR );
			}
		}
	}		
	cipherlist = param( AUTH_SSL_CIPHERLIST_STR );
    if( cipherlist == NULL ) {
		cipherlist = strdup(AUTH_SSL_DEFAULT_CIPHERLIST);
    }
    if( i_need_cert && (!certfile || !keyfile) ) {
        ouch( "Please specify path to local certificate and key\n" );
        dprintf(D_SECURITY, "in config file : '%s' and '%s'.\n",
                is_server ? AUTH_SSL_SERVER_CERTFILE_STR : AUTH_SSL_CLIENT_CERTFILE_STR,
                is_server ? AUTH_SSL_SERVER_KEYFILE_STR : AUTH_SSL_CLIENT_KEYFILE_STR);
		ctx = NULL;
        goto setup_server_ctx_err;
    }
    if(cafile)     dprintf( D_SECURITY, "CAFILE:     '%s'\n", cafile     );
    if(cadir)      dprintf( D_SECURITY, "CADIR:      '%s'\n", cadir      );
    if(certfile)   dprintf( D_SECURITY, "CERTFILE:   '%s'\n", certfile   );
    if(keyfile)    dprintf( D_SECURITY, "KEYFILE:    '%s'\n", keyfile    );
    if(cipherlist) dprintf( D_SECURITY, "CIPHERLIST: '%s'\n", cipherlist );
    if(is_server)  dprintf( D_SECURITY, "ALLOW_PROXY: %d\n", (int)allow_peer_proxy );
    if (!m_scitokens_file.empty())
	dprintf( D_SECURITY, "SCITOKENSFILE:   '%s'\n", m_scitokens_file.c_str()   );
        
    ctx = (*SSL_CTX_new_ptr)( (*SSL_method_ptr)(  ) );
	if(!ctx) {
		ouch( "Error creating new SSL context.\n");
		goto setup_server_ctx_err;
	}

#if OPENSSL_VERSION_NUMBER < 0x10100000L || defined(LIBRESSL_VERSION_NUMBER)
	(*SSL_CTX_ctrl_ptr)( ctx, SSL_CTRL_OPTIONS, SSL_OP_NO_SSLv2, NULL );
	(*SSL_CTX_ctrl_ptr)( ctx, SSL_CTRL_OPTIONS, SSL_OP_NO_SSLv3, NULL );
#if OPENSSL_VERSION_NUMBER >= 0x10000000L
	(*SSL_CTX_ctrl_ptr)( ctx, SSL_CTRL_OPTIONS, SSL_OP_NO_TLSv1, NULL );
	(*SSL_CTX_ctrl_ptr)( ctx, SSL_CTRL_OPTIONS, SSL_OP_NO_TLSv1_1, NULL );
#endif
#else
	(*SSL_CTX_set_options_ptr)( ctx, SSL_OP_NO_SSLv3 | SSL_OP_NO_TLSv1 | SSL_OP_NO_TLSv1_1);
#endif

	if (allow_peer_proxy) {
		verify_param = X509_VERIFY_PARAM_new();
		if (!verify_param ||
			X509_VERIFY_PARAM_set_flags(verify_param, X509_V_FLAG_ALLOW_PROXY_CERTS) != 1 ||
			SSL_CTX_set1_param_ptr(ctx, verify_param) != 1)
		{
			ouch("Error configuring X509_VERIFY_PARAM\n");
			goto setup_server_ctx_err;
		}
	}

	// Only load the verify locations if they are explicitly specified;
	// otherwise, we will use the system default.
    if( (cafile || cadir) && (*SSL_CTX_load_verify_locations_ptr)( ctx, cafile, cadir ) != 1 ) {
        auto error_number = ERR_get_error();
		auto error_string = error_number ? ERR_error_string(error_number, nullptr) : "Unknown error";
        dprintf(D_SECURITY, "SSL Auth: Error loading CA file (%s) and/or directory (%s): %s \n",
			cafile, cadir, error_string);
	goto setup_server_ctx_err;
    }
    {
        TemporaryPrivSentry sentry(PRIV_ROOT);
        if( certfile && (*SSL_CTX_use_certificate_chain_file_ptr)( ctx, certfile ) != 1 ) {
            ouch( "Error loading certificate from file\n" );
            goto setup_server_ctx_err;
        }
        if( keyfile && (*SSL_CTX_use_PrivateKey_file_ptr)( ctx, keyfile, SSL_FILETYPE_PEM) != 1 ) {
            ouch( "Error loading private key from file\n" );
            goto setup_server_ctx_err;
        }
    }

	if (g_last_verify_error_index < 0)
		g_last_verify_error_index = CRYPTO_get_ex_new_index(CRYPTO_EX_INDEX_SSL, 0, const_cast<char *>("last verify error"), nullptr, nullptr, nullptr);

    (*SSL_CTX_set_verify_ptr)( ctx, SSL_VERIFY_PEER, verify_callback ); 
    if((*SSL_CTX_set_cipher_list_ptr)( ctx, cipherlist ) != 1 ) {
        ouch( "Error setting cipher list (no valid ciphers)\n" );
        goto setup_server_ctx_err;
    }

#if OPENSSL_VERSION_NUMBER < 0x10100000L || defined(LIBRESSL_VERSION_NUMBER)
		// Enable the automatic ephemeral ECDH setup.
		// This is automatic in OpenSSL 1.1.0+ and this value has been
		// removed there.
	(*SSL_CTX_ctrl_ptr)( ctx, SSL_CTRL_SET_ECDH_AUTO, 1, NULL );
#endif

    if(cafile)          free(cafile);
    if(cadir)           free(cadir);
    if(certfile)        free(certfile);
    if(keyfile)         free(keyfile);
    if(cipherlist)      free(cipherlist);
    if(verify_param)    X509_VERIFY_PARAM_free(verify_param);
    return ctx;
  setup_server_ctx_err:
    if(cafile)          free(cafile);
    if(cadir)           free(cadir);
    if(certfile)        free(certfile);
    if(keyfile)         free(keyfile);
    if(cipherlist)      free(cipherlist);
    if(verify_param)    X509_VERIFY_PARAM_free(verify_param);
	if(ctx)		        (*SSL_CTX_free_ptr)(ctx);
    return NULL;
}


bool
Condor_Auth_SSL::should_try_auth()
{
	if (!m_should_search_for_cert) {
		return m_cert_avail;
	}
	m_should_search_for_cert = false;
	m_cert_avail = false;

	std::string certfile, keyfile;
	if (!param(certfile, AUTH_SSL_SERVER_CERTFILE_STR)) {
		dprintf(D_SECURITY, "Not trying SSL auth because server certificate"
			" parameter (%s) is not set.\n", AUTH_SSL_SERVER_CERTFILE_STR);
		return false;
	}
	if (!param(keyfile, AUTH_SSL_SERVER_KEYFILE_STR)) {
		dprintf(D_SECURITY, "Not trying SSL auth because server key"
			" parameter (%s) is not set.\n", AUTH_SSL_SERVER_KEYFILE_STR);
		return false;
	}

	{
		TemporaryPrivSentry sentry(PRIV_ROOT);
		int fd = open(certfile.c_str(), O_RDONLY);
		if (fd < 0) {
			dprintf(D_SECURITY, "Not trying SSL auth because server certificate"
				" (%s) is not readable by HTCondor: %s.\n", certfile.c_str(), strerror(errno));
			return false;
		}
		close(fd);
		fd = open(keyfile.c_str(), O_RDONLY);
		if (fd < 0) {
			dprintf(D_SECURITY, "Not trying SSL auth because server key"
				" (%s) is not readable by HTCondor: %s.\n", certfile.c_str(), strerror(errno));
			return false;
		}
		close(fd);
	}
	m_cert_avail = true;
	return true;
}<|MERGE_RESOLUTION|>--- conflicted
+++ resolved
@@ -1741,12 +1741,8 @@
 			}
 		}
 		ouch("Server role: returning from post connection check.\n");
-<<<<<<< HEAD
-
-		return (*SSL_get_verify_result_ptr)( ssl );
-=======
+
 		return rc;
->>>>>>> 7818a448
 	} // else ROLE_CLIENT: check dns (arg 2) against CN and the SAN
 
 	if (param_boolean("SSL_SKIP_HOST_CHECK", false)) {
