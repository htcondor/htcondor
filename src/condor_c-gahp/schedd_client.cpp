--- conflicted
+++ resolved
@@ -1620,11 +1620,8 @@
 				case '\r':
 				case '\n':
 					*buffer += '\\';
-<<<<<<< HEAD
 					// Fall through...
-=======
 					//@fallthrough@
->>>>>>> 3a4dcb2e
 				default:
 					*buffer += results[i][j];
 				}
