--- conflicted
+++ resolved
@@ -44,11 +44,7 @@
 #include "condor_version.h"
 
 #include "amazonjob.h"
-<<<<<<< HEAD
 #include "ec2job.h"
-#include "dcloudjob.h"
-=======
->>>>>>> bed435b3
 
 #if !defined(WIN32)
 #  include "creamjob.h"
