--- conflicted
+++ resolved
@@ -921,13 +921,8 @@
 	m_gahp_readfd = stdout_pipefds[0];
 	m_gahp_writefd = stdin_pipefds[1];
 #if !defined(WIN32)
-<<<<<<< HEAD
-	daemonCore->Get_Pipe_FD( m_gahp_readfd, &m_gahp_real_readfd );
-	daemonCore->Get_Pipe_FD( m_gahp_errorfd, &m_gahp_real_errorfd );
-=======
 	ASSERT( daemonCore->Get_Pipe_FD( m_gahp_readfd, &m_gahp_real_readfd ) );
 	ASSERT( daemonCore->Get_Pipe_FD( m_gahp_errorfd, &m_gahp_real_errorfd ) );
->>>>>>> 60db0c34
 #endif
 
 		// Read in the initial greeting from the GAHP, which is the version.
