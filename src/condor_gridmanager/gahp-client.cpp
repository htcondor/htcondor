--- conflicted
+++ resolved
@@ -811,18 +811,7 @@
 	if ( command_version() == false ) {
 		dprintf(D_ALWAYS,"Failed to read GAHP server version\n");
 		// consider this a bad situation...
-<<<<<<< HEAD
-		daemonCore->Send_Signal( m_gahp_pid, SIGKILL );
-		m_gahp_pid = -1;
-		daemonCore->Close_Pipe( m_gahp_errorfd );
-		m_gahp_errorfd = -1;
-		daemonCore->Close_Pipe( m_gahp_readfd );
-		m_gahp_readfd = -1;
-		daemonCore->Close_Pipe( m_gahp_writefd );
-		m_gahp_writefd = -1;
-=======
 		m_gahp_startup_failed = true;
->>>>>>> aa352fd3
 		return false;
 	} else {
 		dprintf(D_FULLDEBUG,"GAHP server version: %s\n",m_gahp_version);
@@ -830,18 +819,7 @@
 
 		// Now see what commands this server supports.
 	if ( command_commands() == false ) {
-<<<<<<< HEAD
-		daemonCore->Send_Signal( m_gahp_pid, SIGKILL );
-		m_gahp_pid = -1;
-		daemonCore->Close_Pipe( m_gahp_errorfd );
-		m_gahp_errorfd = -1;
-		daemonCore->Close_Pipe( m_gahp_readfd );
-		m_gahp_readfd = -1;
-		daemonCore->Close_Pipe( m_gahp_writefd );
-		m_gahp_writefd = -1;
-=======
 		m_gahp_startup_failed = true;
->>>>>>> aa352fd3
 		return false;
 	}
 
