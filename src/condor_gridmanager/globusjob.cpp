--- conflicted
+++ resolved
@@ -737,13 +737,8 @@
 		grid_resource.Tokenize();
 
 		token = grid_resource.GetNextToken( " ", false );
-<<<<<<< HEAD
-		if ( !token || ( stricmp( token, "gt2" ) && stricmp( token, "gt5" ) ) ) {
+		if ( !token || ( strcasecmp( token, "gt2" ) && strcasecmp( token, "gt5" ) ) ) {
 			sprintf( error_string, "%s not of type gt2 or gt5",
-=======
-		if ( !token || ( strcasecmp( token, "gt2" ) && strcasecmp( token, "gt5" ) ) ) {
-			error_string.sprintf( "%s not of type gt2 or gt5",
->>>>>>> 03a23c9c
 								  ATTR_GRID_RESOURCE );
 			goto error_exit;
 		}
@@ -773,13 +768,8 @@
 		grid_job_id.Tokenize();
 
 		token = grid_job_id.GetNextToken( " ", false );
-<<<<<<< HEAD
-		if ( !token || ( stricmp( token, "gt2" ) && stricmp( token, "gt5" ) ) ) {
+		if ( !token || ( strcasecmp( token, "gt2" ) && strcasecmp( token, "gt5" ) ) ) {
 			sprintf( error_string, "%s not of type gt2 or gt5",
-=======
-		if ( !token || ( strcasecmp( token, "gt2" ) && strcasecmp( token, "gt5" ) ) ) {
-			error_string.sprintf( "%s not of type gt2 or gt5",
->>>>>>> 03a23c9c
 								  ATTR_GRID_JOB_ID );
 			goto error_exit;
 		}
