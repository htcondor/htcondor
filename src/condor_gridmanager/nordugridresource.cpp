--- conflicted
+++ resolved
@@ -199,21 +199,15 @@
 			// start ldap status command
 		dprintf( D_FULLDEBUG, "Starting ldap poll: %s\n", resourceName );
 
-<<<<<<< HEAD
-		std::string filter;
-		sprintf( filter, "(&(objectclass=nordugrid-job)(nordugrid-job-globalowner=%s))", proxySubject );
-		int rc = m_statusGahp->nordugrid_ldap_query( resourceName, "mds-vo-name=local,o=grid", filter.c_str(), "nordugrid-job-globalid,nordugrid-job-status",
-=======
 		std::string ldap_server = resourceName;
 		size_t pos = ldap_server.find_first_of( ':' );
 		if ( pos != std::string::npos ) {
 			ldap_server.erase( pos );
 		}
 
-		MyString filter;
-		filter.sprintf( "(&(objectclass=nordugrid-job)(nordugrid-job-globalowner=%s))", proxySubject );
-		int rc = m_statusGahp->nordugrid_ldap_query( ldap_server.c_str(), "mds-vo-name=local,o=grid", filter.Value(), "nordugrid-job-globalid,nordugrid-job-status",
->>>>>>> 03a23c9c
+		std::string filter;
+		sprintf( filter, "(&(objectclass=nordugrid-job)(nordugrid-job-globalowner=%s))", proxySubject );
+		int rc = m_statusGahp->nordugrid_ldap_query( ldap_server.c_str(), "mds-vo-name=local,o=grid", filter.c_str(), "nordugrid-job-globalid,nordugrid-job-status",
 													 results );
 		if ( rc != GAHPCLIENT_COMMAND_PENDING ) {
 			dprintf( D_ALWAYS,
