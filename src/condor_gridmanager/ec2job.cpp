/***************************************************************
 *
 * Copyright (C) 1990-2007, Condor Team, Computer Sciences Department,
 * University of Wisconsin-Madison, WI.
 *
 * Licensed under the Apache License, Version 2.0 (the "License"); you
 * may not use this file except in compliance with the License.  You may
 * obtain a copy of the License at
 *
 *    http://www.apache.org/licenses/LICENSE-2.0
 *
 * Unless required by applicable law or agreed to in writing, software
 * distributed under the License is distributed on an "AS IS" BASIS,
 * WITHOUT WARRANTIES OR CONDITIONS OF ANY KIND, either express or implied.
 * See the License for the specific language governing permissions and
 * limitations under the License.
 *
 ***************************************************************/


#include "condor_common.h"
#include "condor_attributes.h"
#include "condor_debug.h"
#include "condor_string.h"	// for strnewp and friends
#include "condor_daemon_core.h"
#include "basename.h"
#include "nullfile.h"
#include "filename_tools.h"
#include "condor_holdcodes.h"

#ifdef WIN32
#else
#include <uuid/uuid.h>
#endif

#include "gridmanager.h"
#include "ec2job.h"
#include "condor_config.h"

#include <algorithm>

using namespace std;

#define GM_INIT							0
#define GM_START_VM						1
#define GM_SAVE_INSTANCE_ID				2
#define GM_SUBMITTED					3
#define GM_DONE_SAVE					4
#define GM_CANCEL						5
#define GM_DELETE						6
#define GM_CLEAR_REQUEST				7
#define GM_HOLD							8
#define GM_PROBE_JOB					9
#define GM_SAVE_CLIENT_TOKEN			10

#define GM_SPOT_START					11
#define GM_SPOT_CANCEL					12
#define GM_SPOT_SUBMITTED				13
#define GM_SPOT_QUERY					14
#define GM_SPOT_CHECK					15

#define GM_SEEK_INSTANCE_ID				16
#define GM_CREATE_KEY_PAIR				17
#define GM_CANCEL_CHECK					18

#define GM_SPOT_CANCEL_CHECK			19

static const char *GMStateNames[] = {
	"GM_INIT",
	"GM_START_VM",
	"GM_SAVE_INSTANCE_ID",
	"GM_SUBMITTED",
	"GM_DONE_SAVE",
	"GM_CANCEL",
	"GM_DELETE",
	"GM_CLEAR_REQUEST",
	"GM_HOLD",
	"GM_PROBE_JOB",
	"GM_SAVE_CLIENT_TOKEN",
	"GM_SPOT_START",
	"GM_SPOT_CANCEL",
	"GM_SPOT_SUBMITTED",
	"GM_SPOT_QUERY",
	"GM_SPOT_CHECK",
	"GM_SEEK_INSTANCE_ID",
	"GM_CREATE_KEY_PAIR",
	"GM_CANCEL_CHECK",
	"GM_SPOT_CANCEL_CHECK",
};

#define EC2_VM_STATE_RUNNING			"running"
#define EC2_VM_STATE_PENDING			"pending"
#define EC2_VM_STATE_SHUTTINGDOWN		"shutting-down"
#define EC2_VM_STATE_TERMINATED			"terminated"
#define EC2_VM_STATE_SHUTOFF			"shutoff"
#define EC2_VM_STATE_STOPPED			"stopped"

// These are pseduostates used internally by the grid manager.  It's
// important that they aren't returned by the EC2 API, since that's how
// we block until the next status poll has occured and not deadlock if
// the job has already reached a terminal state.
#define EC2_VM_STATE_PURGED				"not-found"
#define EC2_VM_STATE_CANCELLING			"cancelling"
#define EC2_VM_STATE_SPOT_CANCELLING	"cancelling-spot"

// TODO: Let the maximum submit attempts be set in the job ad or, better yet,
// evalute PeriodicHold expression in job ad.
#define MAX_SUBMIT_ATTEMPTS	1

void EC2JobInit()
{
}


void EC2JobReconfig()
{
	int gct = param_integer( "GRIDMANAGER_GAHP_CALL_TIMEOUT", 10 * 60 );
	EC2Job::setGahpCallTimeout( gct );

	int cfrc = param_integer("GRIDMANAGER_CONNECT_FAILURE_RETRY_COUNT", 3);
	EC2Job::setConnectFailureRetry( cfrc );

	// Tell all the resource objects to deal with their new config values
	EC2Resource *next_resource;

	EC2Resource::ResourcesByName.startIterations();

	while ( EC2Resource::ResourcesByName.iterate( next_resource ) != 0 ) {
		next_resource->Reconfig();
	}
}


bool EC2JobAdMatch( const ClassAd *job_ad )
{
	int universe;
	string resource;

	job_ad->LookupInteger( ATTR_JOB_UNIVERSE, universe );
	job_ad->LookupString( ATTR_GRID_RESOURCE, resource );

	if ( (universe == CONDOR_UNIVERSE_GRID) &&
		 (strncasecmp( resource.c_str(), "ec2", 3 ) == 0) )
	{
		return true;
	}
	return false;
}


BaseJob* EC2JobCreate( ClassAd *jobad )
{
	return (BaseJob *)new EC2Job( jobad );
}

int EC2Job::submitInterval = 300;
int EC2Job::gahpCallTimeout = 600;
int EC2Job::maxConnectFailures = 3;
int EC2Job::funcRetryInterval = 15;
int EC2Job::maxRetryTimes = 3;

MSC_DISABLE_WARNING(6262) // function uses more than 16k of stack
EC2Job::EC2Job( ClassAd *classad ) :
	BaseJob( classad ),
	holdReasonCode( 0 ),
	holdReasonSubCode( 0 ),
	m_was_job_completion( false ),
	m_retry_times( 0 ),
	probeNow( false ),
	resourceLeaseTID( -1 ),
	purgedTwice( false ),
	updatedOnce( false )
{
	string error_string = "";
	char *gahp_path = NULL;
	char *gahp_log = NULL;
	int gahp_worker_cnt = 0;
	char *gahp_debug = NULL;
	ArgList args;
	string value;

	remoteJobState = "";
	gmState = GM_INIT;
	lastProbeTime = 0;
	enteredCurrentGmState = time(NULL);
	lastSubmitAttempt = 0;
	numSubmitAttempts = 0;
	myResource = NULL;
	gahp = NULL;
	m_group_names = NULL;
	m_should_gen_key_pair = false;
	m_keypair_created = false;
	std::string gahpName;

	m_failure_injection = 0;
	m_parameters_and_values = 0;
	m_group_ids = 0;

	// check the public_key_file
	jobAd->LookupString( ATTR_EC2_ACCESS_KEY_ID, m_public_key_file );

	if ( m_public_key_file.empty() ) {
		holdReasonCode = CONDOR_HOLD_CODE_EC2UserError;
		holdReasonSubCode = 1;
		error_string = "Public key file not defined";
		goto error_exit;
	}

	// check the private_key_file
	jobAd->LookupString( ATTR_EC2_SECRET_ACCESS_KEY, m_private_key_file );

	if ( m_private_key_file.empty() ) {
		holdReasonCode = CONDOR_HOLD_CODE_EC2UserError;
		holdReasonSubCode = 2;
		error_string = "Private key file not defined";
		goto error_exit;
	}

	// look for a spot price
	jobAd->LookupString( ATTR_EC2_SPOT_PRICE, m_spot_price );
	dprintf( D_FULLDEBUG, "Found EC2 spot price: %s\n", m_spot_price.c_str() );

	// look for a spot ID
	jobAd->LookupString( ATTR_EC2_SPOT_REQUEST_ID, m_spot_request_id );
	dprintf( D_FULLDEBUG, "Found EC2 spot request ID: %s\n", m_spot_request_id.c_str() );

	// Check for failure injections.
	m_failure_injection = getenv( "GM_FAILURE_INJECTION" );
	if( m_failure_injection == NULL ) { m_failure_injection = ""; }
	dprintf( D_FULLDEBUG, "GM_FAILURE_INJECTION = %s\n", m_failure_injection );

	jobAd->LookupString( ATTR_EC2_ELASTIC_IP, m_elastic_ip );
	jobAd->LookupString( ATTR_EC2_EBS_VOLUMES, m_ebs_volumes );
	jobAd->LookupString( ATTR_EC2_AVAILABILITY_ZONE, m_availability_zone );
	jobAd->LookupString( ATTR_EC2_VPC_SUBNET, m_vpc_subnet );
	jobAd->LookupString( ATTR_EC2_VPC_IP, m_vpc_ip );
	jobAd->LookupString( ATTR_EC2_BLOCK_DEVICE_MAPPING, m_block_device_mapping );
	jobAd->LookupString( ATTR_EC2_IAM_PROFILE_ARN, m_iam_profile_arn );
	jobAd->LookupString( ATTR_EC2_IAM_PROFILE_NAME, m_iam_profile_name );

	// There's no reason not to build the list of group names here, as well.
	{
		std::string securityIDs;
		m_group_ids = new StringList();
		jobAd->LookupString( ATTR_EC2_SECURITY_IDS, securityIDs );
		if( ! securityIDs.empty() ) {
			m_group_ids->initializeFromString( securityIDs.c_str() );
		}
	}

	{
		std::string paramNames;
		m_parameters_and_values = new StringList();
		jobAd->LookupString( ATTR_EC2_PARAM_NAMES, paramNames );
		if( ! paramNames.empty() ) {
			StringList paramNameList( paramNames.c_str() );

			const char * paramName = NULL;
			paramNameList.rewind();
			while( (paramName = paramNameList.next()) ) {
				std::string paramValue;
				std::string jobAdName = paramName;
				std::replace( jobAdName.begin(), jobAdName.end(), '.', '_' );
				formatstr( jobAdName, "%s_%s", ATTR_EC2_PARAM_PREFIX, jobAdName.c_str() );

				jobAd->LookupString( jobAdName.c_str(), paramValue );
				if( paramValue.empty() ) {
					dprintf( D_ALWAYS, "EC2 parameter '%s' had no corresponding value, ignoring.\n", paramName );
					continue;
				}
				m_parameters_and_values->append( paramName );
				m_parameters_and_values->append( paramValue.c_str() );
			}
		}
	}

	// if user assigns both user_data and user_data_file, the two will
	// be concatenated by the gahp
	jobAd->LookupString( ATTR_EC2_USER_DATA_FILE, m_user_data_file );

	jobAd->LookupString( ATTR_EC2_USER_DATA, m_user_data );

	// get VM instance type
	// if clients don't assign this value in condor submit file,
	// we should set the default value to NULL and gahp_server
	// will start VM in EC2 using m1.small mode.
	jobAd->LookupString( ATTR_EC2_INSTANCE_TYPE, m_instance_type );

	// Only generate a keypair if the user asked for one.
	// Note: We assume that if both the key_pair and key_pair_file
	//   attributes exist, then we created the keypair in a previous
	//   incarnation (and need to destroy them during job cleanup).
	//   This requires that the user not submit a job with
	//   both attributes set. There's no reason for the user to do so,
	//   and condor_submit will not allow it.
	// Note: We also want to generate the keypair if the client token
	//   can't be used for failure recovery during submission. But we
	//   may not know about that until we've pinged the server at least
	//   once. So we check for that in GM_INIT.
	jobAd->LookupString( ATTR_EC2_KEY_PAIR, m_key_pair );
	jobAd->LookupString( ATTR_EC2_KEY_PAIR_FILE, m_key_pair_file );
	if ( !m_key_pair_file.empty() ) {
		m_should_gen_key_pair = true;
	}
	if ( !m_key_pair.empty() && !m_key_pair_file.empty() ) {
		m_keypair_created = true;
	}

	// In GM_HOLD, we assume HoldReason to be set only if we set it, so make
	// sure it's unset when we start (unless the job is already held).
	if ( condorState != HELD &&
		jobAd->LookupString( ATTR_HOLD_REASON, NULL, 0 ) != 0 ) {
		jobAd->AssignExpr( ATTR_HOLD_REASON, "Undefined" );
	}

	jobAd->LookupString( ATTR_GRID_RESOURCE, value );
	if ( !value.empty() ) {
		const char *token;

		Tokenize( value );

		token = GetNextToken( " ", false );
		if ( !token || strcasecmp( token, "ec2" ) ) {
			holdReasonCode = CONDOR_HOLD_CODE_EC2InternalError;
			holdReasonSubCode = 3;
			formatstr( error_string, "%s not of type ec2",
									  ATTR_GRID_RESOURCE );
			goto error_exit;
		}

		token = GetNextToken( " ", false );
		if ( token && *token ) {
			m_serviceUrl = token;
		} else {
			holdReasonCode = CONDOR_HOLD_CODE_EC2UserError;
			holdReasonSubCode = 4;
			formatstr( error_string, "%s missing EC2 service URL",
									  ATTR_GRID_RESOURCE );
			goto error_exit;
		}

	} else {
		holdReasonCode = CONDOR_HOLD_CODE_EC2InternalError;
		holdReasonSubCode = 5;
		formatstr( error_string, "%s is not set in the job ad",
								  ATTR_GRID_RESOURCE );
		goto error_exit;
	}

	gahp_path = param( "EC2_GAHP" );
	if ( gahp_path == NULL ) {
		holdReasonCode = CONDOR_HOLD_CODE_EC2AdminError;
		holdReasonSubCode = 6;
		error_string = "EC2_GAHP not defined";
		goto error_exit;
	}

	gahp_log = param( "EC2_GAHP_LOG" );
	if ( gahp_log == NULL ) {
		dprintf(D_ALWAYS, "Warning: No EC2_GAHP_LOG defined\n");
	} else {
		args.AppendArg("-f");
		args.AppendArg(gahp_log);
		free(gahp_log);
	}

	args.AppendArg("-w");
	gahp_worker_cnt = param_integer( "EC2_GAHP_WORKER_MIN_NUM", 1 );
	args.AppendArg(gahp_worker_cnt);

	args.AppendArg("-m");
	gahp_worker_cnt = param_integer( "EC2_GAHP_WORKER_MAX_NUM", 5 );
	args.AppendArg(gahp_worker_cnt);

	args.AppendArg("-d");
	gahp_debug = param( "EC2_GAHP_DEBUG" );
	if (!gahp_debug) {
		args.AppendArg("D_ALWAYS");
	} else {
		args.AppendArg(gahp_debug);
		free(gahp_debug);
	}

	// The EC2 GAHP assumes (for purposes of responding to RequestLimitExceeded
	// errors) that it's only using a single account.  Note that the resource
	// doesn't start any GAHPs, so we have to make sure that the gahpName
	// here is the same as the gahp_name there.
	formatstr( gahpName, "EC2-%s@%s", m_public_key_file.c_str(), m_serviceUrl.c_str() );
	// dprintf( D_ALWAYS, "Using %s for GAHP name.\n", gahpName.c_str() );
	gahp = new EC2GahpClient( gahpName.c_str(), gahp_path, &args );
	free(gahp_path);
	gahp->setNotificationTimerId( evaluateStateTid );
	gahp->setMode( GahpClient::normal );
	gahp->setTimeout( gahpCallTimeout );

	myResource =
		EC2Resource::FindOrCreateResource(	m_serviceUrl.c_str(),
											m_public_key_file.c_str(),
											m_private_key_file.c_str() );
	myResource->RegisterJob( this );

	// Registering the job isn't sufficient, because we need to be able
	// find jobs which gain these IDs during execution.  If they already
	// have one, we'll go into recovery, skipping the usual insert.
	if( ! m_spot_request_id.empty() ) {
		SetRequestID( m_spot_request_id.c_str() );
	}

	value.clear();
	jobAd->LookupString( ATTR_GRID_JOB_ID, value );
	if ( !value.empty() ) {
		const char *token;

		dprintf(D_ALWAYS, "Recovering job from %s\n", value.c_str());

		Tokenize( value );

		token = GetNextToken( " ", false );
		if ( !token || strcasecmp( token, "ec2" ) ) {
			holdReasonCode = CONDOR_HOLD_CODE_EC2InternalError;
			holdReasonSubCode = 7;
			formatstr( error_string, "%s not of type ec2", ATTR_GRID_JOB_ID );
			goto error_exit;
		}

			// Skip the service URL
		GetNextToken( " ", false );

		token = GetNextToken( " ", false );
		if ( token ) {
			m_client_token = token;
			dprintf( D_FULLDEBUG, "Found client token '%s'.\n", m_client_token.c_str() );
		}

		token = GetNextToken( " ", false );
		if ( token ) {
			m_remoteJobId = token;
			dprintf( D_FULLDEBUG, "Found remote job ID '%s'.\n", m_remoteJobId.c_str() );
		}
	}

	if ( !m_remoteJobId.empty() ) {
		myResource->AlreadySubmitted( this );
		// See comment above SetRequestID().
		SetInstanceId( m_remoteJobId.c_str() );
	}

	jobAd->LookupString( ATTR_GRID_JOB_STATUS, remoteJobState );

	// JEF: Increment a GMSession attribute for use in letting the job
	// ad crash the gridmanager on request
	if ( jobAd->LookupExpr( "CrashGM" ) != NULL ) {
		int session = 0;
		jobAd->LookupInteger( "GMSession", session );
		session++;
		jobAd->Assign( "GMSession", session );
	}

	return;

 error_exit:
	gmState = GM_HOLD;
	if ( !error_string.empty() ) {
		jobAd->Assign( ATTR_HOLD_REASON, error_string.c_str() );
		jobAd->Assign( ATTR_HOLD_REASON_CODE, holdReasonCode );
		jobAd->Assign( ATTR_HOLD_REASON_SUBCODE, holdReasonSubCode );
	}

	return;
}
MSC_RESTORE_WARNING(6262) // function uses more than 16k of stack

EC2Job::~EC2Job()
{
	if ( myResource ) {
		myResource->UnregisterJob( this );
		if( ! m_spot_request_id.empty() ) {
			myResource->spotJobsByRequestID.remove( m_spot_request_id );
		}
		if( ! m_remoteJobId.empty() ) {
			myResource->jobsByInstanceID.remove( m_remoteJobId );
		}
	}

	if( resourceLeaseTID != -1 ) {
		daemonCore->Cancel_Timer( resourceLeaseTID );
		resourceLeaseTID = -1;
	}

	delete gahp;
	delete m_group_names;
}


void EC2Job::Reconfig()
{
	BaseJob::Reconfig();
	gahp->setTimeout( gahpCallTimeout );
}


void EC2Job::doEvaluateState()
{
	int old_gm_state;
	bool reevaluate_state = true;
	time_t now = time(NULL);

	bool attr_exists;
	bool attr_dirty;
	int rc;
	std::string gahp_error_code;

	daemonCore->Reset_Timer( evaluateStateTid, TIMER_NEVER );

	dprintf(D_ALWAYS, "(%d.%d) doEvaluateState called: gmState %s, condorState %d\n",
			procID.cluster,procID.proc,GMStateNames[gmState],condorState);

	if ( gahp ) {
		if ( !resourceStateKnown || resourcePingPending || resourceDown ) {
			gahp->setMode( GahpClient::results_only );
		} else {
			gahp->setMode( GahpClient::normal );
		}
	}

	do {

		gahp_error_code = "";

		// JEF: Crash the gridmanager if requested by the job
		int should_crash = 0;
		jobAd->Assign( "GMState", gmState );
		jobAd->SetDirtyFlag( "GMState", false );

		if ( jobAd->EvalBool( "CrashGM", NULL, should_crash ) && should_crash ) {
			EXCEPT( "Crashing gridmanager at the request of job %d.%d",
					procID.cluster, procID.proc );
		}

		reevaluate_state = false;
		old_gm_state = gmState;
		ASSERT ( gahp != NULL || gmState == GM_HOLD || gmState == GM_DELETE );

		switch ( gmState )
		{
			case GM_INIT:
				// This is the state all jobs start in when the EC2Job object
				// is first created. Here, we do things that we didn't want to
				// do in the constructor because they could block (the
				// constructor is called while we're connected to the schedd).

				// JEF: Save GMSession to the schedd if needed
				jobAd->GetDirtyFlag( "GMSession", &attr_exists, &attr_dirty );
				if ( attr_exists && attr_dirty ) {
					requestScheddUpdate( this, true );
					break;
				}

				if ( gahp->Startup() == false ) {
					dprintf( D_ALWAYS, "(%d.%d) Error starting GAHP\n",
							 procID.cluster, procID.proc );
					jobAd->Assign( ATTR_HOLD_REASON, "Failed to start GAHP" );
					jobAd->Assign( ATTR_HOLD_REASON_CODE, 2 );
					jobAd->Assign( ATTR_HOLD_REASON_SUBCODE, 8 );
					gmState = GM_HOLD;
					break;
				}

				errorString = "";

				//
				// Put the job on hold for auth failures, but only if
				// we aren't trying to remove it.
				//
				if( ! myResource->didFirstPing() ) { break; }
				if( myResource->hadAuthFailure() ) {
					if( condorState == REMOVED && m_client_token.empty() && m_remoteJobId.empty() ) {
						gmState = GM_DELETE;
						break;
					} else {
						holdReasonCode = CONDOR_HOLD_CODE_EC2UserError;
						holdReasonSubCode = 9;
						formatstr( errorString, "Failed to authenticate %s.",
									myResource->authFailureMessage.c_str() );
						dprintf( D_ALWAYS, "(%d.%d) %s\n",
								procID.cluster, procID.proc, errorString.c_str() );
						gmState = GM_HOLD;
						break;
					}
				}

				// If we're not doing recovery, start with GM_CLEAR_REQUEST.
				gmState = GM_CLEAR_REQUEST;

				if( ! m_client_token.empty() ) {

					// If we can't rely on the client token for failure
					// recovery during submission, then we need to use the
					// old ssh keypair trick.
					if ( !myResource->ClientTokenWorks( this ) ) {
						m_should_gen_key_pair = true;
						m_keypair_created = true;
					}


					// Recovery happens differently for spot instances.
					if( ! m_spot_price.empty() ) {
						// If we have only a client token, check to see if
						// a corresponding request exists.  We can't just
						// ignore the possibility and go to GM_SPOT_START
						// (like a normal instance) because indempotence
						// isn't baked into the EC2 API for spot instances.
						// (Although, see the question below; we might have
						// to jump to GM_SAVE_CLIENT_TOKEN anyway.)
						gmState = GM_SPOT_CHECK;

						if( ! m_spot_request_id.empty() ) {
							// If we have a request ID, GM_SPOT_SUBMITTED
							// will check to see if the request has spawned
							// an instance.
							gmState = GM_SPOT_SUBMITTED;
						}

						if( ! m_remoteJobId.empty() ) {
							// Copied from GM_SPOT_CANCEL, so we don't want
							// to waste a request there.

							// Since we know the request is done, forget it.
							SetRequestID( NULL );
							requestScheddUpdate( this, false );

							// Dedicated instances only set their state reason
							// code when terminating; avoid confusing our code.
							m_state_reason_code.clear();

							// Cancelling a one-time spot request which has
							// been fulfilled is totally pointless (it's not
							// even required to shrink the list of SIR IDs).
							// Instead, go directly to GM_SUBMITTED.
							gmState = GM_SUBMITTED;
						}
					} else {
						// Our starting assumption is that we still have
						// to start the instance, but if it already exists,
						// the ClientToken will prevent us from creating
						// a second one.
						// We may change our mind based on the checks below.
						gmState = GM_START_VM;

						// As an optimization, if we already have the instance
						// ID, we can jump directly to GM_SUBMITTED.  This
						// also allows us to avoid logging the submission and
						// execution events twice.
						//
						// FIXME: If a job were removed before we begin
						// recovery, would the execute event be logged twice?
						if (!m_remoteJobId.empty()) {
							submitLogged = true;
							if ( condorState == RUNNING || condorState == COMPLETED ) {
								executeLogged = true;
							}
							gmState = GM_SUBMITTED;
						} else if( condorState == REMOVED ||
								   m_should_gen_key_pair ) {
							// We don't know if the corresponding instance
							// exists or not. And if we're creating the
							// ssh keypair, we don't know if that exists.
							// Rather than unconditionally
							// create it (in GM_START_VM), check to see if
							// exists first.  While this may be more efficient,
							// the real benefit is that invalid jobs won't
							// stay on hold when the user removes them
							// (because we won't try to start them).
							// Additionally, if the ClientToken can't be
							// used for idempotent submission, we have to
							// check for existence of the instance.
							gmState = GM_SEEK_INSTANCE_ID;
						}
					}
				}
				break;


			case GM_SAVE_CLIENT_TOKEN: {
				// If we don't know yet what type of server we're talking
				// to (e.g. all pings have failed because the server's
				// down), we have to wait here, as that affects how we'll
				// submit the job.
				if ( condorState == REMOVED || condorState == HELD ) {
					gmState = GM_CLEAR_REQUEST;
					break;
				}
				if ( !myResource->ServerTypeQueried() ) {
					dprintf( D_FULLDEBUG, "(%d.%d) Don't know server type yet, waiting...\n", procID.cluster, procID.proc );
					break;
				}
				if ( !myResource->ClientTokenWorks( this ) ) {
					m_should_gen_key_pair = true;

					if ( m_client_token.empty() && m_key_pair_file.empty() &&
						 !m_key_pair.empty() ) {
						holdReasonCode = CONDOR_HOLD_CODE_EC2UserError;
						holdReasonSubCode = 10;
						formatstr( errorString, "Can't use existing ssh keypair for server type %s", myResource->m_serverType.c_str() );
						gmState = GM_HOLD;
						break;
					}
				}

				if (m_client_token.empty()) {
					SetClientToken(build_client_token().c_str());
				}

				jobAd->GetDirtyFlag( ATTR_GRID_JOB_ID, &attr_exists, &attr_dirty );

				std::string type;
				jobAd->LookupString( ATTR_EC2_SERVER_TYPE, type );
				if ( type != myResource->m_serverType ) {
					jobAd->Assign( ATTR_EC2_SERVER_TYPE, myResource->m_serverType );
					attr_exists = true;
					attr_dirty = true;
				}

				if ( m_should_gen_key_pair && m_key_pair.empty() ) {
					SetKeypairId( build_keypair().c_str() );
					attr_exists = true;
					attr_dirty = true;
				}

				if ( attr_exists && attr_dirty ) {
					requestScheddUpdate( this, true );
					break;
				}

				gmState = GM_CREATE_KEY_PAIR;

				} break;

			case GM_CREATE_KEY_PAIR: {
				// Create the ssh keypair for this instance, if we need
				// to.

				int gmTargetState = GM_START_VM;
				if( ! m_spot_price.empty() ) {
					gmTargetState = GM_SPOT_START;
				}

				////////////////////////////////
				// Here we create the keypair only
				// if we need to.

				// We save the client token in the job ad first so
				// that if we fail and then the user holds or removes
				// the job, we'll still clean up the keypair properly.
				if ( m_should_gen_key_pair )
				{
					if ( ( condorState == REMOVED || condorState == HELD ) &&
						 !gahp->pendingRequestIssued() ) {
						gahp->purgePendingRequests();
						gmState = GM_CLEAR_REQUEST;
						break;
					}

					rc = gahp->ec2_vm_create_keypair(m_serviceUrl,
									m_public_key_file,
									m_private_key_file,
									m_key_pair,
									m_key_pair_file,
									gahp_error_code);

					if( rc == GAHPCLIENT_COMMAND_PENDING ||
						rc == GAHPCLIENT_COMMAND_NOT_SUBMITTED ) {
						break;
					}

					// If the keypair already exists, treat it as a
					// success. We do this instead of checking whether
					// the keypair exists during recovery.
					// Each server type uses a different error message.
					// Amazon, OpenSatck(Havana): "InvalidKeyPair.Duplicate"
					// Eucalyptus: "Keypair already exists"
					// OpenStack(pre-Havana): "KeyPairExists"
					// Nimbus: No error
					if ( rc == 0 ||
						 strstr( gahp->getErrorString(), "KeyPairExists" ) ||
						 strstr( gahp->getErrorString(), "Keypair already exists" ) ||
						 strstr( gahp->getErrorString(), "InvalidKeyPair.Duplicate" ) ) {
						m_keypair_created = true;
						gmState = gmTargetState;
					} else {
						if( gahp_error_code == "E_CURL_IO" ) { myResource->RequestPing( this ); }

						// May need to add back retry logic, but why?
						errorString = gahp->getErrorString();
						dprintf(D_ALWAYS,"(%d.%d) job create keypair failed: %s: %s\n",
								procID.cluster, procID.proc,
								gahp_error_code.c_str(),
								errorString.c_str() );
						gmState = GM_HOLD;
						holdReasonCode = CONDOR_HOLD_CODE_EC2ConnectionProblem;
						holdReasonSubCode = 11;
						break;
					}
				}
				else
				{
				  gmState = gmTargetState;
				}

				} break;


			case GM_START_VM:

				// XXX: This is always false, why is numSubmitAttempts
				// not incremented after ec2_vm_start? Same for
				// dcloudjob.
				if ( numSubmitAttempts >= MAX_SUBMIT_ATTEMPTS ) {
					gmState = GM_HOLD;
					break;
				}

				// After a submit, wait at least submitInterval before trying another one.
				if ( now >= lastSubmitAttempt + submitInterval ) {

					// Once RequestSubmit() is called at least once, you must
					// CancelSubmit() once you're done with the request call
					if ( myResource->RequestSubmit( this ) == false ) {
						// If we haven't started the START_VM call yet,
						// we can abort the submission here for held and
						// removed jobs.
						if ( (condorState == REMOVED) ||
							 (condorState == HELD) ) {
							myResource->CancelSubmit( this );
							gmState = GM_DELETE;
						}
						break;
					}

					// construct input parameters for ec2_vm_start()
					std::vector< std::string > instance_ids;

					// For a given EC2 Job, in its life cycle, the attributes will not change

					m_ami_id = build_ami_id();
					if ( m_group_names == NULL ) {
						m_group_names = build_groupnames();
					}

					// ec2_vm_start() will check the input arguments
					rc = gahp->ec2_vm_start( m_serviceUrl,
											 m_public_key_file,
											 m_private_key_file,
											 m_ami_id,
											 m_key_pair,
											 m_user_data,
											 m_user_data_file,
											 m_instance_type,
											 m_availability_zone,
											 m_vpc_subnet,
											 m_vpc_ip,
											 m_client_token,
											 m_block_device_mapping,
											 m_iam_profile_arn,
											 m_iam_profile_name,
											 1,
											 *m_group_names,
											 *m_group_ids,
											 *m_parameters_and_values,
											 instance_ids,
											 gahp_error_code);

					if ( rc == GAHPCLIENT_COMMAND_NOT_SUBMITTED ||
						 rc == GAHPCLIENT_COMMAND_PENDING ) {
						break;
					}

					lastSubmitAttempt = time(NULL);

					if ( rc != 0 &&
						 gahp_error_code == "NEED_CHECK_VM_START" ) {
						// get an error code from gahp server said that we should check if
						// the VM has been started successfully in EC2

						// Maxmium retry times is 3, if exceeds this limitation, we fall through
						if ( m_retry_times++ < maxRetryTimes ) {
							gmState = GM_START_VM;
						}
						break;
					}

					if ( rc == 0 ) {
						ASSERT( instance_ids.size() == 1 );
						std::string instance_id = instance_ids[0];
						ASSERT( instance_id != "" );
						SetInstanceId( instance_id.c_str() );
						WriteGridSubmitEventToUserLog(jobAd);

						// The batch status update may have declared this
						// job purged if the update occurred between job
						// object insantiation and the state machine
						// advancing to this state.  However, since we
						// know we just got the instance ID, we can safely
						// force the state of the job and avoid confusing
						// GM_SUBMITTED (when we eventually get to it).
						remoteJobState = EC2_VM_STATE_PENDING;
						SetRemoteJobStatus( remoteJobState.c_str() );

						gmState = GM_SAVE_INSTANCE_ID;
					} else if ( gahp_error_code == "InstanceLimitExceeded" ) {
						// meet the resource limitation (maximum 20 instances)
						// should retry this command later
						myResource->CancelSubmit( this );
						daemonCore->Reset_Timer( evaluateStateTid,
												 submitInterval );
					} else {
						if( gahp_error_code == "E_CURL_IO" ) { myResource->RequestPing( this ); }

						errorString = gahp->getErrorString();
						dprintf(D_ALWAYS,"(%d.%d) job submit failed: %s: %s\n",
								procID.cluster, procID.proc,
								gahp_error_code.c_str(),
								errorString.c_str() );
						holdReasonCode = CONDOR_HOLD_CODE_EC2ConnectionProblem;
						holdReasonSubCode = 12;
						gmState = GM_HOLD;
					}

				} else {
					if ( (condorState == REMOVED) || (condorState == HELD) ) {
						gmState = GM_CANCEL;
						break;
					}

					unsigned int delay = 0;
					if ( (lastSubmitAttempt + submitInterval) > now ) {
						delay = (lastSubmitAttempt + submitInterval) - now;
					}
					daemonCore->Reset_Timer( evaluateStateTid, delay );
				}

				break;


			case GM_SAVE_INSTANCE_ID:
				jobAd->GetDirtyFlag( ATTR_GRID_JOB_ID,
									 &attr_exists, &attr_dirty );
				if ( attr_exists && attr_dirty ) {
					// Wait for the instance id to be saved to the schedd
					requestScheddUpdate( this, true );
					break;
				}

				// Copied from GM_SPOT_CANCEL, so we don't want to waste
				// a request there.
				if( ! m_spot_price.empty() ) {
					// Since we know the request is gone, forget about it.
					SetRequestID( NULL );
					requestScheddUpdate( this, false );

					// Dedicated instances only set their state reason code
					// when terminating; avoid confusing our code.
					m_state_reason_code.clear();

					// Cancelling a one-time spot request which has been
					// fulfilled is totally pointless (it's not even required
					// to shrink the list of SIR IDs).  Instead, go directly
					// to GM_SUBMITTED.
				}

				gmState = GM_SUBMITTED;
				break;


			case GM_SUBMITTED:
				if( remoteJobState == EC2_VM_STATE_SHUTOFF
				 || remoteJobState == EC2_VM_STATE_STOPPED ) {
					// SHUTOFF is an OpenStack-specific state where the VM
					// is no longer running, but retains its reserved resources.
					//
					// We simplify by considering this job complete and letting
					// it exit the queue.
					//
					// According to Amazon's documentation, the stopped state
					// only occurs for EBS-backed instances for which the
					// parameter InstanceInstantiateShutdownBehavior is not
					// set to terminated.  OpenStack blithely ignores either
					// this parameter or this restriction, and so we can see
					// the stopped state.  For the present, our users just
					// want OpenStack instances to act like Amazon instances
					// when they shut themselves down, so we'll work-around
					// the OpenStack bug here -- doing exactly the same thing
					// as we do for the SHUTOFF state.
					//
					// Note that we must set this flag so that we enter
					// GM_DONE_SAVE after terminating the job, instead of
					// GM_DELETE.  We don't need to record this in job ad:
					// either the job is TERMINATED when we come back (and
					// we go into GM_DONE_SAVE anyway), or it's still
					// SHUTOFF or STOPPED, and we return here; since cancel
					// is idempotent, this is OK.
					//
					// Since we'd like to retry the cancel no matter how
					// many times we retried the GM_START_VM, reset the count.
					//

					m_retry_times = 0;
					m_was_job_completion = true;
					gmState = GM_CANCEL;
					break;
				}

				if ( remoteJobState == EC2_VM_STATE_TERMINATED ) {
					gmState = GM_DONE_SAVE;
					// TODO: Ask Jaime if the lack of a break here
					// is deliberate.
				}

				if ( condorState == REMOVED || condorState == HELD ) {
					gmState = GM_CANCEL;
				} else {
					// Don't go to GM probe until asked (when the remote
					// job status changes).
					if( ! probeNow ) { break; }
					probeNow = false;

					// We can't ignore any state transitions, so go into
					// GM_PROBE_JOB regardless of the timer intervals.
					gmState = GM_PROBE_JOB;
				}
				break;


			case GM_DONE_SAVE:

					// XXX: Review this

				if ( condorState != HELD && condorState != REMOVED ) {
					JobTerminated();
					if ( condorState == COMPLETED ) {
						jobAd->GetDirtyFlag( ATTR_JOB_STATUS,
											 &attr_exists, &attr_dirty );
						if ( attr_exists && attr_dirty ) {
							requestScheddUpdate( this, true );
							break;
						}
					}
				}

				myResource->CancelSubmit( this );
				if ( condorState == COMPLETED || condorState == REMOVED ) {
					gmState = GM_DELETE;
				} else {
					// Clear the contact string here because it may not get
					// cleared in GM_CLEAR_REQUEST (it might go to GM_HOLD first).
					SetInstanceId( NULL );
					SetClientToken( NULL );
					gmState = GM_CLEAR_REQUEST;
				}

				break;


			case GM_CLEAR_REQUEST: {
				m_retry_times = 0;

				// Remove all knowledge of any previous or present job
				// submission, in both the gridmanager and the schedd.

				// If we are doing a rematch, we are simply waiting around
				// for the schedd to be updated and subsequently this globus job
				// object to be destroyed.  So there is nothing to do.
				if ( wantRematch ) {
					break;
				}

				// For now, put problem jobs on hold instead of
				// forgetting about current submission and trying again.
				// TODO: Let our action here be dictated by the user preference
				// expressed in the job ad.
				if ( !m_remoteJobId.empty() && condorState != REMOVED
					 && wantResubmit == 0 && doResubmit == 0 ) {
					gmState = GM_HOLD;
					break;
				}

				// Only allow a rematch *if* we are also going to perform a resubmit
				if ( wantResubmit || doResubmit ) {
					jobAd->EvalBool(ATTR_REMATCH_CHECK,NULL,wantRematch);
				}

				if ( wantResubmit ) {
					wantResubmit = 0;
					dprintf(D_ALWAYS, "(%d.%d) Resubmitting to Globus because %s==TRUE\n",
						procID.cluster, procID.proc, ATTR_GLOBUS_RESUBMIT_CHECK );
				}

				if ( doResubmit ) {
					doResubmit = 0;
					dprintf(D_ALWAYS, "(%d.%d) Resubmitting to Globus (last submit failed)\n",
						procID.cluster, procID.proc );
				}

				errorString = "";
				myResource->CancelSubmit( this );
				SetInstanceId( NULL );
				SetClientToken( NULL );

				JobIdle();

				if ( submitLogged ) {
					JobEvicted();
					if ( !evictLogged ) {
						WriteEvictEventToUserLog( jobAd );
						evictLogged = true;
					}
				}

				if ( remoteJobState != "" ) {
					remoteJobState = "";
					SetRemoteJobStatus( NULL );
				}

				if ( m_spot_request_id != "" ) {
					SetRequestID( NULL );
				}

				std::string type;
				if ( jobAd->LookupString( ATTR_EC2_SERVER_TYPE, type ) ) {
					jobAd->AssignExpr( ATTR_EC2_SERVER_TYPE, "Undefined" );
				}

				if ( wantRematch ) {
					dprintf(D_ALWAYS, "(%d.%d) Requesting schedd to rematch job because %s==TRUE\n",
						procID.cluster, procID.proc, ATTR_REMATCH_CHECK );

					// Set ad attributes so the schedd finds a new match.
					int dummy;
					if ( jobAd->LookupBool( ATTR_JOB_MATCHED, dummy ) != 0 ) {
						jobAd->Assign( ATTR_JOB_MATCHED, false );
						jobAd->Assign( ATTR_CURRENT_HOSTS, 0 );
					}

					// If we are rematching, we need to forget about this job
					// cuz we wanna pull a fresh new job ad, with a fresh new match,
					// from the all-singing schedd.
					gmState = GM_DELETE;
					break;
				}

				// If there are no updates to be done when we first enter this
				// state, requestScheddUpdate will return done immediately
				// and not waste time with a needless connection to the
				// schedd. If updates need to be made, they won't show up in
				// schedd_actions after the first pass through this state
				// because we modified our local variables the first time
				// through. However, since we registered update events the
				// first time, requestScheddUpdate won't return done until
				// they've been committed to the schedd.
				const char *name;
				ExprTree *expr;
				jobAd->ResetExpr();
				if ( jobAd->NextDirtyExpr(name, expr) ) {
					requestScheddUpdate( this, true );
					break;
				}

				submitLogged = false;
				executeLogged = false;
				submitFailedLogged = false;
				terminateLogged = false;
				abortLogged = false;
				evictLogged = false;
				if ( (condorState == REMOVED) || (condorState == HELD) ) {
					gmState = GM_DELETE;
				} else {
					gmState = GM_SAVE_CLIENT_TOKEN;
				}
			} break;


			case GM_PROBE_JOB:
				probeNow = false;

				if ( condorState == REMOVED || condorState == HELD ) {
					gmState = GM_SUBMITTED; // GM_SUBMITTED knows how to handle this
				} else {
					if( remoteJobState == EC2_VM_STATE_PURGED ) {
						// The instance has been purged, act like we
						// got back 'terminated'
						remoteJobState = EC2_VM_STATE_TERMINATED;
						m_state_reason_code = "purged";
					}

					// We don't check for a status change, because this
					// state is now only entered if we had one.
					if( remoteJobState == EC2_VM_STATE_RUNNING ||
						remoteJobState == EC2_VM_STATE_SHUTTINGDOWN ||
						remoteJobState == EC2_VM_STATE_TERMINATED ) {
						JobRunning();

						// On a state change to running we perform all associations
						// the are non-blocking and we continue even if they fail.
						if ( remoteJobState == EC2_VM_STATE_RUNNING ) {
							associate_n_attach();
						}
					}

					// dprintf( D_ALWAYS, "DEBUG: m_state_reason_code = %s (assuming 'NULL')\n", m_state_reason_code.c_str() );
					if( ! m_state_reason_code.empty() ) {
						// Send the user a copy of the reason code.
						jobAd->Assign( ATTR_EC2_STATUS_REASON_CODE, m_state_reason_code.c_str() );
						requestScheddUpdate( this, false );

							//
							// http://docs.amazonwebservices.com/AWSEC2/latest/APIReference/ApiReference-ItemType-StateReasonType.html
							// defines the state [transition] reason codes.
							//
							// We consider the following reasons to be normal
							// termination conditions:
							//
							// - Client.InstanceInitiatedShutdown
							// - Client.UserInitiatedShutdown
							// - Server.SpotInstanceTermination
							//
							// the last because the user will be able to ask
							// Condor, via on_exit_remove (and the attribute
							// updated above), to resubmit the job.
							//
							// We consider the following reasons to be abnormal
							// termination conditions, and thus put the job
							// on hold:
							//
							// - Server.InternalError
							// - Server.InsufficientInstanceCapacity
							// - Client.VolumeLimitExceeded
							// - Client.InternalError
							// - Client.InvalidSnapshot.NotFound
							//
							// The first three are likely to be transient; if
							// the distinction becomes important, we can add
							// it later.
							//

						if(
							m_state_reason_code == "Client.InstanceInitiatedShutdown"
						 || m_state_reason_code == "Client.UserInitiatedShutdown"
						 || m_state_reason_code == "Server.SpotInstanceTermination" ) {
							// Normal instance terminations are normal.
						} else if(
							m_state_reason_code == "purged" ) {
							// This isn't normal, but if the job was purged,
							// there's no reason to hold onto it.  Added this
							// so that we wouldn't complain but still write
							// purged as the EC2StatusReasonCode to the
							// history file.
						} else if(
							m_state_reason_code == "Server.InternalError"
						 || m_state_reason_code == "Server.InsufficientInstanceCapacity"
						 || m_state_reason_code == "Client.VolumeLimitExceeded"
						 || m_state_reason_code == "Client.InternalError"
						 || m_state_reason_code == "Client.InvalidSnapshot.NotFound" ) {
							// Put abnormal instance terminations on hold.
							formatstr( errorString, "Abnormal instance termination: %s.", m_state_reason_code.c_str() );
							dprintf( D_ALWAYS, "(%d.%d) %s\n", procID.cluster, procID.proc, errorString.c_str() );
							gmState = GM_HOLD;
							holdReasonCode = CONDOR_HOLD_CODE_EC2ServerError;
							holdReasonSubCode = 13;
							break;
						} else {
							// Treat all unrecognized reasons as abnormal.
							formatstr( errorString, "Unrecognized reason for instance termination: %s.  Treating as abnormal.", m_state_reason_code.c_str() );
							dprintf( D_ALWAYS, "(%d.%d) %s\n", procID.cluster, procID.proc, errorString.c_str() );
							gmState = GM_HOLD;
							holdReasonCode = CONDOR_HOLD_CODE_EC2ServerError;
							holdReasonSubCode = 14;
							break;
						}
					}

					lastProbeTime = now;
					gmState = GM_SUBMITTED;
				}
				break;

			case GM_CANCEL:
				remoteJobState = EC2_VM_STATE_CANCELLING;
				SetRemoteJobStatus( EC2_VM_STATE_CANCELLING );

				// Rather than duplicate code in the spot instance subgraph,
				// just handle jobs with no corresponding instance here.
				if( m_remoteJobId.empty() ) {
					// Since I haven't been able to prove that we will
					// only arrive in GM_CANCEL without a remote job ID
					// if we can't find one, we shouldn't skip the poll in
					// GM_CANCEL_CHECK -- we might learn something important.
					//
					// However, if this job is a spot job, rather than
					// showing up as terminated, shutting down, or purged,
					// it may show up as "fulfilled", "cancelled", and the
					// like.  Rather than handle those cases in the
					// instance code, we should skip GM_CANCEL entirely if
					// we know that we cancelled the spot request before
					// it created an instance.
				} else {
					// This will become true after the next status poll,
					// because EC2_VM_STATE_CANCELLING isn't be returned by
					// the EC2 API.
					probeNow = false;

					rc = gahp->ec2_vm_stop( m_serviceUrl,
											m_public_key_file,
											m_private_key_file,
											m_remoteJobId,
											gahp_error_code);

					if ( rc == GAHPCLIENT_COMMAND_NOT_SUBMITTED ||
						 rc == GAHPCLIENT_COMMAND_PENDING ) {
						break;
					}

					//
					// If the instance has already been purged, consider
					// the cancel a success.
					//
					// Amazon: "InvalidInstanceID.NotFound"
					// Eucalyptus: no HTTP error; false return with empty termination set
					// OpenStack (Havana): "InvalidInstanceID.NotFound"
					// OpenStack (Essex): "InstanceNotFound"
					// Nimbus: no HTTP error; empty termination set
					//
					if( rc != 0 ) {
						errorString = gahp->getErrorString();
						if( strstr( errorString.c_str(), "InstanceNotFound" ) ||
							strstr( errorString.c_str(), "InvalidInstanceID.NotFound" ) ) {
							remoteJobState = EC2_VM_STATE_PURGED;
						} else {
							if( gahp_error_code == "E_CURL_IO" ) { myResource->RequestPing( this ); }
							dprintf( D_ALWAYS, "(%d.%d) job cancel failed: %s: %s\n",
									 procID.cluster, procID.proc,
									 gahp_error_code.c_str(),
									 errorString.c_str() );
							gmState = GM_HOLD;
							holdReasonCode = CONDOR_HOLD_CODE_EC2InstancePotentiallyLostError;
							holdReasonSubCode = 15;
							break;
						}

					// We could save some time here for Amazon users by
					// changing the EC2 GAHP to return the (new) state of
					// the job.  If it's SHUTTINGDOWN, set probeNow.  We
					// can't do this for OpenStack because we know they lie.
					}
				}

				gmState = GM_CANCEL_CHECK;
				break;

			case GM_CANCEL_CHECK:
				// Wait for the job's state to change.  This should happen
				// on the next poll, because the job is in an invalid state.
				if( ! probeNow ) { break; }
				probeNow = false;

				// We cancel (terminate) a job for one of two reasons: it
				// either entered one of the two semi-terminated states
				// (STOPPED or SHUTOFF) of its own accord, or the job went
				// on hold or was removed.
				//
				// In either case, we need to confirm that the cancel
				// command succeeded.  However, since Amazon permits
				// STOPPED instances to enter the TERMINATED state, we
				// can, presuming the same for SHUTOFF instances, just
				// retry until the instance becomes TERMINATED.  An
				// instance that has been purged must have successfully
				// terminated first, so we will treat it the same.
				//
				// All other states, therefore, will cause us to try
				// terminating the instance again.
				//
				// Once we've successfully terminated the instance,
				// we need to go to GM_DONE_SAVE for instances that were
				// STOPPED or SHUTOFF, and either GM_DELETE or
				// GM_CLEAR_REQUEST, depending on the condor state of the
				// job, otherwise.
				//

				if( remoteJobState == EC2_VM_STATE_TERMINATED
				 || remoteJobState == EC2_VM_STATE_PURGED
				 || ( remoteJobState == EC2_VM_STATE_SHUTTINGDOWN
				   && myResource->ShuttingDownTrusted( this ) ) ) {
				 	if( m_was_job_completion ) {
				 		gmState = GM_DONE_SAVE;
				 	} else {
						if( condorState == COMPLETED || condorState == REMOVED ) {
							gmState = GM_DELETE;
						} else {
							// The job may run again, so clear the job state.
							//
							// (If a job is held and then released, the job
							// could find its previous (terminated) instance
							// and consider itself complete.)
							//
							// Clear the contact string here first because
							// we may enter GM_HOLD before GM_CLEAR_REQUEST
							// actually clears the request. (*sigh*)
							myResource->CancelSubmit( this );
							SetInstanceId( NULL );
							SetClientToken( NULL );
							gmState = GM_CLEAR_REQUEST;
						}
					}
				} else {
					if( m_retry_times++ < maxRetryTimes ) {
						gmState = GM_CANCEL;
					} else {
						formatstr( errorString, "Job cancel did not succeed after %d tries, giving up.", maxRetryTimes );
						dprintf( D_ALWAYS, "(%d.%d) %s\n", procID.cluster, procID.proc, errorString.c_str() );
						gmState = GM_HOLD;
						holdReasonCode = CONDOR_HOLD_CODE_EC2InstancePotentiallyLostError;
						holdReasonSubCode = 16;
						break;
					}
				}
				break;


			case GM_HOLD:
				// Put the job on hold in the schedd.
				// If the condor state is already HELD, then someone already
				// HELD it, so don't update anything else.
				if ( condorState != HELD ) {

					// Set the hold reason as best we can
					// TODO: set the hold reason in a more robust way.
					char holdReason[1024];
					holdReason[0] = '\0';
					holdReason[sizeof(holdReason)-1] = '\0';
					jobAd->LookupString( ATTR_HOLD_REASON,
										 holdReason, sizeof(holdReason) - 1 );
					if ( holdReason[0] == '\0' && errorString != "" ) {
						strncpy( holdReason, errorString.c_str(),
								 sizeof(holdReason) - 1 );
					} else if ( holdReason[0] == '\0' ) {
						strncpy( holdReason, "Unspecified gridmanager error",
								 sizeof(holdReason) - 1 );
					}

					JobHeld( holdReason, holdReasonCode, holdReasonSubCode );
				}

				gmState = GM_DELETE;

				break;


			case GM_DELETE:
				//
				// Clean up the keypair as late as possible -- that is, the
				// last time we see this job.  That's logically identical to
				// when we will never see the job again, and we can check
				// that by looking the the condorState and the job attributes
				// we (would) use for recovery.
				//
				if( condorState == REMOVED
					|| condorState == COMPLETED
					|| ( m_client_token.empty() && m_remoteJobId.empty() ) ) {

					if( m_keypair_created && ! m_key_pair.empty() ) {
						rc = gahp->ec2_vm_destroy_keypair( m_serviceUrl,
									m_public_key_file, m_private_key_file,
									m_key_pair, gahp_error_code );

						if( rc == GAHPCLIENT_COMMAND_NOT_SUBMITTED || rc == GAHPCLIENT_COMMAND_PENDING ) {
							break;
						}

						// If we don't remove the file until after we
						// remove the server-side copy, we'll try to delete
						// it twice, the first time before issuing the
						// command to the GAHP, the second after.
						if( !m_key_pair_file.empty() && ! remove_keypair_file( m_key_pair_file.c_str() ) ) {
							dprintf( D_ALWAYS, "(%d.%d) job destroy keypair local file (%s) failed.\n", procID.cluster, procID.proc, m_key_pair_file.c_str() );
						}

						// In order for putting the job on hold to make
						// sense, we'd need to be sure that the gridmanager
						// saw the job again.  While we may not have the
						// original job information, if all we want to do
						// is try to remove the keypair again, we could
						// ask the gahp('s resource) where it lives and
						// cons up an artificial gridJobID, something like
						// 'ec2 URL remove-keypair', which we'd recognize
						// during recovery (initialization/parsing)
						// and react to appropriately -- since we haven't
						// deleted the keypair ID yet, it'll still be in
						// the job ad...
						if( rc != 0 ) {
							if( gahp_error_code == "E_CURL_IO" ) { myResource->RequestPing( this ); }
							errorString = gahp->getErrorString();
							dprintf( D_ALWAYS, "(%d.%d) job destroy keypair (%s) failed: %s: %s\n",
									 procID.cluster, procID.proc, m_key_pair.c_str(),
									 gahp_error_code.c_str(),
									 errorString.c_str() );
						}
					}
				}

				// We are done with the job. Propagate any remaining updates
				// to the schedd, then delete this object.
				DoneWithJob();
				// This object will be deleted when the update occurs
				break;

			//
			// Except for the three exceptions above (search for GM_SPOT),
			// and exits to terminal states, the state machine for spot
			// instance requests is a disjoint subgraph.  Although this
			// enforces certain limits (e.g., at most one instance per
			// spot request), it makes reasoning about them much simpler.
			//

			// Actually submit the spot request to the cloud.  Note that
			// this occurs *after* we've saved the client token, so we
			// can never lose track of it.

			case GM_SPOT_START: {
				// Because we can't (easily) check if we've already made
				// a spot instance request, we can't check if the job's been
				// held or removed here; we might leak a request.  Instead,
				// the user will just have to wait until we get (or don't)
				// a spot request ID.

				// Why is this necessary?
				m_ami_id = build_ami_id();
				if( m_group_names == NULL ) {
					m_group_names = build_groupnames();
				}

				// Send a command to the GAHP, or poll for its result(s).
				std::string spot_request_id;
				rc = gahp->ec2_spot_start(  m_serviceUrl,
											m_public_key_file,
											m_private_key_file,
											m_ami_id,
											m_spot_price,
											m_key_pair,
											m_user_data, m_user_data_file,
											m_instance_type,
											m_availability_zone,
											m_vpc_subnet, m_vpc_ip,
											m_client_token,
											m_iam_profile_arn,
											m_iam_profile_name,
											* m_group_names,
											* m_group_ids,
											spot_request_id,
											gahp_error_code );

				dprintf( D_ALWAYS, "GM_FAILURE_INJECTION = '%s'\n", m_failure_injection );
				if( strcmp( m_failure_injection, "1" ) == 0 ) {
					rc = 1;
					gahp_error_code = "E_TESTING";
					gahp->setErrorString( "GM_FAILURE_INJECTION #1" );
				}

				// If the command hasn't terminated yet, return to this
				// state and poll again.
				if( rc == GAHPCLIENT_COMMAND_NOT_SUBMITTED ||
					rc == GAHPCLIENT_COMMAND_PENDING ) {
					break;
				}

				// If the command succeeded, write the request ID back to
				// the schedd, but don't block.  We'll discover the request
				// ID based on the client token during recovery.  Note that
				// we don't overload the remote job ID, because we need to
				// distinguish between instance and spot request IDs, and
				// it's not clear they're required to be distinguishable.
				if( rc == 0 ) {
					ASSERT( spot_request_id != "" );

					if( strcmp( m_failure_injection, "1A" ) == 0 ) {
						EXCEPT( "On request, crashing after requesting a spot instance but before recording its ID." );
					}

					SetRequestID( spot_request_id.c_str() );
					requestScheddUpdate( this, false );

					// The batch status update may have declared this
					// job purged if the update occurred between job
					// object insantiation and the state machine
					// advancing to this state.  However, since we
					// know we just got the instance ID, we can safely
					// force the state of the job and avoid confusing
					// GM_SUBMITTED (when we eventually get to it).
					remoteJobState = EC2_VM_STATE_PENDING;
					SetRemoteJobStatus( remoteJobState.c_str() );

					gmState = GM_SPOT_SUBMITTED;
					break;
				} else {
					if( gahp_error_code == "E_CURL_IO" ) { myResource->RequestPing( this ); }
					errorString = gahp->getErrorString();
					dprintf( D_ALWAYS, "(%d.%d) spot instance request failed: %s: %s\n",
								procID.cluster, procID.proc,
								gahp_error_code.c_str(),
								errorString.c_str() );
					dprintf( D_FULLDEBUG, "Error transition: GM_SPOT_START + <GAHP failure> = GM_HOLD\n" );

					// I make the argument that even if the user removed the
					// job, or put in on hold, before the spot instance
					// request failed, they should learn about the failure.
					gmState = GM_HOLD;
					holdReasonCode = CONDOR_HOLD_CODE_EC2ConnectionProblem;
					holdReasonSubCode = 17;
					break;
				}

				} break;

			// Cancel the request with the cloud.  Once we're done with
			// the request proper, handle any instance(s) that it may
			// have spawned.
			case GM_SPOT_CANCEL:
				if( m_spot_request_id.empty() ) {
					dprintf( D_ALWAYS, "(%d.%d) Entered GM_SPOT_CANCEL without a spot request ID; this should be impossible.\n", procID.cluster, procID.proc );
					gmState = GM_SUBMITTED;
				} else {
					// Forcing the state to be something the EC2 API doesn't
					// return forces probeNow to set by the next status poll.
					remoteJobState = EC2_VM_STATE_SPOT_CANCELLING;
					SetRemoteJobStatus( EC2_VM_STATE_SPOT_CANCELLING );

					// Send a command to the GAHP, or poll for its result(s).
					rc = gahp->ec2_spot_stop(   m_serviceUrl,
												m_public_key_file,
												m_private_key_file,
												m_spot_request_id,
												gahp_error_code );

					if( strcmp( m_failure_injection, "2" ) == 0 ) {
						rc = 1;
						gahp_error_code = "E_TESTING";
						gahp->setErrorString( "GM_FAILURE_INJECTION #2" );
					}

					// If the command hasn't terminated yet, return to this
					// state and poll again.
					if( rc == GAHPCLIENT_COMMAND_NOT_SUBMITTED ||
						rc == GAHPCLIENT_COMMAND_PENDING ) {
						break;
					}

					if( rc != 0 ) {
						if( gahp_error_code == "E_CURL_IO" ) { myResource->RequestPing( this ); }
						errorString = gahp->getErrorString();
						dprintf( D_ALWAYS, "(%d.%d) spot request stop failed: %s: %s\n",
									procID.cluster, procID.proc,
									gahp_error_code.c_str(),
									errorString.c_str() );
						dprintf( D_FULLDEBUG, "Error transition: GM_SPOT_CANCEL + <GAHP failure> = GM_HOLD\n" );
						gmState = GM_HOLD;
						holdReasonCode = CONDOR_HOLD_CODE_EC2InstancePotentiallyLostError;
						holdReasonSubCode = 17;
						break;
					}

					// GM_SPOT_CANCEL_CHECK checks if the SIR has spawned an
					// instance and, if it hasn't, that it's entered the
					// cancelled state, at which point it's safe to forget it.
					//
					// If the SIR /did/ spawn an instance, we move into the
					// on-demand instance subgraph of the state machine; we
					// only enter GM_SPOT_CANCEL if the job was removed or
					// held, so the on-demand state machine will immediately
					// go into GM_CANCEL.
					probeNow = false;
					gmState = GM_SPOT_CANCEL_CHECK;
				}
				break;

			case GM_SPOT_CANCEL_CHECK:
				if( ! probeNow ) { break; }
				probeNow = false;

				// If the SIR has spawned an instance, record it; GM_SUBMITTED
				// will restart the removal process, if appropriate.
				if(! m_remoteJobId.empty()) {
					// Try as often as we're willing to terminate the instance,
					// even if we tried a few times to cancel the spot request.
					m_retry_times = 0;

					gmState = GM_SAVE_INSTANCE_ID;
					break;
				}

				// If the SIR hasn't spawned an instance, but has been
				// cancelled, go ahead and delete the job.
				if( remoteJobState == "cancelled" ) {
					// This shouldn't ever matter, but it's cleaner.
					m_retry_times = 0;

					// Since we know the request is gone, forget about it.
					SetRequestID( NULL );
					requestScheddUpdate( this, false );

					// Instances only set their state reason code when
					// terminating.
					m_state_reason_code.clear();

					// For now, just assume that the cancel was successful.
					gmState = GM_DELETE;
					break;
				} else {
					// If the SIR hasn't spawned an instance but we failed
					// to cancel it, try a few more times, to be sure.
					if( m_retry_times++ < maxRetryTimes ) {
						gmState = GM_SPOT_CANCEL;
						break;
					} else {
						formatstr( errorString, "Spot job cancel did not succeed after %d tries, giving up.", maxRetryTimes );
						dprintf( D_ALWAYS, "(%d.%d) %s\n", procID.cluster, procID.proc, errorString.c_str() );
						gmState = GM_HOLD;
						holdReasonCode = CONDOR_HOLD_CODE_EC2InstancePotentiallyLostError;
						holdReasonSubCode = 18;
						break;
					}
				}
				break;

			// Alternates with GM_SPOT_QUERY to watch for an instance start.
			case GM_SPOT_SUBMITTED:
				// If the Condor job has been held or removed, we need to
				// know what the state of the remote job is (whether it's
				// spawned an instance) before we can decide what to do.
				//
				// However, we can't just wait for a status update, because
				// we may be trying to remove a spot request whose state
				// isn't going to change.  (For instance, if the bid was
				// too low, it may never become high enough.)
				//
				// During recovery, if the job doesn't have a spot request
				// ID recorded, we'll end up here without ever having fetched
				// the job's current status.  Make sure we've seen at least
				// one update before proceeding.
				if( condorState == HELD || condorState == REMOVED ) {
					if( ! updatedOnce ) { break; }
					dprintf( D_FULLDEBUG, "Error transition: GM_SPOT_SUBMITTED + HELD|REMOVED = GM_SPOT_QUERY\n" );
					gmState = GM_SPOT_QUERY;
					break;
				}

				// Don't go to GM probe until asked (when the remote
				// job status changes).
				if( ! probeNow ) { break; }
				probeNow = false;

				// Don't ever skip a job state transition.
				gmState = GM_SPOT_QUERY;
				break;

			// Alternates with GM_SPOT_SUBMITTED to watch for instance start.
			case GM_SPOT_QUERY: {
				probeNow = false;

				if( remoteJobState == EC2_VM_STATE_PURGED ) {
					// There may be a race condition between when we get a
					// spot request ID and when the EC2 service includes that
					// ID in its list of all IDs.  This means that SIRs
					// may briefly appear to have been purged.
					//
					// It may also be that this appeared to happen because
					// the batch status update code flagged spot job objects
					// as purged if they didn't appear in the service's list
					// of instances... which, of course, they couldn't.
					//
					// That no longer happens for spot job objects which have
					// spot request IDs, but for other spot job objects, we'd
					// need to be able to distinguish between "purged" and
					// "not yet started", which could be tricky to do without
					// knowing which state the job's in (and/or during
					// recovery.)  So we leave this code in place.
					if((! m_spot_request_id.empty()) && m_remoteJobId.empty() ) {
						if(! purgedTwice) {
							purgedTwice = true;

							// If we don't change remoteJobState, and the
							// SIR really was purged, we won't ever exit
							// GM_SPOT_SUBMITTED -- we won't exit the PURGED
							// state.
							remoteJobState = EC2_VM_STATE_PENDING;
							SetRemoteJobStatus( remoteJobState.c_str() );
							gmState = GM_SPOT_SUBMITTED;
							break;
						}
					}

					// The spot instance request has been purged.  This should
					// only happen during recovery.  Put the job on hold so
					// we get a chance to tell the user that an instance may
					// have escaped.  (We can't tag or set a ClientToken for
					// an instance in the spot request, so we can't just check
					// all instances to see if we own any of them.)
					errorString = "Spot request purged; an instance may still be running.";
					dprintf( D_ALWAYS, "(%d.%d) %s\n", procID.cluster, procID.proc, errorString.c_str() );
					dprintf( D_FULLDEBUG, "Error transition: GM_SPOT_QUERY + <spot purged> = GM_HOLD\n" );
					gmState = GM_HOLD;
					holdReasonCode = CONDOR_HOLD_CODE_EC2InstancePotentiallyLostError;
					holdReasonSubCode = 19;
					break;
				}
				purgedTwice = false;

				// If the request spawned an instance, we must save the
				// instance ID.  This (GM_SAVE_INSTANCE_ID) will then cancel
				// the request (GM_SPOT_CANCEL) and after checking the job
				// state (GM_SUBMITTED), cancel the instance.
				if( ! m_remoteJobId.empty() ) {
					gmState = GM_SAVE_INSTANCE_ID;
					break;
				}

				// All 'active'-status requests have instance IDs.
				ASSERT( remoteJobState != "active" );

				// If the request didn't spawn an instance, but the Condor
				// job has been held or removed, cancel the request.  (It's
				// OK to cancel the request twice.)
				if( condorState == HELD || condorState == REMOVED ) {
					// If at the end of GM_SPOT_CANCEL we confirm that the
					// request is in the cancelled state /and/ has no
					// instance ID, we can bypass the instance subgraph
					// and therefore don't need to set the remoteJobState.
					// OTOH, if the service wins the race (and starts an
					// instance before we can cancel the request), we
					// shouldn't mess with the remoteJobState (and instead
					// deal with it being set appropriately by the next
					// polling interval).
					dprintf( D_FULLDEBUG, "Error transition: GM_SPOT_QUERY + HELD|REMOVED = GM_SPOT_CANCEL\n" );
					gmState = GM_SPOT_CANCEL;
					break;
				}

				if( strcmp( m_failure_injection, "5" ) == 0 ) { remoteJobState = "not-open"; }

				if( remoteJobState == "open" ) {
					// Nothing interesting happened, so ask again latter.
					gmState = GM_SPOT_SUBMITTED;
					break;
				} else if( remoteJobState == "cancelled" ) {
					// We'll never see the cancelled state from GM_SPOT_CANCEL
					// because it exits the SPOT subgraph.  Thus, this cancel
					// must have come from the user (because we don't specify
					// a bid expiration date in any our requsts) -- or some
					// other person with the appropriate credentials.
					//
					// For now, then, we'll put the job on hold, saying
					// "You, or somebody like you, cancelled this request."
					//
					// I'll leave this case broken out in case we change
					// our minds later.
					formatstr( errorString, "You, or somebody like you, cancelled this request." );
					dprintf( D_ALWAYS, "(%d.%d) %s\n", procID.cluster, procID.proc, errorString.c_str() );
					dprintf( D_FULLDEBUG, "Error transition: GM_SPOT_QUERY + <cancelled> = GM_HOLD\n" );
					gmState = GM_HOLD;
					holdReasonCode = CONDOR_HOLD_CODE_EC2UserError;
					holdReasonSubCode = 20;
					break;
				} else if( remoteJobState == "pending" ) {
					// Because the bulk status update may occur between
					// creating this job object and its state machine reaching
					// GM_SPOT_START, GM_SPOT_START unconditionally sets the
					// remote job state to EC2_VM_STATE_PENDING.  Since the
					// job didn't exist at the time of the poll,
					// m_state_reason_code is unset, and we have to handle
					// the "actual" job status here.
					//
					// Arguably, we should instead have GM_SPOT_START
					// clear probeNow to force the wait for another poll...
					gmState = GM_SPOT_SUBMITTED;
					break;
				} else {
					// We should notify the user about a 'failed' job.
					// The other possible status is 'closed', which we should
					// never see -- we don't submit requests with durations,
					// so they can't expire, and even if it somehow started
					// and finished instance while we weren't paying attention,
					// we still would have seen the instance ID already.
					formatstr( errorString, "Request status '%s' unexpected in GM_SPOT_QUERY.", remoteJobState.c_str() );
					dprintf( D_ALWAYS, "(%d.%d) %s\n", procID.cluster, procID.proc, errorString.c_str() );
					dprintf( D_FULLDEBUG, "Error transition: GM_SPOT_QUERY + <unexpected state> = GM_HOLD\n" );
					gmState = GM_HOLD;
					holdReasonCode = CONDOR_HOLD_CODE_EC2InternalError;
					holdReasonSubCode = 21;
					break;
				}

				} break;

			case GM_SPOT_CHECK: {
				if( ! probeNow ) { break; }
				probeNow = false;

				if( remoteJobState == EC2_VM_STATE_PURGED ) {
					if( ! purgedTwice ) {
						purgedTwice = true;
						gmState = GM_SPOT_CHECK;
						break;
					}

					//
					// We didn't find the SIR.  Since we never submit requests
					// with leases, if the SIR doesn't exist, either it never
					// did or the instance it spawned terminated long enough
					// ago for the request to have been purged.  The usual
					// Condor semantics of "it didn't succeed if we didn't see
					// it succeed" apply here, so it makes sense to submit
					// in both cases.
					//
					// However, if we're removing the job, this just means
					// that we have nothing else to do.
					//
					if( condorState == REMOVED ) {
						gmState = GM_DELETE;
					} else {
						gmState = GM_SPOT_START;
					}
					break;
				}
				purgedTwice = false;

				// Otherwise, we were found and our spot request ID and
				// instance ID (if available) were updated.

				if( ! m_remoteJobId.empty() ) {
					gmState = GM_SAVE_INSTANCE_ID;
					dprintf( D_FULLDEBUG, "Recovery transition: GM_SPOT_CHECK -> GM_SAVE_INSTANCE_ID\n" );
					break;
				}

				gmState = GM_SPOT_SUBMITTED;
				dprintf( D_FULLDEBUG, "Recovery transition: GM_SPOT_CHECK -> GM_SPOT_SUBMITTED\n" );
				} break;

			case GM_SEEK_INSTANCE_ID: {
				// Wait for the next scheduled bulk query.
				if( ! probeNow ) { break; }
				probeNow = false;

				// If the bulk query found this job, it has an instance ID.
				// (If the job had an instance ID before, we would be in
				// an another state.)  Otherwise, the service doesn't know
				// about this job, and we can remove it from the queue.
				if( ! m_remoteJobId.empty() ) {
					WriteGridSubmitEventToUserLog( jobAd );
					gmState = GM_SAVE_INSTANCE_ID;
				} else if ( condorState == REMOVED ) {
					gmState = GM_DELETE;
				} else {
					gmState = GM_CREATE_KEY_PAIR;
				}

				} break;

			default:
				EXCEPT( "(%d.%d) Unknown gmState %d!",
						procID.cluster, procID.proc, gmState );
				break;
		} // end of switch_case

		if ( gmState != old_gm_state ) {
			reevaluate_state = true;
			dprintf(D_FULLDEBUG, "(%d.%d) gm state change: %s -> %s\n",
					procID.cluster, procID.proc,
					GMStateNames[old_gm_state], GMStateNames[gmState]);
			enteredCurrentGmState = time(NULL);
		}

	} // end of do_while
	while ( reevaluate_state );
}


BaseResource* EC2Job::GetResource()
{
	return (BaseResource *)myResource;
}


// setup the public name of ec2 remote VM, which can be used the clients
void EC2Job::SetRemoteVMName( const char * newName )
{
	if( newName == NULL ) {
		newName = "Undefined";
	}

	std::string oldName;
	jobAd->LookupString( ATTR_EC2_REMOTE_VM_NAME, oldName );
	if( oldName != newName ) {
		jobAd->Assign( ATTR_EC2_REMOTE_VM_NAME, newName );
		requestScheddUpdate( this, false );
	}
}

void EC2Job::SetKeypairId( const char *keypair_id )
{
	if ( keypair_id == NULL ) {
		m_key_pair = "";
	} else {
		m_key_pair = keypair_id;
	}

	jobAd->Assign( ATTR_EC2_KEY_PAIR, m_key_pair );

	requestScheddUpdate( this, false );
}

void EC2Job::SetClientToken(const char *client_token)
{
	if( client_token != NULL ) {
		m_client_token = client_token;
	} else {
		m_client_token.clear();
	}
	EC2SetRemoteJobId(m_client_token.empty() ? NULL : m_client_token.c_str(),
				   m_remoteJobId.c_str());
}

void EC2Job::SetInstanceId( const char *instance_id )
{
	// Don't unconditionally clear the remote job ID -- if we do,
	// SetInstanceId( m_remoteJobId.c_str() ) does exactly the opposite
	// of what you'd expect, because the c_str() is cleared as well.
	if( instance_id == NULL ) {
		m_remoteJobId.clear();
	} else {
		m_remoteJobId = instance_id;
		jobAd->Assign( ATTR_EC2_INSTANCE_NAME, m_remoteJobId );
	}
	EC2SetRemoteJobId( m_client_token.c_str(),
					m_remoteJobId.empty() ? NULL : m_remoteJobId.c_str() );
}

// EC2SetRemoteJobId() is used to set the value of global variable "remoteJobID"
// Don't call this function directly!
// It doesn't update m_client_token or m_remoteJobId!
// Use SetClientToken() or SetInstanceId() instead.
void EC2Job::EC2SetRemoteJobId( const char *client_token, const char *instance_id )
{
	string full_job_id;
	if ( client_token && client_token[0] ) {
		formatstr( full_job_id, "ec2 %s %s", m_serviceUrl.c_str(), client_token );
		if ( instance_id && instance_id[0] ) {
			// We need this to do bulk status queries.
			myResource->jobsByInstanceID.insert( instance_id, this );
			formatstr_cat( full_job_id, " %s", instance_id );
		}
	}
	BaseJob::SetRemoteJobId( full_job_id.c_str() );
}


// private functions to construct ami_id, keypair, keypair output file and groups info from ClassAd

// if ami_id is empty, client must have assigned upload file name value
// otherwise the condor_submit will report an error.
string EC2Job::build_ami_id()
{
	string ami_id;
	char* buffer = NULL;

	if ( jobAd->LookupString( ATTR_EC2_AMI_ID, &buffer ) ) {
		ami_id = buffer;
		free (buffer);
	}
	return ami_id;
}

// Client token is max 64 ASCII chars
// http://docs.amazonwebservices.com/AWSEC2/latest/UserGuide/Run_Instance_Idempotency.html
string EC2Job::build_client_token()
{
#ifdef WIN32
	GUID guid;
	if (S_OK != CoCreateGuid(&guid))
		return NULL;
	WCHAR wsz[40];
	StringFromGUID2(guid, wsz, COUNTOF(wsz));
	char uuid_str[40];
	WideCharToMultiByte(CP_ACP, 0, wsz, -1, uuid_str, COUNTOF(uuid_str), NULL, NULL);
	return string(uuid_str);
#else
	char uuid_str[37];
	uuid_t uuid;

	uuid_generate(uuid);

	uuid_unparse(uuid, uuid_str);
	uuid_str[36] = '\0';
	return string(uuid_str);
#endif
}

std::string EC2Job::build_keypair()
{
	// Build a name for the ssh keypair that will be unique to this job.
	// Our pattern is SSH_<collector name>_<GlobalJobId>

	// get condor pool name
	// In case there are multiple collectors, strip out the spaces
	// If there's no collector, insert a dummy name
	char* pool_name = param( "COLLECTOR_HOST" );
	if ( pool_name ) {
		StringList collectors( pool_name );
		free( pool_name );
		pool_name = collectors.print_to_string();
	} else {
		pool_name = strdup( "NoPool" );
	}

	// use "ATTR_GLOBAL_JOB_ID" to get unique global job id
	std::string job_id;
	jobAd->LookupString( ATTR_GLOBAL_JOB_ID, job_id );

	std::string key_pair;
	formatstr( key_pair, "SSH_%s_%s", pool_name, job_id.c_str() );
	free( pool_name );

	// Some EC2 implementations (OpenStack) restrict the keypair name to
	// "alphanumeric character, spaces, dashes, and underscore."  Convert
	// everything else to spaces, since we don't presently use them for
	// anything.

	size_t loc = 0;
	#define KEYPAIR_FILTER "ABCDEFGHIJKLMNOPQRSTUVWXYZabcdefghijklmnopqrstuvwxyz0123456789 -_"
	while( (loc = key_pair.find_first_not_of( KEYPAIR_FILTER, loc )) != string::npos ) {
		key_pair[loc] = ' ';
	}

	return key_pair;
}

StringList* EC2Job::build_groupnames()
{
	StringList* group_names = NULL;
	char* buffer = NULL;

	// Notice:
	// Based on the meeting in 04/01/2008, now we will not create any temporary security groups
	// 1. clients assign ATTR_EC2_SECURITY_GROUPS in condor_submit file, then we will use those
	//    security group names.
	// 2. clients don't assign ATTR_EC2_SECURITY_GROUPS in condor_submit file, then we will use
	//    the default security group (by just keeping group_names is empty).

	if ( jobAd->LookupString( ATTR_EC2_SECURITY_GROUPS, &buffer ) ) {
		group_names = new StringList( buffer, ", " );
	} else {
		group_names = new StringList();
	}

	free (buffer);

	return group_names;
}


// After keypair is destroyed, we need to call this function. In temporary keypair
// scenario, we should delete the temporarily created keypair output file.
bool EC2Job::remove_keypair_file(const char* filename)
{
	if (filename == NULL) {
		// not create temporary keypair output file
		// return success directly.
		return true;
	} else {
		// check if the file name is what we should create
		if ( strcmp(filename, NULL_FILE) == 0 ) {
			// no need to delete it since it is /dev/null
			return true;
		} else {
			if (remove(filename) == 0)
				return true;
			else
				return false;
		}
	}
}


// print out the error code received from grid_manager
void EC2Job::print_error_code( const char* error_code,
								  const char* function_name )
{
	dprintf( D_ALWAYS, "Receiving error code = %s from function %s !",
			 error_code, function_name );
}

void EC2Job::associate_n_attach()
{

	std::string gahp_error_code;
	StringList returnStatus;
	int rc;

	char *buffer = NULL;
	if (jobAd->LookupString(ATTR_EC2_TAG_NAMES, &buffer)) {
		StringList tags;
		StringList tagNames(buffer);
		char *tagName;
		tagNames.rewind();
		while ((tagName = tagNames.next())) {
				// XXX: Check that tagName does not contain an equal sign (=)
			string tag;
			string tagAttr(ATTR_EC2_TAG_PREFIX);
			tagAttr.append(tagName);
			char *value = NULL;
			if (!jobAd->LookupString(tagAttr.c_str(), &value)) {
				dprintf(D_ALWAYS, "(%d.%d) Error: %s not defined, no value for tag, skipping\n",
						procID.cluster, procID.proc,
						tagAttr.c_str());
				continue;
			}
			tag.append(tagName).append("=").append(value);
			tags.append(tag.c_str());
			dprintf(D_FULLDEBUG, "(%d.%d) Tag found: %s\n",
					procID.cluster, procID.proc,
					tag.c_str());
			free(value);
		}

		rc = gahp->ec2_create_tags(m_serviceUrl.c_str(),
								   m_public_key_file.c_str(),
								   m_private_key_file.c_str(),
								   m_remoteJobId.c_str(),
								   tags,
								   returnStatus,
								   gahp_error_code );

		switch (rc) {
		case 0:
			break;
		case GAHPCLIENT_COMMAND_PENDING:
			break;
		case GAHPCLIENT_COMMAND_NOT_SUBMITTED:
			if ((condorState == REMOVED) || (condorState == HELD))
				gmState = GM_DELETE;
<<<<<<< HEAD
			// Fall through...
=======
			//@fallthrough@
>>>>>>> 3a4dcb2e
		default:
			if( gahp_error_code == "E_CURL_IO" ) { myResource->RequestPing( this ); }
			dprintf(D_ALWAYS,
					"Failed ec2_create_tags returned %s continuing w/job\n",
					gahp_error_code.c_str());
			break;
		}
		gahp_error_code = "";
	}
	if (buffer) { free(buffer); buffer = NULL; }

	// associate the elastic ip with the now running instance.
	if ( !m_elastic_ip.empty() )
	{
		rc = gahp->ec2_associate_address(m_serviceUrl,
										 m_public_key_file,
										 m_private_key_file,
										 m_remoteJobId,
										 m_elastic_ip,
										 returnStatus,
										 gahp_error_code );

		switch (rc)
		{
			case 0:
				break;
			case GAHPCLIENT_COMMAND_PENDING:
				break;
			case GAHPCLIENT_COMMAND_NOT_SUBMITTED:
				if ( (condorState == REMOVED) || (condorState == HELD) )
					gmState = GM_DELETE;
<<<<<<< HEAD
				// Fall through...
=======
				//@fallthrough@
>>>>>>> 3a4dcb2e
			default:
				if( gahp_error_code == "E_CURL_IO" ) { myResource->RequestPing( this ); }
				dprintf(D_ALWAYS,
						"Failed ec2_associate_address returned %s continuing w/job\n",
						gahp_error_code.c_str());
				break;
		}
		gahp_error_code = "";
	}

	if (!m_ebs_volumes.empty())
	{
		bool bcontinue=true;
		StringList vols(m_ebs_volumes.c_str(), ",");
		// Need to loop through here parsing the volumes which we will send to the gahp
		vols.rewind();

		const char *volume_str = NULL;
		while( bcontinue && (volume_str = vols.next() ) != NULL )
		{
			StringList ebs_volume_params(volume_str, ":");
			ebs_volume_params.rewind();

			// Volumes consist of volume_id:device_id similar to vm_disks
			char * volume_id = ebs_volume_params.next();
			char * device_id = ebs_volume_params.next();

			rc = gahp->ec2_attach_volume(m_serviceUrl,
										 m_public_key_file,
										 m_private_key_file,
										 volume_id,
										 m_remoteJobId,
										 device_id,
										 returnStatus,
										 gahp_error_code );

			switch (rc)
			{
				case 0:
					break;
				case GAHPCLIENT_COMMAND_PENDING:
					break;
				case GAHPCLIENT_COMMAND_NOT_SUBMITTED:
					if ( (condorState == REMOVED) || (condorState == HELD) )
						gmState = GM_DELETE;
<<<<<<< HEAD
					// Fall through...
=======
					//@fallthrough@
>>>>>>> 3a4dcb2e
				default:
					if( gahp_error_code == "E_CURL_IO" ) { myResource->RequestPing( this ); }
					bcontinue=false;
					dprintf(D_ALWAYS,
							"Failed ec2_attach_volume returned %s continuing w/job\n",
							gahp_error_code.c_str());
					break;
			}
			gahp_error_code = "";
		}
	}
}

void EC2Job::StatusUpdate( const char * instanceID,
						   const char * status,
						   const char * stateReasonCode,
						   const char * publicDNSName,
						   const char * launchGroup ) {
	// This avoids having to store the public DNS name for GM_PROBE_JOB.
	if( publicDNSName != NULL && strlen( publicDNSName ) != 0
	 && strcmp( publicDNSName, "NULL" ) != 0 ) {
		SetRemoteVMName( publicDNSName );
	}

	if( launchGroup != NULL && strlen( launchGroup ) != 0
	 && strcmp( launchGroup, "NULL" ) != 0 ) {
		SetRequestID( launchGroup );
		requestScheddUpdate( this, false );
	}

	if( stateReasonCode != NULL && strlen( stateReasonCode ) != 0
	 && strcmp( stateReasonCode, "NULL" ) != 0 ) {
		if( m_state_reason_code != stateReasonCode ) {
			// dprintf( D_FULLDEBUG, "(%d.%d) Updating state reason code to from '%s' to '%s' for job '%s'.\n", procID.cluster, procID.proc, m_state_reason_code.c_str(), stateReasonCode, m_remoteJobId.c_str() );
			m_state_reason_code = stateReasonCode;
			jobAd->Assign( ATTR_EC2_STATUS_REASON_CODE, m_state_reason_code.c_str() );
			requestScheddUpdate( this, false );
		}
	} else {
		if(! m_state_reason_code.empty()) {
			// dprintf( D_FULLDEBUG, "(%d.%d) Clearing old state reason code of '%s' for job '%s'.\n", procID.cluster, procID.proc, m_state_reason_code.c_str(), m_remoteJobId.c_str() );
			m_state_reason_code.clear();
			jobAd->Assign( ATTR_EC2_STATUS_REASON_CODE, m_state_reason_code.c_str() );
			requestScheddUpdate( this, false );
		}
	}

	if( instanceID != NULL && strlen( instanceID ) != 0
	 && strcmp( instanceID, "NULL" ) != 0 ) {
	 	if( m_remoteJobId.empty() ) {
	 		SetInstanceId( instanceID );

			// We only consider discovering the instance ID a status change
			// when it occurs while we're blocked in GM_SEEK_INSTANCE_ID,
			// or if we're a spot instance.
			if( gmState == GM_SEEK_INSTANCE_ID || (!m_spot_price.empty()) ) {
				probeNow = true;
				SetEvaluateState();
			}
	 	}
	}

	// If the bulk status update didn't find this job, assume it's gone.
	// The job will be unblocked after the SetRemoteStatus() call below
	// if it wasn't previously purged.
	if( instanceID == NULL && status == NULL
	 && stateReasonCode == NULL && publicDNSName == NULL ) {
		status = EC2_VM_STATE_PURGED;

		// There's certainly a misfeature in the bulk status code where spot
		// jobs without a request ID will be told they've been purged.  As a
		// result, we wait for two purged statuses in a row, which means we
		// must always consider being purged an event.  (The bulk status code
		// checks for spot job statuses after instance job statuses, so if
		// the spot job truly doesn't exist, both checks will fail; if it
		// does, it will alternate until it manages to register its request ID,
		// which causes it to stop being notified it's been purged when it
		// doesn't show up in the list of all instances.
		probeNow = true;
		SetEvaluateState();
	}

	// SetRemoteJobStatus() sets the last-update timestamp, but
	// only returns true if the status has changed.  SetRemoteJobStatus()
	// can handle NULL statuses, but remoteJobState's assignment operator
	// can't.  One way to get a status update with a NULL status is if
	// a spot instance was purged (e.g., recovery after a long downtime).
	//
	// Because we wait for the next job poll between cancelling a spot
	// request and changing the condor state of the job, we should always
	// treat the first update as new information (since we could easily
	// crash between updating the remote job status and the condor job
	// status).
	if( SetRemoteJobStatus( status ) || (! updatedOnce) ) {
		updatedOnce = true;
		if( status != NULL ) { remoteJobState = status; }
		else { remoteJobState.clear(); }
		probeNow = true;
		SetEvaluateState();
	}
}

// Take a const char * rather than a const std::string & because
// std::string( NULL ) is probably the same as std::string( "" ),
// but those two are not the same in ClassAds.
void EC2Job::SetRequestID( const char * requestID ) {
	if( requestID == NULL ) {
		if( ! m_spot_request_id.empty() ) {
			// If the job is forgetting about its request ID, make sure that
			// the resource does, as well; otherwise, we can have one job
			// updated by both the dedicated and spot batch status processes.
			myResource->spotJobsByRequestID.remove( m_spot_request_id );
		}
		jobAd->AssignExpr( ATTR_EC2_SPOT_REQUEST_ID, "Undefined" );
		m_spot_request_id = std::string();
	} else {
		jobAd->Assign( ATTR_EC2_SPOT_REQUEST_ID, requestID );
		myResource->spotJobsByRequestID.insert( requestID, this );
		m_spot_request_id = requestID;
	}
}

//
// Don't wait forever for resources to come back up.  Particularly useful
// for the test suite (if the simulator breaks).
//
// JaimeF recalls no wisdom as to why the Globus job type implements this
// as a per-job timer, instead of a per-resource timer.
//
// This function executes asynchronously with respect to doEvaluateState(),
// but since we're putting the job on hold, we know we're not losing any
// information.  If the job goes on hold with a GAHP command pending, it's
// no different than if that command had timed out.  (The only cases where
// doEvaluateState() doesn't immediately put the job on hold when a GAHP
// command fails are ec2_vm_destroy_keypair() and ec2_vm_start(). For
// the former, if the job is removed or completed, it will be removed or
// completed when released; if we have no job ID, then we'll restart it
// from scratch.  This can happen if, forex, we put the job on hold before
// it starts.  However, in this case, restarting the job is the right thing
// to do.  More generally, the keypair ID we generate is entirely determined
// by invariant information about the job, so we'll try to delete it again
// later if we do resubmit.  For the latter, we won't execute any retries
// (delayed or not), but since the resource is down, that's OK.  (We'll
// start trying again when the job is released.))
//

void EC2Job::ResourceLeaseExpired() {
	errorString = "Resource was down for too long.";
	dprintf( D_ALWAYS, "(%d.%d) Putting job on hold: resource was down for too long.\n", procID.cluster, procID.proc );
	gmState = GM_HOLD;
	holdReasonCode = CONDOR_HOLD_CODE_EC2ServerError;
	holdReasonSubCode = 22;
	resourceLeaseTID = -1;
	SetEvaluateState();
}

void EC2Job::NotifyResourceDown() {
	BaseJob::NotifyResourceDown();

	if( resourceLeaseTID != -1 ) { return; }

	time_t now = time( NULL );
	int leaseDuration = param_integer( "EC2_RESOURCE_TIMEOUT", -1 );
	if( leaseDuration == -1 ) {
		return;
	}

	// We don't need to update/maintain ATTR_GRID_RESOURCE_UNAVAILABLE_TIME;
	// BaseJob::NotifyResource[Down|Up] does that for us.
	int leaseBegan = 0;
	jobAd->LookupInteger( ATTR_GRID_RESOURCE_UNAVAILABLE_TIME, leaseBegan );
	if( leaseBegan != 0 ) {
		leaseDuration = leaseDuration - (now - leaseBegan);
	}

	if( leaseDuration > 0 ) {
		resourceLeaseTID = daemonCore->Register_Timer( leaseDuration,
			(TimerHandlercpp) & EC2Job::ResourceLeaseExpired,
			"ResourceLeaseExpired", (Service *) this );
	} else {
		ResourceLeaseExpired();
	}
}

void EC2Job::NotifyResourceUp() {
	BaseJob::NotifyResourceUp();

	if( resourceLeaseTID != -1 ) {
		daemonCore->Cancel_Timer( resourceLeaseTID );
		resourceLeaseTID = -1;
	}
}<|MERGE_RESOLUTION|>--- conflicted
+++ resolved
@@ -2245,11 +2245,8 @@
 		case GAHPCLIENT_COMMAND_NOT_SUBMITTED:
 			if ((condorState == REMOVED) || (condorState == HELD))
 				gmState = GM_DELETE;
-<<<<<<< HEAD
 			// Fall through...
-=======
 			//@fallthrough@
->>>>>>> 3a4dcb2e
 		default:
 			if( gahp_error_code == "E_CURL_IO" ) { myResource->RequestPing( this ); }
 			dprintf(D_ALWAYS,
@@ -2281,11 +2278,8 @@
 			case GAHPCLIENT_COMMAND_NOT_SUBMITTED:
 				if ( (condorState == REMOVED) || (condorState == HELD) )
 					gmState = GM_DELETE;
-<<<<<<< HEAD
 				// Fall through...
-=======
 				//@fallthrough@
->>>>>>> 3a4dcb2e
 			default:
 				if( gahp_error_code == "E_CURL_IO" ) { myResource->RequestPing( this ); }
 				dprintf(D_ALWAYS,
@@ -2331,11 +2325,8 @@
 				case GAHPCLIENT_COMMAND_NOT_SUBMITTED:
 					if ( (condorState == REMOVED) || (condorState == HELD) )
 						gmState = GM_DELETE;
-<<<<<<< HEAD
 					// Fall through...
-=======
 					//@fallthrough@
->>>>>>> 3a4dcb2e
 				default:
 					if( gahp_error_code == "E_CURL_IO" ) { myResource->RequestPing( this ); }
 					bcontinue=false;
