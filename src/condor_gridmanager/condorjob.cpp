/***************************************************************
 *
 * Copyright (C) 1990-2007, Condor Team, Computer Sciences Department,
 * University of Wisconsin-Madison, WI.
 * 
 * Licensed under the Apache License, Version 2.0 (the "License"); you
 * may not use this file except in compliance with the License.  You may
 * obtain a copy of the License at
 * 
 *    http://www.apache.org/licenses/LICENSE-2.0
 * 
 * Unless required by applicable law or agreed to in writing, software
 * distributed under the License is distributed on an "AS IS" BASIS,
 * WITHOUT WARRANTIES OR CONDITIONS OF ANY KIND, either express or implied.
 * See the License for the specific language governing permissions and
 * limitations under the License.
 *
 ***************************************************************/



#include "condor_common.h"
#include "condor_attributes.h"
#include "condor_debug.h"
#include "condor_string.h"	// for strnewp and friends
#include "condor_daemon_core.h"
#include "condor_ckpt_name.h"
#include "daemon.h"
#include "dc_schedd.h"
#include "job_lease.h"
#include "nullfile.h"

#include "gridmanager.h"
#include "condorjob.h"
#include "condor_config.h"


// GridManager job states
#define GM_INIT					0
#define GM_REGISTER				1
#define GM_STDIO_UPDATE			2
#define GM_UNSUBMITTED			3
#define GM_SUBMIT				4
#define GM_SUBMIT_SAVE			5
#define GM_STAGE_IN				6
#define GM_SUBMITTED			7
#define GM_DONE_SAVE			8
#define GM_DONE_COMMIT			9
#define GM_CANCEL				10
#define GM_FAILED				11
#define GM_DELETE				12
#define GM_CLEAR_REQUEST		13
#define GM_HOLD					14
#define GM_PROXY_EXPIRED		15
#define GM_REFRESH_PROXY		16
#define GM_START				17
#define GM_HOLD_REMOTE_JOB		18
#define GM_RELEASE_REMOTE_JOB	19
#define GM_POLL_ACTIVE			20
#define GM_STAGE_OUT			21
#define GM_RECOVER_POLL			22

static const char *GMStateNames[] = {
	"GM_INIT",
	"GM_REGISTER",
	"GM_STDIO_UPDATE",
	"GM_UNSUBMITTED",
	"GM_SUBMIT",
	"GM_SUBMIT_SAVE",
	"GM_STAGE_IN",
	"GM_SUBMITTED",
	"GM_DONE_SAVE",
	"GM_DONE_COMMIT",
	"GM_CANCEL",
	"GM_FAILED",
	"GM_DELETE",
	"GM_CLEAR_REQUEST",
	"GM_HOLD",
	"GM_PROXY_EXPIRED",
	"GM_REFRESH_PROXY",
	"GM_START",
	"GM_HOLD_REMOTE_JOB",
	"GM_RELEASE_REMOTE_JOB",
	"GM_POLL_ACTIVE",
	"GM_STAGE_OUT",
	"GM_RECOVER_POLL"
};

#define JOB_STATE_UNKNOWN				-1
#define JOB_STATE_UNSUBMITTED			UNEXPANDED

// TODO: Let the maximum submit attempts be set in the job ad or, better yet,
// evalute PeriodicHold expression in job ad.
#define MAX_SUBMIT_ATTEMPTS	1

#define LOG_GLOBUS_ERROR(func,error) \
    dprintf(D_ALWAYS, \
		"(%d.%d) gmState %s, remoteState %d: %s returned error %d\n", \
        procID.cluster,procID.proc,GMStateNames[gmState],remoteState, \
        func,error)



void CondorJobInit()
{
}

void CondorJobReconfig()
{
	int tmp_int;

	tmp_int = param_integer( "CONDOR_JOB_POLL_INTERVAL", 5 * 60 );
	CondorResource::setPollInterval( tmp_int );

	tmp_int = param_integer( "GRIDMANAGER_GAHP_CALL_TIMEOUT", 8 * 60 * 60 );
	tmp_int = param_integer( "GRIDMANAGER_GAHP_CALL_TIMEOUT_CONDOR", tmp_int );
	CondorJob::setGahpCallTimeout( tmp_int );

	tmp_int = param_integer("GRIDMANAGER_CONNECT_FAILURE_RETRY_COUNT",3);
	CondorJob::setConnectFailureRetry( tmp_int );

	// Tell all the resource objects to deal with their new config values
	CondorResource *next_resource;

	CondorResource::ResourcesByName.startIterations();

	while ( CondorResource::ResourcesByName.iterate( next_resource ) != 0 ) {
		next_resource->Reconfig();
	}

}

bool CondorJobAdMatch( const ClassAd *job_ad ) {
	int universe;
	std::string resource;
	if ( job_ad->LookupInteger( ATTR_JOB_UNIVERSE, universe ) &&
		 universe == CONDOR_UNIVERSE_GRID &&
		 job_ad->LookupString( ATTR_GRID_RESOURCE, resource ) &&
		 strncasecmp( resource.c_str(), "condor ", 7 ) == 0 ) {

		return true;
	}
	return false;
}

BaseJob *CondorJobCreate( ClassAd *jobad )
{
	return (BaseJob *)new CondorJob( jobad );
}


int CondorJob::submitInterval = 300;			// default value
int CondorJob::removeInterval = 30;			// default value
int CondorJob::gahpCallTimeout = 8*60*60;		// default value
int CondorJob::maxConnectFailures = 3;			// default value

CondorJob::CondorJob( ClassAd *classad )
	: BaseJob( classad )
{
	char buff[4096];
	ArgList args;
	std::string error_string = "";
	char *gahp_path;
	bool job_already_submitted = false;

	remoteJobId.cluster = 0;
	gahpAd = NULL;
	gmState = GM_INIT;
	remoteState = JOB_STATE_UNKNOWN;
	enteredCurrentGmState = time(NULL);
	enteredCurrentRemoteState = time(NULL);
	lastSubmitAttempt = 0;
	lastRemoveAttempt = 0;
	numSubmitAttempts = 0;
	submitFailureCode = 0;
	remoteScheddName = NULL;
	remotePoolName = NULL;
	submitterId = NULL;
	connectFailureCount = 0;
	jobProxy = NULL;
	remoteProxyExpireTime = 0;
	lastProxyRefreshAttempt = 0;
	myResource = NULL;
	newRemoteStatusAd = NULL;
	newRemoteStatusServerTime = 0;
	doActivePoll = false;

	lastRemoteStatusServerTime = 0;

	gahp = NULL;

	// In GM_HOLD, we assume HoldReason to be set only if we set it, so make
	// sure it's unset when we start.
	if ( jobAd->LookupString( ATTR_HOLD_REASON, NULL, 0 ) != 0 ) {
		jobAd->AssignExpr( ATTR_HOLD_REASON, "Undefined" );
	}

	jobProxy = AcquireProxy( jobAd, error_string,
							 (TimerHandlercpp)&BaseJob::SetEvaluateState, this );
	if ( jobProxy == NULL && error_string != "" ) {
		goto error_exit;
	}

	buff[0] = '\0';
	jobAd->LookupString( ATTR_GRID_RESOURCE, buff );
	if ( buff[0] != '\0' ) {
		const char *token;
		MyString str = buff;

		str.Tokenize();

		token = str.GetNextToken( " ", false );
<<<<<<< HEAD
		if ( !token || stricmp( token, "condor" ) ) {
			sprintf( error_string, "%s not of type condor",
=======
		if ( !token || strcasecmp( token, "condor" ) ) {
			error_string.sprintf( "%s not of type condor",
>>>>>>> 03a23c9c
								  ATTR_GRID_RESOURCE );
			goto error_exit;
		}

		token = str.GetNextToken( " ", false );
		if ( token && *token ) {
			remoteScheddName = strdup( token );
		} else {
			sprintf( error_string, "%s missing schedd name",
								  ATTR_GRID_RESOURCE );
			goto error_exit;
		}

		token = str.GetNextToken( " ", false );
		if ( token && *token ) {
			remotePoolName = strdup( token );
		} else {
			sprintf( error_string, "%s missing pool name",
								  ATTR_GRID_RESOURCE );
			goto error_exit;
		}

	} else {
		sprintf( error_string, "%s is not set in the job ad",
							  ATTR_GRID_RESOURCE );
		goto error_exit;
	}

	buff[0] = '\0';
	jobAd->LookupString( ATTR_GRID_JOB_ID, buff );
	if ( buff[0] != '\0' ) {
		SetRemoteJobId( strrchr( buff, ' ' )+1 );
		job_already_submitted = true;
	} else {
		remoteState = JOB_STATE_UNSUBMITTED;
	}

	buff[0] = '\0';
	jobAd->LookupString( ATTR_GLOBAL_JOB_ID, buff );
	if ( buff[0] != '\0' ) {
		char *ptr = strchr( buff, '#' );
		if ( ptr != NULL ) {
			*ptr = '\0';
		}
		submitterId = strdup( buff );
	} else {
		sprintf( error_string, "%s is not set in the job ad",
							  ATTR_GLOBAL_JOB_ID );
		goto error_exit;
	}

	myResource = CondorResource::FindOrCreateResource( remoteScheddName,
													   remotePoolName,
													   jobProxy );
	myResource->RegisterJob( this, submitterId );
	if ( job_already_submitted ) {
		myResource->AlreadySubmitted( this );
	}

	gahp_path = param("CONDOR_GAHP");
	if ( gahp_path == NULL ) {
		error_string = "CONDOR_GAHP not defined";
		goto error_exit;
	}
		// TODO remove remoteScheddName from the gahp server key if/when
		//   a gahp server can handle multiple schedds
	sprintf( buff, "CONDOR/%s/%s/%s", remotePoolName ? remotePoolName : "NULL",
			 remoteScheddName,
			 jobProxy != NULL ? jobProxy->subject->fqan : "NULL" );
	args.AppendArg("-f");
	args.AppendArg("-s");
	args.AppendArg(remoteScheddName);
	if ( remotePoolName ) {
		args.AppendArg("-P");
		args.AppendArg(remotePoolName);
	}
	gahp = new GahpClient( buff, gahp_path, &args );
	free( gahp_path );

	gahp->setNotificationTimerId( evaluateStateTid );
	gahp->setMode( GahpClient::normal );
	gahp->setTimeout( gahpCallTimeout );

	return;

 error_exit:
		// We must ensure that the code-path from GM_HOLD doesn't depend
		// on any initialization that's been skipped.
	gmState = GM_HOLD;
	if ( !error_string.empty() ) {
		jobAd->Assign( ATTR_HOLD_REASON, error_string.c_str() );
	}
	return;
}

CondorJob::~CondorJob()
{
	if ( jobProxy != NULL ) {
		ReleaseProxy( jobProxy, (TimerHandlercpp)&BaseJob::SetEvaluateState, this );
	}
	if ( submitterId != NULL ) {
		free( submitterId );
	}
	if ( newRemoteStatusAd != NULL ) {
		delete newRemoteStatusAd;
	}
	if ( myResource ) {
		myResource->UnregisterJob( this );
	}
	if ( remoteScheddName ) {
		free( remoteScheddName );
	}
	if ( remotePoolName ) {
		free( remotePoolName );
	}
	if ( gahpAd ) {
		delete gahpAd;
	}
	if ( gahp != NULL ) {
		delete gahp;
	}
}

void CondorJob::Reconfig()
{
	BaseJob::Reconfig();
	gahp->setTimeout( gahpCallTimeout );
}

void CondorJob::JobLeaseSentExpired()
{
dprintf(D_FULLDEBUG,"(%d.%d) CondorJob::JobLeaseSentExpired()\n",procID.cluster,procID.proc);
	BaseJob::JobLeaseSentExpired();
	SetRemoteJobId( NULL );
		// We always want to go through GM_INIT. With the remote job id set
		// to NULL, we'll go to GM_CLEAR_REQUEST afterwards.
	if ( gmState != GM_INIT ) {
		gmState = GM_CLEAR_REQUEST;
	}
}

void CondorJob::doEvaluateState()
{
	bool connect_failure = false;
	int old_gm_state;
	int old_remote_state;
	bool reevaluate_state = true;
	time_t now = time(NULL);

	bool attr_exists;
	bool attr_dirty;
	int rc;

	daemonCore->Reset_Timer( evaluateStateTid, TIMER_NEVER );

    dprintf(D_ALWAYS,
			"(%d.%d) doEvaluateState called: gmState %s, remoteState %d\n",
			procID.cluster,procID.proc,GMStateNames[gmState],remoteState);

	if ( gahp ) {
		if ( !resourceStateKnown || resourcePingPending || resourceDown ) {
			gahp->setMode( GahpClient::results_only );
		} else {
			gahp->setMode( GahpClient::normal );
		}
	}

	do {
		reevaluate_state = false;
		old_gm_state = gmState;
		old_remote_state = remoteState;

		switch ( gmState ) {
		case GM_INIT: {
			// This is the state all jobs start in when the GlobusJob object
			// is first created. Here, we do things that we didn't want to
			// do in the constructor because they could block (the
			// constructor is called while we're connected to the schedd).
			if ( gahp->Startup() == false ) {
				dprintf( D_ALWAYS, "(%d.%d) Error starting GAHP\n",
						 procID.cluster, procID.proc );

				jobAd->Assign( ATTR_HOLD_REASON, "Failed to start GAHP" );
				gmState = GM_HOLD;
				break;
			}
			if ( jobProxy && gahp->Initialize( jobProxy ) == false ) {
				dprintf( D_ALWAYS, "(%d.%d) Error initializing GAHP\n",
						 procID.cluster, procID.proc );

				jobAd->Assign( ATTR_HOLD_REASON,
							   "Failed to initialize GAHP" );
				gmState = GM_HOLD;
				break;
			}

			gmState = GM_START;
			} break;
		case GM_START: {
			// This state is the real start of the state machine, after
			// one-time initialization has been taken care of.
			// If we think there's a running jobmanager
			// out there, we try to register for callbacks (in GM_REGISTER).
			// The one way jobs can end up back in this state is if we
			// attempt a restart of a jobmanager only to be told that the
			// old jobmanager process is still alive.
			errorString = "";
			if ( remoteJobId.cluster == 0 ) {
				if( condorState == COMPLETED ) {
					gmState = GM_DELETE;
				} else {
					gmState = GM_CLEAR_REQUEST;
				}
			} else if ( condorState == COMPLETED ) {
				gmState = GM_DONE_COMMIT;
			} else if ( condorState == REMOVED ) {
				gmState = GM_CANCEL;
			} else {
				gmState = GM_RECOVER_POLL;
			}
			} break;
		case GM_RECOVER_POLL: {
			int num_ads = 0;
			int tmp_int = 0;
			ClassAd **status_ads = NULL;
			std::string constraint;
			sprintf( constraint, "%s==%d&&%s==%d", ATTR_CLUSTER_ID,
								remoteJobId.cluster, ATTR_PROC_ID,
								remoteJobId.proc );
			rc = gahp->condor_job_status_constrained( remoteScheddName,
													  constraint.c_str(),
													  &num_ads, &status_ads );
			if ( rc == GAHPCLIENT_COMMAND_NOT_SUBMITTED ||
				 rc == GAHPCLIENT_COMMAND_PENDING ) {
				break;
			}
			if ( rc != GLOBUS_SUCCESS ) {
				// unhandled error
				dprintf( D_ALWAYS,
						 "(%d.%d) condor_job_status_constrained() failed: %s\n",
						 procID.cluster, procID.proc, gahp->getErrorString() );
				if ( !resourcePingComplete /* && connect failure */ ) {
					connect_failure = true;
					break;
				}
				errorString = gahp->getErrorString();
				gmState = GM_HOLD;
				break;
			}
			if ( num_ads == 0 ) {
					// The job isn't there. Assume it timed out before we
					// could stage in the data files.
				SetRemoteJobId( NULL );
				gmState = GM_CLEAR_REQUEST;
			} else if ( num_ads != 1 ) {
					// Didn't get the number of ads we expected. Abort!
				dprintf( D_ALWAYS,
						 "(%d.%d) condor_job_status_constrained() returned %d ads\n",
						 procID.cluster, procID.proc, num_ads );
				errorString = "Remote schedd returned multiple ads";
				gmState = GM_CANCEL;
			} else if ( status_ads[0]->LookupInteger( ATTR_STAGE_IN_FINISH,
													  tmp_int ) == 0 ||
						tmp_int <= 0 ) {
					// We haven't finished staging in files yet
				gmState = GM_STAGE_IN;
			} else {

					// Copy any attributes we care about from the remote
					// ad to our local one before doing anything else
				ProcessRemoteAd( status_ads[0] );
				int server_time;
				if ( status_ads[0]->LookupInteger( ATTR_SERVER_TIME,
												   server_time ) == 0 ) {
					dprintf( D_ALWAYS, "(%d.%d) Ad from remote schedd has "
							 "no %s, faking with current local time\n",
							 procID.cluster, procID.proc, ATTR_SERVER_TIME );
					server_time = time(NULL);
				}
				lastRemoteStatusServerTime = server_time;

				if ( remoteState == COMPLETED &&
					 status_ads[0]->LookupInteger( ATTR_STAGE_OUT_FINISH,
												   tmp_int ) != 0 &&
					 tmp_int > 0 ) {

						// We already staged out all the files
					gmState = GM_DONE_SAVE;
				} else {
						// All other cases can be handled by GM_SUBMITTED
					gmState = GM_SUBMITTED;
				}
			}
			for ( int i = 0; i < num_ads; i++ ) {
				delete status_ads[i];
			}
			free( status_ads );
			} break;
		case GM_UNSUBMITTED: {
			// There are no outstanding remote submissions for this job (if
			// there is one, we've given up on it).
			if ( condorState == REMOVED ) {
				gmState = GM_DELETE;
			} else if ( condorState == HELD ) {
				gmState = GM_DELETE;
				break;
			} else if ( condorState == COMPLETED ) {
				gmState = GM_DELETE;
			} else {
				gmState = GM_SUBMIT;
			}
			} break;
		case GM_SUBMIT: {
			// Start a new remote submission for this job.
			if ( condorState == REMOVED || condorState == HELD ) {
				myResource->CancelSubmit(this);
				gmState = GM_UNSUBMITTED;
				break;
			}
			if ( numSubmitAttempts >= MAX_SUBMIT_ATTEMPTS ) {
				errorString = "Repeated submit attempts (GAHP reports:";
				errorString += gahp->getErrorString();
				errorString += ")";
				gmState = GM_HOLD;
				break;
			}
			// After a submit, wait at least submitInterval before trying
			// another one.
			if ( now >= lastSubmitAttempt + submitInterval ) {
				// Once RequestSubmit() is called at least once, you must
				// call CancelSubmit() when there's no job left on the
				// remote host and you don't plan to submit one.
				if ( myResource->RequestSubmit(this) == false ) {
					break;
				}
				char *job_id_string = NULL;
				if ( gahpAd == NULL ) {
					int new_expiration;
					if ( CalculateJobLease( jobAd, new_expiration ) ) {
							// This will set the job lease sent attrs,
							// which get referenced in buildSubmitAd()
						UpdateJobLeaseSent( new_expiration );
					}
					gahpAd = buildSubmitAd();
				}
				if ( gahpAd == NULL ) {
					errorString = "Internal Error: Failed to build submit ad.";
					gmState = GM_HOLD;
					break;
				}
				rc = gahp->condor_job_submit( remoteScheddName,
											  gahpAd,
											  &job_id_string );
				if ( rc == GAHPCLIENT_COMMAND_NOT_SUBMITTED ||
					 rc == GAHPCLIENT_COMMAND_PENDING ) {
					break;
				}
				lastSubmitAttempt = time(NULL);
				numSubmitAttempts++;
				if ( rc == GLOBUS_SUCCESS ) {
					SetRemoteJobId( job_id_string );
					WriteGridSubmitEventToUserLog( jobAd );
					gmState = GM_SUBMIT_SAVE;
				} else {
					dprintf( D_ALWAYS,
							 "(%d.%d) condor_job_submit() failed: %s\n",
							 procID.cluster, procID.proc,
							 gahp->getErrorString() );
					int jcluster = -1;
					int jproc = -1;
					if(job_id_string) {
							// job_id_string is null in many failure cases.
						sscanf( job_id_string, "%d.%d", &jcluster, &jproc );
					}
					// if the job failed to submit, the cluster number
					// will hold the error code for the call to 
					// NewCluster(), and the proc number will hold
					// error code for the call to NewProc().
					// now check if either call failed w/ -2, which
					// signifies MAX_JOBS_SUBMITTED was exceeded.
					if ( jcluster==-2 || jproc==-2 ) {
						// MAX_JOBS_SUBMITTED error.
						// For now, we will always put this job back
						// to idle and tell the schedd to find us
						// another match.
						// TODO: this hard-coded logic should be
						// replaced w/ a WANT_REMATCH expression, like
						// is currently done in the Globus gridtype.
						dprintf(D_ALWAYS,"(%d.%d) Requesting schedd to "
							"rematch job because of MAX_JOBS_SUBMITTED\n",
							procID.cluster, procID.proc);
						// Set ad attributes so the schedd finds a new match.
						int dummy;
						if ( jobAd->LookupBool( ATTR_JOB_MATCHED, dummy ) != 0 ) {
							jobAd->Assign( ATTR_JOB_MATCHED, false );
							jobAd->Assign( ATTR_CURRENT_HOSTS, 0 );
						}
						// We are rematching,  so forget about this job 
						// cuz we wanna pull a fresh new job ad, with 
						// a fresh new match, from the all-singing schedd.
						gmState = GM_DELETE;
					} else {
						// unhandled error
						if ( !resourcePingComplete /* && connect failure */ ) {
							numSubmitAttempts--;
							connect_failure = true;
							break;
						}
						gmState = GM_UNSUBMITTED;
						reevaluate_state = true;
					}
				}
				if ( job_id_string != NULL ) {
					free( job_id_string );
				}
			} else if ( condorState == REMOVED || condorState == HELD ) {
				gmState = GM_UNSUBMITTED;
			} else {
				unsigned int delay = 0;
				if ( (lastSubmitAttempt + submitInterval) > now ) {
					delay = (lastSubmitAttempt + submitInterval) - now;
				}				
				daemonCore->Reset_Timer( evaluateStateTid, delay );
			}
			} break;
		case GM_SUBMIT_SAVE: {
			// Save the job id for a new remote submission.
			if ( condorState == REMOVED || condorState == HELD ) {
				gmState = GM_CANCEL;
			} else {
				jobAd->GetDirtyFlag( ATTR_GRID_JOB_ID, &attr_exists, &attr_dirty );
				if ( attr_exists && attr_dirty ) {
					requestScheddUpdate( this, true );
					break;
				}
				gmState = GM_STAGE_IN;
			}
			} break;
		case GM_STAGE_IN: {
			// Now stage files to the remote schedd
			if ( condorState == REMOVED ) {
				gmState = GM_CANCEL;
				break;
			}
			if ( gahpAd == NULL ) {
				gahpAd = buildStageInAd();
			}
			if ( gahpAd == NULL ) {
				errorString = "Internal Error: Failed to build stage in ad.";
				gmState = GM_HOLD;
				break;
			}
			rc = gahp->condor_job_stage_in( remoteScheddName, gahpAd );
			if ( rc == GAHPCLIENT_COMMAND_NOT_SUBMITTED ||
				 rc == GAHPCLIENT_COMMAND_PENDING ) {
				break;
			}
			if ( rc == 0 ) {
				// We go to GM_POLL_ACTIVE here because if we get a status
				// ad from our CondorResource that's from before the stage
				// in completed, we'll get confused by the jobStatus of
				// HELD. By doing an active probe, we'll automatically
				// ignore any update ads from before the probe.
				if(jobProxy) {
					remoteProxyExpireTime = jobProxy->expiration_time;
				}
				gmState = GM_POLL_ACTIVE;
			} else {
				// unhandled error
				dprintf( D_ALWAYS,
						 "(%d.%d) condor_job_stage_in() failed: %s\n",
						 procID.cluster, procID.proc, gahp->getErrorString() );
				if ( !resourcePingComplete /* && connect failure */ ) {
					connect_failure = true;
					break;
				}
				errorString = gahp->getErrorString();
				gmState = GM_HOLD;
			}
			} break;
		case GM_SUBMITTED: {
			// The job has been submitted. Wait for completion or failure,
			// and poll the remote schedd occassionally to let it know
			// we're still alive.
			if ( condorState == REMOVED ) {
				gmState = GM_CANCEL;
			} else if ( newRemoteStatusAd != NULL ) {
				if ( newRemoteStatusServerTime <= lastRemoteStatusServerTime ) {
					dprintf( D_FULLDEBUG, "(%d.%d) Discarding old job status ad from collective poll\n",
							 procID.cluster, procID.proc );
				} else {
					ProcessRemoteAd( newRemoteStatusAd );
					lastRemoteStatusServerTime = newRemoteStatusServerTime;
				}
				delete newRemoteStatusAd;
				newRemoteStatusAd = NULL;
				reevaluate_state = true;
			} else if ( doActivePoll ) {
				doActivePoll = false;
				gmState = GM_POLL_ACTIVE;
			} else if ( remoteState == COMPLETED ) {
				gmState = GM_STAGE_OUT;
			} else if ( condorState == HELD ) {
				if ( remoteState == HELD ) {
					// The job is on hold both locally and remotely. We're
					// done, delete this job object from the gridmanager.
					gmState = GM_DELETE;
				} else {
					gmState = GM_HOLD_REMOTE_JOB;
				}
			} else if ( remoteState == HELD ) {
				// The job is on hold remotely but not locally. This means
				// the remote job needs to be released.
				gmState = GM_RELEASE_REMOTE_JOB;
			} else if ( jobProxy && remoteProxyExpireTime < jobProxy->expiration_time ) {
				int interval = param_integer( "GRIDMANAGER_PROXY_REFRESH_INTERVAL", 10*60 );
				if ( now >= lastProxyRefreshAttempt + interval ) {
					gmState = GM_REFRESH_PROXY;
				} else {
					dprintf( D_ALWAYS, "(%d.%d) Delaying refresh of proxy\n",
							 procID.cluster, procID.proc );
					unsigned int delay = 0;
					delay = (lastProxyRefreshAttempt + interval) - now;
					daemonCore->Reset_Timer( evaluateStateTid, delay );
				}
			}
			} break;
		case GM_REFRESH_PROXY: {
			if ( condorState == REMOVED || condorState == HELD ) {
				gmState = GM_SUBMITTED;
			} else {
				rc = gahp->condor_job_refresh_proxy( remoteScheddName,
													 remoteJobId,
													 jobProxy->proxy_filename );
				if ( rc == GAHPCLIENT_COMMAND_NOT_SUBMITTED ||
					 rc == GAHPCLIENT_COMMAND_PENDING ) {
					break;
				}
				if ( rc != GLOBUS_SUCCESS ) {
					// unhandled error
					dprintf( D_ALWAYS,
							 "(%d.%d) condor_job_refresh_proxy() failed: %s\n",
							 procID.cluster, procID.proc, gahp->getErrorString() );
					if ( !resourcePingComplete /* && connect failure */ ) {
						connect_failure = true;
						break;
					}
					errorString = gahp->getErrorString();

					if ( ( remoteProxyExpireTime != 0 &&
						   remoteProxyExpireTime < now + 60 ) ||
						 ( remoteProxyExpireTime == 0 &&
						   jobProxy->near_expired ) ) {

						dprintf( D_ALWAYS,
								 "(%d.%d) Proxy almosted expired, cancelling job\n",
								 procID.cluster, procID.proc );
						gmState = GM_CANCEL;
						break;
					}
				} else {
					remoteProxyExpireTime = jobProxy->expiration_time;
				}
				lastProxyRefreshAttempt = time(NULL);
				gmState = GM_SUBMITTED;
			}
		} break;
		case GM_HOLD_REMOTE_JOB: {
			rc = gahp->condor_job_hold( remoteScheddName, remoteJobId,
										"by gridmanager" );
			if ( rc == GAHPCLIENT_COMMAND_NOT_SUBMITTED ||
				 rc == GAHPCLIENT_COMMAND_PENDING ) {
				break;
			}
			if ( rc != GLOBUS_SUCCESS ) {
				const char *err = gahp->getErrorString();
				if ( strcmp( err, "Already done" ) ) {
					dprintf( D_FULLDEBUG,
							 "(%d.%d) Remote job is already held\n",
							 procID.cluster, procID.proc );
				} else {
					// unhandled error
					dprintf( D_ALWAYS,
							 "(%d.%d) condor_job_hold() failed: %s\n",
							 procID.cluster, procID.proc, err );
					if ( !resourcePingComplete /* && connect failure */ ) {
						connect_failure = true;
						break;
					}
					errorString = err;
					gmState = GM_HOLD;
					break;
				}
			}
			gmState = GM_POLL_ACTIVE;
			} break;
		case GM_RELEASE_REMOTE_JOB: {
			rc = gahp->condor_job_release( remoteScheddName, remoteJobId,
										   "by gridmanager" );
			if ( rc == GAHPCLIENT_COMMAND_NOT_SUBMITTED ||
				 rc == GAHPCLIENT_COMMAND_PENDING ) {
				break;
			}
			if ( rc != GLOBUS_SUCCESS ) {
				const char *err = gahp->getErrorString();
				if ( strcmp( err, "Already done" ) ) {
					dprintf( D_FULLDEBUG,
							 "(%d.%d) Remote job is already released\n",
							 procID.cluster, procID.proc );
				} else {
					// unhandled error
					dprintf( D_ALWAYS,
							 "(%d.%d) condor_job_release() failed: %s\n",
							 procID.cluster, procID.proc, err );
					if ( !resourcePingComplete /* && connect failure */ ) {
						connect_failure = true;
						break;
					}
					errorString = err;
					gmState = GM_HOLD;
					break;
				}
			}
			gmState = GM_POLL_ACTIVE;
			} break;
		case GM_POLL_ACTIVE: {
			int num_ads;
			ClassAd **status_ads = NULL;
			std::string constraint;
			sprintf( constraint, "%s==%d&&%s==%d", ATTR_CLUSTER_ID,
								remoteJobId.cluster, ATTR_PROC_ID,
								remoteJobId.proc );
			rc = gahp->condor_job_status_constrained( remoteScheddName,
													  constraint.c_str(),
													  &num_ads, &status_ads );
			if ( rc == GAHPCLIENT_COMMAND_NOT_SUBMITTED ||
				 rc == GAHPCLIENT_COMMAND_PENDING ) {
				break;
			}
			if ( rc != GLOBUS_SUCCESS ) {
				// unhandled error
				dprintf( D_ALWAYS,
						 "(%d.%d) condor_job_status_constrained() failed: %s\n",
						 procID.cluster, procID.proc, gahp->getErrorString() );
				if ( !resourcePingComplete /* && connect failure */ ) {
					connect_failure = true;
					break;
				}
				errorString = gahp->getErrorString();
				gmState = GM_HOLD;
				break;
			}
			if ( num_ads != 1 ) {
				dprintf( D_ALWAYS,
						 "(%d.%d) condor_job_status_constrained() returned %d ads\n",
						 procID.cluster, procID.proc, num_ads );
				errorString = "Remote schedd returned multiple ads";
				for ( int i = 0; i < num_ads; i++ ) {
					delete status_ads[i];
				}
				free( status_ads );
				gmState = GM_CANCEL;
				break;
			}
				// If we just finished staging input files, it's possible
				// to see the job still on hold (it can take the schedd a
				// few seconds to release the job). In this case, simply
				// retry the poll until the job is no longer on hold to
				// spool input files. Not the best solution, but it should
				// work.
			std::string hold_reason = "";
			status_ads[0]->LookupString( ATTR_HOLD_REASON, hold_reason );
			if ( hold_reason == "Spooling input data files" ) {
				dprintf( D_FULLDEBUG, "(%d.%d) Job not yet released from stage-in hold, retrying poll\n",
						 procID.cluster, procID.proc );
				delete status_ads[0];
				free( status_ads );
				reevaluate_state = true;
				break;
			}
			ProcessRemoteAd( status_ads[0] );
			int server_time;
			if ( status_ads[0]->LookupInteger( ATTR_SERVER_TIME,
											   server_time ) == 0 ) {
				dprintf( D_ALWAYS, "(%d.%d) Ad from remote schedd has no %s, "
						 "faking with current local time\n",
						 procID.cluster, procID.proc, ATTR_SERVER_TIME );
				server_time = time(NULL);
			}
			lastRemoteStatusServerTime = server_time;
			delete status_ads[0];
			free( status_ads );
			gmState = GM_SUBMITTED;
			} break;
		case GM_STAGE_OUT: {
			// Now stage files back from the remote schedd
			if ( condorState == REMOVED ) {
				gmState = GM_CANCEL;
				break;
			}
			rc = gahp->condor_job_stage_out( remoteScheddName, remoteJobId );
			if ( rc == GAHPCLIENT_COMMAND_NOT_SUBMITTED ||
				 rc == GAHPCLIENT_COMMAND_PENDING ) {
				break;
			}
			if ( rc == 0 ) {
				gmState = GM_DONE_SAVE;
			} else {
				// unhandled error
				dprintf( D_ALWAYS,
						 "(%d.%d) condor_job_stage_out() failed: %s\n",
						 procID.cluster, procID.proc, gahp->getErrorString() );
				if ( !resourcePingComplete /* && connect failure */ ) {
					connect_failure = true;
					break;
				}
				errorString = gahp->getErrorString();
				gmState = GM_HOLD;
			}
			} break;
		case GM_DONE_SAVE: {
			// Report job completion to the schedd.
			JobTerminated();
			if ( condorState == COMPLETED ) {
				jobAd->GetDirtyFlag( ATTR_JOB_STATUS, &attr_exists, &attr_dirty );
				if ( attr_exists && attr_dirty ) {
					requestScheddUpdate( this, true );
					break;
				}
			}
			gmState = GM_DONE_COMMIT;
			} break;
		case GM_DONE_COMMIT: {
			// Tell the remote schedd it can remove the job from the queue.
			if ( gahpAd == NULL ) {
				gahpAd = new ClassAd;
				gahpAd->Assign( ATTR_JOB_LEAVE_IN_QUEUE, false );
			}
			rc = gahp->condor_job_update( remoteScheddName, remoteJobId,
										  gahpAd );
			if ( rc == GAHPCLIENT_COMMAND_NOT_SUBMITTED ||
				 rc == GAHPCLIENT_COMMAND_PENDING ) {
				break;
			}
			if ( rc != GLOBUS_SUCCESS ) {
				// unhandled error
				dprintf( D_ALWAYS,
						 "(%d.%d) condor_job_update() failed: %s\n",
						 procID.cluster, procID.proc, gahp->getErrorString() );
					// TODO: Once we have pending-completed and
					//   pending-removed states, don't just give up. We
					//   can put the job on hold.
					// Should we request a ping here?
				dprintf( D_ALWAYS,
						 "(%d.%d) Failed to clean up remote job state, leaving it there.\n",
						 procID.cluster, procID.proc );
			}
			if ( condorState == COMPLETED || condorState == REMOVED ) {
				gmState = GM_DELETE;
				SetRemoteJobId( NULL );
			} else {
				// Clear the contact string here because it may not get
				// cleared in GM_CLEAR_REQUEST (it might go to GM_HOLD first).
				SetRemoteJobId( NULL );
				myResource->CancelSubmit( this );
				requestScheddUpdate( this, false );
				gmState = GM_CLEAR_REQUEST;
			}
			} break;
		case GM_CANCEL: {
			// We need to cancel the job submission.

			// If a remove attempt fails here, we keep retrying, waiting
			// removeInterval seconds between attempts.
			if ( lastRemoveAttempt + removeInterval > now ) {
				daemonCore->Reset_Timer( evaluateStateTid,
								(lastRemoveAttempt + removeInterval) - now );
				break;
			}

			rc = gahp->condor_job_remove( remoteScheddName, remoteJobId,
										  "by gridmanager" );
			if ( rc == GAHPCLIENT_COMMAND_NOT_SUBMITTED ||
				 rc == GAHPCLIENT_COMMAND_PENDING ) {
				break;
			}
			lastRemoveAttempt = now;
				// If the job has already been marked for removal or
				// is no longer in the queue, treat it as a success.
				// TODO parsing error strings meant for human consumption
				//   is a poor way to distinguish specific types of
				//   errors. We should have something more formalized
				//   in the GAHP protocol.
			if ( rc != GLOBUS_SUCCESS &&
				 strcmp( gahp->getErrorString(), "Job not found" ) != 0 &&
				 strcmp( gahp->getErrorString(), "Already done" ) != 0 ) {

					// unhandled error
					// Keep retrying. Once we have leases, we can give up
					// once the lease expires.
					// Should we request a ping here?
				dprintf( D_ALWAYS,
						 "(%d.%d) condor_job_remove() failed (will retry): %s\n",
						 procID.cluster, procID.proc, gahp->getErrorString() );
				daemonCore->Reset_Timer( evaluateStateTid,
										 now + lastRemoveAttempt );
				break;
			}
			SetRemoteJobId( NULL );

			if ( condorState == REMOVED ) {
				gmState = GM_DELETE;
			} else {
				gmState = GM_CLEAR_REQUEST;
			}
			} break;
		case GM_DELETE: {
			// We are done with the job. Propagate any remaining updates
			// to the schedd, then delete this object.
			DoneWithJob();
			// This object will be deleted when the update occurs
			} break;
		case GM_CLEAR_REQUEST: {
			// Remove all knowledge of any previous or present job
			// submission, in both the gridmanager and the schedd.

			// For now, put problem jobs on hold instead of
			// forgetting about current submission and trying again.
			// TODO: Let our action here be dictated by the user preference
			// expressed in the job ad.
			if( remoteJobId.cluster != 0 ) {
				sprintf( errorString, "Internal error: Attempting to clear "
									 "request, but remoteJobId.cluster(%d) "
									 "!= 0, condorState is %s (%d)",
									 remoteJobId.cluster,
									 getJobStatusString(condorState), 
									 condorState );
				gmState = GM_HOLD;
				break;
			}
			errorString = "";
			SetRemoteJobId( NULL );
			myResource->CancelSubmit( this );
			if ( newRemoteStatusAd != NULL ) {
				delete newRemoteStatusAd;
				newRemoteStatusAd = NULL;
			}
			doActivePoll = false;
			JobIdle();
			if ( submitLogged ) {
				JobEvicted();
			}
			UpdateJobLeaseSent( -1 );

			// If there are no updates to be done when we first enter this
			// state, requestScheddUpdate will return done immediately
			// and not waste time with a needless connection to the
			// schedd. If updates need to be made, they won't show up in
			// schedd_actions after the first pass through this state
			// because we modified our local variables the first time
			// through. However, since we registered update events the
			// first time, requestScheddUpdate won't return done until
			// they've been committed to the schedd.
			const char *name;
			ExprTree *expr;
			jobAd->ResetExpr();
			if ( jobAd->NextDirtyExpr(name, expr) ) {
				requestScheddUpdate( this, true );
				break;
			}
			remoteProxyExpireTime = 0;
			lastProxyRefreshAttempt = 0;
			submitLogged = false;
			executeLogged = false;
			submitFailedLogged = false;
			terminateLogged = false;
			abortLogged = false;
			evictLogged = false;
			gmState = GM_UNSUBMITTED;
			remoteState = JOB_STATE_UNSUBMITTED;
			SetRemoteJobStatus( NULL );
			} break;
		case GM_HOLD: {
			// Put the job on hold in the schedd.
			// TODO: what happens if we learn here that the job is removed?

			// If the condor state is already HELD, then someone already
			// HELD it, so don't update anything else.
			if ( condorState != HELD ) {

				// Set the hold reason as best we can
				// TODO: set the hold reason in a more robust way.
				char holdReason[1024];
				holdReason[0] = '\0';
				holdReason[sizeof(holdReason)-1] = '\0';
				jobAd->LookupString( ATTR_HOLD_REASON, holdReason,
								  sizeof(holdReason) - 1 );
				if ( holdReason[0] == '\0' && errorString != "" ) {
					strncpy( holdReason, errorString.c_str(),
							 sizeof(holdReason) - 1 );
				}
				if ( holdReason[0] == '\0' ) {
					strncpy( holdReason, "Unspecified gridmanager error",
							 sizeof(holdReason) - 1 );
				}

				JobHeld( holdReason );
			}
			gmState = GM_DELETE;
			} break;
		default:
			EXCEPT( "(%d.%d) Unknown gmState %d!", procID.cluster,procID.proc,
					gmState );
		}

		if ( gmState != old_gm_state || remoteState != old_remote_state ) {
			reevaluate_state = true;
		}
		if ( remoteState != old_remote_state ) {
//			dprintf(D_FULLDEBUG, "(%d.%d) remote state change: %s -> %s\n",
//					procID.cluster, procID.proc,
//					JobStatusNames(old_remote_state),
//					JobStatusNames(remoteState));
			enteredCurrentRemoteState = time(NULL);
		}
		if ( gmState != old_gm_state ) {
			dprintf(D_FULLDEBUG, "(%d.%d) gm state change: %s -> %s\n",
					procID.cluster, procID.proc, GMStateNames[old_gm_state],
					GMStateNames[gmState]);
			enteredCurrentGmState = time(NULL);
			// If we were waiting for a pending gahp call, we're not
			// anymore so purge it.
			if ( gahp ) {
				gahp->purgePendingRequests();
			}
			// If we were calling a gahp func that used gahpAd, we're done
			// with it now, so free it.
			if ( gahpAd ) {
				delete gahpAd;
				gahpAd = NULL;
			}
			connectFailureCount = 0;
			resourcePingComplete = false;
		}

	} while ( reevaluate_state );

	if ( connect_failure && !resourceDown ) {
		if ( connectFailureCount < maxConnectFailures ) {
			connectFailureCount++;
			int retry_secs = param_integer(
				"GRIDMANAGER_CONNECT_FAILURE_RETRY_INTERVAL",5);
			dprintf(D_FULLDEBUG,
				"(%d.%d) Connection failure (try #%d), retrying in %d secs\n",
				procID.cluster,procID.proc,connectFailureCount,retry_secs);
			daemonCore->Reset_Timer( evaluateStateTid, retry_secs );
		} else {
			dprintf(D_FULLDEBUG,
				"(%d.%d) Connection failure, requesting a ping of the resource\n",
				procID.cluster,procID.proc);
			RequestPing();
		}
	}
}

void CondorJob::SetRemoteJobId( const char *job_id )
{
	int rc;
	std::string full_job_id;

	if ( job_id ) {
		rc = sscanf( job_id, "%d.%d", &remoteJobId.cluster,
					 &remoteJobId.proc );
		if ( rc != 2 ) {
			dprintf( D_ALWAYS,
					 "(%d.%d.) SetRemoteJobId: malformed job id: %s\n",
					 procID.cluster, procID.proc, job_id );
			return;
		}

		sprintf( full_job_id, "condor %s %s %s", remoteScheddName,
							 remotePoolName, job_id );
	} else {
		remoteJobId.cluster = 0;
	}

	BaseJob::SetRemoteJobId( full_job_id.c_str() );
}

void CondorJob::NotifyNewRemoteStatus( ClassAd *update_ad )
{
	int tmp_int;
	if ( update_ad == NULL ) {
			// This job was missing from a collective status query. Trigger
			// a specific query to see what's wrong.
		dprintf( D_FULLDEBUG, "(%d.%d) Got NULL classad from CondorResource\n",
				 procID.cluster, procID.proc );
		doActivePoll = true;
		SetEvaluateState();
		return;
	}
	dprintf( D_FULLDEBUG, "(%d.%d) Got classad from CondorResource\n",
			 procID.cluster, procID.proc );
	if ( update_ad->LookupInteger( ATTR_SERVER_TIME, tmp_int ) == 0 ) {
		dprintf( D_ALWAYS, "(%d.%d) Ad from remote schedd has no %s\n",
				 procID.cluster, procID.proc, ATTR_SERVER_TIME );
		delete update_ad;
		return;
	}
	if ( newRemoteStatusAd != NULL && tmp_int <= newRemoteStatusServerTime ) {
		dprintf( D_ALWAYS, "(%d.%d) Ad from remote schedd is stale\n",
				 procID.cluster, procID.proc );
		delete update_ad;
		return;
	}
	if ( newRemoteStatusAd != NULL ) {
		delete newRemoteStatusAd;
	}
	newRemoteStatusAd = update_ad;
	newRemoteStatusServerTime = tmp_int;
	SetEvaluateState();
}

void CondorJob::ProcessRemoteAd( ClassAd *remote_ad )
{
	int new_remote_state;
	ExprTree *new_expr, *old_expr;

	int index;
	const char *default_attrs_to_copy[] = {
		ATTR_BYTES_SENT,
		ATTR_BYTES_RECVD,
		ATTR_COMPLETION_DATE,
		ATTR_JOB_RUN_COUNT,
		ATTR_JOB_START_DATE,
		ATTR_ON_EXIT_BY_SIGNAL,
		ATTR_ON_EXIT_SIGNAL,
		ATTR_ON_EXIT_CODE,
		ATTR_EXIT_REASON,
		ATTR_JOB_CURRENT_START_DATE,
		ATTR_JOB_LOCAL_SYS_CPU,
		ATTR_JOB_LOCAL_USER_CPU,
		ATTR_JOB_REMOTE_SYS_CPU,
		ATTR_JOB_REMOTE_USER_CPU,
		ATTR_NUM_CKPTS,
		ATTR_NUM_GLOBUS_SUBMITS,
		ATTR_NUM_JOB_STARTS,
		ATTR_NUM_JOB_RECONNECTS,
		ATTR_NUM_SHADOW_EXCEPTIONS,
		ATTR_NUM_SHADOW_STARTS,
		ATTR_NUM_MATCHES,
		ATTR_NUM_RESTARTS,
		ATTR_JOB_REMOTE_WALL_CLOCK,
		ATTR_JOB_CORE_DUMPED,
		ATTR_EXECUTABLE_SIZE,
		ATTR_IMAGE_SIZE,
		ATTR_SPOOLED_OUTPUT_FILES,
		NULL };		// list must end with a NULL

	if ( remote_ad == NULL ) {
		return;
	}

	char **attrs_to_copy;
	char *config_attrs_to_copy = param("CONDORC_ATTRS_TO_COPY");
	bool freeAttrs = false;

	if (config_attrs_to_copy == NULL) {
		// use the defaults
		attrs_to_copy = (char **)default_attrs_to_copy;
	} else {
		StringList sl(NULL, ", ");
		freeAttrs = true;
		sl.initializeFromString(config_attrs_to_copy);
		sl.rewind();
		attrs_to_copy = new char *[sl.number() + 1];
		for (int i = 0; i < sl.number(); i++) {
			std::string attribute(sl.next());
			attrs_to_copy[i] = new char[ attribute.length() + 1 ];
			strcpy(attrs_to_copy[i], attribute.c_str());
		}
		attrs_to_copy[sl.number()] = NULL;
		free(config_attrs_to_copy);
	}

	dprintf( D_FULLDEBUG, "(%d.%d) Processing remote job status ad\n",
			 procID.cluster, procID.proc );

	remote_ad->LookupInteger( ATTR_JOB_STATUS, new_remote_state );

	if ( new_remote_state == IDLE ) {
		JobIdle();
	}
	if ( new_remote_state == RUNNING ) {
		JobRunning();
	}
	// If the job has been removed locally, don't propagate a hold from
	// the remote schedd. 
	// If HELD is the first job status we get from the remote schedd,
	// assume that it's an old hold that was also reflected in the local
	// schedd and has since been released locally (and should be released
	// remotely as well). This won't always be true, but releasing the
	// remote job anyway shouldn't cause any major trouble.
	if ( new_remote_state == HELD && condorState != REMOVED &&
		 remoteState != JOB_STATE_UNKNOWN ) {
		char *reason = NULL;
		int code = 0;
		int subcode = 0;
		if ( remote_ad->LookupString( ATTR_HOLD_REASON, &reason ) ) {
			remote_ad->LookupInteger( ATTR_HOLD_REASON_CODE, code );
			remote_ad->LookupInteger( ATTR_HOLD_REASON_SUBCODE, subcode );
			JobHeld( reason, code, subcode );
			free( reason );
		} else {
			JobHeld( "held remotely with no hold reason" );
		}
	}
	remoteState = new_remote_state;
	SetRemoteJobStatus( getJobStatusString( remoteState ) );


	index = -1;
	while ( attrs_to_copy[++index] != NULL ) {
		old_expr = jobAd->LookupExpr( attrs_to_copy[index] );
		new_expr = remote_ad->LookupExpr( attrs_to_copy[index] );

		if ( new_expr != NULL && ( old_expr == NULL || !(*old_expr == *new_expr) ) ) {
			jobAd->Insert( attrs_to_copy[index], new_expr->Copy() );
		}
	}

	if (freeAttrs) {
		int i = 0;
		while (attrs_to_copy[i] != NULL) {
			free(attrs_to_copy[i]);
			i++;
		}
		delete [] attrs_to_copy;
	}

	requestScheddUpdate( this, false );

	return;
}

BaseResource *CondorJob::GetResource()
{
	return (BaseResource *)myResource;
}

// New black-list version
ClassAd *CondorJob::buildSubmitAd()
{
	int now = time(NULL);
	std::string expr;
	ClassAd *submit_ad;
	ExprTree *next_expr;
	int tmp_int;

		// Base the submit ad on our own job ad
	submit_ad = new ClassAd( *jobAd );

	submit_ad->Delete( ATTR_CLUSTER_ID );
	submit_ad->Delete( ATTR_PROC_ID );
	submit_ad->Delete( ATTR_USER );
	submit_ad->Delete( ATTR_OWNER );
	submit_ad->Delete( ATTR_GRID_RESOURCE );
	submit_ad->Delete( ATTR_JOB_MATCHED );
	submit_ad->Delete( ATTR_JOB_MANAGED );
	submit_ad->Delete( ATTR_STAGE_IN_FINISH );
	submit_ad->Delete( ATTR_STAGE_IN_START );
	submit_ad->Delete( ATTR_SCHEDD_BIRTHDATE );
	submit_ad->Delete( ATTR_FILE_SYSTEM_DOMAIN );
	submit_ad->Delete( ATTR_ULOG_FILE );
	submit_ad->Delete( ATTR_ULOG_USE_XML );
	submit_ad->Delete( ATTR_NOTIFY_USER );
	submit_ad->Delete( ATTR_ON_EXIT_HOLD_CHECK );
	submit_ad->Delete( ATTR_ON_EXIT_REMOVE_CHECK );
	submit_ad->Delete( ATTR_PERIODIC_HOLD_CHECK );
	submit_ad->Delete( ATTR_PERIODIC_RELEASE_CHECK );
	submit_ad->Delete( ATTR_PERIODIC_REMOVE_CHECK );
	submit_ad->Delete( ATTR_SERVER_TIME );
	submit_ad->Delete( ATTR_JOB_MANAGED );
	submit_ad->Delete( ATTR_GLOBAL_JOB_ID );
	submit_ad->Delete( "CondorPlatform" );
	submit_ad->Delete( "CondorVersion" );
	submit_ad->Delete( ATTR_WANT_CLAIMING );
	submit_ad->Delete( ATTR_WANT_MATCHING );
	submit_ad->Delete( ATTR_HOLD_REASON );
	submit_ad->Delete( ATTR_HOLD_REASON_CODE );
	submit_ad->Delete( ATTR_HOLD_REASON_SUBCODE );
	submit_ad->Delete( ATTR_LAST_HOLD_REASON );
	submit_ad->Delete( ATTR_LAST_HOLD_REASON_CODE );
	submit_ad->Delete( ATTR_LAST_HOLD_REASON_SUBCODE );
	submit_ad->Delete( ATTR_RELEASE_REASON );
	submit_ad->Delete( ATTR_LAST_RELEASE_REASON );
	submit_ad->Delete( ATTR_JOB_STATUS_ON_RELEASE );
	submit_ad->Delete( ATTR_LAST_JOB_LEASE_RENEWAL );
	submit_ad->Delete( ATTR_JOB_LEASE_DURATION );
	submit_ad->Delete( ATTR_LAST_JOB_LEASE_RENEWAL_FAILED );
	submit_ad->Delete( ATTR_TIMER_REMOVE_CHECK );
	submit_ad->Delete( ATTR_JOB_LEASE_EXPIRATION );
	submit_ad->Delete( ATTR_AUTO_CLUSTER_ID );
	submit_ad->Delete( ATTR_AUTO_CLUSTER_ATTRS );

	submit_ad->Assign( ATTR_JOB_STATUS, HELD );
	submit_ad->Assign( ATTR_HOLD_REASON, "Spooling input data files" );
	submit_ad->Assign( ATTR_JOB_UNIVERSE, CONDOR_UNIVERSE_VANILLA );

	submit_ad->Assign( ATTR_Q_DATE, now );
	submit_ad->Assign( ATTR_CURRENT_HOSTS, 0 );
	submit_ad->Assign( ATTR_COMPLETION_DATE, 0 );
	submit_ad->Assign( ATTR_JOB_REMOTE_WALL_CLOCK, (float)0.0 );
	submit_ad->Assign( ATTR_JOB_LOCAL_USER_CPU, (float)0.0 );
	submit_ad->Assign( ATTR_JOB_LOCAL_SYS_CPU, (float)0.0 );
	submit_ad->Assign( ATTR_JOB_REMOTE_USER_CPU, (float)0.0 );
	submit_ad->Assign( ATTR_JOB_REMOTE_SYS_CPU, (float)0.0 );
	submit_ad->Assign( ATTR_JOB_EXIT_STATUS, 0 );
	submit_ad->Assign( ATTR_NUM_CKPTS, 0 );
	submit_ad->Assign( ATTR_NUM_RESTARTS, 0 );
	submit_ad->Assign( ATTR_NUM_SYSTEM_HOLDS, 0 );
	submit_ad->Assign( ATTR_JOB_COMMITTED_TIME, 0 );
	submit_ad->Assign( ATTR_COMMITTED_SLOT_TIME, 0 );
	submit_ad->Assign( ATTR_CUMULATIVE_SLOT_TIME, 0 );
	submit_ad->Assign( ATTR_TOTAL_SUSPENSIONS, 0 );
	submit_ad->Assign( ATTR_LAST_SUSPENSION_TIME, 0 );
	submit_ad->Assign( ATTR_CUMULATIVE_SUSPENSION_TIME, 0 );
	submit_ad->Assign( ATTR_COMMITTED_SUSPENSION_TIME, 0 );
	submit_ad->Assign( ATTR_ON_EXIT_BY_SIGNAL, false );
	submit_ad->Assign( ATTR_ENTERED_CURRENT_STATUS, now  );
	submit_ad->Assign( ATTR_JOB_NOTIFICATION, NOTIFY_NEVER );

		// If stdout or stderr is not in the job's Iwd, rename them and
		// add a transfer remap. Otherwise, the file transfer object will
		// place them in the Iwd when we stage back the job's output files.
	std::string output_remaps = "";
	std::string filename = "";
	submit_ad->LookupString( ATTR_TRANSFER_OUTPUT_REMAPS, output_remaps );

	jobAd->LookupString( ATTR_JOB_OUTPUT, filename );
	if ( strcmp( filename.c_str(), condor_basename( filename.c_str() ) ) &&
		 !nullFile( filename.c_str() ) ) {

		char const *working_name = "_condor_stdout";
		if ( !output_remaps.empty() ) output_remaps += ";";
		sprintf_cat( output_remaps, "%s=%s", working_name, filename.c_str() );
		submit_ad->Assign( ATTR_JOB_OUTPUT, working_name );
	}

	jobAd->LookupString( ATTR_JOB_ERROR, filename );
	if ( strcmp( filename.c_str(), condor_basename( filename.c_str() ) ) &&
		 !nullFile( filename.c_str() ) ) {

		char const *working_name = "_condor_stderr";
		if ( !output_remaps.empty() ) output_remaps += ";";
		sprintf_cat( output_remaps, "%s=%s", working_name, filename.c_str() );
		submit_ad->Assign( ATTR_JOB_ERROR, working_name );
	}

	if ( !output_remaps.empty() ) {
		submit_ad->Assign( ATTR_TRANSFER_OUTPUT_REMAPS,
						   output_remaps.c_str() );
	}

	sprintf( expr, "%s = %s == %d", ATTR_JOB_LEAVE_IN_QUEUE, ATTR_JOB_STATUS,
				  COMPLETED );

	if ( jobAd->LookupInteger( ATTR_JOB_LEASE_EXPIRATION, tmp_int ) ) {
		submit_ad->Assign( ATTR_TIMER_REMOVE_CHECK, tmp_int );
		sprintf_cat( expr, " && ( time() < %s )", ATTR_TIMER_REMOVE_CHECK );
	}

	submit_ad->Insert( expr.c_str() );

	sprintf( expr, "%s = Undefined", ATTR_OWNER );
	submit_ad->Insert( expr.c_str() );

	const int STAGE_IN_TIME_LIMIT  = 60 * 60 * 8; // 8 hours in seconds.
	sprintf( expr, "%s = (%s > 0) =!= True && time() > %s + %d",
				  ATTR_PERIODIC_REMOVE_CHECK, ATTR_STAGE_IN_FINISH,
				  ATTR_Q_DATE, STAGE_IN_TIME_LIMIT );
	submit_ad->Insert( expr.c_str() );

	submit_ad->Assign( ATTR_SUBMITTER_ID, submitterId );

		// If JOB_PROXY_OVERRIDE_FILE is set in the config file, then
		// these attributes aren't set in the local job ad, so we need
		// to set them explicitly.
	if ( jobProxy ) {
		submit_ad->Assign( ATTR_X509_USER_PROXY, jobProxy->proxy_filename );
		submit_ad->Assign( ATTR_X509_USER_PROXY_SUBJECT,
						   jobProxy->subject->subject_name );
		if ( jobProxy->subject->has_voms_attrs ) {
			submit_ad->Assign( ATTR_X509_USER_PROXY_FQAN,
							   jobProxy->subject->fqan );
		}
	}

	bool cleared_environment = false;
	bool cleared_arguments = false;

		// Remove all remote_* attributes from the new ad before
		// translating remote_* attributes from the original ad.
		// See gittrac #376 for why we have two loops here.
	const char *next_name;
	submit_ad->ResetName();
	while ( (next_name = submit_ad->NextNameOriginal()) != NULL ) {
		if ( strncasecmp( next_name, "REMOTE_", 7 ) == 0 &&
			 strlen( next_name ) > 7 ) {

			submit_ad->Delete( next_name );
		}
	}

	jobAd->ResetExpr();
	while ( jobAd->NextExpr(next_name, next_expr) ) {
		if ( strncasecmp( next_name, "REMOTE_", 7 ) == 0 &&
			 strlen( next_name ) > 7 ) {

			char const *attr_name = &(next_name[7]);

			if(strcasecmp(attr_name,ATTR_JOB_ENVIRONMENT1) == 0 ||
			   strcasecmp(attr_name,ATTR_JOB_ENVIRONMENT1_DELIM) == 0 ||
			   strcasecmp(attr_name,ATTR_JOB_ENVIRONMENT2) == 0)
			{
				//Any remote environment settings indicate that we
				//should clear whatever environment was already copied
				//over from the non-remote settings, so the non-remote
				//settings can never trump the remote settings.
				if(!cleared_environment) {
					cleared_environment = true;
					submit_ad->Delete(ATTR_JOB_ENVIRONMENT1);
					submit_ad->Delete(ATTR_JOB_ENVIRONMENT1_DELIM);
					submit_ad->Delete(ATTR_JOB_ENVIRONMENT2);
				}
			}

			if(strcasecmp(attr_name,ATTR_JOB_ARGUMENTS1) == 0 ||
			   strcasecmp(attr_name,ATTR_JOB_ARGUMENTS2) == 0)
			{
				//Any remote arguments settings indicate that we
				//should clear whatever arguments was already copied
				//over from the non-remote settings, so the non-remote
				//settings can never trump the remote settings.
				if(!cleared_arguments) {
					cleared_arguments = true;
					submit_ad->Delete(ATTR_JOB_ARGUMENTS1);
					submit_ad->Delete(ATTR_JOB_ARGUMENTS2);
				}
			}

			submit_ad->Insert( attr_name, next_expr->Copy() );
		}
	}

		// worry about ATTR_JOB_[OUTPUT|ERROR]_ORIG

	return submit_ad;
}

ClassAd *CondorJob::buildStageInAd()
{
	ClassAd *stage_in_ad;

		// Base the stage in ad on our own job ad
//	stage_in_ad = new ClassAd( *jobAd );
	stage_in_ad = buildSubmitAd();

	stage_in_ad->Assign( ATTR_CLUSTER_ID, remoteJobId.cluster );
	stage_in_ad->Assign( ATTR_PROC_ID, remoteJobId.proc );

	stage_in_ad->Delete( ATTR_ULOG_FILE );

	return stage_in_ad;
}<|MERGE_RESOLUTION|>--- conflicted
+++ resolved
@@ -210,13 +210,8 @@
 		str.Tokenize();
 
 		token = str.GetNextToken( " ", false );
-<<<<<<< HEAD
-		if ( !token || stricmp( token, "condor" ) ) {
+		if ( !token || strcasecmp( token, "condor" ) ) {
 			sprintf( error_string, "%s not of type condor",
-=======
-		if ( !token || strcasecmp( token, "condor" ) ) {
-			error_string.sprintf( "%s not of type condor",
->>>>>>> 03a23c9c
 								  ATTR_GRID_RESOURCE );
 			goto error_exit;
 		}
