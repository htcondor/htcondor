--- conflicted
+++ resolved
@@ -93,11 +93,7 @@
 	char *resourceBatchSystemString;
 	char *resourceQueueString;
 	char *uploadUrl;
-<<<<<<< HEAD
-	GridftpServer *gridftpServer;
-=======
 	char *downloadUrl;
->>>>>>> 44e0cda0
 	int connectFailureCount;
 
 	Proxy *jobProxy;
@@ -122,21 +118,15 @@
 
 	char * delegatedCredentialURI;
 	char *leaseId;
-<<<<<<< HEAD
-=======
 	TransferRequest *m_xfer_request;
->>>>>>> 44e0cda0
 
 private:
 	// If true, we should poll for status ourselves, _once_
 	// instead of relying on CreamResource to handle it.
 	bool doActivePoll;
-<<<<<<< HEAD
-=======
 
 	TransferRequest *MakeStageInRequest();
 	TransferRequest *MakeStageOutRequest();
->>>>>>> 44e0cda0
 };
 
 #endif
