--- conflicted
+++ resolved
@@ -223,13 +223,8 @@
 		str.Tokenize();
 
 		token = str.GetNextToken( " ", false );
-<<<<<<< HEAD
-		if ( !token || stricmp( token, "nordugrid" ) ) {
+		if ( !token || strcasecmp( token, "nordugrid" ) ) {
 			sprintf( error_string, "%s not of type nordugrid",
-=======
-		if ( !token || strcasecmp( token, "nordugrid" ) ) {
-			error_string.sprintf( "%s not of type nordugrid",
->>>>>>> 03a23c9c
 								  ATTR_GRID_RESOURCE );
 			goto error_exit;
 		}
