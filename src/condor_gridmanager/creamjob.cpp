--- conflicted
+++ resolved
@@ -1498,17 +1498,12 @@
 	}
 
 		//ARGUMENTS
-<<<<<<< HEAD
-	if (jobAd->LookupString(ATTR_JOB_ARGUMENTS1, tmp_str)) {
-		formatstr(buf, "%s = \"%s\"", ATTR_ARGS, tmp_str.c_str());
-		submitAd.Insert(buf.c_str());
-=======
 	ArgList args;
 	MyString arg_errors;
 	if( !args.AppendArgsFromClassAd( jobAd, &arg_errors ) ) {
 		dprintf( D_ALWAYS, "(%d.%d) Failed to read job arguments: %s\n",
 				 procID.cluster, procID.proc, arg_errors.Value());
-		sprintf( errorString, "Failed to read job arguments: %s\n",
+		formatstr( errorString, "Failed to read job arguments: %s\n",
 				   arg_errors.Value() );
 		return NULL;
 	}
@@ -1522,7 +1517,6 @@
 			args_str += args.GetArg(i);
 		}
 		submitAd.Assign( ATTR_ARGS, args_str );
->>>>>>> 6166c8df
 	}
 	
 		//STDINPUT can be either be PRE-STAGED or TRANSFERED
