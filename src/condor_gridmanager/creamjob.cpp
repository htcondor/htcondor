/***************************************************************
 *
 * Copyright (C) 1990-2007, Condor Team, Computer Sciences Department,
 * University of Wisconsin-Madison, WI.
 * 
 * Licensed under the Apache License, Version 2.0 (the "License"); you
 * may not use this file except in compliance with the License.  You may
 * obtain a copy of the License at
 * 
 *    http://www.apache.org/licenses/LICENSE-2.0
 * 
 * Unless required by applicable law or agreed to in writing, software
 * distributed under the License is distributed on an "AS IS" BASIS,
 * WITHOUT WARRANTIES OR CONDITIONS OF ANY KIND, either express or implied.
 * See the License for the specific language governing permissions and
 * limitations under the License.
 *
 ***************************************************************/



#include "condor_common.h"
#include "condor_attributes.h"
#include "condor_debug.h"
#include "env.h"
#include "condor_string.h"	// for strnewp and friends
#include "condor_daemon_core.h"
#include "basename.h"
#include "condor_ckpt_name.h"
#include "filename_tools.h"
#include "job_lease.h"
#include "condor_new_classads.h"

#include "gridmanager.h"
#include "creamjob.h"
#include "condor_config.h"
#include "my_username.h"

// GridManager job states
#define GM_INIT					0
#define GM_UNSUBMITTED			1
#define GM_SUBMIT				2
#define GM_SUBMIT_SAVE			3
#define GM_SUBMIT_COMMIT		4
#define GM_SUBMITTED			5
#define GM_DONE_SAVE			6
#define GM_DONE_COMMIT			7
#define GM_CANCEL				8
#define GM_PURGE				9
#define GM_DELETE				10
#define GM_CLEAR_REQUEST		11
#define GM_HOLD					12
#define GM_PROXY_EXPIRED		13
#define GM_EXTEND_LIFETIME		14
#define GM_POLL_JOB_STATE		15
#define GM_START				16
#define GM_DELEGATE_PROXY		17
#define GM_CLEANUP				18
#define GM_SET_LEASE			19
#define GM_RECOVER_POLL			20
#define GM_STAGE_IN				21
#define GM_STAGE_OUT			22
#define GM_EXTEND_LIFETIME_STAGE_IN	23
#define GM_EXTEND_LIFETIME_STAGE_OUT	24

static const char *GMStateNames[] = {
	"GM_INIT",
	"GM_UNSUBMITTED",
	"GM_SUBMIT",
	"GM_SUBMIT_SAVE",
	"GM_SUBMIT_COMMIT",
	"GM_SUBMITTED",
	"GM_DONE_SAVE",
	"GM_DONE_COMMIT",
	"GM_CANCEL",
	"GM_PURGE",
	"GM_DELETE",
	"GM_CLEAR_REQUEST",
	"GM_HOLD",
	"GM_PROXY_EXPIRED",
	"GM_EXTEND_LIFETIME",
	"GM_POLL_JOB_STATE",
	"GM_START",
	"GM_DELEGATE_PROXY",
	"GM_CLEANUP",
	"GM_SET_LEASE",
	"GM_RECOVER_POLL",
	"GM_STAGE_IN",
	"GM_STAGE_OUT",
	"GM_EXTEND_LIFETIME_STAGE_IN",
	"GM_EXTEND_LIFETIME_STAGE_OUT",
};

#define CREAM_JOB_STATE_UNSET			""
#define CREAM_JOB_STATE_REGISTERED		"REGISTERED"
#define CREAM_JOB_STATE_PENDING			"PENDING"
#define CREAM_JOB_STATE_IDLE			"IDLE"
#define CREAM_JOB_STATE_RUNNING			"RUNNING"
#define CREAM_JOB_STATE_REALLY_RUNNING	"REALLY-RUNNING"
#define CREAM_JOB_STATE_CANCELLED		"CANCELLED"
#define CREAM_JOB_STATE_HELD			"HELD"
#define CREAM_JOB_STATE_ABORTED			"ABORTED"
#define CREAM_JOB_STATE_DONE_OK			"DONE-OK"
#define CREAM_JOB_STATE_DONE_FAILED		"DONE-FAILED"
#define CREAM_JOB_STATE_UNKNOWN			"UNKNOWN"
#define CREAM_JOB_STATE_PURGED			"PURGED"

const char *ATTR_CREAM_UPLOAD_URL = "CreamUploadUrl";
const char *ATTR_CREAM_DOWNLOAD_URL = "CreamDownloadUrl";
const char *ATTR_CREAM_DELEGATION_URI = "CreamDelegationUri";
const char *ATTR_CREAM_LEASE_ID = "CreamLeaseId";

// TODO: once we can set the jobmanager's proxy timeout, we should either
// let this be set in the config file or set it to
// GRIDMANAGER_MINIMUM_PROXY_TIME + 60
#define JM_MIN_PROXY_TIME		(minProxy_time + 60)

#define DEFAULT_LEASE_DURATION	6*60*60 //6 hr

#define CLEANUP_DELAY	5

// TODO: Let the maximum submit attempts be set in the job ad or, better yet,
// evalute PeriodicHold expression in job ad.
#define MAX_SUBMIT_ATTEMPTS	1

#define LOG_CREAM_ERROR(func,error) \
    dprintf(D_ALWAYS, \
		"(%d.%d) gmState %s, remoteState %s: %s %s\n", \
        procID.cluster,procID.proc,GMStateNames[gmState],remoteState.Value(), \
        func,error==GAHPCLIENT_COMMAND_TIMED_OUT?"timed out":"failed")

#define CHECK_PROXY \
{ \
	if ( PROXY_NEAR_EXPIRED( jobProxy ) && gmState != GM_PROXY_EXPIRED ) { \
		dprintf( D_ALWAYS, "(%d.%d) proxy is about to expire\n", \
				 procID.cluster, procID.proc ); \
		gmState = GM_PROXY_EXPIRED; \
		break; \
	} \
}

void CreamJobInit()
{
}

void CreamJobReconfig()
{
	int tmp_int;

	tmp_int = param_integer( "GRIDMANAGER_JOB_PROBE_INTERVAL", 5 * 60 );
	CreamJob::setProbeInterval( tmp_int );

	tmp_int = param_integer( "GRIDMANAGER_RESOURCE_PROBE_INTERVAL", 5 * 60 );
	CreamResource::setProbeInterval( tmp_int );

	tmp_int = param_integer( "GRIDMANAGER_GAHP_CALL_TIMEOUT", 5 * 60 );
	CreamJob::setGahpCallTimeout( tmp_int );
	CreamResource::setGahpCallTimeout( tmp_int );

	tmp_int = param_integer("GRIDMANAGER_CONNECT_FAILURE_RETRY_COUNT",3);
	CreamJob::setConnectFailureRetry( tmp_int );

	// Tell all the resource objects to deal with their new config values
	CreamResource *next_resource;

	CreamResource::ResourcesByName.startIterations();
	
	while ( CreamResource::ResourcesByName.iterate( next_resource ) != 0 ) {
		next_resource->Reconfig();
	}
}

bool CreamJobAdMatch( const ClassAd *job_ad ) {
	int universe;
	MyString resource;
	if ( job_ad->LookupInteger( ATTR_JOB_UNIVERSE, universe ) &&
		 universe == CONDOR_UNIVERSE_GRID &&
		 job_ad->LookupString( ATTR_GRID_RESOURCE, resource ) &&
		 strncasecmp( resource.Value(), "cream ", 6 ) == 0 ) {

		return true;
	}
	return false;
}

BaseJob *CreamJobCreate( ClassAd *jobad )
{
	return (BaseJob *)new CreamJob( jobad );
}

int CreamJob::probeInterval = 300;			// default value
int CreamJob::submitInterval = 300;			// default value
int CreamJob::gahpCallTimeout = 300;		// default value
int CreamJob::maxConnectFailures = 3;		// default value

CreamJob::CreamJob( ClassAd *classad )
	: BaseJob( classad )
{

	int bool_value;
	char buff[4096];
	MyString buff2;
	MyString iwd;
	MyString job_output;
	MyString job_error;
	MyString grid_resource;
	bool job_already_submitted = false;
	MyString error_string = "";
	char *gahp_path = NULL;

	creamAd = NULL;
	remoteJobId = NULL;
	remoteState = CREAM_JOB_STATE_UNSET;
	localOutput = NULL;
	localError = NULL;
	streamOutput = false;
	streamError = false;
	stageOutput = false;
	stageError = false;
	remoteStateFaultString = 0;
	gmState = GM_INIT;
	probeNow = false;
	enteredCurrentGmState = time(NULL);
	enteredCurrentRemoteState = time(NULL);
	lastSubmitAttempt = 0;
	numSubmitAttempts = 0;
	jmProxyExpireTime = 0;
	jmLifetime = 0;
	resourceManagerString = NULL;
	myResource = NULL;
	jobProxy = NULL;
	uploadUrl = NULL;
	downloadUrl = NULL;
	gahp = NULL;
	delegatedCredentialURI = NULL;
	leaseId = NULL;
	connectFailureCount = 0;
	doActivePoll = false;
	m_xfer_request = NULL;

	// In GM_HOLD, we assume HoldReason to be set only if we set it, so make
	// sure it's unset when we start.
	// TODO This is bad. The job may already be on hold with a valid hold
	//   reason, and here we'll clear it out (and propogate to the schedd).
	if ( jobAd->LookupString( ATTR_HOLD_REASON, NULL, 0 ) != 0 ) {
		jobAd->AssignExpr( ATTR_HOLD_REASON, "Undefined" );
	}
	
	jobProxy = AcquireProxy( jobAd, error_string,
							 (TimerHandlercpp)&CreamJob::ProxyCallback, this );
	if ( jobProxy == NULL ) {
		if ( error_string == "" ) {
			error_string.sprintf( "%s is not set in the job ad",
								  ATTR_X509_USER_PROXY );
		}
		dprintf(D_ALWAYS, "errorstring %s\n", error_string.Value());
		goto error_exit;
	}

	if ( jobProxy->subject->has_voms_attrs == false ) {
		error_string = "Job proxy has no VOMS attributes";
		goto error_exit;
	}

	gahp_path = param("CREAM_GAHP");
	if ( gahp_path == NULL ) {
		error_string = "CREAM_GAHP not defined";
		goto error_exit;
	}
	snprintf( buff, sizeof(buff), "CREAM/%s",
			  jobProxy->subject->fqan );

	gahp = new GahpClient( buff, gahp_path );
	free( gahp_path );

	gahp->setNotificationTimerId( evaluateStateTid );
	gahp->setMode( GahpClient::normal );
	gahp->setTimeout( gahpCallTimeout );
	
	jobAd->LookupString( ATTR_GRID_RESOURCE, grid_resource );

	if ( grid_resource.Length() ) {
		const char *token;

		grid_resource.Tokenize();

		token = grid_resource.GetNextToken( " ", false );
		if ( !token || strcasecmp( token, "cream" ) ) {
			error_string.sprintf( "%s not of type cream", ATTR_GRID_RESOURCE );
			goto error_exit;
		}

			/* TODO Make port and '/ce-cream/services/CREAM' optional */
		token = grid_resource.GetNextToken( " ", false );
		if ( token && *token ) {
			// If the resource url is missing a scheme, insert one
			if ( strncmp( token, "http://", 7 ) == 0 ||
				 strncmp( token, "https://", 8 ) == 0 ) {
				resourceManagerString = strdup( token );
			} else {
				MyString urlbuf;
				urlbuf.sprintf("https://%s", token );
				resourceManagerString = strdup( urlbuf.Value() );
			}
		} else {
			error_string.sprintf( "%s missing CREAM Service URL",
								  ATTR_GRID_RESOURCE );
			goto error_exit;
		}

		token = grid_resource.GetNextToken( " ", false );
		if ( token && *token ) {
			resourceBatchSystemString = strdup( token );
		} else {
			error_string.sprintf( "%s missing batch system (LRMS) type.",
								  ATTR_GRID_RESOURCE );
			goto error_exit;
		}

		token = grid_resource.GetNextToken( " ", false );
		if ( token && *token ) {
			resourceQueueString = strdup( token );
		} else {
			error_string.sprintf( "%s missing LRMS queue name.",
								  ATTR_GRID_RESOURCE );
			goto error_exit;
		}

	} else {
		error_string.sprintf( "%s is not set in the job ad",
							  ATTR_GRID_RESOURCE );
		goto error_exit;
	}

	buff[0] = '\0';
	
	jobAd->LookupString( ATTR_GRID_JOB_ID, buff );
	if ( buff[0] != '\0' ) {
			//since GridJobId = <cream> <ResourceManager> <jobid>
		SetRemoteJobId(strchr((strchr(buff, ' ') + 1), ' ') + 1);
		job_already_submitted = true;
	}
	
		// Find/create an appropriate CreamResource for this job
	myResource = CreamResource::FindOrCreateResource( resourceManagerString,
													  jobProxy );
	if ( myResource == NULL ) {
		error_string = "Failed to initialize CreamResource object";
		goto error_exit;
	}

	// RegisterJob() may call our NotifyResourceUp/Down(), so be careful.
	myResource->RegisterJob( this );
	if ( job_already_submitted ) {
		myResource->AlreadySubmitted( this );
	}

	if ( job_already_submitted &&
		 jobAd->LookupString( ATTR_CREAM_DELEGATION_URI, buff ) ) {

		delegatedCredentialURI = strdup( buff );
		myResource->registerDelegationURI( delegatedCredentialURI, jobProxy );
	}

	if ( job_already_submitted ) {
		jobAd->LookupString( ATTR_CREAM_UPLOAD_URL, &uploadUrl );
		jobAd->LookupString( ATTR_CREAM_DOWNLOAD_URL, &downloadUrl );
		jobAd->LookupString( ATTR_CREAM_LEASE_ID, &leaseId );
	}

	jobAd->LookupString( ATTR_GRID_JOB_STATUS, remoteState );

	gahpErrorString = "";

	if ( jobAd->LookupString(ATTR_JOB_IWD, iwd) && iwd.Length() ) {
		int len = iwd.Length();
		if ( len > 1 && iwd[len - 1] != '/' ) {
			iwd += "/";
		}
	} else {
		iwd = "/";
	}

	buff2 = "";
	if ( jobAd->LookupString(ATTR_JOB_OUTPUT, job_output) && job_output.Length() &&
		 strcmp( job_output.Value(), NULL_FILE ) ) {

		if ( !jobAd->LookupBool( ATTR_TRANSFER_OUTPUT, bool_value ) ||
			 bool_value ) {

			if ( job_output[0] != '/' ) {
				buff2 = iwd;
			}

			buff2 += job_output;
			localOutput = strdup( buff2.Value() );

			bool_value = 0;
			jobAd->LookupBool( ATTR_STREAM_OUTPUT, bool_value );
			streamOutput = (bool_value != 0);
			stageOutput = !streamOutput;
		}
	}

	buff2 = "";
	if ( jobAd->LookupString(ATTR_JOB_ERROR, job_error) && job_error.Length() &&
		 strcmp( job_error.Value(), NULL_FILE ) ) {

		if ( !jobAd->LookupBool( ATTR_TRANSFER_ERROR, bool_value ) ||
			 bool_value ) {

			if ( job_error[0] != '/' ) {
				buff2 = iwd;
			}

			buff2 += job_error;
			localError = strdup( buff2.Value() );

			bool_value = 0;
			jobAd->LookupBool( ATTR_STREAM_ERROR, bool_value );
			streamError = (bool_value != 0);
			stageError = !streamError;
		}
	}

	return;

 error_exit:
		// We must ensure that the code-path from GM_HOLD doesn't depend
		// on any initialization that's been skipped.
	gmState = GM_HOLD;
	if ( !error_string.IsEmpty() ) {
		jobAd->Assign( ATTR_HOLD_REASON, error_string.Value() );
	}
	return;
}

CreamJob::~CreamJob()
{
	if ( myResource ) {
		myResource->UnregisterJob( this );
	}
	if ( resourceManagerString ) {
		free( resourceManagerString );
	}
	if ( resourceBatchSystemString ) {
		free( resourceBatchSystemString );
	}
	if ( resourceQueueString ) {
		free( resourceQueueString );
	}
	if ( remoteJobId ) {
		free( remoteJobId );
	}
	if ( creamAd ) {
		free( creamAd );
	}
	if ( localOutput ) {
		free( localOutput );
	}
	if ( localError ) {
		free( localError );
	}
	if ( jobProxy ) {
		ReleaseProxy( jobProxy, (TimerHandlercpp)&CreamJob::ProxyCallback, this );
	}
	if ( gahp != NULL ) {
		delete gahp;
	}
	if ( delegatedCredentialURI != NULL) {
		free( delegatedCredentialURI );
	}
	if ( uploadUrl != NULL ) {
		free( uploadUrl );
	}
	free( downloadUrl );
	free( leaseId );
	delete m_xfer_request;
}

void CreamJob::Reconfig()
{
	BaseJob::Reconfig();
	gahp->setTimeout( gahpCallTimeout );
}

int CreamJob::ProxyCallback()
{
	if ( gmState == GM_DELEGATE_PROXY || gmState == GM_PROXY_EXPIRED ) {
		SetEvaluateState();
	}
	return 0;
}

void CreamJob::doEvaluateState()
{
	bool connect_failure = false;
	int old_gm_state;
	MyString old_remote_state;
	bool reevaluate_state = true;
	time_t now = time(NULL);

	bool attr_exists;
	bool attr_dirty;
	int rc;

	daemonCore->Reset_Timer( evaluateStateTid, TIMER_NEVER );
	dprintf(D_ALWAYS,
			"(%d.%d) doEvaluateState called: gmState %s, creamState %s\n",
			procID.cluster,procID.proc,GMStateNames[gmState],
			remoteState.Value());

	if ( gahp ) {
		if ( !resourceStateKnown || resourcePingPending || resourceDown ) {
			gahp->setMode( GahpClient::results_only );
		} else {
			gahp->setMode( GahpClient::normal );
		}
	}

	do {
		reevaluate_state = false;
		old_gm_state = gmState;
		old_remote_state = remoteState;

		switch ( gmState ) {
		  
		case GM_INIT: {
			// This is the state all jobs start in when the CreamJob object
			// is first created. Here, we do things that we didn't want to
			// do in the constructor because they could block (the
			// constructor is called while we're connected to the schedd).

			if ( gahp->Initialize( jobProxy ) == false ) {
				dprintf( D_ALWAYS, "(%d.%d) Error initializing GAHP\n",
						 procID.cluster, procID.proc );
				
				jobAd->Assign( ATTR_HOLD_REASON, "Failed to initialize GAHP" );
				gmState = GM_HOLD;
				break;
			}

			gahp->setDelegProxy( jobProxy );
		
			GahpClient::mode saved_mode = gahp->getMode();
			gahp->setMode( GahpClient::blocking );

			gahp->setMode( saved_mode );

			gmState = GM_START;
		
			} break;
		case GM_START: {
			// This state is the real start of the state machine, after
			// one-time initialization has been taken care of.
			// If we think there's a running jobmanager
			// out there, we try to register for callbacks (in GM_REGISTER).
			// The one way jobs can end up back in this state is if we
			// attempt a restart of a jobmanager only to be told that the
			// old jobmanager process is still alive.

			errorString = "";
			if ( remoteJobId == NULL ) {
				gmState = GM_CLEAR_REQUEST;
			} else if ( wantResubmit || doResubmit ) {
				gmState = GM_CLEAR_REQUEST;
			} else {
					// TODO we should save the cream job state in the job
					//   ad and use it to set submitLogged and
					//   executeLogged here
				submitLogged = true;
				if ( condorState == RUNNING ) {
					executeLogged = true;
				}
				
				if ( remoteState == CREAM_JOB_STATE_UNSET ||
					 remoteState == CREAM_JOB_STATE_REGISTERED ) {
					gmState = GM_RECOVER_POLL;
				} else {
					probeNow = true;
					gmState = GM_SUBMITTED;
				}
			}
			} break;
		case GM_RECOVER_POLL: {
			char *status = NULL;
			char *fault = NULL;
			int exit_code = -1;
			CHECK_PROXY;

			rc = gahp->cream_job_status( resourceManagerString,
										 remoteJobId, &status,
										 &exit_code, &fault );
			if ( rc == GAHPCLIENT_COMMAND_NOT_SUBMITTED ||
				 rc == GAHPCLIENT_COMMAND_PENDING ) {
				break;
			}
			if ( rc != GLOBUS_SUCCESS ) {
				if ( !resourcePingComplete && IsConnectionError( gahp->getErrorString() ) ) {
					connect_failure = true;
					break;
				}
				// unhandled error
				LOG_CREAM_ERROR( "cream_job_status()", rc );
				gahpErrorString = gahp->getErrorString();
				gmState = GM_CANCEL;
				if ( status ) {
					free( status );
				}
				if ( fault ) {
					free (fault);
				}
				break;
			}

			NewCreamState( status, exit_code, fault );
			if ( status ) {
				free( status );
			}
			if ( fault ) {
				free( fault );
			}

			if ( remoteState == CREAM_JOB_STATE_REGISTERED ) {
				probeNow = true;
				gmState = GM_SUBMIT_COMMIT;
			} else {
				gmState = GM_SUBMITTED;
			}
		} break;
 		case GM_UNSUBMITTED: {
			// There are no outstanding submissions for this job (if
			// there is one, we've given up on it).
			if ( condorState == REMOVED ) {
				gmState = GM_DELETE;
			} else if ( condorState == HELD ) {
				gmState = GM_DELETE;
				break;
			} else {
				gmState = GM_DELEGATE_PROXY;
			}
		} break;
 		case GM_DELEGATE_PROXY: {
			const char *deleg_uri;
			const char *error_msg;
				// TODO What happens if CreamResource can't delegate proxy?
			if ( condorState == REMOVED || condorState == HELD ) {
				gmState = GM_DELETE;
				break;
			}
			if ( delegatedCredentialURI != NULL ) {
				gmState = GM_SET_LEASE;
				break;
			}
			if ( (error_msg = myResource->getDelegationError( jobProxy )) ) {
					// There's a problem delegating the proxy
				errorString = error_msg;
				gmState = GM_HOLD;
			}
			deleg_uri = myResource->getDelegationURI( jobProxy );
			if ( deleg_uri == NULL ) {
					// proxy still needs to be delegated. Wait.
				break;
			}
			delegatedCredentialURI = strdup( deleg_uri );
			gmState = GM_SET_LEASE;
			
			jobAd->Assign( ATTR_CREAM_DELEGATION_URI,
						   delegatedCredentialURI );
		} break;
		case GM_SET_LEASE: {
			// Create a lease id on the cream server for this job
			if ( condorState == REMOVED || condorState == HELD ) {
				myResource->CancelSubmit(this);
				gmState = GM_UNSUBMITTED;
				break;
			}
			if ( leaseId == NULL ) {
				// Create an ID unique to this job

				// get condor pool name
				// In case there are multiple collectors, strip out the spaces
				// If there's no collector, insert a dummy name
				char* pool_name = param( "COLLECTOR_HOST" );
				if ( pool_name ) {
					StringList collectors( pool_name );
					free( pool_name );
					pool_name = collectors.print_to_string();
				} else {
					pool_name = strdup( "NoPool" );
				}

				// use "ATTR_GLOBAL_JOB_ID" to get unique global job id
				MyString job_id;
				jobAd->LookupString( ATTR_GLOBAL_JOB_ID, job_id );

				MyString buf;
				buf.sprintf( "Condor_%s_%s", pool_name, job_id.Value() );
				leaseId = strdup( buf.Value() );

				jobAd->Assign( ATTR_CREAM_LEASE_ID, leaseId );

				free( pool_name );
			}

			if ( jmLifetime == 0 ) {
				int new_lease;
				if ( CalculateJobLease( jobAd, new_lease,
										DEFAULT_LEASE_DURATION ) == false ) {
					dprintf( D_ALWAYS, "(%d.%d) No lease for cream job!?\n",
							 procID.cluster, procID.proc );
					jmLifetime = now + DEFAULT_LEASE_DURATION;
				} else {
					jmLifetime = new_lease;
				}
			}

			time_t server_lease = jmLifetime;
			rc = gahp->cream_set_lease( resourceManagerString,
										leaseId, server_lease );
			if ( rc == GAHPCLIENT_COMMAND_NOT_SUBMITTED ||
				 rc == GAHPCLIENT_COMMAND_PENDING ) {
				break;
			}

			if ( rc != GLOBUS_SUCCESS ) {
				if ( !resourcePingComplete && IsConnectionError( gahp->getErrorString() ) ) {
					connect_failure = true;
					break;
				}
				// Unhandled error
				LOG_CREAM_ERROR( "cream_set_lease()", rc );
				gahpErrorString = gahp->getErrorString();
				myResource->CancelSubmit( this );
				gmState = GM_HOLD;
				break;
			}

			if ( server_lease != jmLifetime ) {
				dprintf( D_ALWAYS, "(%d.%d) Server changed lease time from %d to %d\n",
						 procID.cluster, procID.proc, (int)jmLifetime,
						 (int)server_lease );
				jmLifetime = server_lease;
			}

			gmState = GM_SUBMIT;
		} break;
		case GM_SUBMIT: {
			// Start a new cream submission for this job.
			char *job_id = NULL;
			char *upload_url = NULL;
			char *download_url = NULL;
			if ( condorState == REMOVED || condorState == HELD ) {
				myResource->CancelSubmit(this);
				gmState = GM_UNSUBMITTED;
				break;
			}
			if ( numSubmitAttempts >= MAX_SUBMIT_ATTEMPTS ) {
				if ( gahpErrorString == "" ) {
					gahpErrorString = "Attempts to submit failed";
				}
				gmState = GM_HOLD;
				break;
			}
			// After a submit, wait at least submitInterval before trying
			// another one.
			if ( now >= lastSubmitAttempt + submitInterval ) {
				CHECK_PROXY;
				// Once RequestSubmit() is called at least once, you must
				// CancelRequest() once you're done with the request call
				if ( myResource->RequestSubmit(this) == false ) {
					break;
				}
				if ( creamAd == NULL ) {
					creamAd = buildSubmitAd();
				}
				if ( creamAd == NULL) {
					myResource->CancelSubmit(this);
					gmState = GM_HOLD;
					break;
				}
				
				rc = gahp->cream_job_register( 
										resourceManagerString,
										delegatedCredentialURI,
										creamAd, leaseId,
										&job_id, &upload_url, &download_url );
				
				if ( rc == GAHPCLIENT_COMMAND_NOT_SUBMITTED ||
					 rc == GAHPCLIENT_COMMAND_PENDING ) {
					break;
				}
				
				lastSubmitAttempt = time(NULL);
				numSubmitAttempts++;
				jmProxyExpireTime = jobProxy->expiration_time;
				if ( rc == GLOBUS_SUCCESS ) {
					SetRemoteJobId( job_id );
					free( job_id );
					uploadUrl = upload_url;
					jobAd->Assign( ATTR_CREAM_UPLOAD_URL, uploadUrl );
					downloadUrl = download_url;
					jobAd->Assign( ATTR_CREAM_DOWNLOAD_URL, downloadUrl );
					gmState = GM_SUBMIT_SAVE;				
					
					UpdateJobLeaseSent(jmLifetime);
					
				} else {
					if ( !resourcePingComplete && IsConnectionError( gahp->getErrorString() ) ) {
						connect_failure = true;
						break;
					}
					// unhandled error
					LOG_CREAM_ERROR( "cream_job_register()", rc );
//					dprintf(D_ALWAYS,"(%d.%d)    RSL='%s'\n",
// 						procID.cluster, procID.proc,RSL->Value());
					gahpErrorString = gahp->getErrorString();
					myResource->CancelSubmit( this );
					gmState = GM_UNSUBMITTED;
					reevaluate_state = true;
				}
			} else if ( condorState == REMOVED || condorState == HELD ) {
				gmState = GM_UNSUBMITTED;
			} else {
				unsigned int delay = 0;
				if ( (lastSubmitAttempt + submitInterval) > now ) {
					delay = (lastSubmitAttempt + submitInterval) - now;
				}				
				daemonCore->Reset_Timer( evaluateStateTid, delay );
			}
			} break;
		case GM_SUBMIT_SAVE: {
			// Save the jobmanager's contact for a new cream submission.
			if ( condorState == REMOVED || condorState == HELD ) {
				gmState = GM_CLEANUP;
			} else {
				jobAd->GetDirtyFlag( ATTR_GRID_JOB_ID, &attr_exists, &attr_dirty );
				if ( attr_exists && attr_dirty ) {
					requestScheddUpdate( this, true );
					break;
				}
				gmState = GM_STAGE_IN;
			}
			} break;
		case GM_STAGE_IN: {
			if ( condorState == REMOVED || condorState == HELD ) {
				delete m_xfer_request;
				m_xfer_request = NULL;
				gmState = GM_CANCEL;
			} else {
				if ( m_xfer_request == NULL ) {
					m_xfer_request = MakeStageInRequest();
				}
				if ( m_xfer_request->m_status == TransferRequest::TransferDone ) {
					delete m_xfer_request;
					m_xfer_request = NULL;
					gmState = GM_SUBMIT_COMMIT;
				} else if ( m_xfer_request->m_status == TransferRequest::TransferFailed ) {
					dprintf( D_ALWAYS, "(%d.%d) Stage-in failed: %s\n",
							 procID.cluster, procID.proc,
							 m_xfer_request->m_errMsg.c_str() );
					gahpErrorString = m_xfer_request->m_errMsg;
					delete m_xfer_request;
					m_xfer_request = NULL;
					gmState = GM_CLEAR_REQUEST;
				}

				int new_lease;	// CalculateJobLease needs an int
				time_t renew_time;
				if ( CalculateJobLease( jobAd, new_lease,
										DEFAULT_LEASE_DURATION,
										&renew_time ) ) {
					jmLifetime = new_lease;
					gmState = GM_EXTEND_LIFETIME_STAGE_IN;
					break;
				}
				daemonCore->Reset_Timer( evaluateStateTid, renew_time - now );
			}
		} break;
		case GM_SUBMIT_COMMIT: {
			// Now that we've saved the job id, tell cream it can start
			if ( condorState == REMOVED || condorState == HELD ) {
				gmState = GM_CANCEL;
			} else {
				CHECK_PROXY;
				rc = gahp->cream_job_start( resourceManagerString,
											remoteJobId );
				if ( rc == GAHPCLIENT_COMMAND_NOT_SUBMITTED ||
					 rc == GAHPCLIENT_COMMAND_PENDING ) {
					break;
				}
				if ( rc != GLOBUS_SUCCESS ) {
					if ( !resourcePingComplete && IsConnectionError( gahp->getErrorString() ) ) {
						connect_failure = true;
						break;
					}
					// unhandled error
					LOG_CREAM_ERROR( "cream_job_start()", rc );
					gahpErrorString = gahp->getErrorString();
					gmState = GM_CLEAR_REQUEST;
						//gmState = GM_CANCEL;
				} else {
					gmState = GM_SUBMITTED;
				}
			}
			} break;
		case GM_SUBMITTED: {
			// The job has been submitted (or is about to be by the
			// jobmanager). Wait for completion or failure, and probe the
			// jobmanager occassionally to make it's still alive.
			if ( remoteState == CREAM_JOB_STATE_DONE_OK ) {
<<<<<<< HEAD
				gmState = GM_STAGE_OUT;
			} else if ( remoteState == CREAM_JOB_STATE_DONE_FAILED || remoteState == CREAM_JOB_STATE_ABORTED ) {
=======
				gmState = GM_DONE_SAVE;
			} else if ( remoteState == CREAM_JOB_STATE_DONE_FAILED || remoteState == CREAM_JOB_STATE_ABORTED || remoteState == CREAM_JOB_STATE_CANCELLED ) {
>>>>>>> 67a85a4e
				gmState = GM_PURGE;
			} else if ( condorState == REMOVED || condorState == HELD ) {
				gmState = GM_CANCEL;
			} else {
				int new_lease;	// CalculateJobLease needs an int
				time_t renew_time;
				if ( CalculateJobLease( jobAd, new_lease,
										DEFAULT_LEASE_DURATION,
										&renew_time ) ) {
					jmLifetime = new_lease;
					gmState = GM_EXTEND_LIFETIME;
					break;
				}
				daemonCore->Reset_Timer( evaluateStateTid, renew_time - now );

				if ( probeNow || remoteState == CREAM_JOB_STATE_UNSET ) {
					doActivePoll = true;
					probeNow = false;
				}

				if(doActivePoll) {
					gmState = GM_POLL_JOB_STATE;
					break;
				}
				
			}
			} break;
		case GM_EXTEND_LIFETIME_STAGE_IN:
		case GM_EXTEND_LIFETIME_STAGE_OUT:
		case GM_EXTEND_LIFETIME: {
			if ( condorState == REMOVED || condorState == HELD ) {
				gmState = GM_CANCEL;
			} else {
				CHECK_PROXY;
				time_t server_lease = jmLifetime;

				rc = gahp->cream_set_lease (resourceManagerString, leaseId, server_lease );

				if ( rc == GAHPCLIENT_COMMAND_NOT_SUBMITTED ||
					 rc == GAHPCLIENT_COMMAND_PENDING ) {
					break;
				}
				if ( rc != GLOBUS_SUCCESS ) {
					if ( !resourcePingComplete && IsConnectionError( gahp->getErrorString() ) ) {
						connect_failure = true;
						break;
					}
					// unhandled error
					LOG_CREAM_ERROR("cream_set_lease()",rc);
					gahpErrorString = gahp->getErrorString();
					gmState = GM_CANCEL;
					break;
				}
				jmLifetime = server_lease;

				UpdateJobLeaseSent( jmLifetime );
				if ( gmState == GM_EXTEND_LIFETIME_STAGE_IN ) {
					gmState = GM_STAGE_IN;
				} else if ( gmState == GM_EXTEND_LIFETIME_STAGE_OUT ) {
					gmState = GM_STAGE_OUT;
				} else {
					gmState = GM_SUBMITTED;
				}
			}
			} break;
		case GM_POLL_JOB_STATE: {
			doActivePoll = false;
			if ( condorState == REMOVED || condorState == HELD ) {
				gmState = GM_CANCEL;
			} else {
				char *status = NULL;
				char *fault = NULL;
				int exit_code = -1;
				CHECK_PROXY;
								
				rc = gahp->cream_job_status( resourceManagerString,
											 remoteJobId, &status,
											 &exit_code, &fault );
				if ( rc == GAHPCLIENT_COMMAND_NOT_SUBMITTED ||
					 rc == GAHPCLIENT_COMMAND_PENDING ) {
					break;
				}
				if ( rc != GLOBUS_SUCCESS ) {
					if ( !resourcePingComplete && IsConnectionError( gahp->getErrorString() ) ) {
						connect_failure = true;
						break;
					}
					// unhandled error
					LOG_CREAM_ERROR( "cream_job_status()", rc );
					gahpErrorString = gahp->getErrorString();
					gmState = GM_CANCEL;
					if ( status ) {
						free( status );
					}
					if ( fault ) {
						free (fault);
					}
					break;
				}

				NewCreamState( status, exit_code, fault );
				if ( status ) {
					free( status );
				}
				if ( fault ) {
					free( fault );
				}

				if ( remoteState != CREAM_JOB_STATE_DONE_OK && 
					 remoteState != CREAM_JOB_STATE_DONE_FAILED && 
					 remoteState != CREAM_JOB_STATE_ABORTED) {
				   
					int new_lease;	// CalculateJobLease needs an int
					if ( CalculateJobLease( jobAd, new_lease,
											DEFAULT_LEASE_DURATION ) ) {
						jmLifetime = new_lease;
						gmState = GM_EXTEND_LIFETIME;
						break;
					}
				}
				
				gmState = GM_SUBMITTED;
			}
			} break;
		case GM_STAGE_OUT: {
			if ( condorState == REMOVED || condorState == HELD ) {
				delete m_xfer_request;
				m_xfer_request = NULL;
				gmState = GM_CANCEL;
			} else {
				if ( m_xfer_request == NULL ) {
					m_xfer_request = MakeStageOutRequest();
				}
				// TODO: Add check for job lease renewal
				if ( m_xfer_request->m_status == TransferRequest::TransferDone ) {
					delete m_xfer_request;
					m_xfer_request = NULL;
					gmState = GM_DONE_SAVE;
				} else if ( m_xfer_request->m_status == TransferRequest::TransferFailed ) {
					dprintf( D_ALWAYS, "(%d.%d) Stage-out failed: %s\n",
							 procID.cluster, procID.proc,
							 m_xfer_request->m_errMsg.c_str() );
					gahpErrorString = m_xfer_request->m_errMsg;
					delete m_xfer_request;
					m_xfer_request = NULL;
					gmState = GM_CLEAR_REQUEST;
				}

				int new_lease;	// CalculateJobLease needs an int
				time_t renew_time;
				if ( CalculateJobLease( jobAd, new_lease,
										DEFAULT_LEASE_DURATION,
										&renew_time ) ) {
					jmLifetime = new_lease;
					gmState = GM_EXTEND_LIFETIME_STAGE_OUT;
					break;
				}
				daemonCore->Reset_Timer( evaluateStateTid, renew_time - now );
			}
		} break;
		case GM_DONE_SAVE: {
			// Report job completion to the schedd.
			JobTerminated();
			if ( condorState == COMPLETED ) {
				jobAd->GetDirtyFlag( ATTR_JOB_STATUS, &attr_exists, &attr_dirty );
				if ( attr_exists && attr_dirty ) {
					requestScheddUpdate( this, true );
					break;
				}
			}
			gmState = GM_DONE_COMMIT;
			} break;
		case GM_DONE_COMMIT: {
			// Tell the jobmanager it can clean up and exit.
			CHECK_PROXY;
			rc = gahp->cream_job_purge( resourceManagerString, remoteJobId );
			if ( rc == GAHPCLIENT_COMMAND_NOT_SUBMITTED ||
				 rc == GAHPCLIENT_COMMAND_PENDING ) {
				break;
			}
			if ( rc != GLOBUS_SUCCESS ) {
				if ( strstr( gahp->getErrorString(), "job does not exist" ) ) {
					// Job already gone, treat as success
				} else if ( !resourcePingComplete && IsConnectionError( gahp->getErrorString() ) ) {
					connect_failure = true;
					break;
				} else {
					// unhandled error
					LOG_CREAM_ERROR( "cream_job_purge()", rc );
					gahpErrorString = gahp->getErrorString();
					gmState = GM_CLEAR_REQUEST;
//					gmState = GM_CANCEL;
					break;
				}
			}
			myResource->CancelSubmit( this );
			if ( condorState == COMPLETED || condorState == REMOVED ) {
				SetRemoteJobId( NULL );
				gmState = GM_DELETE;
			} else {
				// Clear the contact string here because it may not get
				// cleared in GM_CLEAR_REQUEST (it might go to GM_HOLD first).
				if ( remoteJobId != NULL ) {
					SetRemoteJobId( NULL );
					remoteState = CREAM_JOB_STATE_UNSET;
					SetRemoteJobStatus( NULL );
					requestScheddUpdate( this, false );
				}
				gmState = GM_CLEAR_REQUEST;
			}
			} break;
		case GM_CANCEL: {
			// We need to cancel the job submission.
			if ( remoteState != CREAM_JOB_STATE_ABORTED &&
				 remoteState != CREAM_JOB_STATE_CANCELLED &&
				 remoteState != CREAM_JOB_STATE_DONE_OK &&
				 remoteState != CREAM_JOB_STATE_DONE_FAILED ) {
				CHECK_PROXY;
				
				rc = gahp->cream_job_cancel( resourceManagerString,
											 remoteJobId );
				if ( rc == GAHPCLIENT_COMMAND_NOT_SUBMITTED ||
					 rc == GAHPCLIENT_COMMAND_PENDING ) {
					break;
				}
				if ( rc != GLOBUS_SUCCESS ) {
					if ( !resourcePingComplete && IsConnectionError( gahp->getErrorString() ) ) {
						connect_failure = true;
						break;
					}
						// unhandled error
					LOG_CREAM_ERROR( "cream_job_cancel()", rc );
					gahpErrorString = gahp->getErrorString();
					gmState = GM_CLEAR_REQUEST;
					break;
				}
			}
			gmState = GM_CLEANUP;
			} break;
		case GM_CLEANUP: {
				// Cleanup the job at cream server
				// Need to wait since cream doesn't allow immediate
				// purging of cancelled jobs
			if ( now < enteredCurrentGmState + CLEANUP_DELAY ) {
				daemonCore->Reset_Timer( evaluateStateTid,
										 enteredCurrentGmState + CLEANUP_DELAY - now );
				break;
			}
			CHECK_PROXY;
			rc = gahp->cream_job_purge( resourceManagerString, remoteJobId );
			if ( rc == GAHPCLIENT_COMMAND_NOT_SUBMITTED ||
				 rc == GAHPCLIENT_COMMAND_PENDING ) {
				break;
			}
			if ( rc != GLOBUS_SUCCESS ) {
				if ( strstr( gahp->getErrorString(), "job does not exist" ) ) {
					// Job already gone, treat as success
				} else if ( !resourcePingComplete && IsConnectionError( gahp->getErrorString() ) ) {
					connect_failure = true;
					break;
				} else {
					// unhandled error
					LOG_CREAM_ERROR( "cream_job_purge", rc );
					gahpErrorString = gahp->getErrorString();
					gmState = GM_CLEAR_REQUEST;
					break;
				}
			}

			SetRemoteJobId( NULL );
			myResource->CancelSubmit( this );
			remoteState = CREAM_JOB_STATE_UNSET;
			SetRemoteJobStatus( NULL );
			requestScheddUpdate( this, false );

			if ( condorState == REMOVED ) {
				gmState = GM_DELETE;
			} else {
				gmState= GM_HOLD;
			}
		} break;
		case GM_PURGE: {
			// The cream server's job state is in a terminal (failed)
			// state. Send a purge command to tell the server it can
			// delete the job from its logs.
			CHECK_PROXY;
			rc = gahp->cream_job_purge( resourceManagerString, remoteJobId );
			if ( rc == GAHPCLIENT_COMMAND_NOT_SUBMITTED ||
				 rc == GAHPCLIENT_COMMAND_PENDING ) {
				break;
			}
			if ( rc != GLOBUS_SUCCESS ) {
				if ( !resourcePingComplete && IsConnectionError( gahp->getErrorString() ) ) {
					connect_failure = true;
					break;
				}
					// unhandled error
				LOG_CREAM_ERROR( "cream_job_purge", rc );
				gahpErrorString = gahp->getErrorString();
				gmState = GM_CLEAR_REQUEST;
				break;
			}

			SetRemoteJobId( NULL );
			myResource->CancelSubmit( this );
			remoteState = CREAM_JOB_STATE_UNSET;
			SetRemoteJobStatus( NULL );
			requestScheddUpdate( this, false );

			if ( condorState == REMOVED ) {
				gmState = GM_DELETE;
			} else {
				//gmState = GM_CLEAR_REQUEST;
				gmState= GM_HOLD;
			}
			} break;
		case GM_DELETE: {
			// We are done with the job. Propagate any remaining updates
			// to the schedd, then delete this object.
			DoneWithJob();
			// This object will be deleted when the update occurs
			} break;
		case GM_CLEAR_REQUEST: {
			// Remove all knowledge of any previous or present job
			// submission, in both the gridmanager and the schedd.

			// If we are doing a rematch, we are simply waiting around
			// for the schedd to be updated and subsequently this cream job
			// object to be destroyed.  So there is nothing to do.
			if ( wantRematch ) {
				break;
			}
			
			// For now, put problem jobs on hold instead of
			// forgetting about current submission and trying again.
			// TODO: Let our action here be dictated by the user preference
			// expressed in the job ad.
			if ( ( remoteJobId != NULL ||
				   remoteState == CREAM_JOB_STATE_ABORTED ||
				   remoteState == CREAM_JOB_STATE_DONE_FAILED ) 
				     && condorState != REMOVED 
					 && wantResubmit == 0 
					 && doResubmit == 0 ) {
				if(remoteJobId == NULL) {
					dprintf(D_FULLDEBUG,
							"(%d.%d) Putting on HOLD: lacks remote job ID\n",
							procID.cluster, procID.proc);
				} else if(remoteState == CREAM_JOB_STATE_ABORTED) {
					dprintf(D_FULLDEBUG,
							"(%d.%d) Putting on HOLD: CREAM_JOB_STATE_ABORTED\n",
							procID.cluster, procID.proc);
				} else if(remoteState == CREAM_JOB_STATE_DONE_FAILED) {
					dprintf(D_FULLDEBUG,
							"(%d.%d) Putting on HOLD: CREAM_JOB_STATE_DONE_FAILED\n",
							procID.cluster, procID.proc);
				} else {
					dprintf(D_FULLDEBUG,
							"(%d.%d) Putting on HOLD: Unknown reason\n",
							procID.cluster, procID.proc);
				}
				gmState = GM_HOLD;
				break;
			}
			// Only allow a rematch *if* we are also going to perform a resubmit
			if ( wantResubmit || doResubmit ) {
				jobAd->EvalBool(ATTR_REMATCH_CHECK,NULL,wantRematch);
			}
			if ( wantResubmit ) {
				wantResubmit = 0;
				dprintf(D_ALWAYS,
						"(%d.%d) Resubmitting to CREAM because %s==TRUE\n",
						procID.cluster, procID.proc, ATTR_GLOBUS_RESUBMIT_CHECK );
			}
			if ( doResubmit ) {
				doResubmit = 0;
				dprintf(D_ALWAYS,
					"(%d.%d) Resubmitting to CREAM (last submit failed)\n",
						procID.cluster, procID.proc );
			}
			remoteState = CREAM_JOB_STATE_UNSET;
			remoteStateFaultString = "";
			SetRemoteJobStatus( NULL );
			gahpErrorString = "";
			errorString = "";
			jmLifetime = 0;
			UpdateJobLeaseSent( -1 );
			myResource->CancelSubmit( this );
			if ( remoteJobId != NULL ) {
				SetRemoteJobId( NULL );
			}
			JobIdle();
			if ( submitLogged ) {
				JobEvicted();
				if ( !evictLogged ) {
					WriteEvictEventToUserLog( jobAd );
					evictLogged = true;
				}
			}
			delete m_xfer_request;
			m_xfer_request = NULL;
			
			if ( wantRematch ) {
				dprintf(D_ALWAYS,
						"(%d.%d) Requesting schedd to rematch job because %s==TRUE\n",
						procID.cluster, procID.proc, ATTR_REMATCH_CHECK );

				// Set ad attributes so the schedd finds a new match.
				int dummy;
				if ( jobAd->LookupBool( ATTR_JOB_MATCHED, dummy ) != 0 ) {
					jobAd->Assign( ATTR_JOB_MATCHED, false );
					jobAd->Assign( ATTR_CURRENT_HOSTS, 0 );
				}

				// If we are rematching, we need to forget about this job
				// cuz we wanna pull a fresh new job ad, with a fresh new match,
				// from the all-singing schedd.
				gmState = GM_DELETE;
				break;
			}
			
			// If there are no updates to be done when we first enter this
			// state, requestScheddUpdate will return done immediately
			// and not waste time with a needless connection to the
			// schedd. If updates need to be made, they won't show up in
			// schedd_actions after the first pass through this state
			// because we modified our local variables the first time
			// through. However, since we registered update events the
			// first time, requestScheddUpdate won't return done until
			// they've been committed to the schedd.
			const char *name;
			ExprTree *expr;
			jobAd->ResetExpr();
			if ( jobAd->NextDirtyExpr(name, expr) ) {
				requestScheddUpdate( this, true );
				break;
			}
			submitLogged = false;
			executeLogged = false;
			submitFailedLogged = false;
			terminateLogged = false;
			abortLogged = false;
			evictLogged = false;
			gmState = GM_UNSUBMITTED;
			} break;
		case GM_HOLD: {
			// Put the job on hold in the schedd.
			// TODO: what happens if we learn here that the job is removed?

			// If the condor state is already HELD, then someone already
			// HELD it, so don't update anything else.
			if ( condorState != HELD ) {

				// Set the hold reason as best we can
				// TODO: set the hold reason in a more robust way.
				char holdReason[1024];
				holdReason[0] = '\0';
				holdReason[sizeof(holdReason)-1] = '\0';
				jobAd->LookupString( ATTR_HOLD_REASON, holdReason,
									 sizeof(holdReason) - 1 );
				if ( holdReason[0] == '\0' && errorString != "" ) {
					strncpy( holdReason, errorString.Value(),
							 sizeof(holdReason) - 1 );
				}
				if ( holdReason[0] == '\0' &&
					 !remoteStateFaultString.IsEmpty() ) {

					snprintf( holdReason, 1024, "CREAM error: %s",
							  remoteStateFaultString.Value() );
				}
				if ( holdReason[0] == '\0' && !gahpErrorString.IsEmpty() ) {
					snprintf( holdReason, 1024, "CREAM error: %s",
							  gahpErrorString.Value() );
				}
				if ( holdReason[0] == '\0' ) {
					strncpy( holdReason, "Unspecified gridmanager error",
							 sizeof(holdReason) - 1 );
				}

				JobHeld( holdReason );
			}
			gmState = GM_DELETE;
			} break;
		case GM_PROXY_EXPIRED: {
			// The proxy for this job is either expired or about to expire.
			// If requested, put the job on hold. Otherwise, wait for the
			// proxy to be refreshed, then resume handling the job.
			if ( jobProxy->expiration_time > JM_MIN_PROXY_TIME + now ) {
				gmState = GM_START;
				RequestPing();
			} else {
				// Do nothing. Our proxy is about to expire.
			}
			} break;
		default:
			EXCEPT( "(%d.%d) Unknown gmState %d!", procID.cluster,procID.proc,
					gmState );
		}


		if ( gmState != old_gm_state || remoteState != old_remote_state ) {
			reevaluate_state = true;
		}
		if ( remoteState != old_remote_state ) {
/*
			dprintf(D_FULLDEBUG, "(%d.%d) remote state change: %s -> %s\n",
					procID.cluster, procID.proc,
					old_remote_state.Value(),
					remoteState.Value());
*/
			enteredCurrentRemoteState = time(NULL);
		}
		if ( gmState != old_gm_state ) {
			dprintf(D_FULLDEBUG, "(%d.%d) gm state change: %s -> %s\n",
					procID.cluster, procID.proc, GMStateNames[old_gm_state],
					GMStateNames[gmState]);
			enteredCurrentGmState = time(NULL);
			// If we were waiting for a pending gahp call, we're not
			// anymore so purge it.
			if ( gahp ) {
				gahp->purgePendingRequests();
			}
			// If we were calling a gahp call that creamAd, we're done
			// with it now, so free it.
			if ( creamAd ) {
				free( creamAd );
				creamAd = NULL;
			}
			connectFailureCount = 0;
			resourcePingComplete = false;
		}
	} while ( reevaluate_state );
		//end of evaluateState loop

	if ( connect_failure && !resourceDown ) {
		if ( connectFailureCount < maxConnectFailures ) {
			connectFailureCount++;
			int retry_secs = param_integer(
				"GRIDMANAGER_CONNECT_FAILURE_RETRY_INTERVAL",5);
			dprintf(D_FULLDEBUG,
				"(%d.%d) Connection failure (try #%d), retrying in %d secs\n",
				procID.cluster,procID.proc,connectFailureCount,retry_secs);
			daemonCore->Reset_Timer( evaluateStateTid, retry_secs );
		} else {
			dprintf(D_FULLDEBUG,
				"(%d.%d) Connection failure, requesting a ping of the resource\n",
				procID.cluster,procID.proc);
			RequestPing();
		}
	}
}

BaseResource *CreamJob::GetResource()
{
	return (BaseResource *)myResource;
}

void CreamJob::SetRemoteJobId( const char *job_id )
{
	free( remoteJobId );
	if ( job_id ) {
		remoteJobId = strdup( job_id );
	} else {
		remoteJobId = NULL;
	}

	MyString full_job_id;
	if ( job_id ) {
		full_job_id = CreamJob::getFullJobId(resourceManagerString, job_id);
	}
	BaseJob::SetRemoteJobId( full_job_id.Value() );
}

void CreamJob::NewCreamState( const char *new_state, int exit_code,
							  const char *failure_reason )
{
	MyString new_state_str = new_state;

		// TODO verify that the string is a valid state name

	SetRemoteJobStatus( new_state );

	if ( new_state_str != remoteState ) {
		dprintf( D_FULLDEBUG, "(%d.%d) cream state change: %s -> %s\n",
				 procID.cluster, procID.proc, remoteState.Value(),
				 new_state_str.Value() );

		if ( ( new_state_str == CREAM_JOB_STATE_RUNNING ||
			   new_state_str == CREAM_JOB_STATE_REALLY_RUNNING ) &&
			 condorState == IDLE ) {
			JobRunning();
		}

		if ( new_state_str == CREAM_JOB_STATE_HELD &&
			 condorState == RUNNING ) {
			JobIdle();
		}

		// TODO When do we consider the submission successful or not:
		//   when Register works, when Start() works, or when the job
		//   state moves to IDLE?
		if ( remoteState == CREAM_JOB_STATE_UNSET &&
			 !submitLogged && !submitFailedLogged ) {
			if ( new_state_str != CREAM_JOB_STATE_ABORTED ) {
					// The request was successfuly submitted. Write it to
					// the user-log
				if ( !submitLogged ) {
					WriteGridSubmitEventToUserLog( jobAd );
					submitLogged = true;
				}
			}
		}

		remoteState = new_state_str;
		enteredCurrentRemoteState = time(NULL);
		SetRemoteJobStatus( remoteState.Value() );

		if ( failure_reason ) {
			remoteStateFaultString = failure_reason;
		} else {
			remoteStateFaultString = "";
		}

		// TODO handle jobs that exit via a signal
		if ( remoteState == CREAM_JOB_STATE_DONE_OK ) {
			jobAd->Assign( ATTR_ON_EXIT_BY_SIGNAL, false );
			jobAd->Assign( ATTR_ON_EXIT_CODE, exit_code );
		}

		requestScheddUpdate( this, false );

		SetEvaluateState();
	}
}


// Build submit classad
char *CreamJob::buildSubmitAd()
{
	const char *ATTR_EXECUTABLE = "Executable";
	const char *ATTR_ARGS = "Arguments";
	const char *ATTR_STD_INPUT = "StdInput";
	const char *ATTR_STD_OUTPUT = "StdOutput";
	const char *ATTR_STD_ERROR = "StdError";
	const char *ATTR_INPUT_SB = "InputSandbox";
	const char *ATTR_OUTPUT_SB = "OutputSandbox";
	const char *ATTR_VIR_ORG = "VirtualOrganization";
	const char *ATTR_BATCH_SYSTEM = "BatchSystem";
	const char *ATTR_QUEUE_NAME = "QueueName";
	
	ClassAd submitAd;

	MyString tmp_str = "";
	MyString tmp_str2 = "";
	MyString buf = "";
	MyString iwd_str = "";
	StringList isb;
	StringList osb;
	bool result;

		// Once we add streaming support, remove this
	if ( streamOutput || streamError ) {
		errorString = "Streaming not supported";
		return NULL;
	}

		//IWD
	jobAd->LookupString(ATTR_JOB_IWD, iwd_str);
	if ( jobAd->LookupString(ATTR_JOB_IWD, iwd_str)) {
		int len = iwd_str.Length();
		if ( len > 1 && iwd_str[len - 1] != '/' ) {
			iwd_str += '/';
		}
	} else {
		iwd_str = '/';
	}
	
		//EXECUTABLE can either be PRE-STAGED or TRANSFERED
		//here, JOB_CMD = full path to executable
	result = true;
	jobAd->LookupString(ATTR_JOB_CMD, tmp_str);
	jobAd->LookupBool(ATTR_TRANSFER_EXECUTABLE, result);
	if (result) {
		//TRANSFERED
		tmp_str2 = condor_basename( tmp_str.Value() );

		isb.insert( tmp_str2.Value() );

		submitAd.Assign( ATTR_EXECUTABLE, tmp_str2.Value() );
	} else {
		//PRE-STAGED
		submitAd.Assign( ATTR_EXECUTABLE, tmp_str.Value() );
	}

		//ARGUMENTS
	if (jobAd->LookupString(ATTR_JOB_ARGUMENTS1, tmp_str)) {
		buf.sprintf("%s = \"%s\"", ATTR_ARGS, tmp_str.Value());
		submitAd.Insert(buf.Value());
	}
	
		//STDINPUT can be either be PRE-STAGED or TRANSFERED
	result = true;
	jobAd->LookupBool(ATTR_TRANSFER_INPUT, result);
	jobAd->LookupString(ATTR_JOB_INPUT, tmp_str);
	if ( !tmp_str.IsEmpty() ) {
		if (result) {
			//TRANSFERED
			tmp_str2 = condor_basename( tmp_str.Value() );
			isb.insert(condor_basename( tmp_str2.Value() ) );
			
			submitAd.Assign( ATTR_STD_INPUT, tmp_str2.Value() );
		} else {
			//PRE-STAGED. Be careful, if stdin is not found in WN, job
			// will not complete successfully.
			if ( tmp_str[0] == '/' ) { //Only add absolute path
				submitAd.Assign( ATTR_STD_INPUT, tmp_str.Value() );
			}
		}
	}
		
		//TRANSFER INPUT FILES
	if (jobAd->LookupString(ATTR_TRANSFER_INPUT_FILES, tmp_str)) {
		StringList strlist(tmp_str.Value());
		strlist.rewind();
		
		for (int i = 0; i < strlist.number(); i++) {
			tmp_str = strlist.next();

			isb.insert( condor_basename( tmp_str.Value() ) );
		}
	}

		//TRANSFER OUTPUT FILES: handle absolute ?
	if (jobAd->LookupString(ATTR_TRANSFER_OUTPUT_FILES, tmp_str)) {
		char *filename;
		StringList output_files(tmp_str.Value());
		output_files.rewind();
		while ( (filename = output_files.next()) != NULL ) {

			osb.insert( filename );
		}
	}
	
		//STDOUTPUT TODO: handle absolute ?
	if (jobAd->LookupString(ATTR_JOB_OUTPUT, tmp_str)) {

		result = true;
		jobAd->LookupBool(ATTR_TRANSFER_OUTPUT, result);

		if (result) {
			tmp_str2 = condor_basename( tmp_str.Value() );
			submitAd.Assign( ATTR_STD_OUTPUT, tmp_str2.Value() );

			osb.insert( condor_basename( tmp_str2.Value() ) );
		} else {
			submitAd.Assign( ATTR_STD_OUTPUT, tmp_str.Value() );
		}
	}

		//STDERROR TODO: handle absolute ?
	if (jobAd->LookupString(ATTR_JOB_ERROR, tmp_str)) {

		result = true;
		jobAd->LookupBool(ATTR_TRANSFER_ERROR, result);

		if (result) {
			tmp_str2 = condor_basename( tmp_str.Value() );
			submitAd.Assign( ATTR_STD_ERROR, tmp_str2.Value() );

			osb.insert( condor_basename( tmp_str2.Value() ) );
		} else {
			submitAd.Assign( ATTR_STD_ERROR, tmp_str.Value() );
		}
	}

		//VIRTUALORGANISATION. CREAM requires this attribute, but it doesn't
		//need to have a value
		// TODO This needs to be extracted from the VOMS extension in the
		//   job's credential.
//	buf.sprintf("%s = \"%s\"", ATTR_VIR_ORG, "");
	buf.sprintf("%s = \"%s\"", ATTR_VIR_ORG, "ignored");
	submitAd.Insert(buf.Value());
	
		//BATCHSYSTEM
	buf.sprintf("%s = \"%s\"", ATTR_BATCH_SYSTEM, resourceBatchSystemString);
	submitAd.Insert(buf.Value());
	
		//QUEUENAME
	buf.sprintf("%s = \"%s\"", ATTR_QUEUE_NAME, resourceQueueString);
	submitAd.Insert(buf.Value());

	submitAd.Assign("outputsandboxbasedesturi", "gsiftp://localhost");

	MyString ad_string;

	NewClassAdUnparser unparser;
	unparser.SetUseCompactSpacing( true );
	unparser.SetOutputType( false );
	unparser.SetOutputTargetType( false );
	unparser.Unparse( &submitAd, ad_string );

		// Attributes that use new ClassAd lists have to be manually
		// inserted after unparsing the ad.

		//INPUT SANDBOX
	if (isb.number() > 0) {
		buf.sprintf("%s = {", ATTR_INPUT_SB);
		isb.rewind();
		for (int i = 0; i < isb.number(); i++) {
			if (i == 0)
				buf.sprintf_cat("\"%s\"", isb.next());
			else
				buf.sprintf_cat(",\"%s\"", isb.next());
		}
		buf.sprintf_cat("}; ]");

		int insert_pos = strrchr( ad_string.Value(), ']' ) - ad_string.Value();
		ad_string.replaceString( "]", buf.Value(), insert_pos );
	}

		//OUTPUT SANDBOX
	if (osb.number() > 0) {
		buf.sprintf("%s = {", ATTR_OUTPUT_SB);
		osb.rewind();
		for (int i = 0; i < osb.number(); i++) {
			if (i == 0)
				buf.sprintf_cat("\"%s\"", osb.next());
			else
				buf.sprintf_cat(",\"%s\"", osb.next());
		}
		buf.sprintf_cat("}; ]");

		int insert_pos = strrchr( ad_string.Value(), ']' ) - ad_string.Value();
		ad_string.replaceString( "]", buf.Value(), insert_pos );
	}

		//ENVIRONMENT
	Env envobj;
	MyString env_errors;
	if(!envobj.MergeFrom(jobAd,&env_errors)) {
		dprintf(D_ALWAYS,"(%d.%d) Failed to read job environment: %s\n",
				procID.cluster, procID.proc, env_errors.Value());
		errorString.sprintf("Failed to read job environment: %s\n",
							env_errors.Value());
		return NULL;
	}
	char **env_vec = envobj.getStringArray();

	if ( env_vec[0] ) {
		buf.sprintf( "%s = {", ATTR_JOB_ENVIRONMENT2 );

		for ( int i = 0; env_vec[i]; i++ ) {
			if ( i == 0 ) {
				buf.sprintf_cat( "\"%s\"", env_vec[i] );
			} else {
				buf.sprintf_cat( ",\"%s\"", env_vec[i] );
			}
		}
		buf.sprintf_cat( "}; ]" );

		int insert_pos = strrchr( ad_string.Value(), ']' ) - ad_string.Value();
		ad_string.replaceString( "]", buf.Value(), insert_pos );
	}
	deleteStringArray(env_vec);

	if ( jobAd->LookupString( ATTR_CREAM_ATTRIBUTES, tmp_str ) ) {
		if ( tmp_str[tmp_str.Length()-1] != ';' ) {
			tmp_str += ";";
		}
		tmp_str += " ]";

		int insert_pos = strrchr( ad_string.Value(), ']' ) - ad_string.Value();
		ad_string.replaceString( "]", tmp_str.Value(), insert_pos );
	}

/*
	dprintf(D_FULLDEBUG, "SUBMITAD:\n%s\n",ad_string.Value()); 
*/
	return strdup( ad_string.Value() );
}

bool CreamJob::IsConnectionError( const char *msg )
{
	if ( strstr( msg, "[Connection timed out]" ) ||
		 strstr( msg, "[Connection refused]" ) ||
		 strstr( msg, "[Unknown host]" ) ) {
		return true;
	} else {
		return false;
	}
}

MyString CreamJob::getFullJobId(const char * resourceManager, const char * job_id) 
{
	ASSERT(resourceManager);
	ASSERT(job_id);
	MyString full_job_id;
	full_job_id.sprintf( "cream %s %s", resourceManager, job_id );
	return full_job_id;
}

TransferRequest *CreamJob::MakeStageInRequest()
{
	MyString tmp_str = "";
	MyString tmp_str2 = "";
	MyString iwd_str = "";
	StringList local_urls;
	StringList remote_urls;
	bool result;

	if ( jobAd->LookupString(ATTR_JOB_IWD, tmp_str) ) {
		int len = tmp_str.Length();
		if ( len > 1 && tmp_str[len - 1] != '/' ) {
			tmp_str += '/';
		}
		iwd_str = "file://" + tmp_str;
	} else {
		iwd_str = "file:///";
	}

	result = true;
	jobAd->LookupBool(ATTR_TRANSFER_EXECUTABLE, result);
	if (result) {
			//here, JOB_CMD = full path to executable
		jobAd->LookupString(ATTR_JOB_CMD, tmp_str);
		tmp_str2 = "file://" + tmp_str;
		local_urls.insert(tmp_str2.Value());

		sprintf( tmp_str2, "%s/%s", uploadUrl,
				 condor_basename( tmp_str.Value() ) );
		remote_urls.insert( tmp_str2.Value() );
	}

	result = true;
	jobAd->LookupBool(ATTR_TRANSFER_INPUT, result);
	if (result) { //TRANSFERED

		if (jobAd->LookupString(ATTR_JOB_INPUT, tmp_str)) {

			if (tmp_str[0] != '/')  //not absolute path
				tmp_str2 = iwd_str + tmp_str;
			else 
				tmp_str2 = "file://" + tmp_str;

			local_urls.insert( tmp_str2.Value() );

			sprintf( tmp_str2, "%s/%s", uploadUrl,
					 condor_basename( tmp_str.Value() ) );
			remote_urls.insert( tmp_str2.Value() );
		}
	}

	if (jobAd->LookupString(ATTR_TRANSFER_INPUT_FILES, tmp_str)) {
		StringList strlist(tmp_str.Value());
		strlist.rewind();

		for (int i = 0; i < strlist.number(); i++) {
			tmp_str = strlist.next();

			if (tmp_str[0] != '/')  //not absolute path
				tmp_str2 = iwd_str + tmp_str;
			else 
				tmp_str2 = "file://" + tmp_str;

			local_urls.insert( tmp_str2.Value() );

			sprintf( tmp_str2, "%s/%s", uploadUrl,
					 condor_basename( tmp_str.Value() ) );
			remote_urls.insert( tmp_str2.Value() );
		}
	}

	return new TransferRequest( jobProxy, local_urls, remote_urls,
								evaluateStateTid );
}

TransferRequest *CreamJob::MakeStageOutRequest()
{
	StringList remote_urls;
	StringList local_urls;
	MyString tmp_str;
	MyString buf;
	MyString iwd_str = "";
	bool result;

	if ( jobAd->LookupString( ATTR_JOB_IWD, tmp_str ) ) {
		int len = tmp_str.Length();
		if ( len > 1 && tmp_str[len - 1] != '/' ) {
			tmp_str += '/';
		}
		iwd_str = "file://" + tmp_str;
	} else {
		iwd_str = "file:///";
	}

	if ( jobAd->LookupString( ATTR_TRANSFER_OUTPUT_FILES, tmp_str ) ) {
		char *filename;
		char *remaps = NULL;
		MyString new_name;
		jobAd->LookupString( ATTR_TRANSFER_OUTPUT_REMAPS, &remaps );

		StringList output_files(tmp_str.Value());
		output_files.rewind();
		while ( (filename = output_files.next()) != NULL ) {

			sprintf( buf, "%s/%s", downloadUrl, filename );
			remote_urls.insert( buf.Value() );

			if ( remaps && filename_remap_find( remaps, filename,
												new_name ) ) {
				sprintf( buf, "%s%s",
						 new_name[0] == '/' ? "file://" : iwd_str.Value(),
						 new_name.Value() );
			} else {
				sprintf( buf, "%s%s",
						 iwd_str.Value(),
						 condor_basename( filename ) );
			}
			local_urls.insert( buf.Value() );
		}

		free( remaps );
	}

	if ( jobAd->LookupString( ATTR_JOB_OUTPUT, tmp_str ) ) {

		result = true;
		jobAd->LookupBool(ATTR_TRANSFER_OUTPUT, result);

		if (result) {
			sprintf( buf, "%s/%s", downloadUrl,
					 condor_basename( tmp_str.Value() ) );
			remote_urls.insert( buf.Value() );

			sprintf( buf, "%s%s",
					 tmp_str[0] == '/' ? "file://" : iwd_str.Value(),
					 tmp_str.Value());

			local_urls.insert( buf.Value() );
		}
	}

		//STDERROR TODO: handle absolute ?
	if ( jobAd->LookupString( ATTR_JOB_ERROR, tmp_str ) ) {

		result = true;
		jobAd->LookupBool( ATTR_TRANSFER_ERROR, result );

		if ( result ) {
			sprintf( buf, "%s/%s", downloadUrl,
					 condor_basename( tmp_str.Value() ) );
			remote_urls.insert( buf.Value() );

			sprintf( buf, "%s%s",
					 tmp_str[0] == '/' ? "file://" : iwd_str.Value(),
					 tmp_str.Value() );

			local_urls.insert( buf.Value() );
		}
	}

	return new TransferRequest( jobProxy, remote_urls, local_urls,
								evaluateStateTid );
}<|MERGE_RESOLUTION|>--- conflicted
+++ resolved
@@ -909,13 +909,8 @@
 			// jobmanager). Wait for completion or failure, and probe the
 			// jobmanager occassionally to make it's still alive.
 			if ( remoteState == CREAM_JOB_STATE_DONE_OK ) {
-<<<<<<< HEAD
 				gmState = GM_STAGE_OUT;
-			} else if ( remoteState == CREAM_JOB_STATE_DONE_FAILED || remoteState == CREAM_JOB_STATE_ABORTED ) {
-=======
-				gmState = GM_DONE_SAVE;
 			} else if ( remoteState == CREAM_JOB_STATE_DONE_FAILED || remoteState == CREAM_JOB_STATE_ABORTED || remoteState == CREAM_JOB_STATE_CANCELLED ) {
->>>>>>> 67a85a4e
 				gmState = GM_PURGE;
 			} else if ( condorState == REMOVED || condorState == HELD ) {
 				gmState = GM_CANCEL;
