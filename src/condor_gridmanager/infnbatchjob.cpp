--- conflicted
+++ resolved
@@ -255,11 +255,11 @@
 	if ( gahp_args.Count() > 0 ) {
 		gahp_path = param( "REMOTE_GAHP" );
 		if ( gahp_path == NULL ) {
-			sprintf( error_string, "REMOTE_GAHP not defined" );
+			formatstr( error_string, "REMOTE_GAHP not defined" );
 			goto error_exit;
 		}
 
-		sprintf( buff, "xfer/%s/%s", batchType, gahp_args.GetArg( 0 ) );
+		formatstr( buff, "xfer/%s/%s", batchType, gahp_args.GetArg( 0 ) );
 		gahp_args.RemoveArg( 1 );
 		gahp_args.InsertArg( "condor_ft-gahp", 1 );
 		m_xfer_gahp = new GahpClient( buff.c_str(), gahp_path, &gahp_args );
@@ -979,16 +979,11 @@
 	}
 
 	std::string full_job_id;
-<<<<<<< HEAD
 	if ( remoteSandboxId ) {
-		sprintf( full_job_id, "batch %s %s", batchType, remoteSandboxId );
+		formatstr( full_job_id, "batch %s %s", batchType, remoteSandboxId );
 	}
 	if ( remoteJobId ) {
 		sprintf_cat( full_job_id, " %s", remoteJobId );
-=======
-	if ( job_id ) {
-		formatstr( full_job_id, "%s %s", batchType, job_id );
->>>>>>> e0d4374e
 	}
 	BaseJob::SetRemoteJobId( full_job_id.c_str() );
 }
@@ -1233,7 +1228,7 @@
 		if ( xfer_exec ) {
 			//submit_ad->LookupString( ATTR_JOB_CMD, old_value );
 			//sprintf( new_value, "%s/%s", m_sandboxPath.c_str(), condor_basename( old_value.c_str() ) );
-			sprintf( new_value, "%s/%s", m_sandboxPath.c_str(), CONDOR_EXEC );
+			formatstr( new_value, "%s/%s", m_sandboxPath.c_str(), CONDOR_EXEC );
 			submit_ad->InsertAttr( ATTR_JOB_CMD, new_value );
 		}
 
@@ -1395,7 +1390,7 @@
 	jobAd->LookupString( ATTR_GLOBAL_JOB_ID, job_id );
 
 	std::string unique_id;
-	sprintf( unique_id, "%s_%s", pool_name, job_id.c_str() );
+	formatstr( unique_id, "%s_%s", pool_name, job_id.c_str() );
 
 	free( pool_name );
 
