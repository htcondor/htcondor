--- conflicted
+++ resolved
@@ -443,17 +443,12 @@
 #ifdef WIN32
 				struct _timeb timebuffer;
 				_ftime( &timebuffer );
-				delegation_uri.sprintf( "%d.%d", timebuffer.time, timebuffer.millitm );
+				sprintf( delegation_uri, "%d.%d", timebuffer.time, timebuffer.millitm );
 #else
 				struct timeval tv;
 				gettimeofday( &tv, NULL );
-<<<<<<< HEAD
 				sprintf( delegation_uri, "%d.%d", (int)tv.tv_sec, (int)tv.tv_usec );
-=======
-
-				delegation_uri.sprintf( "%d.%d", (int)tv.tv_sec, (int)tv.tv_usec );
 #endif
->>>>>>> 700c5438
 			}
 
 			deleg_gahp->setDelegProxy( next_deleg->proxy );
