/***************************************************************
 *
 * Copyright (C) 1990-2007, Condor Team, Computer Sciences Department,
 * University of Wisconsin-Madison, WI.
 * 
 * Licensed under the Apache License, Version 2.0 (the "License"); you
 * may not use this file except in compliance with the License.  You may
 * obtain a copy of the License at
 * 
 *    http://www.apache.org/licenses/LICENSE-2.0
 * 
 * Unless required by applicable law or agreed to in writing, software
 * distributed under the License is distributed on an "AS IS" BASIS,
 * WITHOUT WARRANTIES OR CONDITIONS OF ANY KIND, either express or implied.
 * See the License for the specific language governing permissions and
 * limitations under the License.
 *
 ***************************************************************/


#ifndef CONDOR_GAHP_CLIENT_H
#define CONDOR_GAHP_CLIENT_H

#include "condor_common.h"
#include "condor_daemon_core.h"
#include "gahp_common.h"

#include "classad_hashtable.h"
#include "globus_utils.h"
#include "proxymanager.h"
#include "condor_arglist.h"
#include <map>


struct GahpProxyInfo
{
	Proxy *proxy;
	int cached_expiration;
	int num_references;
};

typedef void (* globus_gt4_gram_callback_func_t)(void * user_callback_arg,
												 const char * job_contact,
												 const char * state,
												 const char * fault,
												 const int exit_code);

typedef void (* unicore_gahp_callback_func_t)(const char *update_ad_string);

static const char *GAHPCLIENT_DEFAULT_SERVER_ID = "DEFAULT";
static const char *GAHPCLIENT_DEFAULT_SERVER_PATH = "DEFAULT";

// Additional error values that GAHP calls can return
///
static const int GAHPCLIENT_COMMAND_PENDING = -100;
///
static const int GAHPCLIENT_COMMAND_NOT_SUPPORTED = -101;
///
static const int GAHPCLIENT_COMMAND_NOT_SUBMITTED = -102;
///
static const int GAHPCLIENT_COMMAND_TIMED_OUT = -103;

static const int GT4_NO_EXIT_CODE = -1;

void GahpReconfig();

class GahpClient;

class GahpServer : public Service {
 public:
	static GahpServer *FindOrCreateGahpServer(const char *id,
											  const char *path,
											  const ArgList *args = NULL);
	static HashTable <HashKey, GahpServer *> GahpServersById;

	GahpServer(const char *id, const char *path, const ArgList *args = NULL);
	~GahpServer();

	bool Startup();
	bool Initialize(Proxy * proxy);

	void DeleteMe();

	static const int m_buffer_size;
	char *m_buffer;
	int m_buffer_pos;
	int m_buffer_end;
	int buffered_read( int fd, void *buf, int count );
	int buffered_peek();

	int m_deleteMeTid;

	bool m_in_results;

	static int m_reaperid;

	static void Reaper(Service *,int pid,int status);

	void read_argv(Gahp_Args &g_args);
	void read_argv(Gahp_Args *g_args) { read_argv(*g_args); }
	void write_line(const char *command);
	void write_line(const char *command,int req,const char *args);
	int pipe_ready();
	int err_pipe_ready();

	void AddGahpClient();
	void RemoveGahpClient();

	int ProxyCallback();
	void doProxyCheck();
	GahpProxyInfo *RegisterProxy( Proxy *proxy );
	void UnregisterProxy( Proxy *proxy );

	/** Set interval to automatically poll the Gahp Server for results.
		If the Gahp server supports async result notification, then
		the poll interval defaults to zero (disabled).  Otherwise,
		it will default to 5 seconds.  
	 	@param interval Polling interval in seconds, or zero
		to disable polling all together.  
		@return true on success, false otherwise.
		@see getPollInterval
	*/
	void setPollInterval(unsigned int interval);

	/** Retrieve the interval used to auto poll the Gahp Server 
		for results.  Also used to determine if async notification
		is in effect.
	 	@return Polling interval in seconds, or a zero
		to represent auto polling is disabled (likely if
		the Gahp server supports async notification).
		@see setPollInterval
	*/
	unsigned int getPollInterval();

	/** Immediately poll the Gahp Server for results.  Normally,
		this method is invoked automatically either by a timer set
		via setPollInterval or by a Gahp Server async result
		notification.
		@see setPollInterval
	*/
	void poll();

	void poll_real_soon();


	bool cacheProxyFromFile( GahpProxyInfo *new_proxy );
	bool uncacheProxy( GahpProxyInfo *gahp_proxy );
	bool useCachedProxy( GahpProxyInfo *new_proxy, bool force = false );

	bool command_cache_proxy_from_file( GahpProxyInfo *new_proxy );
	bool command_use_cached_proxy( GahpProxyInfo *new_proxy );

		// Methods for private GAHP commands
	bool command_version();
	bool command_initialize_from_file(const char *proxy_path,
									  const char *command=NULL);
	bool command_commands();
	bool command_async_mode_on();
	bool command_response_prefix(const char *prefix);

	int new_reqid();

	int next_reqid;
	bool rotated_reqids;

	unsigned int m_reference_count;
	HashTable<int,GahpClient*> *requestTable;
	Queue<int> waitingToSubmit;

	int m_gahp_pid;
	int m_gahp_readfd;
	int m_gahp_writefd;
	int m_gahp_errorfd;
<<<<<<< HEAD
	std::string m_gahp_error_buffer;
=======
	bool m_gahp_startup_failed;
	MyString m_gahp_error_buffer;
>>>>>>> 700c5438
	char m_gahp_version[150];
	StringList * m_commands_supported;
	bool use_prefix;
	unsigned int m_pollInterval;
	int poll_tid;
	bool poll_pending;

	int max_pending_requests;
	int num_pending_requests;
	GahpProxyInfo *current_proxy;
	bool skip_next_r;
	char *binary_path;
	ArgList binary_args;
	char *my_id;

	char *globus_gass_server_url;
	char *globus_gt2_gram_callback_contact;
	void *globus_gt2_gram_user_callback_arg;
	globus_gram_client_callback_func_t globus_gt2_gram_callback_func;
	int globus_gt2_gram_callback_reqid;

	char *globus_gt4_gram_callback_contact;
	void *globus_gt4_gram_user_callback_arg;
	globus_gt4_gram_callback_func_t globus_gt4_gram_callback_func;
	int globus_gt4_gram_callback_reqid;

	unicore_gahp_callback_func_t unicore_gahp_callback_func;
	int unicore_gahp_callback_reqid;

	GahpProxyInfo *master_proxy;
	int proxy_check_tid;
	bool is_initialized;
	bool can_cache_proxies;
	HashTable<HashKey,GahpProxyInfo*> *ProxiesByFilename;
}; // end of class GahpServer
	
///
class GahpClient : public Service {
	
	friend class GahpServer;
	public:
		
		/** @name Instantiation. 
		 */
		//@{
	
			/// Constructor
		GahpClient(const char *id=GAHPCLIENT_DEFAULT_SERVER_ID,
				   const char *path=GAHPCLIENT_DEFAULT_SERVER_PATH,
				   const ArgList *args=NULL);
			/// Destructor
		~GahpClient();
		
		//@}

		///
		bool Startup();

		///
		bool Initialize(Proxy *proxy);

		///
		void purgePendingRequests() { clear_pending(); }

		/** @name Mode methods.
		 * Methods to set/get the mode.
		 */
		//@{
	
		/// Enum used by setMode() method
		enum mode {
				/** */ normal,
				/** */ results_only,
				/** */ blocking
		};

		/**
		*/
		void setMode( mode m ) { m_mode = m; }

		/**
		*/
		mode getMode() { return m_mode; }
	
		//@}

		/** @name Timeout methods.
		 * Methods to set/get the timeout on pending async commands.
		 */
		//@{
	
		/** Set the timeout.
			@param t timeout in seconds, or zero to disable timeouts.
			@see getTimeout
		*/
		void setTimeout(int t) { m_timeout = t; }

		/** Get the currently timeout value.
			@return timeout in seconds, or zero if no timeout set.
			@see setTimeout
		*/
		unsigned int getTimeout() { return m_timeout; }
	
		//@}

		/** @name Async results methods.
		   Methods to control how to fetch and/or be notified about
		   pending asynchronous results.
		 */
		//@{
		
		/** Reset the specified timer to go off immediately when a
			pending command has completed.
			@param tid The timer id to reset via DaemonCore's Reset_Timer 
			method, or a -1 to disable.
			@see Reset_Timer
			@see getNotificationTimerId
		*/
		void setNotificationTimerId(int tid) { user_timerid = tid; }

		/** Return the timer id previously set with method 
			setNotificationTimerId.
			@param tid The timer id which will be reset via DaemonCore's 
			Reset_Timer method, or a -1 if deactivated.
			@see setNotificationTimerId
			@see Reset_Timer
		*/
		int getNotificationTimerId() { return user_timerid; }

		//@}

		void setNormalProxy( Proxy *proxy );

		void setDelegProxy( Proxy *proxy );

		Proxy *getMasterProxy();

		bool isStarted() { return server->m_gahp_pid != -1 && !server->m_gahp_startup_failed; }
		bool isInitialized() { return server->is_initialized; }

		const char *getErrorString();

		const char *getVersion();

		//-----------------------------------------------------------
		
		/**@name Globus Methods
		 * These methods have the exact same API as their native Globus
		 * Toolkit counterparts.  
		 */
		//@{

		const char *
			getGlobusGassServerUrl() { return server->globus_gass_server_url; }

		const char *getGt2CallbackContact()
			{ return server->globus_gt2_gram_callback_contact; }

		/// cache it from the gahp
		const char *
		globus_gram_client_error_string(int error_code);

		///
		int 
		globus_gram_client_callback_allow(
			globus_gram_client_callback_func_t callback_func,
			void * user_callback_arg,
			char ** callback_contact);

		///
		int 
		globus_gram_client_job_request(const char * resource_manager_contact,
			const char * description,
			const int limited_deleg,
			const char * callback_contact,
			char ** job_contact);

		///
		int 
		globus_gram_client_job_cancel(const char * job_contact);

		///
		int
		globus_gram_client_job_status(const char * job_contact,
			int * job_status,
			int * failure_code);

		///
		int
		globus_gram_client_job_signal(const char * job_contact,
			globus_gram_protocol_job_signal_t signal,
			const char * signal_arg,
			int * job_status,
			int * failure_code);

		///
		int
		globus_gram_client_job_callback_register(const char * job_contact,
			const int job_state_mask,
			const char * callback_contact,
			int * job_status,
			int * failure_code);

		///
		int 
		globus_gram_client_ping(const char * resource_manager_contact);

		///
		int 
		globus_gram_client_job_contact_free(char *job_contact) 
			{ free(job_contact); return 0; }


		///
		int
		globus_gram_client_job_refresh_credentials(const char *job_contact,
												   int limited_deleg);

		///
		int
		globus_gass_server_superez_init( char **gass_url, int port );

		///
		int 
		globus_gram_client_get_jobmanager_version(const char * resource_manager_contact);


		///
		int
		gt4_generate_submit_id (char ** submit_id);


		int
		gt4_gram_client_callback_allow(
			globus_gt4_gram_callback_func_t callback_func,
			void * user_callback_arg,
			char ** callback_contact);

		///
		int 	
		gt4_gram_client_job_create(
								   const char * submit_id,
								   const char * resource_manager_contact,
								   const char * jobmanager_type,
								   const char * callback_contact,
								   const char * rsl,
								   time_t termination_time,
								   char ** job_contact);

		int 
		gt4_gram_client_job_create(const char * resource_manager_contact,
			const char * description,
			const char * callback_contact,
			char ** job_contact);

		///
		int
		gt4_gram_client_job_start(const char *job_contact);

		///
		int 
		gt4_gram_client_job_destroy(const char * job_contact);

		///
		int
		gt4_gram_client_job_status(const char * job_contact,
			char ** job_status, char ** job_fault, int * exit_code);

		///
		int
		gt4_gram_client_job_callback_register(const char * job_contact,
			const char * callback_contact);

		///
		int 
		gt4_gram_client_ping(const char * resource_manager_contact);

		///
		int
		gt4_gram_client_delegate_credentials(const char *delegation_service_url,
											 char ** delegation_uri);

		///
		int
		gt4_gram_client_refresh_credentials(const char *delegation_uri);

		///
		int
		gt4_set_termination_time(const char *resource_uri,
								 time_t &new_termination_time);



		int
		condor_job_submit(const char *schedd_name, ClassAd *job_ad,
						  char **job_id);

		int
		condor_job_update_constrained(const char *schedd_name,
									  const char *constraint,
									  ClassAd *update_ad);

		int
		condor_job_status_constrained(const char *schedd_name,
									  const char *constraint,
									  int *num_ads, ClassAd ***ads);

		int
		condor_job_remove(const char *schedd_name, PROC_ID job_id,
						  const char *reason);

		int
		condor_job_update(const char *schedd_name, PROC_ID job_id,
						  ClassAd *update_ad);

		int
		condor_job_hold(const char *schedd_name, PROC_ID job_id,
						const char *reason);

		int
		condor_job_release(const char *schedd_name, PROC_ID job_id,
						   const char *reason);

		int
		condor_job_stage_in(const char *schedd_name, ClassAd *job_ad);

		int
		condor_job_stage_out(const char *schedd_name, PROC_ID job_id);

		int
		condor_job_refresh_proxy(const char *schedd_name, PROC_ID job_id,
								 const char *proxy_file);

		int
		condor_job_update_lease(const char *schedd_name,
								const SimpleList<PROC_ID> &jobs,
								const SimpleList<int> &expirations,
								SimpleList<PROC_ID> &updated );

		int
		blah_job_submit(ClassAd *job_ad, char **job_id);

		int
		blah_job_status(const char *job_id, ClassAd **status_ad);

		int
		blah_job_cancel(const char *job_id);

		int
		blah_job_refresh_proxy(const char *job_id, const char *proxy_file);

		int
		nordugrid_submit(const char *hostname, const char *rsl, char *&job_id);

		int
		nordugrid_status(const char *hostname, const char *job_id,
						 char *&status);

		int
		nordugrid_ldap_query(const char *hostname, const char *ldap_base,
							 const char *ldap_filter, const char *ldap_attrs,
							 StringList &results);

		int
		nordugrid_cancel(const char *hostname, const char *job_id);

		int
		nordugrid_stage_in(const char *hostname, const char *job_id,
						   StringList &files);

		int
		nordugrid_stage_out(const char *hostname, const char *job_id,
							StringList &files);

		int
		nordugrid_stage_out2(const char *hostname, const char *job_id,
							 StringList &src_files, StringList &dest_files);

		int
		nordugrid_exit_info(const char *hostname, const char *job_id,
							bool &normal_exit, int &exit_code,
							float &wallclock, float &sys_cpu,
							float &user_cpu );

		int
		nordugrid_ping(const char *hostname);

		int
		gridftp_transfer(const char *src_url, const char *dst_url);

		///
		int 
		unicore_job_create(const char * description,
						   char ** job_contact);

		///
		int
		unicore_job_start(const char *job_contact);

		///
		int 
		unicore_job_destroy(const char * job_contact);

		///
		int
		unicore_job_status(const char * job_contact,
						   char **job_status);

		///
		int
		unicore_job_recover(const char * description);

		int
		unicore_job_callback(unicore_gahp_callback_func_t callback_func);

		int cream_delegate(const char *delg_service, const char *delg_id);
		
		int cream_job_register(const char *service, const char *delg_id, 
							   const char *jdl, const char *lease_id, char **job_id, char **upload_url, char **download_url);
		
		int cream_job_start(const char *service, const char *job_id);
		
		int cream_job_purge(const char *service, const char *job_id);

		int cream_job_cancel(const char *service, const char *job_id);

		int cream_job_suspend(const char *service, const char *job_id);

		int cream_job_resume(const char *service, const char *job_id);

		int cream_job_status(const char *service, const char *job_id, 
							 char **job_status, int *exit_code, char **failure_reason);

		struct CreamJobStatus {
			std::string job_id;
			std::string job_status;
			int exit_code;
			std::string failure_reason;
		};
		typedef std::map<std::string, CreamJobStatus> CreamJobStatusMap;
		int cream_job_status_all(const char *service, CreamJobStatusMap & job_ids);
		
		int cream_proxy_renew(const char *delg_service, const char *delg_id);
		
		int cream_ping(const char * service);
		
		int cream_set_lease(const char *service, const char *lease_id, time_t &lease_expiry);
		
		//************* Added for Amazon Jobs by fangcao ***************************//
		
		/* Phase II work for Amazon jobs (EC2 Part) */
		
		/* 
		** Currently in order to distinguish a job which is submitted from Condor, we will set
		** is belong to the 'Condor' group. This requires us to create a 'Condor' group before
		** the start of gahp_server/gahp_client or Condor will create a temporary group name.
		*/
		
		// 1. Start VM:
		// AMAZON_COMMAND_VM_START <req_id> <publickeyfile> <privatekeyfile> <ami-id> <keypair> <groupname> <groupname> ...
		// <keypair> and <groupname> are optional ones.
		// we support multiple groupnames 
		// return: seq_id + success/failed + instance id (string)
		// Should look like:
		//		seq_id 0 <instance_id>
		//		seq_id 1 <error_code> <error_string>
		//		seq_id 1 
		int amazon_vm_start( const char * service_url,
							 const char * publickeyfile,
							 const char * privatekeyfile,
							 const char * ami_id,
							 const char * keypair,
							 const char * user_data,
							 const char * user_data_file,
							 const char * instance_type,
							 StringList & groupnames,
							 char* & instance_id,
							 char* & error_code );
		
		// 2. Stop VM:
		// AMAZON_COMMAND_VM_STOP <req_id> <publickeyfile> <privatekeyfile> <instance-id>
		// return: success/failed
		// Should look like:
		//		seq_id 0
		//		seq_id 1 <error_code> <error_string>
		//		seq_id 1
		int amazon_vm_stop( const char * service_url,
							const char * publickeyfile,
							const char * privatekeyfile,
							const char * instance_id,
							char* & error_code );
							
#if 0
		// 3. Reboot VM:
		// AMAZON_COMMAND_VM_REBOOT <req_id> <publickeyfile> <privatekeyfile> <instance-id>
		// return: success/failed
		// Should look like:
		//		seq_id 0
		//		seq_id 1 <error_code> <error_string>
		//		seq_id 1 	
		int amazon_vm_reboot( const char * publickeyfile,
							  const char * privatekeyfile,
							  const char * instance_id,
							  char* & error_code );		
#endif 
		
		// 4. Status VM:
		// AMAZON_COMMAND_VM_STATUS <req_id> <publickeyfile> <privatekeyfile> <instance-id>
		// return: success/failed + return status
		// return status is "<instance_id> <status> <ami_id> <public_dns> <private_dns> <keypairname> <group> <group> <group> ...
		// Should look like:
		//		seq_id 0 <instance_id> <status> <ami_id> <public_dns> <private_dns> <keypairname> <group> <group> <group> ... 
		//		seq_id 1 <error_code> <error_string>
		//		seq_id 1
		// We use NULL to replace the empty items. and there at least has one group.		
		
		// status could be one of "running", "pending", "shutting-down", "terminated"
		/*
		** From gahp_server we can get a string including all the info we needed. What we should 
		** do is to parse this string (since all the items are splited by blank) and insert them
		** into a StringList. In the returnStatus, if some fields are empty, they will be replace
		** with "Null", so it means public_dns will always in position 4 and groupname will always 
		** start from position 7 
		*/
		int amazon_vm_status( const char * service_url,
							  const char * publickeyfile,
							  const char * privatekeyfile,
							  const char * instance_id,
							  StringList & returnStatus,
							  char* & error_code );
				
#if 0
		// 5. Status ALL VM:
		// AMAZON_COMMAND_VM_STATUS_ALL <req_id> <publickeyfile> <privatekeyfile>
		// return: success/failed + <instance_id> <status> <ami_id> <instance_id> <status> <ami_id>     NULL
		// Should look like:
		//		seq_id 0 <instance_id> <status> <ami_id>  <instance_id> <status> <ami_id> ... 
		//		seq_id 1 <error_code> <error_string>
		//		seq_id 1
		// We use NULL to replace the empty items.
		int amazon_vm_status_all( const char * publickeyfile,
								  const char * privatekeyfile,
								  StringList & returnStatus,
								  char* & error_code );		
		
		// 6. Create Group:
		// AMAZON_COMMAND_VM_CREATE_GROUP <req_id> <publickeyfile> <privatekeyfile> <groupname> <group description>
		// return: success/failed
		// Should look like:
		//		seq_id 0
		//		seq_id 1 <error_code> <error_string>
		//		seq_id 1 
		
		int amazon_vm_create_group( const char * publickeyfile, 
									const char * privatekeyfile,
									const char * groupname, 
									const char * group_description,
									char* & error_code );		
		
		// 7. Delete Group:
		// AMAZON_COMMAND_VM_DELETE_GROUP <req_id> <publickeyfile> <privatekeyfile> <groupname>
		// return: success/failed
		// Should look like:
		//		seq_id 0
		//		seq_id 1 <error_code> <error_string>
		//		seq_id 1 
		int amazon_vm_delete_group( const char * publickeyfile,
									const char * privatekeyfile,
									const char * groupname,
									char* & error_code );		
		
		// 8. Show group Names
		// AMAZON_COMMAND_VM_GROUP_NAMES <req_id> <publickeyfile> <privatekeyfile>
		// return: success/failed + <groupname> <groupname> ... at least one group name
		// Should look like:
		//		seq_id 0 + <groupname> <groupname> ...
		//		seq_id 1 <error_code> <error_string>
		//		seq_id 1 
		int amazon_vm_group_names( const char * publickeyfile,
								   const char * privatekeyfile,
								   StringList & group_names,
								   char* & error_code );
		
		// 9. Show group rules
		// AMAZON_COMMAND_VM_GROUP_RULES <req_id> <publickeyfile> <privatekeyfile> <groupname>
		// return: success/failed + { <protocol> + <start_port> + <end_port> + <ip_range> }
		// Should look like:
		//		seq_id 0 { <protocol> + <start_port> + <end_port> + <ip_range> }
		//		seq_id 1 <error_code> <error_string>
		//		seq_id 1
		int amazon_vm_group_rules( const char * publickeyfile,
								   const char * privatekeyfile,
								   const char * groupname,
								   StringList & returnStatus,
								   char* & error_code );
		
		// 10. Add group rule
		// AMAZON_COMMAND_VM_ADD_GROUP_RULE <req_id> <publickeyfile> <privatekeyfile> <groupname> <protocol> <start_port> <end_port> <ip_range>
		// <ip_range> is optional one. When empty, will be replaced by "", but not "NULL"
		// return: success/failed
		// Should look like:
		//		seq_id 0
		//		seq_id 1 <error_code> <error_string>
		//		seq_id 1
		int amazon_vm_add_group_rule( const char * publickeyfile,
								   	  const char * privatekeyfile,
								   	  const char * groupname,
								   	  const char * protocol,
								   	  const char * start_port,
								   	  const char * end_port,
								   	  const char * ip_range,
								   	  char* & error_code );
		
		// 11. Delete group rule 
		// AMAZON_COMMAND_VM_DEL_GROUP_RULE <req_id> <publickeyfile> <privatekeyfile> <groupname> <protocol> <start_port> <end_port> <ip_range>
		// <ip_range> is optional one. When empty, will be replaced by "", but not "NULL"
		// return: success/failed
		// Should look like:
		//		seq_id 0
		//		seq_id 1 <error_code> <error_string>
		//		seq_id 1
		int amazon_vm_del_group_rule( const char * publickeyfile,
								   	  const char * privatekeyfile,
								   	  const char * groupname,
								   	  const char * protocol,
								   	  const char * start_port,
								   	  const char * end_port,
								   	  const char * ip_range,
								   	  char* & error_code );		
#endif
		
		// 12. Ping
		// we also need to define a ping function, which will be used by amazon_resource
		int amazon_ping( const char * service_url,
						 const char * publickeyfile,
						 const char * privatekeyfile );
		
		//**************************************************************//
		
		/* Phase II work for Amazon jobs (S3 Part)
		**
		** When clients use Condor to submit amazon EC2 jobs, Condor should have the following
		** abilities:
		** 1. if the client doesn't mention SSH key, Condor should create a temporary one for it
		** 2. if the client doesn't provide a security group, Condor should create a temporary one for it
		** 3. if the VM image file hasn't been uploaded into S3, Condor should do this job
		**
		** SSH Keypair:
		** 		When a SSH keypair is created, two things will be created, one is the string to identify
		** this keypair, the other the file where the keypair is saved. Both the client and Amazon Server
		** will save a independent copy of this keypair (this is why it is called keypair). When we destory
		** the keypair, the elimination work on Amazon should be automatical. But in local host, we should 
		** remove the string and the corresponding keypair file manually. Don't forget to delete the keypair
		** file!
		** 
		** Below are the steps Condor should do when submitting Amazon EC2 jobs:
		**
		** Start Scenario:
		** 1. if client doesn't assign a security group, Condor should create a temporary one
		** 2. if client doesn't assign a SSH keypair, Condor should create a temporary one
		** 3. if needed, upload/register VM image files to S3
		** 4. if needed, fill/register security group
		** 5. start VM
		** 6. calling status or status_all, if not done, try to restart VM again
		** 
		** Fail Scenario:
		** 1. if the VM image files are uploaded/registered by Condor, degister/remove them
		** 2. remove security group, if security group is temporary, delete this security group
		** 3. if SSH keypair is created by Condor, deregister/delete it and don't forget to delete
		**    temporary keypair file.
		** 
		** Recovery Scenario:
		** 1. if VM id is valid, goto status
		** 2. else if (security group in jobad and ec2)
		**         status all
		**         if (job with security group)
		**                 save VM id
		**                 goto status 
		**         goto fail scenario
		*/ 
		
		// 13. Create and register SSH Keypair
		// AMAZON_COMMAND_VM_CREATE_KEYPAIR <req_id> <publickeyfile> <privatekeyfile> <keyname> <outputfile>
		// return: success/failed
		// Should look like:
		//		seq_id 0
		//		seq_id 1
		//		seq_id 1 <error_code> <error_string>
		int amazon_vm_create_keypair( const char * service_url,
									  const char * publickeyfile,
								   	  const char * privatekeyfile,
								   	  const char * keyname,
								   	  const char * outputfile,
								   	  char* & error_code );
		
		// 14. Deregister and destory SSH Keypair
		// AMAZON_COMMAND_VM_DESTORY_KEYPAIR <req_id> <publickeyfile> <privatekeyfile> <keyname>
		// Note: If the keypair is a temporary one, remember to delete the output file
		// return: success/failed
		// Should look like:
		//		seq_id 0
		//		seq_id 1
		//		seq_id 1 <error_code> <error_string>
		int amazon_vm_destroy_keypair( const char * service_url,
									   const char * publickeyfile,
								   	   const char * privatekeyfile,
								   	   const char * keyname,
								   	   char* & error_code );
								   	   
#if 0
		// 15. List all existing SSH Keypair name
		// AMAZON_COMMAND_VM_KEYPAIR_NAMES <req_id> <publickeyfile> <privatekeyfile>
		// return: success/failed
		// Should look like:
		//		seq_id 0 <keypair_name> <keypair_name> <keypair_name> ...
		//		seq_id 1 
		//		seq_id 1 <error_code> <error_string>
		int amazon_vm_keypair_names( const char * publickeyfile,
									 const char * privatekeyfile,
									 StringList & keypair_names,
									 char* & error_code );
												 
		// 16. List all S3 Bucket names
		// AMAZON_COMMAND_S3_ALL_BUCKETS <req_id> <publickeyfile> <privatekeyfile>
		// return: success/failed
		// Should look like:
		//		seq_id 0 <bucket_name> <bucket_name> <bucket_name> ...
		//		seq_id 1
		//		seq_id 1 <error_code> <error_string>
		int amazon_vm_s3_all_buckets( const char * publickeyfile,
									  const char * privatekeyfile,
									  StringList & bucket_names,
									  char* & error_code );
		
		// 17. Create Bucket in S3
		// AMAZON_COMMAND_S3_CREATE_BUCKET <req_id> <publickeyfile> <privatekeyfile> <bucketname>
		// return: success/failed
		// Should look like:
		//		seq_id 0
		//		seq_id 1
		//		seq_id 1 <error_code> <error_string>
		int amazon_vm_s3_create_bucket( const char * publickeyfile,
									    const char * privatekeyfile,
									    const char * bucketname,
									    char* & error_code );
		
		// 18. Delete Bucket in S3
		// AMAZON_COMMAND_S3_DELETE_BUCKET <req_id> <publickeyfile> <privatekeyfile> <bucketname>
		// return: success/failed
		// Should look like:
		//		seq_id 0
		//		seq_id 1
		//		seq_id 1 <error_code> <error_string>
		int amazon_vm_s3_delete_bucket( const char * publickeyfile,
									    const char * privatekeyfile,
									    const char * bucketname,
									    char* & error_code );
		
		// 19. List all entries in a given Bucket
		// AMAZON_COMMAND_S3_LIST_BUCKET <req_id> <publickeyfile> <privatekeyfile> <bucketname> 
		// return: success/failed
		// Should look like:
		//		seq_id 0 <entry_name> <entry_name> <entry_name> ...
		//		seq_id 1
		//		seq_id 1 <error_code> <error_string>
		int amazon_vm_s3_list_bucket( const char * publickeyfile,
									  const char * privatekeyfile,
									  const char * bucketname,
									  StringList & entry_names,
									  char* & error_code );
									    
		// 20. Upload file into S3
		// AMAZON_COMMAND_S3_UPLOAD_FILE <req_id> <publickeyfile> <privatekeyfile> <filename> <bucketname> <keyname>
		// return: success/failed
		// Should look like:
		//		seq_id 0
		//		seq_id 1
		//		seq_id 1 <error_code> <error_string>
		int amazon_vm_s3_upload_file( const char * publickeyfile,
									  const char * privatekeyfile,
									  const char * filename,
									  const char * bucketname,
									  const char * keyname,
									  char* & error_code );
		
		// 21. Download file from S3 to a local file
		// AMAZON_COMMAND_S3_DOWNLOAD_FILE <req_id> <publickeyfile> <privatekeyfile> <bucketname> <keyname> <outputname>
		// return: success/failed
		// Should look like:
		//		seq_id 0
		//		seq_id 1
		//		seq_id 1 <error_code> <error_string>
		int amazon_vm_s3_download_file( const char * publickeyfile,
									    const char * privatekeyfile,
									    const char * bucketname,
									    const char * keyname,
									    const char * outputname,
									    char* & error_code );
		
		// 22. Delete file from S3
		// AMAZON_COMMAND_S3_DELETE_FILE <req_id> <publickeyfile> <privatekeyfile> <bucketname> <keyname> 
		// return: success/failed
		// Should look like:
		//		seq_id 0
		//		seq_id 1
		//		seq_id 1 <error_code> <error_string>
		int amazon_vm_s3_delete_file( const char * publickeyfile,
									  const char * privatekeyfile,
									  const char * keyname,
									  const char * bucketname,
									  char* & error_code );
									    
		// 23. Register EC2 Image
		// AMAZON_COMMAND_VM_REGISTER_IMAGE <req_id> <publickeyfile> <privatekeyfile> <imagename>
		// return: success/failed
		// Should look like:
		//		seq_id 0 ami_id
		//		seq_id 1
		//		seq_id 1 <error_code> <error_string>
		int amazon_vm_register_image( const char* publickeyfile,
									  const char* privatekeyfile,
									  const char* imagename,
									  char * & ami_id,
									  char* & error_code );
									  
		// 24. Deregister EC2 Image
		// AMAZON_COMMAND_VM_DEREGISTER_IMAGE <req_id> <publickeyfile> <privatekeyfile> <ami_id>
		// return: success/failed
		// Should look like:
		//		seq_id 0
		//		seq_id 1
		//		seq_id 1 <error_code> <error_string>
		int amazon_vm_deregister_image( const char* publickeyfile,
										const char* privatekeyfile,
										const char* ami_id,
										char* & error_code );
										
		// 25. Upload files in a directory to the S3
		// AMAZON_COMMAND_S3_UPLOAD_DIR <req_id> <publickeyfile> <privatekeyfile> <dirname> <bucketname>
		// return: success/failed
		// Should look like:
		//		seq_id 0
		//		seq_id 1
		//		seq_id 1 <error_code> <error_string>
		int amazon_vm_s3_upload_dir( const char* publickeyfile,
									 const char* privatekeyfile,
									 const char* dirname,
									 const char* bucketname,
									 char* & error_code );		
		
		// 26. download all files in a bucket to the local disk
		// AMAZON_COMMAND_S3_DOWNLOAD_BUCKET <req_id> <publickeyfile> <privatekeyfile> <bucketname> <localdirname>
		// return: success/failed
		// Should look like:
		//		seq_id 0
		//		seq_id 1
		//		seq_id 1 <error_code> <error_string>
		int amazon_vm_s3_download_bucket( const char* publickeyfile,
										  const char* privatekeyfile,
										  const char* bucketname,
										  const char* localdirname,
										  char* & error_code );
#endif
		
		// 27. check all the running VM instances and their corresponding keypair name								  
		// AMAZON_COMMAND_VM_KEYPAIR_ALL <req_id> <publickeyfile> <privatekeyfile>
		// return: success/failed + <instance_id> <keypair_name> <instance_id> <keypair_name> ...
		// Should look like:
		//		seq_id 0 <instance_id> <keypair> <instance_id> <keypair> ... 
		//		seq_id 1 <error_code> <error_string>
		//		seq_id 1
		int amazon_vm_vm_keypair_all( const char * service_url,
									  const char* publickeyfile,
									  const char* privatekeyfile,
									  StringList & returnStatus,
								  	  char* & error_code );
		
		//************* End of changes for Amamzon Jobs by fangcao *****************//
			

#ifdef CONDOR_GLOBUS_HELPER_WANT_DUROC
	// Not yet ready for prime time...
	globus_duroc_control_barrier_release();
	globus_duroc_control_init();
	globus_duroc_control_job_cancel();
	globus_duroc_control_job_request();
	globus_duroc_control_subjob_states();
	globus_duroc_error_get_gram_client_error();
	globus_duroc_error_string();
#endif /* ifdef CONDOR_GLOBUS_HELPER_WANT_DUROC */

		//@}

	private:

			// Various Private Methods
		void clear_pending();
		bool is_pending(const char *command, const char *buf);
		void now_pending(const char *command,const char *buf,
						 GahpProxyInfo *proxy = NULL);
		Gahp_Args* get_pending_result(const char *,const char *);
		bool check_pending_timeout(const char *,const char *);
		int reset_user_timer(int tid);
		void reset_user_timer_alarm();

			// Private Data Members
		unsigned int m_timeout;
		mode m_mode;
		char *pending_command;
		char *pending_args;
		int pending_reqid;
		Gahp_Args* pending_result;
		time_t pending_timeout;
		int pending_timeout_tid;
		bool pending_submitted_to_gahp;
		int user_timerid;
		GahpProxyInfo *normal_proxy;
		GahpProxyInfo *deleg_proxy;
		GahpProxyInfo *pending_proxy;
		std::string error_string;

			// These data members all deal with the GAHP
			// server.  Since there is only one instance of the GAHP
			// server, all the below data members are static.
		GahpServer *server;

};	// end of class GahpClient


#endif /* ifndef CONDOR_GAHP_CLIENT_H */<|MERGE_RESOLUTION|>--- conflicted
+++ resolved
@@ -171,12 +171,8 @@
 	int m_gahp_readfd;
 	int m_gahp_writefd;
 	int m_gahp_errorfd;
-<<<<<<< HEAD
 	std::string m_gahp_error_buffer;
-=======
 	bool m_gahp_startup_failed;
-	MyString m_gahp_error_buffer;
->>>>>>> 700c5438
 	char m_gahp_version[150];
 	StringList * m_commands_supported;
 	bool use_prefix;
