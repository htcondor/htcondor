--- conflicted
+++ resolved
@@ -667,11 +667,7 @@
 							  const char * privatekeyfile,
 							  const char * instance_id,
 							  char* & error_code );		
-<<<<<<< HEAD
 #endif
-=======
-#endif 
->>>>>>> e765cb0b
 		
 		// 4. Status VM:
 		// AMAZON_COMMAND_VM_STATUS <req_id> <publickeyfile> <privatekeyfile> <instance-id>
