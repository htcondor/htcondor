/***************************************************************
 *
 * Copyright (C) 1990-2007, Condor Team, Computer Sciences Department,
 * University of Wisconsin-Madison, WI.
 * 
 * Licensed under the Apache License, Version 2.0 (the "License"); you
 * may not use this file except in compliance with the License.  You may
 * obtain a copy of the License at
 * 
 *    http://www.apache.org/licenses/LICENSE-2.0
 * 
 * Unless required by applicable law or agreed to in writing, software
 * distributed under the License is distributed on an "AS IS" BASIS,
 * WITHOUT WARRANTIES OR CONDITIONS OF ANY KIND, either express or implied.
 * See the License for the specific language governing permissions and
 * limitations under the License.
 *
 ***************************************************************/


#include "condor_common.h"
#include "condor_debug.h"
#include "procapi.h"
#include "procapi_internal.h"

// Ugly hack: stat64 prototyps are wacked on HPUX
// These are cut & pasted from the HPUX man pages...                            
#if defined( HPUX )
extern "C" {
    extern int fstat64(int fildes, struct stat64 *buf);
}
#endif


unsigned int pidHashFunc( const pid_t& pid );

HashTable <pid_t, procHashNode *> * ProcAPI::procHash = 
    new HashTable <pid_t, procHashNode *> ( PHBUCKETS, pidHashFunc );

piPTR ProcAPI::allProcInfos = NULL;

#ifndef WIN32
pidlistPTR ProcAPI::pidList = NULL;
int ProcAPI::pagesize		= 0;
#ifdef LINUX
long unsigned ProcAPI::boottime	= 0;
long ProcAPI::boottime_expiration = 0;
#endif // LINUX
#else // WIN32

#include "ntsysinfo.h"
static CSysinfo ntSysInfo;	// for getting parent pid on NT

	// Windows gives us birthday in 100ns ticks since 01/01/1601
	// (11644473600 seconds before 01/01/1970)
const __int64 EPOCH_SHIFT = 11644473600;

PPERF_DATA_BLOCK ProcAPI::pDataBlock	= NULL;
struct Offset * ProcAPI::offsets	= NULL;

#endif // WIN32

int ProcAPI::MAX_SAMPLES = 5;
int ProcAPI::DEFAULT_PRECISION_RANGE = 4;

#if defined(HZ)
double ProcAPI::TIME_UNITS_PER_SEC = (double) HZ;
#elif defined(_SC_CLK_TCK)
double ProcAPI::TIME_UNITS_PER_SEC = (double) sysconf(_SC_CLK_TCK);
#else // not linux
double ProcAPI::TIME_UNITS_PER_SEC = 1.0;
#endif

procHashNode::procHashNode()
{
	lasttime = 0.0;
	oldtime = 0.0;
	oldusage = 0.0;
	oldminf = 0L;
	oldmajf = 0L;
	majfaultrate = 0L;
	minfaultrate = 0L;
	creation_time = 0L;
	garbage = false;
}

ProcAPI::~ProcAPI() {
        // deallocate stuff like crazy.
#ifndef WIN32
    deallocPidList();
#endif
    deallocAllProcInfos();

    struct procHashNode * phn;
    procHash->startIterations();
    while ( procHash->iterate( phn ) )
        delete phn;
    
    delete procHash;

#ifdef WIN32
    if ( offsets )
        free ( offsets );
    if ( pDataBlock )
        free ( pDataBlock );
#endif
}    

// getProcInfo is the heart of the procapi implementation.

// Each platform gets its own function unless two are so similar that you can
// ifdef between them.

// this version works for Solaris 2.5.1, IRIX
#if ( defined(Solaris251) || defined(IRIX) )
int
ProcAPI::getProcInfo( pid_t pid, piPTR& pi, int &status ) 
{

		// This *could* allocate memory and make pi point to it if pi == NULL.
		// It is up to the caller to get rid of it.
	initpi( pi );

		// get the raw system process data
	procInfoRaw procRaw;
	int retVal = ProcAPI::getProcInfoRaw(pid, procRaw, status);
	
		// if a failure occurred
	if( retVal != 0 ){
			// return failure
			// status is set by getProcInfoRaw(...)
		return PROCAPI_FAILURE;
	}

		/* clean up and convert the raw data */

		// if the page size has not yet been found, get it.
	if( pagesize == 0 ) {
		pagesize = getpagesize() / 1024;  // pagesize is in k now
	} 

		// convert the memory from pages to k
	pi->imgsize = procRaw.imgsize * pagesize;
	pi->rssize  = procRaw.rssize * pagesize;

		// compute the age
	pi->age = procRaw.sample_time - procRaw.creation_time;

		// sanity check user and system times
		// and compute cpu time
	pi->user_time = procRaw.user_time_1;
	pi->sys_time = procRaw.sys_time_1;
	
		// converts _2 times into seconds and
		// adds to _1 (already in seconds) times
	double cpu_time = 	
		( procRaw.user_time_1 + 
		  ( procRaw.user_time_2 * 1.0e-9 ) ) +
		( procRaw.sys_time_1 + 
		  ( procRaw.sys_time_2 * 1.0e-9 ) );
	
		/* The bastard os lies to us and can return a negative number for stime.
		   ps returns the wrong number in its listing, so this is an IRIX bug
		   that we cannot work around except this way */
#if defined(IRIX)
	if (pi->user_time < 0)
		pi->user_time = 0;
	
	if (pi->sys_time < 0)
		pi->sys_time = 0;

	if(cpu_time < 0)
		cpu_time = 0.0;	
#endif	

		// copy the remainder of the fields
	pi->pid     = procRaw.pid;
	pi->ppid    = procRaw.ppid;
	pi->creation_time = procRaw.creation_time;
	pi->birthday = procRaw.creation_time;
	pi->owner = procRaw.owner;


    /* here we've got to do some sampling ourself.  If the pid is not in
       the hashtable, put it there using cpu_time / age as %cpu.
       If it is there, use (cpu_time - old time) / timediff.
    */
	do_usage_sampling( pi, cpu_time, procRaw.majfault, procRaw.minfault);

		// success
	return PROCAPI_SUCCESS;
}

/* Fills the struct with the following units:
   imgsize		: pages
   rssize		: pages
   minfault		: minor faults since born
   majfault		: minor faults since born 
   user_time_1	: seconds
   user_time_2	: nanoseconds
   sys_time_1	: seconds
   sys_time_2	: nanoseconds
   creation_time: seconds since epoch
   sample_time	: seconds since epoch
*/

int
ProcAPI::getProcInfoRaw(pid_t pid, procInfoRaw& procRaw, int& status){
	char path[64];
	struct prpsinfo pri;
	struct prstatus prs;
	struct prusage pru;

	int fd;

		// assume success
	status = PROCAPI_OK;

		// clear the memory for procRaw
	initProcInfoRaw(procRaw);

		// set the sample time
	procRaw.sample_time = secsSinceEpoch();

		// open /proc/<pid>
	sprintf( path, "/proc/%d", pid );
	if( (fd = safe_open_wrapper(path, O_RDONLY)) < 0 ) {
		switch(errno) {

			case ENOENT:
				// pid doesn't exist
				status = PROCAPI_NOPID;
				dprintf( D_FULLDEBUG, "ProcAPI: pid %d does not exist.\n",
						pid );
				break;

			case EACCES:
				status = PROCAPI_PERM;
				dprintf( D_FULLDEBUG, "ProcAPI: No permission to open %s.\n", 
					 	path );
				break;

			default:
				status = PROCAPI_UNSPECIFIED;
				dprintf( D_ALWAYS, "ProcAPI: Error opening %s, errno: %d.\n", 
					 path, errno );
				break;
		}

		return PROCAPI_FAILURE;
	}


	// PIOCPSINFO gets memory sizes, pids, and age.
	if ( ioctl( fd, PIOCPSINFO, &pri ) < 0 ) {
		dprintf( D_ALWAYS, "ProcAPI: PIOCPSINFO Error occurred for pid %d\n",
				 pid );

		close( fd );

		status = PROCAPI_UNSPECIFIED;
		return PROCAPI_FAILURE;
	}

	// grab out the information 
	procRaw.imgsize = pri.pr_size;
	procRaw.rssize  = pri.pr_rssize;
	procRaw.pid     = pri.pr_pid;
	procRaw.ppid    = pri.pr_ppid;
	procRaw.creation_time = pri.pr_start.tv_sec;

	// get the owner of the file in /proc, which 
	// should be the process owner uid.
	procRaw.owner = getFileOwner(fd);			

    // PIOCUSAGE is used for page fault info
    // solaris 2.5.1 and Irix only
	if ( ioctl( fd, PIOCUSAGE, &pru ) < 0 ) {
		dprintf( D_ALWAYS, 
				 "ProcAPI: PIOCUSAGE Error occurred for pid %d\n", 
				 pid );

		close( fd );
		
		status = PROCAPI_UNSPECIFIED;
		return PROCAPI_FAILURE;
	}

#ifdef Solaris251   
	procRaw.minfault = pru.pr_minf;  
	procRaw.majfault = pru.pr_majf;  
#endif // Solaris251

#ifdef IRIX   // dang things named differently in irix.
	procRaw.minfault = pru.pu_minf;  // Irix:  pu_minf, pu_majf.
	procRaw.majfault = pru.pu_majf;
#endif // IRIX
	
   // PIOCSTATUS gets process user & sys times
   // this following bit works for Sol 2.5.1, Irix,
	if ( ioctl( fd, PIOCSTATUS, &prs ) < 0 ) {
		dprintf( D_ALWAYS, 
				 "ProcAPI: PIOCSTATUS Error occurred for pid %d\n", 
				 pid );

		close ( fd );

		status = PROCAPI_UNSPECIFIED;
		return PROCAPI_FAILURE;
	}

	procRaw.user_time_1 = prs.pr_utime.tv_sec;
	procRaw.user_time_2 = prs.pr_utime.tv_nsec;
	procRaw.sys_time_1 = prs.pr_stime.tv_sec;
	procRaw.sys_time_2 = prs.pr_stime.tv_nsec;

	// close the /proc/pid file
	close ( fd );

	return PROCAPI_SUCCESS;
}

#elif defined(Solaris26) || defined(Solaris27) || defined(Solaris28) || defined(Solaris29)
// This is the version of getProcInfo for Solaris 2.6 and 2.7 and 2.8 and 2.9

int
ProcAPI::getProcInfo( pid_t pid, piPTR& pi, int &status ) 
{
	// This *could* allocate memory and make pi point to it if pi == NULL.
	// It is up to the caller to get rid of it.
	initpi ( pi );

		// assume sucess
	status = PROCAPI_OK;

	// get the raw system process data
	procInfoRaw procRaw;
	int retVal = ProcAPI::getProcInfoRaw(pid, procRaw, status);
	
		// if a failure occured
	if( retVal != 0 ){
			// return failure
			// status is set by getProcInfoRaw(...)
		return PROCAPI_FAILURE;
	}

		/* clean up and convert raw data */

		// compute the age
	pi->age = procRaw.sample_time - procRaw.creation_time;

		// compute cpu time
	double cpu_time = 
		( procRaw.user_time_1 + 
		  (procRaw.user_time_2 * 1.0e-9) ) +
		( procRaw.sys_time_1 + 
		  (procRaw.sys_time_2 * 1.0e-9) ); 


		// copy the remainder of the fields
	pi->pid		= procRaw.pid;
	pi->ppid	= procRaw.ppid;
	pi->owner = procRaw.owner;
	pi->creation_time = procRaw.creation_time;
	pi->birthday    = procRaw.creation_time;
	pi->imgsize	= procRaw.imgsize;    // already in k!
	pi->rssize	= procRaw.rssize;  // already in k!
	pi->user_time= procRaw.user_time_1;
	pi->sys_time = procRaw.sys_time_1;
	
  /* Now we do that sampling hashtable thing to convert page faults
     into page faults per second */
	do_usage_sampling( pi, cpu_time, procRaw.majfault, procRaw.minfault );

		// success
	return PROCAPI_SUCCESS;
}

/* Fills ProcInfoRaw with the following units:
   imgsize		: KB
   rssize		: KB
   minfault		: total minor faults
   majfault		: total major faults
   user_time_1	: seconds
   user_time_2	: nanos
   sys_time_1	: seconds
   sys_time_2	: nanos
   creation_time: seconds since epoch
   sample_time	: seconds since epoch

*/

int
ProcAPI::getProcInfoRaw( pid_t pid, procInfoRaw& procRaw, int &status ) 
{
	char path[64];
	int fd;
	psinfo_t psinfo;
	prusage_t prusage;

		// assume success
	status = PROCAPI_OK;

		// clear the memory of procRaw
	initProcInfoRaw(procRaw);

		// set the sample time
	procRaw.sample_time = secsSinceEpoch();

		// pids, memory usage, and age can be found in 'psinfo':
	sprintf( path, "/proc/%d/psinfo", pid );
	if( (fd = safe_open_wrapper(path, O_RDONLY)) < 0 ) {

		switch(errno) {
			case ENOENT:
				// pid doesn't exist
				status = PROCAPI_NOPID;
				dprintf( D_FULLDEBUG, "ProcAPI: pid %d does not exist.\n",
						pid );
				break;

			case EACCES:
				status = PROCAPI_PERM;
				dprintf( D_FULLDEBUG, "ProcAPI: No permission to open %s.\n", 
					 	path );
				break;

			default:
				status = PROCAPI_UNSPECIFIED;
				dprintf( D_ALWAYS, "ProcAPI: Error opening %s, errno: %d.\n", 
					 path, errno );
				break;
		}

		return PROCAPI_FAILURE;
	} 

	// grab the information from the file descriptor.
	if( read(fd, &psinfo, sizeof(psinfo_t)) != sizeof(psinfo_t) ) {
		dprintf( D_ALWAYS, 
			"ProcAPI: Unexpected short read while reading %s.\n", path );

		status = PROCAPI_GARBLED;

		return PROCAPI_FAILURE;
	}

	// grab the process owner uid
	procRaw.owner = getFileOwner(fd);

	close( fd );

	// grab the information out of what the kernel told us. 
	procRaw.imgsize	= psinfo.pr_size;
	procRaw.rssize	= psinfo.pr_rssize;
	procRaw.pid		= psinfo.pr_pid;
	procRaw.ppid	= psinfo.pr_ppid;
	procRaw.creation_time = psinfo.pr_start.tv_sec;

  // maj/min page fault info and user/sys time is found in 'usage':
  // I have never seen minor page faults return anything 
  // other than '0' in 2.6.  I have seen a value returned for 
  // major faults, but not that often.  These values are suspicious.
	sprintf( path, "/proc/%d/usage", pid );
	if( (fd = safe_open_wrapper(path, O_RDONLY) ) < 0 ) {

		switch(errno) {
			case ENOENT:
				// pid doesn't exist
				status = PROCAPI_NOPID;
				dprintf( D_FULLDEBUG, "ProcAPI: pid %d does not exist.\n",
						pid );
				break;

			case EACCES:
				status = PROCAPI_PERM;
				dprintf( D_FULLDEBUG, "ProcAPI: No permission to open %s.\n", 
					 	path );
				break;

			default:
				status = PROCAPI_UNSPECIFIED;
				dprintf( D_ALWAYS, "ProcAPI: Error opening %s, errno: %d.\n", 
					 path, errno );
				break;
		}

		return PROCAPI_FAILURE;

	}

	if( read(fd, &prusage, sizeof(prusage_t)) != sizeof(prusage_t) ) {

		dprintf( D_ALWAYS, 
			"ProcAPI: Unexpected short read while reading %s.\n", path );

		status = PROCAPI_GARBLED;

		return PROCAPI_FAILURE;
	}

	close( fd );

	procRaw.minfault = prusage.pr_minf;
	procRaw.majfault = prusage.pr_majf;
	procRaw.user_time_1 = prusage.pr_utime.tv_sec;
	procRaw.user_time_2 = prusage.pr_utime.tv_nsec;
	procRaw.sys_time_1 = prusage.pr_stime.tv_sec;
	procRaw.sys_time_2 = prusage.pr_stime.tv_nsec;

	return PROCAPI_SUCCESS;
}

#elif defined(LINUX)

int
ProcAPI::getProcInfo( pid_t pid, piPTR& pi, int &status ) 
{


	// This *could* allocate memory and make pi point to it if pi == NULL.
	// It is up to the caller to get rid of it.
	initpi( pi );

		// get the raw system process data
	procInfoRaw procRaw;
	int retVal = ProcAPI::getProcInfoRaw(pid, procRaw, status);
	
		// if a failure occurred
	if( retVal != 0 ){
			// return failure
			// status is set by getProcInfoRaw(...)
		return PROCAPI_FAILURE;
	}

		/* clean up and convert the raw data */

		// if the page size has not yet been found, get it.
	if( pagesize == 0 ) {
		pagesize = getpagesize() / 1024;
	}

		/*
		  Zero out thread memory, because Linux (as of kernel 2.4)
		  shows one process per thread, with the mem stats for each
		  thread equal to the memory usage of the entire process.
		  This causes ImageSize to be far bigger than reality when
		  there are many threads, so if the job gets evicted, it might
		  never be able to match again.

		  There is no perfect method for knowing if a given process
		  entry is actually a thread.  One way is to compare the
		  memory usage to the parent process, and if they are
		  identical, it is probably a thread.  However, there is a
		  small race condition if one of the entries is updated
		  between reads; this could cause threads not to be weeded out
		  every now and then, which can cause the ImageSize problem
		  mentioned above.

		  So instead, we use the PF_FORKNOEXEC (64) process flag.
		  This is always turned on in threads, because they are
		  produced by fork (actually clone), and they continue on from
		  there in the same code, i.e.  there is no call to exec.  In
		  some rare cases, a process that is not a thread will have
		  this flag set, because it has not called exec, and it was
		  created by a call to fork (or equivalently clone with
		  options that cause memory not to be shared).  However, not
		  only is this rare, it is not such a lie to zero out the
		  memory usage, because Linux does copy-on-write handling of
		  the memory.  In other words, memory is only duplicated when
		  the forked process writes to it, so we are once again in
		  danger of over-counting memory usage.  When in doubt, zero
		  it out!

		  One exception to this rule is made for processes inherited
		  by init (ppid=1).  These are clearly not threads but are
		  background processes (such as condor_master) that fork and
		  exit from the parent branch.
		*/
	pi->imgsize = procRaw.imgsize / 1024;  //bytes to k
	pi->rssize = procRaw.rssize * pagesize;  // pages to k
	if ((procRaw.proc_flags & 64) && procRaw.ppid != 1) { //64 == PF_FORKNOEXEC
		//zero out memory usage
		pi->imgsize = 0;
		pi->rssize = 0;
	}

		// convert system time and user time into seconds from jiffies
		// and calculate cpu time
	long	hertz;
# if defined(HZ)
	hertz = HZ;
# elif defined(_SC_CLK_TCK)
	hertz = sysconf(_SC_CLK_TCK);
# else
#   error "Unable to determine system clock"
# endif
	pi->user_time   = procRaw.user_time_1 / hertz;
	pi->sys_time    = procRaw.sys_time_1  / hertz;
	double cpu_time = (procRaw.user_time_1 + procRaw.sys_time_1) / (double)hertz;

		// use the raw value (which is in jiffies since boot time)
		// as the birthday, which is useful for comparing whether
		// two processes with the same  PID are in fact the same
		// process
	pi->birthday = procRaw.creation_time;

		// convert the creation time from jiffies since boot
		// to epoch time

		// 1. ensure we have a "good" boottime
	if( checkBootTime(procRaw.sample_time) == PROCAPI_FAILURE ){
		status = PROCAPI_UNSPECIFIED;
		dprintf( D_ALWAYS, "ProcAPI: Problem getting boottime\n");
		return PROCAPI_FAILURE;
	}
	
		// 2. Convert from jiffies to seconds
	long bday_secs = procRaw.creation_time / hertz;
	
		// 3. Convert from seconds since boot to seconds since epoch
	pi->creation_time = bday_secs + boottime;

		// calculate age
	pi->age = procRaw.sample_time - pi->creation_time;

		// There seems to be something weird about jiffie_start_time
		// in that it can grow faster than the process itself.  This
		// can result in a negative age (on both SMP and non-SMP 2.0.X
		// kernels, at least).  So, instead of allowing a negative
		// age, which will lead to a negative cpu usage and
		// CondorLoadAvg, we just set it to 0, since that's basically
		// what's up.  -Derek Wright and Mike Yoder 3/24/99.
	if( pi->age < 0 ) {
		pi->age = 0;
	}
	
	
		// copy the remainder of the fields
	pi->owner = procRaw.owner;
	pi->pid = procRaw.pid;
	pi->ppid = procRaw.ppid;

		/* here we've got to do some sampling ourself to get the
		   cpuusage and make the page faults a rate...
		*/
	do_usage_sampling ( pi, cpu_time, procRaw.majfault, procRaw.minfault );
		// Note: sanity checking done in above call.

		/* grab out the environment, if possible. I've noticed that
		   under linux it appears that once the /proc/<pid>/environ
		   file is made, it never changes. Luckily, we're only looking
		   for specific stuff the parent only puts into the child's
		   environment.

		   We don't care if it fails, its optional
		*/
	fillProcInfoEnv(pi);

		// success
	return PROCAPI_SUCCESS;
}

/* Fills in procInfoRaw with the following units:
   imgsize		: bytes
   rssize		: pages
   minfault		: total minor faults
   majfault		: total major faults
   user_time_1	: jiffies (1/100 of a second)
   user_time_2	: not set
   sys_time_1	: jiffies (1/100 of a second)
   sys_time_2	: not set
   creation_time: jiffies since system boot
   sample_time	: seconds since epoch
   proc_flags	: special process flags
*/
int
ProcAPI::getProcInfoRaw( pid_t pid, procInfoRaw& procRaw, int &status ) 
{

// This is the Linux version of getProcInfoRaw.  Everything is easier and
// actually seems to work in Linux...nice, but annoyingly different.

	char path[64];
	FILE *fp;
	
	int number_of_attempts;
	long i;
	unsigned long u;
	char c;
	char s[256];
	int num_attempts = 5;

		// assume success
	status = PROCAPI_OK;

		// clear the memory of procRaw
	initProcInfoRaw(procRaw);

		// set the sample time
	procRaw.sample_time = secsSinceEpoch();

	// read the entry a certain number of times since it appears that linux
	// often simply does something stupid while reading.
	sprintf( path, "/proc/%d/stat", pid );
	number_of_attempts = 0;
	while (number_of_attempts < num_attempts) {

		number_of_attempts++;

		// in case I must restart, assume that everything is ok again...
		status = PROCAPI_OK;
		initProcInfoRaw(procRaw);

		if( (fp = safe_fopen_wrapper(path, "r")) == NULL ) {
			if( errno == ENOENT ) {
				// /proc/pid doesn't exist
				status = PROCAPI_NOPID;
				dprintf( D_FULLDEBUG, 
					"ProcAPI::getProcInfo() pid %d does not exist.\n", pid );
			} else if ( errno == EACCES ) {
				status = PROCAPI_PERM;
				dprintf( D_FULLDEBUG, 
					"ProcAPI::getProcInfo() No permission to open %s.\n", 
					 path );
			} else { 
				status = PROCAPI_UNSPECIFIED;
				dprintf( D_ALWAYS, 
					"ProcAPI::getProcInfo() Error opening %s, errno: %d.\n", 
					 path, errno );
			}
			
			// immediate failure, try again.
			continue;
		}

			// fill the raw structure from the proc file
			// ensure I read the right number of arguments....
		if ( fscanf( fp, "%d %s %c %d "
			"%ld %ld %ld %ld "
			"%lu %lu %lu %lu %lu "
			"%ld %ld %ld %ld %ld %ld "
			"%lu %lu %llu %lu %lu %lu %lu %lu %lu %lu %lu "
			"%ld %ld %ld %ld %lu",
			&procRaw.pid, s, &c, &procRaw.ppid, 
			&i, &i, &i, &i, 
			&procRaw.proc_flags, &procRaw.minfault, &u, &procRaw.majfault, &u, 
			&procRaw.user_time_1, &procRaw.sys_time_1, &i, &i, &i, &i, 
			&u, &u, &procRaw.creation_time, &procRaw.imgsize, &procRaw.rssize, &u, &u, &u, 
			&u, &u, &u, &i, &i, &i, &i, &u ) != 35 )
		{
			// couldn't read the right number of entries.
			status = PROCAPI_UNSPECIFIED;
			dprintf( D_ALWAYS, 
				"ProcAPI: Unexpected short scan on %s, errno: %d.\n", 
				 path, errno );

			// don't leak for the next attempt;
			fclose( fp );
			fp = NULL;

			// try again
			continue;
		}

		// do a small verification of the read in data...
		if ( pid == procRaw.pid ) {
			// end the loop, data looks ok.
			break;
		}
		
		// if we've made it here, pid != pi->pid, which tells
		// us that Linux screwed up and the info we just
		// read from /proc is screwed.  so set rval appropriately,
		// and we'll either try again or give up based on
		// number_of_attempts.
		status = PROCAPI_GARBLED;

	} 	// end of while number_of_attempts < 0

	// Make sure the data is good before continuing.
	if ( status != PROCAPI_OK ) {

		// This is a little wierd, so manually print this one out if
		// I got this far and only found garbage data
		if ( status == PROCAPI_GARBLED ) {
			dprintf( D_ALWAYS, 
				"ProcAPI: After %d attempts at reading %s, found only "
				"garbage! Aborting read.\n", num_attempts, path);
		}

		if (fp != NULL) {
			fclose( fp );
			fp = NULL;
		}

		return PROCAPI_FAILURE;
	}

	// grab the process owner uid
	procRaw.owner = getFileOwner(fileno(fp));

		// close the file
	fclose( fp );

		// only one value for times
	procRaw.user_time_2 = 0;
	procRaw.sys_time_2 = 0;
	
	return PROCAPI_SUCCESS;
}

int 
ProcAPI::fillProcInfoEnv(piPTR pi)
{
	char path[64];
	int read_size = (1024 * 1024);
	int bytes_read;
	int bytes_read_so_far = 0;
	int fd;
	char *env_buffer = NULL;
	int multiplier = 2;

		// open the environment proc file
	sprintf( path, "/proc/%d/environ", pi->pid );
	fd = safe_open_wrapper(path, O_RDONLY);

	// Unlike other things set up into the pi structure, this is optional
	// since it can only help us if it is here...
	if ( fd != -1 ) {
		
		// read the file in read_size chunks resizing the memory buffer
		// until I've read everything. I just can't read into a static
		// buffer since the user supplies the environment and I don't want
		// to produce a buffer overrun. However, you can't stat() this file
		// to see how big it is so I just have to keep reading until I stop.
		do {
			if (env_buffer == NULL) {
				env_buffer = (char*)malloc(sizeof(char) * read_size);
				if ( env_buffer == NULL ) {
					EXCEPT( "Procapi::getProcInfo: Out of memory!\n");
				}
			} else {
				env_buffer = (char*)realloc(env_buffer, read_size * multiplier);
				if ( env_buffer == NULL ) {
					EXCEPT( "Procapi::getProcInfo: Out of memory!\n");
				}
				multiplier++;
			}

			bytes_read = full_read(fd, env_buffer+bytes_read_so_far, read_size);
			bytes_read_so_far += bytes_read;

			// if I read right up to the end of the buffer size, assume more...
			// in the case of no more data, but this is true, then the buffer
			// will grow again, but no more will be read.
		} while (bytes_read == read_size);

		close(fd);

		// now convert the format, which are NUL delimited strings to the 
		// usual format of an environ.

		// count the entries
		int entries = 0;
		int index = 0;
		while(index < bytes_read_so_far) {
			if (env_buffer[index] == '\0') {
				entries++;
			}
			index++;
		}

		// allocate a buffer to hold pointers to the strings in env_buffer so 
		// it mimics and environ variable. The addition +1 is for the end NULL;
		char **env_environ;
		env_environ = (char**)malloc(sizeof(char *) * (entries + 1));
		if (env_environ == NULL) {
			EXCEPT( "Procapi::getProcInfo: Out of memory!\n");
		}

		// set up the pointers from the env_environ into the env_buffer
		index = 0;
		long i;
		for (i = 0; i < entries; i++) {
			env_environ[i] = &env_buffer[index];

			// find the start of the next entry
			while (index < bytes_read_so_far && env_buffer[index] != '\0') {
				index++;
			}

			// move over the \0 to the start of the next piece. At the end
			// of the buffer, this will point to garabge memory, but the for 
			// loop index will fire and this index won't be used.
			index++;
		}
	
		// the last entry must be NULL to simulate the environ variable.
		env_environ[i] = NULL;

		// if this pid happens to have any ancestor environment id variables,
		// then filter them out and put it into the PidEnvID table for this
		// proc. 
		if (pidenvid_filter_and_insert(&pi->penvid, env_environ) 
			== PIDENVID_OVERSIZED)
		{
			EXCEPT("ProcAPI::getProcInfo: Discovered too many ancestor id "
					"environment variables in pid %u. Programmer Error.\n",
					pi->pid);
		}

		// don't leak memory of the environ buffer
		free(env_buffer);
		env_buffer = NULL;

		// get rid of the container to simulate the environ convention
		free(env_environ);
		env_environ = NULL;
	}

	return PROCAPI_SUCCESS;
}

int
ProcAPI::checkBootTime(long now)
{

		// get the system boot time periodically, since it may change
		// if the time on the machine is adjusted
	if( boottime_expiration <= now ) {
		// There are two (sometimes conflicting) sources of boottime
		// information.  One is the /proc/stat "btime" field, and the
		// other is /proc/uptime.  For some unknown reason, btime
		// has been observed to suddenly jump forward in time to
		// the present moment, which totally messes up the process
		// age calculation, which messes up the CPU usage estimation.
		// Since this is not well understood, we hedge our bets
		// and use whichever measure of boot-time is older.

		FILE *fp;
		char s[256], junk[16];
		unsigned long stat_boottime = 0;
		unsigned long uptime_boottime = 0;

		// get uptime_boottime
		if( (fp = safe_fopen_wrapper("/proc/uptime","r")) ) {
			double uptime=0;
			double dummy=0;
			fgets( s, 256, fp );
			if (sscanf( s, "%lf %lf", &uptime, &dummy ) >= 1) {
				// uptime is number of seconds since boottime
				// convert to nearest time stamp
				uptime_boottime = (unsigned long)(now - uptime + 0.5);
			}
			fclose( fp );
		}

		// get stat_boottime
		if( (fp = safe_fopen_wrapper("/proc/stat", "r")) ) {
			fgets( s, 256, fp );
			while( strstr(s, "btime") == NULL ) {
				fgets( s, 256, fp );
			}
			sscanf( s, "%s %lu", junk, &stat_boottime );
			fclose( fp );
		}

		if (stat_boottime == 0 && uptime_boottime == 0 && boottime == 0) {
				// we failed to get the boottime, so we must abort
				// unless we have an old boottime value to fall back on
			dprintf( D_ALWAYS, "ProcAPI: Problem opening /proc/stat "
					 " and /proc/uptime for boottime.\n" );
			return PROCAPI_FAILURE;
		}

		if (stat_boottime != 0 || uptime_boottime != 0) {
			unsigned long old_boottime = boottime;

			// Use the older of the two boottime estimates.
			// If either one is missing, ignore it.
			if (stat_boottime == 0) boottime = uptime_boottime;
			else if (uptime_boottime == 0) boottime = stat_boottime;
			else boottime = MIN(stat_boottime,uptime_boottime);

			boottime_expiration = now+60; // update once every minute

			// Since boottime is critical for correct cpu usage
			// calculations, show how we got it.
			dprintf( D_LOAD,
					 "ProcAPI: new boottime = %lu; "
					 "old_boottime = %lu; "
					 "/proc/stat boottime = %lu; "
					 "/proc/uptime boottime = %lu\n",
					 boottime,old_boottime,stat_boottime,uptime_boottime);
		}
	}

		// success
	return PROCAPI_SUCCESS;
}

#elif defined(HPUX)

int
ProcAPI::getProcInfo( pid_t pid, piPTR& pi, int &status ) 
{

	// This *could* allocate memory and make pi point to it if pi == NULL.
	// It is up to the caller to get rid of it.
	initpi( pi );

		// get the raw system process data
	procInfoRaw procRaw;
	int retVal = ProcAPI::getProcInfoRaw(pid, procRaw, status);
	
		// if a failure occurred
	if( retVal != 0 ){
			// return failure
			// status is set by getProcInfoRaw(...)
		return PROCAPI_FAILURE;
	}

		/* clean up and convert the raw data */
	
		// if the page size hasn't been found, get it
	if( pagesize == 0 ) {	
		pagesize = getpagesize() / 1024;  // pagesize is in k now
	}
	
		// convert the memory fields from pages to k
	pi->imgsize	= procRaw.imgsize * pagesize;
	pi->rssize	= procRaw.rssize * pagesize;

		// compute the age
	pi->age = procRaw.sample_time - procRaw.creation_time;
	
		// Compute the cpu time
		// This is very inaccurrate: the below are in SECONDS!
	double cpu_time = ((double) procRaw.user_time_1 + procRaw.sys_time_1 );

		// copy the remainder of the fields
	pi->user_time	= procRaw.user_time_1;
	pi->sys_time	= procRaw.sys_time_1;
	pi->creation_time = procRaw.creation_time;
	pi->birthday    = procRaw.creation_time;
	pi->pid		= procRaw.pid;
	pi->ppid	= procRaw.ppid;
	pi->owner 	= procRaw.owner;

		/* Now that darned sampling thing, so that page faults gets
		   converted to page faults per second */

	do_usage_sampling( pi, cpu_time, procRaw.majfault, procRaw.minfault );

		// success
	return PROCAPI_SUCCESS;
}

/* Fills in procInfoRaw with the following units:
   imgsize		: pages
   rssize		: pages
   minfault		: total minor faults
   majfault		: total major faults
   user_time_1	: seconds
   user_time_2	: not set
   sys_time_1	: seconds
   sys_time_2	: not set
   creation_time: seconds since epoch
   sample_time	: seconds since epoch
*/

int
ProcAPI::getProcInfoRaw( pid_t pid, procInfoRaw& procRaw, int &status ) 
{

/* Here's getProcInfoRaw for HPUX.  Calling this a /proc interface is a lie, 
   because there IS NO /PROC for the HPUX's.  I'm using pstat_getproc().
   It returns process-specific information...pretty good, actually.  When
   called with a 3rd arg of 0 and a 4th arg of a pid, the info regarding
   that pid is returned in buf.  The bonus is, everything works...and
   you can get info on every process.
*/

		// assume success
	status = PROCAPI_OK;
	
		// clear the memory for procRaw
	initProcInfoRaw(procRaw);

		// set the sample time
	procRaw.sample_time = secsSinceEpoch();

		// get the process info
	struct pst_status buf;
	if ( pstat_getproc( &buf, sizeof(buf), 0, pid ) < 0 ) {

		// Handle "No such process" separately!
		if ( errno == ESRCH ) {
			dprintf( D_FULLDEBUG, "ProcAPI: pid %d does not exist.\n", pid );
			status = PROCAPI_NOPID;
		} else {
			status = PROCAPI_UNSPECIFIED;
			dprintf( D_ALWAYS, 
				"ProcAPI: Error in pstat_getproc(%d): %d(%s)\n",
				 pid, errno, strerror(errno) );
		}

		return PROCAPI_FAILURE;
	}

		// I have personally seen a case where the resident set size
		// was BIGGER than the image size.  However, 'top' agreed with
		// my measurements, so I guess it's just a goofy
		// bug/feature/whatever in HPUX.
	procRaw.imgsize 	= buf.pst_vdsize + buf.pst_vtsize + buf.pst_vssize;
	procRaw.rssize 		= buf.pst_rssize;
	procRaw.minfault 	= buf.pst_minorfaults;
	procRaw.majfault 	= buf.pst_majorfaults;

	procRaw.user_time_1		= buf.pst_utime;
	procRaw.user_time_2		= 0;
	procRaw.sys_time_1		= buf.pst_stime;
	procRaw.sys_time_2		= 0;
	procRaw.creation_time 	= buf.pst_start;

	procRaw.pid		= buf.pst_pid;
	procRaw.ppid	= buf.pst_ppid;
	procRaw.owner  	= buf.pst_uid;

		// success
	return PROCAPI_SUCCESS;
}

#elif defined(Darwin)

int
ProcAPI::getProcInfo( pid_t pid, piPTR& pi, int &status ) 
{

		// This *could* allocate memory and make pi point to it if pi == NULL.
		// It is up to the caller to get rid of it.
	initpi(pi);

		// get the raw system process data
	procInfoRaw procRaw;
	int retVal = ProcAPI::getProcInfoRaw(pid, procRaw, status);
	
		// if a failure occurred
	if( retVal != 0 ){
			// return failure
			// status is set by getProcInfoRaw(...)
		return PROCAPI_FAILURE;
	}

		/* Clean up and convert the raw data */

		// convert the memory fields from bytes to KB
	pi->imgsize = procRaw.imgsize / 1024;
	pi->rssize = procRaw.rssize / 1024;

		// compute the age
	pi->age = procRaw.sample_time - procRaw.creation_time;

		// compute the cpu time
	double cpu_time = procRaw.user_time_1 + procRaw.sys_time_1;

		// copy the remainder of the fields
	pi->user_time = procRaw.user_time_1;
	pi->sys_time = procRaw.sys_time_1;
	pi->creation_time = procRaw.creation_time;
	pi->birthday = procRaw.creation_time;
	pi->pid = procRaw.pid;
	pi->ppid = procRaw.ppid;
	pi->owner = procRaw.owner;
	
		// convert the number of page faults into a rate
	do_usage_sampling(pi, cpu_time, procRaw.majfault, procRaw.minfault);

	/* Byzantine kernel. :(
		It turns out that even though a non-root process
		may have the ability to call task_for_pid (either
		through configuration by the admin or default
		behavior) the kernel simply gives back very wrong
		information. This has been seen with the image size
		value and its relation with the rsssize. So for
		now, those are just plainly set to zero until a
		better solution comes along. If the process is root,
		and the kernel lied, then we'll believe it since
		this is the behavior I've seen. If sometimes this
		policy is wrong and the rootly process gets a Byzantine
		failure from the kernel, then it is simply wrong.

		This seems to only happen for ppc macosx 10.4 kernels,
		so that is where we make this policy. 

	*/
#if defined(PPC) && defined(Darwin_10_4)
	if (getuid() != 0) {
		pi->imgsize = 0;
		pi->rssize = 0;
	}
#endif

	return PROCAPI_SUCCESS;
}

/* Fills procInfoRaw with the following units:
   imgsize		: bytes
   rssize		: bytes
   minfault		: total minor faults
   majfault		: total major faults
   user_time_1	: seconds
   user_time_2	: not set
   sys_time_1	: seconds
   sys_time_2	: not set
   creation_time: seconds since epoch
   sample_time	: seconds since epoch
*/

int
ProcAPI::getProcInfoRaw( pid_t pid, procInfoRaw& procRaw, int &status ) 
{
	int mib[4];
	struct kinfo_proc *kp, *kprocbuf;
	size_t bufSize = 0;
	task_port_t task;
	task_basic_info 	ti;
	unsigned int 		count;	

	/*
		Depending upon how the user machine is configured, task_for_pid() could
		work or not work when a process is not running as root. As of macos
		10.4, the default is 0. However, since an admin may configure their
		machine to have a process utilize task_for_pid when it isn't running
		as root, we allow the admin to tell Condor about this.

		As for 09/05/2007 for macosx 10.3 & 10.4, these are the 
		applicable values.

		Old policy is:
			- the caller is running as root (EUID 0)
			- if the caller is running as the
				same UID as the target (and the target's
				EUID matches its RUID, that is, it's not
				running a setuid binary)
		New policy is:
			- if the caller was running as root (EUID 0)
			- if the pid is that of the caller
			- if the caller is running as the same UID
				as the target and the target's EUID matches
				its RUID, that is, it's not a setuid binary
				AND the caller is in group "procmod" or
				"procview"

				The long term goal of having both "procmod"
				and "procview" is that task_for_pid would
				return a send right for the task control
				port only to those processes in "procmod";
				the callers in "procview" would only get a
				send right to a task inspection port.  This
				distinction is not currently implemented.

		To actually set the policy, do this:

		$ sudo sysctl -w kern.tfp.policy=1 #set old policy
		$ sudo sysctl -w kern.tfp.policy=2 #set new policy
		$ sudo sysctl -w kern.tfp.policy=0 #disable task_for_pid except for root

		Since I can't seem to find a man page for task_for_pid() *anywhere*,
		which is odd, I'm going to declare that if it comes back not a 
		KERN_SUCCESS, then I don't have permission to see the pid. Sadly,
		I can't tell if a pid is not there, or I don't have a permission
		to see it using this method.
	*/

		// assume success
	status = PROCAPI_OK;

		// clear memory for procRaw
	initProcInfoRaw(procRaw);

		// set the sample time
	procRaw.sample_time = secsSinceEpoch();
	
		/* Collect the data from the system */
	
		// First, let's get the BSD task info for this stucture. This
		// will tell us things like the pid, ppid, etc. 
    mib[0] = CTL_KERN;
    mib[1] = KERN_PROC;    
    mib[2] = KERN_PROC_PID;
    mib[3] = pid;
    if (sysctl(mib, 4, NULL, &bufSize, NULL, 0) < 0) {
		if (errno == ESRCH) {
			// No such process
			status = PROCAPI_NOPID;
		} else if (errno == EPERM) {
			// Operation not permitted
			status = PROCAPI_PERM;
		} else {
			status = PROCAPI_UNSPECIFIED;
		}
		dprintf( D_FULLDEBUG, 
			"ProcAPI: sysctl() (pass 1) on pid %d failed with %d(%s)\n",
			pid, errno, strerror(errno) );

        return PROCAPI_FAILURE;
    }

    kprocbuf = kp = (struct kinfo_proc *)malloc(bufSize);
	if (kp == NULL) {
		EXCEPT("ProcAPI: getProcInfo() Out of memory!\n");
	}

    if (sysctl(mib, 4, kp, &bufSize, NULL, 0) < 0) {
		if (errno == ESRCH) {
			// No such process
			status = PROCAPI_NOPID;
		} else if (errno == EPERM) {
			// Operation not permitted
			status = PROCAPI_PERM;
		} else {
			status = PROCAPI_UNSPECIFIED;
		}
		dprintf( D_FULLDEBUG, 
			"ProcAPI: sysctl() (pass 2) on pid %d failed with %d(%s)\n",
			pid, errno, strerror(errno) );

		free(kp);

        return PROCAPI_FAILURE;
    }

	// figure out the image,rss size and the sys/usr time for the process.

	kern_return_t results;
	results = task_for_pid(mach_task_self(), pid, &task);
	if(results != KERN_SUCCESS) {
		// Since we weren't able to get a mach port, we're going to assume that
		// we don't have permission to attach to the pid.  (I can't seem to
		// find a man page for this function in the vast wasteland of the
		// internet or on any machine on which I have access. So, I'm also
		// going to mash the no such process error into this case, which is
		// slightly wrong, but that should have already been caught above with
		// sysctl())--except for the race where the sysctl can succeed, then the
		// process exit, then the tfp() call happens.
		// XXX I'm sure this function call has all sorts of error edge cases I
		// am not handling due to the opaqueness of this function. :(

		// If root, then give a warning about it, but continue anyway. I've
		// seen this function fail due to the pid not being present on the
		// machine and sometimes "just because".  Also, there isn't a
		// difference when a non-root user may not call task_for_pid() and when
		// they may, but the pid isn't actually there.
		if (getuid() == 0 || geteuid() == 0) { 
			dprintf( D_FULLDEBUG, 
				"ProcAPI: task_port_pid() on pid %d failed with "
				"%d(%s), Marking imgsize, rsssize, cpu/sys time as zero for "
				"the pid.\n", pid, results, mach_error_string(results) );
		}

		// This will be set to zero at this time due to there being a LOT of
		// code change for a stable series to make it efficient when we invoke
		// /bin/ps to get this information. But if a better way to call ps is
		// created, the function call to fill this stuff in goes right here.

		procRaw.imgsize = 0;
		procRaw.rssize = 0;

		// XXX This sucks, but there is *no* method to get this which doesn't
		// involve a privledge escalation or hacky and not recommended dynamic
		// library injection in the program being tracked. Either this process
		// must be escalated or another escalated program invoked which gets
		// this for me.

		procRaw.user_time_1 = 0;
		procRaw.user_time_2 = 0;
		procRaw.sys_time_1 = 0;
		procRaw.sys_time_2 = 0;

	} else {

		/* We successfully got a mach port... */

		count = TASK_BASIC_INFO_COUNT;	
		results = task_info(task, TASK_BASIC_INFO, (task_info_t)&ti,&count);  
		if(results != KERN_SUCCESS) {
			status = PROCAPI_UNSPECIFIED;

			dprintf( D_FULLDEBUG, 
				"ProcAPI: task_info() on pid %d failed with %d(%s)\n",
				pid, results, mach_error_string(results) );

			mach_port_deallocate(mach_task_self(), task);
			free(kp);

       		return PROCAPI_FAILURE;
		}

		// fill in the values we got from the kernel
		procRaw.imgsize = (u_long)ti.virtual_size;
		procRaw.rssize = ti.resident_size;
		procRaw.user_time_1 = ti.user_time.seconds;
		procRaw.user_time_2 = 0;
		procRaw.sys_time_1 = ti.system_time.seconds;
		procRaw.sys_time_2 = 0;

		// clean up our port
		mach_port_deallocate(mach_task_self(), task);
	}


	// add in the rest
	procRaw.creation_time = kp->kp_proc.p_starttime.tv_sec;
	procRaw.pid = pid;
	procRaw.ppid = kp->kp_eproc.e_ppid;
	procRaw.owner = kp->kp_eproc.e_pcred.p_ruid; 

	// We don't know the page faults
	procRaw.majfault = 0;
	procRaw.minfault = 0;
	
	free(kp);

	// success
	return PROCAPI_SUCCESS;
}

#elif defined(CONDOR_FREEBSD)

#if defined(CONDOR_FREEBSD4)
	struct procstat {
	char comm[MAXCOMLEN+1];
	int pid;
	int ppid;
	int pgid;
	int sid;
	int tdev_maj;
	int tdev_min;
	char flags[256];
	int start;
	int start_mic;
	int utime;
	int utime_mic;
	int stime;
	int stime_mic;
	char wchan[256];
	int euid;
	int ruid;
	int rgid;
	int egid;
	char groups[256];
	};
#endif

int
ProcAPI::getProcInfo( pid_t pid, piPTR& pi, int &status ) 
{
	initpi(pi);
		//
		// get the raw system process data
		//
	procInfoRaw procRaw;
	int retVal = ProcAPI::getProcInfoRaw( pid, procRaw, status );
		//
		// If a failure occurred, then returned the right status
		//
	if ( retVal != 0 ) {
		return ( PROCAPI_FAILURE );
	}

		// if the page size has not yet been found, get it.
	if ( pagesize == 0 ) {
		pagesize = getpagesize() / 1024;
	}
	
	pi->imgsize = procRaw.imgsize / 1024;	
	pi->rssize = procRaw.rssize * getpagesize();
	pi->ppid = procRaw.ppid;
	pi->owner = procRaw.owner;
	pi->creation_time = procRaw.creation_time;
	pi->birthday = procRaw.creation_time;
	pi->pid = procRaw.pid;
	pi->user_time = procRaw.user_time_1;
	pi->sys_time = procRaw.sys_time_1;
	pi->age = secsSinceEpoch() - pi->creation_time;

	double ustime = pi->user_time + pi->sys_time;
	do_usage_sampling( pi, ustime, procRaw.majfault, procRaw.minfault );
	
	return PROCAPI_SUCCESS;
}

int
ProcAPI::getProcInfoRaw( pid_t pid, procInfoRaw& procRaw, int &status ) 
{

	int mib[4];
	struct kinfo_proc *kp, *kprocbuf;
	size_t bufSize = 0;

		//
		// Assume success
		//
	status = PROCAPI_OK;
		//
		// Clear memory for procRaw
		//
	initProcInfoRaw(procRaw);
		//
		// Set the sample time
		//
	procRaw.sample_time = secsSinceEpoch();
	
		//
		// Collect the data from the system
		// First, let's get the BSD task info for this stucture. This
		// will tell us things like the pid, ppid, etc. 
		//
	mib[0] = CTL_KERN;
	mib[1] = KERN_PROC;
	mib[2] = KERN_PROC_PID;
	mib[3] = pid;
	if ( sysctl( mib, 4, NULL, &bufSize, NULL, 0 ) < 0 ) {
		if (errno == ESRCH) {
			// No such process
			status = PROCAPI_NOPID;
		} else if (errno == EPERM) {
			// Operation not permitted
			status = PROCAPI_PERM;
		} else {
			status = PROCAPI_UNSPECIFIED;
		}
		dprintf( D_FULLDEBUG, 
			"ProcAPI: sysctl() (pass 1) on pid %d failed with %d(%s)\n",
			pid, errno, strerror(errno) );
		return PROCAPI_FAILURE;
	}

	kprocbuf = kp = (struct kinfo_proc *)malloc(bufSize);
	if (kp == NULL) {
		EXCEPT("ProcAPI: getProcInfo() Out of memory!\n");
	}

	if (sysctl(mib, 4, kp, &bufSize, NULL, 0) < 0) {
		if (errno == ESRCH) {
			// No such process
			status = PROCAPI_NOPID;
		} else if (errno == EPERM) {
			// Operation not permitted
			status = PROCAPI_PERM;
		} else {
			status = PROCAPI_UNSPECIFIED;
		}
		dprintf( D_FULLDEBUG, 
			"ProcAPI: sysctl() (pass 2) on pid %d failed with %d(%s)\n",
			pid, errno, strerror(errno) );
		free(kp);	
		return PROCAPI_FAILURE;
	}

#if defined(CONDOR_FREEBSD4)
		// Bad! We're looking for /proc!
	FILE* fp;
	char path[MAXPATHLEN];
	struct procstat prs;
	sprintf(path,"/proc/%d/status",pid);
	if( (fp = safe_fopen_wrapper( path, "r" )) == NULL ) {
		dprintf( D_FULLDEBUG, "ProcAPI: /proc/%d/status not found!\n", pid);
		free(kp);
		return PROCAPI_FAILURE;
	}
	fscanf(fp,
		"%s %d %d %d %d %d,%d %s %d,%d %d,%d %d,%d %s %d %d %d,%d,%s",
		prs.comm, 
		&prs.pid, 
		&prs.ppid,
		&prs.pgid,
		&prs.sid, 
		&prs.tdev_maj, 
		&prs.tdev_min, 
		prs.flags, 
		&prs.start,
		&prs.start_mic,
		&prs.utime,
		&prs.utime_mic,
		&prs.stime, 
		&prs.stime_mic, 
		prs.wchan,
		&prs.euid,
		&prs.ruid,
		&prs.rgid,
		&prs.egid,
		prs.groups
	);
	struct vmspace vm = (kp->kp_eproc).e_vm; 
	procRaw.imgsize = vm.vm_map.size;
	procRaw.rssize = vm.vm_pmap.pm_stats.resident_count;
	procRaw.user_time_1 = prs.utime;
	procRaw.user_time_2 = 0;
	procRaw.sys_time_1 = prs.stime;
	procRaw.sys_time_2 = 0;
	procRaw.creation_time = prs.start;
	procRaw.pid = pid;
	procRaw.ppid = kp->kp_eproc.e_ppid;
	procRaw.owner = kp->kp_eproc.e_pcred.p_ruid; 
		// We don't know the page faults
	procRaw.majfault = 0;
	procRaw.minfault = 0;
#else
	procRaw.imgsize = kp->ki_size;
	procRaw.rssize = kp->ki_swrss;
	procRaw.ppid = kp->ki_ppid;
	procRaw.owner = kp->ki_uid;
	procRaw.majfault = kp->ki_rusage.ru_majflt;
	procRaw.minfault = kp->ki_rusage.ru_minflt;
	procRaw.user_time_1 = kp->ki_rusage.ru_utime.tv_sec;
	procRaw.user_time_2 = kp->ki_rusage.ru_utime.tv_usec;
	procRaw.sys_time_1 = kp->ki_rusage.ru_stime.tv_sec;
	procRaw.sys_time_2 = kp->ki_rusage.ru_stime.tv_usec;
	procRaw.creation_time = kp->ki_start.tv_sec;
	procRaw.pid = pid;
#endif
	free(kp);
	return PROCAPI_SUCCESS;
}
#elif defined(WIN32)

int
ProcAPI::getProcInfo( pid_t pid, piPTR& pi, int &status ) 
{

		// This *could* allocate memory and make pi point to it if pi == NULL.
		// It is up to the caller to get rid of it.
    initpi ( pi );

		// get the raw system process data
	procInfoRaw procRaw;
	int retVal = ProcAPI::getProcInfoRaw(pid, procRaw, status);
	
		// if a failure occurred
	if( retVal != 0 ){
			// return failure
			// status is set by getProcInfoRaw(...)
		return PROCAPI_FAILURE;
	}
	
		/* Clean up and convert the raw data */
	
		// convert the memory fields from bytes to KB
	pi->imgsize   = (unsigned long)(procRaw.imgsize / 1024);
    pi->rssize    = (unsigned long)(procRaw.rssize / 1024);


		// convert the time fields from the object time scale
		// to seconds
	pi->user_time 		= (long) (procRaw.user_time / procRaw.object_frequency);
    pi->sys_time  		= (long) (procRaw.sys_time / procRaw.object_frequency);

	pi->creation_time 	= (long) (procRaw.creation_time / procRaw.object_frequency - EPOCH_SHIFT);
	double cpu_time = (double)procRaw.cpu_time / procRaw.object_frequency;
	double now_secs = (double)procRaw.sample_time / procRaw.object_frequency;

		// calculate the age
	double age_wrong_scale = (double)(procRaw.sample_time - procRaw.creation_time);
	pi->age = (long)(age_wrong_scale / procRaw.object_frequency);

			// copy the remainder of the field
	pi->pid       = procRaw.pid;
    pi->ppid      = procRaw.ppid;
	pi->minfault  = 0;   // not supported by NT; all faults lumped into major.
	pi->birthday  = procRaw.creation_time;
	
		// convert fault numbers into fault rate
	do_usage_sampling ( pi, cpu_time, procRaw.majfault, procRaw.minfault, 
						now_secs );

    return PROCAPI_SUCCESS;
}

/* Fills in the procInfoRaw with the following units:
   imgsize			: bytes
   rssize			: bytes
   minfault			: not set 
   majfault			: total number of major faults
   user_time_1		: data block time scale
   user_time_2		: not set
   sys_time_1		: data block time scale
   sys_time_2		: not set
   creation_time	: data block time scale since epoch
   sample_time		: data block time scale since epoch
   object_frequency	: number of data block time scales in a second
   cpu_time			: data block time scale
*/

int
ProcAPI::getProcInfoRaw( pid_t pid, procInfoRaw& procRaw, int &status ) 
{

/* Danger....WIN32 code follows....
   The getProcInfoRaw call for WIN32 actually gets *all* the information
   on all the processes, but that's not preventable using only
   documented interfaces.  
   So, becase getProcInfo is so expensive on Win32, we cheat a little
   and try to determine if the pid is still
   around before we drudge through all this code. */

		// assume success
   status = PROCAPI_OK;

	   // clear the memory for procRaw
	initProcInfoRaw(procRaw);

	// So to first see if this pid is still alive
	// on Win32, open a handle to the pid and call GetExitStatus
	int found_it = FALSE;
	DWORD last_error;
	HANDLE pidHandle = ::OpenProcess(PROCESS_QUERY_INFORMATION,FALSE,pid);
	if (pidHandle) {
		DWORD exitstatus;
		if ( ::GetExitCodeProcess(pidHandle,&exitstatus) ) {
			if ( exitstatus == STILL_ACTIVE )
				found_it = TRUE;
		}
		::CloseHandle(pidHandle);
	} else {
		// OpenProcess() may have failed
		// due to permissions, or because all handles to that pid are gone.
		last_error = ::GetLastError();
		if ( last_error == 5 ) {
			// failure due to permissions.  this means the process object must
			// still exist, although we have no idea if the process itself still
			// does or not.  error on the safe side; return TRUE.
			found_it = TRUE;
		} else {
			// process object no longer exists, so process must be gone.
			found_it = FALSE;	
		}
	}
    if ( found_it == FALSE ) {
        dprintf( D_FULLDEBUG, 
			"ProcAPI: pid # %d was not found (OpenProcess err=%d)\n"
			,pid, last_error );
		status = PROCAPI_NOPID;
		return PROCAPI_FAILURE;
	}
	
	// pid appears to still be around, so get the stats on it
	if (GetProcessPerfData() != PROCAPI_SUCCESS) {
		status = PROCAPI_UNSPECIFIED;
		return PROCAPI_FAILURE;
	}
    
    PPERF_OBJECT_TYPE pThisObject;
    PPERF_INSTANCE_DEFINITION pThisInstance;
    long instanceNum;
    DWORD ctrblk;

    pThisObject = firstObject (pDataBlock);
  
    procRaw.sample_time = pThisObject->PerfTime.QuadPart;
    procRaw.object_frequency = pThisObject->PerfFreq.QuadPart;

    if( !offsets ) {      // If we haven't yet gotten the offsets, grab 'em.
        grabOffsets( pThisObject );
	}    
        // at this point we're all set to march through the data block to find
        // the instance with the pid we want.  

    pThisInstance = firstInstance(pThisObject);
    instanceNum = 0;
    bool found = false;
    pid_t thispid;

    while( (!found) && (instanceNum < pThisObject->NumInstances) ) {
        ctrblk = ((DWORD)pThisInstance) + pThisInstance->ByteLength;
        thispid = (long) *((long*)(ctrblk + offsets->procid));
        if( thispid == pid ) {
            found = true;
        } else {
            instanceNum++;
            pThisInstance = nextInstance( pThisInstance );
        }
    }

    if( !found ) {
        dprintf( D_FULLDEBUG, "ProcAPI: pid # %d was not found\n", pid );
		status = PROCAPI_NOPID;
        return PROCAPI_FAILURE;
    }

    LARGE_INTEGER elt= (LARGE_INTEGER) 
        *((LARGE_INTEGER*)(ctrblk + offsets->elapsed));
    LARGE_INTEGER pt = (LARGE_INTEGER) 
        *((LARGE_INTEGER*)(ctrblk + offsets->pctcpu));
    LARGE_INTEGER ut = (LARGE_INTEGER) 
        *((LARGE_INTEGER*)(ctrblk + offsets->utime));
    LARGE_INTEGER st = (LARGE_INTEGER) 
        *((LARGE_INTEGER*)(ctrblk + offsets->stime));
    LARGE_INTEGER imgsz = (LARGE_INTEGER) 
        *((LARGE_INTEGER*)(ctrblk + offsets->imgsize));

    procRaw.pid       = (long) *((long*)(ctrblk + offsets->procid  ));
    procRaw.ppid      = ntSysInfo.GetParentPID(pid);
    procRaw.imgsize   = imgsz.QuadPart;

	if (offsets->rssize_width == 4) {
		procRaw.rssize = *(long*)(ctrblk + offsets->rssize);
	}
	else {
		procRaw.rssize =
			((LARGE_INTEGER*)(ctrblk + offsets->rssize))->QuadPart;
	}

	procRaw.majfault  = (long) *((long*)(ctrblk + offsets->faults  ));
	procRaw.minfault  = 0;  // not supported by NT; all faults lumped into major.
	procRaw.user_time = ut.QuadPart;
    procRaw.sys_time  = st.QuadPart;

	// I do not understand why someting called "elapsed time" actually returns
	// creation time ?!?!
	procRaw.creation_time = elt.QuadPart;
	procRaw.cpu_time	=  pt.QuadPart;

		// success
    return PROCAPI_SUCCESS;
}

// the Windows version of buildProcInfos(); since we always pull information about
// all processes out of HKEY_PERFORMANCE_DATA, this is not much different from
// what happens above in getProcInfoRaw
//
int
ProcAPI::buildProcInfoList()
{
	deallocAllProcInfos();

	if (GetProcessPerfData() != PROCAPI_SUCCESS) {
		return PROCAPI_FAILURE;
	}

	// If we haven't yet gotten the offsets, grab 'em.
	//
	PPERF_OBJECT_TYPE pThisObject = firstObject(pDataBlock);
    if( !offsets ) {
        grabOffsets( pThisObject );
	}
	PPERF_INSTANCE_DEFINITION pThisInstance = firstInstance(pThisObject);

	__int64 sampleObjectTime = pThisObject->PerfTime.QuadPart;
	__int64 objectFrequency  = pThisObject->PerfFreq.QuadPart;

    // loop through each instance in data
	//
	DWORD ctrblk;
    int instanceNum = 0;
    while( instanceNum < pThisObject->NumInstances ) {

		procInfo* pi;

        ctrblk = ((DWORD)pThisInstance) + pThisInstance->ByteLength;

		LARGE_INTEGER elt = *(LARGE_INTEGER*)(ctrblk + offsets->elapsed);
        LARGE_INTEGER pt = *(LARGE_INTEGER*)(ctrblk + offsets->pctcpu);
        LARGE_INTEGER ut = *(LARGE_INTEGER*)(ctrblk + offsets->utime);
        LARGE_INTEGER st = *(LARGE_INTEGER*)(ctrblk + offsets->stime);

		pi = NULL;
		initpi(pi);

        pi->pid = *(pid_t*)(ctrblk + offsets->procid);
		pi->ppid = ntSysInfo.GetParentPID(pi->pid);

		LARGE_INTEGER* liptr;
		liptr = (LARGE_INTEGER*)(ctrblk + offsets->imgsize);
		pi->imgsize = (unsigned long)(liptr->QuadPart / 1024);
		if (offsets->rssize_width == 4) {
			pi->rssize = *(long*)(ctrblk + offsets->rssize) / 1024;
		}
		else {
			liptr = (LARGE_INTEGER*)(ctrblk + offsets->rssize);
			pi->rssize = (unsigned long)(liptr->QuadPart / 1024);
		}

		pi->user_time = (long)(ut.QuadPart / objectFrequency);
		pi->sys_time = (long) (st.QuadPart / objectFrequency);

		// I do not understand why someting called "elapsed time" actually returns
		// creation time ?!?!
		pi->birthday = elt.QuadPart;
		pi->creation_time 	= (long)(pi->birthday / objectFrequency - EPOCH_SHIFT);

		pi->age = (long)((sampleObjectTime - pi->birthday) / objectFrequency);

                        /* We figure out the cpu usage (a total counter, not a
                           percent!) and the total page faults here. */
		double cpu = LI_to_double( pt ) / objectFrequency;
		long faults = *(long*)(ctrblk + offsets->faults);

		/* figure out the %cpu and %faults */
		do_usage_sampling (pi, cpu, faults, 0, sampleObjectTime / objectFrequency);

		pi->next = allProcInfos;
		allProcInfos = pi;

		pThisInstance = nextInstance( pThisInstance );
		instanceNum++;
	}

	return PROCAPI_SUCCESS;
}

int
ProcAPI::GetProcessPerfData()
{
	DWORD dwStatus;  // return status of fn. calls

        // '2' is the 'system' , '230' is 'process'  
        // I hope these numbers don't change over time... 
    dwStatus = GetSystemPerfData ( TEXT("230") );

    if( dwStatus != ERROR_SUCCESS ) {
        dprintf( D_ALWAYS,
		         "ProcAPI: failed to get process data from registry\n");
        return PROCAPI_FAILURE;
    }

        // somehow we don't have the process data -> panic
    if( pDataBlock == NULL ) {
        dprintf( D_ALWAYS,
		         "ProcAPI: failed to make pDataBlock.\n");
        return PROCAPI_FAILURE;
    }

	return PROCAPI_SUCCESS;
}

#elif defined(AIX)

int
ProcAPI::getProcInfo( pid_t pid, piPTR& pi, int &status ) 
{

		// This *could* allocate memory and make pi point to it if 
		// pi == NULL. It is up to the caller to get rid of it.
	initpi( pi );

		// get the raw system process data
	procInfoRaw procRaw;
	int retVal = ProcAPI::getProcInfoRaw(pid, procRaw, status);
	
		// if a failure occurred
	if( retVal != 0 ){
			// return failure
			// status is set by getProcInfoRaw(...)
		return PROCAPI_FAILURE;
	}

		/* Clean up and convert the raw data */
	
		// Convert the image size from pages to KB
	pi->imgsize = procRaw.imgsize * getpagesize() / 1024;


		// Calculate the age
	pi->age = procRaw.sample_time - procRaw.creation_time;

			// Compute cpu usage
	pi->cpuusage = 0.0; /* XXX fixme compute it */
		
		// Copy the remainder of the fields
	pi->rssize = procRaw.rssize; /* XXX not really right */
	pi->minfault = procRaw.minfault;
	pi->majfault = procRaw.majfault;
	pi->user_time = procRaw.user_time_1; /* XXX fixme microseconds */
	pi->sys_time = procRaw.sys_time_1; /* XXX fixme microseconds */
	pi->pid = procRaw.pid;
	pi->ppid = procRaw.ppid;
	pi->creation_time = procRaw.creation_time;
	pi->birthday = procRaw.creation_time;
	pi->owner = procRaw.owner;

		// success
	return PROCAPI_SUCCESS;
	
}

/* Fills in the procInfoRaw with the following units:
   imgsize		: pages
   rssize		: don't know
   minfault		: total number of minor faults
   majfault		: total number of major faults
   user_time_1	: microseconds (I think)
   user_time_2	: not set
   sys_time_1	: microseconds (I think)
   sys_time_2	: not set
   creation_time: seconds since epoch
   sample_time	: seconds since epoch
 */
int
ProcAPI::getProcInfoRaw( pid_t pid, procInfoRaw& procRaw, int &status ) 
{
	struct procentry64 pent;
	struct fdsinfo64 fent;
	int retval;

		// assume success
	status = PROCAPI_OK;

		// clear the memory for procRaw
	initProcInfoRaw(procRaw);

		// set the sample time
	procRaw.sample_time = secsSinceEpoch();

	/* I do this so the getprocs64() call doesn't affect what we passed in */

	/* Ask the OS for this one process entry, based on the pid */
	pid_t index = 0;

	/* check every single pid until getprocs64 returns something less than
		count, the terminating condition, or we find the pid.
		This function is probably expensive and maybe more should be asked
		for instead of one pid at a time.... */
	while( 1 )
	{
		retval = getprocs64(&pent, sizeof(struct procentry64),
							&fent, sizeof(struct fdsinfo64),
							&index, 1);

		if ( retval == -1 )
		{
			// some odd problem with getprocs64(), let the caller figure it out
			status = PROCAPI_UNSPECIFIED;
			return PROCAPI_FAILURE;

			// Not found.  Ug.
		} else if ( retval == 0 ) {
			status = PROCAPI_NOPID;
			return PROCAPI_FAILURE;

			// Found our match?
		} else if ( pid == pent.pi_pid ) {
			procRaw.imgsize = pent.pi_size;
			procRaw.rssize = pent.pi_drss + pent.pi_trss; /* XXX not really right */
			procRaw.minfault = pent.pi_minflt;
			procRaw.majfault = pent.pi_majflt;
			procRaw.user_time_1 = pent.pi_ru.ru_utime.tv_usec; /* XXX fixme microseconds */
			procRaw.user_time_2 = 0;
			procRaw.sys_time_1 = pent.pi_ru.ru_stime.tv_usec; /* XXX fixme microseconds */
			procRaw.sys_time_2 = 0;
			procRaw.pid = pent.pi_pid;
			procRaw.ppid = pent.pi_ppid;
			procRaw.creation_time = pent.pi_start;
			procRaw.owner = pent.pi_uid;

			// All done
			return PROCAPI_SUCCESS;
		}
	}
	status = PROCAPI_UNSPECIFIED;
	return PROCAPI_FAILURE;
}

#else
#error Please define ProcAPI::getProcInfo( pid_t pid, piPTR& pi, int &status ) for this platform!
#endif


// used for sampling the cpu usage and page faults over time.
void
ProcAPI::do_usage_sampling( piPTR& pi, 
						    double ustime, 
                            long nowmajf, 
							long nowminf
#ifdef WIN32  /* In WIN32, we must pass in the time now */
							, double now
#endif
							) {

/* About the pass-in-the-time if you're WIN32 hack:  Sorry.  It's just
   that we've got that info back in the functions that call this, 
   and I know for a fact that it's accurate and is the value we 
   want to use.  -MEY */

	double timediff;
	struct procHashNode * phn = NULL;

#ifndef WIN32  /* In Unix, we get the time here. (Ugh) -MEY */
	struct timeval thistime;
	double now;
	gettimeofday( &thistime, 0 );
	now = convertTimeval( thistime );
#endif

	/*	Do garbage collection on procHashNodes.  We throw out any
		procHashNode which we have not performed a lookup on in
		over an hour.  -Todd <tannenba@cs.wisc.edu> */
	static double last_garbage_collection_time = 0.0;	
	pid_t garbage_pid;
	if ( now - last_garbage_collection_time > 3600 ) {
		last_garbage_collection_time = now;
			// first delete anything still flagged as garbage
		procHash->startIterations();
		while ( procHash->iterate( garbage_pid, phn ) ) {
			if ( phn->garbage == true ) {
				// it is still flagged as garbage; delete it
				procHash->remove(garbage_pid);
				delete phn;
				phn = NULL;
			} else {
				// it is not still flagged as garbarge; so do 
				// not delete it, but instead reset the garbage
				// flag to true.  It will be cleared when/if we
				// perform a lookup on this node.
				phn->garbage = true;
			}
		}	// end of while loop to iterate through the hash table
	}	// end of if it is garbage collection time

		/* The creation_time has been added because we could store the
		   pid in the hashtable, the process would exit, we'd loop
		   through the pid space & a new process would take that pid,
		   and then we'd wind up using the old, dead pid's info as the
		   last record of the new pid.  That is wrong.  So, we use
		   each pid's creation time as a secondary identifier to make
		   sure we've got the right one. Mike & Derek 3/24/99 */

	phn = NULL;	// clear to NULL before attempting the lookup
	if (procHash->lookup( pi->pid, phn ) == 0) {

		/* Allow 2 seconds "slack" on creation time, like we do in
		   ProcFamily, since (at least on Linux) the value can
		   oscillate. Jim B. 11/29/00 */

		long birth = phn->creation_time - pi->creation_time;
		if (-2 > birth || birth > 2) {
			/* must be a different process associated with this, remove it. */
			procHash->remove(pi->pid);
			delete phn;
			phn = NULL;
		}
	}
	if( phn ) {
			// success; pid in hash table

			/*	clear the garbage flag.  we need to do this whenever
				we reference a procHashNode so it does not get deleted
				prematurely. */
		phn->garbage = false;
		
		timediff = now - phn->lasttime;
            /* do some sanity checking now.  The Solaris 2.6 kernel
               has lied to us about the user & sys time.  They will 
               have a value at one reading, then 5 seconds later
               they will be back to zero.  This results in a negative
               cpuusage and problems for us.  Check for this and 
               use old values if it happens.  -MEY 4-9-1999 */
        if ( ustime < phn->oldtime ) {
                // lying bastard OS! (use old vals)
            pi->cpuusage = phn->oldusage;
            pi->minfault = phn->oldminf;
            pi->majfault = phn->oldmajf;
        } else { 
                // OS not lying:
            if ( timediff < 1.0 ) {  // less than one second since last poll
                pi->cpuusage = phn->oldusage;
                pi->minfault = phn->minfaultrate;
                pi->majfault = phn->majfaultrate;
                now     = phn->lasttime;  // we want old values preserved...
                ustime  = phn->oldtime;
                nowminf = phn->oldminf;
                nowmajf = phn->oldmajf;
            } else {
                pi->cpuusage = ( ( ustime - phn->oldtime ) / timediff ) * 100;
                pi->minfault = (long unsigned)
                    ((nowminf - phn->oldminf)/timediff);
                pi->majfault = (long unsigned)
                    ((nowmajf - phn->oldmajf)/timediff);
            }
        } // end OS not lying case
    } else {
            // pid not in hash table; first time.  Use age of
            // process as guide 
        if( pi->age == 0 ) {
            pi->cpuusage = 0.0;
            pi->minfault = 0;
            pi->majfault = 0;
        } else {
            pi->cpuusage = ( ustime / (double) pi->age ) * 100;
            pi->minfault = (long unsigned)(nowminf / (double) pi->age);
            pi->majfault = (long unsigned)(nowmajf / (double) pi->age);
        }
    } 

		// if we got that phn from the hashtable, remove it now.
	if ( phn ) {
		procHash->remove(pi->pid);
	}

		// put new vals back into hashtable
	struct procHashNode * new_phn = new procHashNode;
	new_phn->lasttime = now;
	new_phn->oldtime  = ustime;   // store raw data for next call...
	new_phn->oldminf  = nowminf;  //  ""
	new_phn->oldmajf  = nowmajf;  //  ""
	new_phn->oldusage = pi->cpuusage;  // Also store results in case the
	new_phn->minfaultrate = pi->minfault;   // next sample is < 1 sec
	new_phn->majfaultrate = pi->majfault;   // from now.
	new_phn->creation_time = pi->creation_time;
	procHash->insert( pi->pid, new_phn );

		// due to some funky problems, do some sanity checking here for
		// strange numbers:

		// cpuusage is giving some strange numbers.  Some of this may be
		// a bug in the Linux SMP kernel, or there may be a problem 
		// in the above code.
	if( pi->cpuusage < 0.0 ) {
        dprintf ( D_ALWAYS, "ProcAPI sanity failure on pid %d, cpuusage = %f\n", 
                  pi->pid, pi->cpuusage );
        pi->cpuusage = 0.0;
	}
	if( pi->user_time < 0 ) {
		dprintf ( D_ALWAYS, "ProcAPI sanity failure on pid %d, user_time = %ld\n", 
				  pi->pid, pi->user_time );
		pi->user_time = 0;
	}
	if( pi->sys_time < 0 ) {
		dprintf ( D_ALWAYS, "ProcAPI sanity failure on pid %d, sys_time = %ld\n", 
				  pi->pid, pi->sys_time );
		pi->sys_time = 0;
	}
	if( pi->age < 0 ) {
		dprintf ( D_ALWAYS, "ProcAPI sanity failure on pid %d, age = %ld\n", 
				  pi->pid, pi->age );
		pi->age = 0;
	}

		// now we can delete this.
	if ( phn ) delete phn;
	
}

procInfo*
ProcAPI::getProcInfoList()
{
#if !defined(WIN32) && !defined(HPUX) && !defined(AIX)
	buildPidList();
#endif

	if (buildProcInfoList() != PROCAPI_SUCCESS) {
		dprintf(D_ALWAYS,
		        "ProcAPI: error retrieving list of process data\n");
		deallocAllProcInfos();
	}

#if !defined(WIN32) && !defined(HPUX) && !defined(AIX)
	deallocPidList();
#endif

	procInfo* ret = allProcInfos;
	allProcInfos = NULL;

	return ret;
}

void
ProcAPI::freeProcInfoList(procInfo* pi)
{
	if( pi != NULL ) {
		piPTR prev;
		piPTR temp = pi;
		while( temp != NULL ) {
			prev = temp;
			temp = temp->next;
			delete prev;
		}
	}
}

/* initpi is a simple function that sets everything in a procInfo
   structure to a default value.  */
void
ProcAPI::initpi ( piPTR& pi ) {
	if( pi == NULL ) {
		pi = new procInfo;
	}
	pi->imgsize  = 0;
	pi->rssize   = 0;
	pi->minfault = 0;
	pi->majfault = 0;
	pi->user_time= 0;
	pi->sys_time = 0;
	pi->age      = 0;
	pi->cpuusage = 0.0;
	pi->pid      = -1;
	pi->ppid     = -1;
	pi->next     = NULL;
#if !defined(WIN32)
	pi->owner    = 0;
#endif

	pidenvid_init(&pi->penvid);
}

void
ProcAPI::initProcInfoRaw(procInfoRaw& procRaw){
	memset(&procRaw, 0, sizeof(procInfoRaw));
}

#ifndef WIN32

/* This function returns the next pid in the pidlist.  That pid is then 
   removed from the pidList.  A -1 is returned when there are no more pids.
 */

pid_t
ProcAPI::getAndRemNextPid () {

	pidlistPTR temp;
	pid_t tpid;

	if( pidList == NULL ) {
		return -1;
	}
	temp = pidList;
	tpid = pidList->pid;
	pidList = pidList->next;
	delete temp;

	return tpid;
}

/* Wonderfully enough, this works for all OS'es except OS X and HPUX. 
   OS X has it's own version, HP-UX never calls it.
   This function opens
   up the /proc directory and reads the pids of all the processes in the
   system.  This information is put into a list of pids that is pointed
   to by pidList, a private data member of ProcAPI.  
 */

#if !defined(Darwin) && !defined(CONDOR_FREEBSD)
int
ProcAPI::buildPidList() {

#if defined(AIX)
	DIR64 *dirp;
#else
	DIR *dirp;
<<<<<<< HEAD
#endif
	struct dirent64 *direntp;
=======
>>>>>>> 8bef022b
	pidlistPTR current;
	pidlistPTR temp;

		// make a header node for the pidList:
	deallocPidList();
	pidList = new pidlist;

	current = pidList;

<<<<<<< HEAD
#if defined(AIX)
	dirp = opendir64("/proc");
#else
	dirp = opendir("/proc");
#endif
	if( dirp != NULL ) {
=======
	if( (dirp = opendir("/proc")) != NULL ) {
			// use readdir64() when available to avoid skipping over
			// directories with an inode value that doesn't happen to
			// fit in the 32-bit ano_t
#if HAVE_READDIR64
		struct dirent64 *direntp;
>>>>>>> 8bef022b
		while( (direntp = readdir64(dirp)) != NULL ) {
#else
		struct dirent *direntp;
		while( (direntp = readdir(dirp)) != NULL ) {
#endif
			if( isdigit(direntp->d_name[0]) ) {   // check for first char digit
				temp = new pidlist;
				temp->pid = (pid_t) atol ( direntp->d_name );
				temp->next = NULL;
				current->next = temp;
				current = temp;
			}
		}
#if defined(AIX)
		closedir64( dirp );
#else
		closedir( dirp );
#endif
    
		temp = pidList;
		pidList = pidList->next;
		delete temp;           // remove header node.

		return PROCAPI_SUCCESS;
	} 

	delete pidList;        // remove header node.
	pidList = NULL;

	return PROCAPI_FAILURE;
}
#endif
/* 
   The darwin/OS X version of this code - it should work just fine on 
   FreeBSD as well, but FreeBSD does have a /proc that it could look at
 */

#ifdef Darwin
int
ProcAPI::buildPidList() {

	pidlistPTR current;
	pidlistPTR temp;

		// make a header node for the pidList:
	deallocPidList();
	pidList = new pidlist;

	current = pidList;

	int mib[4];
	struct kinfo_proc *kp, *kprocbuf;
	size_t origBufSize;
	size_t bufSize = 0;
	int nentries;

	mib[0] = CTL_KERN;
	mib[1] = KERN_PROC;
	mib[2] = KERN_PROC_ALL;
	mib[3] = 0;

		//
		// Returns back the size of the kinfo_proc struct
		//
	if (sysctl(mib, 4, NULL, &bufSize, NULL, 0) < 0) {
		 //perror("Failure calling sysctl");
		return PROCAPI_FAILURE;
	}	

	kprocbuf = kp = (struct kinfo_proc *)malloc(bufSize);

	origBufSize = bufSize;
	if ( sysctl(mib, 4, kp, &bufSize, NULL, 0) < 0) {
		free(kprocbuf);
		return PROCAPI_FAILURE;
	}

	nentries = bufSize / sizeof(struct kinfo_proc);

	for(int i = nentries; --i >=0; kp++) {
		temp = new pidlist;
		temp->pid = (pid_t) kp->kp_proc.p_pid;
		temp->next = NULL;
		current->next = temp;
		current = temp;
	}
    
	temp = pidList;
	pidList = pidList->next;
	delete temp;           // remove header node.

	free(kprocbuf);

	return PROCAPI_SUCCESS;
}

#endif

#if defined(CONDOR_FREEBSD)
int
ProcAPI::buildPidList() {

	pidlistPTR current;
	pidlistPTR temp;

		// make a header node for the pidList:
	deallocPidList();
	pidList = new pidlist;

	current = pidList;

	int mib[4];
	struct kinfo_proc *kp, *kprocbuf;
	size_t origBufSize;
	size_t bufSize = 0;
	int nentries;

	mib[0] = CTL_KERN;
	mib[1] = KERN_PROC;
	mib[2] = KERN_PROC_ALL;
	mib[3] = 0;
	if (sysctl(mib, 3, NULL, &bufSize, NULL, 0) < 0) {
		 //perror("Failure calling sysctl");
		return PROCAPI_FAILURE;
	}	

	kprocbuf = kp = (struct kinfo_proc *)malloc(bufSize);

	origBufSize = bufSize;
	if ( sysctl(mib, 3, kp, &bufSize, NULL, 0) < 0) {
		free(kprocbuf);
		return PROCAPI_FAILURE;
	}

	nentries = bufSize / sizeof(struct kinfo_proc);

	for(int i = nentries; --i >=0; kp++) {
		temp = new pidlist;
#if defined(CONDOR_FREEBSD4)
		temp->pid = (pid_t) kp->kp_proc.p_pid;
#else
		temp->pid = kp->ki_pid;
#endif
		temp->next = NULL;
		current->next = temp;
		current = temp;
	}
    
	temp = pidList;
	pidList = pidList->next;
	delete temp;           // remove header node.

	free(kprocbuf);

	return PROCAPI_SUCCESS;
}
#endif

#ifdef HPUX
/* now for the HPUX version.  In a sense, it's simpler, because no
   pidlist has to be built......the allProcInfos list
   is built by repeated calls to pstat_getproc(), which will return
   information about every process in the system, if asked enough
   times and in the proper manner.
*/
int
ProcAPI::buildProcInfoList() {
  
		// this determines the number of process infos to grab at
		// once.   10 seems to be a good number.
	const int BURSTSIZE = 10;    

	piPTR current;
	piPTR temp;
	pid_t thispid;

	struct pst_status pst[BURSTSIZE];
	int i, count;
	int idx = 0;  // index within the context

		// make a header node for ease of list construction:
	deallocAllProcInfos();
	allProcInfos = new procInfo;
	current = allProcInfos;
	current->next = NULL;

	if( pagesize == 0 ) {
		pagesize = getpagesize() / 1024;  // pagesize is in k now
	}

		// loop until count == 0, which will occur when all have been returned
	while( (count = pstat_getproc(pst, sizeof(pst[0]), BURSTSIZE, idx)) > 0 ) {
		for( i=0 ; i<count; i++ ) {
			temp = new procInfo;

			temp->imgsize       = ( pst[i].pst_vdsize + pst[i].pst_vtsize 
			                      + pst[i].pst_vssize )   * pagesize;
			temp->rssize        = pst[i].pst_rssize * pagesize;
			temp->minfault      = pst[i].pst_minorfaults;
			temp->majfault      = pst[i].pst_majorfaults;
			temp->user_time     = pst[i].pst_utime;
			temp->sys_time      = pst[i].pst_stime;
			temp->creation_time = pst[i].pst_start;
			temp->birthday      = pst[i].pst_start;
			temp->age           = secsSinceEpoch() - pst[i].pst_start;
			temp->cpuusage      = pst[i].pst_pctcpu * 100;
			temp->pid           = pst[i].pst_pid;
			temp->ppid          = pst[i].pst_ppid;
			temp->next          = NULL;
			
			// save the newly created node into the list
			current->next = temp;
			current = temp;
		}
		idx = pst[count-1].pst_idx + 1;
	}

  // remove that header node:
	temp = allProcInfos;
	allProcInfos = allProcInfos->next;
	delete temp;

	if( count == -1 ) {
		dprintf( D_ALWAYS, "ProcAPI: pstat_getproc() failed\n" );
		return PROCAPI_FAILURE;
	}

	return PROCAPI_SUCCESS;
}
// end of HPUX's buildProcInfoList()

#elif defined AIX
/* now for the AIX version.  In a sense, it's simpler, because no
   pidlist has to be built......the allProcInfos list
   is built by repeated calls to getprocs64(), which will return
   information about every process in the system, if asked enough
   times and in the proper manner.
*/
int
ProcAPI::buildProcInfoList() {
  
		// this determines the number of process infos to grab at
		// once.   10 seems to be a good number.
	const int BURSTSIZE = 10;    
	piPTR current;

		// make a header node for ease of list construction:
	deallocAllProcInfos();
	allProcInfos = new procInfo;
	current = allProcInfos;
	current->next = NULL;

		// loop until count == 0, which will occur when all have been returned
	pid_t idx = 0;  // index within the context
	while( 1 ) {
		struct procentry64 pent[ BURSTSIZE ];
		struct fdsinfo64 fent[ BURSTSIZE ];

		// Ask AIX for a group of processes
		int count = getprocs64( pent, sizeof(struct procentry64),
								fent, sizeof(struct fdsinfo64),
								&idx, BURSTSIZE );

		// some odd problem with getprocs64(), let the caller figure it out
		if ( count < 0 ) {
			dprintf( D_ALWAYS, "ProcAPI: getprocs64() failed\n" );
			return PROCAPI_FAILURE;
		} else if ( count == 0 ) {
			break;
		}

		// Loop through & add them all
		for( int i=0;  i<count;  i++ ) {
			piPTR pi = new procInfo;

			// This *could* allocate memory and make pi point to it if 
			// pi == NULL. It is up to the caller to get rid of it.
			initpi( pi );

			pi->imgsize = pent[i].pi_size * getpagesize() / 1024;
			pi->rssize = pent[i].pi_drss + pent[i].pi_trss; /* XXX not really right */
			pi->minfault = pent[i].pi_minflt;
			pi->majfault = pent[i].pi_majflt;
			pi->user_time = pent[i].pi_ru.ru_utime.tv_usec; /* XXX fixme microseconds */
			pi->sys_time = pent[i].pi_ru.ru_stime.tv_usec; /* XXX fixme microseconds */
			pi->age = secsSinceEpoch() - pent[i].pi_start;
			pi->pid = pent[i].pi_pid;
			pi->ppid = pent[i].pi_ppid;
			pi->creation_time = pent[i].pi_start;
			pi->birthday = pent[i].pi_start;

			pi->cpuusage = 0.0; /* XXX fixme compute it */
			
			// save the newly created node into the list
			current->next = pi;
			current = pi;
		}
	}

	// remove that header node:
	piPTR temp = allProcInfos;
	allProcInfos = allProcInfos->next;
	delete temp;

	return PROCAPI_SUCCESS;
}

/* Using the list of processes pointed to by pidList and returned by
   getAndRemNextPid(), a linked list of procInfo structures is
   built.  At the end, allProcInfos will point to the head of this
   list.  This function is used on all OS's except for HPUX or AIX.
*/
#else
int
ProcAPI::buildProcInfoList() {
  
	piPTR current;
	piPTR temp;
	pid_t thispid;
	int status;

		// make a header node for ease of list construction:
	deallocAllProcInfos();
	allProcInfos = new procInfo;
	current = allProcInfos;
	current->next = NULL;

	temp = NULL;
	while( (thispid = getAndRemNextPid()) >= 0 ) {
		if( getProcInfo(thispid, temp, status) == PROCAPI_SUCCESS) {
			current->next = temp;
			current = temp;
			temp = NULL;
		}
		else if (temp != NULL) {
			delete temp;
			temp = NULL;
		}
	}

		// we're done; remove header node.
	temp = allProcInfos;
	allProcInfos = allProcInfos->next;
	delete temp;

	return PROCAPI_SUCCESS;
}
#endif

/* sec_since_epoch() gets the number of seconds since the 
   epoch.  Used to find the age of a process.  It uses the 
   time() function.  (Which is suprisingly supported by everyone!)
   It was simpler than I thought it would be. :-) */
long
ProcAPI::secsSinceEpoch() {
	return (long)time(NULL);
}

/* given a struct timeval, return that same value as a double */
double
ProcAPI::convertTimeval ( struct timeval t ) {
	return (double) t.tv_sec + ( t.tv_usec * 1.0e-6 );
}
#endif // not defined WIN32...sigh.

void
ProcAPI::printProcInfo( piPTR pi ) {
	printProcInfo(stdout, pi);
}

void
ProcAPI::printProcInfo(FILE* fp, piPTR pi){
	if( pi == NULL ) {
		return;
	}
	fprintf( fp, "process image, rss, in k: %lu, %lu\n", pi->imgsize, pi->rssize );
	fprintf( fp, "minor & major page faults: %lu, %lu\n", pi->minfault, 
			pi->majfault ); 
	fprintf( fp, "Times:  user, system, creation, age: %ld %ld %ld %ld\n", 
			pi->user_time, pi->sys_time, pi->creation_time, pi->age );
	fprintf( fp, "percent cpu usage of this process: %5.2f\n", pi->cpuusage);
	fprintf( fp, "pid is %d, ppid is %d\n", pi->pid, pi->ppid);
	fprintf( fp, "\n" );
}

#ifndef WIN32

uid_t 
ProcAPI::getFileOwner(int fd) {
	
#if HAVE_FSTAT64
	// If we do not use fstat64(), fstat() fails if the inode number
	// is too big and possibly for a few other reasons as well.
	struct stat64 si;
	if ( fstat64(fd, &si) != 0 ) {
#else
	struct stat si;
	if ( fstat(fd, &si) != 0 ) {
#endif
		dprintf(D_ALWAYS, 
			"ProcAPI: fstat failed in /proc! (errno=%d)\n", errno);
		return 0; 	// 0 is probably wrong, but this should never
					// happen (unless things are really screwed)
	}

	return si.st_uid;
}


 
void
ProcAPI::deallocPidList() {
	if( pidList != NULL ) {
		pidlistPTR prev;
		pidlistPTR temp = pidList;
		while( temp != NULL ) {
			prev = temp;
			temp = temp->next;
			delete prev;
		}
		pidList = NULL;
	}
}

#endif // not defined WIN32

void 
ProcAPI::deallocAllProcInfos() {

	freeProcInfoList(allProcInfos);
	allProcInfos = NULL;
}

unsigned int
pidHashFunc( const pid_t& pid ) {
	return pid;   
}

// Warning: WIN32 stuff below.  Not for the faint of heart.
#ifdef WIN32

/* pointer functions, used to walk down various structures in 
   the perf data block returned by the call to RegQueryValueEx
*/

PPERF_OBJECT_TYPE ProcAPI::
firstObject( PPERF_DATA_BLOCK pPerfData ) {
	return( (PPERF_OBJECT_TYPE) ((PBYTE)pPerfData + 
								 pPerfData->HeaderLength) );
}

PPERF_OBJECT_TYPE ProcAPI::
nextObject( PPERF_OBJECT_TYPE pObject ) {
	return( (PPERF_OBJECT_TYPE) ((PBYTE)pObject +
								 pObject->TotalByteLength) );
}

PERF_COUNTER_DEFINITION * ProcAPI::
firstCounter ( PERF_OBJECT_TYPE *pObjectDef ) {
    return ( PERF_COUNTER_DEFINITION * ) ((PCHAR) pObjectDef + 
                                          pObjectDef->HeaderLength);
}

PERF_COUNTER_DEFINITION * ProcAPI::
nextCounter ( PERF_COUNTER_DEFINITION *pCounterDef ) {
    return ( PERF_COUNTER_DEFINITION * ) ((PCHAR) pCounterDef + 
                                          pCounterDef->ByteLength);
}

PERF_INSTANCE_DEFINITION * ProcAPI::
firstInstance ( PERF_OBJECT_TYPE *pObject ) {
    return ( PERF_INSTANCE_DEFINITION * ) ((PBYTE) pObject + 
                                           pObject->DefinitionLength);
}

PERF_INSTANCE_DEFINITION * ProcAPI::
nextInstance ( PERF_INSTANCE_DEFINITION *pInstance ) {
  
        // next instance is after this instance + this instances counter data
    PERF_COUNTER_BLOCK *pCtrBlk;
    
    pCtrBlk = ( PERF_COUNTER_BLOCK *)
        ((PBYTE) pInstance + pInstance->ByteLength);
    
    return ( PERF_INSTANCE_DEFINITION * ) ((PBYTE) pInstance + 
                                           pInstance->ByteLength + 
                                           pCtrBlk->ByteLength  );
}

/* End pointer manip thingies */

static void
unexpected_counter_size(const char* counter, int actual, const char* expected)
{
	EXCEPT("Unexpected performance counter size for %s: %d (expected %s); "
	           "Registry key HKEY_LOCAL_MACHINE\\SYSTEM\\"
	           "CurrentControlSet\\Services\\PerfProc\\Performance must "
	           "have 'Disable Performance Counters' value of 0 or no "
	           "such value",
	       counter,
	       actual,
	       expected);
}

/* This function serves to get the offsets of all the offsets for the 
   process counters.  These offsets tell where in the data block the
   counters for each instance can be found.
*/
void ProcAPI::grabOffsets ( PPERF_OBJECT_TYPE pThisObject ) {
  
    PPERF_COUNTER_DEFINITION pThisCounter;
  
    offsets = (struct Offset*) malloc ( sizeof ( struct Offset ));

    pThisCounter = firstCounter(pThisObject);
//    printcounter ( stdout, pThisCounter );
    offsets->pctcpu = pThisCounter->CounterOffset; // % cpu
	if (pThisCounter->CounterSize != 8) {
		unexpected_counter_size("total CPU", pThisCounter->CounterSize, "8");
	}
    
    pThisCounter = nextCounter(pThisCounter);
//    printcounter ( stdout, pThisCounter );
    offsets->utime = pThisCounter->CounterOffset;  // % user time
	if (pThisCounter->CounterSize != 8) {
		unexpected_counter_size("user CPU", pThisCounter->CounterSize, "8");
	}
  
    pThisCounter = nextCounter(pThisCounter);
//    printcounter ( stdout, pThisCounter );
    offsets->stime = pThisCounter->CounterOffset;  // % sys time
	if (pThisCounter->CounterSize != 8) {
		unexpected_counter_size("system CPU", pThisCounter->CounterSize, "8");
	}
  
    pThisCounter = nextCounter(pThisCounter);
    pThisCounter = nextCounter(pThisCounter);
//    printcounter ( stdout, pThisCounter );
    offsets->imgsize = pThisCounter->CounterOffset;  // image size
	if (pThisCounter->CounterSize != 8) {
		unexpected_counter_size("image size", pThisCounter->CounterSize, "8");
	}
  
    pThisCounter = nextCounter(pThisCounter);
//    printcounter ( stdout, pThisCounter );
    offsets->faults = pThisCounter->CounterOffset;   // page faults
	if (pThisCounter->CounterSize != 4) {
		unexpected_counter_size("page faults", pThisCounter->CounterSize, "4");
	}
    
    pThisCounter = nextCounter(pThisCounter);
    offsets->rssize = pThisCounter->CounterOffset;   // working set peak 
	offsets->rssize_width = pThisCounter->CounterSize;
	if ((offsets->rssize_width != 4) && (offsets->rssize_width != 8)) {
		unexpected_counter_size("working set",
		                        pThisCounter->CounterSize,
		                        "4 or 8");
	}

//    printcounter ( stdout, pThisCounter );
	pThisCounter = nextCounter(pThisCounter);		 // working set
	pThisCounter = nextCounter(pThisCounter);

    
    pThisCounter = nextCounter(pThisCounter);
    pThisCounter = nextCounter(pThisCounter);
    pThisCounter = nextCounter(pThisCounter);
    pThisCounter = nextCounter(pThisCounter);
    pThisCounter = nextCounter(pThisCounter);
//    printcounter ( stdout, pThisCounter );
    offsets->elapsed = pThisCounter->CounterOffset;  // elapsed time (age)
	if (pThisCounter->CounterSize != 8) {
		unexpected_counter_size("elapsed time",
		                        pThisCounter->CounterSize,
		                        "8");
	}
    
    pThisCounter = nextCounter(pThisCounter);
//    printcounter ( stdout, pThisCounter );
    offsets->procid = pThisCounter->CounterOffset;   // process id
		if (pThisCounter->CounterSize != 4) {
		unexpected_counter_size("PID", pThisCounter->CounterSize, "4");
	}
}

/* This function exists to convert a LARGE_INTEGER into a double.  This is
   Needed because several numbers returned by my performance monitoring stuff
   are in the LARGE_INTEGER format, which is a struct of two longs, the LowPart
   and the HighPart.  I could have done something fancier, but just hacking
   everything into a double seems like the simplest thing to do.
 */
double ProcAPI::LI_to_double ( LARGE_INTEGER bigun ) {
  
  double ret;
  ret = (double) bigun.LowPart;
  ret += ( ((double) bigun.HighPart) * ( ((double)0xffffffff) + 1.0 ) ) ;
  return ret;
}

DWORD ProcAPI::GetSystemPerfData ( LPTSTR pValue ) 
{
  // Allocates data buffer as required and queries performance
  // data specified in Pvalue from registry
  
  /*  
      pValue      : Value string to return from registry
                    '230' is 'Process'.

      pDataBlock   : address of pointer to allocated perf data block that 
                    is filled in by call to RegQueryValue
                    NOTE : this is a class data member.
                    
      return      : error/ok
  */
  
  LONG lError;
  DWORD Size;    // size of data buffer passed to fn. call
  DWORD Type;    // type ....
  
  if ( pDataBlock == NULL) {
    pDataBlock = (PPERF_DATA_BLOCK) malloc ( INITIAL_SIZE );
    if ( pDataBlock == NULL )
      return ERROR_OUTOFMEMORY;
  }
  
  while ( TRUE ) {
    Size = _msize ( pDataBlock ); 
    
    lError = RegQueryValueEx ( HKEY_PERFORMANCE_DATA, pValue, 0, &Type, 
             (LPBYTE) pDataBlock, &Size );
    
    // check for success & valid perf data bolck struct.
    
    if ( (!lError) && (Size>0) && 
         (pDataBlock)->Signature[0] == (WCHAR)'P' &&
         (pDataBlock)->Signature[1] == (WCHAR)'E' &&
         (pDataBlock)->Signature[2] == (WCHAR)'R' &&
         (pDataBlock)->Signature[3] == (WCHAR)'F' )
      return ERROR_SUCCESS;
    
    // if buffer not big enough, reallocate and try again.
    
    if ( lError == ERROR_MORE_DATA ) {
      pDataBlock = (PPERF_DATA_BLOCK) realloc ( pDataBlock, 
                                                _msize (pDataBlock ) + 
                                                EXTEND_SIZE );
      if ( !pDataBlock)
        return lError;
    }
    else
      return lError;
  }
}
#endif // WIN32

int
ProcAPI::createProcessId(pid_t pid, ProcessId*& pProcId, int& status, int* precision_range){

		// assume success
	status = PROCAPI_OK;
	
		// get the control time
	long ctlTimeA = 0;
	if( generateControlTime(ctlTimeA, status) == PROCAPI_FAILURE ){
			// return failure
			// status is set by generateControlTime(...)
		return PROCAPI_FAILURE;
	}
	
		/* Continue getting the process information
		   until the control time stabalizes. */
	long ctlTimeB = ctlTimeA;
	procInfoRaw procRaw;
	int tries = 0;
	do{
			// use the last ctl time
		ctlTimeA = ctlTimeB;

		
		// get the raw system process data
		if( ProcAPI::getProcInfoRaw(pid, procRaw, status) == PROCAPI_FAILURE ){			
				// a failure occurred
				// status is set by getProcInfoRaw(...)
			return PROCAPI_FAILURE;
		}

			// get the control time again
		if( generateControlTime(ctlTimeB, status) == PROCAPI_FAILURE ){
				// a failure occurred
				// status is set by generateControlTime(...)
			return PROCAPI_FAILURE;
		}
		
		tries++;
	} while( ctlTimeA != ctlTimeB && tries < ProcAPI::MAX_SAMPLES);

		// Failed
	if( ctlTimeA != ctlTimeB ){
		status = PROCAPI_UNSPECIFIED;
		dprintf(D_ALWAYS,
				"ProcAPI: Control time was too unstable to generate a signature for pid: %d\n",
				pid);
		return PROCAPI_FAILURE;
	}

		// Determine the precision
	if( precision_range == NULL ){
		precision_range = &DEFAULT_PRECISION_RANGE;
	}
	
		// convert to the same time units as the rest of 
		// the process id
	*precision_range = (int)ceil( ((double)*precision_range) * TIME_UNITS_PER_SEC);

		/* Initialize the Process Id
		   This WILL ALWAYS create memory the caller is responsible for.
		*/
	pProcId = new ProcessId(pid, procRaw.ppid, 
							*precision_range,
							TIME_UNITS_PER_SEC,
							procRaw.creation_time, ctlTimeA);

		// success
	return PROCAPI_SUCCESS;
		
}

int
ProcAPI::isAlive(const ProcessId& procId, int& status){

		// assume success
	status = PROCAPI_OK;


		// get the current id associated with this pid
	ProcessId* pNewProcId = NULL;
	int retVal = createProcessId(procId.getPid(), pNewProcId, status);
	
		// error getting the process id
	if( retVal == PROCAPI_FAILURE && status != PROCAPI_NOPID ){
			// status is set by createProcessId(..)
		return PROCAPI_FAILURE;
	}
	
		// no matching pid, process is dead
	else if( retVal == PROCAPI_FAILURE && status == PROCAPI_NOPID ){
			// set status to dead
		status = PROCAPI_DEAD;
			// early success
		return PROCAPI_SUCCESS;;
	}

		// see if the processes are the same
	retVal = procId.isSameProcess(*pNewProcId);

		// the processes are the same
	switch(retVal) {
		case ProcessId::SAME:
			status = PROCAPI_ALIVE;
			break;

		case ProcessId::DIFFERENT:
			status = PROCAPI_DEAD;
			break;

		case ProcessId::UNCERTAIN:
			status = PROCAPI_UNCERTAIN;
			break;

		default:
			status = PROCAPI_UNSPECIFIED;
			dprintf(D_ALWAYS,
					"ProcAPI: ProcessId::isSameProcess(..) returned an "
					"unexpected value for pid: %d\n", procId.getPid());
			delete pNewProcId;
			return PROCAPI_FAILURE;
			break;
	}
	
		// clean up
	delete pNewProcId;

		// success
	return PROCAPI_SUCCESS;
}

#ifdef LINUX
/*
  Currently only Linux has the capability of confirming a process.
  So it is the only system that has this function defined to
  do anything useful.

  If you think another OS should be able to confirm processes it must
  have one of the following two properties: 
  1. Process birthdays remain the same after the time has been reset 
  by the admin or ntpd.
  2. Process birthdays may change due to time changes, but there is 
  a control time that changes along with the birthdays that can be used
  to reconstruct the old birthday.  Specifically:
  new_bday = (new_ctl_time - old_ctl_time) + old_bday.
  Further, the control time must be in the same units as the birthday 
  and the confirm time.

  If confirm is going to be defined to do something useful for your OS,
  generateConfirmTime(...) must also be usefully defined.  It should
  generate the current time in the same units and time space as the 
  birthday.  For example, since birthdays in Linux are in jiffies since
  boot, the confirm time is uptime (also since boot, hence same timespace)
  converted to jiffies.

  - Joe Meehean 12/12/05
*/
int
ProcAPI::confirmProcessId(ProcessId& procId, int& status){
	
		// assume success
	status = PROCAPI_OK;

		// get the control time
	long ctlTimeA = 0;
	if( generateControlTime(ctlTimeA, status) == PROCAPI_FAILURE ){
		// status is set by generateControlTime(...)
		return PROCAPI_FAILURE;
	}
	
	/* Continue getting the confirmation time
	   until the control time stabalizes. */
	long ctlTimeB = ctlTimeA;
	long confirmation_time = 0;
	int tries = 0;
	do{
			// use the last ctl time
		ctlTimeA = ctlTimeB;

			// get the confirm time
		if( generateConfirmTime(confirmation_time, status) == PROCAPI_FAILURE ){
				// status is set by generateConfirmTime(...)
			return PROCAPI_FAILURE;
		}

			// get the control time again
		if( generateControlTime(ctlTimeB, status) == PROCAPI_FAILURE ){
				// status is set by generateControlTime(...)
			return PROCAPI_FAILURE;
		}

		tries++;
	} while( ctlTimeA != ctlTimeB && tries < MAX_SAMPLES );

		// Failed
	if( ctlTimeA != ctlTimeB ){
		status = PROCAPI_UNSPECIFIED;
		dprintf(D_ALWAYS,
				"ProcAPI: Control time was too unstable to generate a confirmation for pid: %d\n",
				procId.getPid());
		return PROCAPI_FAILURE;
	}
	
		// confirm the process id
	if( procId.confirm(confirmation_time, ctlTimeA) == ProcessId::FAILURE ){
		status = PROCAPI_UNSPECIFIED;
		dprintf(D_ALWAYS,
				"ProcAPI: Could not confirm process for pid: %d\n",
				procId.getPid());
		return PROCAPI_FAILURE;
	}
		//success
	return PROCAPI_SUCCESS;
}


int
ProcAPI::generateControlTime(long& ctl_time, int& status){
	
		// birthdays don't change when time shifts
	ctl_time = 0;
	
		// success
	status = PROCAPI_OK;
	return PROCAPI_SUCCESS;
}


// uptime on Linux converted to jiffies
int
ProcAPI::generateConfirmTime(long& confirm_time, int& status){

		// open the uptime file
	FILE* fp = safe_fopen_wrapper("/proc/uptime", "r");
	if( fp == NULL ) {
		dprintf(D_ALWAYS, "Failed to open /proc/uptime: %s\n", 
				strerror(errno)
				);
		status = PROCAPI_UNSPECIFIED;
		return PROCAPI_FAILURE;
	}
	
		// scan it for the uptime (first field)
	double uptime=0;
	double junk=0;
	if (fscanf( fp, "%lf %lf", &uptime, &junk ) < 1) {
		dprintf(D_ALWAYS, "Failed to get uptime from /proc/uptime\n"); 
		status = PROCAPI_UNSPECIFIED;
		return PROCAPI_FAILURE;
	}

		// close the file
	fclose( fp );

		// convert uptime into jiffies
		/* May roll over if the machine has been up for longer than 248 days.
		   Luckily this is about how often a new flavor of Linux is released.
		*/
	confirm_time = (long)(uptime * 100);

		// success
	status = PROCAPI_OK;
	return PROCAPI_SUCCESS;
}

#else // everything else

int
ProcAPI::confirmProcessId(ProcessId& procId, int& status){
		// do nothing
	status = PROCAPI_OK;
	return PROCAPI_SUCCESS;
}

int
ProcAPI::generateControlTime(long& ctl_time, int& status){
		// non Linux machines currently don't handle time shifts
	ctl_time = 0;
	
		// success
	status = PROCAPI_OK;
	return PROCAPI_SUCCESS;
}

int
ProcAPI::generateConfirmTime(long& confirm_time, int& status){
		// non Linux machines currently can't confirm
		// process ids
	confirm_time = 0;
	
		// success
	status = PROCAPI_OK;
	return PROCAPI_SUCCESS;
}

#endif // not linux<|MERGE_RESOLUTION|>--- conflicted
+++ resolved
@@ -2349,11 +2349,7 @@
 	DIR64 *dirp;
 #else
 	DIR *dirp;
-<<<<<<< HEAD
 #endif
-	struct dirent64 *direntp;
-=======
->>>>>>> 8bef022b
 	pidlistPTR current;
 	pidlistPTR temp;
 
@@ -2363,21 +2359,17 @@
 
 	current = pidList;
 
-<<<<<<< HEAD
 #if defined(AIX)
 	dirp = opendir64("/proc");
 #else
 	dirp = opendir("/proc");
 #endif
 	if( dirp != NULL ) {
-=======
-	if( (dirp = opendir("/proc")) != NULL ) {
 			// use readdir64() when available to avoid skipping over
 			// directories with an inode value that doesn't happen to
 			// fit in the 32-bit ano_t
-#if HAVE_READDIR64
+#if HAVE_READDIR64 || defined(AIX)
 		struct dirent64 *direntp;
->>>>>>> 8bef022b
 		while( (direntp = readdir64(dirp)) != NULL ) {
 #else
 		struct dirent *direntp;
