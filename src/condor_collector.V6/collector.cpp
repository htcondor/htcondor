--- conflicted
+++ resolved
@@ -1300,14 +1300,6 @@
             dprintf (D_ALWAYS, "Error making collector ad (startd scan) \n");
     }
 
-<<<<<<< HEAD
-    // If we don't have any machines, then bail out. You oftentimes
-    // see people run a collector on each macnine in their pool. Duh.
-    if(machinesTotal == 0) {
-		return;
-	}
-=======
->>>>>>> acf99cca
     // insert values into the ad
     char line[100];
     sprintf(line,"%s = %d",ATTR_RUNNING_JOBS,submittorRunningJobs);
