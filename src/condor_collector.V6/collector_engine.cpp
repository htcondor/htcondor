/***************************************************************
 *
 * Copyright (C) 1990-2007, Condor Team, Computer Sciences Department,
 * University of Wisconsin-Madison, WI.
 *
 * Licensed under the Apache License, Version 2.0 (the "License"); you
 * may not use this file except in compliance with the License.  You may
 * obtain a copy of the License at
 *
 *    http://www.apache.org/licenses/LICENSE-2.0
 *
 * Unless required by applicable law or agreed to in writing, software
 * distributed under the License is distributed on an "AS IS" BASIS,
 * WITHOUT WARRANTIES OR CONDITIONS OF ANY KIND, either express or implied.
 * See the License for the specific language governing permissions and
 * limitations under the License.
 *
 ***************************************************************/

#include "condor_common.h"

extern "C" void event_mgr (void);

//-------------------------------------------------------------

#include "condor_classad.h"
#include "condor_parser.h"
#include "condor_debug.h"
#include "condor_config.h"
#include "condor_network.h"
#include "condor_io.h"
#include "internet.h"
#include "my_hostname.h"
#include "condor_email.h"

#include "condor_attributes.h"
#include "condor_daemon_core.h"
#include "file_sql.h"
#include "classad_merge.h"

extern FILESQL *FILEObj;

//-------------------------------------------------------------

#include "collector_engine.h"

static void killHashTable (CollectorHashTable &);
static int killGenericHashTable(CollectorHashTable *);
static void purgeHashTable (CollectorHashTable &);

int 	engine_clientTimeoutHandler (Service *);
int 	engine_housekeepingHandler  (Service *);

CollectorEngine::CollectorEngine (CollectorStats *stats ) :
	StartdAds     (GREATER_TABLE_SIZE, &adNameHashFunction),
	StartdPrivateAds(GREATER_TABLE_SIZE, &adNameHashFunction),

#ifdef HAVE_EXT_POSTGRESQL
	QuillAds     (GREATER_TABLE_SIZE, &adNameHashFunction),
#endif /* HAVE_EXT_POSTGRESQL */

	ScheddAds     (GREATER_TABLE_SIZE, &adNameHashFunction),
	SubmittorAds  (GREATER_TABLE_SIZE, &adNameHashFunction),
	LicenseAds    (GREATER_TABLE_SIZE, &adNameHashFunction),
	MasterAds     (GREATER_TABLE_SIZE, &adNameHashFunction),
	StorageAds    (GREATER_TABLE_SIZE, &adNameHashFunction),
	XferServiceAds(GREATER_TABLE_SIZE, &adNameHashFunction),
	CkptServerAds (LESSER_TABLE_SIZE , &adNameHashFunction),
	GatewayAds    (LESSER_TABLE_SIZE , &adNameHashFunction),
	CollectorAds  (LESSER_TABLE_SIZE , &adNameHashFunction),
	NegotiatorAds (LESSER_TABLE_SIZE , &adNameHashFunction),
	HadAds        (LESSER_TABLE_SIZE , &adNameHashFunction),
	LeaseManagerAds(LESSER_TABLE_SIZE , &adNameHashFunction),
	GridAds       (LESSER_TABLE_SIZE , &adNameHashFunction),
	GenericAds    (LESSER_TABLE_SIZE , &stringHashFunction)
{
	clientTimeout = 20;
	machineUpdateInterval = 30;
	housekeeperTimerID = -1;

	collectorStats = stats;
	m_collector_requirements = NULL;
}


CollectorEngine::
~CollectorEngine ()
{
#ifdef HAVE_EXT_POSTGRESQL
	killHashTable (QuillAds);
#endif /* HAVE_EXT_POSTGRESQL */

	killHashTable (StartdAds);
	killHashTable (StartdPrivateAds);
	killHashTable (ScheddAds);
	killHashTable (SubmittorAds);
	killHashTable (LicenseAds);
	killHashTable (MasterAds);
	killHashTable (StorageAds);
	killHashTable (CkptServerAds);
	killHashTable (GatewayAds);
	killHashTable (NegotiatorAds);
	killHashTable (HadAds);
	killHashTable (XferServiceAds);
	killHashTable (LeaseManagerAds);
	killHashTable (GridAds);
	GenericAds.walk(killGenericHashTable);

	if(m_collector_requirements) {
		delete m_collector_requirements;
		m_collector_requirements = NULL;
	}
}


int CollectorEngine::
setClientTimeout (int timeout)
{
	if (timeout <= 0)
		return 0;
	clientTimeout = timeout;
	return 1;
}

bool
CollectorEngine::setCollectorRequirements( char const *str, MyString &error_desc )
{
	if( m_collector_requirements ) {
		delete m_collector_requirements;
		m_collector_requirements = NULL;
	}

	if( !str ) {
		return true;
	}

	m_collector_requirements = new ClassAd();
	if( !m_collector_requirements->AssignExpr(COLLECTOR_REQUIREMENTS, str) ) {
		error_desc += "failed to parse expression";
		if( m_collector_requirements ) {
			delete m_collector_requirements;
			m_collector_requirements = NULL;
		}
		return false;
	}
	return true;
}


int CollectorEngine::
scheduleHousekeeper (int timeout)
{
	// cancel outstanding housekeeping requests
	if (housekeeperTimerID != -1)
	{
		(void) daemonCore->Cancel_Timer(housekeeperTimerID);
	}

	// reset for new timer
	if (timeout < 0)
		return 0;

	// set to new timeout interval
	machineUpdateInterval = timeout;

	// if timeout interval was non-zero (i.e., housekeeping required) ...
	if (timeout > 0)
	{
		// schedule housekeeper
		housekeeperTimerID = daemonCore->Register_Timer(machineUpdateInterval,
						machineUpdateInterval,
						(TimerHandlercpp)&CollectorEngine::housekeeper,
						"CollectorEngine::housekeeper",this);
		if (housekeeperTimerID == -1)
			return 0;
	}

	return 1;
}


int CollectorEngine::
invokeHousekeeper (AdTypes adType)
{
	time_t now;

	(void) time (&now);
	if (now == (time_t) -1)
	{
		dprintf (D_ALWAYS, "Error in reading system time --- aborting\n");
		return 0;
	}

	CollectorHashTable *table=0;
	CollectorEngine::HashFunc func;
	if (LookupByAdType(adType, table, func)) {
		cleanHashTable(*table, now, func);
	} else {
		if (GENERIC_AD == adType) {
			CollectorHashTable *cht=0;
			GenericAds.startIterations();
			while (GenericAds.iterate(cht)) {
				cleanHashTable (*cht, now, makeGenericAdHashKey);
			}
		} else {
			return 0;
		}
	}

	return 1;
}

<<<<<<< HEAD
int
CollectorEngine::invalidateAds(AdTypes adType, ClassAd &query)
{
	CollectorHashTable *table=0;
	CollectorEngine::HashFunc func;
	if (!LookupByAdType(adType, table, func)) {
		dprintf (D_ALWAYS, "Unknown type %d\n", adType);
		return 0;
	}

	int count = 0;
	ClassAd  *ad;
	AdNameHashKey  hk;
	MyString hkString;
	(*table).startIterations();
	while ((*table).iterate (ad)) {
		if (IsAHalfMatch(&query, ad)) {
			(*table).getCurrentKey(hk);
			hk.sprint(hkString);
			if ((*table).remove(hk) == -1) {
				dprintf(D_ALWAYS,
						"\t\tError while removing ad: \"%s\"\n",
						hkString.Value());
			} else {
				dprintf(D_ALWAYS,
						"\t\t**** Invalidating ad: \"%s\"\n",
						hkString.Value());
				delete ad;
				count++;
			}
		}
	}

	return count;
}

=======
>>>>>>> 5b832052

int (*CollectorEngine::genericTableScanFunction)(ClassAd *) = NULL;

int CollectorEngine::
genericTableWalker(CollectorHashTable *cht)
{
	ASSERT(genericTableScanFunction != NULL);
	return cht->walk(genericTableScanFunction);
}

int CollectorEngine::
walkGenericTables(int (*scanFunction)(ClassAd *))
{
	int ret;
	genericTableScanFunction = scanFunction;
	ret = GenericAds.walk(genericTableWalker);
	genericTableScanFunction = NULL;
	return ret;
}

int CollectorEngine::
walkHashTable (AdTypes adType, int (*scanFunction)(ClassAd *))
{
	//int retval = 1;

	if (GENERIC_AD == adType) {
		return walkGenericTables(scanFunction);
	} else if (ANY_AD == adType) {
		return
			StorageAds.walk(scanFunction) &&
			CkptServerAds.walk(scanFunction) &&
			LicenseAds.walk(scanFunction) &&
			CollectorAds.walk(scanFunction) &&
			StartdAds.walk(scanFunction) &&
			ScheddAds.walk(scanFunction) &&
			MasterAds.walk(scanFunction) &&
			SubmittorAds.walk(scanFunction) &&
			NegotiatorAds.walk(scanFunction) &&
#ifdef HAVE_EXT_POSTGRESQL
			QuillAds.walk(scanFunction) &&
#endif
			HadAds.walk(scanFunction) &&
			GridAds.walk(scanFunction) &&
			XferServiceAds.walk(scanFunction) &&
			LeaseManagerAds.walk(scanFunction) &&
			walkGenericTables(scanFunction);
	}

	CollectorHashTable *table;
	CollectorEngine::HashFunc func;
	if (!LookupByAdType(adType, table, func)) {
		dprintf (D_ALWAYS, "Unknown type %d\n", adType);
		return 0;
	}

	// walk the hash table
	ClassAd *ad;
	(*table).startIterations ();
	while ((*table).iterate (ad))
	{
		// call scan function for each ad
		if (!scanFunction (ad))
		{
			//retval = 0;
			break;
		}
	}

	return 1;
}

CollectorHashTable *CollectorEngine::findOrCreateTable(MyString &type)
{
	CollectorHashTable *table=0;
	if (GenericAds.lookup(type, table) == -1) {
		dprintf(D_ALWAYS, "creating new table for type %s\n", type.Value());
		table = new CollectorHashTable(LESSER_TABLE_SIZE , &adNameHashFunction);
		if (GenericAds.insert(type, table) == -1) {
			dprintf(D_ALWAYS,  "error adding new generic hash table\n");
			delete table;
			return NULL;
		}
	}

	return table;
}

ClassAd *CollectorEngine::
collect (int command, Sock *sock, sockaddr_in *from, int &insert)
{
	ClassAd	*clientAd;
	ClassAd	*rval;

	// use a timeout
	sock->timeout(clientTimeout);

	clientAd = new ClassAd;
	if (!clientAd) return 0;

	// get the ad
	if( !clientAd->initFromStream(*sock) )
	{
		dprintf (D_ALWAYS,"Command %d on Sock not follwed by ClassAd (or timeout occured)\n",
				command);
		delete clientAd;
		sock->end_of_message();
		return 0;
	}
	
	// the above includes a timed communication with the client
	sock->timeout(0);

	// insert the authenticated user into the ad itself
	const char* authn_user = sock->getFullyQualifiedUser();
	if (authn_user) {
		clientAd->Assign("AuthenticatedIdentity", authn_user);
	} else {
		// remove it from the ad if it's not authenticated.
		clientAd->Delete("AuthenticatedIdentity");
	}

	rval = collect(command, clientAd, from, insert, sock);

	// Don't leak the ad on error!
	if ( ! rval ) {
		delete clientAd;
	}

	// get the end_of_message()
	if (!sock->end_of_message())
	{
		dprintf(D_FULLDEBUG,"Warning: Command %d; maybe shedding data on eom\n",
				 command);
	}
	
	return rval;
}

bool CollectorEngine::ValidateClassAd(int command,ClassAd *clientAd,Sock *sock)
{

	if( !m_collector_requirements ) {
			// no need to do any of the following checks if the admin has
			// not configured any COLLECTOR_REQUIREMENTS
		return true;
	}


	char const *ipattr = NULL;
	switch( command ) {
	  case MERGE_STARTD_AD:
	  case UPDATE_STARTD_AD:
	  case UPDATE_STARTD_AD_WITH_ACK:
		  ipattr = ATTR_STARTD_IP_ADDR;
		  break;
	  case UPDATE_SCHEDD_AD:
	  case UPDATE_SUBMITTOR_AD:
		  ipattr = ATTR_SCHEDD_IP_ADDR;
		  break;
	  case UPDATE_MASTER_AD:
		  ipattr = ATTR_MASTER_IP_ADDR;
		  break;
	  case UPDATE_NEGOTIATOR_AD:
		  ipattr = ATTR_NEGOTIATOR_IP_ADDR;
		  break;
	  case UPDATE_QUILL_AD:
		  ipattr = ATTR_QUILL_DB_IP_ADDR;
		  break;
	  case UPDATE_COLLECTOR_AD:
		  ipattr = ATTR_COLLECTOR_IP_ADDR;
		  break;
	  case UPDATE_LICENSE_AD:
	  case UPDATE_CKPT_SRVR_AD:
	  case UPDATE_STORAGE_AD:
	  case UPDATE_HAD_AD:
	  case UPDATE_AD_GENERIC:
      case UPDATE_GRID_AD:
		  break;
	default:
		dprintf(D_ALWAYS,
				"ERROR: Unexpected command %d from %s in ValidateClassAd()\n",
				command,
				sock->get_sinful_peer());
		return false;
	}

	if(ipattr) {
		MyString my_address;
		MyString subsys_ipaddr;

			// Some ClassAds contain two copies of the IP address,
			// one named "MyAddress" and one named "<SUBSYS>IpAddr".
			// If the latter exists, then it _must_ match the former,
			// because people may be filtering in COLLECTOR_REQUIREMENTS
			// on MyAddress, and we don't want them to have to worry
			// about filtering on the older cruftier <SUBSYS>IpAddr.

		if( clientAd->LookupString( ipattr, subsys_ipaddr ) ) {
			clientAd->LookupString( ATTR_MY_ADDRESS, my_address );
			if( my_address != subsys_ipaddr ) {
				dprintf(D_ALWAYS,
				        "%s VIOLATION: ClassAd from %s advertises inconsistent"
				        " IP addresses: %s=%s, %s=%s\n",
				        COLLECTOR_REQUIREMENTS,
				        (sock ? sock->get_sinful_peer() : "(NULL)"),
				        ipattr, subsys_ipaddr.Value(),
				        ATTR_MY_ADDRESS, my_address.Value());
				return false;
			}
		}
	}


		// Now verify COLLECTOR_REQUIREMENTS
	int collector_req_result = 0;
	if( !m_collector_requirements->EvalBool(COLLECTOR_REQUIREMENTS,clientAd,collector_req_result) ) {
		dprintf(D_ALWAYS,"WARNING: %s did not evaluate to a boolean result.\n",COLLECTOR_REQUIREMENTS);
		collector_req_result = 0;
	}
	if( !collector_req_result ) {
		static int details_shown=0;
		bool show_details = (details_shown<10) || (DebugFlags & D_FULLDEBUG);
		dprintf(D_ALWAYS,"%s VIOLATION: requirements do not match ad from %s.%s\n",
				COLLECTOR_REQUIREMENTS,
				sock ? sock->get_sinful_peer() : "(null)",
				show_details ? " Contents of the ClassAd:" : " (turn on D_FULLDEBUG to see details)");
		if( show_details ) {
			details_shown += 1;
			clientAd->dPrint(D_ALWAYS);
		}

		return false;
	}

	return true;
}

ClassAd *CollectorEngine::
collect (int command,ClassAd *clientAd,sockaddr_in *from,int &insert,Sock *sock)
{
	ClassAd		*retVal;
	ClassAd		*pvtAd;
	int		insPvt;
	AdNameHashKey		hk;
	HashString	hashString;
	static int repeatStartdAds = -1;		// for debugging
	ClassAd		*clientAdToRepeat = NULL;

	if (repeatStartdAds == -1) {
		repeatStartdAds = param_integer("COLLECTOR_REPEAT_STARTD_ADS",0);
	}

	if( !ValidateClassAd(command,clientAd,sock) ) {
		return NULL;
	}

	// mux on command
	switch (command)
	{
	  case UPDATE_STARTD_AD:
	  case UPDATE_STARTD_AD_WITH_ACK:
#if !defined(WANT_OLD_CLASSADS)
		  clientAd->AddTargetRefs( TargetJobAttrs );
#endif
		if ( repeatStartdAds > 0 ) {
			clientAdToRepeat = new ClassAd(*clientAd);
		}
		if (!makeStartdAdHashKey (hk, clientAd, from))
		{
			dprintf (D_ALWAYS, "Could not make hashkey --- ignoring ad\n");
			insert = -3;
			retVal = 0;
			break;
		}
		hashString.Build( hk );
		retVal=updateClassAd (StartdAds, "StartdAd     ", "Start",
							  clientAd, hk, hashString, insert, from );

		// if we want to store private ads
		if (!sock)
		{
			dprintf (D_ALWAYS, "Want private ads, but no socket given!\n");
			break;
		}
		else
		{
			if (!(pvtAd = new ClassAd))
			{
				EXCEPT ("Memory error!");
			}
			if( !pvtAd->initFromStream(*sock) )
			{
				dprintf(D_FULLDEBUG,"\t(Could not get startd's private ad)\n");
				delete pvtAd;
				break;
			}

				// Fix up some stuff in the private ad that we depend on.
				// We started doing this in 7.2.0, so once we no longer
				// care about compatibility with stuff from before then,
				// the startd could stop bothering to send these attributes.

				// Queries of private ads depend on the following:
			pvtAd->SetMyTypeName( STARTD_ADTYPE );

				// Negotiator matches up private ad with public ad by
				// using the following.
			if( retVal ) {
				pvtAd->CopyAttribute( ATTR_MY_ADDRESS, retVal );
				pvtAd->CopyAttribute( ATTR_NAME, retVal );
			}


			// insert the private ad into its hashtable --- use the same
			// hash key as the public ad
			(void) updateClassAd (StartdPrivateAds, "StartdPvtAd  ",
								  "StartdPvt", pvtAd, hk, hashString, insPvt,
								  from );
		}

		// create fake duplicates of this ad, each with a different name, if
		// we are told to do so.  this feature exists for developer
		// scalability testing.
		if ( repeatStartdAds > 0 && clientAdToRepeat ) {
			ClassAd *fakeAd;
			int n;
			char newname[150],oldname[130];
			oldname[0] = '\0';
			clientAdToRepeat->LookupString("Name",oldname,sizeof(oldname));
			for (n=0;n<repeatStartdAds;n++) {
				fakeAd = new ClassAd(*clientAdToRepeat);
				snprintf(newname,sizeof(newname),
						 "Name=\"fake%d-%s\"",n,oldname);
				fakeAd->InsertOrUpdate(newname);
				makeStartdAdHashKey (hk, fakeAd, from);
				hashString.Build( hk );
				if (! updateClassAd (StartdAds, "StartdAd     ", "Start",
							  fakeAd, hk, hashString, insert, from ) )
				{
					// don't leak memory if there is some failure
					delete fakeAd;
				}
			}
			delete clientAdToRepeat;
			clientAdToRepeat = NULL;
		}
		break;

	  case MERGE_STARTD_AD:
#if !defined(WANT_OLD_CLASSADS)
		  clientAd->AddTargetRefs( TargetJobAttrs );
#endif
		if (!makeStartdAdHashKey (hk, clientAd, from))
		{
			dprintf (D_ALWAYS, "Could not make hashkey --- ignoring ad\n");
			insert = -3;
			retVal = 0;
			break;
		}
		hashString.Build( hk );
		retVal=mergeClassAd (StartdAds, "StartdAd     ", "Start",
							  clientAd, hk, hashString, insert, from );
		break;

#ifdef HAVE_EXT_POSTGRESQL
	  case UPDATE_QUILL_AD:
		if (!makeQuillAdHashKey (hk, clientAd, from))
		{
			dprintf (D_ALWAYS, "Could not make hashkey --- ignoring ad\n");
			insert = -3;
			retVal = 0;
			break;
		}
		hashString.Build( hk );
		retVal=updateClassAd (QuillAds, "QuillAd     ", "Quill",
							  clientAd, hk, hashString, insert, from );
		break;
#endif /* HAVE_EXT_POSTGRESQL */

	  case UPDATE_SCHEDD_AD:
		if (!makeScheddAdHashKey (hk, clientAd, from))
		{
			dprintf (D_ALWAYS, "Could not make hashkey --- ignoring ad\n");
			insert = -3;
			retVal = 0;
			break;
		}
		hashString.Build( hk );
		retVal=updateClassAd (ScheddAds, "ScheddAd     ", "Schedd",
							  clientAd, hk, hashString, insert, from );
		break;

	  case UPDATE_SUBMITTOR_AD:
		// use the same hashkey function as a schedd ad
		if (!makeScheddAdHashKey (hk, clientAd, from))
		{
			dprintf (D_ALWAYS, "Could not make hashkey --- ignoring ad\n");
			insert = -3;
			retVal = 0;
			break;
		}
		// CRUFT: Before 7.3.2, submitter ads had a MyType of
		//   "Scheduler". The only way to tell the difference
		//   was that submitter ads didn't have ATTR_NUM_USERS.
		//   Coerce MyStype to "Submitter" for ads coming from
		//   these older schedds.
		clientAd->SetMyTypeName( SUBMITTER_ADTYPE );
		// since submittor ads always follow a schedd ad, and a master check is
		// performed for schedd ads, we don't need a master check in here
		hashString.Build( hk );
		retVal=updateClassAd (SubmittorAds, "SubmittorAd  ", "Submittor",
							  clientAd, hk, hashString, insert, from );
		break;

	  case UPDATE_LICENSE_AD:
		// use the same hashkey function as a schedd ad
		if (!makeLicenseAdHashKey (hk, clientAd, from))
		{
			dprintf (D_ALWAYS, "Could not make hashkey --- ignoring ad\n");
			insert = -3;
			retVal = 0;
			break;
		}
		// since submittor ads always follow a schedd ad, and a master check is
		// performed for schedd ads, we don't need a master check in here
		hashString.Build( hk );
		retVal=updateClassAd (LicenseAds, "LicenseAd  ", "License",
							  clientAd, hk, hashString, insert, from );
		break;

	  case UPDATE_MASTER_AD:
		if (!makeMasterAdHashKey (hk, clientAd, from))
		{
			dprintf (D_ALWAYS, "Could not make hashkey --- ignoring ad\n");
			insert = -3;
			retVal = 0;
			break;
		}
		hashString.Build( hk );
		retVal=updateClassAd (MasterAds, "MasterAd     ", "Master",
							  clientAd, hk, hashString, insert, from );
		break;

	  case UPDATE_CKPT_SRVR_AD:
		if (!makeCkptSrvrAdHashKey (hk, clientAd, from))
		{
			dprintf (D_ALWAYS, "Could not make hashkey --- ignoring ad\n");
			insert = -3;
			retVal = 0;
			break;
		}
		hashString.Build( hk );
		retVal=updateClassAd (CkptServerAds, "CkptSrvrAd   ", "CkptSrvr",
							  clientAd, hk, hashString, insert, from );
		break;

	  case UPDATE_COLLECTOR_AD:
		if (!makeCollectorAdHashKey (hk, clientAd, from))
		{
			dprintf (D_ALWAYS, "Could not make hashkey --- ignoring ad\n");
			insert = -3;
			retVal = 0;
			break;
		}
		hashString.Build( hk );
		retVal=updateClassAd (CollectorAds, "CollectorAd  ", "Collector",
							  clientAd, hk, hashString, insert, from );
		break;

	  case UPDATE_STORAGE_AD:
		if (!makeStorageAdHashKey (hk, clientAd, from))
		{
			dprintf (D_ALWAYS, "Could not make hashkey --- ignoring ad\n");
			insert = -3;
			retVal = 0;
			break;
		}
		hashString.Build( hk );
		retVal=updateClassAd (StorageAds, "StorageAd  ", "Storage",
							  clientAd, hk, hashString, insert, from );
		break;

	  case UPDATE_NEGOTIATOR_AD:
		if (!makeNegotiatorAdHashKey (hk, clientAd, from))
		{
			dprintf (D_ALWAYS, "Could not make hashkey --- ignoring ad\n");
			insert = -3;
			retVal = 0;
			break;
		}
		hashString.Build( hk );
			// first, purge all the existing negotiator ads, since we
			// want to enforce that *ONLY* 1 negotiator is in the
			// collector any given time.
		purgeHashTable( NegotiatorAds );
		retVal=updateClassAd (NegotiatorAds, "NegotiatorAd  ", "Negotiator",
							  clientAd, hk, hashString, insert, from );
		break;

	  case UPDATE_HAD_AD:
		if (!makeHadAdHashKey (hk, clientAd, from))
		{
			dprintf (D_ALWAYS, "Could not make hashkey --- ignoring ad\n");
			insert = -3;
			retVal = 0;
			break;
		}
		hashString.Build( hk );
		retVal=updateClassAd (HadAds, "HadAd  ", "HAD",
							  clientAd, hk, hashString, insert, from );
		break;

	  case UPDATE_GRID_AD:
		if (!makeGridAdHashKey(hk, clientAd, from))
		{
			dprintf (D_ALWAYS, "Could not make hashkey --- ignoring ad\n");
			insert = -3;
			retVal = 0;
			break;
		}
		hashString.Build( hk );
		retVal=updateClassAd (GridAds, "GridAd  ", "Grid",
							  clientAd, hk, hashString, insert, from );
          break;

	  case UPDATE_AD_GENERIC:
	  {
		  const char *type_str = clientAd->GetMyTypeName();
		  if (type_str == NULL) {
			  dprintf(D_ALWAYS, "collect: UPDATE_AD_GENERIC: ad has no type\n");
			  insert = -3;
			  retVal = 0;
			  break;
		  }
		  MyString type(type_str);
		  CollectorHashTable *cht = findOrCreateTable(type);
		  if (cht == NULL) {
			  dprintf(D_ALWAYS, "collect: findOrCreateTable failed\n");
			  insert = -3;
			  retVal = 0;
			  break;
		  }
		  if (!makeGenericAdHashKey (hk, clientAd, from))
		  {
			  dprintf(D_ALWAYS, "Could not make haskey --- ignoring ad\n");
			  insert = -3;
			  retVal = 0;
			  break;
		  }
		  hashString.Build(hk);
		  retVal = updateClassAd(*cht, type_str, type_str, clientAd,
					 hk, hashString, insert, from);
		  break;
	  }

	  case UPDATE_XFER_SERVICE_AD:
		if (!makeXferServiceAdHashKey (hk, clientAd, from))
		{
			dprintf (D_ALWAYS, "Could not make hashkey --- ignoring ad\n");
			insert = -3;
			retVal = 0;
			break;
		}
		hashString.Build( hk );
		retVal=updateClassAd (XferServiceAds, "XferServiceAd  ",
							  "XferService",
							  clientAd, hk, hashString, insert, from );
		break;

	  case UPDATE_LEASE_MANAGER_AD:
		if (!makeLeaseManagerAdHashKey (hk, clientAd, from))
		{
			dprintf (D_ALWAYS, "Could not make hashkey --- ignoring ad\n");
			insert = -3;
			retVal = 0;
			break;
		}
		hashString.Build( hk );
			// first, purge all the existing LeaseManager ads, since we
			// want to enforce that *ONLY* 1 manager is in the
			// collector any given time.
		purgeHashTable( LeaseManagerAds );
		retVal=updateClassAd (LeaseManagerAds, "LeaseManagerAd  ",
							  "LeaseManager",
							  clientAd, hk, hashString, insert, from );
		break;


	  case QUERY_STARTD_ADS:
	  case QUERY_SCHEDD_ADS:
	  case QUERY_MASTER_ADS:
	  case QUERY_GATEWAY_ADS:
	  case QUERY_SUBMITTOR_ADS:
	  case QUERY_CKPT_SRVR_ADS:
	  case QUERY_STARTD_PVT_ADS:
	  case QUERY_COLLECTOR_ADS:
  	  case QUERY_NEGOTIATOR_ADS:
  	  case QUERY_HAD_ADS:
  	  case QUERY_XFER_SERVICE_ADS:
  	  case QUERY_LEASE_MANAGER_ADS:
	  case QUERY_GENERIC_ADS:
	  case INVALIDATE_STARTD_ADS:
	  case INVALIDATE_SCHEDD_ADS:
	  case INVALIDATE_MASTER_ADS:
	  case INVALIDATE_GATEWAY_ADS:
	  case INVALIDATE_CKPT_SRVR_ADS:
	  case INVALIDATE_SUBMITTOR_ADS:
	  case INVALIDATE_COLLECTOR_ADS:
	  case INVALIDATE_NEGOTIATOR_ADS:
	  case INVALIDATE_HAD_ADS:
	  case INVALIDATE_XFER_SERVICE_ADS:
	  case INVALIDATE_LEASE_MANAGER_ADS:
	  case INVALIDATE_ADS_GENERIC:
		// these are not implemented in the engine, but we allow another
		// daemon to detect that these commands have been given
	    insert = -2;
		retVal = 0;
	    break;

	  default:
		dprintf (D_ALWAYS, "Received illegal command: %d\n", command);
		insert = -1;
		retVal = 0;
	}

	// return the updated ad
	return retVal;
}

ClassAd *CollectorEngine::
lookup (AdTypes adType, AdNameHashKey &hk)
{
	ClassAd *val;

	CollectorHashTable *table;
	CollectorEngine::HashFunc func;
	if (!LookupByAdType(adType, table, func)) {
		return 0;
	}
	if (table->lookup(hk, val) == -1) {
		return 0;
	}

	return val;
}

int CollectorEngine::remove (AdTypes t_AddType, const ClassAd & c_query)
{
	int iRet = 0;
	AdNameHashKey hk;
	CollectorHashTable * table;  
	HashFunc makeKey;
	MyString hkString;

	// making it generic so any would be invalid query can contain these params.
	if ( LookupByAdType (t_AddType, table, makeKey) )
	{
		ClassAd * pAd=0;
		// try to create a hk from the query ad if it is possible.
		if ( (*makeKey) (hk, (ClassAd*) &c_query, NULL) && table->lookup(hk, pAd) != -1 )
		{
			hk.sprint( hkString );
			iRet = !table->remove(hk);
			dprintf (D_ALWAYS,"\t\t**** Removed(%d) ad(s): \"%s\"\n", iRet, hkString.Value() );
			delete pAd;
		}
	}

	return ( iRet );
}

int CollectorEngine::
remove (AdTypes adType, AdNameHashKey &hk)
{
	CollectorHashTable *table;
	CollectorEngine::HashFunc func;
	if (!LookupByAdType(adType, table, func)) {
		return 0;
	}
	return !table->remove(hk);
}
	
				
ClassAd * CollectorEngine::
updateClassAd (CollectorHashTable &hashTable,
			   const char *adType,
			   const char *label,
			   ClassAd *ad,
			   AdNameHashKey &hk,
			   const MyString &hashString,
			   int  &insert,
			   const sockaddr_in * /*from*/ )
{
	ClassAd		*old_ad, *new_ad;
	MyString	buf;
	time_t		now;

		// NOTE: LastHeardFrom will already be in ad if we are loading
		// adds from the offline classad collection, so don't mess with
		// it if it is already there
	if( !ad->LookupExpr(ATTR_LAST_HEARD_FROM) ) {
		(void) time (&now);
		if (now == (time_t) -1)
		{
			EXCEPT ("Error reading system time!");
		}	
		buf.sprintf( "%s = %d", ATTR_LAST_HEARD_FROM, (int)now);
		ad->Insert ( buf.Value() );
	}

	// this time stamped ad is the new ad
	new_ad = ad;

	// check if it already exists in the hash table ...
	if ( hashTable.lookup (hk, old_ad) == -1)
    {	 	
		// no ... new ad
		dprintf (D_ALWAYS, "%s: Inserting ** \"%s\"\n", adType, hashString.Value() );

		// Update statistics
		collectorStats->update( label, NULL, new_ad );

		// Now, store it away
		if (hashTable.insert (hk, new_ad) == -1)
		{
			EXCEPT ("Error inserting ad (out of memory)");
		}
		
		insert = 1;
		
		return new_ad;
	}
	else
    {
		// yes ... old ad must be updated
		dprintf (D_FULLDEBUG, "%s: Updating ... \"%s\"\n", adType, hashString.Value() );

		// Update statistics
		collectorStats->update( label, old_ad, new_ad );

		// Now, finally, store the new ClassAd
		if (hashTable.remove(hk) == -1) {
			EXCEPT( "Error removing ad" );
		}
		if (hashTable.insert(hk, new_ad) == -1) {
			EXCEPT( "Error inserting ad" );
		}

		delete old_ad;

		insert = 0;
		return new_ad;
	}
}

ClassAd * CollectorEngine::
mergeClassAd (CollectorHashTable &hashTable,
			   const char *adType,
			   const char *label,
			   ClassAd *new_ad,
			   AdNameHashKey &hk,
			   const MyString &hashString,
			   int  &insert,
			   const sockaddr_in * /*from*/ )
{
	ClassAd		*old_ad = NULL;

	insert = 0;

	// check if it already exists in the hash table ...
	if ( hashTable.lookup (hk, old_ad) == -1)
    {	 	
		dprintf (D_ALWAYS, "%s: Failed to merge update for ** \"%s\" because "
				 "no existing ad matches.\n", adType, hashString.Value() );
	}
	else
    {
		// yes ... old ad must be updated
		dprintf (D_FULLDEBUG, "%s: Merging update for ... \"%s\"\n",
				 adType, hashString.Value() );

		// Now, finally, merge the new ClassAd into the old one
		MergeClassAds(old_ad,new_ad,true);
	}
	delete new_ad;
	return old_ad;
}


void
CollectorEngine::
housekeeper()
{
	time_t now;

	(void) time (&now);
	if (now == (time_t) -1)
	{
		dprintf (D_ALWAYS,
				 "Housekeeper:  Error in reading system time --- aborting\n");
		return;
	}

	dprintf (D_ALWAYS, "Housekeeper:  Ready to clean old ads\n");

	dprintf (D_ALWAYS, "\tCleaning StartdAds ...\n");
	cleanHashTable (StartdAds, now, makeStartdAdHashKey);

	dprintf (D_ALWAYS, "\tCleaning StartdPrivateAds ...\n");
	cleanHashTable (StartdPrivateAds, now, makeStartdAdHashKey);

#ifdef HAVE_EXT_POSTGRESQL
	dprintf (D_ALWAYS, "\tCleaning QuillAds ...\n");
	cleanHashTable (QuillAds, now, makeQuillAdHashKey);
#endif /* HAVE_EXT_POSTGRESQL */

	dprintf (D_ALWAYS, "\tCleaning ScheddAds ...\n");
	cleanHashTable (ScheddAds, now, makeScheddAdHashKey);

	dprintf (D_ALWAYS, "\tCleaning SubmittorAds ...\n");
	cleanHashTable (SubmittorAds, now, makeScheddAdHashKey);

	dprintf (D_ALWAYS, "\tCleaning LicenseAds ...\n");
	cleanHashTable (LicenseAds, now, makeLicenseAdHashKey);

	dprintf (D_ALWAYS, "\tCleaning MasterAds ...\n");
	cleanHashTable (MasterAds, now, makeMasterAdHashKey);

	dprintf (D_ALWAYS, "\tCleaning CkptServerAds ...\n");
	cleanHashTable (CkptServerAds, now, makeCkptSrvrAdHashKey);

	dprintf (D_ALWAYS, "\tCleaning CollectorAds ...\n");
	cleanHashTable (CollectorAds, now, makeCollectorAdHashKey);

	dprintf (D_ALWAYS, "\tCleaning StorageAds ...\n");
	cleanHashTable (StorageAds, now, makeStorageAdHashKey);

	dprintf (D_ALWAYS, "\tCleaning NegotiatorAds ...\n");
	cleanHashTable (NegotiatorAds, now, makeNegotiatorAdHashKey);

	dprintf (D_ALWAYS, "\tCleaning HadAds ...\n");
	cleanHashTable (HadAds, now, makeHadAdHashKey);

    dprintf (D_ALWAYS, "\tCleaning GridAds ...\n");
	cleanHashTable (GridAds, now, makeGridAdHashKey);

	dprintf (D_ALWAYS, "\tCleaning XferServiceAds ...\n");
	cleanHashTable (XferServiceAds, now, makeXferServiceAdHashKey);

	dprintf (D_ALWAYS, "\tCleaning LeaseManagerAds ...\n");
	cleanHashTable (LeaseManagerAds, now, makeLeaseManagerAdHashKey);

	dprintf (D_ALWAYS, "\tCleaning Generic Ads ...\n");
	CollectorHashTable *cht;
	GenericAds.startIterations();
	while (GenericAds.iterate(cht)) {
		cleanHashTable (*cht, now, makeGenericAdHashKey);
	}

	// cron manager
	event_mgr();

	dprintf (D_ALWAYS, "Housekeeper:  Done cleaning\n");
}

void CollectorEngine::
cleanHashTable (CollectorHashTable &hashTable, time_t now, HashFunc makeKey)
{
	ClassAd  *ad;
	int   	 timeStamp;
	int		 max_lifetime;
	AdNameHashKey  hk;
	double   timeDiff;
	MyString	hkString;

	hashTable.startIterations ();
	while (hashTable.iterate (ad))
	{
		// Read the timestamp of the ad
		if (!ad->LookupInteger (ATTR_LAST_HEARD_FROM, timeStamp)) {
			dprintf (D_ALWAYS, "\t\tError looking up time stamp on ad\n");
			continue;
		}

		// how long has it been since the last update?
		timeDiff = difftime( now, timeStamp );

		if( !ad->LookupInteger( ATTR_CLASSAD_LIFETIME, max_lifetime ) ) {
			max_lifetime = machineUpdateInterval;
		}

		// check if it has expired
		if ( timeDiff > (double) max_lifetime )
		{
			// then remove it from the segregated table
			(*makeKey) (hk, ad, NULL);
			hk.sprint( hkString );
			dprintf (D_ALWAYS,"\t\t**** Removing stale ad: \"%s\"\n", hkString.Value() );
			if (hashTable.remove (hk) == -1)
			{
				dprintf (D_ALWAYS, "\t\tError while removing ad\n");
			}
			delete ad;
		}
	}
}


bool
CollectorEngine::LookupByAdType(AdTypes adType,
								CollectorHashTable *&table,
								CollectorEngine::HashFunc &func)
{
	switch (adType)
	{
		case STARTD_AD:
			table = &StartdAds;
			func = makeStartdAdHashKey;
			break;
#ifdef WANT_QUILL
		case QUILL_AD:
			table = &QuillAds;
			func = makeQuillAdHashKey;
			break;
#endif /* WANT_QUILL */
		case SCHEDD_AD:
			table = &ScheddAds;
			func = makeScheddAdHashKey;
			break;
		case SUBMITTOR_AD:
			table = &SubmittorAds;
			func = makeScheddAdHashKey;
			break;
		case LICENSE_AD:
			table = &LicenseAds;
			func = makeLicenseAdHashKey;
			break;
		case MASTER_AD:
			table = &MasterAds;
			func = makeMasterAdHashKey;
			break;
		case CKPT_SRVR_AD:
			table = &CkptServerAds;
			func = makeCkptSrvrAdHashKey;
			break;
		case STARTD_PVT_AD:
			table = &StartdPrivateAds;
			func = makeStartdAdHashKey;
			break;
		case COLLECTOR_AD:
			table = &CollectorAds;
			func = makeCollectorAdHashKey;
			break;
		case STORAGE_AD:
			table = &StorageAds;
			func = makeStorageAdHashKey;
			break;
		case NEGOTIATOR_AD:
			table = &NegotiatorAds;
			func = makeStorageAdHashKey; // XXX
			break;
		case HAD_AD:
			table = &HadAds;
			func = makeHadAdHashKey;
			break;
        case GRID_AD:
			table = &GridAds;
			func = makeGridAdHashKey;
			break;
		case XFER_SERVICE_AD:
			table = &XferServiceAds;
			func = makeXferServiceAdHashKey;
			break;
		case LEASE_MANAGER_AD:
			table = &LeaseManagerAds;
			func = makeLeaseManagerAdHashKey;
			break;
		default:
			return false;
	}

	return true;
}


static void
purgeHashTable( CollectorHashTable &table )
{
	ClassAd* ad;
	AdNameHashKey hk;
	table.startIterations();
	while( table.iterate(hk,ad) ) {
		if( table.remove(hk) == -1 ) {
			dprintf( D_ALWAYS, "\t\tError while removing ad\n" );
		}		
		delete ad;
	}
}

static void
killHashTable (CollectorHashTable &table)
{
	ClassAd *ad;

	while (table.iterate (ad))
	{
		delete ad;
	}
}

static int
killGenericHashTable(CollectorHashTable *table)
{
	ASSERT(table != NULL);
	killHashTable(*table);
	delete table;
	return 0;
}<|MERGE_RESOLUTION|>--- conflicted
+++ resolved
@@ -210,7 +210,6 @@
 	return 1;
 }
 
-<<<<<<< HEAD
 int
 CollectorEngine::invalidateAds(AdTypes adType, ClassAd &query)
 {
@@ -246,9 +245,6 @@
 
 	return count;
 }
-
-=======
->>>>>>> 5b832052
 
 int (*CollectorEngine::genericTableScanFunction)(ClassAd *) = NULL;
 
