/***************************************************************
 *
 * Copyright (C) 1990-2007, Condor Team, Computer Sciences Department,
 * University of Wisconsin-Madison, WI.
 * 
 * Licensed under the Apache License, Version 2.0 (the "License"); you
 * may not use this file except in compliance with the License.  You may
 * obtain a copy of the License at
 * 
 *    http://www.apache.org/licenses/LICENSE-2.0
 * 
 * Unless required by applicable law or agreed to in writing, software
 * distributed under the License is distributed on an "AS IS" BASIS,
 * WITHOUT WARRANTIES OR CONDITIONS OF ANY KIND, either express or implied.
 * See the License for the specific language governing permissions and
 * limitations under the License.
 *
 ***************************************************************/

#ifndef _COLLECTOR_DAEMON_H_
#define _COLLECTOR_DAEMON_H_

#include <vector>
#include <queue>

#include "condor_classad.h"
#include "totals.h"
#include "forkwork.h"

#include "collector_engine.h"
#include "collector_stats.h"
#include "dc_collector.h"
#include "offline_plugin.h"

//----------------------------------------------------------------
// Simple job universe stats
//----------------------------------------------------------------
class CollectorUniverseStats {
  public:
	CollectorUniverseStats( void );
	CollectorUniverseStats( CollectorUniverseStats & );
	~CollectorUniverseStats( void );
	void Reset( void );
	void accumulate( int univ );
	int getValue( int univ );
	int getCount( void ) const;
	int setMax( CollectorUniverseStats & );
	const char *getName( int univ );
	int publish( const char *label, ClassAd *cad );

  private:
	int perUniverse[CONDOR_UNIVERSE_MAX];
	int count;

};


/**----------------------------------------------------------------
 *Collector daemon class declaration
 *
 * TODO: Eval notes and refactor when time permits.
 * 
 * REVIEW NOTES per TSTCLAIR
 * DESIGN (General):
 * 1.) It seems rather odd to have such a large static interface then
 * a few virtual functions.  This basically violates all rules of
 * practical design and should likely be cleaned up.  Either is is
 * a static singleton (something which is omni-present), or it is not.
 * There are templated header only constructs namely boost::bind &&
 * boost::function which get around the idea of generic function
 * pointers and should likely be used.  This will likely reduce the
 * public interface to just a few functions.
 *
 * 2.) I think that each daemon detailed knowledge of *any* communications
 * protocol is a bad thing.  It makes the daemon tightly bound to any
 * mode of transport & protocol, and very difficult to adapt over time.
 *
 * 3.) doxygen comments with real comments to explain why something
 * was done.
 *
 * 4.) consider a new object which performs the scanning functionality so all
 * scans within the collector access that object.  It seems sloppy to have it parseled
 * throughout the collector, on different calls to "CollectorEngine::walkHasTable"  You could
 * also consolidate the stats under that umbrella b/c the data is there. 
 *
 *----------------------------------------------------------------*/
class CollectorDaemon {

public:

	CollectorDaemon() {};
	virtual ~CollectorDaemon() {};

	virtual void Init();             // main_init
	virtual void Config();           // main_config
	virtual void Exit();             // main__shutdown_fast
	virtual void Shutdown();         // main_shutdown_graceful
	// command handlers
	static int receive_query_cedar(int, Stream*);
	static int receive_query_cedar_worker_thread(void *, Stream*);
	static AdTypes receive_query_public( int );
	static int receive_invalidation(int, Stream*);
	static int receive_update(int, Stream*);
    static int receive_update_expect_ack(int, Stream*);

	static void process_query_public(AdTypes, ClassAd*, List<ClassAd>*);
	static ClassAd * process_global_query( const char *constraint, void *arg );
	static int select_by_match( ClassAd *cad );
	static void process_invalidation(AdTypes, ClassAd&, Stream*);

	static int query_scanFunc(ClassAd*);
	static int invalidation_scanFunc(ClassAd*);
	static int expiration_scanFunc(ClassAd*);

	static int reportStartdScanFunc(ClassAd*);
	static int reportSubmittorScanFunc(ClassAd*);
	static int reportMiniStartdScanFunc(ClassAd *cad);

	static int sigint_handler(Service*, int);
	static void unixsigint_handler();
	
	static void init_classad(int interval);
	static void sendCollectorAd();

<<<<<<< HEAD
	// data for a pending forwarded update over TCP
	struct update_entry {
		update_entry(int _cmd, ClassAd *_ad1, ClassAd *_ad2) : cmd(_cmd), ad1(_ad1), ad2(_ad2) {}
		int cmd;
		std::unique_ptr<ClassAd> ad1;
		std::unique_ptr<ClassAd> ad2;
	};
=======
	static void forward_classad_to_view_collector(int cmd, const char *filterAttr, ClassAd *ad);

		// Take an incoming session and forward a token request to the schedd.
	static int schedd_token_request(int, Stream *stream);


	// A get method to support SOAP
	static CollectorEngine & getCollector( void ) { return collector; };
>>>>>>> 0027ff2d

    // data pertaining to each view collector entry
    struct vc_entry {
        std::string name;
        DCCollector* collector;
        Sock* sock;
        bool backlog = false;
        std::deque<update_entry> pending_updates;
    };

	static void forward_classad_to_view_collector(int cmd, const char *filterAttr, ClassAd *theAd);
	static int finish_forward_classad(vc_entry &vc, int cmd, const ClassAd *theAd, const ClassAd *pvtAd, bool raw_command);
	static int forward_classad_callback(Service *data, Stream *sock);

		// Take an incoming session and forward a token request to the schedd.
	static int schedd_token_request(Service *, int, Stream *stream);


	// A get method to support SOAP
	static CollectorEngine & getCollector( void ) { return collector; };

    static OfflineCollectorPlugin offline_plugin_;

	static const int HandleQueryInProcNever = 0x0000;
	static const int HandleQueryInProcSmallTable = 0x0001;
	static const int HandleQueryInProcSmallQuery = 0x0002;
	static const int HandleQueryInProcSmallTableAndQuery = 0x0003;
	static const int HandleQueryInProcSmallTableOrQuery = 0x0004;
	static const int HandleQueryInProcAlways = 0xFFFF;

	typedef struct pending_query_entry {
		ClassAd *cad;
		Stream *sock;
		AdTypes whichAds;
		bool is_locate;
		char subsys[15];
	} pending_query_entry_t;

	static std::queue<pending_query_entry_t *> query_queue_high_prio;
	static std::queue<pending_query_entry_t *> query_queue_low_prio;
	static int ReaperId;
	static int QueryReaper(int pid, int exit_status);
	static int max_query_workers;  // from config file
	static int max_pending_query_workers;  // from config file
	static int max_query_worktime;  // from config file
	static int reserved_for_highprio_query_workers; // from config file
	static int active_query_workers;
	static int pending_query_workers;

#ifdef TRACK_QUERIES_BY_SUBSYS
	static bool want_track_queries_by_subsys;
#endif


protected:
	static CollectorStats collectorStats;
	static CollectorEngine collector;
	static Timeslice view_sock_timeslice;
    static std::vector<vc_entry> vc_list;
	static bool update_vc_nonblocking;
	static int update_vc_max_backlog;

	static int HandleQueryInProcPolicy;	// one of above HandleQueryInProc* constants
	static int ClientTimeout;
	static int QueryTimeout;
	static char* CollectorName;

	static ClassAd* __query__;
	static List<ClassAd>* __ClassAdResultList__;
	static int __numAds__;
	static int __resultLimit__;
	static int __failed__;
	static std::string __adType__;
	static ExprTree *__filter__;

	static TrackTotals* normalTotals;
	static int submittorRunningJobs;
	static int submittorIdleJobs;
	static int submittorNumAds;

	static int machinesTotal,machinesUnclaimed,machinesClaimed,machinesOwner;
	static int startdNumAds;

	static CollectorUniverseStats ustatsAccum;
	static CollectorUniverseStats ustatsMonthly;

	static ClassAd *ad;
	static CollectorList* collectorsToUpdate;
	static int UpdateTimerId;

	static int stashSocket( ReliSock* sock );

	static class CCBServer *m_ccb_server;

	static bool filterAbsentAds;
	static bool forwardClaimedPrivateAds;

private:

	static int setAttrLastHeardFrom( ClassAd* cad, unsigned long time );

};

#endif<|MERGE_RESOLUTION|>--- conflicted
+++ resolved
@@ -122,7 +122,6 @@
 	static void init_classad(int interval);
 	static void sendCollectorAd();
 
-<<<<<<< HEAD
 	// data for a pending forwarded update over TCP
 	struct update_entry {
 		update_entry(int _cmd, ClassAd *_ad1, ClassAd *_ad2) : cmd(_cmd), ad1(_ad1), ad2(_ad2) {}
@@ -130,8 +129,10 @@
 		std::unique_ptr<ClassAd> ad1;
 		std::unique_ptr<ClassAd> ad2;
 	};
-=======
+
 	static void forward_classad_to_view_collector(int cmd, const char *filterAttr, ClassAd *ad);
+	static int finish_forward_classad(vc_entry &vc, int cmd, const ClassAd *theAd, const ClassAd *pvtAd, bool raw_command);
+	static int forward_classad_callback(Service *data, Stream *sock);
 
 		// Take an incoming session and forward a token request to the schedd.
 	static int schedd_token_request(int, Stream *stream);
@@ -139,7 +140,6 @@
 
 	// A get method to support SOAP
 	static CollectorEngine & getCollector( void ) { return collector; };
->>>>>>> 0027ff2d
 
     // data pertaining to each view collector entry
     struct vc_entry {
@@ -149,17 +149,6 @@
         bool backlog = false;
         std::deque<update_entry> pending_updates;
     };
-
-	static void forward_classad_to_view_collector(int cmd, const char *filterAttr, ClassAd *theAd);
-	static int finish_forward_classad(vc_entry &vc, int cmd, const ClassAd *theAd, const ClassAd *pvtAd, bool raw_command);
-	static int forward_classad_callback(Service *data, Stream *sock);
-
-		// Take an incoming session and forward a token request to the schedd.
-	static int schedd_token_request(Service *, int, Stream *stream);
-
-
-	// A get method to support SOAP
-	static CollectorEngine & getCollector( void ) { return collector; };
 
     static OfflineCollectorPlugin offline_plugin_;
 
