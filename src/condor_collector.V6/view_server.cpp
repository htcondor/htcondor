--- conflicted
+++ resolved
@@ -271,21 +271,6 @@
 	// Find out which data set type
 
 	switch(command) {
-<<<<<<< HEAD
-		case QUERY_HIST_STARTD_LIST:			ListFlag=1; // fall through...
-		case QUERY_HIST_STARTD:					DataSetIdx=StartdData;
-												break;
-		case QUERY_HIST_SUBMITTOR_LIST: 		ListFlag=1; // fall through...
-		case QUERY_HIST_SUBMITTOR:				DataSetIdx=SubmittorData;
-												break;
-		case QUERY_HIST_SUBMITTORGROUPS_LIST:	ListFlag=1; // fall through...
-		case QUERY_HIST_SUBMITTORGROUPS:		DataSetIdx=SubmittorGroupsData;
-												break;
-		case QUERY_HIST_GROUPS_LIST:			ListFlag=1; // fall through...
-		case QUERY_HIST_GROUPS:					DataSetIdx=GroupsData;
-												break;
-		case QUERY_HIST_CKPTSRVR_LIST:			ListFlag=1; // fall through...
-=======
 		case QUERY_HIST_STARTD_LIST:			ListFlag=1; //@fallthrough@
 		case QUERY_HIST_STARTD:					DataSetIdx=StartdData;
 												break;
@@ -299,7 +284,6 @@
 		case QUERY_HIST_GROUPS:					DataSetIdx=GroupsData;
 												break;
 		case QUERY_HIST_CKPTSRVR_LIST:			ListFlag=1; //@fallthrough@
->>>>>>> 3a4dcb2e
 		case QUERY_HIST_CKPTSRVR:				DataSetIdx=CkptData;
 												break;
 	}
