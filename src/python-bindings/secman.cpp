// Note - python_bindings_common.h must be included first so it can manage macro definition conflicts
// between python and condor.
#include "python_bindings_common.h"
#include <Python.h>

// Note - condor_secman.h can't be included directly.  The following headers must
// be loaded first.  Sigh.
#include "condor_ipverify.h"
#include "sock.h"
#include "condor_secman.h"
#include "token_utils.h"

#include "classad_wrapper.h"
#include "module_lock.h"
#include "secman.h"

#include <boost/python/overloads.hpp>

#include "condor_attributes.h"
#include "command_strings.h"
#include "daemon.h"

#include "old_boost.h"

using namespace boost::python;

class Token {
public:
    Token(const std::string &value) : m_value(value) {}

    const std::string &get() const {return m_value;}

    void write(boost::python::object tokenfile_obj) const {
        std::string tokenfile = "python_generated_tokens";
        if (tokenfile_obj.ptr() != Py_None) {
            boost::python::str tokenfile_str(tokenfile_obj);
            tokenfile = boost::python::extract<std::string>(tokenfile_str);
        }
        htcondor::write_out_token(tokenfile, m_value, "");
    }

private:
    const std::string m_value;
};


struct TokenPickle : boost::python::pickle_suite
{
    static boost::python::tuple
    getinitargs(const Token& token)
    {
        return boost::python::make_tuple(token.get());
    }
};


class TokenRequest {
public:
    TokenRequest(boost::python::object identity,
        boost::python::object bounding_set,
        int lifetime)
        : m_lifetime(lifetime)
    {
        boost::python::str identity_str(identity);
        m_identity = boost::python::extract<std::string>(identity_str);

        if (bounding_set.ptr() != Py_None) {
            boost::python::object iter = bounding_set.attr("__iter__")();
            while (true) {
                PyObject *pyobj = PyIter_Next(iter.ptr());
                if (!pyobj) break;
                if (PyErr_Occurred()) {
                    boost::python::throw_error_already_set();
                }
                boost::python::object obj = boost::python::object(boost::python::handle<>(pyobj));
                boost::python::str obj_str(obj);

                m_bounding_set.push_back(boost::python::extract<std::string>(obj_str));
            }
        }
    }

    std::string request_id() const {
        if (m_reqid.empty()) {
            THROW_EX(RuntimeError, "Request ID requested prior to submitting request!");
        }
        return m_reqid;
    }

    void submit(boost::python::object ad_obj) {
        if (m_daemon) {
            THROW_EX(RuntimeError, "Token request already submitted.");
        }

        if (ad_obj.ptr() == Py_None) {
            m_daemon = new Daemon(DT_COLLECTOR, nullptr);
        } else {
            ClassAdWrapper &ad = boost::python::extract<ClassAdWrapper&>(ad_obj);
            std::string ad_type_str;
            if (!ad.EvaluateAttrString(ATTR_MY_TYPE, ad_type_str))
            {
                THROW_EX(ValueError, "Daemon type not available in location ClassAd.");
            }
            int ad_type = AdTypeFromString(ad_type_str.c_str());
            if (ad_type == NO_AD)
            {
                THROW_EX(ValueError, "Unknown ad type.");
            }
            daemon_t d_type;
            switch (ad_type) {
                case MASTER_AD: d_type = DT_MASTER; break;
                case STARTD_AD: d_type = DT_STARTD; break;
                case SCHEDD_AD: d_type = DT_SCHEDD; break;
                case NEGOTIATOR_AD: d_type = DT_NEGOTIATOR; break;
                case COLLECTOR_AD: d_type = DT_COLLECTOR; break;
                default:
                    d_type = DT_NONE;
                    THROW_EX(ValueError, "Unknown daemon type.");
            }

            ClassAd ad_copy; ad_copy.CopyFrom(ad);
            m_daemon = new Daemon(&ad_copy, d_type, nullptr);
        }

        m_client_id = htcondor::generate_client_id();

        CondorError err;
        if (!m_daemon->startTokenRequest(m_identity, m_bounding_set, m_lifetime,
            m_client_id, m_token, m_reqid, &err))
        {
            m_client_id = "";
            THROW_EX(RuntimeError, err.getFullText().c_str());
        }
    }

    bool done() {
        if (!m_token.empty()) {
            return true;
        }
        CondorError err;
        if (!m_daemon->finishTokenRequest(m_client_id, m_reqid, m_token, &err)) {
            THROW_EX(RuntimeError, err.getFullText().c_str());
        }
        return !m_token.empty();
    }

    Token result(time_t timeout)
    {
        if (m_client_id.empty()) {
            THROW_EX(RuntimeError, "Request has not been submitted to a remote daemon");
        }
        bool infinite_loop = timeout == 0;
        bool last_iteration = false;
        while (true) {
            if (done()) {
                return Token(m_token);
            }
            Py_BEGIN_ALLOW_THREADS;
            int sleep_count = 5;
            if (!infinite_loop) {
                timeout -= sleep_count;
                if (timeout < 0) {
                    sleep_count += timeout;
                }
                if (timeout <= 0) {
                    last_iteration = true;
                }
            }
            sleep(5);
            Py_END_ALLOW_THREADS;
            if (PyErr_CheckSignals()) {
                boost::python::throw_error_already_set();
            }
            if (last_iteration) {
                if (done()) {
                    return Token(m_token);                                                                                              } else {
                    THROW_EX(RuntimeError, "Timed out waiting for token approval");
                }
            }
        }
    }

private:
    Daemon *m_daemon{nullptr};
    std::string m_reqid;
    std::string m_identity;
    std::vector<std::string> m_bounding_set;
    std::string m_token;
    std::string m_client_id;
    int m_lifetime{-1};
};

MODULE_LOCK_TLS_KEY SecManWrapper::m_key;
bool SecManWrapper::m_key_allocated = false;

static
int getCommand(object command)
{
    int res = -1;

    extract<std::string> extract_string(command);
    if (extract_string.check())
    {
        std::string cmdstring = extract_string();
        if (-1 != (res = getPermissionFromString(cmdstring.c_str())))
        {
            return getSampleCommand(res);
        }
        if (-1 != (res = getCommandNum(cmdstring.c_str())))
        {
            return res;
        }
    }
    extract<int> extract_int(command);
    if (extract_int.check())
    {
        return extract_int();
    }
    THROW_EX(ValueError, "Unable to determine DaemonCore command value")
    return 0;
}

SecManWrapper::SecManWrapper()
	: m_secman()
	, m_config_overrides(true)
	, m_tag_set(false), m_pool_pass_set(false), m_cred_set(false)
{}

void
SecManWrapper::invalidateAllCache()
{
    m_secman.invalidateAllCache();
}

boost::shared_ptr<ClassAdWrapper>
SecManWrapper::ping(object locate_obj, object command_obj)
{
        int num = getCommand(command_obj);
        extract<ClassAdWrapper&> ad_extract(locate_obj);
        std::string addr;
        if (ad_extract.check())
        {
            ClassAdWrapper& ad = ad_extract();
            if (!ad.EvaluateAttrString(ATTR_MY_ADDRESS, addr))
            {
                THROW_EX(ValueError, "Daemon address not specified.");
            }
        }
        else
        {
            addr = extract<std::string>(locate_obj);
        }
        Daemon daemon(DT_ANY, addr.c_str(), NULL);
        if (!daemon.locate())
        {
            THROW_EX(RuntimeError, "Unable to find daemon.");
        }

        CondorError errstack;
        boost::shared_ptr<ClassAdWrapper> authz_ad(new ClassAdWrapper());
        ReliSock *sock = NULL;

        condor::ModuleLock ml;
        if (!(sock = (ReliSock*) daemon.makeConnectedSocket( Stream::reli_sock, 0, 0, &errstack )))
        {
            ml.release();
            THROW_EX(RuntimeError, "Unable to connect to daemon.");
        }
        if (!(daemon.startSubCommand(DC_SEC_QUERY, num, sock, 0, &errstack)))
        {
            ml.release();
            THROW_EX(RuntimeError, "Unable to send security query to daemon.");
        }
        sock->decode();
        if (!getClassAd(sock, *authz_ad.get()) || !sock->end_of_message())
        {
            ml.release();
            THROW_EX(RuntimeError, "Failed to get security session information from remote daemon.");
        }
        // Replace addr with the sinful string that ReliSock has associated with the socket,
        // since this is what the SecMan object will do, and we need to do the same thing
        // for the SecMan::command_map lookups to succeed below.  Note that
        // get_connect_addr() may return a different sinful string than was used to
        // create the socket, due to processing of things like private network interfaces.
        addr = sock->get_connect_addr();
        // Don't leak sock!
        delete sock;
        sock = NULL;
        ml.release();

        MyString cmd_map_ent;
        const std::string &tag = m_tag_set ? m_tag : SecMan::getTag();
        if (tag.size()) {
                cmd_map_ent.formatstr ("{%s,%s,<%i>}", tag.c_str(), addr.c_str(), num);
        } else {
                cmd_map_ent.formatstr ("{%s,<%i>}", addr.c_str(), num);
        }

        MyString session_id;
        KeyCacheEntry *k = NULL;
        ClassAd *policy = NULL;

        // IMPORTANT: this hashtable returns 0 on success!
        if ((SecMan::command_map).lookup(cmd_map_ent, session_id))
        {
            THROW_EX(RuntimeError, "No valid entry in command map hash table!");
        }
        // Session cache lookup is tag-dependent; hence, we may need to temporarily override
        std::string origTag = SecMan::getTag();
        if (m_tag_set) {SecMan::setTag(tag);}
        // IMPORTANT: this hashtable returns 1 on success!
        if (!(SecMan::session_cache)->lookup(session_id.Value(), k))
        {
            if (m_tag_set) {SecMan::setTag(origTag);}
            THROW_EX(RuntimeError, "No valid entry in session map hash table!");
        }
        if (m_tag_set) {SecMan::setTag(origTag);}
        policy = k->policy();
        authz_ad->Update(*policy);

        return authz_ad;
}

std::string
SecManWrapper::getCommandString(int cmd)
{
        return ::getCommandString(cmd);
}

boost::shared_ptr<SecManWrapper>
SecManWrapper::enter(boost::shared_ptr<SecManWrapper> obj)
{
    if ( ! m_key_allocated) {
        m_key_allocated = 0 == MODULE_LOCK_TLS_ALLOC(m_key);
    }
    MODULE_LOCK_TLS_SET(m_key, obj.get());
    return obj;
}

bool
SecManWrapper::exit(boost::python::object obj1, boost::python::object /*obj2*/, boost::python::object /*obj3*/)
{
    MODULE_LOCK_TLS_SET(m_key, NULL);
	//PRAGMA_REMIND("should m_cred_set, etc be cleared here?")
    m_tag = "";
    m_pool_pass = "";
    m_token = "";
    m_token_set = false;
    m_cred = "";
    m_config_overrides.reset();
    return (obj1.ptr() == Py_None);
}


const char *
SecManWrapper::getThreadLocalTag()
{
    if ( ! m_key_allocated) return NULL;
    SecManWrapper *man = static_cast<SecManWrapper*>(MODULE_LOCK_TLS_GET(m_key));
    return (man && man->m_tag_set) ? man->m_tag.c_str() : NULL;
}


const char *
SecManWrapper::getThreadLocalPoolPassword()
{
    if ( ! m_key_allocated) return NULL;
        SecManWrapper *man = static_cast<SecManWrapper*>(MODULE_LOCK_TLS_GET(m_key));
        return (man && man->m_pool_pass_set) ? man->m_pool_pass.c_str() : NULL;
}


const char *
SecManWrapper::getThreadLocalGSICred()
{
    if ( ! m_key_allocated) return NULL;
        SecManWrapper *man = static_cast<SecManWrapper*>(MODULE_LOCK_TLS_GET(m_key));
        return (man && man->m_cred_set) ? man->m_cred.c_str() : NULL;
}


bool SecManWrapper::applyThreadLocalConfigOverrides(ConfigOverrides & old)
{
    if ( ! m_key_allocated) return false;
        SecManWrapper *man = static_cast<SecManWrapper*>(MODULE_LOCK_TLS_GET(m_key));
        if (man) { man->m_config_overrides.apply(&old); return true; }
        return false;
}

const char *
SecManWrapper::getThreadLocalToken()
{
    if (!m_key_allocated) return NULL;
        SecManWrapper *man = static_cast<SecManWrapper*>(MODULE_LOCK_TLS_GET(m_key));
        return (man && man->m_token_set) ? man->m_token.c_str() : NULL;
}

void
SecManWrapper::setTag(const std::string &tag)
{
        m_tag = tag;
        m_tag_set = true;
}

void
SecManWrapper::setPoolPassword(const std::string &pool_pass)
{
        m_pool_pass = pool_pass;
        m_pool_pass_set = true;
}

void
SecManWrapper::setToken(const Token &token)
{
        m_token = token.get();
        m_token_set = true;
}

void
SecManWrapper::setGSICredential(const std::string &cred)
{
        m_cred = cred;
        m_cred_set = true;
}

void
SecManWrapper::setConfig(const std::string &key, const std::string &val)
{
    m_config_overrides.set(key, val.c_str());
}


BOOST_PYTHON_MEMBER_FUNCTION_OVERLOADS(ping_overloads, SecManWrapper::ping, 1, 2);

void
export_secman()
{
    class_<Token>("Token",
            R"C0ND0R(
            A class representing a generated HTCondor authentication token.

            :param contents: The contents of the token.
            :type contents: str
            )C0ND0R",
            boost::python::init<std::string>((boost::python::arg("self"), boost::python::arg("contents"))))
    .def("write", &Token::write,
            R"C0ND0R(
            Write the contents of the token into the appropriate token directory on disk.

            :param tokenfile: Filename inside the user token directory where the token will be written.
            :type ad: str
            )C0ND0R",
            (boost::python::arg("self"), boost::python::arg("tokenfile")=boost::python::object()))
    .def_pickle(TokenPickle());

    class_<TokenRequest>("TokenRequest",
            R"C0ND0R(
            A class representing a request for a HTCondor authentication token.

            :param identity: Requested identity from the remote daemon (the empty string implies condor user).
            :type identity: str
<<<<<<< HEAD
            :param bounding_set: A list of authorizations that the token is restricted to
            :type List[str]
            :param lifetime: Requested lifetime, in seconds, the token will be valid for
=======
            :param bounding_set: A list of authorizations that the token is restricted to.
            :type bounding_set: list[str]
            :param lifetime: Requested lifetime, in seconds, that the token will be valid for.
>>>>>>> 67f7dc2d
            :type lifetime: int
            )C0ND0R",
            boost::python::init<boost::python::object, boost::python::object, int>(
                (boost::python::arg("self"),
                 boost::python::arg("identity")=boost::python::str(),
                 boost::python::arg("bounding_set")=boost::python::object(),
                 boost::python::arg("lifetime")=-1)))
<<<<<<< HEAD
        .add_property("request_id", &TokenRequest::request_id)
=======
        .add_property(
            "request_id",
            &TokenRequest::request_id,
            "The ID of the request at the remote daemon.")
>>>>>>> 67f7dc2d
        .def("submit", &TokenRequest::submit,
            R"C0ND0R(
            Submit the token request to a remote daemon.

            :param ad: ClassAd describing the location of the remote daemon.
            :type ad: :class:`~classad.ClassAd`
            )C0ND0R",
            (boost::python::arg("self"), boost::python::arg("ad") = boost::python::object()))
        .def("done", &TokenRequest::done,
            R"C0ND0R(
            Check to see if the token request has completed.

<<<<<<< HEAD
            :return: True if the request is complete; false otherwise.  May throw an exception.
=======
            :return: ``True`` if the request is complete; ``False`` otherwise.
                May throw an exception.
>>>>>>> 67f7dc2d
            :rtype: bool
            )C0ND0R",
            (boost::python::arg("self")))
        .def("result", &TokenRequest::result,
            R"C0ND0R(
            Return the result of the token request.  Will block until the token request is approved
            or the timeout is hit (a timeoute of 0, the default, indicates this method may block
            indefinitely).

            :return: The token resulting from this request.
            :rtype: :class:`Token`
            )C0ND0R",
            (boost::python::arg("self"), boost::python::arg("timeout")=0));

    class_<SecManWrapper>("SecMan",
            R"C0ND0R(
            A class that represents the internal HTCondor security state.

            If a security session becomes invalid, for example, because the remote daemon restarts,
            reuses the same port, and the client continues to use the session, then all future
            commands will fail with strange connection errors. This is the only mechanism to
            invalidate in-memory sessions.

            The :class:`SecMan` can also behave as a context manager; when created, the object can
            be used to set temporary security configurations that only last during the lifetime
            of the security object.
            )C0ND0R")
        .def(boost::python::init<>(boost::python::args("self")))
        .def("invalidateAllSessions", &SecManWrapper::invalidateAllCache,
            R"C0ND0R(
            Invalidate all security sessions. Any future connections to a daemon will
            cause a new security session to be created.
            )C0ND0R",
            boost::python::args("self"))
        .def("ping", &SecManWrapper::ping, ping_overloads(
            R"C0ND0R(
            Perform a test authorization against a remote daemon for a given command.

            :param ad: The ClassAd of the daemon as returned by :meth:`Collector.locate`;
                alternately, the sinful string can be given directly as the first parameter.
            :type ad: str or :class:`~classad.ClassAd`
            :param command: The DaemonCore command to try; if not given, ``'DC_NOP'`` will be used.
            :return: An ad describing the results of the test security negotiation.
            :rtype: :class:`~classad.ClassAd`
            )C0ND0R",
            (boost::python::arg("self"), boost::python::arg("ad"), boost::python::arg("command")="DC_NOP")))
        .def("getCommandString", &SecManWrapper::getCommandString,
            R"C0ND0R(
            Return the string name corresponding to a given integer command.

            :param int command_int: The integer command to get the string name of.
            )C0ND0R",
            boost::python::args("self", "command_int"))
        .def("__exit__", &SecManWrapper::exit, "Exit the context manager.")
        .def("__enter__", &SecManWrapper::enter, "Enter the context manager.")
        .def("setTag", &SecManWrapper::setTag,
            R"C0ND0R(
            Set the authentication context tag for the current thread.

            All security sessions negotiated with the same tag will only
            be utilized when that tag is active.

            For example, if thread A has a tag set to ``'Joe'`` and thread B
            has a tag set to ``'Jane'``, then all security sessions negotiated
            for thread A will not be used for thread B.

            :param str tag: New tag to set.
            )C0ND0R",
            boost::python::args("self", "tag"))
        .def("setPoolPassword", &SecManWrapper::setPoolPassword,
            R"C0ND0R(
            Set the pool password.

            :param str new_pass: Updated pool password to use for new
                security negotiations.
            )C0ND0R",
            boost::python::args("self", "new_pass"))
        .def("setGSICredential", &SecManWrapper::setGSICredential,
            R"C0ND0R(
            Set the GSI credential to be used for security negotiation.

            :param str filename: File name of the GSI credential.
            )C0ND0R",
            boost::python::args("self", "filename"))
        .def("setToken", &SecManWrapper::setToken,
            R"C0ND0R(
            Set the token used for auth.

            :param token: The object representing the token contents
            :type token: :class:`Token`
            )C0ND0R",
            boost::python::args("self", "token"))
        .def("setConfig", &SecManWrapper::setConfig,
            R"C0ND0R(
            Set a temporary configuration variable; this will be kept for all security
            sessions in this thread for as long as the :class:`SecMan` object is alive.

            :param str key: Configuration key to set.
            :param str value: Temporary value to set.
            )C0ND0R",
            boost::python::args("self", "key", "value"))
        ;
}<|MERGE_RESOLUTION|>--- conflicted
+++ resolved
@@ -459,15 +459,9 @@
 
             :param identity: Requested identity from the remote daemon (the empty string implies condor user).
             :type identity: str
-<<<<<<< HEAD
-            :param bounding_set: A list of authorizations that the token is restricted to
-            :type List[str]
-            :param lifetime: Requested lifetime, in seconds, the token will be valid for
-=======
             :param bounding_set: A list of authorizations that the token is restricted to.
             :type bounding_set: list[str]
             :param lifetime: Requested lifetime, in seconds, that the token will be valid for.
->>>>>>> 67f7dc2d
             :type lifetime: int
             )C0ND0R",
             boost::python::init<boost::python::object, boost::python::object, int>(
@@ -475,14 +469,10 @@
                  boost::python::arg("identity")=boost::python::str(),
                  boost::python::arg("bounding_set")=boost::python::object(),
                  boost::python::arg("lifetime")=-1)))
-<<<<<<< HEAD
-        .add_property("request_id", &TokenRequest::request_id)
-=======
         .add_property(
             "request_id",
             &TokenRequest::request_id,
             "The ID of the request at the remote daemon.")
->>>>>>> 67f7dc2d
         .def("submit", &TokenRequest::submit,
             R"C0ND0R(
             Submit the token request to a remote daemon.
@@ -495,12 +485,8 @@
             R"C0ND0R(
             Check to see if the token request has completed.
 
-<<<<<<< HEAD
-            :return: True if the request is complete; false otherwise.  May throw an exception.
-=======
             :return: ``True`` if the request is complete; ``False`` otherwise.
                 May throw an exception.
->>>>>>> 67f7dc2d
             :rtype: bool
             )C0ND0R",
             (boost::python::arg("self")))
