// Note - python_bindings_common.h must be included first so it can manage macro definition conflicts
// between python and condor.
#include "python_bindings_common.h"
#include <Python.h>

// Note - condor_secman.h can't be included directly.  The following headers must
// be loaded first.  Sigh.
#include "condor_ipverify.h"
#include "sock.h"
#include "condor_secman.h"
#include "token_utils.h"

#include "classad_wrapper.h"
#include "module_lock.h"
#include "secman.h"

#include <boost/python/overloads.hpp>

#include "condor_attributes.h"
#include "command_strings.h"
#include "daemon.h"
#include "condor_claimid_parser.h"

#include "old_boost.h"
#include "htcondor.h"

using namespace boost::python;

class Token {
public:
    Token(const std::string &value) : m_value(value) {}

    const std::string &get() const {return m_value;}

    void write(boost::python::object tokenfile_obj) const {
        std::string tokenfile = "python_generated_tokens";
        if (tokenfile_obj.ptr() != Py_None) {
            boost::python::str tokenfile_str(tokenfile_obj);
            tokenfile = boost::python::extract<std::string>(tokenfile_str);
        }
        htcondor::write_out_token(tokenfile, m_value, "");
    }

private:
    const std::string m_value;
};


struct TokenPickle : boost::python::pickle_suite
{
    static boost::python::tuple
    getinitargs(const Token& token)
    {
        return boost::python::make_tuple(token.get());
    }
};


class TokenRequest {
public:
    TokenRequest(boost::python::object identity,
        boost::python::object bounding_set,
        int lifetime)
        : m_lifetime(lifetime)
    {
        boost::python::str identity_str(identity);
        m_identity = boost::python::extract<std::string>(identity_str);

        if (bounding_set.ptr() != Py_None) {
            boost::python::object iter = bounding_set.attr("__iter__")();
            while (true) {
                PyObject *pyobj = PyIter_Next(iter.ptr());
                if (!pyobj) break;
                if (PyErr_Occurred()) {
                    boost::python::throw_error_already_set();
                }
                boost::python::object obj = boost::python::object(boost::python::handle<>(pyobj));
                boost::python::str obj_str(obj);

                m_bounding_set.push_back(boost::python::extract<std::string>(obj_str));
            }
        }
    }

    std::string request_id() const {
        if (m_reqid.empty()) {
            THROW_EX(HTCondorIOError, "Request ID requested prior to submitting request!");
        }
        return m_reqid;
    }

    void submit(boost::python::object ad_obj) {
        if (m_daemon) {
            THROW_EX(HTCondorIOError, "Token request already submitted.");
        }

        if (ad_obj.ptr() == Py_None) {
            m_daemon = new Daemon(DT_COLLECTOR, nullptr);
        } else {
            ClassAdWrapper &ad = boost::python::extract<ClassAdWrapper&>(ad_obj);
            std::string ad_type_str;
            if (!ad.EvaluateAttrString(ATTR_MY_TYPE, ad_type_str))
            {
                THROW_EX(HTCondorValueError, "Daemon type not available in location ClassAd.");
            }
            int ad_type = AdTypeFromString(ad_type_str.c_str());
            if (ad_type == NO_AD)
            {
                THROW_EX(HTCondorEnumError, "Unknown ad type.");
            }
            daemon_t d_type;
            switch (ad_type) {
                case MASTER_AD: d_type = DT_MASTER; break;
                case STARTD_AD: d_type = DT_STARTD; break;
                case SCHEDD_AD: d_type = DT_SCHEDD; break;
                case NEGOTIATOR_AD: d_type = DT_NEGOTIATOR; break;
                case COLLECTOR_AD: d_type = DT_COLLECTOR; break;
                default:
                    d_type = DT_NONE;
                    THROW_EX(HTCondorEnumError, "Unknown daemon type.");
            }

            ClassAd ad_copy; ad_copy.CopyFrom(ad);
            m_daemon = new Daemon(&ad_copy, d_type, nullptr);
        }

        m_client_id = htcondor::generate_client_id();

        CondorError err;
        if (!m_daemon->startTokenRequest(m_identity, m_bounding_set, m_lifetime,
            m_client_id, m_token, m_reqid, &err))
        {
            m_client_id = "";
            THROW_EX(HTCondorIOError, err.getFullText().c_str());
        }
    }

    bool done() {
        if (!m_token.empty()) {
            return true;
        }
        CondorError err;
        if (!m_daemon->finishTokenRequest(m_client_id, m_reqid, m_token, &err)) {
            THROW_EX(HTCondorIOError, err.getFullText().c_str());
        }
        return !m_token.empty();
    }

    Token result(time_t timeout)
    {
        if (m_client_id.empty()) {
            THROW_EX(HTCondorIOError, "Request has not been submitted to a remote daemon");
        }
        bool infinite_loop = timeout == 0;
        bool last_iteration = false;
        while (true) {
            if (done()) {
                return Token(m_token);
            }
            Py_BEGIN_ALLOW_THREADS;
            int sleep_count = 5;
            if (!infinite_loop) {
                timeout -= sleep_count;
                if (timeout < 0) {
                    sleep_count += timeout;
                }
                if (timeout <= 0) {
                    last_iteration = true;
                }
            }
            sleep(5);
            Py_END_ALLOW_THREADS;
            if (PyErr_CheckSignals()) {
                boost::python::throw_error_already_set();
            }
            if (last_iteration) {
                if (done()) {
<<<<<<< HEAD
                    return Token(m_token);                                                                                              } else {
                    THROW_EX(HTCondorIOError, "Timed out waiting for token approval");
=======
                    return Token(m_token);
                } else {
                    THROW_EX(RuntimeError, "Timed out waiting for token approval");
>>>>>>> 92abda8d
                }
            }
        }
    }

private:
    Daemon *m_daemon{nullptr};
    std::string m_reqid;
    std::string m_identity;
    std::vector<std::string> m_bounding_set;
    std::string m_token;
    std::string m_client_id;
    int m_lifetime{-1};
};

MODULE_LOCK_TLS_KEY SecManWrapper::m_key;
bool SecManWrapper::m_key_allocated = false;

static
int getCommand(object command)
{
    int res = -1;

    extract<std::string> extract_string(command);
    if (extract_string.check())
    {
        std::string cmdstring = extract_string();
        if (-1 != (res = getPermissionFromString(cmdstring.c_str())))
        {
            return getSampleCommand(res);
        }
        if (-1 != (res = getCommandNum(cmdstring.c_str())))
        {
            return res;
        }
    }
    extract<int> extract_int(command);
    if (extract_int.check())
    {
        return extract_int();
    }
    THROW_EX(HTCondorEnumError, "Unable to determine DaemonCore command value")
    return 0;
}

SecManWrapper::SecManWrapper()
	: m_secman()
	, m_config_overrides(true)
	, m_tag_set(false), m_pool_pass_set(false), m_cred_set(false)
{}

void
SecManWrapper::invalidateAllCache()
{
    m_secman.invalidateAllCache();
}

boost::shared_ptr<ClassAdWrapper>
SecManWrapper::ping(object locate_obj, object command_obj)
{
        int num = getCommand(command_obj);
        extract<ClassAdWrapper&> ad_extract(locate_obj);
        std::string addr;
        if (ad_extract.check())
        {
            ClassAdWrapper& ad = ad_extract();
            if (!ad.EvaluateAttrString(ATTR_MY_ADDRESS, addr))
            {
                THROW_EX(HTCondorValueError, "Daemon address not specified.");
            }
        }
        else
        {
            addr = extract<std::string>(locate_obj);
        }
        Daemon daemon(DT_ANY, addr.c_str(), NULL);
        if (!daemon.locate())
        {
            THROW_EX(HTCondorLocateError, "Unable to find daemon.");
        }

        CondorError errstack;
        boost::shared_ptr<ClassAdWrapper> authz_ad(new ClassAdWrapper());
        ReliSock *sock = NULL;

        condor::ModuleLock ml;
        if (!(sock = (ReliSock*) daemon.makeConnectedSocket( Stream::reli_sock, 0, 0, &errstack )))
        {
            ml.release();
            THROW_EX(HTCondorIOError, "Unable to connect to daemon.");
        }
        if (!(daemon.startSubCommand(DC_SEC_QUERY, num, sock, 0, &errstack)))
        {
            ml.release();
            THROW_EX(HTCondorIOError, "Unable to send security query to daemon.");
        }
        sock->decode();
        if (!getClassAd(sock, *authz_ad.get()) || !sock->end_of_message())
        {
            ml.release();
            THROW_EX(HTCondorIOError, "Failed to get security session information from remote daemon.");
        }
        // Replace addr with the sinful string that ReliSock has associated with the socket,
        // since this is what the SecMan object will do, and we need to do the same thing
        // for the SecMan::command_map lookups to succeed below.  Note that
        // get_connect_addr() may return a different sinful string than was used to
        // create the socket, due to processing of things like private network interfaces.
        addr = sock->get_connect_addr();
        // Don't leak sock!
        delete sock;
        sock = NULL;
        ml.release();

        MyString cmd_map_ent;
        const std::string &tag = m_tag_set ? m_tag : SecMan::getTag();
        if (tag.size()) {
                cmd_map_ent.formatstr ("{%s,%s,<%i>}", tag.c_str(), addr.c_str(), num);
        } else {
                cmd_map_ent.formatstr ("{%s,<%i>}", addr.c_str(), num);
        }

        MyString session_id;
        KeyCacheEntry *k = NULL;
        ClassAd *policy = NULL;

        // IMPORTANT: this hashtable returns 0 on success!
        if ((SecMan::command_map).lookup(cmd_map_ent, session_id))
        {
            THROW_EX(HTCondorValueError, "No valid entry in command map hash table!");
        }
        // Session cache lookup is tag-dependent; hence, we may need to temporarily override
        std::string origTag = SecMan::getTag();
        if (m_tag_set) {SecMan::setTag(tag);}
        // IMPORTANT: this hashtable returns 1 on success!
        if (!(SecMan::session_cache)->lookup(session_id.Value(), k))
        {
            if (m_tag_set) {SecMan::setTag(origTag);}
            THROW_EX(HTCondorValueError, "No valid entry in session map hash table!");
        }
        if (m_tag_set) {SecMan::setTag(origTag);}
        policy = k->policy();
        authz_ad->Update(*policy);

        return authz_ad;
}

std::string
SecManWrapper::getCommandString(int cmd)
{
        return ::getCommandString(cmd);
}

boost::shared_ptr<SecManWrapper>
SecManWrapper::enter(boost::shared_ptr<SecManWrapper> obj)
{
    if ( ! m_key_allocated) {
        m_key_allocated = 0 == MODULE_LOCK_TLS_ALLOC(m_key);
    }
    MODULE_LOCK_TLS_SET(m_key, obj.get());
    return obj;
}

bool
SecManWrapper::exit(boost::python::object obj1, boost::python::object /*obj2*/, boost::python::object /*obj3*/)
{
    MODULE_LOCK_TLS_SET(m_key, NULL);
	//PRAGMA_REMIND("should m_cred_set, etc be cleared here?")
    m_tag = "";
    m_pool_pass = "";
    m_token = "";
    m_token_set = false;
    m_cred = "";
    m_config_overrides.reset();
    return (obj1.ptr() == Py_None);
}


const char *
SecManWrapper::getThreadLocalTag()
{
    if ( ! m_key_allocated) return NULL;
    SecManWrapper *man = static_cast<SecManWrapper*>(MODULE_LOCK_TLS_GET(m_key));
    return (man && man->m_tag_set) ? man->m_tag.c_str() : NULL;
}


const char *
SecManWrapper::getThreadLocalPoolPassword()
{
    if ( ! m_key_allocated) return NULL;
        SecManWrapper *man = static_cast<SecManWrapper*>(MODULE_LOCK_TLS_GET(m_key));
        return (man && man->m_pool_pass_set) ? man->m_pool_pass.c_str() : NULL;
}


const char *
SecManWrapper::getThreadLocalGSICred()
{
    if ( ! m_key_allocated) return NULL;
        SecManWrapper *man = static_cast<SecManWrapper*>(MODULE_LOCK_TLS_GET(m_key));
        return (man && man->m_cred_set) ? man->m_cred.c_str() : NULL;
}


bool SecManWrapper::applyThreadLocalConfigOverrides(ConfigOverrides & old)
{
    if ( ! m_key_allocated) return false;
        SecManWrapper *man = static_cast<SecManWrapper*>(MODULE_LOCK_TLS_GET(m_key));
        if (man) { man->m_config_overrides.apply(&old); return true; }
        return false;
}

void SecManWrapper::setFamilySession(const std::string & sess)
{
    if ( ! m_key_allocated) return;

    SecManWrapper *man = static_cast<SecManWrapper*>(MODULE_LOCK_TLS_GET(m_key));
    if (man) { 
        ClaimIdParser claimid(sess.c_str());
        bool rc = man->m_secman.CreateNonNegotiatedSecuritySession(
                DAEMON,
                claimid.secSessionId(),
                claimid.secSessionKey(),
                claimid.secSessionInfo(),
                "FAMILY",
                "condor@family",
                NULL,
                0,
                nullptr);
    }
}


const char *
SecManWrapper::getThreadLocalToken()
{
    if (!m_key_allocated) return NULL;
        SecManWrapper *man = static_cast<SecManWrapper*>(MODULE_LOCK_TLS_GET(m_key));
        return (man && man->m_token_set) ? man->m_token.c_str() : NULL;
}

void
SecManWrapper::setTag(const std::string &tag)
{
        m_tag = tag;
        m_tag_set = true;
}

void
SecManWrapper::setPoolPassword(const std::string &pool_pass)
{
        m_pool_pass = pool_pass;
        m_pool_pass_set = true;
}

void
SecManWrapper::setToken(const Token &token)
{
        m_token = token.get();
        m_token_set = true;
}

void
SecManWrapper::setGSICredential(const std::string &cred)
{
        m_cred = cred;
        m_cred_set = true;
}

void
SecManWrapper::setConfig(const std::string &key, const std::string &val)
{
    m_config_overrides.set(key, val.c_str());
}


BOOST_PYTHON_MEMBER_FUNCTION_OVERLOADS(ping_overloads, SecManWrapper::ping, 1, 2);

void
export_secman()
{
    class_<Token>("Token",
            R"C0ND0R(
            A class representing a generated HTCondor authentication token.

            :param contents: The contents of the token.
            :type contents: str
            )C0ND0R",
            boost::python::init<std::string>((boost::python::arg("self"), boost::python::arg("contents"))))
    .def("write", &Token::write,
            R"C0ND0R(
            Write the contents of the token into the appropriate token directory on disk.

            :param tokenfile: Filename inside the user token directory where the token will be written.
            :type ad: str
            )C0ND0R",
            (boost::python::arg("self"), boost::python::arg("tokenfile")=boost::python::object()))
    .def_pickle(TokenPickle());

    class_<TokenRequest>("TokenRequest",
            R"C0ND0R(
            A class representing a request for a HTCondor authentication token.

            :param identity: Requested identity from the remote daemon (the empty string implies condor user).
            :type identity: str
            :param bounding_set: A list of authorizations that the token is restricted to.
            :type bounding_set: list[str]
            :param lifetime: Requested lifetime, in seconds, that the token will be valid for.
            :type lifetime: int
            )C0ND0R",
            boost::python::init<boost::python::object, boost::python::object, int>(
                (boost::python::arg("self"),
                 boost::python::arg("identity")=boost::python::str(),
                 boost::python::arg("bounding_set")=boost::python::object(),
                 boost::python::arg("lifetime")=-1)))
        .add_property(
            "request_id",
            &TokenRequest::request_id,
            "The ID of the request at the remote daemon.")
        .def("submit", &TokenRequest::submit,
            R"C0ND0R(
            Submit the token request to a remote daemon.

            :param ad: ClassAd describing the location of the remote daemon.
            :type ad: :class:`~classad.ClassAd`
            )C0ND0R",
            (boost::python::arg("self"), boost::python::arg("ad") = boost::python::object()))
        .def("done", &TokenRequest::done,
            R"C0ND0R(
            Check to see if the token request has completed.

            :return: ``True`` if the request is complete; ``False`` otherwise.
                May throw an exception.
            :rtype: bool
            )C0ND0R",
            (boost::python::arg("self")))
        .def("result", &TokenRequest::result,
            R"C0ND0R(
            Return the result of the token request.  Will block until the token request is approved
            or the timeout is hit (a timeoute of 0, the default, indicates this method may block
            indefinitely).

            :return: The token resulting from this request.
            :rtype: :class:`Token`
            )C0ND0R",
            (boost::python::arg("self"), boost::python::arg("timeout")=0));

    class_<SecManWrapper>("SecMan",
            R"C0ND0R(
            A class that represents the internal HTCondor security state.

            If a security session becomes invalid, for example, because the remote daemon restarts,
            reuses the same port, and the client continues to use the session, then all future
            commands will fail with strange connection errors. This is the only mechanism to
            invalidate in-memory sessions.

            The :class:`SecMan` can also behave as a context manager; when created, the object can
            be used to set temporary security configurations that only last during the lifetime
            of the security object.
            )C0ND0R")
        .def(boost::python::init<>(boost::python::args("self")))
        .def("invalidateAllSessions", &SecManWrapper::invalidateAllCache,
            R"C0ND0R(
            Invalidate all security sessions. Any future connections to a daemon will
            cause a new security session to be created.
            )C0ND0R",
            boost::python::args("self"))
        .def("ping", &SecManWrapper::ping, ping_overloads(
            R"C0ND0R(
            Perform a test authorization against a remote daemon for a given command.

            :param ad: The ClassAd of the daemon as returned by :meth:`Collector.locate`;
                alternately, the sinful string can be given directly as the first parameter.
            :type ad: str or :class:`~classad.ClassAd`
            :param command: The DaemonCore command to try; if not given, ``'DC_NOP'`` will be used.
            :return: An ad describing the results of the test security negotiation.
            :rtype: :class:`~classad.ClassAd`
            )C0ND0R",
            (boost::python::arg("self"), boost::python::arg("ad"), boost::python::arg("command")="DC_NOP")))
        .def("getCommandString", &SecManWrapper::getCommandString,
            R"C0ND0R(
            Return the string name corresponding to a given integer command.

            :param int command_int: The integer command to get the string name of.
            )C0ND0R",
            boost::python::args("self", "command_int"))
        .def("__exit__", &SecManWrapper::exit, "Exit the context manager.")
        .def("__enter__", &SecManWrapper::enter, "Enter the context manager.")
        .def("setTag", &SecManWrapper::setTag,
            R"C0ND0R(
            Set the authentication context tag for the current thread.

            All security sessions negotiated with the same tag will only
            be utilized when that tag is active.

            For example, if thread A has a tag set to ``'Joe'`` and thread B
            has a tag set to ``'Jane'``, then all security sessions negotiated
            for thread A will not be used for thread B.

            :param str tag: New tag to set.
            )C0ND0R",
            boost::python::args("self", "tag"))
        .def("setPoolPassword", &SecManWrapper::setPoolPassword,
            R"C0ND0R(
            Set the pool password.

            :param str new_pass: Updated pool password to use for new
                security negotiations.
            )C0ND0R",
            boost::python::args("self", "new_pass"))
        .def("setGSICredential", &SecManWrapper::setGSICredential,
            R"C0ND0R(
            Set the GSI credential to be used for security negotiation.

            :param str filename: File name of the GSI credential.
            )C0ND0R",
            boost::python::args("self", "filename"))
        .def("setToken", &SecManWrapper::setToken,
            R"C0ND0R(
            Set the token used for auth.

            :param token: The object representing the token contents
            :type token: :class:`Token`
            )C0ND0R",
            boost::python::args("self", "token"))
        .def("setConfig", &SecManWrapper::setConfig,
            R"C0ND0R(
            Set a temporary configuration variable; this will be kept for all security
            sessions in this thread for as long as the :class:`SecMan` object is alive.

            :param str key: Configuration key to set.
            :param str value: Temporary value to set.
            )C0ND0R",
            boost::python::args("self", "key", "value"))
        ;
}<|MERGE_RESOLUTION|>--- conflicted
+++ resolved
@@ -175,14 +175,9 @@
             }
             if (last_iteration) {
                 if (done()) {
-<<<<<<< HEAD
-                    return Token(m_token);                                                                                              } else {
-                    THROW_EX(HTCondorIOError, "Timed out waiting for token approval");
-=======
                     return Token(m_token);
                 } else {
-                    THROW_EX(RuntimeError, "Timed out waiting for token approval");
->>>>>>> 92abda8d
+                    THROW_EX(HTCondorIOError, "Timed out waiting for token approval");
                 }
             }
         }
