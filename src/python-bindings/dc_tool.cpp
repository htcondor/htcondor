
// Note - pyconfig.h must be included before condor_common to avoid
// re-definition warnings.
# include <pyconfig.h>
# if defined(__APPLE__)
# undef HAVE_SSIZE_T
# include <pyport.h>
# endif

#include "condor_common.h"

#include <boost/python.hpp>

#include "daemon.h"
#include "daemon_types.h"
#include "condor_commands.h"
#include "condor_attributes.h"
#include "compat_classad.h"
#include "condor_config.h"
#include "subsystem_info.h"

#include "classad_wrapper.h"
#include "old_boost.h"
#include "module_lock.h"

using namespace boost::python;

enum DaemonCommands
{
  DDAEMONS_OFF = DAEMONS_OFF,
  DDAEMONS_OFF_FAST = DAEMONS_OFF_FAST,
  DDAEMONS_OFF_PEACEFUL = DAEMONS_OFF_PEACEFUL,
  DDAEMON_OFF = DAEMON_OFF,
  DDAEMON_OFF_FAST = DAEMON_OFF_FAST,
  DDAEMON_OFF_PEACEFUL = DAEMON_OFF_PEACEFUL,
  DDC_OFF_FAST = DC_OFF_FAST,
  DDC_OFF_PEACEFUL = DC_OFF_PEACEFUL,
  DDC_OFF_GRACEFUL = DC_OFF_GRACEFUL,
  DDC_SET_PEACEFUL_SHUTDOWN = DC_SET_PEACEFUL_SHUTDOWN,
  DDC_SET_FORCE_SHUTDOWN = DC_SET_FORCE_SHUTDOWN,
  DDC_OFF_FORCE = DC_OFF_FORCE,
  DDC_RECONFIG_FULL = DC_RECONFIG_FULL,
  DRESTART = RESTART,
  DRESTART_PEACEFUL = RESTART_PEACEFUL
};

enum LogLevel
{
  DALWAYS = D_ALWAYS,
  DERROR = D_ERROR,
  DSTATUS = D_STATUS,
  DJOB = D_JOB,
  DMACHINE = D_MACHINE,
  DCONFIG = D_CONFIG,
  DPROTOCOL = D_PROTOCOL,
  DPRIV = D_PRIV,
  DDAEMONCORE = D_DAEMONCORE,
  DSECURITY = D_SECURITY,
  DNETWORK = D_NETWORK,
  DHOSTNAME = D_HOSTNAME,
  DAUDIT = D_AUDIT,
  DTERSE = D_TERSE,
  DVERBOSE = D_VERBOSE,
  DFULLDEBUG = D_FULLDEBUG,
  DBACKTRACE = D_BACKTRACE,
  DIDENT = D_IDENT,
  DSUBSECOND = D_SUB_SECOND,
  DTIMESTAMP = D_TIMESTAMP,
  DPID = D_PID,
  DNOHEADER = D_NOHEADER
};

void send_command(const ClassAdWrapper & ad, DaemonCommands dc, const std::string &target="")
{
    std::string addr;
    if (!ad.EvaluateAttrString(ATTR_MY_ADDRESS, addr))
    {
        PyErr_SetString(PyExc_ValueError, "Address not available in location ClassAd.");
        throw_error_already_set();
    }
    std::string ad_type_str;
    if (!ad.EvaluateAttrString(ATTR_MY_TYPE, ad_type_str))
    {
        PyErr_SetString(PyExc_ValueError, "Daemon type not available in location ClassAd.");
        throw_error_already_set();
    }
    int ad_type = AdTypeFromString(ad_type_str.c_str());
    if (ad_type == NO_AD)
    {
        printf("ad type %s.\n", ad_type_str.c_str());
        PyErr_SetString(PyExc_ValueError, "Unknown ad type.");
        throw_error_already_set();
    }
    daemon_t d_type;
    switch (ad_type) {
    case MASTER_AD: d_type = DT_MASTER; break;
    case STARTD_AD: d_type = DT_STARTD; break;
    case SCHEDD_AD: d_type = DT_SCHEDD; break;
    case NEGOTIATOR_AD: d_type = DT_NEGOTIATOR; break;
    case COLLECTOR_AD: d_type = DT_COLLECTOR; break;
    default:
        d_type = DT_NONE;
        PyErr_SetString(PyExc_ValueError, "Unknown daemon type.");
        throw_error_already_set();
    }

    ClassAd ad_copy; ad_copy.CopyFrom(ad);
    Daemon d(&ad_copy, d_type, NULL);
    bool result;
    {
    condor::ModuleLock ml;
    result = !d.locate();
    }
    if (result)
    {
        PyErr_SetString(PyExc_RuntimeError, "Unable to locate daemon.");
        throw_error_already_set();
    }
    ReliSock sock;
    {
    condor::ModuleLock ml;
    result = !sock.connect(d.addr());
    }
    if (result)
    {
        PyErr_SetString(PyExc_RuntimeError, "Unable to connect to the remote daemon");
        throw_error_already_set();
    }
    {
    condor::ModuleLock ml;
    result = !d.startCommand(dc, &sock, 0, NULL);
    }
    if (result)
    {
        PyErr_SetString(PyExc_RuntimeError, "Failed to start command.");
        throw_error_already_set();
    }
    if (target.size())
    {
        std::string target_to_send = target;
        if (!sock.code(target_to_send))
        {
            PyErr_SetString(PyExc_RuntimeError, "Failed to send target.");
            throw_error_already_set();
        }
        if (!sock.end_of_message())
        {
            PyErr_SetString(PyExc_RuntimeError, "Failed to send end-of-message.");
            throw_error_already_set();
        }
    }
    sock.close();
}


void send_alive(boost::python::object ad_obj=boost::python::object(), boost::python::object pid_obj=boost::python::object(), boost::python::object timeout_obj=boost::python::object())
{
    std::string addr;
    if (ad_obj.ptr() == Py_None)
    {
        char *inherit_var = getenv("CONDOR_INHERIT");
        if (!inherit_var) {THROW_EX(RuntimeError, "No location specified and $CONDOR_INHERIT not in Unix environment.");}
        std::string inherit(inherit_var);
        boost::python::object inherit_obj(inherit);
        boost::python::object inherit_split = inherit_obj.attr("split")();
        if (py_len(inherit_split) < 2) {THROW_EX(RuntimeError, "$CONDOR_INHERIT Unix environment variable malformed.");}
        addr = boost::python::extract<std::string>(inherit_split[1]);
    }
    else
    {
        const ClassAdWrapper ad = boost::python::extract<ClassAdWrapper>(ad_obj);
        if (!ad.EvaluateAttrString(ATTR_MY_ADDRESS, addr))
        {
            THROW_EX(ValueError, "Address not available in location ClassAd.");
        }
    }
    int pid = getpid();
    if (pid_obj.ptr() != Py_None)
    {
        pid = boost::python::extract<int>(pid_obj);
    }
    int timeout;
    if (timeout_obj.ptr() == Py_None)
    {
        timeout = param_integer("NOT_RESPONDING_TIMEOUT");
    }
    else
    {
        timeout = boost::python::extract<int>(timeout_obj);
    }
    if (timeout < 1) {timeout = 1;}

    classy_counted_ptr<Daemon> daemon = new Daemon(DT_ANY, addr.c_str());
    classy_counted_ptr<ChildAliveMsg> msg = new ChildAliveMsg(pid, timeout, 0, 0, true);

    {
        condor::ModuleLock ml;
        daemon->sendBlockingMsg(msg.get());
    }
        if (msg->deliveryStatus() != DCMsg::DELIVERY_SUCCEEDED)
        {
            THROW_EX(RuntimeError, "Failed to deliver keepalive message.");
        }
}


void
enable_debug()
{
    dprintf_set_tool_debug(get_mySubSystem()->getName(), 0);
}


void
enable_log()
{
    dprintf_config(get_mySubSystem()->getName());
}

<<<<<<< HEAD

void
set_subsystem(std::string subsystem, SubsystemType type=SUBSYSTEM_TYPE_AUTO)
{
    set_mySubSystem(subsystem.c_str(), type);
}


=======
static void
dprintf_wrapper2(int level, const char *fmt, ...)
{
    va_list args;
    va_start(args, fmt);
    _condor_dprintf_va(level, static_cast<DPF_IDENT>(0), fmt, args);
    va_end(args);
}

void
dprintf_wrapper(int level, std::string msg)
{
    dprintf_wrapper2(level, "%s\n", msg.c_str());
}

>>>>>>> a57088a9
BOOST_PYTHON_FUNCTION_OVERLOADS(send_command_overloads, send_command, 2, 3);

void
export_dc_tool()
{
    enum_<DaemonCommands>("DaemonCommands")
        .value("DaemonsOff", DDAEMONS_OFF)
        .value("DaemonsOffFast", DDAEMONS_OFF_FAST)
        .value("DaemonsOffPeaceful", DDAEMONS_OFF_PEACEFUL)
        .value("DaemonOff", DDAEMON_OFF)
        .value("DaemonOffFast", DDAEMON_OFF_FAST)
        .value("DaemonOffPeaceful", DDAEMON_OFF_PEACEFUL)
        .value("OffGraceful", DDC_OFF_GRACEFUL)
        .value("OffPeaceful", DDC_OFF_PEACEFUL)
        .value("OffFast", DDC_OFF_FAST)
        .value("OffForce", DDC_OFF_FORCE)
        .value("SetPeacefulShutdown", DDC_SET_PEACEFUL_SHUTDOWN)
        .value("SetForceShutdown", DDC_SET_FORCE_SHUTDOWN)
        .value("Reconfig", DDC_RECONFIG_FULL)
        .value("Restart", DRESTART)
        .value("RestartPeacful", DRESTART_PEACEFUL)
        ;

<<<<<<< HEAD
    enum_<SubsystemType>("SubsystemType")
        .value("Master", SUBSYSTEM_TYPE_MASTER)
        .value("Collector", SUBSYSTEM_TYPE_COLLECTOR)
        .value("Negotiator", SUBSYSTEM_TYPE_NEGOTIATOR)
        .value("Schedd", SUBSYSTEM_TYPE_SCHEDD)
        .value("Shadow", SUBSYSTEM_TYPE_SHADOW)
        .value("Startd", SUBSYSTEM_TYPE_STARTD)
        .value("Starter", SUBSYSTEM_TYPE_STARTER)
        .value("GAHP", SUBSYSTEM_TYPE_GAHP)
        .value("Dagman", SUBSYSTEM_TYPE_DAGMAN)
        .value("SharedPort", SUBSYSTEM_TYPE_SHARED_PORT)
        .value("Daemon", SUBSYSTEM_TYPE_DAEMON)
        .value("Tool", SUBSYSTEM_TYPE_TOOL)
        .value("Submit", SUBSYSTEM_TYPE_SUBMIT)
        .value("Job", SUBSYSTEM_TYPE_JOB)
=======
    enum_<LogLevel>("LogLevel")
        .value("Always", DALWAYS)
        .value("Error", DERROR)
        .value("Status", DSTATUS)
        .value("Job", DJOB)
        .value("Machine", DMACHINE)
        .value("Config", DCONFIG)
        .value("Protocol", DPROTOCOL)
        .value("Priv", DPRIV)
        .value("DaemonCore", DDAEMONCORE)
        .value("Security", DSECURITY)
        .value("Network", DNETWORK)
        .value("Hostname", DHOSTNAME)
        .value("Audit", DAUDIT)
        .value("Terse", DTERSE)
        .value("Verbose", DVERBOSE)
        .value("FullDebug", DFULLDEBUG)
        .value("SubSecond", DSUBSECOND)
        .value("Timestamp", DTIMESTAMP)
        .value("PID", DPID)
        .value("NoHeader", DNOHEADER)
>>>>>>> a57088a9
        ;

    def("send_command", send_command, send_command_overloads("Send a command to a HTCondor daemon specified by a location ClassAd\n"
        ":param ad: An ad specifying the location of the daemon; typically, found by using Collector.locate(...).\n"
        ":param dc: A command type; must be a member of the enum DaemonCommands.\n"
        ":param target: Some commands require additional arguments; for example, sending DaemonOff to a master requires one to specify which subsystem to turn off."
        "  If this parameter is given, the daemon is sent an additional argument."))
        ;

    def("send_alive", send_alive, "Send a keepalive to a HTCondor daemon\n"
        ":param ad: An ad specifying the location of the daemon; typically, found by using Collector.locate(...).\n"
        ":param pid: A process identifier for the keepalive.  Defaults to None, which indicates to utilize the value of os.getpid().\n"
        ":param timeout: The number of seconds this keepalive is valid.  After that time, if the condor_master has not\nreceived a new .keepalive for this process, it will be terminated.  Defaults is controlled by the parameter NOT_RESPONDING_TIMEOUT.\n",
        (boost::python::arg("ad") = boost::python::object(), boost::python::arg("pid")=boost::python::object(), boost::python::arg("timeout")=boost::python::object())
       )
       ;

    def("set_subsystem", set_subsystem, "Set the subsystem name for configuration.\n"
        ":param name: The used for the config subsystem.\n"
        ":param type: The daemon type for configuration.  Defaults to Auto, which indicates to determine the type from the parameter name.\n",
        (boost::python::arg("subsystem"), boost::python::arg("type")=SUBSYSTEM_TYPE_AUTO))
        ;

    def("enable_debug", enable_debug, "Turn on debug logging output from HTCondor.  Logs to stderr.");
    def("enable_log", enable_log, "Turn on logging output from HTCondor.  Logs to the file specified by the parameter TOOL_LOG.");

<<<<<<< HEAD
    set_subsystem("TOOL", SUBSYSTEM_TYPE_TOOL);
=======
    def("log", dprintf_wrapper, "Log a message to the HTCondor logging subsystem.\n"
        ":param level: Log category and formatting indicator; use the LogLevel enum for a list of these (may be OR'd together).\n"
        ":param msg: String message to log.\n")
        ;
>>>>>>> a57088a9
}<|MERGE_RESOLUTION|>--- conflicted
+++ resolved
@@ -217,7 +217,6 @@
     dprintf_config(get_mySubSystem()->getName());
 }
 
-<<<<<<< HEAD
 
 void
 set_subsystem(std::string subsystem, SubsystemType type=SUBSYSTEM_TYPE_AUTO)
@@ -226,7 +225,6 @@
 }
 
 
-=======
 static void
 dprintf_wrapper2(int level, const char *fmt, ...)
 {
@@ -236,13 +234,14 @@
     va_end(args);
 }
 
+
 void
 dprintf_wrapper(int level, std::string msg)
 {
     dprintf_wrapper2(level, "%s\n", msg.c_str());
 }
 
->>>>>>> a57088a9
+
 BOOST_PYTHON_FUNCTION_OVERLOADS(send_command_overloads, send_command, 2, 3);
 
 void
@@ -266,7 +265,6 @@
         .value("RestartPeacful", DRESTART_PEACEFUL)
         ;
 
-<<<<<<< HEAD
     enum_<SubsystemType>("SubsystemType")
         .value("Master", SUBSYSTEM_TYPE_MASTER)
         .value("Collector", SUBSYSTEM_TYPE_COLLECTOR)
@@ -282,7 +280,8 @@
         .value("Tool", SUBSYSTEM_TYPE_TOOL)
         .value("Submit", SUBSYSTEM_TYPE_SUBMIT)
         .value("Job", SUBSYSTEM_TYPE_JOB)
-=======
+        ;
+
     enum_<LogLevel>("LogLevel")
         .value("Always", DALWAYS)
         .value("Error", DERROR)
@@ -304,7 +303,6 @@
         .value("Timestamp", DTIMESTAMP)
         .value("PID", DPID)
         .value("NoHeader", DNOHEADER)
->>>>>>> a57088a9
         ;
 
     def("send_command", send_command, send_command_overloads("Send a command to a HTCondor daemon specified by a location ClassAd\n"
@@ -331,12 +329,10 @@
     def("enable_debug", enable_debug, "Turn on debug logging output from HTCondor.  Logs to stderr.");
     def("enable_log", enable_log, "Turn on logging output from HTCondor.  Logs to the file specified by the parameter TOOL_LOG.");
 
-<<<<<<< HEAD
-    set_subsystem("TOOL", SUBSYSTEM_TYPE_TOOL);
-=======
     def("log", dprintf_wrapper, "Log a message to the HTCondor logging subsystem.\n"
         ":param level: Log category and formatting indicator; use the LogLevel enum for a list of these (may be OR'd together).\n"
         ":param msg: String message to log.\n")
         ;
->>>>>>> a57088a9
+
+    set_subsystem("TOOL", SUBSYSTEM_TYPE_TOOL);
 }