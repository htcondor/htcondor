# We'll be deprecating event.cpp shortly.
set( HTCONDOR_BINDINGS_SOURCES collector.cpp negotiator.cpp config.cpp daemon_and_ad_types.cpp daemon_location.cpp dc_tool.cpp export_headers.h old_boost.h schedd.cpp credd.cpp secman.cpp event.cpp module_lock.cpp export_compat_classad.cpp enable_deprecation_warnings.cpp claim.cpp startd.cpp bulk_query_iterator.cpp JobEventLog.cpp exception_utils.cpp )

if(WINDOWS)
  if(WITH_PYTHON_BINDINGS AND ( PYTHONLIBS_FOUND OR PYTHON3LIBS_FOUND ))
    # Modern compilers complain about using the deprecated std::auto_ptr.
    # Prevent boost from using them.
    add_definitions ( -DBOOST_NO_AUTO_PTR )

	#only for VS2012 and above
	if(NOT (MSVC_VERSION LESS 1700))
		#only for boost-1.54.0 or boost-1.68
		IF("${BOOST_VER}" MATCHES "boost-1.(54|68|78).0")
			message(STATUS "===> Generating python-bindings with boost 1.${CMAKE_MATCH_1}")
			set(BOOST_LIB_BOOST_VER "1_${CMAKE_MATCH_1}")
			if ("${CMAKE_MATCH_1}" EQUAL "78")
				# disable python2
				unset (PYTHON_VERSION_STRING)
			endif()
			if ("${CMAKE_MATCH_1}" EQUAL "54") # no bitness neeeded	(32 bit only)
			else() #need bitness
				if(CMAKE_SIZEOF_VOID_P EQUAL 8)
					set(BOOST_LIB_BOOST_VER "x64-1_${CMAKE_MATCH_1}")
				else()
					set(BOOST_LIB_BOOST_VER "x32-1_${CMAKE_MATCH_1}")
				endif()
			endif()
			if(MSVC_VERSION EQUAL 1700)
				set(BOOST_LIB_PY2_VC_VER "python-vc110")
				set(BOOST_LIB_PY3_VC_VER "python3-vc110")
			else()
				set(BOOST_LIB_PY2_VC_VER "python27-vc141")
				set(BOOST_LIB_PY3_VC_VER "${PYTHON3_LIB_BASENAME}-${BOOST_DLL_VCVER}")
			endif()

			link_directories(${BOOST_LD})
			include_directories(${BOOST_INCLUDE})

			if (DEFINED PYTHON_VERSION_STRING)
				#we have to do this per-target because python2 and python3 need different ones
				message(STATUS "PYTHON_VERSION_STRING=${PYTHON_VERSION_STRING}")
				message(STATUS "PYTHON_DLL_SUFFIX=${PYTHON_DLL_SUFFIX}")
				message(STATUS "BOOST_LIB_BOOST_VER=${BOOST_LIB_BOOST_VER}")
				message(STATUS "BOOST_LIB_PY2_VC_VER=${BOOST_LIB_PY2_VC_VER}")

				# the boost python libraries for debug vs nondebug are different
				# so for every library, we need two names (3 names if you want add support for python_d)
				#set(PYTHON_LIBRARY_BOOST_ONE ${BOOST_LD}/boost_python-${BOOST_LIB_VC_VER}-mt-${BOOST_LIB_BOOST_VER}.lib)
				#set(PYTHON_LIBRARY_BOOST_ONE_D ${BOOST_LD}/boost_python-${BOOST_LIB_VC_VER}-mt-gd-${BOOST_LIB_BOOST_VER}.lib)
				#set(PYTHON_LIBRARY_BOOST_TWO ${BOOST_LD}/libboost_python-${BOOST_LIB_VC_VER}-mt-${BOOST_LIB_BOOST_VER}.lib)
				#set(PYTHON_LIBRARY_BOOST_TWO_D ${BOOST_LD}/libboost_python-${BOOST_LIB_VC_VER}-mt-gd-${BOOST_LIB_BOOST_VER}.lib)

				set(THE_BOOST_LIBS
				  optimized ${BOOST_LD}/boost_${BOOST_LIB_PY2_VC_VER}-mt-${BOOST_LIB_BOOST_VER}.lib
				      debug ${BOOST_LD}/boost_${BOOST_LIB_PY2_VC_VER}-mt-gd-${BOOST_LIB_BOOST_VER}.lib
				  optimized ${BOOST_LD}/libboost_${BOOST_LIB_PY2_VC_VER}-mt-${BOOST_LIB_BOOST_VER}.lib
				      debug ${BOOST_LD}/libboost_${BOOST_LIB_PY2_VC_VER}-mt-gd-${BOOST_LIB_BOOST_VER}.lib
					)


				# When you build Debug, the mere act of including <pyconfig.h>
				# will generate a reference to the python27_d library in the object files
				# if you let boost include pyconfig.h, then it defeats this behavior unless
				# you enable python debugging in the boost way.  We don't currently support
				# this option with htcondor builds, so if you end up with link errors to a
				# non-existent python27_d, the problem is in the order that you include headers
				# set(PYTHON_DEBUG_LIBRARY ${BOOST_LD}/python27_d.lib)

				get_filename_component(PYTHON_LIBRARY_FILENAME ${PYTHON_LIBRARIES} NAME)
				string(REGEX REPLACE "([0-9]+[.][0-9]+).*" "\\1" _PYTHON_VERSION ${PYTHON_VERSION_STRING})
				if ( ${PACKAGE_VERSION} MATCHES "([0-9]+)[.]([0-9]+)[.]([0-9]+)" )
				  set( PYCLASSAD_LIB_NAME "pyclassad${_PYTHON_VERSION}_${CMAKE_MATCH_1}_${CMAKE_MATCH_2}_${CMAKE_MATCH_3}" )
				else()
				  message(FATAL_ERROR "Can't determine HTCondor version!")
				endif()

				condor_shared_lib( pyclassad classad.cpp classad_wrapper.h exprtree_wrapper.h exception_utils.cpp classad_exceptions.cpp )
				target_link_libraries( pyclassad ${CLASSADS_FOUND} ${THE_BOOST_LIBS} ${PYTHON_LIBRARIES} )
				set_target_properties( pyclassad PROPERTIES OUTPUT_NAME "${PYCLASSAD_LIB_NAME}" )
				target_include_directories( pyclassad PUBLIC ${PYTHON_INCLUDE_DIRS} )

				# Note we do not use condor_shared_lib below because we want a separate install target.
				# the 'optimized' keyword indicates that the library following it is for release builds only
				# the 'debug' keyword indicates that the library following it is for debug builds only
				add_library( classad_module SHARED classad_module.cpp classad_module_impl.cpp classad_parsers.cpp )
				target_link_libraries( classad_module pyclassad ${THE_BOOST_LIBS} ${PYTHON_LIBRARIES} )
				set_target_properties(classad_module PROPERTIES PREFIX "" OUTPUT_NAME classad )
				set_target_properties(classad_module PROPERTIES SUFFIX "${PYTHON_DLL_SUFFIX}" )
				target_include_directories( classad_module PUBLIC ${PYTHON_INCLUDE_DIRS} )

				# This is to be used as a CLASSAD_USER_LIBS extension so we can invoke
				# python functions.
				add_library( classad_python_user SHARED classad_python_user.cpp )
				target_link_libraries( classad_python_user condor_utils pyclassad ${CONDOR_WIN_LIBS})
				set_target_properties(classad_python_user PROPERTIES SUFFIX "${PYTHON_DLL_SUFFIX}" )
				target_include_directories( classad_python_user PUBLIC ${PYTHON_INCLUDE_DIRS} )
				install ( TARGETS classad_python_user DESTINATION "${C_LIBEXEC}" )

				add_library( htcondor SHARED htcondor.cpp ${HTCONDOR_BINDINGS_SOURCES} )
				target_link_libraries( htcondor pyclassad condor_utils ${THE_BOOST_LIBS} ${PYTHON_LIBRARIES} ${CONDOR_WIN_LIBS} )
				set_target_properties( htcondor PROPERTIES SUFFIX "${PYTHON_DLL_SUFFIX}" )
				target_include_directories( htcondor PUBLIC ${PYTHON_INCLUDE_DIRS} )

				install ( TARGETS pyclassad DESTINATION ${C_LIB} )
				install ( TARGETS htcondor DESTINATION ${C_PYTHONARCHLIB}/htcondor )
				install ( TARGETS classad_module DESTINATION ${C_PYTHONARCHLIB}/classad )
			endif(DEFINED PYTHON_VERSION_STRING) # python27 was found

			if (DEFINED PYTHON3_VERSION_STRING) # python36 was found
				#we have to do this per-target because python2 and python3 need different ones
				#include_directories(${PYTHON_INCLUDE_DIRS} ${BOOST_INCLUDE})
				message(STATUS "PYTHON3_VERSION_STRING=${PYTHON3_VERSION_STRING}")
				message(STATUS "PYTHON3_LIBRARIES=${PYTHON3_LIBRARIES}")
				message(STATUS "PYTHON3_INCLUDE_DIRS=${PYTHON3_INCLUDE_DIRS}")
				message(STATUS "PYTHON3_DLL_SUFFIX=${PYTHON3_DLL_SUFFIX}")
				message(STATUS "BOOST_LIB_BOOST_VER=${BOOST_LIB_BOOST_VER}")
				message(STATUS "BOOST_LIB_PY3_VC_VER=${BOOST_LIB_PY3_VC_VER}")

				include_directories(${PYTHON3_INCLUDE_DIRS})

				# When you build Debug, the mere act of including <pyconfig.h>
				# will generate a reference to the python27_d library in the object files
				# if you let boost include pyconfig.h, then it defeats this behavior unless
				# you enable python debugging in the boost way.  We don't currently support
				# this option with htcondor builds, so if you end up with link errors to a
				# non-existent python27_d, the problem is in the order that you include headers
				# set(PYTHON_DEBUG_LIBRARY ${BOOST_LD}/python27_d.lib)

				get_filename_component(PYTHON3_LIBRARY_FILENAME ${PYTHON3_LIBRARIES} NAME)
				string(REGEX REPLACE "([0-9]+[.][0-9]+).*" "\\1" _PYTHON_VERSION ${PYTHON3_VERSION_STRING})
				if ( ${PACKAGE_VERSION} MATCHES "([0-9]+)[.]([0-9]+)[.]([0-9]+)" )
				  set( PY3CLASSAD_LIB_NAME "pyclassad${_PYTHON_VERSION}_${CMAKE_MATCH_1}_${CMAKE_MATCH_2}_${CMAKE_MATCH_3}" )
				else()
				  message(FATAL_ERROR "Can't determine HTCondor version!")
				endif()

				set(THE_BOOST_LIBS
				  optimized ${BOOST_LD}/boost_${BOOST_LIB_PY3_VC_VER}-mt-${BOOST_LIB_BOOST_VER}.lib
				      debug ${BOOST_LD}/boost_${BOOST_LIB_PY3_VC_VER}-mt-gd-${BOOST_LIB_BOOST_VER}.lib
				#  optimized ${BOOST_LD}/libboost_${BOOST_LIB_PY3_VC_VER}-mt-${BOOST_LIB_BOOST_VER}.lib
				#      debug ${BOOST_LD}/libboost_${BOOST_LIB_PY3_VC_VER}-mt-gd-${BOOST_LIB_BOOST_VER}.lib
					)

				condor_shared_lib( py3classad classad.cpp classad_wrapper.h exprtree_wrapper.h exception_utils.cpp classad_exceptions.cpp )
				target_link_libraries( py3classad ${CLASSADS_FOUND} ${THE_BOOST_LIBS} ${PYTHON3_LIBRARIES} )
				set_target_properties( py3classad PROPERTIES OUTPUT_NAME "${PY3CLASSAD_LIB_NAME}" )
				target_include_directories( py3classad PUBLIC ${PYTHON3_INCLUDE_DIRS} )

				# Note we do not use condor_shared_lib below because we want a separate install target.
				# the 'optimized' keyword indicates that the library following it is for release builds only
				# the 'debug' keyword indicates that the library following it is for debug builds only
				add_library( py3classad_module SHARED classad_module.cpp classad_module_impl.cpp classad_parsers.cpp )
				target_link_libraries( py3classad_module py3classad ${THE_BOOST_LIBS} ${PYTHON3_LIBRARIES} )
				set_target_properties(py3classad_module PROPERTIES PREFIX "" OUTPUT_NAME py3classad PDB_NAME py3classad)
				set_target_properties(py3classad_module PROPERTIES PREFIX "" RUNTIME_OUTPUT_NAME classad PDB_NAME py3classad)
				set_target_properties(py3classad_module PROPERTIES SUFFIX "${PYTHON3_DLL_SUFFIX}" )
				target_include_directories( py3classad_module PUBLIC ${PYTHON3_INCLUDE_DIRS} )

				# This is to be used as a CLASSAD_USER_LIBS extension so we can invoke
				# python functions.
				add_library( classad_python3_user SHARED classad_python_user.cpp )
				target_link_libraries( classad_python3_user condor_utils py3classad ${THE_BOOST_LIBS} ${CONDOR_WIN_LIBS})
				set_target_properties(classad_python3_user PROPERTIES PREFIX "" OUTPUT_NAME classad_python_user PDB_NAME classad_python3_user)
				set_target_properties(classad_python3_user PROPERTIES SUFFIX "${PYTHON3_DLL_SUFFIX}" )
				target_include_directories( classad_python3_user PUBLIC ${PYTHON3_INCLUDE_DIRS} )
				install ( TARGETS classad_python3_user DESTINATION "${C_LIBEXEC}" )

				add_library( py3htcondor SHARED htcondor.cpp ${HTCONDOR_BINDINGS_SOURCES} )
				target_link_libraries( py3htcondor py3classad condor_utils ${THE_BOOST_LIBS} ${PYTHON3_LIBRARIES} ${CONDOR_WIN_LIBS} )
				set_target_properties( py3htcondor PROPERTIES PREFIX "" OUTPUT_NAME py3htcondor PDB_NAME py3htcondor)
				set_target_properties( py3htcondor PROPERTIES PREFIX "" RUNTIME_OUTPUT_NAME htcondor PDB_NAME py3htcondor)
				set_target_properties( py3htcondor PROPERTIES SUFFIX "${PYTHON3_DLL_SUFFIX}" )
				target_include_directories( py3htcondor PUBLIC ${PYTHON3_INCLUDE_DIRS} )

				install ( TARGETS py3classad DESTINATION ${C_LIB} )
				install ( TARGETS py3htcondor DESTINATION ${C_PYTHONARCHLIB}/htcondor )
				install ( TARGETS py3classad_module DESTINATION ${C_PYTHONARCHLIB}/classad )

			endif(DEFINED PYTHON3_VERSION_STRING) # python3x was found

		# more targets are built if we plan on building wheels
		if ( WANT_PYTHON_WHEELS )
			message(STATUS "Setting up python wheels on Windows is not yet supported")
		endif()
      endif()
    endif(NOT (MSVC_VERSION LESS 1700))
  endif()
else()
  if ( WITH_PYTHON_BINDINGS AND ( PYTHONLIBS_FOUND OR PYTHON3LIBS_FOUND ) )
    configure_file (
      "${PROJECT_SOURCE_DIR}/src/python-bindings/test_driver.in"
      "${CMAKE_CURRENT_BINARY_DIR}/test_driver"
    )

    # Modern compilers complain about using the deprecated std::auto_ptr.
    # Prevent boost from using them, except on Debian 9, where a compile
    # time error occurs
    if ( NOT ${PLATFORM} MATCHES "Debian.*9" )
      add_definitions ( -DBOOST_NO_AUTO_PTR )
    endif()

    if (APPLE)
        # This is probably a sign that something else needs fixing.
        # Note that you can NOT set this to DARWIN, because CMake's parser
        # is terrible.  (It will silently dereference the quoted string
        # "DARWIN" as the variable in some situations.)
        set(SYSTEM_NAME "darwin")
    endif()

    if (DEFINED PYTHON_VERSION_STRING AND PYTHONLIBS_FOUND)
      if (NOT DEFINED PYTHON_BOOST_LIB )
        set ( PYTHON_BOOST_LIB boost_python )
        if (DEFINED SYSTEM_NAME)
          if (${SYSTEM_NAME} MATCHES "Debian" OR ${SYSTEM_NAME} MATCHES "Ubuntu")
            set ( PYTHON_BOOST_LIB "boost_python-py${PYTHON_VERSION_MAJOR}${PYTHON_VERSION_MINOR}" )
          endif()
          if (${SYSTEM_NAME} MATCHES "rhel8" OR ${SYSTEM_NAME} MATCHES "centos8" OR ${SYSTEM_NAME} MATCHES "rocky8" OR ${SYSTEM_NAME} MATCHES "almalinux8")
            set ( PYTHON_BOOST_LIB "boost_python${PYTHON_VERSION_MAJOR}" )
          endif()
          if (${SYSTEM_NAME} MATCHES "rhel7" OR ${SYSTEM_NAME} MATCHES "centos7" OR ${SYSTEM_NAME} MATCHES "sl7" OR ${SYSTEM_NAME} MATCHES "amzn2" OR ${SYSTEM_NAME} MATCHES "fc3[0-9]" OR ${SYSTEM_NAME} MATCHES "Debian.*10" OR WANT_PYTHON_WHEELS)
            set ( PYTHON_BOOST_LIB "boost_python${PYTHON_VERSION_MAJOR}${PYTHON_VERSION_MINOR}" )
          endif()
          if (${SYSTEM_NAME} MATCHES "fc2[0-9]" )
            set ( PYTHON_BOOST_LIB "boost_python" )
          endif()
          if (${SYSTEM_NAME} MATCHES "darwin")
              set( PYTHON_BOOST_LIB "boost_python${PYTHON_VERSION_MAJOR}${PYTHON_VERSION_MINOR}" )
          endif()
        endif()
      endif()
      include_directories(${BOOST_INCLUDE})
      link_directories(${BOOST_LD})

      get_filename_component(PYTHON_LIBRARY_FILENAME ${PYTHON_LIBRARIES} NAME)
      string(REGEX REPLACE "([0-9]+[.][0-9]+).*" "\\1" _PYTHON_VERSION ${PYTHON_VERSION_STRING})
      if ( ${PACKAGE_VERSION} MATCHES "([0-9]+)[.]([0-9]+)[.]([0-9]+)" )
        set( PYCLASSAD_LIB_NAME "pyclassad${_PYTHON_VERSION}_${CMAKE_MATCH_1}_${CMAKE_MATCH_2}_${CMAKE_MATCH_3}" )
      else()
        message(FATAL_ERROR "Can't determine HTCondor version!")
      endif()
      condor_shared_lib( pyclassad classad.cpp classad_wrapper.h exprtree_wrapper.h exception_utils.cpp classad_exceptions.cpp )
      target_include_directories( pyclassad PUBLIC ${PYTHON_INCLUDE_DIRS} )
      target_link_libraries( pyclassad ${CLASSADS_FOUND} ${PYTHON_BOOST_LIB} ${PYTHON_LIBRARIES} )
      set_target_properties( pyclassad PROPERTIES OUTPUT_NAME "${PYCLASSAD_LIB_NAME}" )
      set_target_properties( pyclassad PROPERTIES COMPILE_FLAGS "-fPIC")

      # Note we do not use condor_shared_lib below because we want a separate install target.
      add_library( classad_module SHARED classad_module.cpp classad_module_impl.cpp classad_parsers.cpp )
      target_include_directories( classad_module PUBLIC ${PYTHON_INCLUDE_DIRS} )
      target_link_libraries( classad_module pyclassad ${PYTHON_BOOST_LIB} ${PYTHON_LIBRARIES} )
      set_target_properties(classad_module PROPERTIES PREFIX "" OUTPUT_NAME classad )
      set_target_properties(classad_module PROPERTIES SUFFIX "${PYTHON_MODULE_SUFFIX}" )
      if ( NOT CMAKE_SKIP_RPATH )
        set_target_properties(classad_module PROPERTIES INSTALL_RPATH "${PYTHON_RPATH}")
      endif()

      # This is to be used as a CLASSAD_USER_LIBS extension so we can invoke
      # python functions.
      add_library( classad_python_user SHARED classad_python_user.cpp )
      target_include_directories( classad_python_user PUBLIC ${PYTHON_INCLUDE_DIRS} )
      target_link_libraries( classad_python_user condor_utils pyclassad )
      set_target_properties(classad_python_user PROPERTIES SUFFIX "${PYTHON_MODULE_SUFFIX}" )
      if ( NOT CMAKE_SKIP_RPATH )
        set_target_properties(classad_python_user PROPERTIES INSTALL_RPATH "${CONDOR_RPATH}")
      endif()
      install ( TARGETS classad_python_user DESTINATION "${C_LIBEXEC}" )

      # See note below about deprecating log_reader.cpp.
      set_source_files_properties( dc_tool.cpp classad.cpp classad_module.cpp classad_parsers.cpp ${HTCONDOR_BINDINGS_SOURCES} log_reader.cpp PROPERTIES COMPILE_FLAGS "-Wno-strict-aliasing -Wno-cast-qual -Wno-deprecated -Wno-write-strings")
      # We should probably deprecate log_reader.cpp (shortly after we deprecate event.cpp).
      add_library( htcondor SHARED htcondor.cpp ${HTCONDOR_BINDINGS_SOURCES} log_reader.cpp )
      target_include_directories( htcondor PUBLIC ${PYTHON_INCLUDE_DIRS} )
      target_link_libraries( htcondor pyclassad condor_utils ${PYTHON_BOOST_LIB} ${PYTHON_LIBRARIES} )
      set_target_properties( htcondor PROPERTIES PREFIX "" )
      set_target_properties( htcondor PROPERTIES SUFFIX "${PYTHON_MODULE_SUFFIX}" )
      if ( NOT CMAKE_SKIP_RPATH )
        set_target_properties(htcondor PROPERTIES INSTALL_RPATH "${PYTHON_RPATH}")
      endif()

      install ( TARGETS htcondor DESTINATION ${C_PYTHONARCHLIB}/htcondor )
      install ( TARGETS classad_module DESTINATION ${C_PYTHONARCHLIB}/classad )

      if ( APPLE )
          set_target_properties( pyclassad PROPERTIES INSTALL_NAME_DIR ${CMAKE_CURRENT_BINARY_DIR} )
          install( CODE "execute_process(COMMAND ${CMAKE_SOURCE_DIR}/src/condor_scripts/macosx_rewrite_libs \$ENV{DESTDIR}/${CMAKE_INSTALL_PREFIX}/${C_LIB}/lib${PYCLASSAD_LIB_NAME}.dylib)" )
          install( CODE "execute_process(COMMAND ${CMAKE_SOURCE_DIR}/src/condor_scripts/macosx_rewrite_libs \$ENV{DESTDIR}/${CMAKE_INSTALL_PREFIX}/${C_PYTHONARCHLIB}/classad/classad${PYTHON_MODULE_SUFFIX})" )
          install( CODE "execute_process(COMMAND ${CMAKE_SOURCE_DIR}/src/condor_scripts/macosx_rewrite_libs \$ENV{DESTDIR}/${CMAKE_INSTALL_PREFIX}/${C_PYTHONARCHLIB}/htcondor/htcondor${PYTHON_MODULE_SUFFIX})" )
      endif()
    endif()

    if (APPLE)
        # This is probably a sign that something else needs fixing.
        # Note that you can NOT set this to DARWIN, because CMake's parser
        # is terrible.  (It will silently dereference the quoted string
        # "DARWIN" as the variable in some situations.)
        set(SYSTEM_NAME "darwin")
    endif()

    if (DEFINED PYTHON3_VERSION_STRING AND PYTHON3LIBS_FOUND AND NOT ${SYSTEM_NAME} MATCHES "fc27")
      if (NOT DEFINED PYTHON3_BOOST_LIB)
        if ( WANT_PYTHON_WHEELS )
          set ( PYTHON3_BOOST_LIB "boost_python${PYTHON3_VERSION_MAJOR}${PYTHON3_VERSION_MINOR}" )
        elseif (${SYSTEM_NAME} MATCHES "rhel8" OR ${SYSTEM_NAME} MATCHES "centos8" OR ${SYSTEM_NAME} MATCHES "rocky8" OR ${SYSTEM_NAME} MATCHES "almalinux8")
          set ( PYTHON3_BOOST_LIB "boost_python${PYTHON3_VERSION_MAJOR}" )
<<<<<<< HEAD
        elseif (${SYSTEM_NAME} MATCHES "Ubuntu.*18")
          set ( PYTHON3_BOOST_LIB "boost_python-py${PYTHON3_VERSION_MAJOR}${PYTHON3_VERSION_MINOR}" )
=======
        elseif (${SYSTEM_NAME} MATCHES "openSUSE")
          set ( PYTHON3_BOOST_LIB "boost_python${PYTHON3_VERSION_MAJOR}" )
>>>>>>> f6fc18c7
        else ()
          set ( PYTHON3_BOOST_LIB "boost_python${PYTHON3_VERSION_MAJOR}${PYTHON3_VERSION_MINOR}" )
        endif()
      endif()
      include_directories(${BOOST_INCLUDE})
      link_directories(${BOOST_LD})

      string(REGEX REPLACE "([0-9]+[.][0-9]+).*" "\\1" _PYTHON3_VERSION ${PYTHON3_VERSION_STRING})
      if ( ${PACKAGE_VERSION} MATCHES "([0-9]+)[.]([0-9]+)[.]([0-9]+)" )
          set( PY3CLASSAD_LIB_NAME "pyclassad${_PYTHON3_VERSION}_${CMAKE_MATCH_1}_${CMAKE_MATCH_2}_${CMAKE_MATCH_3}" )
      else()
        message(FATAL_ERROR "Can't determine HTCondor version!")
      endif()
      condor_shared_lib( py3classad classad.cpp classad_wrapper.h exprtree_wrapper.h exception_utils.cpp classad_exceptions.cpp )
      target_include_directories( py3classad PUBLIC ${PYTHON3_INCLUDE_DIRS} )
      target_link_libraries( py3classad ${CLASSADS_FOUND} ${PYTHON3_BOOST_LIB} ${PYTHON3_LIBRARIES} )
      set_target_properties( py3classad PROPERTIES OUTPUT_NAME "${PY3CLASSAD_LIB_NAME}" )
      set_target_properties( py3classad PROPERTIES COMPILE_FLAGS "-fPIC")

      # Note we do not use condor_shared_lib below because we want a separate install target.
      add_library( py3classad_module SHARED classad_module.cpp classad_module_impl.cpp classad_parsers.cpp )
      target_include_directories( py3classad_module PUBLIC ${PYTHON3_INCLUDE_DIRS} )
      target_link_libraries( py3classad_module py3classad ${PYTHON3_BOOST_LIB} ${PYTHON3_LIBRARIES} )
      set_target_properties(py3classad_module PROPERTIES PREFIX "" OUTPUT_NAME classad )
      set_target_properties(py3classad_module PROPERTIES SUFFIX "${PYTHON3_MODULE_SUFFIX}" )
      if ( NOT CMAKE_SKIP_RPATH )
        set_target_properties(py3classad_module PROPERTIES INSTALL_RPATH "${PYTHON_RPATH}")
      endif()

      # This is to be used as a CLASSAD_USER_LIBS extension so we can invoke
      # python functions.
      add_library( classad_python3_user SHARED classad_python_user.cpp )
      target_include_directories( classad_python3_user PUBLIC ${PYTHON3_INCLUDE_DIRS} )
      target_link_libraries( classad_python3_user condor_utils py3classad )
      set_target_properties( classad_python3_user PROPERTIES OUTPUT_NAME classad_python_user )
      set_target_properties( classad_python3_user PROPERTIES SUFFIX "${PYTHON3_MODULE_SUFFIX}" )
      if ( NOT CMAKE_SKIP_RPATH )
        set_target_properties( classad_python3_user PROPERTIES INSTALL_RPATH "${CONDOR_RPATH}" )
      endif()
      install ( TARGETS classad_python3_user DESTINATION "${C_LIBEXEC}" )
      add_custom_command( TARGET classad_python3_user POST_BUILD
          COMMAND ${CMAKE_COMMAND} -E create_symlink "libclassad_python_user${PYTHON3_MODULE_SUFFIX}" "${CMAKE_CURRENT_BINARY_DIR}/libclassad_python3_user.so"
          COMMENT "Creating libclassad_python3_user.so symlink" )
      install ( FILES "${CMAKE_CURRENT_BINARY_DIR}/libclassad_python3_user.so" DESTINATION "${C_LIBEXEC}" )

      # See note below about deprecating log_reader.cpp.
      set_source_files_properties( dc_tool.cpp classad.cpp classad_module.cpp classad_parsers.cpp ${HTCONDOR_BINDINGS_SOURCES} log_reader.cpp PROPERTIES COMPILE_FLAGS "-Wno-strict-aliasing -Wno-cast-qual -Wno-deprecated -Wno-write-strings")
      # We should probably deprecate log_reader.cpp (shortly after we deprecate event.cpp).
      add_library( py3htcondor SHARED htcondor.cpp ${HTCONDOR_BINDINGS_SOURCES} log_reader.cpp )
      target_include_directories( py3htcondor PUBLIC ${PYTHON3_INCLUDE_DIRS} )
      target_link_libraries( py3htcondor py3classad condor_utils ${PYTHON3_BOOST_LIB} ${PYTHON3_LIBRARIES} )
      set_target_properties( py3htcondor PROPERTIES PREFIX "" OUTPUT_NAME htcondor )
      set_target_properties( py3htcondor PROPERTIES SUFFIX "${PYTHON3_MODULE_SUFFIX}" )
      if ( NOT CMAKE_SKIP_RPATH )
        set_target_properties(py3htcondor PROPERTIES INSTALL_RPATH "${PYTHON_RPATH}")
      endif()

      install ( TARGETS py3htcondor DESTINATION ${C_PYTHON3ARCHLIB}/htcondor )
      install ( TARGETS py3classad_module DESTINATION ${C_PYTHON3ARCHLIB}/classad )

      if ( APPLE )
          set_target_properties( py3classad PROPERTIES INSTALL_NAME_DIR ${CMAKE_CURRENT_BINARY_DIR} )
          install( CODE "execute_process(COMMAND ${CMAKE_SOURCE_DIR}/src/condor_scripts/macosx_rewrite_libs \$ENV{DESTDIR}/${CMAKE_INSTALL_PREFIX}/${C_LIB}/lib${PY3CLASSAD_LIB_NAME}.dylib)" )
          install( CODE "execute_process(COMMAND ${CMAKE_SOURCE_DIR}/src/condor_scripts/macosx_rewrite_libs \$ENV{DESTDIR}/${CMAKE_INSTALL_PREFIX}/${C_PYTHON3ARCHLIB}/classad/classad${PYTHON3_MODULE_SUFFIX})" )
          install( CODE "execute_process(COMMAND ${CMAKE_SOURCE_DIR}/src/condor_scripts/macosx_rewrite_libs \$ENV{DESTDIR}/${CMAKE_INSTALL_PREFIX}/${C_PYTHON3ARCHLIB}/htcondor/htcondor${PYTHON3_MODULE_SUFFIX})" )
      endif()
    endif()


    # more targets are built if we plan on building wheels
    if ( WANT_PYTHON_WHEELS )
      set ( WHEEL_BINARY_DIR "${CMAKE_BINARY_DIR}/bindings/python" )
      include_directories(${PYTHON3_INCLUDE_DIRS} ${BOOST_INCLUDE})

      # the pyclassad library and the classad and htcondor modules should not link libpython
      # instead, the user's python interpreter will look for any such missing symbols
      if ( APPLE )
        # in macOS, use "-undefined dynamic_lookup" in place of "-lpython" or "-framework Python" (i.e. ${PYTHON_LIBRARIES})
        set( NOLINK_PYTHON_LIB "-undefined dynamic_lookup" )
      else()
        # in Linux, simply omit "-lpython" (i.e. ${PYTHON_LIBRARIES}) to get the same behavior
        set( NOLILNK_PYTHON_LIB "" )
      endif()

      # build libpyclassad *not* linked against libpython
      add_library( wheel_pyclassad SHARED classad.cpp classad_wrapper.h exprtree_wrapper.h exception_utils.cpp classad_exceptions.cpp )
      target_link_libraries( wheel_pyclassad ${CLASSADS_FOUND} ${PYTHON3_BOOST_LIB} ${NOLINK_PYTHON_LIB} )
      if ( APPLE )
        set_target_properties( wheel_pyclassad PROPERTIES SUFFIX ".dylib" )
        set_target_properties( wheel_pyclassad PROPERTIES INSTALL_NAME_DIR "${WHEEL_BINARY_DIR}/htcondor/htcondor_libs" )
      else()
        set_target_properties( wheel_pyclassad PROPERTIES SUFFIX ".so" )
        set_target_properties( wheel_pyclassad PROPERTIES INSTALL_RPATH "$ORIGIN" )
      endif()
      set_target_properties( wheel_pyclassad PROPERTIES PREFIX "lib" OUTPUT_NAME "${PYCLASSAD_LIB_NAME}_wheel" )
      set_target_properties( wheel_pyclassad PROPERTIES COMPILE_FLAGS "-fPIC" )

      # next, build the classad module *not* linked against libpython
      add_library( wheel_classad_module SHARED classad_module.cpp classad_module_impl.cpp classad_parsers.cpp )
      target_link_libraries( wheel_classad_module wheel_pyclassad ${PYTHON3_BOOST_LIB} ${NOLINK_PYTHON_LIB} )
      set_target_properties( wheel_classad_module PROPERTIES PREFIX "" OUTPUT_NAME "classad" SUFFIX ".so")
      set_target_properties( wheel_classad_module PROPERTIES LIBRARY_OUTPUT_DIRECTORY "${WHEEL_BINARY_DIR}/classad" )
      if ( NOT APPLE )
        set_target_properties( wheel_classad_module PROPERTIES INSTALL_RPATH "$ORIGIN/../htcondor/htcondor_libs" )
      endif()

      # finally, build the htcondor module *not* linked against libpython
      # See note above about deprecating log_reader.cpp.
      add_library( wheel_htcondor SHARED htcondor.cpp ${HTCONDOR_BINDINGS_SOURCES} log_reader.cpp )
      target_link_libraries( wheel_htcondor wheel_pyclassad condor_utils ${PYTHON3_BOOST_LIB} ${NOLINK_PYTHON_LIB} )
      set_target_properties( wheel_htcondor PROPERTIES PREFIX "" OUTPUT_NAME "htcondor" SUFFIX ".so")
      set_target_properties( wheel_htcondor PROPERTIES LIBRARY_OUTPUT_DIRECTORY "${WHEEL_BINARY_DIR}/htcondor" )
      if ( NOT APPLE )
        set_target_properties( wheel_htcondor PROPERTIES INSTALL_RPATH "$ORIGIN/htcondor_libs" )
      endif()

    endif()
  endif ( WITH_PYTHON_BINDINGS AND ( PYTHONLIBS_FOUND OR PYTHON3LIBS_FOUND ) )
endif(WINDOWS)<|MERGE_RESOLUTION|>--- conflicted
+++ resolved
@@ -302,13 +302,10 @@
           set ( PYTHON3_BOOST_LIB "boost_python${PYTHON3_VERSION_MAJOR}${PYTHON3_VERSION_MINOR}" )
         elseif (${SYSTEM_NAME} MATCHES "rhel8" OR ${SYSTEM_NAME} MATCHES "centos8" OR ${SYSTEM_NAME} MATCHES "rocky8" OR ${SYSTEM_NAME} MATCHES "almalinux8")
           set ( PYTHON3_BOOST_LIB "boost_python${PYTHON3_VERSION_MAJOR}" )
-<<<<<<< HEAD
         elseif (${SYSTEM_NAME} MATCHES "Ubuntu.*18")
           set ( PYTHON3_BOOST_LIB "boost_python-py${PYTHON3_VERSION_MAJOR}${PYTHON3_VERSION_MINOR}" )
-=======
         elseif (${SYSTEM_NAME} MATCHES "openSUSE")
           set ( PYTHON3_BOOST_LIB "boost_python${PYTHON3_VERSION_MAJOR}" )
->>>>>>> f6fc18c7
         else ()
           set ( PYTHON3_BOOST_LIB "boost_python${PYTHON3_VERSION_MAJOR}${PYTHON3_VERSION_MINOR}" )
         endif()
