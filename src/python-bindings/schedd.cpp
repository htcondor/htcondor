#include "python_bindings_common.h"
#include "condor_common.h"
#include "globus_utils.h"

#include "condor_attributes.h"
#include "condor_universe.h"
#include "condor_q.h"
#include "condor_qmgr.h"
#include "daemon.h"
#include "daemon_types.h"
#include "enum_utils.h"
#include "dc_schedd.h"
#include "classad_helpers.h"
#include "condor_config.h"
#include "condor_holdcodes.h"
#include "basename.h"
#include "selector.h"
#include "my_username.h"
#include "condor_version.h"
#include "../condor_utils/dagman_utils.h"
#include "../condor_utils/MapFile.h"

#include <classad/operators.h>

#include <boost/algorithm/string.hpp>
#include <boost/algorithm/string/erase.hpp>
#include <boost/version.hpp>
#include <boost/python/raw_function.hpp>

#include "htcondor.h"

#include "old_boost.h"
#include "classad_wrapper.h"
#include "exprtree_wrapper.h"
#include "module_lock.h"
#include "daemon_location.h"
#include "query_iterator.h"
#include "submit_utils.h"
#include "condor_arglist.h"
#include "my_popen.h"
#include "history_iterator.h"

#include <algorithm>
#include <string>

using namespace boost::python;

#ifndef ATTR_REQUEST_GPUS
#  define ATTR_REQUEST_GPUS "RequestGPUs"
#endif

#define DO_ACTION(action_name) \
    reason_str = extract<std::string>(reason); \
    { \
    condor::ModuleLock ml; \
    if (use_ids) \
        result = schedd. action_name (&ids, reason_str.c_str(), NULL, AR_TOTALS); \
    else \
        result = schedd. action_name (constraint.c_str(), reason_str.c_str(), NULL, AR_TOTALS); \
    }

#define ADD_REQUIREMENT(parm, value) \
    if (boost::ifind_first(req_str, ATTR_ ##parm).begin() == req_str.end()) \
    { \
        classad::ExprTree * new_expr; \
        parser.ParseExpression(value, new_expr); \
        if (result.get()) \
        { \
            result.reset(classad::Operation::MakeOperation(classad::Operation::LOGICAL_AND_OP, result.release(), new_expr)); \
        } \
        else \
        { \
            result.reset(new_expr); \
        } \
        if (!result.get() || !new_expr) \
        { \
            PyErr_SetString(PyExc_HTCondorInternalError, "Unable to add " #parm " requirements."); \
            throw_error_already_set(); \
        } \
    }

#define ADD_PARAM(parm) \
    { \
        const char *new_param = param(#parm); \
        if (!new_param) \
        { \
            PyErr_SetString(PyExc_HTCondorInternalError, "Unable to determine " #parm " param value."); \
            throw_error_already_set(); \
        } \
        std::stringstream ss; \
        ss << "TARGET." #parm " == \"" << new_param << "\""; \
        ADD_REQUIREMENT(parm, ss.str()) \
    }


void
process_submit_errstack(CondorError *errstack)
{
    if (!errstack) {return;}
    while (1)
    {
        int code = errstack->code();
        std::string message = errstack->message();
        if (message.size() && message[message.size()-1] == '\n') {message.erase(message.size()-1);}
        bool realStack = errstack->pop();
        if (!realStack) {return;}
        if (code)
        {
            THROW_EX(HTCondorInternalError, message.c_str())
        }
        else
        {
#if (PY_MINOR_VERSION >= 6) || (PY_MAJOR_VERSION > 2)
            PyErr_WarnEx(PyExc_UserWarning, message.c_str(), 0);
#endif
        }
    }
}

void
make_spool_remap(classad::ClassAd& ad, const std::string &attr, const std::string &stream_attr, const std::string &working_name)
{
    bool stream_stdout = false;
    ad.EvaluateAttrBool(stream_attr, stream_stdout);
    std::string output;
    if (ad.EvaluateAttrString(attr, output) && strcmp(output.c_str(),"/dev/null") != 0
        && output.c_str() != condor_basename(output.c_str()) && !stream_stdout)
    {
        boost::algorithm::erase_all(output, "\\");
        boost::algorithm::erase_all(output, ";");
        boost::algorithm::erase_all(output, "=");
        if (!ad.InsertAttr(attr, working_name))
            THROW_EX(HTCondorInternalError, "Unable to add file to remap.");
        std::string output_remaps;
        ad.EvaluateAttrString(ATTR_TRANSFER_OUTPUT_REMAPS, output_remaps);
        if (output_remaps.size())
            output_remaps += ";";
        output_remaps += working_name;
        output_remaps += "=";
        output_remaps += output;
        if (!ad.InsertAttr(ATTR_TRANSFER_OUTPUT_REMAPS, output_remaps))
            THROW_EX(HTCondorInternalError, "Unable to rewrite remaps.");
    }
}

void
make_spool(classad::ClassAd& ad)
{
    if (!ad.InsertAttr(ATTR_JOB_STATUS, HELD))
        THROW_EX(HTCondorInternalError, "Unable to set job to hold.");
    if (!ad.InsertAttr(ATTR_HOLD_REASON, "Spooling input data files"))
        THROW_EX(HTCondorInternalError, "Unable to set job hold reason.")
    if (!ad.InsertAttr(ATTR_HOLD_REASON_CODE, CONDOR_HOLD_CODE::SpoolingInput))
        THROW_EX(HTCondorInternalError, "Unable to set job hold code.")
    std::stringstream ss;
    ss << ATTR_JOB_STATUS << " == " << COMPLETED << " && ( ";
    ss << ATTR_COMPLETION_DATE << " =?= UNDEFINED || " << ATTR_COMPLETION_DATE << " == 0 || ";
    ss << "((time() - " << ATTR_COMPLETION_DATE << ") < " << 60 * 60 * 24 * 10 << "))";
    classad::ClassAdParser parser;
    classad::ExprTree * new_expr;
    parser.ParseExpression(ss.str(), new_expr);
    if (!new_expr || !ad.Insert(ATTR_JOB_LEAVE_IN_QUEUE, new_expr))
        THROW_EX(HTCondorInternalError, "Unable to set " ATTR_JOB_LEAVE_IN_QUEUE);
    make_spool_remap(ad, ATTR_JOB_OUTPUT, ATTR_STREAM_OUTPUT, "_condor_stdout");
    make_spool_remap(ad, ATTR_JOB_ERROR, ATTR_STREAM_ERROR, "_condor_stderr");
}

std::unique_ptr<ExprTree>
make_requirements(const ClassAd &jobAd, ExprTree *reqs, ShouldTransferFiles_t stf)
{
    // Copied ideas from condor_submit.  Pretty lame.
    classad::ClassAdUnParser printer;
    classad::ClassAdParser parser;
    std::string req_str;
    printer.Unparse(req_str, reqs);
    ExprTree *reqs_copy = NULL;
    if (reqs)
        reqs_copy = reqs->Copy();
    if (!reqs_copy)
    {
        THROW_EX(HTCondorInternalError, "Unable to create copy of requirements expression.");
    }
    std::unique_ptr<ExprTree> result(reqs_copy);
    ADD_PARAM(OPSYS);
    ADD_PARAM(ARCH);
    switch (stf)
    {
    case STF_NO:
        ADD_REQUIREMENT(FILE_SYSTEM_DOMAIN, "TARGET." ATTR_FILE_SYSTEM_DOMAIN " == MY." ATTR_FILE_SYSTEM_DOMAIN);
        break;
    case STF_YES:
        ADD_REQUIREMENT(HAS_FILE_TRANSFER, "TARGET." ATTR_HAS_FILE_TRANSFER);
        break;
    case STF_IF_NEEDED:
        ADD_REQUIREMENT(HAS_FILE_TRANSFER, "(TARGET." ATTR_HAS_FILE_TRANSFER " || (TARGET." ATTR_FILE_SYSTEM_DOMAIN " == MY." ATTR_FILE_SYSTEM_DOMAIN"))");
        break;
    }

	if (jobAd.Lookup(ATTR_REQUEST_DISK)) {
		ADD_REQUIREMENT(REQUEST_DISK, "TARGET.Disk >= " ATTR_REQUEST_DISK);
	}

	if (jobAd.Lookup(ATTR_REQUEST_MEMORY)) {
		ADD_REQUIREMENT(REQUEST_MEMORY, "TARGET.Memory >= " ATTR_REQUEST_MEMORY);
	}

	if (jobAd.Lookup(ATTR_REQUEST_CPUS)) {
		ADD_REQUIREMENT(REQUEST_CPUS, "TARGET.Cpus >= " ATTR_REQUEST_CPUS);
	}

	if (jobAd.Lookup(ATTR_REQUEST_GPUS)) {
		ADD_REQUIREMENT(REQUEST_GPUS, "TARGET.Gpus >= " ATTR_REQUEST_GPUS);
	}

	return result;
}

bool
putClassAdAndEOM(Sock & sock, classad::ClassAd &ad)
{
        if (sock.type() != Stream::reli_sock)
	{
		return putClassAd(&sock, ad) && sock.end_of_message();
	}
	ReliSock & rsock = static_cast<ReliSock&>(sock);

	Selector selector;
	selector.add_fd(sock.get_file_desc(), Selector::IO_WRITE);
	int timeout = sock.timeout(0); sock.timeout(timeout);
	timeout = timeout ? timeout : 20;
	selector.set_timeout(timeout);
	if (!putClassAd(&sock, ad, PUT_CLASSAD_NON_BLOCKING))
	{
		return false;
	}
	int retval = rsock.end_of_message_nonblocking();
	while (true) {
		if (rsock.clear_backlog_flag()) {
			Py_BEGIN_ALLOW_THREADS
			selector.execute();
			Py_END_ALLOW_THREADS
			if (selector.timed_out()) {
			    THROW_EX(HTCondorIOError, "Timeout when trying to write to remote host");
			}
		} else if (retval == 1) {
			return true;
		} else if (!retval) {
			return false;
		}
		retval = rsock.finish_end_of_message();
	}
}

bool
getClassAdWithoutGIL(Sock &sock, classad::ClassAd &ad)
{
	Selector selector;
	selector.add_fd(sock.get_file_desc(), Selector::IO_READ);
	int timeout = sock.timeout(0); sock.timeout(timeout);
	timeout = timeout ? timeout : 20;
	selector.set_timeout(timeout);
	int idx = 0;
	while (!sock.msgReady())
	{
		Py_BEGIN_ALLOW_THREADS
		selector.execute();
		Py_END_ALLOW_THREADS
		if (selector.timed_out()) {
		    THROW_EX(HTCondorIOError, "Timeout when waiting for remote host");
		}
		if (idx++ == 50) break;
	}
	return getClassAd(&sock, ad);
}


boost::shared_ptr<HistoryIterator>
history_query(boost::python::object requirement, boost::python::list projection, int match, boost::python::object since, int hrs, int cmd, const std::string & addr)
{
	bool want_startd = (cmd == GET_HISTORY);

	ConstraintHolder req_expr;	// insure that we don't leak the expr if we throw
	classad::ExprTree * expr = NULL;
	bool new_expr = false;
	if (convert_python_to_constraint(requirement, expr, new_expr)) {
		// if requirements is None, we can get back success, but expr==NULL
		if (expr) {
			if (new_expr) {
				req_expr.set(expr); // take ownership of the new expression
			} else {
				classad::ExprTree * expr_copy = expr->Copy();
				if (!expr_copy) THROW_EX(HTCondorInternalError, "Unable to create copy of requirements expression");
				req_expr.set(expr_copy);
			}
		}
	} else {
		THROW_EX(ClassAdParseError, "Unable to parse requirements expression");
	}

	classad::ExprList *projList(new classad::ExprList());
	unsigned len_attrs = py_len(projection);
	for (unsigned idx = 0; idx < len_attrs; idx++)
	{
		classad::Value value; value.SetStringValue(boost::python::extract<std::string>(projection[idx]));
		classad::ExprTree *entry = classad::Literal::MakeLiteral(value);
		if (!entry) THROW_EX(HTCondorInternalError, "Unable to create copy of list entry.")
			projList->push_back(entry);
	}

	// decode the since argument, this can either be an expression, or a string
	// containing either an expression, a cluster id or a full job id.
	classad::ExprTree *since_expr_copy = NULL;
	extract<ExprTreeHolder &> since_exprtree_extract(since);
	extract<std::string> since_string_extract(since);
	extract<int>  since_cluster_extract(since);
	if (since_cluster_extract.check()) {
		std::string expr_str;
		formatstr(expr_str, "ClusterId == %d", since_cluster_extract());
		classad::ClassAdParser parser;
		parser.ParseExpression(expr_str, since_expr_copy);
	} else if (since_string_extract.check()) {
		std::string since_str = since_string_extract();
		classad::ClassAdParser parser;
		if ( ! parser.ParseExpression(since_str, since_expr_copy)) {
			THROW_EX(ClassAdParseError, "Unable to parse since argument as an expression or as a job id.");
		} else {
			classad::Value val;
			if (ExprTreeIsLiteral(since_expr_copy, val) && (val.IsIntegerValue() || val.IsRealValue())) {
				delete since_expr_copy; since_expr_copy = NULL;
				// if the stop constraint is a numeric literal.
				// then there are a few special cases...
				// it might be a job id. or it might (someday) be a time value
				PROC_ID jid;
				const char * pend;
				if (StrIsProcId(since_str.c_str(), jid.cluster, jid.proc, &pend) && !*pend) {
					if (jid.proc >= 0) {
						formatstr(since_str, "ClusterId == %d && ProcId == %d", jid.cluster, jid.proc);
					} else {
						formatstr(since_str, "ClusterId == %d", jid.cluster);
					}
					parser.ParseExpression(since_str, since_expr_copy);
				}
			}
		}
	} else if (since_exprtree_extract.check()) {
		since_expr_copy = since_exprtree_extract().get()->Copy();
	} else if (since.ptr() != Py_None) {
		THROW_EX(HTCondorValueError, "invalid since argument");
	}


	classad::ClassAd ad;
	if (!req_expr.empty()) {
		ad.Insert(ATTR_REQUIREMENTS, req_expr.detach());
	}
	ad.InsertAttr(ATTR_NUM_MATCHES, match);
	if (since_expr_copy) { ad.Insert("Since", since_expr_copy); }

	// PRAGMA_REMIND("projection should be a string, not a classad list")
	classad::ExprTree *projTree = static_cast<classad::ExprTree*>(projList);
	ad.Insert(ATTR_PROJECTION, projTree);

	switch (hrs) {
		case HRS_SCHEDD_JOB_HIST:
			break;
		case HRS_STARTD_JOB_HIST:
			ad.InsertAttr("HistoryRecordSource","STARTD");
			break;
		case HRS_JOB_EPOCH:
			ad.InsertAttr("HistoryRecordSource","JOB_EPOCH");
			break;
		default:
			THROW_EX(HTCondorValueError, "Unknown history record source given");
			break;
	}

	daemon_t dt = DT_SCHEDD;
	if (want_startd) {
		dt = DT_STARTD;
	}

	Daemon daemon(dt, addr.c_str());
	CondorError errstack;
	Sock* sock;
	bool result;
	{
		condor::ModuleLock ml;
		result = !(sock = daemon.startCommand(cmd, Stream::reli_sock, 0, &errstack));
	}
	if (result)
	{
		const char * msg = errstack.message(0);
		if ( ! msg || ! msg[0]) {
			msg = want_startd ? "Unable to connect to startd" : "Unable to connect to schedd";
		}
		THROW_EX(HTCondorIOError, msg);
	}
	boost::shared_ptr<Sock> sock_sentry(sock);

	if (!putClassAdAndEOM(*sock, ad)) THROW_EX(HTCondorIOError, "Unable to send request classad to schedd");

	boost::shared_ptr<HistoryIterator> iter(new HistoryIterator(sock_sentry));
	return iter;
}


struct RequestIterator;

struct ScheddNegotiate
{

friend struct Schedd;

public:

    static boost::shared_ptr<ScheddNegotiate> enter(boost::shared_ptr<ScheddNegotiate> obj) {return obj;}
    static bool exit(boost::shared_ptr<ScheddNegotiate> mgr, boost::python::object obj1, boost::python::object /*obj2*/, boost::python::object /*obj3*/);

    bool negotiating() const {return m_negotiating;}

    void disconnect();

    void sendClaim(boost::python::object claim, boost::python::object offer_obj, boost::python::object request_obj);

    boost::shared_ptr<RequestIterator> getRequests();

    ~ScheddNegotiate();

private:

    ScheddNegotiate(const std::string & addr, const std::string & owner, const classad::ClassAd &ad);

    bool m_negotiating;
    boost::shared_ptr<Sock> m_sock;
    boost::shared_ptr<RequestIterator> m_request_iter;
};


struct RequestIterator
{
    friend struct ScheddNegotiate;

    inline static boost::python::object pass_through(boost::python::object const& o) { return o; };

    void getNextRequest()
    {
        if (!m_parent->negotiating()) {
            THROW_EX(HTCondorIOError, "Tried to continue negotiation after disconnect.");
        }

        condor::ModuleLock ml;

        m_sock->encode();
        if (m_use_rrc)
        {
            if (!m_sock->put(SEND_RESOURCE_REQUEST_LIST) || !m_sock->put(m_num_to_fetch) || !m_sock->end_of_message()) {
                THROW_EX(HTCondorIOError, "Failed to request resource requests from remote schedd.");
            }
        }
        else
        {
            if (!m_sock->put(SEND_JOB_INFO) || !m_sock->end_of_message()) {
                THROW_EX(HTCondorIOError, "Failed to request job information from remote schedd.");
            }
        }

        m_sock->decode();

        for (unsigned idx=0; idx<m_num_to_fetch; idx++)
        {
            int reply;
            if (!m_sock->get(reply)) {
                THROW_EX(HTCondorIOError, "Failed to get reply from schedd.");
            }
            if (reply == NO_MORE_JOBS)
            {
                if (!m_sock->end_of_message()) {
                    THROW_EX(HTCondorIOError, "Failed to get EOM from schedd.");
                }
                m_done = true;
                return;
            }
            else if (reply != JOB_INFO) {
                THROW_EX(HTCondorReplyError, "Unexpected response from schedd.");
            }

            m_got_job_info = true;
            boost::shared_ptr<ClassAdWrapper> request_ad(new ClassAdWrapper());
            if (!getClassAdWithoutGIL(*m_sock.get(), *request_ad.get()) || !m_sock->end_of_message()) {
                THROW_EX(HTCondorIOError, "Failed to receive remote ad.");
            }
            m_requests.push_back(request_ad);
        }
    }

    boost::shared_ptr<ClassAdWrapper> next()
    {
        if (m_requests.empty())
        {
                if (m_done) {THROW_EX(StopIteration, "All requests processed");}

                getNextRequest();
                if (m_requests.empty())
                {
                    THROW_EX(StopIteration, "All requests processed");
                }
        }
        boost::shared_ptr<ClassAdWrapper> result = m_requests.front();
        m_requests.pop_front();
        return result;
    }

private:

    RequestIterator(boost::shared_ptr<Sock> sock, ScheddNegotiate *parent)
        :
          m_done(false)
        , m_use_rrc(false)
        , m_got_job_info(false)
        , m_num_to_fetch(1)
        , m_parent(parent)
        , m_sock(sock)
    {
        CondorVersionInfo vinfo;
        if (m_sock.get() && m_sock->get_peer_version())
        {
            m_use_rrc = m_sock->get_peer_version()->built_since_version(8,3,0);
        }
        if (m_use_rrc) {m_num_to_fetch = param_integer("NEGOTIATOR_RESOURCE_REQUEST_LIST_SIZE");}
    }

    bool needs_end_negotiate() const
    {
        if (!m_done) {return true;}
        return m_use_rrc ? m_got_job_info : false;
    }

    bool m_done;
    bool m_use_rrc;
    bool m_got_job_info;
    unsigned m_num_to_fetch;
    ScheddNegotiate *m_parent;
    boost::shared_ptr<Sock> m_sock;
    std::deque<boost::shared_ptr<ClassAdWrapper> > m_requests;
};

struct QueueItemsIterator {
	QueueItemsIterator() : num_rows(0) {}
	~QueueItemsIterator() { m_fea.clear(); }

	inline static boost::python::object pass_through(boost::python::object const& o) { return o; };

	void init(SubmitHash & h, const char * qargs) {
		num_rows  = 0;
		m_fea.clear();
		if (qargs) {
			std::string errmsg;
			if (h.parse_q_args(qargs, m_fea, errmsg) != 0) {
			    THROW_EX(HTCondorValueError, errmsg.c_str());
			}
		}
	}

	bool needs_submit_lines() { return m_fea.items_filename == "<"; }

	boost::python::object next()
	{
		auto_free_ptr line(m_fea.items.pop());
		if ( ! line) { THROW_EX(StopIteration, "All items returned"); }

		if (m_fea.vars.number() > 1 || (m_fea.vars.number()==1 && (YourStringNoCase("Item") != m_fea.vars.first()))) {
			std::vector<const char*> splits;
			m_fea.split_item(line.ptr(), splits);

			boost::python::dict values;
			int ix = 0;
			for (const char * key = m_fea.vars.first(); key != NULL; key = m_fea.vars.next()) {
				values[boost::python::object(std::string(key))] = boost::python::object(std::string(splits[ix++]));
			}

			return boost::python::object(values);
		} else {
			return boost::python::object(std::string(line.ptr()));
		}
	}

	char * next_row()
	{
		char * row = m_fea.items.pop();
		if (row) { ++num_rows; }
		return row;
	}

	int row_count() const { return num_rows; }

	int load_items(SubmitHash & h, MacroStreamMemoryFile &ms)
	{
		std::string errmsg;
		int rval = h.load_inline_q_foreach_items(ms, m_fea, errmsg);
		if (rval == 1) { // 1 means forech data is external
			rval = h.load_external_q_foreach_items(m_fea, false, errmsg);
		}
		if (rval < 0) {
		    THROW_EX(HTCondorInternalError, errmsg.c_str());
		}
		return 0;
	}

	friend struct SubmitStepFromQArgs;
private:
	int num_rows;
	SubmitForeachArgs m_fea;
};

struct SubmitResult {

	SubmitResult(JOB_ID_KEY id, int num_jobs, const classad::ClassAd * clusterAd)
		: m_id(id)
		, m_num(num_jobs)
	{
		if (clusterAd) m_ad.Update(*clusterAd);
	}

	int cluster() const { return m_id.cluster; }
	int first_procid() const { return m_id.proc; }
	int num_procs() const { return m_num; }
	boost::shared_ptr<ClassAdWrapper> clusterad() {
		//PRAGMA_REMIND("does the ref counting work if our m_ad is actually a shared_ptr<ClassAdWrapper> ?")
		boost::shared_ptr<ClassAdWrapper> ad(new ClassAdWrapper());
		ad->Update(m_ad);
		return ad;
	}

	std::string toString() const
	{
		std::string str;
		formatstr(str, "Submitted %d jobs into cluster %d,%d :\n", m_num, m_id.cluster, m_id.proc);
		classad::References attrs;
		sGetAdAttrs(attrs, m_ad);
		sPrintAdAttrs(str, m_ad, attrs);
		return str;
	}

private:
	classad::ClassAd m_ad;
	JOB_ID_KEY m_id;
	int m_num;
};


// Helper class wrapping a python iterator that manages the iterator and the count/step
// and populates the resulting key/value pairs into into the given SubmitHash as 'live' values
// This class is not meant to be directly callable from Python, rather it provides common
// code used by the Submit class and by the SubmitJobsIterator class
struct SubmitStepFromPyIter {

	SubmitStepFromPyIter(SubmitHash & h, const JOB_ID_KEY & id, int num, boost::python::object from)
		: m_hash(h)
		, m_jidInit(id.cluster, id.proc)
		, m_items(NULL)
		, m_nextProcId(id.proc)
		, m_done(false)
	{
		if (num > 0) { m_fea.queue_num = num; }

		// get an iterator for the foreach data. this grabs a refcount
		if (PyIter_Check(from.ptr())) {
			m_items = PyObject_GetIter(from.ptr());
		}
	}

	~SubmitStepFromPyIter() {
		// release the iterator refcount (if any)
		Py_XDECREF(m_items);

		// disconnect the hashtable from our livevars pointers
		unset_live_vars();
	}

	bool done() const { return m_done; }
	bool has_items() { return m_items; }
	int  step_size() { return m_fea.queue_num ? m_fea.queue_num : 1; }
	const char * errmsg() { if ( ! m_errmsg.empty()) { return m_errmsg.c_str(); } return NULL;}
#if defined WIN32 || __cplusplus >= 201101
	[[noreturn]]
	void throw_error() {
#else
	void throw_error() __attribute__((noreturn)) {
#endif
		if ( ! PyErr_Occurred()) {
			const char * err = errmsg();
			PyErr_SetString(PyExc_HTCondorInternalError, err ? err : "invalid iterator");
		}
		throw_error_already_set();
	}

	// returns < 0 on error
	// returns 0 if done iterating
	// returns 2 for first iteration
	// returns 1 for subsequent iterations
	int next(JOB_ID_KEY & jid, int & item_index, int & step)
	{
		if (m_done) return 0;

		int step_size = m_fea.queue_num ? m_fea.queue_num : 1;
		int iter_index = (m_nextProcId - m_jidInit.proc);

		jid.cluster = m_jidInit.cluster;
		jid.proc = m_nextProcId;
		item_index = iter_index / step_size;
		step = iter_index % step_size;

		if (0 == step) { // have we started a new row?
			if (m_items) {
				int rval = next_rowdata();
				if (rval <= 0) {
					// no more row data, we are done
					m_done = (rval == 0);
					return rval;
				}
				set_live_vars();
			} else {
				if (0 == iter_index) {
					// if no next row, then we are done iterating, unless it is the FIRST iteration
					// in which case we want to pretend there is a single empty item called "Item"
					m_hash.set_live_submit_variable("Item", "", true);
				} else {
					m_done = true;
					return 0;
				}
			}
		}

		++m_nextProcId;
		return (0 == iter_index) ? 2 : 1;
	}

	StringList & vars() { return m_fea.vars; }
	SubmitForeachArgs & fea() { return m_fea; }

	//
	void set_live_vars()
	{
		for (const char * key = m_fea.vars.first(); key != NULL; key = m_fea.vars.next()) {
			auto str = m_livevars.find(key);
			if (str != m_livevars.end()) {
				m_hash.set_live_submit_variable(key, str->second.c_str(), false);
			} else {
				m_hash.unset_live_submit_variable(key);
			}
		}
	}

	void unset_live_vars()
	{
		// set the pointers of the 'live' variables to the unset string (i.e. "")
		for (const char * key = m_fea.vars.first(); key != NULL; key = m_fea.vars.next()) {
			m_hash.unset_live_submit_variable(key);
		}
	}

	// load the livevars array from the next item of the iterator
	// returns < 0 on error, 0 if there is no next item, 1 on success.
	int next_rowdata()
	{
		PyObject *obj = PyIter_Next(m_items);
		if ( ! obj) {
			if (PyErr_Occurred()) {
				return -1;
			}
			return 0;
		}

		bool no_vars_yet = m_fea.vars.number() == 0;

		// load the next row item
		if (PyDict_Check(obj)) {
			PyObject *k, *v;
			Py_ssize_t pos = 0;
			while (PyDict_Next(obj, &pos, &k, &v)) {
				std::string key = extract<std::string>(k);
				if (key[0] == '+') { key.replace(0, 1, "MY."); }
				m_livevars[key] = extract<std::string>(v);
				if (no_vars_yet) { m_fea.vars.append(key.c_str()); }
			}
		} else if (PyList_Check(obj)) {
			// use the key names that have been stored in m_fea.vars
			// and the items from the list, which must be strings...
			// if there are no keys, then make some up.
			Py_ssize_t num = PyList_Size(obj);
			if (no_vars_yet) {
				if (num > 10) { THROW_EX(HTCondorValueError, "Too many items in Queue itemdata element"); }
				// no vars have been specified, so make some up based on the number if items in the list
				std::string key("Item");
				for (Py_ssize_t ix = 0; ix < num; ++ix) {
					m_fea.vars.append(key.c_str());
					formatstr(key, "Item%d", (int)ix+1);
				}
			}
			const char * key = m_fea.vars.first();
			for (Py_ssize_t ix = 0; ix < num; ++ix) {
				if ( ! key) break;
				PyObject * v = PyList_GetItem(obj, ix);
				m_livevars[key] = extract<std::string>(v);
				key = m_fea.vars.next();
			}
		} else {
			// not a list or a dict, the item must be a string.
			extract<std::string> item_extract(obj);
			if ( ! item_extract.check()) {
				m_errmsg = "'from' data must be an iterator of strings or of dicts";
				return -1;
			}

			// if there are NO vars, then create a single Item var and store the whole string
			// if there are vars, then split the string in the same way that the QUEUE statement would
			if (no_vars_yet) {
				const char * key = "Item";
				m_fea.vars.append(key);
				m_livevars[key] = item_extract();
			} else {
				std::string str = item_extract();;
				auto_free_ptr data(strdup(str.c_str()));

				std::vector<const char*> splits;
				m_fea.split_item(data.ptr(), splits);
				int ix = 0;
				for (const char * key = m_fea.vars.first(); key != NULL; key = m_fea.vars.next()) {
					m_livevars[key] = splits[ix++];
				}
			}
		}

		Py_DECREF(obj);
		return 1;
	}

	// return all of the live value data as a single 'line' using the given item separator and line terminator
	int get_rowdata(std::string & line, const char * sep, const char * eol)
	{
		// so that the separator and line terminators can be \0, we make the size strlen()
		// unless the first character is \0, then the size is 1
		int cchSep = sep ? (sep[0] ? (int)strlen(sep) : 1) : 0;
		int cchEol = eol ? (eol[0] ? (int)strlen(eol) : 1) : 0;
		line.clear();
		for (const char * key = m_fea.vars.first(); key != NULL; key = m_fea.vars.next()) {
			if ( ! line.empty() && sep) line.append(sep, cchSep);
			auto str = m_livevars.find(key);
			if (str != m_livevars.end() && ! str->second.empty()) {
				line += str->second;
			}
		}
		if (eol && ! line.empty()) line.append(eol, cchEol);
		return (int)line.size();
	}

	// this is called repeatedly when we are sending rowdata to the schedd
	static int send_row(void* pv, std::string & rowdata) {
		SubmitStepFromPyIter *sii = (SubmitStepFromPyIter*)pv;

		rowdata.clear();
		if (sii->done())
			return 0;

		// Split and write into the string using US (0x1f) a field separator and LF as record terminator
		if ( ! sii->get_rowdata(rowdata, "\x1F", "\n"))
			return 0;

		int rval = sii->next_rowdata();
		if (rval < 0) { return rval; }
		if (rval == 0) { sii->m_done = true; } // so subsequent iterations will return 0
		return 1;
	}

protected:

	SubmitHash & m_hash;         // the (externally owned) submit hash we are updating as we iterate
	JOB_ID_KEY m_jidInit;
	PyObject * m_items;
	SubmitForeachArgs m_fea;
	NOCASE_STRING_MAP m_livevars; // holds live data for active vars
	int  m_nextProcId;
	bool m_done;
	std::string m_errmsg;
};


struct SubmitJobsIterator {

	SubmitJobsIterator(SubmitHash & h, bool procs, const JOB_ID_KEY & id, int num, boost::python::object from, time_t qdate, const std::string & owner, bool spool=false)
		: m_sspi(m_hash, id, num, from)
		, m_ssqa(m_hash)
		, m_protected_url_map(nullptr)
		, m_iter_qargs(false)
		, m_return_proc_ads(procs)
		, m_spool(spool)
	{
			// copy the input submit hash into our new hash.
			m_hash.init(JSM_PYTHON_BINDINGS);
			m_protected_url_map = getProtectedURLMap();
			copy_hash(h);
			m_hash.setDisableFileChecks(true);
			m_hash.init_base_ad(qdate, owner.c_str());
			m_hash.attachTransferMap(m_protected_url_map);
	}

	SubmitJobsIterator(SubmitHash & h, bool procs, const JOB_ID_KEY & id, int num, const std::string & qargs, MacroStreamMemoryFile & ms_inline_items, time_t qdate, const std::string & owner, bool spool=false)
		: m_sspi(m_hash, id, 0, boost::python::object())
		, m_ssqa(m_hash)
		, m_protected_url_map(nullptr)
		, m_iter_qargs(true)
		, m_return_proc_ads(procs)
		, m_spool(spool)
	{
		// copy the input submit hash into our new hash.
		m_hash.init(JSM_PYTHON_BINDINGS);
		m_protected_url_map = getProtectedURLMap();
		copy_hash(h);
		m_hash.setDisableFileChecks(true);
		m_hash.init_base_ad(qdate, owner.c_str());
		m_hash.attachTransferMap(m_protected_url_map);

		if (qargs.empty()) {
			m_ssqa.begin(id, num);
		} else {
			std::string errmsg;
			if (m_ssqa.begin(id, qargs.c_str()) != 0) {
			    THROW_EX(HTCondorValueError, "Invalid queue arguments");
			}
			else {
				size_t ix; int line;
				ms_inline_items.save_pos(ix, line);
				int rv = m_ssqa.load_items(ms_inline_items, false, errmsg);
				ms_inline_items.rewind_to(ix, line);
				if (rv != 0) {
				    THROW_EX(HTCondorValueError, errmsg.c_str());
				}
			}
		}
	}


	~SubmitJobsIterator() {
		if (m_protected_url_map) {
			delete m_protected_url_map;
			m_protected_url_map = nullptr;
		}
	}

	void copy_hash(SubmitHash & h)
	{
		//PRAGMA_REMIND("this will loose meta info, should have a MACRO_SET copy operation instead.")
		HASHITER it = hash_iter_begin(h.macros(), HASHITER_NO_DEFAULTS);
		for ( ; ! hash_iter_done(it); hash_iter_next(it)) {
			const char * key = hash_iter_key(it);
			const char * val = hash_iter_value(it);
			m_hash.set_submit_param(key, val);
		}
		hash_iter_delete(&it);

		const char * ver = h.getScheddVersion();
		if ( ! ver || ! ver[0]) ver = CondorVersion();

		m_hash.setScheddVersion(ver);
	}

	inline static boost::python::object pass_through(boost::python::object const& o) { return o; };

	boost::shared_ptr<ClassAdWrapper> next()
	{
		JOB_ID_KEY jid;
		int item_index;
		int step;
		int rval;

		if (m_iter_qargs) {
			if (m_ssqa.done()) { THROW_EX(StopIteration, "All ads processed"); }
			rval = m_ssqa.next(jid, item_index, step);
		} else {
			if (m_sspi.done()) { THROW_EX(StopIteration, "All ads processed"); }
			rval = m_sspi.next(jid, item_index, step);
			if (rval < 0) {
			    THROW_EX(HTCondorInternalError, m_sspi.errmsg());
				m_sspi.throw_error();
			}
		}
		if (rval == 0)  { THROW_EX(StopIteration, "All ads processed"); }

		// on first iteration, if the initial proc id is not 0, then we need to make sure
		// to call make_job_ad with a proc id of 0 to force the cluster ad to be created.
		ClassAd * job = NULL;
		if (rval == 2 && jid.proc > 0) {
			JOB_ID_KEY cid(jid.cluster, 0);
			job = m_hash.make_job_ad(cid, item_index, step, false, m_spool, NULL, NULL);
			if (job) {
				job = m_hash.make_job_ad(jid, item_index, step, false, m_spool, NULL, NULL);
			}
		} else {
			job = m_hash.make_job_ad(jid, item_index, step, false, m_spool, NULL, NULL);
		}
		process_submit_errstack(m_hash.error_stack());

		if ( ! job) {
			THROW_EX(HTCondorInternalError, "Failed to get next job");
		}

		boost::shared_ptr<ClassAdWrapper> ad(new ClassAdWrapper());
		if (m_return_proc_ads) {
			if (rval == 2) { // this is the cluster iteration
				ad->UpdateFromChain(*job);
			} else {
				// update just from the procad
				ad->Update(*job);
			}
		} else {
			ad->UpdateFromChain(*job);
		}
		return ad;
	}

	boost::shared_ptr<ClassAdWrapper> clusterad()
	{
		ClassAd* cad = m_hash.get_cluster_ad();
		if ( ! cad) {
			THROW_EX(HTCondorValueError, "No cluster ad");
		}
		boost::shared_ptr<ClassAdWrapper> ad(new ClassAdWrapper());
		ad->Update(*cad);
		return ad;
	}

private:
	SubmitHash m_hash;
	SubmitStepFromPyIter m_sspi;
	SubmitStepFromQArgs m_ssqa;
	MapFile* m_protected_url_map;
	bool m_iter_qargs;
	bool m_return_proc_ads;
	bool m_spool;
};

struct EditResult {
	EditResult(int _count=0) : change_count(_count) { }

	std::string toString() const {
		std::string str;
		formatstr(str, "edited %d jobs", change_count);
		return str;
	}
	int changes() const { return change_count; }

private:
	int change_count;
};

struct Schedd;
struct ConnectionSentry
{

public:

    ConnectionSentry(Schedd &schedd, bool transaction=false, SetAttributeFlags_t flags=0, bool continue_txn=false);
    ~ConnectionSentry();

    void abort();
    void disconnect();
    bool connected() const {return m_connected;}
    bool transaction() const {return m_transaction;}
    int  clusterId() const {return m_cluster_id;}
    int  procId() const {return m_proc_id;}
    int  newCluster();
    int  newProc();
    void reschedule();
    std::string owner() const;
    std::string schedd_version();
    const ClassAd* capabilites();
    MapFile* urlMap();

    static boost::shared_ptr<ConnectionSentry> enter(boost::shared_ptr<ConnectionSentry> obj);
    static bool exit(boost::shared_ptr<ConnectionSentry> mgr, boost::python::object obj1, boost::python::object obj2, boost::python::object obj3);

private:
    bool m_connected;
    bool m_transaction;
    bool m_queried_capabilities;
    bool m_deferred_reschedule;
    int  m_cluster_id; // non-zero when there is a submit transaction and newCluster has been called already
    int  m_proc_id; // the last value returned from newProc
    SetAttributeFlags_t m_flags;
    Schedd& m_schedd;
    ClassAd m_capabilities;	// populated via the GetScheddCapabilities
};


bool
ScheddNegotiate::exit(boost::shared_ptr<ScheddNegotiate> mgr, boost::python::object obj1, boost::python::object /*obj2*/, boost::python::object /*obj3*/)
{
    mgr->disconnect();
    return (obj1.ptr() == Py_None);
}


void
ScheddNegotiate::disconnect()
{
    if (!m_negotiating) {return;}
    m_negotiating = false;
    /* No way to tell the remote schedd that this was a failure or a success.  Just finish the negotiation */
    bool needs_end_negotiate = m_request_iter.get() ? m_request_iter->needs_end_negotiate() : true;
    m_sock->encode();
    if (needs_end_negotiate && (!m_sock->put(END_NEGOTIATE) || !m_sock->end_of_message()))
    {
        if (!PyErr_Occurred())
        {
            THROW_EX(HTCondorIOError, "Could not send END_NEGOTIATE to remote schedd.");
        }
    }
}


void
ScheddNegotiate::sendClaim(boost::python::object claim, boost::python::object offer_obj, boost::python::object request_obj)
{
    if (!m_negotiating) {
        THROW_EX(HTCondorIOError, "Not currently negotiating with schedd");
    }
    if (!m_sock.get()) {
        THROW_EX(HTCondorIOError, "Unable to connect to schedd for negotiation");
    }

    std::string claim_id = boost::python::extract<std::string>(claim);
    ClassAdWrapper offer_ad = boost::python::extract<ClassAdWrapper>(offer_obj);
    ClassAdWrapper request_ad = boost::python::extract<ClassAdWrapper>(request_obj);

    CopyAttribute(ATTR_REMOTE_GROUP, offer_ad, ATTR_SUBMITTER_GROUP, request_ad);
    CopyAttribute(ATTR_REMOTE_NEGOTIATING_GROUP, offer_ad, ATTR_SUBMITTER_NEGOTIATING_GROUP, request_ad);
    CopyAttribute(ATTR_REMOTE_AUTOREGROUP, offer_ad, ATTR_SUBMITTER_AUTOREGROUP, request_ad);
    CopyAttribute(ATTR_RESOURCE_REQUEST_CLUSTER, offer_ad, ATTR_CLUSTER_ID, request_ad);
    CopyAttribute(ATTR_RESOURCE_REQUEST_PROC, offer_ad, ATTR_PROC_ID, request_ad);

    m_sock->encode();
    m_sock->put(PERMISSION_AND_AD);
    m_sock->put_secret(claim_id);
    putClassAd(m_sock.get(), offer_ad);
    m_sock->end_of_message();
}


boost::shared_ptr<RequestIterator>
ScheddNegotiate::getRequests()
{
    if (!m_negotiating) {
        THROW_EX(HTCondorIOError, "Not currently negotiating with schedd");
    }
    if (m_request_iter.get()) {
        THROW_EX(HTCondorValueError, "Already started negotiation for this session.");
    }

    boost::shared_ptr<RequestIterator> requests(new RequestIterator(m_sock, this));
    m_request_iter = requests;
    return requests;
}


ScheddNegotiate::~ScheddNegotiate()
{
    try
    {
        disconnect();
    }
    catch (boost::python::error_already_set &) {}
}


ScheddNegotiate::ScheddNegotiate(const std::string & addr, const std::string & owner, const classad::ClassAd &ad)
        : m_negotiating(false)
{
    int timeout = param_integer("NEGOTIATOR_TIMEOUT",30);
    DCSchedd schedd(addr.c_str());
    m_sock.reset(schedd.reliSock(timeout));
    if (!m_sock.get()) {
        THROW_EX(HTCondorIOError, "Failed to create socket to remote schedd.");
    }
    bool result;
    {
        condor::ModuleLock ml;
        result = schedd.startCommand(NEGOTIATE, m_sock.get(), timeout);
    }
    if (!result) {
        THROW_EX(HTCondorIOError, "Failed to start negotiation with remote schedd.");
    }

    classad::ClassAd neg_ad;
    neg_ad.Update(ad);
    neg_ad.InsertAttr(ATTR_OWNER, owner);
    if (neg_ad.find(ATTR_SUBMITTER_TAG) == neg_ad.end())
    {
        neg_ad.InsertAttr(ATTR_SUBMITTER_TAG, "");
    }
    if (neg_ad.find(ATTR_AUTO_CLUSTER_ATTRS) == neg_ad.end())
    {
        neg_ad.InsertAttr(ATTR_AUTO_CLUSTER_ATTRS, "");
    }
    if (!putClassAdAndEOM(*m_sock.get(), neg_ad))
    {
        THROW_EX(HTCondorIOError, "Failed to send negotiation header to remote schedd.");
    }
    m_negotiating = true;
}


QueryIterator::QueryIterator(boost::shared_ptr<Sock> sock, const std::string &tag)
  : m_count(0), m_sock(sock), m_tag(tag)
{}


boost::python::object
QueryIterator::next(BlockingMode mode)
{
    if (m_count < 0) { THROW_EX(StopIteration, "All ads processed"); }

    boost::shared_ptr<ClassAdWrapper> ad(new ClassAdWrapper());
    if (mode == Blocking)
    {
        if (!getClassAdWithoutGIL(*m_sock.get(), *ad.get())) {
            THROW_EX(HTCondorIOError, "Failed to receive remote ad.");
        }
    }
    else if (m_sock->msgReady())
    {
        if (!getClassAd(m_sock.get(), *ad)) {
            THROW_EX(HTCondorIOError, "Failed to receive remote ad.");
        }
    }
    else
    {
        return boost::python::object();
    }
    if (!m_sock->end_of_message()) {
        THROW_EX(HTCondorIOError, "Failed to get EOM after ad.");
    }
    long long intVal;
    if (ad->EvaluateAttrInt(ATTR_OWNER, intVal) && (intVal == 0))
    { // Last ad.
        m_sock->close();
        std::string errorMsg;
        if (ad->EvaluateAttrInt(ATTR_ERROR_CODE, intVal) && intVal && ad->EvaluateAttrString(ATTR_ERROR_STRING, errorMsg))
        {
            THROW_EX(HTCondorIOError, errorMsg.c_str());
        }
        if (ad->EvaluateAttrInt("MalformedAds", intVal) && intVal) {
            THROW_EX(HTCondorReplyError, "Remote side had parse errors on history file");
        }
        //if (!ad->EvaluateAttrInt(ATTR_LIMIT_RESULTS, intVal) || (intVal != m_count)) { THROW_EX(HTCondorReplyError, "Incorrect number of ads returned"); }

        // Everything checks out!
        m_count = -1;
        if (mode == Blocking)
        {
            THROW_EX(StopIteration, "All ads processed");
        }
        else
        {
            return boost::python::object();
        }
    }
    m_count++;
    boost::python::object result(ad);
    return result;
}


boost::python::list
QueryIterator::nextAds()
{
    boost::python::list results;
    while (true)
    {
        try
        {
            boost::python::object nextobj = next(NonBlocking);
            if (nextobj == boost::python::object())
            {
                break;
            }
            results.append(nextobj);
        }
        catch (boost::python::error_already_set &)
        {
            if (PyErr_ExceptionMatches(PyExc_StopIteration)) {
                PyErr_Clear();
                break;
            }
            throw;
        }
    }
    return results;
}


int
QueryIterator::watch()
{
    return m_sock->get_file_desc();
}


struct query_process_helper
{
    object callable;
    list output_list;
    condor::ModuleLock *ml;
};

bool
query_process_callback(void * data, ClassAd* ad)
{
    query_process_helper *helper = static_cast<query_process_helper *>(data);
    helper->ml->release();
    if (PyErr_Occurred())
    {
        helper->ml->acquire();
        return true;
    }

    try
    {
        boost::shared_ptr<ClassAdWrapper> wrapper(new ClassAdWrapper());
        wrapper->CopyFrom(*ad);
        object wrapper_obj = object(wrapper);
        object result = (helper->callable == object()) ? wrapper_obj : helper->callable(wrapper);
        if (result != object())
        {
            helper->output_list.append(wrapper);
        }
    }
    catch (boost::python::error_already_set &)
    {
        // Suppress the C++ exception.  HTCondor sure can't deal with it.
        // However, PyErr_Occurred will be set and we will no longer invoke the callback.
    }
    catch (...)
    {
        PyErr_SetString(PyExc_HTCondorInternalError, "Uncaught C++ exception encountered.");
    }
    helper->ml->acquire();
    return true;
}

struct Schedd {

    friend struct ConnectionSentry;

    void use_local_schedd()
    {
        Daemon schedd( DT_SCHEDD, 0, 0 );

        if (schedd.locate())
        {
            if (schedd.addr())
            {
                m_addr = schedd.addr();
            }
            else
            {
                THROW_EX(HTCondorLocateError, "Unable to locate schedd address.");
            }
            m_name = schedd.name() ? schedd.name() : "Unknown";
            m_version = schedd.version() ? schedd.version() : "";
        }
        else
        {
            THROW_EX(HTCondorLocateError, "Unable to locate local daemon");
        }
    }


    Schedd()
     : m_connection(NULL), m_protected_url_map(nullptr)
    {
        use_local_schedd();
        m_protected_url_map = getProtectedURLMap();
    }


    Schedd(boost::python::object loc)
      : m_connection(NULL), m_protected_url_map(nullptr), m_addr(), m_name("Unknown"), m_version("")
    {
		int rv = construct_for_location(loc, DT_SCHEDD, m_addr, m_version, &m_name);
		if (rv == 0) {
			use_local_schedd();
		} else if (rv < 0) {
			if (rv == -2) { boost::python::throw_error_already_set(); }
			THROW_EX(HTCondorValueError, "Unknown type");
		}
		m_protected_url_map = getProtectedURLMap();
    }

    ~Schedd()
    {
        if (m_connection) { m_connection->abort(); }
        if (m_protected_url_map) {
            delete m_protected_url_map;
            m_protected_url_map = nullptr;
        }
    }

    boost::python::object location() const {
        return make_daemon_location(DT_SCHEDD, m_addr, m_version);
    }

    boost::shared_ptr<ScheddNegotiate> negotiate(const std::string &owner, boost::python::object ad_obj)
    {
        ClassAdWrapper ad = boost::python::extract<ClassAdWrapper>(ad_obj);
        boost::shared_ptr<ScheddNegotiate> negotiator(new ScheddNegotiate(m_addr, owner, ad));
        return negotiator;
    }

    object query(boost::python::object constraint_obj=boost::python::object(""), list attrs=list(), object callback=object(), int match_limit=-1, CondorQ::QueryFetchOpts fetch_opts=CondorQ::fetch_Jobs)
    {
        std::string constraint;
        if ( ! convert_python_to_constraint(constraint_obj, constraint, true, NULL)) {
            THROW_EX(HTCondorValueError, "Invalid constraint.");
        }

        CondorQ q;

		// Existing uses of the bindings is relying on the presence of
		// ServerTime in all of the job ads returned by the schedd.
		// To avoid breaking this code, keep requesting it from the schedd.
        q.requestServerTime(true);

        if (constraint.size())
            q.addAND(constraint.c_str());

        StringList attrs_list(NULL, "\n");
        // Must keep strings alive; note StringList DOES create an internal copy
        int len_attrs = py_len(attrs);
        for (int i=0; i<len_attrs; i++)
        {
            std::string attrName = extract<std::string>(attrs[i]);
            attrs_list.append(attrName.c_str()); // note append() does strdup
        }

        list retval;
        int fetchResult;
        CondorError errstack;
        {
        query_process_helper helper;
        helper.callable = callback;
        helper.output_list = retval;
        void *helper_ptr = static_cast<void *>(&helper);
        ClassAd * summary_ad = NULL; // points to a final summary ad when we query an actual schedd.
        ClassAd ** p_summary_ad = NULL;
        if ( fetch_opts == CondorQ::fetch_SummaryOnly ) {  // only get the summary ad if option says so
            p_summary_ad = &summary_ad;
        }


        {
            condor::ModuleLock ml;
            helper.ml = &ml;
            fetchResult = q.fetchQueueFromHostAndProcess(m_addr.c_str(), attrs_list, fetch_opts, match_limit, query_process_callback, helper_ptr, 2, &errstack, p_summary_ad);
			if (summary_ad) {
				query_process_callback(helper_ptr,summary_ad);
				delete summary_ad;
				summary_ad = NULL;
			}
        }
        }

        if (PyErr_Occurred())
        {
            throw_error_already_set();
        }

        switch (fetchResult)
        {
        case Q_OK:
            break;
        case Q_PARSE_ERROR:
        case Q_INVALID_CATEGORY:
            THROW_EX(ClassAdParseError, "Parse error in constraint.");
            break;
        case Q_UNSUPPORTED_OPTION_ERROR:
            THROW_EX(HTCondorIOError, "Query fetch option unsupported by this schedd.");
			break;
        default:
			std::string errmsg = "Failed to fetch ads from schedd, errmsg=" + errstack.getFullText();
			THROW_EX(HTCondorIOError, errmsg.c_str());
            break;
        }

        return retval;
    }

    void reschedule()
    {
        DCSchedd schedd(m_addr.c_str());
        Stream::stream_type st = schedd.hasUDPCommandPort() ? Stream::safe_sock : Stream::reli_sock;
        bool result;
        {
        condor::ModuleLock ml;
        result = !schedd.sendCommand(RESCHEDULE, st, 0);
        }
        if (result) {
            dprintf(D_ALWAYS, "Can't send RESCHEDULE command to schedd.\n" );
        }
    }


    std::string
    owner() const
    {
        std::string result;
        if (owner_from_sock(result)) {return result;}

        char *owner = my_username();
        if (!owner)
        {
            result = "unknown";
        }
        else
        {
            result = owner;
            free(owner);
        }
        return result;
    }


    bool
    owner_from_sock(std::string &result) const
    {
        std::string cmd_map_ent;
        formatstr(cmd_map_ent, "{%s,<%i>}", m_addr.c_str(), QMGMT_WRITE_CMD);

        std::string session_id;
        KeyCacheEntry *k = NULL;
        int ret = 0;

        auto command_pair = SecMan::command_map.find(cmd_map_ent);
        if (command_pair == SecMan::command_map.end()) {
            return false;
        }
        session_id = command_pair->second;

        // IMPORTANT: this hashtable returns 1 on success!
        ret = (SecMan::session_cache)->lookup(session_id.c_str(), k);
        if (!ret)
        {
            return false;
        }

        ClassAd *policy = k->policy();

        if (!policy->EvaluateAttrString(ATTR_SEC_MY_REMOTE_USER_NAME, result))
        {
            return false;
        }
        std::size_t pos = result.find("@");
        if (pos != std::string::npos)
        {
            result = result.substr(0, result.find("@"));
        }
        return true;
    }

    object actOnJobs(JobAction action, object job_spec, object reason=object())
    {
        if (reason == object())
        {
            reason = object("Python-initiated action");
        }

        // job_spec can either be a list of job id's (as strings) or a constraint expression
        StringList ids;
        std::string constraint, reason_str, reason_code;
        boost::python::extract<std::string> str_obj(job_spec);
        bool use_ids = false;
        if (PyList_Check(job_spec.ptr()) && !str_obj.check()) {
            int id_len = py_len(job_spec);
            for (int i=0; i<id_len; i++)
            {
                std::string str = extract<std::string>(job_spec[i]);
                ids.append(str.c_str());
            }
            use_ids = true;
        } else {
            bool is_number = false;
            if ( ! convert_python_to_constraint(job_spec, constraint, true, &is_number)) {
                THROW_EX(HTCondorValueError, "job_spec is not a valid constraint expression.")
            }
            // act does not allow empty or null constraint argument, so use "true" instead
            if (constraint.empty()) { constraint = "true"; }
            else if (is_number) { // if the "constraint" string is really a number, treat it like a job id
                extract<std::string> string_extract(job_spec);
                if (string_extract.check()) {
                    constraint = string_extract();
                    JOB_ID_KEY jid;
                    if (jid.set(constraint.c_str())) {
                        ids.append(constraint.c_str());
                        use_ids = true;
                    }
                }
            }
        }

        DCSchedd schedd(m_addr.c_str());
        ClassAd *result = NULL;
        VacateType vacate_type;
        tuple reason_tuple;
        const char *reason_char, *reason_code_char = NULL;
        extract<tuple> try_extract_tuple(reason);
        switch (action)
        {
        case JA_HOLD_JOBS:
            if (try_extract_tuple.check())
            {
                reason_tuple = extract<tuple>(reason);
                if (py_len(reason_tuple) != 2)
                {
                    THROW_EX(HTCondorValueError, "Hold action requires (hold string, hold code) tuple as the reason.");
                }
                reason_str = extract<std::string>(reason_tuple[0]); reason_char = reason_str.c_str();
                reason_code = extract<std::string>(reason_tuple[1]); reason_code_char = reason_code.c_str();
            }
            else
            {
                reason_str = extract<std::string>(reason);
                reason_char = reason_str.c_str();
            }
            if (use_ids)
            {
                condor::ModuleLock ml;
                result = schedd.holdJobs(&ids, reason_char, reason_code_char, NULL, AR_TOTALS);
            }
            else
            {
                condor::ModuleLock ml;
                result = schedd.holdJobs(constraint.c_str(), reason_char, reason_code_char, NULL, AR_TOTALS);
            }
            break;
        case JA_RELEASE_JOBS:
            DO_ACTION(releaseJobs)
            break;
        case JA_REMOVE_JOBS:
            DO_ACTION(removeJobs)
            break;
        case JA_REMOVE_X_JOBS:
            DO_ACTION(removeXJobs)
            break;
        case JA_VACATE_JOBS:
        case JA_VACATE_FAST_JOBS:
            vacate_type = action == JA_VACATE_JOBS ? VACATE_GRACEFUL : VACATE_FAST;
            if (use_ids)
            {
                condor::ModuleLock ml;
                result = schedd.vacateJobs(&ids, vacate_type, NULL, AR_TOTALS);
            }
            else
            {
                condor::ModuleLock ml;
                result = schedd.vacateJobs(constraint.c_str(), vacate_type, NULL, AR_TOTALS);
            }
            break;
        case JA_SUSPEND_JOBS:
            DO_ACTION(suspendJobs)
            break;
        case JA_CONTINUE_JOBS:
            DO_ACTION(continueJobs)
            break;
        default:
            THROW_EX(HTCondorEnumError, "Job action not implemented.");
        }
        if (!result)
        {
            THROW_EX(HTCondorReplyError, "Error when performing action on the schedd.");
        }

        boost::shared_ptr<ClassAdWrapper> wrapper(new ClassAdWrapper());
        wrapper->CopyFrom(*result);
        object wrapper_obj(wrapper);

        boost::shared_ptr<ClassAdWrapper> result_ptr(new ClassAdWrapper());
        object result_obj(result_ptr);

        result_obj["TotalError"] = wrapper_obj["result_total_0"];
        result_obj["TotalSuccess"] = wrapper_obj["result_total_1"];
        result_obj["TotalNotFound"] = wrapper_obj["result_total_2"];
        result_obj["TotalBadStatus"] = wrapper_obj["result_total_3"];
        result_obj["TotalAlreadyDone"] = wrapper_obj["result_total_4"];
        result_obj["TotalPermissionDenied"] = wrapper_obj["result_total_5"];
        result_obj["TotalJobAds"] = wrapper_obj["TotalJobAds"];
        result_obj["TotalChangedAds"] = wrapper_obj["ActionResult"];
        return result_obj;
    }

    object actOnJobs2(JobAction action, object job_spec)
    {
        return actOnJobs(action, job_spec, object("Python-initiated action."));
    }

	object exportJobs(object job_spec, std::string export_dir, std::string new_spool_dir)
	{
		std::string constraint;
		StringList ids;
		boost::python::extract<std::string> str_obj(job_spec);
		bool use_ids = false;
		if (PyList_Check(job_spec.ptr()) && !str_obj.check()) {
			int id_len = py_len(job_spec);
			for (int i = 0; i < id_len; i++)
			{
				std::string str = extract<std::string>(job_spec[i]);
				ids.append(str.c_str());
			}
			use_ids = true;
		} else {
			bool is_number = false;
			if (! convert_python_to_constraint(job_spec, constraint, true, &is_number)) {
				THROW_EX(HTCondorValueError, "job_spec is not a valid constraint expression.")
			}
			// export does not allow empty or null constraint argument, so use "true" instead
			if (constraint.empty()) { constraint = "true"; } else if (is_number) { // if the "constraint" string is really a number, treat it like a job id
				extract<std::string> string_extract(job_spec);
				if (string_extract.check()) {
					constraint = string_extract();
					JOB_ID_KEY jid;
					if (jid.set(constraint.c_str())) {
						ids.append(constraint.c_str());
						use_ids = true;
					}
				}
			}
		}

		DCSchedd schedd(m_addr.c_str());
		ClassAd *result = NULL;
		CondorError errstack;
		const char * spool = new_spool_dir.empty() ? nullptr : new_spool_dir.c_str();
		if (use_ids)
		{
			condor::ModuleLock ml;
			result = schedd.exportJobs(&ids, export_dir.c_str(), spool, &errstack);
		} else {
			condor::ModuleLock ml;
			result = schedd.exportJobs(constraint.c_str(), export_dir.c_str(), spool, &errstack);
		}

		if (errstack.code() > 0) {
			THROW_EX(HTCondorIOError, errstack.getFullText(true).c_str());
		} else if ( ! result) {
			THROW_EX(HTCondorIOError, "No result ad");
		}

		boost::shared_ptr<ClassAdWrapper> result_ptr(new ClassAdWrapper());
		if (result) { result_ptr->CopyFrom(*result); }
		object result_obj(result_ptr);

		return result_obj;
	}

	object importExportedJobResults(std::string import_dir)
	{
		DCSchedd schedd(m_addr.c_str());
		ClassAd *result = NULL;
		CondorError errstack;
		{
			condor::ModuleLock ml;
			result = schedd.importExportedJobResults(import_dir.c_str(), &errstack);
		}
		// TODO: throw if export fails (as indicated by no result ad or "Error" in the result ad)

		boost::shared_ptr<ClassAdWrapper> result_ptr(new ClassAdWrapper());
		if (result) { result_ptr->CopyFrom(*result); }
		object result_obj(result_ptr);

		return result_obj;
	}

	object unexportJobs(object job_spec)
	{
		std::string constraint;
		StringList ids;
		boost::python::extract<std::string> str_obj(job_spec);
		bool use_ids = false;
		if (PyList_Check(job_spec.ptr()) && !str_obj.check()) {
			int id_len = py_len(job_spec);
			for (int i = 0; i < id_len; i++)
			{
				std::string str = extract<std::string>(job_spec[i]);
				ids.append(str.c_str());
			}
			use_ids = true;
		} else {
			bool is_number = false;
			if (! convert_python_to_constraint(job_spec, constraint, true, &is_number)) {
				THROW_EX(HTCondorValueError, "job_spec is not a valid constraint expression.")
			}
			// unexport does not allow empty or null constraint argument, so use "true" instead
			if (constraint.empty()) { constraint = "true"; } else if (is_number) { // if the "constraint" string is really a number, treat it like a job id
				extract<std::string> string_extract(job_spec);
				if (string_extract.check()) {
					constraint = string_extract();
					JOB_ID_KEY jid;
					if (jid.set(constraint.c_str())) {
						ids.append(constraint.c_str());
						use_ids = true;
					}
				}
			}
		}

		DCSchedd schedd(m_addr.c_str());
		ClassAd *result = NULL;
		CondorError errstack;
		if (use_ids)
		{
			condor::ModuleLock ml;
			result = schedd.unexportJobs(&ids, &errstack);
		} else {
			condor::ModuleLock ml;
			result = schedd.unexportJobs(constraint.c_str(), &errstack);
		}

		if (errstack.code() > 0) {
			THROW_EX(HTCondorIOError, errstack.getFullText(true).c_str());
		} else if ( ! result) {
			THROW_EX(HTCondorIOError, "No result ad");
		}

		boost::shared_ptr<ClassAdWrapper> result_ptr(new ClassAdWrapper());
		if (result) { result_ptr->CopyFrom(*result); }
		object result_obj(result_ptr);

		return result_obj;
	}

    int submitMany(const ClassAdWrapper &wrapper, boost::python::object proc_ads, bool spool, boost::python::object ad_results=object())
    {
        PyObject *py_iter = PyObject_GetIter(proc_ads.ptr());
        if (!py_iter)
        {
            THROW_EX(HTCondorValueError, "Proc ads must be iterator of 2-tuples.");
        }

        ConnectionSentry sentry(*this); // Automatically connects / disconnects.

        classad::ClassAd cluster_ad;
        cluster_ad.CopyFrom(wrapper);
        int cluster = submit_cluster_internal(cluster_ad, spool);

        boost::python::object iter = boost::python::object(boost::python::handle<>(py_iter));
        PyObject *obj;
        while ((obj = PyIter_Next(iter.ptr())))
        {
            boost::python::object boost_obj = boost::python::object(boost::python::handle<>(obj));
            ClassAdWrapper proc_ad = boost::python::extract<ClassAdWrapper>(boost_obj[0]);
            int count = boost::python::extract<int>(boost_obj[1]);
            try
            {
                proc_ad.ChainToAd(const_cast<classad::ClassAd*>(&cluster_ad));
                submit_proc_internal(cluster, proc_ad, count, spool, ad_results);
            }
            catch (...)
            {
                proc_ad.ChainToAd(NULL);
                throw;
            }
        }

        if (param_boolean("SUBMIT_SEND_RESCHEDULE",true))
        {
            sentry.reschedule();
        }
        return cluster;
    }

    boost::python::object submit(boost::python::object submitObj,
        int count=0,
        bool spool=false,
        object result=object(),
        object itemdata=object());

    boost::python::object insertRaw(boost::python::object /*ads*/)
    {
        THROW_EX(NotImplementedError, "insertRaw not yet written");
        return object();
    }

    int submit_cluster_internal(classad::ClassAd &orig_cluster_ad, bool spool)
    {
        int cluster;
        {
            condor::ModuleLock ml;
            cluster = NewCluster();
        }
        if (cluster < 0)
        {
            THROW_EX(HTCondorInternalError, "Failed to create new cluster.");
        }

        ClassAd cluster_ad;
        // Create a blank ad for job submission.
        ClassAd *tmpad = CreateJobAd(NULL, CONDOR_UNIVERSE_VANILLA, "/bin/echo");
        if (tmpad)
        {
            cluster_ad.CopyFrom(*tmpad);
            delete tmpad;
        }
        else
        {
            THROW_EX(HTCondorInternalError, "Failed to create a new job ad.");
        }
        char path[4096];
        if (getcwd(path, 4095))
        {
            cluster_ad.InsertAttr(ATTR_JOB_IWD, path);
        }

        // Copy the attributes specified by the invoker.
        cluster_ad.Update(orig_cluster_ad);

        ShouldTransferFiles_t should = STF_IF_NEEDED;
        std::string should_str;
        if (cluster_ad.EvaluateAttrString(ATTR_SHOULD_TRANSFER_FILES, should_str))
        {
            if (should_str == "YES") {should = STF_YES;}
            else if (should_str == "NO") {should = STF_NO;}
        }

        ExprTree *old_reqs = cluster_ad.Lookup(ATTR_REQUIREMENTS);
        ExprTree *new_reqs = make_requirements(cluster_ad, old_reqs, should).release();
        cluster_ad.Insert(ATTR_REQUIREMENTS, new_reqs);

        if (spool)
        {
            make_spool(cluster_ad);
        }

        // Set all the cluster attributes
        classad::ClassAdUnParser unparser;
        unparser.SetOldClassAd(true, true);
        std::string rhs, failed_attr;
        int setattr_result = 0;

        { // get module lock so we can call SetAttribute
            condor::ModuleLock ml;
            for (classad::ClassAd::const_iterator it = cluster_ad.begin(); it != cluster_ad.end(); it++) {
                rhs.clear();
                unparser.Unparse(rhs, it->second);
                setattr_result = SetAttribute(cluster, -1, it->first.c_str(), rhs.c_str(), SetAttribute_NoAck);
                if (-1 == setattr_result) {
                    failed_attr = it->first;
                    break;
                }
            }
        } // release module lock

        // report SetAttribute errors
        if (setattr_result == -1) {
            THROW_EX(HTCondorValueError, failed_attr.c_str());
        }

        orig_cluster_ad = cluster_ad;
        return cluster;
    }


    void submit_proc_internal(int cluster, const classad::ClassAd &orig_proc_ad, int count, bool spool, boost::python::object ad_results)
    {
        classad::ClassAd proc_ad;
        proc_ad.CopyFrom(orig_proc_ad);

        ExprTree *old_reqs = proc_ad.Lookup(ATTR_REQUIREMENTS);
        if (old_reqs)
        {   // Only update the requirements here; the cluster ad got reasonable ones inserted by default.
            ShouldTransferFiles_t should = STF_IF_NEEDED;
            std::string should_str;
            if (proc_ad.EvaluateAttrString(ATTR_SHOULD_TRANSFER_FILES, should_str))
            {
                if (should_str == "YES") {should = STF_YES;}
                else if (should_str == "NO") {should = STF_NO;}
            }

            ExprTree *new_reqs = make_requirements(proc_ad, old_reqs, should).release();
            proc_ad.Insert(ATTR_REQUIREMENTS, new_reqs);
        }

        if (spool)
        {
            make_spool(proc_ad);
        }

        bool keep_results = false;
        extract<list> try_ad_results(ad_results);
        if (try_ad_results.check())
        {
            keep_results = true;
        }

        for (int idx=0; idx<count; idx++)
        {
            int procid;
            {
            condor::ModuleLock ml;
            procid = NewProc(cluster);
            }
            if (procid < 0)
            {
                THROW_EX(HTCondorInternalError, "Failed to create new proc id.");
            }
            proc_ad.InsertAttr(ATTR_CLUSTER_ID, cluster);
            proc_ad.InsertAttr(ATTR_PROC_ID, procid);

            classad::ClassAdUnParser unparser;
            unparser.SetOldClassAd( true, true );
            int setattr_result = 0;
            std::string failed_attr;
            std::string rhs;

            { // take module lock (and release GIL)
                condor::ModuleLock ml;
                for (classad::ClassAd::const_iterator it = proc_ad.begin(); it != proc_ad.end(); it++) {
                    rhs.clear();
                    unparser.Unparse(rhs, it->second);
                    setattr_result = SetAttribute(cluster, procid, it->first.c_str(), rhs.c_str(), SetAttribute_NoAck);
                    if (setattr_result == -1) {
                        failed_attr = it->first;
                        break;
                    }
                }
            } // release module lock

            // report any errors of SetAttribute
            if (-1 == setattr_result) {
                PyErr_SetString(PyExc_HTCondorValueError, failed_attr.c_str());
                throw_error_already_set();
            }
            if (keep_results)
            {
                boost::shared_ptr<ClassAdWrapper> results_ad(new ClassAdWrapper());
                results_ad->CopyFromChain(proc_ad);
                ad_results.attr("append")(results_ad);
            }
        }
    }

    void spool(object jobs)
    {
        int len = py_len(jobs);
        std::vector<ClassAd*> job_array;
        std::vector<boost::shared_ptr<ClassAd> > job_tmp_array;
        job_array.reserve(len);
        job_tmp_array.reserve(len);
        for (int i=0; i<len; i++)
        {
            const ClassAdWrapper wrapper = extract<ClassAdWrapper>(jobs[i]);
            boost::shared_ptr<ClassAd> tmp_ad(new ClassAd());
            job_tmp_array.push_back(tmp_ad);
            tmp_ad->CopyFrom(wrapper);
            job_array.push_back(job_tmp_array[i].get());
        }
        CondorError errstack;
        bool result;
        DCSchedd schedd(m_addr.c_str());
        {
        condor::ModuleLock ml;
        result = schedd.spoolJobFiles( len,
                                       &job_array[0],
                                       &errstack );
        }
        if (!result)
        {
            THROW_EX(HTCondorIOError, errstack.getFullText(true).c_str());
        }
    }

    void retrieve(std::string jobs)
    {
        CondorError errstack;
        DCSchedd schedd(m_addr.c_str());
        bool result;
        {
        condor::ModuleLock ml;
        result = !schedd.receiveJobSandbox(jobs.c_str(), &errstack);
        }
        if (result)
        {
            THROW_EX(HTCondorIOError, errstack.getFullText(true).c_str());
        }
    }

    int refreshGSIProxy(int cluster, int proc, std::string proxy_filename, int lifetime=-1)
    {
        time_t now = time(NULL);
        time_t result_expiration;
        CondorError errstack;

        if (lifetime < 0)
        {
            lifetime = param_integer("DELEGATE_JOB_GSI_CREDENTIALS_LIFETIME", 0);
        }

        DCSchedd schedd(m_addr.c_str());
        bool do_delegation = param_boolean("DELEGATE_JOB_GSI_CREDENTIALS", true);
        bool result;
        {
        condor::ModuleLock ml;
        result = do_delegation && !schedd.delegateGSIcredential(cluster, proc, proxy_filename.c_str(), lifetime ? now+lifetime : 0,
            &result_expiration, &errstack);
        }
        if (result)
        {
            THROW_EX(HTCondorIOError, errstack.getFullText(true).c_str());
        }
        else if (!do_delegation)
        {
            {
            condor::ModuleLock ml;
            result = !schedd.updateGSIcredential(cluster, proc, proxy_filename.c_str(), &errstack);
            }
            if (result)
            {
                THROW_EX(HTCondorIOError, errstack.getFullText(true).c_str());
            }
            // Note: x509_error_string() is not thread-safe; hence, we are not using the HTCondor-generated
            // error handling.
            result_expiration = x509_proxy_expiration_time(proxy_filename.c_str());
            if (result_expiration < 0) {
                THROW_EX(HTCondorValueError, "Unable to determine proxy expiration time");
            }
        }
        return result_expiration - now;
    }


    // TODO: allow user to specify flags.
    boost::shared_ptr<EditResult> edit(object job_spec, std::string attr, object val, SetAttributeFlags_t flags=0)
    {
        int match_count = 0;
        std::vector<int> clusters;
        std::vector<int> procs;
        std::string constraint;
        bool use_ids = false;
        if (PyList_Check(job_spec.ptr()))
        {
            int id_len = py_len(job_spec);
            clusters.reserve(id_len);
            procs.reserve(id_len);
            for (int i=0; i<id_len; i++)
            {
                object id_list = job_spec[i].attr("split")(".");
                if (py_len(id_list) != 2)
                {
                    THROW_EX(HTCondorValueError, "Invalid ID");
                }
                clusters.push_back(extract<int>(long_(id_list[0])));
                procs.push_back(extract<int>(long_(id_list[1])));
            }
            use_ids = true;
        } else {
            if ( ! convert_python_to_constraint(job_spec, constraint, true, &use_ids)) {
                THROW_EX(HTCondorValueError, "job_spec is not a valid constraint expression.")
            }
            // edit does not allow empty or null constraint argument, so use "true" instead
            if (constraint.empty()) { constraint = "true"; }
            else if (use_ids) { // if the "constraint" string is really a number, treat it like a job id
                extract<std::string> string_extract(job_spec);
                JOB_ID_KEY jid;
                if (!string_extract.check() || !jid.set(string_extract().c_str())) {
                    use_ids = false; // not a string or doesn't look like a job id. go ahead an used it is a constraint
                } else {
                    clusters.push_back(jid.cluster);
                    procs.push_back(jid.proc);
                }
            }
        }

        std::string val_str;
        extract<ExprTreeHolder &> exprtree_extract(val);
        if (exprtree_extract.check())
        {
            classad::ClassAdUnParser unparser;
            unparser.Unparse(val_str, exprtree_extract().get());
        }
        else
        {
            val_str = extract<std::string>(val);
        }

        SetAttributeFlags_t attr_flags = flags | SetAttribute_NoAck;
        SetAttributeFlags_t only_my_jobs_flag = SetAttribute_OnlyMyJobs;
        if ( ! param_boolean("CONDOR_Q_ONLY_MY_JOBS", true)) { only_my_jobs_flag = 0; }

        ConnectionSentry sentry(*this);

        bool result;
        if (use_ids)
        {
            for (unsigned idx=0; idx<clusters.size(); idx++)
            {
                {
                condor::ModuleLock ml;
                result = -1 == SetAttribute(clusters[idx], procs[idx], attr.c_str(), val_str.c_str(), attr_flags);
                }
                if (result)
                {
                    THROW_EX(HTCondorIOError, "Unable to edit job");
                }
                match_count += 1;
            }
        }
        else
        {
            int rval;
            {
            condor::ModuleLock ml;
            rval = SetAttributeByConstraint(constraint.c_str(), attr.c_str(), val_str.c_str(), attr_flags | only_my_jobs_flag);
            result = -1 == rval;
            }
            if (result)
            {
                THROW_EX(HTCondorIOError, "Unable to edit jobs matching constraint");
            }
            match_count += rval;
        }

        boost::shared_ptr<EditResult> mc(new EditResult(match_count));
        return mc;
    }

	boost::shared_ptr<EditResult> mergeJobAd(boost::python::object job_spec, boost::python::object ad, SetAttributeFlags_t flags=0)
	{
		const ClassAdWrapper wrapper = extract<ClassAdWrapper>(ad);
		int match_count = 0;

		std::vector<JOB_ID_KEY> jids;
		bool use_ids = false;
		std::string constraint;
		if (PyList_Check(job_spec.ptr())) {
			int num_ids = py_len(job_spec);
			jids.reserve(num_ids);
			for (int ii = 0; ii < num_ids; ++ii)
			{
				std::string str = extract<std::string>(job_spec[ii]);
				JOB_ID_KEY jid;
				if (str.empty() || ! jid.set(str.c_str())) {
					THROW_EX(HTCondorValueError, "Invalid ID");
				}
				jids.push_back(jid);
			}
			use_ids = true;
		} else {
			if ( ! convert_python_to_constraint(job_spec, constraint, true, &use_ids)) {
				THROW_EX(HTCondorValueError, "job_spec is not a valid constraint expression.")
			}
			if (constraint.empty()) { constraint = true; }
			extract<std::string> string_extract(job_spec);
			JOB_ID_KEY jid;
			if (!string_extract.check() || !jid.set(string_extract().c_str())) {
				use_ids = false; // not a string or doesn't look like a job id. go ahead an used it is a constraint
			} else {
				jids.push_back(jid);
			}
		}


		SetAttributeFlags_t attr_flags = flags | SetAttribute_NoAck;
		SetAttributeFlags_t only_my_jobs_flag = SetAttribute_OnlyMyJobs;
		if (! param_boolean("CONDOR_Q_ONLY_MY_JOBS", true)) { only_my_jobs_flag = 0; }

		classad::ClassAdUnParser unparser;
		unparser.SetOldClassAd(true, true);
		std::string rhs;

		// open a write connection to the schedd, this will throw if there is already a transaction
		ConnectionSentry sentry(*this, true);

		if (use_ids) {
			condor::ModuleLock ml;
			for (auto jid = jids.begin(); jid != jids.end(); ++jid) {
				for (auto it = wrapper.begin(); it != wrapper.end(); ++it) {
					if (it->second) {
						rhs.clear(); unparser.Unparse(rhs, it->second);
						if (SetAttribute(jid->cluster, jid->proc, it->first.c_str(), rhs.c_str(), attr_flags) < 0) {
							THROW_EX(HTCondorIOError, "Unable to edit job");
						}
					} else {
						if (DeleteAttribute(jid->cluster, jid->proc, it->first.c_str()) < 0) {
							THROW_EX(HTCondorIOError, "Unable to edit job");
						}
					}
					++match_count;
				}
			}
		} else {
			for (auto it = wrapper.begin(); it != wrapper.end(); ++it) {
				int rval = 0;
				if (it->second) {
					rhs.clear(); unparser.Unparse(rhs, it->second);
					rval = SetAttributeByConstraint(constraint.c_str(), it->first.c_str(), rhs.c_str(), attr_flags | only_my_jobs_flag);
					if (rval < 0) {
						THROW_EX(HTCondorIOError, "Unable to edit jobs matching constraint");
					}
				} else {
					THROW_EX(HTCondorIOError, "Cannot delete job attributes by constraint");
				}
				match_count += rval;
			}
		}

		boost::shared_ptr<EditResult> result(new EditResult(match_count));
		return result;
	}

	boost::shared_ptr<EditResult> edit_multiple(boost::python::object edits, SetAttributeFlags_t /* flags=0 */)
	{
		int match_count = 0;
		if ( ! PyList_Check(edits.ptr())) {
			THROW_EX(HTCondorValueError, "invalid edit list");
		}

#if 1
		THROW_EX(NotImplementedError, "edit_multiple is not implemented at this time.");
#else
		std::map<std::string, std::map<JOB_ID_KEY, std::string>> edits_by_jid;
		std::map<std::string, std::map<std::string, std::string>> edits_by_constr;

		int num_edits = py_len(edits);
		for (int nn = 0; nn < num_edits; ++nn) {
			boost::python::object edit = edits[nn];
			if ( ! PyList_Check(edit.ptr()) || py_len(edit) != 2) {
				THROW_EX(HTCondorValueError, "edit members must have 2 items");
			}
			const ClassAdWrapper wrapper = extract<ClassAdWrapper>(edit[1]);

		std::vector<JOB_ID_KEY> jids;
		bool use_ids = false;
		std::string constraint;
		if (PyList_Check(job_spec.ptr())) {
			int num_ids = py_len(job_spec);
			jids.reserve(num_ids);
			for (int ii = 0; ii < num_ids; ++ii)
			{
				std::string str = extract<std::string>(job_spec[ii]);
				JOB_ID_KEY jid;
				if (str.empty() || ! jid.set(str.c_str())) {
					THROW_EX(HTCondorValueError, "Invalid ID");
				}
				jids.push_back(jid);
			}
			use_ids = true;
		} else if ( ! convert_python_to_constraint(job_spec, constraint, true)) {
			THROW_EX(HTCondorValueError, "job_spec is not a valid constraint expression.")
		}


		SetAttributeFlags_t attr_flags = flags | SetAttribute_NoAck;
		classad::ClassAdUnParser unparser;
		unparser.SetOldClassAd(true, true);
		std::string rhs;

		// open a write connection to the schedd, this will throw if there is already a transaction
		ConnectionSentry sentry(*this, true);

		if (use_ids) {
			condor::ModuleLock ml;
			for (auto jid = jids.begin(); jid != jids.end(); ++jid) {
				for (auto it = wrapper.begin(); it != wrapper.end(); ++it) {
					if (it->second) {
						rhs.clear(); unparser.Unparse(rhs, it->second);
						if (SetAttribute(jid->cluster, jid->proc, it->first.c_str(), rhs.c_str(), attr_flags) < 0) {
							THROW_EX(HTCondorIOError, "Unable to edit job");
						}
					} else {
						if (DeleteAttribute(jid->cluster, jid->proc, it->first.c_str()) < 0) {
							THROW_EX(HTCondorIOError, "Unable to edit job");
						}
					}
				}
			}
		} else {
			for (auto it = wrapper.begin(); it != wrapper.end(); ++it) {
				if (it->second) {
					rhs.clear(); unparser.Unparse(rhs, it->second);
					if (SetAttributeByConstraint(constraint.c_str(), it->first.c_str(), rhs.c_str(), attr_flags) < 0) {
						THROW_EX(HTCondorIOError, "Unable to edit jobs matching constraint");
					}
				} else {
					THROW_EX(HTCondorIOError, "Cannot delete job attributes by constraint");
				}
			}
		}
#endif

		boost::shared_ptr<EditResult> result(new EditResult(match_count));
		return result;
	}

<<<<<<< HEAD

    boost::shared_ptr<HistoryIterator> history(boost::python::object requirement, boost::python::list projection=boost::python::list(), int match=-1, boost::python::object since=boost::python::object())
    {
		return history_query(requirement, projection, match, since, QUERY_SCHEDD_HISTORY, m_addr);
=======
    boost::shared_ptr<HistoryIterator> jobEpochHistory(boost::python::object requirement, boost::python::list projection=boost::python::list(), int match=-1, boost::python::object since=boost::python::object())
    {
        return history_query(requirement, projection, match, since, HRS_JOB_EPOCH, QUERY_SCHEDD_HISTORY, m_addr);
    }

    boost::shared_ptr<HistoryIterator> history(boost::python::object requirement, boost::python::list projection=boost::python::list(), int match=-1, boost::python::object since=boost::python::object())
    {
#if 1
		return history_query(requirement, projection, match, since, HRS_SCHEDD_JOB_HIST, QUERY_SCHEDD_HISTORY, m_addr);
#else
        std::string val_str;
        extract<ExprTreeHolder &> exprtree_extract(requirement);
        extract<std::string> string_extract(requirement);
        classad::ExprTree *expr = NULL;
        boost::shared_ptr<classad::ExprTree> expr_ref;
        if (string_extract.check())
        {
            classad::ClassAdParser parser;
            std::string val_str = string_extract();
            if (!parser.ParseExpression(val_str, expr))
            {
                THROW_EX(ClassAdParseError, "Unable to parse requirements expression");
            }
            expr_ref.reset(expr);
        }
        else if (exprtree_extract.check())
        {
            expr = exprtree_extract().get();
        }
        else
        {
            THROW_EX(ClassAdParseError, "Unable to parse requirements expression");
        }
        classad::ExprTree *expr_copy = expr->Copy();
        if (!expr_copy) {
            THROW_EX(HTCondorInternalError, "Unable to create copy of requirements expression");
        }

	classad::ExprList *projList(new classad::ExprList());
	unsigned len_attrs = py_len(projection);
	for (unsigned idx = 0; idx < len_attrs; idx++)
	{
		classad::Value value; value.SetStringValue(boost::python::extract<std::string>(projection[idx]));
		classad::ExprTree *entry = classad::Literal::MakeLiteral(value);
		if (!entry) {
		    THROW_EX(HTCondorInternalError, "Unable to create copy of list entry.")
		}
		projList->push_back(entry);
	}

	// decode the since argument, this can either be an expression, or a string
	// containing either an expression, a cluster id or a full job id.
	classad::ExprTree *since_expr_copy = NULL;
	extract<ExprTreeHolder &> since_exprtree_extract(since);
	extract<std::string> since_string_extract(since);
	extract<int>  since_cluster_extract(since);
	if (since_cluster_extract.check()) {
		std::string expr_str;
		formatstr(expr_str, "ClusterId == %d", since_cluster_extract());
		classad::ClassAdParser parser;
		parser.ParseExpression(expr_str, since_expr_copy);
	} else if (since_string_extract.check()) {
		std::string since_str = since_string_extract();
		classad::ClassAdParser parser;
		if ( ! parser.ParseExpression(since_str, since_expr_copy)) {
			THROW_EX(ClassAdParseError, "Unable to parse since argument as an expression or as a job id.");
		} else {
			classad::Value val;
			if (ExprTreeIsLiteral(since_expr_copy, val) && (val.IsIntegerValue() || val.IsRealValue())) {
				delete since_expr_copy; since_expr_copy = NULL;
				// if the stop constraint is a numeric literal.
				// then there are a few special cases...
				// it might be a job id. or it might (someday) be a time value
				PROC_ID jid;
				const char * pend;
				if (StrIsProcId(since_str.c_str(), jid.cluster, jid.proc, &pend) && !*pend) {
					if (jid.proc >= 0) {
						formatstr(since_str, "ClusterId == %d && ProcId == %d", jid.cluster, jid.proc);
					} else {
						formatstr(since_str, "ClusterId == %d", jid.cluster);
					}
					parser.ParseExpression(since_str, since_expr_copy);
				}
			}
		}
	} else if (since_exprtree_extract.check()) {
		since_expr_copy = since_exprtree_extract().get()->Copy();
	} else if (since.ptr() != Py_None) {
		THROW_EX(HTCondorValueError, "invalid since argument");
	}


	classad::ClassAd ad;
	ad.Insert(ATTR_REQUIREMENTS, expr_copy);
	ad.InsertAttr(ATTR_NUM_MATCHES, match);
	if (since_expr_copy) { ad.Insert("Since", since_expr_copy); }

	classad::ExprTree *projTree = static_cast<classad::ExprTree*>(projList);
	ad.Insert(ATTR_PROJECTION, projTree);

	DCSchedd schedd(m_addr.c_str());
	Sock* sock;
        bool result;
        {
        condor::ModuleLock ml;
        result = !(sock = schedd.startCommand(QUERY_SCHEDD_HISTORY, Stream::reli_sock, 0));
        }
        if (result)
        {
            THROW_EX(HTCondorIOError, "Unable to connect to schedd");
        }
        boost::shared_ptr<Sock> sock_sentry(sock);

        if (!putClassAdAndEOM(*sock, ad)) {
            THROW_EX(HTCondorIOError, "Unable to send request classad to schedd");
        }

        boost::shared_ptr<HistoryIterator> iter(new HistoryIterator(sock_sentry));
        return iter;
#endif
>>>>>>> 4ce09a3d
    }


    boost::shared_ptr<ConnectionSentry> transaction(SetAttributeFlags_t flags=0, bool continue_txn=false)
    {
        boost::shared_ptr<ConnectionSentry> sentry_ptr(new ConnectionSentry(*this, true, flags, continue_txn));
        return sentry_ptr;
    }

    boost::shared_ptr<QueryIterator> xquery(boost::python::object requirement=boost::python::object(), boost::python::list projection=boost::python::list(), int limit=-1, CondorQ::QueryFetchOpts fetch_opts=CondorQ::fetch_Jobs, boost::python::object tag=boost::python::object())
    {
        std::string val_str;

        std::string tag_str = (tag == boost::python::object()) ? m_name : boost::python::extract<std::string>(tag);

        extract<ExprTreeHolder &> exprtree_extract(requirement);
        extract<std::string> string_extract(requirement);
        classad::ExprTree *expr = NULL;
        boost::shared_ptr<classad::ExprTree> expr_ref;
        if (requirement == boost::python::object())
        {
            classad::ClassAdParser parser;
            parser.ParseExpression("true", expr);
            expr_ref.reset(expr);
        }
        else if (string_extract.check())
        {
            classad::ClassAdParser parser;
            std::string val_str = string_extract();
            if (!parser.ParseExpression(val_str, expr))
            {
                THROW_EX(ClassAdParseError, "Unable to parse requirements expression");
            }
            expr_ref.reset(expr);
        }
        else if (exprtree_extract.check())
        {
            expr = exprtree_extract().get();
        }
        else
        {
            THROW_EX(ClassAdParseError, "Unable to parse requirements expression");
        }
        classad::ExprTree *expr_copy = expr ? expr->Copy() : NULL;
        if (!expr_copy) {
            THROW_EX(HTCondorInternalError, "Unable to create copy of requirements expression");
        }

        classad::ExprList *projList(new classad::ExprList());
        unsigned len_attrs = py_len(projection);
        for (unsigned idx = 0; idx < len_attrs; idx++)
        {
                classad::Value value; value.SetStringValue(boost::python::extract<std::string>(projection[idx]));
                classad::ExprTree *entry = classad::Literal::MakeLiteral(value);
                if (!entry) {
                    THROW_EX(HTCondorInternalError, "Unable to create copy of list entry.");
                }
                projList->push_back(entry);
        }

        classad::ClassAd ad;
        ad.Assign(ATTR_SEND_SERVER_TIME, false);
        ad.Insert(ATTR_REQUIREMENTS, expr_copy);
        ad.InsertAttr(ATTR_LIMIT_RESULTS, limit);
        if (fetch_opts)
        {
            ad.InsertAttr("QueryDefaultAutocluster", fetch_opts);
        }

        classad::ExprTree *projTree = static_cast<classad::ExprTree*>(projList);
        ad.Insert(ATTR_PROJECTION, projTree);

        DCSchedd schedd(m_addr.c_str());
        Sock* sock;
        bool result;
        {
        condor::ModuleLock ml;
        result = !(sock = schedd.startCommand(QUERY_JOB_ADS, Stream::reli_sock, 0));
        }
        if (result)
        {
                THROW_EX(HTCondorIOError, "Unable to connect to schedd");
        }
        boost::shared_ptr<Sock> sock_sentry(sock);

        if (!putClassAdAndEOM(*sock, ad)) {
            THROW_EX(HTCondorIOError, "Unable to send request classad to schedd");
        }

        boost::shared_ptr<QueryIterator> iter(new QueryIterator(sock_sentry, tag_str));
        return iter;
    }


    MapFile* getUrlMap() { return m_protected_url_map; }

private:

    ConnectionSentry* m_connection;
    MapFile *m_protected_url_map;
    std::string m_addr, m_name, m_version;

};

ConnectionSentry::ConnectionSentry(Schedd &schedd, bool transaction, SetAttributeFlags_t flags, bool continue_txn)
     : m_connected(false), m_transaction(false), m_queried_capabilities(false), m_deferred_reschedule(false), m_cluster_id(0), m_proc_id(-1), m_flags(flags), m_schedd(schedd)
{
    if (schedd.m_connection)
    {
        if (transaction && !continue_txn) {
            THROW_EX(HTCondorIOError, "Transaction already in progress for schedd.");
        }
        return;
    }
    else
    {
        bool result;
        {
        condor::ModuleLock ml;
        DCSchedd schedd_obj(schedd.m_addr.c_str());
        result = ConnectQ(schedd_obj) == 0;
        }
        if (result)
        {
            THROW_EX(HTCondorIOError, "Failed to connect to schedd.");
        }
    }
    schedd.m_connection = this;
    m_connected = true;
    if (transaction)
    {/*
        if (BeginTransaction())
        {
            THROW_EX(HTCondorIOError, "Failed to begin transaction.");
        }
    */}
    m_transaction = transaction;
}

const ClassAd* ConnectionSentry::capabilites()
{
	if ( ! m_queried_capabilities) {
		condor::ModuleLock ml;
		GetScheddCapabilites(0, m_capabilities);
		m_queried_capabilities = true;
	}
	if (m_queried_capabilities) {
		return &m_capabilities;
	}
	return NULL;
}

MapFile* ConnectionSentry::urlMap()
{
    return m_schedd.getUrlMap();
}

int
ConnectionSentry::newCluster()
{
    condor::ModuleLock ml;
    m_cluster_id = NewCluster();
    m_proc_id = -1; // we have not yet called newProc for this cluster
    return m_cluster_id;
}

int
ConnectionSentry::newProc()
{
    condor::ModuleLock ml;
    m_proc_id = NewProc(m_cluster_id);
    return m_proc_id;
}

void
ConnectionSentry::reschedule()
{
    if (m_connected) {
        m_deferred_reschedule = true;
    } else {
        m_schedd.reschedule();
    }
}


std::string
ConnectionSentry::owner() const
{
    return m_schedd.owner();
}

std::string
ConnectionSentry::schedd_version()
{
	return m_schedd.m_version;
}


void
ConnectionSentry::abort()
{
    if (m_transaction)
    {
        m_transaction = false;
        bool result;
        {
        condor::ModuleLock ml;
        result = AbortTransaction();
        }
        if (result)
        {
            if (PyErr_Occurred()) {return;}
            THROW_EX(HTCondorIOError, "Failed to abort transaction.");
        }
        if (m_connected)
        {
            m_connected = false;
            m_schedd.m_connection = NULL;
            {
            condor::ModuleLock ml;
            DisconnectQ(NULL);
            }
        }
    }
    else if (m_schedd.m_connection && m_schedd.m_connection != this)
    {
        m_schedd.m_connection->abort();
    }
}


// Enter the context manager; as this is a dual-purpose object, this is a no-op
// We assume the transaction started with the constructor.
boost::shared_ptr<ConnectionSentry>
ConnectionSentry::enter(boost::shared_ptr<ConnectionSentry> obj)
{
    return obj;
}


bool
ConnectionSentry::exit(boost::shared_ptr<ConnectionSentry> mgr, boost::python::object obj1, boost::python::object /*obj2*/, boost::python::object /*obj3*/)
{
    if (obj1.ptr() == Py_None)
    {
        mgr->disconnect();
        return true;
    }
    mgr->abort();
    return false;
}


void
ConnectionSentry::disconnect()
{
    bool throw_commit_error = false;
    CondorError errstack;
    if (m_transaction)
    {
        m_transaction = false;
        {
        condor::ModuleLock ml;
        throw_commit_error = RemoteCommitTransaction(m_flags, &errstack);
        }
    }
    if (m_connected)
    {
        m_connected = false;
        m_schedd.m_connection = NULL;
        // WARNING: DisconnectQ returns a boolean; failure test is different from rest of qmgmt API.
        bool result;
        {
        condor::ModuleLock ml;
        result = !DisconnectQ(NULL, true, &errstack);
        }
        if (result)
        {
            if (PyErr_Occurred()) {return;}
            std::string errmsg = "Failed to commit and disconnect from queue.";
            std::string esMsg = errstack.getFullText();
            if( ! esMsg.empty() ) { errmsg += " " + esMsg; }
            THROW_EX(HTCondorIOError, errmsg.c_str());
        }
        if (m_deferred_reschedule) {
            reschedule();
            m_deferred_reschedule = false;
        }
    }
    if (throw_commit_error)
    {
        if (PyErr_Occurred()) {return;}
        std::string errmsg = "Failed to commit ongoing transaction.";
        std::string esMsg = errstack.getFullText();
        if( ! esMsg.empty() ) { errmsg += " " + esMsg; }
        THROW_EX(HTCondorIOError, errmsg.c_str());
    }
}


ConnectionSentry::~ConnectionSentry()
{
    if (PyErr_Occurred()) {abort();}
    disconnect();
}

void SetDagOptions(boost::python::dict opts, SubmitDagShallowOptions &shallow_opts, SubmitDagDeepOptions &deep_opts)
{
    // Start by setting some default options. These must be set for everything to work correctly.
    // Some of these might be changed later if different values are specified in opts.
    shallow_opts.strSubFile = shallow_opts.primaryDagFile + ".condor.sub";
    shallow_opts.strSchedLog = shallow_opts.primaryDagFile + ".nodes.log";
    shallow_opts.strLibOut = shallow_opts.primaryDagFile + ".lib.out";
    shallow_opts.strLibErr = shallow_opts.primaryDagFile + ".lib.err";
    deep_opts.doRescueFrom = 0;
    deep_opts.updateSubmit = false;

    // Iterate over the list of arguments passed in and set the appropriate
    // values in m_shallowOpts and m_deepOpts
    boost::python::object iter = opts.attr("__iter__")();
    while (true) {
        PyObject *pyobj = PyIter_Next(iter.ptr());
        if (!pyobj) break;
        if (PyErr_Occurred()) {
            boost::python::throw_error_already_set();
        }

        // Retrieve the key-value pair out of the dict object
        // Key is always a string type
        // Value can be a string, int or bool, but is always stored as a string
        std::string key, value;
        boost::python::object key_obj = boost::python::object(boost::python::handle<>(pyobj));
        key = boost::python::extract<std::string>(key_obj);
        boost::python::object value_obj = boost::python::extract<boost::python::object>(opts[key]);
        std::string value_type = boost::python::extract<std::string>(value_obj.attr("__class__").attr("__name__"));

        if(value_type == "str") {
            value = boost::python::extract<std::string>(opts[key]);
        }
        else if(value_type == "int") {
            int value_int = boost::python::extract<int>(opts[key]);
            value = std::to_string(value_int);
        }
        else if(value_type == "bool") {
            bool value_bool = boost::python::extract<bool>(opts[key]);
            value = value_bool ? "true" : "false";
        }

        // Set shallowOpts or deepOpts variables as appropriate
        std::string key_lc = key;
        std::transform(key_lc.begin(), key_lc.end(), key_lc.begin(), ::tolower);
        if (key_lc == "dagman")
            deep_opts.strDagmanPath = value.c_str();
        else if (key_lc == "force")
            deep_opts.bForce = (value == "true") ? true : false;
        else if (key_lc == "schedd-daemon-ad-file")
            shallow_opts.strScheddDaemonAdFile = value.c_str();
        else if (key_lc == "schedd-address-file")
            shallow_opts.strScheddAddressFile = value.c_str();
        else if (key_lc == "alwaysrunpost")
            shallow_opts.bPostRun = (value == "true") ? true : false;
        else if (key_lc == "maxidle") 
            shallow_opts.iMaxIdle = atoi(value.c_str());
        else if (key_lc == "maxjobs") 
            shallow_opts.iMaxJobs = atoi(value.c_str());
        else if (key_lc == "maxpre")
            shallow_opts.iMaxPre = atoi(value.c_str());
        else if (key_lc == "maxpost")
            shallow_opts.iMaxPre = atoi(value.c_str());
        else if (key_lc == "usedagdir")
            deep_opts.useDagDir = (value == "true") ? true : false;
        else if (key_lc == "debug")
            shallow_opts.iDebugLevel = atoi(value.c_str());
        else if (key_lc == "outfile_dir")
            deep_opts.strOutfileDir = value.c_str();
        else if (key_lc == "config")
            shallow_opts.strConfigFile = value.c_str();
        else if (key_lc == "batch-name")
            deep_opts.batchName = value.c_str();
        else if (key_lc == "autorescue")
            deep_opts.autoRescue = (value == "true") ? true : false;
        else if (key_lc == "dorescuefrom")
            deep_opts.doRescueFrom = atoi(value.c_str());
        else if (key_lc == "load_save")
            shallow_opts.saveFile = value;
        else if (key_lc == "allowversionmismatch")
            deep_opts.allowVerMismatch = (value == "true") ? true : false;
        else if (key_lc == "do_recurse")
            deep_opts.recurse = (value == "true") ? true : false;
        else if (key_lc == "update_submit")
            deep_opts.updateSubmit = (value == "true") ? true : false;
        else if (key_lc == "import_env")
            deep_opts.importEnv = (value == "true") ? true : false;
        else if (key_lc == "include_env")
            deep_opts.getFromEnv += value;
        else if (key_lc == "insert_env") {
            trim(value);
            deep_opts.addToEnv.push_back(value);
            }
        else if (key_lc == "dumprescue")
            shallow_opts.dumpRescueDag = (value == "true") ? true : false;
        else if (key_lc == "valgrind")
            shallow_opts.runValgrind = (value == "true") ? true : false;
        else if (key_lc == "priority")
            shallow_opts.priority = atoi(value.c_str());
        else if (key_lc == "suppress_notification")
            deep_opts.suppress_notification = (value == "true") ? true : false;
        else if (key_lc == "dorecov")
            deep_opts.suppress_notification = (value == "true") ? true : false;
        else
            printf("WARNING: DAGMan option '%s' not recognized, skipping\n", key.c_str());
    }
}

struct Submit
{
	static MACRO_SOURCE EmptyMacroSrc;
public:
    Submit()
       : m_src_pystring(EmptyMacroSrc),
		 m_ms_inline("", 0, EmptyMacroSrc)
       , m_queue_may_append_to_cluster(false)
    {
        m_hash.init(JSM_PYTHON_BINDINGS);
    }


    Submit(boost::python::dict input)
       : m_src_pystring(EmptyMacroSrc),
         m_ms_inline("", 0, EmptyMacroSrc)
       , m_queue_may_append_to_cluster(false)
    {
        m_hash.init(JSM_PYTHON_BINDINGS);
        update(input);
    }

    static
    boost::python::object
    rawInit(boost::python::tuple args, boost::python::dict kwargs) {
        boost::python::object self = args[0];
        if (py_len(args) > 2) {
            THROW_EX(HTCondorTypeError, "Keyword constructor cannot take more than one positional argument");
        } else if (py_len(args) == 1) {
            return self.attr("__init__")(kwargs);
        } else {
            // Can it be converted to a dictionary?  If so, we use that dictionary.
            // Otherwise, we convert it to a string.
            try {
                boost::python::dict input(args[1]);
                self.attr("__init__")(input);
                self.attr("update")(kwargs);
            } catch (boost::python::error_already_set &) {
                if (PyErr_ExceptionMatches(PyExc_ValueError)) {
                    PyErr_Clear();
                    boost::python::str input_str(args[1]);
                    self.attr("__init__")(input_str);
                    self.attr("update")(kwargs);
                } else {
                    throw;
                }
            }
        }
        return boost::python::object();
    }


	Submit(const std::string lines)
       : m_src_pystring(EmptyMacroSrc) 
       , m_ms_inline("", 0, EmptyMacroSrc) 
       , m_queue_may_append_to_cluster(false)
	{
		m_hash.init(JSM_PYTHON_BINDINGS);
		if ( ! lines.empty()) {
			m_hash.insert_source("<PythonString>", m_src_pystring);
			MacroStreamMemoryFile ms(lines.c_str(), lines.size(), m_src_pystring);

			std::string errmsg;
			char * qline = NULL;
			int rval = m_hash.parse_up_to_q_line(ms, errmsg, &qline);
			if (rval != 0) {
			    THROW_EX(HTCondorValueError, errmsg.c_str());
			}
			if (qline) {
				const char * qa = SubmitHash::is_queue_statement(qline);
				if (qa) {
					m_qargs = qa;
					// store the rest of the submit file raw. we can't parse it yet, but it might contain itemdata
					size_t cbremain;
					const char * remain = ms.remainder(cbremain);
					if (remain && cbremain) {
						m_remainder.assign(remain, cbremain);
						m_ms_inline.set(m_remainder.c_str(), cbremain, 0, m_src_pystring);
					}
				}
			}
		}
	}


    std::string
    expand(const std::string attr) const
    {
        char *val_char(const_cast<Submit*>(this)->m_hash.submit_param(plus_to_my(attr)));
        std::string value(val_char);
        free(val_char);
        return value;
    }


    std::string
    getItem(const std::string attr) const
    {
        const char *key = plus_to_my(attr);
        const char *val = const_cast<Submit*>(this)->m_hash.lookup(key);
        if (val == NULL)
        {
            THROW_EX(KeyError, key);
        }
        return std::string(val);
    }


    std::string
    get(const std::string attr, const std::string value) const
    {
        const char *val = const_cast<Submit*>(this)->m_hash.lookup(plus_to_my(attr));
        if (val == NULL)
        {
            return value;
        }
        return std::string(val);
    }


    std::string
    setDefault(const std::string attr, boost::python::object value_obj)
    {
        std::string default_value = convertToSubmitValue(value_obj);
        const char * key = plus_to_my(attr);
        const char *val = m_hash.lookup(key);
        if (val == NULL)
        {
            m_hash.set_submit_param(key, default_value.c_str());
            return default_value;
        }
        return std::string(val);
    }


    void
    setItem(const std::string attr, boost::python::object obj)
    {
        std::string value = convertToSubmitValue(obj);
        m_hash.set_submit_param(plus_to_my(attr), value.c_str());
    }


    void
    deleteItem(const std::string attr)
    {
        const char *key = plus_to_my(attr);
        const char *val = m_hash.lookup(key);
        if (val == NULL) {THROW_EX(KeyError, key);}
        m_hash.set_submit_param(key, NULL);
    }


    boost::python::list
    keys()
    {
        boost::python::list results;
        HASHITER it = hash_iter_begin(m_hash.macros(), HASHITER_NO_DEFAULTS);
        while (!hash_iter_done(it))
        {
            const char *name = hash_iter_key(it);
            try
            {
                results.append(name);
            }
            catch (boost::python::error_already_set &)
            {
                hash_iter_delete(&it);
                throw;
            }
            hash_iter_next(it);
        }
        hash_iter_delete(&it);
        return results;
    }


    boost::python::list iter()
    {
        boost::python::object obj = keys().attr("__iter__")();
        return boost::python::list(obj);
    }


    size_t
    size()
    {
        HASHITER it = hash_iter_begin(m_hash.macros(), HASHITER_NO_DEFAULTS);
        size_t mylen = 0;
        while (!hash_iter_done(it))
        {
            mylen += 1;
            hash_iter_next(it);
        }
        hash_iter_delete(&it);
        return mylen;
    }


    boost::python::list
    items()
    {
        boost::python::list results;
        HASHITER it = hash_iter_begin(m_hash.macros(), HASHITER_NO_DEFAULTS);
        while (!hash_iter_done(it))
        {
            const char *name = hash_iter_key(it);
            const char *val = hash_iter_value(it);
            try
            {
                results.append(boost::python::make_tuple<std::string, std::string>(name, val));
            }
            catch (boost::python::error_already_set &)
            {
                hash_iter_delete(&it);
                throw;
            }
            hash_iter_next(it);
        }
        hash_iter_delete(&it);
        return results;
    }


    boost::python::list
    values()
    {
        boost::python::list results;
        HASHITER it = hash_iter_begin(m_hash.macros(), HASHITER_NO_DEFAULTS);
        while (!hash_iter_done(it))
        {
            const char *val = hash_iter_value(it);
            try
            {
                results.append(val);
            }
            catch (boost::python::error_already_set &)
            {
                hash_iter_delete(&it);
                throw;
            }
            hash_iter_next(it);
        }
        hash_iter_delete(&it);
        return results;
    }

    static boost::shared_ptr<Submit>
    from_dag(std::string dag_filename, boost::python::dict opts)
    {
        DagmanUtils dagman_utils;
        FILE* sub_fp = NULL;
        std::string sub_filename = dag_filename + std::string(".condor.sub");
        std::list<std::string> dag_file_attr_lines;
        SubmitDagDeepOptions deep_opts;
        SubmitDagShallowOptions shallow_opts;

        dagman_utils.usingPythonBindings = true;

        // Check if the specified dag file exists
        FILE* dag_fp = safe_fopen_wrapper_follow(dag_filename.c_str(), "r");
        if(dag_fp == NULL) {
            // FIXME: include errno, dag_filename.c_str().
            THROW_EX(HTCondorIOError, "Could not read DAG file" );
        }

        // Setting any submit options that may have been passed in (ie. max idle, max post)
        shallow_opts.dagFiles.push_back(dag_filename.c_str());
        shallow_opts.primaryDagFile = dag_filename;
        SetDagOptions(opts, shallow_opts, deep_opts);

        // Make sure we can actually submit this DAG with the given options.
        // If we can't, throw an exception and exit.
        if ( !dagman_utils.ensureOutputFilesExist(deep_opts, shallow_opts) ) {
            THROW_EX(HTCondorIOError, "Unable to write condor_dagman output files");
        }

        // Write out the .condor.sub file we need to submit the DAG
        dagman_utils.setUpOptions(deep_opts, shallow_opts, dag_file_attr_lines);
        if ( !dagman_utils.writeSubmitFile(deep_opts, shallow_opts, dag_file_attr_lines) ) {
            // FIXME: include errno.
            THROW_EX(HTCondorIOError, "Unable to write condor_dagman submit file");
        }

        // Now write the submit file and open it
        sub_fp = safe_fopen_wrapper_follow(sub_filename.c_str(), "r");
        if(sub_fp == NULL) {
            // FIXME: include errno, sub_filename.c_str().
            THROW_EX(HTCondorIOError, "Could not read generated DAG submit file" );
        }

        std::string sub_args;
        while (readLine(sub_args, sub_fp, true /*append to string*/)) {
        }

        // Create a Submit object with contents of the .condor.sub file
        boost::shared_ptr<Submit> sub(new Submit(sub_args));
        return sub;
    }

    void
    update(boost::python::object source)
    {
        if (PyObject_HasAttrString(source.ptr(), "items"))
        {
            return this->update(source.attr("items")());
        }
        if (!PyObject_HasAttrString(source.ptr(), "__iter__")) {
            THROW_EX(HTCondorTypeError, "Must provide a dictionary-like object to update()");
        }

        boost::python::object iter = source.attr("__iter__")();
        while (true) {
            PyObject *pyobj = PyIter_Next(iter.ptr());
            if (!pyobj) break;
            if (PyErr_Occurred()) {
                boost::python::throw_error_already_set();
            }

            boost::python::object obj = boost::python::object(boost::python::handle<>(pyobj));

            boost::python::tuple tup = boost::python::extract<boost::python::tuple>(obj);
            std::string attr = boost::python::extract<std::string>(tup[0]);

            // boost::python::object value(tup[1]);
            std::string value_str = convertToSubmitValue(tup[1]);

            m_hash.set_submit_param(plus_to_my(attr), value_str.c_str());
        }
    }


    std::string
    toString() const
    {
        std::stringstream ss;
        HASHITER it = hash_iter_begin(const_cast<Submit *>(this)->m_hash.macros(), HASHITER_NO_DEFAULTS);
        while (!hash_iter_done(it))
        {
            ss << hash_iter_key(it) << " = " << hash_iter_value(it) << "\n";
            hash_iter_next(it);
        }
        if ( ! m_qargs.empty()) {
            ss << "queue " << m_qargs;
        }
        hash_iter_delete(&it);
        return ss.str();
    }


    boost::python::object
    toRepr() const
    {
        boost::python::object obj(toString());
        return obj.attr("__repr__")();
    }

	// helper function for determining if schedd supports jobsets
	bool push_jobset_if_supported(boost::shared_ptr<ConnectionSentry> txn, int cluster)
	{
		bool use_jobsets = false;
		const ClassAd *capabilities = txn->capabilites();
		if (capabilities) {
			capabilities->LookupBool("UseJobsets", use_jobsets);
		}
		if (use_jobsets) {
			const classad::ClassAd * jobsetAd = m_hash.getJOBSET();
			if (jobsetAd) {
				int rval = SendJobsetAd(cluster, *jobsetAd, 0);
				if (rval < 0) {
					m_hash.error_stack()->pushf("Submit", SCHEDD_ERR_SET_ATTRIBUTE_FAILED,  "Could not send jobset attributes");
				} else {
					return true;
				}
			}
		}
		return false;
	}

	// helper function for determining if this is a factory submit for a job submit
	bool is_factory(long long & max_materialize, boost::shared_ptr<ConnectionSentry> txn)
	{
		bool factory_submit = false;
		long long max_idle = INT_MAX;

		// check to see if a factory submit was desired, and if the schedd supports it
		//
		if (m_hash.submit_param_long_exists(SUBMIT_KEY_JobMaterializeLimit,ATTR_JOB_MATERIALIZE_LIMIT, max_materialize, true)) {
			factory_submit = true;
		} else if (m_hash.submit_param_long_exists(SUBMIT_KEY_JobMaterializeMaxIdle, ATTR_JOB_MATERIALIZE_MAX_IDLE, max_idle, true) ||
			m_hash.submit_param_long_exists(SUBMIT_KEY_JobMaterializeMaxIdleAlt, ATTR_JOB_MATERIALIZE_MAX_IDLE, max_idle, true)) {
			max_materialize = INT_MAX;
			factory_submit = true;
		}
		if (factory_submit) {
			// PRAGMA_REMIND("move this into the schedd object?")
			const ClassAd *capabilities = txn->capabilites();
			bool allows_late = false;
			if (capabilities && capabilities->LookupBool("LateMaterialize", allows_late) && allows_late) {
				int late_ver = 0;
				// we require materialize version 2 or later (digest is pruned, requirements generated from job ad)
				if (capabilities->LookupInteger("LateMaterializeVersion", late_ver) && late_ver >= 2) {
					factory_submit = true;
				} else {
					factory_submit = false;
				}
			} else {
				factory_submit = false; // sorry, no can do.
			}
		}

		return factory_submit;
	}

    int
    queue(boost::shared_ptr<ConnectionSentry> txn, int count, boost::python::object ad_results)
    {
        if (!txn.get() || !txn->transaction())
        {
            THROW_EX(HTCondorValueError, "Job queue attempt without active transaction");
        }

        bool keep_results = false;
        boost::python::extract<boost::python::list> try_ad_results(ad_results);
        if (try_ad_results.check())
        {
            keep_results = true;
        }

		// Before calling init_base_ad(), we should invoke methods to tell
		// the submit code if we want file checks, and to tell the version of the
		// remote schedd.  If for some reason we do not have a the remote
		// schedd version, assume it is running the same version we are (this is
		// the same logic employed by condor_submit).

		m_hash.setDisableFileChecks( param_boolean_crufty("SUBMIT_SKIP_FILECHECKS", true) ? 1 : 0 );
		if ( txn->schedd_version().length() > 0 ) {
			m_hash.setScheddVersion(txn->schedd_version().c_str());
		} else {
			m_hash.setScheddVersion(CondorVersion());
		}

		bool factory_submit = false;
		long long max_materialize = INT_MAX;
		int cluster = txn->clusterId();
		const int first_procid = 0;
		JOB_ID_KEY jid;
		int step=0, item_index=0, rval=0;
		int num_jobs = 0;

		SubmitStepFromQArgs ssi(m_hash);

		// if this is the first queue statement of this transaction, (or if we need to get a new cluster)
		// we have some once-per-cluster initialization to do.
		if ( ! m_hash.base_job_was_initialized() || cluster <= 0 || m_hash.getClusterId() != cluster || ! m_queue_may_append_to_cluster) {

			if (m_hash.init_base_ad(time(NULL), txn->owner().c_str())) {
				process_submit_errstack(m_hash.error_stack());
				THROW_EX(HTCondorInternalError, "Failed to create a cluster ad");
			}
			process_submit_errstack(m_hash.error_stack());

			factory_submit = is_factory(max_materialize, txn);

			cluster = txn->newCluster();
			if (cluster < 0) {
				THROW_EX(HTCondorIOError, "Failed to create new cluster.");
			}

			// begin the iterator for QUEUE foreach data. we only allow multiple queue statements
			// if there is NOT any foreach data.  so we will only get here when
			if (m_qargs.empty()) {
				ssi.begin(JOB_ID_KEY(cluster, first_procid), count);
			} else {
				if (ssi.begin(JOB_ID_KEY(cluster, first_procid), m_qargs.c_str()) != 0) {
				    THROW_EX(HTCondorValueError, "Invalid QUEUE statement");
				}
				else {
					std::string errmsg;
					size_t ix; int line;
					m_ms_inline.save_pos(ix, line);
					int rv = ssi.load_items(m_ms_inline, false, errmsg);
					m_ms_inline.rewind_to(ix, line);
					if (rv != 0) {
					    THROW_EX(HTCondorValueError, errmsg.c_str());
					}
				}
			}
			if (count != 0 && count != ssi.step_size()) {
			    THROW_EX(HTCondorValueError, "count argument supplied to queue method conflicts with count in submit QUEUE statement");
			}
			count = ssi.step_size();

			if (factory_submit) {
				char path[4096];
				if (getcwd(path, 4095)) { m_hash.set_submit_param("FACTORY.Iwd", path); }
			}

			// if there were no queue arguments supplied, then we allow multiple calls to this queue() method
			// to append jobs to a single cluster.
			if (m_qargs.empty() && ! factory_submit) {
				m_queue_may_append_to_cluster = true;
			}

		} else {
			// pick up where we left off
			int last_proc_id = txn->procId();
			ssi.begin(JOB_ID_KEY(cluster, last_proc_id+1), count);
		}

		m_hash.attachTransferMap(txn->urlMap());

		if (factory_submit) {

			// force re-initialization (and a new cluster) if this hash is used again.
			m_queue_may_append_to_cluster = false;

			// load the first item, this also sets jid, item_index, and step
			rval = ssi.next(jid, item_index, step);

			// turn the submit hash into a submit digest
			std::string submit_digest;
			m_hash.make_digest(submit_digest, cluster, ssi.vars(), 0);

			// make and send the cluster ad
			ClassAd *proc_ad = m_hash.make_job_ad(jid, item_index, step, false, false, NULL, NULL);
			process_submit_errstack(m_hash.error_stack());
			if ( ! proc_ad) {
				THROW_EX(HTCondorInternalError, "Failed to create new job ad");
			}
			classad::ClassAd * clusterad = proc_ad->GetChainedParentAd();
			if (clusterad) {
				rval = SendJobAttributes(JOB_ID_KEY(cluster, -1), *clusterad, SetAttribute_NoAck, m_hash.error_stack(), "Submit");
				process_submit_errstack(m_hash.error_stack());
			} else {
				rval = -1;
			}
			if (rval < 0) {
			    THROW_EX(HTCondorIOError, "Failed to create send job attributes");
			}

			submit_digest += "\n";
			submit_digest += "Queue ";
			if (count) { formatstr_cat(submit_digest, "%d ", count); }

			// send over the itemdata
			int row_count = 1;
			if (ssi.has_items()) {
				std::string items_filename;
				if (SendMaterializeData(cluster, 0, ssi.send_row, &ssi, items_filename, &row_count) < 0 || row_count <= 0) {
					THROW_EX(HTCondorIOError, "Failed to send materialize itemdata");
				}

				// PRAGMA_REMIND("fix this when python submit supports foreach, maybe make this common with condor_submit")
				auto_free_ptr submit_vars(ssi.vars().print_to_delimed_string(","));
				if (submit_vars) { submit_digest += submit_vars.ptr(); submit_digest += " "; }

				//char slice_str[16*3+1];
				//if (ssi.m_fea.slice.to_string(slice_str, COUNTOF(slice_str))) { submit_digest += slice_str; submit_digest += " "; }
				if ( ! items_filename.empty()) { submit_digest += "from "; submit_digest += items_filename.c_str(); }
			}
			submit_digest += "\n";

			num_jobs = row_count * count;

			// materialize all of the jobs unless the user requests otherwise.
			// (the admin can also set a limit which is applied at the schedd)
			max_materialize = MIN(max_materialize, num_jobs);
			max_materialize = MAX(max_materialize, 1);

			// send the submit digest to the schedd. the schedd will parse the digest at this point
			// and return success or failure.
			if (SetJobFactory(cluster, (int)max_materialize, NULL, submit_digest.c_str()) < 0) {
				THROW_EX(HTCondorIOError, "Failed to send job factory for max_materialize.");
			}

		} else {
			// loop through the itemdata, sending jobs for each item
			//
			while ((rval = ssi.next(jid, item_index, step)) > 0) {

				int procid = txn->newProc();
				if (procid < 0) {
				    THROW_EX(HTCondorIOError, "Failed to create new proc ID.");
				}
				if (procid != jid.proc) { THROW_EX(HTCondorInternalError, "Internal error: newProc does not match iterator procid"); }

				ClassAd *proc_ad = m_hash.make_job_ad(jid, item_index, step, false, false, NULL, NULL);
				process_submit_errstack(m_hash.error_stack());
				if ( ! proc_ad) {
					THROW_EX(HTCondorInternalError, "Failed to create new job ad");
				}

				// on first iteration, send the cluster ad (if any) before the first proc ad
				if (rval == 2) {
					classad::ClassAd * clusterad = proc_ad->GetChainedParentAd();
					if (clusterad) {
						condor::ModuleLock ml;
						rval = SendJobAttributes(JOB_ID_KEY(cluster, -1), *clusterad, SetAttribute_NoAck, m_hash.error_stack(), "Submit");
					}
				}
				// send the proc ad unless there was a failure.
				if (rval >= 0) {
					condor::ModuleLock ml;
					rval = SendJobAttributes(jid, *proc_ad, SetAttribute_NoAck, m_hash.error_stack(), "Submit");
				}
				process_submit_errstack(m_hash.error_stack());
				if (rval < 0) {
					THROW_EX(HTCondorIOError, "Failed to send job attributes");
				}

				if (keep_results) {
					boost::shared_ptr<ClassAdWrapper> results_ad(new ClassAdWrapper());
					results_ad->CopyFromChain(*proc_ad);
					ad_results.attr("append")(results_ad);
				}

				++num_jobs;
			}
		}

		m_hash.detachTransferMap();

        if (param_boolean("SUBMIT_SEND_RESCHEDULE",true))
        {
            txn->reschedule();
        }
        m_hash.warn_unused(stderr, "Submit object");
        process_submit_errstack(m_hash.error_stack());
        return cluster;
    }

	boost::shared_ptr<SubmitResult>
	queue_from_iter(boost::shared_ptr<ConnectionSentry> txn, int count, boost::python::object from, bool spool=false)
	{
		if (!txn.get() || !txn->transaction()) {
		    THROW_EX(HTCondorValueError, "Job queue attempt without active transaction");
		}

		// Before calling init_base_ad(), we should invoke methods to tell
		// the submit code if we want file checks, and to tell the version of the
		// remote schedd.  If for some reason we do not have a the remote
		// schedd version, assume it is running the same version we are (this is
		// the same logic employed by condor_submit).

		m_hash.setDisableFileChecks( param_boolean_crufty("SUBMIT_SKIP_FILECHECKS", true) ? 1 : 0 );
		if ( txn->schedd_version().length() > 0 ) {
			m_hash.setScheddVersion(txn->schedd_version().c_str());
		} else {
			m_hash.setScheddVersion(CondorVersion());
		}

		bool factory_submit = false;
		long long max_materialize = INT_MAX;
		const int first_proc_id = 0; // someday maybe this will be non-zero?
		int num_jobs = 0;

		if (m_hash.init_base_ad(time(NULL), txn->owner().c_str())) {
			process_submit_errstack(m_hash.error_stack());
			THROW_EX(HTCondorInternalError, "Failed to create a cluster ad");
		}
		process_submit_errstack(m_hash.error_stack());

		factory_submit = is_factory(max_materialize, txn);

		int cluster = txn->newCluster();
		if (cluster < 0) {
			THROW_EX(HTCondorIOError, "Failed to create new cluster.");
		}
		// this will be a single use cluster,
		m_queue_may_append_to_cluster = false;

		if (factory_submit) {
			char path[4096];
			if (getcwd(path, 4095)) { m_hash.set_submit_param("FACTORY.Iwd", path); }
		}

		JOB_ID_KEY jid;
		int step=0, item_index=0, rval;
		SubmitStepFromPyIter ssi(m_hash, JOB_ID_KEY(cluster, first_proc_id), count, from);

		m_hash.attachTransferMap(txn->urlMap());

		if (factory_submit) {

			// get the first rowdata, we need that to build the submit digest, etc
			rval = ssi.next(jid, item_index, step);
			if (rval < 0) { ssi.throw_error(); }

			// turn the submit hash into a submit digest
			std::string submit_digest;
			m_hash.make_digest(submit_digest, cluster, ssi.vars(), 0);

			// make a proc0 ad (because that's the same as a cluster ad)
			ClassAd *proc_ad = m_hash.make_job_ad(JOB_ID_KEY(cluster, 0), 0, 0, false, spool, NULL, NULL);
			process_submit_errstack(m_hash.error_stack());
			if ( ! proc_ad) {
				THROW_EX(HTCondorInternalError, "Failed to create new job ad");
			}

			// send the cluster ad
			classad::ClassAd * clusterad = proc_ad->GetChainedParentAd();
			if (clusterad) {
				push_jobset_if_supported(txn, cluster);
				rval = SendJobAttributes(JOB_ID_KEY(cluster, -1), *clusterad, SetAttribute_NoAck, m_hash.error_stack(), "Submit");
				process_submit_errstack(m_hash.error_stack());
				if (rval < 0) {
					THROW_EX(HTCondorIOError, "Failed to send job attributes");
				}
			}

			// send the itemdata (if any)
			int row_count = 1;
			if (ssi.has_items()) {
				if (SendMaterializeData(cluster, 0, ssi.send_row, &ssi, ssi.fea().items_filename, &row_count) < 0 || row_count <= 0) {
					THROW_EX(HTCondorIOError, "Failed to send materialize itemdata");
				}
				num_jobs = row_count * ssi.step_size();
			}

			// append the queue statement
			submit_digest += "\n";
			submit_digest += "Queue ";
			if (count) { formatstr_cat(submit_digest, "%d ", count); }
			auto_free_ptr submit_vars(ssi.vars().print_to_delimed_string(","));
			if (submit_vars.ptr()) { submit_digest += submit_vars.ptr(); submit_digest += " "; }
			//char slice_str[16*3+1];
			//if (ssi.m_fea.slice.to_string(slice_str, COUNTOF(slice_str))) { submit_digest += slice_str; submit_digest += " "; }
			if ( ! ssi.fea().items_filename.empty()) { submit_digest += "from "; submit_digest += ssi.fea().items_filename.c_str(); }
			submit_digest += "\n";

			// materialize all of the jobs unless the user requests otherwise.
			// (the admin can also set a limit which is applied at the schedd)
			max_materialize = MIN(max_materialize, num_jobs);
			max_materialize = MAX(max_materialize, 1);

			// send the submit digest to the schedd. the schedd will parse the digest at this point
			// and return success or failure.
			if (SetJobFactory(cluster, (int)max_materialize, NULL, submit_digest.c_str()) < 0) {
				THROW_EX(HTCondorIOError, "Failed to send job factory for max_materialize.");
			}


		} else {

			while ((rval = ssi.next(jid, item_index, step)) > 0) {

				int procid = txn->newProc();
				if (procid < 0) {
				    THROW_EX(HTCondorIOError, "Failed to create new proc ID.");
				}
				if (procid != jid.proc) {
				    THROW_EX(HTCondorInternalError, "Internal error: newProc does not match iterator procid");
				}

				ClassAd *proc_ad = m_hash.make_job_ad(jid, item_index, step, false, spool, NULL, NULL);
				process_submit_errstack(m_hash.error_stack());
				if ( ! proc_ad) {
				    THROW_EX(HTCondorInternalError, "Failed to create new job ad");
				}

				// on first iteration, send the cluster ad (if any) before the first proc ad
				if (rval == 2) {
					classad::ClassAd * clusterad = proc_ad->GetChainedParentAd();
					if (clusterad) {
						// before the cluster ad, send the jobset ad if we have one, and can send it
						push_jobset_if_supported(txn, cluster);
						rval = SendJobAttributes(JOB_ID_KEY(cluster, -1), *clusterad, SetAttribute_NoAck, m_hash.error_stack(), "Submit");
					}
				}
				// send the proc ad unless there was a failure.
				if (rval >= 0) {
					rval = SendJobAttributes(jid, *proc_ad, SetAttribute_NoAck, m_hash.error_stack(), "Submit");
				}
				process_submit_errstack(m_hash.error_stack());
				if (rval < 0) {
					THROW_EX(HTCondorIOError, "Failed to send job attributes");
				}

				++num_jobs;
			}

		}

		m_hash.detachTransferMap();

		if (rval < 0) { ssi.throw_error(); }

		if (param_boolean("SUBMIT_SEND_RESCHEDULE",true)) {
			txn->reschedule();
		}
		m_hash.warn_unused(stderr, "Submit object");
		process_submit_errstack(m_hash.error_stack());

		boost::shared_ptr<SubmitResult> result(new SubmitResult(JOB_ID_KEY(cluster,0), num_jobs, m_hash.get_cluster_ad()));

		return result;
	}

	object
	needs_oauth_services()
	{
		boost::python::list retval;
		std::string tokens, requests_error;
		ClassAdList requests;
		if (m_hash.NeedsOAuthServices(tokens, &requests, &requests_error)) {
			if (! requests_error.empty()) {
				THROW_EX(HTCondorIOError, requests_error.c_str());
			}
			requests.Rewind();
			classad::ClassAd *ad;
			while ((ad = requests.Next())) {
				boost::shared_ptr<ClassAdWrapper> wrap(new ClassAdWrapper());
				wrap->CopyFrom(*ad);
			#if 0 // expose as dict
				retval.append(boost::python::dict(wrap));
			#else // expose as classad
				retval.append(wrap);
			#endif
			}
		}
		return retval;
	}

// (boost::python::arg("self"),
	//boost::python::arg("count")=1,
	//boost::python::arg("itemdata")=boost::python::object(),
	//boost::python::arg("clusterid")=1,
	//boost::python::arg("procid")=0,
	//boost::python::arg("qdate")=0
	//boost::python::arg("owner")=std::string(),
	boost::shared_ptr<SubmitJobsIterator>
	iterjobs(int count, boost::python::object from, int clusterid, int procid, time_t qdate, const std::string owner)
	{
		if (clusterid < 0 || procid < 0) {
		    THROW_EX(HTCondorValueError, "Job id out of range");
		}

		if ( ! clusterid) clusterid = 1;
		if ( ! qdate) qdate = time(NULL);

		std::string p0wner;
		if ( ! owner.empty()) {
			// PRAGMA_REMIND("replace this with a proper username validation function?")
			if (std::string::npos != owner.find_first_of(" \t\n\r")) {
			    THROW_EX(HTCondorValueError, "Invalid characters in Owner");
			}
			p0wner = owner;
		} else {
			auto_free_ptr user(my_username());
			if (user) {
				p0wner = user.ptr();
			} else {
				p0wner = "unknown";
			}
		}

		SubmitJobsIterator *sji;
		if (PyIter_Check(from.ptr())) {
			sji = new SubmitJobsIterator(m_hash, false, JOB_ID_KEY(clusterid, procid), count, from, qdate, p0wner);
		} else {
			sji = new SubmitJobsIterator(m_hash, false, JOB_ID_KEY(clusterid, procid), count, m_qargs, m_ms_inline, qdate, p0wner);
		}
		boost::shared_ptr<SubmitJobsIterator> iter(sji);
		return iter;
	}

	boost::shared_ptr<SubmitJobsIterator>
	iterprocs(int count, boost::python::object from, int clusterid, int procid, time_t qdate, const std::string owner)
	{
		if (clusterid < 0 || procid < 0) {
		    THROW_EX(HTCondorValueError, "Job id out of range");
		}
		if ( ! clusterid) clusterid = 1;
		if ( ! qdate) qdate = time(NULL);

		std::string p0wner;
		if ( ! owner.empty()) {
			// PRAGMA_REMIND("replace this with a proper username validation function?")
			if (std::string::npos != owner.find_first_of(" \t\n\r")) {
			    THROW_EX(HTCondorValueError, "Invalid characters in Owner");
			}
			p0wner = owner;
		} else {
			auto_free_ptr user(my_username());
			if (user) {
				p0wner = user.ptr();
			} else {
				p0wner = "unknown";
			}
		}

		SubmitJobsIterator * sji;
		if (PyIter_Check(from.ptr())) {
			sji = new SubmitJobsIterator(m_hash, true, JOB_ID_KEY(clusterid, procid), count, from, qdate, p0wner);
		} else {
			sji = new SubmitJobsIterator(m_hash, true, JOB_ID_KEY(clusterid, procid), count, m_qargs, m_ms_inline, qdate, p0wner);
		}
		boost::shared_ptr<SubmitJobsIterator> iter(sji);
		return iter;
	}

	boost::shared_ptr<QueueItemsIterator>
	iterqitems(const std::string qline)
	{
		const char * pqargs = "";
		bool use_remainder = true;

		if ( ! qline.empty()) {
			// in case they sent a string that starts with the word "queue", skip over that now.
			pqargs = SubmitHash::is_queue_statement(qline.c_str());
			if ( ! pqargs) pqargs = qline.c_str();
			use_remainder = false;
		} else if ( ! m_qargs.empty()) {
			pqargs = m_qargs.c_str();
			use_remainder = true;
		}

		QueueItemsIterator * qit = new QueueItemsIterator();
		if (qit) {
			qit->init(m_hash, pqargs);
			if (qit->needs_submit_lines() && ! use_remainder) {
				THROW_EX(HTCondorValueError, "inline items not available");
			}

			size_t ix; int line;
			m_ms_inline.save_pos(ix, line);
			qit->load_items(m_hash, m_ms_inline);
			m_ms_inline.rewind_to(ix, line);
		}

		boost::shared_ptr<QueueItemsIterator> iter(qit);
		return iter;
	}

	std::string
	getQArgs() const
	{
		if (m_qargs.empty()) { return std::string(); }
		return std::string(m_qargs);
	}

	// set queue arguments from input, stripping of the leading word 'queue' if needed.
	void
	setQArgs(const std::string qline)
	{
		if (qline.empty()) { m_qargs.clear(); m_ms_inline.reset(); m_remainder.clear(); }

		if (qline.find_first_of("\n") != std::string::npos) {
			THROW_EX(HTCondorValueError, "QArgs cannot contain a newline character");
		}

		const char * qargs = SubmitHash::is_queue_statement(qline.c_str());
		if (qargs) { // if we skipped over a "queue" keyword, then by definition the args were changed
			m_qargs = qargs;
			m_ms_inline.reset();
			m_remainder.clear();
		} else if (qline != m_qargs) { // if the args changed, clear the submit remainder
			m_qargs = qline;
			m_ms_inline.reset();
			m_remainder.clear();
		}
	}

	void //Undocumented for internal use so users dont mess up number assignments
	setSubmitMethod(int method_value, bool allow_reserved_values = false){
		//If value is in range of reserves and allow_reserved_values isn't true then throw an exception
		if ( method_value >= 0 && method_value < JSM_USER_SET && !allow_reserved_values) {
			std::string error_message = "Submit Method value must be " +std::to_string(JSM_USER_SET)+" or greater. Or allow_reserved_values must be set to True.";
			THROW_EX(HTCondorValueError,error_message.c_str());
		}
		m_hash.setSubmitMethod(method_value); 
	}

	//Get function for job submit method
	int
	getSubmitMethod(){ return m_hash.getSubmitMethod(); }

private:

    std::string
    convertToSubmitValue(boost::python::object value) {
        boost::python::extract<std::string> extract_str(value);
        std::string attr;
        if (extract_str.check()) {
            attr = extract_str();
        } else {
            boost::python::extract<ExprTreeHolder*> extract_expr(value);
            if (extract_expr.check()) {
                ExprTreeHolder *holder = extract_expr();
                // If value is _Py_NoneStruct, holder will be NULL.
                if( holder != NULL ) {
                    attr = holder->toString();
                } else {
                    return "undefined";
                }
            } else {
                boost::python::extract<ClassAdWrapper*> extract_classad(value);
                if (extract_classad.check()) {
                    auto wrapper = extract_classad();
                    attr = wrapper->toRepr();
                } else {
                    boost::python::str value_str(value);
                    attr = boost::python::extract<std::string>(value_str);
                }
            }
        }
        return attr;
    }

	const char * plus_to_my(const std::string & attr) const {
		if ( ! attr.empty() && attr[0] == '+') {
			m_attr_fixup_buf.reserve(attr.size() + 2);
			m_attr_fixup_buf = "MY";
			m_attr_fixup_buf += attr;
			m_attr_fixup_buf[2] = '.';
			return m_attr_fixup_buf.c_str();
		}
		return attr.c_str();
	}

    SubmitHash m_hash;
    std::string m_qargs;
    std::string m_remainder; // holds remainder of input after queue statement.
    mutable std::string m_attr_fixup_buf;
    MACRO_SOURCE m_src_pystring; // needed for MacroStreamMemoryFile to point to
    MacroStreamMemoryFile m_ms_inline; // extra lines after queue statement, used if we are doing inline foreach data
    bool m_queue_may_append_to_cluster; // when true, the queue() method can add jobs to the existing cluster
};

boost::python::object Schedd::submit(boost::python::object submitObj, int count/*=0*/, bool spool/*=false*/, object result/*=object()*/, object itemdata/*=object()*/)
{
	boost::python::extract<const ClassAdWrapper &> ad(submitObj);
	if (ad.check()) {
		if (itemdata.ptr() != Py_None) {
			THROW_EX(HTCondorValueError, "itemdata cannot be used when submitting raw ClassAds");
		}
		// if submit is a classad, this is the deprecated form of schedd.submit()
		boost::shared_ptr<ClassAdWrapper> proc_ad(new ClassAdWrapper());
		boost::python::list proc_entry;
		proc_entry.append(proc_ad);
		proc_entry.append(count?count:1);
		boost::python::list proc_ads;
		proc_ads.append(proc_entry);
		int clusterId = submitMany(ad(), proc_ads, spool, result);
		return boost::python::object(clusterId);
	}

	boost::python::extract<Submit &> extract_submit(submitObj);
	if ( ! extract_submit.check()) {
		THROW_EX(HTCondorValueError, "Not a Submit object");
	}
	Submit & sub(extract_submit());

	boost::shared_ptr<ConnectionSentry> txn(new ConnectionSentry(*this, true)); // Automatically connects / disconnects.

	return boost::python::object(sub.queue_from_iter(txn, count, itemdata, spool));
}



// shared source for all instances of MacroStreamMemoryFile that have an empty stream
MACRO_SOURCE Submit::EmptyMacroSrc = { false, false, 3, -2, -1, -2 };

BOOST_PYTHON_MEMBER_FUNCTION_OVERLOADS(query_overloads, query, 0, 5);
BOOST_PYTHON_MEMBER_FUNCTION_OVERLOADS(submit_overloads, submit, 1, 5);
BOOST_PYTHON_MEMBER_FUNCTION_OVERLOADS(transaction_overloads, transaction, 0, 2);

void export_schedd()
{
    enum_<JobAction>("JobAction",
            R"C0ND0R(
            An enumeration describing the actions that may be performed on a job in queue.

            The values of the enumeration are:

            .. attribute:: Hold

                Put a job on hold, vacating a running job if necessary.  A job will stay in the hold state
                until explicitly acted upon by the admin or owner.

            .. attribute:: Release

                Release a job from the hold state, returning it to ``Idle``.

            .. attribute:: Suspend

                Suspend the processes of a running job (on Unix platforms, this triggers a ``SIGSTOP``).
                The job's processes stay in memory but no longer get scheduled on the CPU.

            .. attribute:: Continue

                Continue a suspended jobs (on Unix, ``SIGCONT``).
                The processes in a previously suspended job will be scheduled to get CPU time again.

            .. attribute:: Remove

                Remove a job from the Schedd's queue, cleaning it up first on the remote host (if running).
                This requires the remote host to acknowledge it has successfully vacated the job, meaning ``Remove`` may not be instantaneous.

            .. attribute:: RemoveX

                Immediately remove a job from the schedd queue, even if it means the job is left running on the remote resource.

            .. attribute:: Vacate

                Cause a running job to be killed on the remote resource and return to idle state.
                With ``Vacate``, jobs may be given significant time to cleanly shut down.

            .. attribute:: VacateFast

                Vacate a running job as quickly as possible, without providing time for the job to cleanly terminate.
            )C0ND0R")
        .value("Hold", JA_HOLD_JOBS)
        .value("Release", JA_RELEASE_JOBS)
        .value("Remove", JA_REMOVE_JOBS)
        .value("RemoveX", JA_REMOVE_X_JOBS)
        .value("Vacate", JA_VACATE_JOBS)
        .value("VacateFast", JA_VACATE_FAST_JOBS)
        .value("Suspend", JA_SUSPEND_JOBS)
        .value("Continue", JA_CONTINUE_JOBS)
        ;

    enum_<SetAttributeFlags_t>("TransactionFlags",
            R"C0ND0R(
            Enumerated flags affecting the characteristics of a transaction.

            The values of the enumeration are:

            .. attribute:: NonDurable

                Non-durable transactions are changes that may be lost when the *condor_schedd*
                crashes.  ``NonDurable`` is used for performance, as it eliminates extra ``fsync()`` calls.

            .. attribute:: SetDirty

                This marks the changed ClassAds as dirty, causing an update notification to be sent
                to the *condor_shadow* and the *condor_gridmanager*, if they are managing the job.

            .. attribute:: ShouldLog

                Causes any changes to the job queue to be logged in the relevant job event log.
            )C0ND0R")
        .value("None", 0)
        .value("NonDurable", NONDURABLE)
        .value("SetDirty", SetAttribute_SetDirty)
        .value("ShouldLog", SHOULDLOG)
        ;

    enum_<CondorQ::QueryFetchOpts>("QueryOpts",
            R"C0ND0R(
            Enumerated flags sent to the *condor_schedd* during a query to alter its behavior.

            The values of the enumeration are:

            .. attribute:: Default

                Queries should use default behaviors, and return jobs for all users.

            .. attribute:: AutoCluster

                Instead of returning job ads, return an ad per auto-cluster.

            .. attribute:: GroupBy

                Instead of returning job ads, return an ad for each unique combination of values for the attributes in the projection.
                Similar to AutoCluster, but using the projection as the significant attributes for auto-clustering.

            .. attribute:: DefaultMyJobsOnly

                Queries should use all default behaviors, and return jobs only for the current user.

            .. attribute:: SummaryOnly

                Instead of returning job ads, return only the final summary ad.

            .. attribute:: IncludeClusterAd

                Query should return raw cluster ads as well as job ads if the cluster ads match the query constraint.

            )C0ND0R")
        .value("Default", CondorQ::fetch_Jobs)
        .value("AutoCluster", CondorQ::fetch_DefaultAutoCluster)
        .value("GroupBy", CondorQ::fetch_GroupBy)
        .value("DefaultMyJobsOnly", CondorQ::fetch_MyJobs)
        .value("SummaryOnly", CondorQ::fetch_SummaryOnly)
        .value("IncludeClusterAd", CondorQ::fetch_IncludeClusterAd)
        .value("IncludeJobsetAds", CondorQ::fetch_IncludeJobsetAds)
        ;

    enum_<BlockingMode>("BlockingMode",
            R"C0ND0R(
            An enumeration that controls the behavior of query iterators once they are out of data.

            The values of the enumeration are:

            .. attribute:: Blocking

                Sets the iterator to block until more data is available.

            .. attribute:: NonBlocking

                Sets the iterator to return immediately if additional data is not available.
            )C0ND0R")
        .value("Blocking", Blocking)
        .value("NonBlocking", NonBlocking)
        ;

    enum_<ProvisionerState>("ProvisionerState",
            R"C0ND0R(
            An enumeration describing the state of a provisioner job.
            )C0ND0R")
        .value("New", ProvisionerState::NEW)
        .value("ProvisioningStarted", ProvisionerState::PROVISIONING_STARTED)
        .value("ProvisioningComplete", ProvisionerState::PROVISIONING_COMPLETE)
        .value("DeprovisioningStarted", ProvisionerState::DEPROVISIONING_STARTED)
        .value("DeprovisioningComplete", ProvisionerState::DEPROVISIONING_COMPLETE)
        ;

    class_<ConnectionSentry>("Transaction", "DEPRECATED.  An ongoing transaction in the HTCondor schedd.", no_init)
        .def("__enter__", &ConnectionSentry::enter)
        .def("__exit__", &ConnectionSentry::exit)
        ;
    register_ptr_to_python< boost::shared_ptr<ConnectionSentry> >();

#if BOOST_VERSION >= 103400
//    boost::python::docstring_options doc_options;
//    doc_options.disable_cpp_signatures();
#endif
    class_<Schedd>("Schedd",
            R"C0ND0R(
            Client object for a *condor_schedd*.
            )C0ND0R",
        init<boost::python::object>(
            boost::python::args("self", "location_ad"),
            R"C0ND0R(
            :param location_ad: A :class:`~classad.ClassAd` describing the location of the remote *condor_schedd*
                daemon, as returned by the :meth:`Collector.locate` method, or a tuple
                of type DaemonLocation as returned by :meth:`Schedd.location`. If the parameter is omitted,
                the local *condor_schedd* daemon is used.
            :type location_ad: :class:`~classad.ClassAd` or :class:`DaemonLocation`
            )C0ND0R"))
        .def(boost::python::init<>(boost::python::args("self")))
        .add_property("location", &Schedd::location,
            R"C0ND0R(
            The schedd to query.
            :rtype: location :class:`DaemonLocation`
            )C0ND0R")
        .def("query", &Schedd::query, query_overloads(
            R"C0ND0R(
            Query the *condor_schedd* daemon for job ads.

            .. warning::

                This returns a *list* of :class:`~classad.ClassAd` objects,
                meaning all results must be held in memory simultaneously.
                This may be memory-intensive for queries that return
                many and/or large jobs ads.
                If you are retrieving many large ads, consider using
                :meth:`xquery` instead to reduce memory requirements.

            :param constraint: A query constraint.
                Only jobs matching this constraint will be returned.
                Defaults to ``'true'``, which means all jobs will be returned.
            :type constraint: str or :class:`~classad.ExprTree`
            :param projection: Attributes that will be returned for each job in the query.
                At least the attributes in this list will be returned, but additional ones may be returned as well.
                An empty list (the default) returns all attributes.
            :type projection: list[str]
            :param callback: A callable object; if provided, it will be invoked for each ClassAd.
                The return value (if not ``None``) will be added to the returned list instead of the ad.
            :param int limit: The maximum number of ads to return; the default (``-1``) is to return all ads.
            :param opts: Additional flags for the query; these may affect the behavior of the *condor_schedd*.
            :type opts: :class:`QueryOpts`.
            :return: ClassAds representing the matching jobs.
            :rtype: list[:class:`~classad.ClassAd`]
            )C0ND0R",
#if BOOST_VERSION < 103400
            (boost::python::arg("constraint")="true", boost::python::arg("projection")=boost::python::list(), boost::python::arg("callback")=boost::python::object(), boost::python::arg("limit")=-1, boost::python::arg("opts")=CondorQ::fetch_Jobs)
#else
            (boost::python::arg("self"), boost::python::arg("constraint")="true", boost::python::arg("projection")=boost::python::list(), boost::python::arg("callback")=boost::python::object(), boost::python::arg("limit")=-1, boost::python::arg("opts")=CondorQ::fetch_Jobs)
#endif
            ))
        .def("xquery", &Schedd::xquery,
            R"C0ND0R(
            .. warning::

                This function is deprecated.

            Query the *condor_schedd* daemon for job ads.

            .. warning::

                This returns an *iterator* of :class:`~classad.ClassAd` objects,
                which means you may not need to hold all of the ads returned by
                the query in memory simultaneously.
                However, this method holds a connection open to the schedd,
                and a fork of the schedd will remain active, until you finish
                iterating.
                If you are **not** retrieving many large ads, consider using
                :meth:`query` instead to reduce load on the schedd.

            :param constraint: A query constraint.
                Only jobs matching this constraint will be returned.
                Defaults to ``'true'``, which means all jobs will be returned.
            :type constraint: str or :class:`~classad.ExprTree`
            :param projection: Attributes that will be returned for each job in the query.
                At least the attributes in this list will be returned, but additional ones may be returned as well.
                An empty list (the default) returns all attributes.
            :type projection: list[str]
            :param int limit: A limit on the number of matches to return.  The default (``-1``) indicates all
                matching jobs should be returned.
            :param opts: Additional flags for the query, from :class:`QueryOpts`.
            :type opts: :class:`QueryOpts`
            :param str name: A tag name for the returned query iterator. This string will always be
                returned from the :meth:`QueryIterator.tag` method of the returned iterator.
                The default value is the *condor_schedd*'s name. This tag is useful to identify
                different queries when using the :func:`poll` function.
            :return: An iterator for the matching job ads
            :rtype: :class:`~htcondor.QueryIterator`
            )C0ND0R",
#if BOOST_VERSION < 103400
            (boost::python::arg("constraint") = "true", boost::python::arg("projection")=boost::python::list(), boost::python::arg("limit")=-1, boost::python::arg("opts")=CondorQ::fetch_Jobs, boost::python::arg("name")=boost::python::object())
#else
            (boost::python::arg("self"), boost::python::arg("constraint") = "true", boost::python::arg("projection")=boost::python::list(), boost::python::arg("limit")=-1, boost::python::arg("opts")=CondorQ::fetch_Jobs, boost::python::arg("name")=boost::python::object())
#endif
            )
        .def("jobEpochHistory", &Schedd::jobEpochHistory,
            R"C0ND0R(
            Fetch per job run instance (epoch) history records from the *condor_schedd* daemon.

            :param constraint: A query constraint.
                Only jobs matching this constraint will be returned.
                ``None`` will return all jobs.
            :type constraint: str or :class:`~classad.ExprTree`
            :param projection: Attributes that will be returned for each job
                in the query.  At least the attributes in this list will be
                returned, but additional ones may be returned as well.
                An empty list returns all attributes.
            :type projection: list[str]
            :param int match: A limit on the number of jobs to include; the
                default (``-1``) indicates to return all matching jobs.
                The schedd may return fewer than ``match`` jobs because of its
                setting of ``HISTORY_HELPER_MAX_HISTORY`` (default 10,000).
            :param since: A cluster ID, job ID, or expression.  If a cluster ID
                (passed as an `int`) or job ID (passed a `str` in the format
                ``{clusterID}.{procID}``), only jobs recorded in the history
                file after (and not including) the matching ID will be
                returned.  If an expression (passed as a `str` or
                :class:`~classad.ExprTree`), jobs will be returned,
                most-recently-recorded first, until the expression becomes
                true; the job making the expression become true will not be
                returned.  Thus, ``1038`` and ``clusterID == 1038`` return the
                same set of jobs.
            :type since: int, str, or :class:`~classad.ExprTree`
            :return: All matching ads in the Schedd history, with attributes according to the
                ``projection`` keyword.
            :rtype: :class:`HistoryIterator`
            )C0ND0R",
#if BOOST_VERSION >= 103400
             (boost::python::arg("self"),
#endif
             boost::python::arg("constraint"), boost::python::arg("projection"), boost::python::arg("match")=-1,
             boost::python::arg("since")=boost::python::object())
            )
        .def("history", &Schedd::history,
            R"C0ND0R(
            Fetch history records from the *condor_schedd* daemon.

            :param constraint: A query constraint.
                Only jobs matching this constraint will be returned.
                ``None`` will return all jobs.
            :type constraint: str or :class:`~classad.ExprTree`
            :param projection: Attributes that will be returned for each job
                in the query.  At least the attributes in this list will be
                returned, but additional ones may be returned as well.
                An empty list returns all attributes.
            :type projection: list[str]
            :param int match: A limit on the number of jobs to include; the
                default (``-1``) indicates to return all matching jobs.
                The schedd may return fewer than ``match`` jobs because of its
                setting of ``HISTORY_HELPER_MAX_HISTORY`` (default 10,000).
            :param since: A cluster ID, job ID, or expression.  If a cluster ID
                (passed as an `int`) or job ID (passed a `str` in the format
                ``{clusterID}.{procID}``), only jobs recorded in the history
                file after (and not including) the matching ID will be
                returned.  If an expression (passed as a `str` or
                :class:`~classad.ExprTree`), jobs will be returned,
                most-recently-recorded first, until the expression becomes
                true; the job making the expression become true will not be
                returned.  Thus, ``1038`` and ``clusterID == 1038`` return the
                same set of jobs.
            :type since: int, str, or :class:`~classad.ExprTree`
            :return: All matching ads in the Schedd history, with attributes according to the
                ``projection`` keyword.
            :rtype: :class:`HistoryIterator`
            )C0ND0R",
#if BOOST_VERSION >= 103400
             (boost::python::arg("self"),
#endif
             boost::python::arg("constraint"), boost::python::arg("projection"), boost::python::arg("match")=-1,
             boost::python::arg("since")=boost::python::object())
            )
        .def("act", &Schedd::actOnJobs,
            R"C0ND0R(
            Change status of job(s) in the *condor_schedd* daemon. The return value is a ClassAd object
            describing the number of jobs changed.

            This will throw an exception if no jobs are matched by the constraint.

            :param action: The action to perform; must be of the enum JobAction.
            :type action: :class:`JobAction`
            :param job_spec: The job specification. It can either be a list of job IDs, or an ExprTree or string specifying a constraint.
                Only jobs matching this description will be acted upon.
            :type job_spec: list[str] or str
            :param reason: The reason for the action.
                If omitted, the reason will be "Python-initiated action".
            :type reason: str
            )C0ND0R",
            (boost::python::arg("self"), boost::python::arg("action"), boost::python::arg("job_spec"), boost::python::arg("reason")=boost::python::object()))
        .def("act", &Schedd::actOnJobs2)
        .def("submit", &Schedd::submit, submit_overloads(
            R"C0ND0R(
            Submit one or more jobs to the *condor_schedd* daemon.

            This method requires the invoker to provide a :class:`~htcondor.Submit` object that
            describes the jobs to submit.  The return value will be a :class:`~htcondor.SubmitResult`
            that contains the cluster ID and ClassAd of the submitted jobs.

            For backward compatibility, this method will also accept a :class:`~classad.ClassAd`
            that describes a single job to submit, but use of this form of is DEPRECATED.
            If the deprecated form is used
            the return value will be the cluster ID, and ad_results will optionally be the
            actual job ClassAds that were submitted.

            :param description: The Submit description or ClassAd describing the job cluster.
            :type description: :class:`~htcondor.Submit` (or DEPRECATED :class:`~class.ClassAd`)
            :param int count: The number of jobs to submit to the job cluster. Defaults to ``1``.
            :param bool spool: If ``True``, jobs will be submitted in a spooling hold mode
               so that input files can be spooled to a remote *condor_schedd* daemon before starting the jobs.
               This parameter is necessary for jobs submitted to a remote *condor_schedd* that use HTCondor file transfer.
               When True, job will be left in the HOLD state until the :func:`spool` method is called.
            :param ad_results: DEPRECATED.  If set to a list and a raw job ClassAd is passed as the first argument, the list object will contain the job ads
                that were submitted.
            :type ad_results: list[:class:`~classad.ClassAd`]
            :return: a :class:`SubmitResult`, containing the cluster ID, cluster ClassAd and
                range of Job ids of the submitted job(s).  If using the deprecated first argument, the return value
                will be an int and ad_results may contain submitted jobs ClassAds.
            :rtype: :class:`SubmitResult` or int
            )C0ND0R",
#if BOOST_VERSION >= 103400
            (boost::python::arg("self"),
#endif
             boost::python::arg("description"), boost::python::arg("count")=1,
             boost::python::arg("spool")=false,
             boost::python::arg("ad_results")=boost::python::object(),
             boost::python::arg("itemdata")=boost::python::object()
            )))
        .def("insert_jobs", &Schedd::insertRaw,
            R"C0ND0R(
            Insert  one or more jobs to the *condor_schedd* daemon.

            This method requires the invoker to provide a :class:`~classad.ClassAd` or an
            iterable of :class:`~classad.ClassAd` that will be submitted as a single cluster, or an
            iterable of iterables of :class:`~classad.ClassAd` which will be submitted as multiple clusters of jobs.
            The ClusterId and ProcId attributes of the jobs will be set to what the Schedd dictates.  The job ClassAd
            must otherwise be complete and valid.

            hint::  To generate a valid job ClassAd, use the `jobs` method of a :class:`htcondor.Submit` object

            :param ads: The job ClassAd that should be inserted into the *condor_schedd*
            :type ads: :class:`~class.ClassAd`
            :return: a :class:`InsertResult`, containing the cluster IDs and range of  Job Ids and range of Job ids of the submitted job(s).
            :rtype: :class:`InsertResult`
            )C0ND0R",
#if BOOST_VERSION >= 103400
            (boost::python::arg("self"),
#endif
             boost::python::arg("ads")
            ))
        .def("submitMany", &Schedd::submitMany,
            R"C0ND0R(
            Submit multiple jobs to the *condor_schedd* daemon, possibly including
            several distinct processes.

            :param cluster_ad: The base ad for the new job cluster; this is the same format
                as in the :meth:`submit` method.
            :type cluster_ad: :class:`~classad.ClassAd`
            :param list proc_ads: A list of 2-tuples; each tuple has the format of ``(proc_ad, count)``.
                For each list entry, this will result in count jobs being submitted inheriting from
                both ``cluster_ad`` and ``proc_ad``.
            :param bool spool: If ``True``, the client inserts the necessary attributes
                into the job for it to have the input files spooled to a remote
                *condor_schedd* daemon. This parameter is necessary for jobs submitted
                to a remote *condor_schedd* that use HTCondor file transfer.
                When True, job will be left in the HOLD state until the :func:`spool` method is called.
            :param ad_results: If set to a list, the list object will contain the job ads
                resulting from the job submission.
            :type ad_results: list[:class:`~classad.ClassAd`]
            :return: The newly created cluster ID.
            :rtype: int
            )C0ND0R", (
#if BOOST_VERSION >= 103400
             boost::python::arg("self"),
#endif
             boost::python::arg("cluster_ad"), boost::python::arg("proc_ads"), boost::python::arg("spool")=false, boost::python::arg("ad_results")=boost::python::object()))
        .def("spool", &Schedd::spool,
            R"C0ND0R(
            Spools the files specified in a list of job ClassAds
            to the *condor_schedd*.

            :param ad_list: A list of job descriptions; typically, this is the list
                returned by the :meth:`jobs` method on the submit result object.
            :type ad_list: list[:class:`~classad.ClassAds`]
            :raises RuntimeError: if there are any errors.
            )C0ND0R",
            boost::python::args("self", "ad_list"))
        .def("transaction", &Schedd::transaction, transaction_overloads(
            R"C0ND0R(
            This method is DEPRECATED.  Use :meth:`Schedd.submit` instead.

            Start a transaction with the *condor_schedd*.

            Starting a new transaction while one is ongoing is an error unless the ``continue_txn``
            flag is set.

            :param flags: Flags controlling the behavior of the transaction, defaulting to 0.
            :type flags: :class:`TransactionFlags`
            :param bool continue_txn: Set to ``True`` if you would like this transaction to extend any
                pre-existing transaction; defaults to ``False``.  If this is not set, starting a transaction
                inside a pre-existing transaction will cause an exception to be thrown.
            :return: A :class:`~htcondor.Transaction` object.
            )C0ND0R",
#if BOOST_VERSION < 103400
            (boost::python::arg("flags")=0, boost::python::arg("continue_txn")=false))[boost::python::with_custodian_and_ward_postcall<1, 0>()])
#else
            (boost::python::arg("self"), boost::python::arg("flags")=0, boost::python::arg("continue_txn")=false))[boost::python::with_custodian_and_ward_postcall<1, 0>()])
#endif
        .def("retrieve", &Schedd::retrieve,
            R"C0ND0R(
            Retrieve the output sandbox from one or more jobs.

            :param job_spec: An expression matching the list of job output sandboxes to retrieve.
            :type job_spec: str or list[:class:`~classad.ClassAd`]
            )C0ND0R")
        .def("edit", &Schedd::edit,
            R"C0ND0R(
            Edit one or more jobs in the queue.

            This will throw an exception if no jobs are matched by the ``job_spec`` constraint.

            :param job_spec: The job specification. It can either be a list of job IDs or a string specifying a constraint.
                Only jobs matching this description will be acted upon.
            :type job_spec: list[str] or str
            :param str attr: The name of the attribute to edit.
            :param value: The new value of the attribute.  It should be a string, which will
                be converted to a ClassAd expression, or an ExprTree object.  Be mindful of quoting
                issues; to set the value to the string ``foo``, one would set the value to ``''foo''``
            :type value: str or :class:`~classad.ExprTree`
            :param flags: Flags controlling the behavior of the transaction, defaulting to 0.
            :type flags: :class:`TransactionFlags`
            :return: An EditResult containing the number of jobs that were edited.
            :rtype: :class:`EditResult`
            )C0ND0R",
            (boost::python::arg("self"), boost::python::arg("job_spec"), boost::python::arg("attr"), boost::python::arg("value"), boost::python::arg("flags")=0)
            )
        .def("edit", &Schedd::mergeJobAd,
            R"C0ND0R(
            Edit one or more jobs in the queue.

            This will throw an exception if no jobs are matched by the ``job_spec`` constraint.

            :param job_spec: The job specification. It can either be a list of job IDs or a string specifying a constraint.
                Only jobs matching this description will be acted upon.
            :type job_spec: list[str] or str or ExprTree
            :param ad: A classad that should be merged into the jobs
            :type ad: :class:`~classad.ClassAd`
            :param flags: Flags controlling the behavior of the transaction, defaulting to 0.
            :type flags: :class:`TransactionFlags`
            :return: An EditResult containing the number of jobs that were edited.
            :rtype: :class:`EditResult`
            )C0ND0R",
            (boost::python::arg("self"), boost::python::arg("job_spec"), boost::python::arg("ad"), boost::python::arg("flags")=0)
            )
        .def("edit_multiple", &Schedd::edit_multiple,
            R"C0ND0R(
            Edit one or more jobs in the queue.

            :param list edits: list of tuples of (job_spec,classad) where job_spec can be a list of job ids or a constraint expression
                  and classad is a dict or a :class:`~classad.ClassAd` indicating the edits.
            :param flags: Flags controlling the behavior of the transaction, defaulting to 0.
            :type flags: :class:`TransactionFlags`
            :return: An EditResult containing the number of jobs that were edited.
            :rtype: :class:`EditResult`
            )C0ND0R",
            (boost::python::arg("self"), boost::python::arg("edits"), boost::python::arg("flags")=0)
            )
        .def("export_jobs", &Schedd::exportJobs,
            R"C0ND0R(
            Export one or more job clusters from the queue to put those jobs into the externally managed state.

            :param job_spec: The job specification. It can either be a list of job IDs or a string specifying a constraint.
                Only jobs matching this description will be acted upon.
            :type job_spec: list[str] or str or ExprTree
            :param str export_dir: The path to the directory that exported jobs will be written into.
            :param str new_spool_dir: The path to the base directory that exported jobs will use as IWD while they are exported
            :return: A ClassAd containing information about the export operation.
            :rtype: :class:`~classad.ClassAd`
            )C0ND0R",
            boost::python::args("self", "job_spec", "export_dir", "new_spool_dir"))
        .def("import_exported_job_results", &Schedd::importExportedJobResults,
            R"C0ND0R(
            Import results from previously exported jobs, and take those jobs back out of the externally managed state.

            :param str import_dir: The path to the modified form of a previously-exported directory.
            :return: A ClassAd containing information about the import operation.
            :rtype: :class:`~classad.ClassAd`
            )C0ND0R",
            boost::python::args("self", "import_dir"))
        .def("unexport_jobs", &Schedd::unexportJobs,
            R"C0ND0R(
            Unexport one or more job clusters that were previously exported from the queue.

            :param job_spec: The job specification. It can either be a list of job IDs or a string specifying a constraint.
                Only jobs matching this description will be acted upon.
            :type job_spec: list[str] or str or ExprTree
            :return: A ClassAd containing information about the unexport operation.
            :rtype: :class:`~classad.ClassAd`
            )C0ND0R",
            boost::python::args("self", "job_spec"))
        .def("reschedule", &Schedd::reschedule,
            R"C0ND0R(
            Send reschedule command to the schedd.
            )C0ND0R",
            boost::python::args("self"))
        .def("refreshGSIProxy", &Schedd::refreshGSIProxy,
            R"C0ND0R(
            Refresh the GSI proxy of a job; the job's proxy will be replaced the contents
            of the provided ``proxy_filename``.

            .. note:: Depending on the lifetime of the proxy in ``proxy_filename``, the resulting lifetime
                may be shorter than the desired lifetime.

            :param int cluster: Cluster ID of the job to alter.
            :param int proc: Process ID of the job to alter.
            :param str proxy_filename: The name of the file containing the new proxy for the job.
            :param int lifetime: Indicates the desired lifetime (in seconds) of the delegated proxy.
                A value of ``0`` specifies to not shorten the proxy lifetime.
                A value of ``-1`` specifies to use the value of configuration variable
                ``DELEGATE_JOB_GSI_CREDENTIALS_LIFETIME``.
            )C0ND0R",
            boost::python::args("self", "cluster", "proc", "proxy_filename", "lifetime"))
        .def("negotiate", &Schedd::negotiate, boost::python::with_custodian_and_ward_postcall<1, 0>(),
            R"C0ND0R(
            Begin a negotiation cycle with the remote schedd for a given user.

            .. note:: The returned :class:`ScheddNegotiate` additionally serves as a context manager,
                automatically destroying the negotiation session when the context is left.

            :param str accounting_name: Determines which user the client will start negotiating with.
            :return: An iterator which yields resource request ClassAds from the *condor_schedd*.
                Each resource request represents a set of jobs that are next in queue for the schedd
                for this user.
            :rtype: :class:`ScheddNegotiate`
            )C0ND0R",
#if BOOST_VERSION < 103400
            (boost::python::arg("owner"), boost::python::arg("ad")=boost::python::object)
#else
            (boost::python::arg("self"), boost::python::arg("owner"), boost::python::arg("ad")=boost::python::dict())
#endif
            )
        ;

    class_<ScheddNegotiate>("ScheddNegotiate",
            R"C0ND0R(
            The :class:`ScheddNegotiate` class represents an ongoing negotiation session
            with a schedd.  It is a context manager, returned by the :meth:`~htcondor.Schedd.negotiate`
            method.
            )C0ND0R",
            no_init)
        .def("__iter__", &ScheddNegotiate::getRequests, "Get resource requests from schedd.", boost::python::with_custodian_and_ward_postcall<1, 0>())
        .def("sendClaim", &ScheddNegotiate::sendClaim,
            R"C0ND0R(
                Send a claim to the schedd; if possible, the schedd will activate this and run
                one or more jobs.

                :param str claim: The claim ID, typically from the ``Capability`` attribute in the
                    corresponding Startd's private ad.
                :param offer: A description of the resource claimed (typically, the machine's ClassAd).
                :type offer: :class:`~classad.ClassAd`
                :param request: The resource request this claim is responding to; if not provided
                    (default), the Schedd will decide which job receives this resource.
                :type request: :class:`~classad.ClassAd`
            )C0ND0R",
#if BOOST_VERSION < 103400
          (boost::python::arg("claim"), boost::python::arg("offer"), boost::python::arg("request")=boost::python::dict())
#else
          (boost::python::arg("self"), boost::python::arg("claim"), boost::python::arg("offer"), boost::python::arg("request")=boost::python::dict())
#endif
          )
        .def("__enter__", &ScheddNegotiate::enter)
        .def("__exit__", &ScheddNegotiate::exit)
        .def("disconnect", &ScheddNegotiate::disconnect,
            R"C0ND0R(
            Disconnect from this negotiation session.  This can also be achieved by exiting
            the context.
            )C0ND0R",
            boost::python::args("self"))
        ;

    class_<Submit>("Submit",
            R"C0ND0R(
            An object representing a job submit description.  It uses the same submit
            language as *condor_submit*.

            The submit description contains ``key = value`` pairs and implements the python
            dictionary protocol, including the ``get``, ``setdefault``, ``update``, ``keys``,
            ``items``, and ``values`` methods.  Values in the submit discription language have
            no data type; they are all stored as strings.
            )C0ND0R", boost::python::no_init)
        .def("__init__", boost::python::raw_function(&Submit::rawInit, 1),
            R"C0ND0R(
            :param input: Submit descriptors as
                a string containing the text of a submit file
                or as ``key = value`` pairs in a dictionary,
                or as keyword arguments.

                Only the single multi-line string form can contain a ``QUEUE`` statement.

                For example, these calls all produce identical
                submit descriptions:

                .. code-block:: python

                    from_file = htcondor.Submit(
                        """
                        executable = /bin/sleep
                        arguments = 5s
                        log = $(ClusterId).log
                        My.CustomAttribute = "foobar"
                        """
                    )

                    # create an empty submit object, then populate it as a dict
                    # use of classad.quote here insures that the value is properly escaped as a classad string
                    submit_dict = htcondor.Submit()
                    submit_dict["executable"] = "/bin/sleep"
                    submit_dict["arguments"] = "5s"
                    submit_dict["log"] = "$(ClusterId).log"
                    submit_dict["My.CustomAttribute"] = classad.quote("foobar")

                    # initialize a submit object from a python dict
                    # note that values should be strings
                    mydict = {
                        "executable": "/bin/sleep",
                        "arguments": "5s",
                        "log": "$(ClusterId).log",
                        "My.CustomAttribute": classad.quote("foobar"),
                    }
                    from_dict = htcondor.Submit(mydict)

                    # initialize a submit object from keyword arguments
                    # the **{} is a trick to get a keyword argument that contains a .
                    from_kwargs = htcondor.Submit(
                        executable="/bin/sleep",
                        arguments="5s",
                        log="$(ClusterId).log",
                        **{ "My.CustomAttribute": classad.quote("foobar") }
                    )

                If a string initalizer is used, it may include a single *condor_submit* ``QUEUE``
                statement at the end. If omitted, the submit description is initially empty.

                The arguments to the ``QUEUE`` statement will be stored
                in the ``QArgs`` member of this class and can be passed to :meth:`schedd.Submit`
                as the itemdata iterator like this

                .. code-block:: python

                    sub = htcondor.Submit(
                        """
                        executable = /bin/sleep
                        QUEUE arguments in (1s, 10s, 5m)
                        """
                    )
                    schedd.Submit(sub, count=1, itemdata=sub.itemdata())


            :type input: dict or str
            )C0ND0R")
        .def(init<boost::python::dict>((boost::python::arg("self"), boost::python::arg("input")=boost::python::object())))
        .def(init<std::string>())
        //.def_pickle(submit_pickle_suite())
        .def("expand", &Submit::expand,
            R"C0ND0R(
            Expand all macros for the given attribute.

            :param str attr: The name of the relevant attribute.
            :return: The value of the given attribute; all macros are expanded.
            :rtype: str
            )C0ND0R",
            boost::python::args("self", "attr"))
        .def("queue", &Submit::queue,
            R"C0ND0R(
            This method is DEPRECATED.  Use :meth:`Schedd.submit` instead.

	        Submit the current object to a remote queue.

            :param txn: An active transaction object (see :meth:`Schedd.transaction`).
            :type txn: :class:`Transaction`
            :param int count: The number of jobs to create (defaults to ``0``).
                If not specified, or a value of ``0`` is given the ``QArgs`` member
                of this class is used to determine the number of procs to submit.
                If no ``QArgs`` were specified, one job is submitted.
            :param ad_results: A list to receive the ClassAd resulting from this submit.
                As with :meth:`Schedd.submit`, this is often used to later spool the input
                files.
            :return: The ClusterID of the submitted job(s).
            :rtype: int
            :raises RuntimeError: if the submission fails.
            )C0ND0R",
            (boost::python::arg("self"), boost::python::arg("txn"), boost::python::arg("count")=0, boost::python::arg("ad_results")=boost::python::object())
            )
        .def("queue_with_itemdata", &Submit::queue_from_iter,
            R"C0ND0R(
            This method is DEPRECATED.  Use :meth:`Schedd.submit` instead.

            Submit the current object to a remote queue.

            :param txn: An active transaction object (see :meth:`Schedd.transaction`).
            :type txn: :class:`Transaction`
            :param int count: A queue count for each item from the iterator, defaults to 1.
            :param from: an iterator of strings or dictionaries containing the itemdata
                for each job as in ``queue in`` or ``queue from``.
            :param bool spool: Modify the job ClassAds to indicate that it should wait for input before starting. defaults to false.
            :return: a :class:`SubmitResult`, containing the cluster ID, cluster ClassAd and
                range of Job ids Cluster ID of the submitted job(s).
            :rtype: :class:`SubmitResult`
            :raises RuntimeError: if the submission fails.
            )C0ND0R",
            (boost::python::arg("self"), boost::python::arg("txn"), boost::python::arg("count")=1, boost::python::arg("itemdata")=boost::python::object(), boost::python::arg("spool")=false)
            )
        .add_property("oauth_services", &Submit::needs_oauth_services,
            R"C0ND0R(
            Returns a request list of the OAuth services need to run the job

            :return: A list of OAuth service request ClassAds
            :rtype: list
            :raises RuntimeError: if service requests are incomplete
            )C0ND0R"
            )
        .def("jobs", &Submit::iterjobs,
            R"C0ND0R(
            Turn the current object into a sequence of simulated job ClassAds

            :param int count: the queue count for each item in the from list, defaults to 1
            :param from: a iterator of strings or dictionaries containing the itemdata for each job e.g. 'queue in' or 'queue from'
            :param int clusterid: the value to use for ClusterId when making job ads, defaults to 1
            :param int procid: the initial value for ProcId when making job ads, defaults to 0
            :param str qdate: a UNIX timestamp value for the QDATE attribute of the jobs, 0 means use the current time.
            :param str owner: a string value for the Owner attribute of the job
            :return: An iterator for the resulting job ads.

            :raises RuntimeError: if valid job ads cannot be made
            )C0ND0R",
            (boost::python::arg("self"), boost::python::arg("count")=0, boost::python::arg("itemdata")=boost::python::object(), boost::python::arg("clusterid")=1, boost::python::arg("procid")=0, boost::python::arg("qdate")=0, boost::python::arg("owner")=std::string())
            )
        .def("procs", &Submit::iterprocs,
            R"C0ND0R(
            Turn the current object into a sequence of simulated job proc ClassAds.
            The first ClassAd will be the cluster ad plus a ProcId attribute

            :param int count: the queue count for each item in the from list, defaults to 1
            :param from: a iterator of strings or dictionaries containing the foreach data e.g. 'queue in' or 'queue from'
            :param int clusterid: the value to use for ClusterId when making job ads, defaults to 1
            :param int procid: the initial value for ProcId when making job ads, defaults to 0
            :param str qdate: a UNIX timestamp value for the QDATE attribute of the jobs, 0 means use the current time.
            :param str owner: a string value for the Owner attribute of the job
            :return: An iterator for the resulting job ads.

            :raises RuntimeError: if valid job ads cannot be made
            )C0ND0R",
            (boost::python::arg("self"), boost::python::arg("count")=0, boost::python::arg("itemdata")=boost::python::object(), boost::python::arg("clusterid")=1, boost::python::arg("procid")=0, boost::python::arg("qdate")=0, boost::python::arg("owner")=std::string())
            )
        .def("itemdata", &Submit::iterqitems,
            R"C0ND0R(
            Create an iterator over itemdata derived from a queue statement.

            For example ``itemdata("matching *.dat")`` would return an iterator
            of filenames that end in ``.dat`` from the current directory.
            This is the same iterator used by *condor_submit* when processing
            ``QUEUE`` statements.

            :param str queue: a submit file queue statement, or the arguments to a submit file queue statement.
            :return: An iterator for the resulting items
            )C0ND0R",
            (boost::python::arg("self"), boost::python::arg("qargs")=std::string())
            )
        .def("getQArgs", &Submit::getQArgs,
            R"C0ND0R(
            Returns arguments specified in the ``QUEUE`` statement passed to the constructor.
            These are the arguments that will be used by the :meth:`Submit.itemdata`
            method if not overridden.
            )C0ND0R",
            boost::python::args("self"))
        .def("setQArgs", &Submit::setQArgs,
            R"C0ND0R(
            Sets the arguments to be used by
            subsequent calls to the :meth:`Submit.itemdata`.

            :param str args: The arguments to pass to the ``QUEUE`` statement.
            )C0ND0R",
            boost::python::args("self", "args"))
        .def("setSubmitMethod", &Submit::setSubmitMethod,
            R"C0ND0R(
            Sets the **Job Ad** attribute ``JobSubmitMethod`` to passed over number. ``method_value``
            is recommended to be set to a value of ``100`` or greater to avoid confusion
            to pre-set values. Negative numbers will result in ``JobSubmitMethod`` to not be defined 
            in the **Job Ad**. If wanted, any number can be set by passing ``True`` to
            ``allow_reserved_values``. This allows any positive number to be set to ``JobSubmitMethod``.
            This includes all reserved numbers. **Note~** Setting of ``JobSubmitMethod`` must occur
            before job is submitted to Schedd.

            :param int method_value: Value set to ``JobSubmitMethod``.
            :param bool allow_reserved_values: Boolean that allows any number to be set to
                 ``JobSubmitMethod``.
            )C0ND0R",
            (boost::python::arg("self"), boost::python::arg("method_value")=-1, boost::python::arg("allow_reserved_values")=false))
        .def("getSubmitMethod", &Submit::getSubmitMethod,
            R"C0ND0R(
            :return: ``JobSubmitMethod`` attribute value. See table or use *condor_q -help Submit* for values.
            :rtype: int
            )C0ND0R",
            (boost::python::arg("self")))
        .def("__delitem__", &Submit::deleteItem)
        .def("__getitem__", &Submit::getItem)
        .def("__setitem__", &Submit::setItem)
        .def("__str__", &Submit::toString)
        .def("__repr__", &Submit::toRepr)
        .def("__iter__", &Submit::iter)
        .def("keys", &Submit::keys,
            R"C0ND0R(
            As :meth:`dict.keys`.
            )C0ND0R")
        .def("values", &Submit::values,
            R"C0ND0R(
            As :meth:`dict.values`.
            )C0ND0R")
        .def("items", &Submit::items,
            R"C0ND0R(
            As :meth:`dict.items`.
            )C0ND0R")
        .def("__len__", &Submit::size)
        .def("get", &Submit::get,
            R"C0ND0R(
            As :meth:`dict.get`.
            )C0ND0R",
            (boost::python::arg("self"), boost::python::arg("default")=boost::python::object())
            )
        .def("setdefault", &Submit::setDefault,
            R"C0ND0R(
            As :meth:`dict.setdefault`.
            )C0ND0R")
        .def("update", &Submit::update,
            R"C0ND0R(
            As :meth:`dict.update`.
            )C0ND0R")
        .def("from_dag", &Submit::from_dag,
            R"C0ND0R(
            Constructs a new :class:`Submit` that could be used to submit the
            DAG described by the file found at ``filename``.

            This static method essentially does the first half of the work
            that *condor_submit_dag* does: it produces the submit description
            for the DAGMan job that will execute the DAG. However, in addition
            to writing this submit description to disk, it also produces a
            :class:`Submit` object with the same information that can be
            submitted via the normal Python bindings submit machinery.

            :param str filename: The path to the DAG description file.
            :param dict options: Additional arguments to *condor_submit_dag*.
                Supports ``dagman`` *(str)*, ``force`` *(bool)*,
                ``schedd-daemon-ad-file`` *(str)*,
                ``schedd-address-file`` *(str)*, ``AlwaysRunPost`` *(bool)*,
                ``maxidle`` *(int)*, ``maxjobs`` *(int)*, ``MaxPre`` *(int)*,
                ``MaxPost`` *(int)*, ``UseDagDir`` *(bool)*, ``debug`` *(int)*,
                ``outfile_dir`` *(str)*, ``config`` *(str)*, ``batch-name`` *(str)*,
                ``load_save`` *(str)*, ``AutoRescue`` *(bool)*,
                ``DoRescueFrom`` *(int)*, ``AllowVersionMismatch`` *(bool)*,
                ``do_recurse`` *(bool)*, ``update_submit`` *(bool)*,
                ``import_env`` *(bool)*, ``include_env`` *(str)*,
                ``insert_env`` *(str)*, ``DumpRescue`` *(bool)*,
                ``valgrind`` *(bool)*, ``priority`` *(int)*,
                ``suppress_notification`` *(bool)*, ``DoRecov`` *(bool)*
            :return: A :class:`Submit` description for the DAG described in ``filename``
            :rtype: :class:`Submit`
            )C0ND0R",
            (boost::python::arg("filename"), boost::python::arg("options")=boost::python::dict())
            )
        .staticmethod("from_dag")
        ;
    register_ptr_to_python< boost::shared_ptr<Submit> >();

    class_<SubmitResult>("SubmitResult", no_init)
        .def("__str__", &SubmitResult::toString)
        .def("__int__", &SubmitResult::cluster)
        .def("cluster", &SubmitResult::cluster,
            R"C0ND0R(
            :return: the ClusterID of the submitted jobs.
            :rtype: int
            )C0ND0R",
            boost::python::args("self"))
        .def("clusterad", &SubmitResult::clusterad,
            R"C0ND0R(
            :return: the cluster Ad of the submitted jobs.
            :rtype: :class:`classad.ClassAd`
            )C0ND0R",
            boost::python::args("self"))
        .def("first_proc", &SubmitResult::first_procid,
            R"C0ND0R(
            :return: the first ProcID of the submitted jobs.
            :rtype: int
            )C0ND0R",
            boost::python::args("self"))
        .def("num_procs", &SubmitResult::num_procs,
            R"C0ND0R(
            :return: the number of submitted jobs.
            :rtype: int
            )C0ND0R",
            boost::python::args("self"))
        ;
    register_ptr_to_python< boost::shared_ptr<SubmitResult>>();

    class_<SubmitJobsIterator>("SubmitJobsIterator", no_init)
        .def(NEXT_FN, &SubmitJobsIterator::next, "return the next ad from Submit.jobs.")
        .def("__iter__", &SubmitJobsIterator::pass_through)
        .def("clusterad", &SubmitJobsIterator::clusterad,
            R"C0ND0R(
            Return the Cluster ad that proc ads should be chained to.
            )C0ND0R")
        ;

    class_<EditResult>("EditResult", no_init)
        .def("__str__", &EditResult::toString)
        .def("__int__", &EditResult::changes)
        ;
    register_ptr_to_python< boost::shared_ptr<EditResult>>();

    class_<QueueItemsIterator>("QueueItemsIterator",
            R"C0ND0R(
            An iterator over itemdata produced by :meth:`Submit.itemdata`.
            )C0ND0R",
            no_init)
        .def(NEXT_FN, &QueueItemsIterator::next, "return the next item from a submit queue statement.")
        .def("__iter__", &QueueItemsIterator::pass_through)
        ;

    class_<RequestIterator>("ResourceRequestIterator", no_init)
        .def(NEXT_FN, &RequestIterator::next, "Get next resource request.")
        ;

    class_<HistoryIterator>("HistoryIterator",
        R"C0ND0R(
        An iterator over ads in the history produced by :meth:`Schedd.history`.
        )C0ND0R",
     no_init)
        .def(NEXT_FN, &HistoryIterator::next)
        .def("__iter__", &HistoryIterator::pass_through)
        ;

    class_<QueryIterator>("QueryIterator",
            R"C0ND0R(
            An iterator class for managing results of the :meth:`Schedd.query` and
            :meth:`Schedd.xquery` methods.
            )C0ND0R",
            no_init)
        .def(NEXT_FN, &QueryIterator::next,
            R"C0ND0R(
            :param mode: The blocking mode for this call to :meth:`next`; defaults
                to :attr:`~BlockingMode.Blocking`.
            :type mode: :class:`BlockingMode`
            :return: the next available job ad.
            :rtype: :class:`~classad.ClassAd`
            :raises StopIteration: when no additional ads are available.
            )C0ND0R",
#if BOOST_VERSION < 103400
            (boost::python::arg("mode") = Blocking)
#else
            (boost::python::arg("self"), boost::python::arg("mode") = Blocking)
#endif
            )
        .def("nextAdsNonBlocking", &QueryIterator::nextAds,
            R"C0ND0R(
            Retrieve as many ads are available to the iterator object.

            If no ads are available, returns an empty list.  Does not throw
            an exception if no ads are available or the iterator is finished.

            :return: Zero-or-more job ads.
            :rtype: list[:class:`~classad.ClassAd`]
            )C0ND0R",
            boost::python::args("self"))
        .def("tag", &QueryIterator::tag,
            R"C0ND0R(
            Retrieve the tag associated with this iterator; when using the :func:`poll` method,
            this is useful to distinguish multiple iterators.

            :return: The query's tag.
            )C0ND0R",
            boost::python::args("self"))
        .def("done", &QueryIterator::done,
            R"C0ND0R(
            :return: ``True`` if the iterator is finished; ``False`` otherwise.
            :rtype: bool
            )C0ND0R",
            boost::python::args("self"))
        .def("watch", &QueryIterator::watch,
            R"C0ND0R(
            Returns an ``inotify``-based file descriptor; if this descriptor is given
            to a ``select()`` instance, ``select`` will indicate this file descriptor is ready
            to read whenever there are more jobs ready on the iterator.

            If ``inotify`` is not available on this platform, this will return ``-1``.

            :return: A file descriptor associated with this query.
            :rtype: int
            )C0ND0R",
            boost::python::args("self"))
        .def("__iter__", &QueryIterator::pass_through)
        ;

    register_ptr_to_python< boost::shared_ptr<ScheddNegotiate> >();
    register_ptr_to_python< boost::shared_ptr<RequestIterator> >();
    register_ptr_to_python< boost::shared_ptr<HistoryIterator> >();
    register_ptr_to_python< boost::shared_ptr<QueryIterator> >();
    register_ptr_to_python< boost::shared_ptr<QueueItemsIterator> >();
    register_ptr_to_python< boost::shared_ptr<SubmitJobsIterator> >();

}<|MERGE_RESOLUTION|>--- conflicted
+++ resolved
@@ -2398,12 +2398,6 @@
 		return result;
 	}
 
-<<<<<<< HEAD
-
-    boost::shared_ptr<HistoryIterator> history(boost::python::object requirement, boost::python::list projection=boost::python::list(), int match=-1, boost::python::object since=boost::python::object())
-    {
-		return history_query(requirement, projection, match, since, QUERY_SCHEDD_HISTORY, m_addr);
-=======
     boost::shared_ptr<HistoryIterator> jobEpochHistory(boost::python::object requirement, boost::python::list projection=boost::python::list(), int match=-1, boost::python::object since=boost::python::object())
     {
         return history_query(requirement, projection, match, since, HRS_JOB_EPOCH, QUERY_SCHEDD_HISTORY, m_addr);
@@ -2524,7 +2518,6 @@
         boost::shared_ptr<HistoryIterator> iter(new HistoryIterator(sock_sentry));
         return iter;
 #endif
->>>>>>> 4ce09a3d
     }
 
 
