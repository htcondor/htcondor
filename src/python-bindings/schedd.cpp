
// Note - pyconfig.h must be included before condor_common to avoid
// re-definition warnings.
# include <pyconfig.h>

#include "condor_common.h"

#include "condor_attributes.h"
#include "condor_universe.h"
#include "condor_q.h"
#include "condor_qmgr.h"
#include "daemon.h"
#include "daemon_types.h"
#include "enum_utils.h"
#include "dc_schedd.h"
#include "classad_helpers.h"
#include "condor_config.h"
#include "condor_holdcodes.h"
#include "globus_utils.h"
#include "basename.h"

#include <classad/operators.h>

#include <boost/python.hpp>
#include <boost/algorithm/string.hpp>
#include <boost/algorithm/string/erase.hpp>

#include "old_boost.h"
#include "classad_wrapper.h"
#include "exprtree_wrapper.h"

using namespace boost::python;

#define DO_ACTION(action_name) \
    reason_str = extract<std::string>(reason); \
    if (use_ids) \
        result = schedd. action_name (&ids, reason_str.c_str(), NULL, AR_TOTALS); \
    else \
        result = schedd. action_name (constraint.c_str(), reason_str.c_str(), NULL, AR_TOTALS);

#define ADD_REQUIREMENT(parm, value) \
    if (boost::ifind_first(req_str, ATTR_ ##parm).begin() == req_str.end()) \
    { \
        classad::ExprTree * new_expr; \
        parser.ParseExpression(value, new_expr); \
        if (result.get()) \
        { \
            result.reset(classad::Operation::MakeOperation(classad::Operation::LOGICAL_AND_OP, result.release(), new_expr)); \
        } \
        else \
        { \
            result.reset(new_expr); \
        } \
        if (!result.get() || !new_expr) \
        { \
            PyErr_SetString(PyExc_RuntimeError, "Unable to add " #parm " requirements."); \
            throw_error_already_set(); \
        } \
    }

#define ADD_PARAM(parm) \
    { \
        const char *new_param = param(#parm); \
        if (!new_param) \
        { \
            PyErr_SetString(PyExc_RuntimeError, "Unable to determine " #parm " param value."); \
            throw_error_already_set(); \
        } \
        std::stringstream ss; \
        ss << "TARGET." #parm " == \"" << new_param << "\""; \
        ADD_REQUIREMENT(parm, ss.str()) \
    }

void
make_spool_remap(compat_classad::ClassAd& ad, const std::string &attr, const std::string &stream_attr, const std::string &working_name)
{
    bool stream_stdout = false;
    ad.EvaluateAttrBool(stream_attr, stream_stdout);
    std::string output;
    if (ad.EvaluateAttrString(attr, output) && strcmp(output.c_str(),"/dev/null") != 0
        && output.c_str() != condor_basename(output.c_str()) && !stream_stdout)
    {
        boost::algorithm::erase_all(output, "\\");
        boost::algorithm::erase_all(output, ";");
        boost::algorithm::erase_all(output, "=");
        if (!ad.InsertAttr(attr, working_name))
            THROW_EX(RuntimeError, "Unable to add file to remap.");
        std::string output_remaps;
        ad.EvaluateAttrString(ATTR_TRANSFER_OUTPUT_REMAPS, output_remaps);
        if (output_remaps.size())
            output_remaps += ";";
        output_remaps += working_name;
        output_remaps += "=";
        output_remaps += output;
        if (!ad.InsertAttr(ATTR_TRANSFER_OUTPUT_REMAPS, output_remaps))
            THROW_EX(RuntimeError, "Unable to rewrite remaps.");
    }
}

void
make_spool(compat_classad::ClassAd& ad)
{
    if (!ad.InsertAttr(ATTR_JOB_STATUS, HELD))
        THROW_EX(RuntimeError, "Unable to set job to hold.");
    if (!ad.InsertAttr(ATTR_HOLD_REASON, "Spooling input data files"))
        THROW_EX(RuntimeError, "Unable to set job hold reason.")
    if (!ad.InsertAttr(ATTR_HOLD_REASON_CODE, CONDOR_HOLD_CODE_SpoolingInput))
        THROW_EX(RuntimeError, "Unable to set job hold code.")
    std::stringstream ss;
    ss << ATTR_JOB_STATUS << " == " << COMPLETED << " && ( ";
    ss << ATTR_COMPLETION_DATE << "=?= UNDDEFINED || " << ATTR_COMPLETION_DATE << " == 0 || ";
    ss << "((time() - " << ATTR_COMPLETION_DATE << ") < " << 60 * 60 * 24 * 10 << "))";
    classad::ClassAdParser parser;
    classad::ExprTree * new_expr;
    parser.ParseExpression(ss.str(), new_expr);
    if (!new_expr || !ad.Insert(ATTR_JOB_LEAVE_IN_QUEUE, new_expr))
        THROW_EX(RuntimeError, "Unable to set " ATTR_JOB_LEAVE_IN_QUEUE);
    make_spool_remap(ad, ATTR_JOB_OUTPUT, ATTR_STREAM_OUTPUT, "_condor_stdout");
    make_spool_remap(ad, ATTR_JOB_ERROR, ATTR_STREAM_ERROR, "_condor_stderr");
}

std::auto_ptr<ExprTree>
make_requirements(ExprTree *reqs, ShouldTransferFiles_t stf)
{
    // Copied ideas from condor_submit.  Pretty lame.
    classad::ClassAdUnParser printer;
    classad::ClassAdParser parser;
    std::string req_str;
    printer.Unparse(req_str, reqs);
    ExprTree *reqs_copy = NULL;
    if (reqs)
        reqs_copy = reqs->Copy();
    if (!reqs_copy)
    {
        PyErr_SetString(PyExc_RuntimeError, "Unable to create copy of requirements expression.");
        throw_error_already_set();
    }
    std::auto_ptr<ExprTree> result(reqs_copy);
    ADD_PARAM(OPSYS);
    ADD_PARAM(ARCH);
    switch (stf)
    {
    case STF_NO:
        ADD_REQUIREMENT(FILE_SYSTEM_DOMAIN, "TARGET." ATTR_FILE_SYSTEM_DOMAIN " == MY." ATTR_FILE_SYSTEM_DOMAIN);
        break;
    case STF_YES:
        ADD_REQUIREMENT(HAS_FILE_TRANSFER, "TARGET." ATTR_HAS_FILE_TRANSFER);
        break;
    case STF_IF_NEEDED:
        ADD_REQUIREMENT(HAS_FILE_TRANSFER, "(TARGET." ATTR_HAS_FILE_TRANSFER " || (TARGET." ATTR_FILE_SYSTEM_DOMAIN " == MY." ATTR_FILE_SYSTEM_DOMAIN"))");
        break;
    }
    ADD_REQUIREMENT(REQUEST_DISK, "TARGET.Disk >= " ATTR_REQUEST_DISK);
    ADD_REQUIREMENT(REQUEST_MEMORY, "TARGET.Memory >= " ATTR_REQUEST_MEMORY);
    return result;
}

struct HistoryIterator
{
    HistoryIterator(boost::shared_ptr<Sock> sock)
      : m_count(0), m_sock(sock)
    {}

    inline static boost::python::object pass_through(boost::python::object const& o) { return o; };

    boost::shared_ptr<ClassAdWrapper> next()
    {
        if (m_count < 0) THROW_EX(StopIteration, "All ads processed");

        boost::shared_ptr<ClassAdWrapper> ad(new ClassAdWrapper());
        if (!getClassAd(m_sock.get(), *ad.get())) THROW_EX(RuntimeError, "Failed to recieve remote ad.");
        long long intVal;
        if (ad->EvaluateAttrInt(ATTR_OWNER, intVal) && (intVal == 0))
        { // Last ad.
            if (!m_sock->end_of_message()) THROW_EX(RuntimeError, "Unable to close remote socket");
            m_sock->close();
            std::string errorMsg;
            if (ad->EvaluateAttrInt(ATTR_ERROR_CODE, intVal) && intVal && ad->EvaluateAttrString(ATTR_ERROR_STRING, errorMsg))
            {
                THROW_EX(RuntimeError, errorMsg.c_str());
            }
            if (ad->EvaluateAttrInt("MalformedAds", intVal) && intVal) THROW_EX(ValueError, "Remote side had parse errors on history file")
            if (!ad->EvaluateAttrInt(ATTR_NUM_MATCHES, intVal) || (intVal != m_count)) THROW_EX(ValueError, "Incorrect number of ads returned");

            // Everything checks out!
            m_count = -1;
            THROW_EX(StopIteration, "All ads processed");
        }
        m_count++;
        return ad;
    }

private:
    int m_count;
    boost::shared_ptr<Sock> m_sock;
};

struct QueryIterator
{
    QueryIterator(boost::shared_ptr<Sock> sock)
      : m_count(0), m_sock(sock)
    {}

    inline static boost::python::object pass_through(boost::python::object const& o) { return o; };

    boost::shared_ptr<ClassAdWrapper> next()
    {
        if (m_count < 0) THROW_EX(StopIteration, "All ads processed");

        boost::shared_ptr<ClassAdWrapper> ad(new ClassAdWrapper());
        if (!getClassAd(m_sock.get(), *ad.get())) THROW_EX(RuntimeError, "Failed to recieve remote ad.");
        if (!m_sock->end_of_message()) THROW_EX(RuntimeError, "Failed to get EOM after ad.");
        long long intVal;
        if (ad->EvaluateAttrInt(ATTR_OWNER, intVal) && (intVal == 0))
        { // Last ad.
            m_sock->close();
            std::string errorMsg;
            if (ad->EvaluateAttrInt(ATTR_ERROR_CODE, intVal) && intVal && ad->EvaluateAttrString(ATTR_ERROR_STRING, errorMsg))
            {
                THROW_EX(RuntimeError, errorMsg.c_str());
            }
            if (ad->EvaluateAttrInt("MalformedAds", intVal) && intVal) THROW_EX(ValueError, "Remote side had parse errors on history file")
            //if (!ad->EvaluateAttrInt(ATTR_NUM_MATCHES, intVal) || (intVal != m_count)) THROW_EX(ValueError, "Incorrect number of ads returned");

            // Everything checks out!
            m_count = -1;
            THROW_EX(StopIteration, "All ads processed");
        }
        m_count++;
        return ad;
    }

private:
    int m_count;
    boost::shared_ptr<Sock> m_sock;
};

struct query_process_helper
{
    object callable;
    list output_list;
};

void
query_process_callback(void * data, classad_shared_ptr<ClassAd> ad)
{
    if (PyErr_Occurred()) return;

    try
    {
        query_process_helper *helper = static_cast<query_process_helper *>(data);
        boost::shared_ptr<ClassAdWrapper> wrapper(new ClassAdWrapper());
        wrapper->CopyFrom(*ad.get());
        object wrapper_obj = object(wrapper);
        object result = (helper->callable == object()) ? wrapper_obj : helper->callable(wrapper);
        if (result != object())
        {
            helper->output_list.append(wrapper);
        }
    }
    catch (error_already_set)
    {
        // Suppress the C++ exception.  HTCondor sure can't deal with it.
        // However, PyErr_Occurred will be set and we will no longer invoke the callback.
    }
}

struct Schedd {

    Schedd()
    {
        Daemon schedd( DT_SCHEDD, 0, 0 );

        if (schedd.locate())
        {
            if (schedd.addr())
            {
                m_addr = schedd.addr();
            }
            else
            {
                PyErr_SetString(PyExc_RuntimeError, "Unable to locate schedd address.");
                throw_error_already_set();
            }
            m_name = schedd.name() ? schedd.name() : "Unknown";
            m_version = schedd.version() ? schedd.version() : "";
        }
        else
        {
            PyErr_SetString(PyExc_RuntimeError, "Unable to locate local daemon");
            boost::python::throw_error_already_set();
        }
    }

    Schedd(const ClassAdWrapper &ad)
      : m_addr(), m_name("Unknown"), m_version("")
    {
        if (!ad.EvaluateAttrString(ATTR_SCHEDD_IP_ADDR, m_addr))
        {
            PyErr_SetString(PyExc_ValueError, "Schedd address not specified.");
            throw_error_already_set();
        }
        ad.EvaluateAttrString(ATTR_NAME, m_name);
        ad.EvaluateAttrString(ATTR_VERSION, m_version);
    }

    object query(const std::string &constraint="", list attrs=list(), object callback=object())
    {
        CondorQ q;

        if (constraint.size())
            q.addAND(constraint.c_str());

        StringList attrs_list(NULL, "\n");
        // Must keep strings alive; StringList does not create an internal copy.
        int len_attrs = py_len(attrs);
        std::vector<std::string> attrs_str; attrs_str.reserve(len_attrs);
        for (int i=0; i<len_attrs; i++)
        {
            std::string attrName = extract<std::string>(attrs[i]);
            attrs_str.push_back(attrName);
            attrs_list.append(attrs_str[i].c_str());
        }

        ClassAdList jobs;

        list retval;
        query_process_helper helper;
        helper.callable = callback;
        helper.output_list = retval;
        void *helper_ptr = static_cast<void *>(&helper);

        int fetchResult = q.fetchQueueFromHostAndProcess(m_addr.c_str(), attrs_list, query_process_callback, helper_ptr, true, NULL);

        if (PyErr_Occurred())
        {
            throw_error_already_set();
        }

        switch (fetchResult)
        {
        case Q_OK:
            break;
        case Q_PARSE_ERROR:
        case Q_INVALID_CATEGORY:
            PyErr_SetString(PyExc_RuntimeError, "Parse error in constraint.");
            throw_error_already_set();
            break;
        default:
            PyErr_SetString(PyExc_IOError, "Failed to fetch ads from schedd.");
            throw_error_already_set();
            break;
        }

        return retval;
    }

    void reschedule()
    {
        DCSchedd schedd(m_addr.c_str());
        Stream::stream_type st = schedd.hasUDPCommandPort() ? Stream::safe_sock : Stream::reli_sock;
        if (!schedd.sendCommand(RESCHEDULE, st, 0)) {
            dprintf(D_ALWAYS, "Can't send RESCHEDULE command to schedd.\n" );
        }
    }

    object actOnJobs(JobAction action, object job_spec, object reason=object())
    {
        if (reason == object())
        {
            reason = object("Python-initiated action");
        }
        StringList ids;
        std::vector<std::string> ids_list;
        std::string constraint, reason_str, reason_code;
        bool use_ids = false;
        extract<std::string> constraint_extract(job_spec);
        if (constraint_extract.check())
        {
            constraint = constraint_extract();
        }
        else
        {
            int id_len = py_len(job_spec);
            ids_list.reserve(id_len);
            for (int i=0; i<id_len; i++)
            {
                std::string str = extract<std::string>(job_spec[i]);
                ids_list.push_back(str);
                ids.append(ids_list[i].c_str());
            }
            use_ids = true;
        }
        DCSchedd schedd(m_addr.c_str());
        ClassAd *result = NULL;
        VacateType vacate_type;
        tuple reason_tuple;
        const char *reason_char, *reason_code_char = NULL;
        extract<tuple> try_extract_tuple(reason);
        switch (action)
        {
        case JA_HOLD_JOBS:
            if (try_extract_tuple.check())
            {
                reason_tuple = extract<tuple>(reason);
                if (py_len(reason_tuple) != 2)
                {
                    PyErr_SetString(PyExc_ValueError, "Hold action requires (hold string, hold code) tuple as the reason.");
                    throw_error_already_set();
                }
                reason_str = extract<std::string>(reason_tuple[0]); reason_char = reason_str.c_str();
                reason_code = extract<std::string>(reason_tuple[1]); reason_code_char = reason_code.c_str();
            }
            else
            {
                reason_str = extract<std::string>(reason);
                reason_char = reason_str.c_str();
            }
            if (use_ids)
                result = schedd.holdJobs(&ids, reason_char, reason_code_char, NULL, AR_TOTALS);
            else
                result = schedd.holdJobs(constraint.c_str(), reason_char, reason_code_char, NULL, AR_TOTALS);
            break;
        case JA_RELEASE_JOBS:
            DO_ACTION(releaseJobs)
            break;
        case JA_REMOVE_JOBS:
            DO_ACTION(removeJobs)
            break;
        case JA_REMOVE_X_JOBS:
            DO_ACTION(removeXJobs)
            break;
        case JA_VACATE_JOBS:
        case JA_VACATE_FAST_JOBS:
            vacate_type = action == JA_VACATE_JOBS ? VACATE_GRACEFUL : VACATE_FAST;
            if (use_ids)
                result = schedd.vacateJobs(&ids, vacate_type, NULL, AR_TOTALS);
            else
                result = schedd.vacateJobs(constraint.c_str(), vacate_type, NULL, AR_TOTALS);
            break;
        case JA_SUSPEND_JOBS:
            DO_ACTION(suspendJobs)
            break;
        case JA_CONTINUE_JOBS:
            DO_ACTION(continueJobs)
            break;
        default:
            PyErr_SetString(PyExc_NotImplementedError, "Job action not implemented.");
            throw_error_already_set();
        }
        if (!result)
        {
            PyErr_SetString(PyExc_RuntimeError, "Error when querying the schedd.");
            throw_error_already_set();
        }

        boost::shared_ptr<ClassAdWrapper> wrapper(new ClassAdWrapper());
        wrapper->CopyFrom(*result);
        object wrapper_obj(wrapper);

        boost::shared_ptr<ClassAdWrapper> result_ptr(new ClassAdWrapper());
        object result_obj(result_ptr);

        result_obj["TotalError"] = wrapper_obj["result_total_0"];
        result_obj["TotalSuccess"] = wrapper_obj["result_total_1"];
        result_obj["TotalNotFound"] = wrapper_obj["result_total_2"];
        result_obj["TotalBadStatus"] = wrapper_obj["result_total_3"];
        result_obj["TotalAlreadyDone"] = wrapper_obj["result_total_4"];
        result_obj["TotalPermissionDenied"] = wrapper_obj["result_total_5"];
        result_obj["TotalJobAds"] = wrapper_obj["TotalJobAds"];
        result_obj["TotalChangedAds"] = wrapper_obj["ActionResult"];
        return result_obj;
    }

    object actOnJobs2(JobAction action, object job_spec)
    {
        return actOnJobs(action, job_spec, object("Python-initiated action."));
    }

    int submit(const ClassAdWrapper &wrapper, int count=1, bool spool=false, object ad_results=object())
    {
        ConnectionSentry sentry(*this); // Automatically connects / disconnects.

        int cluster = NewCluster();
        if (cluster < 0)
        {
            PyErr_SetString(PyExc_RuntimeError, "Failed to create new cluster.");
            throw_error_already_set();
        }

        ClassAd ad;
        // Create a blank ad for job submission.
        ClassAd *tmpad = CreateJobAd(NULL, CONDOR_UNIVERSE_VANILLA, "/bin/echo");
        if (tmpad)
        {
            ad.CopyFrom(*tmpad);
            delete tmpad;
        }
        else
        {
            PyErr_SetString(PyExc_RuntimeError, "Failed to create a new job ad.");
            throw_error_already_set();
        }
        char path[4096];
        if (getcwd(path, 4095))
        {
            ad.InsertAttr(ATTR_JOB_IWD, path);
        }

        // Copy the attributes specified by the invoker.
        ad.Update(wrapper);

        ShouldTransferFiles_t should = STF_IF_NEEDED;
        std::string should_str;
        if (ad.EvaluateAttrString(ATTR_SHOULD_TRANSFER_FILES, should_str))
        {
            if (should_str == "YES")
                should = STF_YES;
            else if (should_str == "NO")
                should = STF_NO;
        }

        ExprTree *old_reqs = ad.Lookup(ATTR_REQUIREMENTS);
        ExprTree *new_reqs = make_requirements(old_reqs, should).release();
        ad.Insert(ATTR_REQUIREMENTS, new_reqs);

        if (spool)
            make_spool(ad);

	bool keep_results = false;
        extract<list> try_ad_results(ad_results);
        if (try_ad_results.check())
            keep_results = true;

        for (int idx=0; idx<count; idx++)
        {
            int procid = NewProc (cluster);
            if (procid < 0)
            {
                PyErr_SetString(PyExc_RuntimeError, "Failed to create new proc id.");
                throw_error_already_set();
            }
            ad.InsertAttr(ATTR_CLUSTER_ID, cluster);
            ad.InsertAttr(ATTR_PROC_ID, procid);

            classad::ClassAdUnParser unparser;
            unparser.SetOldClassAd( true );
            for (classad::ClassAd::const_iterator it = ad.begin(); it != ad.end(); it++)
            {
                std::string rhs;
                unparser.Unparse(rhs, it->second);
                if (-1 == SetAttribute(cluster, procid, it->first.c_str(), rhs.c_str(), SetAttribute_NoAck))
                {
                    PyErr_SetString(PyExc_ValueError, it->first.c_str());
                    throw_error_already_set();
                }
            }
            if (keep_results)
            {
                boost::shared_ptr<ClassAdWrapper> wrapper(new ClassAdWrapper());
                wrapper->CopyFrom(ad);
                ad_results.attr("append")(wrapper);
            }
        }

        if (param_boolean("SUBMIT_SEND_RESCHEDULE",true))
        {
            reschedule();
        }
        return cluster;
    }

    void spool(object jobs)
    {
        int len = py_len(jobs);
        std::vector<compat_classad::ClassAd*> job_array;
        std::vector<boost::shared_ptr<compat_classad::ClassAd> > job_tmp_array;
        job_array.reserve(len);
        job_tmp_array.reserve(len);
        for (int i=0; i<len; i++)
        {
            const ClassAdWrapper wrapper = extract<ClassAdWrapper>(jobs[i]);
            boost::shared_ptr<compat_classad::ClassAd> tmp_ad(new compat_classad::ClassAd());
            job_tmp_array.push_back(tmp_ad);
            tmp_ad->CopyFrom(wrapper);
            job_array[i] = job_tmp_array[i].get();
        }
        CondorError errstack;
        bool result;
        DCSchedd schedd(m_addr.c_str());
        result = schedd.spoolJobFiles( len,
                                       &job_array[0],
                                       &errstack );
        if (!result)
        {
            PyErr_SetString(PyExc_RuntimeError, errstack.getFullText(true).c_str());
            throw_error_already_set();
        }
    }

    void retrieve(std::string jobs)
    {
        CondorError errstack;
        DCSchedd schedd(m_addr.c_str());
        if (!schedd.receiveJobSandbox(jobs.c_str(), &errstack))
            THROW_EX(RuntimeError, errstack.getFullText(true).c_str());
    }

    int refreshGSIProxy(int cluster, int proc, std::string proxy_filename, int lifetime=-1)
    {
        time_t now = time(NULL);
        time_t result_expiration;
        CondorError errstack;

        if (lifetime < 0)
        {
            lifetime = param_integer("DELEGATE_JOB_GSI_CREDENTIALS_LIFETIME", 0);
        }

        DCSchedd schedd(m_addr.c_str());
        bool do_delegation = param_boolean("DELEGATE_JOB_GSI_CREDENTIALS", true);
        if (do_delegation && !schedd.delegateGSIcredential(cluster, proc, proxy_filename.c_str(), lifetime ? now+lifetime : 0,
                                                           &result_expiration, &errstack))
        {
            THROW_EX(RuntimeError, errstack.getFullText(true).c_str());
        }
        else if (!do_delegation)
        {
            if (!schedd.updateGSIcredential(cluster, proc, proxy_filename.c_str(), &errstack))
            {
                THROW_EX(RuntimeError, errstack.getFullText(true).c_str());
            }
            // Note: x509_error_string() is not thread-safe; hence, we are not using the HTCondor-generated
            // error handling.
            int result = x509_proxy_seconds_until_expire(proxy_filename.c_str());
            if (result < 0) {THROW_EX(RuntimeError, "Unable to determine proxy expiration time");}
            return result;
        }
        return result_expiration - now;
    }


    void edit(object job_spec, std::string attr, object val)
    {
        std::vector<int> clusters;
        std::vector<int> procs;
        std::string constraint;
        bool use_ids = false;
        extract<std::string> constraint_extract(job_spec);
        if (constraint_extract.check())
        {
            constraint = constraint_extract();
        }
        else
        {
            int id_len = py_len(job_spec);
            clusters.reserve(id_len);
            procs.reserve(id_len);
            for (int i=0; i<id_len; i++)
            {
                object id_list = job_spec[i].attr("split")(".");
                if (py_len(id_list) != 2)
                {
                    PyErr_SetString(PyExc_ValueError, "Invalid ID");
                    throw_error_already_set();
                }
                clusters.push_back(extract<int>(long_(id_list[0])));
                procs.push_back(extract<int>(long_(id_list[1])));
            }
            use_ids = true;
        }

        std::string val_str;
        extract<ExprTreeHolder &> exprtree_extract(val);
        if (exprtree_extract.check())
        {
            classad::ClassAdUnParser unparser;
            unparser.Unparse(val_str, exprtree_extract().get());
        }
        else
        {
            val_str = extract<std::string>(val);
        }

        ConnectionSentry sentry(*this);

        if (use_ids)
        {
            for (unsigned idx=0; idx<clusters.size(); idx++)
            {
                if (-1 == SetAttribute(clusters[idx], procs[idx], attr.c_str(), val_str.c_str()))
                {
                    PyErr_SetString(PyExc_RuntimeError, "Unable to edit job");
                    throw_error_already_set();
                }
            }
        }
        else
        {
            if (-1 == SetAttributeByConstraint(constraint.c_str(), attr.c_str(), val_str.c_str()))
            {
                PyErr_SetString(PyExc_RuntimeError, "Unable to edit jobs matching constraint");
                throw_error_already_set();
            }
        }
    }

    boost::shared_ptr<HistoryIterator> history(boost::python::object requirement, boost::python::list projection=boost::python::list(), int match=-1)
    {
        std::string val_str;
        extract<ExprTreeHolder &> exprtree_extract(requirement);
        extract<std::string> string_extract(requirement);
        classad::ExprTree *expr = NULL;
	boost::shared_ptr<classad::ExprTree> expr_ref;
        if (string_extract.check())
        {
            classad::ClassAdParser parser;
            std::string val_str = string_extract();
            if (!parser.ParseExpression(val_str, expr))
            {
                THROW_EX(ValueError, "Unable to parse requirements expression");
            }
            expr_ref.reset(expr);
        }
        else if (exprtree_extract.check())
        {
            expr = exprtree_extract().get();
        }
        else
        {
            THROW_EX(ValueError, "Unable to parse requirements expression");
        }
        classad::ExprTree *expr_copy = expr->Copy();
        if (!expr_copy) THROW_EX(ValueError, "Unable to create copy of requirements expression");

	classad::ExprList *projList(new classad::ExprList());
	unsigned len_attrs = py_len(projection);
	for (unsigned idx = 0; idx < len_attrs; idx++)
	{
		classad::Value value; value.SetStringValue(boost::python::extract<std::string>(projection[idx]));
		classad::ExprTree *entry = classad::Literal::MakeLiteral(value);
		if (!entry) THROW_EX(ValueError, "Unable to create copy of list entry.")
		projList->push_back(entry);
	}

	classad::ClassAd ad;
	ad.Insert(ATTR_REQUIREMENTS, expr_copy);
	ad.InsertAttr(ATTR_NUM_MATCHES, match);

	classad::ExprTree *projTree = static_cast<classad::ExprTree*>(projList);
	ad.Insert(ATTR_PROJECTION, projTree);

	DCSchedd schedd(m_addr.c_str());
	Sock* sock;
	if (!(sock = schedd.startCommand(QUERY_SCHEDD_HISTORY, Stream::reli_sock, 0))) {
		THROW_EX(RuntimeError, "Unable to connect to schedd");
	}
	boost::shared_ptr<Sock> sock_sentry(sock);

	if (!putClassAd(sock, ad) || !sock->end_of_message()) THROW_EX(RuntimeError, "Unable to send request classad to schedd");

        boost::shared_ptr<HistoryIterator> iter(new HistoryIterator(sock_sentry));
        return iter;
    }

    boost::shared_ptr<QueryIterator> xquery(boost::python::object requirement=boost::python::object(), boost::python::list projection=boost::python::list(), int match=-1)
    {

        std::string val_str;

        extract<ExprTreeHolder &> exprtree_extract(requirement);
        extract<std::string> string_extract(requirement);
        classad::ExprTree *expr = NULL;
        boost::shared_ptr<classad::ExprTree> expr_ref;
        if (requirement == boost::python::object())
        {
            classad::ClassAdParser parser;
            parser.ParseExpression("true", expr);
            expr_ref.reset(expr);
        }
        if (string_extract.check())
        {
            classad::ClassAdParser parser;
            std::string val_str = string_extract();
            if (!parser.ParseExpression(val_str, expr))
            {
                THROW_EX(ValueError, "Unable to parse requirements expression");
            }
            expr_ref.reset(expr);
        }
        else if (exprtree_extract.check())
        {
            expr = exprtree_extract().get();
        }
        else
        {
            THROW_EX(ValueError, "Unable to parse requirements expression");
        }
        classad::ExprTree *expr_copy = expr->Copy();
        if (!expr_copy) THROW_EX(ValueError, "Unable to create copy of requirements expression");

        classad::ExprList *projList(new classad::ExprList());
        unsigned len_attrs = py_len(projection);
        for (unsigned idx = 0; idx < len_attrs; idx++)
        {
                classad::Value value; value.SetStringValue(boost::python::extract<std::string>(projection[idx]));
                classad::ExprTree *entry = classad::Literal::MakeLiteral(value);
                if (!entry) THROW_EX(ValueError, "Unable to create copy of list entry.")
                projList->push_back(entry);
        }

        classad::ClassAd ad;
        ad.Insert(ATTR_REQUIREMENTS, expr_copy);
        ad.InsertAttr(ATTR_NUM_MATCHES, match);

        classad::ExprTree *projTree = static_cast<classad::ExprTree*>(projList);
        ad.Insert(ATTR_PROJECTION, projTree);

        DCSchedd schedd(m_addr.c_str());
        Sock* sock;
        if (!(sock = schedd.startCommand(QUERY_JOB_ADS, Stream::reli_sock, 0))) {
                THROW_EX(RuntimeError, "Unable to connect to schedd");
        }
        boost::shared_ptr<Sock> sock_sentry(sock);

        if (!putClassAd(sock, ad) || !sock->end_of_message()) THROW_EX(RuntimeError, "Unable to send request classad to schedd");

        boost::shared_ptr<QueryIterator> iter(new QueryIterator(sock_sentry));
        return iter;
    }

private:
    struct ConnectionSentry
    {
    public:
        ConnectionSentry(Schedd &schedd) : m_connected(false)
        {
            if (ConnectQ(schedd.m_addr.c_str(), 0, false, NULL, NULL, schedd.m_version.c_str()) == 0)
            {
                PyErr_SetString(PyExc_RuntimeError, "Failed to connect to schedd.");
                throw_error_already_set();
            }
            m_connected = true;
        }

        void disconnect()
        {
            if (m_connected && !DisconnectQ(NULL))
            {
                m_connected = false;
                PyErr_SetString(PyExc_RuntimeError, "Failed to commmit and disconnect from queue.");
                throw_error_already_set();
            }
            m_connected = false;
        }

        ~ConnectionSentry()
        {
            disconnect();
        }
    private:
        bool m_connected;
    };

    std::string m_addr, m_name, m_version;
};

BOOST_PYTHON_MEMBER_FUNCTION_OVERLOADS(query_overloads, query, 0, 3);
BOOST_PYTHON_MEMBER_FUNCTION_OVERLOADS(xquery_overloads, xquery, 0, 3);
BOOST_PYTHON_MEMBER_FUNCTION_OVERLOADS(submit_overloads, submit, 1, 4);

void export_schedd()
{
    enum_<JobAction>("JobAction")
        .value("Hold", JA_HOLD_JOBS)
        .value("Release", JA_RELEASE_JOBS)
        .value("Remove", JA_REMOVE_JOBS)
        .value("RemoveX", JA_REMOVE_X_JOBS)
        .value("Vacate", JA_VACATE_JOBS)
        .value("VacateFast", JA_VACATE_FAST_JOBS)
        .value("Suspend", JA_SUSPEND_JOBS)
        .value("Continue", JA_CONTINUE_JOBS)
        ;

    class_<Schedd>("Schedd", "A client class for the HTCondor schedd")
        .def(init<const ClassAdWrapper &>(":param ad: An ad containing the location of the schedd"))
        .def("query", &Schedd::query, query_overloads("Query the HTCondor schedd for jobs.\n"
            ":param constraint: An optional constraint for filtering out jobs; defaults to 'true'\n"
            ":param attr_list: A list of attributes for the schedd to project along.  Defaults to having the schedd return all attributes.\n"
            ":param callback: A callback function to be invoked for each ad; the return value (if not None) is added to the list.\n"
            ":return: A list of matching jobs, containing the requested attributes."))
        .def("act", &Schedd::actOnJobs2)
        .def("act", &Schedd::actOnJobs, "Change status of job(s) in the schedd.\n"
            ":param action: Action to perform; must be from enum JobAction.\n"
            ":param job_spec: Job specification; can either be a list of job IDs or a string specifying a constraint to match jobs.\n"
            ":return: Number of jobs changed.")
        .def("submit", &Schedd::submit, submit_overloads("Submit one or more jobs to the HTCondor schedd.\n"
            ":param ad: ClassAd describing job cluster.\n"
            ":param count: Number of jobs to submit to cluster.\n"
            ":param spool: Set to true to spool files separately.\n"
            ":param ad_results: If set to a list, the resulting ClassAds will be added to the list post-submit.\n"
            ":return: Newly created cluster ID."))
        .def("spool", &Schedd::spool, "Spool a list of given ads to the remote HTCondor schedd.\n"
            ":param ads: A python list containing one or more ads to spool.\n")
        .def("retrieve", &Schedd::retrieve, "Retrieve the output sandbox from one or more jobs.\n"
            ":param jobs: A expression string matching the list of job output sandboxes to retrieve.\n")
        .def("edit", &Schedd::edit, "Edit one or more jobs in the queue.\n"
            ":param job_spec: Either a list of jobs (CLUSTER.PROC) or a string containing a constraint to match jobs against.\n"
            ":param attr: Attribute name to edit.\n"
            ":param value: The new value of the job attribute; should be a string (which will be converted to a ClassAds expression) or a ClassAds expression.")
        .def("reschedule", &Schedd::reschedule, "Send reschedule command to the schedd.\n")
        .def("history", &Schedd::history, "Request records from schedd's history\n"
            ":param requirements: Either a ExprTree or a string that can be parsed as an expression; requirements all returned jobs should match.\n"
            ":param projection: The attributes to return; an empty list signifies all attributes.\n"
            ":param match: Number of matches to return.\n"
            ":return: An iterator for the matching job ads")
<<<<<<< HEAD
        .def("xquery", &Schedd::xquery, xquery_overloads("Query HTCondor schedd, returning an iterator.\n"
            ":param requirements: Either a ExprTree or a string that can be parsed as an expression; requirements all returned jobs should match.\n"
            ":param projection: The attributes to return; an empty list signifies all attributes.\n"
            ":param match: Number of matches to return.\n"
            ":return: An iterator for the matching job ads"))
=======
        .def("refreshGSIProxy", &Schedd::refreshGSIProxy, "Refresh the GSI proxy for a given job\n"
            ":param cluster: Job cluster.\n"
            ":param proc: Job proc.\n"
            ":param filename: Filename of proxy to delegate or upload to job.\n"
            ":param lifetime: Desired lifetime (in seconds) of delegated proxy; 0 indicates to not shorten"
            " the proxy lifetime.  -1 indicates to use the value of parameter DELEGATE_JOB_GSI_CREDENTIALS_LIFETIME."
            " NOTE: depending on the lifetime of the proxy in `filename`, the resulting lifetime may be shorter"
            " than the desired lifetime.\n"
            ":return: Lifetime of the resulting job proxy in seconds.")
>>>>>>> 07fa8981
        ;

    class_<HistoryIterator>("HistoryIterator", no_init)
        .def("next", &HistoryIterator::next)
        .def("__iter__", &HistoryIterator::pass_through)
        ;

    class_<QueryIterator>("QueryIterator", no_init)
        .def("next", &QueryIterator::next)
        .def("__iter__", &QueryIterator::pass_through)
        ;

    register_ptr_to_python< boost::shared_ptr<HistoryIterator> >();
    register_ptr_to_python< boost::shared_ptr<QueryIterator> >();

}<|MERGE_RESOLUTION|>--- conflicted
+++ resolved
@@ -914,13 +914,11 @@
             ":param projection: The attributes to return; an empty list signifies all attributes.\n"
             ":param match: Number of matches to return.\n"
             ":return: An iterator for the matching job ads")
-<<<<<<< HEAD
         .def("xquery", &Schedd::xquery, xquery_overloads("Query HTCondor schedd, returning an iterator.\n"
             ":param requirements: Either a ExprTree or a string that can be parsed as an expression; requirements all returned jobs should match.\n"
             ":param projection: The attributes to return; an empty list signifies all attributes.\n"
             ":param match: Number of matches to return.\n"
             ":return: An iterator for the matching job ads"))
-=======
         .def("refreshGSIProxy", &Schedd::refreshGSIProxy, "Refresh the GSI proxy for a given job\n"
             ":param cluster: Job cluster.\n"
             ":param proc: Job proc.\n"
@@ -930,7 +928,6 @@
             " NOTE: depending on the lifetime of the proxy in `filename`, the resulting lifetime may be shorter"
             " than the desired lifetime.\n"
             ":return: Lifetime of the resulting job proxy in seconds.")
->>>>>>> 07fa8981
         ;
 
     class_<HistoryIterator>("HistoryIterator", no_init)
