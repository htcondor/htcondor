--- conflicted
+++ resolved
@@ -2838,11 +2838,8 @@
         // Write out the .condor.sub file we need to submit the DAG
         dagman_utils.setUpOptions(deep_opts, shallow_opts, dag_file_attr_lines);
         if ( !dagman_utils.writeSubmitFile(deep_opts, shallow_opts, dag_file_attr_lines) ) {
-<<<<<<< HEAD
+            // FIXME: include errno.
             THROW_EX(HTCondorIOError, "Unable to write condor_dagman submit file");
-=======
-            THROW_ERRNO(IOError);
->>>>>>> 92abda8d
         }
 
         // Now write the submit file and open it
