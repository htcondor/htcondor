--- conflicted
+++ resolved
@@ -3653,32 +3653,28 @@
 #else
             (boost::python::arg("self"), boost::python::arg("flags")=0, boost::python::arg("continue_txn")=false))[boost::python::with_custodian_and_ward_postcall<1, 0>()])
 #endif
-<<<<<<< HEAD
-        .def("retrieve", &Schedd::retrieve, "Retrieve the output sandbox from one or more jobs.\n"
-            ":param jobs: A expression string matching the list of job output sandboxes to retrieve.\n")
-        .def("transferInputSandbox", &Schedd::transferInputSandbox, "Download the input sandbox for multiple jobs\n"
-            ":param jobs: A expression string matching the list of job output sandboxes to retrieve.\n"
-            ":param destination: Destination of the input sandbox.")
-        .def("transferOutputSandbox", &Schedd::transferOutputSandbox, "Upload the output sandbox for multiple jobs\n"
-            ":param ads: A python list of tuples in the format (ClassAd, path) where path is the path to the output sandbox on the local machine.\n")
-        .def("edit", &Schedd::edit, "Edit one or more jobs in the queue.\n"
-            ":param job_spec: Either a list of jobs (CLUSTER.PROC) or a string containing a constraint to match jobs against.\n"
-            ":param attr: Attribute name to edit.\n"
-            ":param value: The new value of the job attribute; should be a string (which will be converted to a ClassAds expression) or a ClassAds expression.")
-        .def("reschedule", &Schedd::reschedule, "Send reschedule command to the schedd.\n")
-        .def("history", &Schedd::history, "Request records from schedd's history\n"
-            ":param requirements: Either a ExprTree or a string that can be parsed as an expression; requirements all returned jobs should match.\n"
-            ":param projection: The attributes to return; an empty list signifies all attributes.\n"
-            ":param match: Number of matches to return.\n"
-            ":param since: optional job id or expression that will signal the end of records to return; the job that matches this will not be returned.\n"
-            ":return: An iterator for the matching job ads",
-=======
         .def("retrieve", &Schedd::retrieve,
             R"C0ND0R(
             Retrieve the output sandbox from one or more jobs.
 
             :param job_spec: An expression matching the list of job output sandboxes to retrieve.
             :type job_spec: list[:class:`~classad.ClassAd`]
+            )C0ND0R")
+        .def("transferInputSandbox", &Schedd::transferInputSandbox, 
+            R"C0ND0R(
+            Download the input sandbox for multiple jobs.
+
+            :param jobs: A expression string matching the list of job output sandboxes to retrieve.
+            :type jobs: str
+            :param destination: Destination directory of the input sandbox.
+            :type destination: str
+            )C0ND0R")
+        .def("transferOutputSandbox", &Schedd::transferOutputSandbox, 
+            R"C0ND0R(
+            Upload the output sandbox for multiple jobs
+
+            :param ads: A python list of tuples in the format (ClassAd, path) where path is the path to the output sandbox on the local machine.
+            :type ads: list[(:class:`~classad.ClassAds`, str)]
             )C0ND0R")
         .def("edit", &Schedd::edit,
             R"C0ND0R(
@@ -3717,7 +3713,6 @@
                 ``projection`` keyword.
             :rtype: :class:`HistoryIterator`
             )C0ND0R",
->>>>>>> 2e6fa222
 #if BOOST_VERSION >= 103400
              (boost::python::arg("self"),
 #endif
