--- conflicted
+++ resolved
@@ -3586,15 +3586,9 @@
             :return: A transaction context manager object.
             )C0ND0R",
 #if BOOST_VERSION < 103400
-<<<<<<< HEAD
-            (boost::python::arg("flags")=0, boost::python::arg("continue_txn")=false))[boost::python::with_custodian_and_ward_postcall<1, 0>()])
+            ":return: Transaction context manager.\n", (boost::python::arg("flags")=0, boost::python::arg("continue_txn")=false))[boost::python::with_custodian_and_ward_postcall<1, 0>()])
 #else
-            (boost::python::arg("self"), boost::python::arg("flags")=0, boost::python::arg("continue_txn")=false))[boost::python::with_custodian_and_ward_postcall<1, 0>()])
-=======
-            ":return: Transaction context manager.\n", (boost::python::arg("flags")=0, boost::python::arg("continue_txn")=false))[boost::python::with_custodian_and_ward_postcall<0, 1>()])
-#else
-            ":return: Transaction context manager.\n", (boost::python::arg("self"), boost::python::arg("flags")=0, boost::python::arg("continue_txn")=false))[boost::python::with_custodian_and_ward_postcall<0, 1>()])
->>>>>>> debcd01d
+            ":return: Transaction context manager.\n", (boost::python::arg("self"), boost::python::arg("flags")=0, boost::python::arg("continue_txn")=false))[boost::python::with_custodian_and_ward_postcall<1, 0>()])
 #endif
         .def("retrieve", &Schedd::retrieve,
             R"C0ND0R(
