struct SubmitBlob {
    static MACRO_SOURCE EmptyMacroSrc;

    public:
        SubmitBlob() :
            m_src_pystring(EmptyMacroSrc),
            m_ms_inline("", 0, EmptyMacroSrc),
            EmptyItemString{'\0'}
        {
            m_hash.init(JSM_PYTHON_BINDINGS);
            // If we want to differentiate between the Python string
            // passed to from_lines() and the Python string passed to
            // set_queue_args(), we can move this line to those functions
            // and unique-ify things appropriately.
            m_hash.insert_source("<PythonString>", m_src_pystring);
        }

        virtual ~SubmitBlob() { }

        void keys( std::string & buffer );
        bool from_lines( const char * lines, std::string & errorMessage );

        // In version 1, we converted leading `+`s to leading `MY.`s on lookup.
        const char * lookup( const char * key );
        void set_submit_param( const char * key, const char * value );
        bool setDisableFileChecks( bool value );
        void setScheddVersion( const char * version );
        int init_base_ad(time_t submitTime, const char * userName );
        ClassAd * make_job_ad( JOB_ID_KEY j,
            int itemIndex, int step,
            bool interactive, bool remote,
            int (* check_file)( void * pv, SubmitHash * sub, _submit_file_role role, const char * name, int flags ),
            void * pv_check_arg
        );
        CondorError * error_stack() const;
        const char * expand( const char * key );

        // Makes a copy of the map.
        void setTransferMap(MapFile * map);
        void unsetTransferMap();


        // Given a `QUEUE [count] [in|from|matching ...]` statement, `count`
        // is an optional integer expression.  This function returns 1
        // if it's missing, a value less than 0 if the parse failed, and
        // the value otherwise.
        int queueStatementCount() const;

<<<<<<< HEAD
        // Given a cluster ID, parses the queue statement and initializes
        // the itemdata variables.  Returns the corresponding SubmitForeachArgs
        // pointer or NULL on a failure.
        // SubmitForeachArgs * init_vars( int clusterID );
        SubmitForeachArgs * init_sfa();
        void set_sfa( SubmitForeachArgs * sfa );
        void set_vars( StringList & vars, char * item, int itemIndex );
        void cleanup_vars( StringList & vars );
=======
        SubmitForeachArgs * init_sfa();
        void set_sfa( SubmitForeachArgs * sfa );
        void set_vars( const std::vector<std::string> & vars, char * item, int itemIndex );
        void cleanup_vars( const std::vector<std::string> & vars );
>>>>>>> 5a5023ce

        const std::string & get_queue_args() const;
        bool set_queue_args( const char * queue_args );

<<<<<<< HEAD
        void make_digest( std::string & buffer, int clusterID, StringList & vars, int options ) {
=======
        void make_digest( std::string & buffer, int clusterID, const std::vector<std::string> & vars, int options ) {
>>>>>>> 5a5023ce
            (void) m_hash.make_digest(buffer, clusterID, vars, options);
        }
        bool submit_param_long_exists( const char * name, const char * alt_name, long long & value, bool int_range=false ) const {
            return m_hash.submit_param_long_exists( name, alt_name, value, int_range );
        }

        void setSubmitMethod(int method_value) { m_hash.setSubmitMethod(method_value); }
        int  getSubmitMethod() { return m_hash.getSubmitMethod(); }

        void insert_macro( const char * name, const std::string & value );

    private:
        SubmitHash m_hash;
        MACRO_SOURCE m_src_pystring;
        MacroStreamMemoryFile m_ms_inline;
        MapFile m_protected_url_map;

        // We could easily keep these in Python, if that simplifies things.
        std::string m_qargs;
        std::string m_remainder;

        // See comment in init_vars().
        char EmptyItemString[1];
};


MACRO_SOURCE SubmitBlob::EmptyMacroSrc = { false, false, 3, -2, -1, -2 };


void
SubmitBlob::insert_macro( const char * name, const std::string & value ) {
    MACRO_EVAL_CONTEXT ctx;
    ctx.init("SUBMIT");
    ::insert_macro( name, value.c_str(), m_hash.macros(), DetectedMacro, ctx );
}


const char *
SubmitBlob::lookup(const char * key) {
    // return m_hash.lookup( key );
    return m_hash.lookup_no_default( key );
}


void
SubmitBlob::set_submit_param( const char * key, const char * value ) {
    m_hash.set_submit_param( key, value );
}


bool
SubmitBlob::setDisableFileChecks( bool value ) {
    return m_hash.setDisableFileChecks( value );
}


void
SubmitBlob::setScheddVersion( const char * version ) {
    m_hash.setScheddVersion( version );
}


int
SubmitBlob::init_base_ad( time_t submitTime, const char * userName ) {
    return m_hash.init_base_ad( submitTime, userName );
}


const char *
SubmitBlob::expand( const char * key ) {
    return m_hash.submit_param(key);
}


const std::string &
SubmitBlob::get_queue_args() const {
    return m_qargs;
}


bool
SubmitBlob::set_queue_args( const char * qArgs ) {
    std::string miniSubmitFile = "\n queue " + std::string(qArgs) + "\n";

    std::string errorMessage;
    return from_lines( miniSubmitFile.c_str(), errorMessage );
}


ClassAd *
SubmitBlob::make_job_ad( JOB_ID_KEY jid,
            int itemIndex, int step,
            bool interactive, bool remote,
            int (* check_file)( void * pv, SubmitHash * sub, _submit_file_role role, const char * name, int flags ),
            void * pv_check_arg
) {
    return m_hash.make_job_ad( jid,
        itemIndex, step, interactive, remote, check_file, pv_check_arg
    );
}


int
SubmitBlob::queueStatementCount() const {
    char * expanded_queue_args = m_hash.expand_macro( m_qargs.c_str() );

    SubmitForeachArgs sfa;
    int rval = sfa.parse_queue_args(expanded_queue_args);
    if( rval < 0 ) {
        free(expanded_queue_args);
        return rval;
    }

    free(expanded_queue_args);
    return sfa.queue_num;
}


SubmitForeachArgs *
SubmitBlob::init_sfa() {
    char * expanded_queue_args = m_hash.expand_macro( m_qargs.c_str() );

    SubmitForeachArgs * sfa = new SubmitForeachArgs();
    int rval = sfa->parse_queue_args(expanded_queue_args);
    free( expanded_queue_args );
    expanded_queue_args = NULL;
    if( rval < 0 ) {
        delete sfa;
        return NULL;
    }

    // Actually finish parsing the queue statement.
    std::string errorMessage;
    rval = m_hash.load_inline_q_foreach_items( m_ms_inline, *sfa, errorMessage );
    if( rval == 1 ) {
        rval = m_hash.load_external_q_foreach_items( *sfa, false, errorMessage );
    }
    if( rval < 0 ) {
        delete sfa;
        return NULL;
    }

    return sfa;
}


void
SubmitBlob::set_sfa( SubmitForeachArgs * sfa ) {
<<<<<<< HEAD
    char * var = NULL;
    sfa->vars.rewind();
    while( (var = sfa->vars.next()) ) {
=======
    for (const auto& var: sfa->vars) {
>>>>>>> 5a5023ce
        // Note that this implies that updates to variables created by the
        // queue statement MUST be pointer replacements.
        m_hash.set_live_submit_variable( var.c_str(), EmptyItemString, false );
    }

    m_hash.optimize();
}


void
SubmitBlob::set_vars( const std::vector<std::string> & vars, char * item, int /* itemIndex */ ) {
    if( vars.empty() ) { return; }

    if( item == NULL ) {
        item = EmptyItemString;
    }

    // This is awful, but it's what condor_submit does.
    auto var_it = vars.begin();
    char * data = item;
<<<<<<< HEAD

    // The string at data is a single NUL-terminated line.  If no
    // seperators are found, then we don't change it, and the whole
    // line is correctly assigned to the first var.  Otherwise, we
    // mutate data, replacing the seperators with NULs.
    m_hash.set_live_submit_variable( var, data, false );
=======
    m_hash.set_live_submit_variable( var_it->c_str(), data, false );
>>>>>>> 5a5023ce

    // This is for the human-readable form in the submit file.
    const char * separators = ", \t";
    const char * whitespace = " \t";

    // This is for when the bindings construct a submit file from itemdata.
    if( strchr(data, '\x1F') != NULL ) {
        separators = "\x1F";
        // The line parser eats leading and trailing whitespace, so if we
        // include it here, only part of it actually makes it through.
        // Fixing this would be a pain in the ass, so let's just document
        // if for now.
        // whitespace = NULL;
    }

<<<<<<< HEAD
    while( (var = vars.next()) ) {
=======
    while( ++var_it != vars.end() ) {
>>>>>>> 5a5023ce
        while (*data && ! strchr(separators, *data)) ++data;
        if( data != NULL ) {
            *data++ = 0;
            while (*data && strchr(whitespace, *data)) ++data;
            m_hash.set_live_submit_variable(var_it->c_str(), data, false);
        }
    }
}


void
SubmitBlob::cleanup_vars( const std::vector<std::string> & vars ) {
    for (const auto& var: vars) {
        m_hash.set_live_submit_variable( var.c_str(), NULL, false );
    }
}


bool
SubmitBlob::from_lines( const char * lines, std::string & errorMessage ) {
    MacroStreamMemoryFile msmf(lines, strlen(lines), m_src_pystring);

    char * qLine = NULL;
    int rv = m_hash.parse_up_to_q_line(msmf, errorMessage, &qLine);
    if( rv != 0 ) {
        formatstr(errorMessage, "parse_up_to_q_line() failed");
        return false;
    }

    if(! qLine) { return true; }
    const char * qArgs = SubmitHash::is_queue_statement(qLine);
    if(! qArgs) { return true; }

    m_qargs = qArgs;
    size_t remainingBytes;
    const char * remainder = msmf.remainder(remainingBytes);
    if( remainder != NULL && remainingBytes > 0 ) {
        m_remainder.assign(remainder, remainingBytes);
        m_ms_inline.set(m_remainder.c_str(), remainingBytes, 0, m_src_pystring);
    }

    return true;
}


CondorError *
SubmitBlob::error_stack() const {
    return m_hash.error_stack();
}


void
SubmitBlob::keys( std::string & buffer ) {
    size_t bufferSize = 0;
    std::vector<std::string> keys;
    HASHITER iter = hash_iter_begin( m_hash.macros(), HASHITER_NO_DEFAULTS );
    while(! hash_iter_done(iter)) {
        const char * key = hash_iter_key(iter);
        const char * value = lookup(key);

        // We don't normally allow values to be NULL, so if it is, that
        // means this key was inserted to handle item data, and should
        // have been removed (but the submit hash doesn't allow that).
        if( value == NULL ) { continue; }

        keys.push_back( key );
        bufferSize += 1 + strlen( key );
        hash_iter_next(iter);
    }
    hash_iter_delete(& iter);

    size_t pos = 0;
    buffer.clear();
    buffer.resize(bufferSize);
    for( const auto & key : keys ) {
        buffer.replace(pos, key.size(), key);
        buffer[pos + key.size()] = '\0';
        pos += key.size() + 1;
    }
}


void
SubmitBlob::setTransferMap( MapFile * map ) {
    if( map != NULL ) {
        m_protected_url_map = * map;
        m_hash.attachTransferMap(& m_protected_url_map);
    }
}


void
SubmitBlob::unsetTransferMap() {
    m_hash.detachTransferMap();
}


static PyObject *
_submit_init( PyObject *, PyObject * args ) {
    PyObject * self = NULL;
    PyObject_Handle * handle = NULL;
    const char * lines = NULL;

    if(! PyArg_ParseTuple( args, "OOz", & self, (PyObject **)& handle, & lines )) {
        // PyArg_ParseTuple() has already set an exception for us.
        return NULL;
    }


    auto sb = new SubmitBlob();
    handle->t = (void *)sb;
    handle->f = [](void *& v) { dprintf( D_PERF_TRACE, "[SubmitHash]\n" ); delete (SubmitBlob *)v; v = NULL; };

    if( lines == NULL ) {
        Py_RETURN_NONE;
    }

    std::string errorMessage;
    if(! sb->from_lines(lines, errorMessage)) {
        delete sb;
        handle->t = NULL;

        // This was HTCondorValueError in version 1.
        PyErr_SetString(PyExc_ValueError, errorMessage.c_str());
        return NULL;
    }

    Py_RETURN_NONE;
}


static PyObject *
_submit__getitem__( PyObject *, PyObject * args ) {
    PyObject * self = NULL;
    PyObject_Handle * handle = NULL;
    const char * key = NULL;

    if(! PyArg_ParseTuple( args, "OOz", & self, (PyObject **)& handle, & key )) {
        // PyArg_ParseTuple() has already set an exception for us.
        return NULL;
    }

    SubmitBlob * sb = (SubmitBlob *)handle->t;
    const char * value = sb->lookup(key);
    if( value == NULL ) {
        PyErr_SetString(PyExc_KeyError, key);
        return NULL;
    }

    return PyUnicode_FromString(value);
}


static PyObject *
_submit__setitem__( PyObject *, PyObject * args ) {
    PyObject * self = NULL;
    PyObject_Handle * handle = NULL;
    const char * key = NULL;
    const char * value = NULL;

    if(! PyArg_ParseTuple( args, "OOzz", & self, (PyObject **)& handle, & key, & value )) {
        // PyArg_ParseTuple() has already set an exception for us.
        return NULL;
    }

    SubmitBlob * sb = (SubmitBlob *)handle->t;

    sb->set_submit_param(key, value);

    Py_RETURN_NONE;
}


static PyObject *
_submit_keys( PyObject *, PyObject * args ) {
    PyObject * self = NULL;
    PyObject_Handle * handle = NULL;

    if(! PyArg_ParseTuple( args, "OO", & self, (PyObject **)& handle )) {
        // PyArg_ParseTuple() has already set an exception for us.
        return NULL;
    }

    std::string buffer;
    SubmitBlob * sb = (SubmitBlob *)handle->t;
    sb->keys(buffer);

    return PyUnicode_FromStringAndSize( buffer.c_str(), buffer.size() - 1 );
}


static PyObject *
_submit_expand( PyObject *, PyObject * args ) {
    PyObject * self = NULL;
    PyObject_Handle * handle = NULL;
    const char * key = NULL;

    if(! PyArg_ParseTuple( args, "OOz", & self, (PyObject **)& handle, & key )) {
        // PyArg_ParseTuple() has already set an exception for us.
        return NULL;
    }

    SubmitBlob * sb = (SubmitBlob *)handle->t;
    const char * value = sb->expand(key);
    if( value == NULL ) {
        PyErr_SetString(PyExc_KeyError, key);
        return NULL;
    }

    return PyUnicode_FromString(value);
}


static PyObject *
_submit_setqargs( PyObject *, PyObject * args ) {
    PyObject * self = NULL;
    PyObject_Handle * handle = NULL;
    const char * queue_args = NULL;

    if(! PyArg_ParseTuple( args, "OOz", & self, (PyObject **)& handle, & queue_args )) {
        // PyArg_ParseTuple() has already set an exception for us.
        return NULL;
    }

    SubmitBlob * sb = (SubmitBlob *)handle->t;
    if(! sb->set_queue_args( queue_args )) {
        PyErr_SetString(PyExc_ValueError, "invalid queue statement");
        return NULL;
    }


    Py_RETURN_NONE;
}


static PyObject *
_submit_getqargs( PyObject *, PyObject * args ) {
    PyObject * self = NULL;
    PyObject_Handle * handle = NULL;

    if(! PyArg_ParseTuple( args, "OO", & self, (PyObject **)& handle )) {
        // PyArg_ParseTuple() has already set an exception for us.
        return NULL;
    }

    SubmitBlob * sb = (SubmitBlob *)handle->t;
    const std::string & buffer = sb->get_queue_args();

    return PyUnicode_FromString( buffer.c_str() );
}


bool
set_dag_options( PyObject * options, DagmanOptions& dag_opts) {
    PyObject * key = NULL;
    PyObject * value = NULL;
    Py_ssize_t cursor = 0;

    // `key` and `value` are borrowed references
    while( PyDict_Next(options, &cursor, &key, &value) ) {
        if(! PyUnicode_Check(key)) {
            PyErr_SetString(PyExc_TypeError, "options keys must be strings");
            return false;
        }

        std::string k;
        if( py_str_to_std_string(key, k) == -1 ) {
            // py_str_to_std_string() has already set an exception for us.
            return false;
        }

        std::string v;
        if( py_str_to_std_string(value, v) == -1 ) {
            // py_str_to_std_string() has already set an exception for us.
            return false;
        }


        v = dag_opts.processOptionArg( k, v );

        SetDagOpt ret = dag_opts.set( k.c_str(), v );

        std::string msg, type;
        switch (ret) {
            case SetDagOpt::SUCCESS:
                break;
            case SetDagOpt::KEY_DNE:
                formatstr( msg, "%s is not a recognized DAGMan option", k.c_str() );
                PyErr_SetString(PyExc_KeyError, msg.c_str());
                return false;
            case SetDagOpt::INVALID_VALUE:
                type = dag_opts.OptValueType( k );
                formatstr( msg, "option %s value needs to be a %s", k.c_str(), type.c_str() );
                PyErr_SetString(PyExc_TypeError, msg.c_str());
                return false;
            case SetDagOpt::NO_KEY:
                PyErr_SetString(PyExc_RuntimeError, "Developer Error: empty key provided to DAGMan options set()");
                return false;
            case SetDagOpt::NO_VALUE:
                formatstr( msg, "empty value provided for DAGMan option %s", k.c_str() );
                PyErr_SetString(PyExc_RuntimeError, msg.c_str());
                return false;
        }
    }

    return true;
}


namespace shallow = DagmanShallowOptions;

static PyObject *
_submit_from_dag( PyObject *, PyObject * args ) {
    PyObject * options = NULL;
    const char * filename = NULL;

    if(! PyArg_ParseTuple( args, "zO", & filename, & options )) {
        // PyArg_ParseTuple() has already set an exception for us.
        return NULL;
    }


    DagmanOptions dag_opts;
    std::string dag_file(filename);
    dag_opts.addDAGFile(dag_file);

    if( ! set_dag_options( options, dag_opts )) {
        // set_dag_options() has already set an exception for us.
        return NULL;
    }


    DagmanUtils du;
    // Why not a vector?
    std::list<std::string> lines;
    du.setUpOptions( dag_opts, lines );

    // This is almost certainly an indication of a broken design.
    du.usingPythonBindings = true;
    if(! du.ensureOutputFilesExist( dag_opts )) {
        // This was HTCondorIOError in version 1.
        PyErr_SetString(PyExc_IOError, "Unable to write condor_dagman output files");
        return NULL;
    }

    if(! du.writeSubmitFile( dag_opts, lines )) {
        // This was HTCondorIOError in version 1.
        PyErr_SetString(PyExc_IOError, "Unable to write condor_dagman submit file");
        return NULL;
    }

    return PyUnicode_FromString( dag_opts[shallow::str::SubFile].c_str() );
}


static PyObject *
_display_dag_options( PyObject *, PyObject * /*args*/ ) {
    DagmanUtils du;
    du.DisplayDAGManOptions("%35s   | %s\n", DagOptionSrc::PYTHON_BINDINGS, " : ");

    Py_RETURN_NONE;
}


static PyObject *
_submit_set_submit_method( PyObject *, PyObject * args ) {
    // _submit_set_submit_method( self._handle, method_value )
    PyObject_Handle * handle = NULL;
    long method_value = -1;

    if(! PyArg_ParseTuple( args, "Ol", (PyObject **)& handle, & method_value )) {
        // PyArg_ParseTuple() has already set an exception for us.
        return NULL;
    }

    SubmitBlob * sb = (SubmitBlob *)handle->t;
    sb->setSubmitMethod( method_value );

    Py_RETURN_NONE;
}


static PyObject *
_submit_get_submit_method( PyObject *, PyObject * args ) {
    // _submit_get_submit_method( self._handle )
    PyObject_Handle * handle = NULL;

    if(! PyArg_ParseTuple( args, "O", (PyObject **)& handle )) {
        // PyArg_ParseTuple() has already set an exception for us.
        return NULL;
    }

    SubmitBlob * sb = (SubmitBlob *)handle->t;
    long method_value = sb->getSubmitMethod();

    return PyLong_FromLong(method_value);
}<|MERGE_RESOLUTION|>--- conflicted
+++ resolved
@@ -46,30 +46,15 @@
         // the value otherwise.
         int queueStatementCount() const;
 
-<<<<<<< HEAD
-        // Given a cluster ID, parses the queue statement and initializes
-        // the itemdata variables.  Returns the corresponding SubmitForeachArgs
-        // pointer or NULL on a failure.
-        // SubmitForeachArgs * init_vars( int clusterID );
-        SubmitForeachArgs * init_sfa();
-        void set_sfa( SubmitForeachArgs * sfa );
-        void set_vars( StringList & vars, char * item, int itemIndex );
-        void cleanup_vars( StringList & vars );
-=======
         SubmitForeachArgs * init_sfa();
         void set_sfa( SubmitForeachArgs * sfa );
         void set_vars( const std::vector<std::string> & vars, char * item, int itemIndex );
         void cleanup_vars( const std::vector<std::string> & vars );
->>>>>>> 5a5023ce
 
         const std::string & get_queue_args() const;
         bool set_queue_args( const char * queue_args );
 
-<<<<<<< HEAD
-        void make_digest( std::string & buffer, int clusterID, StringList & vars, int options ) {
-=======
         void make_digest( std::string & buffer, int clusterID, const std::vector<std::string> & vars, int options ) {
->>>>>>> 5a5023ce
             (void) m_hash.make_digest(buffer, clusterID, vars, options);
         }
         bool submit_param_long_exists( const char * name, const char * alt_name, long long & value, bool int_range=false ) const {
@@ -218,13 +203,7 @@
 
 void
 SubmitBlob::set_sfa( SubmitForeachArgs * sfa ) {
-<<<<<<< HEAD
-    char * var = NULL;
-    sfa->vars.rewind();
-    while( (var = sfa->vars.next()) ) {
-=======
     for (const auto& var: sfa->vars) {
->>>>>>> 5a5023ce
         // Note that this implies that updates to variables created by the
         // queue statement MUST be pointer replacements.
         m_hash.set_live_submit_variable( var.c_str(), EmptyItemString, false );
@@ -245,16 +224,7 @@
     // This is awful, but it's what condor_submit does.
     auto var_it = vars.begin();
     char * data = item;
-<<<<<<< HEAD
-
-    // The string at data is a single NUL-terminated line.  If no
-    // seperators are found, then we don't change it, and the whole
-    // line is correctly assigned to the first var.  Otherwise, we
-    // mutate data, replacing the seperators with NULs.
-    m_hash.set_live_submit_variable( var, data, false );
-=======
     m_hash.set_live_submit_variable( var_it->c_str(), data, false );
->>>>>>> 5a5023ce
 
     // This is for the human-readable form in the submit file.
     const char * separators = ", \t";
@@ -270,11 +240,7 @@
         // whitespace = NULL;
     }
 
-<<<<<<< HEAD
-    while( (var = vars.next()) ) {
-=======
     while( ++var_it != vars.end() ) {
->>>>>>> 5a5023ce
         while (*data && ! strchr(separators, *data)) ++data;
         if( data != NULL ) {
             *data++ = 0;
