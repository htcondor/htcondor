static PyObject *
_job_event_log_init( PyObject *, PyObject * args ) {
    PyObject * self = NULL;
    PyObject_Handle * handle = NULL;
    const char * file_name = NULL;

    if(! PyArg_ParseTuple( args, "OOz", & self, (PyObject **)& handle, & file_name )) {
        // PyArg_ParseTuple() has already set an exception for us.
        return NULL;
    }

    handle->f = [](void *& v) { dprintf( D_PERF_TRACE, "[unconstructed JobEventLog]\n" ); if( v != NULL ) { dprintf(D_ALWAYS, "Error!  Unconstructed JobEventLog has non-NULL handle %p\n", v); } };

    auto wful = new WaitForUserLog(file_name);
    if(! wful->isInitialized()) {
        delete wful;

        // This was HTCondorIOError in version 1.
        PyErr_SetString( PyExc_HTCondorException, "JobEventLog not initialized.  "
            "Check the debug log, looking for ReadUserLog or "
            "FileModifiedTrigger.  (Or call htcondor.enable_debug() "
            "and try again.)" );
        return NULL;
    }
    handle->f = [](void *& v) { dprintf( D_PERF_TRACE, "[WaitForUserLog]\n" ); delete (WaitForUserLog *)v; v = NULL; };
    handle->t = (void *)wful;

    Py_RETURN_NONE;
}


#ifdef WIN32
    #include <windows.h>
    #define MODULE_LOCK_MUTEX_TYPE CRITICAL_SECTION
    #define MODULE_LOCK_MUTEX_LOCK EnterCriticalSection
    #define MODULE_LOCK_MUTEX_UNLOCK LeaveCriticalSection
    #define MODULE_LOCK_MUTEX_INITIALIZE(mtx) InitializeCriticalSection(mtx)
#else
    #include <pthread.h>
    #define MODULE_LOCK_MUTEX_TYPE pthread_mutex_t
    #define MODULE_LOCK_MUTEX_INITIALIZER PTHREAD_MUTEX_INITIALIZER
    #define MODULE_LOCK_MUTEX_LOCK pthread_mutex_lock
    #define MODULE_LOCK_MUTEX_UNLOCK pthread_mutex_unlock
#endif


class JobEventLogGlobalLockInitializer {
    public:
        JobEventLogGlobalLockInitializer() {
#if defined(WIN32)
            MODULE_LOCK_MUTEX_INITIALIZE( & mutex );
#else
            mutex = MODULE_LOCK_MUTEX_INITIALIZER;
#endif
        }

        MODULE_LOCK_MUTEX_TYPE mutex;
} jobEventLogGlobalLock;


static PyObject *
_job_event_log_next( PyObject *, PyObject * args ) {
    PyObject * self = NULL;
    PyObject_Handle * handle = NULL;
    long deadline = 0;

    if(! PyArg_ParseTuple( args, "OOl", & self, (PyObject **)& handle, & deadline )) {
        // PyArg_ParseTuple() has already set an exception for us.
        return NULL;
    }

    auto wful = (WaitForUserLog *)handle->t;


    ULogEvent * event = NULL;
    // Must not be declared inside the invisible scope in which we allow
    // other Python threads to run.
    ULogEventOutcome outcome;

    Py_BEGIN_ALLOW_THREADS
    MODULE_LOCK_MUTEX_LOCK( & jobEventLogGlobalLock.mutex );

        if( deadline ) {
            time_t now = time(NULL);

            if( deadline <= now ) {
                // If the deadline is now, or has passed, poll for an event.
                outcome = wful->readEvent( event, 0, false );
            } else {
                // If the deadline has yet to pass, block until it does.
                outcome = wful->readEvent( event, (deadline - now) * 1000, true );
            }
        } else {
            // If there isn't a deadline, block forever.
            outcome = wful->readEvent( event, -1, true );
        }

    MODULE_LOCK_MUTEX_UNLOCK( & jobEventLogGlobalLock.mutex );
    Py_END_ALLOW_THREADS

    switch( outcome ) {
        case ULOG_OK: {
            // Obtain the serialized form of the event.
            std::string event_text;

            int fo = USERLOG_FORMAT_DEFAULT;
            auto format = param( "DEFAULT_USERLOG_FORMAT_OPTIONS" );
            if( format != NULL ) {
                fo = ULogEvent::parse_opts( format, USERLOG_FORMAT_DEFAULT );
                free( format );
                format = NULL;
            }

            if(! event->formatEvent( event_text, fo )) {
                PyErr_SetString( PyExc_HTCondorException, "Failed to convert event to string" );
                return NULL;
            }


            // Obtain the event data.
            ClassAd * eventAd = event->toClassAd(false);
            if( eventAd == NULL ) {
                // This was HTCondorInternalError in version 1.
                PyErr_SetString( PyExc_HTCondorException, "Failed to convert event to ClassAd" );
                return NULL;
            }


            // Return the event serialization and event data.
            PyObject * pyEventAd = py_new_classad2_classad(eventAd->Copy());
            delete eventAd;

<<<<<<< HEAD
            return Py_BuildValue( "zN", event_text.c_str(), pyEventAd );
=======
            delete event;
            return Py_BuildValue( "zO", event_text.c_str(), pyEventAd );
>>>>>>> e4c4b6ec
        }

        case ULOG_INVALID:
        case ULOG_NO_EVENT:
            PyErr_SetString( PyExc_StopIteration, "All events processed" );
            return NULL;

        case ULOG_RD_ERROR:
            // This was HTCondorIOError in version 1.
            PyErr_SetString( PyExc_HTCondorException, "ULOG_RD_ERROR" );
            return NULL;

        case ULOG_MISSED_EVENT:
            // This was HTCondorIOError in version 1.
            PyErr_SetString( PyExc_HTCondorException, "ULOG_MISSED_EVENT" );
            return NULL;

        case ULOG_UNK_ERROR:
            // This was HTCondorIOError in version 1.
            PyErr_SetString( PyExc_HTCondorException, "ULOG_UNK_ERROR" );
            return NULL;

        default:
            // This was HTCondorInternalError in version 1.
            PyErr_SetString( PyExc_HTCondorException, "WaitForUserLog::readEvent() returned an unknown outcome." );
            return NULL;
    }
}


static PyObject *
_job_event_log_get_offset( PyObject *, PyObject * args ) {
    PyObject * self = NULL;
    PyObject_Handle * handle = NULL;

    if(! PyArg_ParseTuple( args, "OO", & self, (PyObject **)& handle )) {
        // PyArg_ParseTuple() has already set an exception for us.
        return NULL;
    }

    auto wful = (WaitForUserLog *)handle->t;

    return PyLong_FromLong(wful->getOffset());
}


static PyObject *
_job_event_log_set_offset( PyObject *, PyObject * args ) {
    PyObject * self = NULL;
    PyObject_Handle * handle = NULL;
    long offset = 0;

    if(! PyArg_ParseTuple( args, "OOl", & self, (PyObject **)& handle, & offset )) {
        // PyArg_ParseTuple() has already set an exception for us.
        return NULL;
    }

    auto wful = (WaitForUserLog *)handle->t;

    wful->setOffset(offset);

    Py_RETURN_NONE;
}


static PyObject *
_job_event_log_close( PyObject *, PyObject * args ) {
    PyObject * self = NULL;
    PyObject_Handle * handle = NULL;

    if(! PyArg_ParseTuple( args, "OO", & self, (PyObject **)& handle )) {
        // PyArg_ParseTuple() has already set an exception for us.
        return NULL;
    }

    auto wful = (WaitForUserLog *)handle->t;
    wful->releaseResources();

    Py_RETURN_NONE;
}<|MERGE_RESOLUTION|>--- conflicted
+++ resolved
@@ -130,12 +130,8 @@
             PyObject * pyEventAd = py_new_classad2_classad(eventAd->Copy());
             delete eventAd;
 
-<<<<<<< HEAD
+            delete event;
             return Py_BuildValue( "zN", event_text.c_str(), pyEventAd );
-=======
-            delete event;
-            return Py_BuildValue( "zO", event_text.c_str(), pyEventAd );
->>>>>>> e4c4b6ec
         }
 
         case ULOG_INVALID:
