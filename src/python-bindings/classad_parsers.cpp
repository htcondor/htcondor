--- conflicted
+++ resolved
@@ -103,22 +103,6 @@
             continue;
         }
         std::string line_str = boost::python::extract<std::string>(line);
-<<<<<<< HEAD
-        size_t pos = line_str.find('=');
-
-        // strip whitespace before the attribute and and around the =
-        size_t npos = pos;
-        while (npos > 0 && line_str[npos-1] == ' ') { npos--; }
-        size_t bpos = 0;
-        while (bpos < npos && line_str[bpos] == ' ') { bpos++; }
-        std::string name = line_str.substr(bpos, npos - bpos);
-
-        size_t vpos = pos+1;
-        while (line_str[vpos] == ' ') { vpos++; }
-        std::string szValue = line_str.substr(vpos);
-
-        if (!wrapper->InsertViaCache(name, szValue))
-=======
         // The ClassAd library doesn't understand old ClassAd string
         // escaping rules. If the expression contains a backslash, we
         // need to convert to new ClassAd escaping rules.
@@ -127,8 +111,20 @@
             line_str.clear();
             ConvertEscapingOldToNew( src.c_str(), line_str );
         }
-        if (!wrapper->Insert(line_str))
->>>>>>> 40dcc7e7
+        size_t pos = line_str.find('=');
+
+        // strip whitespace before the attribute and and around the =
+        size_t npos = pos;
+        while (npos > 0 && line_str[npos-1] == ' ') { npos--; }
+        size_t bpos = 0;
+        while (bpos < npos && line_str[bpos] == ' ') { bpos++; }
+        std::string name = line_str.substr(bpos, npos - bpos);
+
+        size_t vpos = pos+1;
+        while (line_str[vpos] == ' ') { vpos++; }
+        std::string szValue = line_str.substr(vpos);
+
+        if (!wrapper->InsertViaCache(name, szValue))
         {
             THROW_EX(ValueError, line_str.c_str());
         }
@@ -355,22 +351,6 @@
             adchar++;
         }
         if (invalid) {continue;}
-<<<<<<< HEAD
-
-        size_t pos = line_str.find('=');
-
-        // strip whitespace before the attribute and and around the =
-        size_t npos = pos;
-        while (npos > 0 && line_str[npos-1] == ' ') { npos--; }
-        size_t bpos = 0;
-        while (bpos < npos && line_str[bpos] == ' ') { bpos++; }
-        std::string name = line_str.substr(bpos, npos - bpos);
-
-        size_t vpos = pos+1;
-        while (line_str[vpos] == ' ') { vpos++; }
-        std::string szValue = line_str.substr(vpos);
-        if (!m_ad->InsertViaCache(name, szValue))
-=======
         // The ClassAd library doesn't understand old ClassAd string
         // escaping rules. If the expression contains a backslash, we
         // need to convert to new ClassAd escaping rules.
@@ -379,8 +359,20 @@
             line_str.clear();
             ConvertEscapingOldToNew( src.c_str(), line_str );
         }
-        if (!m_ad->Insert(line_str))
->>>>>>> 40dcc7e7
+
+        size_t pos = line_str.find('=');
+
+        // strip whitespace before the attribute and and around the =
+        size_t npos = pos;
+        while (npos > 0 && line_str[npos-1] == ' ') { npos--; }
+        size_t bpos = 0;
+        while (bpos < npos && line_str[bpos] == ' ') { bpos++; }
+        std::string name = line_str.substr(bpos, npos - bpos);
+
+        size_t vpos = pos+1;
+        while (line_str[vpos] == ' ') { vpos++; }
+        std::string szValue = line_str.substr(vpos);
+        if (!m_ad->InsertViaCache(name, szValue))
         {
             THROW_EX(ValueError, line_str.c_str());
         }
