--- conflicted
+++ resolved
@@ -103,8 +103,6 @@
             continue;
         }
         std::string line_str = boost::python::extract<std::string>(line);
-<<<<<<< HEAD
-=======
         // The ClassAd library doesn't understand old ClassAd string
         // escaping rules. If the expression contains a backslash, we
         // need to convert to new ClassAd escaping rules.
@@ -113,7 +111,6 @@
             line_str.clear();
             ConvertEscapingOldToNew( src.c_str(), line_str );
         }
->>>>>>> ba77d972
         size_t pos = line_str.find('=');
 
         // strip whitespace before the attribute and and around the =
@@ -354,8 +351,6 @@
             adchar++;
         }
         if (invalid) {continue;}
-<<<<<<< HEAD
-=======
         // The ClassAd library doesn't understand old ClassAd string
         // escaping rules. If the expression contains a backslash, we
         // need to convert to new ClassAd escaping rules.
@@ -364,7 +359,6 @@
             line_str.clear();
             ConvertEscapingOldToNew( src.c_str(), line_str );
         }
->>>>>>> ba77d972
 
         size_t pos = line_str.find('=');
 
