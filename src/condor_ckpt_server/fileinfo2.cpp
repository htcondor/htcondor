/***************************************************************
 *
 * Copyright (C) 1990-2007, Condor Team, Computer Sciences Department,
 * University of Wisconsin-Madison, WI.
 * 
 * Licensed under the Apache License, Version 2.0 (the "License"); you
 * may not use this file except in compliance with the License.  You may
 * obtain a copy of the License at
 * 
 *    http://www.apache.org/licenses/LICENSE-2.0
 * 
 * Unless required by applicable law or agreed to in writing, software
 * distributed under the License is distributed on an "AS IS" BASIS,
 * WITHOUT WARRANTIES OR CONDITIONS OF ANY KIND, either express or implied.
 * See the License for the specific language governing permissions and
 * limitations under the License.
 *
 ***************************************************************/


#include "condor_common.h"
#include "condor_debug.h"
#include "fileinfo2.h"
#include "network2.h"
#include "gen_lib.h"
#include <iostream>
#include <fstream>
#include <iomanip>
using namespace std;

FileInformation::FileInformation()
{
  head = NULL;
  tail = NULL;
  num_files = 0;
}


FileInformation::~FileInformation()
{
  DeleteFileInfo();
}


void FileInformation::DeleteFileInfo()
{
  file_info_node* p;
  file_info_node* trail;

  p = head;
  while (p != NULL)
    {
      trail = p;
      p = p->next;
      delete trail;
      num_files--;
    }
  head = NULL;
  tail = NULL;
}


int FileInformation::RemoveFileInfo(file_info_node* d_ptr)
{
	if (d_ptr) {
		if ((head == d_ptr) && (tail == d_ptr)) {
			head = NULL;
			tail = NULL;
        } else if (head == d_ptr) {
			head = head->next;
			head->prev = NULL;
        } else if (tail == d_ptr) {
			tail = tail->prev;
			tail->next = NULL;
        } else {
			d_ptr->prev->next = d_ptr->next;
			d_ptr->next->prev = d_ptr->prev;
        }
		delete d_ptr;
    }
	num_files--;
	return (REMOVED_FILE);
}


file_info_node* FileInformation::AddFileInfo(const condor_sockaddr& machine_IP,
					     const char*    owner_name,
					     const char*    file_name,
					     u_lint         file_size,
					     file_state     state,
					     time_t*        last_modified_ptr)
{
  file_info_node* n;
<<<<<<< HEAD
  const char*           temp_name;
=======
  char           temp_name[INET6_ADDRSTRLEN];
>>>>>>> 95ea4693

  n = new file_info_node;
  if (n == NULL)
    {
	  dprintf(D_ALWAYS, 
			  "ERROR: unable to allocate memory for the file information\n");
      exit(DYNAMIC_ALLOCATION);
    }
  n->data.machine_IP = machine_IP;
  machine_IP.to_ip_string(temp_name, sizeof(temp_name));
  strncpy(n->data.machine_IP_name, temp_name, MAX_MACHINE_NAME_LENGTH);
  strncpy(n->data.owner_name, owner_name, MAX_NAME_LENGTH);
  strncpy(n->data.file_name, file_name, MAX_CONDOR_FILENAME_LENGTH);
  n->data.size = file_size;
  n->data.last_modified_time = time(NULL);
  n->data.state = state;
  n->next = NULL;
  if (head == NULL)
    {
      head = n;
      tail = n;
      n->prev = NULL;
    }
  else
    {
      tail->next = n;
      n->prev = tail;
      tail = n;
    }
  num_files++;
  return n;
}


int FileInformation::RenameFileInfo(file_info_node* r_ptr,
                                    const char*     new_file_name)
{
	if (r_ptr != NULL)
		strcpy(r_ptr->data.file_name, new_file_name);
	return CKPT_OK;
}


void FileInformation::PrintFileInfo()
{
  const char ch1='=';
  const char ch2='-';

  file_info_node* p;
  u_lint             count=0;

  cout << setw(53) << "Submitting" << endl;
  cout << setw(15) << "File Name" << setw(37) << "Machine" << setw(19)
       << "Owner Name" << setw(20) << "File Size" << setw(5) << " "
       << "Time Last Modified (local)" << endl;
  MakeLongLine(ch1, ch2);
  p = head;
  while (p != NULL)
    {
      cout << setw(6) << " " << setw(STATUS_FILENAME_LENGTH-1) 
	   << setiosflags(ios::left) << p->data.file_name 
	   << setw(5) << " "
	   << setw(STATUS_MACHINE_NAME_LENGTH-1) << resetiosflags(ios::right)
           << p->data.machine_IP_name << setw(5) << " "
	   << setw(STATUS_OWNER_NAME_LENGTH-1) << setiosflags(ios::left) 
	   << p->data.owner_name << resetiosflags(ios::left) 
	   << setw(15) << p->data.size << setw(6) << " " 
	   << ctime(&p->data.last_modified_time) << endl;
      p = p->next;
      count++;
    }
  MakeLongLine(ch1, ch2);
  if (count != num_files)
    {
	  dprintf(D_ALWAYS, "WARNING incorrect count for the number of files "
			  "(count = %lu, num = %lu)\n", 
			  (unsigned long) count, (unsigned long) num_files);
    }
}

/*
                                           Submitting
      File Name                              Machine         Owner Name           File Size     Time Last Modified (local)
      XXXXXXXXXXXXXXXXXXXXXXXXXXXXXX     NNN.NNN.NNN.NNN     XXXXXXXXXXXXXXX     NNNNNNNNNN      XXXXXXXXXXXXXXXXXXXXXXXXX

*/


void FileInformation::TransferFileInfo(int socket_desc)
{
  u_lint           max_buf;
  file_state_info* buffer;
  u_lint           buf_count;
  file_info_node*  ptr;
  u_lint           temp_len;

  if (num_files == 0) {
	dprintf(D_ALWAYS, "ERROR: num_files is zero.\n");
    exit(CHILDTERM_NO_FILE_STATUS);
  }
  max_buf = (DATA_BUFFER_SIZE/sizeof(file_state_info)) * 
                          sizeof(file_state_info);
  if (max_buf < num_files)
    max_buf = num_files;
  buffer = new file_state_info[max_buf];
  if (buffer == NULL) {
	dprintf(D_ALWAYS, "ERROR: Couldn't allocate file_state_info.\n");
    exit(DYNAMIC_ALLOCATION);
  }
  ptr = head;
  while (ptr != NULL)
    {
      buf_count = 0;
      while ((ptr != NULL) && (buf_count < max_buf))
	{
	  strncpy(buffer[buf_count].file_name, ptr->data.file_name, 
		  STATUS_FILENAME_LENGTH);
	  strncpy(buffer[buf_count].owner_name, ptr->data.owner_name,
		  STATUS_OWNER_NAME_LENGTH);
	  strncpy(buffer[buf_count].machine_IP_name, ptr->data.machine_IP_name,
		  STATUS_MACHINE_NAME_LENGTH);
	  buffer[buf_count].size = htonl(ptr->data.size);
	  buffer[buf_count].last_modified_time = 
	                     htonl((u_lint) ptr->data.last_modified_time);
	  buffer[buf_count].state = htons((u_short) ptr->data.state);
	  buf_count++;
	  ptr = ptr->next;
	}

	/* this code path appears never to be taken so I'm not doing the 32/64
		bit backwards compatibility work for this structure being written
		onto the socket. Why? Cause this is all a dirty hack. However, if
		we do take this code path, we can dump out some information just
		in case so the admin knows to send mail to condor-admin about it. 
		The way to fix it is to propogate the FDContext down from SendStatus
		to here and update protocol.cpp with the right send/recv functions. */
	 dprintf(D_ALWAYS, "FileInformation::TransferFileInfo(): Calling "
	 					"net_write() on a file_state_info structure. "
						"This functionality needs 32/64 bit work!\n");

      temp_len = net_write(socket_desc, (char*) buffer, 
			   sizeof(file_state_info) * buf_count);
      if (temp_len != (sizeof(file_state_info) * buf_count)) {
		  dprintf(D_ALWAYS, "ERROR: Write failed, line %d\n", __LINE__);
		  exit(CHILDTERM_ERROR_ON_STATUS_WRITE);
	  }
    }
  delete [] buffer;
}


void FileInformation::WriteFileInfoToDisk()
{
  ofstream        outfile(TEMP_FILE_INFO_FILENAME);
  file_info_node* fin_ptr;
  u_lint          count=0;
  char            pathname1[MAX_PATHNAME_LENGTH];
  char            pathname2[MAX_PATHNAME_LENGTH];

  if (outfile.fail())
    {
      dprintf(D_ALWAYS, 
			  "ERROR: unable to write in-memory data structure to file\n");
      exit(CANNOT_WRITE_IMDS_FILE);
    }
  fin_ptr = head;
  while (fin_ptr != NULL)
    {
      if ((fin_ptr->data.state == ON_SERVER) || 
	  (fin_ptr->data.state == XMITTING))
	outfile << fin_ptr->data.machine_IP.to_sin().sin_addr.s_addr << endl
	        << fin_ptr->data.owner_name << endl
		<< fin_ptr->data.file_name << endl
                << fin_ptr->data.size << endl
                << fin_ptr->data.last_modified_time << endl << endl;
      fin_ptr = fin_ptr->next;
      count++;
    }
  outfile.close();
  sprintf(pathname1, "%s%s", LOCAL_DRIVE_PREFIX, FILE_INFO_FILENAME);
  sprintf(pathname2, "%s%s", LOCAL_DRIVE_PREFIX, TEMP_FILE_INFO_FILENAME);
  errno = 0;
  if (remove(pathname1) == -1)
    if (errno == EACCES)
      {
		dprintf(D_ALWAYS, "ERROR: cannot access IMDS file\n");
        exit(CANNOT_DELETE_IMDS_FILE);
      }
  errno = 0;
  if (rename(pathname1, pathname2) != 0)
    {
      dprintf(D_ALWAYS, "ERROR: unable to rename IMDS file\n");
      exit(CANNOT_RENAME_IMDS_FILE);
    }
  if (count != num_files)
    {
      dprintf(D_ALWAYS, "WARNING: incorrect count for the number of files\n");
    }
}


void FileInformation::LoadFileInfoFromDisk()
{
  ifstream       infile(FILE_INFO_FILENAME);
  struct in_addr machine_IP;
  char           owner_name[MAX_NAME_LENGTH];
  char           file_name[MAX_CONDOR_FILENAME_LENGTH];
  u_lint         size;
  time_t         last_modified_time;

  if (!infile.fail())
    {
      if (head != NULL)
        DeleteFileInfo();
      infile >> machine_IP.s_addr;
      while (!infile.eof())
        {
          infile >> owner_name >> file_name >> size >> last_modified_time;
          AddFileInfo(machine_IP, owner_name, file_name, size, UNKNOWN,
                      &last_modified_time);
          infile >> machine_IP.s_addr;
        }
      infile.close();
    }
}

<|MERGE_RESOLUTION|>--- conflicted
+++ resolved
@@ -91,11 +91,7 @@
 					     time_t*        last_modified_ptr)
 {
   file_info_node* n;
-<<<<<<< HEAD
-  const char*           temp_name;
-=======
   char           temp_name[INET6_ADDRSTRLEN];
->>>>>>> 95ea4693
 
   n = new file_info_node;
   if (n == NULL)
