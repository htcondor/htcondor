PROGRAMS =  	condor_config_val condor_preen condor_stats \
		condor_userprio condor_history condor test_calc condor_transfer_data \
		view_collection condor_qedit condor_advertise condor_version \
		condor_fetchlog condor_findhost condor_cod condor_wait \
		condor_store_cred condor_convert_history condor_dump_history \
		condor_load_history condor_ckpt_probe condor_test_auth

all_target( $(PROGRAMS) )

CFLAGS = $(STD_C_FLAGS)
C_PLUS_FLAGS = $(STD_C_PLUS_FLAGS) $(QUILL_INC) $(TT_INC) $(CONFIGURE_POSTGRESQL_CFLAGS) -I../condor_tt
LIB = $(STD_LIBS) $(TT_LIB) $(CONFIGURE_POSTGRESQL_LDFLAGS)

LH_OBJ = load_history.o ../condor_tt/condor_ttdb.o \
../condor_tt/jobqueuecollection.o

PROBE_OBJ = probe_process.o ../condor_ckpt/maps.o

/* Don't link this with gcb since it'll NEVER talk to anyone */
public_c_plus_nowrap_target(condor_ckpt_probe,libexec,$(PROBE_OBJ),$(LIB))

public_c_plus_target(condor_cod,bin,cod_tool.o,$(LIB))

public_c_plus_target(condor_preen,sbin,preen.o,$(LIB))

public_c_plus_target(condor_advertise,sbin,advertise.o,$(LIB))

public_c_plus_target(condor_fetchlog,sbin,fetch_log.o,$(LIB))

public_c_plus_target(condor_config_val,bin,config_val.o,$(LIB))

public_c_plus_target(condor_userprio,bin,user_prio.o,$(LIB))

public_c_plus_target(condor_findhost,bin,give_interactive.o,$(LIB))

/* Notice that this tool has a different link line for QUILL */
c_plus_target_complex(condor_history,history.o,$(C_PLUS_FLAGS),$(ALL_LDFLAGS),$(LIB) $(QUILL_LIB))
release_target(condor_history,bin,EXECUTABLE_MODE)
strip_target(condor_history,bin,EXECUTABLE_MODE)
static_target(condor_history,history.o,$(LIB) $(QUILL_LIB),bin)

public_c_plus_target(condor_qedit,bin,qedit.o,$(LIB))

public_c_plus_target(condor_transfer_data,bin,transfer_data.o,$(LIB))

public_c_plus_target(condor_version,bin,version.o,$(LIB))

public_c_plus_target(condor_wait,bin,wait.o,$(LIB))

public_c_plus_target(condor_convert_history,sbin,convert_history.o,$(LIB))

/* Notice that this tool has a different link line for QUILL */
c_plus_target_complex(condor_load_history,$(LH_OBJ),$(C_PLUS_FLAGS),$(ALL_LDFLAGS),$(LIB) $(QUILL_LIB))
release_target(condor_load_history,bin,EXECUTABLE_MODE)
strip_target(condor_load_history,bin,EXECUTABLE_MODE)
static_target(condor_load_history,$(LH_OBJ),$(LIB) $(QUILL_LIB),bin)


public_c_plus_target(condor,sbin,tool.o,$(LIB))

c_plus_target_complex(condor_dump_history,dump_history.o,$(C_PLUS_FLAGS),$(ALL_LDFLAGS),$(LIB) $(QUILL_LIB))
release_target(condor_dump_history,bin,EXECUTABLE_MODE)
strip_target(condor_dump_history,bin,EXECUTABLE_MODE)
static_target(condor_dump_history,dump_history.o,$(LIB) $(QUILL_LIB),bin)
 
/* NOTE: we want a real copy, and we need to grab the corresponding
   file from the right directory */ 
release_copy_target($(RELEASE_DIR)/sbin/condor,bin,condor,EXECUTABLE_MODE)
strip_copy_target($(STRIP_DIR)/sbin/condor,bin,condor,EXECUTABLE_MODE)
static_copy_target($(STATIC_DIR)/sbin/condor,bin,condor,EXECUTABLE_MODE)
/* TODO: this is broken for strip vs. unstrip static. :(  */


public_c_plus_target(condor_store_cred,sbin,store_cred_main.o,$(LIB))

public_link_target(sbin,condor,condor_on)
public_link_target(sbin,condor,condor_off)
public_link_target(sbin,condor,condor_checkpoint)
public_link_target(sbin,condor,condor_vacate)
public_link_target(sbin,condor,condor_restart)
public_link_target(sbin,condor,condor_reconfig)
public_link_target(sbin,condor,condor_reconfig_schedd)
public_link_target(sbin,condor,condor_reschedule)
public_link_target(sbin,condor,condor_master_off)

public_link_target(bin,condor,condor_checkpoint)
public_link_target(bin,condor,condor_vacate)
public_link_target(bin,condor,condor_reschedule)

public_c_plus_target(condor_stats,bin,stats.o,$(LIB))

c_plus_target(test_calc,test_calc.o,$(LIB))

c_plus_target(condor_test_auth,test_auth.o,../condor_daemon_core.V6/condor_ipverify.o ../condor_daemon_core.V6/daemon_core_instantiate.o $(LIB))

testbin_target(condor_test_auth,755)

c_plus_target(view_collection,view_collection.o,$(LIB))

c_plus_target(condor_invalidate_host,invalidate_host.o,$(LIB))


condor_master_on: master_on.c
	gcc -I/usr/afsws/include -o condor_master_on master_on.c

condor_kill: kill.C
	g++ -o condor_kill kill.C -I../condor_c++_util -I../condor_includes

clean::
	rm -f condor_kill condor_master_on *.o

<<<<<<< HEAD
html:
testbin: all

# The following bit runs condor_compile to make sure that it works
# It is easy to have class file dependencies sneak into the standard
# universe code in such a way that everything builds, but condor_compile
# will not work.  The below code makes such problems into build-time problems.

#if IS_LINUX && ! IS_CLIPPED 
all::
	_condor_LIB=../condor_syscall_lib CONDOR_CONFIG=/dev/null PATH=.:../condor_scripts:$$PATH condor_compile gcc ckpttest.c 

#endif
=======
html:
>>>>>>> 658599c9
<|MERGE_RESOLUTION|>--- conflicted
+++ resolved
@@ -109,9 +109,7 @@
 clean::
 	rm -f condor_kill condor_master_on *.o
 
-<<<<<<< HEAD
 html:
-testbin: all
 
 # The following bit runs condor_compile to make sure that it works
 # It is easy to have class file dependencies sneak into the standard
@@ -122,7 +120,4 @@
 all::
 	_condor_LIB=../condor_syscall_lib CONDOR_CONFIG=/dev/null PATH=.:../condor_scripts:$$PATH condor_compile gcc ckpttest.c 
 
-#endif
-=======
-html:
->>>>>>> 658599c9
+#endif