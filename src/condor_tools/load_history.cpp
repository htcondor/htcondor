/***************************************************************
 *
 * Copyright (C) 1990-2007, Condor Team, Computer Sciences Department,
 * University of Wisconsin-Madison, WI.
 * 
 * Licensed under the Apache License, Version 2.0 (the "License"); you
 * may not use this file except in compliance with the License.  You may
 * obtain a copy of the License at
 * 
 *    http://www.apache.org/licenses/LICENSE-2.0
 * 
 * Unless required by applicable law or agreed to in writing, software
 * distributed under the License is distributed on an "AS IS" BASIS,
 * WITHOUT WARRANTIES OR CONDITIONS OF ANY KIND, either express or implied.
 * See the License for the specific language governing permissions and
 * limitations under the License.
 *
 ***************************************************************/

#include "condor_common.h"
#ifdef HAVE_EXT_POSTGRESQL
#include "condor_config.h"
#include "condor_classad.h"
#include "condor_debug.h"
#include "condor_attributes.h"
#include "condor_distribution.h"
#include "dc_collector.h"
#include "get_daemon_name.h"
#include "internet.h"
#include "print_wrapped_text.h"
#include "MyString.h"
#include "ad_printmask.h"
#include "directory.h"
#include "iso_dates.h"
#include "basename.h" // for condor_dirname

#include "history_utils.h"

#include "sqlquery.h"
#include "historysnapshot.h"
#include "jobqueuedatabase.h"
#include "pgsqldatabase.h"
#include "condor_tt/condor_ttdb.h"
#include "condor_tt/jobqueuecollection.h"
#include "dbms_utils.h"
#include "subsystem_info.h"

#define NUM_PARAMETERS 3

<<<<<<< HEAD
static void Usage(char* name) 
=======
DECL_SUBSYSTEM( "TOOL", SUBSYSTEM_TYPE_TOOL );
void Usage(char* name, int iExitCode=1)

void Usage(char* name, int iExitCode) 
>>>>>>> 7fa2849b
{
  printf("Usage: %s -f history-filename [-name schedd-name jobqueue-birthdate]\n", name);
  exit(iExitCode);
}

static void doDBconfig();
static void readHistoryFromFile(char *JobHistoryFileName);
static MyString getWritePassword(const char *write_passwd_fname, const char *host, const char *port, 
							   const char *db, const char *dbuser);

//------------------------------------------------------------------------

/*
static CollectorList * Collectors = NULL;
static	QueryResult result;
static	CondorQuery	quillQuery(QUILL_AD);
static	ClassAdList	quillList;
static  bool longformat=false;
static  bool customFormat=false;
static  bool backwards=false;
static  AttrListPrintMask mask;
static  char *BaseJobHistoryFileName = NULL;
static int cluster=-1, proc=-1;
static int specifiedMatch = 0, matchCount = 0;
*/
static JobQueueDatabase* DBObj=NULL;
static dbtype dt;
static char *ScheddName=NULL;
static int ScheddBirthdate = 0;

int
main(int argc, char* argv[])
{

  void **parameters;

  char* JobHistoryFileName=NULL;

  int i;
  parameters = (void **) malloc(NUM_PARAMETERS * sizeof(void *));
  myDistro->Init( argc, argv );

  config();
  Termlog = 1;
  dprintf_config("TOOL", get_param_functions());

  for(i=1; i<argc; i++) {

    if (strcmp(argv[i],"-f")==0) {
		if (i+1==argc || JobHistoryFileName) break;
		i++;
		JobHistoryFileName=argv[i];
    }
    else if (strcmp(argv[i],"-help")==0) {
		Usage(argv[0],0);
    }
    else if (strcmp(argv[i],"-name")==0) {
		if (i+1==argc || ScheddName) break;
		i++;
		ScheddName=strdup(argv[i]);
        if ((i+1==argc) || ScheddBirthdate) break;
        i++;
        ScheddBirthdate = atoi(argv[i]);
    }
/*    else if (strcmp(argv[i],"-debug")==0) {
          // dprintf to console
          Termlog = 1;
    }
*/
    else {
		Usage(argv[0]);
    }
  }
  if (i<argc) Usage(argv[0]);

  if (JobHistoryFileName == NULL) 
	  Usage(argv[0]);

  if ((ScheddName == NULL) || (ScheddBirthdate == 0)) {

    if (ScheddName) 
        fprintf(stdout, "You specified Schedd name without a Job Queue"
                        "Birthdate. Ignoring value %s\n", ScheddName);
        
    Daemon schedd( DT_SCHEDD, 0, 0 );

    if ( schedd.locate() ) {
        char *scheddname; 
        if( (scheddname = schedd.name()) ) {
            ScheddName = strdup(scheddname);
        } else {
            fprintf(stderr, "You did not specify a Schedd name and Job Queue "
                           "Birthdate on the command line "
                           "and there was an error getting the Schedd "
                           "name from the local Schedd Daemon Ad. Please "
                           "check that the SCHEDD_DAEMON_AD_FILE config "
                           "parameter is set and the file contains a valid "
                           "Schedd Daemon ad.\n");
            exit(1);
        }
        ClassAd *daemonAd = schedd.daemonAd();
        if(daemonAd) {
            if (!(daemonAd->LookupInteger( ATTR_JOB_QUEUE_BIRTHDATE, 
                        ScheddBirthdate) )) {
                // Can't find the job queue birthdate
                fprintf(stderr, "You did not specify a Schedd name and "
                           "Job Queue Birthdate on the command line "
                           "and there was an error getting the Job Queue "
                           "Birthdate from the local Schedd Daemon Ad. Please "
                           "check that the SCHEDD_DAEMON_AD_FILE config "
                           "parameter is set and the file contains a valid "
                           "Schedd Daemon ad.\n");
                exit(1);
            }
        }
    } else {

		fprintf(stderr, "You did not specify a Schedd name and Job Queue "
				        "Birthdate on the command line and there was "
				        "an error getting the Schedd Daemon Ad. Please "
				        "check that Condor is running and the SCHEDD_DAEMON_AD_FILE "
				        "config parameter is set and the file contains a valid "
				        "Schedd Daemon ad.\n");
		exit(1);
	}
  }

  doDBconfig();
  readHistoryFromFile(JobHistoryFileName);

  if(parameters) free(parameters);
  if(ScheddName) free(ScheddName);
  return 0;
}


//------------------------------------------------------------------------

static void doDBconfig() {

	char *tmp, *host = NULL, *port = NULL, *DBIpAddress=NULL, *DBName=NULL, *DBUser=NULL;
	int len;

	if (param_boolean("QUILL_ENABLED", false) == false) {
		EXCEPT("Quill++ is currently disabled. Please set QUILL_ENABLED to "
			   "TRUE if you want this functionality and read the manual "
			   "about this feature since it requires other attributes to be "
			   "set properly.");
	}

		//bail out if no SPOOL variable is defined since its used to 
		//figure out the location of the .pgpass file
	char *spool = param("SPOOL");
	if(!spool) {
		EXCEPT("No SPOOL variable found in config file\n");
	}
  
	tmp = param("QUILL_DB_TYPE");
	if (tmp) {
		if (strcasecmp(tmp, "PGSQL") == 0) {
			dt = T_PGSQL;
		}
		free(tmp);
	} else {
		dt = T_PGSQL; // assume PGSQL by default
	}

		/*
		  Here we try to read the <ipaddress:port> stored in condor_config
		  if one is not specified, by default we use the local address 
		  and the default postgres port of 5432.  
		*/
	DBIpAddress = param("QUILL_DB_IP_ADDR");
	if(DBIpAddress) {
		len = strlen(DBIpAddress);
		host = (char *) malloc(len * sizeof(char));
		port = (char *) malloc(len * sizeof(char));

			//split the <ipaddress:port> into its two parts accordingly
		char *ptr_colon = strchr(DBIpAddress, ':');
		strncpy(host, DBIpAddress, 
				ptr_colon - DBIpAddress);
			// terminate the string properly
		host[ptr_colon - DBIpAddress] = '\0';
		strncpy(port, ptr_colon+1, len);
			// terminate the string properyly
		port[strlen(ptr_colon+1)] = '\0';
	}

		/* Here we read the database name and if one is not specified
		   use the default name - quill
		   If there are more than one quill daemons are writing to the
		   same databases, its absolutely necessary that the database
		   names be unique or else there would be clashes.  Having 
		   unique database names is the responsibility of the administrator
		*/
	DBName = param("QUILL_DB_NAME");

	DBUser = param("QUILL_DB_USER");

		// get the password from the .pgpass file
	MyString writePasswordFile; 
	writePasswordFile.sprintf("%s/.pgpass", spool);

	MyString writePassword = getWritePassword(writePasswordFile.Value(), 
										   host?host:"", port?port:"", 
										   DBName?DBName:"", 
										   DBUser);
	MyString DBConn;

	DBConn.sprintf("host=%s port=%s user=%s password=%s dbname=%s", 
				   host?host:"", port?port:"", 
				   DBUser?DBUser:"", 
				   writePassword.Value(), 
				   DBName?DBName:"");
  	
	fprintf(stdout, "Using Database Type = Postgres\n");
	fprintf(stdout, "Using Database IpAddress = %s\n", 
			DBIpAddress?DBIpAddress:"");
	fprintf(stdout, "Using Database Name = %s\n", 
			DBName?DBName:"");
	fprintf(stdout, "Using Database User = %s\n", 
			DBUser?DBUser:"");

	if(spool) {
		free(spool);
		spool = NULL;
	}

	if(host) {
		free(host);
		host = NULL;
	}

	if(port) {
		free(port);
		port = NULL;
	}

	switch (dt) {				
		case T_PGSQL:
			DBObj = new PGSQLDatabase(DBConn.Value());
			break;
		default:
			break;;
	}

	QuillErrCode ret_st;

	ret_st = DBObj->connectDB();
	if (ret_st == QUILL_FAILURE) {
		fprintf(stderr, "doDBconfig: unable to connect to DB--- ERROR");
		exit(1);
	}

/*		
	tmp = param( "SCHEDD_NAME" );
	if( tmp ) {
		scheddname = build_valid_daemon_name( tmp );
		dprintf(D_FULLDEBUG, "scheddname %s built from param value %s\n", 
				scheddname, tmp);
		free(tmp);

	} else {
		scheddname = default_daemon_name();
		dprintf(D_FULLDEBUG, "scheddname built from default daemon name: %s\n", scheddname);
	}
*/	

	free(DBIpAddress);
	free(DBName);
	free(DBUser);
}

//! Gets the writer password required by the quill++
//  daemon to access the database
static MyString getWritePassword(const char *write_passwd_fname, 
							   const char *host, const char *port, 
							   const char *db,
							   const char *dbuser) {
	FILE *fp = NULL;
	MyString passwd;
	int len;
	MyString prefix;
	MyString msbuf;
	const char *buf;
	bool found = FALSE;

		// prefix is for the prefix of the entry in the .pgpass
		// it is in the format of the following:
		// host:port:db:user:password

	prefix.sprintf("%s:%s:%s:%s:", host, port, db, dbuser);

	len = prefix.Length();

	fp = safe_fopen_wrapper(write_passwd_fname, "r");

	if(fp == NULL) {
		EXCEPT("Unable to open password file %s\n", write_passwd_fname);
	}
	
		//dprintf(D_ALWAYS, "prefix: %s\n", prefix);

	while(msbuf.readLine(fp)) {
		msbuf.chomp();
		buf = msbuf.Value();

			//fprintf(stderr, "line: %s\n", buf);

			// check if the entry matches the prefix
		if (strncmp(buf, prefix.Value(), len) == 0) {
				// extract the password
			passwd = msbuf.Substr(len, msbuf.Length());
			found = TRUE;

			break;
		}

	}

    fclose(fp);
	if (!found) {
		EXCEPT("Unable to find password from file %s\n", write_passwd_fname);
	}

	return passwd;
}

QuillErrCode insertHistoryJob(AttrList *ad) {

	MyString errorSqlStmt;
	DBObj->beginTransaction();
	QuillErrCode ec = insertHistoryJobCommon(ad, DBObj, dt, errorSqlStmt, ScheddName, (time_t) ScheddBirthdate);
	DBObj->commitTransaction();
	return ec;
}

// Read the history from a single file and print it out. 
static void readHistoryFromFile(char *JobHistoryFileName)
{
    int EndFlag   = 0;
    int ErrorFlag = 0;
    int EmptyFlag = 0;
    AttrList *ad = NULL;

    MyString buf;
    
    int fd = safe_open_wrapper_follow(JobHistoryFileName, O_RDONLY | O_LARGEFILE);
	if (fd < 0) {
        fprintf(stderr,"History file (%s) not found or empty.\n", JobHistoryFileName);
        exit(1);
    }
    
	FILE *LogFile = fdopen(fd, "r");
	if (!LogFile) {
        fprintf(stderr,"History file (%s) not found or empty.\n", JobHistoryFileName);
        exit(1);
    }


    while(!EndFlag) {

        if( !( ad=new AttrList(LogFile,"***", EndFlag, ErrorFlag, EmptyFlag) ) ){
            fprintf( stderr, "Error:  Out of memory\n" );
            exit( 1 );
        } 
        if( ErrorFlag ) {
            printf( "\t*** Warning: Bad history file; skipping malformed ad(s)\n" );
            ErrorFlag=0;
            if(ad) {
                delete ad;
                ad = NULL;
            }
            continue;
        } 
        if( EmptyFlag ) {
            EmptyFlag=0;
            if(ad) {
                delete ad;
                ad = NULL;
            }
            continue;
        }

		insertHistoryJob(ad);

        if(ad) {
            delete ad;
            ad = NULL;
        }
    }
    fclose(LogFile);
    return;
}
#endif /* HAVE_EXT_POSTGRESQL */

#if 0
  int        cid, pid;
  MyString   sql_stmt, sql_stmt2;
  ExprTree *expr;
  ExprTree *L_expr;
  ExprTree *R_expr;
	  //char *value = NULL;
  MyString name, value;
	  //char *newname = NULL; /* *name = NULL,*/
  MyString newvalue;

  bool flag1=false, flag2=false,flag3=false, flag4=false;
  const char *scheddname = ScheddName;

  ad->EvalInteger (ATTR_CLUSTER_ID, NULL, cid);
  ad->EvalInteger (ATTR_PROC_ID, NULL, pid);

  sql_stmt.sprintf("DELETE FROM History_Horizontal WHERE scheddname = '%s' AND cluster_id = %d AND proc = %d", scheddname, cid, pid);
  sql_stmt2.sprintf("INSERT INTO History_Horizontal(scheddname, cluster_id, proc, enteredhistorytable) VALUES('%s', %d, %d, current_timestamp)", scheddname, cid, pid);

  if (DBObj->execCommand(sql_stmt.Value()) == QUILL_FAILURE) {
	  fprintf(stderr, "Executing Statement --- Error\n");
	  fprintf(stderr, "sql = %s\n", sql_stmt.Value());
	  return FAILURE;	  
  }

  if (DBObj->execCommand(sql_stmt2.Value()) == QUILL_FAILURE) {
	  fprintf(stderr, "Executing Statement --- Error\n");
	  fprintf(stderr, "sql = %s\n", sql_stmt2.Value());
	  return QUILL_FAILURE;	  
  }
  

  ad->ResetExpr(); // for iteration initialization
  while((expr=ad->NextExpr()) != NULL) {
	  L_expr = expr->LArg();
	  L_expr->PrintToStr(name);

	  if (name == NULL) break;
	  
	  R_expr = expr->RArg();
	  R_expr->PrintToStr(value);
	  
	  if (value == NULL) {
			  //free(name);
		  break;	  	  
	  }
	  name.lower_case();

		  /* the following are to avoid overwriting the attr values. The hack 
			 is based on the fact that an attribute of a job ad comes before 
			 the attribute of a cluster ad. And this is because 
		     attribute list of cluster ad is chained to a job ad.
		   */
	  if(name == "jobstatus") {
		  if(flag4) continue;
		  flag4 = true;
	  }

	  if(name == "remotewallclocktime") {
		  if(flag1) continue;
		  flag1 = true;
	  }
	  else if(name == "completiondate") {
		  if(flag2) continue;
		  flag2 = true;
	  }
	  else if(name == "committedtime") {
		  if(flag3) continue;
		  flag3 = true;
	  }

	  if(isHorizontalHistoryAttribute(name.Value())) {
		  if(name == "in" || name == "user") {
			  name += "_j";
		  }
  
		  sql_stmt = ""; 
		  sql_stmt2 = "";

		  if((name == "lastmatchtime") || 
			 (name == "jobstartdate")  || 
			 (name == "jobcurrentstartdate") ||
			 (name == "enteredcurrentstatus") 
			 ) {
				  // avoid updating with epoch time
			  if (value == "0") {
				  continue;
			  } 
			
			  time_t clock;
			  MyString ts_expr;
			  clock = atoi(value.Value());
			  
			  ts_expr = condor_ttdb_buildts(&clock, dt);	
				  
			  sql_stmt.sprintf("UPDATE History_Horizontal SET %s = (%s) WHERE scheddname = '%s' and cluster_id = %d and proc = %d", name.Value(), ts_expr.Value(), scheddname, cid, pid);

		  }	else {
			  newvalue = condor_ttdb_fillEscapeCharacters(value.Value(), dt);
			  sql_stmt.sprintf("UPDATE History_Horizontal SET %s = '%s' WHERE scheddname = '%s' and cluster_id = %d and proc = %d", name.Value(), newvalue.Value(), 
							   scheddname, cid, pid);			  
		  }
	  } else {
		  newvalue = condor_ttdb_fillEscapeCharacters(value.Value(), dt);
		  
		  sql_stmt = ""; 
		  sql_stmt2 = ""; 

		  sql_stmt.sprintf("DELETE FROM History_Vertical WHERE scheddname = '%s' AND cluster_id = %d AND proc = %d AND attr = '%s'", scheddname, cid, pid, name.Value());
			  
		  sql_stmt2.sprintf("INSERT INTO History_Vertical(scheddname, cluster_id, proc, attr, val) VALUES('%s', %d, %d, '%s', '%s')", scheddname, cid, pid, 
							name.Value(), newvalue.Value());

	  }	  

	  if (DBObj->execCommand(sql_stmt.Value()) == QUILL_FAILURE) {
		  fprintf(stderr, "Executing Statement --- Error\n");
		  fprintf(stderr, "sql = %s\n", sql_stmt.Value());
		  
		  return QUILL_FAILURE;
	  }
		  
	  if (sql_stmt2 != "" && (DBObj->execCommand(sql_stmt2.Value()) == QUILL_FAILURE)) {
		  fprintf(stderr, "Executing Statement --- Error\n");
		  fprintf(stderr, "sql = %s\n", sql_stmt2.Value());
		  
		  return QUILL_FAILURE;			  
	  }
	  
  }  

  return QUILL_SUCCESS;

#endif<|MERGE_RESOLUTION|>--- conflicted
+++ resolved
@@ -47,14 +47,10 @@
 
 #define NUM_PARAMETERS 3
 
-<<<<<<< HEAD
-static void Usage(char* name) 
-=======
 DECL_SUBSYSTEM( "TOOL", SUBSYSTEM_TYPE_TOOL );
 void Usage(char* name, int iExitCode=1)
 
 void Usage(char* name, int iExitCode) 
->>>>>>> 7fa2849b
 {
   printf("Usage: %s -f history-filename [-name schedd-name jobqueue-birthdate]\n", name);
   exit(iExitCode);
