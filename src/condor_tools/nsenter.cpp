--- conflicted
+++ resolved
@@ -285,9 +285,6 @@
 		// make this process group leader so shell job control works
 		setsid();
 
-<<<<<<< HEAD
-		execle("/bin/sh", "/bin/sh", "-i", nullptr, envp.data());
-=======
 		// Make the pty the controlling terminal
 		ioctl(workerPty, TIOCSCTTY, 0);
 
@@ -296,10 +293,9 @@
  
 		// and set the window size properly
 		ioctl(0, TIOCSWINSZ, &win);
->>>>>>> a612b5ee
 
 		// Finally, launch the shell
-		execle("/bin/sh", "/bin/sh", "-l", "-i", 0, envp.data());
+		execle("/bin/sh", "/bin/sh", "-l", "-i", nullptr, envp.data());
  
 		// Only get here if exec fails
 		fprintf(stderr, "exec failed %d\n", errno);
