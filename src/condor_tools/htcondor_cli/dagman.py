--- conflicted
+++ resolved
@@ -107,10 +107,7 @@
 
         with open(TMP_DIR / "slurm_submit.dag", "w") as dag_file:
             dag_file.write(slurm_dag)
-<<<<<<< HEAD
-=======
 
->>>>>>> caf9a9df
 
     @staticmethod
     def write_ec2_dag(jobfile, runtime, email):
