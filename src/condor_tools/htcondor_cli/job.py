--- conflicted
+++ resolved
@@ -93,46 +93,28 @@
             if options["runtime"] is None:
                 raise TypeError("Slurm resources must specify a runtime argument")
 
-<<<<<<< HEAD
-            # Verify that we have Slurm access; if not, run condor_remote_clutser to create it
-            try:
-                bosco_cmd = "condor_remote_cluster --status hpclogin1.chtc.wisc.edu"
-                logger.debug(f"Attempting to run: {bosco_cmd}")
-                subprocess.check_output(shlex.split(bosco_cmd))
-            except (FileNotFoundError, subprocess.CalledProcessError):
-                install_bosco = (
-"""
-You need to install support software to access the Slurm cluster.
-Please run the following command in your terminal:
-
-condor_remote_cluster --add hpclogin1.chtc.wisc.edu slurm
-"""
-                ).strip()
-                raise RuntimeError(install_bosco)
-=======
             # Check if bosco is setup to provide Slurm access
             is_bosco_setup = False
             try:
-                check_bosco_cmd = "bosco_cluster --status hpclogin1.chtc.wisc.edu"
+                check_bosco_cmd = "condor_remote_cluster --status hpclogin1.chtc.wisc.edu"
                 logger.debug(f"Attempting to run: {check_bosco_cmd}")
                 subprocess.check_output(shlex.split(check_bosco_cmd))
                 is_bosco_setup = True
             except (FileNotFoundError, subprocess.CalledProcessError):
                 logger.info(f"Your CHTC Slurm account needs to be configured before you can run jobs on it.")
->>>>>>> 2246e119
             except Exception as e:
                 raise RuntimeError(f"Could not execute {check_bosco_cmd}:\n{str(e)}")
 
             if is_bosco_setup is False:
                 try:
                     logger.info(f"Please enter your Slurm account password when prompted.")
-                    setup_bosco_cmd = "bosco_cluster --add hpclogin1.chtc.wisc.edu slurm"
+                    setup_bosco_cmd = "condor_remote_cluster --add hpclogin1.chtc.wisc.edu slurm"
                     subprocess.check_output(shlex.split(setup_bosco_cmd), timeout=60)
                 except Exception as e:
                     logger.info(f"Failed to configure Slurm account access.")
                     logger.info(f"If you do not already have a CHTC Slurm account, please request this at htcondor-inf@cs.wisc.edu")
                     logger.info(f"\nYou can also try to configure your account manually using the following command:")
-                    logger.info(f"\nbosco_cluster --add hpclogin1.chtc.wisc.edu slurm\n")
+                    logger.info(f"\ncondor_remote_cluster --add hpclogin1.chtc.wisc.edu slurm\n")
                     raise RuntimeError(f"Unable to setup Slurm execution environment")
 
             Path(TMP_DIR).mkdir(parents=True, exist_ok=True)
