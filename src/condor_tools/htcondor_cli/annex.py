--- conflicted
+++ resolved
@@ -250,14 +250,9 @@
                     else:
                         requested_but_not_joined += 1
                 else:
-<<<<<<< HEAD
                     total_CPUs += values.get("TotalCPUs", 0)
                     busy_CPUs += values.get("BusyCPUs", 0)
-=======
-                    total_CPUs += values["TotalCPUs"]
-                    busy_CPUs += values["BusyCPUs"]
-                    machine_count += values["MachineCount"]
->>>>>>> e313910d
+                    machine_count += values.get("MachineCount", 0)
             requested_and_active = requests - requested_but_not_joined - requested_and_left
 
             if the_annex_name is None:
