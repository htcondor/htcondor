--- conflicted
+++ resolved
@@ -810,15 +810,11 @@
             
             owner = (char *) realloc (owner, buf.Length() * sizeof(char));
       
-<<<<<<< HEAD
-            sscanf(buf.Value(), "%*s %*s %*s %ld %*s %*s %d %*s %*s %d %*s %*s %s %*s %*s %ld", 
-=======
 			prevOffset = -1;
 			clusterId = -1;
 			procId = -1;
 
-            sscanf(buf.GetCStr(), "%*s %*s %*s %ld %*s %*s %d %*s %*s %d %*s %*s %s %*s %*s %ld", 
->>>>>>> 63877863
+            sscanf(buf.Value(), "%*s %*s %*s %ld %*s %*s %d %*s %*s %d %*s %*s %s %*s %*s %ld", 
                    &prevOffset, &clusterId, &procId, owner, &completionDate);
 
 			if (prevOffset == -1 && clusterId == -1 && procId == -1) {
