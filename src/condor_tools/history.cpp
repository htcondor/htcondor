/***************************************************************
 *
 * Copyright (C) 1990-2025, Condor Team, Computer Sciences Department,
 * University of Wisconsin-Madison, WI.
 * 
 * Licensed under the Apache License, Version 2.0 (the "License"); you
 * may not use this file except in compliance with the License.  You may
 * obtain a copy of the License at
 * 
 *    http://www.apache.org/licenses/LICENSE-2.0
 * 
 * Unless required by applicable law or agreed to in writing, software
 * distributed under the License is distributed on an "AS IS" BASIS,
 * WITHOUT WARRANTIES OR CONDITIONS OF ANY KIND, either express or implied.
 * See the License for the specific language governing permissions and
 * limitations under the License.
 *
 ***************************************************************/

#include "condor_common.h"
#include "condor_config.h"
#include "condor_classad.h"
#include "condor_debug.h"
#include "condor_attributes.h"
#include "condor_distribution.h"
#include "condor_environ.h"
#include "dc_collector.h"
#include "dc_schedd.h"
#include "internet.h"
#include "print_wrapped_text.h"
#include "metric_units.h"
#include "ad_printmask.h"
#include "directory.h"
#include "iso_dates.h"
#include "basename.h" // for condor_dirname
#include "match_prefix.h"
#include "subsystem_info.h"
#include "historyFileFinder.h"
#include "condor_id.h"
#include "userlog_to_classads.h"
#include "setenv.h"
#include "condor_daemon_core.h" // for extractInheritedSocks
#include "console-utils.h"
#include <algorithm> //for std::reverse
#include <utility> // for std::move

#include "classad_helpers.h"
#include "history_utils.h"
#include "backward_file_reader.h"
#include <fcntl.h>  // for O_BINARY

void Usage(const char* name, int iExitCode=1);

void Usage(const char* name, int iExitCode) 
{
	printf ("Usage: %s [source] [restriction-list] [options]\n"
		"\n   where [source] is one of\n"
		"\t-file <file>\t\tRead history data from specified file\n"
		"\t-search <path>\t\tRead history data from all matching HTCondor time rotated files\n"
		"\t-local\t\t\tRead history data from the configured files\n"
		"\t-schedd\t\t\tRead history data from Schedd (default)"
		"\t-startd\t\t\tRead history data for the Startd\n"
		"\t-epochs\t\t\tRead epoch (per job run instance) history data\n"
		"\t-transfer-history\tRead historical transfer ClassAds from the epoch history\n"
		"\t-daemon\t\t\tRead historical Daemon ClassAds. Note: Only contains Schedd Ads currently\n"
		"\t-userlog <file>\t\tRead job data specified userlog file\n"
		"\t-directory\t\tRead history data from per job epoch history directory"
		"\t-name <schedd-name>\tRemote schedd to read from\n"
		"\t-pool <collector-name>\tPool remote schedd lives in.\n"
		"   If neither -file, -local, -userlog, or -name, is specified, then\n"
		"   the SCHEDD configured by SCHEDD_HOST is queried.  If there\n"
		"   is no configured SCHEDD (the default) the local history file(s) are read.\n"
		"\n   and [restriction-list] is one or more of\n"
		"\t<cluster>\t\tGet information about specific cluster\n"
		"\t<cluster>.<proc>\tGet information about specific job\n"
		"\t<owner>\t\t\tInformation about jobs owned by <owner>\n"
		"\t-constraint <expr>\tInformation about jobs matching <expr>\n"
		"\t-scanlimit <num>\tStop scanning when <num> jobs have been read\n"
		"\t-since <jobid>|<expr>\tStop scanning when <expr> is true or <jobid> is read\n"
		"\t-completedsince <time>\tDisplay jobs completed on/after time\n"
		"\n   and [options] are one or more of\n"
		"\t-help\t\t\tDisplay this screen\n"
		"\t-backwards\t\tList jobs in reverse chronological order\n"
		"\t-forwards\t\tList jobs in chronological order\n"
	//	"\t-inherit\t\tWrite results to a socket inherited from parent\n" // for use only by schedd when invoking HISTORY_HELPER
	//  "\t-stream-results\tWrite an EOM into the socket after each result\n" // for use only by schedd when invoking HISTORY_HELPER
		"\t-limit <number>\t\tLimit the number of jobs displayed\n"
		"\t-match <number>\t\tOld name for -limit\n"
		"\t-long\t\t\tDisplay entire classads\n"
		"\t-xml\t\t\tDisplay classads in XML format\n"
		"\t-json\t\t\tDisplay classads in JSON format\n"
		"\t-jsonl\t\t\tDisplay classads in JSON-Lines format: one ad per line\n"
		"\t-attributes <attr-list>\tDisplay only the given attributes\n"
		"\t-wide[:<width>]\t\tDon't truncate fields to fit into 80 columns\n"
		"\t-format <fmt> <attr>\tDisplay attr using printf formatting\n"
		"\t-autoformat[:jlhVr,tng] <attr> [<attr2> [...]]\n"
		"\t-af[:jlhVr,tng] <attr> [attr2 [...]]\n"
		"\t    Print attr(s) with automatic formatting\n"
		"\t    the [jlhVr,tng] options modify the formatting\n"
		"\t        j   display Job Id\n"
		"\t        l   attribute labels\n"
		"\t        h   attribute column headings\n"
		"\t        V   %%V formatting (string values are quoted)\n"
		"\t        r   %%r formatting (raw/unparsed values)\n"
		"\t        ,   comma after each value\n"
		"\t        t   tab before each value (default is space)\n"
		"\t        n   newline after each value\n"
		"\t        g   newline between ClassAds, no space before values\n"
		"\t    use -af:h to get tabular values with headings\n"
		"\t    use -af:lrng to get -long equivalent format\n"
		"\t-print-format <file>\tUse <file> to specify the attributes and formatting\n"
		"\t-extract <file>\t\tCopy historical ClassAd entries into the specified file\n"
		, name);
  exit(iExitCode);
}

static void readHistoryRemote(classad::ExprTree *constraintExpr, std::string subsys, bool want_startd, bool read_dir);
static void readHistoryFromFiles(const char* matchFileName, const char* constraint, ExprTree *constraintExpr);
static void readHistoryFromDirectory(const char* searchDirectory, const char* constraint, ExprTree *constraintExpr);
static void readHistoryFromSingleFile(bool fileisuserlog, const char *JobHistoryFileName, const char* constraint, ExprTree *constraintExpr);
static void readHistoryFromFileOld(const char *JobHistoryFileName, const char* constraint, ExprTree *constraintExpr);
static void readHistoryFromFileEx(const char *JobHistoryFileName, const char* constraint, ExprTree *constraintExpr, bool read_backwards);
static void printJobAds(ClassAdList & jobs);
static void printJob(ClassAd & ad);

static int set_print_mask_from_stream(AttrListPrintMask & print_mask, std::string & constraint, classad::References & attrs, const char * streamid, bool is_filename);
static int getDisplayWidth();
//------------------------------------------------------------------------
// Default historical ClassAd record formats and necessary attribute projections

const char * const defaultJob_PrintFormat = "SELECT\n"
<<<<<<< HEAD
"ClusterId         AS ' ID'  NOSUFFIX WIDTH    5 PRINTF  '%4d.'\n"
"ProcId            AS ' '    NOPREFIX WIDTH    3 PRINTF  '%-3d'\n"
"Owner             AS OWNER           WIDTH  -14 PRINTAS OWNER OR ??\n"
"QDate             AS '  SUBMITTED'   WIDTH   11 PRINTAS QDATE OR ??\n"
"RemoteWallClockTime ?:(RemoteUserCpu?:0) AS 'RUN_TIME    ' WIDTH 12 PRINTF %T\n"
=======
"ClusterId         AS ' ID         '  WIDTH AUTO PRINTAS JOB_ID\n"
"Owner             AS OWNER           WIDTH  -14 PRINTAS OWNER OR ??\n"
"QDate             AS '  SUBMITTED'   WIDTH   11 PRINTAS QDATE OR ??\n"
"RemoteWallClockTime ?:(RemoteUserCpu?:0) AS '  RUN_TIME  ' WIDTH 12 PRINTF %T\n"
>>>>>>> 8b8e2f98
"JobStatus         AS ST                         PRINTAS JOB_STATUS\n"
"CompletionDate    AS '  COMPLETED'   WIDTH   11 PRINTAS QDATE\n"
"Cmd               AS CMD             WIDTH    0 PRINTAS JOB_DESCRIPTION\n"
"SUMMARY NONE\n";

const char* const defaultScheddAd_PrintFormat = "SELECT\n"
"RecordWriteDate  AS 'TIMESTAMP  ' WIDTH -11 PRINTAS QDATE OR ??\n"
"RecentDaemonCoreDutyCycle?:0 * 100 AS DUTY_CYCLE  PRINTF '%7.2f%%'\n"
"TotalRunningJobs AS RunningJobs  PRINTF %11d\n"
"TotalIdleJobs    AS '  IdleJobs' PRINTF %10d\n"
"TotalHeldJobs    AS '  HeldJobs' PRINTF %10d\n"
"TransferQueueNumDownloading        AS 'Download'  PRINTF %8d\n"
"TransferQueueNumWaitingToDownload  AS    Waiting  PRINTF %7d\n"
"FileTransferMBWaitingToDownload    AS  WaitingMB  PRINTF %9.2f\n"
"TransferQueueNumUploading          AS '  Upload'  PRINTF %8d\n"
"TransferQueueNumWaitingToUpload    AS    Waiting  PRINTF %7d\n"
"FileTransferMBWaitingToUpload      AS  WaitingMB  PRINTF %9.2f\n"
"SUMMARY NONE\n";

//------------------------------------------------------------------------
//Structure to hold info needed for ending search once all matches are found
struct ClusterMatchInfo {
	time_t QDate = -1; //QDate of cluster (same for all procs) to be compared against CompletionDate
	JOB_ID_KEY jid;    //Cluster & Proc info for job
	int numProcs = -1; //TotalSubmitProcs of cluster (same for all procs) to be counted for found cluster procs
	bool isDoneMatching = false;
};
//Structure to hold banner information for cluster/proc matching
struct BannerInfo {
	time_t completion = -1; //Ad completion time
	JOB_ID_KEY jid;         //Cluster & Proc info for job
	int runId = -1;         //Job epoch < 0 = no epochs
	std::string owner = ""; //Job Owner
	std::string ad_type;    //Ad Type (Not equivalent to MyType)
	std::string line;       // Line parsed for current banner info
};
// What kind of source file we are reading ads from
enum HistoryRecordSource {
	HRS_AUTO = -1,          //Base value if not overwritten will default to schedd or startd history
	HRS_SCHEDD_JOB_HIST,    //Standard job history from Schedd
	HRS_STARTD_HIST,        //Standard job history from a startd
	HRS_JOB_EPOCH,          //Job Epoch (run instance) history
	HRS_DAEMON_HIST,        //Historical daemon ads (note currently only Schedd)
};

//Source information: Holds Source knob in above enum order
static const char* source_knobs[] = {
	"HISTORY",
	"STARTD_HISTORY",
	"JOB_EPOCH_HISTORY",
	"DAEMON_HISTORY",
};

//------------------------------------------------------------------------
static  bool longformat=false;
static  bool diagnostic = false;
static  bool use_xml=false;
static  bool use_json = false;
static  bool use_json_lines = false;
static  bool wide_format=false;
static  int  wide_format_width = 0;
static  bool customFormat=false;
static  bool disable_user_print_files=false;
static  bool backwards=true;
static  AttrListPrintMask mask;
static int cluster=-1, proc=-1;
static int matchCount = 0, adCount = 0;
static int printCount = 0;
static int specifiedMatch = -1, maxAds = -1;
static std::string g_name, g_pool;
static Stream* socks[2] = { NULL, NULL };
static bool writetosocket = false;
static bool streamresults = false;
static bool streamresults_specified = false; // set to true if -stream-results:<bool> argument is supplied
static int writetosocket_failcount = 0;
static bool abort_transfer = false;
static classad::References projection;
static ExprTree *sinceExpr = NULL;
static bool want_startd_history = false;
static bool delete_epoch_ads = false;
static std::deque<ClusterMatchInfo> jobIdFilterInfo;
static std::deque<std::string> ownersList;
static std::set<std::string> filterAdTypes; // Allow filter of Ad types specified in history banner (different from MyType)
static HistoryRecordSource recordSrc = HRS_AUTO;
static std::set<std::string> ALL_XFER_TYPES = {"INPUT", "OUTPUT", "CHECKPOINT"};

static std::deque<std::string> historyCopyAds;
static const char* extractionFile = nullptr;
static FILE* extractionFP = nullptr;

int getInheritedSocks(Stream* socks[], size_t cMaxSocks, pid_t & ppid)
{
	const char *envName = ENV_CONDOR_INHERIT;
	const char *inherit = GetEnv(envName);

	dprintf(D_FULLDEBUG, "condor_history: getInheritedSocks from %s is '%s'\n", envName, inherit ? inherit : "NULL");

	if ( ! inherit || ! inherit[0]) {
		socks[0] = NULL;
		return 0;
	}

	std::string psinful;
	std::vector<std::string> remaining_items; // for the remainder which we expect to be empty.
	int cSocks = extractInheritedSocks(inherit, ppid, psinful, socks, (int)cMaxSocks, remaining_items);
	UnsetEnv(envName); // prevent this from being passed on to children.
	return cSocks;
}

//Condense the match filter info based on jid information to the minimal checks we need
static void condenseJobFilterList(bool sort = false) {
	if (sort) {
		//Sort info by jid from lowest to highest (Note: Just clusters will be first with JID = X.-1)
		std::sort(jobIdFilterInfo.begin(),jobIdFilterInfo.end(),
				  [](const ClusterMatchInfo& left, const ClusterMatchInfo& right) { return left.jid < right.jid; });
		//Here we check for a cluster search and any following cluster.proc searches with the same ClusterId
		int searchCluster = -1;
		for(auto& item : jobIdFilterInfo) {
			//If search cluster = curr filter items cluster and a procid is set then mark as done
			if (searchCluster == item.jid.cluster) {
				if (item.jid.proc >= 0) {
					item.isDoneMatching = true;
				}
			} else if (item.jid.proc < 0) { //New clusterid check if ther is no proc (just cluster match)
				searchCluster = item.jid.cluster;
			}
		}
	}

	// Erase JobId filters that are completed (All possible Cluster.Procs found)
	std::erase_if(jobIdFilterInfo, [](const ClusterMatchInfo& inf){ return inf.isDoneMatching; });
}

//Use passed info to determine if we can set a record source: do so then return or error out
static void SetRecordSource(HistoryRecordSource src, const char* curr_flag, const char* new_flag) {
	ASSERT(src != HRS_AUTO); //Dont set source to AUTO
	//Check if we have already set a source with a flag
	if (curr_flag && recordSrc != src) {
		fprintf(stderr, "Error: %s can not be used in association with %s.\n", curr_flag, new_flag);
		exit(1);
	} else if (recordSrc == src) { return; }
	//check to make sure recordSrc isn't pre set
	if (recordSrc == HRS_AUTO) {
		recordSrc = src;
		return;
	}
	//Something is wrong at this point no previous user setting of source
	//but source enum is set to a value already (future proofing)
	fprintf(stderr,"Error: Failed to set history record source with %s flag.\n", new_flag);
	exit(1);
}

int
main(int argc, const char* argv[])
{
  const char *owner=NULL;
  bool readfromfile = true;
  bool fileisuserlog = false;
  bool dash_local = false; // set if -local is passed
  bool readFromDir = false;

  const char* JobHistoryFileName=NULL;
  const char* searchPath=NULL;
  const char* setRecordSrcFlag=NULL;
  const char * pcolon=NULL;
  std::string subsys;
  auto_free_ptr matchFileName;
  auto_free_ptr searchDirectory;

  bool hasSince = false;
  bool hasForwards = false;
  bool transferAds = false;
  bool limitSet = false;

  GenericQuery constraint; // used to build a complex constraint.
  ExprTree *constraintExpr=NULL;

  std::string tmp;

  int i;

  set_priv_initialize(); // allow uid switching if root
  config();

  readfromfile = ! param_defined("SCHEDD_HOST");

  for(i=1; i<argc; i++) {
    if (is_dash_arg_prefix(argv[i],"long",1)) {
      longformat=TRUE;   
    }
    
    else if (is_dash_arg_prefix(argv[i],"xml",3)) {
		use_xml = true;	
		longformat = true;
	}
    
    else if (is_dash_arg_prefix(argv[i],"jsonl",5)) {
		use_json_lines = true;
		longformat = true;
	}

    else if (is_dash_arg_prefix(argv[i],"json",4)) {
		use_json = true;
		longformat = true;
	}

    else if (is_dash_arg_prefix(argv[i],"backwards",1)) {
        backwards=TRUE;
    }

	// must be at least -forw to avoid conflict with -f (for file) and -format
    else if (is_dash_arg_prefix(argv[i],"nobackwards",3) ||
			 is_dash_arg_prefix(argv[i],"forwards",4)) {
		if ( hasSince ) {
			fprintf(stderr,
				"Error: Argument -forwards cannot be combined with -since.\n");
			exit(1);
		}
		backwards=FALSE;
		hasForwards = true;
	}

    else if (is_dash_arg_colon_prefix(argv[i],"wide", &pcolon, 1)) {
        wide_format=TRUE;
        if (pcolon) {
            wide_format_width = atoi(++pcolon);
            if ( ! mask.IsEmpty()) mask.SetOverallWidth(getDisplayWidth()-1);
            if (wide_format_width <= 80) wide_format = FALSE;
        }
    }

    else if (is_dash_arg_prefix(argv[i],"match",1) || is_dash_arg_prefix(argv[i],"limit",3)) {
        i++;
        if (argc <= i) {
            fprintf(stderr,
                    "Error: Argument -match requires a number value as a parameter.\n");
            exit(1);
        }
        specifiedMatch = atoi(argv[i]);
        limitSet = true;
    }

    else if (is_dash_arg_prefix(argv[i],"scanlimit",4)) {
        i++;
        if (argc <= i) {
            fprintf(stderr,
                    "Error: Argument %s requires a number value  as a parameter.\n", argv[i]);
            exit(1);
        }
        maxAds = atoi(argv[i]);
    }

    else if (is_dash_arg_prefix(argv[i],"file",2)) {
		if (i+1==argc || JobHistoryFileName) break;
		i++;
		JobHistoryFileName=argv[i];
		readfromfile = true;
    }
	else if (is_dash_arg_prefix(argv[i],"userlog",1)) {
		if (i+1==argc || JobHistoryFileName) break;
		i++;
		JobHistoryFileName=argv[i];
		readfromfile = true;
		fileisuserlog = true;
	}
	else if (is_dash_arg_prefix(argv[i],"local",2)) {
		// -local overrides the existance of SCHEDD_HOST and forces a local query
		if ( ! g_name.empty()) {
			fprintf(stderr, "Error: Arguments -local and -name cannot be used together\n");
			exit(1);
		}
		readfromfile = true;
		dash_local = true;
	}
	else if (is_dash_arg_prefix(argv[i],"startd",3)) {
		// causes "STARTD_HISTORY" to be queried, rather than "HISTORY"
		want_startd_history = true;
		SetRecordSource(HRS_STARTD_HIST, setRecordSrcFlag, "-startd");
		setRecordSrcFlag = argv[i];
	}
	else if (is_dash_arg_prefix(argv[i],"schedd",3)) {
		// causes "HISTORY" to be queried, this is the default
		want_startd_history = false;
		SetRecordSource(HRS_SCHEDD_JOB_HIST, setRecordSrcFlag, "-schedd");
		setRecordSrcFlag = argv[i];
	}
	else if (is_dash_arg_colon_prefix(argv[i],"stream-results", &pcolon, 6)) { // Purposefully undocumented (used by history helper)
		streamresults = true;
		streamresults_specified = true;
		if (pcolon) {
			// permit optional -stream:false argument to force streaming off, but default to on unless it parses as a bool.
			++pcolon;
			if ( ! string_is_boolean_param(pcolon, streamresults)) {
				streamresults = true;
			}
		}
	}
	else if (is_dash_arg_prefix(argv[i],"inherit",-1)) { // Purposefully undocumented (used by history helper)

		// Start writing to the ToolLog
		dprintf_config("Tool");

		if (IsFulldebug(D_ALWAYS)) {
			std::string myargs;
			for (int ii = 0; ii < argc; ++ii) { formatstr_cat(myargs, "[%d]%s ", ii, argv[ii]); }
			dprintf(D_FULLDEBUG, "args: %s\n", myargs.c_str());
		}

		pid_t ppid;
		if ( ! getInheritedSocks(socks, COUNTOF(socks), ppid)) {
			fprintf(stderr, "could not parse inherited sockets from environment\n");
			exit(1);
		}
		if ( ! socks[0] || socks[0]->type() != Stream::reli_sock) {
			fprintf(stderr, "first inherited socket is not a ReliSock, aborting\n");
			exit(1);
		}
		readfromfile = true;
		writetosocket = true;
		backwards = true;
		longformat = true;
	}
	else if (is_dash_arg_prefix(argv[i],"attributes",2)) {
		if (argc <= i+1 || *(argv[i+1]) == '-') {
			fprintf(stderr, "Error: Argument -attributes must be followed by a list of attributes\n");
			exit(1);
		}
		i++;
		projection = SplitAttrNames(argv[i]);
	}
    else if (is_dash_arg_prefix(argv[i],"help",1)) {
		Usage(argv[0],0);
    }
    else if (is_dash_arg_prefix(argv[i],"format",1)) {
		if (argc <= i + 2) {
			fprintf(stderr,
					"Error: Argument -format requires a spec and "
					"classad attribute name as parameters.\n");
			fprintf(stderr,
					"\t\te.g. condor_history -format '%%d' ClusterId\n");
			exit(1);
		}
		mask.registerFormatF(argv[i + 1], argv[i + 2], FormatOptionNoTruncate);
		customFormat = true;
		i += 2;
    }
	else if (*(argv[i]) == '-' && 
				(is_arg_colon_prefix(argv[i]+1,"af", &pcolon, 2) ||
				 is_arg_colon_prefix(argv[i]+1,"autoformat", &pcolon, 5))) {
		// make sure we have at least one argument to autoformat
		if (argc <= i+1 || *(argv[i+1]) == '-') {
			fprintf (stderr, "Error: Argument %s requires at least one attribute parameter\n", argv[i]);
			fprintf(stderr, "\t\te.g. condor_history %s ClusterId\n", argv[i]);
			exit(1);
		}
		if (pcolon) ++pcolon; // if there are options, skip over the colon to the options.
		classad::References refs;
		int ixNext = parse_autoformat_args(argc, argv, i+1, pcolon, mask, refs, diagnostic);
		if (ixNext < 0) {
			fprintf(stderr, "Error: invalid expression : %s\n", argv[-ixNext]);
			exit(1);
		}
		projection.insert(refs.begin(), refs.end());
		if (ixNext > i)
			i = ixNext-1;
		customFormat = true;
	}
	else if (is_dash_arg_colon_prefix(argv[i], "print-format", &pcolon, 2)) {
		if ( (argc <= i+1)  || (*(argv[i+1]) == '-' && (argv[i+1])[1] != 0)) {
			fprintf( stderr, "Error: Argument -print-format requires a filename argument\n");
			exit( 1 );
		}
		// hack allow -pr ! to disable use of user-default print format files.
		if (MATCH == strcmp(argv[i+1], "!")) {
			++i;
			disable_user_print_files = true;
			continue;
		}
		if ( ! wide_format) mask.SetOverallWidth(getDisplayWidth()-1);
		customFormat = true;
		++i;
		std::string where_expr;
		if (set_print_mask_from_stream(mask, where_expr, projection, argv[i], true) < 0) {
			fprintf(stderr, "Error: cannot execute print-format file %s\n", argv[i]);
			exit (1);
		}
		if ( ! where_expr.empty()) {
			constraint.addCustomAND(where_expr.c_str());
		}
	}
	else if (is_dash_arg_colon_prefix(argv[i], "daemon", &pcolon, 3)) {
		SetRecordSource(HRS_DAEMON_HIST, setRecordSrcFlag, "-daemon");
		setRecordSrcFlag = argv[i];
		searchDirectory.clear();
		matchFileName.clear();

		// Allow -daemon:<subsys> for future queries
		if (pcolon) { ++pcolon; }

		// Default to querying Schedd history
		std::string daemon = (pcolon && *pcolon != '\0') ? pcolon : "schedd";
		upper_case(daemon);

		std::string knob;
		formatstr(knob, "%s_DAEMON_HISTORY", daemon.c_str());

		matchFileName.set(param(knob.c_str()));
		if ( ! matchFileName) {
			fprintf(stderr, "Error: No daemon history to read: %s undefined\n", knob.c_str());
			exit(1);
		}

		filterAdTypes.clear();
		filterAdTypes.insert(daemon);

		// For remote queries
		subsys = daemon;
	}
	else if (is_dash_arg_colon_prefix(argv[i], "epochs", &pcolon, 2)) {
		SetRecordSource(HRS_JOB_EPOCH, setRecordSrcFlag, "-epochs");
		setRecordSrcFlag = argv[i];
		searchDirectory.clear();
		matchFileName.clear();
		//Get aggregate epoch history file
		matchFileName.set(param("JOB_EPOCH_HISTORY"));
		//Get epoch directory
		searchDirectory.set(param("JOB_EPOCH_HISTORY_DIR"));
		if (!matchFileName && !searchDirectory) {
			fprintf( stderr, "Error: No Job Run Instance recordings to read.\n");
			exit(1);
		}
		//Check for :d option (Only applies for epoch dir files)
		while ( pcolon && *pcolon != '\0' ) {
			++pcolon;
			if ( *pcolon == 'd' || *pcolon == 'D' ) { delete_epoch_ads = true; break; }
		}
	}
	else if (is_dash_arg_colon_prefix(argv[i], "transfer-history", &pcolon, 2)) {
		SetRecordSource(HRS_JOB_EPOCH, setRecordSrcFlag, "-transfer-history");
		setRecordSrcFlag = argv[i];
		searchDirectory.clear();
		matchFileName.clear();
		//Get aggregate epoch history file
		matchFileName.set(param("JOB_EPOCH_HISTORY"));
		transferAds = true;
		if ( ! matchFileName) {
			fprintf(stderr, "Error: Job Epoch History file is not configured");
		}

		filterAdTypes.clear();
		if (pcolon) {
			pcolon++; // Increment past actual colon
			while ( pcolon && *pcolon != '\0' ) {
				if ( *pcolon == 'i' || *pcolon == 'I' ) { filterAdTypes.insert("INPUT"); }
				else if ( *pcolon == 'o' || *pcolon == 'O' ) { filterAdTypes.insert("OUTPUT"); }
				else if ( *pcolon == 'c' || *pcolon == 'C' ) { filterAdTypes.insert("CHECKPOINT"); }
				else {
					fprintf(stderr, "Error: Unknown -transfer-history extra attribute '%c'\n", *pcolon);
					exit(1);
				}
				++pcolon;
			}
		} else {
			filterAdTypes.merge(ALL_XFER_TYPES);
		}
	}
	else if (is_dash_arg_prefix(argv[i], "type", 2)) { // Purposefully undocumented (Intended internal use)
		if (argc <= i+1 || *(argv[i+1]) == '-') {
			fprintf(stderr, "Error: Argument %s requires another parameter\n", argv[i]);
			exit(1);
		}
		++i; // Claim the next argument for this option even if we don't use it
		// Process passed Filter Ad Types if 'ALL' has not been specified
		if ( ! filterAdTypes.contains("ALL")) {
			StringTokenIterator adTypes(argv[i]);
			for (auto type : adTypes) {
				upper_case(type);
				if (type == "ALL") {
					// 'ALL' will not filter out any ad types so add to set and break
					filterAdTypes.insert(type);
					break;
				} else if (type == "TRANSFER") {
					// Special handling to specify Plugin Transfer return ads
					filterAdTypes.merge(ALL_XFER_TYPES);
				} else { // Insert specified type
					filterAdTypes.insert(type);
				}
			}
		}
	}
	else if (is_dash_arg_prefix(argv[i],"directory",3)) {
		readFromDir = true;
	}
	else if (is_dash_arg_prefix(argv[i],"search",3)) {
		if (argc <= i+1) {
			fprintf( stderr, "Error: Argument %s requires another parameter\n", argv[i]);
			exit(1);
		}
		searchPath = argv[++i];
	}
    else if (is_dash_arg_prefix(argv[i],"constraint",1)) {
		// make sure we have at least one more argument
		if (argc <= i+1) {
			fprintf( stderr, "Error: Argument %s requires another parameter\n", argv[i]);
			exit(1);
		}
		i++;
		constraint.addCustomAND(argv[i]);
    }
	else if (is_dash_arg_prefix(argv[i],"since",4)) {
		if ( hasForwards ) {
			fprintf(stderr,
				"Error: Argument -forwards cannot be combined with -since.\n");
			exit(1);
		}
		// make sure we have at least one more argument
		if (argc <= i+1) {
			fprintf( stderr, "Error: Argument %s requires another parameter\n", argv[i]);
			exit(1);
		}
		delete sinceExpr; sinceExpr = NULL;

		++i;

		classad::Value val;
		if (0 != ParseClassAdRvalExpr(argv[i], sinceExpr) || ExprTreeIsLiteral(sinceExpr, val)) {
			delete sinceExpr; sinceExpr = NULL;
			// if the stop constraint doesn't parse, or is a literal.
			// then there are a few special cases...
			// it might be a job id. or it might be a time value
			PROC_ID jid;
			const char * pend;
			if (StrIsProcId(argv[i], jid.cluster, jid.proc, &pend) && !*pend) {
				std::string buf;
				if (jid.proc >= 0) {
					formatstr(buf, "ClusterId == %d && ProcId == %d", jid.cluster, jid.proc);
				} else {
					formatstr(buf, "ClusterId == %d", jid.cluster);
				}
				ParseClassAdRvalExpr(buf.c_str(), sinceExpr);
			}
		}
		if ( ! sinceExpr) {
			fprintf( stderr, "Error: invalid -since constraint: %s\n\tconstraint must be a job-id, or expression.", argv[i] );
			exit(1);
		}
		hasSince = true;
	}
    else if (is_dash_arg_prefix(argv[i],"completedsince",3)) {
		i++;
		if (argc <= i) {
			fprintf(stderr, "Error: Argument -completedsince requires another parameter.\n");
			exit(1);
		}
		
		delete sinceExpr; sinceExpr = NULL;
		std::string buf; formatstr(buf, "CompletionDate <= %s", argv[i]);
		if (0 != ParseClassAdRvalExpr(buf.c_str(), sinceExpr)) {
			fprintf( stderr, "Error: '%s' not valid parameter for -completedsince ", argv[i]);
			exit(1);
		}
    }
	else if (is_dash_arg_prefix(argv[i], "extract", 2)) {
		i++;
		if (argc <= i) {
			fprintf(stderr, "Error: Argument -extract requires another parameter.\n");
			exit(1);
		}

		extractionFile = argv[i];
	}
    else if (sscanf (argv[i], "%d.%d", &cluster, &proc) == 2) {
		std::string jobconst;
		formatstr (jobconst, "%s == %d && %s == %d", 
				 ATTR_CLUSTER_ID, cluster,ATTR_PROC_ID, proc);
		constraint.addCustomOR(jobconst.c_str());
		ClusterMatchInfo jobIdMatch;
		jobIdMatch.jid = JOB_ID_KEY(cluster,proc);
		jobIdFilterInfo.push_back(jobIdMatch);
    }
    else if (sscanf (argv[i], "%d", &cluster) == 1) {
		std::string jobconst;
		formatstr (jobconst, "%s == %d", ATTR_CLUSTER_ID, cluster);
		constraint.addCustomOR(jobconst.c_str());
		ClusterMatchInfo jobIdMatch;
		jobIdMatch.jid = JOB_ID_KEY(cluster,-1);
		jobIdFilterInfo.push_back(jobIdMatch);
    }
    else if (is_dash_arg_colon_prefix(argv[i],"debug",&pcolon,3)) {
          // dprintf to console
          dprintf_set_tool_debug("TOOL", (pcolon && pcolon[1]) ? pcolon+1 : nullptr);
    }
    else if (is_dash_arg_prefix(argv[i],"diagnostic",4)) { // Purposefully undocumented (Intended internal use)
          // dprintf to console
          diagnostic = true;
    }
    else if (is_dash_arg_prefix(argv[i], "name", 1)) {
        i++;
        if (argc <= i)
        {
            fprintf(stderr,
                "Error: Argument -name requires name of a remote schedd\n");
            fprintf(stderr,
                "\t\te.g. condor_history -name submit.example.com \n");
            exit(1);
        }
        if (dash_local) {
            fprintf(stderr, "Error: -local and -name cannot be used together\n");
            exit(1);
        }
        g_name = argv[i];
        readfromfile = false;
    }
    else if (is_dash_arg_prefix(argv[i], "pool", 1)) {
        i++;    
        if (argc <= i)
        {
            fprintf(stderr,
                "Error: Argument -name requires name of a remote schedd\n");
            fprintf(stderr,
                "\t\te.g. condor_history -name submit.example.com \n");
            exit(1);    
        }       
        g_pool = argv[i];
        readfromfile = false;
    }
	else if (argv[i][0] == '-') {
		fprintf(stderr, "Error: Unknown argument %s\n", argv[i]);
		break; // quitting now will print usage and exit with an error below.
	}
	else {
		std::string ownerconst;
		owner = argv[i];
		ownersList.push_back(owner);
		formatstr(ownerconst, "%s == \"%s\"", ATTR_OWNER, owner);
		constraint.addCustomOR(ownerconst.c_str());
    }
  }
  if (i<argc) Usage(argv[0]);

  condenseJobFilterList(true);

  //If record source is still AUTO then set to original history based on want_startd_history
  if (recordSrc == HRS_AUTO) {
    recordSrc = want_startd_history ? HRS_STARTD_HIST : HRS_SCHEDD_JOB_HIST;
  }

  // for remote queries, default to requesting streamed results
  // unless the -stream-results flag was passed explicitly.
  if ( ! readfromfile && ! writetosocket && ! streamresults_specified) {
	streamresults = true;
  }

	if (transferAds && !longformat && !customFormat) {
		fprintf(stderr, "Error: -transfer-history does not have a default print table. Please use -long, -json, -xml, or a custom print format.\n");
		exit(1);
	}

	// Since we only deal with one ad at a time, this doubles the speed of parsing
  classad::ClassAdSetExpressionCaching(false);
 
  std::string my_constraint;
  constraint.makeQuery(my_constraint);
  if (diagnostic) {
	  fprintf(stderr, "Using effective constraint: %s\n", my_constraint.c_str());
  }
  if ( ! my_constraint.empty() && ParseClassAdRvalExpr( my_constraint.c_str(), constraintExpr ) ) {
	  fprintf( stderr, "Error:  could not parse constraint %s\n", my_constraint.c_str() );
	  exit( 1 );
  }

  if ( use_xml + use_json + use_json_lines > 1 ) {
    fprintf( stderr, "Error: Cannot use more than one of XML and JSON[L]\n" );
    exit( 1 );
  }

  if (extractionFile) {
	if ( ! readfromfile) {
		fprintf(stderr, "Error: -extract can only be used when reading directly from a history file\n");
		exit(1);
	} else if (my_constraint.empty()) {
		fprintf(stderr, "Error: -extract requires a constraint for which ClassAds to copy\n");
		exit(1);
	}

	// Set default match limit for extraction
	if ( ! limitSet && specifiedMatch < 0) { specifiedMatch = 100'000; }
  }

  if (writetosocket && streamresults) {
	ClassAd ad;
	ad.InsertAttr(ATTR_OWNER, 1);
	ad.InsertAttr("StreamResults", true);
	dprintf(D_FULLDEBUG, "condor_history: sending streaming ACK header ad:\n");
	dPrintAd(D_FULLDEBUG, ad);
	if ( ! putClassAd(socks[0], ad) || ! socks[0]->end_of_message()) {
		dprintf(D_ALWAYS, "condor_history: Failed to write streaming ACK header ad\n");
		exit(1);
	}
  }

  if(readfromfile == true) {
      // Set Default expected Ad type to be filtered for display per history source
      if (filterAdTypes.empty()) {
          switch(recordSrc) {
              case HRS_SCHEDD_JOB_HIST:
              case HRS_STARTD_HIST:
                  filterAdTypes.insert("JOB");
                  break;
              case HRS_JOB_EPOCH:
                  filterAdTypes.insert("EPOCH");
                  break;
              case HRS_AUTO:
              default:
                  fprintf(stderr,
                          "Error: Invalid history record source (%d) selected for default ad types.\n",
                          (int)recordSrc);
                  exit(1);
          }
      }

      // Attempt to open extraction file before doing laborous reading of history
      if (extractionFile) {
          extractionFP = safe_fopen_wrapper_follow(extractionFile, "w");
          if ( ! extractionFP) {
              fprintf(stderr, "Error: Failed ot open extraction file %s (%d): %s\n",
                      extractionFile, errno, strerror(errno));
              exit(1);
          }
      }

      // Read from single file, matching files, or a directory (if valid option)
      if (JobHistoryFileName) { //Single file to be read passed
      readHistoryFromSingleFile(fileisuserlog, JobHistoryFileName, my_constraint.c_str(), constraintExpr);
      } else if (readFromDir) { //Searching for files in a directory
      readHistoryFromDirectory(searchPath ? searchPath : searchDirectory, my_constraint.c_str(), constraintExpr);
      } else { //Normal search with files
      readHistoryFromFiles(searchPath ? searchPath : matchFileName, my_constraint.c_str(), constraintExpr);
      }
  }
  else {
      readHistoryRemote(constraintExpr, subsys, want_startd_history, readFromDir);
  }
  delete constraintExpr;

  if (extractionFile) {
	ASSERT(extractionFP);
	if (backwards) {
		fprintf(stdout, "\nWriting %zu matched ads to %s...\n", historyCopyAds.size(), extractionFile);
		for (const auto& ad : historyCopyAds) {
			size_t bytes = fwrite(ad.c_str(), sizeof(char), ad.size(), extractionFP);
			if (bytes != ad.size()) {
				fprintf(stderr, "Warning: Failed to write ad to extraction file %s\n", extractionFile);
			}
		}
	}
	fclose(extractionFP);
  }

  if (writetosocket) {
	ClassAd ad;
	ad.InsertAttr(ATTR_OWNER, 0);
	ad.InsertAttr(ATTR_NUM_MATCHES, matchCount);
	ad.InsertAttr("MalformedAds", writetosocket_failcount);
	ad.InsertAttr("AdCount", adCount);
	dprintf(D_FULLDEBUG, "condor_history: sending final ad:\n");
	dPrintAd(D_FULLDEBUG, ad);
	if ( ! putClassAd(socks[0], ad) || ! socks[0]->end_of_message()) {
		dprintf(D_ALWAYS, "condor_history: Failed to write final ad to client\n");
		exit(1);
	}
	// TJ: if I don't do this. the other end of the connection never gets the final ad....
	ReliSock * sock = (ReliSock*)(socks[0]);
	sock->close();
  }
  return 0;
}

static int getDisplayWidth() {
	if (wide_format_width <= 0) {
		wide_format_width = getConsoleWindowSize();
		if (wide_format_width <= 0)
			wide_format_width = 80;
	}
	return wide_format_width;
}

// setup display mask for default output
static void init_default_custom_format() {
	const char* fmt = nullptr;

	switch (recordSrc) {
		case HRS_DAEMON_HIST:
			fmt = defaultScheddAd_PrintFormat;
			break;
		case HRS_SCHEDD_JOB_HIST:
		case HRS_STARTD_HIST:
		case HRS_JOB_EPOCH:
			fmt = defaultJob_PrintFormat;
			break;
		case HRS_AUTO:
			EXCEPT("Developer Error: Initializing default print format with source auto!!");
			break;
	}

	if ( ! fmt) {
		fprintf(stderr, "Error: Failed to initialize default print format.\n");
		exit(1);
	}

	std::string constraint; // Needed to call function
	set_print_mask_from_stream(mask, constraint, projection, fmt, false);
}

static void printHeader()
{
	// Print header
	if ( ! longformat) {
		if ( ! customFormat) {
			// hack to get backward-compatible formatting
			if ( ! wide_format && 80 == wide_format_width) {
				short_header();
				// for the legacy format output format, set the projection by hand.
				const char * const attrs[] = {
					ATTR_CLUSTER_ID, ATTR_PROC_ID,
					ATTR_JOB_REMOTE_WALL_CLOCK, ATTR_JOB_REMOTE_USER_CPU,
					ATTR_Q_DATE, ATTR_COMPLETION_DATE,
					ATTR_JOB_STATUS, ATTR_JOB_PRIO,
					ATTR_IMAGE_SIZE, ATTR_MEMORY_USAGE,
					ATTR_OWNER,
					ATTR_JOB_CMD, ATTR_JOB_ARGUMENTS1,
				};
				for (int ii = 0; ii < (int)COUNTOF(attrs); ++ii) {
					projection.emplace(attrs[ii]);
				}
			} else {
				init_default_custom_format();
				if ( ! wide_format || 0 != wide_format_width) {
					int console_width = wide_format_width;
					if (console_width <= 0) console_width = getConsoleWindowSize()-1; // -1 because we get double spacing if we use the full width.
					if (console_width < 0) console_width = 1024;
					mask.SetOverallWidth(console_width);
				}
			}
		}
		if (customFormat && mask.has_headings()) {
			mask.display_Headings(stdout);
		}
	}
	if(longformat && use_xml) {
		std::string out;
		AddClassAdXMLFileHeader(out);
		printf("%s\n", out.c_str());
	} else if( use_json ) {
		printf( "[\n" );
	}
}

static void printFooter()
{
	if(longformat && use_xml) {
		std::string out;
		AddClassAdXMLFileFooter(out);
		printf("%s\n", out.c_str());
	} else if( use_json ) {
		printf( "]\n" );
	}
}

// Read history from a remote schedd or startd
static void readHistoryRemote(classad::ExprTree *constraintExpr, std::string subsys, bool want_startd, bool read_dir)
{
	ASSERT(recordSrc != HRS_AUTO);
	printHeader(); // this has the side effect of setting the projection for the default output

	ClassAd ad;
	if (constraintExpr) { ad.Insert(ATTR_REQUIREMENTS, constraintExpr->Copy()); }
	ad.InsertAttr(ATTR_NUM_MATCHES, specifiedMatch <= 0 ? -1 : specifiedMatch);
	// in 8.5.6, we can request that the remote side stream the results back. othewise
	// the 8.4 protocol will only send EOM after the last result, and thus we print nothing
	// until all of the results have been received.
	if (streamresults || streamresults_specified) {
		bool want_streamresults = streamresults_specified ? streamresults : true;
		ad.InsertAttr("StreamResults", want_streamresults);
	}
	if ( ! backwards) { ad.InsertAttr("HistoryReadForwards", true); }
	if (maxAds >= 0) { ad.InsertAttr("ScanLimit", maxAds); }
	// only 8.5.6 and later will honor this, older schedd's will just ignore it
	if (sinceExpr) ad.Insert("Since", sinceExpr);
	// we may or may not be able to do the projection, we will decide after knowing the daemon version
	bool do_projection = ! projection.empty();

	daemon_t dt = DT_SCHEDD;
	const char * daemon_type = "schedd";
	int history_cmd = QUERY_SCHEDD_HISTORY;
	if (want_startd) {
		dt = DT_STARTD;
		daemon_type = "startd";
		history_cmd = GET_HISTORY;
	}

	Daemon daemon(dt, g_name.size() ? g_name.c_str() : NULL, g_pool.size() ? g_pool.c_str() : NULL);
	if (!daemon.locate(Daemon::LOCATE_FOR_LOOKUP)) {
		fprintf(stderr, "Unable to locate remote %s (name=%s, pool=%s).\n", daemon_type, g_name.c_str(), g_pool.c_str());
		exit(1);
	}

	// do some version checks
	if (daemon.version()) {
		CondorVersionInfo v(daemon.version());
		// some versions of the schedd can't handle the projection, we need to check theversion
		if (dt == DT_SCHEDD) {
			if (v.built_since_version(8, 5, 5) || (v.built_since_version(8, 4, 7) && ! v.built_since_version(8, 5, 0))) {
			} else {
				do_projection = false;
			}
		} else if (dt == DT_STARTD) {
			// remote history to the startd was added in 8.9.7
			if (!v.built_since_version(8, 9, 7)) {
				fprintf(stderr, "The version of the startd does not support remote history.\n");
				exit(1);
			}
		}
		//Do Record source version checks here and assign needed Ad information
		std::string err_msg;
		switch (recordSrc) {
			//Nothing special needed for HISTORY or STARTD_HISTORY at the moment
			case HRS_SCHEDD_JOB_HIST:
				break;
			case HRS_STARTD_HIST:
				ad.InsertAttr(ATTR_HISTORY_RECORD_SOURCE,"STARTD");
				break;
			case HRS_JOB_EPOCH:
				if (v.built_since_version(10, 3, 0)) {
					ad.InsertAttr(ATTR_HISTORY_RECORD_SOURCE,"JOB_EPOCH");
					if (read_dir) { ad.InsertAttr("HistoryFromDir",true); }
				} else {
					formatstr(err_msg, "The remote schedd (%s) version does not support remote job epoch history.",g_name.c_str());
				}
				break;
			case HRS_DAEMON_HIST:
				if (v.built_since_version(24, 9, 0)) {
					ad.InsertAttr(ATTR_HISTORY_RECORD_SOURCE, "DAEMON");
					ad.InsertAttr(ATTR_DAEMON_HISTORY_SUBSYS, subsys);
				} else {
					formatstr(err_msg, "The remote daemon version does not support daemon history.");
				}
				break;
			default:
				err_msg = "No history record source declared. Unsure what ad history to remotely query.";
				break;
		}
		if (!err_msg.empty()) {
			fprintf(stderr,"Error: %s\n",err_msg.c_str());
			exit(1);
		}
		// Add Ad type filter if remote version supports it
		if ( ! filterAdTypes.empty()) {
			if ( ! v.built_since_version(23, 8, 0)) {
				const char* daemonType = (dt == DT_SCHEDD) ? "Schedd" : "StartD";
				fprintf(stderr, "Remote %s does not support -type filering for history queries.\n", daemonType);
				exit(1);
			}
			auto join = [](std::string list, std::string type) -> std::string { return std::move(list) + ',' + type; };
			std::string adFilter = std::accumulate(std::next(filterAdTypes.begin()), filterAdTypes.end(), *(filterAdTypes.begin()), join);
			ad.InsertAttr(ATTR_HISTORY_AD_TYPE_FILTER, adFilter);
		}
	}

	if (do_projection) {
		ad.Assign(ATTR_PROJECTION, JoinAttrNames(projection, ","));
	}

	Sock* sock;
	if (!(sock = daemon.startCommand(history_cmd, Stream::reli_sock, 0))) {
		fprintf(stderr, "Unable to send history command to remote %s;\n"
			"Typically, either the %s is not responding, does not authorize you, or does not support remote history.\n", daemon_type, daemon_type);
		exit(1);
	}
	classad_shared_ptr<Sock> sock_sentry(sock);

	if (!putClassAd(sock, ad) || !sock->end_of_message()) {
		fprintf(stderr, "Unable to send request to remote %s; likely a server or network error.\n", daemon_type);
		exit(1);
	}

	bool eom_after_each_ad = false;
	while (true) {
		ClassAd ad;
		if (!getClassAd(sock, ad)) {
			fprintf(stderr, "Failed to receive remote ad.\n");
			exit(1);
		}
		long long intVal;
		if (ad.EvaluateAttrInt(ATTR_OWNER, intVal)) {
			//fprintf(stderr, "Got Owner=%d ad\n", (int)intVal);
			if (!sock->end_of_message()) {
				fprintf(stderr, "Unable to close remote socket.\n");
			}
			if (intVal == 1) { // first ad.
				if ( ! ad.EvaluateAttrBool("StreamResults", eom_after_each_ad)) eom_after_each_ad = true;
				continue;
			} else if (intVal == 0) { // last ad
				sock->close();
				std::string errorMsg;
				if (ad.EvaluateAttrInt(ATTR_ERROR_CODE, intVal) && intVal && ad.EvaluateAttrString(ATTR_ERROR_STRING, errorMsg)) {
					fprintf(stderr, "Error %lld: %s\n", intVal, errorMsg.c_str());
					exit(intVal);
				}
				if (ad.EvaluateAttrInt("MalformedAds", intVal) && intVal) {
					fprintf(stderr, "Remote side had parse errors on history file");
					exit(1);
				}
				if (!ad.EvaluateAttrInt(ATTR_NUM_MATCHES, intVal) || (intVal != matchCount)) {
					fprintf(stderr, "Client and server do not agree on number of ads sent;\n"
						"Indicates lost network packets or an internal error\n");
					exit(1);
				}
			} else {
				fprintf(stderr, "Error: Unexpected Owner=%d\n", (int)intVal);
				exit(1);
			}
			break;
		}
		if (eom_after_each_ad && ! sock->end_of_message()) {
			fprintf(stderr, "failed receive EOM after ad\n");
			exit(1);
		}
		matchCount++;
		printJob(ad);
	}

	printFooter();
}

static bool AddToClassAdList(void* pv, ClassAd* ad) {
	ClassAdList * plist = (ClassAdList*)pv;
	plist->Insert(ad);
	return false; // return false to indicate we took ownership of the ad.
}

// Read the history from the specified history file, or from all the history files.
// There are multiple history files because we do rotation. 
static void readHistoryFromFiles(const char* matchFileName, const char* constraint, ExprTree *constraintExpr)
{
	ASSERT(recordSrc != HRS_AUTO);
	printHeader();
	// Default to search for standard job ad history if no files specified
	const char* knob = source_knobs[recordSrc];
	auto_free_ptr origHistory;
	if (!matchFileName && (recordSrc == HRS_SCHEDD_JOB_HIST || recordSrc == HRS_STARTD_HIST)) {
		origHistory.set(param(knob));
		matchFileName = origHistory;
	}

	// This is the last check for history records. If files is empty then nothing to read exit
	if (!matchFileName) {
		fprintf(stderr, "Error: No passed search file and configuration key %s is unset.\n", knob);
		fprintf(stderr, "\nExtra Info: The variable %s is not defined in your config file. If you want Condor to "
						"keep a history of information, you must define %s in your config file\n", knob, knob);
		exit(1);
	}

	// Find all time rotated files matching the filename in its given directory
	std::vector<std::string> historyFiles = findHistoryFiles(matchFileName);

	if (backwards) { std::reverse(historyFiles.begin(), historyFiles.end()); }// Reverse reading of history files vector
	//Debugging code: Display found files in vector order
	//for(auto file : historyFiles) { fprintf(stdout, "%s\n",file.c_str()); }

	// Read files for Ads in order
	for(const auto &file : historyFiles) {
		readHistoryFromFileEx(file.c_str(), constraint, constraintExpr, backwards);
	}

	printFooter();
	return;
}

/*	Function to take a history record sources delimiting banner line and extract
*	the 'Ad Type' (this is different from MyType ad attribute). A banner should
*	always be: '*** Adtype Key=Value Key=Value...' where AdType is optional but
*	If no ad type is found (i.e. older history files) then assume type is standard job ad.
*	@return char* to "begining" of key=value pairs
*
*	'*** AdType Key=Value Key=Value' -> 'AdType' return ' Key=value Key=Value'
*	'*** Key=Value Key=Value' -> 'JOB' return 'Key=Value Key=Value'
*/
static const char* getAdTypeFromBanner(std::string& banner, std::string& ad_type) {
	//Get position of equal sign for first key=value pair
	size_t pos_firstEql = banner.find("=");
	if (pos_firstEql == std::string::npos) { return NULL; }
	const char * p = banner.c_str();
	const char * endp = p + pos_firstEql;

	//Clear start & end pointers of whitespace and '='/'*'
	while (*p == '*') ++p;
	while (isspace(*p)) ++p;
	if (*endp == '=') --endp;
	while (p < endp && isspace(*endp)) --endp;

	//Check for a whitespace between pointers
	size_t len = endp - p;
	std::string temp(p, len);
	//fprintf(stdout, "Reduced banner:%s\n",temp.c_str());
	//If no whitespace (space/tab) then no specified Type assume standard Job
	if (temp.find_first_of(" \t") == std::string::npos) { ad_type = "JOB"; return p; }

	//Make current pointer = start pointer and increment pointer until
	//it is equal to end pointer or whitespace is found
	const char * curp = p;
	while (curp != endp) {
		++curp;
		if (isspace(*curp)) {
			endp = curp; //Set true end pointer to current pointer
		}
	}

	//Get type string len and copy data to ad_type
	len = endp - p;
	ad_type.clear();
	ad_type.insert(0, p, len);
	return endp;
}

static bool parseBanner(BannerInfo& info, std::string banner);

//History source files that we expect to only contain 1 instance of a Job Ad
static bool hasOneJobInstInFile() {
	return recordSrc == HRS_SCHEDD_JOB_HIST || recordSrc == HRS_STARTD_HIST;
}

// Check to see if all possible job ads for cluster or cluster.proc have been found
static bool checkMatchJobIdsFound(BannerInfo &banner, ClassAd *ad = NULL, bool onlyCheckTime = false) {

	//If we have a job ad and are missing data attempt to populate banner info
	if (ad) {
		if (banner.jid.cluster <= 0)
			ad->LookupInteger(ATTR_CLUSTER_ID,banner.jid.cluster);
		if (banner.jid.proc < 0)
			ad->LookupInteger(ATTR_PROC_ID,banner.jid.proc);
		if (banner.completion < 0)
			ad->LookupInteger(ATTR_COMPLETION_DATE,banner.completion);
		if (recordSrc == HRS_JOB_EPOCH && banner.runId < 0)
			ad->LookupInteger(ATTR_NUM_SHADOW_STARTS,banner.runId);
	}

	//For each match item info check record found
	for (auto& match : jobIdFilterInfo) {
		//fprintf(stdout,"Clust=%d | Proc=%d | Sub=%lld | Num=%d | OCT=%s\n",match.jid.cluster,match.jid.proc,match.QDate,match.numProcs,onlyCheckTime ? "true" : "false"); //Debug Match items
		if (match.jid.cluster == banner.jid.cluster) { //If cluster matches do checks
			//Get QDate from job ad if not set in info
			if (match.QDate < 0 && ad) { ad->LookupInteger(ATTR_Q_DATE,match.QDate); }
			if (!onlyCheckTime) {
				if (match.jid.proc >= 0) {
					//If has a specified proc and matched proc and cluster then remove from data structure
					//If not an epoch file then found else if epoch file reading backwards and run_instance is 0 then all epoch ads found
					if (match.jid == banner.jid && (hasOneJobInstInFile() || (backwards && banner.runId == 0))) {
						match.isDoneMatching = true;
						onlyCheckTime = true;
						continue;
					}
				} else { //Else this is a cluster only find
					//If numProcs is negative then set info to current ads info (TotalSubmitProcs)
					if (match.numProcs < 0) {
						int matchFoundOffset = match.numProcs; //Starts off at -1 and decrements at each match
						if (recordSrc == HRS_JOB_EPOCH && banner.runId != 0) { ++matchFoundOffset; } //increment because initial assumed match not guaranteed with epochs
						if (!ad || !ad->LookupInteger(ATTR_TOTAL_SUBMIT_PROCS,match.numProcs)) {
							if (hasOneJobInstInFile() || (backwards && banner.runId == 0)) {
								match.numProcs = --matchFoundOffset;
							}
						} else {
							match.numProcs += matchFoundOffset;
							if (match.numProcs <= 0) {
								match.isDoneMatching = true;
							}
						}
					} else { //If decremented numProcs is 0 then we found all procs in cluster so remove from data structure
						if (hasOneJobInstInFile() || (backwards && banner.runId == 0)) {
							if (--match.numProcs == 0) {
								match.isDoneMatching = true;
							}
						}
					}
					onlyCheckTime = true;
					continue;
				}
			}
		}
		//If the cluster submit time is greater than the current completion date remove from data structure
		if (banner.completion > 0 && match.QDate > banner.completion) {
			match.isDoneMatching = true;
		}
	}

	//Remove all match jid's done searching
	condenseJobFilterList();

	//If all filter matches have been found return true else return false
	if (jobIdFilterInfo.empty())
		return true;
	else
		return false;
}

static bool printJobIfConstraint(ClassAd &ad, const char* constraint, ExprTree *constraintExpr, BannerInfo& banner);

// Read the history from a single file and print it out. 
static void readHistoryFromFileOld(const char *JobHistoryFileName, const char* constraint, ExprTree *constraintExpr)
{
    bool EndFlag  = false;
    int ErrorFlag = 0;
    std::string buf;

	int flags = 0;
	if( !backwards ) {
			// Currently, the file position manipulations used in -backwards
			// do not work with files > 2GB on platforms with 32-bit file
			// offsets.
		flags = O_LARGEFILE;
	}
	int LogFd = safe_open_wrapper_follow(JobHistoryFileName,flags,0);
	if (LogFd < 0) {
		fprintf(stderr,"Error opening history file %s: %s\n", JobHistoryFileName,strerror(errno));
#ifdef EFBIG
		if( (errno == EFBIG) && backwards ) {
			fprintf(stderr,"The -backwards option does not support files this large.\n");
		}
#endif
		exit(1);
	}

	FILE *LogFile = fdopen(LogFd,"r");
	if (!LogFile) {
		fprintf(stderr,"Error opening history file %s: %s\n", JobHistoryFileName,strerror(errno));
		exit(1);
	}

	// In case of rotated history files, check if we have already reached the number of 
	// matches specified by the user before reading the next file
	if ((specifiedMatch > 0 && matchCount >= specifiedMatch) || (maxAds > 0 && adCount >= maxAds)) {
		fclose(LogFile);
		return;
	}

	CondorClassAdFileParseHelper helper("***");
	CompatFileLexerSource LogSource(LogFile, false);

    ClassAd ad;
    while(!EndFlag) {

		ad.Clear();
        int c_attrs = InsertFromStream(LogSource, ad, EndFlag, ErrorFlag, &helper);
        std::string banner(helper.getDelimitorLine());
        if( ErrorFlag ) {
            printf( "\t*** Warning: Bad history file; skipping malformed ad(s)\n" );
            ErrorFlag=0;
			ad.Clear();
            continue;
        } 
        //If no attribute were read during insertion reset ad and continue
        if( c_attrs <= 0 ) {
			ad.Clear();
            continue;
        }

		BannerInfo ad_info;
		parseBanner(ad_info, banner);
		bool done = printJobIfConstraint(ad, constraint, constraintExpr, ad_info);

		ad.Clear();

		if (done || (specifiedMatch > 0 && matchCount >= specifiedMatch) || (maxAds > 0 && adCount >= maxAds)) {
			break;
		}
	}
	fclose(LogFile);
	return;
}

// return true if p1 starts with p2
// if ppEnd is not NULL, return a pointer to the first non-matching char of p1
static bool starts_with(const char * p1, const char * p2, const char ** ppEnd = NULL)
{
	if ( ! p2 || ! *p2)
		return false;

	const char * p1e = p1;
	const char * p2e = p2;
	while (*p2e) {
		if (*p1e != *p2e)
			return false;
		++p2e; ++p1e;
	}
	if (ppEnd)
		*ppEnd = p1e;
	return true;
}

// print a single job ad
//
static void printJob(ClassAd & ad)
{
	if (writetosocket) {
		if ( ! putClassAd(socks[0], ad, 0, projection.empty() ? NULL : &projection)) {
			++writetosocket_failcount;
			abort_transfer = true;
		} else if (streamresults && ! socks[0]->end_of_message()) {
			++writetosocket_failcount;
			abort_transfer = true;
		}
		return;
	}

	// NOTE: fPrintAd does not expand the projection, while putClassAd does
	// so the socket and stdout printing are not quite equivalent. We should
	// maybe fix that someday, but as far as I know, the non-socket printing
	// functionality of this code isn't actually used except for debugging.
	if (longformat) {
		if (use_xml) {
			fPrintAdAsXML(stdout, ad, projection.empty() ? NULL : &projection);
		} else if ( use_json ) {
			if ( printCount != 0 ) {
				printf(",\n");
			}
			fPrintAdAsJson(stdout, ad, projection.empty() ? NULL : &projection, false);
		} else if ( use_json_lines ) {
			fPrintAdAsJson(stdout, ad, projection.empty() ? NULL : &projection, true);
		} else {
			fPrintAd(stdout, ad, false, projection.empty() ? NULL : &projection);
		}
		printf("\n");
	} else {
		if (customFormat) {
			mask.display(stdout, &ad);
		} else {
			displayJobShort(&ad);
		}
	}
	printCount++;
}

// convert list of expressions into a classad
//
static void printJobIfConstraint(std::vector<std::string> & exprs, const char* constraint, ExprTree *constraintExpr, BannerInfo& banner)
{
	if ( ! exprs.size())
		return;

	ClassAd ad;
	ad.rehash(521); // big enough to prevent regrowing hash table

	size_t ix;

	// convert lines vector into classad.
	while ((ix = exprs.size()) > 0) {
		if ( ! ad.Insert(exprs[ix-1])) {
			const char * pexpr = exprs[ix-1].c_str();
			dprintf(D_ALWAYS,"condor_history: failed to create classad; bad expr = '%s'\n", pexpr);
			printf( "\t*** Warning: Bad history file; skipping malformed ad(s)\n" );
			exprs.clear();
			return;
		}
		exprs.pop_back();
	}
	printJobIfConstraint(ad, constraint, constraintExpr, banner);
}

static bool printJobIfConstraint(ClassAd &ad, const char* constraint, ExprTree *constraintExpr, BannerInfo& banner)
{
	++adCount;

	if (sinceExpr && EvalExprBool(&ad, sinceExpr)) {
		maxAds = adCount; // this will force us to stop scanning
		return true;
	}

	if (!constraint || constraint[0]=='\0' || EvalExprBool(&ad, constraintExpr)) {
		printJob(ad);
		matchCount++; // if control reached here, match has occured
		if (extractionFile) {
			if (backwards) {
				std::string& copy = historyCopyAds.emplace_front();
				sPrintAd(copy, ad);
				copy += banner.line + "\n";
			} else {
				ASSERT(extractionFP);
				std::string copy;
				sPrintAd(copy, ad);
				copy += banner.line + "\n";
				size_t bytes = fwrite(copy.c_str(), sizeof(char), copy.size(), extractionFP);
				if (bytes != copy.size()) {
					fprintf(stderr, "Warning: Failed to write ad to extraction file %s\n", extractionFile);
				}
			}
		}
	}
	if (cluster > 0) { //User specified cluster or cluster.proc.
		if (checkMatchJobIdsFound(banner, &ad)) { //Check if all possible ads have been displayed
			maxAds = adCount;
			return true;
		}
	}
	return false;
}

static void printJobAds(ClassAdList & jobs)
{
	jobs.Open();
	ClassAd	*job;
	while (( job = jobs.Next())) {
		printJob(*job);
		if (abort_transfer) break;
	}
	jobs.Close();
}

static bool isvalidattrchar(char ch) { return isalnum(ch) || ch == '_'; }

/*
*	Function to parse banner information of both history and epoch files (They vary slightly)
*	and fill info into Banner info struct. After parsing banner line we will then determine
*	if we are only matching for Cluster, Cluster.Proc, or Owner then check if banner info
*	matches to determine if we parse the upcoming job ad.
*/
static bool parseBanner(BannerInfo& info, std::string banner) {
	//Parse Banner info
	BannerInfo newInfo;
	newInfo.line = banner;

	const char * p = getAdTypeFromBanner(banner, newInfo.ad_type);
	//Banner contains no Key=value pairs, no info to parse so return true to parse ad
	if (!p) { info = newInfo; return true; }

	upper_case(newInfo.ad_type);
	if ( ! filterAdTypes.contains("ALL") && !filterAdTypes.contains(newInfo.ad_type)) {
		//fprintf(stdout, "Banner Ad Type: %s\n", newInfo.ad_type.c_str());
		return false;
	}

	//fprintf(stdout, "parseBanner(%s)\n", p);
	const char * endp = p + banner.size();

	classad::ClassAdParser parser;
	parser.SetOldClassAd(true);

	const char * rhs;
	std::string attr;
	while (p < endp && SplitLongFormAttrValue(p, attr, rhs)) {
		int end = 0;
		ExprTree * tree = parser.ParseExpression(rhs);
		if (!tree) { break; }
		//fprintf(stdout, "%s=%s\n", attr.c_str(), ExprTreeToString(tree));
		long long valueNum = 0;
		if (strcasecmp(attr.c_str(),"ClusterId") == MATCH) {
			if (ExprTreeIsLiteralNumber(tree,valueNum))
				if (valueNum <= INT_MAX && valueNum > 0)
					newInfo.jid.cluster = static_cast<int>(valueNum);
		} else if (strcasecmp(attr.c_str(),"ProcId") == MATCH) {
			if (ExprTreeIsLiteralNumber(tree,valueNum))
				if (valueNum <= INT_MAX && valueNum >= 0)
					newInfo.jid.proc = static_cast<int>(valueNum);
		} else if (strcasecmp(attr.c_str(),"RunInstanceId") == MATCH) {
			if (ExprTreeIsLiteralNumber(tree,valueNum))
				if (valueNum <= INT_MAX && valueNum >= 0)
					newInfo.runId = static_cast<int>(valueNum);
		} else if (strcasecmp(attr.c_str(),"Owner") == MATCH) {
			ExprTreeIsLiteralString(tree,newInfo.owner);
		} else if (strcasecmp(attr.c_str(),"CurrentTime") == MATCH || strcasecmp(attr.c_str(),"CompletionDate") == MATCH) {
			if (ExprTreeIsLiteralNumber(tree,valueNum))
				newInfo.completion = valueNum;
		}
		delete tree;
		// workaound the fact that the offset we get back from the parser has eaten the next attribute name
		while (end > 0 && isspace(rhs[end-1])) --end;
		while (end > 0 && isvalidattrchar(rhs[end-1])) --end;
		// advance p to point to the next key=value pair
		size_t dist = strcspn(rhs," ");
		p = rhs + dist;
		while (isspace(*p)) ++p;
	}
	info = newInfo;
	//For testing output of banner
	//fprintf(stdout,"Ad type: %s\n",info.ad_type.c_str());
	//fprintf(stdout,"Parsed banner info: %s %d.%d | Comp: %ld | Epoch: %d\n",info.owner.c_str(),info.jid.cluster, info.jid.proc, info.completion, info.runId);

	if(jobIdFilterInfo.empty() && ownersList.empty()) { return true; } //If no searches were specified then return true to print job ad
	else if (info.jid.cluster <= 0 && !jobIdFilterInfo.empty()) { return true; } //If failed to get cluster info and we are searching for job id info return true
	else if (info.owner.empty() && !ownersList.empty()) { return true; }//If failed to parse owner and we are searching for an owner return true

	//Check to see if cluster exists in matching job info
	for(auto& item : jobIdFilterInfo) { if(info.jid.cluster == item.jid.cluster){ return true; } }
	//Check to see if owner is being searched for
	for(auto& name : ownersList) { if(strcasecmp(info.owner.c_str(),name.c_str()) == MATCH){ return true; } }
	//If here then no match
	return false;
}

static void readHistoryFromFileEx(const char *JobHistoryFileName, const char* constraint, ExprTree *constraintExpr, bool read_backwards)
{
	// In case of rotated history files, check if we have already reached the number of 
	// matches specified by the user before reading the next file
	if ((specifiedMatch > 0 && matchCount >= specifiedMatch) || (maxAds > 0 && adCount >= maxAds)) {
		return;
	}

	// the old function doesn't work for backwards, but it does work for forwards so go ahead and call it.
	//
	if ( ! read_backwards) {
		readHistoryFromFileOld(JobHistoryFileName, constraint, constraintExpr);
		return;
	}

	// do backwards reading.
	BackwardFileReader reader(JobHistoryFileName, O_RDONLY);
	if (reader.LastError()) {
		// report error??
		fprintf(stderr,"Error opening history file %s: %s\n", JobHistoryFileName,strerror(reader.LastError()));
		exit(1);
	}

	std::string line;        // holds the current line from the log file.
	std::string banner_line; // the contents of the "*** " banner line for the job we are scanning

	// the last line in the file should be a "*** " banner line.
	// we want to scan backwards until we find it, what is above that in the file is the job
	// information for that banner line.
	while (reader.PrevLine(line)) {
		if (starts_with(line.c_str(), "***")) {
			banner_line = line;
			break;
		}
	}

	BannerInfo curr_banner;
	bool read_ad = parseBanner(curr_banner, banner_line);
	std::vector<std::string> exprs;
	while (reader.PrevLine(line)) {

		// the banner is at the end of the job information, so when we get to on, we 
		// know that we are done accumulating expressions into the vector.
		if (starts_with(line.c_str(), "***")) {

			if (exprs.size() > 0) {
				printJobIfConstraint(exprs, constraint, constraintExpr, curr_banner);
				exprs.clear();
			} else if (cluster > 0 && checkMatchJobIdsFound(curr_banner, NULL, true)){
				//If we don't print an ad we can still check for completion dates vs QDates
				//for done jobs. If function returns true then we are done
				break;
			}

			// the current line is the banner that starts (ends) the next job record
			banner_line = line;
			//Parse banner for next ad
			read_ad = parseBanner(curr_banner, banner_line);
			// if we already hit our match count, we can stop now.
			if ((specifiedMatch > 0 && matchCount >= specifiedMatch) || (maxAds > 0 && adCount >= maxAds))
				break;
			if (abort_transfer)
				break;

		} else {

			// we have to parse the lines in from the start of the file to the end
			// to handle chained ads correctly, so here we just push the lines into
			// a vector as they arrive.  note that this puts them in the vector backwards
			// comments can be discarded at this point.
			if (!read_ad) { continue; }

			if ( ! line.empty()) {
				const char * psz = line.c_str();
				while (*psz == ' ' || *psz == '\t') ++psz;
				if (*psz != '#') {
					exprs.push_back(line);
				}
			}
		}
	}

	// when we hit the start of the file, we may still have 1 job record to print out.
	if (exprs.size() > 0) {
		if ((specifiedMatch > 0 && matchCount >= specifiedMatch) || (maxAds > 0 && adCount >= maxAds)) {
			// do nothing
		} else {
			printJobIfConstraint(exprs, constraint, constraintExpr, curr_banner);
		}
		exprs.clear();
	}

	reader.Close();
}

//PRAGMA_REMIND("tj: TODO fix to handle summary print format")
static int set_print_mask_from_stream(
	AttrListPrintMask & print_mask,
	std::string & constraint,
	classad::References & attrs,
	const char * streamid,
	bool is_filename)
{
	std::string messages;
	PrintMaskMakeSettings propt;
	std::vector<GroupByKeyInfo> group_by_keys;
	SimpleInputStream * pstream = NULL;

	FILE *file = NULL;
	if (MATCH == strcmp("-", streamid)) {
		pstream = new SimpleFileInputStream(stdin, false);
	} else if (is_filename) {
		file = safe_fopen_wrapper_follow(streamid, "r");
		if (file == NULL) {
			fprintf(stderr, "Can't open select file: %s\n", streamid);
			return -1;
		}
		pstream = new SimpleFileInputStream(file, true);
	} else {
		pstream = new StringLiteralInputStream(streamid);
	}
	ASSERT(pstream);

	int err = SetAttrListPrintMaskFromStream(
					*pstream,
					NULL,
					print_mask,
					propt,
					group_by_keys,
					NULL,
					messages);
	delete pstream; pstream = NULL;
	if ( ! err) {
		customFormat = true;
		constraint = propt.where_expression;
		if ( ! constraint.empty()) {
			ExprTree *constraintExpr=NULL;
			if ( ! ParseClassAdRvalExpr(constraint.c_str(), constraintExpr)) {
				formatstr_cat(messages, "WHERE expression is not valid: %s\n", constraint.c_str());
				err = -1;
			} else {
				delete constraintExpr;
			}
		}
		if (propt.aggregate) {
			formatstr_cat(messages, "UNIQUE aggregation is not supported.\n");
			err = -1;
		}
		attrs = propt.attrs;
	}
	if ( ! messages.empty()) { fprintf(stderr, "%s", messages.c_str()); }
	return err;
}

//Find and add all epoch files in the given epochDirectory then sort
//based on cluster.proc & backwards/forwards
static void findEpochDirFiles(std::deque<std::string> *epochFiles, const char* epochDirectory){
	std::deque<std::string> searchIds;
	bool oneJob = true;
	int count = 0;
	for(auto& match : jobIdFilterInfo) {
		std::string jobID; //Make jobId to search for .XXX.YY.
		if (match.jid.proc >= 0) { formatstr(jobID,"runs.%d.%d.",match.jid.cluster,match.jid.proc);}
		else { formatstr(jobID,"runs.%d.",match.jid.cluster); oneJob = false; }
		if (++count > 1) { oneJob = false; }
		searchIds.push_back(jobID);
	}

	//Get all the epoch ads we want
	Directory dir(epochDirectory);
	std::string file;
	do {
		//Get file name in directory
		const char *curr = dir.Next();
		file = curr ? curr : "";
		//Check if filename matched job.runs.X.Y.ads
		if (starts_with(file,"job.runs.") && ends_with(file,".ads")) {
			//If no jobID then add all matching epoch ads
			if (cluster > 0) {
				for (const auto& jobID : searchIds) {
					if (file.find(jobID) != std::string::npos) {
						epochFiles->push_back(file);
						if (oneJob) return;
					}
				}
			} else {
				epochFiles->push_back(file);
			}
		}
	} while(file != "");

	//If backwards then reverse the data structure
	if (backwards) { std::reverse(epochFiles->begin(),epochFiles->end()); }
}

static void readHistoryFromDirectory(const char* searchDirectory, const char* constraint, ExprTree *constraintExpr){
	ASSERT(recordSrc != HRS_AUTO);
	printHeader();
	//Make sure match,limit,and/or scanlimit aren't being used with delete function
	if (maxAds != -1 && delete_epoch_ads) {
		fprintf(stderr,"Error: -epoch:d (delete) cannot be used with -scanlimit.\n");
		exit(1);
	}
	else if (specifiedMatch != -1 && delete_epoch_ads) {
		fprintf(stderr,"Error: -epoch:d (delete) cannot be used with -limit or -match.\n");
		exit(1);
	}

	if (!searchDirectory) {
		fprintf(stderr,"Error: No search directory found for locating history files.\n");
		exit(1);
	} else {
		struct stat si = {};
		stat(searchDirectory, &si);
		if ( !(si.st_mode & S_IFDIR) ) {
			fprintf(stderr, "Error: %s is not a valid directory.\n", searchDirectory);
			exit(1);
		}
	}

	std::deque<std::string> recordFiles;
	if (recordSrc == HRS_JOB_EPOCH) { findEpochDirFiles(&recordFiles,searchDirectory); }

	//For each file found read job ads
	for(const auto& file : recordFiles) {
		std::string file_path;
		//Make full path (path+file_name) to read
		if (delete_epoch_ads) {
			/*	If deleting the files then rename the file as before reading
			*	This is to try and prevent a race condition between writing
			*	to the epoch file and reading/deleting it - Cole Bollig 2022-09-13
			*/
			std::string old_name,new_name,base = "READING.txt";
			dircat(searchDirectory,file.c_str(),old_name);
			dircat(searchDirectory,base.c_str(),new_name);
			rename(old_name.c_str(),new_name.c_str());
			dircat(searchDirectory,base.c_str(),file_path);
		} else {
			dircat(searchDirectory,file.c_str(),file_path);
		}
		//Read file
		readHistoryFromFileEx(file_path.c_str(), constraint, constraintExpr, backwards);
		//If deleting then delete the file that was just read.
		if (delete_epoch_ads) {
			int r = remove(file_path.c_str());
			if (r < 0) {
				fprintf(stderr, "Error: Can't delete epoch ad file %s\n", file_path.c_str());
				exit(1);
			}
		}
	}

	printFooter();
	return;
}

static void readHistoryFromSingleFile(bool fileisuserlog, const char *JobHistoryFileName, const char* constraint, ExprTree *constraintExpr) {
	printHeader();

	//If we were passed a specific file name then read that.
	if (fileisuserlog) {
		ClassAdList jobs;
		if ( ! userlog_to_classads(JobHistoryFileName, AddToClassAdList, &jobs, NULL, 0, constraintExpr)) {
			fprintf(stderr, "Error: Can't open userlog %s\n", JobHistoryFileName);
			exit(1);
		}
		printJobAds(jobs);
		jobs.Clear();
	} else {
		// If the user specified the name of the file to read, we read that file only.
		readHistoryFromFileEx(JobHistoryFileName, constraint, constraintExpr, backwards);
	}

	printFooter();
	return;
}<|MERGE_RESOLUTION|>--- conflicted
+++ resolved
@@ -129,18 +129,10 @@
 // Default historical ClassAd record formats and necessary attribute projections
 
 const char * const defaultJob_PrintFormat = "SELECT\n"
-<<<<<<< HEAD
-"ClusterId         AS ' ID'  NOSUFFIX WIDTH    5 PRINTF  '%4d.'\n"
-"ProcId            AS ' '    NOPREFIX WIDTH    3 PRINTF  '%-3d'\n"
-"Owner             AS OWNER           WIDTH  -14 PRINTAS OWNER OR ??\n"
-"QDate             AS '  SUBMITTED'   WIDTH   11 PRINTAS QDATE OR ??\n"
-"RemoteWallClockTime ?:(RemoteUserCpu?:0) AS 'RUN_TIME    ' WIDTH 12 PRINTF %T\n"
-=======
 "ClusterId         AS ' ID         '  WIDTH AUTO PRINTAS JOB_ID\n"
 "Owner             AS OWNER           WIDTH  -14 PRINTAS OWNER OR ??\n"
 "QDate             AS '  SUBMITTED'   WIDTH   11 PRINTAS QDATE OR ??\n"
 "RemoteWallClockTime ?:(RemoteUserCpu?:0) AS '  RUN_TIME  ' WIDTH 12 PRINTF %T\n"
->>>>>>> 8b8e2f98
 "JobStatus         AS ST                         PRINTAS JOB_STATUS\n"
 "CompletionDate    AS '  COMPLETED'   WIDTH   11 PRINTAS QDATE\n"
 "Cmd               AS CMD             WIDTH    0 PRINTAS JOB_DESCRIPTION\n"
