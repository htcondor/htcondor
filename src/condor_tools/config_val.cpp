/***************************************************************
 *
 * Copyright (C) 1990-2007, Condor Team, Computer Sciences Department,
 * University of Wisconsin-Madison, WI.
 * 
 * Licensed under the Apache License, Version 2.0 (the "License"); you
 * may not use this file except in compliance with the License.  You may
 * obtain a copy of the License at
 * 
 *    http://www.apache.org/licenses/LICENSE-2.0
 * 
 * Unless required by applicable law or agreed to in writing, software
 * distributed under the License is distributed on an "AS IS" BASIS,
 * WITHOUT WARRANTIES OR CONDITIONS OF ANY KIND, either express or implied.
 * See the License for the specific language governing permissions and
 * limitations under the License.
 *
 ***************************************************************/


 

/***********************************************************************
*
* Print declarations from the condor config files, condor_config and
* condor_config.local.  Declarations in files specified by
* LOCAL_CONFIG_FILE override those in the global config file, so this
* prints the same declarations found by condor programs using the
* config() routine.
*
* In addition, the configuration of remote machines can be queried.
* You can specify either a name or sinful string you want to connect
* to, what kind of daemon you want to query, and what pool to query to
* find the specified daemon.
*
***********************************************************************/

#include "condor_common.h"
#include "condor_config.h"
#include "condor_io.h"
#include "condor_uid.h"
#include "match_prefix.h"
#include "string_list.h"
#include "condor_string.h"
#include "get_daemon_name.h"
#include "daemon.h"
#include "dc_collector.h"
#include "daemon_types.h"
#include "internet.h"
#include "condor_distribution.h"
#include "string_list.h"
#include "simplelist.h"
#include "subsystem_info.h"
#include "condor_regex.h"
#ifdef WIN32
 #include "exception_handling.WINDOWS.h"
#endif
#include "param_info.h" // access to default params
#include "param_info_tables.h"
#include "condor_version.h"

#include <sstream>
#include <algorithm> // for std::sort

const char * MyName;

StringList params;
daemon_t dt = DT_MASTER;
bool mixedcase = false;
bool diagnostic = false;

// The pure-tools (PureCoverage, Purify, etc) spit out a bunch of
// stuff to stderr, which is where we normally put our error
// messages.  To enable config_val.test to produce easily readable
// output, even with pure-tools, we just write everything to stdout.  
#if defined( PURE_DEBUG ) 
#	define stderr stdout
#endif

enum PrintType {CONDOR_OWNER, CONDOR_TILDE, CONDOR_NONE};
enum ModeType {CONDOR_QUERY, CONDOR_SET, CONDOR_UNSET,
			   CONDOR_RUNTIME_SET, CONDOR_RUNTIME_UNSET};

void PrintMetaParam(const char * name, bool expand, bool verbose);

// On some systems, the output from config_val sometimes doesn't show
// up unless we explicitly flush before we exit.
void PREFAST_NORETURN
my_exit( int status )
{
	fflush( stdout );
	fflush( stderr );

	if ( ! status ) {
		clear_global_config_table();
		// this is here to validate that we can still param() with an empty param table.
		char *dummy = param("DUMMY"); if (dummy) free(dummy);
	}

	exit( status );
}


void
usage(int retval = 1)
{
	fprintf(stderr, "Usage: %s <help>\n\n", MyName);
	fprintf(stderr, "       %s [<location>] <edit> \n\n", MyName);
	fprintf(stderr, "       %s [<location>] [<view>] <vars>\n\n", MyName);
	fprintf(stderr, "       %s [<location>] use <template>\n\n", MyName);
	fprintf(stderr,
		"    where <edit> is one set/unset operation with one or more arguments\n"
		"\t-set \"<var> = <value>\"\tSet persistent <var> to <value>\n"
		"\t-unset <var>\t\tRevert persistent <var> to previous value\n"
		"\t-rset \"<var> = <value>\"\tSet runtime <var> to <value>\n"
		"\t-runset <var>\t\tRevert runtime <var> to previous value\n"
		"\n    where <vars> is <var> [<var>...]\tPrint the value of <var>. The\n"
		"\tvalue is expanded unless -raw, -evaluate, -default or -dump is\n"
		"\tspecified. When used with -dump, <var> is regular expression.\n"
		"\n    where <view> is one or more of\n"
		"\t-summary[:detected] Print all variables changed by config files\n"
		"\t\t\toptionally including detected values\n"
		"\t-dump\t\tPrint values of all variables that match <var>\n"
		"\t\t\tThe value is raw unless -expanded, -default, or -evaluate\n"
		"\t\t\tis specified. If no <vars>, Print all variables\n"
		"\t-default\tPrint default value\n"
		"\t-expanded\tPrint expanded value\n"
		"\t-raw\t\tPrint raw value as it appears in the file\n"
		//"\t-stats\t\tPrint statistics of the configuration system\n"
		"\t-verbose\tPrint source, raw, expanded, and default values\n"
		//"\t-info\t\tPrint help and usage info for variables\n" // TODO: tj uncomment this for 8.7
		"\t-debug[:<opts>] dprintf to stderr, optionally overiding TOOL_DEBUG\n"
		//"\t-diagnostic\t\tPrint diagnostic information about condor_config_val operation\n"
		"      these options apply when querying a daemon with a <location> argument\n"
		"\t-evaluate\tevaluate with respect to the <daemon> ClassAd\n"
		"\t-used\t\tPrint only variables used by the specified daemon\n"
		"\t-unused\t\tPrint only variables not used by the specified daemon\n"
		"      these options apply when reading configuration files\n"
		"\t-config\t\tPrint the locations of configuration files\n"
		"\t-macro[:path]\tMacro expand <vars> as if they were config values\n"
		"\t\t\tif the path option is specified, canonicalize the result\n"
		"\t-writeconfig[:<filter>[,only]] <file>\tWrite configuration to <file>\n"
		"\t\twhere <filter> is a comma separated filter option\n"
		"\t\t\tdefault - compile time default values\n"
		"\t\t\tdetected - detected values\n"
		"\t\t\tenvironment - values read from environment\n"
		"\t\t\tfile - values from config file(s)\n"
		"\t\t\tonly - show only values that match the filter\n"
		"\t\t\tupgrade - values changed by config files(s)\n"
		//"\t-reconfig <file>\tReload configuration files and append <file>\n"
		"\t-mixedcase\tPrint variable names as originally specified\n"
		"\t-local-name <name>  Use local name for querying and expanding\n"
		"\t-subsystem <daemon> Subsystem/Daemon name for querying and\n"
		"\t\t\texpanding. The default subsystem is TOOL\n"
		//"\t-tilde\t\tReturn the path to the Condor home directory\n"
		//"\t-owner\t\tReturn the owner of the condor_config_val process\n"
		"\n    where <template> is <category>:<var> or <category>\n"
		"        for <category>:<var>\tPrint the statements in that template\n"
		"        for <category>\t\tList available <vars> in <category>\n"
		"            categories are ROLE, POLICY, FEATURE, and SECURITY\n"
		"\n    where <location> is one or more of\n"
		"\t-address <ip:port>\tConnect to the given ip/port\n"
		"\t-pool <hostname>\tUse the given central manager to find daemons\n"
		"\t-name <daemon_name>\tQuery the specified daemon\n"
		"\t-master\t\t\tQuery the master\n"
		"\t-schedd\t\t\tQuery the schedd\n"
		"\t-startd\t\t\tQuery the startd\n"
		"\t-collector\t\tQuery the collector\n"
		"\t-negotiator\t\tQuery the negotiator\n"
		"\t-root-config <file>\tUse <file> as the root config file\n"
		"\n    where <help> is one of\n"
		"\t-help\t\tPrint this screen and exit\n"
		"\t-version\tPrint HTCondor version and exit\n"
		);
	my_exit(retval);
}

typedef union _write_config_options {
	unsigned int all;
	struct {
		unsigned int show_only         :1; // show only items indicated by next 7 flags
		unsigned int show_def          :1;
		unsigned int show_def_match    :1;
		unsigned int show_detected     :1;
		unsigned int show_env          :1;
		unsigned int show_dup          :1; // show default items hidden by file items
		unsigned int show_6            :1; // future
		unsigned int show_7            :1; // future
		unsigned int comment_source    :1;
		unsigned int comment_def       :1;
		unsigned int comment_def_match :1;
		unsigned int comment_detected  :1;
		unsigned int comment_env       :1;
		unsigned int comment_5         :1;
		unsigned int comment_6         :1;
		unsigned int comment_version   :1;
		unsigned int sort_name         :1;
		unsigned int hide_obsolete     :1;
		unsigned int hide_if_match     :1;
	};
} WRITE_CONFIG_OPTIONS;

char* GetRemoteParam( Daemon*, char* );
char* GetRemoteParamRaw(Daemon*, const char* name, bool & raw_supported, std::string & raw_value, std::string & file_and_line, std::string & def_value, std::string & usage_report);
int GetRemoteParamStats(Daemon* target, ClassAd & ad);
int   GetRemoteParamNamesMatching(Daemon*, const char* pattern, std::vector<std::string> & names, bool summary, bool detected);
void  SetRemoteParam( Daemon*, const char*, ModeType );
static void PrintConfigSources(void);
static void do_dump_config_stats(FILE * fh, bool dump_sources, bool dump_strings);
static int do_write_config(const char* pathname, WRITE_CONFIG_OPTIONS opts);

static const char * param_type_names[] = {"STRING","INT","BOOL","DOUBLE","LONG","PATH","ENUM"};

static classad::References standard_subsystems;
bool is_known_subsys_prefix(const char * name) {
	const char * pdot = strchr(name, '.');
	if ( ! pdot)
		return false;

	if (standard_subsystems.empty()) {
		StringTokenIterator it("MASTER COLLECTOR NEGOTIATOR HAD REPLICATION SCHEDD SHADOW STARTD STARTER");
		const std::string * sub;
		while ((sub = it.next_string())) { standard_subsystems.insert(*sub); }
	}
	
	std::string tmp(name, pdot - name);
	return (standard_subsystems.find(tmp) != standard_subsystems.end());
}

void print_as_type(const char * name, int as_type)
{
	if (as_type == PARAM_TYPE_BOOL) {
		int bvalid = -1;
		int bval = param_default_boolean(name, NULL, &bvalid);
		bool bb = param_boolean(name, bval, false);
		fprintf(stdout, " # eval: %s def=%d (%s)\n", bb ? "true" : "false", bval, bvalid ? "valid" : "invalid");
	} else if (as_type == PARAM_TYPE_INT) {
		int ivalid = -1, ilong = 0;
		int ival = param_default_integer(name, NULL, &ivalid, &ilong, NULL);
		fprintf(stdout, " # eval: %d (%s%s)\n", ival, ivalid ? "valid" : "invalid", ilong ? ", long" : "");
	} else if (as_type == PARAM_TYPE_LONG) {
		int ivalid = -1;
		long long ival = param_default_long(name, NULL, &ivalid);
		fprintf(stdout, " # eval: %lld (%s long)\n", ival, ivalid ? "valid" : "invalid");
	} else if (as_type == PARAM_TYPE_DOUBLE) {
		int dvalid = -1;
		double dval = param_default_double(name, NULL, &dvalid);
		fprintf(stdout, " # eval: %.16g (%s)\n", dval, dvalid ? "valid" : "invalid");
	}
}

const char * report_config_source(MACRO_META * pmeta, std::string & source)
{
	source = config_source_by_id(pmeta->source_id);
	if (pmeta->source_line < 0) {
		if (pmeta->source_id == 1) {
			formatstr_cat(source, ", item %d", pmeta->param_id);
		}
	} else {
		formatstr_cat(source, ", line %d", pmeta->source_line);
	}
	return source.c_str();
}

// increment the ref count of params referenced by default params
// but preserve the ref count of the param being queried.
// we use this to generate a pseudo used-param list for condor_config_val.
bool add_ref_callback(void* /*pv*/, HASHITER & it)
{
	MACRO_META * pmeta = hash_iter_meta(it);
	if ( ! pmeta) return true;

	if (pmeta->source_id < 4 && pmeta->param_id >= 0) {
		int ix = pmeta->param_id;

		// save use/ref count for this item
		macro_defaults::META tmp = {0,0};
		if (it.is_def) {
			if (it.set.defaults && it.set.defaults->metat && ix < it.set.defaults->size) {
				tmp = it.set.defaults->metat[ix];
			}
		} else {
			tmp.ref_count = pmeta->ref_count;
			tmp.use_count = pmeta->use_count;
		}

		char * value = param(hash_iter_key(it));
		if (value) free(value);

		// restore item use/ref count.
		if (it.is_def) {
			if (it.set.defaults && it.set.defaults->metat && ix < it.set.defaults->size) {
				it.set.defaults->metat[ix] = tmp;
			}
		} else {
			pmeta->ref_count = tmp.ref_count;
			pmeta->use_count = tmp.use_count;
		}
	}
	return true;
}

bool dump_both_verbose = false;
bool dump_both_type = false;
bool dump_both_used_only = false;
int  dump_both_only_type = -1;
int  dump_both_count = 0;
bool dump_both_callback(void* pv, HASHITER & it)
{
	std::string * pstr = (std::string *)pv;

	MACRO_META * pmeta = hash_iter_meta(it);
	bool used = pmeta->use_count != 0 || pmeta->ref_count != 0;
	if (dump_both_used_only && ! used)
		return true;

	param_info_t_type_t ty = param_default_type_by_id(pmeta->param_id);
	int effective_type = (int)ty;
	if (dump_both_only_type == PARAM_TYPE_INT) {
		if (ty == PARAM_TYPE_LONG) effective_type = (int)PARAM_TYPE_INT;
	}
	if (dump_both_only_type > 0 && dump_both_only_type != effective_type)
		return true;

	const char * tname = "?";
	if (ty >= PARAM_TYPE_STRING && ty <= PARAM_TYPE_LONG) {
		tname = param_type_names[ty];
	}

	const char * name = hash_iter_key(it);
	const char * rawval = hash_iter_value(it);
	/* debugging code
	if ( ! dump_both_verbose) {
		const char * pre = "  ";
		switch (pmeta->flags & 6) {
			case 2: pre = " i"; break;
			case 4: pre = "d "; break;
			case 6: pre = "di"; break;
		}
		bool dup = (*pstr == name);
		fprintf(stdout, "%s%s", pre, dup ? "<" : " ");
	}
	*/
	fprintf(stdout, "%s = %s\n", name, rawval ? rawval : "");
	if (dump_both_verbose) {
		const char * filename = config_source_by_id(pmeta->source_id);
		if (pmeta->source_line < 0) {
			if (pmeta->source_id == 1) {
				fprintf(stdout, " # at: %s, item %d\n", filename, pmeta->param_id);
			} else {
				fprintf(stdout, " # at: %s\n", filename);
			}
		} else {
			fprintf(stdout, " # at: %s, line %d\n", filename, pmeta->source_line);
		}
		if (rawval && rawval[0]) {
			char * val = expand_param(rawval, NULL, NULL, 0);
			if (val) {
				fprintf(stdout, " # expanded: %s\n", val);
				free(val);
			}
		}
		if (dump_both_type) {
			if (tname[0] == '?') {
				fprintf(stdout, " # type: %s:%d\n", tname, ty);
			} else {
				fprintf(stdout, " # type: %s\n", tname);
			}
		}
		if (dump_both_only_type > 0) {
			print_as_type(name, dump_both_only_type);
		}

		//const char * def_val = param_default_string(name, subsys);
		//fprintf(stdout, " # default: %s\n", def_val);
		if (pmeta->ref_count) fprintf(stdout, " # use_count: %d / %d\n", pmeta->use_count, pmeta->ref_count);
		else fprintf(stdout, " # use_count: %d\n", pmeta->use_count);
	}

	pstr->assign(name);
	++dump_both_count;
	return true;
}

int fetch_param_table_info(int param_id, const char * & descrip, const char * & tags, const char * & used_for)
{
	int type_and_flags = param_default_help_by_id(param_id, descrip, tags, used_for);
	return type_and_flags;
}

const char * format_range(std::string & range, int param_id)
{
	const int* irng;
	const double *drng;
	const long long *lrng;

	switch(param_default_range_by_id(param_id, irng, drng, lrng)) {
		case PARAM_TYPE_INT:
			formatstr(range, " from %d to %d", irng[0], irng[1]);
			break;
		case PARAM_TYPE_LONG:
			formatstr(range, " from %lld to %lld", lrng[0], lrng[1]);
			break;
		case PARAM_TYPE_DOUBLE:
			formatstr(range, " from %g to %g", drng[0], drng[1]);
			break;
		default:
			// default is only here to make g++ shut up...
			break;
	}
	return range.c_str();
}

void print_param_table_info(FILE* out, int param_id, int type_and_flags, const char * used_for, const char * tags)
{
	if (used_for) { fprintf(out, " # use for : %s\n", used_for); }
	if (type_and_flags) {
		const int PARAM_FLAGS_RESTART = 0x1000;
		const int PARAM_FLAGS_NORECONFIG = 0x2000;
		if (type_and_flags & PARAM_FLAGS_RESTART) {
			fprintf(out, " # restart required : true\n");
		} else if (type_and_flags & PARAM_FLAGS_NORECONFIG) {
			fprintf(out, " # restart required : loaded when job starts.\n");
		}

		const int PARAM_FLAGS_CONST = 0x8000;
		const int PARAM_FLAGS_PATH = 0x20;
		int type = type_and_flags&7; if (type_and_flags & PARAM_FLAGS_PATH) type = 5;
		if (type_and_flags & PARAM_FLAGS_CONST) {
			fprintf(out, " # constant : %s\n", type ? param_type_names[type] : "true");
		} else {
			std::string range;
			format_range(range, param_id);
			if (type || ! range.empty()) { fprintf(out, " # expected values : %s%s\n", param_type_names[type], range.c_str()); }
		}
	}
	if (tags) { fprintf(out, " # used by: %s\n", tags); }
}


//#define HAS_LAMBDA
#ifdef HAS_LAMBDA
#else
bool report_obsolete_var(void* pv, HASHITER & it) {
	std::string * pstr = (std::string*)pv;
	const char * name = hash_iter_key(it);
	if (is_known_subsys_prefix(name)) {
		*pstr += "  ";
		*pstr += name;
		MACRO_META * pmet = hash_iter_meta(it);
		if (pmet) {
			*pstr += " at ";
			param_append_location(pmet, *pstr);
		}
		*pstr += "\n";
	}
	return true; // keep iterating
}
#endif

char* EvaluatedValue(char const* value, ClassAd const* ad) {
    classad::Value res;
    ClassAd empty;
    bool rc = (ad) ? ad->EvaluateExpr(value, res) : empty.EvaluateExpr(value, res);
    if (!rc) return NULL;
    std::stringstream ss;
    ss << res;
    return strdup(ss.str().c_str());
}

// consume the next command line argument, otherwise return an error
// note that this function MAY change the value of i
//
static const char * use_next_arg(const char * arg, const char * argv[], int & i)
{
	if (argv[i+1]) {
		return argv[++i];
	}

	fprintf(stderr, "-%s requires an argument\n", arg);
	//usage();
	my_exit(1);
	return NULL;
}

// remote queries return raw values as
// EFFECTIVE_NAME = value
// this function returns a pointer to the value part or
// it returns the input string if there is no = in the string.
//
static const char * RemoteRawValuePart(const std::string & raw)
{
	const char * praw = raw.c_str();
	while (*praw) {
		if (*praw == '=') {
			++praw;
			while (*praw == ' ') ++praw;
			return praw;
		}
		++praw;
	}
	return raw.c_str();
}

// format a multiline config value into the given buffer with the specified indent per line
// TODO: make this aware of if statemnts and indent further for them
static const char * indent_herefile(const char * raw, const char * indent, std::string & buf, const char * tag=NULL)
{
	buf.clear();
	if (tag) { buf += "@="; buf += tag; }
	StringTokenIterator lines(raw, "\n");
	for (const char * line = lines.first(); line; line = lines.next()) {
		buf += "\n";
		buf += indent;
		buf += line;
	}
	if (tag) { buf += "\n@"; buf += tag; }
	return buf.c_str();
}

// print "= value" or "@=end\n   value...@end" depending on whether value is multiline or not.
static const char * RemotePrintValue(const char * val, const char * indent, std::string & buf, const char * tag=NULL)
{
	bool is_herefile = val && strchr(val, '\n');
	if (is_herefile) {
		return indent_herefile(val, indent, buf, tag);
	}
	buf.clear();
	if (tag) { buf += "= "; }
	if (val) { buf += val; }
	return buf.c_str();
}

int
main( int argc, const char* argv[] )
{
	char	*value = NULL, *tmp = NULL;
	const char * pcolon;
	const char *name_arg = NULL; // raw argument from -name (before get_daemon_name lookup)
	const char *addr = NULL;
	const char *name = NULL;     // cooked -name argument after get_daemon_name lookup
	const char *pool = NULL;
	const char *local_name = NULL;
	const char *subsys = "TOOL";
	const char *reconfig_source = NULL;
	bool	ask_a_daemon = false;
	bool    verbose = false;
	bool    dump_strings = false;
	bool    dash_usage = false;
	bool    dash_dump_both = false;
	bool    dump_all_variables = false;
	bool    dump_stats = false;
	bool    show_param_info = false; // show info from param table
	bool    expand_dumped_variables = false;
	bool    macro_expand_this = false; // set when -macro arg is used.
	bool    macro_expand_this_as_path = false; // set when -macro:path is used
	bool    show_by_usage = false;
	bool    show_by_usage_unused = false;
	bool    evaluate_daemon_vars = false;
	bool    print_config_sources = false;
	const char * root_config = NULL;
	const char * write_config = NULL;
	WRITE_CONFIG_OPTIONS write_config_flags = {0};
	bool    dash_summary = false;
	bool    dash_detected = false;
	bool    dash_debug = false;
	bool    dash_raw = false;
	bool    dash_default = false;
	bool    stats_with_defaults = false;
	const char * debug_flags = NULL;
	const char * check_configif = NULL;
	int profile_test_id=0, profile_iter=0;
	bool    check_config_for_obsolete_syntax = true;

#ifdef WIN32
	// enable this if you need to debug crashes.
	#if 1
	const bool wait_for_win32_debugger = false;
	#else
	g_ExceptionHandler.TurnOff();
	bool wait_for_win32_debugger = argv[1] && MATCH == strcasecmp(argv[1],"CCV_WAIT_FOR_DEBUGGER");
	if (wait_for_win32_debugger) {
		UINT ms = GetTickCount() - 10;
		BOOL is_debugger = IsDebuggerPresent();
		while ( ! is_debugger) {
			fprintf(stderr, "waiting for debugger. PID = %d\n", GetCurrentProcessId());
			sleep(3);
			is_debugger = IsDebuggerPresent();
		}
	}
	#endif

#endif

	PrintType pt = CONDOR_NONE;
	ModeType mt = CONDOR_QUERY;

	MyName = argv[0];

	for (int i = 1; i < argc; ++i) {
		// arguments that don't begin with "-" are params to be looked up.
		if (*argv[i] != '-') {
			// allow "use category:value" syntax to query meta-params
			if (MATCH == strcasecmp(argv[i], "use")) {
				if (argv[i+1] && *argv[i+1] != '-') {
					++i; // skip "use"
					// save off the parameter name, prefixed with ^ so that the code below we know it's a metaknob name.
					std::string meta("^"); meta += argv[i];
					params.append(meta.c_str());
				} else {
					fprintf(stderr, "use should be followed by a category or category:option argument\n");
					params.append("^");
				}
			#ifdef WIN32
			} else if (i == 1 && wait_for_win32_debugger) {
			#endif
			} else {
				params.append(argv[i]);
			}
			continue;
		}

		// if we get here, the arg begins with "-",
		const char * arg = argv[i]+1;
		if (is_arg_prefix(arg, "name", 1)) {
			name_arg = use_next_arg("name", argv, i);
		} else if (is_arg_prefix(arg, "address", 1)) {
			addr = use_next_arg("address", argv, i);
			if ( ! is_valid_sinful(addr)) {
				fprintf(stderr, "%s: invalid address %s\n"
						"Address must be of the form \"<111.222.333.444:555>\n"
						"   where 111.222.333.444 is the ip address and 555 is the port\n"
						"   you wish to connect to (the punctuation is important).\n", 
						MyName, addr);
			}
		} else if (is_arg_prefix(arg, "pool", 1)) {
			pool = use_next_arg("pool", argv, i);
		} else if (is_arg_prefix(arg, "local-name", 2)) {
			local_name = use_next_arg("local_name", argv, i);
		} else if (is_arg_prefix(arg, "subsystem", 3)) {
			subsys = use_next_arg("subsystem", argv, i);
		} else if (is_arg_prefix(arg, "owner", 1)) {
			pt = CONDOR_OWNER;
		} else if (is_arg_prefix(arg, "tilde", 1)) {
			pt = CONDOR_TILDE;
		} else if (is_arg_prefix(arg, "master", 2)) {
			dt = DT_MASTER;
			ask_a_daemon = true;
		} else if (is_arg_prefix(arg, "schedd", 2)) {
			dt = DT_SCHEDD;
		} else if (is_arg_prefix(arg, "startd", 2)) {
			dt = DT_STARTD;
		} else if (is_arg_prefix(arg, "collector", 3)) {
			dt = DT_COLLECTOR;
		} else if (is_arg_prefix(arg, "negotiator", 3)) {
			dt = DT_NEGOTIATOR;
		} else if (is_arg_prefix(arg, "set", 2)) {
			mt = CONDOR_SET;
		} else if (is_arg_prefix(arg, "unset", 3)) {
			mt = CONDOR_UNSET;
		} else if (is_arg_prefix(arg, "rset", 3)) {
			mt = CONDOR_RUNTIME_SET;
		} else if (is_arg_prefix(arg, "runset", 5)) {
			mt = CONDOR_RUNTIME_UNSET;
		} else if (is_arg_prefix(arg, "mixedcase", 2)) {
			mixedcase = true;
		} else if (is_arg_prefix(arg, "diagnostic", 4)) {
			diagnostic = true;
		} else if (is_arg_prefix(arg, "raw", 3)) {
			dash_raw = true;
		} else if (is_arg_prefix(arg, "default", 3)) {
			dash_default = true;
		} else if (is_arg_prefix(arg, "config", 2)) {
			print_config_sources = true;
		} else if (is_arg_prefix(arg, "reconfig", 5)) {
			reconfig_source = use_next_arg("reconfig", argv, i);
		} else if (is_arg_colon_prefix(arg, "verbose", &pcolon, 1)) {
			verbose = true;
			if (pcolon) {
				StringList opts(pcolon+1,":,");
				opts.rewind();
				while (NULL != (tmp = opts.next())) {
					if (is_arg_prefix(tmp, "usage", 2) ||
						is_arg_prefix(tmp, "use", -1)) {
						dash_usage = true;
					} else if (is_arg_prefix(tmp, "both", -1)) {
						dash_dump_both = true;
					} else if (is_arg_prefix(tmp, "terse", -1)) {
						verbose = false;
					} else if (is_arg_prefix(tmp, "strings", -1)) {
						dump_strings = true;
					} else if (is_arg_prefix(tmp, "type", 2)) {
						dash_dump_both = true;
						dump_both_type = true;
					} else if (is_arg_prefix(tmp, "int", -1)) {
						dash_dump_both = true;
						dump_both_type = true;
						dump_both_only_type = PARAM_TYPE_INT;
					} else if (is_arg_prefix(tmp, "bool", -1)) {
						dash_dump_both = true;
						dump_both_type = true;
						dump_both_only_type = PARAM_TYPE_BOOL;
					} else if (is_arg_prefix(tmp, "double", -1)) {
						dash_dump_both = true;
						dump_both_type = true;
						dump_both_only_type = PARAM_TYPE_DOUBLE;
					} else if (is_arg_prefix(tmp, "long", -1)) {
						dash_dump_both = true;
						dump_both_type = true;
						dump_both_only_type = PARAM_TYPE_LONG;
					}
				}
			}
		} else if (is_arg_prefix(arg, "dump", 1)) {
			dump_all_variables = true;
		} else if (is_arg_colon_prefix(arg, "stats", &pcolon, 4)) {
			dump_stats = true;
			if (pcolon && is_arg_prefix(pcolon+1, "keep_defaults", 2)) {
				stats_with_defaults = true;
			}
		} else if (is_arg_colon_prefix(arg, "info", &pcolon, 3)) {
			show_param_info = true;
			verbose = true;
		} else if (is_arg_prefix(arg, "expanded", 2)) {
			expand_dumped_variables = true;
		} else if (is_arg_colon_prefix(arg, "macro", &pcolon, 3)) {
			macro_expand_this = true;
			if (pcolon && is_arg_prefix(pcolon+1, "path", 4)) {
				macro_expand_this_as_path = true;
			}
		} else if (is_arg_prefix(arg, "evaluate", 2)) {
			evaluate_daemon_vars = true;
		} else if (is_arg_prefix(arg, "unused", 4)) {
			show_by_usage = true;
			show_by_usage_unused = true;
		} else if (is_arg_prefix(arg, "used", 2)) {
			show_by_usage = true;
			show_by_usage_unused = false;
			//dash_usage = true;
		} else if (is_arg_colon_prefix(arg, "summary", &pcolon, 3)){
			if (write_config && ! dash_summary) {
				fprintf(stderr, "%s cannot be used with -writeconfig\n", argv[i]);
				usage();
			}
			write_config_flags.all = 0;
			write_config_flags.hide_obsolete = 1;
			write_config_flags.hide_if_match = 1;
			write_config_flags.comment_version = 1;
			dash_summary = true;
			write_config = "-";
			if (pcolon) {
				StringList opts(pcolon+1,":,");
				for (const char * opt = opts.first(); opt != nullptr; opt = opts.next()) {
					if (is_arg_prefix(opt, "detected", 3)) {
						dash_detected = true;
						write_config_flags.show_detected = true;
					}
				}
			}
		} else if (is_arg_colon_prefix(arg, "writeconfig", &pcolon, 3)) {
			if (dash_summary) {
				fprintf(stderr, "%s cannot be used with -summary\n", argv[i]);
				usage();
			}
			write_config = use_next_arg("writeconfig", argv, i);
			write_config_flags.all = 0;
			if (pcolon) {
				StringList opts(pcolon+1,":,");
				opts.rewind();
				bool comment = false;
				while (NULL != (tmp = opts.next())) {
					if (is_arg_prefix(tmp, "comment", 3)) {
						comment = true;
					} else if (is_arg_prefix(tmp, "default", 3)) {
						write_config_flags.show_def = 1;
						write_config_flags.comment_def = comment;
					} else if (is_arg_prefix(tmp, "matches_default", 5)) {
						write_config_flags.show_def_match = 1;
						write_config_flags.comment_def_match = comment;
					} else if (is_arg_prefix(tmp, "detected", 3)) {
						write_config_flags.show_detected = 1;
						write_config_flags.comment_detected = comment;
					} else if (is_arg_prefix(tmp, "environment", 3)) {
						write_config_flags.show_env = 1;
						write_config_flags.comment_env = comment;
					} else if (is_arg_prefix(tmp, "only", -1)) {
						write_config_flags.show_only = 1;
					} else if (is_arg_prefix(tmp, "file", -1)) {
						write_config_flags.show_only = 0;
					} else if (is_arg_prefix(tmp, "duplicate", 3)) {
						write_config_flags.show_dup = 1;
					} else if (is_arg_prefix(tmp, "source", 3)) {
						write_config_flags.comment_source = 1;
					} else if (is_arg_prefix(tmp, "sort", 3)) {
						write_config_flags.sort_name = 1;
					} else if (is_arg_prefix(tmp, "upgrade", 3)) {
						write_config_flags.hide_obsolete = 1;
						write_config_flags.hide_if_match = 1;
					}
				}
			} else {
				write_config_flags.show_def_match = true;
				write_config_flags.comment_def_match = true;
				write_config_flags.sort_name = false;
			}
		} else if (is_dash_arg_prefix(argv[i], "root-config", 4)) {
			root_config = use_next_arg("root-config", argv, i);
		} else if (is_arg_colon_prefix(arg, "debug", &pcolon, 2)) {
				// dprintf to console
			dash_debug = true;
			if (pcolon) { 
				debug_flags = ++pcolon;
				if (*debug_flags == '"') ++debug_flags;
			}
		} else if (is_dash_arg_prefix(argv[i], "help", 2)) {
			usage();
		} else if (is_dash_arg_prefix(argv[i], "version", 3)) {
			printf( "%s\n%s\n", CondorVersion(), CondorPlatform() );
			my_exit(0);
		} else if (is_dash_arg_prefix(argv[i], "check-if", -1)) {
			check_configif = use_next_arg("check-if", argv, i);
		} else if (is_dash_arg_colon_prefix(argv[i], "profile", &pcolon, -1)) {
			check_configif = "profile"; //use_next_arg("profile", argv, i);
			if (pcolon) {
				StringList opts(pcolon+1,":,");
				tmp = opts.first(); if (tmp) profile_test_id = atoi(tmp);
				tmp = opts.next(); if (tmp) profile_iter = atoi(tmp);
			}
		} else {
			fprintf(stderr, "%s is not a valid argument\n", argv[i]);
			usage();
		}
	}

	// Set subsystem to tool, and subsystem name to either "TOOL" or what was 
	// specified on the command line.
	set_mySubSystem(subsys, false, SUBSYSTEM_TYPE_TOOL);

		// Honor any local name we might want to use for the param system
		// while looking up variables.
	if( local_name != NULL ) {
		get_mySubSystem()->setLocalName( local_name );
	}

		// We need to do this before we call config().  A) we don't
		// need config() to find this out and B) config() will fail if
		// all the config sources aren't setup yet, and we use
		// "condor_config_val -owner" for condor_init.  Derek 9/23/99 
	if( pt == CONDOR_OWNER ) {
		printf( "%s\n", get_condor_username() );
		my_exit( 0 );
	}

		// We need to handle -tilde before we call config() for the
		// same reasons listed above for -owner. -Derek 2/16/00
	if( pt == CONDOR_TILDE ) {
		if( (tmp = get_tilde()) ) {
			printf( "%s\n", tmp );
			my_exit( 0 );
		} else {
			fprintf( stderr, "Error: Specified -tilde but can't find " 
					 "condor's home directory\n" );
			my_exit( 1 );
		}
	}		

		// Want to do this before we try to find the address of a
		// remote daemon, since if there's no -pool option, we need to
		// param() for the COLLECTOR_HOST to contact.
	int config_options = CONFIG_OPT_WANT_META;
	if (write_config || stats_with_defaults) {
		config_options |= CONFIG_OPT_KEEP_DEFAULTS;
	}
	if (root_config) { config_options |= CONFIG_OPT_USE_THIS_ROOT_CONFIG | CONFIG_OPT_NO_EXIT; }
	set_priv_initialize(); // allow uid switching if root
	config_host(NULL, config_options, root_config);
	validate_config(false, 0); // validate, but do not abort.
	if (print_config_sources) {
		PrintConfigSources();
	}

	if (reconfig_source) {
		if (dump_stats) {
			do_dump_config_stats(stdout, verbose, dump_strings);
		}

		extern const char * simulated_local_config;
		simulated_local_config = reconfig_source;
		config_host(NULL, config_options, root_config);
		if (print_config_sources) {
			fprintf(stdout, "Reconfig with %s appended\n", reconfig_source);
			PrintConfigSources();
		}
	}


	if (dash_debug) {
		dprintf_set_tool_debug("TOOL", debug_flags);
	}

	// temporary, to get rid of build warning.
	if (dash_default) { fprintf(stderr, "-default not (yet) supported\n"); }

	// handle check-if to valididate config's if/else parsing and help users to write
	// valid if conditions.
	if (check_configif) {
		if (MATCH == strcmp(check_configif, "profile")) {
			extern void profile_test(bool verbose, int test, int iter);
			profile_test(verbose, profile_test_id, profile_iter);
			exit(0);
		}
		std::string err_reason;
		bool bb = false;
		bool valid = config_test_if_expression(check_configif, bb, local_name, subsys, err_reason);
		fprintf(stdout, "# %s: \"%s\" %s\n", 
			valid ? "ok" : "not supported", 
			check_configif, 
			valid ? (bb ? "\ntrue" : "\nfalse") : err_reason.c_str());
		exit(0);
	}

	// Check for obsolete syntax in config file
	check_config_for_obsolete_syntax = param_boolean("ENABLE_DEPRECATION_WARNINGS", check_config_for_obsolete_syntax);
	if (check_config_for_obsolete_syntax) {
		Regex re; int errcode = 0; int erroffset = 0;
		// check for knobs of the form SUBSYS.LOCALNAME.*
		ASSERT(re.compile("^[A-Za-z_]*\\.[A-Za-z_0-9]*\\.", &errcode, &erroffset, PCRE2_CASELESS));
		std::string obsolete_vars;
		foreach_param_matching(re, HASHITER_NO_DEFAULTS,
#ifdef HAS_LAMBDA
			[](void* pv, HASHITER & it) -> bool {
				std::string * pstr = (std::string*)pv;
				const char * name = hash_iter_key(it);
				if (is_known_subsys_prefix(name)) {
					*pstr += "  ";
					*pstr += name;
					MACRO_META * pmet = hash_iter_meta(it);
					if (pmet) {
						*pstr += " at ";
						param_append_location(pmet, *pstr);
					}
					*pstr += "\n";
				}
				return true; // keep iterating
			},
#else
			report_obsolete_var,
#endif
			&obsolete_vars // becomes pv
		);
		if ( ! obsolete_vars.empty()) {
			fprintf(stderr, "WARNING: the following appear to be obsolete SUBSYS.LOCALNAME.* overrides\n%s", obsolete_vars.c_str());
			fprintf(stderr, 
				"\n    Use of both SUBSYS. and LOCALNAME. prefixes at the same time is not needed and not supported.\n"
				  "    To override config for a class of daemons, or for a standard daemon use a SUBSYS. prefix.\n"
				  "    To override config for a specific member of a class of daemons, just use a LOCALNAME. prefix like this:\n"
				);
			StringTokenIterator it(obsolete_vars, "\n");
			for (const char * line = it.first(); line; line = it.next()) {
				const char * p1 = strchr(line, '.');
				if ( ! p1) continue;
				const char * p2 = p1; while (p2[1] && !isspace(p2[1])) ++p2;
				std::string name(p1+1, p2-p1);
				fprintf(stderr, "  %s\n", name.c_str());
			}
		}
	}

	if (dash_summary && (name_arg || addr || mt != CONDOR_QUERY || dt != DT_MASTER || ask_a_daemon)) {
		// new for 10.0.7 and 10.7 summary works with ask_a_daemon
		ask_a_daemon = true;
	} else
	if (write_config) {
		if (ask_a_daemon) {
			fprintf(stdout, "-writeconfig is not currently supported with -%s\n", daemonString(dt));
			my_exit(1);
		}
		int ret = do_write_config(write_config, write_config_flags);
		if (ret < 0) {
			my_exit(2);
		}
	}
	
	// now that we have loaded config, we can safely get do daemon name lookup
	if (name_arg) {
		name = get_daemon_name(name_arg);
		if ( ! name || ! name[0]) {
			fprintf(stderr, "%s: unknown host %s\n", MyName, get_host_part(name_arg));
			my_exit(1);
		}
	}

	if( pool && ! name ) {
		fprintf( stderr, "Error: you must specify -name with -pool\n" );
		my_exit( 1 );
	}

	if( name || addr || mt != CONDOR_QUERY || dt != DT_MASTER ) {
		ask_a_daemon = true;
	}

	if (dump_all_variables && ! ask_a_daemon) {
		/* XXX -dump only currently spits out variables found through the
			configuration file(s) available to this tool. Environment overloads
			would be reflected. */

		char *source = NULL;
		char * hostname = param("FULL_HOSTNAME");
		if (hostname == NULL) {
			hostname = strdup("<unknown hostname>");
		}

		fprintf(stdout, "# Configuration from machine: %s\n", hostname);

		// if no param qualifiers were sent, print all.
		params.rewind();
		if( ! params.number()) {
			if (dash_dump_both) {
				std::string last;
				int opts = 0;
				opts = HASHITER_SHOW_DUPS;
				dump_both_verbose = verbose;
				dump_both_used_only = show_by_usage && ! show_by_usage_unused;
				dump_both_count = 0;
				foreach_param(opts, dump_both_callback, (void*)&last);
				fprintf(stdout, "%d items\n", dump_both_count);
			} else {
				params.append("");
				params.rewind();
			}
		}

		if (params.number()) {
			while ((tmp = params.next()) != NULL) {
				if (tmp && tmp[0]) { fprintf(stdout, "\n# Parameters with names that match %s:\n", tmp); }
				std::vector<std::string> names;
				std::string rawvalbuf;
				Regex re; int errcode = 0; int errindex;
				if (re.compile(tmp, &errcode, &errindex, PCRE2_CASELESS)) {
					if (show_by_usage) {
						// condor_config_val doesn't normally have any valid use counts
						// so to get some, we expand everthing in the default param table.
						foreach_param(0, add_ref_callback, NULL);
					}
					if (param_names_matching(re, names)) {
						for (int ii = 0; ii < (int)names.size(); ++ii) {

							const char * name = names[ii].c_str();
							std::string name_used, location;
							//int line_number, use_count, ref_count;
							const MACRO_META * pmet = NULL;
							const char * def_val = NULL;
							const char * rawval = param_get_info(name, subsys, local_name,
															name_used, &def_val, &pmet);
							if (name_used.empty())
								continue;
							if (pmet && show_by_usage) {
								if (show_by_usage_unused && pmet->use_count+pmet->ref_count > 0)
									continue;
								if ( ! show_by_usage_unused && pmet->use_count+pmet->ref_count <= 0)
									continue;
							}

							bool is_herefile = (pmet && pmet->multi_line) || (rawval && strchr(rawval, '\n'));
							const char * equal_begin = is_herefile ? "@=end" : "= ";
							const char * equal_end = is_herefile ? "\n@end" : "";

							if (expand_dumped_variables) {
								std::string upname = name; //upname.upper_case();
								auto_free_ptr val(param(name));
								const char * tval = is_herefile ? indent_herefile(val, "   ", rawvalbuf) : val.ptr();
								fprintf(stdout, "%s %s%s%s\n", upname.c_str(), equal_begin, tval?tval:"", equal_end);
							} else {
								std::string upname = name_used;
								if (upname.empty()) upname = name;
								//upname.upper_case();
								const char * tval = is_herefile ? indent_herefile(rawval, "   ", rawvalbuf) : rawval;
								fprintf(stdout, "%s %s%s%s\n", upname.c_str(), equal_begin, tval?tval:"", equal_end);
							}
							if (verbose) {
								const char * tags = NULL;
								const char * descrip = NULL;
								const char * used_for = NULL;
								int type_and_flags = 0;
								if (pmet && show_param_info) {
									type_and_flags = param_default_help_by_id(pmet->param_id, descrip, tags, used_for);
								}
								if (descrip) { fprintf(stdout, " # description: %s\n", descrip); }
								param_get_location(pmet, location);
								fprintf(stdout, " # at: %s\n", location.c_str());
								if (expand_dumped_variables) {
									const char * tval = is_herefile ? indent_herefile(rawval, " #     ", rawvalbuf) : rawval;
									fprintf(stdout, " # raw: %s\n", tval?tval:"");
								} else {
									auto_free_ptr val(param(name));
									const char * tval = is_herefile ? indent_herefile(val, " #     ", rawvalbuf) : val.ptr();
									fprintf(stdout, " # expanded: %s\n", tval?tval:"");
								}
								if (def_val) {
									if (strchr(def_val, '\n')) {
										const char * tval = indent_herefile(def_val, " #     ", rawvalbuf);
										fprintf(stdout, " # default: %s\n", tval?tval:"");
									} else {
										fprintf(stdout, " # default: %s\n", def_val);
									}
								}
								if (show_param_info) {
									print_param_table_info(stdout, pmet->param_id, type_and_flags, used_for, tags);
								}
								if (dash_usage && pmet) {
									if (pmet->ref_count) fprintf(stdout, " # use_count: %d / %d\n", pmet->use_count, pmet->ref_count);
									else fprintf(stdout, " # use_count: %d\n", pmet->use_count);
								}
							}
						}
					}
				}
			}
		}

		// if we didn't already print out source locations for each item
		// print the set of all config sources.
		if ( ! verbose) {
			fprintf(stdout, "# Contributing configuration file(s):\n");
			if (global_config_source.length() > 0) {
				fprintf(stdout, "#\t%s\n", global_config_source.c_str());
			}
			local_config_sources.rewind();
			while ((source = local_config_sources.next()) != NULL) {
				fprintf( stdout, "#\t%s\n", source);
			}
		}

		if (dump_stats) {
			do_dump_config_stats(stdout, verbose, dump_strings);
		}
		fflush( stdout );

		if (hostname != NULL) {
			free(hostname);
			hostname = NULL;
		}
		my_exit( 0 );

	} else if (dump_stats && ! ask_a_daemon) {
		do_dump_config_stats(stdout, verbose, dump_strings);
		fflush(stdout);
		my_exit(0);
	}

	params.rewind();
	if( ! params.number() && !print_config_sources) {
		if (dump_all_variables || dump_stats || (dash_summary && ask_a_daemon)) {
			params.append("");
			params.rewind();
			//if (diagnostic) fprintf(stderr, "querying all\n");
		} else if (write_config) {
			my_exit(0);
		} else {
			usage();
		}
	}

	DaemonAllowLocateFull* target = NULL;
	if( ask_a_daemon ) {
		if( addr ) {
			target = new DaemonAllowLocateFull( dt, addr, NULL );
		} else {
			target = new DaemonAllowLocateFull(dt, name, pool);
		}
		if( ! target->locate(evaluate_daemon_vars ? Daemon::LOCATE_FULL : Daemon::LOCATE_FOR_LOOKUP) ) {
			fprintf( stderr, "Can't find address for this %s\n", 
					 daemonString(dt) );
			fprintf( stderr, "Perhaps you need to query another pool.\n" );
			my_exit( 1 );
		}
	}

    if (target && evaluate_daemon_vars && !target->daemonAd()) {
        // NULL is one possible return value from this method, for example startd
        fprintf(stderr, "Warning: Classad for %s daemon '%s' is null, will evaluate expressions against empty classad\n", 
                daemonString(target->type()), target->name());
    }

	if (target && dump_all_variables) {
		fprintf(stdout, "# Configuration from %s on %s %s\n", daemonString(dt), target->name(), target->addr());
	}

	// handle SET/RSET etc
	if (mt != CONDOR_QUERY) {
		for (const char * name = params.first(); name; name = params.next()) {
			SetRemoteParam(target, name, mt);
		}
		my_exit(0);
	}

	// handle query
	// 
	int num_not_defined = 0;
	while( (tmp = params.next()) ) {
		std::string herevalbuf;
		// empty parens so that we don't have to change the brace level of ALL of the code below.
		{
			std::string name_used, raw_value, file_and_line, def_value, usage_report;
			const char * tags = NULL;
			const char * descrip = NULL;
			const char * used_for = NULL;
			int type_and_flags = 0;
			int param_id = -1;
			bool raw_supported = false;
			//fprintf(stderr, "param = %s\n", tmp);
			if (tmp[0] == '^') { // a leading '^'
				if (target) {
					fprintf(stderr, "remote query not supported for use %s\n", tmp+1);
					my_exit(1);
				}
				PrintMetaParam(tmp+1, expand_dumped_variables, verbose);
				continue;
			}
			if (target) {
				if (dump_stats) {
					ClassAd stats;
					int iret = GetRemoteParamStats(target, stats);
					if (iret == -2) {
						fprintf(stderr, "# remote HTCondor version does not support -stats\n");
						my_exit(1);
					}
					fPrintAd (stdout, stats);
					fprintf (stdout, "\n");
					if ( ! dump_all_variables) continue;
				}
				//fprintf(stderr, "dump = %d\n", dump_all_variables);
				if (dump_all_variables || dash_summary) {
					if (tmp && tmp[0]) { fprintf(stdout, "\n# Parameters with names that match %s:\n", tmp); }
					value = NULL;
					std::vector<std::string> names;
					int iret = GetRemoteParamNamesMatching(target, tmp, names, dash_summary, dash_detected);
					if (iret == -2) {
						fprintf(stderr, "# remote HTCondor version does not support -dump\n");
						my_exit(1);
					}

					if (iret > 0) {
						std::map<std::string, int> sources;
						for (int ii = 0; ii < (int)names.size(); ++ii) {
							const char * name = names[ii].c_str();
							if (*name == '#') {
								if (strstr(name+1, "$CondorVersion:")) {
									const char * tname = target->name();
									const char * taddr = target->addr();
									printf("# %s\n#  at %s %s\n", name+1, tname?tname:"", taddr?taddr:"");
								} else {
									printf("\n#\n# from %s\n#\n", name + 1);
								}
								continue;
							}
							if (value) free(value);
							value = GetRemoteParamRaw(target, name, raw_supported, raw_value, file_and_line, def_value, usage_report);
							if (show_by_usage && ! usage_report.empty()) {
								if (show_by_usage_unused && usage_report != "0")
									continue;
								if ( ! show_by_usage_unused && usage_report == "0")
									continue;
							}
							if ( ! value && ! raw_supported)
								continue;

							name_used = names[ii];
							if (expand_dumped_variables || ! raw_supported) {
								printf("%s %s\n", name_used.c_str(), RemotePrintValue(value, "   ", herevalbuf, "end"));
							} else {
								printf("%s %s\n", name_used.c_str(), RemotePrintValue(RemoteRawValuePart(raw_value), "   ", herevalbuf, "end"));
							}
							if ( ! raw_supported && (verbose || ! expand_dumped_variables)) {
								printf(" # remote HTCondor version does not support -verbose\n");
							}
							if (verbose) {
								param_id = param_default_get_id(names[ii].c_str(), NULL);
								if (show_param_info) {
									param_default_help_by_id(param_id, descrip, tags, used_for);
								}
								if (descrip) { fprintf(stdout, " # description: %s\n", descrip); }
								if ( ! file_and_line.empty()) {
									printf(" # at: %s\n", file_and_line.c_str());
								}
								if (expand_dumped_variables) {
									printf(" # raw: %s\n", RemotePrintValue(raw_value.c_str(), " #   ", herevalbuf));
								} else {
									printf(" # expanded: %s\n", RemotePrintValue(value, " #   ", herevalbuf));
								}
								if ( ! def_value.empty()) {
									printf(" # default: %s\n", RemotePrintValue(def_value.c_str(), " #   ", herevalbuf));
								}
								if (show_param_info) {
									print_param_table_info(stdout, param_id, type_and_flags, used_for, tags);
								}
								if (dash_usage && ! usage_report.empty()) {
									printf(" # use_count: %s\n", usage_report.c_str());
								}
							} else if ( ! file_and_line.empty()) {
								std::string source(file_and_line);
								size_t ix = source.find(", line");
								if (ix != std::string::npos) { 
									sources[source.substr(0,ix)] = 1; 
								} else {
									sources[source] = 1;
								}
							}
						}
						if (value) free(value);
						value = NULL;

						if (dash_summary) {
							fprintf(stdout, "\n");
						} else
						if ( ! verbose && ! sources.empty()) {
							fprintf(stdout, "# Contributing configuration file(s):\n");
							std::map<std::string, int>::iterator it;
							for (it = sources.begin(); it != sources.end(); it++) {
								fprintf(stdout, "#\t%s\n", it->first.c_str());
							}
						}
					}
					continue;
				} else if (dash_raw || verbose) {
					name_used = tmp;
					upper_case(name_used);
					value = GetRemoteParamRaw(target, tmp, raw_supported, raw_value, file_and_line, def_value, usage_report);
					if ( ! verbose && ! raw_value.empty()) {
						free(value);
						value = strdup(RemoteRawValuePart(raw_value));
					}
					if (verbose && show_param_info) {
						param_id = param_default_get_id(tmp, NULL);
						param_default_help_by_id(param_id, descrip, tags, used_for);
					}
				} else {
					name_used = tmp;
					upper_case(name_used);
					value = GetRemoteParam(target, tmp);
				}
                if (value && evaluate_daemon_vars) {
                    char* ev = EvaluatedValue(value, target->daemonAd());
                    if (ev != NULL) {
                        free(value);
                        value = ev;
                    } else {
                        fprintf(stderr, "Warning: Failed to evaluate '%s', returning it as config value\n", value);
                    }
                }
			} else if (macro_expand_this) {
				std::string result(tmp);
				unsigned int options = (macro_expand_this_as_path ? EXPAND_MACRO_OPT_IS_PATH : 0) | EXPAND_MACRO_OPT_KEEP_DOLLARDOLLAR;
				MACRO_SET * mset = param_get_macro_set();
				MACRO_EVAL_CONTEXT ctx; ctx.init(subsys); ctx.localname = local_name;
				unsigned int exist = expand_macro(result, options, *mset, ctx);
				if (verbose) {
					printf("%s expands to: %s\n", tmp, result.c_str());
					printf(" # exist: 0x%0X\n", exist);
				} else {
					printf("%s\n", result.c_str());
				}
				continue;
			} else {
				const char * def_val;
				const MACRO_META * pmet = NULL;
				const char * val = param_get_info(tmp, subsys, local_name,
										name_used, &def_val, &pmet);
										//use_count, ref_count,
										//file_and_line, line_number);
				if (pmet && show_param_info) {
					param_id = pmet->param_id;
					type_and_flags = param_default_help_by_id(pmet->param_id, descrip, tags, used_for);
				}
				raw_supported = true;  // local lookups always support raw
				if ( ! name_used.empty()) {
					if (dash_raw) {
						value = strdup(val ? val : "");
					} else {
						value = param(name_used.c_str());
						raw_value = name_used;
						//raw_value.upper_case();
						raw_value += " = ";
						raw_value += val ? val : "";
					}
					if (pmet) {
						param_get_location(pmet, file_and_line);
						if (pmet->ref_count) {
							formatstr(usage_report, "%d / %d", pmet->use_count, pmet->ref_count);
						} else {
							formatstr(usage_report, "%d", pmet->use_count);
						}
					}
				} else {
					name_used = tmp;
					upper_case(name_used);
					value = NULL;
				}
			}
			if( value == NULL ) {
				fprintf(stderr, "Not defined: %s\n", name_used.c_str());
				++num_not_defined;
			} else {
				if (verbose) {
					printf("%s %s\n", name_used.c_str(), RemotePrintValue(value, "   ", herevalbuf, "end"));
				} else {
					printf("%s\n", value);
				}
				free( value );
			}
			if ( ! raw_supported && (dash_raw || verbose)) {
				printf(" # the remote HTCondor version does not support -raw or -verbose");
			}
			if (verbose) {
				if (descrip) { fprintf(stdout, " # description: %s\n", descrip); }
				if ( ! file_and_line.empty()) {
					printf(" # at: %s\n", file_and_line.c_str());
				}
				if ( ! raw_value.empty()) {
					printf(" # raw: %s\n", RemotePrintValue(raw_value.c_str(), " #   ", herevalbuf));
				}
				if ( ! def_value.empty()) {
					printf(" # default: %s\n", RemotePrintValue(def_value.c_str(), " #   ", herevalbuf));
				}
				if (dump_both_only_type > 0) {
					print_as_type(tmp, dump_both_only_type);
				}
				if (show_param_info) {
					print_param_table_info(stdout, param_id, type_and_flags, used_for, tags);
				}
				if (dash_usage && ! usage_report.empty()) {
					printf(" # use_count: %s\n", usage_report.c_str());
				}
				printf("\n");
			}
		}
	}
	int exitval = 0;
	if (num_not_defined > 0 && ! show_param_info) {
		exitval = 1;
	}
	my_exit(exitval);
	return exitval;
}


char*
GetRemoteParam( Daemon* target, char* param_name ) 
{
    ReliSock s;
	s.timeout( 30 );
	char	*val = NULL;

		// note: printing these things out in each dprintf() is
		// stupid.  we should be using Daemon::idStr().  however,
		// since this code didn't used to use a Daemon object at all,
		// and since it's so hard for us to change the output of our
		// tools for fear that someone's ASCII parser will break, i'm
		// just cheating and being lazy here by replicating the old
		// behavior...
	const char* addr;
	const char* name;
	bool connect_error = true;
	do {
		addr = target->addr();
		name = target->name();
		if( !name ) {
			name = "";
		}

		if( s.connect( addr, 0 ) ) {
			connect_error = false;
			break;
		}
	} while( target->nextValidCm() == true );

	if( connect_error == true ) {
		fprintf( stderr, "Can't connect to %s on %s %s\n", 
				 daemonString(dt), name, addr );
		my_exit(1);
	}

	target->startCommand( CONFIG_VAL, &s, 30 );

	s.encode();
	if( !s.code(param_name) ) {
		fprintf( stderr, "Can't send request (%s)\n", param_name );
		return NULL;
	}
	if( !s.end_of_message() ) {
		fprintf( stderr, "Can't send end of message\n" );
		return NULL;
	}

	s.decode();
	if( !s.code_nullstr(val) ) {
		fprintf( stderr, "Can't receive reply from %s on %s %s\n",
				 daemonString(dt), name, addr );
		return NULL;
	}
	if( !s.end_of_message() ) {
		fprintf( stderr, "Can't receive end of message\n" );
		return NULL;
	}

	return val;
}

// returns NULL or allocated char *
char*
GetRemoteParamRaw(
	Daemon* target,
	const char * param_name,
	bool & raw_supported,
	std::string & raw_value,
	std::string & file_and_line,
	std::string & def_value,
	std::string & usage_report)
{
	ReliSock s;
	s.timeout(30);
	char *val = NULL;

	raw_supported = false;
	raw_value = "";
	file_and_line = "";
	def_value = "";
	usage_report = "";

	const char* addr = NULL;
	const char* name = NULL;
	bool connect_error = true;
	do {
		addr = target->addr();
		name = target->name();
		if (s.connect(addr, 0)) {
			connect_error = false;
			break;
		}
	} while(target->nextValidCm());

	if (connect_error) {
		fprintf (stderr, "Can't connect to %s on %s %s\n", daemonString(dt), name ? name : "", addr);
		my_exit(1);
	}

	target->startCommand(DC_CONFIG_VAL, &s, 30);
	s.encode();

	if (diagnostic) fprintf(stderr, "sending %s\n", param_name);
	if ( ! s.put(param_name)) {
		fprintf(stderr, "Can't send request (%s)\n", param_name);
		return NULL;
	}
	if ( ! s.end_of_message()) {
		fprintf (stderr, "Can't send end of message\n");
		return NULL;
	}

	s.decode();
	if ( ! s.code_nullstr(val)) {
		fprintf(stderr, "Can't receive reply from %s on %s %s\n", daemonString(dt), name ? name : "", addr );
		return NULL;
	}
	if (diagnostic) fprintf(stderr, "result: '%s'\n", val);

	// daemons from 8.1.2 and later will return more than one string from this query.
	// after the param value, we expect to see
	//    <used_name> = <raw_value>\0
	//    <file>, line <num>\0
	//
	int ix = 0;
	while ( ! s.peek_end_of_message()) {
		std::string dummy;
		std::string * ps = &dummy;
		if (0 == ix) ps = &raw_value;
		else if (1 == ix) ps = &file_and_line;
		else if (2 == ix) ps = &def_value;
		else if (3 == ix) ps = &usage_report;

		if ( ! s.code(*ps)) { 
			fprintf(stderr, "Can't read line %d\n", ix); 
			break; 
		}
		if (diagnostic) fprintf(stderr, "result[%d]: '%s'\n", ix, ps->c_str());
		++ix;
		// if we got more than one string in the reply, then the remote daemon supports -raw
		raw_supported = true;
	}
	if ( ! s.end_of_message()) {
		fprintf( stderr, "Can't receive end of message\n" );
		if (val) free(val);
		return NULL;
	}

	return val;
}

int GetRemoteParamStats(Daemon* target, ClassAd & ad)
{
	ad.Clear();

	ReliSock s;
	s.timeout(30);

	const char* addr = NULL;
	const char* name = NULL;
	bool connect_error = true;
	do {
		addr = target->addr();
		name = target->name();
		if (s.connect(addr, 0)) {
			connect_error = false;
			break;
		}
	} while(target->nextValidCm());

	if (connect_error) {
		fprintf (stderr, "Can't connect to %s on %s %s\n", daemonString(dt), name ? name : "", addr);
		my_exit(1);
	}

	target->startCommand(DC_CONFIG_VAL, &s, 30);
	s.encode();

	// if we do DC_CONFIG_VAL query of "?stats" we will either get
	// back a set of strings containing config stats, or "Not defined" if the daemon
	// is pre 8.1.2
	//
	std::string query("?stats");
	if (diagnostic) fprintf(stderr, "sending %s\n", query.c_str());
	if ( ! s.code(query)) {
		fprintf(stderr, "Can't send request for stats'\n");
		return 0;
	}
	if ( ! s.end_of_message()) {
		fprintf( stderr, "Can't send end of message\n" );
		return 0;
	}

	s.decode();
	std::string val;
	if ( ! s.code(val)) {
		fprintf(stderr, "Can't receive reply from %s on %s %s\n", daemonString(dt), name ? name : "", addr );
		return 0;
	}

	// daemons from 8.1.2 and later will return a set of strings
	// containing statistics or
	// "!error:type:num: message"
	// daemons prior to 8.1.2 will return "Not Defined"
	//
	if (diagnostic) fprintf(stderr, "result: '%s'\n", val.c_str());
	if (val == "Not defined") {
		if ( ! s.end_of_message()) {
			fprintf(stderr, "Can't receive end of message\n");
		}
		return -2; // -2 for not supported.
	}

	// param names can't start with !, so if the first character is !
	// then the reply is an error message of the form "!error:type:num: message"
	if (val[0] == '!') {
		fprintf(stderr, "%s\n", val.substr(1).c_str());
		if ( ! s.end_of_message()) {
			fprintf(stderr, "Can't receive end of message\n");
		}
		return -1;
	}

	if ( ! s.peek_end_of_message()) {
		if ( ! getClassAd(&s, ad)) {
			fprintf(stderr, "Can't read stats ad from %s\n", name);
		}
	}
	// CRUFT: Remove this Remove() once no recent versions of Condor
	//   automatically add CurrentTime to all ads.
	ad.Remove("CurrentTime");
	return 0;
}


int
GetRemoteParamNamesMatching(
	Daemon* target,
	const char * param_pat,
	std::vector<std::string> & names,
	bool summary,   // use special -summary query
	bool detected)  // for -summary reply, skip <Detected> items unless this is true
{
	ReliSock s;
	s.timeout(30);

	const char* addr = NULL;
	const char* name = NULL;
	bool connect_error = true;
	do {
		addr = target->addr();
		name = target->name();
		if (s.connect(addr, 0)) {
			connect_error = false;
			break;
		}
	} while(target->nextValidCm());

	if (connect_error) {
		fprintf (stderr, "Can't connect to %s on %s %s\n", daemonString(dt), name ? name : "", addr);
		my_exit(1);
	}

	target->startCommand(DC_CONFIG_VAL, &s, 30);
	s.encode();

	// if we do DC_CONFIG_VAL query of the param name "?names" we will either get
	// back a set of strings containing parameter names, or "Not defined" if the daemon
	// is pre 8.1.2
	//
<<<<<<< HEAD
	std::string query("?names");
	//if (param_pat && param_pat[0] == '*' && ! param_pat[1]) {
	//	; // ?names without a qualifier implies a ".*" pattern
	//} else
=======
	MyString query("?names");
	if (summary) {
		query += ":.*|.summary";
	} else
>>>>>>> 2fcc8f01
	if (param_pat && param_pat[0]) {
		query += ":";
		query += param_pat;
	}

	if (diagnostic) fprintf(stderr, "sending %s\n", query.c_str());
	if ( ! s.code(query)) {
		fprintf(stderr, "Can't send request for names matching %s'\n", param_pat);
		return 0;
	}
	if ( ! s.end_of_message()) {
		fprintf( stderr, "Can't send end of message\n" );
		return 0;
	}

	s.decode();
	std::string val;
	if ( ! s.code(val)) {
		fprintf(stderr, "Can't receive reply from %s on %s %s\n", daemonString(dt), name ? name : "", addr );
		return 0;
	}

	// daemons from 8.1.2 and later will return a set of strings
	// containing parameter names or a single string of the form
	// "!error:type:num: message"
	// daemons prior to 8.1.2 will return "Not Defined"
	//
	if (diagnostic) fprintf(stderr, "result: '%s'\n", val.c_str());
	if (val == "Not defined") {
		if ( ! s.end_of_message()) {
			fprintf(stderr, "Can't receive end of message\n");
		}
		return -2; // -2 for not supported.
	}

	// param names can't start with !, so if the first character is !
	// then the reply is an error message of the form "!error:type:num: message"
	if (val[0] == '!') {
		fprintf(stderr, "%s\n", val.substr(1).c_str());
		if ( ! s.end_of_message()) {
			fprintf(stderr, "Can't receive end of message\n");
		}
		return -1;
	}

	bool keep_order = false;
	bool is_detected = false;

	// an empty string means that nothing matched the query.
	if ( ! val.empty()) {
		if (val.front() == '#') {
			keep_order = true;
			is_detected = (val == "#<Detected>");
		}
		// don't store detected items unless detected flag is passed
		if ( ! is_detected || detected) {
			names.push_back(val);
		}
	}

	while ( ! s.peek_end_of_message()) {
		if ( ! s.code(val)) { 
			fprintf(stderr, "Can't read name\n"); 
			break; 
		}
		if (diagnostic) fprintf(stderr, "result: '%s'\n", val.c_str());
		if ( ! val.empty() && val.front() == '#') {
			keep_order = true;
			is_detected = (val == "#<Detected>");
		}
		if ( ! is_detected || detected) {
			names.push_back(val);
		}
	}
	if ( ! s.end_of_message()) {
		fprintf( stderr, "Can't receive end of message\n" );
		return 0;
	}

	if (names.size() > 1 && ! keep_order) {
		std::sort(names.begin(), names.end(), sort_ascending_ignore_case);
	}
	return (int)names.size();
}

void
SetRemoteParam( Daemon* target, const char* param_value, ModeType mt )
{
	int cmd = DC_NOP, rval;
	ReliSock s;
	bool set = false;

		// note: printing these things out in each dprintf() is
		// stupid.  we should be using Daemon::idStr().  however,
		// since this code didn't used to use a Daemon object at all,
		// and since it's so hard for us to change the output of our
		// tools for fear that someone's ASCII parser will break, i'm
		// just cheating and being lazy here by replicating the old
		// behavior...
	const char* addr;
	const char* name;
	bool connect_error = true;

		// We need to know two things: what command to send, and (for
		// error messages) if we're setting or unsetting.  Since our
		// bool "set" defaults to false, we only hit the "set = true"
		// statements when we want to, and fall through to also set
		// the right commands in those cases... Derek Wright 9/1/99
	switch (mt) {
	case CONDOR_SET:
		set = true;
		// Fall through...
		//@fallthrough@
	case CONDOR_UNSET:
		cmd = DC_CONFIG_PERSIST;
		break;
	case CONDOR_RUNTIME_SET:
		set = true;
		// Fall through...
		//@fallthrough@
	case CONDOR_RUNTIME_UNSET:
		cmd = DC_CONFIG_RUNTIME;
		break;
	default:
		fprintf( stderr, "Unknown command type %d\n", (int)mt );
		my_exit( 1 );
	}

	while (isspace(*param_value)) ++param_value;
	bool is_meta = starts_with_ignore_case(param_value, "use ");

	char * config_name = NULL;
	if (set || is_meta) {
		config_name = is_valid_config_assignment(param_value);
		if ( ! config_name) {
			const char * tmp = strchr(param_value, is_meta ? ':' : '=' );
			#ifdef WARN_COLON_FOR_PARAM_ASSIGN
			#else
			const char * tmp2 = strchr( param_name, ':' );
			if ( ! tmp || (tmp2 && tmp2 < tmp)) tmp = tmp2;
			#endif
			std::string name;  name.append(param_value, 0, (int)(tmp - param_value));
	
			fprintf( stderr, "%s: Can't set configuration value (\"%s\")\n"
					 "You must specify \"macro_name = value\""
					#ifdef WARN_COLON_FOR_PARAM_ASSIGN
					 " or \"use category:option\""
					#else
					 " or \"expr_name : value\""
					#endif
					 "\n", MyName, name.c_str() );
			my_exit( 1 );
		}
	} else {
			// Want to do different sanity checking.
		if (strchr(param_value, ':') || strchr(param_value, '=')) {
			fprintf( stderr, "%s: Can't unset configuration value (\"%s\")\n"
					 "To unset, you only specify the name of the attribute\n",
					 MyName, param_value);
			my_exit( 1 );
		}
		config_name = strdup(param_value);
		char * tmp = strchr(config_name, ' ');
		if (tmp) { *tmp = 0; }
	}

		// At this point, in either set or unset mode, param_name
		// should hold a valid name, so do a final check to make sure
		// there are no spaces.
	if( !is_valid_param_name(config_name + is_meta) ) {
		fprintf( stderr, 
				 "%s: Error: Configuration variable name (%s) is not valid, alphanumeric and _ only\n",
				 MyName, (config_name + is_meta));
		my_exit( 1 );
	}

	if (!mixedcase) {
		strlwr(config_name);		// make the config name case insensitive
	}


	s.timeout( 30 );
	do {
		addr = target->addr();
		name = target->name();
		if( !name ) {
			name = "";
		}

		if( s.connect( addr, 0 ) ) {
			connect_error = false;
			break;
		}
	} while( target->nextValidCm() == true );

	if( connect_error == true ) {
		fprintf( stderr, "Can't connect to %s on %s %s\n", 
				 daemonString(dt), name, addr );
		my_exit(1);
	}

	target->startCommand( cmd, &s );

	s.encode();
	if( !s.code(config_name) ) {
		fprintf( stderr, "Can't send config name (%s)\n", config_name + is_meta );
		my_exit(1);
	}
	if( set ) {
		if( !s.put(param_value) ) {
			fprintf( stderr, "Can't send config setting (%s)\n", param_value );
			my_exit(1);
		}
	} else {
		if( !s.put("") ) {
			fprintf( stderr, "Can't send config setting\n" );
			my_exit(1);
		}
	}
	if( !s.end_of_message() ) {
		fprintf( stderr, "Can't send end of message\n" );
		my_exit(1);
	}

	s.decode();
	if( !s.code(rval) ) {
		fprintf( stderr, "Can't receive reply from %s on %s %s\n",
				 daemonString(dt), name, addr );
		my_exit(1);
	}
	if( !s.end_of_message() ) {
		fprintf( stderr, "Can't receive end of message\n" );
		my_exit(1);
	}
	if (rval < 0) {
		if (set) {
			fprintf( stderr, "Attempt to set configuration \"%s\" on %s %s "
					 "%s failed.\n",
					 param_value, daemonString(dt), name, addr );
		} else {
			fprintf( stderr, "Attempt to unset configuration \"%s\" on %s %s "
					 "%s failed.\n",
					 param_value, daemonString(dt), name, addr );
		}
		my_exit(1);
	}
	if (set) {
		fprintf( stdout, "Successfully set configuration \"%s\" on %s %s "
				 "%s. The change will take effect on the next condor_reconfig.\n",
				 param_value, daemonString(dt), name, addr );
	} else {
		fprintf( stdout, "Successfully unset configuration \"%s\" on %s %s "
				 "%s. The change will take effect on the next condor_reconfig.\n",
				 param_value, daemonString(dt), name, addr );
	}

	free( config_name );
}

static void PrintConfigSources(void)
{
		// print descriptive lines to stderr and config source names to
		// stdout, so that the output can be cleanly piped into
		// something like xargs...

	if (global_config_source.length() > 0) {
		fprintf( stderr, "Configuration source:\n" );
		fflush( stderr );
		fprintf( stdout, "\t%s\n", global_config_source.c_str() );
		fflush( stdout );
	} else {
		fprintf( stderr, "Can't find the configuration source.\n" );
	}

	unsigned int numSources = local_config_sources.number();
	if (numSources > 0) {
		if (numSources == 1) {
			fprintf( stderr, "Local configuration source:\n" );
		} else {
			fprintf( stderr, "Local configuration sources:\n" );
		}
		fflush( stderr );

		char *source;
		local_config_sources.rewind();
		while ( (source = local_config_sources.next()) != NULL ) {
			fprintf( stdout, "\t%s\n", source );
			fflush( stdout );
		}

		fprintf(stderr, "\n");
	}

	return;
}

static void do_dump_config_stats(FILE * fh, bool dump_sources, bool dump_strings)
{
	struct _macro_stats stats;
	get_config_stats(&stats);
	fprintf(fh, "Macros = %d\n", stats.cEntries);
	fprintf(fh, "Used = %d\n", stats.cUsed);
	fprintf(fh, "Referenced = %d\n", stats.cReferenced);
	fprintf(fh, "Files = %d\n", stats.cFiles);
	fprintf(fh, "StringBytes = %d\n", stats.cbStrings);
	fprintf(fh, "TablesBytes = %d\n", stats.cbTables);
	fprintf(fh, "IsSorted = %d\n", stats.cSorted);

	if (dump_sources) {
		fprintf(fh, "\nSources -----\n");
		config_dump_sources(fh, "\n");
	}

	if (dump_strings) {
		fprintf(fh, "\nStrings -----\n");
		config_dump_string_pool(fh, "\n");
		fprintf(fh, "\n");
	}
}

// encode file, line, & sub as sort key
typedef union {
	long long all; // 64 bits
	struct {
		unsigned long long sub   : 24;
		unsigned long long line  : 24;
		unsigned long long file  : 16;
	};
} source_sort_key;

struct _write_config_args {
	FILE * fh;
	WRITE_CONFIG_OPTIONS opt;
	int iter;
	const char * pszLast;
	StringList *obsolete;
	StringList *obsoleteif;
	std::string * buffer;
	std::map<unsigned long long, std::string> output;
};


// iterator callback that writes a single entry
bool write_config_callback(void* user, HASHITER & it) {
	struct _write_config_args * pargs = (struct _write_config_args *)user;
	FILE * fh = pargs->fh;
	bool show_file = !pargs->opt.show_only || !(pargs->opt.all & 0xFE);

	const char * comment_me = "";
	MACRO_META * pmeta = hash_iter_meta(it);
	if (pmeta->matches_default && ! (pmeta->inside)) {
		if ( ! pargs->opt.show_def_match)
			return true; // keep scanning
		if (pargs->opt.comment_def_match)
			comment_me = "#";
	} else if (pmeta->source_id == DetectedMacro.id) {
		if ( ! pargs->opt.show_detected && ! pargs->opt.show_def)
			return true;
		if (pargs->opt.comment_detected)
			comment_me = "#detected#";
		else if (pargs->opt.comment_def)
			comment_me = "#def#";
	} else if (pmeta->inside) {
		if ( ! pargs->opt.show_def)
			return true;
		if (pargs->opt.comment_def)
			comment_me = "#def#";
	} else if (pmeta->source_id == EnvMacro.id) {
		if (pargs->opt.show_only && ! pargs->opt.show_env)
			return true;
		if (pargs->opt.comment_env)
			comment_me = "#env#";
	} else if (pmeta->source_id > WireMacro.id) {
		// source is a file.
		if ( ! show_file) return true;

		// for complicated reasons, params explicitly set to <undef> in the
		// config file don't have matches_default set even when the same param
		// is in the defaults table but with no defined value.
		// but we want to treat these as matches_default anyway.
		if (pmeta->param_id >= 0) {
			const char * val = hash_iter_value(it);
			const char * dval = param_default_rawval_by_id(pmeta->param_id);
			if (( ! val || ! val[0]) && ( ! dval || ! dval[0])) {
				if ( ! pargs->opt.show_def_match)
					return true; // keep scanning
				if (pargs->opt.comment_def_match)
					comment_me = "#";
			}
		}

		if (pargs->opt.hide_obsolete && pargs->obsolete) {
			if (pargs->obsolete->contains_anycase(hash_iter_key(it))) {
				return true;
			}
		}

		if (pargs->opt.hide_if_match && pargs->obsoleteif) {
			std::string item(hash_iter_key(it));
			upper_case(item);
			item += "=";
			const char * val = hash_iter_value(it);
			if (val) item += hash_iter_value(it);
			if (pargs->obsoleteif->contains(item.c_str())) {
				return true;
			}
		}

	} else if (pargs->opt.show_only) {
		// we want to show only the params that matched one of the above conditions
		return true;
	}
	const char * name = hash_iter_key(it);
	const char * rawval = hash_iter_value(it);
	const char * equal_begin = "= ";
	const char * equal_end = "";
	if (pmeta->multi_line) {
		equal_begin = "@=end";
		equal_end = "\n@end";
		rawval = indent_herefile(rawval, (comment_me[0]=='#') ? "#   " : "   ", *(pargs->buffer));
	}

	bool is_dup = (pargs->pszLast && (MATCH == strcasecmp(name, pargs->pszLast)));
	if (is_dup && ! pargs->opt.show_dup) {
		return true;
	}

	std::string source;
	if (pargs->opt.comment_source) {
		report_config_source(pmeta, source);
	}
	if (pargs->opt.sort_name) {
		// if sorting the output by name, we can just print it now.
		fprintf(fh, "%s%s %s%s%s\n", comment_me, name, equal_begin, rawval?rawval:"", equal_end);
		if ( ! source.empty()) { fprintf(fh, " # at: %s\n", source.c_str()); }
	} else {
		std::string line;
		//the next line makes the difference between NULL and "" visible
		//if (rawval && !rawval[0]) rawval = "\"\"";
		formatstr(line, "%s%s %s%s%s", comment_me, name, equal_begin, rawval?rawval:"", equal_end);
		if ( ! source.empty()) { line += "\n"; line += source; }
		// generate a unique source sort key so that we end up sorting by
		// source file id, line, & meta-knob line in that order.
		source_sort_key key;
		key.all = 0;
		key.sub  = (pargs->iter++) & ((1<<24)-1);
		key.line = pmeta->source_line & ((1<<24)-1);

		unsigned short int id = (unsigned short int)pmeta->source_id;
		if (id == EnvMacro.id) { id = 0xFFFE; }
		else if (id == WireMacro.id) { id = 0xFFFF; }
		key.file = id;

		// save the output line(s) into the output map, this will implicitly sort them by source
		pargs->output[key.all] = line;
	}

	pargs->pszLast = name;
	return true;
}

void PrintMetaKnob(const char * metaval, bool expand, bool verbose);
void PrintExpandedMetaParams(const char * category, const char * rhs, bool verbose)
{
	if (verbose) printf(" #begin-expanding# use %s : %s\n", category, rhs);
	int base_meta_id = 0, meta_offset = 0;
	MACRO_TABLE_PAIR* ptable = param_meta_table(category, &base_meta_id);
	if ( ! ptable) {
		printf ("error: %s is not a valid use category\n", category);
		return;
	}
	MetaKnobAndArgs mag;
	auto_free_ptr metaval;
	const char * remain = rhs;
	while (remain) {
		const char * ep = mag.init_from_string(remain);
		if ( ! ep || ep == remain) break;
		remain = ep;

		const char * pmeta = param_meta_table_string(ptable, mag.knob.c_str(), &meta_offset);
		if (pmeta) {
			metaval.set(expand_meta_args(pmeta, mag.args));
			PrintMetaKnob(metaval.ptr(), true, verbose);
		}
	}
	if (verbose) printf(" #end-expanding# use %s : %s\n", category, rhs);
}

// print the lines of a metaknob, optionally expanding the use statements within it.
void PrintMetaKnob(const char * metaval, bool expand, bool verbose)
{
	if ( ! metaval) return;
	bool print_use = verbose || ! expand;
	StringTokenIterator lines(metaval, "\n");
	for (const char * line = lines.first(); line; line = lines.next()) {
		StringTokenIterator toks(line, " :");
		bool is_use = YourString("use") == toks.first();
		if ( ! is_use || print_use) {
			printf("%s\n", line);
		}
		if (is_use && expand) {
			std::string cat(toks.next()), remain;
			int len, ix = toks.next_token(len);
			if (ix > 0) { remain = line + ix; }
			PrintExpandedMetaParams(cat.c_str(), remain.c_str(), verbose);
		}
	}
}

void PrintMetaParam(const char * name, bool expand, bool verbose)
{
	std::string temp(name);
	char * tmp = &temp[0];

	char * use = tmp;
	char * parm = tmp;
	char * pdot = NULL;
	while (*parm) {
		if (*parm == '=' || *parm == ':') {
			*parm++ = 0; // null terminate the name
			break;
		}
		// remember if we saw any dots so we can handle the common typo.
		if (!pdot && *parm == '.') pdot = parm;
		++parm;
	}
	// if the input has a '.' but no ':' or '=', assume that they intended to use :
	if ( ! *parm && pdot) {
		parm = pdot;
		*parm = ':';
		fprintf(stderr, "%s is not valid, assuming %s was intended\n", name, tmp);
		*parm++ = 0;
	}
	// separate the metaknob name from the args (if any)
	MetaKnobAndArgs mag(parm);

	MACRO_TABLE_PAIR* ptable = param_meta_table(use, nullptr);
	MACRO_DEF_ITEM * pdef = NULL;
	if (ptable) {
		// if only a metaknob category was passed, print out all of the 
		// knob names in that category.
		if ( ! *parm) {
			if (ptable->cElms > 0) {
				printf("use %s accepts\n", ptable->key);
				for (int ii = 0; ii < ptable->cElms; ++ii) {
					printf("  %s\n", ptable->aTable[ii].key);
				}
			}
			return;
		}

		// lookup the given metaknob name in that category
		pdef = param_meta_table_lookup(ptable, mag.knob.c_str(), nullptr);
	}
	if (pdef) {
		if (expand || ! mag.args.empty()) {
			auto_free_ptr metaval(expand_meta_args(pdef->def->psz, mag.args));
			printf("use %s:%s %s\n", ptable->key, parm, expand ? "expands to" : "is");
			PrintMetaKnob(metaval.ptr(), expand, verbose);
			printf("\n");
		} else {
			printf("use %s:%s is\n%s\n", ptable->key, pdef->key, pdef->def->psz);
		}
	} else {
		std::string name_used(use);
		if (ptable) { formatstr(name_used, "%s:%s", use, parm); }
		upper_case(name_used);
		printf("Not defined: use %s\n", name_used.c_str());
	}
}

#if 0 // code not yet ready for prime time.

void DumpRemoteParams(Daemon* target, const char * tmp)
{
	std::vector<std::string> names;

	// returns count of matches, negative values are errors
	int iret = GetRemoteParamNamesMatching(target, tmp, names);
	if (iret == -2) {
		fprintf(stderr, "-dump is not supported by the remote version of HTCondor\n");
		my_exit(1);
	}
	if (iret <= 0)
		return;

	std::string name_used, raw_value, file_and_line, def_value, usage_report;
	bool raw_supported = false;

	char * value = NULL;
	for (int ii = 0; ii < (int)names.size(); ++ii) {
		if (value) free(value);
		char * value = GetRemoteParamRaw(target, names[ii].c_str(), raw_supported, raw_value, file_and_line, def_value, usage_report);
		if (show_by_usage && ! usage_report.IsEmpty()) {
			if (show_by_usage_unused && usage_report != "0")
				continue;
			if ( ! show_by_usage_unused && usage_report == "0")
				continue;
		}
		if ( ! value && ! raw_supported)
			continue;

		name_used = names[ii];
		if (expand_dumped_variables || ! raw_supported) {
			printf("%s = %s\n", name_used.c_str(), value ? value : "");
		} else {
			printf("%s = %s\n", name_used.c_str(), RemoteRawValuePart(raw_value));
		}
		if ( ! raw_supported && (verbose || ! expand_dumped_variables)) {
			printf(" # remote HTCondor version does not support -verbose\n");
		}
		if (verbose) {
			if ( ! file_and_line.empty()) {
				printf(" # at: %s\n", file_and_line.c_str());
			}
			if (expand_dumped_variables) {
				printf(" # raw: %s\n", raw_value.c_str());
			} else {
				printf(" # expanded: %s\n", value);
			}
			if ( ! def_value.empty()) {
				printf(" # default: %s\n", def_value.c_str());
			}
			if (dash_usage && ! usage_report.empty()) {
				printf(" # use_count: %s\n", usage_report.c_str());
			}
		}
	}
	if (value) free(value);
}


void PrintParam(const char * tmp)
{
	std::string name_used, raw_value, file_and_line, def_value, usage_report;
	bool raw_supported = false;
	//fprintf(stderr, "param = %s\n", tmp);
	if( target ) {
		if (dump_stats) {
			ClassAd stats;
			int iret = GetRemoteParamStats(target, stats);
			if (iret == -2) {
				fprintf(stderr, "-stats is not supported by the remote version of HTCondor\n");
				my_exit(1);
			}
			fPrintAd (stdout, stats);
			fprintf (stdout, "\n");
			if ( ! dump_all_variables) continue;
		}
		//fprintf(stderr, "dump = %d\n", dump_all_variables);
		if (dump_all_variables) {
			?? DumpRemoteParams();
		} else if (dash_raw || verbose) {
			name_used = tmp;
			upper_case(name_used);
			value = GetRemoteParamRaw(target, tmp, raw_supported, raw_value, file_and_line, def_value, usage_report);
			if ( ! verbose && ! raw_value.empty()) {
				free(value);
				value = strdup(RemoteRawValuePart(raw_value));
			}
		} else {
			name_used = tmp;
			upper_case(name_used);
			value = GetRemoteParam(target, tmp);
		}
        if (value && evaluate_daemon_vars) {
            char* ev = EvaluatedValue(value, target->daemonAd());
            if (ev != NULL) {
                free(value);
                value = ev;
            } else {
                fprintf(stderr, "Warning: Failed to evaluate '%s', returning it as config value\n", value);
            }
        }
	} else {
		const char * def_val;
		const MACRO_META * pmet = NULL;
		const char * val = param_get_info(tmp, subsys, local_name,
								name_used, &def_val, &pmet);
								//use_count, ref_count,
								//file_and_line, line_number);
		if ( ! name_used.empty()) {
			raw_supported = true;
			if (dash_raw) {
				value = strdup(val ? val : "");
			} else {
				value = param(name_used.c_str());
				raw_value = name_used;
				//raw_value.upper_case();
				raw_value += " = ";
				raw_value += val ? val : "";
			}
			param_get_location(pmet, file_and_line);
			if (pmet->ref_count) {
				formatstr(usage_report, "%d / %d", pmet->use_count, pmet->ref_count);
			} else {
				formatstr(usage_report, "%d", pmet->use_count);
			}
		} else {
			name_used = tmp;
			upper_case(name_used);
			value = NULL;
		}
	}
	if( value == NULL ) {
		fprintf(stderr, "Not defined: %s\n", name_used.c_str());
		my_exit( 1 );
	} else {
		if (verbose) {
			printf("%s = %s\n", name_used.c_str(), value);
		} else {
			printf("%s\n", value);
		}
		free( value );
		if ( ! raw_supported && (dash_raw || verbose)) {
			printf(" # the remote HTCondor version does not support -raw or -verbose");
		}
		if (verbose) {
			if ( ! file_and_line.empty()) {
				printf(" # at: %s\n", file_and_line.c_str());
			}
			if ( ! raw_value.empty()) {
				printf(" # raw: %s\n", raw_value.c_str());
			}
			if ( ! def_value.empty()) {
				printf(" # default: %s\n", def_value.c_str());
			}
			if (dump_both_only_type > 0) {
				print_as_type(tmp, dump_both_only_type);
			}
			if (dash_usage && ! usage_report.empty()) {
				printf(" # use_count: %s\n", usage_report.c_str());
			}
			printf("\n");
		}
	}
}
#endif

static int do_write_config(const char* pathname, WRITE_CONFIG_OPTIONS opts)
{
	FILE * fh = NULL;
	bool   close_file = false;
	const char * items = nullptr;
	if (MATCH == strcmp("-", pathname)) {
		fh = stdout;
		close_file = false;
	} else {
		fh = safe_fopen_wrapper_follow(pathname, "w");
		if ( ! fh) {
			fprintf(stderr, "Failed to create configuration file %s.\n", pathname);
			return -1;
		}
		close_file = true;
	}

	std::string argbuf;
	struct _write_config_args args;
	args.fh = fh;
	args.opt.all = opts.all;
	args.buffer = &argbuf;
	args.iter = 0;
	args.obsolete = NULL;
	args.obsoleteif = NULL;
	args.pszLast = NULL;

	StringList obsolete("","\n");
	if (opts.hide_obsolete) {
		items = param_meta_value("UPGRADE", "DISCARD", nullptr);
		if (items && items[0]) {
			//fprintf(stderr, "$UPGRADE.DISCARD=\n%s\n", items);
			obsolete.initializeFromString(items);
			//fprintf(stderr, "obsolete=\n%s\n", obsolete.print_to_delimed_string("\n"));
		}
		items = param_meta_value("UPGRADE", "DISCARDX", nullptr);
		if (items && items[0]) {
			//fprintf(stderr, "$UPGRADE.DISCARD_OPSYS=\n%s\n", items);
			obsolete.initializeFromString(items);
		}
		args.obsolete = &obsolete;

		// fprintf(stderr, "obsolete=\n%s\n", obsolete.print_to_delimed_string("\n"));
	}

	StringList obsoleteif("","\n");
	if (opts.hide_if_match) {
		items = param_meta_value("UPGRADE", "DISCARDIF", nullptr);
		if (items && items[0]) {
			obsoleteif.initializeFromString(items);
			args.obsoleteif = &obsoleteif;
		}

		items = param_meta_value("UPGRADE", "DISCARDIFX", nullptr);
		if (items && items[0]) {
			obsoleteif.initializeFromString(items);
			args.obsoleteif = &obsoleteif;
		}
	}

	#ifdef WIN32
	// On Windows, we used to shove in some defaults for VMWARE.
	// We want to ignore them on upgrade since we've removed VMWare support.
	items = param_meta_value("UPGRADE", "DISCARD_VMWARE", nullptr);
	if (items && items[0]) {
		obsolete.initializeFromString(items);
		args.obsolete = &obsoleteif;
	}
	#endif

	int iter_opts = HASHITER_SHOW_DUPS;
	foreach_param(iter_opts, write_config_callback, &args);
	//fprintf(fh, "\n<all done>\n");
	if ( ! args.output.empty()) {
		//fprintf(fh, "<not empty>\n");
		if (opts.comment_version) {
			fprintf(fh, "# condor_config_val %s\n", CondorVersion());
		}
		std::map<unsigned long long, std::string>::iterator it;
		long last_id = -1;
		for (it = args.output.begin(); it != args.output.end(); it++) {
			source_sort_key key;
			key.all = it->first;
			long source_id = key.file;
			if (source_id == 0xFFFE) source_id = EnvMacro.id;
			if (source_id == 0xFFFF) source_id = WireMacro.id;
			if (source_id != last_id) {
				const char * source_name = config_source_by_id(source_id);
				if (source_name) fprintf(fh, "\n#\n# from %s\n#\n", source_name);
				last_id = source_id;
			}
			fprintf(fh, "%s\n", it->second.c_str());
		}
	}

	if (close_file && fclose(fh)) {
		fprintf(stderr, "Error closing new configuration file %s.\n", pathname);
		return -1;
	}
	return 0;

}

#ifdef TEST_NTH_LIST_FUNCTIONS
// count the number of items in the list using the given char as separator
// this function does NOT treat repeated separators as indicating only a single item
// this  "a, b, , c" should return 4, not 3
static int count_list_items(const char * list, char sep)
{
	int cnt = (list && (*list==sep)) ? 1 : 0;
	for (const char * p = list; p; p = strchr(p+1,sep)) ++cnt;
	return cnt;
}

// return start and end pointers for the Nth item in the list, using the sep char as item separator
// returns NULL if the input list is empty or it does not have an Nth item.
// if the return value is NULL, then the end pointer is not set.
//
static const char * nth_list_item(const char * list, char sep, const char * & endp, int index, bool trimmed)
{
	int ii = 0;
	for (const char * p = list; p; ++ii) {
		const char * e = strchr(p,sep);
		if (ii == index) {
			if (trimmed) { while (isspace(*p)) ++p; }
			if ( ! e) {
				e = p + strlen(p);
			}
			if (trimmed) { while (e > p && isspace(e[-1])) --e; }
			endp = (e > p) ? e : p;
			return p;
		}
		if ( ! e) break;
		p = e+1;
	}
	return NULL;
}

// set buf to the value of the Nth list item and return a pointer to the start of that item.
// returns NULL if the input list is NULL or if it has no Nth item.
//
static const char * get_nth_list_item(const char * list, char sep, std::string &buf, int index, bool trimmed=true) {
	buf.clear();
	const char * p, *e;
	p = nth_list_item(list, sep, e, index, trimmed);
	if (p) {
		// if we got non-null back. always append something to insure that buf.c_str() will not fault.
		if (e > p) { buf.append(p, e-p); } else { buf.append(""); }
	}
	return p;
}

static void test_nth_list_functions()
{
	static const char * lists[] = {
		NULL, "", "   ", "a", " a", "a ", "  a  ",
		"aaa,bbbb,cc,d", "a, bbb, cccc, dddddd",
		"a,b", "a,b,c", "a,b,c,", ",b,c,",
		"a, b", "a , b", ",b", " ,b", " , b", "a,", "a ,", "a, ",
		"a, b, c, d", " a , b , c , d ", "a,,c", ",,,", " a, b, , ",
	};
	for (size_t ii = 0; ii < COUNTOF(lists); ++ii) {
		const char * list = lists[ii];
		int nn = count_list_items(list, ',');
		printf("count_list_items(%s) = %d\n", list ? list : "NULL", nn);
		std::string val;
		for (int jj = 0; jj < nn; ++jj) {
			val.clear();
			const char * p = get_nth_list_item(list, ',', val, jj, true);
			const char * v = val.c_str();
			printf("\t[%d]='%s' p='%s'\n", jj, v ? v : "NULL", p ? p : "NULL");
		}
	}
}
#endif

void profile_test(bool /*verbose*/, int test, int iter)
{
	static const char * aInput[] = {
		"/scratch/condor/alt/test/log/SchedLog",

		"$(LOG)/SchedLog",

		"$(FOG)/SchedLog",

		"$(FOG:/scratch/condor/alt/test/log)/SchedLog",

		"$(LOG)\n$(LOG)\n$(LOG)\n$(LOG)\n$(LOG)",

		"* foo      $(LOG:/home)/users/local/foo     \n"
		"* bar      $(LOG:/home)/users/local/bar     \n"
		"* baz      $(LOG:/home)/users/local/baz     \n"
		"* john     $(LOG:/home)/users/local/john    \n"
		"* alice    $(LOG:/home)/users/local/alice   \n"
		"* bob      $(LOG:/home)/users/local/bob     \n"
		"* james    $(LOG:/home)/users/local/james   \n"
		"* mike     $(LOG:/home)/users/local/mike    \n"
		"* oscar    $(LOG:/home)/users/local/oscar   \n"
		"* tango    $(LOG:/home)/users/local/tango   \n"
		"* foxtrot  $(LOG:/home)/users/local/foxtrot \n"
		"* sally    $(LOG:/home)/users/local/sally   ",

		"* foo      $(FOG:/home)/users/local/foo     \n"
		"* bar      $(FOG:/home)/users/local/bar     \n"
		"* baz      $(FOG:/home)/users/local/baz     \n"
		"* john     $(FOG:/home)/users/local/john    \n"
		"* alice    $(FOG:/home)/users/local/alice   \n"
		"* bob      $(FOG:/home)/users/local/bob     \n"
		"* james    $(FOG:/home)/users/local/james   \n"
		"* mike     $(FOG:/home)/users/local/mike    \n"
		"* oscar    $(FOG:/home)/users/local/oscar   \n"
		"* tango    $(FOG:/home)/users/local/tango   \n"
		"* foxtrot  $(FOG:/home)/users/local/foxtrot \n"
		"* sally    $(FOG:/home)/users/local/sally   ",
	};

#ifdef TEST_NTH_LIST_FUNCTIONS
	test_nth_list_functions();
#endif

	if ( ! iter) iter = 1;

	MACRO_EVAL_CONTEXT ctx; ctx.init("TOOL");
	MACRO_SET & mset = *param_get_macro_set();
	std::string result;
	auto_free_ptr ares;
	unsigned int options = EXPAND_MACRO_OPT_KEEP_DOLLARDOLLAR; // EXPAND_MACRO_OPT_IS_PATH;
	const char * input = aInput[(test/2)%COUNTOF(aInput)];
	bool new_algorithm = test&1;

	// to make testing consistent between linux and windows.
	insert_macro("RELEASE_DIR","/scratch/condor/alt/test",mset,DetectedMacro,ctx);
	insert_macro("LOCAL_DIR","$(RELEASE_DIR)",mset,DetectedMacro,ctx);

	double tBegin = _condor_debug_get_time_double();

	for (int ixi = 0; ixi < iter; ++ixi) {
		for (size_t ii = 0; ii < COUNTOF(aInput); ++ii) {
			if ( ! new_algorithm) {
				ares.set(expand_macro(input, mset, ctx));
			} else {
				result = input;
				expand_macro(result, options, mset, ctx);
			}
		}
	}

	double tEnd = _condor_debug_get_time_double();

	const char * test_name = new_algorithm ? "std::string" : "strdup";
	const char * test_result = new_algorithm ? result.c_str() : ((const char *)ares);

	printf("----------------------------\nTest %s (%d iter)\n", test_name, iter);
	printf("Elapsed time = %.3f ms\n\n", (tEnd - tBegin)*1000.0);
	printf("from input:\n%s\n------\n", input);
	printf("%s\n", test_result);
}<|MERGE_RESOLUTION|>--- conflicted
+++ resolved
@@ -1715,17 +1715,10 @@
 	// back a set of strings containing parameter names, or "Not defined" if the daemon
 	// is pre 8.1.2
 	//
-<<<<<<< HEAD
 	std::string query("?names");
-	//if (param_pat && param_pat[0] == '*' && ! param_pat[1]) {
-	//	; // ?names without a qualifier implies a ".*" pattern
-	//} else
-=======
-	MyString query("?names");
 	if (summary) {
 		query += ":.*|.summary";
 	} else
->>>>>>> 2fcc8f01
 	if (param_pat && param_pat[0]) {
 		query += ":";
 		query += param_pat;
