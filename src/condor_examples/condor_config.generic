--- conflicted
+++ resolved
@@ -28,2276 +28,6 @@
 #LOCAL_DIR = $(RELEASE_DIR)
 
 ##  Where is the machine-specific local config file for each host?
-<<<<<<< HEAD
-LOCAL_CONFIG_FILE	= $(LOCAL_DIR)/condor_config.local
-#LOCAL_CONFIG_FILE	= $(RELEASE_DIR)/etc/$(HOSTNAME).local
-
-##  Where are optional machine-specific local config files located?
-##  Config files are included in lexicographic order.
-LOCAL_CONFIG_DIR	= $(LOCAL_DIR)/config
-#LOCAL_CONFIG_DIR	= $(LOCAL_DIR)/config
-
-## Blacklist for file processing in the LOCAL_CONFIG_DIR
-## LOCAL_CONFIG_DIR_EXCLUDE_REGEXP = ^((\..*)|(.*~)|(#.*)|(.*\.rpmsave)|(.*\.rpmnew))$
-
-## If the local config file is not present, is it an error?
-## WARNING: This is a potential security issue. 
-## If not specified, the default is True
-#REQUIRE_LOCAL_CONFIG_FILE = TRUE
-
-##--------------------------------------------------------------------
-##  Mail parameters:
-##--------------------------------------------------------------------
-##  When something goes wrong with condor at your site, who should get
-##  the email?
-CONDOR_ADMIN		= root@$(FULL_HOSTNAME)
-
-##  Full path to a mail delivery program that understands that "-s"
-##  means you want to specify a subject:
-MAIL			= /bin/mail
-
-##--------------------------------------------------------------------
-##  Network domain parameters:
-##--------------------------------------------------------------------
-##  Internet domain of machines sharing a common UID space.  If your
-##  machines don't share a common UID space, set it to 
-##  UID_DOMAIN = $(FULL_HOSTNAME)
-##  to specify that each machine has its own UID space.
-UID_DOMAIN		= $(FULL_HOSTNAME)
-
-##  Internet domain of machines sharing a common file system.
-##  If your machines don't use a network file system, set it to
-##  FILESYSTEM_DOMAIN = $(FULL_HOSTNAME)
-##  to specify that each machine has its own file system. 
-FILESYSTEM_DOMAIN	= $(FULL_HOSTNAME)
-
-##  This macro is used to specify a short description of your pool. 
-##  It should be about 20 characters long. For example, the name of 
-##  the UW-Madison Computer Science Condor Pool is ``UW-Madison CS''.
-COLLECTOR_NAME 		= My Pool - $(CONDOR_HOST)
-
-######################################################################
-######################################################################
-##  
-##  ######                                   #####
-##  #     #    ##    #####    #####         #     #
-##  #     #   #  #   #    #     #                 #
-##  ######   #    #  #    #     #            #####
-##  #        ######  #####      #           #
-##  #        #    #  #   #      #           #
-##  #        #    #  #    #     #           #######
-##  
-##  Part 2:  Settings you may want to customize: 
-##  (it is generally safe to leave these untouched) 
-######################################################################
-######################################################################
-
-##
-##  The user/group ID <uid>.<gid> of the "Condor" user. 
-##  (this can also be specified in the environment)
-##  Note: the CONDOR_IDS setting is ignored on Win32 platforms
-#CONDOR_IDS=x.x
-
-##--------------------------------------------------------------------
-##  Flocking: Submitting jobs to more than one pool
-##--------------------------------------------------------------------
-##  Flocking allows you to run your jobs in other pools, or lets
-##  others run jobs in your pool.
-## 
-##  To let others flock to you, define FLOCK_FROM.
-## 
-##  To flock to others, define FLOCK_TO.
-
-##  FLOCK_FROM defines the machines where you would like to grant
-##  people access to your pool via flocking. (i.e. you are granting
-##  access to these machines to join your pool).
-#FLOCK_FROM =
-##  An example of this is:
-#FLOCK_FROM = somehost.friendly.domain, anotherhost.friendly.domain
-
-##  FLOCK_TO defines the central managers of the pools that you want
-##  to flock to. (i.e. you are specifying the machines that you
-##  want your jobs to be negotiated at -- thereby specifying the
-##  pools they will run in.)
-#FLOCK_TO =
-##  An example of this is:
-#FLOCK_TO = central_manager.friendly.domain, condor.cs.wisc.edu
-
-##  FLOCK_COLLECTOR_HOSTS should almost always be the same as
-##  FLOCK_NEGOTIATOR_HOSTS (as shown below).  The only reason it would be
-##  different is if the collector and negotiator in the pool that you are
-##  flocking too are running on different machines (not recommended).
-##  The collectors must be specified in the same corresponding order as
-##  the FLOCK_NEGOTIATOR_HOSTS list.
-FLOCK_NEGOTIATOR_HOSTS = $(FLOCK_TO)
-FLOCK_COLLECTOR_HOSTS = $(FLOCK_TO)
-## An example of having the negotiator and the collector on different
-## machines is:
-#FLOCK_NEGOTIATOR_HOSTS = condor.cs.wisc.edu, condor-negotiator.friendly.domain
-#FLOCK_COLLECTOR_HOSTS =  condor.cs.wisc.edu, condor-collector.friendly.domain
-
-##--------------------------------------------------------------------
-##  Host/IP access levels
-##--------------------------------------------------------------------
-##  Please see the administrator's manual for details on these
-##  settings, what they're for, and how to use them.
-
-##  What machines have administrative rights for your pool?  This
-##  defaults to your central manager.  You should set it to the
-##  machine(s) where whoever is the condor administrator(s) works
-##  (assuming you trust all the users who log into that/those
-##  machine(s), since this is machine-wide access you're granting).
-ALLOW_ADMINISTRATOR = $(CONDOR_HOST), $(IP_ADDRESS)
-
-##  If there are no machines that should have administrative access 
-##  to your pool (for example, there's no machine where only trusted
-##  users have accounts), you can uncomment this setting.
-##  Unfortunately, this will mean that administering your pool will 
-##  be more difficult.
-#DENY_ADMINISTRATOR = *
-
-##  What machines should have "owner" access to your machines, meaning
-##  they can issue commands that a machine owner should be able to
-##  issue to their own machine (like condor_vacate).  This defaults to
-##  machines with administrator access, and the local machine.  This
-##  is probably what you want.
-ALLOW_OWNER = $(FULL_HOSTNAME), $(ALLOW_ADMINISTRATOR)
-
-##  Read access.  Machines listed as allow (and/or not listed as deny)
-##  can view the status of your pool, but cannot join your pool 
-##  or run jobs.
-##  NOTE: By default, without these entries customized, you
-##  are granting read access to the whole world.  You may want to
-##  restrict that to hosts in your domain.  If possible, please also
-##  grant read access to "*.cs.wisc.edu", so the Condor developers
-##  will be able to view the status of your pool and more easily help
-##  you install, configure or debug your Condor installation.
-##  It is important to have this defined.
-ALLOW_READ = * 
-#ALLOW_READ = *.your.domain, *.cs.wisc.edu
-#DENY_READ = *.bad.subnet, bad-machine.your.domain, 144.77.88.*
-
-##  Write access.  Machines listed here can join your pool, submit
-##  jobs, etc.  Note: Any machine which has WRITE access must
-##  also be granted READ access.  Granting WRITE access below does
-##  not also automatically grant READ access; you must change
-##  ALLOW_READ above as well.
-##
-##  You must set this to something else before Condor will run.
-##  This most simple option is:
-##    ALLOW_WRITE = *
-##  but note that this will allow anyone to submit jobs or add
-##  machines to your pool and is a serious security risk.
-
-ALLOW_WRITE = $(FULL_HOSTNAME), $(IP_ADDRESS)
-#ALLOW_WRITE = *.your.domain, your-friend's-machine.other.domain
-#DENY_WRITE = bad-machine.your.domain
-
-##  Are you upgrading to a new version of Condor and confused about
-##  why the above ALLOW_WRITE setting is causing Condor to refuse to
-##  start up?  If you are upgrading from a configuration that uses
-##  HOSTALLOW/HOSTDENY instead of ALLOW/DENY we recommend that you
-##  convert all uses of the former to the latter.  The syntax of the
-##  authorization settings is identical.  They both support
-##  unauthenticated IP-based authorization as well as authenticated
-##  user-based authorization.  To avoid confusion, the use of
-##  HOSTALLOW/HOSTDENY is discouraged.  Support for it may be removed
-##  in the future.
-
-##  Negotiator access.  Machines listed here are trusted central
-##  managers.  You should normally not have to change this.
-ALLOW_NEGOTIATOR = $(CONDOR_HOST), $(IP_ADDRESS)
-##  Now, with flocking we need to let the SCHEDD trust the other 
-##  negotiators we are flocking with as well.  You should normally 
-##  not have to change this either.
-ALLOW_NEGOTIATOR_SCHEDD = $(CONDOR_HOST), $(FLOCK_NEGOTIATOR_HOSTS), $(IP_ADDRESS)
-
-##  Config access.  Machines listed here can use the condor_config_val
-##  tool to modify all daemon configurations.  This level of host-wide
-##  access should only be granted with extreme caution.  By default,
-##  config access is denied from all hosts.
-#ALLOW_CONFIG = trusted-host.your.domain
-
-##  Flocking Configs.  These are the real things that Condor looks at,
-##  but we set them from the FLOCK_FROM/TO macros above.  It is safe
-##  to leave these unchanged.
-ALLOW_WRITE_COLLECTOR = $(ALLOW_WRITE), $(FLOCK_FROM)
-ALLOW_WRITE_STARTD    = $(ALLOW_WRITE), $(FLOCK_FROM)
-ALLOW_READ_COLLECTOR  = $(ALLOW_READ), $(FLOCK_FROM)
-ALLOW_READ_STARTD     = $(ALLOW_READ), $(FLOCK_FROM)
-
-
-##--------------------------------------------------------------------
-##  Security parameters for setting configuration values remotely:
-##--------------------------------------------------------------------
-##  These parameters define the list of attributes that can be set
-##  remotely with condor_config_val for the security access levels
-##  defined above (for example, WRITE, ADMINISTRATOR, CONFIG, etc).
-##  Please see the administrator's manual for further details on these
-##  settings, what they're for, and how to use them.  There are no
-##  default values for any of these settings.  If they are not
-##  defined, no attributes can be set with condor_config_val.
-
-## Do you want to allow condor_config_val -rset to work at all?
-## This feature is disabled by default, so to enable, you must
-## uncomment the following setting and change the value to "True". 
-## Note: changing this requires a restart not just a reconfig.
-#ENABLE_RUNTIME_CONFIG = False
-
-## Do you want to allow condor_config_val -set to work at all?
-## This feature is disabled by default, so to enable, you must
-## uncomment the following setting and change the value to "True". 
-## Note: changing this requires a restart not just a reconfig.
-#ENABLE_PERSISTENT_CONFIG = False
-
-## Directory where daemons should write persistent config files (used
-## to support condor_config_val -set).  This directory should *ONLY*
-## be writable by root (or the user the Condor daemons are running as
-## if non-root).  There is no default, administrators must define this.
-## Note: changing this requires a restart not just a reconfig.
-#PERSISTENT_CONFIG_DIR = /full/path/to/root-only/local/directory
-
-##  Attributes that can be set by hosts with "CONFIG" permission (as
-##  defined with ALLOW_CONFIG and DENY_CONFIG above).
-##  The commented-out value here was the default behavior of Condor
-##  prior to version 6.3.3.  If you don't need this behavior, you
-##  should leave this commented out.
-#SETTABLE_ATTRS_CONFIG = *
-
-##  Attributes that can be set by hosts with "ADMINISTRATOR"
-##  permission (as defined above)
-#SETTABLE_ATTRS_ADMINISTRATOR = *_DEBUG, MAX_*_LOG
-
-##  Attributes that can be set by hosts with "OWNER" permission (as
-##  defined above) NOTE: any Condor job running on a given host will
-##  have OWNER permission on that host by default.  If you grant this
-##  kind of access, Condor jobs will be able to modify any attributes
-##  you list below on the machine where they are running.  This has
-##  obvious security implications, so only grant this kind of
-##  permission for custom attributes that you define for your own use
-##  at your pool (custom attributes about your machines that are
-##  published with the STARTD_ATTRS setting, for example).
-#SETTABLE_ATTRS_OWNER = your_custom_attribute, another_custom_attr
-
-##  You can also define daemon-specific versions of each of these
-##  settings.  For example, to define settings that can only be
-##  changed in the condor_startd's configuration by hosts with OWNER
-##  permission, you would use:
-#STARTD_SETTABLE_ATTRS_OWNER = your_custom_attribute_name
-
-
-##--------------------------------------------------------------------
-##  Network filesystem parameters:
-##--------------------------------------------------------------------
-##  Do you want to use NFS for file access instead of remote system
-##  calls?
-#USE_NFS		= False
-
-##  Do you want to use AFS for file access instead of remote system
-##  calls?
-#USE_AFS		= False
-
-##--------------------------------------------------------------------
-##  Checkpoint server:
-##--------------------------------------------------------------------
-##  Do you want to use a checkpoint server if one is available?  If a
-##  checkpoint server is not available or USE_CKPT_SERVER is set to
-##  False, checkpoints will be written to the local SPOOL directory on
-##  the submission machine.
-#USE_CKPT_SERVER	= True
-
-##  What's the hostname of this machine's nearest checkpoint server?
-#CKPT_SERVER_HOST	= checkpoint-server-hostname.your.domain
-
-##  Do you want the starter on the execute machine to choose the
-##  checkpoint server?  If False, the CKPT_SERVER_HOST set on
-##  the submit machine is used.  Otherwise, the CKPT_SERVER_HOST set
-##  on the execute machine is used.  The default is true.
-#STARTER_CHOOSES_CKPT_SERVER = True
-
-##--------------------------------------------------------------------
-##  Miscellaneous:
-##--------------------------------------------------------------------
-##  Try to save this much swap space by not starting new shadows.  
-##  Specified in megabytes.
-#RESERVED_SWAP		= 0
-
-##  What's the maximum number of jobs you want a single submit machine
-##  to spawn shadows for?  The default is a function of $(DETECTED_MEMORY)
-##  and a guess at the number of ephemeral ports available.
-
-## Example 1:
-#MAX_JOBS_RUNNING	= 10000
-
-## Example 2:
-## This is more complicated, but it produces the same limit as the default.
-## First define some expressions to use in our calculation.
-## Assume we can use up to 80% of memory and estimate shadow private data
-## size of 800k.
-#MAX_SHADOWS_MEM	= ceiling($(DETECTED_MEMORY)*0.8*1024/800)
-## Assume we can use ~21,000 ephemeral ports (avg ~2.1 per shadow).
-## Under Linux, the range is set in /proc/sys/net/ipv4/ip_local_port_range.
-#MAX_SHADOWS_PORTS	= 10000
-## Under windows, things are much less scalable, currently.
-## Note that this can probably be safely increased a bit under 64-bit windows.
-#MAX_SHADOWS_OPSYS	= ifThenElse(regexp("WIN.*","$(OPSYS)"),200,100000)
-## Now build up the expression for MAX_JOBS_RUNNING.  This is complicated
-## due to lack of a min() function.
-#MAX_JOBS_RUNNING	= $(MAX_SHADOWS_MEM)
-#MAX_JOBS_RUNNING	= \
-#  ifThenElse( $(MAX_SHADOWS_PORTS) < $(MAX_JOBS_RUNNING), \
-#              $(MAX_SHADOWS_PORTS), \
-#              $(MAX_JOBS_RUNNING) )
-#MAX_JOBS_RUNNING	= \
-#  ifThenElse( $(MAX_SHADOWS_OPSYS) < $(MAX_JOBS_RUNNING), \
-#              $(MAX_SHADOWS_OPSYS), \
-#              $(MAX_JOBS_RUNNING) )
-
-
-##  Maximum number of simultaneous downloads of output files from
-##  execute machines to the submit machine (limit applied per schedd).
-##  The value 0 means unlimited.
-#MAX_CONCURRENT_DOWNLOADS = 10
-
-##  Maximum number of simultaneous uploads of input files from the
-##  submit machine to execute machines (limit applied per schedd).
-##  The value 0 means unlimited.
-#MAX_CONCURRENT_UPLOADS = 10
-
-##  Condor needs to create a few lock files to synchronize access to
-##  various log files.  Because of problems we had with network
-##  filesystems and file locking over the years, we HIGHLY recommend
-##  that you put these lock files on a local partition on each
-##  machine.  If you don't have your LOCAL_DIR on a local partition,
-##  be sure to change this entry.  Whatever user (or group) condor is
-##  running as needs to have write access to this directory.  If
-##  you're not running as root, this is whatever user you started up
-##  the condor_master as.  If you are running as root, and there is a
-##  condor account, it is probably condor.  Otherwise, it is whatever
-##  you've set in the CONDOR_IDS environment variable.  See the Admin
-##  manual for details on this.
-LOCK		= $(LOG)
-
-##  If you don't use a fully qualified name in your /etc/hosts file
-##  (or NIS, etc.) for either your official hostname or as an alias,
-##  Condor would not normally be able to use fully qualified names in
-##  places that it'd like to.  You can set this parameter to the
-##  domain you'd like appended to your hostname, if changing your host
-##  information is not a good option.  This parameter must be set in
-##  the global config file (not the LOCAL_CONFIG_FILE from above). 
-#DEFAULT_DOMAIN_NAME = your.domain.name
-
-##  If you don't have DNS set up, Condor will normally fail in many
-##  places because it can't resolve hostnames to IP addresses and
-##  vice-versa. If you enable this option, Condor will use
-##  pseudo-hostnames constructed from a machine's IP address and the
-##  DEFAULT_DOMAIN_NAME. Both NO_DNS and DEFAULT_DOMAIN must be set in
-##  your top-level config file for this mode of operation to work
-##  properly.
-#NO_DNS = True
-
-##  Condor can be told whether or not you want the Condor daemons to
-##  create a core file if something really bad happens.  This just
-##  sets the resource limit for the size of a core file.  By default,
-##  we don't do anything, and leave in place whatever limit was in
-##  effect when you started the Condor daemons.  If this parameter is
-##  set and "True", we increase the limit to as large as it gets.  If
-##  it is set to "False", we set the limit at 0 (which means that no
-##  core files are even created).  Core files greatly help the Condor
-##  developers debug any problems you might be having.
-#CREATE_CORE_FILES	= True
-
-##  When Condor daemons detect a fatal internal exception, they
-##  normally log an error message and exit.  If you have turned on
-##  CREATE_CORE_FILES, in some cases you may also want to turn on
-##  ABORT_ON_EXCEPTION so that core files are generated when an
-##  exception occurs.  Set the following to True if that is what you
-##  want.
-#ABORT_ON_EXCEPTION = False
-
-##  If your site needs to use UID_DOMAIN settings (defined above) that
-##  are not real Internet domains that match the hostnames, you can
-##  tell Condor to trust whatever UID_DOMAIN a submit machine gives to
-##  the execute machine and just make sure the two strings match.  The
-##  default for this setting is False, since it is more secure this
-##  way.
-#TRUST_UID_DOMAIN = False
-
-## If you would like to be informed in near real-time via condor_q when
-## a vanilla/standard/java job is in a suspension state, set this attribute to
-## TRUE. However, this real-time update of the condor_schedd by the shadows 
-## could cause performance issues if there are thousands of concurrently
-## running vanilla/standard/java jobs under a single condor_schedd and they
-## are allowed to suspend and resume.
-#REAL_TIME_JOB_SUSPEND_UPDATES = False
-
-## A standard universe job can perform arbitrary shell calls via the
-## libc 'system()' function. This function call is routed back to the shadow
-## which performs the actual system() invocation in the initial directory of the
-## running program and as the user who submitted the job. However, since the
-## user job can request ARBITRARY shell commands to be run by the shadow, this
-## is a generally unsafe practice. This should only be made available if it is
-## actually needed. If this attribute is not defined, then it is the same as
-## it being defined to False. Set it to True to allow the shadow to execute
-## arbitrary shell code from the user job.
-#SHADOW_ALLOW_UNSAFE_REMOTE_EXEC = False
-
-## KEEP_OUTPUT_SANDBOX is an optional feature to tell Condor-G to not
-## remove the job spool when the job leaves the queue.  To use, just
-## set to TRUE.  Since you will be operating Condor-G in this manner,
-## you may want to put leave_in_queue = false in your job submit
-## description files, to tell Condor-G to simply remove the job from
-## the queue immediately when the job completes (since the output files
-## will stick around no matter what).
-#KEEP_OUTPUT_SANDBOX = False
-
-## This setting tells the negotiator to ignore user priorities.  This
-## avoids problems where jobs from different users won't run when using
-## condor_advertise instead of a full-blown startd (some of the user
-## priority system in Condor relies on information from the startd --
-## we will remove this reliance when we support the user priority
-## system for grid sites in the negotiator; for now, this setting will
-## just disable it).
-#NEGOTIATOR_IGNORE_USER_PRIORITIES = False
-
-## This is a list of libraries containing ClassAd plug-in functions.
-#CLASSAD_USER_LIBS =
-
-## This setting tells Condor whether to delegate or copy GSI X509
-## credentials when sending them over the wire between daemons.
-## Delegation can take up to a second, which is very slow when
-## submitting a large number of jobs. Copying exposes the credential
-## to third parties if Condor is not set to encrypt communications.
-## By default, Condor will delegate rather than copy.
-#DELEGATE_JOB_GSI_CREDENTIALS = True
-
-## This setting controls whether Condor delegates a full or limited
-## X509 credential for jobs. Currently, this only affects grid-type
-## gt2 grid universe jobs. The default is False.
-#DELEGATE_FULL_JOB_GSI_CREDENTIALS = False
-
-## This setting controls the default behavior for the spooling of files
-## into, or out of, the Condor system by such tools as condor_submit
-## and condor_transfer_data. Here is the list of valid settings for this
-## parameter and what they mean:
-##
-##   stm_use_schedd_only
-##      Ask the condor_schedd to solely store/retrieve the sandbox
-##
-##   stm_use_transferd
-##      Ask the condor_schedd for a location of a condor_transferd, then
-##      store/retrieve the sandbox from the transferd itself.
-##
-## The allowed values are case insensitive.
-## The default of this parameter if not specified is: stm_use_schedd_only
-#SANDBOX_TRANSFER_METHOD = stm_use_schedd_only
-
-## This setting specifies an IP address that depends on the setting of
-## BIND_ALL_INTERFACES. If BIND_ALL_INTERFACES  is True (the default), then
-## this variable controls what IP address will be advertised as the public
-## address of the daemon. If BIND_ALL_INTERFACES is False, then this variable
-## specifies which IP address to bind network sockets to. If
-## BIND_ALL_INTERFACES is False  and NETWORK_INTERFACE is not defined, Condor
-## chooses a network interface automatically. It tries to choose a public
-## interface if one is available. If it cannot decide which of two interfaces
-## to choose from, it will pick the first one.
-#NETWORK_INTERFACE = 
-
-##--------------------------------------------------------------------
-##  Settings that control the daemon's debugging output:
-##--------------------------------------------------------------------
-
-##
-## The flags given in ALL_DEBUG are shared between all daemons.
-##
-
-#ALL_DEBUG               =
-#MAX_DEFAULT_LOG		= 10 Mb
-
-#MAX_COLLECTOR_LOG	= $(MAX_DEFAULT_LOG)
-#COLLECTOR_DEBUG		=
-
-#MAX_KBDD_LOG		= $(MAX_DEFAULT_LOG)
-#KBDD_DEBUG		=
-
-#MAX_NEGOTIATOR_LOG	= $(MAX_DEFAULT_LOG)
-#NEGOTIATOR_DEBUG	= D_MATCH
-#MAX_NEGOTIATOR_MATCH_LOG = $(MAX_DEFAULT_LOG)
-
-#MAX_SCHEDD_LOG		= $(MAX_DEFAULT_LOG)
-#SCHEDD_DEBUG		= D_PID
-
-#MAX_SHADOW_LOG		= $(MAX_DEFAULT_LOG)
-#SHADOW_DEBUG		=
-
-#MAX_STARTD_LOG		= $(MAX_DEFAULT_LOG)
-#STARTD_DEBUG		= 
-
-#MAX_STARTER_LOG		= $(MAX_DEFAULT_LOG)
-
-#MAX_MASTER_LOG		= $(MAX_DEFAULT_LOG)
-#MASTER_DEBUG		= 
-##  Truncates master log start up?
-#TRUNC_MASTER_LOG_ON_OPEN        = False
-
-#MAX_JOB_ROUTER_LOG      = $(MAX_DEFAULT_LOG)
-#JOB_ROUTER_DEBUG        =
-
-#MAX_ROOSTER_LOG         = $(MAX_DEFAULT_LOG)
-#ROOSTER_DEBUG           =
-
-#MAX_SHARED_PORT_LOG     = $(MAX_DEFAULT_LOG)
-#SHARED_PORT_DEBUG       =
-
-#MAX_HDFS_LOG            = $(MAX_DEFAULT_LOG)
-#HDFS_DEBUG              =
-
-# High Availability Logs
-#MAX_HAD_LOG		= $(MAX_DEFAULT_LOG)
-#HAD_DEBUG		=
-#MAX_REPLICATION_LOG	= $(MAX_DEFAULT_LOG)
-#REPLICATION_DEBUG	=
-#MAX_TRANSFERER_LOG	= $(MAX_DEFAULT_LOG)
-#TRANSFERER_DEBUG	=
-
-
-## The daemons touch their log file periodically, even when they have
-## nothing to write. When a daemon starts up, it prints the last time
-## the log file was modified. This lets you estimate when a previous
-## instance of a daemon stopped running. This parameter controls how often
-## the daemons touch the file (in seconds).
-#TOUCH_LOG_INTERVAL = 60
-
-######################################################################
-######################################################################
-##  
-##  ######                                   #####
-##  #     #    ##    #####    #####         #     #
-##  #     #   #  #   #    #     #                 #
-##  ######   #    #  #    #     #            #####
-##  #        ######  #####      #                 #
-##  #        #    #  #   #      #           #     #
-##  #        #    #  #    #     #            #####
-##  
-##  Part 3:  Settings control the policy for running, stopping, and
-##  periodically check-pointing condor jobs:
-######################################################################
-######################################################################
-
-##  This section contains macros are here to help write legible
-##  expressions:
-MINUTE		= 60
-HOUR		= (60 * $(MINUTE))
-StateTimer	= (time() - EnteredCurrentState)
-ActivityTimer	= (time() - EnteredCurrentActivity)
-ActivationTimer = ifThenElse(JobStart =!= UNDEFINED, (time() - JobStart), 0)
-LastCkpt	= (time() - LastPeriodicCheckpoint)
-
-##  The JobUniverse attribute is just an int.  These macros can be
-##  used to specify the universe in a human-readable way:
-STANDARD	= 1
-VANILLA		= 5
-MPI		= 8
-VM		= 13
-IsMPI           = (TARGET.JobUniverse == $(MPI))
-IsVanilla       = (TARGET.JobUniverse == $(VANILLA))
-IsStandard      = (TARGET.JobUniverse == $(STANDARD))
-IsVM            = (TARGET.JobUniverse == $(VM))
-
-NonCondorLoadAvg	= (LoadAvg - CondorLoadAvg)
-BackgroundLoad		= 0.3
-HighLoad		= 0.5
-StartIdleTime		= 15 * $(MINUTE)
-ContinueIdleTime	=  5 * $(MINUTE)
-MaxSuspendTime		= 10 * $(MINUTE)
-MaxVacateTime		= 10 * $(MINUTE)
-
-KeyboardBusy		= (KeyboardIdle < $(MINUTE))
-ConsoleBusy		= (ConsoleIdle  < $(MINUTE))
-CPUIdle			= ($(NonCondorLoadAvg) <= $(BackgroundLoad))
-CPUBusy			= ($(NonCondorLoadAvg) >= $(HighLoad))
-KeyboardNotBusy		= ($(KeyboardBusy) == False)
-
-BigJob		= (TARGET.ImageSize >= (50 * 1024))
-MediumJob	= (TARGET.ImageSize >= (15 * 1024) && TARGET.ImageSize < (50 * 1024))
-SmallJob	= (TARGET.ImageSize <  (15 * 1024))
-
-JustCPU			= ($(CPUBusy) && ($(KeyboardBusy) == False))
-MachineBusy		= ($(CPUBusy) || $(KeyboardBusy))
-
-##  The RANK expression controls which jobs this machine prefers to
-##  run over others.  Some examples from the manual include:
-##    RANK = TARGET.ImageSize
-##    RANK = (Owner == "coltrane") + (Owner == "tyner") \
-##                  + ((Owner == "garrison") * 10) + (Owner == "jones")
-##  By default, RANK is always 0, meaning that all jobs have an equal
-##  ranking.
-#RANK			= 0
-
-
-#####################################################################
-##  This where you choose the configuration that you would like to
-##  use. If you dont specify, the default policy is a no-preemption
-##  policy. This is what older config files called TESTINGMODE_*
-######################################################################
-
-# When should we only consider SUSPEND instead of PREEMPT?
-#WANT_SUSPEND = False
-
-# When should we preempt gracefully instead of hard-killing?
-#WANT_VACATE = False
-
-##  When is this machine willing to start a job? 
-#START = True
-
-##  When to suspend a job?
-#SUSPEND = False
-
-##  When to resume a suspended job?
-#CONTINUE = True
-
-##  When to nicely stop a job?
-##  (as opposed to killing it instantaneously)
-#PREEMPT = False
-
-##  When to instantaneously kill a preempting job
-##  (e.g. if a job is in the pre-empting stage for too long)
-#KILL = False
-
-##  A non-zero value here is another way to have a no-preemption policy
-##  a job is given this many seconds to exit even when it is preempted.
-#MaxJobRetirementTime    = 0
-
-#PERIODIC_CHECKPOINT = ((time() - LastPeriodicCheckpoint)/60.0) > (180.0 + $RANDOM_INTEGER(-30,30,1))
-#PREEMPTION_REQUIREMENTS = False
-#PREEMPTION_RANK = $(UWCS_PREEMPTION_RANK)
-#NEGOTIATOR_PRE_JOB_RANK = RemoteOwner =?= UNDEFINED
-#NEGOTIATOR_POST_JOB_RANK = (RemoteOwner =?= UNDEFINED) * (ifthenElse(isUndefined(KFlops), 1000, Kflops) - SlotID - 1.0e10*(Offline=?=True))
-#CLAIM_WORKLIFE          = 1200
-
-##  When should a local universe job be allowed to start?
-#START_LOCAL_UNIVERSE = TotalLocalJobsRunning < 200
-
-##  When should a scheduler universe job be allowed to start?
-#START_SCHEDULER_UNIVERSE = TotalSchedulerJobsRunning < 200
-
-#####################################################################
-## This is the UWisc - CS Department Configuration.
-#####################################################################
-
-# When should we only consider SUSPEND instead of PREEMPT?
-# Only when SUSPEND is True and one of the following is also true:
-#   - the job is small
-#   - the keyboard is idle
-#   - it is a vanilla universe job
-UWCS_WANT_SUSPEND  = ( $(SmallJob) || $(KeyboardNotBusy) || $(IsVanilla) ) && \
-                     ( $(SUSPEND) )
-
-# When should we preempt gracefully instead of hard-killing?
-UWCS_WANT_VACATE   = ( $(ActivationTimer) > 10 * $(MINUTE) || $(IsVanilla) )
-
-# Only start jobs if:
-# 1) the keyboard has been idle long enough, AND
-# 2) the load average is low enough OR the machine is currently
-#    running a Condor job 
-# (NOTE: Condor will only run 1 job at a time on a given resource.
-# The reasons Condor might consider running a different job while
-# already running one are machine Rank (defined above), and user
-# priorities.)
-UWCS_START	= ( (KeyboardIdle > $(StartIdleTime)) \
-                    && ( $(CPUIdle) || \
-                         (State != "Unclaimed" && State != "Owner")) )
-
-# Suspend jobs if:
-# 1) the keyboard has been touched, OR
-# 2a) The CPU has been busy for more than 2 minutes, AND
-# 2b) the job has been running for more than 90 seconds
-UWCS_SUSPEND = ( $(KeyboardBusy) || \
-                 ( (CpuBusyTime > 2 * $(MINUTE)) \
-                   && $(ActivationTimer) > 90 ) )
-
-# Continue jobs if:
-# 1) the cpu is idle, AND 
-# 2) we've been suspended more than 10 seconds, AND
-# 3) the keyboard hasn't been touched in a while
-UWCS_CONTINUE = ( $(CPUIdle) && ($(ActivityTimer) > 10) \
-                  && (KeyboardIdle > $(ContinueIdleTime)) )
-
-# Preempt jobs if:
-# 1) The job is suspended and has been suspended longer than we want
-# 2) OR, we don't want to suspend this job, but the conditions to
-#    suspend jobs have been met (someone is using the machine)
-UWCS_PREEMPT = ( ((Activity == "Suspended") && \
-                  ($(ActivityTimer) > $(MaxSuspendTime))) \
-		 || (SUSPEND && (WANT_SUSPEND == False)) )
-
-# Maximum time (in seconds) to wait for a job to finish before kicking
-# it off (due to PREEMPT, a higher priority claim, or the startd
-# gracefully shutting down).  This is computed from the time the job
-# was started, minus any suspension time.  Once the retirement time runs
-# out, the usual preemption process will take place.  The job may
-# self-limit the retirement time to _less_ than what is given here.
-# By default, nice user jobs and standard universe jobs set their
-# MaxJobRetirementTime to 0, so they will not wait in retirement.
-
-UWCS_MaxJobRetirementTime = 0
-
-##  If you completely disable preemption of claims to machines, you
-##  should consider limiting the time span over which new jobs will be
-##  accepted on the same claim.  See the manual section on disabling
-##  preemption for a comprehensive discussion.  Since this example
-##  configuration does not disable preemption of claims, we leave
-##  CLAIM_WORKLIFE undefined (infinite).
-#UWCS_CLAIM_WORKLIFE = 1200
-
-# How long to allow a job to vacate gracefully.  After this time,
-# the job is killed.
-MachineMaxVacateTime = $(MaxVacateTime) 
-
-# Abort graceful eviction of a job, even though it has not
-# yet used all the time allotted by MachineMaxVacateTime.
-UWCS_KILL = false
-
-##  Only define vanilla versions of these if you want to make them
-##  different from the above settings.
-#SUSPEND_VANILLA  = ( $(KeyboardBusy) || \
-#       ((CpuBusyTime > 2 * $(MINUTE)) && $(ActivationTimer) > 90) )
-#CONTINUE_VANILLA = ( $(CPUIdle) && ($(ActivityTimer) > 10) \
-#                     && (KeyboardIdle > $(ContinueIdleTime)) )
-#PREEMPT_VANILLA  = ( ((Activity == "Suspended") && \
-#                     ($(ActivityTimer) > $(MaxSuspendTime))) \
-#                     || (SUSPEND_VANILLA && (WANT_SUSPEND == False)) )
-#KILL_VANILLA    = false
-
-##  Checkpoint every 3 hours on average, with a +-30 minute random
-##  factor to avoid having many jobs hit the checkpoint server at
-##  the same time.
-UWCS_PERIODIC_CHECKPOINT	= $(LastCkpt) > (3 * $(HOUR) + \
-                                  $RANDOM_INTEGER(-30,30,1) * $(MINUTE) )
-
-##  You might want to checkpoint a little less often.  A good
-##  example of this is below.  For jobs smaller than 60 megabytes, we
-##  periodic checkpoint every 6 hours.  For larger jobs, we only
-##  checkpoint every 12 hours.
-#UWCS_PERIODIC_CHECKPOINT	= \
-#          ( (TARGET.ImageSize < 60000) && \
-#            ($(LastCkpt) > (6  * $(HOUR) + $RANDOM_INTEGER(-30,30,1))) ) || \ 
-#          (  $(LastCkpt) > (12 * $(HOUR) + $RANDOM_INTEGER(-30,30,1)) )
-
-##  The rank expressions used by the negotiator are configured below.
-##  This is the order in which ranks are applied by the negotiator:
-##    1. NEGOTIATOR_PRE_JOB_RANK
-##    2. rank in job ClassAd
-##    3. NEGOTIATOR_POST_JOB_RANK
-##    4. cause of preemption (0=user priority,1=startd rank,2=no preemption)
-##    5. PREEMPTION_RANK
-
-##  The NEGOTIATOR_PRE_JOB_RANK expression overrides all other ranks
-##  that are used to pick a match from the set of possibilities.
-##  The following expression matches jobs to unclaimed resources
-##  whenever possible, regardless of the job-supplied rank.
-UWCS_NEGOTIATOR_PRE_JOB_RANK = RemoteOwner =?= UNDEFINED
-
-##  The NEGOTIATOR_POST_JOB_RANK expression chooses between
-##  resources that are equally preferred by the job.
-##  The following example expression steers jobs toward
-##  faster machines and tends to fill a cluster of multiprocessors
-##  breadth-first instead of depth-first.  It also prefers online
-##  machines over offline (hibernating) ones.  In this example,
-##  the expression is chosen to have no effect when preemption
-##  would take place, allowing control to pass on to
-##  PREEMPTION_RANK.
-UWCS_NEGOTIATOR_POST_JOB_RANK = \
- (RemoteOwner =?= UNDEFINED) * (ifthenElse(isUndefined(KFlops), 1000, Kflops) - SlotID - 1.0e10*(Offline=?=True))
-
-##  The negotiator will not preempt a job running on a given machine
-##  unless the PREEMPTION_REQUIREMENTS expression evaluates to true
-##  and the owner of the idle job has a better priority than the owner
-##  of the running job.  This expression defaults to true.
-UWCS_PREEMPTION_REQUIREMENTS = ((SubmitterGroup =?= RemoteGroup) \
-        && ($(StateTimer) > (1 * $(HOUR))) \
-	&& (RemoteUserPrio > TARGET.SubmitterUserPrio * 1.2)) \
-        || (MY.NiceUser == True)
-
-##  The PREEMPTION_RANK expression is used in a case where preemption
-##  is the only option and all other negotiation ranks are equal.  For
-##  example, if the job has no preference, it is usually preferable to
-##  preempt a job with a small ImageSize instead of a job with a large
-##  ImageSize.  The default is to rank all preemptable matches the
-##  same.  However, the negotiator will always prefer to match the job
-##  with an idle machine over a preemptable machine, if all other
-##  negotiation ranks are equal.
-UWCS_PREEMPTION_RANK = (RemoteUserPrio * 1000000) - TARGET.ImageSize
-
-
-#####################################################################
-##  This is a Configuration that will cause your Condor jobs to
-##  always run.  This is intended for testing only.
-######################################################################
-
-##  This mode will cause your jobs to start on a machine an will let
-##  them run to completion.  Condor will ignore all of what is going
-##  on in the machine (load average, keyboard activity, etc.)
-
-TESTINGMODE_WANT_SUSPEND	= False
-TESTINGMODE_WANT_VACATE		= False
-TESTINGMODE_START			= True
-TESTINGMODE_SUSPEND			= False
-TESTINGMODE_CONTINUE		= True
-TESTINGMODE_PREEMPT			= False
-TESTINGMODE_KILL			= False
-TESTINGMODE_PERIODIC_CHECKPOINT	= False
-TESTINGMODE_PREEMPTION_REQUIREMENTS = False
-TESTINGMODE_PREEMPTION_RANK = 0
-
-# Prevent machine claims from being reused indefinitely, since
-# preemption of claims is disabled in the TESTINGMODE configuration.
-TESTINGMODE_CLAIM_WORKLIFE = 1200
-
-
-######################################################################
-######################################################################
-##  
-##  ######                                  #
-##  #     #    ##    #####    #####         #    #
-##  #     #   #  #   #    #     #           #    #
-##  ######   #    #  #    #     #           #    #
-##  #        ######  #####      #           #######
-##  #        #    #  #   #      #                #
-##  #        #    #  #    #     #                #
-##  
-##  Part 4:  Settings you should probably leave alone:
-##  (unless you know what you're doing)
-######################################################################
-######################################################################
-
-######################################################################
-##  Daemon-wide settings:
-######################################################################
-
-##  Pathnames
-LOG		= $(LOCAL_DIR)/log
-SPOOL		= $(LOCAL_DIR)/spool
-EXECUTE		= $(LOCAL_DIR)/execute
-BIN		= $(RELEASE_DIR)/bin
-LIB		= $(RELEASE_DIR)/lib
-INCLUDE		= $(RELEASE_DIR)/include
-SBIN		= $(RELEASE_DIR)/sbin
-LIBEXEC		= $(RELEASE_DIR)/libexec
-
-## If you leave HISTORY undefined (comment it out), no history file
-## will be created. 
-HISTORY		= $(SPOOL)/history
-
-##  Log files
-COLLECTOR_LOG	= $(LOG)/CollectorLog
-KBDD_LOG	= $(LOG)/KbdLog
-MASTER_LOG	= $(LOG)/MasterLog
-NEGOTIATOR_LOG	= $(LOG)/NegotiatorLog
-NEGOTIATOR_MATCH_LOG = $(LOG)/MatchLog
-SCHEDD_LOG	= $(LOG)/SchedLog
-SHADOW_LOG	= $(LOG)/ShadowLog
-STARTD_LOG	= $(LOG)/StartLog
-STARTER_LOG	= $(LOG)/StarterLog
-JOB_ROUTER_LOG  = $(LOG)/JobRouterLog
-ROOSTER_LOG     = $(LOG)/RoosterLog
-SHARED_PORT_LOG = $(LOG)/SharedPortLog
-# High Availability Logs
-HAD_LOG		= $(LOG)/HADLog
-REPLICATION_LOG	= $(LOG)/ReplicationLog
-TRANSFERER_LOG	= $(LOG)/TransfererLog
-HDFS_LOG	= $(LOG)/HDFSLog
-
-##  Lock files
-SHADOW_LOCK	= $(LOCK)/ShadowLock
-
-## This setting controls how often any lock files currently in use have their
-## time stamp updated. Updating the time stamp prevents administrative programs 
-## like 'tmpwatch' from deleting long lived lock files. The parameter is
-## an integer in seconds with a minimum of 60 seconds. The default if not
-## specified is 28800 seconds, or 8 hours.
-## This attribute only takes effect on restart of the daemons or at the next
-## update time.
-# LOCK_FILE_UPDATE_INTERVAL = 28800
-
-##  This setting primarily allows you to change the port that the
-##  collector is listening on.  By default, the collector uses port
-##  9618, but you can set the port with a ":port", such as:
-##  COLLECTOR_HOST = $(CONDOR_HOST):1234
-COLLECTOR_HOST  = $(CONDOR_HOST)
-
-## The NEGOTIATOR_HOST parameter has been deprecated.  The port where
-## the negotiator is listening is now dynamically allocated and the IP
-## and port are now obtained from the collector, just like all the
-## other daemons.  However, if your pool contains any machines that
-## are running version 6.7.3 or earlier, you can uncomment this
-## setting to go back to the old fixed-port (9614) for the negotiator.
-#NEGOTIATOR_HOST = $(CONDOR_HOST)
-
-##  How long are you willing to let daemons try their graceful
-##  shutdown methods before they do a hard shutdown? (30 minutes)
-#SHUTDOWN_GRACEFUL_TIMEOUT	= 1800
-
-##  How much disk space would you like reserved from Condor?  In
-##  places where Condor is computing the free disk space on various
-##  partitions, it subtracts the amount it really finds by this
-##  many megabytes.  (If undefined, defaults to 0).
-RESERVED_DISK		= 5
-
-##  If your machine is running AFS and the AFS cache lives on the same
-##  partition as the other Condor directories, and you want Condor to
-##  reserve the space that your AFS cache is configured to use, set
-##  this to true.
-#RESERVE_AFS_CACHE	= False
-
-##  By default, if a user does not specify "notify_user" in the submit
-##  description file, any email Condor sends about that job will go to
-##  "username@UID_DOMAIN".  If your machines all share a common UID
-##  domain (so that you would set UID_DOMAIN to be the same across all
-##  machines in your pool), *BUT* email to user@UID_DOMAIN is *NOT*
-##  the right place for Condor to send email for your site, you can
-##  define the default domain to use for email.  A common example
-##  would be to set EMAIL_DOMAIN to the fully qualified hostname of
-##  each machine in your pool, so users submitting jobs from a
-##  specific machine would get email sent to user@machine.your.domain,
-##  instead of user@your.domain.  In general, you should leave this
-##  setting commented out unless two things are true: 1) UID_DOMAIN is
-##  set to your domain, not $(FULL_HOSTNAME), and 2) email to
-##  user@UID_DOMAIN won't work.
-#EMAIL_DOMAIN = $(FULL_HOSTNAME)
-
-##  Should Condor daemons create a UDP command socket (for incoming
-##  UDP-based commands) in addition to the TCP command socket?  By
-##  default, classified ad updates sent to the collector use UDP, in
-##  addition to some keep alive messages and other non-essential
-##  communication.  However, in certain situations, it might be
-##  desirable to disable the UDP command port (for example, to reduce
-##  the number of ports represented by a CCB broker, etc).  If not
-##  defined, the UDP command socket is enabled by default, and to
-##  modify this, you must restart your Condor daemons. Also, this
-##  setting must be defined machine-wide.  For example, setting
-##  "STARTD.WANT_UDP_COMMAND_SOCKET = False" while the global setting
-##  is "True" will still result in the startd creating a UDP socket.
-#WANT_UDP_COMMAND_SOCKET = True
-
-##  If your site needs to use TCP updates to the collector, instead of
-##  UDP, you can enable this feature.  HOWEVER, WE DO NOT RECOMMEND
-##  THIS FOR MOST SITES!  In general, the only sites that might want
-##  this feature are pools made up of machines connected via a
-##  wide-area network where UDP packets are frequently or always
-##  dropped.  If you enable this feature, you *MUST* turn on the
-##  COLLECTOR_SOCKET_CACHE_SIZE setting at your collector, and each
-##  entry in the socket cache uses another file descriptor.  If not
-##  defined, this feature is disabled by default.
-#UPDATE_COLLECTOR_WITH_TCP = True
-
-## HIGHPORT and LOWPORT let you set the range of ports that Condor
-## will use. This may be useful if you are behind a firewall. By
-## default, Condor uses port 9618 for the collector, 9614 for the
-## negotiator, and system-assigned (apparently random) ports for
-## everything else. HIGHPORT and LOWPORT only affect these
-## system-assigned ports, but will restrict them to the range you
-## specify here. If you want to change the well-known ports for the
-## collector or negotiator, see COLLECTOR_HOST or NEGOTIATOR_HOST.
-## Note that both LOWPORT and HIGHPORT must be at least 1024 if you
-## are not starting your daemons as root.  You may also specify
-## different port ranges for incoming and outgoing connections by
-## using IN_HIGHPORT/IN_LOWPORT and OUT_HIGHPORT/OUT_LOWPORT.
-#HIGHPORT = 9700 
-#LOWPORT = 9600
-
-##  If a daemon does not respond for too long, do you want go generate
-##  a core file?  This basically controls the type of the signal
-##  sent to the child process, and mostly affects the Condor Master
-#NOT_RESPONDING_WANT_CORE	= False
-
-
-######################################################################
-##  Daemon-specific settings:
-######################################################################
-
-##--------------------------------------------------------------------
-##  condor_master
-##--------------------------------------------------------------------
-##  Daemons you want the master to keep running for you:
-DAEMON_LIST			= MASTER, STARTD, SCHEDD
-
-##  Which daemons use the Condor DaemonCore library (i.e., not the
-##  checkpoint server or custom user daemons)?
-#DC_DAEMON_LIST = \
-#MASTER, STARTD, SCHEDD, KBDD, COLLECTOR, NEGOTIATOR, EVENTD, \
-#VIEW_SERVER, CONDOR_VIEW, VIEW_COLLECTOR, HAWKEYE, CREDD, HAD, \
-#DBMSD, QUILL, JOB_ROUTER, ROOSTER, LEASEMANAGER, HDFS, SHARED_PORT, \
-#DEFRAG, GANGLIAD
-
-
-##  Where are the binaries for these daemons?
-MASTER				= $(SBIN)/condor_master
-STARTD				= $(SBIN)/condor_startd
-SCHEDD				= $(SBIN)/condor_schedd
-KBDD				= $(SBIN)/condor_kbdd
-NEGOTIATOR			= $(SBIN)/condor_negotiator
-COLLECTOR			= $(SBIN)/condor_collector
-CKPT_SERVER			= $(SBIN)/condor_ckpt_server
-STARTER_LOCAL			= $(SBIN)/condor_starter
-JOB_ROUTER                      = $(LIBEXEC)/condor_job_router
-ROOSTER                         = $(LIBEXEC)/condor_rooster
-HDFS				= $(SBIN)/condor_hdfs
-SHARED_PORT			= $(LIBEXEC)/condor_shared_port
-TRANSFERER			= $(LIBEXEC)/condor_transferer
-DEFRAG                          = $(LIBEXEC)/condor_defrag
-GANGLIAD                        = $(LIBEXEC)/condor_gangliad
-
-##  When the master starts up, it can place it's address (IP and port)
-##  into a file.  This way, tools running on the local machine don't
-##  need to query the central manager to find the master.  This
-##  feature can be turned off by commenting out this setting.
-MASTER_ADDRESS_FILE = $(LOG)/.master_address
-
-##  Where should the master find the condor_preen binary? If you don't
-##  want preen to run at all, set it to nothing.
-PREEN				= $(SBIN)/condor_preen
-
-##  How do you want preen to behave?  The "-m" means you want email
-##  about files preen finds that it thinks it should remove.  The "-r"
-##  means you want preen to actually remove these files.  If you don't
-##  want either of those things to happen, just remove the appropriate
-##  one from this setting.
-PREEN_ARGS			= -m -r
-
-##  How often should the master start up condor_preen? (once a day)
-#PREEN_INTERVAL			= 86400
-
-##  If a daemon dies an unnatural death, do you want email about it?
-#PUBLISH_OBITUARIES		= True
-
-##  If you're getting obituaries, how many lines of the end of that
-##  daemon's log file do you want included in the obituary?
-#OBITUARY_LOG_LENGTH		= 20
-
-##  Should the master run?
-#START_MASTER			= True
-
-##  Should the master start up the daemons you want it to?
-#START_DAEMONS			= True
-
-##  How often do you want the master to send an update to the central
-##  manager? 
-#MASTER_UPDATE_INTERVAL		= 300
-
-##  How often do you want the master to check the time stamps of the
-##  running daemons?  If any daemons have been modified, the
-##  master restarts them.
-#MASTER_CHECK_NEW_EXEC_INTERVAL	= 300
-
-##  Once you notice new binaries, how long should you wait before you
-##  try to execute them?
-#MASTER_NEW_BINARY_DELAY	= 120
-
-##  What's the maximum amount of time you're willing to give the
-##  daemons to quickly shutdown before you just kill them outright?
-#SHUTDOWN_FAST_TIMEOUT		= 120
-
-######
-##  Exponential back off settings:
-######
-##  When a daemon keeps crashing, we use "exponential back off" so we
-##  wait longer and longer before restarting it.  This is the base of
-##  the exponent used to determine how long to wait before starting
-##  the daemon again:
-#MASTER_BACKOFF_FACTOR		= 2.0
-
-##  What's the maximum amount of time you want the master to wait
-##  between attempts to start a given daemon?  (With 2.0 as the
-##  MASTER_BACKOFF_FACTOR, you'd hit 1 hour in 12 restarts...)
-#MASTER_BACKOFF_CEILING		= 3600
-
-##  How long should a daemon run without crashing before we consider
-##  it "recovered".  Once a daemon has recovered, we reset the number
-##  of restarts so the exponential back off stuff goes back to normal. 
-#MASTER_RECOVER_FACTOR		= 300
-
-
-##--------------------------------------------------------------------
-##  condor_collector
-##--------------------------------------------------------------------
-## Address to which Condor will send a weekly e-mail with output of
-## condor_status.
-#CONDOR_DEVELOPERS = condor-admin@cs.wisc.edu
-
-## Global Collector to periodically advertise basic information about
-## your pool.
-#CONDOR_DEVELOPERS_COLLECTOR = condor.cs.wisc.edu
-
-##  When the collector starts up, it can place it's address (IP and port)
-##  into a file.  This way, tools running on the local machine don't
-##  need to query the central manager to find the collector.  This
-##  feature can be turned off by commenting out this setting.
-##  This is essential when using a port of "0" (automatic) for the
-##  COLLECTOR_HOST, a useful technique for personal Condor installs.
-COLLECTOR_ADDRESS_FILE = $(LOG)/.collector_address
-
-##
-##  Conventional HTCondor installations start up as root, and can thus
-##  set their own file descriptor limit.  Upping the collector's doesn't
-##  hurt anything and ameliorates a common scalability problem.
-##
-# COLLECTOR_MAX_FILE_DESCRIPTORS = 10240
-
-
-##--------------------------------------------------------------------
-##  condor_negotiator
-##--------------------------------------------------------------------
-## Determine if the Negotiator will honor SlotWeight attributes, which
-## may be used to give a slot greater weight when calculating usage.
-#NEGOTIATOR_USE_SLOT_WEIGHTS = True
-
-
-## How often the Negotaitor starts a negotiation cycle, defined in
-## seconds.
-#NEGOTIATOR_INTERVAL = 60
-
-## Should the Negotiator publish an update to the Collector after
-## every negotiation cycle. It is useful to have this set to True
-## to get immediate updates on LastNegotiationCycle statistics.
-#NEGOTIATOR_UPDATE_AFTER_CYCLE = False
-
-
-##--------------------------------------------------------------------
-##  condor_startd
-##--------------------------------------------------------------------
-##  Where are the various condor_starter binaries installed?
-STARTER_LIST = STARTER, STARTER_STANDARD
-STARTER			= $(SBIN)/condor_starter
-STARTER_STANDARD	= $(SBIN)/condor_starter.std
-STARTER_LOCAL		= $(SBIN)/condor_starter
-
-##  When the startd starts up, it can place it's address (IP and port)
-##  into a file.  This way, tools running on the local machine don't
-##  need to query the central manager to find the startd.  This
-##  feature can be turned off by commenting out this setting.
-STARTD_ADDRESS_FILE	= $(LOG)/.startd_address
-
-##  When a machine is claimed, how often should we poll the state of
-##  the machine to see if we need to evict/suspend the job, etc?
-#POLLING_INTERVAL        = 5
-
-##  How often should the startd send updates to the central manager? 
-#UPDATE_INTERVAL         = 300
-
-##  How long is the startd willing to stay in the "matched" state?
-#MATCH_TIMEOUT		= 300
-
-##  How long is the startd willing to stay in the preempting/killing
-##  state before it just kills the starter directly?
-#KILLING_TIMEOUT	= 30
-
-##  When a machine unclaimed, when should it run benchmarks?
-##  LastBenchmark is initialized to 0, so this expression says as soon
-##  as we're unclaimed, run the benchmarks.  Thereafter, if we are
-##  unclaimed and it has been at least 4 hours since we ran the last
-##  benchmarks, run them again.  The startd keeps a weighted average
-##  of the benchmark results to provide more accurate values.
-##  Note, if you don't want any benchmarks run at all, either comment
-##  RunBenchmarks out, or set it to "False".
-BenchmarkTimer = (time() - LastBenchmark)
-RunBenchmarks : (LastBenchmark == 0 ) || ($(BenchmarkTimer) >= (4 * $(HOUR)))
-#RunBenchmarks : False
-
-##  When the startd does benchmarks, which set of benchmarks should we
-##  run?  The default is the same as pre-7.5.6: MIPS and KFLOPS.
-benchmarks_joblist = mips kflops
-
-##  What's the max "load" of all running benchmarks?  With the default
-##  (1.01), the startd will run the benchmarks serially.
-benchmarks_max_job_load = 1.0
-
-#  MIPS (Dhrystone 2.1) benchmark: load 1.0
-benchmarks_mips_executable = $(LIBEXEC)/condor_mips
-benchmarks_mips_job_load = 1.0
-
-#  KFLOPS (clinpack) benchmark: load 1.0
-benchmarks_kflops_executable = $(LIBEXEC)/condor_kflops
-benchmarks_kflops_job_load = 1.0
-
-
-##  Normally, when the startd is computing the idle time of all the
-##  users of the machine (both local and remote), it checks the utmp
-##  file to find all the currently active ttys, and only checks access
-##  time of the devices associated with active logins.  Unfortunately,
-##  on some systems, utmp is unreliable, and the startd might miss
-##  keyboard activity by doing this.  So, if your utmp is unreliable,
-##  set this setting to True and the startd will check the access time
-##  on all tty and pty devices.
-#STARTD_HAS_BAD_UTMP = False
-
-##  This entry allows the startd to monitor console (keyboard and
-##  mouse) activity by checking the access times on special files in
-##  /dev.  Activity on these files shows up as "ConsoleIdle" time in
-##  the startd's ClassAd.  Just give a comma-separated list of the
-##  names of devices you want considered the console, without the
-##  "/dev/" portion of the pathname.
-#CONSOLE_DEVICES = mouse, console
-
-
-##  The STARTD_ATTRS (and legacy STARTD_EXPRS) entry allows you to
-##  have the startd advertise arbitrary attributes from the config
-##  file in its ClassAd.  Give the comma-separated list of entries
-##  from the config file you want in the startd ClassAd.
-##  NOTE: because of the different syntax of the config file and
-##  ClassAds, you might have to do a little extra work to get a given
-##  entry into the ClassAd.  In particular, ClassAds require double
-##  quotes (") around your strings.  Numeric values can go in
-##  directly, as can boolean expressions.  For example, if you wanted
-##  the startd to advertise its list of console devices, when it is
-##  configured to run benchmarks, and how often it sends updates to
-##  the central manager, you'd have to define the following helper
-##  macro:
-#MY_CONSOLE_DEVICES = "$(CONSOLE_DEVICES)"
-##  Note: this must come before you define STARTD_ATTRS because macros
-##  must be defined before you use them in other macros or
-##  expressions.
-##  Then, you'd set the STARTD_ATTRS setting to this:
-#STARTD_ATTRS = MY_CONSOLE_DEVICES, RunBenchmarks, UPDATE_INTERVAL
-##
-##  STARTD_ATTRS can also be defined on a per-slot basis.  The startd
-##  builds the list of attributes to advertise by combining the lists
-##  in this order: STARTD_ATTRS, SLOTx_STARTD_ATTRS.  In the below
-##  example, the startd ad for slot1 will have the value for
-##  favorite_color, favorite_season, and favorite_movie, and slot2
-##  will have favorite_color, favorite_season, and favorite_song.
-##
-#STARTD_ATTRS = favorite_color, favorite_season
-#SLOT1_STARTD_ATTRS = favorite_movie
-#SLOT2_STARTD_ATTRS = favorite_song
-##
-##  Attributes in the STARTD_ATTRS list can also be on a per-slot basis.
-##  For example, the following configuration:
-##
-#favorite_color = "blue"
-#favorite_season = "spring"
-#SLOT2_favorite_color = "green"
-#SLOT3_favorite_season = "summer"
-#STARTD_ATTRS = favorite_color, favorite_season
-##
-##  will result in the following attributes in the slot classified
-##  ads:
-##
-## slot1 - favorite_color = "blue"; favorite_season = "spring"
-## slot2 - favorite_color = "green"; favorite_season = "spring"
-## slot3 - favorite_color = "blue"; favorite_season = "summer"
-##
-##  Finally, the recommended default value for this setting, is to
-##  publish the COLLECTOR_HOST setting as a string.  This can be
-##  useful using the "$$(COLLECTOR_HOST)" syntax in the submit file
-##  for jobs to know (for example, via their environment) what pool
-##  they're running in.
-COLLECTOR_HOST_STRING = "$(COLLECTOR_HOST)"
-STARTD_ATTRS = COLLECTOR_HOST_STRING
-
-##  When the startd is claimed by a remote user, it can also advertise
-##  arbitrary attributes from the ClassAd of the job its working on.
-##  Just list the attribute names you want advertised.  
-##  Note: since this is already a ClassAd, you don't have to do
-##  anything funny with strings, etc.  This feature can be turned off
-##  by commenting out this setting (there is no default).
-STARTD_JOB_EXPRS = ImageSize, ExecutableSize, JobUniverse, NiceUser
-
-##  If you want to "lie" to Condor about how many CPUs your machine
-##  has, you can use this setting to override Condor's automatic
-##  computation.  If you modify this, you must restart the startd for
-##  the change to take effect (a simple condor_reconfig will not do).
-##  Please read the section on "condor_startd Configuration File
-##  Macros" in the Condor Administrators Manual for a further
-##  discussion of this setting.  Its use is not recommended.  This
-##  must be an integer ("N" is not a valid setting, that's just used to
-##  represent the default).
-#NUM_CPUS = N
-
-##  If you never want Condor to detect more the "N" CPUs, uncomment this
-##  line out. You must restart the startd for this setting to take 
-##  effect. If set to 0 or a negative number, it is ignored. 
-##  By default, it is ignored. Otherwise, it must be a positive  
-##  integer ("N" is not a valid setting, that's just used to
-##  represent the default).
-#MAX_NUM_CPUS = N
-
-##  Normally, Condor will automatically detect the amount of physical
-##  memory available on your machine.  Define MEMORY to tell Condor
-##  how much physical memory (in MB) your machine has, overriding the
-##  value Condor computes automatically.  For example:
-#MEMORY = 128
-
-##  How much memory would you like reserved from Condor?  By default,
-##  Condor considers all the physical memory of your machine as
-##  available to be used by Condor jobs.  If RESERVED_MEMORY is
-##  defined, Condor subtracts it from the amount of memory it
-##  advertises as available.
-#RESERVED_MEMORY = 0
-
-######
-##  SMP startd settings
-##
-##  By default, Condor will evenly divide the resources in an SMP
-##  machine (such as RAM, swap space and disk space) among all the
-##  CPUs, and advertise each CPU as its own slot with an even share of
-##  the system resources.  If you want something other than this,
-##  there are a few options available to you.  Please read the section
-##  on "Configuring The Startd for SMP Machines" in the Condor
-##  Administrator's Manual for full details.  The various settings are
-##  only briefly listed and described here.
-######
-
-##  The maximum number of different slot types.
-#MAX_SLOT_TYPES = 10
-
-##  Use this setting to define your own slot types.  This
-##  allows you to divide system resources unevenly among your CPUs.
-##  You must use a different setting for each different type you
-##  define.  The "<N>" in the name of the macro listed below must be
-##  an integer from 1 to MAX_SLOT_TYPES (defined above),
-##  and you use this number to refer to your type.  There are many
-##  different formats these settings can take, so be sure to refer to
-##  the section on "Configuring The Startd for SMP Machines" in the
-##  Condor Administrator's Manual for full details.  In particular,
-##  read the section titled "Defining Slot Types" to help
-##  understand this setting.  If you modify any of these settings, you
-##  must restart the condor_start for the change to take effect.
-#SLOT_TYPE_<N> = 1/4
-#SLOT_TYPE_<N> = cpus=1, ram=25%, swap=1/4, disk=1/4
-#  For example:
-#SLOT_TYPE_1 = 1/8
-#SLOT_TYPE_2 = 1/4
-
-##  If you define your own slot types, you must specify how
-##  many slots of each type you wish to advertise.  You do
-##  this with the setting below, replacing the "<N>" with the
-##  corresponding integer you used to define the type above.  You can
-##  change the number of a given type being advertised at run-time,
-##  with a simple condor_reconfig.  
-#NUM_SLOTS_TYPE_<N> = M
-#  For example:
-#NUM_SLOTS_TYPE_1 = 6
-#NUM_SLOTS_TYPE_2 = 1
-
-##  The number of evenly-divided slots you want Condor to
-##  report to your pool (if less than the total number of CPUs).  This
-##  setting is only considered if the "type" settings described above
-##  are not in use.  By default, all CPUs are reported.  This setting
-##  must be an integer ("N" is not a valid setting, that's just used to
-##  represent the default).
-#NUM_SLOTS = N
-
-##  How many of the slots the startd is representing should
-##  be "connected" to the console (in other words, notice when there's
-##  console activity)?  This defaults to all slots (N in a
-##  machine with N CPUs).  This must be an integer ("N" is not a valid
-##  setting, that's just used to represent the default).
-#SLOTS_CONNECTED_TO_CONSOLE = N
-
-##  How many of the slots the startd is representing should
-##  be "connected" to the keyboard (for remote tty activity, as well
-##  as console activity).  Defaults to 1.
-#SLOTS_CONNECTED_TO_KEYBOARD = 1
-
-##  If there are slots that are not connected to the
-##  keyboard or the console (see the above two settings), the
-##  corresponding idle time reported will be the time since the startd
-##  was spawned, plus the value of this parameter.  It defaults to 20
-##  minutes.  We do this because, if the slot is configured
-##  not to care about keyboard activity, we want it to be available to
-##  Condor jobs as soon as the startd starts up, instead of having to
-##  wait for 15 minutes or more (which is the default time a machine
-##  must be idle before Condor will start a job).  If you don't want
-##  this boost, just set the value to 0.  If you change your START
-##  expression to require more than 15 minutes before a job starts,
-##  but you still want jobs to start right away on some of your SMP
-##  nodes, just increase this parameter.
-#DISCONNECTED_KEYBOARD_IDLE_BOOST = 1200
-
-######
-##  Settings for computing optional resource availability statistics:
-######
-##  If STARTD_COMPUTE_AVAIL_STATS = True, the startd will compute
-##  statistics about resource availability to be included in the
-##  classad(s) sent to the collector describing the resource(s) the
-##  startd manages.  The following attributes will always be included
-##  in the resource classad(s) if STARTD_COMPUTE_AVAIL_STATS = True:
-##    AvailTime = What proportion of the time (between 0.0 and 1.0)
-##      has this resource been in a state other than "Owner"?
-##    LastAvailInterval = What was the duration (in seconds) of the
-##      last period between "Owner" states?
-##  The following attributes will also be included if the resource is
-##  not in the "Owner" state:
-##    AvailSince = At what time did the resource last leave the
-##      "Owner" state?  Measured in the number of seconds since the
-##      epoch (00:00:00 UTC, Jan 1, 1970).
-##    AvailTimeEstimate = Based on past history, this is an estimate
-##      of how long the current period between "Owner" states will
-##      last.
-#STARTD_COMPUTE_AVAIL_STATS = False
-
-##  If STARTD_COMPUTE_AVAIL_STATS = True, STARTD_AVAIL_CONFIDENCE sets
-##  the confidence level of the AvailTimeEstimate.  By default, the
-##  estimate is based on the 80th percentile of past values.
-#STARTD_AVAIL_CONFIDENCE = 0.8
-
-##  STARTD_MAX_AVAIL_PERIOD_SAMPLES limits the number of samples of
-##  past available intervals stored by the startd to limit memory and
-##  disk consumption.  Each sample requires 4 bytes of memory and
-##  approximately 10 bytes of disk space.
-#STARTD_MAX_AVAIL_PERIOD_SAMPLES = 100
-
-##	CKPT_PROBE is the location of a program which computes aspects of the
-##	CheckpointPlatform classad attribute. By default the location of this
-##	executable will be here: $(LIBEXEC)/condor_ckpt_probe
-CKPT_PROBE = $(LIBEXEC)/condor_ckpt_probe
-
-##--------------------------------------------------------------------
-##  condor_schedd
-##--------------------------------------------------------------------
-##  Where are the various shadow binaries installed?
-SHADOW_LIST = SHADOW, SHADOW_STANDARD
-SHADOW			= $(SBIN)/condor_shadow
-SHADOW_STANDARD		= $(SBIN)/condor_shadow.std
-
-##  When the schedd starts up, it can place it's address (IP and port)
-##  into a file.  This way, tools running on the local machine don't
-##  need to query the central manager to find the schedd.  This
-##  feature can be turned off by commenting out this setting.
-SCHEDD_ADDRESS_FILE	= $(SPOOL)/.schedd_address
-
-##  Additionally, a daemon may store its ClassAd on the local filesystem
-##  as well as sending it to the collector. This way, tools that need
-##  information about a daemon do not have to contact the central manager
-##  to get information about a daemon on the same machine.
-##  This feature is necessary for Quill to work.
-SCHEDD_DAEMON_AD_FILE = $(SPOOL)/.schedd_classad
-
-##  How often should the schedd send an update to the central manager?
-#SCHEDD_INTERVAL	= 300 
-
-##  How long should the schedd wait between spawning each shadow?
-#JOB_START_DELAY	= 2
-
-##  How many concurrent sub-processes should the schedd spawn to handle
-##  queries?  (UNIX only)
-#SCHEDD_QUERY_WORKERS   = 3
-
-##  How often should the schedd send a keep alive message to any
-##  startds it has claimed?  (5 minutes)
-#ALIVE_INTERVAL		= 300
-
-##  This setting controls the maximum number of times that a
-##  condor_shadow processes can have a fatal error (exception) before
-##  the condor_schedd will simply relinquish the match associated with
-##  the dying shadow.
-#MAX_SHADOW_EXCEPTIONS	= 5
-
-##  Estimated virtual memory size of each condor_shadow process. 
-##  Specified in kilobytes.
-# SHADOW_SIZE_ESTIMATE	= 800
-
-##  The condor_schedd can renice the condor_shadow processes on your
-##  submit machines.  How "nice" do you want the shadows? (1-19).
-##  The higher the number, the lower priority the shadows have.
-# SHADOW_RENICE_INCREMENT	= 0
-
-## The condor_schedd can renice scheduler universe processes
-## (e.g. DAGMan) on your submit machines.  How "nice" do you want the
-## scheduler universe processes? (1-19).  The higher the number, the
-## lower priority the processes have.
-# SCHED_UNIV_RENICE_INCREMENT = 0
-
-##  By default, when the schedd fails to start an idle job, it will
-##  not try to start any other idle jobs in the same cluster during
-##  that negotiation cycle.  This makes negotiation much more
-##  efficient for large job clusters.  However, in some cases other
-##  jobs in the cluster can be started even though an earlier job
-##  can't.  For example, the jobs' requirements may differ, because of
-##  different disk space, memory, or operating system requirements.
-##  Or, machines may be willing to run only some jobs in the cluster,
-##  because their requirements reference the jobs' virtual memory size
-##  or other attribute.  Setting NEGOTIATE_ALL_JOBS_IN_CLUSTER to True
-##  will force the schedd to try to start all idle jobs in each
-##  negotiation cycle.  This will make negotiation cycles last longer,
-##  but it will ensure that all jobs that can be started will be
-##  started.
-#NEGOTIATE_ALL_JOBS_IN_CLUSTER = False
-
-## This setting controls how often, in seconds, the schedd considers
-## periodic job actions given by the user in the submit file.
-## (Currently, these are periodic_hold, periodic_release, and periodic_remove.)
-#PERIODIC_EXPR_INTERVAL = 60
-
-##
-##  Conventional HTCondor installations start up as root, and can thus
-##  set their own file descriptor limit.  Upping the schedd's limit has
-##  some minor downsides (larger buffers passed to select() and the like), 
-##  but upping it makes a class of difficult-to-debug problems much rarer.
-##
-# SCHEDD_MAX_FILE_DESCRIPTORS = 4096
-
-######
-## Queue management settings:
-######
-##  How often should the schedd truncate it's job queue transaction
-##  log?  (Specified in seconds, once a day is the default.)
-#QUEUE_CLEAN_INTERVAL	= 86400
-
-##  How often should the schedd commit "wall clock" run time for jobs
-##  to the queue, so run time statistics remain accurate when the
-##  schedd crashes?  (Specified in seconds, once per hour is the
-##  default.  Set to 0 to disable.)
-#WALL_CLOCK_CKPT_INTERVAL = 3600
-
-##  What users do you want to grant super user access to this job
-##  queue?  (These users will be able to remove other user's jobs). 
-##  By default, this only includes root.
-QUEUE_SUPER_USERS	= root, condor
-
-
-##--------------------------------------------------------------------
-##  condor_shadow
-##--------------------------------------------------------------------
-##  If the shadow is unable to read a checkpoint file from the
-##  checkpoint server, it keeps trying only if the job has accumulated
-##  more than MAX_DISCARDED_RUN_TIME seconds of CPU usage.  Otherwise,
-##  the job is started from scratch.  Defaults to 1 hour.  This
-##  setting is only used if USE_CKPT_SERVER (from above) is True.
-#MAX_DISCARDED_RUN_TIME = 3600 
-
-##  Should periodic checkpoints be compressed?
-#COMPRESS_PERIODIC_CKPT = False
-
-##  Should vacate checkpoints be compressed?
-#COMPRESS_VACATE_CKPT = False
-
-##  Should we commit the application's dirty memory pages to swap
-##  space during a periodic checkpoint?
-#PERIODIC_MEMORY_SYNC = False
-
-##  Should we write vacate checkpoints slowly?  If nonzero, this
-##  parameter specifies the speed at which vacate checkpoints should
-##  be written, in kilobytes per second.
-#SLOW_CKPT_SPEED = 0
-
-##  How often should the shadow update the job queue with job
-##  attributes that periodically change?  Specified in seconds.
-#SHADOW_QUEUE_UPDATE_INTERVAL = 15 * 60
-
-##  Should the shadow wait to update certain job attributes for the
-##  next periodic update, or should it immediately these update
-##  attributes as they change?  Due to performance concerns of
-##  aggressive updates to a busy condor_schedd, the default is True.
-#SHADOW_LAZY_QUEUE_UPDATE = TRUE
-
-
-##--------------------------------------------------------------------
-##  condor_starter
-##--------------------------------------------------------------------
-##  The condor_starter can renice the processes of Condor
-##  jobs on your execute machines.  If you want this, uncomment the
-##  following entry and set it to how "nice" you want the user
-##  jobs. (1-19)  The larger the number, the lower priority the
-##  process gets on your machines.
-##  Note on Win32 platforms, this number needs to be greater than
-##  zero (i.e. the job must be reniced) or the mechanism that 
-##  monitors CPU load on Win32 systems will give erratic results.
-#JOB_RENICE_INCREMENT	= 10
-
-##  Should the starter do local logging to its own log file, or send
-##  debug information back to the condor_shadow where it will end up
-##  in the ShadowLog? 
-#STARTER_LOCAL_LOGGING	= TRUE
-
-##  If the UID_DOMAIN settings match on both the execute and submit
-##  machines, but the UID of the user who submitted the job is not in
-##  the passwd file of the execute machine, the starter will normally
-##  exit with an error.  Do you want the starter to just start up the
-##  job with the specified UID, even if it is not in the passwd file?
-#SOFT_UID_DOMAIN	= FALSE
-
-##  honor the run_as_owner option from the condor submit file.
-##
-#STARTER_ALLOW_RUNAS_OWNER = TRUE
-
-##  Tell the Starter/Startd what program to use to remove a directory
-##  condor_rmdir.exe is a windows-only command that does a better job
-##  than the built-in rmdir command when it is run with elevated privileges
-##  Such as when when Condor is running as a service.
-##   /s is delete sub-directories
-##   /c is continue on error
-WINDOWS_RMDIR = $(SBIN)\condor_rmdir.exe
-#WINDOWS_RMDIR_OPTIONS = /s /c
-
-##--------------------------------------------------------------------
-##  condor_procd
-##--------------------------------------------------------------------
-##  
-# the path to the procd binary
-#
-PROCD = $(SBIN)/condor_procd
-
-# the path to the procd "address"
-#   - on UNIX this will be a named pipe; we'll put it in the
-#     $(LOCK) directory by default (note that multiple named pipes
-#     will be created in this directory for when the procd responds
-#     to its clients)
-#   - on Windows, this will be a named pipe as well (but named pipes on
-#     Windows are not even close to the same thing as named pipes on
-#     UNIX); the name will be something like:
-#         \\.\pipe\condor_procd
-#
-PROCD_ADDRESS = $(LOCK)/procd_pipe
-
-# Note that in other Condor daemons, turning on D_PROCFAMILY will
-# result in that daemon logging all of its interactions with the
-# ProcD.
-#
-PROCD_LOG = $(LOG)/ProcLog
-
-# This is the maximum period that the procd will use for taking
-# snapshots (the actual period may be lower if a condor daemon registers
-# a family for which it wants more frequent snapshots)
-#
-PROCD_MAX_SNAPSHOT_INTERVAL = 60
-
-# On Windows, we send a process a "soft kill" via a WM_CLOSE message.
-# This binary is used by the ProcD (and other Condor daemons if PRIVSEP
-# is not enabled) to help when sending soft kills.
-WINDOWS_SOFTKILL = $(SBIN)/condor_softkill
-
-##--------------------------------------------------------------------
-##  condor_submit
-##--------------------------------------------------------------------
-##  If you want condor_submit to automatically append an expression to
-##  the Requirements expression or Rank expression of jobs at your
-##  site, uncomment these entries.
-#APPEND_REQUIREMENTS	= (expression to append job requirements)
-#APPEND_RANK		= (expression to append job rank)
-
-##  If you want expressions only appended for either standard or
-##  vanilla universe jobs, you can uncomment these entries.  If any of
-##  them are defined, they are used for the given universe, instead of
-##  the generic entries above.
-#APPEND_REQ_VANILLA	= (expression to append to vanilla job requirements)
-#APPEND_REQ_STANDARD	= (expression to append to standard job requirements)
-#APPEND_RANK_STANDARD	= (expression to append to vanilla job rank)
-#APPEND_RANK_VANILLA	= (expression to append to standard job rank)
-
-##  This can be used to define a default value for the rank expression
-##  if one is not specified in the submit file.
-#DEFAULT_RANK	        = (default rank expression for all jobs)
-
-##  If you want universe-specific defaults, you can use the following
-##  entries:
-#DEFAULT_RANK_VANILLA	= (default rank expression for vanilla jobs)
-#DEFAULT_RANK_STANDARD	= (default rank expression for standard jobs)
-
-##  If you want condor_submit to automatically append expressions to
-##  the job ClassAds it creates, you can uncomment and define the
-##  SUBMIT_EXPRS setting.  It works just like the STARTD_EXPRS
-##  described above with respect to ClassAd vs. config file syntax,
-##  strings, etc.  One common use would be to have the full hostname
-##  of the machine where a job was submitted placed in the job
-##  ClassAd.  You would do this by uncommenting the following lines: 
-#MACHINE = "$(FULL_HOSTNAME)"
-#SUBMIT_EXPRS = MACHINE
-
-## Condor keeps a buffer of recently-used data for each file an
-## application opens.  This macro specifies the default maximum number
-## of bytes to be buffered for each open file at the executing
-## machine.
-#DEFAULT_IO_BUFFER_SIZE = 524288
-
-## Condor will attempt to consolidate small read and write operations
-## into large blocks.  This macro specifies the default block size
-## Condor will use.
-#DEFAULT_IO_BUFFER_BLOCK_SIZE = 32768
-
-##--------------------------------------------------------------------
-##  condor_preen 
-##--------------------------------------------------------------------
-##  Who should condor_preen send email to?
-#PREEN_ADMIN		= $(CONDOR_ADMIN)
-
-
-##--------------------------------------------------------------------
-##  Java parameters:
-##--------------------------------------------------------------------
-##  If you would like this machine to be able to run Java jobs,
-##  then set JAVA to the path of your JVM binary.  If you are not
-##  interested in Java, there is no harm in leaving this entry
-##  empty or incorrect.
-
-JAVA = /usr/bin/java
-
-## JAVA_CLASSPATH_DEFAULT gives the default set of paths in which
-## Java classes are to be found.  Each path is separated by spaces.
-## If your JVM needs to be informed of additional directories, add
-## them here.  However, do not remove the existing entries, as Condor
-## needs them.
-
-JAVA_CLASSPATH_DEFAULT = $(LIB) $(LIB)/scimark2lib.jar .
-
-##  JAVA_CLASSPATH_ARGUMENT describes the command-line parameter
-##  used to introduce a new classpath:
-
-JAVA_CLASSPATH_ARGUMENT = -classpath
-
-##  JAVA_CLASSPATH_SEPARATOR describes the character used to mark
-##  one path element from another:
-
-JAVA_CLASSPATH_SEPARATOR = :
-
-##  JAVA_BENCHMARK_TIME describes the number of seconds for which
-##  to run Java benchmarks.  A longer time yields a more accurate
-##  benchmark, but consumes more otherwise useful CPU time.
-##  If this time is zero or undefined, no Java benchmarks will be run.
-
-JAVA_BENCHMARK_TIME = 2
-
-##  If your JVM requires any special arguments not mentioned in
-##  the options above, then give them here.
-
-JAVA_EXTRA_ARGUMENTS =
-
-##
-##--------------------------------------------------------------------
-##  Condor-G settings
-##--------------------------------------------------------------------
-##  Where is the GridManager binary installed?
-
-GRIDMANAGER			= $(SBIN)/condor_gridmanager
-GT2_GAHP			= $(SBIN)/gahp_server
-GRID_MONITOR			= $(SBIN)/grid_monitor
-
-##--------------------------------------------------------------------
-##  Settings that control the daemon's debugging output:
-##--------------------------------------------------------------------
-##
-## Note that the Gridmanager runs as the User, not a Condor daemon, so 
-## all users must have write permission to the directory that the 
-## Gridmanager will use for it's logfile. Our suggestion is to create a
-## directory called GridLogs in $(LOG) with UNIX permissions 1777 
-## (just like /tmp )
-##  Another option is to use /tmp as the location of the GridManager log.
-## 
-
-#MAX_GRIDMANAGER_LOG	= $(MAX_DEFAULT_LOG)
-#GRIDMANAGER_DEBUG	= 
-
-GRIDMANAGER_LOG = $(LOG)/GridmanagerLog.$(USERNAME)
-GRIDMANAGER_LOCK = $(LOCK)/GridmanagerLock.$(USERNAME)
-
-##--------------------------------------------------------------------
-##  Various other settings that the Condor-G can use. 
-##--------------------------------------------------------------------
-
-## Adjust how frequently the gridmanager checks the status of grid jobs.
-## GRIDMANAGER_JOB_PROBE_INTERVAL sets the minimum time between checks
-## for each job's status in seconds. For grid-types where each job's
-## status must be checked individually (gt2, gt5, nordugrid, batch),
-## GRIDMANAGER_JOB_PROBE_RATE sets the maximum number of status check
-## requests the gridmanager will send to each remote resource per
-## second. If enough jobs are submitted to a remote resource, the
-## interval between checks for each job will increase so as not to
-## exceed the set rate.
-#GRIDMANAGER_JOB_PROBE_INTERVAL = 60
-#GRIDMANAGER_JOB_PROBE_RATE = 5
-
-## For grid-type gt2 jobs (pre-WS GRAM), limit the number of jobmanager
-## processes the gridmanager will let run on the headnode. Letting too
-## many jobmanagers run causes severe load on the headnode.
-GRIDMANAGER_MAX_JOBMANAGERS_PER_RESOURCE = 10
-
-## If we're talking to a Globus 2.0 resource, Condor-G will use the new
-## version of the GRAM protocol. The first option is how often to check the
-## proxy on the submit site of things. If the GridManager discovers a new
-## proxy, it will restart itself and use the new proxy for all future 
-## jobs launched. In seconds,  and defaults to 10 minutes
-#GRIDMANAGER_CHECKPROXY_INTERVAL = 600
-
-## The GridManager will shut things down 3 minutes before loosing Contact
-## because of an expired proxy. 
-## In seconds, and defaults to 3 minutes
-#GRDIMANAGER_MINIMUM_PROXY_TIME  = 180
-
-## Condor requires that each submitted job be designated to run under a
-## particular "universe". 
-##
-## If no universe is specified in the submit file, Condor must pick one
-## for the job to use. By default, it chooses the "vanilla" universe. 
-## The default can be overridden in the config file with the DEFAULT_UNIVERSE
-## setting, which is a string to insert into a job submit description if the
-## job does not try and define it's own universe
-##
-#DEFAULT_UNIVERSE = vanilla
-
-#
-# The Cred_min_time_left is the first-pass at making sure that Condor-G
-# does not submit your job without it having enough time left for the 
-# job to finish. For example, if you have a job that runs for 20 minutes, and
-# you might spend 40 minutes in the queue, it's a bad idea to submit with less
-# than an hour left before your proxy expires.
-# 2 hours seemed like a reasonable default.
-#
-CRED_MIN_TIME_LEFT		= 120 
-
-
-## 
-## The GridMonitor allows you to submit many more jobs to a GT2 GRAM server
-## than is normally possible.
-#ENABLE_GRID_MONITOR = TRUE
-
-##
-## When an error occurs with the GridMonitor, how long should the
-## gridmanager wait before trying to submit a new GridMonitor job?
-## The default is 1 hour (3600 seconds).
-#GRID_MONITOR_DISABLE_TIME = 3600
-
-##
-## The location of the wrapper for invoking
-## Condor GAHP server
-##
-CONDOR_GAHP = $(SBIN)/condor_c-gahp
-CONDOR_GAHP_WORKER = $(SBIN)/condor_c-gahp_worker_thread
-
-##
-## The Condor GAHP server has its own log.  Like the Gridmanager, the
-## GAHP server is run as the User, not a Condor daemon, so all users must 
-## have write permission to the directory used for the logfile. Our 
-## suggestion is to create a directory called GridLogs in $(LOG) with 
-## UNIX permissions 1777 (just like /tmp )
-## Another option is to use /tmp as the location of the CGAHP log.
-## 
-#MAX_C_GAHP_LOG	= $(MAX_DEFAULT_LOG)
-
-#C_GAHP_LOG = $(LOG)/GridLogs/CGAHPLog.$(USERNAME)
-C_GAHP_LOG = /tmp/CGAHPLog.$(USERNAME)
-C_GAHP_LOCK = /tmp/CGAHPLock.$(USERNAME)
-C_GAHP_WORKER_THREAD_LOG = /tmp/CGAHPWorkerLog.$(USERNAME)
-C_GAHP_WORKER_THREAD_LOCK = /tmp/CGAHPWorkerLock.$(USERNAME)
-
-##
-## Location of the PBS/LSF gahp and its associated binaries
-##
-GLITE_LOCATION = $(LIBEXEC)/glite
-BATCH_GAHP = $(GLITE_LOCATION)/bin/batch_gahp
-
-##
-## The location of the wrapper for invoking the Unicore GAHP server
-##
-UNICORE_GAHP = $(SBIN)/unicore_gahp
-
-##
-## The location of the wrapper for invoking the NorduGrid GAHP server
-##
-NORDUGRID_GAHP = $(SBIN)/nordugrid_gahp
-
-## The location of the CREAM GAHP server
-CREAM_GAHP = $(SBIN)/cream_gahp
-
-## Condor-G and CredD can use MyProxy to refresh GSI proxies which are
-## about to expire.
-#MYPROXY_GET_DELEGATION = /path/to/myproxy-get-delegation
-
-## The location of the Deltacloud GAHP server
-DELTACLOUD_GAHP = $(SBIN)/deltacloud_gahp
-
-##
-## EC2 (REST): Universe = Grid, Grid_Resource = ec2
-##
-
-## The location of the ec2_gahp program, required
-EC2_GAHP = $(SBIN)/ec2_gahp
-
-## Location of log files, useful for debugging, must be in
-## a directory writable by any user, such as /tmp
-#EC2_GAHP_DEBUG = D_FULLDEBUG
-EC2_GAHP_LOG = /tmp/EC2GahpLog.$(USERNAME)
-
-## As of this writing EC2 has a hard limit of 20 concurrently
-## running instances, so a limit of 20 is imposed so the GridManager
-## does not waste its time sending requests that will be rejected.
-GRIDMANAGER_MAX_SUBMITTED_JOBS_PER_RESOURCE_EC2 = 20
-
-##
-##--------------------------------------------------------------------
-##  condor_credd credential management daemon
-##--------------------------------------------------------------------
-##  Where is the CredD binary installed?
-CREDD				= $(SBIN)/condor_credd
-
-##  When the credd starts up, it can place it's address (IP and port)
-##  into a file.  This way, tools running on the local machine don't
-##  need an additional "-n host:port" command line option.  This
-##  feature can be turned off by commenting out this setting.
-CREDD_ADDRESS_FILE	= $(LOG)/.credd_address
-
-##  Specify a remote credd server here,
-#CREDD_HOST  = $(CONDOR_HOST):$(CREDD_PORT)
-
-## CredD startup arguments
-## Start the CredD on a well-known port.  Uncomment to to simplify
-## connecting to a remote CredD.  Note: that this interface may change
-## in a future release.
-CREDD_PORT			= 9620
-CREDD_ARGS			= -p $(CREDD_PORT) -f
-
-## CredD daemon debugging log
-CREDD_LOG			= $(LOG)/CredLog
-CREDD_DEBUG			= D_FULLDEBUG
-#MAX_CREDD_LOG		= $(MAX_DEFAULT_LOG)
-
-## The credential owner submits the credential.  This list specifies
-## other user who are also permitted to see all credentials.  Defaults
-## to root on UNIX systems, and Administrator on Windows systems.
-#CRED_SUPER_USERS = 
-
-## Credential storage location.  This directory must exist
-## prior to starting condor_credd.  It is highly recommended to
-## restrict access permissions to _only_ the directory owner.
-CRED_STORE_DIR = $(LOCAL_DIR)/cred_dir
-
-## Index file path of saved credentials.
-## This file will be automatically created if it does not exist.
-#CRED_INDEX_FILE = $(CRED_STORE_DIR/cred-index
-
-## condor_credd  will attempt to refresh credentials when their
-## remaining lifespan is less than this value.  Units = seconds.
-#DEFAULT_CRED_EXPIRE_THRESHOLD = 3600
-
-## condor-credd periodically checks remaining lifespan of stored
-## credentials, at this interval.
-#CRED_CHECK_INTERVAL = 60
-
-
-##
-##--------------------------------------------------------------------
-##  VM Universe Parameters
-##--------------------------------------------------------------------
-## Where is the Condor VM-GAHP installed? (Required)
-VM_GAHP_SERVER = $(SBIN)/condor_vm-gahp
-
-## If the VM-GAHP is to have its own log, define 
-## the location of log file.
-##
-## Optionally, if you do NOT define VM_GAHP_LOG, logs of VM-GAHP will 
-## be stored in the starter's log file. 
-## However, on Windows machine you must always define VM_GAHP_LOG. 
-#
-VM_GAHP_LOG	= $(LOG)/VMGahpLog
-#MAX_VM_GAHP_LOG	= $(MAX_DEFAULT_LOG)
-#VM_GAHP_DEBUG = D_FULLDEBUG
-
-## What kind of virtual machine program will be used for 
-## the VM universe?
-## The three primary options are KVM, Xen and VMware.  (Required: no default)
-#VM_TYPE = kvm
-
-## How much memory can be used for the VM universe? (Required)
-## This value is the maximum amount of memory that can be used by the 
-## virtual machine program.
-#VM_MEMORY = 128
-
-## Want to support networking for VM universe?
-## Default value is FALSE
-#VM_NETWORKING = FALSE
-
-## What kind of networking types are supported?
-##
-## If you set VM_NETWORKING to TRUE, you must define this parameter.
-## VM_NETWORKING_TYPE = nat
-## VM_NETWORKING_TYPE = bridge
-## VM_NETWORKING_TYPE = nat, bridge
-##
-## If multiple networking types are defined, you may define 
-## VM_NETWORKING_DEFAULT_TYPE for default networking type. 
-## Otherwise, nat is used for default networking type.
-## VM_NETWORKING_DEFAULT_TYPE = nat
-#VM_NETWORKING_DEFAULT_TYPE = nat
-#VM_NETWORKING_TYPE = nat
-
-## In default, the number of possible virtual machines is same as
-## NUM_CPUS.
-## Since too many virtual machines can cause the system to be too slow
-## and lead to unexpected problems, limit the number of running 
-## virtual machines on this machine with
-#VM_MAX_NUMBER = 2
-
-## When a VM universe job is started, a status command is sent
-## to the VM-GAHP to see if the job is finished.
-## If the interval between checks is too short, it will consume 
-## too much of the CPU. If the VM-GAHP fails to get status 5 times in a row, 
-## an error will be reported to startd, and then startd will check 
-## the availability of VM universe.
-## Default value is 60 seconds and minimum value is 30 seconds
-#VM_STATUS_INTERVAL = 60
-
-## How long will we wait for a request sent to the VM-GAHP to be completed?
-## If a request is not completed within the timeout, an error will be reported 
-## to the startd, and then the startd will check 
-## the availability of vm universe.  Default value is 5 minutes.
-#VM_GAHP_REQ_TIMEOUT = 300
-
-## When VMware or Xen causes an error, the startd will disable the
-## VM universe.  However, because some errors are just transient,
-## we will test one more
-## whether vm universe is still unavailable after some time.
-## In default, startd will recheck vm universe after 10 minutes.
-## If the test also fails, vm universe will be disabled. 
-#VM_RECHECK_INTERVAL = 600
-
-## Usually, when we suspend a VM, the memory being used by the VM
-## will be saved into a file and then freed.
-## However, when we use soft suspend, neither saving nor memory freeing
-## will occur.
-## For VMware, we send SIGSTOP to a process for VM in order to 
-## stop the VM temporarily and send SIGCONT to resume the VM.
-## For Xen, we pause CPU. Pausing CPU does not save the memory of VM 
-## into a file. It only stops the execution of a VM temporarily.
-#VM_SOFT_SUSPEND = TRUE
-
-## If Condor runs as root and a job comes from a different UID domain, 
-## Condor generally uses "nobody", unless SLOTx_USER is defined. 
-## If "VM_UNIV_NOBODY_USER" is defined, a VM universe job will run 
-## as the user defined in "VM_UNIV_NOBODY_USER" instead of "nobody". 
-##
-## Notice: In VMware VM universe, "nobody" can not create a VMware VM. 
-## So we need to define "VM_UNIV_NOBODY_USER" with a regular user. 
-## For VMware, the user defined in "VM_UNIV_NOBODY_USER" must have a
-## home directory.  So SOFT_UID_DOMAIN does not work for VMware VM universe job.
-## If neither "VM_UNIV_NOBODY_USER" nor "SLOTx_VMUSER"/"SLOTx_USER" is defined, 
-## VMware VM universe job will run as "condor" instead of "nobody".
-## As a result, the preference of local users for a VMware VM universe job
-## which comes from the different UID domain is 
-## "VM_UNIV_NOBODY_USER" -> "SLOTx_VMUSER" -> "SLOTx_USER" -> "condor". 
-#VM_UNIV_NOBODY_USER = login name of a user who has home directory
-
-## If Condor runs as root and "ALWAYS_VM_UNIV_USE_NOBODY" is set to TRUE, 
-## all VM universe jobs will run as a user defined in "VM_UNIV_NOBODY_USER".
-#ALWAYS_VM_UNIV_USE_NOBODY = FALSE
-
-##--------------------------------------------------------------------
-##  VM Universe Parameters Specific to VMware
-##--------------------------------------------------------------------
-
-## Where is perl program? (Required)
-VMWARE_PERL = perl
-
-## Where is the Condor script program to control VMware? (Required)
-VMWARE_SCRIPT = $(SBIN)/condor_vm_vmware
-
-## Networking parameters for VMware
-##
-## What kind of VMware networking is used?
-##
-## If multiple networking types are defined, you may specify different
-## parameters for each networking type.
-##
-## Examples
-## (e.g.) VMWARE_NAT_NETWORKING_TYPE = nat
-## (e.g.) VMWARE_BRIDGE_NETWORKING_TYPE = bridged
-## 
-##  If there is no parameter for specific networking type, VMWARE_NETWORKING_TYPE is used.
-##
-#VMWARE_NAT_NETWORKING_TYPE = nat
-#VMWARE_BRIDGE_NETWORKING_TYPE = bridged
-VMWARE_NETWORKING_TYPE = nat
-
-## The contents of this file will be inserted into the .vmx file of
-## the VMware virtual machine before Condor starts it.
-#VMWARE_LOCAL_SETTINGS_FILE = /path/to/file
-
-##--------------------------------------------------------------------
-##  VM Universe Parameters common to libvirt controlled vm's (xen & kvm)
-##--------------------------------------------------------------------
-
-## Networking parameters for Xen & KVM
-##
-## This is the path to the XML helper command; the libvirt_simple_script.awk
-## script just reproduces what Condor already does for the kvm/xen VM
-## universe
-LIBVIRT_XML_SCRIPT = $(LIBEXEC)/libvirt_simple_script.awk
-
-## This is the optional debugging output file for the xml helper
-## script.  Scripts that need to output debugging messages should
-## write them to the file specified by this argument, which will be
-## passed as the second command line argument when the script is
-## executed
-
-#LIBVRT_XML_SCRIPT_ARGS = /dev/stderr
-
-##--------------------------------------------------------------------
-##  VM Universe Parameters Specific to Xen
-##--------------------------------------------------------------------
-
-##  Where is bootloader for Xen domainU? (Required)
-##
-##  The bootloader will be used in the case that a kernel image includes
-##  a disk image
-#XEN_BOOTLOADER = /usr/bin/pygrub
-
-
-##
-##--------------------------------------------------------------------
-##  KBDD - keyboard activity detection daemon
-##--------------------------------------------------------------------
-##  When the KBDD starts up, it can place it's address (IP and port)
-##  into a file.  This way, tools running on the local machine don't
-##  need an additional "-n host:port" command line option.  This
-##  feature can be turned off by commenting out this setting.
-KBDD_ADDRESS_FILE = $(LOG)/.kbdd_address
-
-##
-##--------------------------------------------------------------------
-##  condor_ssh_to_job
-##--------------------------------------------------------------------
-# NOTE: condor_ssh_to_job is not supported under Windows.
-
-# Tell the starter (execute side) whether to allow the job owner or
-# queue super user on the schedd from which the job was submitted to
-# use condor_ssh_to_job to access the job interactively (e.g. for
-# debugging).  TARGET is the job; MY is the machine.
-#ENABLE_SSH_TO_JOB = true
-
-# Tell the schedd (submit side) whether to allow the job owner or
-# queue super user to use condor_ssh_to_job to access the job
-# interactively (e.g. for debugging).  MY is the job; TARGET is not
-# defined.
-#SCHEDD_ENABLE_SSH_TO_JOB = true
-
-# Command condor_ssh_to_job should use to invoke the ssh client.
-# %h --> remote host
-# %i --> ssh key file
-# %k --> known hosts file
-# %u --> remote user
-# %x --> proxy command
-# %% --> %
-#SSH_TO_JOB_SSH_CMD = "ssh -oUser=%u -oIdentityFile=%i -oStrictHostKeyChecking=yes -oUserKnownHostsFile=%k -oGlobalKnownHostsFile=%k -oProxyCommand=%x %h"
-
-# Additional ssh clients may be configured.  They all have the same
-# default as ssh, except for scp, which omits the %h:
-#SSH_TO_JOB_SCP_CMD = "scp -oUser=%u -oIdentityFile=%i -oStrictHostKeyChecking=yes -oUserKnownHostsFile=%k -oGlobalKnownHostsFile=%k -oProxyCommand=%x"
-
-# Path to sshd
-#SSH_TO_JOB_SSHD = /usr/sbin/sshd
-
-# Arguments the starter should use to invoke sshd in inetd mode.
-# %f --> sshd config file
-# %% --> %
-#SSH_TO_JOB_SSHD_ARGS = "-i -e -f %f"
-
-# sshd configuration template used by condor_ssh_to_job_sshd_setup.
-#SSH_TO_JOB_SSHD_CONFIG_TEMPLATE = $(LIB)/condor_ssh_to_job_sshd_config_template
-
-# Path to ssh-keygen
-#SSH_TO_JOB_SSH_KEYGEN = /usr/bin/ssh-keygen
-
-# Arguments to ssh-keygen
-# %f --> key file to generate
-# %% --> %
-#SSH_TO_JOB_SSH_KEYGEN_ARGS = "-N '' -C '' -q -f %f -t rsa"
-
-######################################################################
-##
-##  Condor HDFS
-##
-##  This is the default local configuration file for configuring Condor
-##  daemon responsible for running services related to hadoop 
-##  distributed storage system.  You should copy this file to the
-##  appropriate location and customize it for your needs.  
-##
-##  Unless otherwise specified, settings that are commented out show
-##  the defaults that are used if you don't define a value.  Settings
-##  that are defined here MUST BE DEFINED since they have no default
-##  value.
-##
-######################################################################
-
-######################################################################
-## FOLLOWING MUST BE CHANGED
-######################################################################
-
-## The location for hadoop installation directory. The default location
-## is under 'libexec' directory. The directory pointed by HDFS_HOME 
-## should contain a lib folder that contains all the required Jars necessary
-## to run HDFS name and data nodes. 
-#HDFS_HOME = $(RELEASE_DIR)/libexec/hdfs
-
-## The host and port for hadoop's name node. If this machine is the
-## name node (see HDFS_SERVICES) then the specified port will be used
-## to run name node. 
-#HDFS_NAMENODE = hdfs://example.com:9000
-#HDFS_NAMENODE_WEB = example.com:8000
-
-#HDFS_BACKUPNODE = hdfs://example.com:50100
-#HDFS_BACKUPNODE_WEB = example.com:50105
-
-## You need to pick one machine as name node by setting this parameter
-## to HDFS_NAMENODE. The remaining machines in a storage cluster will
-## act as data nodes (HDFS_DATANODE).
-#HDFS_NODETYPE = HDFS_DATANODE
-
-## If machine is selected to be NameNode then by a role should defined.
-## If it selected to be DataNode then this parameter is ignored.
-## Available options:
-## ACTIVE: Active NameNode role (default value)
-## BACKUP: Always synchronized with the active NameNode state, thus 
-##         creating a backup of the namespace. Currently the NameNode
-##         supports one Backup node at a time.
-## CHECKPOINT: Periodically creates checkpoints of the namespace. 
-#HDFS_NAMENODE_ROLE = ACTIVE
-
-## The two set of directories that are required by HDFS are for name 
-## node (HDFS_NAMENODE_DIR) and data node (HDFS_DATANODE_DIR). The 
-## directory for name node is only required for a machine running 
-## name node service and  is used to store critical meta data for 
-## files. The data node needs its directory to store file blocks and 
-## their replicas.
-#HDFS_NAMENODE_DIR = /tmp/hadoop_name
-#HDFS_DATANODE_DIR = /scratch/tmp/hadoop_data
-
-## Unlike name node address settings (HDFS_NAMENODE), that needs to be 
-## well known across the storage cluster, data node can run on any 
-## arbitrary port of given host.
-#HDFS_DATANODE_ADDRESS = 0.0.0.0:0
-
-####################################################################
-## OPTIONAL
-#####################################################################
-
-## Sets the log4j debug level. All the emitted debug output from HDFS
-## will go in 'hdfs.log' under $(LOG) directory.
-#HDFS_LOG4J=DEBUG
-
-## The access to HDFS services both name node and data node can be 
-## restricted by specifying IP/host based filters. By default settings
-## from ALLOW_READ/ALLOW_WRITE and DENY_READ/DENY_WRITE
-## are used to specify allow and deny list. The below two parameters can
-## be used to override these settings. Read the Condor manual for 
-## specification of these filters.
-## WARN: HDFS doesn't make any distinction between read or write based connection.
-#HDFS_ALLOW=*
-#HDFS_DENY=*
-
-#Fully qualified name for Name node and Datanode class.
-#HDFS_NAMENODE_CLASS=org.apache.hadoop.hdfs.server.namenode.NameNode
-#HDFS_DATANODE_CLASS=org.apache.hadoop.hdfs.server.datanode.DataNode
-#HDFS_DFSADMIN_CLASS=org.apache.hadoop.hdfs.tools.DFSAdmin
-
-## In case an old name for hdfs configuration files is required.
-#HDFS_SITE_FILE = hdfs-site.xml
-
-
-##
-##--------------------------------------------------------------------
-##  file transfer plugin defaults
-##--------------------------------------------------------------------
-FILETRANSFER_PLUGINS = $(LIBEXEC)/curl_plugin, $(LIBEXEC)/data_plugin
-=======
 LOCAL_CONFIG_FILE = $(LOCAL_DIR)/condor_config.local
 ##  If your configuration is on a shared file system, then this might be a better default
 #LOCAL_CONFIG_FILE = $(RELEASE_DIR)/etc/$(HOSTNAME).local
@@ -2317,5 +47,4 @@
 
 ##--------------------------------------------------------------------
 ## Values set by the condor_configure script:
-##--------------------------------------------------------------------
->>>>>>> ac269908
+##--------------------------------------------------------------------