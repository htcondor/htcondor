--- conflicted
+++ resolved
@@ -1642,15 +1642,6 @@
 ##  job with the specified UID, even if it's not in the passwd file?
 #SOFT_UID_DOMAIN	= FALSE
 
-<<<<<<< HEAD
-# On Windows, the built-in rmdir command will not delete directories
-# or files that have Discretionary Access Control (DACLs) that deny
-# access to the SYSTEM account. This binary will take ownership of
-# files and directories and remove DACLs if needed to delete a
-# directory.  Elevated priveleges are needed for it to operate so
-# set this only if Condor runs as SYSTEM. (i.e. as a service)
-#WINDOWS_RMDIR = $(SBIN)\condor_rmdir.exe
-=======
 ##  honor the run_as_owner option from the condor submit file.
 ##
 #STARTER_ALLOW_RUNAS_OWNER = TRUE
@@ -1662,7 +1653,6 @@
 ##   /s is delete subdirectories
 ##   /c is continue on error
 WINDOWS_RMDIR = $(SBIN)\condor_rmdir.exe
->>>>>>> 61928315
 #WINDOWS_RMDIR_OPTIONS = /s /c
 
 ##--------------------------------------------------------------------
