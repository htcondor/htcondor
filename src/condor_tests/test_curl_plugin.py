#!/usr/bin/env pytest

import logging
import os
from pathlib import Path

from pytest_httpserver import HTTPServer

from ornithology import (
    config,
    standup,
    action,
    JobStatus,
    ClusterState,
)


logger = logging.getLogger(__name__)
logger.setLevel(logging.DEBUG)

# Unset HTTP_PROXY for correct operation in Docker containers
lowered = dict()
for k in os.environ:
    lowered[k.lower()] = k
os.environ.pop(lowered.get("http_proxy", "http_proxy"), None)


@action
def server():
    with HTTPServer() as httpserver:
        yield httpserver


@action
<<<<<<< HEAD
def start_log(test_dir):
    start_log = open(test_dir / "condor" / "log" / "StartLog", "r")
=======
def slot2_starter_log(test_dir):
    start_log = open(test_dir / "condor" / "log" / "StarterLog.slot2", "r")
>>>>>>> 39c16e0c
    contents = start_log.readlines()
    start_log.close()
    return contents


@action(params={"404": 404, "500": 500})
def bad_url(server, request):
    server.expect_request("/badurl").respond_with_data(status=request.param)
    return "http://localhost:{}/badurl".format(server.port)


@action
def good_url(server):
    server.expect_request("/goodurl").respond_with_data("Great success!")
    return "http://localhost:{}/goodurl".format(server.port)


@action
def multiple_good_urls(server):
    server.expect_request("/goodurl1").respond_with_data("goodurl1")
    server.expect_request("/goodurl2").respond_with_data("goodurl2")
    server.expect_request("/goodurl3").respond_with_data("goodurl3")
    return "http://localhost:{}/goodurl1, http://localhost:{}/goodurl2, http://localhost:{}/goodurl3".format(server.port, server.port, server.port)


@action
def multiple_bad_urls(server):
    # We want at least one url to work correctly
    server.expect_request("/badurl1").respond_with_data("badurl1")
    # But the rest of them should return a 500 error
    server.expect_request("/badurl2").respond_with_data(status=500)
    server.expect_request("/badurl3").respond_with_data(status=500)
    return "http://localhost:{}/badurl1, http://localhost:{}/badurl2, http://localhost:{}/badurl3".format(server.port, server.port, server.port)


@action
def job_with_good_url(default_condor, good_url, test_dir, path_to_sleep):
    job = default_condor.submit(
        {
            "executable": path_to_sleep,
            "arguments": "1",
            "log": (test_dir / "good_url.log").as_posix(),
            "transfer_input_files": good_url,
            "transfer_output_files": "goodurl",
            "should_transfer_files": "YES",
            "requirements": "(SlotID == 1)"
        }
    )
    assert job.wait(condition=ClusterState.all_terminal)
    return job


@action
def job_with_bad_url(default_condor, bad_url, test_dir, path_to_sleep):
    job = default_condor.submit(
        {
            "executable": path_to_sleep,
            "arguments": "1",
            "log": (test_dir / "bad_url.log").as_posix(),
            "transfer_input_files": bad_url,
            "should_transfer_files": "YES",
            "requirements": "(SlotID == 1)"
        }
    )
    assert job.wait(condition=ClusterState.all_terminal)
    return job


@action
def job_with_multiple_good_urls(default_condor, multiple_good_urls, test_dir, path_to_sleep):
    job = default_condor.submit(
        {
            "executable": path_to_sleep,
            "arguments": "1",
            "log": (test_dir / "multiple_good_urls.log").as_posix(),
            "transfer_input_files": multiple_good_urls,
            "transfer_output_files": "goodurl1, goodurl2, goodurl3",
            "should_transfer_files": "YES",
            # We want to run this specific test on slot2 so that all invocations
            # of curl_plugin are isolated from the other tests
            "requirements": "(SlotID == 2)"
        }
    )
    assert job.wait(condition=ClusterState.all_terminal)
    return job


@action
def job_with_multiple_bad_urls(default_condor, multiple_bad_urls, test_dir, path_to_sleep):
    job = default_condor.submit(
        {
            "executable": path_to_sleep,
            "arguments": "1",
            "log": (test_dir / "multiple_bad_urls.log").as_posix(),
            "transfer_input_files": multiple_bad_urls,
            "transfer_output_files": "badurl1, badurl2, badurl3",
            "should_transfer_files": "YES",
            "requirements": "(SlotID == 1)"
        }
    )
    assert job.wait(condition=ClusterState.all_terminal)
    return job


@action
def job_with_multiple_good_urls(default_condor, multiple_good_urls, test_dir, path_to_sleep):
    job = default_condor.submit(
        {
            "executable": path_to_sleep,
            "arguments": "1",
            "log": (test_dir / "multiple_good_urls.log").as_posix(),
            "transfer_input_files": multiple_good_urls,
            "transfer_output_files": "goodurl1, goodurl2, goodurl3",
            "should_transfer_files": "YES",
        }
    )
    assert job.wait(condition=ClusterState.all_terminal)
    return job


@action
def job_with_multiple_bad_urls(default_condor, multiple_bad_urls, test_dir, path_to_sleep):
    job = default_condor.submit(
        {
            "executable": path_to_sleep,
            "arguments": "1",
            "log": (test_dir / "multiple_bad_urls.log").as_posix(),
            "transfer_input_files": multiple_bad_urls,
            "transfer_output_files": "badurl1, badurl2, badurl3",
            "should_transfer_files": "YES",
        }
    )
    assert job.wait(condition=ClusterState.all_terminal)
    return job


class TestCurlPlugin:
    def test_job_with_good_url_succeeds(self, job_with_good_url):
        assert job_with_good_url.state[0] == JobStatus.COMPLETED

    def test_job_with_good_url_file_contents_are_correct(
        self, job_with_good_url, test_dir
    ):
        assert Path("goodurl").read_text() == "Great success!"

    def test_job_with_bad_url_holds(self, job_with_bad_url):
        assert job_with_bad_url.state[0] == JobStatus.HELD

    def test_job_with_multiple_good_urls_succeeds(self, job_with_multiple_good_urls):
        assert job_with_multiple_good_urls.state[0] == JobStatus.COMPLETED

<<<<<<< HEAD
    def test_job_with_multiple_good_urls_invokes_plugin_once(self, job_with_multiple_good_urls, start_log):
        plugin_invocations = 0
        for line in start_log:
            if "invoking" in line:
                plugin_invocations += 1
        # We actually expect to see 5 invocations of the curl_plugin because all the other tests are logged in the same file.
        # TODO: Figure out a better way to isolate this so we only see the invocation we care about
        assert plugin_invocations == 5
=======
    def test_job_with_multiple_good_urls_invokes_plugin_once(self, job_with_multiple_good_urls, slot2_starter_log):
        plugin_invocations = 0
        for line in slot2_starter_log:
            if "invoking" in line:
                plugin_invocations += 1
        assert plugin_invocations == 1
>>>>>>> 39c16e0c

    def test_job_with_multiple_bad_urls_holds(self, job_with_multiple_bad_urls):
        assert job_with_multiple_bad_urls.state[0] == JobStatus.HELD<|MERGE_RESOLUTION|>--- conflicted
+++ resolved
@@ -32,13 +32,8 @@
 
 
 @action
-<<<<<<< HEAD
-def start_log(test_dir):
-    start_log = open(test_dir / "condor" / "log" / "StartLog", "r")
-=======
 def slot2_starter_log(test_dir):
     start_log = open(test_dir / "condor" / "log" / "StarterLog.slot2", "r")
->>>>>>> 39c16e0c
     contents = start_log.readlines()
     start_log.close()
     return contents
@@ -190,23 +185,12 @@
     def test_job_with_multiple_good_urls_succeeds(self, job_with_multiple_good_urls):
         assert job_with_multiple_good_urls.state[0] == JobStatus.COMPLETED
 
-<<<<<<< HEAD
-    def test_job_with_multiple_good_urls_invokes_plugin_once(self, job_with_multiple_good_urls, start_log):
-        plugin_invocations = 0
-        for line in start_log:
-            if "invoking" in line:
-                plugin_invocations += 1
-        # We actually expect to see 5 invocations of the curl_plugin because all the other tests are logged in the same file.
-        # TODO: Figure out a better way to isolate this so we only see the invocation we care about
-        assert plugin_invocations == 5
-=======
     def test_job_with_multiple_good_urls_invokes_plugin_once(self, job_with_multiple_good_urls, slot2_starter_log):
         plugin_invocations = 0
         for line in slot2_starter_log:
             if "invoking" in line:
                 plugin_invocations += 1
         assert plugin_invocations == 1
->>>>>>> 39c16e0c
 
     def test_job_with_multiple_bad_urls_holds(self, job_with_multiple_bad_urls):
         assert job_with_multiple_bad_urls.state[0] == JobStatus.HELD