#!/usr/bin/env perl
##
##
## Copyright (C) 1990-2007, Condor Team, Computer Sciences Department,
## University of Wisconsin-Madison, WI.
## 
## Licensed under the Apache License, Version 2.0 (the "License"); you
## may not use this file except in compliance with the License.  You may
## obtain a copy of the License at
## 
##    http://www.apache.org/licenses/LICENSE-2.0
## 
## Unless required by applicable law or agreed to in writing, software
## distributed under the License is distributed on an "AS IS" BASIS,
## WITHOUT WARRANTIES OR CONDITIONS OF ANY KIND, either express or implied.
## See the License for the specific language governing permissions and
## limitations under the License.
##
##**************************************************************

use strict;
use warnings;

use CondorTest;
use CondorUtils;
use Check::SimpleJob;

my $mypid = $$;
my $testname = "job_core_basic_par";
my $wantedout = $testname . $mypid . ".out" . "\$(NODE)";

my $submitadditions = '
arguments =  machine $(NODE)
+ParallelShutdownPolicy = "WAIT_FOR_ALL"
machine_count = 4
';

my $debuglevel = 1;

# where am I running
my $currenthost = CondorTest::getFqdnHost();

print scalar localtime() . "\n";

my $version = "basicpar";
my $mysaveme = $testname . ".saveme";

if($mypid == 0) {
	die "Saveme setup for test failed\n";
}

my $firstappend_condor_config = "
	DAEMON_LIST = MASTER,SCHEDD,COLLECTOR,NEGOTIATOR,STARTD
	ALL_DEBUG = 
	# set up dedicated scheduler
	# Adding Dedicated Scheduler parrallel Universe;
	DedicatedScheduler = \"DedicatedScheduler\@schedd$mypid$version\@$currenthost\"
	STARTD_EXPRS = \$(STARTD_EXPRS), DedicatedScheduler
	SCHEDD_DEBUG = D_FULLDEBUG
	SCHEDD_NAME = schedd$mypid$version
	NUM_CPUS = 8
	SUSPEND = FALSE
";
 
my $configfile = CondorTest::CreateLocalConfig($firstappend_condor_config,"$version");

my $new_condor_instance = CondorTest::StartCondorWithParams(
	condor_name => "$version",
	fresh_local => "TRUE",
	condorlocalsrc => "$configfile",
);

my $parallelport = $new_condor_instance->GetCollectorPort();

print "\n\n\n\n\n\n*************** collector port:$parallelport **************\n\n\n\n\n";

<<<<<<< HEAD
runcmd("condor_status -schedd -format '%s\\n' Name");

my $line;
open(CSUB,">$mysubmitnm") || die "Can't open new submit file $mysubmitnm: $!\n";
open(TPLATE,"<$cmd_template") || die "Can't open submit file template $cmd_template: $!\n";
while(<TPLATE>)
{
	CondorUtils::fullchomp($_);
	$line = $_;
	if( $line =~ /^\s*log\s*= .*$/)
	{
		my $lognm = $mysubmitnmlog;
		#print "New log name: $lognm\n";
		print CSUB "log = $lognm\n";
	}
	elsif( $line =~ /^\s*output\s*= .*$/)
	{
		my $outputnm = $mysubmitnmout;
		#print "New out name: $outputnm\n";
		print CSUB "output = $outputnm\n";
	}
	elsif( $line =~ /^\s*error\s*= .*$/)
	{
		my $errornm = $mysubmitnmerr;
		#print "New error name: $errornm\n";
		print CSUB "error = $errornm\n";
	}
	elsif( $line =~ /^(.*)basic_par_socket(.*)$/)
	{
		my $newargs = $1 . " " . $mypid . " " . $2; 
		#print "New  args are < $newargs >\n";
		print CSUB "$newargs\n";
	}
	else
	{
		#print "template: $line\n";
		print CSUB "$line\n";
	}
}
close(TPLATE);
close(CSUB);
=======
#CondorTest::debug("---Parallel config is $parallelconfig and remote port is $parallelport---\n",$debuglevel);

#$ENV{CONDOR_CONFIG} = $parallelconfig;

#
#CondorTest::debug("Set config to $parallelconfig\n",$debuglevel);

#print "Looking for schedd for Basic Parallel Test\n";
runcmd("condor_status -pool $currenthost:$parallelport -schedd -af Name");
>>>>>>> 69017cd4

# at this point personal should be up and we have the parallel submit
# file we want.



#my $cmdfinal = $mysubmitnm;
my $pid = $mypid;

my $outputbase = "job_core_basic_par$pid.out";

#CondorTest::debug("Submit file for this test is $cmdfinal\n",$debuglevel);

my $aborted = sub {
	my %info = @_;
	my $done;
	die "Abort event not expected!\n";
};

my $held = sub {
	my %info = @_;
	my $cluster = $info{"cluster"};
	die "Held event not expected.....\n"
};

my $executed = sub
{
	my %args = @_;
	my $cluster = $args{"cluster"};

	CondorTest::debug("Parallel job executed\n",$debuglevel);
};

my $success = sub
{
	my $max = 4;
	my $foundcount = 0;
	my $count = 0;
	my $fullfile = "";

	print "Checking for expected job output - ";

	while ($count < $max) {
		$fullfile = $outputbase . $count;
		my $line = "";
		open(OUT,"<$fullfile") or die "Can not open <$fullfile>:$!\n";
		while(<OUT>) {
			fullchomp();
			$line = $_;
			if($line =~ /^machine $count/) {
				$foundcount += 1;
			}
		}
		close(OUT);
		$count += 1;
	}
	if($foundcount != $max) {
		print "bad\n";
		print "Only correct output in $foundcount output files\n";
		CondorTest::RegisterResult(0, "test_name", $testname);
	} else {
		print "ok\n";
	}
	CondorTest::debug("Success: Parallel Test ok\n",$debuglevel);
	CondorTest::RegisterResult(1, "test_name", $testname);
};

SimpleJob::RunCheck(
	universe=>"parallel",
    runthis=>"x_echostring.pl",
	output=>$wantedout,
    on_execute=>$executed,
    on_success=>$success,
    append_submit_commands=>$submitadditions,
);

CondorTest::EndTest();

exit(0);<|MERGE_RESOLUTION|>--- conflicted
+++ resolved
@@ -74,59 +74,7 @@
 
 print "\n\n\n\n\n\n*************** collector port:$parallelport **************\n\n\n\n\n";
 
-<<<<<<< HEAD
-runcmd("condor_status -schedd -format '%s\\n' Name");
-
-my $line;
-open(CSUB,">$mysubmitnm") || die "Can't open new submit file $mysubmitnm: $!\n";
-open(TPLATE,"<$cmd_template") || die "Can't open submit file template $cmd_template: $!\n";
-while(<TPLATE>)
-{
-	CondorUtils::fullchomp($_);
-	$line = $_;
-	if( $line =~ /^\s*log\s*= .*$/)
-	{
-		my $lognm = $mysubmitnmlog;
-		#print "New log name: $lognm\n";
-		print CSUB "log = $lognm\n";
-	}
-	elsif( $line =~ /^\s*output\s*= .*$/)
-	{
-		my $outputnm = $mysubmitnmout;
-		#print "New out name: $outputnm\n";
-		print CSUB "output = $outputnm\n";
-	}
-	elsif( $line =~ /^\s*error\s*= .*$/)
-	{
-		my $errornm = $mysubmitnmerr;
-		#print "New error name: $errornm\n";
-		print CSUB "error = $errornm\n";
-	}
-	elsif( $line =~ /^(.*)basic_par_socket(.*)$/)
-	{
-		my $newargs = $1 . " " . $mypid . " " . $2; 
-		#print "New  args are < $newargs >\n";
-		print CSUB "$newargs\n";
-	}
-	else
-	{
-		#print "template: $line\n";
-		print CSUB "$line\n";
-	}
-}
-close(TPLATE);
-close(CSUB);
-=======
-#CondorTest::debug("---Parallel config is $parallelconfig and remote port is $parallelport---\n",$debuglevel);
-
-#$ENV{CONDOR_CONFIG} = $parallelconfig;
-
-#
-#CondorTest::debug("Set config to $parallelconfig\n",$debuglevel);
-
-#print "Looking for schedd for Basic Parallel Test\n";
 runcmd("condor_status -pool $currenthost:$parallelport -schedd -af Name");
->>>>>>> 69017cd4
 
 # at this point personal should be up and we have the parallel submit
 # file we want.
