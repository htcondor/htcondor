--- conflicted
+++ resolved
@@ -54,12 +54,6 @@
 			"Node A_C Post");
 
 $statusfile = "job_dagman_final-A.status";
-<<<<<<< HEAD
-@status_lines = ("JOB A_A STATUS_DONE",
-	"JOB A_B STATUS_DONE",
-	"JOB A_C STATUS_DONE",
-	"DAG status: STATUS_DONE");
-=======
 @status_lines = ("DagStatus = 5;.*STATUS_DONE \\(success\\)",
 	"Node = \"A_A\";",
 	"NodeStatus = 5;.*STATUS_DONE",
@@ -67,7 +61,6 @@
 	"NodeStatus = 5;.*STATUS_DONE",
 	"Node = \"A_C\";",
 	"NodeStatus = 5;.*STATUS_DONE");
->>>>>>> a8666b6c
 
 my $killedchosen = 0;
 
@@ -170,14 +163,6 @@
 	while(<OUT>) {
 		chomp();
 		$line = $_;
-<<<<<<< HEAD
-		if ($#status_lines >= 0) {
-			$target = $status_lines[0];
-			if( $line =~ /$target/ ) {
-				CondorTest::debug("$name: $line\n",1);
-				# Remove the target we just found from the array.
-				shift @status_lines;
-=======
 		$target = $status_lines[0];
 		if( $line =~ /$target/ ) {
 			CondorTest::debug("$name: $line\n",1);
@@ -185,7 +170,6 @@
 			shift @status_lines;
 			if ($#status_lines < 0) {
 				last;
->>>>>>> a8666b6c
 			}
 		}
 	}
