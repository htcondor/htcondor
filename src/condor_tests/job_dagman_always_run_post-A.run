--- conflicted
+++ resolved
@@ -24,13 +24,8 @@
 $testname = "job_dagman_always_run_post-A";
 $cmd = 'job_dagman_always_run_post-A.dag';
 $testdesc =  'Condor DAGman test for always running the POST script - scheduler U';
-<<<<<<< HEAD
-$outfile = "$testname.dag.dagman.out";
-$dagman_args = "-verbose";
-=======
 $testname = "job_dagman_always_run_post-A";
 $dagman_args = "-verbose -AlwaysRunPost";
->>>>>>> b52b58d5
 
 #**************************************************************
 #
@@ -42,6 +37,9 @@
 #**************************************************************
 
 # TEMP -- to-do: add check of jobstate.log file.
+
+$outfile = "$testname.dag.dagman.out";
+runcmd("rm -f $outfile");
 
 # remove any dag files created by the last run.
 unlink glob "${testname}.dag*";
