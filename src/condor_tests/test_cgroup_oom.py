--- conflicted
+++ resolved
@@ -172,7 +172,6 @@
     return ssj
 
 @action
-<<<<<<< HEAD
 def memory_detection_job_hash(test_dir, condor, path_to_python):
     # A job which runs condor_config_val DETECTED_MEMORY.
     # This should return the memory limit of the cgroup
@@ -185,7 +184,7 @@
             "error": "error",
             "log": "detected_memory.log",
             "keep_claim_idle": "300",
-=======
+
 def hook_script_contents():
     return format_script( """
 #!/bin/bash
@@ -209,14 +208,12 @@
             "output": "output",
             "error": "error",
             "log": "hook_log",
->>>>>>> 5491d8ec
-            "request_memory": "50m",
-            "request_cpus": "1",
-            "request_disk": "200m"
-            }
-
-@action
-<<<<<<< HEAD
+            "request_memory": "50m",
+            "request_cpus": "1",
+            "request_disk": "200m"
+            }
+
+@action
 def memory_detection_test_job(condor, memory_detection_job_hash):
     mmj = condor.submit(
         {**memory_detection_job_hash}, count=1
@@ -228,7 +225,7 @@
         fail_condition=ClusterState.any_held,
     )
     return mmj
-=======
+
 def hook_test_job(condor_with_hook, hook_test_job_hash):
     htj = condor_with_hook.submit(
         {**hook_test_job_hash}, count=1
@@ -240,8 +237,6 @@
         fail_condition=ClusterState.any_complete,
     )
     return htj
-
->>>>>>> 5491d8ec
 
 # These tests only works if we start in a writeable (delegated)
 # cgroup.  Return true if this is so
@@ -293,14 +288,12 @@
             assert penultimate.endswith(".slice")
         assert True
 
-<<<<<<< HEAD
     def test_cgroup_memory_detection(self, memory_detection_test_job):
         # When the job exits, detected_memory contains condor's idea of memory
         memory = 0
         with open('detected_memory', 'r') as file:
             memory = int(file.read().rstrip())
         assert(50 < memory and memory < 200) # Allow for rounding up to 128 Mb
-=======
+
     def test_cgroup_with_hook(self, hook_test_job):
-        assert hook_test_job.state.all_held()
->>>>>>> 5491d8ec
+        assert hook_test_job.state.all_held()