--- conflicted
+++ resolved
@@ -30,21 +30,6 @@
 
 @outfiles = ("job_dagman_abort-A-node.A", "job_dagman_abort-A-node.B");
 $statusfile = "job_dagman_abort-A.status";
-<<<<<<< HEAD
-@statuslines = ("JOB A STATUS_DONE",
-	"JOB B STATUS_DONE",
-	"JOB C STATUS_ERROR",
-	"JOB D STATUS_NOT_READY",
-	"Nodes total: 4",
-	"Nodes done: 2",
-	"Nodes pre: 0",
-	"Nodes queued: 0",
-	"Nodes post: 0",
-	"Nodes ready: 0",
-	"Nodes un-ready: 1",
-	"Nodes failed: 1",
-	"DAG status: STATUS_DONE      \\(success\\)");
-=======
 # Lines must be found in order.
 @statuslines = ("DagStatus = 5;.*STATUS_DONE \\(success\\)",
     "NodesTotal = 4;",
@@ -65,7 +50,6 @@
 	"NodeStatus = 6;.*STATUS_ERROR",
     "Node = \"D\";",
 	"NodeStatus = 0;.*STATUS_NOT_READY");
->>>>>>> a8666b6c
 
 my $killedchosen = 0;
 
@@ -148,21 +132,12 @@
 	while(<STATUS>) {
 		chomp();
 		$line = $_;
-<<<<<<< HEAD
-		for ( $ind = 0; $ind <= $#statuslines; $ind++ ) {
-			$target = $statuslines[$ind];
-			if( $line =~ /$target/ ) {
-				CondorTest::debug("$name: $line\n",1);
-				# Remove the target we just found from the array.
-				splice(@statuslines, $ind, 1);
-=======
 		$target = $statuslines[0];
 		if( $line =~ /$target/ ) {
 			CondorTest::debug("$name: $line\n",1);
 			# Remove the target we just found from the array.
 			shift @statuslines;
 			if ($#statuslines < 0) {
->>>>>>> a8666b6c
 				last;
 			}
 		}
