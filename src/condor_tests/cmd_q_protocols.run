#! /usr/bin/env perl
##**************************************************************
##
## Copyright (C) 1990-2007, Condor Team, Computer Sciences Department,
## University of Wisconsin-Madison, WI.
## 
## Licensed under the Apache License, Version 2.0 (the "License"); you
## may not use this file except in compliance with the License.  You may
## obtain a copy of the License at
## 
##    http://www.apache.org/licenses/LICENSE-2.0
## 
## Unless required by applicable law or agreed to in writing, software
## distributed under the License is distributed on an "AS IS" BASIS,
## WITHOUT WARRANTIES OR CONDITIONS OF ANY KIND, either express or implied.
## See the License for the specific language governing permissions and
## limitations under the License.
##
##**************************************************************

use CondorTest;
use CondorUtils;
use Check::SimpleJob;
use strict;
use warnings;

#my $cmd = 'cmd_q_status_format-check.cmd';
#my $cmdout = $cmd . ".out";
#my $testdesc =  'cmd_q_status_format-check';
#my $testname = "cmd_q_status_format-check";
my $debuglevel = 2;

my $whoami = "";

my @rmarray = ();
my @qarray = ();
my @q2array = ();
my @q3array = ();
my @q4array = ();
my $ClusterId = 0;

my %skipad = (
	"UserLog" => 1,
	"JobStartDate" => 1,
	"PublicClaimId" => 1,
	"LastMatchTime" => 1,
	"QDate" => 1,
	"StartdIpAddr" => 1,
	"JobCurrentStartTime" => 1,
	"GlobalJobId" => 1,
	"LastJobLeaseRenewal" => 1,
	"EnteredCurrentStatus" => 1,
	"ClusterId" => 1,
	"JobCurrentStartDate" => 1,
	"ServerTime" => 1,
	"ShadowBday" => 1,
	"EnteredCurrentStatus" => 1,
	"AutoClusterId" => 1,
	"RemoteSlotID" => 1,
	"JobSetId" => 1,
	"DiskProvisioned" => 1,
	"ActivationSetupDuration" => 1,
);

my $firstappend_condor_config = '
	WANT_SUSPEND = FALSE
	NEGOTIATOR_INTERVAL = 1
	ALL_DEBUG = D_FULLDEBUG D_NETWORK
	NUM_CPUS = 1
	CONDOR_Q_USE_V3_PROTOCOL = true
<<<<<<< HEAD
	# Turning this on breaks this test, which means it is way less
	# robust than it at first may appear.
	# SHADOW_LAZY_QUEUE_UPDATE = false
=======
	# SHADOW_LAZY_QUEUE_UPDATE = false
	#use role: personal
>>>>>>> c5a94f13
';


my $configfile1 = CondorTest::CreateLocalConfig($firstappend_condor_config,"cmdqprotocols1");

my $testname = "cmd_q_protocols";

# First order up the config but do not start it. If the condor_config_val fails
# there is no reason to go on

CondorTest::StartCondorWithParams(
	condor_name => "cmdqprotocols1",
	fresh_local => "TRUE",
	condorlocalsrc => "$configfile1",
);

#print "************************** CONDOR_CONFIG now set to:$ENV{CONDOR_CONFIG} ******************\n";


# now start the personal condor to ensure it comes up

#Do a job before setting tesing exit codes
print "First test basic job\n";
my $result = SimpleJob::RunCheck(); # jobid 1

my $personal_counter = 0;
my $GetClusterId = sub {
	my $cid = shift;
	$ClusterId = $cid;
	print "Requested Cluster Got $ClusterId\n";
	##########################
	#
	# Convoluted: This function is paased to RunCheck which uses it in RunTest in the fourth
	# position which is always an undefined variable EXCEPT when it is a call back routine 
	# to pass out the cluster Id.
	#
	##########################
	#runcmd("condor_q",{emit_output => 1});
};


my $on_execute = sub {
	my %info = @_;
	#my $cmdq3 =  "condor_q  $ClusterId -af ClaimId ClaimIds Capability";
	#my $cmdq4 =  "condor_q  $ClusterId -af ClaimId ClaimIds Capability";
	my $cmdq3 =  "condor_q  -l $ClusterId";
	my $cmdq4 =  "condor_q -l  $ClusterId";
	my $cmdrm = "";
	my $cmdstatus = 0;

	# what I am looking to see can only be seen while job is running
	# and the first two test probably never get to running as they
	# end up triggering on_submit call back which removes them. We want to make sure
	# in case 3 and four these do not get removed in on_submit.
	if($personal_counter == 3) {
		print "Running cmd $cmdq3 - ";
		$cmdstatus = CondorTest::runCondorTool($cmdq3,\@q3array,2,{emit_output=>0});
		if(!$cmdstatus)
		{
			print "bad\n";
			CondorTest::debug("Test failure due to Condor Tool Failure<$cmdq3>\n",$debuglevel);
			exit(1)
		}
	} elsif($personal_counter == 4) {
		print "Running cmd $cmdq4 - ";
		$cmdstatus = CondorTest::runCondorTool($cmdq4,\@q4array,2,{emit_output=>0});
		if(!$cmdstatus)
		{
			print "bad\n";
			CondorTest::debug("Test failure due to Condor Tool Failure<$cmdq4>\n",$debuglevel);
			exit(1)
		}
	}
	$cmdrm = "condor_rm $ClusterId";
	$cmdstatus = CondorTest::runCondorTool($cmdrm,\@rmarray,8,{emit_output=>0});
};

my $submit = sub {
	my %info = @_;
	$personal_counter++;
	my $cmdq = "condor_q -format \"%s\" FOO";
	my $cmdq2 =  "condor_q -format \"%s\" FOO";
	my $cmdrm = "";
	my $cmdstatus = 0;

	if($personal_counter == 1) {
		print "Running cmd $cmdq - ";
		$cmdstatus = CondorTest::runCondorTool($cmdq,\@qarray,2,{emit_output=>0});
		if(!$cmdstatus)
		{
			print "bad\n";
			CondorTest::debug("Test failure due to Condor Tool Failure<$cmdq>\n",$debuglevel);
			exit(1)
		}
		$cmdrm = "condor_rm $ClusterId";
		$cmdstatus = CondorTest::runCondorTool($cmdrm,\@rmarray,8,{emit_output=>0});
	} elsif($personal_counter == 2) {
		print "Running cmd $cmdq2 - ";
		$cmdstatus = CondorTest::runCondorTool($cmdq2,\@q2array,2,{emit_output=>0});
		if(!$cmdstatus)
		{
			print "bad\n";
			CondorTest::debug("Test failure due to Condor Tool Failure<$cmdq2>\n",$debuglevel);
			exit(1)
		}
		$cmdrm = "condor_rm $ClusterId";
		$cmdstatus = CondorTest::runCondorTool($cmdrm,\@rmarray,8,{emit_output=>0});
	} elsif($personal_counter == 3) {
	} elsif($personal_counter == 4) {
	} else {
		print "wild test\n";
		exit(1)
	}
};

my $aborted = sub {
	CondorTest::debug("If all is good we abort our own job.......\n",$debuglevel);
};

my $on_evictedwithoutcheckpoint = sub {
};

my $ExitSuccess = sub {
	my %info = @_;
};

my $runresult = SimpleJob::RunCheck(
	duration => 3600,
	on_abort => $aborted,
	on_submit => $submit,
	on_success => $ExitSuccess,
	on_evictedwithoutcheckpoint => $on_evictedwithoutcheckpoint,
	GetClusterId => $GetClusterId,
);


my $secondappend_condor_config = '
	WANT_SUSPEND = FALSE
	ALL_DEBUG = D_FULLDEBUG
	NUM_CPUS = 1
	CONDOR_Q_USE_V3_PROTOCOL = false
<<<<<<< HEAD
	# Turning this on breaks this test, which means it is way less
	# robust than it at first may appear.
	# SHADOW_LAZY_QUEUE_UPDATE = false
=======
	# SHADOW_LAZY_QUEUE_UPDATE = false
	#use role: personal
>>>>>>> c5a94f13
';


my $configfile2 = CondorTest::CreateLocalConfig($secondappend_condor_config,"cmdqprotocols2");


# First order up the config but do not start it. If the condor_config_val fails
# there is no reason to go on

CondorTest::StartCondorWithParams(
	condor_name => "cmdqprotocols2",
	fresh_local => "TRUE",
	condorlocalsrc => "$configfile2",
);

$runresult = SimpleJob::RunCheck(
	duration => 3600,
	on_abort => $aborted,
	on_submit => $submit,
	on_success => $ExitSuccess,
	on_evictedwithoutcheckpoint => $on_evictedwithoutcheckpoint,
	GetClusterId => $GetClusterId,
);

# so now we have the output from both forms of the cmd_q protocal
# they had best be the same

my $qsize = @qarray;
my $q2size = @q2array;
my $contentcheckerres = 0;

if($qsize != $q2size) {
	print "Sizes vary Proto on: size:$qsize Proto off size:$q2size\n";
	CondorTest::RegisterResult(0,"test_name",$testname);
} else {
	print "Output sizes are the same from both cmd_q protocols\n";
	CondorTest::RegisterResult(1,"test_name",$testname);
}

print "How about the contents?\n";
if(($qsize == $q2size)&&($qsize == 0)) {
	print "Trivial comparison of arrays size equal to 0\n";
	CondorTest::RegisterResult(1,"test_name",$testname);
} else {
	print "Checking that no way produces either more or less results\n";
	$contentcheckerres = CheckContents(\@qarray,\@q2array);
	if($contentcheckerres == 0) {
		print "Contents perfect match\n";
		CondorTest::RegisterResult(1,"test_name",$testname);
	} else {
		print "Contents IMPERFECT match\n";
		CondorTest::RegisterResult(0,"test_name",$testname);
	}
}

# NOTE if we submit again with same config, we are testing command 
# with old cmd q protcol after that we start a different condor personal
# with the new procol turned on. @q3array will be old way and @q4array
# the new protocol

$runresult = SimpleJob::RunCheck(
	duration => 3600,
	on_abort => $aborted,
	on_execute => $on_execute,
	on_submit => $submit,
	on_success => $ExitSuccess,
	on_evictedwithoutcheckpoint => $on_evictedwithoutcheckpoint,
	GetClusterId => $GetClusterId,
);

my $thirdappend_condor_config = '
	WANT_SUSPEND = FALSE
	ALL_DEBUG = D_FULLDEBUG
	NUM_CPUS = 1
	CONDOR_Q_USE_V3_PROTOCOL = true
';


my $configfile3 = CondorTest::CreateLocalConfig($thirdappend_condor_config,"cmdqprotocols3");


# First order up the config but do not start it. If the condor_config_val fails
# there is no reason to go on

CondorTest::StartCondorWithParams(
	condor_name => "cmdqprotocols3",
	fresh_local => "TRUE",
	condorlocalsrc => "$configfile3",
);

$runresult = SimpleJob::RunCheck(
	duration => 3600,
	on_abort => $aborted,
	on_submit => $submit,
	on_execute => $on_execute,
	on_success => $ExitSuccess,
	on_evictedwithoutcheckpoint => $on_evictedwithoutcheckpoint,
	GetClusterId => $GetClusterId,
);

# so now we have the output from both forms of the cmd_q protocal
# they had best be the same

my $q3size = @q3array;
my $q4size = @q4array;
$contentcheckerres = 0;

if($q3size != $q4size) {
	print "Sizes vary Proto on: size:$q3size Proto off size:$q4size\n";
	CondorTest::RegisterResult(0,"test_name",$testname);
} else {
	print "Output sizes are the same from both cmd_q protocols\n";
	CondorTest::RegisterResult(1,"test_name",$testname);
}

print "How about the contents?\n";
if(($q3size == $q4size)&&($q3size == 0)) {
	print "Trivial comparison of arrays size equal to 0\n";
	CondorTest::RegisterResult(1,"test_name",$testname);
} else {
	print "Checking that no way produces either more or less results\n";
	$contentcheckerres = CheckContents(\@q4array,\@q3array);
	if($contentcheckerres == 0) {
		print "Contents perfect match\n";
		CondorTest::RegisterResult(1,"test_name",$testname);
	} else {
		print "Contents IMPERFECT match\n";
		CondorTest::RegisterResult(0,"test_name",$testname);
	}
}


CondorTest::EndTest();

sub CheckContents
{
	my $firstarrayref = shift;
	my $secondarrayref = shift;
	my %firsthash = ();
	my %secondhash = ();
	my $ret = 0;

	# we check that neither array has values defined that are not in the other.

	foreach my $aitem (@{$firstarrayref}) {
		#print "Hash1:$aitem\n";
		$firsthash{$aitem} = 1;
	}

	foreach my $bitem (@{$secondarrayref}) {
		#print "Hash2:$bitem\n";
		$secondhash{$bitem} = 1;
	}

	#foreach my $firstone (sort keys %skipad) {
		#print "skip:$firstone\n";
	#}

	#foreach my $firstone (sort keys %firsthash) {
		#print "First:$firstone\n";
	#}
	#foreach my $secondone (sort keys %secondhash) {
		#print "Second:$secondone\n";
	#}


	foreach my $citem (@{$firstarrayref}) {
		if(exists $secondhash{$citem}) {
		} else {
			if($citem =~ /(.*?)\s*=(.*)/) {
				#print "Checking for skip on:$1:\n";
				if(exists $skipad{$1}) {
				} else {
					print "First array has extra member:$citem\n";
					$ret++;
				}
			} elsif($citem =~ /(.*?)/) {
				if(exists $skipad{$1}) {
				} else {
					print "First array has extra member:$citem\n";
					$ret++;
				}
			}
		}
	}

	foreach my $ditem (@{$secondarrayref}) {
		if(exists $firsthash{$ditem}) {
		} else {
			if($ditem =~ /(.*?)\s*=(.*)/) {
				#print "Checking for skip on:$1:\n";
				if(exists $skipad{$1}) {
				} else {
					print "Second array has extra member:$ditem\n";
					$ret++;
				}
			} elsif($ditem =~ /(.*?)/) {
				if(exists $skipad{$1}) {
				} else {
					print "second array has extra member:$ditem\n";
					$ret++;
				}
			}
		}
	}

	return($ret);
}<|MERGE_RESOLUTION|>--- conflicted
+++ resolved
@@ -68,14 +68,9 @@
 	ALL_DEBUG = D_FULLDEBUG D_NETWORK
 	NUM_CPUS = 1
 	CONDOR_Q_USE_V3_PROTOCOL = true
-<<<<<<< HEAD
 	# Turning this on breaks this test, which means it is way less
 	# robust than it at first may appear.
 	# SHADOW_LAZY_QUEUE_UPDATE = false
-=======
-	# SHADOW_LAZY_QUEUE_UPDATE = false
-	#use role: personal
->>>>>>> c5a94f13
 ';
 
 
@@ -217,14 +212,9 @@
 	ALL_DEBUG = D_FULLDEBUG
 	NUM_CPUS = 1
 	CONDOR_Q_USE_V3_PROTOCOL = false
-<<<<<<< HEAD
 	# Turning this on breaks this test, which means it is way less
 	# robust than it at first may appear.
 	# SHADOW_LAZY_QUEUE_UPDATE = false
-=======
-	# SHADOW_LAZY_QUEUE_UPDATE = false
-	#use role: personal
->>>>>>> c5a94f13
 ';
 
 
