--- conflicted
+++ resolved
@@ -153,13 +153,7 @@
     return sched_log
 
 
-<<<<<<< HEAD
-@config(
-    params={"1_victim_job": 1, "2_victim_jobs": 2, "3_victim_jobs": 3,}
-)
-=======
 @config(params={"1_victim_job": 1, "2_victim_jobs": 2, "3_victim_jobs": 3})
->>>>>>> df5993a0
 def successful_max_victim_jobs(request):
     return request.param
 
@@ -273,6 +267,7 @@
             return False
 
     return True
+
 
 class TestCondorNow:
     def test_success(
