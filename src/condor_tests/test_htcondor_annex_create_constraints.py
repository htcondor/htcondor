#!/usr/bin/env pytest

import os

import pytest

import subprocess

import logging

logger = logging.getLogger(__name__)
logger.setLevel(logging.DEBUG)


TEST_CASES = [
    # Verify that Bridges 2's GPU weirdness works for its whole-node queue.
    ( ['GPU@bridges2', '--gpus', 'v100-16:7'], False ),
    ( ['GPU@bridges2', '--gpus', 'v100-16:8'], True ),
    ( ['GPU@bridges2', '--gpus', 'v100-16:9'], False ),
    ( ['GPU@bridges2', '--gpus', 'v100-32:7'], False ),
    ( ['GPU@bridges2', '--gpus', 'v100-32:8'], True ),
    ( ['GPU@bridges2', '--gpus', 'v100-32:9'], False ),
    ( ['GPU@bridges2', '--gpus', 'v100-32:15'], False ),
    ( ['GPU@bridges2', '--gpus', 'v100-32:16'], True ),
    ( ['GPU@bridges2', '--gpus', 'v100-32:17'], False ),

    # The "GPU-shared" queue on Bridges 2 has a different constraint
    # implementation than anyone else's, so test it extensively.
    ( ['GPU-shared@bridges2', '--gpus', 'v100-16:1'], True ),
    ( ['GPU-shared@bridges2', '--gpus', 'v100-16:2'], True ),
    ( ['GPU-shared@bridges2', '--gpus', 'v100-16:3'], True ),
    ( ['GPU-shared@bridges2', '--gpus', 'v100-16:4'], True ),
    ( ['GPU-shared@bridges2', '--gpus', 'v100-16:5'], False ),
    ( ['GPU-shared@bridges2', '--gpus', 'v100-32:1'], True ),
    ( ['GPU-shared@bridges2', '--gpus', 'v100-32:2'], True ),
    ( ['GPU-shared@bridges2', '--gpus', 'v100-32:3'], True ),
    ( ['GPU-shared@bridges2', '--gpus', 'v100-32:4'], True ),
    ( ['GPU-shared@bridges2', '--gpus', 'v100-32:5'], False ),

    # Repeat everything above but using --gpus and --gpu-type.
    ( ['GPU@bridges2', '--gpu-type', 'v100-16', '--gpus', '7'], False ),
    ( ['GPU@bridges2', '--gpu-type', 'v100-16', '--gpus', '8'], True ),
    ( ['GPU@bridges2', '--gpu-type', 'v100-16', '--gpus', '9'], False ),
    ( ['GPU@bridges2', '--gpu-type', 'v100-32', '--gpus', '7'], False ),
    ( ['GPU@bridges2', '--gpu-type', 'v100-32', '--gpus', '8'], True ),
    ( ['GPU@bridges2', '--gpu-type', 'v100-32', '--gpus', '9'], False ),
    ( ['GPU@bridges2', '--gpu-type', 'v100-32', '--gpus', '15'], False ),
    ( ['GPU@bridges2', '--gpu-type', 'v100-32', '--gpus', '16'], True ),
    ( ['GPU@bridges2', '--gpu-type', 'v100-32', '--gpus', '17'], False ),

    # Verify that whole-node GPU queues don't require you to pass --gpus.
    ( ['GPU@bridges2', '--gpu-type', 'v100-16'], True ),
    ( ['GPU@bridges2', '--gpu-type', 'v100-32'], True ),
    ( ['gpu@anvil', '--nodes', '2'], True ),
    ( ['gpu-debug@anvil', '--lifetime', '1800', '--nodes', '1'], True ),
    # ... and that doing so doesn't mean you don't have to supply a type
    # for queues that require types.
    ( ['GPU@bridges2'], False ),

    ( ['GPU-shared@bridges2', '--gpu-type', 'v100-16', '--gpus', '1'], True ),
    ( ['GPU-shared@bridges2', '--gpu-type', 'v100-16', '--gpus', '2'], True ),
    ( ['GPU-shared@bridges2', '--gpu-type', 'v100-16', '--gpus', '3'], True ),
    ( ['GPU-shared@bridges2', '--gpu-type', 'v100-16', '--gpus', '4'], True ),
    ( ['GPU-shared@bridges2', '--gpu-type', 'v100-16', '--gpus', '5'], False ),
    ( ['GPU-shared@bridges2', '--gpu-type', 'v100-32', '--gpus', '1'], True ),
    ( ['GPU-shared@bridges2', '--gpu-type', 'v100-32', '--gpus', '2'], True ),
    ( ['GPU-shared@bridges2', '--gpu-type', 'v100-32', '--gpus', '3'], True ),
    ( ['GPU-shared@bridges2', '--gpu-type', 'v100-32', '--gpus', '4'], True ),
    ( ['GPU-shared@bridges2', '--gpu-type', 'v100-32', '--gpus', '5'], False ),

    # The GPU partitions on Bridges 2 ignore CPU and memory.  (This is the
    # expected behavior for a whole-node queue, but that needs to be checked
    # anyway; the special case here is the shared GPU partition.)  We test
    # a "normal" shared-GPU partition which requires rather than forbids
    # CPU and/or memory specification on Expanse, below.

    ( ['GPU@bridges2', '--gpus', 'v100-32:8', '--cpus', '4'], False ),
    ( ['GPU@bridges2', '--gpu-type', 'v100-32', '--gpus', '8', '--cpus', '4'], False ),
    ( ['GPU-shared@bridges2', '--gpus', 'v100-32:3', '--cpus', '4'], False ),
    ( ['GPU-shared@bridges2', '--gpu-type', 'v100-32', '--gpus', '3', '--cpus', '4'], False ),

    ( ['GPU@bridges2', '--gpus', 'v100-32:8', '--mem_mb', '4'], False ),
    ( ['GPU@bridges2', '--gpu-type', 'v100-32', '--gpus', '8', '--mem_mb', '4'], False ),
    ( ['GPU-shared@bridges2', '--gpus', 'v100-32:3', '--mem_mb', '4'], False ),
    ( ['GPU-shared@bridges2', '--gpu-type', 'v100-32', '--gpus', '3', '--mem_mb', '4'], False ),

    ( ['GPU@bridges2', '--gpus', 'v100-32:8', '--cpus', '4', '--mem_mb', '4'], False ),
    ( ['GPU@bridges2', '--gpu-type', 'v100-32', '--gpus', '8', '--cpus', '4', '--mem_mb', '4'], False ),
    ( ['GPU-shared@bridges2', '--gpus', 'v100-32:3', '--cpus', '4', '--mem_mb', '4'], False ),
    ( ['GPU-shared@bridges2', '--gpu-type', 'v100-32', '--gpus', '3', '--cpus', '4', '--mem_mb', '4'], False ),

    # Verify that whole-node partitions, CPU or GPU, don't allow
    # CPUs or memory to be specified.  Also, verify that they
    # respect the max node count.
    ( ['wholenode@anvil', '--nodes', '2'], True ),
    ( ['wholenode@anvil', '--nodes', '24'], False),
    ( ['wholenode@anvil', '--nodes', '2', '--cpus', '4'], False ),
    ( ['wholenode@anvil', '--nodes', '2', '--mem_mb', '1024'], False ),
    ( ['wholenode@anvil', '--nodes', '2', '--cpus', '4', '--mem_mb', '1024'], False ),

    ( ['wide@anvil', '--nodes', '24'], True ),
    ( ['wide@anvil', '--nodes', '96'], False ),
    ( ['wide@anvil', '--nodes', '2', '--cpus', '4'], False ),
    ( ['wide@anvil', '--nodes', '2', '--mem_mb', '1024'], False ),
    ( ['wide@anvil', '--nodes', '2', '--cpus', '4', '--mem_mb', '1024'], False ),

    ( ['gpu@anvil', '--nodes', '2', '--gpus', '4', ], True ),
    ( ['gpu@anvil', '--nodes', '5', '--gpus', '4', ], False ),
    ( ['gpu@anvil', '--nodes', '2', '--gpus', '1', ], False ),
    ( ['gpu@anvil', '--nodes', '2', '--gpus', '5', ], False ),
    ( ['gpu@anvil', '--nodes', '2', '--gpus', '4', '--cpus', '4'], False ),
    ( ['gpu@anvil', '--nodes', '2', '--gpus', '4', '--mem_mb', '1024'], False ),
    ( ['gpu@anvil', '--nodes', '2', '--gpus', '4', '--cpus', '4', '--mem_mb', '1024'], False ),

    ( ['gpu-debug@anvil', '--lifetime', '1800', '--nodes', '1', '--gpus', '2', ], True ),
    ( ['gpu-debug@anvil', '--lifetime', '1800', '--nodes', '2', '--gpus', '2', ], False ),
    ( ['gpu-debug@anvil', '--lifetime', '1800', '--nodes', '1', '--gpus', '1', ], False ),
    ( ['gpu-debug@anvil', '--lifetime', '1800', '--nodes', '1', '--gpus', '2', '--cpus', '4'], False ),
    ( ['gpu-debug@anvil', '--lifetime', '1800', '--nodes', '1', '--gpus', '2', '--mem_mb', '1024'], False ),
    ( ['gpu-debug@anvil', '--lifetime', '1800', '--nodes', '1', '--gpus', '2', '--cpus', '4', '--mem_mb', '1024'], False ),

    # Verify that shared-CPU partitions require CPUs or memory.  Also
    # verify that shared-CPU and shared-GPU partitions don't allow
    # an incorrect node count to be specified.   (It's at least possible
    # that some point somebody will configure a shared partition which
    # allows multiple nodes.)
    ( ['shared@expanse', '--nodes', '2', '--project', 'project'], False ),
    ( ['shared@expanse', '--nodes', '1', '--project', 'project'], False),
    ( ['shared@expanse', '--cpus', '4', '--project', 'project'], True ),
    ( ['shared@expanse', '--cpus', '4'], False ),
    ( ['shared@expanse', '--cpus', '180', '--project', 'project'], False ),
    ( ['shared@expanse', '--mem_mb', '1024', '--project', 'project'], True ),
    ( ['shared@expanse', '--mem_mb', str(1024*1024), '--project', 'project'], False ),
    ( ['shared@expanse', '--nodes', '1', '--cpus', '4', '--project', 'project'], True ),
    ( ['shared@expanse', '--nodes', '2', '--cpus', '4', '--project', 'project'], False ),
    ( ['shared@expanse', '--nodes', '1', '--mem_mb', '1024', '--project', 'project'], True ),
    ( ['shared@expanse', '--nodes', '2', '--mem_mb', '1024', '--project', 'project'], False ),
    ( ['shared@expanse', '--cpus', '4', '--mem_mb', '1024', '--project', 'project'], True ),
    ( ['shared@expanse', '--cpus', '180', '--mem_mb', '1024', '--project', 'project'], False ),
    ( ['shared@expanse', '--cpus', '4', '--mem_mb', str(1024*1024), '--project', 'project'], False ),
    ( ['shared@expanse', '--nodes', '1', '--cpus', '4', '--mem_mb', '1024', '--project', 'project'], True ),
    ( ['shared@expanse', '--nodes', '1', '--cpus', '180', '--mem_mb', '1024', '--project', 'project'], False ),
    ( ['shared@expanse', '--nodes', '1', '--cpus', '4', '--mem_mb', str(1024*1024), '--project', 'project'], False ),
    ( ['shared@expanse', '--nodes', '1', '--cpus', '4', '--mem_mb', '1024', '--project', 'project'], True ),

    ( ['gpu-shared@expanse', '--gpus', '1', '--project', 'project'], False ),
    ( ['gpu-shared@expanse', '--nodes', '1', '--gpus', '1', '--project', 'project'], False ),
    ( ['gpu-shared@expanse', '--gpus', '5', '--project', 'project'], False ),
    ( ['gpu-shared@expanse', '--nodes', '5', '--gpus', '1', '--project', 'project'], False ),

    ( ['gpu-shared@expanse', '--cpus', '4', '--gpus', '1', '--project', 'project'], True ),
    ( ['gpu-shared@expanse', '--cpus', '4', '--nodes', '1', '--gpus', '1', '--project', 'project'], True ),
    ( ['gpu-shared@expanse', '--cpus', '4', '--gpus', '5', '--project', 'project'], False ),
    ( ['gpu-shared@expanse', '--cpus', '4', '--nodes', '5', '--gpus', '1', '--project', 'project'], False ),

    ( ['gpu-shared@expanse', '--mem_mb', '1024', '--gpus', '1', '--project', 'project'], True ),
    ( ['gpu-shared@expanse', '--mem_mb', '1024', '--nodes', '1', '--gpus', '1', '--project', 'project'], True ),
    ( ['gpu-shared@expanse', '--mem_mb', '1024', '--gpus', '5', '--project', 'project'], False ),
    ( ['gpu-shared@expanse', '--mem_mb', '1024', '--nodes', '1', '--gpus', '5', '--project', 'project'], False ),

    ( ['gpu-shared@expanse', '--cpus', '4', '--mem_mb', '1024', '--gpus', '1', '--project', 'project'], True ),
    ( ['gpu-shared@expanse', '--cpus', '4', '--mem_mb', '1024', '--nodes', '1', '--gpus', '1', '--project', 'project'], True ),
    ( ['gpu-shared@expanse', '--cpus', '4', '--mem_mb', '1024', '--gpus', '5', '--project', 'project'], False ),
    ( ['gpu-shared@expanse', '--cpus', '4', '--mem_mb', '1024', '--nodes', '1', '--gpus', '5', '--project', 'project'], False ),

    ( ['gpu-shared@expanse', '--cpus', '80', '--mem_mb', '1024', '--gpus', '1', '--project', 'project'], False ),
    ( ['gpu-shared@expanse', '--cpus', '4', '--mem_mb', str(1024*1024), '--gpus', '1', '--project', 'project'], False),
    ( ['gpu-shared@expanse', '--cpus', '80', '--mem_mb', '1024', '--nodes', '1', '--gpus', '1', '--project', 'project'], False ),
    ( ['gpu-shared@expanse', '--cpus', '4', '--mem_mb', str(1024*1024), '--nodes', '1', '--gpus', '1', '--project', 'project'], False),

    # Verify that specifying a GPU type or a GPU count for a queue without
    # GPUs fails.
<<<<<<< HEAD
    ( ['RM@bridges2'], True ),
    ( ['RM@bridges2', '--gpus', '1'], False ),
    ( ['RM@bridges2', '--gpu-type', 'default'], False ),
=======
    ( ['wholenode@anvil'], True ),
    ( ['wholenode@anvil', '--gpus', '1'], False ),
    ( ['wholenode@anvil', '--gpu-type', 'default'], False ),
>>>>>>> 2bde360d

    # Verify that not specifying a GPU type, or specifying an invalid GPU
    # type, for a GPU queue that requires one fails.
    ( ['GPU@bridges2', '--gpus', 'v100-16:8'], True ),
    ( ['GPU@bridges2', '--gpus', '8'], False ),
    ( ['GPU@bridges2', '--gpus', 'not-a-type:8'], False ),
    ( ['GPU@bridges2', '--gpus', '8', '--gpu-type', 'not-a-type'], False ),

    # Verify that specifying a GPU type (with `:` or `--gpu-type`) for
    # a GPU queue that doesn't have types fails.
    ( ['gpu@anvil', '--nodes', '2', '--gpus', 'a_type:4', ], False ),
    ( ['gpu@anvil', '--nodes', '2', '--gpus', '4', '--gpu-type', 'a_type' ], False ),

    # Verify that queues respect max_duration.
<<<<<<< HEAD
    ( ['shared@spark', '--cpus', '2', '--lifetime', str((7 * 24 * 60 * 60) - 1)], True ),
    ( ['shared@spark', '--cpus', '2', '--lifetime', str((7 * 24 * 60 * 60) + 1)], False ),

    ( ['int@spark', '--cpus', '2', '--lifetime', str((4 * 60 * 60) - 1)], True ),
    ( ['int@spark', '--cpus', '2', '--lifetime', str((4 * 60 * 60) + 1)], False ),
=======
    ( ['RM@bridges2', '--nodes', '2', '--lifetime', str((48 * 60 * 60) - 1)], True ),
    ( ['RM@bridges2', '--nodes', '2', '--lifetime', str((48 * 60 * 60) + 1)], False ),

    ( ['wide@anvil', '--nodes', '2', '--lifetime', str((12 * 60 * 60) - 1)], True ),
    ( ['wide@anvil', '--nodes', '2', '--lifetime', str((12 * 60 * 60) + 1)], False ),
>>>>>>> 2bde360d

    ( ['wholenode@anvil', '--nodes', '2', '--lifetime', str((96 * 60 * 60) - 1)], True ),
    ( ['wholenode@anvil', '--nodes', '2', '--lifetime', str((96 * 60 * 60) + 1)], False ),

    ( ['wide@anvil', '--nodes', '2', '--lifetime', str((12 * 60 * 60) - 1)], True ),
    ( ['wide@anvil', '--nodes', '2', '--lifetime', str((12 * 60 * 60) + 1)], False ),

    ( ['EM@bridges2', '--cpus', '24', '--lifetime', str((120 * 60 * 60) - 1)], True ),
    ( ['EM@bridges2', '--cpus', '24', '--lifetime', str((120 * 60 * 60) + 1)], False ),
]


@pytest.fixture(params=TEST_CASES)
def test_case(request):
    return (request.param[0], request.param[1])


@pytest.fixture
def args(test_case):
    return test_case[0]


@pytest.fixture
def expected(test_case):
    return test_case[1]


def test_hac(args, expected):
    env = {**os.environ, '_CONDOR_HPC_ANNEX_ENABLED': 'TRUE',}
    rv = subprocess.run(['htcondor', 'annex', 'create', 'example', '--test', '1', *args],
        stdout=subprocess.PIPE,
        stderr=subprocess.STDOUT,
        env=env,
        timeout=20)

    if expected:
        assert rv.returncode == 0 and rv.stdout == b''
    else:
        assert rv.returncode == 1 and rv.stdout.startswith(b'Error while trying to run annex create:')<|MERGE_RESOLUTION|>--- conflicted
+++ resolved
@@ -170,15 +170,9 @@
 
     # Verify that specifying a GPU type or a GPU count for a queue without
     # GPUs fails.
-<<<<<<< HEAD
-    ( ['RM@bridges2'], True ),
-    ( ['RM@bridges2', '--gpus', '1'], False ),
-    ( ['RM@bridges2', '--gpu-type', 'default'], False ),
-=======
     ( ['wholenode@anvil'], True ),
     ( ['wholenode@anvil', '--gpus', '1'], False ),
     ( ['wholenode@anvil', '--gpu-type', 'default'], False ),
->>>>>>> 2bde360d
 
     # Verify that not specifying a GPU type, or specifying an invalid GPU
     # type, for a GPU queue that requires one fails.
@@ -193,19 +187,11 @@
     ( ['gpu@anvil', '--nodes', '2', '--gpus', '4', '--gpu-type', 'a_type' ], False ),
 
     # Verify that queues respect max_duration.
-<<<<<<< HEAD
-    ( ['shared@spark', '--cpus', '2', '--lifetime', str((7 * 24 * 60 * 60) - 1)], True ),
-    ( ['shared@spark', '--cpus', '2', '--lifetime', str((7 * 24 * 60 * 60) + 1)], False ),
-
-    ( ['int@spark', '--cpus', '2', '--lifetime', str((4 * 60 * 60) - 1)], True ),
-    ( ['int@spark', '--cpus', '2', '--lifetime', str((4 * 60 * 60) + 1)], False ),
-=======
     ( ['RM@bridges2', '--nodes', '2', '--lifetime', str((48 * 60 * 60) - 1)], True ),
     ( ['RM@bridges2', '--nodes', '2', '--lifetime', str((48 * 60 * 60) + 1)], False ),
 
     ( ['wide@anvil', '--nodes', '2', '--lifetime', str((12 * 60 * 60) - 1)], True ),
     ( ['wide@anvil', '--nodes', '2', '--lifetime', str((12 * 60 * 60) + 1)], False ),
->>>>>>> 2bde360d
 
     ( ['wholenode@anvil', '--nodes', '2', '--lifetime', str((96 * 60 * 60) - 1)], True ),
     ( ['wholenode@anvil', '--nodes', '2', '--lifetime', str((96 * 60 * 60) + 1)], False ),
