--- conflicted
+++ resolved
@@ -282,7 +282,6 @@
 }
 system("date");
 
-<<<<<<< HEAD
 $docreatelang = system("$pgsql_dir/bin/createlang plpgsql test --port $startpostmasterport");
 #$docreatelang = system("$pgsql_dir/bin/createlang plpgsql test");
 if($docreatelang != 0) {
@@ -290,11 +289,6 @@
 	die "Failed to createlang plpgsql\n";
 } else {
 	print "$pgsql_dir/bin/createlang plpgsql Worked!!\n";
-=======
-$docreatelang = system("$pgsql_dir/bin/createlang plpgsql");
-if($docreatedb != 0) {
-	die "Failed to create test db\n";
->>>>>>> 8400ff6e
 }
 system("date");
 
