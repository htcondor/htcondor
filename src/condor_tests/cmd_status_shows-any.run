--- conflicted
+++ resolved
@@ -65,11 +65,7 @@
     exit(1);
 }
 
-<<<<<<< HEAD
-( my $locconfig, my $scheddoneconfig) = split(':',$outsource);
-=======
 ( my $locconfig, my $scheddoneconfig) = split('&',$outsource);
->>>>>>> 48c5bd79
 CondorTest::debug("Two pools are $locconfig and $scheddoneconfig\n",$debuglevel);
 
 my $stable = CondorCmdStatusWorker::IsSystemStable();
@@ -87,11 +83,8 @@
     if(!$cmdstatus)
     {
         CondorTest::debug("Test failure due to Condor Tool Failure<$cmd>\n",$debuglevel);
-<<<<<<< HEAD
-=======
 		CondorTest::KillPersonal($locconfig);
 		CondorTest::KillPersonal($scheddoneconfig);
->>>>>>> 48c5bd79
         exit(1)
     }
 	
