 ###############################################################
 #
 # Copyright 2011 Red Hat, Inc.
 #
 # Licensed under the Apache License, Version 2.0 (the "License"); you
 # may not use this file except in compliance with the License.  You may
 # obtain a copy of the License at
 #
 #    http://www.apache.org/licenses/LICENSE-2.0
 #
 # Unless required by applicable law or agreed to in writing, software
 # distributed under the License is distributed on an "AS IS" BASIS,
 # WITHOUT WARRANTIES OR CONDITIONS OF ANY KIND, either express or implied.
 # See the License for the specific language governing permissions and
 # limitations under the License.
 #
 ###############################################################

MACRO (ADD_DEPENDENCIES_SUFFIX_HACK _SOURCE _TARGET)
# Many, but not all of the tests added with CondorExeTest have a target name that
# ends in exe.  We want all of the generated executable for these to end in exe,
# both on Unix and Windows.  To do this, the CondorExeTest macro removes the .exe
# suffix of the target name (not the generated executable, but the target) only
# on Windows, so CMake will tack on the exe suffix to the generated target, and we
# won't end up with double .exe suffixes.  This creates problems when we want
# to add additional dependencies on those targets, because the name is different
# on each platform.

if (WINDOWS)
	string(REPLACE ".exe" "" _TARGET_WITHOUT_EXE ${_TARGET})
	add_dependencies(${_SOURCE} ${_TARGET_WITHOUT_EXE})
else(WINDOWS)
	add_dependencies(${_SOURCE} ${_TARGET})
endif (WINDOWS)

ENDMACRO(ADD_DEPENDENCIES_SUFFIX_HACK)
############################################################################
if (BUILD_TESTING)

	##########################################################
	# vars and settings
	set(CONDOR_SCRIPTS_DIR ${CONDOR_SOURCE_DIR}/src/condor_scripts)
	include_directories(${CONDOR_SOURCE_DIR}/src/condor_chirp)

	##########################################################
	## begin file goop manipulation specific to the horror that
	## is the "condor testing framework."
	foreach(scriptFile Condor.pm
			   CondorTest.pm
			   CondorPersonal.pm
			   CondorUtils.pm
<<<<<<< HEAD
			   run_test.pl)
=======
			   run_test.pl
			   condor_credmon_oauth_dummy)
>>>>>>> 0a7d76b3
		configure_file(${CONDOR_SCRIPTS_DIR}/${scriptFile}
				${TEST_TARGET_DIR}/${scriptFile} COPYONLY)
	endforeach(scriptFile)


	set(CHECK_MODULES CondorLog.pm
			JobDoesNotRun.pm
			JobIsEvicted.pm
			ParseDryRunData.pm
			ProcInfo.pm
			SimpleJob.pm)

	if (NOT "${CMAKE_SOURCE_DIR}" STREQUAL "${CMAKE_BINARY_DIR}")
	foreach(scriptFile ${CHECK_MODULES})
		add_custom_command ( OUTPUT ${TEST_TARGET_DIR}/Check/${scriptFile}
			DEPENDS ${CONDOR_SOURCE_DIR}/src/condor_tests/Check/${scriptFile}
			COMMAND ${CMAKE_COMMAND} ARGS -E copy_if_different ${CONDOR_SOURCE_DIR}/src/condor_tests/Check/${scriptFile} ${TEST_TARGET_DIR}/Check/${scriptFile})
		add_custom_target(test_copy_${scriptFile} ALL DEPENDS ${TEST_TARGET_DIR}/Check/${scriptFile})
	endforeach()

	configure_file(${CMAKE_CURRENT_SOURCE_DIR}/CheckOutputFormats.pm ${TEST_TARGET_DIR}/CheckOutputFormats.pm COPYONLY)

	endif()

	# 1st remove generated files.
	file( GLOB RMV_FIRST ${TEST_TARGET_DIR}/list_* *.desc )
	if (RMV_FIRST)
		file( REMOVE ${RMV_FIRST} )
	endif()

	APPEND_VAR(CONDOR_TEST_HELPER_SCRIPTS "Condor.pm;CondorTest.pm;CondorPersonal.pm;CondorUtils.pm;run_test.pl;condor_credmon_oauth_dummy")

	##########################################################
	# exe test targets
	condor_exe_test(x_return-n.exe "x_return-n.cpp;x_waste_second.c" "")
	condor_exe_test(x_dumpcore.exe "x_dumpcore.cpp" "")
	condor_exe_test(x_tightloop.exe "x_tightloop.cpp" "")
	condor_exe_test(x_killppid.exe "x_killppid.cpp" "condorapi")
	condor_exe_test(lib_chirpio.exe "lib_chirpio.cpp" "chirp_client")
	condor_exe_test(job_core_chirp_par_executable.exe "job_core_chirp_par.cpp" "chirp_client")
	condor_exe_test(x_read_joblog.exe "x_read_joblog.cpp" "condorapi")
	condor_exe_test(x_write_joblog.exe "x_write_joblog.cpp" condor_utils)
	condor_exe_test(x_write_joblog_events.exe "x_write_joblog_events.cpp" condor_utils)
	condor_exe_test(lib_eventlog_base_executable.exe "lib_eventlog_base.cpp" condor_utils)
	condor_exe_test(job_core_bigenv.exe "job_core_bigenv.c" "")
	condor_exe_test(lib_eventlog_build.exe "lib_eventlog_base.cpp" condor_utils)
	if(NOT WINDOWS)
		condor_exe_test(test_for_AwaitableDeadlineReaper.exe "test_for_AwaitableDeadlineReaper.cpp" condor_utils)
	endif(NOT WINDOWS)
	condor_exe_test(x_job_mem_checker.exe "x_job_mem_checker.c" "" )
	condor_exe_test(x_complete_params.exe "x_complete_params.cpp" "" )
	if( WINDOWS )
		add_dependencies(x_complete_params utils_genparams)
	else( WINDOWS )
		add_dependencies(x_complete_params.exe utils_genparams)
	endif( WINDOWS)
	condor_exe_test(x_conditional_params.exe "x_conditional_params.cpp" "${CONDOR_TOOL_LIBS};${CONDOR_WIN_LIBS}" )
	condor_exe_test(validate_job_queue.exe "validate_job_queue.cpp" "${CONDOR_TOOL_LIBS};${CONDOR_WIN_LIBS}" )

	# Not all of our gccs support -Wno-div-by-zero.
	#if (UNIX)
	#	set_source_files_properties(x_dumpcore.cpp PROPERTIES COMPILE_FLAGS -Wno-div-by-zero)
	#endif(UNIX)

	if(WINDOWS)
		# can't build this using cmake because it insists on passing wrong compiler flags, the good thing is that we don't need to build it anyway.
		# condor_exe_test(sleep.exe "sleep.cpp" "")
	endif(WINDOWS)

	if (NOT WINDOWS)
	  condor_exe_test(x_trapsig.exe "x_trapsig.cpp" "" )
	endif(NOT WINDOWS)

	##########################################################
	# platform specific tests
	if(LINUX)

		condor_pl_test( job_ec2_basic "EC2 Query API test" "quick;ctest" CTEST DEPENDS "src/condor_tests/job_ec2_basic.accessKey;src/condor_tests/job_ec2_basic.secretKey;src/condor_tests/job_ec2_basic.userDataFile;${CMAKE_BINARY_DIR}/src/condor_tests/queryAPI-sim")
		add_dependencies(job_ec2_basic queryAPI-sim)
		condor_pl_test( job_hyperthread_check "hyper thread testing test" "quick;ctest" CTEST DEPENDS src/condor_tests/count_cpus)

		condor_pl_test(lib_procapi_pidtracking-byenv "Slow Termination Child Cleanup Test" "quick;ctest" CTEST DEPENDS "src/condor_tests/lib_procapi_pidtracking-byenv.cmd;src/condor_tests/x_pid_tracking.pl")
		#condor_pl_test(job_core_shadow-lessthan-memlimit_van "Make sure the shadow stays below memory limit" "quick;ctest")
	endif()

	# negative matches. test on everything but this
	if(NOT WINDOWS)
		condor_pl_test(unit_test_sinful "unit: Sinful" "quick;ctest" CTEST DEPENDS "src/condor_tests/NetworkTestConfigs.pm;${CMAKE_BINARY_DIR}/src/condor_tests/test_sinful")
		add_dependencies(unit_test_sinful test_sinful)
		condor_pl_test(job_core_killsignal_sched "Scheduler: Verify the specified input file is used" "quick;ctest" CTEST DEPENDS "src/condor_tests/job_core_killsignal_sched.cmd;${CMAKE_BINARY_DIR}/src/condor_tests/x_trapsig.exe")
		add_dependencies(job_core_killsignal_sched x_trapsig.exe)
		condor_pl_test(job_core_rmkillsig_sched "Scheduler: Verify the  remove_kill_sig" "quick;ctest" CTEST DEPENDS "src/condor_tests/job_core_rmkillsig_sched.cmd;${CMAKE_BINARY_DIR}/src/condor_tests/x_trapsig.exe")
		add_dependencies(job_core_rmkillsig_sched x_trapsig.exe)
	endif()

	condor_pl_test( protocol_matching "test: Protocol matching" "quick;ctest" CTEST DEPENDS ${CMAKE_BINARY_DIR}/src/condor_tests/test_protocol_matching)
	add_dependencies(protocol_matching test_protocol_matching)

	condor_pl_test(cmd_condor_off-master "vanilla: condor_on condor_off test" "quick;ctest" CTEST DEPENDS "src/condor_tests/x_sleep.pl")
	condor_pl_test(job_test_scheddrotation "Scheduler: basic log rotation test" "quick;ctest" CTEST DEPENDS "src/condor_tests/x_sleep.pl")
	condor_pl_test(job_test_logrotation "basic log rotation test" "quick;ctest" CTEST DEPENDS "src/condor_tests/x_sleep.pl")
if (NOT WINDOWS)
	condor_pl_test(fetch_work_static_slot "work fetch static smoke test" "quick;ctest" CTEST DEPENDS "src/condor_tests/x_fetchwork_scripts.tar.gz")
	condor_pl_test(fetch_work_pslot "work fetch pslot smoke test" "quick;ctest" CTEST DEPENDS "src/condor_tests/x_fetchwork_scripts.tar.gz")
endif ()

	condor_pl_test(lib_auth_protocol-ssl "SSL authentication test" "quick;ctest" CTEST DEPENDS "src/condor_tests/lib_auth_protocol-ssl.cmd;src/condor_tests/x_sleep.pl")
	#condor_pl_test(lib_auth_protocol-pw "PW authentication test" "quick;ctest")
	#condor_pl_test(job_dagman_node_status_rm "Check status file shows condor_rm" "dagman;quick;ctest" CTEST DEPENDS "src/condor_tests/job_dagman_node_status_rm.dag;src/condor_tests/job_dagman_node_status_rm_node.pl;src/condor_tests/job_dagman_node_status_rm_node.cmd;src/condor_tests/job_dagman_node_status_rm_node.template")
	condor_pl_test(job_dagman_large_dag "Test large DAG w/ recovery mode" "dagman;quick;ctest" CTEST DEPENDS "src/condor_tests/job_dagman_large_dag-node.pl;src/condor_tests/create_large_dag.pl")



	# The shared port tests are failing intermittantly on mac.  Rather than spending the time to fix
	# the tests, we are commenting them out for now.  Symptom is that some daemons in the same
	# personal condor cannot use the family session, and apparently present the wrong session
	# to the server side.
if (NOT APPLE)
	condor_pl_test(lib_shared_port_van "Test of shared port feature." "quick;ctest" CTEST DEPENDS "src/condor_tests/x_sleep.pl")
	condor_pl_test(lib_shared_port-collector_van "Test of shared port feature with collector usage." "quick;ctest" CTEST DEPENDS "src/condor_tests/x_sleep.pl")
	condor_pl_test(lib_shared_port-check-ports_van "Test of shared port feature with respect to open ports." "quick;ctest" CTEST DEPENDS "src/condor_tests/x_sleep.pl")
endif ()

	condor_pl_test (cmd_submit_coverage "Test condor_submit file entries" "quick;ctest" CTEST DEPENDS "src/condor_tests/x_sleep.pl")
	condor_pl_test (cmd_submit_regress_dry "Regression test for condor_submit keywords" "quick;ctest" CTEST DEPENDS "src/condor_tests/cmd_submit_regress_dry.expect;src/condor_tests/cmd_submit_regress_dry.subs")
	condor_pl_test (cmd_submit_factory_regress_dry "Regression test for condor_submit keywords with late materialization" "quick;ctest" CTEST DEPENDS "src/condor_tests/cmd_submit_regress_dry.expect;src/condor_tests/cmd_submit_regress_dry.subs;${CMAKE_BINARY_DIR}/src/condor_tests/test_job_factory.exe")
	add_dependencies_suffix_hack(cmd_submit_factory_regress_dry test_job_factory.exe)
	condor_pl_test (cmd_submit_massive "Test condor_submit file massive" "quick;ctest" CTEST DEPENDS "src/condor_tests/x_sleep.pl")
	#condor_pl_test (job_test_urlfetch "Test condor_urlfetch" "quick;ctest")
	condor_pl_test (lib_meta_knob  "Test meta knobs" "quick;ctest" CTEST)
	condor_pl_test (lib_include_cmd_config  "Test meta knobs" "quick;ctest" CTEST DEPENDS "src/condor_tests/lib_include_cmd_config1.txt;src/condor_tests/lib_include_cmd_config3.txt;src/condor_tests/lib_include_cmd_config.pl;src/condor_tests/lib_include_cmd_config2.txt;src/condor_tests/lib_include_cmd_config4.txt")

	# an example of a test writen in python rather than in perl
	# condor_pl_test (python_example "Sample python test" "quick;ctest")
	if (WITH_PYTHON_BINDINGS)
		# An example test that depends on python bindings.
		# condor_pl_test (python_bindings_example "Sample python bindings test" "quick;ctest")

		# htcondor.dags test suite
		condor_pl_test (test_htcondor_dags "htcondor-dags test suite" "quick;ctest" CTEST DEPENDS "src/condor_tests/test_htcondor_dags")

		# htcondor.personal test suite
		if (NOT WINDOWS)
			condor_pl_test (test_htcondor_personal "htcondor-personal test suite" "quick;ctest" CTEST DEPENDS "src/condor_tests/test_htcondor_personal")
		endif()

		# ClassAds test suite
		condor_pl_test (test_classad_version_comparison "Test ClassAd version comparison functions" "quick;ctest" CTEST DEPENDS "src/condor_tests/ornithology;src/condor_tests/conftest.py")

		if (LINUX OR APPLE)
			# test_classad_eval doesn't actually depend on ornithology at all,
			# but run_test.pl doesn't know that, and always runs pytest with an
			# ornithology-specific command-line flag
			condor_pl_test(test_classad_eval "Test classad_eval" "quick;ctest" CTEST DEPENDS "src/condor_tests/ornithology;src/condor_tests/conftest.py")
			condor_pl_test(test_htcondor_annex_create_constraints "Test annex create constraints" "quick;ctest" CTEST DEPENDS "src/condor_tests/ornithology;src/condor_tests/conftest.py")
			# Note that ctest can NOT find this test if it's named
			# test_AwaitableDeadlineReaper.  I can't even.
			condor_pl_test(test_awaitable_deadline_reaper "Test annex create constraints" "quick;ctest" CTEST DEPENDS "src/condor_tests/ornithology;src/condor_tests/conftest.py;${CMAKE_BINARY_DIR}/src/condor_tests/test_for_AwaitableDeadlineReaper.exe")
		endif()

		# Ornithology - partial merge - Windows and MacOSX problems; some tests not yet reliable
		if(LINUX OR APPLE)
			condor_pl_test(test_run_sleep_job "Run a sleep job to completion" "quick;ctest" CTEST DEPENDS "src/condor_tests/ornithology;src/condor_tests/conftest.py")
			condor_pl_test(test_num_holds "Test Hold Aggregates" "quick;ctest" CTEST DEPENDS "src/condor_tests/ornithology;src/condor_tests/conftest.py")
			condor_pl_test(test_shadow_hook "Test shadow job hooks and their status msg" "quick;ctest" CTEST DEPENDS "src/condor_tests/ornithology;src/condor_tests/conftest.py")
			condor_pl_test(test_hook_status_msg "Test Starter Job Hook Status Msg" "quick;ctest" CTEST DEPENDS "src/condor_tests/ornithology;src/condor_tests/conftest.py")
			condor_pl_test(test_xfer_hold_codes "Test proper hold codes after xfer failure" "quick;ctest" CTEST DEPENDS "src/condor_tests/ornithology;src/condor_tests/conftest.py")
			condor_pl_test(test_job_env "Test Job Environment" "quick;ctest" CTEST DEPENDS "src/condor_tests/ornithology;src/condor_tests/conftest.py")
			condor_pl_test(test_bogus_collector "Test Bogus Collector" "quick;ctest" CTEST DEPENDS "src/condor_tests/ornithology;src/condor_tests/conftest.py")
			# condor_pl_test(test_hold_and_release "Submit a job, hold it, release it, run it completion" "quick;ctest" CTEST DEPENDS "src/condor_tests/ornithology;src/condor_tests/conftest.py")
			condor_pl_test(test_late_materialization "Test that late materialization options work correctly with each other" "quick;ctest" CTEST DEPENDS "src/condor_tests/ornithology;src/condor_tests/conftest.py")
			condor_pl_test(test_concurrency_limits "Test that concurrency limits are obeyed" "quick;ctest" CTEST DEPENDS "src/condor_tests/ornithology;src/condor_tests/conftest.py")
			condor_pl_test(test_condor_now "Test that condow_now works and never leaks memory" "quick;ctest" CTEST DEPENDS "src/condor_tests/ornithology;src/condor_tests/conftest.py")
			condor_pl_test(test_condor_run "Test condor_run outputs submission warnings" "quick;ctest" CTEST DEPENDS "src/condor_tests/ornithology;src/condor_tests/conftest.py")
			condor_pl_test(test_condor_now_internals "Test condow_now internals" "quick;ctest" CTEST DEPENDS "src/condor_tests/ornithology;src/condor_tests/conftest.py")
			condor_pl_test(test_drain_policies "Test job policy and backfill/draining interactions" "quick;ctest" CTEST DEPENDS "src/condor_tests/ornithology;src/condor_tests/conftest.py")
			condor_pl_test(test_dagman_inline_submit "Test the DAGMan inline submit description feature" "quick;ctest" CTEST DEPENDS "src/condor_tests/ornithology;src/condor_tests/conftest.py")
			condor_pl_test(test_dagman_submit_description "Test the DAGMan SUBMIT-DESCRIPTION command" "quick;ctest" CTEST DEPENDS "src/condor_tests/ornithology;src/condor_tests/conftest.py")
			condor_pl_test(test_dagman_service_nodes "Test the DAGMan service nodes" "quick;ctest" CTEST DEPENDS "src/condor_tests/ornithology;src/condor_tests/conftest.py")
			condor_pl_test(test_scheduler_priority "Test that job priority is respected in scheduler universe" "quick;ctest" CTEST DEPENDS "src/condor_tests/ornithology;src/condor_tests/conftest.py")
			condor_pl_test(test_parallel_uni "Test parallel uni" "quick;ctest" CTEST DEPENDS "src/condor_tests/ornithology;src/condor_tests/conftest.py")

			condor_pl_test(test_python_bindings_classad "Test that the Python classad bindings behave correctly" "quick;ctest" CTEST DEPENDS "src/condor_tests/ornithology;src/condor_tests/conftest.py")
			condor_pl_test(test_python_bindings_version "Test that the Python htcondor bindings have correct version info" "quick;ctest" CTEST DEPENDS "src/condor_tests/ornithology;src/condor_tests/conftest.py")
			condor_pl_test(test_python_bindings_collector "Test that the Python htcondor.Collector bindings behave correctly" "quick;ctest" CTEST DEPENDS "src/condor_tests/ornithology;src/condor_tests/conftest.py")
			condor_pl_test(test_python_bindings_dagman "Test DAGMan submission from the Python bindings" "quick;ctest" CTEST DEPENDS "src/condor_tests/ornithology;src/condor_tests/conftest.py")
			condor_pl_test(test_python_bindings_jobeventlog "tests the JobEvent class" "quick;ctest" CTEST DEPENDS "src/condor_tests/ornithology;src/condor_tests/conftest.py;${CMAKE_BINARY_DIR}/src/condor_tests/x_write_joblog.exe")
			add_dependencies_suffix_hack(test_python_bindings_jobeventlog x_write_joblog.exe)

			condor_pl_test(test_auth_protocol_token "Test TOKEN authentication" "quick;ctest" CTEST DEPENDS "src/condor_tests/ornithology;src/condor_tests/conftest.py")

			condor_pl_test(test_htcondor_cli "Test the htcondor CLI tool" "quick;ctest" CTEST DEPENDS "src/condor_tests/ornithology;src/condor_tests/conftest.py")
			condor_pl_test(test_toe_exit_info "Test ToE exit info" "quick;ctest" CTEST DEPENDS "src/condor_tests/ornithology;src/condor_tests/conftest.py")
			condor_pl_test(test_json_toe_when "Test JSON ToE's when" "quick;ctest" CTEST DEPENDS "src/condor_tests/ornithology;src/condor_tests/conftest.py")
			condor_pl_test(test_allowed_job_duration "test allowed_job_duration" "quick;ctest" CTEST DEPENDS "src/condor_tests/ornithology;src/condor_tests/conftest.py")
			condor_pl_test(test_jobsets "Test jobsets" "quick;ctest" CTEST DEPENDS "src/condor_tests/ornithology;src/condor_tests/conftest.py")

			condor_pl_test(test_htcondor_submit_constructor "Test htcondor.Submit()" "quick;ctest"	CTEST DEPENDS "src/condor_tests/ornithology;src/condor_tests/conftest.py")
			condor_pl_test(test_job_submit_method_recording "Test recording of JobSubmitMethod job attribute" "quick;ctest" CTEST DEPENDS "src/condor_tests/ornithology;src/condor_tests/conftest.py")
			condor_pl_test(test_condor_history_reads_epochs "Test condor_history ability to read epoch files" "quick;ctest" CTEST DEPENDS "src/condor_tests/ornithology;src/condor_tests/conftest.py")	
			condor_pl_test(test_container_img_declares_universe "Test declaring container image sets up universe" "quick;ctest" CTEST DEPENDS "src/condor_tests/ornithology;src/condor_tests/conftest.py")
			condor_pl_test(test_multifile_curl_plugin_timeout "Test multifile curl plugin correctly does timeout" "quick;ctest" CTEST DEPENDS "src/condor_tests/ornithology;src/condor_tests/conftest.py")
			condor_pl_test(test_dagman_futile_nodes "Test DAGMan accurately sets futile nodes" "dagman;quick;ctest" CTEST DEPENDS "src/condor_tests/ornithology;src/condor_tests/conftest.py")
			condor_pl_test(test_condor_history "Test condor_history tools capabilities" "quick;ctest" CTEST DEPENDS "src/condor_tests/ornithology;src/condor_tests/conftest.py")
			condor_pl_test(test_dagman_proper_env "Test ability to set DAGMan proper job environment" "dagman;quick;ctest" CTEST DEPENDS "src/condor_tests/ornithology;src/condor_tests/conftest.py")
			condor_pl_test(test_dagman_save_files "Test ability for DAGMan to write and load save point files" "dagman;quick;ctest" CTEST DEPENDS "src/condor_tests/ornithology;src/condor_tests/conftest.py")
			condor_pl_test(test_dagman_futile_nodes_efficiency "Test DAGMan is not inefficiently setting nodes to futile" "dagman;quick;ctest" CTEST DEPENDS "src/condor_tests/ornithology;src/condor_tests/conftest.py")

			# These tests require Python 3.6 or later.
			if (PYTHON3_VERSION_MINOR GREATER_EQUAL 6)
				condor_pl_test(test_custom_machine_resource "Test that a custom machine resource is assigned, limited, and monitored correctly" "quick;ctest" CTEST DEPENDS "src/condor_tests/ornithology;src/condor_tests/conftest.py;src/condor_tests/libcmr.py")
				condor_pl_test(test_custom_machine_resources "Test that multiple custom machine resources are assigned, limited, and monitored correctly" "quick;ctest" CTEST DEPENDS "src/condor_tests/ornithology;src/condor_tests/conftest.py;src/condor_tests/libcmr.py")
				condor_pl_test(test_custom_machine_resource_instances "Test that multiple instances of custom machine resources are assigned, limited, and monitored correctly" "quick;ctest" CTEST DEPENDS "src/condor_tests/ornithology;src/condor_tests/conftest.py;src/condor_tests/libcmr.py")
				condor_pl_test(test_curl_plugin "Test the curl file transfer plugin" "quick;ctest" CTEST DEPENDS "src/condor_tests/ornithology;src/condor_tests/conftest.py")
				condor_pl_test(test_allowed_execute_duration "Test allowed_execute_duration implementation" "quick;ctest" CTEST DEPENDS "src/condor_tests/ornithology;src/condor_tests/conftest.py")
				condor_pl_test(test_htcondor_736 "Test bugs fixed in HTCONDOR-736" "quick;ctest" CTEST DEPENDS "src/condor_tests/ornithology;src/condor_tests/conftest.py")
				condor_pl_test(test_htcondor_809 "Additional file-transfer tests" "quick;ctest" CTEST DEPENDS "src/condor_tests/ornithology;src/condor_tests/conftest.py")
				condor_pl_test(test_activation_metrics "Test activation metrics" "quick;ctest" CTEST DEPENDS "src/condor_tests/ornithology;src/condor_tests/conftest.py")
				# HTCONDOR-1365 changed the behavior of output_destination so
				# that it no longer sends standard output and error to the
				# destination.  HTCONDOR-955 made output_destination respect
				# the `output` and `error` submit file commands' remaps, so
				# it's no longer relevant.  Leaving the test in source for
				# now, pending a resolution of backwards-compability issues.
				# condor_pl_test(test_htcondor_955 "Test output_destination with standard stream names" "quick;ctest" CTEST DEPENDS "src/condor_tests/ornithology;src/condor_tests/conftest.py")
				condor_pl_test(test_xfer_stats_overflow_regression "Test TransferInputStats nested attributes don't overflow" "quick;ctest" CTEST DEPENDS "src/condor_tests/ornithology;src/condor_tests/conftest.py")
				condor_pl_test(test_condor_token_fetch_key "Test `condor_token_fetch -key`" "quick;ctest" CTEST DEPENDS "src/condor_tests/ornithology;src/condor_tests/conftest.py")
				# Sadly, Python doesn't implement a way to get disk space on Windows.
				condor_pl_test(test_reserve_disk "Test RESERVED_DISK underflow" "quick;ctest" CTEST DEPENDS "src/condor_tests/ornithology;src/condor_tests/conftest.py")
				condor_pl_test(test_hpc_annex_require_job "Test HPC_ANNEX_REQUIRE_JOB" "quick;ctest" CTEST DEPENDS "src/condor_tests/ornithology;src/condor_tests/conftest.py")
				condor_pl_test(test_checkpoint_destination "Test checkpoint_destination" "quick;ctest" CTEST DEPENDS "src/condor_tests/ornithology;src/condor_tests/conftest.py")
				condor_pl_test(test_checkpoint_ct "Test checkpoint CommittedTime" "quick;ctest" CTEST DEPENDS "src/condor_tests/ornithology;src/condor_tests/conftest.py")
				condor_pl_test(test_tom_directory_creation "Test transfer_output_remaps creating directories" "quick;ctest" CTEST DEPENDS "src/condor_tests/ornithology;src/condor_tests/conftest.py")
				condor_pl_test(test_plugin_timeout "Test plugin timeout" "quick;ctest" CTEST DEPENDS "src/condor_tests/ornithology;src/condor_tests/conftest.py")

				condor_pl_test(test_ft_plugin_testing "Test file transfer plugin testing mode" "quick;ctest" CTEST DEPENDS "src/condor_tests/ornithology;src/condor_tests/conftest.py")
				condor_pl_test(test_ft_plugin_stuff "Test some file-transfer plug-in things" "quick;ctest" CTEST DEPENDS "src/condor_tests/ornithology;src/condor_tests/conftest.py")
				condor_pl_test(test_pcre "Test some PCRE mapfile nonsense" "quick;ctest" CTEST DEPENDS "src/condor_tests/ornithology;src/condor_tests/conftest.py")
			endif()
		endif()

		# These Ornithology tests only work on linux.
		# That's expected for some. Others need investigation
		# to see if we can get them working on other platforms.
		if(LINUX)
			# We don't see the "invalid interpreter" error
			# message on macos.
			condor_pl_test(test_broken_hash_bang "Test Broken Hash Bang" "quick;ctest" CTEST DEPENDS "src/condor_tests/ornithology;src/condor_tests/conftest.py")
			# Container universe is only available on linux.
			condor_pl_test(test_container_uni "Test container uni" "quick;ctest" CTEST DEPENDS "src/condor_tests/ornithology;src/condor_tests/conftest.py") 
			if ( (NOT ${CMAKE_SYSTEM_PROCESSOR} STREQUAL "ppc64le") AND (NOT (${CMAKE_SYSTEM_PROCESSOR} STREQUAL "aarch64")))
				condor_pl_test(test_singularity_sif "Test container uni with sif file" "quick;ctest" CTEST DEPENDS "src/condor_tests/ornithology;src/condor_tests/conftest.py")
			endif()
			# The manifest code should work on macos, but
			# the tests are failing.
			condor_pl_test(test_manifest "Test manifest functionality" "quick;ctest" CTEST DEPENDS "src/condor_tests/ornithology;src/condor_tests/conftest.py") 
			# These tests require Python 3.6 or later.
			if (PYTHON3_VERSION_MINOR GREATER_EQUAL 6)
				condor_pl_test(test_condor_manifest "Test MANIFEST implementation via condor_manifest tool" "quick;ctest" CTEST DEPENDS "src/condor_tests/ornithology;src/condor_tests/conftest.py") 
				condor_pl_test(test_job_token_transfer "Test secure token transfer from shadow to starter" "quick;ctest" CTEST DEPENDS "src/condor_tests/ornithology;src/condor_tests/conftest.py;src/condor_scripts/condor_credmon_oauth_dummy")
			endif()

			# The AES test depends on strace'ing the condor_shadow binary.  Strace isn't supported under 
			# qemu, which is where we run our ppc and arm tests. 
			# And strace is only available on linux.
			if ( (NOT ${CMAKE_SYSTEM_PROCESSOR} STREQUAL "ppc64le") AND (NOT (${CMAKE_SYSTEM_PROCESSOR} STREQUAL "aarch64"))) 
				condor_pl_test(test_aes_file_transfer "Test AES encrypted file transfer" "quick;ctest" CTEST DEPENDS "src/condor_tests/ornithology;src/condor_tests/conftest.py") 
			endif()

		endif()
	endif()

	if(WITH_GANGLIA)
		condor_pl_test(gangliad "Basic test of condor_gangliad." "quick;ctest" CTEST DEPENDS "src/gangliad/ganglia_default_metrics")
	endif()

	condor_pl_test(lib_procapi_pidtracking-snapshot "Fast Termination Child Cleanup Test" "quick;ctest" CTEST DEPENDS "src/condor_tests/lib_procapi_pidtracking-snapshot.cmd;src/condor_tests/x_pid_tracking.pl")

	condor_pl_test(classad_cache-basic "classad-cache smoke test" "quick;ctest" CTEST DEPENDS "src/condor_tests/x_sleep.pl")
	# test gives false positives on darwin and windows
	if (LINUX)
		# The shadow memory test fails under qemu, as qemu itself eats a lot of memory.
		if ( (NOT ${CMAKE_SYSTEM_PROCESSOR} STREQUAL "ppc64le") AND (NOT (${CMAKE_SYSTEM_PROCESSOR} STREQUAL "aarch64"))) 
			condor_pl_test(shadow_mem_usage-basic "report shadow memory use" "quick;ctest" CTEST DEPENDS "src/condor_tests/x_shadow_mem_usage.pl")
			if (${BIT_MODE} MATCHES "32")
				condor_pl_test(shadow_s_mem_usage-basic "report small shadow memory use" "quick;ctest" CTEST DEPENDS "src/condor_tests/x_shadow_mem_usage.pl")
			endif()
		endif()
	endif(LINUX)

	##########################################################
	# now all the common tests.

	##### generic lib tests
	condor_pl_test(lib_unit_tests "Run condor_utils Unit Tests" "quick;ctest" CTEST DEPENDS "${CMAKE_BINARY_DIR}/src/condor_tests/condor_unit_tests;src/condor_tests/README")
	add_dependencies(lib_unit_tests condor_unit_tests)
	condor_pl_test(classad_unit_test "Run classads Unit Tests" "quick;ctest" CTEST DEPENDS "${CMAKE_BINARY_DIR}/src/condor_tests/classad_unit_tester")
	add_dependencies(classad_unit_test classad_unit_tester)
	condor_pl_test(classad_cache_unit_test "Run classads parse test with and without classad caching" "quick;ctest" CTEST DEPENDS "${CMAKE_BINARY_DIR}/src/condor_tests/_test_classad_parse")
	add_dependencies(classad_unit_test _test_classad_parse)
	condor_pl_test(unit_test_async_fread "Run MyAsyncFileReader Unit Tests" "quick;ctest" CTEST DEPENDS "${CMAKE_BINARY_DIR}/src/condor_tests/async_freader_tests")
	add_dependencies(unit_test_async_fread async_freader_tests)
	#need to copy the underlying exe into condor_tests directory before these tests can be run
	#condor_pl_test(consumption_policy_unit_test "Run Consumption policy unit tests" "quick;ctest")
	#condor_pl_test(ring_buffer_unit_test "Run ring buffer unit tests" "quick;ctest")
	# Not in use till endurance testing done.
	# condor_pl_test(lib_sysapi "Run SysApi Tests" "quick;ctest")
	# condor_pl_test(lib_procapi "Run ProcApi Tests" "quick;ctest")

	##### dagman tests
	condor_pl_test(job_core_chirp_par "Exercise the chirp I/O C library in Parallel Universe" "lib;quick;ctest" CTEST DEPENDS "src/condor_tests/job_core_chirp_par.template;${CMAKE_BINARY_DIR}/src/condor_tests/job_core_chirp_par_executable.exe;src/condor_tests/x_chirpio_mkdata.pl")
	add_dependencies_suffix_hack(job_core_chirp_par job_core_chirp_par_executable.exe)
	condor_pl_test(job_dagman_splice-scaling "Dagman Splice Parse Scaling" "dagman;quick;ctest" CTEST DEPENDS "src/condor_tests/job_dagman_splice-scaling-splice.cmd;src/condor_tests/job_dagman_splice-scaling-splice.dag")
	condor_pl_test(job_dagman_splice-A "Simple Dagman Splice A" "dagman;quick;ctest" CTEST DEPENDS "src/condor_tests/job_dagman_splice-A.cmd;src/condor_tests/job_dagman_splice-A.dag")
	condor_pl_test(job_dagman_splice-B "Simple Dagman Splice B" "dagman;quick;ctest" CTEST DEPENDS "src/condor_tests/job_dagman_splice-B.cmd;src/condor_tests/job_dagman_splice-B-splice2.dag;src/condor_tests/job_dagman_splice-B.dag;src/condor_tests/job_dagman_splice-B-splice1.dag;src/condor_tests/job_dagman_splice-B-splice3.dag")
	condor_pl_test(job_dagman_splice-C "Simple Dagman Splice C" "dagman;quick;ctest" CTEST DEPENDS "src/condor_tests/job_dagman_splice-C.cmd;src/condor_tests/job_dagman_splice-C.dag;src/condor_tests/job_dagman_splice-C-splice1.dag")
	condor_pl_test(job_dagman_splice-D "Simple Dagman Splice D" "dagman;quick;ctest" CTEST DEPENDS "src/condor_tests/job_dagman_splice-D.cmd;src/condor_tests/job_dagman_splice-D.dag;src/condor_tests/job_dagman_splice-D-splice1.dag")
	condor_pl_test(job_dagman_splice-E "Simple Dagman Splice E" "dagman;quick;ctest" CTEST DEPENDS "src/condor_tests/job_dagman_splice-E.cmd;src/condor_tests/job_dagman_splice-E.dag;src/condor_tests/job_dagman_splice-E-splice1.dag")
	condor_pl_test(job_dagman_splice-F "Simple Dagman Splice F" "dagman;quick;ctest" CTEST DEPENDS "src/condor_tests/job_dagman_splice-F.cmd;src/condor_tests/job_dagman_splice-F.dag;src/condor_tests/job_dagman_splice-F-splice1.dag")
	condor_pl_test(job_dagman_splice-G "Simple Dagman Splice G" "dagman;quick;ctest" CTEST DEPENDS "src/condor_tests/job_dagman_splice-G.cmd;src/condor_tests/job_dagman_splice-G.dag;src/condor_tests/job_dagman_splice-G-splice1.dag")
	condor_pl_test(job_dagman_splice-H "Simple Dagman Splice H" "dagman;quick;ctest" CTEST DEPENDS "src/condor_tests/job_dagman_splice-H.cmd;src/condor_tests/job_dagman_splice-H-splice2.dag;src/condor_tests/job_dagman_splice-H.dag;src/condor_tests/job_dagman_splice-H-splice1.dag;src/condor_tests/job_dagman_splice-H-splice3.dag")
	condor_pl_test(job_dagman_splice-I "Simple Dagman Splice I" "dagman;quick;ctest" CTEST DEPENDS "src/condor_tests/job_dagman_splice-I.cmd;src/condor_tests/job_dagman_splice-I-splice2.dag;src/condor_tests/job_dagman_splice-I.dag;src/condor_tests/job_dagman_splice-I-splice1.dag;src/condor_tests/job_dagman_splice-I-splice3.dag")
	# This test is commented out until we fix Condor.pm to allow multiple dag files to be submitted with condor_submit_dag in TestSubmitDagman
	# condor_pl_test(job_dagman_splice-J "Simple Dagman Splice J" "dagman;quick;ctest")
	condor_pl_test(job_dagman_splice-K "Simple Dagman Splice K" "dagman;quick;ctest" CTEST DEPENDS "src/condor_tests/job_dagman_splice-K.cmd;src/condor_tests/job_dagman_splice-K.dag;src/condor_tests/job_dagman_splice-K-splice1.dag;src/condor_tests/job_dagman_splice-K-splice2.dag")
	condor_pl_test(job_dagman_splice-L "Simple Dagman Splice L" "dagman;quick;ctest" CTEST DEPENDS "src/condor_tests/job_dagman_splice-L.cmd;src/condor_tests/job_dagman_splice-L.dag;src/condor_tests/job_dagman_splice-L-subdir1;src/condor_tests/job_dagman_splice-L-subdir2")
	condor_pl_test(job_dagman_splice-M "Simple Dagman Splice M" "dagman;quick;ctest" CTEST DEPENDS "src/condor_tests/job_dagman_splice-M.cmd;src/condor_tests/job_dagman_splice-M.dag;src/condor_tests/job_dagman_splice-M-subdir1;src/condor_tests/job_dagman_splice-M-subdir2")
	condor_pl_test(job_dagman_splice-N "Simple Dagman Splice N" "dagman;quick;ctest" CTEST DEPENDS "src/condor_tests/job_dagman_splice-N.cmd;src/condor_tests/job_dagman_splice-N.dag;src/condor_tests/job_dagman_splice-N-subdir1;src/condor_tests/job_dagman_splice-N-subdir2")
	condor_pl_test(job_dagman_splice-O "Simple Dagman Splice O" "dagman;quick;ctest" CTEST DEPENDS "src/condor_tests/job_dagman_splice-O.cmd;src/condor_tests/job_dagman_splice-O.dag;src/condor_tests/job_dagman_splice-O-subdir1;src/condor_tests/job_dagman_splice-O-subdir2")
	condor_pl_test(job_dagman_splice-P "Simple Dagman Splice P" "dagman;quick;ctest" CTEST DEPENDS "src/condor_tests/job_dagman_splice-P-0.dag;src/condor_tests/job_dagman_splice-P-1.dag;src/condor_tests/job_dagman_splice-P-2.dag;src/condor_tests/job_dagman_splice-P.cmd;src/condor_scripts/CondorTest.pm;src/condor_scripts/Condor.pm;src/condor_scripts/CondorUtils.pm;src/condor_scripts/CondorPersonal.pm;src/condor_tests/DagmanTest.pm")
	condor_pl_test(job_dagman_splice-Q "Simple Dagman Splice Q" "dagman;quick;ctest" CTEST DEPENDS "src/condor_tests/job_dagman_splice-Q-0.dag;src/condor_tests/job_dagman_splice-Q-1.dag;src/condor_tests/job_dagman_splice-Q-2.dag;src/condor_tests/job_dagman_splice-Q.cmd;src/condor_scripts/CondorTest.pm;src/condor_scripts/Condor.pm;src/condor_scripts/CondorUtils.pm;src/condor_scripts/CondorPersonal.pm;src/condor_tests/DagmanTest.pm")
	# Turned off -- see gittrac ##4602: Clean up DAGMan VARS parsing.
	#condor_pl_test(job_dagman_splice-R "Simple Dagman Splice R" "dagman;quick;ctest")
	condor_pl_test(job_dagman_pre_skip-A "Simple Dagman Pre Skip A" "dagman;quick;ctest" CTEST DEPENDS "src/condor_tests/job_dagman_pre_skip-A_A.cmd;src/condor_tests/job_dagman_pre_skip-A_A.sh;src/condor_tests/job_dagman_pre_skip-A_B.cmd;src/condor_tests/job_dagman_pre_skip-A_B.sh;src/condor_tests/job_dagman_pre_skip-A.dag")
	condor_pl_test(job_dagman_pre_skip-B "Simple Dagman Pre Skip B" "dagman;quick;ctest" CTEST DEPENDS "src/condor_tests/job_dagman_pre_skip-B_A.cmd;src/condor_tests/job_dagman_pre_skip-B_A.sh;src/condor_tests/job_dagman_pre_skip-B.dag;src/condor_tests/job_dagman_pre_skip-B_A-post.sh;src/condor_tests/job_dagman_pre_skip-B_B.cmd")
	condor_pl_test(job_dagman_pre_skip-C "Simple Dagman Pre Skip C" "dagman;quick;ctest" CTEST DEPENDS "src/condor_tests/job_dagman_pre_skip-C_A.cmd;src/condor_tests/job_dagman_pre_skip-C_A.pl;src/condor_tests/job_dagman_pre_skip-C_B.cmd;src/condor_tests/job_dagman_pre_skip-C.dag")
	condor_pl_test(job_dagman_always_run_post-A "Always run post A" "dagman;quick;ctest" CTEST)
	condor_pl_test(job_dagman_always_run_post-B "Always run post B" "dagman;quick;ctest" CTEST)
	condor_pl_test(job_dagman_always_run_post-C "Always run post C" "dagman;quick;ctest" CTEST)
	condor_pl_test(job_dagman_always_run_post-D "Always run post D" "dagman;quick;ctest" CTEST DEPENDS "src/condor_tests/job_dagman_always_run_post-D_A.cmd;src/condor_tests/job_dagman_always_run_post-D_A_pre.sh;src/condor_tests/job_dagman_always_run_post-D_A_post.sh;src/condor_tests/job_dagman_always_run_post-D.dag")
	condor_pl_test(job_dagman_always_run_post-E "Always run post E" "dagman;quick;ctest" CTEST DEPENDS "src/condor_tests/job_dagman_always_run_post-E_A.cmd;src/condor_tests/job_dagman_always_run_post-E_A_pre.sh;src/condor_tests/job_dagman_always_run_post-E_A_post.sh;src/condor_tests/job_dagman_always_run_post-E.dag")
	condor_pl_test(job_dagman_final-A "Simple Dagman Final Node A" "dagman;quick;ctest" CTEST DEPENDS "src/condor_tests/job_dagman_final-A.dag;src/condor_tests/job_dagman_final-A-nodeB.cmd;src/condor_tests/job_dagman_final-A-node.pl;src/condor_tests/job_dagman_final-A-script.pl;src/condor_tests/job_dagman_final-A-nodeA.cmd;src/condor_tests/job_dagman_final-A-nodeC.cmd")
	condor_pl_test(job_dagman_final-B "Simple Dagman Final Node B" "dagman;quick;ctest" CTEST DEPENDS "src/condor_tests/job_dagman_final-B.dag;src/condor_tests/job_dagman_final-B-nodeB.cmd;src/condor_tests/job_dagman_final-B-node.pl;src/condor_tests/job_dagman_final-B-script.pl;src/condor_tests/job_dagman_final-B-nodeA.cmd;src/condor_tests/job_dagman_final-B-nodeC.cmd")
	condor_pl_test(job_dagman_final-C "Simple Dagman Final Node C" "dagman;quick;ctest" CTEST DEPENDS "src/condor_tests/job_dagman_final-C.dag;src/condor_tests/job_dagman_final-C-nodeA.pl;src/condor_tests/job_dagman_final-C-nodeC.cmd;src/condor_tests/job_dagman_final-C-nodeA.cmd;src/condor_tests/job_dagman_final-C-nodeB.cmd;src/condor_tests/job_dagman_final-C-node.pl;src/condor_tests/job_dagman_final-C-script.pl")
	condor_pl_test(job_dagman_final-D "Simple Dagman Final Node D" "dagman;quick;ctest" CTEST DEPENDS "src/condor_tests/job_dagman_final-D.dag;src/condor_tests/job_dagman_final-D-nodeB.cmd;src/condor_tests/job_dagman_final-D-node.pl;src/condor_tests/job_dagman_final-D-script.pl;src/condor_tests/job_dagman_final-D-nodeA.cmd;src/condor_tests/job_dagman_final-D-nodeC.cmd")
	# turned off for now ticket #4386
	#condor_pl_test(job_dagman_final-E "Simple Dagman Final Node E" "dagman;quick;ctest")
	condor_pl_test(job_dagman_final-F "Simple Dagman Final Node F" "dagman;quick;ctest" CTEST DEPENDS "src/condor_tests/job_dagman_final-F.config;src/condor_tests/job_dagman_final-F-nodeA.cmd;src/condor_tests/job_dagman_final-F-nodeB2.cmd;src/condor_tests/job_dagman_final-F-nodeC.cmd;src/condor_tests/job_dagman_final-F.dag;src/condor_tests/job_dagman_final-F-nodeB1.cmd;src/condor_tests/job_dagman_final-F-nodeB3.cmd;src/condor_tests/job_dagman_final-F-node.pl;src/condor_tests/job_dagman_final-F-script.pl")
	condor_pl_test(job_dagman_final-G "Simple Dagman Final Node G" "dagman;quick;ctest" CTEST DEPENDS "src/condor_tests/job_dagman_final-G.dag;src/condor_tests/job_dagman_final-G-nodeA.cmd;src/condor_tests/job_dagman_final-G-node.pl")
	condor_pl_test(job_dagman_final-H "Simple Dagman Final Node H" "dagman;quick;ctest" CTEST DEPENDS "src/condor_tests/job_dagman_final-H.dag;src/condor_tests/job_dagman_final-H-nodeB1.cmd;src/condor_tests/job_dagman_final-H-nodeC.cmd;src/condor_tests/job_dagman_final-H-nodeA.cmd;src/condor_tests/job_dagman_final-H-nodeB2.cmd;src/condor_tests/job_dagman_final-H-node.pl")
	condor_pl_test(job_dagman_final-I "Simple Dagman Final Node I" "dagman;quick;ctest" CTEST DEPENDS "src/condor_tests/job_dagman_final-I.dag;src/condor_tests/job_dagman_final-I-nodeB.cmd;src/condor_tests/job_dagman_final-I-nodeD.cmd;src/condor_tests/job_dagman_final-I-nodeA.cmd;src/condor_tests/job_dagman_final-I-nodeC.cmd;src/condor_tests/job_dagman_final-I-node.pl;src/condor_tests/job_dagman_final-I-script.pl")
	#condor_pl_test(job_dagman_final-J "Test DAG with final node with PRE_SKIP" "dagman;quick;ctest")
	condor_pl_test(job_dagman_final-K "Test DAG with final node for which all submit attempts fail" "dagman;quick;ctest" CTEST DEPENDS "src/condor_tests/job_dagman_final-K.dag;src/condor_tests/job_dagman_final-K-node.sub;src/condor_tests/x_dagman_retry-monitor.pl")
	#condor_pl_test(job_dagman_final-L "Test DAG with final node with multiple procs, all succeed" "dagman;quick;ctest")
	#condor_pl_test(job_dagman_final-M "Test DAG with final node with multiple procs, one fails" "dagman;quick;ctest")
	condor_pl_test(job_dagman_nonexistent_subdag "Test for nonexistent subdag" "dagman;quick;ctest" CTEST DEPENDS "src/condor_tests/job_dagman_nonexistent_subdag.dag")
	condor_pl_test(job_dagman_latemat-A "DAGMan + Late Materialization Basic Test A" "dagman;quick;ctest" CTEST DEPENDS "src/condor_tests/x_sleep.pl")

	##### submit foreach variant tests
	condor_pl_test(job_foreach_submit-filepartmacros "submit file usage file part macros" "quick;ctest" CTEST DEPENDS "src/condor_tests/x_sleep.pl;src/condor_tests/x_echostring.pl")
	condor_pl_test(job_foreach_submit-filepartmacros-run "submit file usage file part macros- run submit file" "quick;ctest" CTEST DEPENDS "src/condor_tests/x_sleep.pl;src/condor_tests/x_echostring.pl")
	condor_pl_test(job_foreach_submit-queueitemfrom-1Line "submit file usage queue ITEM from - run submit file" "quick;ctest" CTEST DEPENDS "src/condor_tests/x_print-args.pl")
	condor_pl_test(job_foreach_submit-queueitemfrom-1Line-run "submit file usage queue ITEM from - run submit file" "quick;ctest" CTEST DEPENDS "src/condor_tests/x_print-args.pl")
	condor_pl_test(job_foreach_submit-queueitemfrom-File "submit file usage queue ITEM from - run submit file" "quick;ctest" CTEST DEPENDS "src/condor_tests/x_print-args.pl")
	condor_pl_test(job_foreach_submit-queueitemfrom-File-run "submit file usage queue ITEM from - run submit file" "quick;ctest" CTEST DEPENDS "src/condor_tests/x_print-args.pl")
	condor_pl_test(job_foreach_submit-queueitemfrom-MLine "submit file usage queue ITEM from - run submit file" "quick;ctest" CTEST DEPENDS "src/condor_tests/x_print-args.pl")
	condor_pl_test(job_foreach_submit-queueitemfrom-MLine-run "submit file usage queue ITEM from - run submit file" "quick;ctest" CTEST DEPENDS "src/condor_tests/x_print-args.pl")
	condor_pl_test(job_foreach_submit-queueitemfrom-Stdin "submit file usage queue ITEM from - run submit file" "quick;ctest" CTEST DEPENDS "src/condor_tests/x_print-args.pl")
	condor_pl_test(job_foreach_submit-queueitemfrom-Stdin-run "submit file usage queue ITEM from - run submit file" "quick;ctest" CTEST DEPENDS "src/condor_tests/x_print-args.pl")
	condor_pl_test(job_foreach_submit-queueitemin-commalist "submit file usage queue ITEM in " "quick;ctest" CTEST DEPENDS "src/condor_tests/x_print-args.pl")
	condor_pl_test(job_foreach_submit-queueitemin-commalist-run "submit file usage queue ITEM in - run submit file" "quick;ctest" CTEST DEPENDS "src/condor_tests/x_print-args.pl")
	condor_pl_test(job_foreach_submit-queueitemin "submit file usage queue ITEM in " "quick;ctest" CTEST DEPENDS "src/condor_tests/x_print-args.pl")
	condor_pl_test(job_foreach_submit-queueitemin-run "submit file usage queue ITEM in - run submit file" "quick;ctest" CTEST DEPENDS "src/condor_tests/x_print-args.pl")
	condor_pl_test(job_foreach_submit-queueitemMLineIn "submit file usage queue ITEM in " "quick;ctest" CTEST DEPENDS "src/condor_tests/x_print-args.pl")
	condor_pl_test(job_foreach_submit-queueitemMLineIn-run "submit file usage queue ITEM in - run submit file" "quick;ctest" CTEST DEPENDS "src/condor_tests/x_print-args.pl")
	condor_pl_test(job_foreach_submit-simple-glob "submit file usage match" "quick;ctest" CTEST DEPENDS "src/condor_tests/x_sleep.pl")
	condor_pl_test(job_foreach_submit-simple-glob-run "submit file usage match - run submit file" "quick;ctest" CTEST DEPENDS "src/condor_tests/x_getsandbox.pl")
	condor_pl_test(job_foreach_submit-queuesliceditemin-commalist "submit file slice test" "quick;ctest" CTEST DEPENDS "src/condor_tests/x_print-args.pl")

	# auth tests
	condor_pl_test(lib_auth_config "Run Authorization Config Tests" "quick;ctest" CTEST DEPENDS "${CMAKE_BINARY_DIR}/src/condor_tests/condor_test_auth")
	add_dependencies_suffix_hack(lib_auth_config condor_test_auth)
	condor_pl_test(lib_auth_protocol-fs "FS authentication test" "quick;ctest" CTEST DEPENDS "src/condor_tests/lib_auth_protocol-fs.cmd;src/condor_tests/x_sleep.pl;src/condor_tests/x_lib_auth_protocol.pl;src/condor_tests/x_param.protocol-fs.template;src/condor_tests/x_secfs_configpostsrc")
	condor_pl_test(lib_auth_protocol-ctb "CTB authentication test" "quick;ctest" CTEST DEPENDS "src/condor_tests/lib_auth_protocol-ctb.cmd;src/condor_tests/x_sleep.pl;src/condor_tests/x_lib_auth_protocol.pl;src/condor_tests/x_param.protocol-ctb.template;src/condor_tests/x_secneg_clR_dmnR_secprepostsrc;src/condor_tests/x_secctb_configpostsrc")
	## Disabled due to bugginess and dubious worth
	#condor_pl_test(lib_auth_protocol-negot "4 way negotiation test - frist 8" "quick;ctest")
	#condor_pl_test(lib_auth_protocol-negot-prt2 "4 way negotiation test - last 8" "quick;ctest")
	#condor_pl_test(lib_auth_protocol-negot-prt3 "4 way negotiation test - last 8" "quick;ctest")
	#condor_pl_test(lib_auth_protocol-negot-prt4 "4 way negotiation test - last 8" "quick;ctest")
	##### generic cmd tests

	condor_pl_test(cmd_status_slot_variants "Condor_status works with static and partitionable slots" "quick;ctest" CTEST DEPENDS "src/condor_tests/CondorCmdStatusWorker2.pm;src/condor_scripts/CondorUtils.pm;src/condor_scripts/Condor.pm;src/condor_scripts/CondorTest.pm;src/condor_scripts/CondorPersonal.pm;src/condor_tests/StatusConfigs;src/condor_tests/StatusAds;src/condor_tests/x_sleep.pl")
	condor_pl_test(cmd_status_shows-any "Condor_status -any works as expected" "quick;ctest" CTEST DEPENDS "src/condor_tests/CondorCmdStatusWorker2.pm;src/condor_scripts/CondorUtils.pm;src/condor_scripts/Condor.pm;src/condor_scripts/CondorTest.pm;src/condor_scripts/CondorPersonal.pm;src/condor_tests/x_sleep.pl")
	condor_pl_test(cmd_status_shows-submitters "Condor_status -submitters works as expected" "quick;ctest" CTEST DEPENDS "src/condor_tests/CondorCmdStatusWorker2.pm;src/condor_scripts/CondorUtils.pm;src/condor_scripts/Condor.pm;src/condor_scripts/CondorTest.pm;src/condor_scripts/CondorPersonal.pm;src/condor_tests/x_sleep.pl")
	condor_pl_test(cmd_status_shows-negotiator "Condor_status -negotiator works as expected" "quick;ctest" CTEST DEPENDS "src/condor_tests/CondorCmdStatusWorker2.pm;src/condor_scripts/CondorUtils.pm;src/condor_scripts/Condor.pm;src/condor_scripts/CondorTest.pm;src/condor_scripts/CondorPersonal.pm;src/condor_tests/x_sleep.pl")
	condor_pl_test(cmd_status_shows-state "Condor_status -state works as expected" "quick;ctest" CTEST DEPENDS "src/condor_tests/CondorCmdStatusWorker2.pm;src/condor_scripts/CondorUtils.pm;src/condor_scripts/Condor.pm;src/condor_scripts/CondorTest.pm;src/condor_scripts/CondorPersonal.pm;src/condor_tests/x_sleep.pl")
	condor_pl_test(cmd_status_shows-format "Condor_status -format works as expected" "quick;ctest" CTEST DEPENDS "src/condor_tests/CondorCmdStatusWorker2.pm;src/condor_scripts/CondorUtils.pm;src/condor_scripts/Condor.pm;src/condor_scripts/CondorTest.pm;src/condor_scripts/CondorPersonal.pm;src/condor_tests/x_sleep.pl")
	condor_pl_test(cmd_status_shows-constraint "Condor_status -constraint works as expected" "quick;ctest" CTEST DEPENDS "src/condor_tests/CondorCmdStatusWorker2.pm;src/condor_scripts/CondorUtils.pm;src/condor_scripts/Condor.pm;src/condor_scripts/CondorTest.pm;src/condor_scripts/CondorPersonal.pm;src/condor_tests/x_sleep.pl")
	condor_pl_test(cmd_status_shows-avail "Condor_status -avail works as expected" "quick;ctest" CTEST DEPENDS "src/condor_tests/CondorCmdStatusWorker2.pm;src/condor_scripts/CondorUtils.pm;src/condor_scripts/Condor.pm;src/condor_scripts/CondorTest.pm;src/condor_scripts/CondorPersonal.pm;src/condor_tests/x_sleep.pl")
	condor_pl_test(cmd_status_shows-claim "Condor_status -claim works as expected" "quick;ctest" CTEST DEPENDS "src/condor_tests/CondorCmdStatusWorker2.pm;src/condor_scripts/CondorUtils.pm;src/condor_scripts/Condor.pm;src/condor_scripts/CondorTest.pm;src/condor_scripts/CondorPersonal.pm;src/condor_tests/x_sleep.pl")
	condor_pl_test(cmd_status_shows-help "Condor_status -help works as expected" "quick;ctest" CTEST)
	condor_pl_test(cmd_status_shows-master "Condor_status -master works as expected" "quick;ctest" CTEST DEPENDS "src/condor_tests/CondorCmdStatusWorker2.pm;src/condor_scripts/CondorUtils.pm;src/condor_scripts/Condor.pm;src/condor_scripts/CondorTest.pm;src/condor_scripts/CondorPersonal.pm;src/condor_tests/x_sleep.pl")
	condor_pl_test(cmd_status_shows-schedd "Condor_status -schedd works as expected" "quick;ctest" CTEST DEPENDS "src/condor_tests/CondorCmdStatusWorker2.pm;src/condor_scripts/CondorUtils.pm;src/condor_scripts/Condor.pm;src/condor_scripts/CondorTest.pm;src/condor_scripts/CondorPersonal.pm;src/condor_tests/x_sleep.pl")
	condor_pl_test(cmd_status_shows-startd "Condor_status -startd works as expected" "quick;ctest" CTEST DEPENDS "src/condor_tests/CondorCmdStatusWorker2.pm;src/condor_scripts/CondorUtils.pm;src/condor_scripts/Condor.pm;src/condor_scripts/CondorTest.pm;src/condor_scripts/CondorPersonal.pm;src/condor_tests/x_sleep.pl")
	condor_pl_test(cmd_status_shows-absent "Condor_status -absent works as expected" "quick;ctest" CTEST DEPENDS "src/condor_tests/CondorCmdStatusWorker2.pm;src/condor_scripts/CondorUtils.pm;src/condor_scripts/Condor.pm;src/condor_scripts/CondorTest.pm;src/condor_scripts/CondorPersonal.pm;src/condor_tests/x_sleep.pl")
	condor_pl_test(cmd_q_shows-dag "Condor_q shows dag" "quick;ctest" CTEST)
	condor_pl_test(cmd_q_shows-hold "Condor_q shows hold" "quick;ctest" CTEST DEPENDS "src/condor_tests/x_sleep.pl")
	condor_pl_test(cmd_q_shows-run "Condor_q shows runs" "quick;ctest" CTEST DEPENDS "src/condor_tests/x_sleep.pl")
	condor_pl_test(cmd_q_shows-global "Condor_q shows global" "quick;ctest" CTEST DEPENDS "src/condor_tests/x_sleep.pl")
	condor_pl_test(cmd_q_shows-name "Condor_q shows name" "quick;ctest" CTEST DEPENDS "src/condor_tests/x_sleep.pl")
	condor_pl_test(cmd_q_shows-pool "Condor_q shows pool" "quick;ctest" CTEST DEPENDS "src/condor_tests/x_sleep.pl")
	condor_pl_test(cmd_q_shows-sub "Condor_q shows sub" "quick;ctest" CTEST DEPENDS "src/condor_tests/x_sleep.pl")
	condor_pl_test(cmd_q_shows-better-analyze "Condor_q shows better-analyze" "quick;ctest" CTEST DEPENDS "src/condor_tests/x_sleep.pl;src/condor_tests/cmd_q_shows-better-analyze.cmd")
	condor_pl_test(cmd_q_shows-xml "Condor_q shows xml" "quick;ctest" CTEST DEPENDS "src/condor_tests/x_sleep.pl")
	condor_pl_test(cmd_q_shows-cputime "Condor_q shows cputime" "quick;ctest" CTEST DEPENDS "src/condor_tests/x_sleep.pl")
	condor_pl_test(cmd_q_shows-format "Condor_q shows format" "quick;ctest" CTEST DEPENDS "src/condor_tests/x_sleep.pl")
	condor_pl_test(cmd_q_formats "Condor_q formats" "quick;ctest" CTEST DEPENDS "src/condor_tests/x_sleep.pl")
	condor_pl_test(cmd_q_shows-batch "Condor_q shows batch" "quick;ctest" CTEST DEPENDS "src/condor_tests/x_sleep.pl")
	condor_pl_test(cmd_q_shows-af "Condor_q_shows af" "quick;ctest" CTEST DEPENDS "src/condor_tests/x_sleep.pl")
	condor_pl_test(cmd_status-af "Condor_status af" "quick;ctest" CTEST DEPENDS "src/condor_tests/x_sleep.pl;src/condor_tests/cmd_status-af_orig_first_test.ads;src/condor_tests/cmd_status-af_orig_second_test.ads")
	condor_pl_test(cmd_q_format_file "Condor_q format_file" "quick;ctest" CTEST DEPENDS "src/condor_tests/x_sleep.pl")
	condor_pl_test(cmd_transform_ads "Condor_transform_ads" "quick;ctest" CTEST DEPENDS "src/condor_tests/x_sleep.pl")
	condor_pl_test(cmd_status-transform "Condor_status transform" "quick;ctest" CTEST DEPENDS "src/condor_tests/sleep.exe")
	condor_pl_test(cmd_status-compact "Condor_status compact" "quick;ctest" CTEST DEPENDS "src/condor_tests/x_sleep.pl")
	condor_pl_test(disable_owner_test "Disable_owner_test" "quick;ctest" CTEST DEPENDS "src/condor_tests/x_sleep.pl")
	condor_pl_test(max_jobs_per_owner_test "Max_jobs_per_owner_test" "quick;ctest" CTEST DEPENDS "src/condor_tests/x_sleep.pl")
	condor_pl_test(max_jobs_per_owner_test_group "Max_jobs_per_owner_test -group" "quick;ctest" CTEST DEPENDS "src/condor_tests/x_sleep.pl")
	condor_pl_test(job_transform_names_test "Job_transform_names_test" "quick;ctest" CTEST DEPENDS "src/condor_tests/x_sleep.pl")
	condor_pl_test(cmd_submit-batchname "condor_submit -batch-name" "quick;ctest" CTEST DEPENDS "src/condor_tests/x_sleep.pl")
	condor_pl_test(file_transfer_submit "condor_submit file transfer" "quick;ctest" CTEST)
	condor_pl_test(config_validate_policy_templates "config_validate_policy_templates" "quick;ctest" CTEST DEPENDS "src/condor_tests/x_sleep.pl")
	condor_pl_test(docker_simulator_test "docker_simulator_test" "quick;ctest" CTEST DEPENDS "src/condor_tests/docker_simulator.pl;src/condor_tests/x_sleep.pl")
	condor_pl_test(map_user_to_groups_metaknob_test "map_user_to_groups_metaknob_test" "quick;ctest" CTEST DEPENDS "src/condor_tests/x_sleep.pl")
	condor_pl_test(cmd_submit-factory "condor_submit -factory" "quick;ctest" CTEST DEPENDS "src/condor_tests/x_sleep.pl")
	condor_pl_test(job_xform_factory "submit -factory with transforms" "quick;ctest" CTEST DEPENDS "src/condor_tests/x_sleep.pl")
	condor_pl_test(job_ad_epoch_recording "Test Job Ads recorded per epoch" "quick;ctest" CTEST DEPENDS "src/condor_tests/x_sleep.pl")

	if (LINUX)
		condor_pl_test(cmd_ssh_to_job_van "condor_ssh_to_job" "quick;ctest" CTEST DEPENDS "src/condor_tests/cmd_ssh_to_job_van.pl")
	endif()
	condor_pl_test(cmd_drain "condor_drain" "quick;ctest" CTEST DEPENDS "src/condor_tests/x_sleep.pl")
	condor_pl_test(defrag "condor_defrag" "quick;ctest" CTEST DEPENDS "src/condor_tests/x_sleep.pl")

	if (NOT WINDOWS)
		condor_pl_test(cmd_drain_scavenging "condor_drain -start" "quick;ctest" CTEST DEPENDS "src/condor_tests/CustomMachineResource.pm;src/condor_scripts/CondorTest.pm;src/condor_scripts/Condor.pm;src/condor_scripts/CondorUtils.pm;src/condor_scripts/CondorPersonal.pm")
	endif(NOT WINDOWS)

	condor_pl_test(cmd_drain_scavenging_vacation "condor_drain -start with lazy job" "quick;ctest" CTEST DEPENDS "src/condor_tests/CustomMachineResource.pm;src/condor_scripts/CondorTest.pm;src/condor_scripts/Condor.pm;src/condor_scripts/CondorUtils.pm;src/condor_scripts/CondorPersonal.pm")

	##### lib log tests
	condor_pl_test(lib_userlog "Exercise the userlog interface write and read all events" "lib;quick;full;ctest" CTEST DEPENDS "${CMAKE_BINARY_DIR}/src/condor_tests/x_read_joblog.exe;${CMAKE_BINARY_DIR}/src/condor_tests/x_write_joblog.exe;src/condor_tests/lib_userlog.cmd")
	add_dependencies_suffix_hack(lib_userlog x_read_joblog.exe)
	add_dependencies_suffix_hack(lib_userlog x_write_joblog.exe)
	condor_pl_test(lib_eventlog "Basic Event Log Test" "core;quick;ctest" CTEST DEPENDS "${CMAKE_BINARY_DIR}/src/condor_tests/x_read_joblog.exe")
	add_dependencies_suffix_hack(lib_eventlog x_read_joblog.exe)
	condor_pl_test(lib_eventlog-xml "Basic XML Event Log Test" "quick;ctest" CTEST DEPENDS "src/condor_tests/x_sleep.pl;${CMAKE_BINARY_DIR}/src/condor_tests/x_read_joblog.exe;src/condor_tests/x_lib_eventlog.expected")
	add_dependencies_suffix_hack(lib_eventlog-xml x_read_joblog.exe)
	condor_pl_test(lib_eventlog_base "Test re-initialization of eventlog reader does not cause seg faults" "lib;quick;ctest" CTEST DEPENDS "${CMAKE_BINARY_DIR}/src/condor_tests/lib_eventlog_base_executable.exe")
	add_dependencies_suffix_hack(lib_eventlog_base lib_eventlog_base_executable.exe)

	#dprint("TODO: Need to fix lib_eventlog_rotation-defaults test")
	#condor_pl_test(lib_eventlog_rotation-defaults "Event Log Rotation: Default settings" "quick;ctest")
	condor_pl_test(lib_chirp "Exercise the chirp I/O tool" "lib;quick;ctest" CTEST)
	condor_pl_test(lib_chirpio_van "Exercise the chirp I/O library using the C client library" "lib;quick;ctest" CTEST DEPENDS "${CMAKE_BINARY_DIR}/src/condor_tests/lib_chirpio.exe")
	add_dependencies_suffix_hack(lib_chirpio_van lib_chirpio.exe)
	condor_pl_test(lib_eventlog_rotation-no_rotations_1 "Event Log Rotation: no rotations/1" "quick;ctest" CTEST DEPENDS "src/condor_tests/lib_eventlog_rotation.pl;${CMAKE_BINARY_DIR}/src/condor_tests/test_log_writer")
	add_dependencies(lib_eventlog_rotation-no_rotations_1 test_log_writer)
	condor_pl_test(lib_eventlog_rotation-no_rotations_2 "Event Log Rotation: no rotations/2" "quick;ctest" CTEST DEPENDS "src/condor_tests/lib_eventlog_rotation.pl;${CMAKE_BINARY_DIR}/src/condor_tests/test_log_writer")
	add_dependencies(lib_eventlog_rotation-no_rotations_2 test_log_writer)
	condor_pl_test(lib_eventlog_rotation-no_rotations_3 "Event Log Rotation: no rotations/3" "quick;ctest" CTEST DEPENDS "src/condor_tests/lib_eventlog_rotation.pl;${CMAKE_BINARY_DIR}/src/condor_tests/test_log_writer")
	add_dependencies(lib_eventlog_rotation-no_rotations_3 test_log_writer)
	condor_pl_test(lib_eventlog_rotation-w_old_rotations "Event Log Rotation: old rotations" "quick;ctest" CTEST DEPENDS "src/condor_tests/lib_eventlog_rotation.pl;${CMAKE_BINARY_DIR}/src/condor_tests/test_log_writer")
	add_dependencies(lib_eventlog_rotation-w_old_rotations test_log_writer)
	condor_pl_test(lib_eventlog_rotation-w_old_rotations_2_loops "Event Log Rotation: old rotations / 2 loops" "quick;ctest" CTEST DEPENDS "src/condor_tests/lib_eventlog_rotation.pl;${CMAKE_BINARY_DIR}/src/condor_tests/test_log_writer")
	add_dependencies(lib_eventlog_rotation-w_old_rotations_2_loops test_log_writer)
	condor_pl_test(lib_eventlog_rotation-w_2_rotations "Event Log Rotation: 2 rotations" "quick;ctest" CTEST DEPENDS "src/condor_tests/lib_eventlog_rotation.pl;${CMAKE_BINARY_DIR}/src/condor_tests/test_log_writer")
	add_dependencies(lib_eventlog_rotation-w_2_rotations test_log_writer)
	condor_pl_test(lib_eventlog_rotation-w_2_rotations_2_loops "Event Log Rotation: 2 rotations / 2 loops" "quick;ctest" CTEST DEPENDS "src/condor_tests/lib_eventlog_rotation.pl;${CMAKE_BINARY_DIR}/src/condor_tests/test_log_writer")
	add_dependencies(lib_eventlog_rotation-w_2_rotations_2_loops test_log_writer)
	condor_pl_test(lib_eventlog_rotation-w_5_rotations "Event Log Rotation: 5 rotations" "quick;ctest" CTEST DEPENDS "src/condor_tests/lib_eventlog_rotation.pl;${CMAKE_BINARY_DIR}/src/condor_tests/test_log_writer")
	add_dependencies(lib_eventlog_rotation-w_5_rotations test_log_writer)
	condor_pl_test(lib_eventlog_rotation-w_20_rotations "Event Log Rotation: 20 rotations" "quick;ctest" CTEST DEPENDS "src/condor_tests/lib_eventlog_rotation.pl;${CMAKE_BINARY_DIR}/src/condor_tests/test_log_writer")
	add_dependencies(lib_eventlog_rotation-w_20_rotations test_log_writer)
	condor_pl_test(lib_eventlog_rotation-w_20_rotations_2_loops "Event Log Rotation: 20 rotations / 2 loops" "quick;ctest" CTEST DEPENDS "src/condor_tests/lib_eventlog_rotation.pl;${CMAKE_BINARY_DIR}/src/condor_tests/test_log_writer")
	add_dependencies(lib_eventlog_rotation-w_2_rotations_2_loops test_log_writer)
	condor_pl_test(lib_eventlog_rotation-w_20_rotations_20_loops "Event Log Rotation: 20 rotations / 20 loops" "quick;ctest" CTEST DEPENDS "src/condor_tests/lib_eventlog_rotation.pl;${CMAKE_BINARY_DIR}/src/condor_tests/test_log_writer")
	add_dependencies(lib_eventlog_rotation-w_20_rotations_20_loops test_log_writer)
	condor_pl_test(lib_eventlog_rotation-reader_simple "Event Log Rotation: reader" "quick;ctest" CTEST DEPENDS "src/condor_tests/lib_eventlog_rotation.pl;${CMAKE_BINARY_DIR}/src/condor_tests/test_log_writer;${CMAKE_BINARY_DIR}/src/condor_tests/test_log_reader")
	add_dependencies(lib_eventlog_rotation-reader_simple test_log_writer test_log_reader)
	condor_pl_test(lib_eventlog_rotation-reader_old_rotations "Event Log Rotation: reader, old rotations" "quick;ctest" CTEST DEPENDS "src/condor_tests/lib_eventlog_rotation.pl;${CMAKE_BINARY_DIR}/src/condor_tests/test_log_writer;${CMAKE_BINARY_DIR}/src/condor_tests/test_log_reader")
	add_dependencies(lib_eventlog_rotation-reader_old_rotations test_log_writer test_log_reader)
	condor_pl_test(lib_eventlog_rotation-reader_2_rotations "Event Log Rotation: reader, 2 rotations" "quick;ctest" CTEST DEPENDS "src/condor_tests/lib_eventlog_rotation.pl;${CMAKE_BINARY_DIR}/src/condor_tests/test_log_writer;${CMAKE_BINARY_DIR}/src/condor_tests/test_log_reader")
	add_dependencies(lib_eventlog_rotation-reader_old_rotations test_log_writer test_log_reader)
	condor_pl_test(lib_eventlog_rotation-reader_2_rotations_2_loops "Event Log Rotation: reader, 2 rotations / 2 loops" "quick;ctest" CTEST DEPENDS "src/condor_tests/lib_eventlog_rotation.pl;${CMAKE_BINARY_DIR}/src/condor_tests/test_log_writer;${CMAKE_BINARY_DIR}/src/condor_tests/test_log_reader")
	add_dependencies(lib_eventlog_rotation-reader_old_rotations test_log_writer test_log_reader)
	condor_pl_test(lib_eventlog_rotation-reader_20_rotations "Event Log Rotation: reader, 20 rotations" "quick;ctest" CTEST DEPENDS "src/condor_tests/lib_eventlog_rotation.pl;${CMAKE_BINARY_DIR}/src/condor_tests/test_log_writer;${CMAKE_BINARY_DIR}/src/condor_tests/test_log_reader")
	add_dependencies(lib_eventlog_rotation-reader_old_rotations test_log_writer test_log_reader)
	condor_pl_test(lib_eventlog_rotation-reader_20_rotations_2_loops "Event Log Rotation: reader, 20 rotations / 2 loops" "quick;ctest" CTEST DEPENDS "src/condor_tests/lib_eventlog_rotation.pl;${CMAKE_BINARY_DIR}/src/condor_tests/test_log_writer;${CMAKE_BINARY_DIR}/src/condor_tests/test_log_reader")
	add_dependencies(lib_eventlog_rotation-reader_old_rotations test_log_writer test_log_reader)
	condor_pl_test(lib_eventlog_rotation-reader_20_rotations_20_loops "Event Log Rotation: reader, 20 rotations / 20 loops" "quick;ctest" CTEST DEPENDS "src/condor_tests/lib_eventlog_rotation.pl;${CMAKE_BINARY_DIR}/src/condor_tests/test_log_writer;${CMAKE_BINARY_DIR}/src/condor_tests/test_log_reader")
	add_dependencies(lib_eventlog_rotation-reader_old_rotations test_log_writer test_log_reader)
	condor_pl_test(lib_eventlog_rotation-reader_missed_1 "Event Log Rotation: reader, missed events 1" "quick;ctest" CTEST DEPENDS "src/condor_tests/lib_eventlog_rotation.pl;${CMAKE_BINARY_DIR}/src/condor_tests/test_log_writer;${CMAKE_BINARY_DIR}/src/condor_tests/test_log_reader")
	add_dependencies(lib_eventlog_rotation-reader_old_rotations test_log_writer test_log_reader)
	condor_pl_test(lib_eventlog_rotation-reader_missed_2 "Event Log Rotation: reader, missed events 2" "quick;ctest" CTEST DEPENDS "src/condor_tests/lib_eventlog_rotation.pl;${CMAKE_BINARY_DIR}/src/condor_tests/test_log_writer;${CMAKE_BINARY_DIR}/src/condor_tests/test_log_reader")
	add_dependencies(lib_eventlog_rotation-reader_old_rotations test_log_writer test_log_reader)
	condor_pl_test(negotiator_match_log_exists "ensure Matlog has only matches" "quick;ctest" CTEST DEPENDS "src/condor_tests/x_sleep.pl")
	condor_pl_test(job_mem_checker "Look at reported memory usage" "quick;ctest" CTEST DEPENDS "${CMAKE_BINARY_DIR}/src/condor_tests/x_job_mem_checker.exe;src/condor_tests/x_sleep.pl")
	add_dependencies_suffix_hack(job_mem_checker x_job_mem_checker.exe)
	condor_pl_test(cmd_condor_submit_dashspool "Look at condor_submit -spool" "quick;ctest" CTEST DEPENDS "src/condor_tests/x_condorsubmitdashspool.pl;src/condor_tests/x_sleep.pl")
	condor_pl_test(config_if_then_else "config file ifdefs" "quick;ctest" CTEST)
	condor_pl_test(job_massive_config "LARGE config file" "quick;ctest" CTEST DEPENDS "src/condor_tests/x_sleep.pl")
	condor_pl_test(cmd_ccv_set_rset "condor_config_val set/rset" "quick;ctest" CTEST)
	condor_pl_test(cmd_gpu_discovery "gpu discovery file" "quick;ctest" CTEST DEPENDS "src/condor_tests/x_sleep.pl")

	if(NOT APPLE)
	# globbiing only firs not supported on these platforms
	condor_pl_test(job_foreach_submit-initialdir "submit file usage InitialDir" "quick;ctest" CTEST DEPENDS "src/condor_tests/x_getsandbox.pl")
	condor_pl_test(job_foreach_submit-initialdir-run "submit file usage InitialDir - run submit file" "quick;ctest" CTEST DEPENDS "src/condor_tests/x_getsandbox.pl")
	endif ()

	if(LINUX)
		condor_pl_test(job_cpu_affinity_check "ensure Matlog has only matches" "quick;ctest" CTEST DEPENDS "src/condor_tests/x_getmyprocinfo.pl;src/condor_tests/x_sleep.pl")
	endif ( LINUX )

	condor_pl_test(job_basic_preempt "preempt and nopreempt tests" "quick;ctest" CTEST DEPENDS "src/condor_tests/x_sleep.pl")
	condor_pl_test(lib_include "config include mechanism" "quick;ctest" CTEST DEPENDS "src/condor_tests/Includes")
	#condor_pl_test(job_schedd_restart-check_reconnect "test reconnects" "quick;ctest")
	condor_pl_test(job_local_resources "test local resources" "quick;ctest" CTEST DEPENDS "src/condor_tests/x_sleep.pl")
	condor_pl_test(job_check_exitcode_in_classad "test exit code" "quick;ctest" CTEST DEPENDS "src/condor_tests/x_sleep.pl;src/condor_tests/x_setexitcode.pl")
	condor_pl_test(job_services_during_neg_cycle "test cmds during neg cycle" "quick;ctest" CTEST DEPENDS "src/condor_tests/x_sleep.pl")
	condor_pl_test(job_basic_kill "kill test" "quick;ctest" CTEST DEPENDS "src/condor_tests/x_sleep.pl;src/condor_tests/x_catchallsignals.pl")
	condor_pl_test(basic_startd_slot_attrs "STARTD_SLOT_ATTRS test" "quick;ctest" CTEST DEPENDS "src/condor_tests/x_sleep.pl")
	condor_pl_test(job_basic_suspend_continue_test "test suspends and continue" "quick;ctest" CTEST DEPENDS "src/condor_tests/x_sleep.pl")
	condor_pl_test(job_slash_transfer "dir contents to top sandbox" "quick;ctest" CTEST DEPENDS "src/condor_tests/slashtransfer.pl;src/condor_tests/slashxfer")
	condor_pl_test(job_basic_start_test "START reserve defines a dedicated slot" "quick;ctest" CTEST DEPENDS "src/condor_tests/x_sleep.pl")
	condor_pl_test(job_basic_param_config_check "param system checks" "quick;ctest" CTEST DEPENDS "src/condor_tests/x_sleep.pl")
	condor_pl_test(cmd_ccval_remote "more remote param system checks" "quick;ctest" CTEST DEPENDS "src/condor_tests/x_sleep.pl")
	condor_pl_test(cmd_q_protocols "version variance checking" "quick;ctest" CTEST DEPENDS "src/condor_tests/x_sleep.pl")
	condor_pl_test(job_rank_and_aclustering "rank and autoclustering checking" "quick;ctest" CTEST DEPENDS "src/condor_tests/x_sleep.pl")
	#condor_pl_test(cmd_ccval_remote "param remote checks" "quick;ctest")
	condor_pl_test(lib_param_completeness "minimal knobs" "quick;ctest" CTEST DEPENDS "${CMAKE_BINARY_DIR}/src/condor_tests/x_complete_params.exe;${CMAKE_BINARY_DIR}/src/condor_utils/param_info_tables.h")
	add_dependencies_suffix_hack(lib_param_completeness x_complete_params.exe)
	condor_pl_test(lib_param_conditionals "config conditionals" "quick;ctest" CTEST DEPENDS "${CMAKE_BINARY_DIR}/src/condor_tests/x_conditional_params.exe")
	add_dependencies_suffix_hack(lib_param_conditionals x_conditional_params.exe)
	condor_pl_test(unit_test_macro_expand "config macro unit tests" "quick;ctest" CTEST DEPENDS "src/condor_tests/NetworkTestConfigs.pm;${CMAKE_BINARY_DIR}/src/condor_tests/test_macro_expand")
	add_dependencies(unit_test_macro_expand test_macro_expand)
	condor_pl_test(unit_test_classad_funcs "classad function tests" "quick;ctest" CTEST DEPENDS "${CMAKE_BINARY_DIR}/src/condor_tests/test_classad_funcs")
	add_dependencies(unit_test_macro_expand test_classad_funcs)
	condor_pl_test(unit_test_user_mapping "MapFile parse and map unit tests" "quick;ctest" CTEST DEPENDS "src/condor_tests/NetworkTestConfigs.pm")
	#condor_pl_test(cmd_condor_ping_basic "Basic default test of condor_ping" "quick;ctest")
	condor_pl_test(job_aggressive_flocking "Test aggressive flocking" "quick;ctest" CTEST DEPENDS "src/condor_tests/x_sleep.pl")
	##### job tests
	#condor_pl_test(job_had_basic "Basic High Availability Daemon Test" "quick;ctest")
	condor_pl_test(job_core_basic_par "Basic Parallel Universe" "quick;ctest" CTEST DEPENDS "src/condor_tests/x_echostring.pl")
	#condor_pl_test(job_core_basic-security_par "Basic Parallel Universe w/security on" "quick;ctest")

	# Our ppc machine has a broken java.  Ignore the tests for now
	if (${CMAKE_SYSTEM_PROCESSOR} STREQUAL "ppc64le")
		set(ENABLE_JAVA_TESTS FALSE)
	endif()

	if ( ENABLE_JAVA_TESTS )
		condor_pl_test(job_core_err_java "Java Universe: basic error test" "quick;ctest;java" CTEST DEPENDS "src/condor_tests/x_java_CondorEcho.class;src/condor_tests/job_core_err_java.cmd" JAVA)
		condor_pl_test(job_core_output_java "Java Universe: basic output test" "quick;ctest;java" CTEST DEPENDS "src/condor_tests/job_core_output_java.cmd;src/condor_tests/x_java_ReadStdin.class;src/condor_tests/job_core_output.in" JAVA)
		condor_pl_test(job_core_hold_java "Java Universe: basic output test" "quick;ctest;java" CTEST DEPENDS "src/condor_tests/x_java_Sleep.class;src/condor_tests/job_core_hold_java.cmd" JAVA)
		condor_pl_test(job_core_initialdir_java "Java Universe: basic output test" "quick;ctest;java" CTEST DEPENDS "src/condor_tests/x_java_CondorEcho.class;src/condor_tests/job_core_initialdir_java.cmd;src/condor_tests/job_core_input.in" JAVA)
		condor_pl_test(job_core_input_java "Java Universe: basic output test" "quick;ctest;java" CTEST DEPENDS "src/condor_tests/x_java_ReadStdin.class;src/condor_tests/job_core_input_java.cmd;src/condor_tests/job_core_input.in" JAVA)
		#condor_pl_test(job_core_plus_java "Java Universe: basic output test" "quick;ctest;java")
	endif ( ENABLE_JAVA_TESTS )

	condor_pl_test(job_filexfer_streamout_van "Vanilla: test for streaming of output when both stream_output is true and false" "quick;ctest" CTEST DEPENDS "src/condor_tests/x_job_filexfer_stream.pl")
	condor_pl_test(job_filexfer_streamerr_van "Vanilla: test for streaming of error when both stream_error is true and false" "quick;ctest" CTEST DEPENDS "src/condor_tests/x_job_filexfer_stream.pl")
	condor_pl_test(job_condorc_ab_van "Condor-C AB test" "condorc;quick;ctest" CTEST DEPENDS "src/condor_tests/x_sleep.pl")
	condor_pl_test(job_condorc_abc_van "Condor-C ABC test" "condorc;quick;ctest" CTEST DEPENDS "src/condor_tests/x_sleep.pl")
	#condor_pl_test(lib_procapi_cputracking-snapshot "Scheduler: Verify the specified input file is used" "quick;ctest")
	condor_pl_test(job_core_macros-dollardollar_van "Vanilla: Did dollar dollar macros work?" "quick;ctest" CTEST DEPENDS "src/condor_tests/job_core_macros-dollardollar_van.cmd;src/condor_tests/x_print-args-and-env.pl")
	#condor_pl_test(job_core_killsignal_van "Vanilla: Verify the specified input file is used" "quick;ctest")
	#condor_pl_test(job_core_corefiles_van "Vanillla limit of core file size - FAILS!" "quick;ctest")
	#condor_pl_test(job_core_corefiles_sched "Scheduler limit of core file size - FAILS!" "quick;ctest")
	condor_pl_test(job_core_onexithold_local "Local: Verify true and false triggers of on_exit_hold" "quick;ctest;local" CTEST DEPENDS "src/condor_tests/x_time.pl")
	condor_pl_test(job_core_onexitrem_local "Local: Verify true and false triggers of on_exit_remove" "quick;ctest;local" CTEST DEPENDS "src/condor_tests/x_time.pl")
	condor_pl_test(job_core_perhold_local "Local: verify true and false triggers for periodic hold" "quick;ctest;local" CTEST DEPENDS "src/condor_tests/x_sleep.pl")
	condor_pl_test(job_core_perrelease_local "Local: verify a policy of true/false for periodic release does the right thing" "quick;ctest;local" CTEST DEPENDS "src/condor_tests/x_sleep.pl")
	condor_pl_test(job_core_perremove_local "Local: test true/false variations of periodic remove" "quick;ctest;local" CTEST DEPENDS "src/condor_tests/x_sleep.pl")
	condor_pl_test(job_core_crontab "Local and Van: CronTab Scheduling" "quick;ctest;local;cron" CTEST DEPENDS "src/condor_tests/x_time.pl")
	condor_pl_test(job_core_time-deferral "Local and Van: Verify deferred execution" "quick;ctest;local;cron" CTEST DEPENDS "src/condor_tests/x_time.pl")
	condor_pl_test(job_core_time-deferral-hold "Local and Van: Verify HOLD against deferred execution" "quick;ctest;local;cron" CTEST DEPENDS "src/condor_tests/x_time.pl")
	condor_pl_test(job_core_time-deferral-remove "Local and Van: Verify REMOVE against deferred execution" "quick;ctest;local;cron" CTEST DEPENDS "src/condor_tests/x_time.pl")
	condor_pl_test(job_core_lease_duration "Van: check job_lease_duration and lease renewal" "quick;ctest" CTEST DEPENDS "src/condor_tests/x_sleep.pl")
	#condor_pl_test(job_core_onexitrem_sched "Scheduler: Verify true and false triggers of on_exit_remove" "quick;ctest")
	#condor_pl_test(job_core_onexithold_sched "Scheduler: Verify true and false triggers of on_exit_hold" "quick;ctest")
	condor_pl_test(job_filexfer_basic_van "Vanilla: send a file and get it back" "filexfer;quick;ctest" CTEST DEPENDS "src/condor_tests/job_filexfer_basic.data;src/condor_tests/x_copy_binary_file.pl")
	condor_pl_test(job_filexfer_minus1_van "Vanilla: extra specified output file creates shadow exception to rerun to produce missing output" "filexfer;quick;ctest" CTEST DEPENDS "src/condor_tests/x_job_filexfer_testjob.pl")
	condor_pl_test(job_filexfer_output-withvacate_van "Vanilla: 3 files created before vacate - verify their return" "filexfer;quick;ctest" CTEST DEPENDS "src/condor_tests/x_job_filexfer_testjob.pl")
	#condor_pl_test(job_filexfer_trans-nodflts_van,"Vanilla: all transfers explicitely off - complains..." "filexfer;quick;ctest")
	#condor_pl_test(job_core_matchlist_van "Vanilla: test that match_list_length is storing and rotating matches" "quick;ctest")
	condor_pl_test(job_core_onexitrem_van "Vanilla: Verify true and false triggers of on_exit_remove" "quick;ctest" CTEST DEPENDS "src/condor_tests/x_time.pl")
	condor_pl_test(job_core_perhold_van "Vanilla: verify true and false triggers for periodic hold" "quick;ctest" CTEST DEPENDS "src/condor_tests/x_sleep.pl")
	condor_pl_test(job_core_onexithold_van "Vanilla: Verify true and false triggers of on_exit_hold" "quick;ctest" CTEST DEPENDS "src/condor_tests/x_time.pl")
	condor_pl_test(job_core_holdrelease_sched "Scheduler: Test state changes from running to hold to release." "quick;ctest" CTEST DEPENDS "src/condor_tests/job_core_holdrelease_sched.cmd;src/condor_tests/x_sleep.pl")
	condor_pl_test(job_core_args_van "Vanilla: Did specify args from submit file reach the job?" "quick;ctest" CTEST DEPENDS "src/condor_tests/job_core_args_van.cmd;src/condor_tests/job_core_args.pl")
	condor_pl_test(job_core_args_sched "scheduler: Did specify args from submit file reach the job?" "quick;ctest" CTEST DEPENDS "src/condor_tests/job_core_args_sched.cmd;src/condor_tests/job_core_args.pl")
	condor_pl_test(job_core_holdrelease_van "Vanilla: Test state changes from running to hold to release." "quick;ctest" CTEST DEPENDS "src/condor_tests/job_core_holdrelease_van.cmd;src/condor_tests/x_sleep.pl")
	condor_pl_test(job_core_copytospool_van "Vanilla: test that spooled executable is same via sha256 checksum of both files" "quick;ctest" CTEST DEPENDS "src/condor_tests/job_core_copytospool_van.cmd;src/condor_tests/x_sleep.pl")
	#condor_pl_test(job_core_getenv_van "Vanilla: job which tests getenv both on and off" "quick;ctest")
	condor_pl_test(job_core_doublejeopardy_van "Vanilla: make sure condor does not generate an abort AND the expected abnormal termination." "quick;ctest" CTEST DEPENDS "src/condor_tests/job_core_doublejeopardy_van.cmd;src/condor_tests/x_doublejeopardy.pl")
	condor_pl_test(job_core_doublejeopardy_sched "Scheduler: make sure condor does not generate an abort AND the expected abnormal termination." "quick;ctest" CTEST DEPENDS "src/condor_tests/job_core_doublejeopardy_sched.cmd;src/condor_tests/x_doublejeopardy.pl")
	condor_pl_test(job_core_env_sched "Scheduler: Does environment get to the job" "quick;ctest" CTEST DEPENDS "src/condor_tests/job_core_env_sched.cmd")
	condor_pl_test(job_core_env_van "Vanilla: Does environment get to the job" "quick;ctest" CTEST DEPENDS "src/condor_tests/job_core_env_van.cmd")
	condor_pl_test(job_core_err_sched "Scheduler: Does requested error file get used?" "quick;ctest" CTEST DEPENDS "src/condor_tests/job_core_err.pl")
	condor_pl_test(job_core_err_van "Vanilla: Does requested error file get used?" "quick;ctest" CTEST DEPENDS "src/condor_tests/job_core_err.pl")
	condor_pl_test(job_core_hold_sched "Scheduler: job is told to begin on hold. So we test for that state when we get the submitted event" "quick;ctest" CTEST DEPENDS "src/condor_tests/job_core_hold_sched.cmd;src/condor_tests/x_sleep.pl")
	condor_pl_test(job_core_hold_van "Vanilla: job is told to begin on hold. So we test for that state when we get the submitted event" "quick;ctest" CTEST DEPENDS "src/condor_tests/job_core_hold_van.cmd;src/condor_tests/x_sleep.pl")
	condor_pl_test(job_core_initialdir_sched "Scheduler: We change the initialdir and assure log and stuff goes there" "quick;ctest" CTEST DEPENDS "src/condor_tests/job_core_initialdir_sched.cmd;src/condor_tests/x_sleep.pl")
	condor_pl_test(job_core_initialdir_van "Vanilla: We change the initialdir and assure log and stuff goes there" "quick;ctest" CTEST DEPENDS "src/condor_tests/job_core_initialdir_van.cmd;src/condor_tests/x_echo1234.pl")
	condor_pl_test(job_core_remote-initialdir_van "Vanilla: We change the remote_initialdir and assure the job runs there" "quick;ctest" CTEST DEPENDS "src/condor_tests/job_core_remote-initialdir_van.cmd;src/condor_tests/job_core_remote-initialdir_van.in")
	condor_pl_test(job_core_input_sched "Scheduler: Verify the specified input file is used" "quick;ctest" CTEST DEPENDS "src/condor_tests/job_core_input_sched.cmd;src/condor_tests/job_core_io.pl;src/condor_tests/job_core_input.in")
	condor_pl_test(job_core_input_van "Vanilla: Verify the specified input file is used" "quick;ctest" CTEST DEPENDS "src/condor_tests/job_core_input_van.cmd;src/condor_tests/job_core_io.pl;src/condor_tests/job_core_input.in")
	#condor_pl_test(job_core_leaveinqueue_sched "Scheduler: verify true and false classads do leave_in_queue right" "quick;ctest")
	condor_pl_test(job_core_leaveinqueue_van "Vanilla: verify true and false classads do leave_in_queue right" "quick;ctest" CTEST DEPENDS "src/condor_tests/x_time.pl")
	condor_pl_test(job_core_macros_sched "Scheduler: a number of macros get passed in as args" "quick;ctest" CTEST DEPENDS "src/condor_tests/job_core_macros_sched.cmd;src/condor_tests/job_core_macros.pl")
	condor_pl_test(job_core_output_sched "Scheduler: Verify trivially simple output from an input file" "quick;ctest" CTEST DEPENDS "src/condor_tests/job_core_output_sched.cmd;src/condor_tests/job_core_io.pl;src/condor_tests/job_core_output.in")
	condor_pl_test(job_core_output_van "Vanilla: Verify trivially simple output from an input file" "quick;ctest" CTEST DEPENDS "src/condor_tests/job_core_output_van.cmd;src/condor_tests/job_core_io.pl;src/condor_tests/job_core_output.in")
	condor_pl_test(job_core_perhold_sched "Scheduler: verify true and false triggers for periodic hold" "quick;ctest" CTEST DEPENDS "src/condor_tests/x_sleep.pl")
	condor_pl_test(job_core_perrelease_sched "Scheduler: verify a policy of true/false for periodic release does the right thing" "quick;ctest" CTEST DEPENDS "src/condor_tests/x_sleep.pl")
	condor_pl_test(job_core_perrelease_van "Vanilla: verify a policy of true/false for periodic release does the right thing" "quick;ctest" CTEST DEPENDS "src/condor_tests/x_sleep.pl")
	condor_pl_test(job_core_perremove_van "Vanilla: test true/false variations of periodic remove" "quick;ctest" CTEST DEPENDS "src/condor_tests/x_sleep.pl")
	condor_pl_test(job_core_perremove_sched "Scheduler: test true/false variations of periodic remove" "quick;ctest" CTEST DEPENDS "src/condor_tests/x_sleep.pl")
	condor_pl_test(job_core_plus_van "Vanilla: Verify +entries go to job ad" "quick;ctest" CTEST DEPENDS "src/condor_tests/job_core_plus_van.cmd;src/condor_tests/x_sleep.pl")
	condor_pl_test(job_core_plus_sched "Scheduler: Verify +entries go to job ad" "quick;ctest" CTEST DEPENDS "src/condor_tests/job_core_plus_sched.cmd;src/condor_tests/x_sleep.pl")
	condor_pl_test(job_core_niceuser_van "Vanilla: Ensure non nice_user job completes before nice_user job" "quick;ctest" CTEST DEPENDS "src/condor_tests/x_do_niceuser.pl")
	#condor_pl_test(job_core_priority_van "Vanilla: Verify respect for job priority" "quick;ctest")
	condor_pl_test(job_core_queue_sched "Scheduler: Verify the  queue command" "quick;ctest" CTEST DEPENDS "src/condor_tests/job_core_queue_sched.cmd;src/condor_tests/job_core_queue.pl;src/condor_tests/x_general_client.pl;src/condor_tests/x_general_server.pl;src/condor_tests/x_readqueuelog.pl")
	condor_pl_test(job_core_max-running_local "Local: Max job running limit" "quick;ctest;local" CTEST)
	condor_pl_test(job_late_materialize "Late materialization of jobs" "quick;ctest" CTEST DEPENDS "src/condor_tests/x_sleep.pl")
	condor_pl_test(extended_submit_cmds "Extended submit commands" "quick;ctest" CTEST DEPENDS "src/condor_tests/x_cat.pl")
	condor_pl_test(submit_templates "Submit templates" "quick;ctest" CTEST DEPENDS "src/condor_tests/x_cat.pl")
	condor_pl_test(job_schedd_restart-holdjobs-ok "Held queue ok after schedd restart" "quick;ctest" CTEST)
	condor_pl_test(job_schedd_restart-runningjobs-ok "Running queue ok after schedd restart" "quick;ctest" CTEST)
	condor_pl_test(job_schedd_restart-basic "schedd restarts" "quick;ctest" CTEST)
	condor_pl_test(job_negotiator_restart "Make user's priority factor survives across condor restart" "quick;ctest" CTEST DEPENDS "src/condor_tests/job_negotiator_restart.dag;src/condor_tests/job_negotiator_restart-nodeAC.pl;src/condor_tests/job_negotiator_restart-nodeB.pl;src/condor_tests/job_negotiator_restart-nodeAC.cmd;src/condor_tests/job_negotiator_restart-nodeB.cmd")
	condor_pl_test(job_filexfer_base-input1_van "Vanilla: Tests input file does not make it with filetransfer off" "filexfer;quick;ctest" CTEST DEPENDS "src/condor_tests/job_filexfer_base-input1_van.cmd;src/condor_tests/x_job_filexfer_testjob.pl")
	# Turn this one back on in 7.7.2 after the file xfer kerfuffle is over
	#condor_pl_test(job_filexfer_base-input4_van "Vanilla: Verifies submit fails with input list and with filetransfer off" "filexfer;quick;ctest")
	condor_pl_test(job_filexfer_base_van "Vanilla: Is executable moved correctly to initialdir/sandbox?" "filexfer;quick;ctest" CTEST DEPENDS "src/condor_tests/x_job_filexfer_testjob.pl")
	condor_pl_test(job_filexfer_input-onegone_van "Vanilla: test for failure when specified input file is missing" "filexfer;quick;ctest" CTEST DEPENDS "src/condor_tests/x_sleep.pl;src/condor_tests/x_job_filexfer_testjob.pl")
	condor_pl_test(job_filexfer_limitback_van "Vanilla: ask for exactly 2 files returned" "filexfer;quick;ctest" CTEST DEPENDS "src/condor_tests/x_job_filexfer_testjob.pl")
	condor_pl_test(job_filexfer_trans-excut-true_van "Vanilla: explicitely set transfer_executable... test complains" "filexfer;quick;ctest" CTEST DEPENDS "src/condor_tests/x_job_filexfer_testjob.pl")
	condor_pl_test(job_filexfer_whento-base_van "Vanilla: Inputless test of a job running with transfer files enabled." "filexfer;quick;ctest" CTEST DEPENDS "src/condor_tests/x_job_filexfer_testjob.pl")
	condor_pl_test(job_filexfer_whento-simpleinput_van "Vanilla: job runs with input file requested" "filexfer;quick;ctest" CTEST DEPENDS "src/condor_tests/x_job_filexfer_testjob.pl")
	condor_pl_test(job_filexfer_whento-withinput_van "Vanilla: Multiple input files arrive ok" "filexfer;quick;ctest" CTEST DEPENDS "src/condor_tests/x_job_filexfer_testjob.pl")
	condor_pl_test(job_filexfer_output_van "Vanilla: Are 6 output files returned" "filexfer;quick;ctest" CTEST DEPENDS "src/condor_tests/x_job_filexfer_testjob.pl")
	condor_pl_test(job_filexfer_merged-stdout_van "Vanilla: Transfer works with merged stdout/err" "filexfer;quick;ctest" CTEST DEPENDS "src/condor_tests/x_job_filexfer_testjob.pl")
	condor_pl_test(job_filexfer_md5-remote_van "Vanilla: Can we move 200 megs and not impact md5 checksum?" "filexfer;quick;ctest" CTEST DEPENDS "src/condor_tests/job_filexfer_md5-remote.pl")
	condor_pl_test(job_startd_rank_preempt "Does startd rank trump user priority?" "quick;ctest" CTEST DEPENDS "src/condor_tests/x_sleep.pl")
	condor_pl_test(cmd_wait_shows-all "" "quick;ctest" CTEST DEPENDS "${CMAKE_BINARY_DIR}/src/condor_tests/x_write_joblog_events.exe")
        add_dependencies_suffix_hack(cmd_wait_shows-all x_write_joblog_events.exe)
	condor_pl_test(cmd_wait_shows-base "" "quick;ctest" CTEST DEPENDS "${CMAKE_BINARY_DIR}/src/condor_tests/x_write_joblog_events.exe")
        add_dependencies_suffix_hack(cmd_wait_shows-base x_write_joblog_events.exe)
	condor_pl_test(cmd_wait_shows-notimeout "" "quick;ctest" CTEST DEPENDS "${CMAKE_BINARY_DIR}/src/condor_tests/x_write_joblog_events.exe")
        add_dependencies_suffix_hack(cmd_wait_shows-notimeout x_write_joblog_events.exe)
	condor_pl_test(cmd_wait_shows-partial "" "quick;ctest" CTEST DEPENDS "${CMAKE_BINARY_DIR}/src/condor_tests/x_write_joblog_events.exe")
        add_dependencies_suffix_hack(cmd_wait_shows-partial x_write_joblog_events.exe)
	condor_pl_test(cmd_wait_shows-timeout "" "quick;ctest" CTEST DEPENDS "${CMAKE_BINARY_DIR}/src/condor_tests/x_write_joblog_events.exe")
        add_dependencies_suffix_hack(cmd_wait_shows-timeout x_write_joblog_events.exe)
		condor_pl_test(job_dagman_fullremove "Ensure a removed dag is completely removed" "dagman;quick;ctest" CTEST DEPENDS "src/condor_tests/job_dagman_fullremove.dag;src/condor_tests/job_dagman_fullremove.cmd;src/condor_tests/job_dagman_fullremove.pl;src/condor_tests/job_dagman_monitor.pl;${CMAKE_BINARY_DIR}/src/condor_tests/x_read_joblog.exe")
	condor_pl_test(job_dagman_basic "Basic one node dag" "dagman;quick;ctest" CTEST DEPENDS "src/condor_tests/job_dagman_basic.dag;src/condor_tests/job_dagman_basic-node.cmd;src/condor_tests/x_dagman_node-ret.pl;src/condor_tests/x_dagman_premonitor.pl;src/condor_tests/job_dagman_monitor.pl")
	condor_pl_test(job_dagman_local "Test local universe under DAGMan" "dagman;quick;ctest" CTEST DEPENDS "src/condor_tests/job_dagman_local.dag;src/condor_tests/job_dagman_local.cmd;src/condor_tests/job_dagman_local2.cmd")
	condor_pl_test(job_dagman_maxpostscripts "Check that throttling by post scripts works" "dagman;quick;ctest" CTEST DEPENDS "src/condor_tests/job_dagman_maxpostscripts.dag;src/condor_tests/job_dagman_maxpostscripts.cmd;src/condor_tests/job_dagman_maxpostscripts-checkin.template;src/condor_tests/x_dagman_boring_prescript.pl;src/condor_tests/x_dagman_node-ret.pl;src/condor_tests/x_general_client.pl;src/condor_tests/x_general_server.pl;src/condor_tests/x_dagman_readflowlog.pl")
	condor_pl_test(job_dagman_maxprescripts "Check that throttling by pre scripts works" "dagman;quick;ctest" CTEST DEPENDS "src/condor_tests/job_dagman_maxprescripts.dag;src/condor_tests/job_dagman_maxprescripts.cmd;src/condor_tests/job_dagman_maxprescripts-node.cmd;src/condor_tests/job_dagman_maxprescripts-checkin.template;src/condor_tests/x_dagman_node-ret.pl;src/condor_tests/job_dagman_monitor.pl;src/condor_tests/x_general_server.pl;src/condor_tests/x_general_client.pl;src/condor_tests/x_dagman_readflowlog.pl")

	condor_pl_test(job_dagman_prepost "Run a dag and verify each nodes pre and post scripts ran" "dagman;quick;ctest" CTEST DEPENDS "src/condor_tests/job_dagman_prepost.dag;src/condor_tests/job_dagman_prepost-node.cmd;src/condor_tests/job_dagman_prepost-prehello.template;src/condor_tests/job_dagman_prepost-posthello.template;src/condor_tests/x_dagman_node-ret.pl;src/condor_tests/job_dagman_monitor.pl;src/condor_tests/x_general_server.pl;src/condor_tests/x_general_client.pl;src/condor_tests/x_dagman_readflowlog.pl;src/condor_tests/x_dagman_readprepostlog.pl;${CMAKE_BINARY_DIR}/src/condor_tests/x_read_joblog.exe")

	condor_pl_test(job_dagman_retry "Make sure a retry dag runs correctly." "dagman;quick;ctest")
	condor_pl_test(job_dagman_throttle "Test Dagman throttling ability" "dagman;long")

	condor_pl_test(job_dagman_unlessexit "Test that the retries can be stopped with particular exit values from node." "dagman;quick;ctest" CTEST DEPENDS "src/condor_tests/job_dagman_unlessexit.cmd;src/condor_tests/job_dagman_unlessexit.dag;src/condor_tests/x_dagman_node-ret.pl;src/condor_tests/x_dagman_retry-monitor.pl")
	condor_pl_test(job_dagman_abort-A "Test ABORT-DAG-ON" "dagman" )# not in "quick" CTEST DEPENDS "src/condor_tests/job_dagman_abort-A.dag;src/condor_tests/job_dagman_abort-A-node-fail.cmd;src/condor_tests/job_dagman_abort-A-node-succeed.cmd;src/condor_tests/x_dagman_retry-monitor.pl")
	condor_pl_test(job_dagman_parallel-A "Test DAGMan handling nodes w/ multiple jobs" "dagman;quick;ctest" CTEST DEPENDS "src/condor_tests/job_dagman_parallel-A.dag;src/condor_tests/job_dagman_parallel-A-node.cmd")
	condor_pl_test(job_dagman_subdag-A "Test condor_submit_dag recursion on nested DAGs, SUBDAG EXTERNAL keyword" "dagman;quick;ctest" CTEST DEPENDS
"src/condor_tests/job_dagman_subdag-A-lower1.dag;src/condor_tests/job_dagman_subdag-A-lower1-node.cmd;src/condor_tests/job_dagman_subdag-A-lower2.dag;src/condor_tests/job_dagman_subdag-A-lower2-node.cmd;src/condor_tests/job_dagman_subdag-A-lowerlower1.dag;src/condor_tests/job_dagman_subdag-A-lowerlower1-node.cmd;src/condor_tests/job_dagman_subdag-A-lower-nodeA-post.pl;src/condor_tests/job_dagman_subdag-A-lower-nodeA-pre.pl;src/condor_tests/job_dagman_subdag-A-upper.dag;src/condor_tests/job_dagman_subdag-A-upper-node.cmd")
#   GGT  debug this one later in new batlab
#	condor_pl_test(job_dagman_subdag-AE "Test condor_submit_dag recursion on nested DAGs, SUBDAG EXTERNAL keyword, eager .condor.sub generation" "dagman;quick;ctest")
condor_pl_test(job_dagman_subdag_in_splice-A "Test a sub-DAG inside a splice -- only works with lazy submit file generation" "dagman;quick;ctest" CTEST DEPENDS
	"src/condor_tests/job_dagman_subdag_in_splice-A-lower.dag;src/condor_tests/job_dagman_subdag_in_splice-A-lowerlower.dag;src/condor_tests/job_dagman_subdag_in_splice-A-lowerlower-node.cmd;src/condor_tests/job_dagman_subdag_in_splice-A-lower-nodeA-post.pl;src/condor_tests/job_dagman_subdag_in_splice-A-lower-nodeA-pre.pl;src/condor_tests/job_dagman_subdag_in_splice-A-lower-node.cmd;src/condor_tests/job_dagman_subdag_in_splice-A-upper.dag;src/condor_tests/job_dagman_subdag_in_splice-A-upper-node.cmd")
	condor_pl_test(job_dagman_pre_subdag-A "Test sub-DAG generated by PRE script" "dagman;quick;ctest" CTEST DEPENDS "src/condor_tests/job_dagman_pre_subdag-A-node.cmd;src/condor_tests/job_dagman_pre_subdag-A-pre.pl;src/condor_tests/job_dagman_pre_subdag-A-upper.dag")
	condor_pl_test(job_dagman_splice-cat "Test DAG splice/node category" "dagman;quick;ctest" CTEST DEPENDS "src/condor_tests/job_dagman_splice-cat.cmd;src/condor_tests/job_dagman_splice-cat.dag;src/condor_tests/job_dagman_splice-cat-splice1.dag;src/condor_tests/job_dagman_splice-cat-splice2.dag")
	condor_pl_test(job_dagman_node_prio "Test DAG node priorities" "dagman;quick;ctest" CTEST DEPENDS "src/condor_tests/job_dagman_node_prio.cmd;src/condor_tests/job_dagman_node_prio.config;src/condor_tests/job_dagman_node_prio.dag;src/condor_tests/job_dagman_node_prio-nodeA.cmd;src/condor_tests/job_dagman_node_prio-nodeA.pl;src/condor_tests/job_dagman_node_prio.pl")
	condor_pl_test(job_dagman_depth_first "Make sure DAGMan depth-first traversal works" "dagman;quick;ctest" CTEST DEPENDS "src/condor_tests/job_dagman_depth_first.config;src/condor_tests/job_dagman_depth_first.dag;src/condor_tests/job_dagman_depth_first-nodeA.cmd;src/condor_tests/job_dagman_depth_first-nodeA.pl;src/condor_tests/job_dagman_depth_first-nodeB.cmd;src/condor_tests/job_dagman_depth_first-nodeB.pl;src/condor_tests/job_dagman_depth_first-nodeC.cmd")
	condor_pl_test(job_dagman_log_path "Test DAG tricky log file paths" "dagman;quick;ctest" CTEST DEPENDS "src/condor_tests/job_dagman_log_path.dag;src/condor_tests/job_dagman_log_path-nodeA.cmd;src/condor_tests/job_dagman_log_path-nodeB.cmd;src/condor_tests/job_dagman_log_path-nodeC.cmd;src/condor_tests/job_dagman_log_path-nodeD.cmd;src/condor_tests/job_dagman_log_path-node.pl")
	condor_pl_test(job_dagman_retry_recovery "Test DAG recovery w/ retried node" "dagman;quick;ctest" CTEST DEPENDS "src/condor_tests/job_dagman_retry_recovery.config;src/condor_tests/job_dagman_retry_recovery.dag;src/condor_tests/job_dagman_retry_recovery-nodeA.cmd;src/condor_tests/job_dagman_retry_recovery-nodeA.pl;src/condor_tests/job_dagman_retry_recovery-nodeB2.cmd;src/condor_tests/job_dagman_retry_recovery-nodeB2.pl;src/condor_tests/job_dagman_retry_recovery-nodeB2-post.pl;src/condor_tests/job_dagman_retry_recovery-nodeB2-pre.pl;src/condor_tests/job_dagman_retry_recovery-nodeB.cmd;src/condor_tests/job_dagman_retry_recovery-nodeB.pl;src/condor_tests/job_dagman_retry_recovery-nodeC.cmd;src/condor_tests/job_dagman_retry_recovery-nodeC.pl")
	condor_pl_test(job_dagman_submit_fails_post "Test submit failure on node w/ POST" "dagman;quick;ctest" CTEST DEPENDS src/condor_tests/job_dagman_submit_fails_post.config;src/condor_tests/job_dagman_submit_fails_post.dag;src/condor_tests/job_dagman_submit_fails_post-nodeA.cmd;src/condor_tests/job_dagman_submit_fails_post-nodeA-post.pl)
	condor_pl_test(job_dagman_usedagdir "Test DAG with -usedagdir flag" "dagman;quick;ctest" CTEST DEPENDS "src/condor_tests/job_dagman_usedagdir-subdir")
	condor_pl_test(job_dagman_node_dir "Test DAG with nodes in subdirectories" "dagman;quick;ctest" CTEST DEPENDS "src/condor_tests/job_dagman_node_dir.dag;src/condor_tests/job_dagman_node_dir-node.cmd;src/condor_tests/job_dagman_node_dir-node.pl;src/condor_tests/job_dagman_node_dir-post.pl;src/condor_tests/job_dagman_node_dir-pre.pl;src/condor_tests/job_dagman_node_dir-subdir")
	condor_pl_test(job_dagman_default_log "Test DAG with default node log file" "dagman;quick;ctest" CTEST DEPENDS "src/condor_tests/job_dagman_default_log.config;src/condor_tests/job_dagman_default_log-nodeB1.cmd;src/condor_tests/job_dagman_default_log-nodeB.pl;src/condor_tests/job_dagman_default_log-nodeB-pre.pl;src/condor_tests/job_dagman_default_log-nodeC.pl;src/condor_tests/job_dagman_default_log-subdir;src/condor_tests/job_dagman_default_log.dag;src/condor_tests/job_dagman_default_log-nodeB2.cmd;src/condor_tests/job_dagman_default_log-nodeB-post.pl;src/condor_tests/job_dagman_default_log-nodeC.cmd")
	condor_pl_test(job_dagman_recovery_event_check "Test DAG bad events in recovery mode" "dagman;quick;ctest" CTEST DEPENDS "src/condor_tests/job_dagman_recovery_event_check.config;src/condor_tests/job_dagman_recovery_event_check-nodeA.cmd;src/condor_tests/job_dagman_recovery_event_check-nodeB.pl;src/condor_tests/job_dagman_recovery_event_check-nodeC.cmd;src/condor_tests/job_dagman_recovery_event_check.dag;src/condor_tests/job_dagman_recovery_event_check-nodeA.pl;src/condor_tests/job_dagman_recovery_event_check-nodeB-post.pl;src/condor_tests/job_dagman_recovery_event_check-nodeC.pl;src/condor_tests/job_dagman_recovery_event_check.log.dummy;src/condor_tests/job_dagman_recovery_event_check-nodeB.cmd;src/condor_tests/job_dagman_recovery_event_check-nodeB-pre.pl")
	condor_pl_test(job_dagman_recovery_preskip "Test DAG recovery with pre skip" "dagman;quick;ctest" CTEST DEPENDS "src/condor_tests/job_dagman_recovery_preskip.config;src/condor_tests/job_dagman_recovery_preskip-nodeA.pl;src/condor_tests/job_dagman_recovery_preskip-nodeB-post.pl;src/condor_tests/job_dagman_recovery_preskip-nodeC.pl;src/condor_tests/job_dagman_recovery_preskip.dag;src/condor_tests/job_dagman_recovery_preskip-nodeB.cmd;src/condor_tests/job_dagman_recovery_preskip-nodeB-pre.pl;src/condor_tests/job_dagman_recovery_preskip-nodeA.cmd;src/condor_tests/job_dagman_recovery_preskip-nodeB.pl;src/condor_tests/job_dagman_recovery_preskip-nodeC.cmd")
	condor_pl_test(job_dagman_abnormal_term_recovery_retries "Test DAGMan in recovery mode on abnormally-terminated node job with retries" "dagman;quick;ctest" CTEST DEPENDS "src/condor_tests/job_dagman_abnormal_term_recovery_retries.dag;src/condor_tests/job_dagman_abnormal_term_recovery_retries-nodeA.dummy_log;src/condor_tests/job_dagman_abnormal_term_recovery_retries-nodeA.cmd;src/condor_tests/job_dagman_abnormal_term_recovery_retries-nodeA.pl")
	condor_pl_test(job_dagman_multi_dag "Test DAGMan with multiple DAG files on the command line" "dagman;quick;ctest" CTEST DEPENDS "src/condor_tests/job_dagman_multi_dag-dag1.dag;src/condor_tests/job_dagman_multi_dag-dag2.dag;src/condor_tests/job_dagman_multi_dag-node.cmd;src/condor_tests/job_dagman_multi_dag-node.pl;src/condor_tests/job_dagman_multi_dag-post.pl;src/condor_tests/job_dagman_multi_dag-pre.pl")
	condor_pl_test(job_dagman_rescue-A "Test DAGMan with rescue DAG" "dagman;quick;ctest" CTEST DEPENDS "src/condor_tests/job_dagman_rescue-A-lower.dag;src/condor_tests/job_dagman_rescue-A-nodeD.cmd;src/condor_tests/job_dagman_rescue-A-nodeLA.cmd;src/condor_tests/job_dagman_rescue-A-node.pl;src/condor_tests/job_dagman_rescue-A-nodeUA.pl;src/condor_tests/job_dagman_rescue-A-upper.dag;src/condor_tests/job_dagman_rescue-A-node.cmd;src/condor_tests/job_dagman_rescue-A-nodeD.pl;src/condor_tests/job_dagman_rescue-A-nodeLA.pl;src/condor_tests/job_dagman_rescue-A-nodeUA.cmd")
	condor_pl_test(job_dagman_rescue_recov "Test DAGMan with rescue DAG/recovery mode combination" "dagman;quick;ctest" CTEST DEPENDS "src/condor_tests/job_dagman_rescue_recov-lower.dag;src/condor_tests/job_dagman_rescue_recov-node_conditional.pl;src/condor_tests/job_dagman_rescue_recov-node_hold-release.pl;src/condor_tests/job_dagman_rescue_recov-node_setup.pl;src/condor_tests/job_dagman_rescue_recov-upper.dag;src/condor_tests/job_dagman_rescue_recov-node_conditional.cmd;src/condor_tests/job_dagman_rescue_recov-node_hold-release.cmd;src/condor_tests/job_dagman_rescue_recov-node_setup.cmd")
	condor_pl_test(job_dagman_event_log "Test DAGMan with event log/POST script combination" "dagman;quick;ctest" CTEST DEPENDS "src/condor_tests/job_dagman_event_log.dag;src/condor_tests/job_dagman_event_log-nodeA.cmd;src/condor_tests/job_dagman_event_log-node.cmd;src/condor_tests/job_dagman_event_log-node.pl;src/condor_tests/job_dagman_event_log-node-post.pl;src/condor_tests/job_dagman_event_log-node-pre.pl")
	condor_pl_test(job_dagman_vars "Test DAG VARS feature" "dagman;quick;ctest" CTEST DEPENDS "src/condor_tests/job_dagman_vars-attribute.cmd;src/condor_tests/job_dagman_vars-node-newargs2.cmd;src/condor_tests/job_dagman_vars-retry.cmd;src/condor_tests/job_dagman_vars.dag;src/condor_tests/job_dagman_vars-node-newargs.cmd;src/condor_tests/job_dagman_vars-retry.pl;src/condor_tests/job_dagman_vars-node.cmd;src/condor_tests/job_dagman_vars-node.pl")
	condor_pl_test(job_dagman_vars-B "Test DAG VARS ALL_NODES feature" "dagman;quick;ctest" CTEST DEPENDS "src/condor_tests/job_dagman_vars-B.dag;src/condor_tests/job_dagman_vars-B-inc.dag;src/condor_tests/job_dagman_vars-B.lower.dag;src/condor_tests/job_dagman_vars-B-node.pl;src/condor_tests/job_dagman_vars-B-node.sub")
	condor_pl_test(job_dagman_all_nodes "Test DAG ALL_NODES feature" "dagman;quick;ctest" CTEST DEPENDS "src/condor_tests/job_dagman_all_nodes.dag;src/condor_tests/job_dagman_all_nodes.inc;src/condor_tests/job_dagman_all_nodes-splice.dag")
	condor_pl_test(job_dagman_vars_prepend "Test DAG VARS APPEND/PREPEND feature" "dagman;quick;ctest" CTEST)
	condor_pl_test(job_dagman_script_args "Test pre/post script arguments" "dagman;quick;ctest" CTEST DEPENDS "src/condor_tests/job_dagman_script_args.dag;src/condor_tests/job_dagman_script_args-node.cmd;src/condor_tests/job_dagman_script_args-node.pl;src/condor_tests/job_dagman_script_args-script.pl")
	condor_pl_test(job_dagman_noop_node "Test noop nodes" "dagman;quick;ctest" CTEST DEPENDS "src/condor_tests/job_dagman_noop_node-dummy.dag;src/condor_tests/job_dagman_noop_node-node_hold-release.pl;src/condor_tests/job_dagman_noop_node-subdir;src/condor_tests/job_dagman_noop_node-initialdir.cmd;src/condor_tests/job_dagman_noop_node-node_normal.pl;src/condor_tests/job_dagman_noop_node-upper.dag;src/condor_tests/job_dagman_noop_node-lower.dag;src/condor_tests/job_dagman_noop_node-node_setup.cmd;src/condor_tests/job_dagman_noop_node-withlog.cmd;src/condor_tests/job_dagman_noop_node-node_conditional.cmd;src/condor_tests/job_dagman_noop_node-node_setup.pl;src/condor_tests/job_dagman_noop_node-xmllog.cmd;src/condor_tests/job_dagman_noop_node-node_conditional.pl;src/condor_tests/job_dagman_noop_node-node_hold-release.cmd;src/condor_tests/job_dagman_noop_node-script.pl")
	condor_pl_test(job_dagman_node_name_illegal_chars "Test node names for illegal characters" "dagman;quick;ctest" CTEST DEPENDS "src/condor_tests/job_dagman_node_name_illegal_chars.cmd;src/condor_tests/job_dagman_node_name_illegal_chars.dag")
	condor_pl_test(job_dagman_node_status "Test node status file" "dagman;quick;ctest" CTEST DEPENDS "src/condor_tests/job_dagman_node_status.cmd;src/condor_tests/job_dagman_node_status-script.pl;src/condor_tests/job_dagman_node_status.dag;src/condor_tests/job_dagman_node_status.pl")
	condor_pl_test(job_dagman_node_status_rm "Test node status file /w condor_rm" "dagman;quick;ctest" CTEST DEPENDS "src/condor_tests/job_dagman_node_status_rm.dag;src/condor_tests/job_dagman_node_status_rm_node.pl;src/condor_tests/job_dagman_node_status_rm_node.cmd;src/condor_tests/job_dagman_node_status_rm_node.template")
	condor_pl_test(job_dagman_job_held "Test removing jobs held too many times" "dagman;quick;ctest" CTEST DEPENDS "src/condor_tests/job_dagman_job_held.config;src/condor_tests/job_dagman_job_held.dag;src/condor_tests/job_dagman_job_held-nodeA.cmd;src/condor_tests/job_dagman_job_held-nodeB.cmd;src/condor_tests/job_dagman_job_held-node.pl")
	condor_pl_test(job_dagman_reject "Test the REJECT keyword, inside a splice" "dagman;quick;ctest" CTEST DEPENDS "src/condor_tests/job_dagman_reject-0.dag;src/condor_tests/job_dagman_reject-1.dag;src/condor_tests/job_dagman_reject.cmd")
	condor_pl_test(job_dagman_jobstate_log "Test writing the jobstate.log file, including rescue DAG and recovery mode" "dagman;quick;ctest" CTEST DEPENDS "src/condor_tests/job_dagman_jobstate_log.config;src/condor_tests/job_dagman_jobstate_log-nodeB.pl;src/condor_tests/job_dagman_jobstate_log-nodeD.pl;src/condor_tests/job_dagman_jobstate_log-upper-nodeA.cmd;src/condor_tests/job_dagman_jobstate_log.dag;src/condor_tests/job_dagman_jobstate_log-nodeC.cmd;src/condor_tests/job_dagman_jobstate_log-nodeE.cmd;src/condor_tests/job_dagman_jobstate_log-upper-nodeA.pl;src/condor_tests/job_dagman_jobstate_log-nodeA.cmd;src/condor_tests/job_dagman_jobstate_log-nodeC.pl;src/condor_tests/job_dagman_jobstate_log-post.pl;src/condor_tests/job_dagman_jobstate_log-wrapper.dag;src/condor_tests/job_dagman_jobstate_log-nodeA.pl;src/condor_tests/job_dagman_jobstate_log-nodeC-post.pl;src/condor_tests/job_dagman_jobstate_log-pre.pl;src/condor_tests/job_dagman_jobstate_log-nodeB.cmd;src/condor_tests/job_dagman_jobstate_log-nodeD.cmd")
	condor_pl_test(job_dagman_gt1957 "Test gittrac #1957 fix" "dagman;quick;ctest" CTEST DEPENDS "src/condor_tests/job_dagman_gt1957.cmd;src/condor_tests/job_dagman_gt1957.dag;src/condor_tests/job_dagman_gt1957.testlog")
	#condor_pl_test(perf_busy_lynn_100_100_500_sched "Generated cpu loading performance test" "performance;long")
	condor_pl_test(job_dagman_subdag_multi_prohibit-A "Test multi setting prohibiting subdags A" "dagman;quick;ctest" CTEST DEPENDS "src/condor_tests/job_dagman_subdag_multi_prohibit-A.config;src/condor_tests/job_dagman_subdag_multi_prohibit-A-nodeA.cmd;src/condor_tests/job_dagman_subdag_multi_prohibit-A-sub.dag;src/condor_tests/job_dagman_subdag_multi_prohibit-A.dag;src/condor_tests/job_dagman_subdag_multi_prohibit-A-subnode.cmd")
	condor_pl_test(job_dagman_subdag_multi_prohibit-B "Test multi setting prohibiting subdags B" "dagman;quick;ctest" CTEST DEPENDS "src/condor_tests/job_dagman_subdag_multi_prohibit-B.config;src/condor_tests/job_dagman_subdag_multi_prohibit-B-nodeA.cmd;src/condor_tests/job_dagman_subdag_multi_prohibit-B-sub.dag;src/condor_tests/job_dagman_subdag_multi_prohibit-B.dag;src/condor_tests/job_dagman_subdag_multi_prohibit-B-subnode.cmd")
	condor_pl_test(job_dagman_subdag_multi_prohibit-C "Test multi setting prohibiting subdags C" "dagman;quick;ctest" CTEST DEPENDS "src/condor_tests/job_dagman_subdag_multi_prohibit-C.config;src/condor_tests/job_dagman_subdag_multi_prohibit-C-nodeA.cmd;src/condor_tests/job_dagman_subdag_multi_prohibit-C-sub.dag;src/condor_tests/job_dagman_subdag_multi_prohibit-C.dag;src/condor_tests/job_dagman_subdag_multi_prohibit-C-subnode.cmd")
	condor_pl_test(job_dagman_lazy_submit_file "Test lazy submit file creation in DAGMan" "dagman;quick;ctest" CTEST DEPENDS "src/condor_tests/job_dagman_lazy_submit_file.config;src/condor_tests/job_dagman_lazy_submit_file.dag;src/condor_tests/job_dagman_lazy_submit_file-pre.pl")
	condor_pl_test(job_dagman_retry-B "Test node retries in DAGMan" "dagman;quick;ctest" CTEST DEPENDS "src/condor_tests/job_dagman_retry-B.config;src/condor_tests/job_dagman_retry-B-nodeA.pl;src/condor_tests/job_dagman_retry-B-nodeB.cmd;src/condor_tests/job_dagman_retry-B-nodeC.cmd;src/condor_tests/job_dagman_retry-B-nodeD.cmd;src/condor_tests/job_dagman_retry-B-nodeF-pre.pl;src/condor_tests/job_dagman_retry-B.dag;src/condor_tests/job_dagman_retry-B-nodeA-post.pl;src/condor_tests/job_dagman_retry-B-nodeB.pl;src/condor_tests/job_dagman_retry-B-nodeC.pl;src/condor_tests/job_dagman_retry-B-nodeD.pl;src/condor_tests/job_dagman_retry-B.run;src/condor_tests/job_dagman_retry-B-nodeA.cmd;src/condor_tests/job_dagman_retry-B-nodeA-pre.pl;src/condor_tests/job_dagman_retry-B-nodeB-pre.pl;src/condor_tests/job_dagman_retry-B-nodeC-post.pl;src/condor_tests/job_dagman_retry-B-nodeE-post.pl")
	condor_pl_test(job_dagman_propogate_priorities "Test propogation of priorities" "dagman;quick;ctest" CTEST DEPENDS "src/condor_tests/job_dagman_propogate_priorities.config;src/condor_tests/job_dagman_propogate_priorities-lower1.dag;src/condor_tests/job_dagman_propogate_priorities-node.cmd;src/condor_tests/job_dagman_propogate_priorities.dag;src/condor_tests/job_dagman_propogate_priorities-lower2.dag")
	# turned off for now ticket #5076
	#condor_pl_test(job_dagman_use_hold_claim "Test holding of claims for DAGman" "dagman;quick;ctest")
	# turned off for now ticket #4386
	#condor_pl_test(job_dagman_halt-A "Test DAG halting" "dagman;quick;ctest")
	condor_pl_test(job_dagman_loglink "Test node job user logs as symlinks" "dagman;quick;ctest" CTEST DEPENDS "src/condor_tests/job_dagman_loglink.cmd;src/condor_tests/job_dagman_loglink.dag")
	condor_pl_test(job_dagman_global_event_log-A "Test behavior in presence of global event log" "dagman;quick;ctest" CTEST DEPENDS "src/condor_tests/job_dagman_global_event_log-A.cmd;src/condor_tests/job_dagman_global_event_log-A.dag;src/condor_tests/x_echostring.pl")
	condor_pl_test(job_dagman_global_event_log-B "Test behavior in presence of global event log" "dagman;quick;ctest" CTEST DEPENDS "src/condor_tests/job_dagman_global_event_log-B.cmd;src/condor_tests/job_dagman_global_event_log-B.dag;src/condor_tests/x_echostring.pl")
	condor_pl_test(job_dagman_condor_restart "Make sure DAG runs survive across condor restart" "dagman;quick;ctest" CTEST DEPENDS "src/condor_tests/job_dagman_condor_restart.dag;src/condor_tests/job_dagman_condor_restart-nodeA.cmd;src/condor_tests/job_dagman_condor_restart-nodeA.pl")
	condor_pl_test(job_dagman_suppress_notification "Make sure DAG suppresses notification" "dagman;quick;ctest" CTEST DEPENDS "src/condor_tests/job_dagman_suppress_notification.cfg;src/condor_tests/job_dagman_suppress_notification.dag;src/condor_tests/job_dagman_suppress_notification-cmd_line.dag;src/condor_tests/job_dagman_suppress_notification-node.cmd;src/condor_tests/job_dagman_suppress_notification-subdag-cmd_line.dag;src/condor_tests/job_dagman_suppress_notification-cmd_line-node.cmd;src/condor_tests/job_dagman_suppress_notification-post-allow.pl;src/condor_tests/job_dagman_suppress_notification-subdag.dag;src/condor_tests/job_dagman_suppress_notification-post.pl")
	condor_pl_test(job_dagman_suppress_notification-cmd_line "Make sure DAG respects -dont_suppress_notification command line flag" "dagman;quick;ctest" CTEST DEPENDS "src/condor_tests/job_dagman_suppress_notification-cmd_line.dag;src/condor_tests/job_dagman_suppress_notification-cmd_line-node.cmd;src/condor_tests/job_dagman_suppress_notification-post-allow.pl;src/condor_tests/job_dagman_suppress_notification-subdag-cmd_line.dag")
	condor_pl_test(job_dagman_classad "Test the DAGMan classad status update capability" "dagman;quick;ctest" CTEST DEPENDS "src/condor_tests/job_dagman_classad.config;src/condor_tests/job_dagman_classad.dag;src/condor_tests/job_dagman_classad-node.cmd;src/condor_tests/job_dagman_classad-node.pl")
	# Turned off for now ticket #4387
	#condor_pl_test(job_dagman_repeat_holds "Test the suppression of repeat hold events" "dagman;quick;ctest")
	condor_pl_test(job_dagman_submit_parse "Test parsing of submit output" "dagman;quick;ctest" CTEST DEPENDS "src/condor_tests/job_dagman_submit_parse-A.cmd;src/condor_tests/job_dagman_submit_parse-B.cmd;src/condor_tests/job_dagman_submit_parse-B.pl;src/condor_tests/job_dagman_submit_parse.cfg;src/condor_tests/job_dagman_submit_parse.dag")
	condor_pl_test(job_dagman_pegasus_recovery "Test recovery of Pegasus-generated sub-DAGs" "dagman;quick;ctest" CTEST DEPENDS "src/condor_tests/job_dagman_pegasus_recovery.dag;src/condor_tests/job_dagman_pegasus_recovery-nodeA.pl;src/condor_tests/job_dagman_pegasus_recovery-nodeC.cmd;src/condor_tests/job_dagman_pegasus_recovery.dag.condor.sub_template;src/condor_tests/job_dagman_pegasus_recovery-nodeB.cmd;src/condor_tests/job_dagman_pegasus_recovery-nodeC.pl;src/condor_tests/job_dagman_pegasus_recovery-nodeA.cmd;src/condor_tests/job_dagman_pegasus_recovery-nodeB.pl")
	condor_pl_test(job_dagman_abort-B "Test DAG abort with failure" "dagman;quick;ctest" CTEST DEPENDS "src/condor_tests/job_dagman_abort-B.cfg;src/condor_tests/job_dagman_abort-B.dag;src/condor_tests/job_dagman_abort-B-script.pl;src/condor_tests/x_dagman_retry-monitor.pl")

	# The following test has many random faiures
	#condor_pl_test(job_dagman_abort-final-A "Test DAG abort with final node" "dagman;quick;ctest" CTEST DEPENDS "src/condor_tests/job_dagman_abort-final-A.dag;src/condor_tests/job_dagman_abort-final-A-nodeE-pre.pl;src/condor_tests/job_dagman_abort-final-A-node-sleep.pl;src/condor_tests/job_dagman_abort-final-A-nodeE.cmd;src/condor_tests/job_dagman_abort-final-A-node-fail.cmd;src/condor_tests/job_dagman_abort-final-A-node-succeed.cmd;src/condor_tests/job_dagman_abort-final-A-nodeE.pl;src/condor_tests/job_dagman_abort-final-A-node-sleep.cmd;src/condor_tests/x_echostring.pl;src/condor_tests/x_dagman_retry-monitor.pl")

	condor_pl_test(job_dagman_abort-final-B "Test DAG abort with final node" "dagman;quick;ctest" CTEST DEPENDS "src/condor_tests/job_dagman_abort-final-B.dag;src/condor_tests/job_dagman_abort-final-B-nodeE.pl;src/condor_tests/job_dagman_abort-final-B-node-succeed.cmd;src/condor_tests/job_dagman_abort-final-B-script.pl;src/condor_tests/job_dagman_abort-final-B-nodeE.cmd;src/condor_tests/job_dagman_abort-final-B-node-fail.cmd;src/condor_tests/x_echostring.pl")
	condor_pl_test(job_dagman_cycle-A "Test DAG status file with cycle" "dagman;quick;ctest" CTEST DEPENDS "src/condor_tests/job_dagman_cycle-A.dag;src/condor_tests/job_dagman_cycle-A-node.cmd;src/condor_tests/x_sleep.pl")
	condor_pl_test(job_dagman_rm "Test correct functionality of condor_rm of DAGMan job" "dagman;quick;ctest" CTEST DEPENDS "src/condor_tests/job_dagman_rm.config;src/condor_tests/job_dagman_rm-nodeA.cmd;src/condor_tests/job_dagman_rm-nodeD.cmd;src/condor_tests/job_dagman_rm-nodeE.pl;src/condor_tests/job_dagman_rm-nodeF.pl;src/condor_tests/job_dagman_rm.dag;src/condor_tests/job_dagman_rm-nodeA.pl;src/condor_tests/job_dagman_rm-nodeE.cmd;src/condor_tests/job_dagman_rm-nodeF.cmd;src/condor_tests/job_dagman_rm-nodeZ.cmd;src/condor_tests/job_dagman_rm-wait.pl;src/condor_scripts/CondorTest.pm;src/condor_scripts/Condor.pm;src/condor_scripts/CondorUtils.pm;src/condor_scripts/CondorPersonal.pm")
	condor_pl_test(job_dagman_script_defer "Test DAG pre/post script deferral feature" "dagman;quick;ctest" CTEST DEPENDS "src/condor_tests/job_dagman_script_defer_Apre.pl;src/condor_tests/job_dagman_script_defer_Cpost.pl;src/condor_tests/job_dagman_script_defer-node.cmd;src/condor_tests/job_dagman_script_defer-nodeD.pl;src/condor_tests/job_dagman_script_defer_Bpre.pl;src/condor_tests/job_dagman_script_defer.dag;src/condor_tests/job_dagman_script_defer-nodeD.cmd;src/condor_tests/x_sleep.pl")
	condor_pl_test(job_dagman_submit_glob-A "Test DAG with node jobs using new submit globbing feature" "dagman;quick;ctest" CTEST DEPENDS "src/condor_tests/job_dagman_submit_glob-A-1.dat;src/condor_tests/job_dagman_submit_glob-A-nodeA.cmd;src/condor_tests/job_dagman_submit_glob-A-2.dat;src/condor_tests/job_dagman_submit_glob-A-nodeB.cmd;src/condor_tests/job_dagman_submit_glob-A-3.dat;src/condor_tests/job_dagman_submit_glob-A-nodeC.cmd;src/condor_tests/job_dagman_submit_glob-A.dag;src/condor_tests/job_dagman_submit_glob-A.run;src/condor_tests/x_cat.pl")
	condor_pl_test(job_dagman_submit_glob-B "Test DAG with node jobs using feature, in combination with DAGMAN_PROHIBIT_MULTI_JOBS" "dagman;quick;ctest" CTEST DEPENDS "src/condor_tests/job_dagman_submit_glob-B-1.dat;src/condor_tests/job_dagman_submit_glob-B.config;src/condor_tests/job_dagman_submit_glob-B-nodeB.cmd;src/condor_tests/job_dagman_submit_glob-B-subA.dag;src/condor_tests/job_dagman_submit_glob-B-2.dat;src/condor_tests/job_dagman_submit_glob-B.dag;src/condor_tests/job_dagman_submit_glob-B-nodeC.cmd;src/condor_tests/job_dagman_submit_glob-B-subB.dag;src/condor_tests/job_dagman_submit_glob-B-3.dat;src/condor_tests/job_dagman_submit_glob-B-nodeA.cmd;src/condor_tests/job_dagman_submit_glob-B.run;src/condor_tests/job_dagman_submit_glob-B-subC.dag;src/condor_tests/x_cat.pl")
	condor_pl_test(job_dagman_set_attr "Test setting ClassAd attrs in DAG file" "dagman;quick;ctest" CTEST DEPENDS "src/condor_tests/job_dagman_set_attr1.dag;src/condor_tests/job_dagman_set_attr-nodeB.cmd;src/condor_tests/job_dagman_set_attr.sub;src/condor_tests/job_dagman_set_attr2.dag;src/condor_tests/job_dagman_set_attr-node.pl;src/condor_tests/job_dagman_set_attr-nodeA.cmd")
	condor_pl_test(job_dagman_event_timestamp "Test event timestamps in dagman.out file" "dagman;quick;ctest" CTEST DEPENDS "src/condor_tests/job_dagman_event_timestamp.dag;src/condor_tests/job_dagman_event_timestamp-node.cmd;src/condor_tests/x_echostring.pl")
	condor_pl_test(job_dagman_batch_name "Test setting & propagation of batch-name" "dagman;quick;ctest" CTEST DEPENDS "src/condor_tests/job_dagman_batch_name-lower.dag;src/condor_tests/job_dagman_batch_name-node.sub;src/condor_tests/job_dagman_batch_name-upper.dag;src/condor_tests/x_echostring.pl")
	condor_pl_test(job_dagman_cmd_order "Test flexible command order" "dagman;quick;ctest" CTEST DEPENDS "src/condor_tests/job_dagman_cmd_order.dag;src/condor_tests/job_dagman_cmd_order-lower.dag;src/condor_tests/job_dagman_cmd_order-node.sub;src/condor_tests/x_sleep.pl;src/condor_tests/x_echostring.pl")
	condor_pl_test(job_dagman_acct_grp "Test setting & propagation of accounting group and user" "dagman;quick;ctest" CTEST DEPENDS "src/condor_tests/job_dagman_acct_grp-lower.dag;src/condor_tests/job_dagman_acct_grp-node.sub;src/condor_tests/job_dagman_acct_grp-upper.dag;src/condor_tests/x_echostring.pl")
	condor_pl_test(job_dagman_splice_connect-A "Test splice pin connections" "dagman;quick;ctest" CTEST DEPENDS "src/condor_tests/job_dagman_splice_connect-A.dag;src/condor_tests/job_dagman_splice_connect-A-node.pl;src/condor_tests/job_dagman_splice_connect-A-splice1.dag;src/condor_tests/job_dagman_splice_connect-A-inc1.dag;src/condor_tests/job_dagman_splice_connect-A-node.sub;src/condor_tests/job_dagman_splice_connect-A-splice2.dag;src/condor_tests/job_dagman_splice_connect-A-inc2.dag;src/condor_tests/job_dagman_splice_connect-A-splice3.dag")
	condor_pl_test(job_dagman_splice_connect-B "Test splice pin connections" "dagman;quick;ctest" CTEST DEPENDS "src/condor_tests/job_dagman_splice_connect-B-1.dag;src/condor_tests/job_dagman_splice_connect-B-2-2a.dag;src/condor_tests/job_dagman_splice_connect-B-3.dag;src/condor_tests/job_dagman_splice_connect-B-node.sub;src/condor_tests/job_dagman_splice_connect-B-2-1a.dag;src/condor_tests/job_dagman_splice_connect-B-2-2b.dag;src/condor_tests/job_dagman_splice_connect-B.dag;src/condor_tests/job_dagman_splice_connect-B-2-1b.dag;src/condor_tests/job_dagman_splice_connect-B-2.dag;src/condor_tests/job_dagman_splice_connect-B-node.pl")
	condor_pl_test(job_dagman_splice_connect-C "Test splice pin connections" "dagman;quick;ctest" CTEST DEPENDS "src/condor_tests/job_dagman_splice_connect-C.dag;src/condor_tests/job_dagman_splice_connect-C-splice1.dag;src/condor_tests/job_dagman_splice_connect-C-splice2.dag;src/condor_tests/job_dagman_splice_connect-C-node.sub;src/condor_tests/x_echostring.pl")
	condor_pl_test(job_dagman_splice_connect-D "Test splice pin connections" "dagman;quick;ctest" CTEST DEPENDS "src/condor_tests/job_dagman_splice_connect-D.dag;src/condor_tests/job_dagman_splice_connect-D-1.dag;src/condor_tests/job_dagman_splice_connect-D-2.dag;src/condor_tests/x_echostring.pl")
	condor_pl_test(job_dagman_splice_connect-E "Test splice pin connections" "dagman;quick;ctest" CTEST DEPENDS "src/condor_tests/job_dagman_splice_connect-E.dag;src/condor_tests/job_dagman_splice_connect-E-1.dag;src/condor_tests/job_dagman_splice_connect-E-2.dag")
	condor_pl_test(job_dagman_splice_connect-F "Test splice pin connections" "dagman;quick;ctest" CTEST DEPENDS "src/condor_tests/job_dagman_splice_connect-F.dag;src/condor_tests/job_dagman_splice_connect-F-1.dag;src/condor_tests/job_dagman_splice_connect-F-2.dag")
	condor_pl_test(job_dagman_splice_connect-G "Test splice pin connections" "dagman;quick;ctest" CTEST DEPENDS "src/condor_tests/job_dagman_splice_connect-G-1upper.dag;src/condor_tests/job_dagman_splice_connect-G-2upper.dag;src/condor_tests/job_dagman_splice_connect-G-1lowerA.dag;src/condor_tests/job_dagman_splice_connect-G-1lowerB.dag;src/condor_tests/job_dagman_splice_connect-G-2lowerA.dag;src/condor_tests/job_dagman_splice_connect-G-2lowerB.dag")
	condor_pl_test(job_dagman_suppress_log "Test suppressing node job log files" "dagman;quick;ctest" CTEST DEPENDS "src/condor_tests/job_dagman_suppress_log.dag;src/condor_tests/job_dagman_suppress_log.config;src/condor_tests/job_dagman_suppress_log-node.sub;src/condor_tests/job_dagman_suppress_log-node.pl" )
	#condor_pl_test(perf_jobs_sue_10_10_30_van "Generated jobs performance test" "performance;long")
	#condor_pl_test(perf_xfer_deb_10_10_30_van "Generated transfer performance test" "performance;long")
	condor_pl_test(job_filexfer_sandbox-empty_van "Are job sandboxes with bad permissions cleaned up?" "quick;ctest" CTEST DEPENDS "src/condor_tests/job_filexfer_sandbox-empty_van.pl")
	condor_pl_test(job_core_sh-loop_van "Simple vanilla job that loops for N seconds" "quick;ctest" CTEST DEPENDS "src/condor_tests/job_core_sh-loop_van.cmd;src/condor_tests/job_core_sh-loop_van.sh")
	condor_pl_test(job_core_bigenv_van "Vanilla test for enormous environment" "quick;ctest" CTEST DEPENDS "${CMAKE_BINARY_DIR}/src/condor_tests/job_core_bigenv.exe;src/condor_tests/job_core_bigenv_van.cmd")
	add_dependencies_suffix_hack(job_core_bigenv_van job_core_bigenv.exe)
	condor_pl_test(job_core_bigenv_sched "Scheduler test for enormous environment" "quick;ctest" CTEST DEPENDS "${CMAKE_BINARY_DIR}/src/condor_tests/job_core_bigenv.exe;src/condor_tests/job_core_bigenv_sched.cmd" )
	add_dependencies_suffix_hack(job_core_bigenv_sched job_core_bigenv.exe)
	condor_pl_test(lib_ccb_startd "Test of execute daemons using CCB." "quick;ctest" CTEST DEPENDS "src/condor_tests/x_sleep.pl")
	condor_pl_test(lib_ccb_schedd "Test of submit daemons using CCB." "quick;ctest" CTEST DEPENDS "src/condor_tests/x_sleep.pl")
	condor_pl_test(lib_ccb_schedd_privnet "Test of submit daemons using CCB in private net." "quick;ctest" CTEST DEPENDS "src/condor_tests/x_sleep.pl")
	condor_pl_test(lib_job_router_local "Test of JobRouter routing to local universe." "quick;ctest" CTEST DEPENDS "src/condor_tests/x_sleep.pl")
	condor_pl_test(job_router_basic "Basic test of JobRouter routing." "quick;ctest" CTEST DEPENDS "src/condor_tests/x_sleep.pl")
	condor_pl_test(job_router_xform "Test of JobRouter transforms." "quick;ctest" CTEST DEPENDS "src/condor_tests/x_sleep.pl")
	condor_pl_test(condor_view_classad_types "CONDOR_VIEW_CLASSAD_TYPES test" "quick;ctest" CTEST)
	condor_pl_test(job_partitionable_basic_van "Test basic partitionable slot capability" "quick;ctest" CTEST DEPENDS "src/condor_tests/x_sleep.pl")
	condor_pl_test(job_hgq_negfail_basic_van "Test basic Hierarchical Group Quota behavior" "quick;ctest" CTEST DEPENDS "src/condor_tests/x_sleep.pl")
	condor_pl_test(job_hgq_autoregroup_basic_van "Test Hierarchical Group Quota autoregroup and group sort" "quick;ctest" CTEST DEPENDS "src/condor_tests/x_sleep.pl")
	condor_pl_test(job_consumption_policies_basic_van "Test Consumption Policies and negotiator resource consumption" "quick;ctest" CTEST DEPENDS "src/condor_tests/x_sleep.pl")
	condor_pl_test(job_cp_cclim_acctgrp_basic_van "Test Consumption Policies with cc-limits and acct-groups" "quick;ctest" CTEST DEPENDS "src/condor_tests/x_sleep.pl")
	condor_pl_test(job_starter_script-A "Test starter pre and post scripts" "quick;ctest" CTEST DEPENDS "src/condor_tests/job_starter_script-A.cmd;src/condor_tests/job_starter_script-A-job.pl;src/condor_tests/job_starter_script-A-post.pl;src/condor_tests/job_starter_script-A-pre.pl")
  #condor_pl_test(condor_urlfetch_test "Tests tool condor_urlfetch" "quick;ctest")

endif(BUILD_TESTING)<|MERGE_RESOLUTION|>--- conflicted
+++ resolved
@@ -49,12 +49,8 @@
 			   CondorTest.pm
 			   CondorPersonal.pm
 			   CondorUtils.pm
-<<<<<<< HEAD
-			   run_test.pl)
-=======
 			   run_test.pl
 			   condor_credmon_oauth_dummy)
->>>>>>> 0a7d76b3
 		configure_file(${CONDOR_SCRIPTS_DIR}/${scriptFile}
 				${TEST_TARGET_DIR}/${scriptFile} COPYONLY)
 	endforeach(scriptFile)
