 ###############################################################
 #
 # Copyright 2011 Red Hat, Inc.
 #
 # Licensed under the Apache License, Version 2.0 (the "License"); you
 # may not use this file except in compliance with the License.  You may
 # obtain a copy of the License at
 #
 #    http://www.apache.org/licenses/LICENSE-2.0
 #
 # Unless required by applicable law or agreed to in writing, software
 # distributed under the License is distributed on an "AS IS" BASIS,
 # WITHOUT WARRANTIES OR CONDITIONS OF ANY KIND, either express or implied.
 # See the License for the specific language governing permissions and
 # limitations under the License.
 #
 ###############################################################

MACRO (ADD_DEPENDENCIES_SUFFIX_HACK _SOURCE _TARGET)
# Many, but not all of the tests added with CondorExeTest have a target name that
# ends in exe.  We want all of the generated executable for these to end in exe,
# both on Unix and Windows.  To do this, the CondorExeTest macro removes the .exe
# suffix of the target name (not the generated executable, but the target) only
# on Windows, so CMake will tack on the exe suffix to the generated target, and we
# won't end up with double .exe suffixes.  This creates problems when we want
# to add additional dependencies on those targets, because the name is different
# on each platform.

if (WINDOWS)
	string(REPLACE ".exe" "" _TARGET_WITHOUT_EXE ${_TARGET})
	add_dependencies(${_SOURCE} ${_TARGET_WITHOUT_EXE})
else(WINDOWS)
	add_dependencies(${_SOURCE} ${_TARGET})
endif (WINDOWS)

ENDMACRO(ADD_DEPENDENCIES_SUFFIX_HACK)
############################################################################
if (BUILD_TESTING)

	##########################################################
	# vars and settings
	set(CONDOR_SCRIPTS_DIR ${CONDOR_SOURCE_DIR}/src/condor_scripts)
	include_directories(${CONDOR_SOURCE_DIR}/src/condor_chirp)

	##########################################################
	## begin file goop manipulation specific to the horror that
	## is the "condor testing framework."
	foreach(scriptFile Condor.pm
			   CondorTest.pm
			   CondorPersonal.pm
			   CondorUtils.pm
			   run_test.pl
			   condor_credmon_oauth_dummy)
		configure_file(${CONDOR_SCRIPTS_DIR}/${scriptFile}
				${TEST_TARGET_DIR}/${scriptFile} COPYONLY)
	endforeach(scriptFile)


	set(CHECK_MODULES CondorLog.pm
			JobDoesNotRun.pm
			JobIsEvicted.pm
			ParseDryRunData.pm
			ProcInfo.pm
			SimpleJob.pm)

	if (NOT "${CMAKE_SOURCE_DIR}" STREQUAL "${CMAKE_BINARY_DIR}")
	foreach(scriptFile ${CHECK_MODULES})
		add_custom_command ( OUTPUT ${TEST_TARGET_DIR}/Check/${scriptFile}
			DEPENDS ${CONDOR_SOURCE_DIR}/src/condor_tests/Check/${scriptFile}
			COMMAND ${CMAKE_COMMAND} ARGS -E copy_if_different ${CONDOR_SOURCE_DIR}/src/condor_tests/Check/${scriptFile} ${TEST_TARGET_DIR}/Check/${scriptFile})
		add_custom_target(test_copy_${scriptFile} ALL DEPENDS ${TEST_TARGET_DIR}/Check/${scriptFile})
	endforeach()

	configure_file(${CMAKE_CURRENT_SOURCE_DIR}/CheckOutputFormats.pm ${TEST_TARGET_DIR}/CheckOutputFormats.pm COPYONLY)

	endif()

	# 1st remove generated files.
	file( GLOB RMV_FIRST ${TEST_TARGET_DIR}/list_* *.desc )
	if (RMV_FIRST)
		file( REMOVE ${RMV_FIRST} )
	endif()

	APPEND_VAR(CONDOR_TEST_HELPER_SCRIPTS "Condor.pm;CondorTest.pm;CondorPersonal.pm;CondorUtils.pm;run_test.pl;condor_credmon_oauth_dummy")

	##########################################################
	# exe test targets
	condor_exe_test(x_return-n.exe "x_return-n.cpp;x_waste_second.c" "")
	condor_exe_test(x_dumpcore.exe "x_dumpcore.cpp" "")
	condor_exe_test(x_tightloop.exe "x_tightloop.cpp" "")
	condor_exe_test(x_killppid.exe "x_killppid.cpp" "condorapi")
	condor_exe_test(lib_chirpio.exe "lib_chirpio.cpp" "chirp_client")
	condor_exe_test(job_core_chirp_par_executable.exe "job_core_chirp_par.cpp" "chirp_client")
	condor_exe_test(x_read_joblog.exe "x_read_joblog.cpp" "condorapi")
	condor_exe_test(x_write_joblog.exe "x_write_joblog.cpp" condor_utils)
	condor_exe_test(x_write_joblog_events.exe "x_write_joblog_events.cpp" condor_utils)
	condor_exe_test(lib_eventlog_base_executable.exe "lib_eventlog_base.cpp" condor_utils)
	condor_exe_test(job_core_bigenv.exe "job_core_bigenv.c" "")
	condor_exe_test(lib_eventlog_build.exe "lib_eventlog_base.cpp" condor_utils)
	if(NOT WINDOWS)
		condor_exe_test(test_for_AwaitableDeadlineReaper.exe "test_for_AwaitableDeadlineReaper.cpp" condor_utils)
	endif(NOT WINDOWS)
	condor_exe_test(x_job_mem_checker.exe "x_job_mem_checker.c" "" )
	condor_exe_test(x_complete_params.exe "x_complete_params.cpp" "" )
	if( WINDOWS )
		add_dependencies(x_complete_params utils_genparams)
	else( WINDOWS )
		add_dependencies(x_complete_params.exe utils_genparams)
	endif( WINDOWS)
	condor_exe_test(x_conditional_params.exe "x_conditional_params.cpp" "${CONDOR_TOOL_LIBS};${CONDOR_WIN_LIBS}" )
	condor_exe_test(validate_job_queue.exe "validate_job_queue.cpp" "${CONDOR_TOOL_LIBS};${CONDOR_WIN_LIBS}" )

	# Not all of our gccs support -Wno-div-by-zero.
	#if (UNIX)
	#	set_source_files_properties(x_dumpcore.cpp PROPERTIES COMPILE_FLAGS -Wno-div-by-zero)
	#endif(UNIX)

	if(WINDOWS)
		# can't build this using cmake because it insists on passing wrong compiler flags, the good thing is that we don't need to build it anyway.
		# condor_exe_test(sleep.exe "sleep.cpp" "")
	endif(WINDOWS)

	if (NOT WINDOWS)
	  condor_exe_test(x_trapsig.exe "x_trapsig.cpp" "" )
	endif(NOT WINDOWS)

	##########################################################
	# platform specific tests
	if(LINUX)

		condor_pl_test( job_ec2_basic "EC2 Query API test" "quick;ctest" CTEST DEPENDS "src/condor_tests/job_ec2_basic.accessKey;src/condor_tests/job_ec2_basic.secretKey;src/condor_tests/job_ec2_basic.userDataFile;${CMAKE_BINARY_DIR}/src/condor_tests/queryAPI-sim")
		add_dependencies(job_ec2_basic queryAPI-sim)
		condor_pl_test( job_hyperthread_check "hyper thread testing test" "quick;ctest" CTEST DEPENDS src/condor_tests/count_cpus)

		condor_pl_test(lib_procapi_pidtracking-byenv "Slow Termination Child Cleanup Test" "quick;ctest" CTEST DEPENDS "src/condor_tests/lib_procapi_pidtracking-byenv.cmd;src/condor_tests/x_pid_tracking.pl")
		#condor_pl_test(job_core_shadow-lessthan-memlimit_van "Make sure the shadow stays below memory limit" "quick;ctest")
	endif()

	# negative matches. test on everything but this
	if(NOT WINDOWS)
		condor_pl_test(unit_test_sinful "unit: Sinful" "quick;ctest" CTEST DEPENDS "src/condor_tests/NetworkTestConfigs.pm;${CMAKE_BINARY_DIR}/src/condor_tests/test_sinful")
		add_dependencies(unit_test_sinful test_sinful)
		condor_pl_test(job_core_killsignal_sched "Scheduler: Verify the specified input file is used" "quick;ctest" CTEST DEPENDS "src/condor_tests/job_core_killsignal_sched.cmd;${CMAKE_BINARY_DIR}/src/condor_tests/x_trapsig.exe")
		add_dependencies(job_core_killsignal_sched x_trapsig.exe)
		condor_pl_test(job_core_rmkillsig_sched "Scheduler: Verify the  remove_kill_sig" "quick;ctest" CTEST DEPENDS "src/condor_tests/job_core_rmkillsig_sched.cmd;${CMAKE_BINARY_DIR}/src/condor_tests/x_trapsig.exe")
		add_dependencies(job_core_rmkillsig_sched x_trapsig.exe)
	endif()

	condor_pl_test( protocol_matching "test: Protocol matching" "quick;ctest" CTEST DEPENDS ${CMAKE_BINARY_DIR}/src/condor_tests/test_protocol_matching)
	add_dependencies(protocol_matching test_protocol_matching)

	condor_pl_test(cmd_condor_off-master "vanilla: condor_on condor_off test" "quick;ctest" CTEST DEPENDS "src/condor_tests/x_sleep.pl")
	condor_pl_test(job_test_scheddrotation "Scheduler: basic log rotation test" "quick;ctest" CTEST DEPENDS "src/condor_tests/x_sleep.pl")
	condor_pl_test(job_test_logrotation "basic log rotation test" "quick;ctest" CTEST DEPENDS "src/condor_tests/x_sleep.pl")
if (NOT WINDOWS)
	condor_pl_test(fetch_work_static_slot "work fetch static smoke test" "quick;ctest" CTEST DEPENDS "src/condor_tests/x_fetchwork_scripts.tar.gz")
	condor_pl_test(fetch_work_pslot "work fetch pslot smoke test" "quick;ctest" CTEST DEPENDS "src/condor_tests/x_fetchwork_scripts.tar.gz")
endif ()

	condor_pl_test(lib_auth_protocol-ssl "SSL authentication test" "quick;ctest" CTEST DEPENDS "src/condor_tests/lib_auth_protocol-ssl.cmd;src/condor_tests/x_sleep.pl")
	#condor_pl_test(lib_auth_protocol-pw "PW authentication test" "quick;ctest")
	#condor_pl_test(job_dagman_node_status_rm "Check status file shows condor_rm" "dagman;quick;ctest" CTEST DEPENDS "src/condor_tests/job_dagman_node_status_rm.dag;src/condor_tests/job_dagman_node_status_rm_node.pl;src/condor_tests/job_dagman_node_status_rm_node.cmd;src/condor_tests/job_dagman_node_status_rm_node.template")
	condor_pl_test(job_dagman_large_dag "Test large DAG w/ recovery mode" "dagman;quick;ctest" CTEST DEPENDS "src/condor_tests/job_dagman_large_dag-node.pl;src/condor_tests/create_large_dag.pl")



	# The shared port tests are failing intermittantly on mac.  Rather than spending the time to fix
	# the tests, we are commenting them out for now.  Symptom is that some daemons in the same
	# personal condor cannot use the family session, and apparently present the wrong session
	# to the server side.
if (NOT APPLE)
	condor_pl_test(lib_shared_port_van "Test of shared port feature." "quick;ctest" CTEST DEPENDS "src/condor_tests/x_sleep.pl")
	condor_pl_test(lib_shared_port-collector_van "Test of shared port feature with collector usage." "quick;ctest" CTEST DEPENDS "src/condor_tests/x_sleep.pl")
	condor_pl_test(lib_shared_port-check-ports_van "Test of shared port feature with respect to open ports." "quick;ctest" CTEST DEPENDS "src/condor_tests/x_sleep.pl")
endif ()

	condor_pl_test (cmd_submit_coverage "Test condor_submit file entries" "quick;ctest" CTEST DEPENDS "src/condor_tests/x_sleep.pl")
	condor_pl_test (cmd_submit_regress_dry "Regression test for condor_submit keywords" "quick;ctest" CTEST DEPENDS "src/condor_tests/cmd_submit_regress_dry.expect;src/condor_tests/cmd_submit_regress_dry.subs")
	condor_pl_test (cmd_submit_factory_regress_dry "Regression test for condor_submit keywords with late materialization" "quick;ctest" CTEST DEPENDS "src/condor_tests/cmd_submit_regress_dry.expect;src/condor_tests/cmd_submit_regress_dry.subs;${CMAKE_BINARY_DIR}/src/condor_tests/test_job_factory.exe")
	add_dependencies_suffix_hack(cmd_submit_factory_regress_dry test_job_factory.exe)
	condor_pl_test (cmd_submit_massive "Test condor_submit file massive" "quick;ctest" CTEST DEPENDS "src/condor_tests/x_sleep.pl")
	#condor_pl_test (job_test_urlfetch "Test condor_urlfetch" "quick;ctest")
	condor_pl_test (lib_meta_knob  "Test meta knobs" "quick;ctest" CTEST)
	condor_pl_test (lib_include_cmd_config  "Test meta knobs" "quick;ctest" CTEST DEPENDS "src/condor_tests/lib_include_cmd_config1.txt;src/condor_tests/lib_include_cmd_config3.txt;src/condor_tests/lib_include_cmd_config.pl;src/condor_tests/lib_include_cmd_config2.txt;src/condor_tests/lib_include_cmd_config4.txt")

	# an example of a test writen in python rather than in perl
	# condor_pl_test (python_example "Sample python test" "quick;ctest")
	if (WITH_PYTHON_BINDINGS)
		# An example test that depends on python bindings.
		# condor_pl_test (python_bindings_example "Sample python bindings test" "quick;ctest")

		# htcondor.dags test suite
		condor_pl_test (test_htcondor_dags "htcondor-dags test suite" "quick;ctest" CTEST DEPENDS "src/condor_tests/test_htcondor_dags")

		# htcondor.personal test suite
		if (NOT WINDOWS)
			condor_pl_test (test_htcondor_personal "htcondor-personal test suite" "quick;ctest" CTEST DEPENDS "src/condor_tests/test_htcondor_personal")
		endif()

		# ClassAds test suite
		condor_pl_test (test_classad_version_comparison "Test ClassAd version comparison functions" "quick;ctest" CTEST DEPENDS "src/condor_tests/ornithology;src/condor_tests/conftest.py")

		if (LINUX OR APPLE)
			# test_classad_eval doesn't actually depend on ornithology at all,
			# but run_test.pl doesn't know that, and always runs pytest with an
			# ornithology-specific command-line flag
			condor_pl_test(test_classad_eval "Test classad_eval" "quick;ctest" CTEST DEPENDS "src/condor_tests/ornithology;src/condor_tests/conftest.py")
			condor_pl_test(test_htcondor_annex_create_constraints "Test annex create constraints" "quick;ctest" CTEST DEPENDS "src/condor_tests/ornithology;src/condor_tests/conftest.py")
			# Note that ctest can NOT find this test if it's named
			# test_AwaitableDeadlineReaper.  I can't even.
			condor_pl_test(test_awaitable_deadline_reaper "Test annex create constraints" "quick;ctest" CTEST DEPENDS "src/condor_tests/ornithology;src/condor_tests/conftest.py;${CMAKE_BINARY_DIR}/src/condor_tests/test_for_AwaitableDeadlineReaper.exe")
<<<<<<< HEAD
=======
			add_dependencies_suffix_hack(test_awaitable_deadline_reaper test_for_AwaitableDeadlineReaper.exe)
>>>>>>> 80bc9d04
		endif()

		# Ornithology - partial merge - Windows and MacOSX problems; some tests not yet reliable
		if(LINUX OR APPLE)
			condor_pl_test(test_run_sleep_job "Run a sleep job to completion" "quick;ctest" CTEST DEPENDS "src/condor_tests/ornithology;src/condor_tests/conftest.py")
			condor_pl_test(test_num_holds "Test Hold Aggregates" "quick;ctest" CTEST DEPENDS "src/condor_tests/ornithology;src/condor_tests/conftest.py")
			condor_pl_test(test_shadow_hook "Test shadow job hooks and their status msg" "quick;ctest" CTEST DEPENDS "src/condor_tests/ornithology;src/condor_tests/conftest.py")
			condor_pl_test(test_hook_status_msg "Test Starter Job Hook Status Msg" "quick;ctest" CTEST DEPENDS "src/condor_tests/ornithology;src/condor_tests/conftest.py")
			condor_pl_test(test_xfer_hold_codes "Test proper hold codes after xfer failure" "quick;ctest" CTEST DEPENDS "src/condor_tests/ornithology;src/condor_tests/conftest.py")
			condor_pl_test(test_job_env "Test Job Environment" "quick;ctest" CTEST DEPENDS "src/condor_tests/ornithology;src/condor_tests/conftest.py")
			condor_pl_test(test_bogus_collector "Test Bogus Collector" "quick;ctest" CTEST DEPENDS "src/condor_tests/ornithology;src/condor_tests/conftest.py")
			# condor_pl_test(test_hold_and_release "Submit a job, hold it, release it, run it completion" "quick;ctest" CTEST DEPENDS "src/condor_tests/ornithology;src/condor_tests/conftest.py")
			condor_pl_test(test_late_materialization "Test that late materialization options work correctly with each other" "quick;ctest" CTEST DEPENDS "src/condor_tests/ornithology;src/condor_tests/conftest.py")
			condor_pl_test(test_concurrency_limits "Test that concurrency limits are obeyed" "quick;ctest" CTEST DEPENDS "src/condor_tests/ornithology;src/condor_tests/conftest.py")
			condor_pl_test(test_condor_now "Test that condow_now works and never leaks memory" "quick;ctest" CTEST DEPENDS "src/condor_tests/ornithology;src/condor_tests/conftest.py")
			condor_pl_test(test_condor_run "Test condor_run outputs submission warnings" "quick;ctest" CTEST DEPENDS "src/condor_tests/ornithology;src/condor_tests/conftest.py")
			condor_pl_test(test_condor_now_internals "Test condow_now internals" "quick;ctest" CTEST DEPENDS "src/condor_tests/ornithology;src/condor_tests/conftest.py")
			condor_pl_test(test_drain_policies "Test job policy and backfill/draining interactions" "quick;ctest" CTEST DEPENDS "src/condor_tests/ornithology;src/condor_tests/conftest.py")
			condor_pl_test(test_dagman_inline_submit "Test the DAGMan inline submit description feature" "quick;ctest" CTEST DEPENDS "src/condor_tests/ornithology;src/condor_tests/conftest.py")
			condor_pl_test(test_dagman_submit_description "Test the DAGMan SUBMIT-DESCRIPTION command" "quick;ctest" CTEST DEPENDS "src/condor_tests/ornithology;src/condor_tests/conftest.py")
			condor_pl_test(test_dagman_service_nodes "Test the DAGMan service nodes" "quick;ctest" CTEST DEPENDS "src/condor_tests/ornithology;src/condor_tests/conftest.py")
			condor_pl_test(test_scheduler_priority "Test that job priority is respected in scheduler universe" "quick;ctest" CTEST DEPENDS "src/condor_tests/ornithology;src/condor_tests/conftest.py")
			condor_pl_test(test_parallel_uni "Test parallel uni" "quick;ctest" CTEST DEPENDS "src/condor_tests/ornithology;src/condor_tests/conftest.py")

			condor_pl_test(test_python_bindings_classad "Test that the Python classad bindings behave correctly" "quick;ctest" CTEST DEPENDS "src/condor_tests/ornithology;src/condor_tests/conftest.py")
			condor_pl_test(test_python_bindings_version "Test that the Python htcondor bindings have correct version info" "quick;ctest" CTEST DEPENDS "src/condor_tests/ornithology;src/condor_tests/conftest.py")
			condor_pl_test(test_python_bindings_collector "Test that the Python htcondor.Collector bindings behave correctly" "quick;ctest" CTEST DEPENDS "src/condor_tests/ornithology;src/condor_tests/conftest.py")
			condor_pl_test(test_python_bindings_dagman "Test DAGMan submission from the Python bindings" "quick;ctest" CTEST DEPENDS "src/condor_tests/ornithology;src/condor_tests/conftest.py")
			condor_pl_test(test_python_bindings_jobeventlog "tests the JobEvent class" "quick;ctest" CTEST DEPENDS "src/condor_tests/ornithology;src/condor_tests/conftest.py;${CMAKE_BINARY_DIR}/src/condor_tests/x_write_joblog.exe")
			add_dependencies_suffix_hack(test_python_bindings_jobeventlog x_write_joblog.exe)

			condor_pl_test(test_auth_protocol_token "Test TOKEN authentication" "quick;ctest" CTEST DEPENDS "src/condor_tests/ornithology;src/condor_tests/conftest.py")

			condor_pl_test(test_htcondor_cli "Test the htcondor CLI tool" "quick;ctest" CTEST DEPENDS "src/condor_tests/ornithology;src/condor_tests/conftest.py")
			condor_pl_test(test_toe_exit_info "Test ToE exit info" "quick;ctest" CTEST DEPENDS "src/condor_tests/ornithology;src/condor_tests/conftest.py")
			condor_pl_test(test_json_toe_when "Test JSON ToE's when" "quick;ctest" CTEST DEPENDS "src/condor_tests/ornithology;src/condor_tests/conftest.py")
			condor_pl_test(test_allowed_job_duration "test allowed_job_duration" "quick;ctest" CTEST DEPENDS "src/condor_tests/ornithology;src/condor_tests/conftest.py")
			condor_pl_test(test_jobsets "Test jobsets" "quick;ctest" CTEST DEPENDS "src/condor_tests/ornithology;src/condor_tests/conftest.py")

			condor_pl_test(test_htcondor_submit_constructor "Test htcondor.Submit()" "quick;ctest"	CTEST DEPENDS "src/condor_tests/ornithology;src/condor_tests/conftest.py")
			condor_pl_test(test_job_submit_method_recording "Test recording of JobSubmitMethod job attribute" "quick;ctest" CTEST DEPENDS "src/condor_tests/ornithology;src/condor_tests/conftest.py")
			condor_pl_test(test_condor_history_reads_epochs "Test condor_history ability to read epoch files" "quick;ctest" CTEST DEPENDS "src/condor_tests/ornithology;src/condor_tests/conftest.py")	
			condor_pl_test(test_container_img_declares_universe "Test declaring container image sets up universe" "quick;ctest" CTEST DEPENDS "src/condor_tests/ornithology;src/condor_tests/conftest.py")
			condor_pl_test(test_multifile_curl_plugin_timeout "Test multifile curl plugin correctly does timeout" "quick;ctest" CTEST DEPENDS "src/condor_tests/ornithology;src/condor_tests/conftest.py")
			condor_pl_test(test_dagman_futile_nodes "Test DAGMan accurately sets futile nodes" "dagman;quick;ctest" CTEST DEPENDS "src/condor_tests/ornithology;src/condor_tests/conftest.py")
			condor_pl_test(test_condor_history "Test condor_history tools capabilities" "quick;ctest" CTEST DEPENDS "src/condor_tests/ornithology;src/condor_tests/conftest.py")
			condor_pl_test(test_dagman_proper_env "Test ability to set DAGMan proper job environment" "dagman;quick;ctest" CTEST DEPENDS "src/condor_tests/ornithology;src/condor_tests/conftest.py")
			condor_pl_test(test_dagman_save_files "Test ability for DAGMan to write and load save point files" "dagman;quick;ctest" CTEST DEPENDS "src/condor_tests/ornithology;src/condor_tests/conftest.py")
			condor_pl_test(test_dagman_futile_nodes_efficiency "Test DAGMan is not inefficiently setting nodes to futile" "dagman;quick;ctest" CTEST DEPENDS "src/condor_tests/ornithology;src/condor_tests/conftest.py")

			# These tests require Python 3.6 or later.
			if (PYTHON3_VERSION_MINOR GREATER_EQUAL 6)
				condor_pl_test(test_custom_machine_resource "Test that a custom machine resource is assigned, limited, and monitored correctly" "quick;ctest" CTEST DEPENDS "src/condor_tests/ornithology;src/condor_tests/conftest.py;src/condor_tests/libcmr.py")
				condor_pl_test(test_custom_machine_resources "Test that multiple custom machine resources are assigned, limited, and monitored correctly" "quick;ctest" CTEST DEPENDS "src/condor_tests/ornithology;src/condor_tests/conftest.py;src/condor_tests/libcmr.py")
				condor_pl_test(test_custom_machine_resource_instances "Test that multiple instances of custom machine resources are assigned, limited, and monitored correctly" "quick;ctest" CTEST DEPENDS "src/condor_tests/ornithology;src/condor_tests/conftest.py;src/condor_tests/libcmr.py")
				condor_pl_test(test_curl_plugin "Test the curl file transfer plugin" "quick;ctest" CTEST DEPENDS "src/condor_tests/ornithology;src/condor_tests/conftest.py")
				condor_pl_test(test_allowed_execute_duration "Test allowed_execute_duration implementation" "quick;ctest" CTEST DEPENDS "src/condor_tests/ornithology;src/condor_tests/conftest.py")
				condor_pl_test(test_htcondor_736 "Test bugs fixed in HTCONDOR-736" "quick;ctest" CTEST DEPENDS "src/condor_tests/ornithology;src/condor_tests/conftest.py")
				condor_pl_test(test_htcondor_809 "Additional file-transfer tests" "quick;ctest" CTEST DEPENDS "src/condor_tests/ornithology;src/condor_tests/conftest.py")
				condor_pl_test(test_activation_metrics "Test activation metrics" "quick;ctest" CTEST DEPENDS "src/condor_tests/ornithology;src/condor_tests/conftest.py")
				# HTCONDOR-1365 changed the behavior of output_destination so
				# that it no longer sends standard output and error to the
				# destination.  HTCONDOR-955 made output_destination respect
				# the `output` and `error` submit file commands' remaps, so
				# it's no longer relevant.  Leaving the test in source for
				# now, pending a resolution of backwards-compability issues.
				# condor_pl_test(test_htcondor_955 "Test output_destination with standard stream names" "quick;ctest" CTEST DEPENDS "src/condor_tests/ornithology;src/condor_tests/conftest.py")
				condor_pl_test(test_xfer_stats_overflow_regression "Test TransferInputStats nested attributes don't overflow" "quick;ctest" CTEST DEPENDS "src/condor_tests/ornithology;src/condor_tests/conftest.py")
				condor_pl_test(test_condor_token_fetch_key "Test `condor_token_fetch -key`" "quick;ctest" CTEST DEPENDS "src/condor_tests/ornithology;src/condor_tests/conftest.py")
				# Sadly, Python doesn't implement a way to get disk space on Windows.
				condor_pl_test(test_reserve_disk "Test RESERVED_DISK underflow" "quick;ctest" CTEST DEPENDS "src/condor_tests/ornithology;src/condor_tests/conftest.py")
				condor_pl_test(test_hpc_annex_require_job "Test HPC_ANNEX_REQUIRE_JOB" "quick;ctest" CTEST DEPENDS "src/condor_tests/ornithology;src/condor_tests/conftest.py")
				condor_pl_test(test_checkpoint_destination "Test checkpoint_destination" "quick;ctest" CTEST DEPENDS "src/condor_tests/ornithology;src/condor_tests/conftest.py")
				condor_pl_test(test_checkpoint_preen "Test checkpoint_destination cleanup via preen" "quick;ctest" CTEST DEPENDS "src/condor_tests/ornithology;src/condor_tests/conftest.py")
				condor_pl_test(test_checkpoint_ct "Test checkpoint CommittedTime" "quick;ctest" CTEST DEPENDS "src/condor_tests/ornithology;src/condor_tests/conftest.py")
				condor_pl_test(test_tom_directory_creation "Test transfer_output_remaps creating directories" "quick;ctest" CTEST DEPENDS "src/condor_tests/ornithology;src/condor_tests/conftest.py")
				condor_pl_test(test_plugin_timeout "Test plugin timeout" "quick;ctest" CTEST DEPENDS "src/condor_tests/ornithology;src/condor_tests/conftest.py")

				condor_pl_test(test_ft_plugin_testing "Test file transfer plugin testing mode" "quick;ctest" CTEST DEPENDS "src/condor_tests/ornithology;src/condor_tests/conftest.py")
				condor_pl_test(test_ft_plugin_stuff "Test some file-transfer plug-in things" "quick;ctest" CTEST DEPENDS "src/condor_tests/ornithology;src/condor_tests/conftest.py")
				condor_pl_test(test_pcre "Test some PCRE mapfile nonsense" "quick;ctest" CTEST DEPENDS "src/condor_tests/ornithology;src/condor_tests/conftest.py")
			endif()
		endif()

		# These Ornithology tests only work on linux.
		# That's expected for some. Others need investigation
		# to see if we can get them working on other platforms.
		if(LINUX)
			# We don't see the "invalid interpreter" error
			# message on macos.
			condor_pl_test(test_broken_hash_bang "Test Broken Hash Bang" "quick;ctest" CTEST DEPENDS "src/condor_tests/ornithology;src/condor_tests/conftest.py")
			# Container universe is only available on linux.
			condor_pl_test(test_container_uni "Test container uni" "quick;ctest" CTEST DEPENDS "src/condor_tests/ornithology;src/condor_tests/conftest.py") 
			if ( (NOT ${CMAKE_SYSTEM_PROCESSOR} STREQUAL "ppc64le") AND (NOT (${CMAKE_SYSTEM_PROCESSOR} STREQUAL "aarch64")))
				condor_pl_test(test_singularity_sif "Test container uni with sif file" "quick;ctest" CTEST DEPENDS "src/condor_tests/ornithology;src/condor_tests/conftest.py")
			endif()
			# The manifest code should work on macos, but
			# the tests are failing.
			condor_pl_test(test_manifest "Test manifest functionality" "quick;ctest" CTEST DEPENDS "src/condor_tests/ornithology;src/condor_tests/conftest.py") 
			# These tests require Python 3.6 or later.
			if (PYTHON3_VERSION_MINOR GREATER_EQUAL 6)
				condor_pl_test(test_condor_manifest "Test MANIFEST implementation via condor_manifest tool" "quick;ctest" CTEST DEPENDS "src/condor_tests/ornithology;src/condor_tests/conftest.py") 
				condor_pl_test(test_job_token_transfer "Test secure token transfer from shadow to starter" "quick;ctest" CTEST DEPENDS "src/condor_tests/ornithology;src/condor_tests/conftest.py;src/condor_scripts/condor_credmon_oauth_dummy")
			endif()

			# The AES test depends on strace'ing the condor_shadow binary.  Strace isn't supported under 
			# qemu, which is where we run our ppc and arm tests. 
			# And strace is only available on linux.
			if ( (NOT ${CMAKE_SYSTEM_PROCESSOR} STREQUAL "ppc64le") AND (NOT (${CMAKE_SYSTEM_PROCESSOR} STREQUAL "aarch64"))) 
				condor_pl_test(test_aes_file_transfer "Test AES encrypted file transfer" "quick;ctest" CTEST DEPENDS "src/condor_tests/ornithology;src/condor_tests/conftest.py") 
			endif()

		endif()
	endif()

	if(WITH_GANGLIA)
		condor_pl_test(gangliad "Basic test of condor_gangliad." "quick;ctest" CTEST DEPENDS "src/gangliad/ganglia_default_metrics")
	endif()

	condor_pl_test(lib_procapi_pidtracking-snapshot "Fast Termination Child Cleanup Test" "quick;ctest" CTEST DEPENDS "src/condor_tests/lib_procapi_pidtracking-snapshot.cmd;src/condor_tests/x_pid_tracking.pl")

	condor_pl_test(classad_cache-basic "classad-cache smoke test" "quick;ctest" CTEST DEPENDS "src/condor_tests/x_sleep.pl")
	# test gives false positives on darwin and windows
	if (LINUX)
		# The shadow memory test fails under qemu, as qemu itself eats a lot of memory.
		if ( (NOT ${CMAKE_SYSTEM_PROCESSOR} STREQUAL "ppc64le") AND (NOT (${CMAKE_SYSTEM_PROCESSOR} STREQUAL "aarch64"))) 
			condor_pl_test(shadow_mem_usage-basic "report shadow memory use" "quick;ctest" CTEST DEPENDS "src/condor_tests/x_shadow_mem_usage.pl")
			if (${BIT_MODE} MATCHES "32")
				condor_pl_test(shadow_s_mem_usage-basic "report small shadow memory use" "quick;ctest" CTEST DEPENDS "src/condor_tests/x_shadow_mem_usage.pl")
			endif()
		endif()
	endif(LINUX)

	##########################################################
	# now all the common tests.

	##### generic lib tests
	condor_pl_test(lib_unit_tests "Run condor_utils Unit Tests" "quick;ctest" CTEST DEPENDS "${CMAKE_BINARY_DIR}/src/condor_tests/condor_unit_tests;src/condor_tests/README")
	add_dependencies(lib_unit_tests condor_unit_tests)
	condor_pl_test(classad_unit_test "Run classads Unit Tests" "quick;ctest" CTEST DEPENDS "${CMAKE_BINARY_DIR}/src/condor_tests/classad_unit_tester")
	add_dependencies(classad_unit_test classad_unit_tester)
	condor_pl_test(classad_cache_unit_test "Run classads parse test with and without classad caching" "quick;ctest" CTEST DEPENDS "${CMAKE_BINARY_DIR}/src/condor_tests/_test_classad_parse")
	add_dependencies(classad_unit_test _test_classad_parse)
	condor_pl_test(unit_test_async_fread "Run MyAsyncFileReader Unit Tests" "quick;ctest" CTEST DEPENDS "${CMAKE_BINARY_DIR}/src/condor_tests/async_freader_tests")
	add_dependencies(unit_test_async_fread async_freader_tests)
	#need to copy the underlying exe into condor_tests directory before these tests can be run
	#condor_pl_test(consumption_policy_unit_test "Run Consumption policy unit tests" "quick;ctest")
	#condor_pl_test(ring_buffer_unit_test "Run ring buffer unit tests" "quick;ctest")
	# Not in use till endurance testing done.
	# condor_pl_test(lib_sysapi "Run SysApi Tests" "quick;ctest")
	# condor_pl_test(lib_procapi "Run ProcApi Tests" "quick;ctest")

	##### dagman tests
	condor_pl_test(job_core_chirp_par "Exercise the chirp I/O C library in Parallel Universe" "lib;quick;ctest" CTEST DEPENDS "src/condor_tests/job_core_chirp_par.template;${CMAKE_BINARY_DIR}/src/condor_tests/job_core_chirp_par_executable.exe;src/condor_tests/x_chirpio_mkdata.pl")
	add_dependencies_suffix_hack(job_core_chirp_par job_core_chirp_par_executable.exe)
	condor_pl_test(job_dagman_splice-scaling "Dagman Splice Parse Scaling" "dagman;quick;ctest" CTEST DEPENDS "src/condor_tests/job_dagman_splice-scaling-splice.cmd;src/condor_tests/job_dagman_splice-scaling-splice.dag")
	condor_pl_test(job_dagman_splice-A "Simple Dagman Splice A" "dagman;quick;ctest" CTEST DEPENDS "src/condor_tests/job_dagman_splice-A.cmd;src/condor_tests/job_dagman_splice-A.dag")
	condor_pl_test(job_dagman_splice-B "Simple Dagman Splice B" "dagman;quick;ctest" CTEST DEPENDS "src/condor_tests/job_dagman_splice-B.cmd;src/condor_tests/job_dagman_splice-B-splice2.dag;src/condor_tests/job_dagman_splice-B.dag;src/condor_tests/job_dagman_splice-B-splice1.dag;src/condor_tests/job_dagman_splice-B-splice3.dag")
	condor_pl_test(job_dagman_splice-C "Simple Dagman Splice C" "dagman;quick;ctest" CTEST DEPENDS "src/condor_tests/job_dagman_splice-C.cmd;src/condor_tests/job_dagman_splice-C.dag;src/condor_tests/job_dagman_splice-C-splice1.dag")
	condor_pl_test(job_dagman_splice-D "Simple Dagman Splice D" "dagman;quick;ctest" CTEST DEPENDS "src/condor_tests/job_dagman_splice-D.cmd;src/condor_tests/job_dagman_splice-D.dag;src/condor_tests/job_dagman_splice-D-splice1.dag")
	condor_pl_test(job_dagman_splice-E "Simple Dagman Splice E" "dagman;quick;ctest" CTEST DEPENDS "src/condor_tests/job_dagman_splice-E.cmd;src/condor_tests/job_dagman_splice-E.dag;src/condor_tests/job_dagman_splice-E-splice1.dag")
	condor_pl_test(job_dagman_splice-F "Simple Dagman Splice F" "dagman;quick;ctest" CTEST DEPENDS "src/condor_tests/job_dagman_splice-F.cmd;src/condor_tests/job_dagman_splice-F.dag;src/condor_tests/job_dagman_splice-F-splice1.dag")
	condor_pl_test(job_dagman_splice-G "Simple Dagman Splice G" "dagman;quick;ctest" CTEST DEPENDS "src/condor_tests/job_dagman_splice-G.cmd;src/condor_tests/job_dagman_splice-G.dag;src/condor_tests/job_dagman_splice-G-splice1.dag")
	condor_pl_test(job_dagman_splice-H "Simple Dagman Splice H" "dagman;quick;ctest" CTEST DEPENDS "src/condor_tests/job_dagman_splice-H.cmd;src/condor_tests/job_dagman_splice-H-splice2.dag;src/condor_tests/job_dagman_splice-H.dag;src/condor_tests/job_dagman_splice-H-splice1.dag;src/condor_tests/job_dagman_splice-H-splice3.dag")
	condor_pl_test(job_dagman_splice-I "Simple Dagman Splice I" "dagman;quick;ctest" CTEST DEPENDS "src/condor_tests/job_dagman_splice-I.cmd;src/condor_tests/job_dagman_splice-I-splice2.dag;src/condor_tests/job_dagman_splice-I.dag;src/condor_tests/job_dagman_splice-I-splice1.dag;src/condor_tests/job_dagman_splice-I-splice3.dag")
	# This test is commented out until we fix Condor.pm to allow multiple dag files to be submitted with condor_submit_dag in TestSubmitDagman
	# condor_pl_test(job_dagman_splice-J "Simple Dagman Splice J" "dagman;quick;ctest")
	condor_pl_test(job_dagman_splice-K "Simple Dagman Splice K" "dagman;quick;ctest" CTEST DEPENDS "src/condor_tests/job_dagman_splice-K.cmd;src/condor_tests/job_dagman_splice-K.dag;src/condor_tests/job_dagman_splice-K-splice1.dag;src/condor_tests/job_dagman_splice-K-splice2.dag")
	condor_pl_test(job_dagman_splice-L "Simple Dagman Splice L" "dagman;quick;ctest" CTEST DEPENDS "src/condor_tests/job_dagman_splice-L.cmd;src/condor_tests/job_dagman_splice-L.dag;src/condor_tests/job_dagman_splice-L-subdir1;src/condor_tests/job_dagman_splice-L-subdir2")
	condor_pl_test(job_dagman_splice-M "Simple Dagman Splice M" "dagman;quick;ctest" CTEST DEPENDS "src/condor_tests/job_dagman_splice-M.cmd;src/condor_tests/job_dagman_splice-M.dag;src/condor_tests/job_dagman_splice-M-subdir1;src/condor_tests/job_dagman_splice-M-subdir2")
	condor_pl_test(job_dagman_splice-N "Simple Dagman Splice N" "dagman;quick;ctest" CTEST DEPENDS "src/condor_tests/job_dagman_splice-N.cmd;src/condor_tests/job_dagman_splice-N.dag;src/condor_tests/job_dagman_splice-N-subdir1;src/condor_tests/job_dagman_splice-N-subdir2")
	condor_pl_test(job_dagman_splice-O "Simple Dagman Splice O" "dagman;quick;ctest" CTEST DEPENDS "src/condor_tests/job_dagman_splice-O.cmd;src/condor_tests/job_dagman_splice-O.dag;src/condor_tests/job_dagman_splice-O-subdir1;src/condor_tests/job_dagman_splice-O-subdir2")
	condor_pl_test(job_dagman_splice-P "Simple Dagman Splice P" "dagman;quick;ctest" CTEST DEPENDS "src/condor_tests/job_dagman_splice-P-0.dag;src/condor_tests/job_dagman_splice-P-1.dag;src/condor_tests/job_dagman_splice-P-2.dag;src/condor_tests/job_dagman_splice-P.cmd;src/condor_scripts/CondorTest.pm;src/condor_scripts/Condor.pm;src/condor_scripts/CondorUtils.pm;src/condor_scripts/CondorPersonal.pm;src/condor_tests/DagmanTest.pm")
	condor_pl_test(job_dagman_splice-Q "Simple Dagman Splice Q" "dagman;quick;ctest" CTEST DEPENDS "src/condor_tests/job_dagman_splice-Q-0.dag;src/condor_tests/job_dagman_splice-Q-1.dag;src/condor_tests/job_dagman_splice-Q-2.dag;src/condor_tests/job_dagman_splice-Q.cmd;src/condor_scripts/CondorTest.pm;src/condor_scripts/Condor.pm;src/condor_scripts/CondorUtils.pm;src/condor_scripts/CondorPersonal.pm;src/condor_tests/DagmanTest.pm")
	# Turned off -- see gittrac ##4602: Clean up DAGMan VARS parsing.
	#condor_pl_test(job_dagman_splice-R "Simple Dagman Splice R" "dagman;quick;ctest")
	condor_pl_test(job_dagman_pre_skip-A "Simple Dagman Pre Skip A" "dagman;quick;ctest" CTEST DEPENDS "src/condor_tests/job_dagman_pre_skip-A_A.cmd;src/condor_tests/job_dagman_pre_skip-A_A.sh;src/condor_tests/job_dagman_pre_skip-A_B.cmd;src/condor_tests/job_dagman_pre_skip-A_B.sh;src/condor_tests/job_dagman_pre_skip-A.dag")
	condor_pl_test(job_dagman_pre_skip-B "Simple Dagman Pre Skip B" "dagman;quick;ctest" CTEST DEPENDS "src/condor_tests/job_dagman_pre_skip-B_A.cmd;src/condor_tests/job_dagman_pre_skip-B_A.sh;src/condor_tests/job_dagman_pre_skip-B.dag;src/condor_tests/job_dagman_pre_skip-B_A-post.sh;src/condor_tests/job_dagman_pre_skip-B_B.cmd")
	condor_pl_test(job_dagman_pre_skip-C "Simple Dagman Pre Skip C" "dagman;quick;ctest" CTEST DEPENDS "src/condor_tests/job_dagman_pre_skip-C_A.cmd;src/condor_tests/job_dagman_pre_skip-C_A.pl;src/condor_tests/job_dagman_pre_skip-C_B.cmd;src/condor_tests/job_dagman_pre_skip-C.dag")
	condor_pl_test(job_dagman_always_run_post-A "Always run post A" "dagman;quick;ctest" CTEST)
	condor_pl_test(job_dagman_always_run_post-B "Always run post B" "dagman;quick;ctest" CTEST)
	condor_pl_test(job_dagman_always_run_post-C "Always run post C" "dagman;quick;ctest" CTEST)
	condor_pl_test(job_dagman_always_run_post-D "Always run post D" "dagman;quick;ctest" CTEST DEPENDS "src/condor_tests/job_dagman_always_run_post-D_A.cmd;src/condor_tests/job_dagman_always_run_post-D_A_pre.sh;src/condor_tests/job_dagman_always_run_post-D_A_post.sh;src/condor_tests/job_dagman_always_run_post-D.dag")
	condor_pl_test(job_dagman_always_run_post-E "Always run post E" "dagman;quick;ctest" CTEST DEPENDS "src/condor_tests/job_dagman_always_run_post-E_A.cmd;src/condor_tests/job_dagman_always_run_post-E_A_pre.sh;src/condor_tests/job_dagman_always_run_post-E_A_post.sh;src/condor_tests/job_dagman_always_run_post-E.dag")
	condor_pl_test(job_dagman_final-A "Simple Dagman Final Node A" "dagman;quick;ctest" CTEST DEPENDS "src/condor_tests/job_dagman_final-A.dag;src/condor_tests/job_dagman_final-A-nodeB.cmd;src/condor_tests/job_dagman_final-A-node.pl;src/condor_tests/job_dagman_final-A-script.pl;src/condor_tests/job_dagman_final-A-nodeA.cmd;src/condor_tests/job_dagman_final-A-nodeC.cmd")
	condor_pl_test(job_dagman_final-B "Simple Dagman Final Node B" "dagman;quick;ctest" CTEST DEPENDS "src/condor_tests/job_dagman_final-B.dag;src/condor_tests/job_dagman_final-B-nodeB.cmd;src/condor_tests/job_dagman_final-B-node.pl;src/condor_tests/job_dagman_final-B-script.pl;src/condor_tests/job_dagman_final-B-nodeA.cmd;src/condor_tests/job_dagman_final-B-nodeC.cmd")
	condor_pl_test(job_dagman_final-C "Simple Dagman Final Node C" "dagman;quick;ctest" CTEST DEPENDS "src/condor_tests/job_dagman_final-C.dag;src/condor_tests/job_dagman_final-C-nodeA.pl;src/condor_tests/job_dagman_final-C-nodeC.cmd;src/condor_tests/job_dagman_final-C-nodeA.cmd;src/condor_tests/job_dagman_final-C-nodeB.cmd;src/condor_tests/job_dagman_final-C-node.pl;src/condor_tests/job_dagman_final-C-script.pl")
	condor_pl_test(job_dagman_final-D "Simple Dagman Final Node D" "dagman;quick;ctest" CTEST DEPENDS "src/condor_tests/job_dagman_final-D.dag;src/condor_tests/job_dagman_final-D-nodeB.cmd;src/condor_tests/job_dagman_final-D-node.pl;src/condor_tests/job_dagman_final-D-script.pl;src/condor_tests/job_dagman_final-D-nodeA.cmd;src/condor_tests/job_dagman_final-D-nodeC.cmd")
	# turned off for now ticket #4386
	#condor_pl_test(job_dagman_final-E "Simple Dagman Final Node E" "dagman;quick;ctest")
	condor_pl_test(job_dagman_final-F "Simple Dagman Final Node F" "dagman;quick;ctest" CTEST DEPENDS "src/condor_tests/job_dagman_final-F.config;src/condor_tests/job_dagman_final-F-nodeA.cmd;src/condor_tests/job_dagman_final-F-nodeB2.cmd;src/condor_tests/job_dagman_final-F-nodeC.cmd;src/condor_tests/job_dagman_final-F.dag;src/condor_tests/job_dagman_final-F-nodeB1.cmd;src/condor_tests/job_dagman_final-F-nodeB3.cmd;src/condor_tests/job_dagman_final-F-node.pl;src/condor_tests/job_dagman_final-F-script.pl")
	condor_pl_test(job_dagman_final-G "Simple Dagman Final Node G" "dagman;quick;ctest" CTEST DEPENDS "src/condor_tests/job_dagman_final-G.dag;src/condor_tests/job_dagman_final-G-nodeA.cmd;src/condor_tests/job_dagman_final-G-node.pl")
	condor_pl_test(job_dagman_final-H "Simple Dagman Final Node H" "dagman;quick;ctest" CTEST DEPENDS "src/condor_tests/job_dagman_final-H.dag;src/condor_tests/job_dagman_final-H-nodeB1.cmd;src/condor_tests/job_dagman_final-H-nodeC.cmd;src/condor_tests/job_dagman_final-H-nodeA.cmd;src/condor_tests/job_dagman_final-H-nodeB2.cmd;src/condor_tests/job_dagman_final-H-node.pl")
	condor_pl_test(job_dagman_final-I "Simple Dagman Final Node I" "dagman;quick;ctest" CTEST DEPENDS "src/condor_tests/job_dagman_final-I.dag;src/condor_tests/job_dagman_final-I-nodeB.cmd;src/condor_tests/job_dagman_final-I-nodeD.cmd;src/condor_tests/job_dagman_final-I-nodeA.cmd;src/condor_tests/job_dagman_final-I-nodeC.cmd;src/condor_tests/job_dagman_final-I-node.pl;src/condor_tests/job_dagman_final-I-script.pl")
	#condor_pl_test(job_dagman_final-J "Test DAG with final node with PRE_SKIP" "dagman;quick;ctest")
	condor_pl_test(job_dagman_final-K "Test DAG with final node for which all submit attempts fail" "dagman;quick;ctest" CTEST DEPENDS "src/condor_tests/job_dagman_final-K.dag;src/condor_tests/job_dagman_final-K-node.sub;src/condor_tests/x_dagman_retry-monitor.pl")
	#condor_pl_test(job_dagman_final-L "Test DAG with final node with multiple procs, all succeed" "dagman;quick;ctest")
	#condor_pl_test(job_dagman_final-M "Test DAG with final node with multiple procs, one fails" "dagman;quick;ctest")
	condor_pl_test(job_dagman_nonexistent_subdag "Test for nonexistent subdag" "dagman;quick;ctest" CTEST DEPENDS "src/condor_tests/job_dagman_nonexistent_subdag.dag")
	condor_pl_test(job_dagman_latemat-A "DAGMan + Late Materialization Basic Test A" "dagman;quick;ctest" CTEST DEPENDS "src/condor_tests/x_sleep.pl")

	##### submit foreach variant tests
	condor_pl_test(job_foreach_submit-filepartmacros "submit file usage file part macros" "quick;ctest" CTEST DEPENDS "src/condor_tests/x_sleep.pl;src/condor_tests/x_echostring.pl")
	condor_pl_test(job_foreach_submit-filepartmacros-run "submit file usage file part macros- run submit file" "quick;ctest" CTEST DEPENDS "src/condor_tests/x_sleep.pl;src/condor_tests/x_echostring.pl")
	condor_pl_test(job_foreach_submit-queueitemfrom-1Line "submit file usage queue ITEM from - run submit file" "quick;ctest" CTEST DEPENDS "src/condor_tests/x_print-args.pl")
	condor_pl_test(job_foreach_submit-queueitemfrom-1Line-run "submit file usage queue ITEM from - run submit file" "quick;ctest" CTEST DEPENDS "src/condor_tests/x_print-args.pl")
	condor_pl_test(job_foreach_submit-queueitemfrom-File "submit file usage queue ITEM from - run submit file" "quick;ctest" CTEST DEPENDS "src/condor_tests/x_print-args.pl")
	condor_pl_test(job_foreach_submit-queueitemfrom-File-run "submit file usage queue ITEM from - run submit file" "quick;ctest" CTEST DEPENDS "src/condor_tests/x_print-args.pl")
	condor_pl_test(job_foreach_submit-queueitemfrom-MLine "submit file usage queue ITEM from - run submit file" "quick;ctest" CTEST DEPENDS "src/condor_tests/x_print-args.pl")
	condor_pl_test(job_foreach_submit-queueitemfrom-MLine-run "submit file usage queue ITEM from - run submit file" "quick;ctest" CTEST DEPENDS "src/condor_tests/x_print-args.pl")
	condor_pl_test(job_foreach_submit-queueitemfrom-Stdin "submit file usage queue ITEM from - run submit file" "quick;ctest" CTEST DEPENDS "src/condor_tests/x_print-args.pl")
	condor_pl_test(job_foreach_submit-queueitemfrom-Stdin-run "submit file usage queue ITEM from - run submit file" "quick;ctest" CTEST DEPENDS "src/condor_tests/x_print-args.pl")
	condor_pl_test(job_foreach_submit-queueitemin-commalist "submit file usage queue ITEM in " "quick;ctest" CTEST DEPENDS "src/condor_tests/x_print-args.pl")
	condor_pl_test(job_foreach_submit-queueitemin-commalist-run "submit file usage queue ITEM in - run submit file" "quick;ctest" CTEST DEPENDS "src/condor_tests/x_print-args.pl")
	condor_pl_test(job_foreach_submit-queueitemin "submit file usage queue ITEM in " "quick;ctest" CTEST DEPENDS "src/condor_tests/x_print-args.pl")
	condor_pl_test(job_foreach_submit-queueitemin-run "submit file usage queue ITEM in - run submit file" "quick;ctest" CTEST DEPENDS "src/condor_tests/x_print-args.pl")
	condor_pl_test(job_foreach_submit-queueitemMLineIn "submit file usage queue ITEM in " "quick;ctest" CTEST DEPENDS "src/condor_tests/x_print-args.pl")
	condor_pl_test(job_foreach_submit-queueitemMLineIn-run "submit file usage queue ITEM in - run submit file" "quick;ctest" CTEST DEPENDS "src/condor_tests/x_print-args.pl")
	condor_pl_test(job_foreach_submit-simple-glob "submit file usage match" "quick;ctest" CTEST DEPENDS "src/condor_tests/x_sleep.pl")
	condor_pl_test(job_foreach_submit-simple-glob-run "submit file usage match - run submit file" "quick;ctest" CTEST DEPENDS "src/condor_tests/x_getsandbox.pl")
	condor_pl_test(job_foreach_submit-queuesliceditemin-commalist "submit file slice test" "quick;ctest" CTEST DEPENDS "src/condor_tests/x_print-args.pl")

	# auth tests
	condor_pl_test(lib_auth_config "Run Authorization Config Tests" "quick;ctest" CTEST DEPENDS "${CMAKE_BINARY_DIR}/src/condor_tests/condor_test_auth")
	add_dependencies_suffix_hack(lib_auth_config condor_test_auth)
	condor_pl_test(lib_auth_protocol-fs "FS authentication test" "quick;ctest" CTEST DEPENDS "src/condor_tests/lib_auth_protocol-fs.cmd;src/condor_tests/x_sleep.pl;src/condor_tests/x_lib_auth_protocol.pl;src/condor_tests/x_param.protocol-fs.template;src/condor_tests/x_secfs_configpostsrc")
	condor_pl_test(lib_auth_protocol-ctb "CTB authentication test" "quick;ctest" CTEST DEPENDS "src/condor_tests/lib_auth_protocol-ctb.cmd;src/condor_tests/x_sleep.pl;src/condor_tests/x_lib_auth_protocol.pl;src/condor_tests/x_param.protocol-ctb.template;src/condor_tests/x_secneg_clR_dmnR_secprepostsrc;src/condor_tests/x_secctb_configpostsrc")
	## Disabled due to bugginess and dubious worth
	#condor_pl_test(lib_auth_protocol-negot "4 way negotiation test - frist 8" "quick;ctest")
	#condor_pl_test(lib_auth_protocol-negot-prt2 "4 way negotiation test - last 8" "quick;ctest")
	#condor_pl_test(lib_auth_protocol-negot-prt3 "4 way negotiation test - last 8" "quick;ctest")
	#condor_pl_test(lib_auth_protocol-negot-prt4 "4 way negotiation test - last 8" "quick;ctest")
	##### generic cmd tests

	condor_pl_test(cmd_status_slot_variants "Condor_status works with static and partitionable slots" "quick;ctest" CTEST DEPENDS "src/condor_tests/CondorCmdStatusWorker2.pm;src/condor_scripts/CondorUtils.pm;src/condor_scripts/Condor.pm;src/condor_scripts/CondorTest.pm;src/condor_scripts/CondorPersonal.pm;src/condor_tests/StatusConfigs;src/condor_tests/StatusAds;src/condor_tests/x_sleep.pl")
	condor_pl_test(cmd_status_shows-any "Condor_status -any works as expected" "quick;ctest" CTEST DEPENDS "src/condor_tests/CondorCmdStatusWorker2.pm;src/condor_scripts/CondorUtils.pm;src/condor_scripts/Condor.pm;src/condor_scripts/CondorTest.pm;src/condor_scripts/CondorPersonal.pm;src/condor_tests/x_sleep.pl")
	condor_pl_test(cmd_status_shows-submitters "Condor_status -submitters works as expected" "quick;ctest" CTEST DEPENDS "src/condor_tests/CondorCmdStatusWorker2.pm;src/condor_scripts/CondorUtils.pm;src/condor_scripts/Condor.pm;src/condor_scripts/CondorTest.pm;src/condor_scripts/CondorPersonal.pm;src/condor_tests/x_sleep.pl")
	condor_pl_test(cmd_status_shows-negotiator "Condor_status -negotiator works as expected" "quick;ctest" CTEST DEPENDS "src/condor_tests/CondorCmdStatusWorker2.pm;src/condor_scripts/CondorUtils.pm;src/condor_scripts/Condor.pm;src/condor_scripts/CondorTest.pm;src/condor_scripts/CondorPersonal.pm;src/condor_tests/x_sleep.pl")
	condor_pl_test(cmd_status_shows-state "Condor_status -state works as expected" "quick;ctest" CTEST DEPENDS "src/condor_tests/CondorCmdStatusWorker2.pm;src/condor_scripts/CondorUtils.pm;src/condor_scripts/Condor.pm;src/condor_scripts/CondorTest.pm;src/condor_scripts/CondorPersonal.pm;src/condor_tests/x_sleep.pl")
	condor_pl_test(cmd_status_shows-format "Condor_status -format works as expected" "quick;ctest" CTEST DEPENDS "src/condor_tests/CondorCmdStatusWorker2.pm;src/condor_scripts/CondorUtils.pm;src/condor_scripts/Condor.pm;src/condor_scripts/CondorTest.pm;src/condor_scripts/CondorPersonal.pm;src/condor_tests/x_sleep.pl")
	condor_pl_test(cmd_status_shows-constraint "Condor_status -constraint works as expected" "quick;ctest" CTEST DEPENDS "src/condor_tests/CondorCmdStatusWorker2.pm;src/condor_scripts/CondorUtils.pm;src/condor_scripts/Condor.pm;src/condor_scripts/CondorTest.pm;src/condor_scripts/CondorPersonal.pm;src/condor_tests/x_sleep.pl")
	condor_pl_test(cmd_status_shows-avail "Condor_status -avail works as expected" "quick;ctest" CTEST DEPENDS "src/condor_tests/CondorCmdStatusWorker2.pm;src/condor_scripts/CondorUtils.pm;src/condor_scripts/Condor.pm;src/condor_scripts/CondorTest.pm;src/condor_scripts/CondorPersonal.pm;src/condor_tests/x_sleep.pl")
	condor_pl_test(cmd_status_shows-claim "Condor_status -claim works as expected" "quick;ctest" CTEST DEPENDS "src/condor_tests/CondorCmdStatusWorker2.pm;src/condor_scripts/CondorUtils.pm;src/condor_scripts/Condor.pm;src/condor_scripts/CondorTest.pm;src/condor_scripts/CondorPersonal.pm;src/condor_tests/x_sleep.pl")
	condor_pl_test(cmd_status_shows-help "Condor_status -help works as expected" "quick;ctest" CTEST)
	condor_pl_test(cmd_status_shows-master "Condor_status -master works as expected" "quick;ctest" CTEST DEPENDS "src/condor_tests/CondorCmdStatusWorker2.pm;src/condor_scripts/CondorUtils.pm;src/condor_scripts/Condor.pm;src/condor_scripts/CondorTest.pm;src/condor_scripts/CondorPersonal.pm;src/condor_tests/x_sleep.pl")
	condor_pl_test(cmd_status_shows-schedd "Condor_status -schedd works as expected" "quick;ctest" CTEST DEPENDS "src/condor_tests/CondorCmdStatusWorker2.pm;src/condor_scripts/CondorUtils.pm;src/condor_scripts/Condor.pm;src/condor_scripts/CondorTest.pm;src/condor_scripts/CondorPersonal.pm;src/condor_tests/x_sleep.pl")
	condor_pl_test(cmd_status_shows-startd "Condor_status -startd works as expected" "quick;ctest" CTEST DEPENDS "src/condor_tests/CondorCmdStatusWorker2.pm;src/condor_scripts/CondorUtils.pm;src/condor_scripts/Condor.pm;src/condor_scripts/CondorTest.pm;src/condor_scripts/CondorPersonal.pm;src/condor_tests/x_sleep.pl")
	condor_pl_test(cmd_status_shows-absent "Condor_status -absent works as expected" "quick;ctest" CTEST DEPENDS "src/condor_tests/CondorCmdStatusWorker2.pm;src/condor_scripts/CondorUtils.pm;src/condor_scripts/Condor.pm;src/condor_scripts/CondorTest.pm;src/condor_scripts/CondorPersonal.pm;src/condor_tests/x_sleep.pl")
	condor_pl_test(cmd_q_shows-dag "Condor_q shows dag" "quick;ctest" CTEST)
	condor_pl_test(cmd_q_shows-hold "Condor_q shows hold" "quick;ctest" CTEST DEPENDS "src/condor_tests/x_sleep.pl")
	condor_pl_test(cmd_q_shows-run "Condor_q shows runs" "quick;ctest" CTEST DEPENDS "src/condor_tests/x_sleep.pl")
	condor_pl_test(cmd_q_shows-global "Condor_q shows global" "quick;ctest" CTEST DEPENDS "src/condor_tests/x_sleep.pl")
	condor_pl_test(cmd_q_shows-name "Condor_q shows name" "quick;ctest" CTEST DEPENDS "src/condor_tests/x_sleep.pl")
	condor_pl_test(cmd_q_shows-pool "Condor_q shows pool" "quick;ctest" CTEST DEPENDS "src/condor_tests/x_sleep.pl")
	condor_pl_test(cmd_q_shows-sub "Condor_q shows sub" "quick;ctest" CTEST DEPENDS "src/condor_tests/x_sleep.pl")
	condor_pl_test(cmd_q_shows-better-analyze "Condor_q shows better-analyze" "quick;ctest" CTEST DEPENDS "src/condor_tests/x_sleep.pl;src/condor_tests/cmd_q_shows-better-analyze.cmd")
	condor_pl_test(cmd_q_shows-xml "Condor_q shows xml" "quick;ctest" CTEST DEPENDS "src/condor_tests/x_sleep.pl")
	condor_pl_test(cmd_q_shows-cputime "Condor_q shows cputime" "quick;ctest" CTEST DEPENDS "src/condor_tests/x_sleep.pl")
	condor_pl_test(cmd_q_shows-format "Condor_q shows format" "quick;ctest" CTEST DEPENDS "src/condor_tests/x_sleep.pl")
	condor_pl_test(cmd_q_formats "Condor_q formats" "quick;ctest" CTEST DEPENDS "src/condor_tests/x_sleep.pl")
	condor_pl_test(cmd_q_shows-batch "Condor_q shows batch" "quick;ctest" CTEST DEPENDS "src/condor_tests/x_sleep.pl")
	condor_pl_test(cmd_q_shows-af "Condor_q_shows af" "quick;ctest" CTEST DEPENDS "src/condor_tests/x_sleep.pl")
	condor_pl_test(cmd_status-af "Condor_status af" "quick;ctest" CTEST DEPENDS "src/condor_tests/x_sleep.pl;src/condor_tests/cmd_status-af_orig_first_test.ads;src/condor_tests/cmd_status-af_orig_second_test.ads")
	condor_pl_test(cmd_q_format_file "Condor_q format_file" "quick;ctest" CTEST DEPENDS "src/condor_tests/x_sleep.pl")
	condor_pl_test(cmd_transform_ads "Condor_transform_ads" "quick;ctest" CTEST DEPENDS "src/condor_tests/x_sleep.pl")
	condor_pl_test(cmd_status-transform "Condor_status transform" "quick;ctest" CTEST DEPENDS "src/condor_tests/sleep.exe")
	condor_pl_test(cmd_status-compact "Condor_status compact" "quick;ctest" CTEST DEPENDS "src/condor_tests/x_sleep.pl")
	condor_pl_test(disable_owner_test "Disable_owner_test" "quick;ctest" CTEST DEPENDS "src/condor_tests/x_sleep.pl")
	condor_pl_test(max_jobs_per_owner_test "Max_jobs_per_owner_test" "quick;ctest" CTEST DEPENDS "src/condor_tests/x_sleep.pl")
	condor_pl_test(max_jobs_per_owner_test_group "Max_jobs_per_owner_test -group" "quick;ctest" CTEST DEPENDS "src/condor_tests/x_sleep.pl")
	condor_pl_test(job_transform_names_test "Job_transform_names_test" "quick;ctest" CTEST DEPENDS "src/condor_tests/x_sleep.pl")
	condor_pl_test(cmd_submit-batchname "condor_submit -batch-name" "quick;ctest" CTEST DEPENDS "src/condor_tests/x_sleep.pl")
	condor_pl_test(file_transfer_submit "condor_submit file transfer" "quick;ctest" CTEST)
	condor_pl_test(config_validate_policy_templates "config_validate_policy_templates" "quick;ctest" CTEST DEPENDS "src/condor_tests/x_sleep.pl")
	condor_pl_test(docker_simulator_test "docker_simulator_test" "quick;ctest" CTEST DEPENDS "src/condor_tests/docker_simulator.pl;src/condor_tests/x_sleep.pl")
	condor_pl_test(map_user_to_groups_metaknob_test "map_user_to_groups_metaknob_test" "quick;ctest" CTEST DEPENDS "src/condor_tests/x_sleep.pl")
	condor_pl_test(cmd_submit-factory "condor_submit -factory" "quick;ctest" CTEST DEPENDS "src/condor_tests/x_sleep.pl")
	condor_pl_test(job_xform_factory "submit -factory with transforms" "quick;ctest" CTEST DEPENDS "src/condor_tests/x_sleep.pl")
	condor_pl_test(job_ad_epoch_recording "Test Job Ads recorded per epoch" "quick;ctest" CTEST DEPENDS "src/condor_tests/x_sleep.pl")

	if (LINUX)
		condor_pl_test(cmd_ssh_to_job_van "condor_ssh_to_job" "quick;ctest" CTEST DEPENDS "src/condor_tests/cmd_ssh_to_job_van.pl")
	endif()
	condor_pl_test(cmd_drain "condor_drain" "quick;ctest" CTEST DEPENDS "src/condor_tests/x_sleep.pl")
	condor_pl_test(defrag "condor_defrag" "quick;ctest" CTEST DEPENDS "src/condor_tests/x_sleep.pl")

	if (NOT WINDOWS)
		condor_pl_test(cmd_drain_scavenging "condor_drain -start" "quick;ctest" CTEST DEPENDS "src/condor_tests/CustomMachineResource.pm;src/condor_scripts/CondorTest.pm;src/condor_scripts/Condor.pm;src/condor_scripts/CondorUtils.pm;src/condor_scripts/CondorPersonal.pm")
	endif(NOT WINDOWS)

	condor_pl_test(cmd_drain_scavenging_vacation "condor_drain -start with lazy job" "quick;ctest" CTEST DEPENDS "src/condor_tests/CustomMachineResource.pm;src/condor_scripts/CondorTest.pm;src/condor_scripts/Condor.pm;src/condor_scripts/CondorUtils.pm;src/condor_scripts/CondorPersonal.pm")

	##### lib log tests
	condor_pl_test(lib_userlog "Exercise the userlog interface write and read all events" "lib;quick;full;ctest" CTEST DEPENDS "${CMAKE_BINARY_DIR}/src/condor_tests/x_read_joblog.exe;${CMAKE_BINARY_DIR}/src/condor_tests/x_write_joblog.exe;src/condor_tests/lib_userlog.cmd")
	add_dependencies_suffix_hack(lib_userlog x_read_joblog.exe)
	add_dependencies_suffix_hack(lib_userlog x_write_joblog.exe)
	condor_pl_test(lib_eventlog "Basic Event Log Test" "core;quick;ctest" CTEST DEPENDS "${CMAKE_BINARY_DIR}/src/condor_tests/x_read_joblog.exe")
	add_dependencies_suffix_hack(lib_eventlog x_read_joblog.exe)
	condor_pl_test(lib_eventlog-xml "Basic XML Event Log Test" "quick;ctest" CTEST DEPENDS "src/condor_tests/x_sleep.pl;${CMAKE_BINARY_DIR}/src/condor_tests/x_read_joblog.exe;src/condor_tests/x_lib_eventlog.expected")
	add_dependencies_suffix_hack(lib_eventlog-xml x_read_joblog.exe)
	condor_pl_test(lib_eventlog_base "Test re-initialization of eventlog reader does not cause seg faults" "lib;quick;ctest" CTEST DEPENDS "${CMAKE_BINARY_DIR}/src/condor_tests/lib_eventlog_base_executable.exe")
	add_dependencies_suffix_hack(lib_eventlog_base lib_eventlog_base_executable.exe)

	#dprint("TODO: Need to fix lib_eventlog_rotation-defaults test")
	#condor_pl_test(lib_eventlog_rotation-defaults "Event Log Rotation: Default settings" "quick;ctest")
	condor_pl_test(lib_chirp "Exercise the chirp I/O tool" "lib;quick;ctest" CTEST)
	condor_pl_test(lib_chirpio_van "Exercise the chirp I/O library using the C client library" "lib;quick;ctest" CTEST DEPENDS "${CMAKE_BINARY_DIR}/src/condor_tests/lib_chirpio.exe")
	add_dependencies_suffix_hack(lib_chirpio_van lib_chirpio.exe)
	condor_pl_test(lib_eventlog_rotation-no_rotations_1 "Event Log Rotation: no rotations/1" "quick;ctest" CTEST DEPENDS "src/condor_tests/lib_eventlog_rotation.pl;${CMAKE_BINARY_DIR}/src/condor_tests/test_log_writer")
	add_dependencies(lib_eventlog_rotation-no_rotations_1 test_log_writer)
	condor_pl_test(lib_eventlog_rotation-no_rotations_2 "Event Log Rotation: no rotations/2" "quick;ctest" CTEST DEPENDS "src/condor_tests/lib_eventlog_rotation.pl;${CMAKE_BINARY_DIR}/src/condor_tests/test_log_writer")
	add_dependencies(lib_eventlog_rotation-no_rotations_2 test_log_writer)
	condor_pl_test(lib_eventlog_rotation-no_rotations_3 "Event Log Rotation: no rotations/3" "quick;ctest" CTEST DEPENDS "src/condor_tests/lib_eventlog_rotation.pl;${CMAKE_BINARY_DIR}/src/condor_tests/test_log_writer")
	add_dependencies(lib_eventlog_rotation-no_rotations_3 test_log_writer)
	condor_pl_test(lib_eventlog_rotation-w_old_rotations "Event Log Rotation: old rotations" "quick;ctest" CTEST DEPENDS "src/condor_tests/lib_eventlog_rotation.pl;${CMAKE_BINARY_DIR}/src/condor_tests/test_log_writer")
	add_dependencies(lib_eventlog_rotation-w_old_rotations test_log_writer)
	condor_pl_test(lib_eventlog_rotation-w_old_rotations_2_loops "Event Log Rotation: old rotations / 2 loops" "quick;ctest" CTEST DEPENDS "src/condor_tests/lib_eventlog_rotation.pl;${CMAKE_BINARY_DIR}/src/condor_tests/test_log_writer")
	add_dependencies(lib_eventlog_rotation-w_old_rotations_2_loops test_log_writer)
	condor_pl_test(lib_eventlog_rotation-w_2_rotations "Event Log Rotation: 2 rotations" "quick;ctest" CTEST DEPENDS "src/condor_tests/lib_eventlog_rotation.pl;${CMAKE_BINARY_DIR}/src/condor_tests/test_log_writer")
	add_dependencies(lib_eventlog_rotation-w_2_rotations test_log_writer)
	condor_pl_test(lib_eventlog_rotation-w_2_rotations_2_loops "Event Log Rotation: 2 rotations / 2 loops" "quick;ctest" CTEST DEPENDS "src/condor_tests/lib_eventlog_rotation.pl;${CMAKE_BINARY_DIR}/src/condor_tests/test_log_writer")
	add_dependencies(lib_eventlog_rotation-w_2_rotations_2_loops test_log_writer)
	condor_pl_test(lib_eventlog_rotation-w_5_rotations "Event Log Rotation: 5 rotations" "quick;ctest" CTEST DEPENDS "src/condor_tests/lib_eventlog_rotation.pl;${CMAKE_BINARY_DIR}/src/condor_tests/test_log_writer")
	add_dependencies(lib_eventlog_rotation-w_5_rotations test_log_writer)
	condor_pl_test(lib_eventlog_rotation-w_20_rotations "Event Log Rotation: 20 rotations" "quick;ctest" CTEST DEPENDS "src/condor_tests/lib_eventlog_rotation.pl;${CMAKE_BINARY_DIR}/src/condor_tests/test_log_writer")
	add_dependencies(lib_eventlog_rotation-w_20_rotations test_log_writer)
	condor_pl_test(lib_eventlog_rotation-w_20_rotations_2_loops "Event Log Rotation: 20 rotations / 2 loops" "quick;ctest" CTEST DEPENDS "src/condor_tests/lib_eventlog_rotation.pl;${CMAKE_BINARY_DIR}/src/condor_tests/test_log_writer")
	add_dependencies(lib_eventlog_rotation-w_2_rotations_2_loops test_log_writer)
	condor_pl_test(lib_eventlog_rotation-w_20_rotations_20_loops "Event Log Rotation: 20 rotations / 20 loops" "quick;ctest" CTEST DEPENDS "src/condor_tests/lib_eventlog_rotation.pl;${CMAKE_BINARY_DIR}/src/condor_tests/test_log_writer")
	add_dependencies(lib_eventlog_rotation-w_20_rotations_20_loops test_log_writer)
	condor_pl_test(lib_eventlog_rotation-reader_simple "Event Log Rotation: reader" "quick;ctest" CTEST DEPENDS "src/condor_tests/lib_eventlog_rotation.pl;${CMAKE_BINARY_DIR}/src/condor_tests/test_log_writer;${CMAKE_BINARY_DIR}/src/condor_tests/test_log_reader")
	add_dependencies(lib_eventlog_rotation-reader_simple test_log_writer test_log_reader)
	condor_pl_test(lib_eventlog_rotation-reader_old_rotations "Event Log Rotation: reader, old rotations" "quick;ctest" CTEST DEPENDS "src/condor_tests/lib_eventlog_rotation.pl;${CMAKE_BINARY_DIR}/src/condor_tests/test_log_writer;${CMAKE_BINARY_DIR}/src/condor_tests/test_log_reader")
	add_dependencies(lib_eventlog_rotation-reader_old_rotations test_log_writer test_log_reader)
	condor_pl_test(lib_eventlog_rotation-reader_2_rotations "Event Log Rotation: reader, 2 rotations" "quick;ctest" CTEST DEPENDS "src/condor_tests/lib_eventlog_rotation.pl;${CMAKE_BINARY_DIR}/src/condor_tests/test_log_writer;${CMAKE_BINARY_DIR}/src/condor_tests/test_log_reader")
	add_dependencies(lib_eventlog_rotation-reader_old_rotations test_log_writer test_log_reader)
	condor_pl_test(lib_eventlog_rotation-reader_2_rotations_2_loops "Event Log Rotation: reader, 2 rotations / 2 loops" "quick;ctest" CTEST DEPENDS "src/condor_tests/lib_eventlog_rotation.pl;${CMAKE_BINARY_DIR}/src/condor_tests/test_log_writer;${CMAKE_BINARY_DIR}/src/condor_tests/test_log_reader")
	add_dependencies(lib_eventlog_rotation-reader_old_rotations test_log_writer test_log_reader)
	condor_pl_test(lib_eventlog_rotation-reader_20_rotations "Event Log Rotation: reader, 20 rotations" "quick;ctest" CTEST DEPENDS "src/condor_tests/lib_eventlog_rotation.pl;${CMAKE_BINARY_DIR}/src/condor_tests/test_log_writer;${CMAKE_BINARY_DIR}/src/condor_tests/test_log_reader")
	add_dependencies(lib_eventlog_rotation-reader_old_rotations test_log_writer test_log_reader)
	condor_pl_test(lib_eventlog_rotation-reader_20_rotations_2_loops "Event Log Rotation: reader, 20 rotations / 2 loops" "quick;ctest" CTEST DEPENDS "src/condor_tests/lib_eventlog_rotation.pl;${CMAKE_BINARY_DIR}/src/condor_tests/test_log_writer;${CMAKE_BINARY_DIR}/src/condor_tests/test_log_reader")
	add_dependencies(lib_eventlog_rotation-reader_old_rotations test_log_writer test_log_reader)
	condor_pl_test(lib_eventlog_rotation-reader_20_rotations_20_loops "Event Log Rotation: reader, 20 rotations / 20 loops" "quick;ctest" CTEST DEPENDS "src/condor_tests/lib_eventlog_rotation.pl;${CMAKE_BINARY_DIR}/src/condor_tests/test_log_writer;${CMAKE_BINARY_DIR}/src/condor_tests/test_log_reader")
	add_dependencies(lib_eventlog_rotation-reader_old_rotations test_log_writer test_log_reader)
	condor_pl_test(lib_eventlog_rotation-reader_missed_1 "Event Log Rotation: reader, missed events 1" "quick;ctest" CTEST DEPENDS "src/condor_tests/lib_eventlog_rotation.pl;${CMAKE_BINARY_DIR}/src/condor_tests/test_log_writer;${CMAKE_BINARY_DIR}/src/condor_tests/test_log_reader")
	add_dependencies(lib_eventlog_rotation-reader_old_rotations test_log_writer test_log_reader)
	condor_pl_test(lib_eventlog_rotation-reader_missed_2 "Event Log Rotation: reader, missed events 2" "quick;ctest" CTEST DEPENDS "src/condor_tests/lib_eventlog_rotation.pl;${CMAKE_BINARY_DIR}/src/condor_tests/test_log_writer;${CMAKE_BINARY_DIR}/src/condor_tests/test_log_reader")
	add_dependencies(lib_eventlog_rotation-reader_old_rotations test_log_writer test_log_reader)
	condor_pl_test(negotiator_match_log_exists "ensure Matlog has only matches" "quick;ctest" CTEST DEPENDS "src/condor_tests/x_sleep.pl")
	condor_pl_test(job_mem_checker "Look at reported memory usage" "quick;ctest" CTEST DEPENDS "${CMAKE_BINARY_DIR}/src/condor_tests/x_job_mem_checker.exe;src/condor_tests/x_sleep.pl")
	add_dependencies_suffix_hack(job_mem_checker x_job_mem_checker.exe)
	condor_pl_test(cmd_condor_submit_dashspool "Look at condor_submit -spool" "quick;ctest" CTEST DEPENDS "src/condor_tests/x_condorsubmitdashspool.pl;src/condor_tests/x_sleep.pl")
	condor_pl_test(config_if_then_else "config file ifdefs" "quick;ctest" CTEST)
	condor_pl_test(job_massive_config "LARGE config file" "quick;ctest" CTEST DEPENDS "src/condor_tests/x_sleep.pl")
	condor_pl_test(cmd_ccv_set_rset "condor_config_val set/rset" "quick;ctest" CTEST)
	condor_pl_test(cmd_gpu_discovery "gpu discovery file" "quick;ctest" CTEST DEPENDS "src/condor_tests/x_sleep.pl")

	if(NOT APPLE)
	# globbiing only firs not supported on these platforms
	condor_pl_test(job_foreach_submit-initialdir "submit file usage InitialDir" "quick;ctest" CTEST DEPENDS "src/condor_tests/x_getsandbox.pl")
	condor_pl_test(job_foreach_submit-initialdir-run "submit file usage InitialDir - run submit file" "quick;ctest" CTEST DEPENDS "src/condor_tests/x_getsandbox.pl")
	endif ()

	if(LINUX)
		condor_pl_test(job_cpu_affinity_check "ensure Matlog has only matches" "quick;ctest" CTEST DEPENDS "src/condor_tests/x_getmyprocinfo.pl;src/condor_tests/x_sleep.pl")
	endif ( LINUX )

	condor_pl_test(job_basic_preempt "preempt and nopreempt tests" "quick;ctest" CTEST DEPENDS "src/condor_tests/x_sleep.pl")
	condor_pl_test(lib_include "config include mechanism" "quick;ctest" CTEST DEPENDS "src/condor_tests/Includes")
	#condor_pl_test(job_schedd_restart-check_reconnect "test reconnects" "quick;ctest")
	condor_pl_test(job_local_resources "test local resources" "quick;ctest" CTEST DEPENDS "src/condor_tests/x_sleep.pl")
	condor_pl_test(job_check_exitcode_in_classad "test exit code" "quick;ctest" CTEST DEPENDS "src/condor_tests/x_sleep.pl;src/condor_tests/x_setexitcode.pl")
	condor_pl_test(job_services_during_neg_cycle "test cmds during neg cycle" "quick;ctest" CTEST DEPENDS "src/condor_tests/x_sleep.pl")
	condor_pl_test(job_basic_kill "kill test" "quick;ctest" CTEST DEPENDS "src/condor_tests/x_sleep.pl;src/condor_tests/x_catchallsignals.pl")
	condor_pl_test(basic_startd_slot_attrs "STARTD_SLOT_ATTRS test" "quick;ctest" CTEST DEPENDS "src/condor_tests/x_sleep.pl")
	condor_pl_test(job_basic_suspend_continue_test "test suspends and continue" "quick;ctest" CTEST DEPENDS "src/condor_tests/x_sleep.pl")
	condor_pl_test(job_slash_transfer "dir contents to top sandbox" "quick;ctest" CTEST DEPENDS "src/condor_tests/slashtransfer.pl;src/condor_tests/slashxfer")
	condor_pl_test(job_basic_start_test "START reserve defines a dedicated slot" "quick;ctest" CTEST DEPENDS "src/condor_tests/x_sleep.pl")
	condor_pl_test(job_basic_param_config_check "param system checks" "quick;ctest" CTEST DEPENDS "src/condor_tests/x_sleep.pl")
	condor_pl_test(cmd_ccval_remote "more remote param system checks" "quick;ctest" CTEST DEPENDS "src/condor_tests/x_sleep.pl")
	condor_pl_test(cmd_q_protocols "version variance checking" "quick;ctest" CTEST DEPENDS "src/condor_tests/x_sleep.pl")
	condor_pl_test(job_rank_and_aclustering "rank and autoclustering checking" "quick;ctest" CTEST DEPENDS "src/condor_tests/x_sleep.pl")
	#condor_pl_test(cmd_ccval_remote "param remote checks" "quick;ctest")
	condor_pl_test(lib_param_completeness "minimal knobs" "quick;ctest" CTEST DEPENDS "${CMAKE_BINARY_DIR}/src/condor_tests/x_complete_params.exe;${CMAKE_BINARY_DIR}/src/condor_utils/param_info_tables.h")
	add_dependencies_suffix_hack(lib_param_completeness x_complete_params.exe)
	condor_pl_test(lib_param_conditionals "config conditionals" "quick;ctest" CTEST DEPENDS "${CMAKE_BINARY_DIR}/src/condor_tests/x_conditional_params.exe")
	add_dependencies_suffix_hack(lib_param_conditionals x_conditional_params.exe)
	condor_pl_test(unit_test_macro_expand "config macro unit tests" "quick;ctest" CTEST DEPENDS "src/condor_tests/NetworkTestConfigs.pm;${CMAKE_BINARY_DIR}/src/condor_tests/test_macro_expand")
	add_dependencies(unit_test_macro_expand test_macro_expand)
	condor_pl_test(unit_test_classad_funcs "classad function tests" "quick;ctest" CTEST DEPENDS "${CMAKE_BINARY_DIR}/src/condor_tests/test_classad_funcs")
	add_dependencies(unit_test_macro_expand test_classad_funcs)
	condor_pl_test(unit_test_user_mapping "MapFile parse and map unit tests" "quick;ctest" CTEST DEPENDS "src/condor_tests/NetworkTestConfigs.pm")
	#condor_pl_test(cmd_condor_ping_basic "Basic default test of condor_ping" "quick;ctest")
	condor_pl_test(job_aggressive_flocking "Test aggressive flocking" "quick;ctest" CTEST DEPENDS "src/condor_tests/x_sleep.pl")
	##### job tests
	#condor_pl_test(job_had_basic "Basic High Availability Daemon Test" "quick;ctest")
	condor_pl_test(job_core_basic_par "Basic Parallel Universe" "quick;ctest" CTEST DEPENDS "src/condor_tests/x_echostring.pl")
	#condor_pl_test(job_core_basic-security_par "Basic Parallel Universe w/security on" "quick;ctest")

	# Our ppc machine has a broken java.  Ignore the tests for now
	if (${CMAKE_SYSTEM_PROCESSOR} STREQUAL "ppc64le")
		set(ENABLE_JAVA_TESTS FALSE)
	endif()

	if ( ENABLE_JAVA_TESTS )
		condor_pl_test(job_core_err_java "Java Universe: basic error test" "quick;ctest;java" CTEST DEPENDS "src/condor_tests/x_java_CondorEcho.class;src/condor_tests/job_core_err_java.cmd" JAVA)
		condor_pl_test(job_core_output_java "Java Universe: basic output test" "quick;ctest;java" CTEST DEPENDS "src/condor_tests/job_core_output_java.cmd;src/condor_tests/x_java_ReadStdin.class;src/condor_tests/job_core_output.in" JAVA)
		condor_pl_test(job_core_hold_java "Java Universe: basic output test" "quick;ctest;java" CTEST DEPENDS "src/condor_tests/x_java_Sleep.class;src/condor_tests/job_core_hold_java.cmd" JAVA)
		condor_pl_test(job_core_initialdir_java "Java Universe: basic output test" "quick;ctest;java" CTEST DEPENDS "src/condor_tests/x_java_CondorEcho.class;src/condor_tests/job_core_initialdir_java.cmd;src/condor_tests/job_core_input.in" JAVA)
		condor_pl_test(job_core_input_java "Java Universe: basic output test" "quick;ctest;java" CTEST DEPENDS "src/condor_tests/x_java_ReadStdin.class;src/condor_tests/job_core_input_java.cmd;src/condor_tests/job_core_input.in" JAVA)
		#condor_pl_test(job_core_plus_java "Java Universe: basic output test" "quick;ctest;java")
	endif ( ENABLE_JAVA_TESTS )

	condor_pl_test(job_filexfer_streamout_van "Vanilla: test for streaming of output when both stream_output is true and false" "quick;ctest" CTEST DEPENDS "src/condor_tests/x_job_filexfer_stream.pl")
	condor_pl_test(job_filexfer_streamerr_van "Vanilla: test for streaming of error when both stream_error is true and false" "quick;ctest" CTEST DEPENDS "src/condor_tests/x_job_filexfer_stream.pl")
	condor_pl_test(job_condorc_ab_van "Condor-C AB test" "condorc;quick;ctest" CTEST DEPENDS "src/condor_tests/x_sleep.pl")
	condor_pl_test(job_condorc_abc_van "Condor-C ABC test" "condorc;quick;ctest" CTEST DEPENDS "src/condor_tests/x_sleep.pl")
	#condor_pl_test(lib_procapi_cputracking-snapshot "Scheduler: Verify the specified input file is used" "quick;ctest")
	condor_pl_test(job_core_macros-dollardollar_van "Vanilla: Did dollar dollar macros work?" "quick;ctest" CTEST DEPENDS "src/condor_tests/job_core_macros-dollardollar_van.cmd;src/condor_tests/x_print-args-and-env.pl")
	#condor_pl_test(job_core_killsignal_van "Vanilla: Verify the specified input file is used" "quick;ctest")
	#condor_pl_test(job_core_corefiles_van "Vanillla limit of core file size - FAILS!" "quick;ctest")
	#condor_pl_test(job_core_corefiles_sched "Scheduler limit of core file size - FAILS!" "quick;ctest")
	condor_pl_test(job_core_onexithold_local "Local: Verify true and false triggers of on_exit_hold" "quick;ctest;local" CTEST DEPENDS "src/condor_tests/x_time.pl")
	condor_pl_test(job_core_onexitrem_local "Local: Verify true and false triggers of on_exit_remove" "quick;ctest;local" CTEST DEPENDS "src/condor_tests/x_time.pl")
	condor_pl_test(job_core_perhold_local "Local: verify true and false triggers for periodic hold" "quick;ctest;local" CTEST DEPENDS "src/condor_tests/x_sleep.pl")
	condor_pl_test(job_core_perrelease_local "Local: verify a policy of true/false for periodic release does the right thing" "quick;ctest;local" CTEST DEPENDS "src/condor_tests/x_sleep.pl")
	condor_pl_test(job_core_perremove_local "Local: test true/false variations of periodic remove" "quick;ctest;local" CTEST DEPENDS "src/condor_tests/x_sleep.pl")
	condor_pl_test(job_core_crontab "Local and Van: CronTab Scheduling" "quick;ctest;local;cron" CTEST DEPENDS "src/condor_tests/x_time.pl")
	condor_pl_test(job_core_time-deferral "Local and Van: Verify deferred execution" "quick;ctest;local;cron" CTEST DEPENDS "src/condor_tests/x_time.pl")
	condor_pl_test(job_core_time-deferral-hold "Local and Van: Verify HOLD against deferred execution" "quick;ctest;local;cron" CTEST DEPENDS "src/condor_tests/x_time.pl")
	condor_pl_test(job_core_time-deferral-remove "Local and Van: Verify REMOVE against deferred execution" "quick;ctest;local;cron" CTEST DEPENDS "src/condor_tests/x_time.pl")
	condor_pl_test(job_core_lease_duration "Van: check job_lease_duration and lease renewal" "quick;ctest" CTEST DEPENDS "src/condor_tests/x_sleep.pl")
	#condor_pl_test(job_core_onexitrem_sched "Scheduler: Verify true and false triggers of on_exit_remove" "quick;ctest")
	#condor_pl_test(job_core_onexithold_sched "Scheduler: Verify true and false triggers of on_exit_hold" "quick;ctest")
	condor_pl_test(job_filexfer_basic_van "Vanilla: send a file and get it back" "filexfer;quick;ctest" CTEST DEPENDS "src/condor_tests/job_filexfer_basic.data;src/condor_tests/x_copy_binary_file.pl")
	condor_pl_test(job_filexfer_minus1_van "Vanilla: extra specified output file creates shadow exception to rerun to produce missing output" "filexfer;quick;ctest" CTEST DEPENDS "src/condor_tests/x_job_filexfer_testjob.pl")
	condor_pl_test(job_filexfer_output-withvacate_van "Vanilla: 3 files created before vacate - verify their return" "filexfer;quick;ctest" CTEST DEPENDS "src/condor_tests/x_job_filexfer_testjob.pl")
	#condor_pl_test(job_filexfer_trans-nodflts_van,"Vanilla: all transfers explicitely off - complains..." "filexfer;quick;ctest")
	#condor_pl_test(job_core_matchlist_van "Vanilla: test that match_list_length is storing and rotating matches" "quick;ctest")
	condor_pl_test(job_core_onexitrem_van "Vanilla: Verify true and false triggers of on_exit_remove" "quick;ctest" CTEST DEPENDS "src/condor_tests/x_time.pl")
	condor_pl_test(job_core_perhold_van "Vanilla: verify true and false triggers for periodic hold" "quick;ctest" CTEST DEPENDS "src/condor_tests/x_sleep.pl")
	condor_pl_test(job_core_onexithold_van "Vanilla: Verify true and false triggers of on_exit_hold" "quick;ctest" CTEST DEPENDS "src/condor_tests/x_time.pl")
	condor_pl_test(job_core_holdrelease_sched "Scheduler: Test state changes from running to hold to release." "quick;ctest" CTEST DEPENDS "src/condor_tests/job_core_holdrelease_sched.cmd;src/condor_tests/x_sleep.pl")
	condor_pl_test(job_core_args_van "Vanilla: Did specify args from submit file reach the job?" "quick;ctest" CTEST DEPENDS "src/condor_tests/job_core_args_van.cmd;src/condor_tests/job_core_args.pl")
	condor_pl_test(job_core_args_sched "scheduler: Did specify args from submit file reach the job?" "quick;ctest" CTEST DEPENDS "src/condor_tests/job_core_args_sched.cmd;src/condor_tests/job_core_args.pl")
	condor_pl_test(job_core_holdrelease_van "Vanilla: Test state changes from running to hold to release." "quick;ctest" CTEST DEPENDS "src/condor_tests/job_core_holdrelease_van.cmd;src/condor_tests/x_sleep.pl")
	condor_pl_test(job_core_copytospool_van "Vanilla: test that spooled executable is same via sha256 checksum of both files" "quick;ctest" CTEST DEPENDS "src/condor_tests/job_core_copytospool_van.cmd;src/condor_tests/x_sleep.pl")
	#condor_pl_test(job_core_getenv_van "Vanilla: job which tests getenv both on and off" "quick;ctest")
	condor_pl_test(job_core_doublejeopardy_van "Vanilla: make sure condor does not generate an abort AND the expected abnormal termination." "quick;ctest" CTEST DEPENDS "src/condor_tests/job_core_doublejeopardy_van.cmd;src/condor_tests/x_doublejeopardy.pl")
	condor_pl_test(job_core_doublejeopardy_sched "Scheduler: make sure condor does not generate an abort AND the expected abnormal termination." "quick;ctest" CTEST DEPENDS "src/condor_tests/job_core_doublejeopardy_sched.cmd;src/condor_tests/x_doublejeopardy.pl")
	condor_pl_test(job_core_env_sched "Scheduler: Does environment get to the job" "quick;ctest" CTEST DEPENDS "src/condor_tests/job_core_env_sched.cmd")
	condor_pl_test(job_core_env_van "Vanilla: Does environment get to the job" "quick;ctest" CTEST DEPENDS "src/condor_tests/job_core_env_van.cmd")
	condor_pl_test(job_core_err_sched "Scheduler: Does requested error file get used?" "quick;ctest" CTEST DEPENDS "src/condor_tests/job_core_err.pl")
	condor_pl_test(job_core_err_van "Vanilla: Does requested error file get used?" "quick;ctest" CTEST DEPENDS "src/condor_tests/job_core_err.pl")
	condor_pl_test(job_core_hold_sched "Scheduler: job is told to begin on hold. So we test for that state when we get the submitted event" "quick;ctest" CTEST DEPENDS "src/condor_tests/job_core_hold_sched.cmd;src/condor_tests/x_sleep.pl")
	condor_pl_test(job_core_hold_van "Vanilla: job is told to begin on hold. So we test for that state when we get the submitted event" "quick;ctest" CTEST DEPENDS "src/condor_tests/job_core_hold_van.cmd;src/condor_tests/x_sleep.pl")
	condor_pl_test(job_core_initialdir_sched "Scheduler: We change the initialdir and assure log and stuff goes there" "quick;ctest" CTEST DEPENDS "src/condor_tests/job_core_initialdir_sched.cmd;src/condor_tests/x_sleep.pl")
	condor_pl_test(job_core_initialdir_van "Vanilla: We change the initialdir and assure log and stuff goes there" "quick;ctest" CTEST DEPENDS "src/condor_tests/job_core_initialdir_van.cmd;src/condor_tests/x_echo1234.pl")
	condor_pl_test(job_core_remote-initialdir_van "Vanilla: We change the remote_initialdir and assure the job runs there" "quick;ctest" CTEST DEPENDS "src/condor_tests/job_core_remote-initialdir_van.cmd;src/condor_tests/job_core_remote-initialdir_van.in")
	condor_pl_test(job_core_input_sched "Scheduler: Verify the specified input file is used" "quick;ctest" CTEST DEPENDS "src/condor_tests/job_core_input_sched.cmd;src/condor_tests/job_core_io.pl;src/condor_tests/job_core_input.in")
	condor_pl_test(job_core_input_van "Vanilla: Verify the specified input file is used" "quick;ctest" CTEST DEPENDS "src/condor_tests/job_core_input_van.cmd;src/condor_tests/job_core_io.pl;src/condor_tests/job_core_input.in")
	#condor_pl_test(job_core_leaveinqueue_sched "Scheduler: verify true and false classads do leave_in_queue right" "quick;ctest")
	condor_pl_test(job_core_leaveinqueue_van "Vanilla: verify true and false classads do leave_in_queue right" "quick;ctest" CTEST DEPENDS "src/condor_tests/x_time.pl")
	condor_pl_test(job_core_macros_sched "Scheduler: a number of macros get passed in as args" "quick;ctest" CTEST DEPENDS "src/condor_tests/job_core_macros_sched.cmd;src/condor_tests/job_core_macros.pl")
	condor_pl_test(job_core_output_sched "Scheduler: Verify trivially simple output from an input file" "quick;ctest" CTEST DEPENDS "src/condor_tests/job_core_output_sched.cmd;src/condor_tests/job_core_io.pl;src/condor_tests/job_core_output.in")
	condor_pl_test(job_core_output_van "Vanilla: Verify trivially simple output from an input file" "quick;ctest" CTEST DEPENDS "src/condor_tests/job_core_output_van.cmd;src/condor_tests/job_core_io.pl;src/condor_tests/job_core_output.in")
	condor_pl_test(job_core_perhold_sched "Scheduler: verify true and false triggers for periodic hold" "quick;ctest" CTEST DEPENDS "src/condor_tests/x_sleep.pl")
	condor_pl_test(job_core_perrelease_sched "Scheduler: verify a policy of true/false for periodic release does the right thing" "quick;ctest" CTEST DEPENDS "src/condor_tests/x_sleep.pl")
	condor_pl_test(job_core_perrelease_van "Vanilla: verify a policy of true/false for periodic release does the right thing" "quick;ctest" CTEST DEPENDS "src/condor_tests/x_sleep.pl")
	condor_pl_test(job_core_perremove_van "Vanilla: test true/false variations of periodic remove" "quick;ctest" CTEST DEPENDS "src/condor_tests/x_sleep.pl")
	condor_pl_test(job_core_perremove_sched "Scheduler: test true/false variations of periodic remove" "quick;ctest" CTEST DEPENDS "src/condor_tests/x_sleep.pl")
	condor_pl_test(job_core_plus_van "Vanilla: Verify +entries go to job ad" "quick;ctest" CTEST DEPENDS "src/condor_tests/job_core_plus_van.cmd;src/condor_tests/x_sleep.pl")
	condor_pl_test(job_core_plus_sched "Scheduler: Verify +entries go to job ad" "quick;ctest" CTEST DEPENDS "src/condor_tests/job_core_plus_sched.cmd;src/condor_tests/x_sleep.pl")
	condor_pl_test(job_core_niceuser_van "Vanilla: Ensure non nice_user job completes before nice_user job" "quick;ctest" CTEST DEPENDS "src/condor_tests/x_do_niceuser.pl")
	#condor_pl_test(job_core_priority_van "Vanilla: Verify respect for job priority" "quick;ctest")
	condor_pl_test(job_core_queue_sched "Scheduler: Verify the  queue command" "quick;ctest" CTEST DEPENDS "src/condor_tests/job_core_queue_sched.cmd;src/condor_tests/job_core_queue.pl;src/condor_tests/x_general_client.pl;src/condor_tests/x_general_server.pl;src/condor_tests/x_readqueuelog.pl")
	condor_pl_test(job_core_max-running_local "Local: Max job running limit" "quick;ctest;local" CTEST)
	condor_pl_test(job_late_materialize "Late materialization of jobs" "quick;ctest" CTEST DEPENDS "src/condor_tests/x_sleep.pl")
	condor_pl_test(extended_submit_cmds "Extended submit commands" "quick;ctest" CTEST DEPENDS "src/condor_tests/x_cat.pl")
	condor_pl_test(submit_templates "Submit templates" "quick;ctest" CTEST DEPENDS "src/condor_tests/x_cat.pl")
	condor_pl_test(job_schedd_restart-holdjobs-ok "Held queue ok after schedd restart" "quick;ctest" CTEST)
	condor_pl_test(job_schedd_restart-runningjobs-ok "Running queue ok after schedd restart" "quick;ctest" CTEST)
	condor_pl_test(job_schedd_restart-basic "schedd restarts" "quick;ctest" CTEST)
	condor_pl_test(job_negotiator_restart "Make user's priority factor survives across condor restart" "quick;ctest" CTEST DEPENDS "src/condor_tests/job_negotiator_restart.dag;src/condor_tests/job_negotiator_restart-nodeAC.pl;src/condor_tests/job_negotiator_restart-nodeB.pl;src/condor_tests/job_negotiator_restart-nodeAC.cmd;src/condor_tests/job_negotiator_restart-nodeB.cmd")
	condor_pl_test(job_filexfer_base-input1_van "Vanilla: Tests input file does not make it with filetransfer off" "filexfer;quick;ctest" CTEST DEPENDS "src/condor_tests/job_filexfer_base-input1_van.cmd;src/condor_tests/x_job_filexfer_testjob.pl")
	# Turn this one back on in 7.7.2 after the file xfer kerfuffle is over
	#condor_pl_test(job_filexfer_base-input4_van "Vanilla: Verifies submit fails with input list and with filetransfer off" "filexfer;quick;ctest")
	condor_pl_test(job_filexfer_base_van "Vanilla: Is executable moved correctly to initialdir/sandbox?" "filexfer;quick;ctest" CTEST DEPENDS "src/condor_tests/x_job_filexfer_testjob.pl")
	condor_pl_test(job_filexfer_input-onegone_van "Vanilla: test for failure when specified input file is missing" "filexfer;quick;ctest" CTEST DEPENDS "src/condor_tests/x_sleep.pl;src/condor_tests/x_job_filexfer_testjob.pl")
	condor_pl_test(job_filexfer_limitback_van "Vanilla: ask for exactly 2 files returned" "filexfer;quick;ctest" CTEST DEPENDS "src/condor_tests/x_job_filexfer_testjob.pl")
	condor_pl_test(job_filexfer_trans-excut-true_van "Vanilla: explicitely set transfer_executable... test complains" "filexfer;quick;ctest" CTEST DEPENDS "src/condor_tests/x_job_filexfer_testjob.pl")
	condor_pl_test(job_filexfer_whento-base_van "Vanilla: Inputless test of a job running with transfer files enabled." "filexfer;quick;ctest" CTEST DEPENDS "src/condor_tests/x_job_filexfer_testjob.pl")
	condor_pl_test(job_filexfer_whento-simpleinput_van "Vanilla: job runs with input file requested" "filexfer;quick;ctest" CTEST DEPENDS "src/condor_tests/x_job_filexfer_testjob.pl")
	condor_pl_test(job_filexfer_whento-withinput_van "Vanilla: Multiple input files arrive ok" "filexfer;quick;ctest" CTEST DEPENDS "src/condor_tests/x_job_filexfer_testjob.pl")
	condor_pl_test(job_filexfer_output_van "Vanilla: Are 6 output files returned" "filexfer;quick;ctest" CTEST DEPENDS "src/condor_tests/x_job_filexfer_testjob.pl")
	condor_pl_test(job_filexfer_merged-stdout_van "Vanilla: Transfer works with merged stdout/err" "filexfer;quick;ctest" CTEST DEPENDS "src/condor_tests/x_job_filexfer_testjob.pl")
	condor_pl_test(job_filexfer_md5-remote_van "Vanilla: Can we move 200 megs and not impact md5 checksum?" "filexfer;quick;ctest" CTEST DEPENDS "src/condor_tests/job_filexfer_md5-remote.pl")
	condor_pl_test(job_startd_rank_preempt "Does startd rank trump user priority?" "quick;ctest" CTEST DEPENDS "src/condor_tests/x_sleep.pl")
	condor_pl_test(cmd_wait_shows-all "" "quick;ctest" CTEST DEPENDS "${CMAKE_BINARY_DIR}/src/condor_tests/x_write_joblog_events.exe")
        add_dependencies_suffix_hack(cmd_wait_shows-all x_write_joblog_events.exe)
	condor_pl_test(cmd_wait_shows-base "" "quick;ctest" CTEST DEPENDS "${CMAKE_BINARY_DIR}/src/condor_tests/x_write_joblog_events.exe")
        add_dependencies_suffix_hack(cmd_wait_shows-base x_write_joblog_events.exe)
	condor_pl_test(cmd_wait_shows-notimeout "" "quick;ctest" CTEST DEPENDS "${CMAKE_BINARY_DIR}/src/condor_tests/x_write_joblog_events.exe")
        add_dependencies_suffix_hack(cmd_wait_shows-notimeout x_write_joblog_events.exe)
	condor_pl_test(cmd_wait_shows-partial "" "quick;ctest" CTEST DEPENDS "${CMAKE_BINARY_DIR}/src/condor_tests/x_write_joblog_events.exe")
        add_dependencies_suffix_hack(cmd_wait_shows-partial x_write_joblog_events.exe)
	condor_pl_test(cmd_wait_shows-timeout "" "quick;ctest" CTEST DEPENDS "${CMAKE_BINARY_DIR}/src/condor_tests/x_write_joblog_events.exe")
        add_dependencies_suffix_hack(cmd_wait_shows-timeout x_write_joblog_events.exe)
		condor_pl_test(job_dagman_fullremove "Ensure a removed dag is completely removed" "dagman;quick;ctest" CTEST DEPENDS "src/condor_tests/job_dagman_fullremove.dag;src/condor_tests/job_dagman_fullremove.cmd;src/condor_tests/job_dagman_fullremove.pl;src/condor_tests/job_dagman_monitor.pl;${CMAKE_BINARY_DIR}/src/condor_tests/x_read_joblog.exe")
	condor_pl_test(job_dagman_basic "Basic one node dag" "dagman;quick;ctest" CTEST DEPENDS "src/condor_tests/job_dagman_basic.dag;src/condor_tests/job_dagman_basic-node.cmd;src/condor_tests/x_dagman_node-ret.pl;src/condor_tests/x_dagman_premonitor.pl;src/condor_tests/job_dagman_monitor.pl")
	condor_pl_test(job_dagman_local "Test local universe under DAGMan" "dagman;quick;ctest" CTEST DEPENDS "src/condor_tests/job_dagman_local.dag;src/condor_tests/job_dagman_local.cmd;src/condor_tests/job_dagman_local2.cmd")
	condor_pl_test(job_dagman_maxpostscripts "Check that throttling by post scripts works" "dagman;quick;ctest" CTEST DEPENDS "src/condor_tests/job_dagman_maxpostscripts.dag;src/condor_tests/job_dagman_maxpostscripts.cmd;src/condor_tests/job_dagman_maxpostscripts-checkin.template;src/condor_tests/x_dagman_boring_prescript.pl;src/condor_tests/x_dagman_node-ret.pl;src/condor_tests/x_general_client.pl;src/condor_tests/x_general_server.pl;src/condor_tests/x_dagman_readflowlog.pl")
	condor_pl_test(job_dagman_maxprescripts "Check that throttling by pre scripts works" "dagman;quick;ctest" CTEST DEPENDS "src/condor_tests/job_dagman_maxprescripts.dag;src/condor_tests/job_dagman_maxprescripts.cmd;src/condor_tests/job_dagman_maxprescripts-node.cmd;src/condor_tests/job_dagman_maxprescripts-checkin.template;src/condor_tests/x_dagman_node-ret.pl;src/condor_tests/job_dagman_monitor.pl;src/condor_tests/x_general_server.pl;src/condor_tests/x_general_client.pl;src/condor_tests/x_dagman_readflowlog.pl")

	condor_pl_test(job_dagman_prepost "Run a dag and verify each nodes pre and post scripts ran" "dagman;quick;ctest" CTEST DEPENDS "src/condor_tests/job_dagman_prepost.dag;src/condor_tests/job_dagman_prepost-node.cmd;src/condor_tests/job_dagman_prepost-prehello.template;src/condor_tests/job_dagman_prepost-posthello.template;src/condor_tests/x_dagman_node-ret.pl;src/condor_tests/job_dagman_monitor.pl;src/condor_tests/x_general_server.pl;src/condor_tests/x_general_client.pl;src/condor_tests/x_dagman_readflowlog.pl;src/condor_tests/x_dagman_readprepostlog.pl;${CMAKE_BINARY_DIR}/src/condor_tests/x_read_joblog.exe")

	condor_pl_test(job_dagman_retry "Make sure a retry dag runs correctly." "dagman;quick;ctest")
	condor_pl_test(job_dagman_throttle "Test Dagman throttling ability" "dagman;long")

	condor_pl_test(job_dagman_unlessexit "Test that the retries can be stopped with particular exit values from node." "dagman;quick;ctest" CTEST DEPENDS "src/condor_tests/job_dagman_unlessexit.cmd;src/condor_tests/job_dagman_unlessexit.dag;src/condor_tests/x_dagman_node-ret.pl;src/condor_tests/x_dagman_retry-monitor.pl")
	condor_pl_test(job_dagman_abort-A "Test ABORT-DAG-ON" "dagman" )# not in "quick" CTEST DEPENDS "src/condor_tests/job_dagman_abort-A.dag;src/condor_tests/job_dagman_abort-A-node-fail.cmd;src/condor_tests/job_dagman_abort-A-node-succeed.cmd;src/condor_tests/x_dagman_retry-monitor.pl")
	condor_pl_test(job_dagman_parallel-A "Test DAGMan handling nodes w/ multiple jobs" "dagman;quick;ctest" CTEST DEPENDS "src/condor_tests/job_dagman_parallel-A.dag;src/condor_tests/job_dagman_parallel-A-node.cmd")
	condor_pl_test(job_dagman_subdag-A "Test condor_submit_dag recursion on nested DAGs, SUBDAG EXTERNAL keyword" "dagman;quick;ctest" CTEST DEPENDS
"src/condor_tests/job_dagman_subdag-A-lower1.dag;src/condor_tests/job_dagman_subdag-A-lower1-node.cmd;src/condor_tests/job_dagman_subdag-A-lower2.dag;src/condor_tests/job_dagman_subdag-A-lower2-node.cmd;src/condor_tests/job_dagman_subdag-A-lowerlower1.dag;src/condor_tests/job_dagman_subdag-A-lowerlower1-node.cmd;src/condor_tests/job_dagman_subdag-A-lower-nodeA-post.pl;src/condor_tests/job_dagman_subdag-A-lower-nodeA-pre.pl;src/condor_tests/job_dagman_subdag-A-upper.dag;src/condor_tests/job_dagman_subdag-A-upper-node.cmd")
#   GGT  debug this one later in new batlab
#	condor_pl_test(job_dagman_subdag-AE "Test condor_submit_dag recursion on nested DAGs, SUBDAG EXTERNAL keyword, eager .condor.sub generation" "dagman;quick;ctest")
condor_pl_test(job_dagman_subdag_in_splice-A "Test a sub-DAG inside a splice -- only works with lazy submit file generation" "dagman;quick;ctest" CTEST DEPENDS
	"src/condor_tests/job_dagman_subdag_in_splice-A-lower.dag;src/condor_tests/job_dagman_subdag_in_splice-A-lowerlower.dag;src/condor_tests/job_dagman_subdag_in_splice-A-lowerlower-node.cmd;src/condor_tests/job_dagman_subdag_in_splice-A-lower-nodeA-post.pl;src/condor_tests/job_dagman_subdag_in_splice-A-lower-nodeA-pre.pl;src/condor_tests/job_dagman_subdag_in_splice-A-lower-node.cmd;src/condor_tests/job_dagman_subdag_in_splice-A-upper.dag;src/condor_tests/job_dagman_subdag_in_splice-A-upper-node.cmd")
	condor_pl_test(job_dagman_pre_subdag-A "Test sub-DAG generated by PRE script" "dagman;quick;ctest" CTEST DEPENDS "src/condor_tests/job_dagman_pre_subdag-A-node.cmd;src/condor_tests/job_dagman_pre_subdag-A-pre.pl;src/condor_tests/job_dagman_pre_subdag-A-upper.dag")
	condor_pl_test(job_dagman_splice-cat "Test DAG splice/node category" "dagman;quick;ctest" CTEST DEPENDS "src/condor_tests/job_dagman_splice-cat.cmd;src/condor_tests/job_dagman_splice-cat.dag;src/condor_tests/job_dagman_splice-cat-splice1.dag;src/condor_tests/job_dagman_splice-cat-splice2.dag")
	condor_pl_test(job_dagman_node_prio "Test DAG node priorities" "dagman;quick;ctest" CTEST DEPENDS "src/condor_tests/job_dagman_node_prio.cmd;src/condor_tests/job_dagman_node_prio.config;src/condor_tests/job_dagman_node_prio.dag;src/condor_tests/job_dagman_node_prio-nodeA.cmd;src/condor_tests/job_dagman_node_prio-nodeA.pl;src/condor_tests/job_dagman_node_prio.pl")
	condor_pl_test(job_dagman_depth_first "Make sure DAGMan depth-first traversal works" "dagman;quick;ctest" CTEST DEPENDS "src/condor_tests/job_dagman_depth_first.config;src/condor_tests/job_dagman_depth_first.dag;src/condor_tests/job_dagman_depth_first-nodeA.cmd;src/condor_tests/job_dagman_depth_first-nodeA.pl;src/condor_tests/job_dagman_depth_first-nodeB.cmd;src/condor_tests/job_dagman_depth_first-nodeB.pl;src/condor_tests/job_dagman_depth_first-nodeC.cmd")
	condor_pl_test(job_dagman_log_path "Test DAG tricky log file paths" "dagman;quick;ctest" CTEST DEPENDS "src/condor_tests/job_dagman_log_path.dag;src/condor_tests/job_dagman_log_path-nodeA.cmd;src/condor_tests/job_dagman_log_path-nodeB.cmd;src/condor_tests/job_dagman_log_path-nodeC.cmd;src/condor_tests/job_dagman_log_path-nodeD.cmd;src/condor_tests/job_dagman_log_path-node.pl")
	condor_pl_test(job_dagman_retry_recovery "Test DAG recovery w/ retried node" "dagman;quick;ctest" CTEST DEPENDS "src/condor_tests/job_dagman_retry_recovery.config;src/condor_tests/job_dagman_retry_recovery.dag;src/condor_tests/job_dagman_retry_recovery-nodeA.cmd;src/condor_tests/job_dagman_retry_recovery-nodeA.pl;src/condor_tests/job_dagman_retry_recovery-nodeB2.cmd;src/condor_tests/job_dagman_retry_recovery-nodeB2.pl;src/condor_tests/job_dagman_retry_recovery-nodeB2-post.pl;src/condor_tests/job_dagman_retry_recovery-nodeB2-pre.pl;src/condor_tests/job_dagman_retry_recovery-nodeB.cmd;src/condor_tests/job_dagman_retry_recovery-nodeB.pl;src/condor_tests/job_dagman_retry_recovery-nodeC.cmd;src/condor_tests/job_dagman_retry_recovery-nodeC.pl")
	condor_pl_test(job_dagman_submit_fails_post "Test submit failure on node w/ POST" "dagman;quick;ctest" CTEST DEPENDS src/condor_tests/job_dagman_submit_fails_post.config;src/condor_tests/job_dagman_submit_fails_post.dag;src/condor_tests/job_dagman_submit_fails_post-nodeA.cmd;src/condor_tests/job_dagman_submit_fails_post-nodeA-post.pl)
	condor_pl_test(job_dagman_usedagdir "Test DAG with -usedagdir flag" "dagman;quick;ctest" CTEST DEPENDS "src/condor_tests/job_dagman_usedagdir-subdir")
	condor_pl_test(job_dagman_node_dir "Test DAG with nodes in subdirectories" "dagman;quick;ctest" CTEST DEPENDS "src/condor_tests/job_dagman_node_dir.dag;src/condor_tests/job_dagman_node_dir-node.cmd;src/condor_tests/job_dagman_node_dir-node.pl;src/condor_tests/job_dagman_node_dir-post.pl;src/condor_tests/job_dagman_node_dir-pre.pl;src/condor_tests/job_dagman_node_dir-subdir")
	condor_pl_test(job_dagman_default_log "Test DAG with default node log file" "dagman;quick;ctest" CTEST DEPENDS "src/condor_tests/job_dagman_default_log.config;src/condor_tests/job_dagman_default_log-nodeB1.cmd;src/condor_tests/job_dagman_default_log-nodeB.pl;src/condor_tests/job_dagman_default_log-nodeB-pre.pl;src/condor_tests/job_dagman_default_log-nodeC.pl;src/condor_tests/job_dagman_default_log-subdir;src/condor_tests/job_dagman_default_log.dag;src/condor_tests/job_dagman_default_log-nodeB2.cmd;src/condor_tests/job_dagman_default_log-nodeB-post.pl;src/condor_tests/job_dagman_default_log-nodeC.cmd")
	condor_pl_test(job_dagman_recovery_event_check "Test DAG bad events in recovery mode" "dagman;quick;ctest" CTEST DEPENDS "src/condor_tests/job_dagman_recovery_event_check.config;src/condor_tests/job_dagman_recovery_event_check-nodeA.cmd;src/condor_tests/job_dagman_recovery_event_check-nodeB.pl;src/condor_tests/job_dagman_recovery_event_check-nodeC.cmd;src/condor_tests/job_dagman_recovery_event_check.dag;src/condor_tests/job_dagman_recovery_event_check-nodeA.pl;src/condor_tests/job_dagman_recovery_event_check-nodeB-post.pl;src/condor_tests/job_dagman_recovery_event_check-nodeC.pl;src/condor_tests/job_dagman_recovery_event_check.log.dummy;src/condor_tests/job_dagman_recovery_event_check-nodeB.cmd;src/condor_tests/job_dagman_recovery_event_check-nodeB-pre.pl")
	condor_pl_test(job_dagman_recovery_preskip "Test DAG recovery with pre skip" "dagman;quick;ctest" CTEST DEPENDS "src/condor_tests/job_dagman_recovery_preskip.config;src/condor_tests/job_dagman_recovery_preskip-nodeA.pl;src/condor_tests/job_dagman_recovery_preskip-nodeB-post.pl;src/condor_tests/job_dagman_recovery_preskip-nodeC.pl;src/condor_tests/job_dagman_recovery_preskip.dag;src/condor_tests/job_dagman_recovery_preskip-nodeB.cmd;src/condor_tests/job_dagman_recovery_preskip-nodeB-pre.pl;src/condor_tests/job_dagman_recovery_preskip-nodeA.cmd;src/condor_tests/job_dagman_recovery_preskip-nodeB.pl;src/condor_tests/job_dagman_recovery_preskip-nodeC.cmd")
	condor_pl_test(job_dagman_abnormal_term_recovery_retries "Test DAGMan in recovery mode on abnormally-terminated node job with retries" "dagman;quick;ctest" CTEST DEPENDS "src/condor_tests/job_dagman_abnormal_term_recovery_retries.dag;src/condor_tests/job_dagman_abnormal_term_recovery_retries-nodeA.dummy_log;src/condor_tests/job_dagman_abnormal_term_recovery_retries-nodeA.cmd;src/condor_tests/job_dagman_abnormal_term_recovery_retries-nodeA.pl")
	condor_pl_test(job_dagman_multi_dag "Test DAGMan with multiple DAG files on the command line" "dagman;quick;ctest" CTEST DEPENDS "src/condor_tests/job_dagman_multi_dag-dag1.dag;src/condor_tests/job_dagman_multi_dag-dag2.dag;src/condor_tests/job_dagman_multi_dag-node.cmd;src/condor_tests/job_dagman_multi_dag-node.pl;src/condor_tests/job_dagman_multi_dag-post.pl;src/condor_tests/job_dagman_multi_dag-pre.pl")
	condor_pl_test(job_dagman_rescue-A "Test DAGMan with rescue DAG" "dagman;quick;ctest" CTEST DEPENDS "src/condor_tests/job_dagman_rescue-A-lower.dag;src/condor_tests/job_dagman_rescue-A-nodeD.cmd;src/condor_tests/job_dagman_rescue-A-nodeLA.cmd;src/condor_tests/job_dagman_rescue-A-node.pl;src/condor_tests/job_dagman_rescue-A-nodeUA.pl;src/condor_tests/job_dagman_rescue-A-upper.dag;src/condor_tests/job_dagman_rescue-A-node.cmd;src/condor_tests/job_dagman_rescue-A-nodeD.pl;src/condor_tests/job_dagman_rescue-A-nodeLA.pl;src/condor_tests/job_dagman_rescue-A-nodeUA.cmd")
	condor_pl_test(job_dagman_rescue_recov "Test DAGMan with rescue DAG/recovery mode combination" "dagman;quick;ctest" CTEST DEPENDS "src/condor_tests/job_dagman_rescue_recov-lower.dag;src/condor_tests/job_dagman_rescue_recov-node_conditional.pl;src/condor_tests/job_dagman_rescue_recov-node_hold-release.pl;src/condor_tests/job_dagman_rescue_recov-node_setup.pl;src/condor_tests/job_dagman_rescue_recov-upper.dag;src/condor_tests/job_dagman_rescue_recov-node_conditional.cmd;src/condor_tests/job_dagman_rescue_recov-node_hold-release.cmd;src/condor_tests/job_dagman_rescue_recov-node_setup.cmd")
	condor_pl_test(job_dagman_event_log "Test DAGMan with event log/POST script combination" "dagman;quick;ctest" CTEST DEPENDS "src/condor_tests/job_dagman_event_log.dag;src/condor_tests/job_dagman_event_log-nodeA.cmd;src/condor_tests/job_dagman_event_log-node.cmd;src/condor_tests/job_dagman_event_log-node.pl;src/condor_tests/job_dagman_event_log-node-post.pl;src/condor_tests/job_dagman_event_log-node-pre.pl")
	condor_pl_test(job_dagman_vars "Test DAG VARS feature" "dagman;quick;ctest" CTEST DEPENDS "src/condor_tests/job_dagman_vars-attribute.cmd;src/condor_tests/job_dagman_vars-node-newargs2.cmd;src/condor_tests/job_dagman_vars-retry.cmd;src/condor_tests/job_dagman_vars.dag;src/condor_tests/job_dagman_vars-node-newargs.cmd;src/condor_tests/job_dagman_vars-retry.pl;src/condor_tests/job_dagman_vars-node.cmd;src/condor_tests/job_dagman_vars-node.pl")
	condor_pl_test(job_dagman_vars-B "Test DAG VARS ALL_NODES feature" "dagman;quick;ctest" CTEST DEPENDS "src/condor_tests/job_dagman_vars-B.dag;src/condor_tests/job_dagman_vars-B-inc.dag;src/condor_tests/job_dagman_vars-B.lower.dag;src/condor_tests/job_dagman_vars-B-node.pl;src/condor_tests/job_dagman_vars-B-node.sub")
	condor_pl_test(job_dagman_all_nodes "Test DAG ALL_NODES feature" "dagman;quick;ctest" CTEST DEPENDS "src/condor_tests/job_dagman_all_nodes.dag;src/condor_tests/job_dagman_all_nodes.inc;src/condor_tests/job_dagman_all_nodes-splice.dag")
	condor_pl_test(job_dagman_vars_prepend "Test DAG VARS APPEND/PREPEND feature" "dagman;quick;ctest" CTEST)
	condor_pl_test(job_dagman_script_args "Test pre/post script arguments" "dagman;quick;ctest" CTEST DEPENDS "src/condor_tests/job_dagman_script_args.dag;src/condor_tests/job_dagman_script_args-node.cmd;src/condor_tests/job_dagman_script_args-node.pl;src/condor_tests/job_dagman_script_args-script.pl")
	condor_pl_test(job_dagman_noop_node "Test noop nodes" "dagman;quick;ctest" CTEST DEPENDS "src/condor_tests/job_dagman_noop_node-dummy.dag;src/condor_tests/job_dagman_noop_node-node_hold-release.pl;src/condor_tests/job_dagman_noop_node-subdir;src/condor_tests/job_dagman_noop_node-initialdir.cmd;src/condor_tests/job_dagman_noop_node-node_normal.pl;src/condor_tests/job_dagman_noop_node-upper.dag;src/condor_tests/job_dagman_noop_node-lower.dag;src/condor_tests/job_dagman_noop_node-node_setup.cmd;src/condor_tests/job_dagman_noop_node-withlog.cmd;src/condor_tests/job_dagman_noop_node-node_conditional.cmd;src/condor_tests/job_dagman_noop_node-node_setup.pl;src/condor_tests/job_dagman_noop_node-xmllog.cmd;src/condor_tests/job_dagman_noop_node-node_conditional.pl;src/condor_tests/job_dagman_noop_node-node_hold-release.cmd;src/condor_tests/job_dagman_noop_node-script.pl")
	condor_pl_test(job_dagman_node_name_illegal_chars "Test node names for illegal characters" "dagman;quick;ctest" CTEST DEPENDS "src/condor_tests/job_dagman_node_name_illegal_chars.cmd;src/condor_tests/job_dagman_node_name_illegal_chars.dag")
	condor_pl_test(job_dagman_node_status "Test node status file" "dagman;quick;ctest" CTEST DEPENDS "src/condor_tests/job_dagman_node_status.cmd;src/condor_tests/job_dagman_node_status-script.pl;src/condor_tests/job_dagman_node_status.dag;src/condor_tests/job_dagman_node_status.pl")
	condor_pl_test(job_dagman_node_status_rm "Test node status file /w condor_rm" "dagman;quick;ctest" CTEST DEPENDS "src/condor_tests/job_dagman_node_status_rm.dag;src/condor_tests/job_dagman_node_status_rm_node.pl;src/condor_tests/job_dagman_node_status_rm_node.cmd;src/condor_tests/job_dagman_node_status_rm_node.template")
	condor_pl_test(job_dagman_job_held "Test removing jobs held too many times" "dagman;quick;ctest" CTEST DEPENDS "src/condor_tests/job_dagman_job_held.config;src/condor_tests/job_dagman_job_held.dag;src/condor_tests/job_dagman_job_held-nodeA.cmd;src/condor_tests/job_dagman_job_held-nodeB.cmd;src/condor_tests/job_dagman_job_held-node.pl")
	condor_pl_test(job_dagman_reject "Test the REJECT keyword, inside a splice" "dagman;quick;ctest" CTEST DEPENDS "src/condor_tests/job_dagman_reject-0.dag;src/condor_tests/job_dagman_reject-1.dag;src/condor_tests/job_dagman_reject.cmd")
	condor_pl_test(job_dagman_jobstate_log "Test writing the jobstate.log file, including rescue DAG and recovery mode" "dagman;quick;ctest" CTEST DEPENDS "src/condor_tests/job_dagman_jobstate_log.config;src/condor_tests/job_dagman_jobstate_log-nodeB.pl;src/condor_tests/job_dagman_jobstate_log-nodeD.pl;src/condor_tests/job_dagman_jobstate_log-upper-nodeA.cmd;src/condor_tests/job_dagman_jobstate_log.dag;src/condor_tests/job_dagman_jobstate_log-nodeC.cmd;src/condor_tests/job_dagman_jobstate_log-nodeE.cmd;src/condor_tests/job_dagman_jobstate_log-upper-nodeA.pl;src/condor_tests/job_dagman_jobstate_log-nodeA.cmd;src/condor_tests/job_dagman_jobstate_log-nodeC.pl;src/condor_tests/job_dagman_jobstate_log-post.pl;src/condor_tests/job_dagman_jobstate_log-wrapper.dag;src/condor_tests/job_dagman_jobstate_log-nodeA.pl;src/condor_tests/job_dagman_jobstate_log-nodeC-post.pl;src/condor_tests/job_dagman_jobstate_log-pre.pl;src/condor_tests/job_dagman_jobstate_log-nodeB.cmd;src/condor_tests/job_dagman_jobstate_log-nodeD.cmd")
	condor_pl_test(job_dagman_gt1957 "Test gittrac #1957 fix" "dagman;quick;ctest" CTEST DEPENDS "src/condor_tests/job_dagman_gt1957.cmd;src/condor_tests/job_dagman_gt1957.dag;src/condor_tests/job_dagman_gt1957.testlog")
	#condor_pl_test(perf_busy_lynn_100_100_500_sched "Generated cpu loading performance test" "performance;long")
	condor_pl_test(job_dagman_subdag_multi_prohibit-A "Test multi setting prohibiting subdags A" "dagman;quick;ctest" CTEST DEPENDS "src/condor_tests/job_dagman_subdag_multi_prohibit-A.config;src/condor_tests/job_dagman_subdag_multi_prohibit-A-nodeA.cmd;src/condor_tests/job_dagman_subdag_multi_prohibit-A-sub.dag;src/condor_tests/job_dagman_subdag_multi_prohibit-A.dag;src/condor_tests/job_dagman_subdag_multi_prohibit-A-subnode.cmd")
	condor_pl_test(job_dagman_subdag_multi_prohibit-B "Test multi setting prohibiting subdags B" "dagman;quick;ctest" CTEST DEPENDS "src/condor_tests/job_dagman_subdag_multi_prohibit-B.config;src/condor_tests/job_dagman_subdag_multi_prohibit-B-nodeA.cmd;src/condor_tests/job_dagman_subdag_multi_prohibit-B-sub.dag;src/condor_tests/job_dagman_subdag_multi_prohibit-B.dag;src/condor_tests/job_dagman_subdag_multi_prohibit-B-subnode.cmd")
	condor_pl_test(job_dagman_subdag_multi_prohibit-C "Test multi setting prohibiting subdags C" "dagman;quick;ctest" CTEST DEPENDS "src/condor_tests/job_dagman_subdag_multi_prohibit-C.config;src/condor_tests/job_dagman_subdag_multi_prohibit-C-nodeA.cmd;src/condor_tests/job_dagman_subdag_multi_prohibit-C-sub.dag;src/condor_tests/job_dagman_subdag_multi_prohibit-C.dag;src/condor_tests/job_dagman_subdag_multi_prohibit-C-subnode.cmd")
	condor_pl_test(job_dagman_lazy_submit_file "Test lazy submit file creation in DAGMan" "dagman;quick;ctest" CTEST DEPENDS "src/condor_tests/job_dagman_lazy_submit_file.config;src/condor_tests/job_dagman_lazy_submit_file.dag;src/condor_tests/job_dagman_lazy_submit_file-pre.pl")
	condor_pl_test(job_dagman_retry-B "Test node retries in DAGMan" "dagman;quick;ctest" CTEST DEPENDS "src/condor_tests/job_dagman_retry-B.config;src/condor_tests/job_dagman_retry-B-nodeA.pl;src/condor_tests/job_dagman_retry-B-nodeB.cmd;src/condor_tests/job_dagman_retry-B-nodeC.cmd;src/condor_tests/job_dagman_retry-B-nodeD.cmd;src/condor_tests/job_dagman_retry-B-nodeF-pre.pl;src/condor_tests/job_dagman_retry-B.dag;src/condor_tests/job_dagman_retry-B-nodeA-post.pl;src/condor_tests/job_dagman_retry-B-nodeB.pl;src/condor_tests/job_dagman_retry-B-nodeC.pl;src/condor_tests/job_dagman_retry-B-nodeD.pl;src/condor_tests/job_dagman_retry-B.run;src/condor_tests/job_dagman_retry-B-nodeA.cmd;src/condor_tests/job_dagman_retry-B-nodeA-pre.pl;src/condor_tests/job_dagman_retry-B-nodeB-pre.pl;src/condor_tests/job_dagman_retry-B-nodeC-post.pl;src/condor_tests/job_dagman_retry-B-nodeE-post.pl")
	condor_pl_test(job_dagman_propogate_priorities "Test propogation of priorities" "dagman;quick;ctest" CTEST DEPENDS "src/condor_tests/job_dagman_propogate_priorities.config;src/condor_tests/job_dagman_propogate_priorities-lower1.dag;src/condor_tests/job_dagman_propogate_priorities-node.cmd;src/condor_tests/job_dagman_propogate_priorities.dag;src/condor_tests/job_dagman_propogate_priorities-lower2.dag")
	# turned off for now ticket #5076
	#condor_pl_test(job_dagman_use_hold_claim "Test holding of claims for DAGman" "dagman;quick;ctest")
	# turned off for now ticket #4386
	#condor_pl_test(job_dagman_halt-A "Test DAG halting" "dagman;quick;ctest")
	condor_pl_test(job_dagman_loglink "Test node job user logs as symlinks" "dagman;quick;ctest" CTEST DEPENDS "src/condor_tests/job_dagman_loglink.cmd;src/condor_tests/job_dagman_loglink.dag")
	condor_pl_test(job_dagman_global_event_log-A "Test behavior in presence of global event log" "dagman;quick;ctest" CTEST DEPENDS "src/condor_tests/job_dagman_global_event_log-A.cmd;src/condor_tests/job_dagman_global_event_log-A.dag;src/condor_tests/x_echostring.pl")
	condor_pl_test(job_dagman_global_event_log-B "Test behavior in presence of global event log" "dagman;quick;ctest" CTEST DEPENDS "src/condor_tests/job_dagman_global_event_log-B.cmd;src/condor_tests/job_dagman_global_event_log-B.dag;src/condor_tests/x_echostring.pl")
	condor_pl_test(job_dagman_condor_restart "Make sure DAG runs survive across condor restart" "dagman;quick;ctest" CTEST DEPENDS "src/condor_tests/job_dagman_condor_restart.dag;src/condor_tests/job_dagman_condor_restart-nodeA.cmd;src/condor_tests/job_dagman_condor_restart-nodeA.pl")
	condor_pl_test(job_dagman_suppress_notification "Make sure DAG suppresses notification" "dagman;quick;ctest" CTEST DEPENDS "src/condor_tests/job_dagman_suppress_notification.cfg;src/condor_tests/job_dagman_suppress_notification.dag;src/condor_tests/job_dagman_suppress_notification-cmd_line.dag;src/condor_tests/job_dagman_suppress_notification-node.cmd;src/condor_tests/job_dagman_suppress_notification-subdag-cmd_line.dag;src/condor_tests/job_dagman_suppress_notification-cmd_line-node.cmd;src/condor_tests/job_dagman_suppress_notification-post-allow.pl;src/condor_tests/job_dagman_suppress_notification-subdag.dag;src/condor_tests/job_dagman_suppress_notification-post.pl")
	condor_pl_test(job_dagman_suppress_notification-cmd_line "Make sure DAG respects -dont_suppress_notification command line flag" "dagman;quick;ctest" CTEST DEPENDS "src/condor_tests/job_dagman_suppress_notification-cmd_line.dag;src/condor_tests/job_dagman_suppress_notification-cmd_line-node.cmd;src/condor_tests/job_dagman_suppress_notification-post-allow.pl;src/condor_tests/job_dagman_suppress_notification-subdag-cmd_line.dag")
	condor_pl_test(job_dagman_classad "Test the DAGMan classad status update capability" "dagman;quick;ctest" CTEST DEPENDS "src/condor_tests/job_dagman_classad.config;src/condor_tests/job_dagman_classad.dag;src/condor_tests/job_dagman_classad-node.cmd;src/condor_tests/job_dagman_classad-node.pl")
	# Turned off for now ticket #4387
	#condor_pl_test(job_dagman_repeat_holds "Test the suppression of repeat hold events" "dagman;quick;ctest")
	condor_pl_test(job_dagman_submit_parse "Test parsing of submit output" "dagman;quick;ctest" CTEST DEPENDS "src/condor_tests/job_dagman_submit_parse-A.cmd;src/condor_tests/job_dagman_submit_parse-B.cmd;src/condor_tests/job_dagman_submit_parse-B.pl;src/condor_tests/job_dagman_submit_parse.cfg;src/condor_tests/job_dagman_submit_parse.dag")
	condor_pl_test(job_dagman_pegasus_recovery "Test recovery of Pegasus-generated sub-DAGs" "dagman;quick;ctest" CTEST DEPENDS "src/condor_tests/job_dagman_pegasus_recovery.dag;src/condor_tests/job_dagman_pegasus_recovery-nodeA.pl;src/condor_tests/job_dagman_pegasus_recovery-nodeC.cmd;src/condor_tests/job_dagman_pegasus_recovery.dag.condor.sub_template;src/condor_tests/job_dagman_pegasus_recovery-nodeB.cmd;src/condor_tests/job_dagman_pegasus_recovery-nodeC.pl;src/condor_tests/job_dagman_pegasus_recovery-nodeA.cmd;src/condor_tests/job_dagman_pegasus_recovery-nodeB.pl")
	condor_pl_test(job_dagman_abort-B "Test DAG abort with failure" "dagman;quick;ctest" CTEST DEPENDS "src/condor_tests/job_dagman_abort-B.cfg;src/condor_tests/job_dagman_abort-B.dag;src/condor_tests/job_dagman_abort-B-script.pl;src/condor_tests/x_dagman_retry-monitor.pl")

	# The following test has many random faiures
	#condor_pl_test(job_dagman_abort-final-A "Test DAG abort with final node" "dagman;quick;ctest" CTEST DEPENDS "src/condor_tests/job_dagman_abort-final-A.dag;src/condor_tests/job_dagman_abort-final-A-nodeE-pre.pl;src/condor_tests/job_dagman_abort-final-A-node-sleep.pl;src/condor_tests/job_dagman_abort-final-A-nodeE.cmd;src/condor_tests/job_dagman_abort-final-A-node-fail.cmd;src/condor_tests/job_dagman_abort-final-A-node-succeed.cmd;src/condor_tests/job_dagman_abort-final-A-nodeE.pl;src/condor_tests/job_dagman_abort-final-A-node-sleep.cmd;src/condor_tests/x_echostring.pl;src/condor_tests/x_dagman_retry-monitor.pl")

	condor_pl_test(job_dagman_abort-final-B "Test DAG abort with final node" "dagman;quick;ctest" CTEST DEPENDS "src/condor_tests/job_dagman_abort-final-B.dag;src/condor_tests/job_dagman_abort-final-B-nodeE.pl;src/condor_tests/job_dagman_abort-final-B-node-succeed.cmd;src/condor_tests/job_dagman_abort-final-B-script.pl;src/condor_tests/job_dagman_abort-final-B-nodeE.cmd;src/condor_tests/job_dagman_abort-final-B-node-fail.cmd;src/condor_tests/x_echostring.pl")
	condor_pl_test(job_dagman_cycle-A "Test DAG status file with cycle" "dagman;quick;ctest" CTEST DEPENDS "src/condor_tests/job_dagman_cycle-A.dag;src/condor_tests/job_dagman_cycle-A-node.cmd;src/condor_tests/x_sleep.pl")
	condor_pl_test(job_dagman_rm "Test correct functionality of condor_rm of DAGMan job" "dagman;quick;ctest" CTEST DEPENDS "src/condor_tests/job_dagman_rm.config;src/condor_tests/job_dagman_rm-nodeA.cmd;src/condor_tests/job_dagman_rm-nodeD.cmd;src/condor_tests/job_dagman_rm-nodeE.pl;src/condor_tests/job_dagman_rm-nodeF.pl;src/condor_tests/job_dagman_rm.dag;src/condor_tests/job_dagman_rm-nodeA.pl;src/condor_tests/job_dagman_rm-nodeE.cmd;src/condor_tests/job_dagman_rm-nodeF.cmd;src/condor_tests/job_dagman_rm-nodeZ.cmd;src/condor_tests/job_dagman_rm-wait.pl;src/condor_scripts/CondorTest.pm;src/condor_scripts/Condor.pm;src/condor_scripts/CondorUtils.pm;src/condor_scripts/CondorPersonal.pm")
	condor_pl_test(job_dagman_script_defer "Test DAG pre/post script deferral feature" "dagman;quick;ctest" CTEST DEPENDS "src/condor_tests/job_dagman_script_defer_Apre.pl;src/condor_tests/job_dagman_script_defer_Cpost.pl;src/condor_tests/job_dagman_script_defer-node.cmd;src/condor_tests/job_dagman_script_defer-nodeD.pl;src/condor_tests/job_dagman_script_defer_Bpre.pl;src/condor_tests/job_dagman_script_defer.dag;src/condor_tests/job_dagman_script_defer-nodeD.cmd;src/condor_tests/x_sleep.pl")
	condor_pl_test(job_dagman_submit_glob-A "Test DAG with node jobs using new submit globbing feature" "dagman;quick;ctest" CTEST DEPENDS "src/condor_tests/job_dagman_submit_glob-A-1.dat;src/condor_tests/job_dagman_submit_glob-A-nodeA.cmd;src/condor_tests/job_dagman_submit_glob-A-2.dat;src/condor_tests/job_dagman_submit_glob-A-nodeB.cmd;src/condor_tests/job_dagman_submit_glob-A-3.dat;src/condor_tests/job_dagman_submit_glob-A-nodeC.cmd;src/condor_tests/job_dagman_submit_glob-A.dag;src/condor_tests/job_dagman_submit_glob-A.run;src/condor_tests/x_cat.pl")
	condor_pl_test(job_dagman_submit_glob-B "Test DAG with node jobs using feature, in combination with DAGMAN_PROHIBIT_MULTI_JOBS" "dagman;quick;ctest" CTEST DEPENDS "src/condor_tests/job_dagman_submit_glob-B-1.dat;src/condor_tests/job_dagman_submit_glob-B.config;src/condor_tests/job_dagman_submit_glob-B-nodeB.cmd;src/condor_tests/job_dagman_submit_glob-B-subA.dag;src/condor_tests/job_dagman_submit_glob-B-2.dat;src/condor_tests/job_dagman_submit_glob-B.dag;src/condor_tests/job_dagman_submit_glob-B-nodeC.cmd;src/condor_tests/job_dagman_submit_glob-B-subB.dag;src/condor_tests/job_dagman_submit_glob-B-3.dat;src/condor_tests/job_dagman_submit_glob-B-nodeA.cmd;src/condor_tests/job_dagman_submit_glob-B.run;src/condor_tests/job_dagman_submit_glob-B-subC.dag;src/condor_tests/x_cat.pl")
	condor_pl_test(job_dagman_set_attr "Test setting ClassAd attrs in DAG file" "dagman;quick;ctest" CTEST DEPENDS "src/condor_tests/job_dagman_set_attr1.dag;src/condor_tests/job_dagman_set_attr-nodeB.cmd;src/condor_tests/job_dagman_set_attr.sub;src/condor_tests/job_dagman_set_attr2.dag;src/condor_tests/job_dagman_set_attr-node.pl;src/condor_tests/job_dagman_set_attr-nodeA.cmd")
	condor_pl_test(job_dagman_event_timestamp "Test event timestamps in dagman.out file" "dagman;quick;ctest" CTEST DEPENDS "src/condor_tests/job_dagman_event_timestamp.dag;src/condor_tests/job_dagman_event_timestamp-node.cmd;src/condor_tests/x_echostring.pl")
	condor_pl_test(job_dagman_batch_name "Test setting & propagation of batch-name" "dagman;quick;ctest" CTEST DEPENDS "src/condor_tests/job_dagman_batch_name-lower.dag;src/condor_tests/job_dagman_batch_name-node.sub;src/condor_tests/job_dagman_batch_name-upper.dag;src/condor_tests/x_echostring.pl")
	condor_pl_test(job_dagman_cmd_order "Test flexible command order" "dagman;quick;ctest" CTEST DEPENDS "src/condor_tests/job_dagman_cmd_order.dag;src/condor_tests/job_dagman_cmd_order-lower.dag;src/condor_tests/job_dagman_cmd_order-node.sub;src/condor_tests/x_sleep.pl;src/condor_tests/x_echostring.pl")
	condor_pl_test(job_dagman_acct_grp "Test setting & propagation of accounting group and user" "dagman;quick;ctest" CTEST DEPENDS "src/condor_tests/job_dagman_acct_grp-lower.dag;src/condor_tests/job_dagman_acct_grp-node.sub;src/condor_tests/job_dagman_acct_grp-upper.dag;src/condor_tests/x_echostring.pl")
	condor_pl_test(job_dagman_splice_connect-A "Test splice pin connections" "dagman;quick;ctest" CTEST DEPENDS "src/condor_tests/job_dagman_splice_connect-A.dag;src/condor_tests/job_dagman_splice_connect-A-node.pl;src/condor_tests/job_dagman_splice_connect-A-splice1.dag;src/condor_tests/job_dagman_splice_connect-A-inc1.dag;src/condor_tests/job_dagman_splice_connect-A-node.sub;src/condor_tests/job_dagman_splice_connect-A-splice2.dag;src/condor_tests/job_dagman_splice_connect-A-inc2.dag;src/condor_tests/job_dagman_splice_connect-A-splice3.dag")
	condor_pl_test(job_dagman_splice_connect-B "Test splice pin connections" "dagman;quick;ctest" CTEST DEPENDS "src/condor_tests/job_dagman_splice_connect-B-1.dag;src/condor_tests/job_dagman_splice_connect-B-2-2a.dag;src/condor_tests/job_dagman_splice_connect-B-3.dag;src/condor_tests/job_dagman_splice_connect-B-node.sub;src/condor_tests/job_dagman_splice_connect-B-2-1a.dag;src/condor_tests/job_dagman_splice_connect-B-2-2b.dag;src/condor_tests/job_dagman_splice_connect-B.dag;src/condor_tests/job_dagman_splice_connect-B-2-1b.dag;src/condor_tests/job_dagman_splice_connect-B-2.dag;src/condor_tests/job_dagman_splice_connect-B-node.pl")
	condor_pl_test(job_dagman_splice_connect-C "Test splice pin connections" "dagman;quick;ctest" CTEST DEPENDS "src/condor_tests/job_dagman_splice_connect-C.dag;src/condor_tests/job_dagman_splice_connect-C-splice1.dag;src/condor_tests/job_dagman_splice_connect-C-splice2.dag;src/condor_tests/job_dagman_splice_connect-C-node.sub;src/condor_tests/x_echostring.pl")
	condor_pl_test(job_dagman_splice_connect-D "Test splice pin connections" "dagman;quick;ctest" CTEST DEPENDS "src/condor_tests/job_dagman_splice_connect-D.dag;src/condor_tests/job_dagman_splice_connect-D-1.dag;src/condor_tests/job_dagman_splice_connect-D-2.dag;src/condor_tests/x_echostring.pl")
	condor_pl_test(job_dagman_splice_connect-E "Test splice pin connections" "dagman;quick;ctest" CTEST DEPENDS "src/condor_tests/job_dagman_splice_connect-E.dag;src/condor_tests/job_dagman_splice_connect-E-1.dag;src/condor_tests/job_dagman_splice_connect-E-2.dag")
	condor_pl_test(job_dagman_splice_connect-F "Test splice pin connections" "dagman;quick;ctest" CTEST DEPENDS "src/condor_tests/job_dagman_splice_connect-F.dag;src/condor_tests/job_dagman_splice_connect-F-1.dag;src/condor_tests/job_dagman_splice_connect-F-2.dag")
	condor_pl_test(job_dagman_splice_connect-G "Test splice pin connections" "dagman;quick;ctest" CTEST DEPENDS "src/condor_tests/job_dagman_splice_connect-G-1upper.dag;src/condor_tests/job_dagman_splice_connect-G-2upper.dag;src/condor_tests/job_dagman_splice_connect-G-1lowerA.dag;src/condor_tests/job_dagman_splice_connect-G-1lowerB.dag;src/condor_tests/job_dagman_splice_connect-G-2lowerA.dag;src/condor_tests/job_dagman_splice_connect-G-2lowerB.dag")
	condor_pl_test(job_dagman_suppress_log "Test suppressing node job log files" "dagman;quick;ctest" CTEST DEPENDS "src/condor_tests/job_dagman_suppress_log.dag;src/condor_tests/job_dagman_suppress_log.config;src/condor_tests/job_dagman_suppress_log-node.sub;src/condor_tests/job_dagman_suppress_log-node.pl" )
	#condor_pl_test(perf_jobs_sue_10_10_30_van "Generated jobs performance test" "performance;long")
	#condor_pl_test(perf_xfer_deb_10_10_30_van "Generated transfer performance test" "performance;long")
	condor_pl_test(job_filexfer_sandbox-empty_van "Are job sandboxes with bad permissions cleaned up?" "quick;ctest" CTEST DEPENDS "src/condor_tests/job_filexfer_sandbox-empty_van.pl")
	condor_pl_test(job_core_sh-loop_van "Simple vanilla job that loops for N seconds" "quick;ctest" CTEST DEPENDS "src/condor_tests/job_core_sh-loop_van.cmd;src/condor_tests/job_core_sh-loop_van.sh")
	condor_pl_test(job_core_bigenv_van "Vanilla test for enormous environment" "quick;ctest" CTEST DEPENDS "${CMAKE_BINARY_DIR}/src/condor_tests/job_core_bigenv.exe;src/condor_tests/job_core_bigenv_van.cmd")
	add_dependencies_suffix_hack(job_core_bigenv_van job_core_bigenv.exe)
	condor_pl_test(job_core_bigenv_sched "Scheduler test for enormous environment" "quick;ctest" CTEST DEPENDS "${CMAKE_BINARY_DIR}/src/condor_tests/job_core_bigenv.exe;src/condor_tests/job_core_bigenv_sched.cmd" )
	add_dependencies_suffix_hack(job_core_bigenv_sched job_core_bigenv.exe)
	condor_pl_test(lib_ccb_startd "Test of execute daemons using CCB." "quick;ctest" CTEST DEPENDS "src/condor_tests/x_sleep.pl")
	condor_pl_test(lib_ccb_schedd "Test of submit daemons using CCB." "quick;ctest" CTEST DEPENDS "src/condor_tests/x_sleep.pl")
	condor_pl_test(lib_ccb_schedd_privnet "Test of submit daemons using CCB in private net." "quick;ctest" CTEST DEPENDS "src/condor_tests/x_sleep.pl")
	condor_pl_test(lib_job_router_local "Test of JobRouter routing to local universe." "quick;ctest" CTEST DEPENDS "src/condor_tests/x_sleep.pl")
	condor_pl_test(job_router_basic "Basic test of JobRouter routing." "quick;ctest" CTEST DEPENDS "src/condor_tests/x_sleep.pl")
	condor_pl_test(job_router_xform "Test of JobRouter transforms." "quick;ctest" CTEST DEPENDS "src/condor_tests/x_sleep.pl")
	condor_pl_test(condor_view_classad_types "CONDOR_VIEW_CLASSAD_TYPES test" "quick;ctest" CTEST)
	condor_pl_test(job_partitionable_basic_van "Test basic partitionable slot capability" "quick;ctest" CTEST DEPENDS "src/condor_tests/x_sleep.pl")
	condor_pl_test(job_hgq_negfail_basic_van "Test basic Hierarchical Group Quota behavior" "quick;ctest" CTEST DEPENDS "src/condor_tests/x_sleep.pl")
	condor_pl_test(job_hgq_autoregroup_basic_van "Test Hierarchical Group Quota autoregroup and group sort" "quick;ctest" CTEST DEPENDS "src/condor_tests/x_sleep.pl")
	condor_pl_test(job_consumption_policies_basic_van "Test Consumption Policies and negotiator resource consumption" "quick;ctest" CTEST DEPENDS "src/condor_tests/x_sleep.pl")
	condor_pl_test(job_cp_cclim_acctgrp_basic_van "Test Consumption Policies with cc-limits and acct-groups" "quick;ctest" CTEST DEPENDS "src/condor_tests/x_sleep.pl")
	condor_pl_test(job_starter_script-A "Test starter pre and post scripts" "quick;ctest" CTEST DEPENDS "src/condor_tests/job_starter_script-A.cmd;src/condor_tests/job_starter_script-A-job.pl;src/condor_tests/job_starter_script-A-post.pl;src/condor_tests/job_starter_script-A-pre.pl")
  #condor_pl_test(condor_urlfetch_test "Tests tool condor_urlfetch" "quick;ctest")

endif(BUILD_TESTING)<|MERGE_RESOLUTION|>--- conflicted
+++ resolved
@@ -209,10 +209,7 @@
 			# Note that ctest can NOT find this test if it's named
 			# test_AwaitableDeadlineReaper.  I can't even.
 			condor_pl_test(test_awaitable_deadline_reaper "Test annex create constraints" "quick;ctest" CTEST DEPENDS "src/condor_tests/ornithology;src/condor_tests/conftest.py;${CMAKE_BINARY_DIR}/src/condor_tests/test_for_AwaitableDeadlineReaper.exe")
-<<<<<<< HEAD
-=======
 			add_dependencies_suffix_hack(test_awaitable_deadline_reaper test_for_AwaitableDeadlineReaper.exe)
->>>>>>> 80bc9d04
 		endif()
 
 		# Ornithology - partial merge - Windows and MacOSX problems; some tests not yet reliable
