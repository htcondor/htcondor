--- conflicted
+++ resolved
@@ -462,27 +462,6 @@
 	my $size = 0;
 	my $count = 0;
 	my $string = "";
-<<<<<<< HEAD
-
-	print "Check pattern: $pattern from here: ";
-	DirLs();
-	@patterns = `ls $pattern.*`;
-	$size = @patterns;
-	print "There are $size matching patterns\n";
-	while($count < $size)
-	{
-		# remove possible white space
-		$string = $patterns[$count];
-		print "Consider:$string\n";
-
-		if($string =~ /\s*(.*?)\s*/) {
-			$patterns[$count] = $1;
-			print "Changed to :$1:\n";
-		}
-		$count += 1;
-	}
-
-=======
 	my $matches = 0;
 
 	print "Check pattern: $pattern from here: ";
@@ -504,7 +483,6 @@
 		$count += 1;
 	}
 
->>>>>>> 0f00d93a
 	@sortedpatterns = sort @patterns;
 	print "Sorted logs:\n";
 	foreach my $target (@sortedpatterns) {
@@ -579,11 +557,7 @@
 
 	CondorTest::RegisterResult($seqresult, "test_name", $test_name);
 
-<<<<<<< HEAD
-	print "Sequence validation of:$logs: ";
-=======
 	CondorTest::debug("Sequence validation of:$logs: ",$debuglevel);
->>>>>>> 0f00d93a
 	if($seqresult == 1) {
 		print "OK\n";
 	} else {
