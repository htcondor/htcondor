--- conflicted
+++ resolved
@@ -88,13 +88,9 @@
 }
 
 # Note: you must run condor_reconfig after rset'ing a variable
-<<<<<<< HEAD
-system("condor_config_val -collector -rset 'CONDOR_VIEW_HOST=${viewCollector}'; condor_reconfig -collector");
-=======
 my $quote = quoteMyString("CONDOR_VIEW_HOST=\$(IP_ADDRESS):$view_port");
 system("condor_config_val -collector -rset $quote");
 CondorTest::runCondorTool("condor_reconfig -collector");
->>>>>>> 87768d30
 
 # Validate that we set this properly
 my $cmd = "condor_config_val -collector CONDOR_VIEW_HOST";
@@ -166,11 +162,7 @@
 $done = "no";
 while( $done eq "no") {
     $loopcount += 1;
-<<<<<<< HEAD
-    chomp(my @cmd = `condor_status -pool \"${viewCollector}\" -startd -format \"%s\\n\" Name`);
-=======
     chomp(my @cmd = `condor_status -pool \"<127.0.0.1:$view_port>\" -startd -af Name`);
->>>>>>> 87768d30
 
     if (@cmd) {
 	$done = "yes";
