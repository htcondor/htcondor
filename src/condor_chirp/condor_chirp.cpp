--- conflicted
+++ resolved
@@ -292,12 +292,8 @@
 int chirp_put(int argc, char **argv) {
 
 	int fileOffset = 2;
-<<<<<<< HEAD
-	char default_mode [] = "cwt";
+	char default_mode [] = "cwb";
 	char *mode = default_mode;
-=======
-	char *mode = "cwb";
->>>>>>> 49f475aa
 	unsigned perm = 0777;
 
 	bool more = true;
