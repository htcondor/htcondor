/*
 * Copyright 2009-2011 Red Hat, Inc.
 *
 * Licensed under the Apache License, Version 2.0 (the "License");
 * you may not use this file except in compliance with the License.
 * You may obtain a copy of the License at
 *
 *     http://www.apache.org/licenses/LICENSE-2.0
 *
 * Unless required by applicable law or agreed to in writing, software
 * distributed under the License is distributed on an "AS IS" BASIS,
 * WITHOUT WARRANTIES OR CONDITIONS OF ANY KIND, either express or implied.
 * See the License for the specific language governing permissions and
 * limitations under the License.
 */

// condor includes
#include "condor_common.h"
#include "condor_config.h"
#include "condor_debug.h"
#include "condor_attributes.h"
#include "CondorError.h"

// platform includes
#include <libgen.h> // dirname
#include "directory.h"
#include "stat_wrapper.h"

// local includes
#include "ODSProcessors.h"
#include "ODSDBNames.h"
#include "ODSUtils.h"
#include "ODSHistoryFile.h"

using namespace std;
using namespace compat_classad;
using namespace mongo;
using namespace plumage::etl;
using namespace plumage::util;

// helpers, note expected bob & p vars
#define STRING(X,Y) \
const char* X = p.getStringField(Y); \
if (strcmp(X,"")) bob.append(#X,X);

#define INTEGER(X,Y) bob.append(#X,p.getIntField(Y));
#define DOUBLE(X,Y) bob.appendAsNumber(#X,formatReal(p.getField(Y).Double()));
#define DATE(X,Y) bob.appendDate(#X,Y);

<<<<<<< HEAD
// TODO: for now, insert accountant quota, etc. with 
// the precision we appear to see from userprio
// TODO: needs a common home
// utility to manage float precision to
// ClassAd serialization standard
string formatter;
template<typename T>
const char* formatReal(T real) {
    if (real == 0.0 || real == 1.0) {
        formatstr(formatter, "%.1G", real);
    }
    else {
        formatstr(formatter, "%.6G", real);
    }
    return formatter.c_str();
}

=======
>>>>>>> 246b48a5
void
plumage::etl::processSubmitterStats(ODSMongodbOps* ops, Date_t& ts) {
    dprintf(D_FULLDEBUG, "ODSCollectorPlugin::processSubmitterStats called...\n");
    DBClientConnection* conn =  ops->m_db_conn;
    conn->ensureIndex(DB_RAW_ADS, BSON( ATTR_MY_TYPE << 1 ));
    auto_ptr<DBClientCursor> cursor = conn->query(DB_RAW_ADS, QUERY( ATTR_MY_TYPE << "Submitter" ) );
    conn->ensureIndex(DB_STATS_SAMPLES_SUB, BSON( "ts" << -1 ));
    conn->ensureIndex(DB_STATS_SAMPLES_SUB, BSON( "sn" << 1 ));
    while( cursor->more() ) {
        BSONObj p = cursor->next();
        // write record to submitter samples
        BSONObjBuilder bob;
        DATE(ts,ts);
        STRING(sn,ATTR_NAME);
        STRING(ma,ATTR_MACHINE);
        INTEGER(jr,ATTR_RUNNING_JOBS);
        // TODO: weird...HeldJobs isn't always there in the raw submitter ad
        int h = p.getIntField(ATTR_HELD_JOBS); h = (h>0) ? h : 0;
        bob.append("jh",h);
        INTEGER(ji,ATTR_IDLE_JOBS);
        conn->insert(DB_STATS_SAMPLES_SUB,bob.obj());
    }
}

void
plumage::etl::processMachineStats(ODSMongodbOps* ops, Date_t& ts) {
    dprintf(D_FULLDEBUG, "ODSCollectorPlugin::processMachineStats() called...\n");
    DBClientConnection* conn =  ops->m_db_conn;
    conn->ensureIndex(DB_RAW_ADS, BSON( ATTR_MY_TYPE << 1 ));
    auto_ptr<DBClientCursor> cursor = conn->query(DB_RAW_ADS, QUERY( ATTR_MY_TYPE << "Machine" ) );
    conn->ensureIndex(DB_STATS_SAMPLES_MACH, BSON( "ts" << -1 ));
    conn->ensureIndex(DB_STATS_SAMPLES_MACH, BSON( "m" << 1 ));
    conn->ensureIndex(DB_STATS_SAMPLES_MACH, BSON( "n" << 1 ));
    while( cursor->more() ) {
        BSONObj p = cursor->next();
        // write record to machine samples
        BSONObjBuilder bob;
        DATE(ts,ts);
        STRING(m,ATTR_MACHINE);
        STRING(n,ATTR_NAME);
        STRING(ar,ATTR_ARCH);
        STRING(os,ATTR_OPSYS);
        STRING(req,ATTR_REQUIREMENTS);
        INTEGER(ki,ATTR_KEYBOARD_IDLE);
        DOUBLE(la,ATTR_LOAD_AVG);
        STRING(st,ATTR_STATE);
        INTEGER(cpu,ATTR_CPUS);
        INTEGER(mem,ATTR_MEMORY);
        // TODO: these might be moved to another collection
//         STRING(gjid,ATTR_GLOBAL_JOB_ID);
//         STRING(ru,ATTR_REMOTE_USER);
//         STRING(ag,ATTR_ACCOUNTING_GROUP);
        conn->insert(DB_STATS_SAMPLES_MACH,bob.obj());
    }
}

void
plumage::etl::processSchedulerStats(ODSMongodbOps* ops, Date_t& ts) {
    dprintf(D_FULLDEBUG, "ODSCollectorPlugin::processSchedulerStats() called...\n");
    DBClientConnection* conn =  ops->m_db_conn;
    conn->ensureIndex(DB_RAW_ADS, BSON( ATTR_MY_TYPE << 1 ));
    auto_ptr<DBClientCursor> cursor = conn->query(DB_RAW_ADS, QUERY( ATTR_MY_TYPE << "Scheduler" ) );
    conn->ensureIndex(DB_STATS_SAMPLES_SCHED, BSON( "ts" << -1 ));
    conn->ensureIndex(DB_STATS_SAMPLES_SCHED, BSON( "n" << 1 ));
    while( cursor->more() ) {
        BSONObj p = cursor->next();
        // write record to scheduler samples
        BSONObjBuilder bob;
        DATE(ts,ts);
        STRING(n,ATTR_NAME);
        INTEGER(mjr,ATTR_MAX_JOBS_RUNNING);
        INTEGER(nu,ATTR_NUM_USERS);
        INTEGER(tja,ATTR_TOTAL_JOB_ADS);
        INTEGER(trun,ATTR_TOTAL_RUNNING_JOBS);
        INTEGER(thj,ATTR_TOTAL_HELD_JOBS);
        INTEGER(tij,ATTR_TOTAL_IDLE_JOBS);
        INTEGER(trem,ATTR_TOTAL_REMOVED_JOBS);
        INTEGER(tsr,ATTR_TOTAL_SCHEDULER_RUNNING_JOBS);
        INTEGER(tsi,ATTR_TOTAL_SCHEDULER_IDLE_JOBS);
        INTEGER(tlr,ATTR_TOTAL_LOCAL_RUNNING_JOBS);
        INTEGER(tli,ATTR_TOTAL_LOCAL_IDLE_JOBS);
        INTEGER(tfj,ATTR_TOTAL_FLOCKED_JOBS);
        conn->insert(DB_STATS_SAMPLES_SCHED,bob.obj());
    }
}

// liberally cribbed from user_prio.cpp
void 
plumage::etl::processAccountantStats(ClassAd* ad, ODSMongodbOps* ops, Date_t& ts)
{
    // attr%d holders...sadly reverting back to MyString for convenience of sprintf
    MyString  attrName, attrPrio, attrResUsed, attrWtResUsed, attrFactor, attrBeginUsage, attrAccUsage;
    MyString  attrLastUsage, attrAcctGroup, attrIsAcctGroup;
    MyString  attrConfigQuota, attrEffectiveQuota, attrSubtreeQuota, attrSurplusPolicy;
    
    // values
    string  name, acctGroup, surplusPolicy;
    float priority, factor, wtResUsed, configQuota, effectiveQuota, subtreeQuota, accUsage = -1;
    int   resUsed, beginUsage, lastUsage;
    resUsed = beginUsage = lastUsage = 0;
    bool isAcctGroup;

    DBClientConnection* conn = ops->m_db_conn;
    conn->ensureIndex(DB_STATS_SAMPLES_ACCOUNTANT, BSON( "ts" << -1 ));
    conn->ensureIndex(DB_STATS_SAMPLES_ACCOUNTANT, BSON( "lu" << -1 ));
    conn->ensureIndex(DB_STATS_SAMPLES_ACCOUNTANT, BSON( "n" << 1 ));
    unsigned long long acct_count = conn->count(DB_STATS_SAMPLES_ACCOUNTANT);

    // eventhough the Accountant doesn't forget
    // we don't care about stale submitters (default: last 24 hours)
    int cfg_last_usage = param_integer("ODS_ACCOUNTANT_LAST_USAGE", 60*60*24);
    int minLastUsageTime = time(0)-cfg_last_usage;
    int numElem = -1;
    ad->LookupInteger( "NumSubmittors", numElem );

    for( int i=1; i<=numElem; i++) {
        priority=0;
        isAcctGroup = false;

        // skip stale records unless we have none
<<<<<<< HEAD
        formatstr( attrLastUsage , "LastUsageTime%d", i );
        ad->LookupInteger  ( attrLastUsage.c_str(), lastUsage );
=======
        attrLastUsage.sprintf("LastUsageTime%d", i );
        ad->LookupInteger  ( attrLastUsage.Value(), lastUsage );
>>>>>>> 246b48a5
        if (lastUsage < minLastUsageTime && acct_count > 0)
            continue;

        // parse the horrid classad
<<<<<<< HEAD
        formatstr( attrName , "Name%d", i );
        formatstr( attrPrio , "Priority%d", i );
        formatstr( attrResUsed , "ResourcesUsed%d", i );
        formatstr( attrWtResUsed , "WeightedResourcesUsed%d", i );
        formatstr( attrFactor , "PriorityFactor%d", i );
        formatstr( attrBeginUsage , "BeginUsageTime%d", i );
        formatstr( attrAccUsage , "WeightedAccumulatedUsage%d", i );
        formatstr( attrAcctGroup, "AccountingGroup%d", i);
        formatstr( attrIsAcctGroup, "IsAccountingGroup%d", i);
        formatstr( attrConfigQuota, "ConfigQuota%d", i);
        formatstr( attrEffectiveQuota, "EffectiveQuota%d", i);
        formatstr( attrSubtreeQuota, "SubtreeQuota%d", i);
        formatstr( attrSurplusPolicy, "SurplusPolicy%d", i);

        ad->LookupString   ( attrName.c_str(), name );
        ad->LookupFloat    ( attrPrio.c_str(), priority );
        ad->LookupFloat    ( attrFactor.c_str(), factor );
        ad->LookupFloat    ( attrAccUsage.c_str(), accUsage );
        ad->LookupInteger  ( attrBeginUsage.c_str(), beginUsage );
        ad->LookupInteger  ( attrResUsed.c_str(), resUsed );
        ad->LookupBool     ( attrIsAcctGroup.c_str(), isAcctGroup);
        ad->LookupFloat    ( attrConfigQuota.c_str(), configQuota );
        ad->LookupFloat    ( attrEffectiveQuota.c_str(), effectiveQuota );
        ad->LookupFloat    ( attrSubtreeQuota.c_str(), subtreeQuota );
        ad->LookupString   ( attrSurplusPolicy.c_str(), surplusPolicy );
=======
        attrName.sprintf("Name%d", i );
        attrPrio.sprintf("Priority%d", i );
        attrResUsed.sprintf("ResourcesUsed%d", i );
        attrWtResUsed.sprintf("WeightedResourcesUsed%d", i );
        attrFactor.sprintf("PriorityFactor%d", i );
        attrBeginUsage.sprintf("BeginUsageTime%d", i );
        attrAccUsage.sprintf("WeightedAccumulatedUsage%d", i );
        attrAcctGroup.sprintf("AccountingGroup%d", i);
        attrIsAcctGroup.sprintf("IsAccountingGroup%d", i);
        attrConfigQuota.sprintf("ConfigQuota%d", i);
        attrEffectiveQuota.sprintf("EffectiveQuota%d", i);
        attrSubtreeQuota.sprintf("SubtreeQuota%d", i);
        attrSurplusPolicy.sprintf("SurplusPolicy%d", i);

        ad->LookupString   ( attrName.Value(), name );
        ad->LookupFloat    ( attrPrio.Value(), priority );
        ad->LookupFloat    ( attrFactor.Value(), factor );
        ad->LookupFloat    ( attrAccUsage.Value(), accUsage );
        ad->LookupInteger  ( attrBeginUsage.Value(), beginUsage );
        ad->LookupInteger  ( attrResUsed.Value(), resUsed );
        ad->LookupBool     ( attrIsAcctGroup.Value(), isAcctGroup);
        ad->LookupFloat    ( attrConfigQuota.Value(), configQuota );
        ad->LookupFloat    ( attrEffectiveQuota.Value(), effectiveQuota );
        ad->LookupFloat    ( attrSubtreeQuota.Value(), subtreeQuota );
        ad->LookupString   ( attrSurplusPolicy.Value(), surplusPolicy );
>>>>>>> 246b48a5
        
        if( !ad->LookupFloat( attrWtResUsed.Value(), wtResUsed ) ) {
            wtResUsed = resUsed;
        }
        if (!ad->LookupString(attrAcctGroup.Value(), acctGroup)) {
            acctGroup = "<none>";
        }

        BSONObjBuilder bob;
        bob.appendDate("ts",ts);
        bob.append("n",name);
        bob.append("ag",acctGroup);
        bob.appendAsNumber("prio",formatReal(priority));
        bob.appendAsNumber("fac",formatReal(factor));
        bob.append("ru",resUsed);
        bob.append("wru",wtResUsed);
        // condor timestamps need massaging when going in the db
        bob.appendDate("bu",static_cast<unsigned long long>(beginUsage)*1000);
        bob.appendDate("lu",static_cast<unsigned long long>(lastUsage)*1000);
        bob.appendAsNumber("au",formatReal(accUsage));
        bob.appendAsNumber("cq",formatReal(configQuota));
        bob.appendAsNumber("eq",formatReal(effectiveQuota));
        bob.appendAsNumber("sq",formatReal(subtreeQuota));
        if (!surplusPolicy.empty()) bob.append("sp",surplusPolicy);
        
        conn->insert(DB_STATS_SAMPLES_ACCOUNTANT,bob.obj());
    }
    
}

typedef set<long unsigned int> HistoryFileListType;
static HistoryFileListType m_historyFiles;
MyString m_path;

// force a reset of history processing
void plumage::etl::initHistoryFiles() {
    m_historyFiles.clear();
    processHistoryDirectory();
    processCurrentHistory(true);
}

/**
 * Process the history directory and maintain the history file map
 *
 * Only handle rotated history files. 
 * For each one that is not in the history file map, create a
 * new HistoryFile, poll it for entries to process, and add it to the
 * map.
 */
void
plumage::etl::processHistoryDirectory()
{
    const char *file = NULL;

    Directory dir ( m_path.Value() );
    dir.Rewind();
    while ( ( file = dir.Next() ) )
    {
        // Skip all non-history files, e.g. not history.<datestamp>
        if ( strncmp ( file, "history.", 8 ) ) {
            continue;
        }

        ODSHistoryFile h_file ( ( m_path + DIR_DELIM_STRING + file ).Value() );
        CondorError errstack;
        if ( !h_file.init ( errstack ) )
        {
            dprintf ( D_ALWAYS, "%s\n", errstack.getFullText() );
            return;
        }
        errstack.clear();

        long unsigned int id;
        ASSERT ( h_file.getId ( id ) );
        HistoryFileListType::iterator entry = m_historyFiles.find ( id );
        if ( m_historyFiles.end() == entry )
        {
            h_file.poll ( errstack );
            m_historyFiles.insert ( id );
        }
    }
}

/**
 * Process the current history file.
 *
 * 1) check to see if it is properly initialized, recording id (inode)
 * 2) stat the current history file
 * 3) poll for new entries and process them
 * 4) detect rotations
 */
void
plumage::etl::processCurrentHistory(bool force_reset)
{
    static MyString currentHistoryFilename = m_path + DIR_DELIM_STRING + "history";
    static ODSHistoryFile currentHistory ( currentHistoryFilename.Value() );

    CondorError errstack;

    if (force_reset) {
       currentHistory.cleanup();
    }

    // (1)
    long unsigned int id;
    if ( !currentHistory.getId ( id ) || force_reset)
    {
        if ( !currentHistory.init ( errstack ) )
        {
            dprintf ( D_ALWAYS, "%s\n", errstack.getFullText() );
            return;
        }
        ASSERT ( currentHistory.getId ( id ) );
        m_historyFiles.insert ( id );
    }

    // (2)
    // Stat before poll to handle race of: poll + write + rotate + stat
    StatWrapper stat_wrapper;
    if ( stat_wrapper.Stat ( currentHistoryFilename ) )
    {
        dprintf ( D_ALWAYS, "Failed to stat %s: %d (%s)\n",
                  currentHistoryFilename.Value(),
                  stat_wrapper.GetErrno(), strerror ( stat_wrapper.GetErrno() ) );
        return;
    }
    const StatStructType *stat = stat_wrapper.GetBuf();
    ASSERT ( currentHistory.getId ( id ) );

    // (3)
    errstack.clear();
    currentHistory.poll ( errstack );

    // (4)
    // If different the file has rotated
    if ( id != stat->st_ino )
    {
        currentHistory = ODSHistoryFile ( currentHistoryFilename.Value() );
        if ( !currentHistory.init ( errstack ) )
        {
            dprintf ( D_ALWAYS, "%s\n", errstack.getFullText() );
            return;
        }
        ASSERT ( currentHistory.getId ( id ) );
        m_historyFiles.insert ( id );
    }
}<|MERGE_RESOLUTION|>--- conflicted
+++ resolved
@@ -47,26 +47,6 @@
 #define DOUBLE(X,Y) bob.appendAsNumber(#X,formatReal(p.getField(Y).Double()));
 #define DATE(X,Y) bob.appendDate(#X,Y);
 
-<<<<<<< HEAD
-// TODO: for now, insert accountant quota, etc. with 
-// the precision we appear to see from userprio
-// TODO: needs a common home
-// utility to manage float precision to
-// ClassAd serialization standard
-string formatter;
-template<typename T>
-const char* formatReal(T real) {
-    if (real == 0.0 || real == 1.0) {
-        formatstr(formatter, "%.1G", real);
-    }
-    else {
-        formatstr(formatter, "%.6G", real);
-    }
-    return formatter.c_str();
-}
-
-=======
->>>>>>> 246b48a5
 void
 plumage::etl::processSubmitterStats(ODSMongodbOps* ops, Date_t& ts) {
     dprintf(D_FULLDEBUG, "ODSCollectorPlugin::processSubmitterStats called...\n");
@@ -157,7 +137,7 @@
 void 
 plumage::etl::processAccountantStats(ClassAd* ad, ODSMongodbOps* ops, Date_t& ts)
 {
-    // attr%d holders...sadly reverting back to MyString for convenience of sprintf
+    // attr%d holders...sadly reverting back to MyString for convenience of formatstr
     MyString  attrName, attrPrio, attrResUsed, attrWtResUsed, attrFactor, attrBeginUsage, attrAccUsage;
     MyString  attrLastUsage, attrAcctGroup, attrIsAcctGroup;
     MyString  attrConfigQuota, attrEffectiveQuota, attrSubtreeQuota, attrSurplusPolicy;
@@ -187,57 +167,25 @@
         isAcctGroup = false;
 
         // skip stale records unless we have none
-<<<<<<< HEAD
-        formatstr( attrLastUsage , "LastUsageTime%d", i );
-        ad->LookupInteger  ( attrLastUsage.c_str(), lastUsage );
-=======
-        attrLastUsage.sprintf("LastUsageTime%d", i );
+        attrLastUsage.formatstr("LastUsageTime%d", i );
         ad->LookupInteger  ( attrLastUsage.Value(), lastUsage );
->>>>>>> 246b48a5
         if (lastUsage < minLastUsageTime && acct_count > 0)
             continue;
 
         // parse the horrid classad
-<<<<<<< HEAD
-        formatstr( attrName , "Name%d", i );
-        formatstr( attrPrio , "Priority%d", i );
-        formatstr( attrResUsed , "ResourcesUsed%d", i );
-        formatstr( attrWtResUsed , "WeightedResourcesUsed%d", i );
-        formatstr( attrFactor , "PriorityFactor%d", i );
-        formatstr( attrBeginUsage , "BeginUsageTime%d", i );
-        formatstr( attrAccUsage , "WeightedAccumulatedUsage%d", i );
-        formatstr( attrAcctGroup, "AccountingGroup%d", i);
-        formatstr( attrIsAcctGroup, "IsAccountingGroup%d", i);
-        formatstr( attrConfigQuota, "ConfigQuota%d", i);
-        formatstr( attrEffectiveQuota, "EffectiveQuota%d", i);
-        formatstr( attrSubtreeQuota, "SubtreeQuota%d", i);
-        formatstr( attrSurplusPolicy, "SurplusPolicy%d", i);
-
-        ad->LookupString   ( attrName.c_str(), name );
-        ad->LookupFloat    ( attrPrio.c_str(), priority );
-        ad->LookupFloat    ( attrFactor.c_str(), factor );
-        ad->LookupFloat    ( attrAccUsage.c_str(), accUsage );
-        ad->LookupInteger  ( attrBeginUsage.c_str(), beginUsage );
-        ad->LookupInteger  ( attrResUsed.c_str(), resUsed );
-        ad->LookupBool     ( attrIsAcctGroup.c_str(), isAcctGroup);
-        ad->LookupFloat    ( attrConfigQuota.c_str(), configQuota );
-        ad->LookupFloat    ( attrEffectiveQuota.c_str(), effectiveQuota );
-        ad->LookupFloat    ( attrSubtreeQuota.c_str(), subtreeQuota );
-        ad->LookupString   ( attrSurplusPolicy.c_str(), surplusPolicy );
-=======
-        attrName.sprintf("Name%d", i );
-        attrPrio.sprintf("Priority%d", i );
-        attrResUsed.sprintf("ResourcesUsed%d", i );
-        attrWtResUsed.sprintf("WeightedResourcesUsed%d", i );
-        attrFactor.sprintf("PriorityFactor%d", i );
-        attrBeginUsage.sprintf("BeginUsageTime%d", i );
-        attrAccUsage.sprintf("WeightedAccumulatedUsage%d", i );
-        attrAcctGroup.sprintf("AccountingGroup%d", i);
-        attrIsAcctGroup.sprintf("IsAccountingGroup%d", i);
-        attrConfigQuota.sprintf("ConfigQuota%d", i);
-        attrEffectiveQuota.sprintf("EffectiveQuota%d", i);
-        attrSubtreeQuota.sprintf("SubtreeQuota%d", i);
-        attrSurplusPolicy.sprintf("SurplusPolicy%d", i);
+        attrName.formatstr("Name%d", i );
+        attrPrio.formatstr("Priority%d", i );
+        attrResUsed.formatstr("ResourcesUsed%d", i );
+        attrWtResUsed.formatstr("WeightedResourcesUsed%d", i );
+        attrFactor.formatstr("PriorityFactor%d", i );
+        attrBeginUsage.formatstr("BeginUsageTime%d", i );
+        attrAccUsage.formatstr("WeightedAccumulatedUsage%d", i );
+        attrAcctGroup.formatstr("AccountingGroup%d", i);
+        attrIsAcctGroup.formatstr("IsAccountingGroup%d", i);
+        attrConfigQuota.formatstr("ConfigQuota%d", i);
+        attrEffectiveQuota.formatstr("EffectiveQuota%d", i);
+        attrSubtreeQuota.formatstr("SubtreeQuota%d", i);
+        attrSurplusPolicy.formatstr("SurplusPolicy%d", i);
 
         ad->LookupString   ( attrName.Value(), name );
         ad->LookupFloat    ( attrPrio.Value(), priority );
@@ -250,7 +198,6 @@
         ad->LookupFloat    ( attrEffectiveQuota.Value(), effectiveQuota );
         ad->LookupFloat    ( attrSubtreeQuota.Value(), subtreeQuota );
         ad->LookupString   ( attrSurplusPolicy.Value(), surplusPolicy );
->>>>>>> 246b48a5
         
         if( !ad->LookupFloat( attrWtResUsed.Value(), wtResUsed ) ) {
             wtResUsed = resUsed;
@@ -318,7 +265,7 @@
         CondorError errstack;
         if ( !h_file.init ( errstack ) )
         {
-            dprintf ( D_ALWAYS, "%s\n", errstack.getFullText() );
+            dprintf ( D_ALWAYS, "%s\n", errstack.getFullText().c_str() );
             return;
         }
         errstack.clear();
@@ -360,7 +307,7 @@
     {
         if ( !currentHistory.init ( errstack ) )
         {
-            dprintf ( D_ALWAYS, "%s\n", errstack.getFullText() );
+            dprintf ( D_ALWAYS, "%s\n", errstack.getFullText().c_str() );
             return;
         }
         ASSERT ( currentHistory.getId ( id ) );
@@ -391,10 +338,10 @@
         currentHistory = ODSHistoryFile ( currentHistoryFilename.Value() );
         if ( !currentHistory.init ( errstack ) )
         {
-            dprintf ( D_ALWAYS, "%s\n", errstack.getFullText() );
+            dprintf ( D_ALWAYS, "%s\n", errstack.getFullText().c_str() );
             return;
         }
         ASSERT ( currentHistory.getId ( id ) );
         m_historyFiles.insert ( id );
     }
-}+}
