/***************************************************************
 *
 * Copyright (C) 1990-2007, Condor Team, Computer Sciences Department,
 * University of Wisconsin-Madison, WI.
 * 
 * Licensed under the Apache License, Version 2.0 (the "License"); you
 * may not use this file except in compliance with the License.  You may
 * obtain a copy of the License at
 * 
 *    http://www.apache.org/licenses/LICENSE-2.0
 * 
 * Unless required by applicable law or agreed to in writing, software
 * distributed under the License is distributed on an "AS IS" BASIS,
 * WITHOUT WARRANTIES OR CONDITIONS OF ANY KIND, either express or implied.
 * See the License for the specific language governing permissions and
 * limitations under the License.
 *
 ***************************************************************/


/* This file is the implementation of the RemoteResource class. */

#include "condor_common.h"
#include "remoteresource.h"
#include "exit.h"             // for JOB_BLAH_BLAH exit reasons
#include "condor_debug.h"     // for D_debuglevel #defines
#include "condor_attributes.h"
#include "internet.h"
#include "condor_daemon_core.h"
#include "dc_starter.h"
#include "directory.h"
#include "condor_claimid_parser.h"
#include "authentication.h"
#include "globus_utils.h"

extern const char* public_schedd_addr;	// in shadow_v61_main.C

// for remote syscalls, this is currently in NTreceivers.C.
extern int do_REMOTE_syscall();

// for remote syscalls...
ReliSock *syscall_sock;
RemoteResource *thisRemoteResource;

static const char *Resource_State_String [] = {
	"PRE", 
	"EXECUTING", 
	"PENDING_DEATH", 
	"PENDING_TRANSFER",
	"FINISHED",
	"SUSPENDED",
	"STARTUP",
	"RECONNECT",
	"CHECKPOINTED",
};

#if defined(DLOPEN_GSI_LIBS)
/* The following functions use a child process to call GSI and VOMS
 * functions. This allows us to not dlopen() the GSI and VOMS libraries
 * in the main shadow process, thus reducing memory usage.
 */

/* This function works like fgets(), with the follow exceptions:
 *   - It reads from a file descriptor.
 *   - If the buffer s is filled, it continues to read from the fd until
 *     a newline or EOF. The additional input is discarded.
 *   - When a newline is read, it is discarded (not placed in the buffer).
 */
static char *
my_fgets( char *s, int size, int fd )
{
	int rc;
	int i = 0;
	char c;

	rc = read( fd, &c, 1 );
	if ( rc <= 0 ) {
		s[0] = '\0';
		return NULL;
	}
	while ( rc > 0 && c != '\n' ) {
		if ( i < size - 1 ) {
			s[i] = c;
			i++;
		}
		rc = read( fd, &c, 1 );
	}
	s[i] = '\0';
	return s;
}

/* Inspect the job's proxy in a child process and read information about
 * it via a pipe from the child.
 */
static int
QueryJobProxy( const char *proxy_file, time_t *expiration_time, char **identity,
			   char **voname, char **firstfqan, char **quoted_DN_and_FQAN )
{
	int result = 1;
	int rc;
	int fds[2];
	pid_t child_pid = 0;
	int child_status = 0;

	if ( pipe( fds ) < 0 ) {
		dprintf( D_ALWAYS, "QueryJobProxy(): pipe() failed: errno %d (%s)\n",
				 errno, strerror( errno ) );
		return 1;
	}

	child_pid = fork();
	if ( child_pid < 0 ) {
			// Error
		dprintf( D_ALWAYS, "QueryJobProxy(): fork() failed: errno %d (%s)\n",
				 errno, strerror( errno ) );
		close( fds[0] );
		close( fds[1] );
		return 1;

	} else if ( child_pid == 0 ) {
			// Child
		close( fds[0] );

		if ( activate_globus_gsi() != 0 ) {
			dprintf( D_ALWAYS, "QueryJobProxy(): %s\n", x509_error_string() );
		}

		std::string reply;
		if ( expiration_time ) {
			formatstr_cat( reply, "%ld\n", (long)x509_proxy_expiration_time( proxy_file ) );
		}

		if ( identity ) {
			char *id = x509_proxy_identity_name( proxy_file );
			formatstr_cat( reply, "%s\n", id ? id : "" );
			free( id );
		}

		if ( voname || firstfqan || quoted_DN_and_FQAN ) {
		//   query voms if wanted, write result to pipe
			int vomserr = 1;
#if defined(HAVE_EXT_VOMS)
			vomserr = extract_VOMS_info_from_file( proxy_file,
												   0, /*do not verify*/
												   voname,
												   firstfqan,
												   quoted_DN_and_FQAN);
#endif
			if ( voname ) {
				formatstr_cat( reply, "%s\n", !vomserr && *voname ? *voname : "" );
			}
			if ( firstfqan ) {
				formatstr_cat( reply, "%s\n", !vomserr && *firstfqan ? *firstfqan : "" );
			}
			if ( quoted_DN_and_FQAN ) {
				formatstr_cat( reply, "%s\n", !vomserr && *quoted_DN_and_FQAN ? *quoted_DN_and_FQAN : "" );
			}

		}

		if ( write( fds[1], reply.c_str(), reply.length() ) < (ssize_t)reply.length() ) {
			dprintf( D_ALWAYS, "QueryJobProxy(): Failed to write reply to parent!\n" );
			_exit( 1 );
		}
		close( fds[1] );

			// TODO we always indicate success. Do we want to signal failure
			//   in any situation?
		_exit( 0 );
	}

		// Parent
	close( fds[1] );

	char buf[1024];
	if ( expiration_time ) {
		if ( my_fgets( buf, sizeof(buf), fds[0] ) ) {
			*expiration_time = atol( buf );
		} else {
			*expiration_time = -1;
		}
	}
	if ( identity ) {
		if ( my_fgets( buf, sizeof(buf), fds[0] ) ) {
			*identity = strdup( buf );
		} else {
			*identity = strdup( "" );
		}
	}
	if ( voname ) {
		if ( my_fgets( buf, sizeof(buf), fds[0] ) ) {
			*voname = strdup( buf );
		} else {
			*voname = strdup( "" );
		}
	}
	if ( firstfqan ) {
		if ( my_fgets( buf, sizeof(buf), fds[0] ) ) {
			*firstfqan = strdup( buf );
		} else {
			*firstfqan = strdup( "" );
		}
	}
	if ( quoted_DN_and_FQAN ) {
		if ( my_fgets( buf, sizeof(buf), fds[0] ) ) {
			*quoted_DN_and_FQAN = strdup( buf );
		} else {
			*quoted_DN_and_FQAN = strdup( "" );
		}
	}

	close( fds[0] );

	do {
		rc = waitpid( child_pid, &child_status, 0 );
	} while ( rc < 0 && errno == EINTR );

	if ( child_status != 0 ) {
		result = 1;
	}

	return result;
}

/* Call DCStartd::delegateX509Proxy() in a child process.
 */
static int
StartdDelegateX509Proxy( DCStartd *dc_startd, const char* proxy, time_t expiration_time )
{
	int result = -1;
	int rc;
	int fds[2];
	pid_t child_pid = 0;
	int child_status = 0;

	if ( pipe( fds ) < 0 ) {
		dprintf( D_ALWAYS, "StartdDelegateX509Proxy(): pipe() failed: errno %d (%s)\n",
				 errno, strerror( errno ) );
		return -1;
	}

	child_pid = fork();
	if ( child_pid < 0 ) {
			// Error
		dprintf( D_ALWAYS, "StartdDelegateX509Proxy(): fork() failed: errno %d (%s)\n",
				 errno, strerror( errno ) );
		close( fds[0] );
		close( fds[1] );
		return -1;

	} else if ( child_pid == 0 ) {
			// Child
		close( fds[0] );

		if ( activate_globus_gsi() != 0 ) {
			dprintf( D_ALWAYS, "StartdDelegateX509Proxy(): %s\n", x509_error_string() );
		}

		// Call delegation
		int dReply = dc_startd->delegateX509Proxy (proxy, expiration_time, NULL );

		if ( write( fds[1], &dReply, sizeof(int) ) < (ssize_t)sizeof(int) ) {
			dprintf( D_ALWAYS, "StartdDelegateX509Proxy(): Failed to write reply to parent!\n" );
			_exit( 1 );
		}
		close( fds[1] );

			// TODO we always indicate success. Do we want to signal failure
			//   in any situation?
		_exit( 0 );
	}

		// Parent
	close( fds[1] );

	rc = read( fds[0], &result, sizeof(int) );
	if ( rc < (int)sizeof(int) ) {
		dprintf( D_ALWAYS, "StartdDelegateX509Proxy(): read() returned %d\n", rc );
		result = -1;
	}

	close( fds[0] );

	do {
		rc = waitpid( child_pid, &child_status, 0 );
	} while ( rc < 0 && errno == EINTR );

	if ( child_status != 0 ) {
		dprintf( D_ALWAYS, "StartdDelegateX509Proxy(): child exited with status %d\n", child_status );
		result = -1;
	}

	return result;
}

/* Call DCStarter::delegateX509Proxy() in a child process
 */
static DCStarter::X509UpdateStatus
StarterDelegateX509Proxy(DCStarter *dc_starter, const char * filename, time_t expiration_time,char const *sec_session_id, time_t *result_expiration_time)
{
	DCStarter::X509UpdateStatus result = DCStarter::XUS_Error;
	int rc;
	int fds[2];
	pid_t child_pid = 0;
	int child_status = 0;

	if ( pipe( fds ) < 0 ) {
		dprintf( D_ALWAYS, "StarterDelegateX509Proxy(): pipe() failed: errno %d (%s)\n",
				 errno, strerror( errno ) );
		return result;
	}

	child_pid = fork();
	if ( child_pid < 0 ) {
			// Error
		dprintf( D_ALWAYS, "StarterDelegateX509Proxy(): fork() failed: errno %d (%s)\n",
				 errno, strerror( errno ) );
		close( fds[0] );
		close( fds[1] );
		return result;

	} else if ( child_pid == 0 ) {
			// Child
		close( fds[0] );

		if ( activate_globus_gsi() != 0 ) {
			dprintf( D_ALWAYS, "StarterDelegateX509Proxy(): %s\n", x509_error_string() );
		}

		// Call delegation
		DCStarter::X509UpdateStatus dReply = dc_starter->delegateX509Proxy (filename, expiration_time, sec_session_id, result_expiration_time );

		if ( write( fds[1], &dReply, sizeof(DCStarter::X509UpdateStatus) ) < (ssize_t)sizeof(DCStarter::X509UpdateStatus) ||
			 write( fds[1], result_expiration_time, sizeof(time_t) ) < (ssize_t)sizeof(time_t) ) {
			dprintf( D_ALWAYS, "StarerDelegateX509Proxy(): Failed to write reply to parent!\n" );
			_exit( 1 );
		}
		close( fds[1] );

			// TODO we always indicate success. Do we want to signal failure
			//   in any situation?
		_exit( 0 );
	}

		// Parent
	close( fds[1] );

	rc = read( fds[0], &result, sizeof(DCStarter::X509UpdateStatus) );
	if ( rc < (int)sizeof(int) ) {
		dprintf( D_ALWAYS, "StarterDelegateX509Proxy(): read() returned %d\n", rc );
		result = DCStarter::XUS_Error;
	}
	rc = read( fds[0], result_expiration_time, sizeof(time_t) );
	if ( rc < (int)sizeof(time_t) ) {
		dprintf( D_ALWAYS, "StarterDelegateX509Proxy(): read() returned %d\n", rc );
		result = DCStarter::XUS_Error;
	}

	close( fds[0] );

	do {
		rc = waitpid( child_pid, &child_status, 0 );
	} while ( rc < 0 && errno == EINTR );

	if ( child_status != 0 ) {
		dprintf( D_ALWAYS, "StarterDelegateX509Proxy(): child exited with status %d\n", child_status );
		result = DCStarter::XUS_Error;
	}

	return result;
}
#endif /* defined(DLOPEN_GSI_LIBS) */


RemoteResource::RemoteResource( BaseShadow *shad ) 
	: m_want_remote_updates(false),
	  m_want_delayed(true)
{
	shadow = shad;
	dc_startd = NULL;
	machineName = NULL;
	starterAddress = NULL;
	starterArch = NULL;
	starterOpsys = NULL;
	jobAd = NULL;
	claim_sock = NULL;
	last_job_lease_renewal = 0;
	exit_reason = -1;
	claim_is_closing = false;
	exited_by_signal = false;
	exit_value = -1;
	memset( &remote_rusage, 0, sizeof(struct rusage) );
	disk_usage = 0;
	scratch_dir_file_count = -1; // -1 for 'unspecified'
	image_size_kb = 0;
	memory_usage_mb = -1;
	proportional_set_size_kb = -1;
	state = RR_PRE;
	began_execution = false;
	supports_reconnect = false;
	next_reconnect_tid = -1;
	proxy_check_tid = -1;
	last_proxy_timestamp = time(0); // We haven't sent the proxy to the starter yet, so anything before "now" means it hasn't changed.
	m_remote_proxy_expiration = 0;
	m_remote_proxy_renew_time = 0;
	reconnect_attempts = 0;

	lease_duration = -1;
	already_killed_graceful = false;
	already_killed_fast = false;
	m_got_job_exit = false;
	m_want_chirp = false;
	m_want_streaming_io = false;
	m_attempt_shutdown_tid = -1;
	m_started_attempting_shutdown = 0;
	m_upload_xfer_status = XFER_STATUS_UNKNOWN;
	m_download_xfer_status = XFER_STATUS_UNKNOWN;

	std::string prefix;
	param(prefix, "CHIRP_DELAYED_UPDATE_PREFIX");
	m_delayed_update_prefix.initializeFromString(prefix.c_str());

	param_and_insert_attrs("PROTECTED_JOB_ATTRS", m_unsettable_attrs);
	param_and_insert_attrs("SYSTEM_PROTECTED_JOB_ATTRS", m_unsettable_attrs);
	param_and_insert_attrs("IMMUTABLE_JOB_ATTRS", m_unsettable_attrs);
	param_and_insert_attrs("SYSTEM_IMMUTABLE_JOB_ATTRS", m_unsettable_attrs);
}


RemoteResource::~RemoteResource()
{
	if( syscall_sock == claim_sock ) {
		syscall_sock = NULL;
	}
	if( thisRemoteResource == this ) {
		thisRemoteResource = NULL;
	}
	if ( dc_startd     ) delete dc_startd;
	if ( machineName   ) free( machineName );
	if ( starterAddress) free( starterAddress );
	if ( starterArch   ) free( starterArch );
	if ( starterOpsys  ) free( starterOpsys );
	closeClaimSock();
	if ( jobAd && jobAd != shadow->getJobAd() ) {
		delete jobAd;
	}
	if( proxy_check_tid != -1) {
		daemonCore->Cancel_Timer(proxy_check_tid);
		proxy_check_tid = -1;
	}

	if( param_boolean("SEC_ENABLE_MATCH_PASSWORD_AUTHENTICATION",false) ) {
		if( m_claim_session.secSessionId() ) {
			daemonCore->getSecMan()->invalidateKey( m_claim_session.secSessionId() );
		}
		if( m_filetrans_session.secSessionId() ) {
			daemonCore->getSecMan()->invalidateKey( m_filetrans_session.secSessionId() );
		}
	}

	if( m_attempt_shutdown_tid != -1 ) {
		daemonCore->Cancel_Timer(m_attempt_shutdown_tid);
		m_attempt_shutdown_tid = -1;
	}
	if ( next_reconnect_tid != -1 ) {
		daemonCore->Cancel_Timer( next_reconnect_tid );
	}
}


bool
RemoteResource::activateClaim( int starterVersion )
{
	int reply;
	const int max_retries = 20;
	const int retry_delay = 1;
	int num_retries = 0;

	if ( ! dc_startd ) {
		shadow->dprintf( D_ALWAYS, "Shadow doesn't have startd contact "
						 "information in RemoteResource::activateClaim()\n" ); 
		setExitReason(JOB_SHADOW_USAGE);  // no better exit reason available
		return false;
	}

	if ( !jobAd ) {
		shadow->dprintf( D_ALWAYS, "JobAd not defined in RemoteResource\n" );
		setExitReason(JOB_SHADOW_USAGE);  // no better exit reason available
		return false;
	}

	// as part of the initial hack at glexec integration, we need
	// to provide the startd with our user proxy before it
	// executes the starter (since glexec takes the proxy as input
	// in order to determine the UID and GID to use).
	char* proxy;
	if( param_boolean( "GLEXEC_STARTER", false ) &&
	    (jobAd->LookupString( ATTR_X509_USER_PROXY, &proxy ) == 1) ) {
		dprintf( D_FULLDEBUG,
	                 "trying early delegation (for glexec) of proxy: %s\n", proxy );
		time_t expiration_time = GetDesiredDelegatedJobCredentialExpiration(jobAd);
#if defined(DLOPEN_GSI_LIBS)
		int dReply = StartdDelegateX509Proxy( dc_startd, proxy, expiration_time );
#else
		int dReply = dc_startd->delegateX509Proxy( proxy, expiration_time, NULL );
#endif
		if( dReply == OK ) {
			// early delegation was successful. this means the startd
			// is going to launch the starter using glexec, so we need
			// to add the user to our ALLOW_DAEMON list. for now, we'll
			// just pull the user name from the job ad. if we wanted to be
			// airtight here, we'd run the proxy subject through our mapfile,
			// since its possible it could result in a different user

			// TODO: we don't actually need to do the above, since we
			// already open up ALLOW_DAEMON to */<execute_host> (!?!?)
			// in initStartdInfo(). that needs to be fixed, in which case
			// the previous comment will apply and we'll need to open
			// ALLOW_DAEMON here

			dprintf( D_FULLDEBUG,
			         "successfully delegated user proxy to the startd\n" );
		}
		else if( dReply == NOT_OK ) {
			dprintf( D_FULLDEBUG,
			         "proxy delegation waived by startd\n" );
		}
		else {
			// delegation did not work. we log a message and just keep
			// going since it may just be that the startd is old and
			// doesn't know the DELETGATE_GSI_CRED_STARTD command
			dprintf( D_FULLDEBUG,
			         "error delegating credential to startd: %s\n    ",
			         dc_startd->error() );
		}
		free(proxy);
	}

		// we'll eventually return out of this loop...
	while( 1 ) {
		reply = dc_startd->activateClaim( jobAd, starterVersion,
										  &claim_sock );
		switch( reply ) {
		case OK:
			shadow->dprintf( D_ALWAYS, 
							 "Request to run on %s %s was ACCEPTED\n",
							 machineName ? machineName:"", dc_startd->addr() );
				// first, set a timeout on the socket 
			claim_sock->timeout( 300 );
				// Now, register it for remote system calls.
				// It's a bit funky, but works.
			daemonCore->Register_Socket( claim_sock, "RSC Socket", 
				   (SocketHandlercpp)&RemoteResource::handleSysCalls, 
				   "HandleSyscalls", this );
			setResourceState( RR_STARTUP );		
			hadContact();

				// This expiration time we calculate here may be
				// sooner than the proxy, because the proxy may be
				// delegated some time in the future when file
				// transfer happens.  However, that just means we may
				// renew the proxy a few seconds earlier than we would
				// if we were more accurate, so it is ok.
			setRemoteProxyRenewTime();

			return true;
			break;
		case CONDOR_TRY_AGAIN:
			shadow->dprintf( D_ALWAYS, 
							 "Request to run on %s %s was DELAYED (previous job still being vacated)\n",
							 machineName ? machineName:"", dc_startd->addr() );
			num_retries++;
			if( num_retries > max_retries ) {
				dprintf( D_ALWAYS, "activateClaim(): Too many retries, "
						 "giving up.\n" );
				return false;
			}			  
			dprintf( D_FULLDEBUG, 
					 "activateClaim(): will try again in %d seconds\n",
					 retry_delay ); 
			sleep( retry_delay );
			break;

		case CONDOR_ERROR:
			shadow->dprintf( D_ALWAYS, "%s: %s\n", machineName ? machineName:"", dc_startd->error() );
			setExitReason( JOB_NOT_STARTED );
			return false;
			break;

		case NOT_OK:
			shadow->dprintf( D_ALWAYS, 
							 "Request to run on %s %s was REFUSED\n",
							 machineName ? machineName:"", dc_startd->addr() );
			setExitReason( JOB_NOT_STARTED );
			return false;
			break;
		default:
			shadow->dprintf( D_ALWAYS, "Got unknown reply(%d) from "
							 "request to run on %s %s\n", reply,
							 machineName ? machineName:"", dc_startd->addr() );
			setExitReason( JOB_NOT_STARTED );
			return false;
			break;
		}
	}
		// should never get here, but keep gcc happy and return
		// something. 
	return false;
}


bool
RemoteResource::killStarter( bool graceful )
{
	if( (graceful && already_killed_graceful) ||
		(!graceful && already_killed_fast) ) {
			// we've already sent this command to the startd.  we can
			// just return true right away
		return true;
	}
	if ( ! dc_startd ) {
		shadow->dprintf( D_ALWAYS, "RemoteResource::killStarter(): "
						 "DCStartd object NULL!\n");
		return false;
	}

	if( !graceful ) {
			// stop any lingering file transfers, if any
		abortFileTransfer();
	}

	if( ! dc_startd->deactivateClaim(graceful,&claim_is_closing) ) {
		shadow->dprintf( D_ALWAYS, "RemoteResource::killStarter(): "
						 "Could not send command to startd\n" );
		return false;
	}

	if( state != RR_FINISHED ) {
		setResourceState( RR_PENDING_DEATH );
	}

	if( graceful ) {
		already_killed_graceful = true;
	} else {
		already_killed_fast = true;
	}

	const char* addr = dc_startd->addr();
	if( addr ) {
		dprintf( D_FULLDEBUG, "Killed starter (%s) at %s\n", 
				 graceful ? "graceful" : "fast", addr );
	}

	bool wantReleaseClaim = false;
	jobAd->LookupBool(ATTR_RELEASE_CLAIM, wantReleaseClaim);
	if (wantReleaseClaim) {
		ClassAd replyAd;
		dc_startd->releaseClaim(VACATE_FAST, &replyAd);
	}
	return true;
}

bool RemoteResource::suspend()
{
	bool bRet = false;
	
	if ( state!= RR_RECONNECT )
	{
		if ( dc_startd )
		{

			if ( dc_startd->_suspendClaim() )
				bRet = true;
			else
				shadow->dprintf( D_ALWAYS, "RemoteResource::suspend(): dc_startd->suspendClaim FAILED!\n");

		}
		else
			shadow->dprintf( D_ALWAYS, "RemoteResource::suspend(): DCStartd object NULL!\n");

	}
	else
		shadow->dprintf( D_ALWAYS, "RemoteResource::suspend(): Not connected to resource!\n");

	return (bRet);
}

bool RemoteResource::resume()
{
	bool bRet = false;
	
	if (state != RR_RECONNECT )
	{
		if ( dc_startd->_continueClaim() )
			bRet = true;
		else
			shadow->dprintf( D_ALWAYS, "RemoteResource::resume(): dc_startd->resume FAILED!\n");
	}
	else
		shadow->dprintf( D_ALWAYS, "RemoteResource::resume(): Not connected to resource!\n");
		
	return (bRet);
}


void
RemoteResource::dprintfSelf( int debugLevel )
{
	shadow->dprintf ( debugLevel, "RemoteResource::dprintSelf printing "
					  "host info:\n");
	if( dc_startd ) {
		const char* addr = dc_startd->addr();
		const char* id = dc_startd->getClaimId();
		shadow->dprintf( debugLevel, "\tstartdAddr: %s\n", 
						 addr ? addr : "Unknown" );
		shadow->dprintf( debugLevel, "\tClaimId: %s\n", 
						 id ? id : "Unknown" );
	}
	if( machineName ) {
		shadow->dprintf( debugLevel, "\tmachineName: %s\n",
						 machineName );
	}
	if( starterAddress ) {
		shadow->dprintf( debugLevel, "\tstarterAddr: %s\n", 
						 starterAddress );
	}
	shadow->dprintf( debugLevel, "\texit_reason: %d\n", exit_reason );
	shadow->dprintf( debugLevel, "\texited_by_signal: %s\n", 
					 exited_by_signal ? "True" : "False" );
	if( exited_by_signal ) {
		shadow->dprintf( debugLevel, "\texit_signal: %lld\n", 
						 (long long)exit_value );
	} else {
		shadow->dprintf( debugLevel, "\texit_code: %lld\n", 
						 (long long)exit_value );
	}
}

void
RemoteResource::attemptShutdownTimeout()
{
	m_attempt_shutdown_tid = -1;
	attemptShutdown();
}

void
RemoteResource::abortFileTransfer()
{
	filetrans.stopServer();
	if( state == RR_PENDING_TRANSFER ) {
		state = RR_FINISHED;
	}
}

void
RemoteResource::attemptShutdown()
{
	if( filetrans.transferIsInProgress() ) {
			// This can happen if we process the job exit message
			// before the file transfer reaper processes the exit of
			// the file transfer process

		if( m_attempt_shutdown_tid != -1 ) {
			return;
		}
		if( m_started_attempting_shutdown == 0 ) {
			m_started_attempting_shutdown = time(NULL);
		}
		int total_delay = time(NULL) - m_started_attempting_shutdown;
		if( abs(total_delay) > 300 ) {
				// Something is wrong.  We should not have had to wait this long
				// for the file transfer reaper to finish.
			dprintf(D_ALWAYS,"WARNING: giving up waiting for file transfer "
					"to finish after %ds.  Shutting down shadow.\n",total_delay);
		}
		else {
			m_attempt_shutdown_tid = daemonCore->Register_Timer(1, 0,
				(TimerHandlercpp)&RemoteResource::attemptShutdownTimeout,
				"attempt shutdown", this);
			if( m_attempt_shutdown_tid != -1 ) {
				dprintf(D_FULLDEBUG,"Delaying shutdown of shadow, because file transfer is still active.\n");
				return;
			}
		}
	}

	abortFileTransfer();

		// we call our shadow's shutdown method:
	shadow->shutDown( exit_reason );
}

int
RemoteResource::handleSysCalls( Stream * /* sock */ )
{

		// change value of the syscall_sock to correspond with that of
		// this claim sock right before do_REMOTE_syscall().

	syscall_sock = claim_sock;
	thisRemoteResource = this;

	if (do_REMOTE_syscall() < 0) {
		shadow->dprintf(D_SYSCALLS,"Shadow: do_REMOTE_syscall returned < 0\n");
		attemptShutdown();
		return KEEP_STREAM;
	}
	hadContact();
	return KEEP_STREAM;
}


void
RemoteResource::getMachineName( char *& mName )
{

	if ( !mName ) {
		mName = strdup( machineName );
	} else {
		if ( machineName ) {
			free( mName );
			mName = strdup( machineName );
		} else {
			mName[0] = '\0';
		}
	}
}


void
RemoteResource::getStartdAddress( char *& sinful )
{
	if( sinful ) {
		sinful[0] = '\0';
	}
	if( ! dc_startd ) {
		return;
	}
	const char* addr = dc_startd->addr();
	if( ! addr ) {
		return;
	}
	if( sinful ) {
		free( sinful );	}
	sinful = strdup( addr );
}

void
RemoteResource::getStartdName( char *& remoteName )
{
	if( remoteName ) {
		remoteName[0] = '\0';
	}
	if( ! dc_startd ) {
		return;
	}
	const char* localName = dc_startd->name();
	if( ! localName ) {
		return;
	}
	if( remoteName ) {
		free( remoteName );
	}
	remoteName = strdup( localName );
}



void
RemoteResource::getClaimId( char *& id )
{
	if( id ) {
		id[0] = '\0';
	}
	if( ! dc_startd ) {
		return;
	}
	const char* my_id = dc_startd->getClaimId();
	if( ! my_id ) {
		return;
	}
	if( id ) {
		free( id );
	}
	id = strdup( my_id );
}

void
RemoteResource::getStarterAddress( char *& starterAddr )
{

	if (!starterAddr) {
		starterAddr = starterAddress ? strdup( starterAddress ) : NULL;
	} else {
		if ( starterAddress ) {
			free( starterAddr );
			starterAddr = strdup( starterAddress );
		} else {
			starterAddr[0] = '\0';
		}
	}
}

ReliSock*
RemoteResource::getClaimSock()
{
	return claim_sock;
}


void
RemoteResource::closeClaimSock( void )
{
	if( claim_sock ) {
		daemonCore->Cancel_Socket( claim_sock );
		delete claim_sock;
		claim_sock = NULL;
	}
}


int
RemoteResource::getExitReason() const
{
	return exit_reason;
}

bool
RemoteResource::claimIsClosing() const
{
	return claim_is_closing;
}


int64_t
RemoteResource::exitSignal( void ) const
{
	if( exited_by_signal ) {
		return exit_value;
	}
	return -1;
}


int64_t
RemoteResource::exitCode( void ) const
{
	if( ! exited_by_signal ) {
		return exit_value;
	}
	return -1;
}


void
RemoteResource::setStartdInfo( ClassAd* ad )
{
	char* name = NULL;
	ad->LookupString( ATTR_REMOTE_HOST, &name );
	if( ! name ) {
		ad->LookupString( ATTR_NAME, &name );
		if( ! name ) {
			dPrintAd(D_ALWAYS, *ad);
			EXCEPT( "ad includes neither %s nor %s!", ATTR_NAME,
					ATTR_REMOTE_HOST );
		}
	}

	char* pool = NULL;
	ad->LookupString( ATTR_REMOTE_POOL, &pool );
		// we don't care if there's no pool specified...

	char* claim_id = NULL;
	ad->LookupString( ATTR_CLAIM_ID, &claim_id );
	if( ! claim_id ) {
		EXCEPT( "ad does not include %s!", ATTR_CLAIM_ID );
	}

	char* addr = NULL;
	ad->LookupString( ATTR_STARTD_IP_ADDR, &addr );
	if( ! addr ) {
		EXCEPT( "missing %s in ad", ATTR_STARTD_IP_ADDR);
	}

	initStartdInfo( name, pool, addr, claim_id );
	free(name);
	if(pool) free(pool);
	free(addr);
	free(claim_id);
}


void
RemoteResource::setStartdInfo( const char *sinful, 
							   const char* claim_id ) 
{
	initStartdInfo( sinful, NULL, NULL, claim_id );
}


void
RemoteResource::initStartdInfo( const char *name, const char *pool,
								const char *addr, const char* claim_id )
{
	dprintf( D_FULLDEBUG, "in RemoteResource::initStartdInfo()\n" );  

	if( dc_startd ) {
		delete dc_startd;
	}
	dc_startd = new DCStartd( name, pool, addr, claim_id );

	if( name ) {
		setMachineName( name );
	} else if( addr ) {
		setMachineName( addr );
	} else {
		EXCEPT( "in RemoteResource::setStartdInfo() without name or addr" );
	}

	m_claim_session = ClaimIdParser(claim_id);
	if( param_boolean("SEC_ENABLE_MATCH_PASSWORD_AUTHENTICATION",false) ) {
		if( m_claim_session.secSessionId() == NULL ) {
			dprintf(D_ALWAYS,"SEC_ENABLE_MATCH_PASSWORD_AUTHENTICATION: warning - failed to create security session from claim id %s because claim has no session information, likely because the matched startd has SEC_ENABLE_MATCH_PASSWORD_AUTHENTICATION set to False\n",m_claim_session.publicClaimId());
		}
		else {
			bool rc = daemonCore->getSecMan()->CreateNonNegotiatedSecuritySession(
				DAEMON,
				m_claim_session.secSessionId(),
				m_claim_session.secSessionKey(),
				m_claim_session.secSessionInfo(),
				AUTH_METHOD_MATCH,
				EXECUTE_SIDE_MATCHSESSION_FQU,
				dc_startd->addr(),
				0 /*don't expire*/,
				nullptr );

			if( !rc ) {
				dprintf(D_ALWAYS,"SEC_ENABLE_MATCH_PASSWORD_AUTHENTICATION: failed to create security session for %s, so will fall back on security negotiation\n",m_claim_session.publicClaimId());
			}

				// For the file transfer session, we do not want to use the
				// same claim session used for other DAEMON traffic to the
				// execute node, because file transfer is normally done at
				// WRITE level, giving at least some level of indepenent
				// control for file transfers for settings such as encryption
				// and integrity checking.  Also, the session attributes
				// (e.g. encryption, integrity) for the claim session were set
				// by the startd, but for file transfer, it makes more sense
				// to use the shadow's policy.

			MyString filetrans_claimid;
				// prepend something to the claim id so that the session id
				// is different for file transfer than for the claim session
			filetrans_claimid.formatstr("filetrans.%s",claim_id);
			m_filetrans_session = ClaimIdParser(filetrans_claimid.Value());

				// Get rid of session parameters set by startd.
				// We will set our own based on the shadow WRITE policy.
			m_filetrans_session.setSecSessionInfo(NULL);

				// Since we just removed the session info, we must
				// set ignore_session_info=true in the following call or
				// we will get NULL for the session id.
			MyString filetrans_session_id =
				m_filetrans_session.secSessionId(/*ignore_session_info=*/ true);

			rc = daemonCore->getSecMan()->CreateNonNegotiatedSecuritySession(
				WRITE,
				filetrans_session_id.Value(),
				m_filetrans_session.secSessionKey(),
				NULL,
				AUTH_METHOD_MATCH,
				EXECUTE_SIDE_MATCHSESSION_FQU,
				NULL,
				0 /*don't expire*/,
				nullptr );

			if( !rc ) {
				dprintf(D_ALWAYS,"SEC_ENABLE_MATCH_PASSWORD_AUTHENTICATION: failed to create security session for %s, so will fall back on security negotiation\n",m_filetrans_session.publicClaimId());
			}
			else {
					// fill in session_info so that starter will have
					// enough info to create a security session
					// compatible with the one we just created.
				MyString session_info;
				rc = daemonCore->getSecMan()->ExportSecSessionInfo(
					filetrans_session_id.Value(),
					session_info );

				if( !rc ) {
					dprintf(D_ALWAYS, "SEC_ENABLE_MATCH_PASSWORD_AUTHENTICATION: failed to get session info for claim id %s\n",m_filetrans_session.publicClaimId());
				}
				else {
					m_filetrans_session.setSecSessionInfo( session_info.Value() );
				}
			}
		}
	}
}


void
RemoteResource::setStarterInfo( ClassAd* ad )
{

	char* tmp = NULL;

	if( ad->LookupString(ATTR_STARTER_IP_ADDR, &tmp) ) {
		setStarterAddress( tmp );
		dprintf( D_SYSCALLS, "  %s = %s\n", ATTR_STARTER_IP_ADDR, tmp ); 
		free( tmp );
		tmp = NULL;
	}

	if( ad->LookupString(ATTR_UID_DOMAIN, &tmp) ) {
		dprintf( D_SYSCALLS, "  %s = %s\n", ATTR_UID_DOMAIN, tmp );
		free( tmp );
		tmp = NULL;
	}

	if( ad->LookupString(ATTR_FILE_SYSTEM_DOMAIN, &tmp) ) {
		dprintf( D_SYSCALLS, "  %s = %s\n", ATTR_FILE_SYSTEM_DOMAIN,
				 tmp );  
		free( tmp );
		tmp = NULL;
	}

	if( ad->LookupString(ATTR_NAME, &tmp) ) {
		if( machineName ) {
			if( is_valid_sinful(machineName) ) {
				free(machineName);
				machineName = strdup( tmp );
			}
		}	
		dprintf( D_SYSCALLS, "  %s = %s\n", ATTR_MACHINE, tmp );
		free( tmp );
		tmp = NULL;
	} else if( ad->LookupString(ATTR_MACHINE, &tmp) ) {
		if( machineName ) {
			if( is_valid_sinful(machineName) ) {
				free(machineName);
				machineName = strdup( tmp );
			}
		}	
		dprintf( D_SYSCALLS, "  %s = %s\n", ATTR_MACHINE, tmp );
		free( tmp );
		tmp = NULL;
	}

	if( ad->LookupString(ATTR_ARCH, &tmp) ) {
		if( starterArch ) {
			free( starterArch );
		}	
		starterArch = tmp;
		dprintf( D_SYSCALLS, "  %s = %s\n", ATTR_ARCH, tmp ); 
		tmp = NULL;
	}

	if( ad->LookupString(ATTR_OPSYS, &tmp) ) {
		if( starterOpsys ) {
			free( starterOpsys );
		}	
		starterOpsys = tmp;
		dprintf( D_SYSCALLS, "  %s = %s\n", ATTR_OPSYS, tmp ); 
		tmp = NULL;
	}

	char* starter_version=NULL;
	if( ad->LookupString(ATTR_VERSION, &starter_version) ) {
		dprintf( D_SYSCALLS, "  %s = %s\n", ATTR_VERSION, starter_version ); 
	}

	if ( starter_version == NULL ) {
		dprintf( D_ALWAYS, "Can't determine starter version for FileTransfer!\n" );
	} else {
		filetrans.setPeerVersion( starter_version );
		free(starter_version);
	}

	filetrans.setTransferQueueContactInfo( shadow->getTransferQueueContactInfo() );

	if( ad->LookupBool(ATTR_HAS_RECONNECT, supports_reconnect) ) {
			// Whatever the starter defines in its own classad
			// overrides whatever we might think...
		dprintf( D_SYSCALLS, "  %s = %s\n", ATTR_HAS_RECONNECT, 
				 supports_reconnect ? "TRUE" : "FALSE" );
	} else {
		dprintf( D_SYSCALLS, "  %s = FALSE (not specified)\n",
				 ATTR_HAS_RECONNECT );
	}
}


void
RemoteResource::setMachineName( const char * mName )
{

	if ( machineName )
		free(machineName);
	
	machineName = strdup ( mName );
}

void
RemoteResource::setStarterAddress( const char * starterAddr )
{
	if( starterAddress ) {
		free( starterAddress );
	}	
	starterAddress = strdup( starterAddr );
}


void
RemoteResource::setExitReason( int reason )
{
	// Set the exit_reason, but not if the reason is JOB_KILLED.
	// This prevents exit_reason being reset from JOB_KILLED to
	// JOB_NOT_CKPTED or some such when the starter gets killed
	// and the syscall sock goes away.

	if( exit_reason != JOB_KILLED && -1 == exit_reason) {
		shadow->dprintf( D_FULLDEBUG, "setting exit reason on %s to %d\n", 
					 machineName ? machineName : "???", reason ); 
			
		exit_reason = reason;
	}

	// record that this resource is really finished
	if( filetrans.transferIsInProgress() ) {
		setResourceState( RR_PENDING_TRANSFER );
	}
	else {
		setResourceState( RR_FINISHED );
	}
}


float
RemoteResource::bytesSent()
{
	float bytes = 0.0;

	// add in bytes sent by transferring files
	bytes += filetrans.TotalBytesSent();

	// add in bytes sent via remote system calls

	/*** until the day we support syscalls in the new shadow 
	if (syscall_sock) {
		bytes += syscall_sock->get_bytes_sent();
	}
	****/
	
	return bytes;
}


float
RemoteResource::bytesReceived()
{
	float bytes = 0.0;

	// add in bytes sent by transferring files
	bytes += filetrans.TotalBytesReceived();

	// add in bytes sent via remote system calls

	/*** until the day we support syscalls in the new shadow 
	if (syscall_sock) {
		bytes += syscall_sock->get_bytes_recvd();
	}
	****/
	
	return bytes;
}


void
RemoteResource::setJobAd( ClassAd *jA )
{
	this->jobAd = jA;

		// now, see if anything we care about is defined in the ad.
		// this prevents us (for example) from logging another
		// ImageSizeEvent everytime we start running, even if the
		// image size hasn't changed at all...

	int64_t long_value;
	double real_value;

	// REMOTE_SYS_CPU and REMOTE_USER_CPU reflect usage for this execution only.
	// reset to 0 on start or restart.
	real_value = 0.0;
	remote_rusage.ru_stime.tv_sec = (time_t) real_value;
	remote_rusage.ru_utime.tv_sec = (time_t) real_value;
	jA->Assign(ATTR_JOB_REMOTE_USER_CPU, real_value);
	jA->Assign(ATTR_JOB_REMOTE_SYS_CPU, real_value);
<<<<<<< HEAD
			
	if( jA->LookupInteger(ATTR_IMAGE_SIZE, long_value) ) {
		image_size_kb = long_value;
=======

	if( jA->LookupInteger(ATTR_IMAGE_SIZE, int64_value) ) {
		image_size_kb = int64_value;
>>>>>>> 08ba5c4b
	}

	if( jA->LookupInteger(ATTR_MEMORY_USAGE, long_value) ) {
		memory_usage_mb = long_value;
	}

	if( jA->LookupInteger(ATTR_RESIDENT_SET_SIZE, long_value) ) {
		remote_rusage.ru_maxrss = long_value;
	}

	if( jA->LookupInteger(ATTR_PROPORTIONAL_SET_SIZE, long_value) ) {
		proportional_set_size_kb = long_value;
	}

<<<<<<< HEAD
	// DiskUsage and ScratchDirFileCount should reflect the usage for this single execution
	// so we *don't* propagate the values from the initial job ad
#if 1
	disk_usage = 0;
	scratch_dir_file_count = -1; // -1 because the starter may never send us a value
#else

	if( jA->LookupInteger(ATTR_DISK_USAGE, long_value) ) {
		disk_usage = long_value;
=======
	if( jA->LookupInteger(ATTR_DISK_USAGE, int_value) ) {
		disk_usage = int_value;
>>>>>>> 08ba5c4b
	}

	if( jA->LookupInteger(ATTR_SCRATCH_DIR_FILE_COUNT, long_value) ) {
		scratch_dir_file_count = long_value;
	}
#endif

	if( jA->LookupInteger(ATTR_LAST_JOB_LEASE_RENEWAL, long_value) ) {
		last_job_lease_renewal = (time_t)long_value;
	}

	jA->LookupBool( ATTR_WANT_IO_PROXY, m_want_chirp );
	jA->LookupBool( ATTR_WANT_REMOTE_UPDATES, m_want_remote_updates );
	jA->LookupBool( ATTR_WANT_DELAYED_UPDATES, m_want_delayed );

	bool stream_input=false, stream_output=false, stream_error=false;
	jA->LookupBool(ATTR_STREAM_INPUT,stream_input);
	jA->LookupBool(ATTR_STREAM_OUTPUT,stream_output);
	jA->LookupBool(ATTR_STREAM_ERROR,stream_error);

	m_want_streaming_io = stream_input || stream_output || stream_error;
	if( m_want_chirp || m_want_streaming_io ) {
		dprintf(D_FULLDEBUG,
			"Enabling remote IO syscalls (want chirp=%s,want streaming=%s).\n",
			m_want_chirp ? "true" : "false",
			m_want_streaming_io ? "true" : "false");
	}
	if( m_want_chirp || m_want_remote_updates )
	{
		dprintf(D_FULLDEBUG, "Enabling remote updates.\n");
	}

	jA->LookupString(ATTR_X509_USER_PROXY, proxy_path);
}


void
RemoteResource::updateFromStarter( ClassAd* update_ad )
{
	int64_t long_value;
	std::string string_value;
	bool bool_value;

	dprintf( D_FULLDEBUG, "Inside RemoteResource::updateFromStarter()\n" );
	hadContact();

	if( IsDebugLevel(D_MACHINE) ) {
		dprintf( D_MACHINE, "Update ad:\n" );
		dPrintAd( D_MACHINE, *update_ad );
		dprintf( D_MACHINE, "--- End of ClassAd ---\n" );
	}

	double real_value;
	if( update_ad->LookupFloat(ATTR_JOB_REMOTE_SYS_CPU, real_value) ) {
		double prevUsage;
		if (!jobAd->LookupFloat(ATTR_JOB_REMOTE_SYS_CPU, prevUsage)) {
			prevUsage = 0.0;
		}

		// Remote cpu usage should be strictly increasing
		if (real_value > prevUsage) {
			double prevTotalUsage = 0.0;
			jobAd->LookupFloat(ATTR_JOB_CUMULATIVE_REMOTE_SYS_CPU, prevTotalUsage);
			jobAd->Assign(ATTR_JOB_CUMULATIVE_REMOTE_SYS_CPU, prevTotalUsage + (real_value - prevUsage));
		}

		remote_rusage.ru_stime.tv_sec = (time_t) real_value;
		jobAd->Assign(ATTR_JOB_REMOTE_SYS_CPU, real_value);
	}

	if( update_ad->LookupFloat(ATTR_JOB_REMOTE_USER_CPU, real_value) ) {
		double prevUsage;
		if (!jobAd->LookupFloat(ATTR_JOB_REMOTE_USER_CPU, prevUsage)) {
			prevUsage = 0.0;
		}

		// Remote cpu usage should be strictly increasing
		if (real_value > prevUsage) {
			double prevTotalUsage = 0.0;
			jobAd->LookupFloat(ATTR_JOB_CUMULATIVE_REMOTE_USER_CPU, prevTotalUsage);
			jobAd->Assign(ATTR_JOB_CUMULATIVE_REMOTE_USER_CPU, prevTotalUsage + (real_value - prevUsage));
		}

		remote_rusage.ru_utime.tv_sec = (time_t) real_value;
		jobAd->Assign(ATTR_JOB_REMOTE_USER_CPU, real_value);
	}

	if( update_ad->LookupInteger(ATTR_IMAGE_SIZE, long_value) ) {
		if( long_value > image_size_kb ) {
			image_size_kb = long_value;
			jobAd->Assign(ATTR_IMAGE_SIZE, image_size_kb);
		}
	}

	// Update memory_usage_mb, which should be the maximum value seen
	// in the update ad for ATTR_MEMORY_USAGE
	if( EvalInteger(ATTR_MEMORY_USAGE, update_ad, NULL, long_value) ) {
		if( long_value > memory_usage_mb ) {
			memory_usage_mb = long_value;
		}
	}
	// Now update MemoryUsage in the job ad.  If the update ad sent us
	// a literal value for MemoryUsage, then insert in the job ad the MAX
	// value we have seen.  But if the update ad sent us MemoryUsage as an
	// expression, then just copy the expression into the job ad.
	classad::ExprTree * tree = update_ad->Lookup(ATTR_MEMORY_USAGE);
	if (tree) {
		if (tree->GetKind() != ExprTree::LITERAL_NODE) {
				// Copy the exression over
			tree = tree->Copy();
			jobAd->Insert(ATTR_MEMORY_USAGE, tree);
		} else {
				// It is a literal, so insert the MAX of the literals seen
			jobAd->Assign(ATTR_MEMORY_USAGE, memory_usage_mb);
		}
	}

	if( update_ad->LookupFloat(ATTR_JOB_VM_CPU_UTILIZATION, real_value) ) {
		  jobAd->Assign(ATTR_JOB_VM_CPU_UTILIZATION, real_value);
	}

	if( update_ad->LookupInteger(ATTR_RESIDENT_SET_SIZE, long_value) ) {
		int64_t rss = remote_rusage.ru_maxrss;
		if( !jobAd->LookupInteger(ATTR_RESIDENT_SET_SIZE,rss) || rss < long_value ) {
			remote_rusage.ru_maxrss = long_value;
			jobAd->Assign(ATTR_RESIDENT_SET_SIZE, long_value);
		}
	}

	if( update_ad->LookupInteger(ATTR_PROPORTIONAL_SET_SIZE, long_value) ) {
		int64_t pss = proportional_set_size_kb;
		if( !jobAd->LookupInteger(ATTR_PROPORTIONAL_SET_SIZE,pss) || pss < long_value ) {
			proportional_set_size_kb = long_value;
			jobAd->Assign(ATTR_PROPORTIONAL_SET_SIZE, long_value);
		}
	}

    CopyAttribute(ATTR_NETWORK_IN, *jobAd, *update_ad);
    CopyAttribute(ATTR_NETWORK_OUT, *jobAd, *update_ad);

    CopyAttribute(ATTR_BLOCK_READ_KBYTES, *jobAd, *update_ad);
    CopyAttribute(ATTR_BLOCK_WRITE_KBYTES, *jobAd, *update_ad);
    CopyAttribute("Recent" ATTR_BLOCK_READ_KBYTES, *jobAd, *update_ad);
    CopyAttribute("Recent" ATTR_BLOCK_WRITE_KBYTES, *jobAd, *update_ad);

    CopyAttribute(ATTR_BLOCK_READ_BYTES, *jobAd, *update_ad);
    CopyAttribute(ATTR_BLOCK_WRITE_BYTES, *jobAd, *update_ad);
    CopyAttribute("Recent" ATTR_BLOCK_READ_BYTES, *jobAd, *update_ad);
    CopyAttribute("Recent" ATTR_BLOCK_WRITE_BYTES, *jobAd, *update_ad);

    CopyAttribute(ATTR_BLOCK_READS, *jobAd, *update_ad);
    CopyAttribute(ATTR_BLOCK_WRITES, *jobAd, *update_ad);
    CopyAttribute("Recent" ATTR_BLOCK_READS, *jobAd, *update_ad);
    CopyAttribute("Recent" ATTR_BLOCK_WRITES, *jobAd, *update_ad);

    CopyAttribute(ATTR_IO_WAIT, *jobAd, *update_ad);

	// FIXME: If we're convinced that we want a whitelist here (chirp
	// would seem to make a mockery of that), we should at least rewrite
	// all of the copies to be based on a table.
	CopyAttribute( "PreExitCode", *jobAd, *update_ad );
	CopyAttribute( "PreExitSignal", *jobAd, *update_ad );
	CopyAttribute( "PreExitBySignal", *jobAd, *update_ad );

	CopyAttribute( "PostExitCode", *jobAd, *update_ad );
	CopyAttribute( "PostExitSignal", *jobAd, *update_ad );
	CopyAttribute( "PostExitBySignal", *jobAd, *update_ad );

	classad::ClassAd * toeTag = dynamic_cast<classad::ClassAd *>(update_ad->Lookup(ATTR_JOB_TOE));
	if( toeTag ) {
		CopyAttribute(ATTR_JOB_TOE, *jobAd, *update_ad );

		// Required to actually update the schedd's copy.  (sigh)
		shadow->watchJobAttr(ATTR_JOB_TOE);
	}

    // these are headed for job ads in the scheduler, so rename them
    // to prevent these from colliding with similar attributes from schedd statistics
    CopyAttribute("StatsLastUpdateTimeStarter", *jobAd, "StatsLastUpdateTime", *update_ad);
    CopyAttribute("StatsLifetimeStarter", *jobAd, "StatsLifetime", *update_ad);
    CopyAttribute("RecentStatsLifetimeStarter", *jobAd, "RecentStatsLifetime", *update_ad);
    CopyAttribute("RecentWindowMaxStarter", *jobAd, "RecentWindowMax", *update_ad);
    CopyAttribute("RecentStatsTickTimeStarter", *jobAd, "RecentStatsTickTime", *update_ad);

	if( update_ad->LookupInteger(ATTR_DISK_USAGE, long_value) ) {
		if( long_value > disk_usage ) {
			disk_usage = long_value;
			jobAd->Assign(ATTR_DISK_USAGE, disk_usage);
		}
	}

	if( update_ad->LookupInteger(ATTR_SCRATCH_DIR_FILE_COUNT, long_value) ) {
		if( long_value > scratch_dir_file_count ) {
			scratch_dir_file_count = long_value;
			jobAd->Assign(ATTR_SCRATCH_DIR_FILE_COUNT, scratch_dir_file_count);
		}
	}

	if( update_ad->LookupString(ATTR_EXCEPTION_HIERARCHY,string_value) ) {
		jobAd->Assign(ATTR_EXCEPTION_HIERARCHY, string_value);
	}

	if( update_ad->LookupString(ATTR_EXCEPTION_NAME,string_value) ) {
		jobAd->Assign(ATTR_EXCEPTION_NAME, string_value);
	}

	if( update_ad->LookupString(ATTR_EXCEPTION_TYPE,string_value) ) {
		jobAd->Assign(ATTR_EXCEPTION_TYPE, string_value);
	}

	if( update_ad->LookupBool(ATTR_ON_EXIT_BY_SIGNAL, exited_by_signal) ) {
		jobAd->Assign(ATTR_ON_EXIT_BY_SIGNAL, exited_by_signal);
	}

	if( update_ad->LookupInteger(ATTR_ON_EXIT_SIGNAL, long_value) ) {
		jobAd->Assign(ATTR_ON_EXIT_SIGNAL, long_value);
		exit_value = long_value;
	}

	if( update_ad->LookupInteger(ATTR_ON_EXIT_CODE, long_value) ) {
		jobAd->Assign(ATTR_ON_EXIT_CODE, long_value);
		exit_value = long_value;
	}

	if( update_ad->LookupString(ATTR_EXIT_REASON,string_value) ) {
		jobAd->Assign(ATTR_EXIT_REASON, string_value);
	}

	if( update_ad->LookupBool(ATTR_JOB_CORE_DUMPED, bool_value) ) {
		jobAd->Assign(ATTR_JOB_CORE_DUMPED, bool_value);
	}

		// The starter sends this attribute whether or not we are spooling
		// output (because it doesn't know if we are).  Technically, we
		// only need to write this attribute into the job ClassAd if we
		// are spooling output.  However, it doesn't hurt to have it there
		// otherwise.
	if( update_ad->LookupString(ATTR_SPOOLED_OUTPUT_FILES,string_value) ) {
		jobAd->Assign(ATTR_SPOOLED_OUTPUT_FILES,string_value);
	}
	else if( jobAd->LookupString(ATTR_SPOOLED_OUTPUT_FILES,string_value) ) {
		jobAd->AssignExpr(ATTR_SPOOLED_OUTPUT_FILES,"UNDEFINED");
	}

		// Process all chirp-based updates from the starter.
	for (classad::ClassAd::const_iterator it = update_ad->begin(); it != update_ad->end(); it++) {
		size_t offset = -1;
		if (allowRemoteWriteAttributeAccess(it->first)) {
			classad::ExprTree *expr_copy = it->second->Copy();
			jobAd->Insert(it->first, expr_copy);
			shadow->watchJobAttr(it->first);
		} else if( (offset = it->first.rfind( "AverageUsage" )) != std::string::npos
			&& offset == it->first.length() - 12 ) {
			classad::ExprTree *expr_copy = it->second->Copy();
			jobAd->Insert(it->first, expr_copy);
			shadow->watchJobAttr(it->first);
		} else if( (offset = it->first.rfind( "Usage" )) != std::string::npos
			&& it->first != ATTR_MEMORY_USAGE  // ignore MemoryUsage, we handle it above
			&& it->first != ATTR_DISK_USAGE    // ditto
			// the ATTR_JOB_*_CPU attributes don't end in "Usage"
			&& offset == it->first.length() - 5 ) {
			classad::ExprTree *expr_copy = it->second->Copy();
			jobAd->Insert(it->first, expr_copy);
			shadow->watchJobAttr(it->first);
		} else if( (offset = it->first.rfind( "Provisioned" )) != std::string::npos
			&& offset == it->first.length() - 11 ) {
			classad::ExprTree *expr_copy = it->second->Copy();
			jobAd->Insert(it->first, expr_copy);
			shadow->watchJobAttr(it->first);
		} else if( it->first.find( "Assigned" ) == 0 ) {
			classad::ExprTree *expr_copy = it->second->Copy();
			jobAd->Insert(it->first, expr_copy);
			shadow->watchJobAttr(it->first);
		// Arguably, this should actually check the list of container services
		// and only forward the matching attributes through, but I'm not
		// actually worried.
		} else if( ends_with( it->first, "_HostPort" ) ) {
			classad::ExprTree *expr_copy = it->second->Copy();
			jobAd->Insert(it->first, expr_copy);
			shadow->watchJobAttr(it->first);
		}
	}

	char* job_state = NULL;
	ResourceState new_state = state;
	update_ad->LookupString( ATTR_JOB_STATE, &job_state );
	if( job_state ) { 
			// The starter told us the job state, see what it is and
			// if we need to log anything to the UserLog
		if( strcasecmp(job_state, "Suspended") == MATCH ) {
			new_state = RR_SUSPENDED;
		} else if ( strcasecmp(job_state, "Running") == MATCH ) {
			new_state = RR_EXECUTING;
		} else if ( strcasecmp(job_state, "Checkpointed") == MATCH ) {
			new_state = RR_CHECKPOINTED;
		} else { 
				// For our purposes in here, we don't care about any
				// other possible states at the moment.  If the job
				// has state "Exited", we'll see all that in a second,
				// and we don't want to log any events here. 
		}
		free( job_state );
		if( state == RR_PENDING_DEATH || state == RR_PENDING_TRANSFER ) {
				// we're trying to shutdown, so don't bother recording
				// what we just heard from the starter.  we're done
				// dealing with this update.
			return;
		}
		if( new_state != state ) {
				// State change!  Let's log the appropriate event to
				// the UserLog and keep track of suspend/resume
				// statistics.
			switch( new_state ) {
			case RR_SUSPENDED:
				recordSuspendEvent( update_ad );
				break;
			case RR_EXECUTING:
				if( state == RR_SUSPENDED ) {
					recordResumeEvent( update_ad );
				}
				break;
			case RR_CHECKPOINTED:
				recordCheckpointEvent( update_ad );
				break;
			default:
				EXCEPT( "Trying to log state change for invalid state %s",
						rrStateToString(new_state) );
			}
				// record the new state
			setResourceState( new_state );
		}
	}

	std::string starter_addr;
	update_ad->LookupString( ATTR_STARTER_IP_ADDR, starter_addr );
	if( !starter_addr.empty() ) {
		// The starter sends updated contact info along with the job
		// update (useful if CCB info changes).  It's a bit of a hack
		// to do it through this channel, but better than nothing.
		setStarterAddress( starter_addr.c_str() );
	}

	if( IsDebugLevel(D_MACHINE) ) {
		dprintf( D_MACHINE, "shadow's job ad after update:\n" );
		dPrintAd( D_MACHINE, * jobAd );
		dprintf( D_MACHINE, "--- End of ClassAd ---\n" );
	}

		// now that we've gotten an update, we should evaluate our
		// periodic user policy again, since we have new information
		// and something might now evaluate to true which we should
		// act on.
	shadow->evalPeriodicUserPolicy();
}


bool
RemoteResource::recordSuspendEvent( ClassAd* update_ad )
{
	bool rval = true;
		// First, grab the number of pids that were suspended out of
		// the update ad.
	int num_pids;

	if( ! update_ad->LookupInteger(ATTR_NUM_PIDS, num_pids) ) {
		dprintf( D_FULLDEBUG, "update ad from starter does not define %s\n",
				 ATTR_NUM_PIDS );  
		num_pids = 0;
	}
	
		// Now, we can log this event to the UserLog
	JobSuspendedEvent event;
	event.num_pids = num_pids;
	if( !writeULogEvent(&event) ) {
		dprintf( D_ALWAYS, "Unable to log ULOG_JOB_SUSPENDED event\n" );
		rval = false;
	}

		// Finally, we need to update some attributes in our in-memory
		// copy of the job ClassAd
	int now = (int)time(NULL);
	int total_suspensions = 0;

	jobAd->LookupInteger( ATTR_TOTAL_SUSPENSIONS, total_suspensions );
	total_suspensions++;
	jobAd->Assign( ATTR_TOTAL_SUSPENSIONS, total_suspensions );

	jobAd->Assign( ATTR_LAST_SUSPENSION_TIME, now );

	// Log stuff so we can check our sanity
	printSuspendStats( D_FULLDEBUG );
	
	// TSTCLAIR: In promotion to 1st class status we *must* 
	// update the job in the queue
	jobAd->Assign( ATTR_JOB_STATUS, SUSPENDED );
	shadow->updateJobInQueue(U_STATUS);
	
	return rval;
}


bool
RemoteResource::recordResumeEvent( ClassAd* /* update_ad */ )
{
	bool rval = true;

		// First, log this to the UserLog
	JobUnsuspendedEvent event;
	if( !writeULogEvent(&event) ) {
		dprintf( D_ALWAYS, "Unable to log ULOG_JOB_UNSUSPENDED event\n" );
		rval = false;
	}

		// Now, update our in-memory copy of the job ClassAd
	int now = (int)time(NULL);
	int cumulative_suspension_time = 0;
	int last_suspension_time = 0;

		// add in the time I spent suspended to a running total
	jobAd->LookupInteger( ATTR_CUMULATIVE_SUSPENSION_TIME,
						  cumulative_suspension_time );
	jobAd->LookupInteger( ATTR_LAST_SUSPENSION_TIME,
						  last_suspension_time );
	if( last_suspension_time > 0 ) {
		// There was a real job suspension.
		cumulative_suspension_time += now - last_suspension_time;

		int uncommitted_suspension_time = 0;
		jobAd->LookupInteger( ATTR_UNCOMMITTED_SUSPENSION_TIME,
							  uncommitted_suspension_time );
		uncommitted_suspension_time += now - last_suspension_time;
		jobAd->Assign(ATTR_UNCOMMITTED_SUSPENSION_TIME, uncommitted_suspension_time);
	}

	jobAd->Assign( ATTR_CUMULATIVE_SUSPENSION_TIME, cumulative_suspension_time );

		// set the current suspension time to zero, meaning not suspended
	jobAd->Assign( ATTR_LAST_SUSPENSION_TIME, 0 );

		// Log stuff so we can check our sanity
	printSuspendStats( D_FULLDEBUG );

	// TSTCLAIR: In promotion to 1st class status we *must* 
	// update the job in the queue
	jobAd->Assign( ATTR_JOB_STATUS, RUNNING );
	shadow->updateJobInQueue(U_STATUS);

	return rval;
}


bool
RemoteResource::recordCheckpointEvent( ClassAd* update_ad )
{
	bool rval = true;
	std::string string_value;
	int int_value = 0;
	static float last_recv_bytes = 0.0;

		// First, log this to the UserLog
	CheckpointedEvent event;

	event.run_remote_rusage = getRUsage();

	float recv_bytes = bytesReceived();

	// Received Bytes for checkpoint
	event.sent_bytes = recv_bytes - last_recv_bytes;
	last_recv_bytes = recv_bytes;

	if( !shadow->uLog.writeEventNoFsync(&event, jobAd) ) {
		dprintf( D_ALWAYS, "Unable to log ULOG_CHECKPOINTED event\n" );
		rval = false;
	}

	// Now, update our in-memory copy of the job ClassAd
	int now = (int)time(NULL);

	// Increase the total count of checkpoint
	// by default, we round ATTR_NUM_CKPTS, so fetch the raw value
	// here (if available) for us to increment later.
	int ckpt_count = 0;
	if( !jobAd->LookupInteger(ATTR_NUM_CKPTS_RAW, ckpt_count) || !ckpt_count ) {
		jobAd->LookupInteger(ATTR_NUM_CKPTS, ckpt_count );
	}
	ckpt_count++;
	jobAd->Assign(ATTR_NUM_CKPTS, ckpt_count);

	int last_ckpt_time = 0;
	jobAd->LookupInteger(ATTR_LAST_CKPT_TIME, last_ckpt_time);

	int current_start_time = 0;
	jobAd->LookupInteger(ATTR_JOB_CURRENT_START_DATE, current_start_time);

	int_value = (last_ckpt_time > current_start_time) ? 
						last_ckpt_time : current_start_time;

	// Update Job committed time
	if( int_value > 0 ) {
		int job_committed_time = 0;
		jobAd->LookupInteger(ATTR_JOB_COMMITTED_TIME, job_committed_time);
		job_committed_time += now - int_value;
		jobAd->Assign(ATTR_JOB_COMMITTED_TIME, job_committed_time);

		float slot_weight = 1;
		jobAd->LookupFloat(ATTR_JOB_MACHINE_ATTR_SLOT_WEIGHT0, slot_weight);
		float slot_time = 0;
		jobAd->LookupFloat(ATTR_COMMITTED_SLOT_TIME, slot_time);
		slot_time += slot_weight * (now - int_value);
		jobAd->Assign(ATTR_COMMITTED_SLOT_TIME, slot_time);
	}

	// Update timestamp of the last checkpoint
	jobAd->Assign(ATTR_LAST_CKPT_TIME, now);

	// Update CkptArch and CkptOpSys
	if( starterArch ) {
		jobAd->Assign(ATTR_CKPT_ARCH, starterArch);
	}
	if( starterOpsys ) {
		jobAd->Assign(ATTR_CKPT_OPSYS, starterOpsys);
	}

	// Update Ckpt MAC and IP address of VM
	if( update_ad->LookupString(ATTR_VM_CKPT_MAC,string_value) ) {
		jobAd->Assign(ATTR_VM_CKPT_MAC, string_value);
	}
	if( update_ad->LookupString(ATTR_VM_CKPT_IP,string_value) ) {
		jobAd->Assign(ATTR_VM_CKPT_IP, string_value);
	}

	shadow->CommitSuspensionTime(jobAd);

		// Log stuff so we can check our sanity
	printCheckpointStats( D_FULLDEBUG );

	// We update the schedd right now
	shadow->updateJobInQueue(U_CHECKPOINT);

	return rval;
}


bool
RemoteResource::writeULogEvent( ULogEvent* event )
{
	if( !shadow->uLog.writeEvent(event, jobAd) ) {
		return false;
	}
	return true;
}


void
RemoteResource::printSuspendStats( int debug_level )
{
	int total_suspensions = 0;
	int last_suspension_time = 0;
	int cumulative_suspension_time = 0;

	dprintf( debug_level, "Statistics about job suspension:\n" );
	jobAd->LookupInteger( ATTR_TOTAL_SUSPENSIONS, total_suspensions );
	dprintf( debug_level, "%s = %d\n", ATTR_TOTAL_SUSPENSIONS, 
			 total_suspensions );

	jobAd->LookupInteger( ATTR_LAST_SUSPENSION_TIME,
						  last_suspension_time );
	dprintf( debug_level, "%s = %d\n", ATTR_LAST_SUSPENSION_TIME,
			 last_suspension_time );

	jobAd->LookupInteger( ATTR_CUMULATIVE_SUSPENSION_TIME, 
						  cumulative_suspension_time );
	dprintf( debug_level, "%s = %d\n",
			 ATTR_CUMULATIVE_SUSPENSION_TIME,
			 cumulative_suspension_time );
}


void
RemoteResource::printCheckpointStats( int debug_level )
{
	int int_value = 0;
	std::string string_attr;

	dprintf( debug_level, "Statistics about job checkpointing:\n" );

	// total count of the number of checkpoint
	int_value = 0;
	jobAd->LookupInteger( ATTR_NUM_CKPTS, int_value );
	dprintf( debug_level, "%s = %d\n", ATTR_NUM_CKPTS, int_value );

	// Total Job committed time
	int_value = 0;
	jobAd->LookupInteger(ATTR_JOB_COMMITTED_TIME, int_value);
	dprintf( debug_level, "%s = %d\n", ATTR_JOB_COMMITTED_TIME, int_value);

	int committed_suspension_time = 0;
	jobAd->LookupInteger( ATTR_COMMITTED_SUSPENSION_TIME, 
						  committed_suspension_time );
	dprintf( debug_level, "%s = %d\n",
			 ATTR_COMMITTED_SUSPENSION_TIME,
			 committed_suspension_time );

	// timestamp of the last checkpoint
	int_value = 0;
	jobAd->LookupInteger( ATTR_LAST_CKPT_TIME, int_value);
	dprintf( debug_level, "%s = %d\n", ATTR_LAST_CKPT_TIME, int_value);

	// CkptArch and CkptOpSys
	string_attr = "";
	jobAd->LookupString(ATTR_CKPT_ARCH, string_attr);
	dprintf( debug_level, "%s = %s\n", ATTR_CKPT_ARCH, string_attr.c_str());

	string_attr = "";
	jobAd->LookupString(ATTR_CKPT_OPSYS, string_attr);
	dprintf( debug_level, "%s = %s\n", ATTR_CKPT_OPSYS, string_attr.c_str());

	// MAC and IP address of VM
	string_attr = "";
	jobAd->LookupString(ATTR_VM_CKPT_MAC, string_attr);
	dprintf( debug_level, "%s = %s\n", ATTR_VM_CKPT_MAC, string_attr.c_str());

	string_attr = "";
	jobAd->LookupString(ATTR_VM_CKPT_IP, string_attr);
	dprintf( debug_level, "%s = %s\n", ATTR_VM_CKPT_IP, string_attr.c_str());
}


void
RemoteResource::resourceExit( int reason_for_exit, int exit_status )
{
	dprintf( D_FULLDEBUG, "Inside RemoteResource::resourceExit()\n" );
	setExitReason( reason_for_exit );

	m_got_job_exit = true;

	// record the start time of transfer output into the job ad.
	time_t tStart = -1, tEnd = -1;
	if (filetrans.GetDownloadTimestamps(&tStart, &tEnd)) {
		jobAd->Assign(ATTR_JOB_CURRENT_START_TRANSFER_OUTPUT_DATE, (int)tStart);
		jobAd->Assign(ATTR_JOB_CURRENT_FINISH_TRANSFER_OUTPUT_DATE, (int)tEnd);
	}
	if (filetrans.GetUploadTimestamps(&tStart, &tEnd)) {
		jobAd->Assign(ATTR_JOB_CURRENT_START_TRANSFER_INPUT_DATE, (int)tStart);
		jobAd->Assign(ATTR_JOB_CURRENT_FINISH_TRANSFER_INPUT_DATE, (int)tEnd);
	}

#if 0 // tj: this seems to record only transfer output time, turn it off for now.
	FileTransfer::FileTransferInfo fi = filetrans.GetInfo();
	if (fi.duration) {
		float cumulativeDuration = 0.0;
		if ( ! jobAd->LookupFloat(ATTR_CUMULATIVE_TRANSFER_TIME, cumulativeDuration)) { 
			cumulativeDuration = 0.0; 
		}
		jobAd->Assign(ATTR_CUMULATIVE_TRANSFER_TIME, cumulativeDuration + fi.duration );
	}
#endif

	if( exit_value == -1 ) {
			/* 
			   Backwards compatibility code...  If we don't have a
			   real value for exit_value yet, it means the starter
			   we're talking to doesn't parse the status integer
			   itself and set the various ClassAd attributes
			   appropriately.  To prevent any trouble in this case, we
			   do the parsing here so everything in the shadow can
			   still work.  Doing this ourselves is potentially
			   inaccurate, since the starter might be a different
			   platform and we might get different results, but it's
			   better than nothing.  However, this is what we've
			   always done in the past, so it's no less accurate than
			   an old shadow talking to the same starter...
			*/
		if( WIFSIGNALED(exit_status) ) {
			exited_by_signal = true;
			jobAd->Assign( ATTR_ON_EXIT_BY_SIGNAL, true );

			exit_value = WTERMSIG( exit_status );
			jobAd->Assign( ATTR_ON_EXIT_SIGNAL, exit_value );

		} else {
			exited_by_signal = false;
			jobAd->Assign( ATTR_ON_EXIT_BY_SIGNAL, false );

			exit_value = WEXITSTATUS( exit_status );
			jobAd->Assign( ATTR_ON_EXIT_CODE, exit_value );
		}
	}
}

void
RemoteResource::incrementJobCompletionCount() {
	int numJobCompletions = 0;
	jobAd->LookupInteger( ATTR_NUM_JOB_COMPLETIONS, numJobCompletions );
	++numJobCompletions;
	jobAd->Assign( ATTR_NUM_JOB_COMPLETIONS, numJobCompletions );
}

void 
RemoteResource::setResourceState( ResourceState s )
{
	if ( state != s )
	{
		shadow->dprintf( D_FULLDEBUG,
						"Resource %s changing state from %s to %s\n",
						machineName ? machineName : "???", 
						rrStateToString(state), 
						rrStateToString(s) );
		state = s;
	}
}


const char*
rrStateToString( ResourceState s )
{
	if( s >= _RR_STATE_THRESHOLD ) {
		return "Unknown State";
	}
	return Resource_State_String[s];
}

void
RemoteResource::startCheckingProxy()
{
	if( proxy_check_tid != -1 ) {
		return; // already running
	}
	if( !proxy_path.empty() ) {
		// This job has a proxy.  We need to check it regularlly to
		// potentially upload a renewed one.
		int PROXY_CHECK_INTERVAL = param_integer("SHADOW_CHECKPROXY_INTERVAL",60*10,1);
		proxy_check_tid = daemonCore->Register_Timer( 0, PROXY_CHECK_INTERVAL,
							(TimerHandlercpp)&RemoteResource::checkX509Proxy,
							"RemoteResource::checkX509Proxy()", this );
    }
}

void 
RemoteResource::beginExecution( void )
{
	if( began_execution ) {
			// Only call this function once per remote resource
		return;
	}

	began_execution = true;
	setResourceState( RR_EXECUTING );

	// add the execution start time into the job ad. 
	int now = (int)time(NULL);
	jobAd->Assign( ATTR_JOB_CURRENT_START_EXECUTING_DATE , now);

	startCheckingProxy();
	
		// Let our shadow know so it can make global decisions (for
		// example, should it log a JOB_EXECUTE event)
	shadow->resourceBeganExecution( this );
}

void
RemoteResource::hadContact( void )
{
	last_job_lease_renewal = time(0);
	jobAd->Assign( ATTR_LAST_JOB_LEASE_RENEWAL, (int)last_job_lease_renewal );
}


bool
RemoteResource::supportsReconnect( void )
{
		// even if the starter we're talking to supports reconnect, we
		// only want to return true if the job we're running supports
		// it too (i.e. has a GlobalJobId and a JobLeaseDuration).
	const char* gjid = shadow->getGlobalJobId();
	if( ! gjid ) {
		return false;
	}
	int tmp;
	if( ! jobAd->LookupInteger(ATTR_JOB_LEASE_DURATION, tmp) ) {
		return false;
	}

		// if we got this far, the job supports it, so we can just
		// return whether the remote resource does or not.
	return supports_reconnect;
}


void
RemoteResource::reconnect( void )
{
	const char* gjid = shadow->getGlobalJobId();
	if( ! gjid ) {
		EXCEPT( "Shadow in reconnect mode but %s is not in the job ad!",
				ATTR_GLOBAL_JOB_ID );
	}
	if( lease_duration < 0 ) { 
			// if it's our first time, figure out what we've got to
			// work with...
		dprintf( D_FULLDEBUG, "Trying to reconnect job %s\n", gjid );
		if( ! jobAd->LookupInteger(ATTR_JOB_LEASE_DURATION,
								   lease_duration) ) {
			EXCEPT( "Shadow in reconnect mode but %s is not in the job ad!",
					ATTR_JOB_LEASE_DURATION );
		}
		if( ! last_job_lease_renewal ) {
				// if we were spawned in reconnect mode, this should
				// be set.  if we're just trying a reconnect because
				// the syscall socket went away, we'll already have
				// initialized last_job_lease_renewal when we started
				// the job
			EXCEPT( "Shadow in reconnect mode but %s is not in the job ad!",
					ATTR_LAST_JOB_LEASE_RENEWAL );
		}
		dprintf( D_ALWAYS, "Trying to reconnect to disconnected job\n" );
		dprintf( D_ALWAYS, "%s: %d %s", ATTR_LAST_JOB_LEASE_RENEWAL,
				 (int)last_job_lease_renewal, 
				 ctime(&last_job_lease_renewal) );
		dprintf( D_ALWAYS, "%s: %d seconds\n",
				 ATTR_JOB_LEASE_DURATION, lease_duration );
	}

		// If we got here, we're trying to reconnect.  keep track of
		// that since we need to know in certain situations...
	if( state != RR_RECONNECT ) {
		setResourceState( RR_RECONNECT );
	}

		// each time we get here, see how much time remains...
	int remaining = remainingLeaseDuration();
	if( !remaining ) {
		dprintf( D_ALWAYS, "%s remaining: EXPIRED!\n",
			 ATTR_JOB_LEASE_DURATION );
		MyString reason;
		formatstr( reason, "Job disconnected too long: %s (%d seconds) expired",
		           ATTR_JOB_LEASE_DURATION, lease_duration );
		shadow->reconnectFailed( reason.Value() );
	}
	dprintf( D_ALWAYS, "%s remaining: %d\n", ATTR_JOB_LEASE_DURATION,
			 remaining );

	if( next_reconnect_tid >= 0 ) {
		EXCEPT( "in reconnect() and timer for next attempt already set" );
	}

    int delay = shadow->nextReconnectDelay( reconnect_attempts );
	if( delay > remaining ) {
		delay = remaining;
	}
	if( delay ) {
			// only need to dprintf if we're not doing it right away
		dprintf( D_ALWAYS, "Scheduling another attempt to reconnect "
				 "in %d seconds\n", delay );
	}
	next_reconnect_tid = daemonCore->
		Register_Timer( delay,
						(TimerHandlercpp)&RemoteResource::attemptReconnect,
						"RemoteResource::attemptReconnect()", this );

	if( next_reconnect_tid < 0 ) {
		EXCEPT( "Failed to register timer!" );
	}
}


void
RemoteResource::attemptReconnect( void )
{
		// now that the timer went off, clear out this variable so we
		// don't get confused later.
	next_reconnect_tid = -1;

		// if if this attempt fails, we need to remember we tried
	reconnect_attempts++;

	
		// ask the startd if the starter is still alive, and if so,
		// where it is located.  note we must ask the startd, even
		// if we think we already know the address of the starter, since
		// the startd would know if the starter process went away or not.
	if( ! locateReconnectStarter() ) {
		return;
	}
	
		// if we got here, we already know the starter's address, so
		// we can go on to directly request a reconnect... 
	requestReconnect(); 
}


int
RemoteResource::remainingLeaseDuration( void )
{
	if (lease_duration < 0) {
			// No lease, nothing remains.
		return 0;
	}
	int now = (int)time(0);
	int remaining = lease_duration - (now - last_job_lease_renewal);
	return ((remaining < 0) ? 0 : remaining);
}


bool
RemoteResource::locateReconnectStarter( void )
{
	dprintf( D_ALWAYS, "Attempting to locate disconnected starter\n" );
	const char* gjid = shadow->getGlobalJobId();
	char *claimid = NULL;
	getClaimId(claimid);

	ClaimIdParser idp( claimid );
	dprintf( D_FULLDEBUG, "gjid is %s claimid is %s\n", gjid, idp.publicClaimId());
	ClassAd reply;
	if( dc_startd->locateStarter(gjid, claimid, public_schedd_addr, &reply, 20) ) {
			// it worked, save the results and return success.
		char* tmp = NULL;
		if( reply.LookupString(ATTR_STARTER_IP_ADDR, &tmp) ) {
			setStarterAddress( tmp );
			dprintf( D_ALWAYS, "Found starter: %s\n", tmp );
			free( tmp );
			free( claimid );
			return true;
		} else {
			EXCEPT( "impossible: locateStarter() returned success "
					"but %s not found", ATTR_STARTER_IP_ADDR );
		}
	}
	
		// if we made it here figure out what kind of error we got and
		// act accordingly.  in all cases we want to either exit
		// completely or return false so that attemptReconnect() just
		// returns instead of calling requestReconnect().

	dprintf( D_ALWAYS, "locateStarter(): %s\n", dc_startd->error() );

	switch( dc_startd->errorCode() ) {

	case CA_FAILURE:

			// communication successful but GlobalJobId or starter not
			// found.  either way, we know the job is gone, and can
			// safely give up and restart.
		shadow->reconnectFailed( "Job not found at execution machine" );
		break;

	case CA_NOT_AUTHENTICATED:
			// some condor daemon is listening on the port, but it
			// doesn't believe us anymore, so it can't still be our
			// old startd. :( if our job was still there, the old
			// startd would be willing to talk to us.  Just to be
			// safe, try one last time to see if we can kill the old
			// starter.  We don't want the schedd to try this, since
			// it'd block, but we don't have anything better to do,
			// and it helps ensure run-only-once semantics for jobs.
		shadow->cleanUp();
		shadow->reconnectFailed( "Startd is no longer at old port, "
								 "job must have been killed" );
		break;

	case CA_CONNECT_FAILED:
	case CA_COMMUNICATION_ERROR:
			// for both of these, we need to keep trying until the
			// lease_duration expires, since the startd might still be alive
			// and only the network is dead...
		reconnect();
		break;

			// All the errors that can only be programmer mistakes:
			// starter should never return any of these...
	case CA_NOT_AUTHORIZED:
	case CA_INVALID_STATE:
	case CA_INVALID_REQUEST:
	case CA_INVALID_REPLY:
		EXCEPT( "impossible: startd returned %s for locateStarter",
				getCAResultString(dc_startd->errorCode()) );
		break;
	case CA_LOCATE_FAILED:
			// remember, this means we couldn't even find the address
			// of the startd, not the starter.  we already know the
			// startd's addr from the ClaimId...
		EXCEPT( "impossible: startd address already known" );
		break;
	case CA_SUCCESS:
		EXCEPT( "impossible: success already handled" );
		break;
	}
	free( claimid );
	return false;
}

void
RemoteResource::getFileTransferStatus(FileTransferStatus &upload_status,FileTransferStatus &download_status) const
{
	upload_status = m_upload_xfer_status;
	download_status = m_download_xfer_status;
}

int
RemoteResource::transferStatusUpdateCallback(FileTransfer *transobject)
{
	ASSERT(jobAd);

	FileTransfer::FileTransferInfo info = transobject->GetInfo();
	dprintf(D_FULLDEBUG,"RemoteResource::transferStatusUpdateCallback(in_progress=%d)\n",info.in_progress);

	if( info.type == FileTransfer::DownloadFilesType ) {
		m_download_xfer_status = info.xfer_status;
	}
	else {
		m_upload_xfer_status = info.xfer_status;
	}
	shadow->updateJobInQueue(U_PERIODIC);
	return 0;
}

void
RemoteResource::initFileTransfer()
{
		// FileTransfer now makes sure we only do Init() once.
		//
		// Tell the FileTransfer object to create a file catalog if
		// the job's files are spooled. This prevents FileTransfer
		// from listing unmodified input files as intermediate files
		// that need to be transferred back from the starter.
	ASSERT(jobAd);
	int spool_time = 0;
	jobAd->LookupInteger(ATTR_STAGE_IN_FINISH,spool_time);
	int r = filetrans.Init( jobAd, false, PRIV_USER, spool_time != 0 );
	if (r == 0) {
		// filetransfer Init failed
		EXCEPT( "RemoteResource::initFileTransfer  Init failed\n");
	}

	filetrans.RegisterCallback(
		(FileTransferHandlerCpp)&RemoteResource::transferStatusUpdateCallback,
		this,
		true);

	if( !daemonCore->DoFakeCreateThread() ) {
		filetrans.SetServerShouldBlock(false);
	}

	int max_upload_mb = -1;
	int max_download_mb = -1;
	param_integer("MAX_TRANSFER_INPUT_MB",max_upload_mb,true,-1,false,INT_MIN,INT_MAX,jobAd);
	param_integer("MAX_TRANSFER_OUTPUT_MB",max_download_mb,true,-1,false,INT_MIN,INT_MAX,jobAd);

		// The job may override the system defaults for max transfer I/O
	int ad_max_upload_mb = -1;
	int ad_max_download_mb = -1;
	if( jobAd->LookupInteger(ATTR_MAX_TRANSFER_INPUT_MB,ad_max_upload_mb) ) {
		max_upload_mb = ad_max_upload_mb;
	}
	if( jobAd->LookupInteger(ATTR_MAX_TRANSFER_OUTPUT_MB,ad_max_download_mb) ) {
		max_download_mb = ad_max_download_mb;
	}

	filetrans.setMaxUploadBytes(max_upload_mb < 0 ? -1 : ((filesize_t)max_upload_mb)*1024*1024);
	filetrans.setMaxDownloadBytes(max_download_mb < 0 ? -1 : ((filesize_t)max_download_mb)*1024*1024);

	// Add extra remaps for the canonical stdout/err filenames.
	// If using the FileTransfer object, the starter will rename the
	// stdout/err files, and we need to remap them back here.
	std::string file;
	if ( jobAd->LookupString( ATTR_JOB_OUTPUT, file ) &&
		 strcmp( file.c_str(), StdoutRemapName ) ) {

		filetrans.AddDownloadFilenameRemap( StdoutRemapName, file.c_str() );
	}
	if ( jobAd->LookupString( ATTR_JOB_ERROR, file ) &&
		 strcmp( file.c_str(), StderrRemapName ) ) {

		filetrans.AddDownloadFilenameRemap( StderrRemapName, file.c_str() );
	}
}

void
RemoteResource::requestReconnect( void )
{
	DCStarter starter( starterAddress );

	dprintf( D_ALWAYS, "Attempting to reconnect to starter %s\n", 
			 starterAddress );
		// We want this on the heap, since if this works, we're going
		// to hold onto it and don't want it on the stack...
	ReliSock* rsock = new ReliSock;
	ClassAd req;
	ClassAd reply;
	MyString msg;

		// First, fill up the request with all the data we need
	shadow->publishShadowAttrs( &req );

		// And also put in the request the ATTR_TRANS_SOCK and
		// the ATTR_TRANS_KEY --- the starter will need these two
		// attribute value in order to re-establish the FileTransfer
		// objects.  To get the values for these, just instantiate a 
		// FileTransfer server object right here.  No worries if
		// one already exists, the FileTransfer object will just
		// quickly and quietly return success in that case.
		//
		// Tell the FileTransfer object to create a file catalog if
		// the job's files are spooled. This prevents FileTransfer
		// from listing unmodified input files as intermediate files
		// that need to be transferred back from the starter.
	ASSERT(jobAd);

	initFileTransfer();

	char* value = NULL;
	jobAd->LookupString(ATTR_TRANSFER_KEY,&value);
	if (value) {
		req.Assign(ATTR_TRANSFER_KEY, value);
		free(value);
		value = NULL;
	} else {
		dprintf( D_ALWAYS,"requestReconnect(): failed to determine %s\n",
			ATTR_TRANSFER_KEY );
	}
	jobAd->LookupString(ATTR_TRANSFER_SOCKET,&value);
	if (value) {
		req.Assign(ATTR_TRANSFER_SOCKET, value);
		free(value);
		value = NULL;
	} else {
		dprintf( D_ALWAYS,"requestReconnect(): failed to determine %s\n",
			ATTR_TRANSFER_SOCKET );
	}

		// Use 30s timeout, because we don't want to block forever
		// trying to connect and reestablish contact.  We'll retry if
		// we have to.

		// try the command itself...
	if( ! starter.reconnect(&req, &reply, rsock, 30, m_claim_session.secSessionId()) ) {
		dprintf( D_ALWAYS, "Attempt to reconnect failed: %s\n", 
				 starter.error() );
		delete rsock;
		switch( starter.errorCode() ) {
		case CA_CONNECT_FAILED:
		case CA_COMMUNICATION_ERROR:
			// for both of these, we need to keep trying until the
			// lease_duration expires, since the starter might still be alive
			// and only the network is dead...
			reconnect();
			return;  // reconnect will return right away, and we want
					 // to hand control back to DaemonCore ASAP
			break;

		case CA_NOT_AUTHORIZED:
		case CA_NOT_AUTHENTICATED:
				/*
				  Somehow we authenticated improperly and the starter
				  doesn't think we own our job anymore. :( Trying
				  again won't help us at this point...  Normally this
				  would never happen.  However, if it does, all we can
				  do is try to kill the job (maybe the startd will
				  trust us *grin*), and return failure.
				*/
			shadow->cleanUp();
			msg = "Starter refused request (";
			msg += starter.error();
			msg += ')';
			shadow->reconnectFailed( msg.Value() );
			break;

				// All the errors that can only be programmer
				// mistakes: the starter should never return them...  
		default:
		case CA_FAILURE:
		case CA_INVALID_STATE:
		case CA_INVALID_REQUEST:
		case CA_INVALID_REPLY:
			EXCEPT( "impossible: starter returned %s for %s",
					getCAResultString(dc_startd->errorCode()),
					getCommandString(CA_RECONNECT_JOB) );
			break;
		case CA_LOCATE_FAILED:
				// we couldn't even find the address of the starter, but
				// we already know it or we wouldn't be trying this
				// method...
			EXCEPT( "impossible: starter address already known" );
			break;
		case CA_SUCCESS:
			EXCEPT( "impossible: success already handled" );
			break;
		}
	}

	dprintf( D_ALWAYS, "Reconnect SUCCESS: connection re-established\n" );

	dprintf( D_FULLDEBUG, "Registering socket for future syscalls\n" );
	if( claim_sock ) {
		dprintf( D_FULLDEBUG, "About to cancel old claim_sock\n" );
		daemonCore->Cancel_Socket( claim_sock );
		delete claim_sock;
	}
	claim_sock = rsock;
	claim_sock->timeout( 300 );
	daemonCore->Register_Socket( claim_sock, "RSC Socket", 
				   (SocketHandlercpp)&RemoteResource::handleSysCalls, 
				   "HandleSyscalls", this );

		// Read all the info out of the reply ad and stash it in our
		// private data members, just like we do when we get the
		// pseudo syscall on job startup for the starter to register
		// this stuff about itself. 
	setStarterInfo( &reply );

	began_execution = true;
	setResourceState( RR_EXECUTING );
	reconnect_attempts = 0;
	hadContact();

	int proxy_expiration = 0;
	if( jobAd->LookupInteger(ATTR_DELEGATED_PROXY_EXPIRATION,proxy_expiration) ) {
		setRemoteProxyRenewTime(proxy_expiration);
	}
	startCheckingProxy();

		// Tell the Shadow object so it can take care of the rest.
	shadow->resourceReconnected( this );

		// that's it, we're done!  we can now return to DaemonCore and
		// wait to service requests on the syscall or command socket
	return;
}

void
RemoteResource::setRemoteProxyRenewTime(time_t expiration_time)
{
	m_remote_proxy_expiration = expiration_time;
	m_remote_proxy_renew_time = GetDelegatedProxyRenewalTime(expiration_time);
	jobAd->Assign(ATTR_DELEGATED_PROXY_EXPIRATION, (int)expiration_time);
}

void
RemoteResource::setRemoteProxyRenewTime()
{
		// When the proxy was (initially) delegated via the file
		// transfer object, we have to do our best here to compute the
		// expiration time of the delegated proxy.  To know what it
		// actually is, we would need to have a better interface for
		// obtaining that information from the file transfer object.

	if( proxy_path.empty() ) {
		return;
	}

	time_t desired_expiration_time = GetDesiredDelegatedJobCredentialExpiration(jobAd);
#if defined(DLOPEN_GSI_LIBS)
	time_t proxy_expiration_time = -1;
	QueryJobProxy( proxy_path.c_str(), &proxy_expiration_time, NULL, NULL,
				   NULL, NULL );
#else
	time_t proxy_expiration_time = x509_proxy_expiration_time(proxy_path.c_str());
#endif
	time_t expiration_time = desired_expiration_time;

	if( proxy_expiration_time == (time_t)-1 ) {
		char const *errmsg = x509_error_string();
		dprintf(D_ALWAYS,"setRemoteProxyRenewTime: failed to get proxy expiration time for %s: %s\n",
				proxy_path.c_str(),
				errmsg ? errmsg : "");
	}
	else {
		if( proxy_expiration_time < desired_expiration_time || desired_expiration_time == 0 ) {
			expiration_time = proxy_expiration_time;
		}
	}

	setRemoteProxyRenewTime(expiration_time);
}

bool
RemoteResource::updateX509Proxy(const char * filename)
{
	ASSERT(filename);
	ASSERT(starterAddress);

	DCStarter starter( starterAddress );

	dprintf( D_FULLDEBUG, "Attempting to connect to starter %s to update X509 proxy\n", 
			 starterAddress );

	DCStarter::X509UpdateStatus ret = DCStarter::XUS_Error;
	if ( param_boolean( "DELEGATE_JOB_GSI_CREDENTIALS", true ) == true ) {
		time_t expiration_time = GetDesiredDelegatedJobCredentialExpiration(jobAd);
		time_t result_expiration_time = 0;
#if defined(DLOPEN_GSI_LIBS)
		ret = StarterDelegateX509Proxy(&starter, filename, expiration_time, m_claim_session.secSessionId(),&result_expiration_time);
#else
		ret = starter.delegateX509Proxy(filename, expiration_time, m_claim_session.secSessionId(),&result_expiration_time);
#endif
		if( ret == DCStarter::XUS_Okay ) {
			setRemoteProxyRenewTime(result_expiration_time);
		}
	}
	if ( ret != DCStarter::XUS_Okay ) {
		ret = starter.updateX509Proxy(filename, m_claim_session.secSessionId());
	}
	switch(ret) {
		case DCStarter::XUS_Error:
			dprintf( D_FULLDEBUG, "Failed to send updated X509 proxy to starter.\n");
			return false;
		case DCStarter::XUS_Okay:
			dprintf( D_FULLDEBUG, "Successfully sent updated X509 proxy to starter.\n");
			return true;
		case DCStarter::XUS_Declined:
			dprintf( D_FULLDEBUG, "Starter doesn't want updated X509 proxies.\n");
			daemonCore->Cancel_Timer(proxy_check_tid);
			return true;
	}
	dprintf( D_FULLDEBUG, "Unexpected response %d from starter when "
		"updating X509 proxy.  Treating as failure.\n", ret);
	return false;
}

void 
RemoteResource::checkX509Proxy( void )
{
	if( state != RR_EXECUTING ) {
		dprintf(D_FULLDEBUG,"checkX509Proxy() doing nothing, because resource is not in EXECUTING state.\n");
		return;
	}
	if(proxy_path.empty()) {
		/* Harmless, but suspicious. */
		return;
	}
	
	StatInfo si(proxy_path.c_str());
	time_t lastmod = si.GetModifyTime();
	dprintf(D_FULLDEBUG, "Proxy timestamps: remote estimated %ld, local %ld (%ld difference)\n",
		(long)last_proxy_timestamp, (long)lastmod,lastmod - last_proxy_timestamp);

	if( m_remote_proxy_renew_time ) {
		dprintf(D_FULLDEBUG, "Remote short-lived proxy remaining lifetime %lds, to be redelegated in %lds\n",
				(long)(m_remote_proxy_expiration-time(NULL)),
				(long)(m_remote_proxy_renew_time-time(NULL)));
	}

	if( m_remote_proxy_renew_time && m_remote_proxy_renew_time <= time(NULL) ) {
		dprintf(D_ALWAYS,"Time to redelegate short-lived proxy to starter.\n");
	}
	else if(lastmod <= last_proxy_timestamp) {
		// No change.
		return;
	}


	// if the proxy has been modified, attempt to reload various attributes
	// and update them in the jobAd.  we do this on the submit side regardless
	// of whether or not the remote side succesfully receives the proxy, since
	// this allows us to use the attributes in job policy (periodic_hold, etc.)

#if defined(DLOPEN_GSI_LIBS)
	char *proxy_subject = NULL;
	time_t proxy_expiration_time = -1;
	char *voname = NULL;
	char *firstfqan = NULL;
	char *quoted_DN_and_FQAN = NULL;
	QueryJobProxy( proxy_path.c_str(), &proxy_expiration_time, &proxy_subject,
				   &voname, &firstfqan, &quoted_DN_and_FQAN );

	jobAd->Assign(ATTR_X509_USER_PROXY_EXPIRATION, proxy_expiration_time);
	/* These are secure attributes, only settable by the schedd.
	 * Assume they won't change during job execution.
	if ( proxy_subject && *proxy_subject ) {
		jobAd->Assign(ATTR_X509_USER_PROXY_SUBJECT, proxy_subject);
	}
	if ( voname && *voname ) {
		jobAd->Assign(ATTR_X509_USER_PROXY_VONAME, voname);
	}
	if ( firstfqan && *firstfqan ) {
		jobAd->Assign(ATTR_X509_USER_PROXY_FIRST_FQAN, firstfqan);
	}
	if ( quoted_DN_and_FQAN && *quoted_DN_and_FQAN ) {
		jobAd->Assign(ATTR_X509_USER_PROXY_FQAN, quoted_DN_and_FQAN);
	}
	*/
	free( proxy_subject );
	free( voname );
	free( firstfqan );
	free( quoted_DN_and_FQAN );
#else
	// first, do the DN and expiration time, which all proxies have
	char* proxy_subject = x509_proxy_identity_name(proxy_path.c_str());
	time_t proxy_expiration_time = x509_proxy_expiration_time(proxy_path.c_str());
	/* This is a secure attribute, only settable by the schedd.
	 * Assume it won't change during job execution.
	jobAd->Assign(ATTR_X509_USER_PROXY_SUBJECT, proxy_subject);
	*/
	jobAd->Assign(ATTR_X509_USER_PROXY_EXPIRATION, proxy_expiration_time);
	if (proxy_subject) {
		free(proxy_subject);
	}

#if defined(HAVE_EXT_VOMS)
	// second, worry about the VOMS attributes, which may or may not be present
	char * voname = NULL;
	char * firstfqan = NULL;
	char * quoted_DN_and_FQAN = NULL;
	int vomserr = extract_VOMS_info_from_file(
			proxy_path.c_str(),
			0 /*do not verify*/,
			&voname,
			&firstfqan,
			&quoted_DN_and_FQAN);
	if (vomserr == 0) {
		// VOMS attributes were found
		if (IsDebugVerbose(D_SECURITY)) {
			dprintf(D_SECURITY, "VOMS attributes were found\n");
		}
		/* These are secure attributes, only settable by the schedd.
		 * Assume they won't change during job execution.
		jobAd->Assign(ATTR_X509_USER_PROXY_VONAME, voname);
		jobAd->Assign(ATTR_X509_USER_PROXY_FIRST_FQAN, firstfqan);
		jobAd->Assign(ATTR_X509_USER_PROXY_FQAN, quoted_DN_and_FQAN);
		*/
		free(voname);
		free(firstfqan);
		free(quoted_DN_and_FQAN);
	} else {
		if (IsDebugVerbose(D_SECURITY)) {
			dprintf(D_SECURITY, "VOMS attributes were not found\n");
		}
	}
#endif
#endif
	shadow->updateJobInQueue(U_X509);

	// Proxy file updated.  Time to upload
	last_proxy_timestamp = lastmod;
	updateX509Proxy(proxy_path.c_str());
}

bool
RemoteResource::getSecSessionInfo(
	char const *,
	MyString &reconnect_session_id,
	MyString &reconnect_session_info,
	MyString &reconnect_session_key,
	char const *,
	MyString &filetrans_session_id,
	MyString &filetrans_session_info,
	MyString &filetrans_session_key)
{
	if( !param_boolean("SEC_ENABLE_MATCH_PASSWORD_AUTHENTICATION",false) ) {
		dprintf(D_ALWAYS,"Request for security session info from starter, but SEC_ENABLE_MATCH_PASSWORD_AUTHENTICATION is not True, so ignoring.\n");
		return false;
	}

		// For the reconnect session, we have to use something stable that
		// is guaranteed to be the same when the shadow restarts later
		// and tries to reconnect to the starter.  Therefore, we use the
		// main session created from the claim id that is already being
		// used to talk to the startd.

	reconnect_session_id = m_claim_session.secSessionId();
	reconnect_session_info = m_claim_session.secSessionInfo();
	reconnect_session_key = m_claim_session.secSessionKey();

	filetrans_session_id = m_filetrans_session.secSessionId();
	filetrans_session_info = m_filetrans_session.secSessionInfo();
	filetrans_session_key = m_filetrans_session.secSessionKey();

	return true;
}

bool
RemoteResource::allowRemoteReadFileAccess( char const * filename )
{
	bool response = m_want_chirp || m_want_streaming_io;
	logRemoteAccessCheck(response,"read access to file",filename);
	return response;
}

bool
RemoteResource::allowRemoteWriteFileAccess( char const * filename )
{
	bool response = m_want_chirp || m_want_streaming_io;
	logRemoteAccessCheck(response,"write access to file",filename);
	return response;
}

bool
RemoteResource::allowRemoteReadAttributeAccess( char const * name )
{
	bool response = m_want_chirp || m_want_remote_updates;
	logRemoteAccessCheck(response,"read access to attribute",name);
	return response;
}

bool
RemoteResource::allowRemoteWriteAttributeAccess( const std::string &name )
{
	bool response = m_want_chirp || m_want_remote_updates;
	if (!response && m_want_delayed)
	{
		response = m_delayed_update_prefix.contains_anycase_withwildcard(name.c_str());
	}

	// Since this function is called to see if a user job is allowed to update
	// the given attribute (via mechanisms like chirp), make certain we disallow 
	// protected attributes. We do this here because the schedd may allow it to happen 
	// since the shadow will likely be connected as a queue super user with access
	// to modify protected attributes.
	if (response && m_unsettable_attrs.find(name) != m_unsettable_attrs.end()) {
		response = false;
	}

	// Do NOT log failures -- unfortunately, this routine doesn't know about the other
	// whitelisted attributes (for example, ExitCode)
	if (response) logRemoteAccessCheck(response,"write access to attribute",name.c_str());
	return response;
}

void
RemoteResource::logRemoteAccessCheck(bool allow,char const *op,char const *name)
{
	int debug_level = allow ? D_FULLDEBUG : D_ALWAYS;
	dprintf(debug_level,"%s remote request for %s %s\n",
			allow ? "ALLOWING" : "DENYING",
			op,
			name);
}<|MERGE_RESOLUTION|>--- conflicted
+++ resolved
@@ -1296,15 +1296,9 @@
 	remote_rusage.ru_utime.tv_sec = (time_t) real_value;
 	jA->Assign(ATTR_JOB_REMOTE_USER_CPU, real_value);
 	jA->Assign(ATTR_JOB_REMOTE_SYS_CPU, real_value);
-<<<<<<< HEAD
 			
 	if( jA->LookupInteger(ATTR_IMAGE_SIZE, long_value) ) {
 		image_size_kb = long_value;
-=======
-
-	if( jA->LookupInteger(ATTR_IMAGE_SIZE, int64_value) ) {
-		image_size_kb = int64_value;
->>>>>>> 08ba5c4b
 	}
 
 	if( jA->LookupInteger(ATTR_MEMORY_USAGE, long_value) ) {
@@ -1319,7 +1313,6 @@
 		proportional_set_size_kb = long_value;
 	}
 
-<<<<<<< HEAD
 	// DiskUsage and ScratchDirFileCount should reflect the usage for this single execution
 	// so we *don't* propagate the values from the initial job ad
 #if 1
@@ -1329,10 +1322,6 @@
 
 	if( jA->LookupInteger(ATTR_DISK_USAGE, long_value) ) {
 		disk_usage = long_value;
-=======
-	if( jA->LookupInteger(ATTR_DISK_USAGE, int_value) ) {
-		disk_usage = int_value;
->>>>>>> 08ba5c4b
 	}
 
 	if( jA->LookupInteger(ATTR_SCRATCH_DIR_FILE_COUNT, long_value) ) {
@@ -1398,7 +1387,7 @@
 			jobAd->LookupFloat(ATTR_JOB_CUMULATIVE_REMOTE_SYS_CPU, prevTotalUsage);
 			jobAd->Assign(ATTR_JOB_CUMULATIVE_REMOTE_SYS_CPU, prevTotalUsage + (real_value - prevUsage));
 		}
-
+		
 		remote_rusage.ru_stime.tv_sec = (time_t) real_value;
 		jobAd->Assign(ATTR_JOB_REMOTE_SYS_CPU, real_value);
 	}
@@ -1415,7 +1404,7 @@
 			jobAd->LookupFloat(ATTR_JOB_CUMULATIVE_REMOTE_USER_CPU, prevTotalUsage);
 			jobAd->Assign(ATTR_JOB_CUMULATIVE_REMOTE_USER_CPU, prevTotalUsage + (real_value - prevUsage));
 		}
-
+		
 		remote_rusage.ru_utime.tv_sec = (time_t) real_value;
 		jobAd->Assign(ATTR_JOB_REMOTE_USER_CPU, real_value);
 	}
@@ -1434,8 +1423,8 @@
 			memory_usage_mb = long_value;
 		}
 	}
-	// Now update MemoryUsage in the job ad.  If the update ad sent us
-	// a literal value for MemoryUsage, then insert in the job ad the MAX
+	// Now update MemoryUsage in the job ad.  If the update ad sent us 
+	// a literal value for MemoryUsage, then insert in the job ad the MAX 
 	// value we have seen.  But if the update ad sent us MemoryUsage as an
 	// expression, then just copy the expression into the job ad.
 	classad::ExprTree * tree = update_ad->Lookup(ATTR_MEMORY_USAGE);
