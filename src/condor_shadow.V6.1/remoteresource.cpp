/***************************************************************
 *
 * Copyright (C) 1990-2020, Condor Team, Computer Sciences Department,
 * University of Wisconsin-Madison, WI.
 * 
 * Licensed under the Apache License, Version 2.0 (the "License"); you
 * may not use this file except in compliance with the License.  You may
 * obtain a copy of the License at
 * 
 *    http://www.apache.org/licenses/LICENSE-2.0
 * 
 * Unless required by applicable law or agreed to in writing, software
 * distributed under the License is distributed on an "AS IS" BASIS,
 * WITHOUT WARRANTIES OR CONDITIONS OF ANY KIND, either express or implied.
 * See the License for the specific language governing permissions and
 * limitations under the License.
 *
 ***************************************************************/


/* This file is the implementation of the RemoteResource class. */

#include "condor_common.h"
#include "remoteresource.h"
#include "exit.h"             // for JOB_BLAH_BLAH exit reasons
#include "condor_debug.h"     // for D_debuglevel #defines
#include "condor_attributes.h"
#include "internet.h"
#include "condor_daemon_core.h"
#include "dc_starter.h"
#include "directory.h"
#include "condor_claimid_parser.h"
#include "authentication.h"
#include "globus_utils.h"
#include "limit_directory_access.h"
#include <filesystem>
#include "manifest.h"

#include <fstream>
#include <algorithm>

#include "spooled_job_files.h"
#include "job_ad_instance_recording.h"

#define SANDBOX_STARTER_LOG_FILENAME ".starter.log"
extern const char* public_schedd_addr;	// in shadow_v61_main.C

// for remote syscalls, this is currently in NTreceivers.C.
extern int do_REMOTE_syscall();

// for remote syscalls...
ReliSock *syscall_sock;
RemoteResource *thisRemoteResource;

static const char *Resource_State_String [] = {
	"PRE", 
	"EXECUTING", 
	"PENDING_DEATH", 
	"PENDING_TRANSFER",
	"FINISHED",
	"SUSPENDED",
	"STARTUP",
	"RECONNECT",
	"CHECKPOINTED",
};


RemoteResource::RemoteResource( BaseShadow *shad ) 
	: m_want_remote_updates(false),
	  m_want_delayed(true),
	  m_wait_on_kill_failure(false)
{
	shadow = shad;
	dc_startd = NULL;
	machineName = NULL;
	starterAddress = NULL;
	jobAd = NULL;
	claim_sock = NULL;
	last_job_lease_renewal = 0;
	exit_reason = -1;
	claim_is_closing = false;
	exited_by_signal = false;
	exit_value = -1;
	memset( &remote_rusage, 0, sizeof(struct rusage) );
	disk_usage = 0;
	scratch_dir_file_count = -1; // -1 for 'unspecified'
	image_size_kb = 0;
	memory_usage_mb = -1;
	proportional_set_size_kb = -1;
	state = RR_PRE;
	began_execution = false;
	supports_reconnect = false;
	next_reconnect_tid = -1;
	proxy_check_tid = -1;
	no_update_received_tid = -1;
	last_proxy_timestamp = time(0); // We haven't sent the proxy to the starter yet, so anything before "now" means it hasn't changed.
	m_remote_proxy_expiration = 0;
	m_remote_proxy_renew_time = 0;
	reconnect_attempts = 0;

	lease_duration = -1;
	already_killed_graceful = false;
	already_killed_fast = false;
	m_got_job_exit = false;
	m_want_chirp = false;
	m_want_streaming_io = false;
	m_attempt_shutdown_tid = -1;
	m_started_attempting_shutdown = 0;
	m_upload_xfer_status = XFER_STATUS_UNKNOWN;
	m_download_xfer_status = XFER_STATUS_UNKNOWN;

	std::string prefix;
	param(prefix, "CHIRP_DELAYED_UPDATE_PREFIX");
	m_delayed_update_prefix = split(prefix);

	param_and_insert_attrs("PROTECTED_JOB_ATTRS", m_unsettable_attrs);
	param_and_insert_attrs("SYSTEM_PROTECTED_JOB_ATTRS", m_unsettable_attrs);
	param_and_insert_attrs("IMMUTABLE_JOB_ATTRS", m_unsettable_attrs);
	param_and_insert_attrs("SYSTEM_IMMUTABLE_JOB_ATTRS", m_unsettable_attrs);
}


RemoteResource::~RemoteResource()
{
	if( syscall_sock == claim_sock ) {
		syscall_sock = NULL;
	}
	if( thisRemoteResource == this ) {
		thisRemoteResource = NULL;
	}
	if ( dc_startd     ) delete dc_startd;
	if ( machineName   ) free( machineName );
	if ( starterAddress) free( starterAddress );
	if ( starterAd ) { delete starterAd; starterAd = nullptr; }
	closeClaimSock();
	if ( jobAd && jobAd != shadow->getJobAd() ) {
		delete jobAd;
	}
	if( proxy_check_tid != -1) {
		daemonCore->Cancel_Timer(proxy_check_tid);
		proxy_check_tid = -1;
	}

	if (no_update_received_tid != -1) {
		daemonCore->Cancel_Timer(no_update_received_tid);
		no_update_received_tid = -1;
	}


	if( param_boolean("SEC_ENABLE_MATCH_PASSWORD_AUTHENTICATION", true) ) {
		if( m_claim_session.secSessionId()[0] != '\0' ) {
			daemonCore->getSecMan()->invalidateKey( m_claim_session.secSessionId() );
		}
		if( m_filetrans_session.secSessionId()[0] != '\0' ) {
			daemonCore->getSecMan()->invalidateKey( m_filetrans_session.secSessionId() );
		}
	}

	if( m_attempt_shutdown_tid != -1 ) {
		daemonCore->Cancel_Timer(m_attempt_shutdown_tid);
		m_attempt_shutdown_tid = -1;
	}
	if ( next_reconnect_tid != -1 ) {
		daemonCore->Cancel_Timer( next_reconnect_tid );
	}
}


bool
RemoteResource::activateClaim( int starterVersion )
{
	int reply;
	const int max_retries = 20;
	const int retry_delay = 1;
	int num_retries = 0;

	if ( ! dc_startd ) {
		dprintf( D_ALWAYS, "Shadow doesn't have startd contact "
		         "information in RemoteResource::activateClaim()\n" );
		setExitReason(JOB_SHADOW_USAGE);  // no better exit reason available
		return false;
	}

	if ( !jobAd ) {
		dprintf( D_ALWAYS, "JobAd not defined in RemoteResource\n" );
		setExitReason(JOB_SHADOW_USAGE);  // no better exit reason available
		return false;
	}

		// we'll eventually return out of this loop...
	while( 1 ) {
		reply = dc_startd->activateClaim( jobAd, starterVersion,
										  &claim_sock );
		switch( reply ) {
		case OK:
			dprintf( D_ALWAYS,
			         "Request to run on %s %s was ACCEPTED\n",
			         machineName ? machineName:"", dc_startd->addr() );
			// Record the activation start time (HTCONDOR-861).
			activation.StartTime = time(NULL);
				// first, set a timeout on the socket
			claim_sock->timeout( 300 );
				// Now, register it for remote system calls.
				// It's a bit funky, but works.
			daemonCore->Register_Socket( claim_sock, "RSC Socket",
				   (SocketHandlercpp)&RemoteResource::handleSysCalls,
				   "HandleSyscalls", this );
			setResourceState( RR_STARTUP );

			// clear out reconnect attempt
			jobAd->AssignExpr(ATTR_JOB_CURRENT_RECONNECT_ATTEMPT, "undefined");
			hadContact();

				// This expiration time we calculate here may be
				// sooner than the proxy, because the proxy may be
				// delegated some time in the future when file
				// transfer happens.  However, that just means we may
				// renew the proxy a few seconds earlier than we would
				// if we were more accurate, so it is ok.
			setRemoteProxyRenewTime();

			return true;
			break;
		case CONDOR_TRY_AGAIN:
			dprintf( D_ALWAYS,
			         "Request to run on %s %s was DELAYED (previous job still being vacated)\n",
			         machineName ? machineName:"", dc_startd->addr() );
			num_retries++;
			if( num_retries > max_retries ) {
				dprintf( D_ALWAYS, "activateClaim(): Too many retries, "
						 "giving up.\n" );
				return false;
			}			  
			dprintf( D_FULLDEBUG, 
					 "activateClaim(): will try again in %d seconds\n",
					 retry_delay ); 
			sleep( retry_delay );
			break;

		case CONDOR_ERROR:
			dprintf( D_ALWAYS, "%s: %s\n", machineName ? machineName:"", dc_startd->error() );
			setExitReason( JOB_NOT_STARTED );
			return false;
			break;

		case NOT_OK:
			dprintf( D_ALWAYS,
			         "Request to run on %s %s was REFUSED\n",
			         machineName ? machineName:"", dc_startd->addr() );
			setExitReason( JOB_NOT_STARTED );
			return false;
			break;
		default:
			dprintf( D_ALWAYS, "Got unknown reply(%d) from "
			         "request to run on %s %s\n", reply,
			         machineName ? machineName:"", dc_startd->addr() );
			setExitReason( JOB_NOT_STARTED );
			return false;
			break;
		}
	}
		// should never get here, but keep gcc happy and return
		// something. 
	return false;
}


bool
RemoteResource::killStarter( bool graceful )
{
	if( (graceful && already_killed_graceful) ||
		(!graceful && already_killed_fast) ) {
			// we've already sent this command to the startd.  we can
			// just return true right away
		return true;
	}
	if ( ! dc_startd ) {
		dprintf( D_ALWAYS, "RemoteResource::killStarter(): "
		         "DCStartd object NULL!\n");
		return false;
	}

	if( !graceful ) {
			// stop any lingering file transfers, if any
		abortFileTransfer();
	}

	// If we got the job_exit syscall, then we should expect
	// deactivateClaim() to fail, because the starter exits right
	// after that. But old starters (prior to 8.7.8) wait around
	// indefinitely, expecting our deactivateClaim() to trigger their
	// demise. So don't do our retry-and-wait-on-failure song and dance
	// if we saw a job_exit.
	// TODO If we add a version check or decide we don't care about 8.6.X
	//   and earlier, we can just return true if m_got_job_exit==true.
	bool wait_on_failure = m_wait_on_kill_failure && !m_got_job_exit;
	int num_tries = wait_on_failure ? 3 : 1;
	while (num_tries > 0) {
		if (dc_startd->deactivateClaim(graceful, &claim_is_closing)) {
			break;
		}
		num_tries--;
		if (num_tries) {
			const int delay = 5;
			dprintf( D_ALWAYS, "RemoteResource::killStarter(): "
			         "Could not send command to startd, will retry in %d seconds\n", delay );
			sleep(delay);
		} else {
			dprintf( D_ALWAYS, "RemoteResource::killStarter(): "
			         "Could not send command to startd\n" );
		}
	}

	if (num_tries == 0) {
		if (wait_on_failure) {
			disconnectClaimSock("Failed to contact startd, forcing disconnect from starter");
			int remaining = remainingLeaseDuration();
			if (remaining > 0) {
				dprintf(D_ALWAYS, "Failed to kill starter, sleeping for remaining lease duration of %d seconds\n", remaining);
				sleep(remaining);
			}
		}
		return false;
	}

	if( state != RR_FINISHED ) {
		setResourceState( RR_PENDING_DEATH );
	}

	if( graceful ) {
		already_killed_graceful = true;
	} else {
		already_killed_fast = true;
	}

	const char* addr = dc_startd->addr();
	if( addr ) {
		dprintf( D_FULLDEBUG, "Killed starter (%s) at %s\n", 
				 graceful ? "graceful" : "fast", addr );
	}

	bool wantReleaseClaim = false;
	jobAd->LookupBool(ATTR_RELEASE_CLAIM, wantReleaseClaim);
	if (wantReleaseClaim) {
		classy_counted_ptr<DCClaimIdMsg> msg = new DCClaimIdMsg(RELEASE_CLAIM, dc_startd->getClaimId());
		msg->setSecSessionId(m_claim_session.secSessionId());
		msg->setSuccessDebugLevel(D_ALWAYS);
		msg->setTimeout( 20);
		msg->setStreamType(Stream::reli_sock);
		dc_startd->sendBlockingMsg(msg.get());
	}
	return true;
}

bool RemoteResource::suspend()
{
	bool bRet = false;
	
	if ( state!= RR_RECONNECT )
	{
		if ( dc_startd )
		{

			if ( dc_startd->_suspendClaim() )
				bRet = true;
			else
				dprintf( D_ALWAYS, "RemoteResource::suspend(): dc_startd->suspendClaim FAILED!\n");

		}
		else
			dprintf( D_ALWAYS, "RemoteResource::suspend(): DCStartd object NULL!\n");

	}
	else
		dprintf( D_ALWAYS, "RemoteResource::suspend(): Not connected to resource!\n");

	return (bRet);
}

bool RemoteResource::resume()
{
	bool bRet = false;
	
	if (state != RR_RECONNECT )
	{
		if ( dc_startd->_continueClaim() )
			bRet = true;
		else
			dprintf( D_ALWAYS, "RemoteResource::resume(): dc_startd->resume FAILED!\n");
	}
	else
		dprintf( D_ALWAYS, "RemoteResource::resume(): Not connected to resource!\n");
		
	return (bRet);
}


void
RemoteResource::dprintfSelf( int debugLevel )
{
	dprintf ( debugLevel, "RemoteResource::dprintSelf printing "
					  "host info:\n");
	if( dc_startd ) {
		const char* addr = dc_startd->addr();
		const char* id = dc_startd->getClaimId();
		ClaimIdParser cid(id ? id : "");
		dprintf( debugLevel, "\tstartdAddr: %s\n",
		         addr ? addr : "Unknown" );
		dprintf( debugLevel, "\tClaimId: %s\n",
		         cid.publicClaimId() );
	}
	if( machineName ) {
		dprintf( debugLevel, "\tmachineName: %s\n", machineName );
	}
	if( starterAddress ) {
		dprintf( debugLevel, "\tstarterAddr: %s\n", starterAddress );
	}
	dprintf( debugLevel, "\texit_reason: %d\n", exit_reason );
	dprintf( debugLevel, "\texited_by_signal: %s\n",
	         exited_by_signal ? "True" : "False" );
	if( exited_by_signal ) {
		dprintf( debugLevel, "\texit_signal: %lld\n",
		         (long long)exit_value );
	} else {
		dprintf( debugLevel, "\texit_code: %lld\n",
		         (long long)exit_value );
	}
}

void
RemoteResource::attemptShutdownTimeout( int /* timerID */ )
{
	m_attempt_shutdown_tid = -1;
	attemptShutdown();
}

void
RemoteResource::abortFileTransfer()
{
	filetrans.stopServer();
	if( state == RR_PENDING_TRANSFER ) {
		setResourceState(RR_FINISHED);
	}
}

void
RemoteResource::attemptShutdown()
{
	if( filetrans.transferIsInProgress() ) {
			// This can happen if we process the job exit message
			// before the file transfer reaper processes the exit of
			// the file transfer process

		if( m_attempt_shutdown_tid != -1 ) {
			return;
		}
		if( m_started_attempting_shutdown == 0 ) {
			m_started_attempting_shutdown = time(NULL);
		}
		int total_delay = time(NULL) - m_started_attempting_shutdown;
		if( abs(total_delay) > 300 ) {
				// Something is wrong.  We should not have had to wait this long
				// for the file transfer reaper to finish.
			dprintf(D_ALWAYS,"WARNING: giving up waiting for file transfer "
					"to finish after %ds.  Shutting down shadow.\n",total_delay);
		}
		else {
			m_attempt_shutdown_tid = daemonCore->Register_Timer(1, 0,
				(TimerHandlercpp)&RemoteResource::attemptShutdownTimeout,
				"attempt shutdown", this);
			if( m_attempt_shutdown_tid != -1 ) {
				dprintf(D_FULLDEBUG,"Delaying shutdown of shadow, because file transfer is still active.\n");
				return;
			}
		}
	}

	abortFileTransfer();

		// we call our shadow's shutdown method:
	shadow->shutDown( exit_reason, "" );
}

int
RemoteResource::handleSysCalls( Stream * /* sock */ )
{

		// change value of the syscall_sock to correspond with that of
		// this claim sock right before do_REMOTE_syscall().

	syscall_sock = claim_sock;
	thisRemoteResource = this;

	if (do_REMOTE_syscall() < 0) {
		dprintf(D_SYSCALLS,"Shadow: do_REMOTE_syscall returned < 0\n");
		attemptShutdown();
		return KEEP_STREAM;
	}
	hadContact();
	return KEEP_STREAM;
}


void
RemoteResource::getMachineName( char *& mName )
{

	if ( !mName ) {
		mName = strdup( machineName );
	} else {
		if ( machineName ) {
			free( mName );
			mName = strdup( machineName );
		} else {
			mName[0] = '\0';
		}
	}
}


void
RemoteResource::getStartdAddress( char *& sinful )
{
	if( sinful ) {
		sinful[0] = '\0';
	}
	if( ! dc_startd ) {
		return;
	}
	const char* addr = dc_startd->addr();
	if( ! addr ) {
		return;
	}
	if( sinful ) {
		free( sinful );	}
	sinful = strdup( addr );
}

void
RemoteResource::getStartdName( char *& remoteName )
{
	if( remoteName ) {
		remoteName[0] = '\0';
	}
	if( ! dc_startd ) {
		return;
	}
	const char* localName = dc_startd->name();
	if( ! localName ) {
		return;
	}
	if( remoteName ) {
		free( remoteName );
	}
	remoteName = strdup( localName );
}



void
RemoteResource::getClaimId( char *& id )
{
	if( id ) {
		id[0] = '\0';
	}
	if( ! dc_startd ) {
		return;
	}
	const char* my_id = dc_startd->getClaimId();
	if( ! my_id ) {
		return;
	}
	if( id ) {
		free( id );
	}
	id = strdup( my_id );
}

void
RemoteResource::getStarterAddress( char *& starterAddr )
{

	if (!starterAddr) {
		starterAddr = starterAddress ? strdup( starterAddress ) : NULL;
	} else {
		if ( starterAddress ) {
			free( starterAddr );
			starterAddr = strdup( starterAddress );
		} else {
			starterAddr[0] = '\0';
		}
	}
}

ReliSock*
RemoteResource::getClaimSock()
{
	return claim_sock;
}


void
RemoteResource::closeClaimSock( void )
{
	if( claim_sock ) {
		daemonCore->Cancel_Socket( claim_sock );
		delete claim_sock;
		claim_sock = NULL;
	}
}

void
RemoteResource::disconnectClaimSock(const char *err_msg)
{
	abortFileTransfer();

	if (!claim_sock) {
		return;
	}

	std::string my_err_msg;
	formatstr(my_err_msg, "%s %s",
	          (err_msg ? err_msg : "Disconnecting from starter"),
	          claim_sock->get_sinful_peer());

	if (!thisRemoteResource) return;

	thisRemoteResource->closeClaimSock();

	if( Shadow->supportsReconnect() ) {
			// instead of having to EXCEPT, we can now try to
			// reconnect.  happy day! :)
		dprintf( D_ALWAYS, "%s\n", my_err_msg.c_str() );

		Shadow->resourceDisconnected(thisRemoteResource);

		if (!Shadow->shouldAttemptReconnect(thisRemoteResource)) {
			dprintf(D_ALWAYS, "This job cannot reconnect to starter, so job exiting\n");
			Shadow->gracefulShutDown();
			EXCEPT( "%s", my_err_msg.c_str() );
		}
			// tell the shadow to start trying to reconnect
		Shadow->reconnect();
	} else {
			// The remote starter doesn't support it, so give up
			// like we always used to.
		EXCEPT( "%s", my_err_msg.c_str() );
	}
}

int
RemoteResource::getExitReason() const
{
	return exit_reason;
}

bool
RemoteResource::claimIsClosing() const
{
	return claim_is_closing;
}


int64_t
RemoteResource::exitSignal( void ) const
{
	if( exited_by_signal ) {
		return exit_value;
	}
	return -1;
}


int64_t
RemoteResource::exitCode( void ) const
{
	if( ! exited_by_signal ) {
		return exit_value;
	}
	return -1;
}


void
RemoteResource::setStartdInfo( ClassAd* ad )
{
	char* name = NULL;
	ad->LookupString( ATTR_REMOTE_HOST, &name );
	if( ! name ) {
		ad->LookupString( ATTR_NAME, &name );
		if( ! name ) {
			dPrintAd(D_ALWAYS, *ad);
			EXCEPT( "ad includes neither %s nor %s!", ATTR_NAME,
					ATTR_REMOTE_HOST );
		}
	}

	char* pool = NULL;
	ad->LookupString( ATTR_REMOTE_POOL, &pool );
		// we don't care if there's no pool specified...

	char* claim_id = NULL;
	ad->LookupString( ATTR_CLAIM_ID, &claim_id );
	if( ! claim_id ) {
		EXCEPT( "ad does not include %s!", ATTR_CLAIM_ID );
	}

	char* addr = NULL;
	ad->LookupString( ATTR_STARTD_IP_ADDR, &addr );
	if( ! addr ) {
		EXCEPT( "missing %s in ad", ATTR_STARTD_IP_ADDR);
	}

	initStartdInfo( name, pool, addr, claim_id );
	free(name);
	if(pool) free(pool);
	free(addr);
	free(claim_id);
}


void
RemoteResource::setStartdInfo( const char *sinful, 
							   const char* claim_id ) 
{
	initStartdInfo( sinful, NULL, NULL, claim_id );
}


void
RemoteResource::initStartdInfo( const char *name, const char *pool,
								const char *addr, const char* claim_id )
{
	dprintf( D_FULLDEBUG, "in RemoteResource::initStartdInfo()\n" );  

	if( dc_startd ) {
		delete dc_startd;
	}
	dc_startd = new DCStartd( name, pool, addr, claim_id );

	if( name ) {
		setMachineName( name );
	} else if( addr ) {
		setMachineName( addr );
	} else {
		EXCEPT( "in RemoteResource::setStartdInfo() without name or addr" );
	}

	m_claim_session = ClaimIdParser(claim_id);
	if( param_boolean("SEC_ENABLE_MATCH_PASSWORD_AUTHENTICATION", true) ) {
		if( m_claim_session.secSessionId()[0] == '\0' ) {
			dprintf(D_ALWAYS,"SEC_ENABLE_MATCH_PASSWORD_AUTHENTICATION: warning - failed to create security session from claim id %s because claim has no session information, likely because the matched startd has SEC_ENABLE_MATCH_PASSWORD_AUTHENTICATION set to False\n",m_claim_session.publicClaimId());
		}
		else {
			bool rc = daemonCore->getSecMan()->CreateNonNegotiatedSecuritySession(
				DAEMON,
				m_claim_session.secSessionId(),
				m_claim_session.secSessionKey(),
				m_claim_session.secSessionInfo(),
				AUTH_METHOD_MATCH,
				EXECUTE_SIDE_MATCHSESSION_FQU,
				dc_startd->addr(),
				0 /*don't expire*/,
				nullptr, false );

			if( !rc ) {
				dprintf(D_ALWAYS,"SEC_ENABLE_MATCH_PASSWORD_AUTHENTICATION: failed to create security session for %s, so will fall back on security negotiation\n",m_claim_session.publicClaimId());
			}

				// For the file transfer session, we do not want to use the
				// same claim session used for other DAEMON traffic to the
				// execute node, because file transfer is normally done at
				// WRITE level, giving at least some level of indepenent
				// control for file transfers for settings such as encryption
				// and integrity checking.  Also, the session attributes
				// (e.g. encryption, integrity) for the claim session were set
				// by the startd, but for file transfer, it makes more sense
				// to use the shadow's policy.

			std::string filetrans_claimid;
				// prepend something to the claim id so that the session id
				// is different for file transfer than for the claim session
			formatstr(filetrans_claimid,"filetrans.%s",claim_id);
			m_filetrans_session = ClaimIdParser(filetrans_claimid.c_str());

				// Get rid of session parameters set by startd.
				// We will set our own based on the shadow WRITE policy.
			m_filetrans_session.setSecSessionInfo(NULL);

				// Since we just removed the session info, we must
				// set ignore_session_info=true in the following call or
				// we will get NULL for the session id.
			std::string filetrans_session_id =
				m_filetrans_session.secSessionId(/*ignore_session_info=*/ true);

			rc = daemonCore->getSecMan()->CreateNonNegotiatedSecuritySession(
				WRITE,
				filetrans_session_id.c_str(),
				m_filetrans_session.secSessionKey(),
				NULL,
				AUTH_METHOD_MATCH,
				EXECUTE_SIDE_MATCHSESSION_FQU,
				NULL,
				0 /*don't expire*/,
				nullptr, true );

			if( !rc ) {
				dprintf(D_ALWAYS,"SEC_ENABLE_MATCH_PASSWORD_AUTHENTICATION: failed to create security session for %s, so will fall back on security negotiation\n",m_filetrans_session.publicClaimId());
			}
			else {
					// fill in session_info so that starter will have
					// enough info to create a security session
					// compatible with the one we just created.
				std::string session_info;
				rc = daemonCore->getSecMan()->ExportSecSessionInfo(
					filetrans_session_id.c_str(),
					session_info );

				if( !rc ) {
					dprintf(D_ALWAYS, "SEC_ENABLE_MATCH_PASSWORD_AUTHENTICATION: failed to get session info for claim id %s\n",m_filetrans_session.publicClaimId());
				}
				else {
					m_filetrans_session.setSecSessionInfo( session_info.c_str() );
				}
			}
		}
	}
}


void
RemoteResource::setStarterInfo( ClassAd* ad )
{

	std::string buf;
	dprintf(D_MACHINE, "StarterInfo ad:\n%s", formatAd(buf, *ad, "\t")); // formatAt guarantees a newline.

	// save (most of) the incoming starter ad for later
	if (starterAd) { starterAd->Clear(); }
	else { starterAd = new ClassAd(); }
	starterAd->Update(*ad);

	if( ad->LookupString(ATTR_STARTER_IP_ADDR, buf) ) {
		setStarterAddress( buf.c_str() );
		dprintf( D_SYSCALLS, "  %s = %s\n", ATTR_STARTER_IP_ADDR, buf.c_str() );
		starterAd->Delete(ATTR_STARTER_IP_ADDR);
	}

	if( ad->LookupString(ATTR_UID_DOMAIN, buf) ) {
		dprintf( D_SYSCALLS, "  %s = %s\n", ATTR_UID_DOMAIN, buf.c_str() );
		starterAd->Delete(ATTR_UID_DOMAIN);
	}

	if( ad->LookupString(ATTR_FILE_SYSTEM_DOMAIN, buf) ) {
		dprintf( D_SYSCALLS, "  %s = %s\n", ATTR_FILE_SYSTEM_DOMAIN, buf.c_str() );
		starterAd->Delete(ATTR_FILE_SYSTEM_DOMAIN);
	}

	if( ad->LookupString(ATTR_NAME, buf) ) {
		if( machineName ) {
			if( is_valid_sinful(machineName) ) {
				free(machineName);
				machineName = strdup( buf.c_str() );
			}
		}	
		dprintf( D_SYSCALLS, "  %s = %s\n", ATTR_MACHINE, buf.c_str() );
	} else if( ad->LookupString(ATTR_MACHINE, buf) ) {
		if( machineName ) {
			if( is_valid_sinful(machineName) ) {
				free(machineName);
				machineName = strdup( buf.c_str() );
			}
		}	
		dprintf( D_SYSCALLS, "  %s = %s\n", ATTR_MACHINE, buf.c_str() );
	}

	char* starter_version=NULL;
	if( ad->LookupString(ATTR_VERSION, &starter_version) ) {
		dprintf( D_SYSCALLS, "  %s = %s\n", ATTR_VERSION, starter_version ); 
	}

	if ( starter_version == NULL ) {
		dprintf( D_ALWAYS, "Can't determine starter version for FileTransfer!\n" );
	} else {
		filetrans.setPeerVersion( starter_version );
		free(starter_version);
	}

	filetrans.setTransferQueueContactInfo( shadow->getTransferQueueContactInfo() );

	if( ad->LookupBool(ATTR_HAS_RECONNECT, supports_reconnect) ) {
			// Whatever the starter defines in its own classad
			// overrides whatever we might think...
		dprintf( D_SYSCALLS, "  %s = %s\n", ATTR_HAS_RECONNECT, 
				 supports_reconnect ? "TRUE" : "FALSE" );
	} else {
		dprintf( D_SYSCALLS, "  %s = FALSE (not specified)\n",
				 ATTR_HAS_RECONNECT );
	}
}

void
RemoteResource::populateExecuteEvent(std::string & slotName, ClassAd & props)
{
	const ClassAd * starterAd = getStarterAd();
	if (starterAd) {
		starterAd->LookupString(ATTR_NAME, slotName);

		std::string scratch;
		if (starterAd->LookupString(ATTR_CONDOR_SCRATCH_DIR, scratch)) {
			props.Assign(ATTR_CONDOR_SCRATCH_DIR, scratch);
		}

		CopyMachineResources(props, *starterAd, false);
		if (jobAd) {
			std::string requestAttrs;
			if (jobAd->LookupString(ATTR_ULOG_EXECUTE_EVENT_ATTRS, requestAttrs)) {
				CopySelectAttrs(props, *starterAd, requestAttrs, false); //Don't allow overwrites
			}
		}
	} else if (machineName) {
		slotName = machineName;
	} else if (dc_startd) {
		const char* localName = dc_startd->name();
		if (localName ) {
			slotName = localName;
		}
	}
}

void
RemoteResource::setMachineName( const char * mName )
{

	if ( machineName )
		free(machineName);
	
	machineName = strdup ( mName );
}

void
RemoteResource::setStarterAddress( const char * starterAddr )
{
	if( starterAddress ) {
		free( starterAddress );
	}	
	starterAddress = strdup( starterAddr );
}


void
RemoteResource::setExitReason( int reason )
{
	// Set the exit_reason, but not if the reason is JOB_KILLED.
	// This prevents exit_reason being reset from JOB_KILLED to
	// JOB_SHOULD_REQUEUE or some such when the starter gets killed
	// and the syscall sock goes away.

	if( exit_reason != JOB_KILLED && -1 == exit_reason) {
		dprintf( D_FULLDEBUG, "setting exit reason on %s to %d\n",
		         machineName ? machineName : "???", reason );
			
		exit_reason = reason;
	}

	// record that this resource is really finished
	if( filetrans.transferIsInProgress() ) {
		setResourceState( RR_PENDING_TRANSFER );
	}
	else {
		setResourceState( RR_FINISHED );
	}
}


float
RemoteResource::bytesSent() const
{
	float bytes = 0.0;

	// add in bytes sent by transferring files
	bytes += filetrans.TotalBytesSent();

	// add in bytes sent via remote system calls

	/*** until the day we support syscalls in the new shadow 
	if (syscall_sock) {
		bytes += syscall_sock->get_bytes_sent();
	}
	****/
	
	return bytes;
}


float
RemoteResource::bytesReceived() const
{
	float bytes = 0.0;

	// add in bytes sent by transferring files
	bytes += filetrans.TotalBytesReceived();

	// add in bytes sent via remote system calls

	/*** until the day we support syscalls in the new shadow 
	if (syscall_sock) {
		bytes += syscall_sock->get_bytes_recvd();
	}
	****/
	
	return bytes;
}


void
RemoteResource::setJobAd( ClassAd *jA )
{
	this->jobAd = jA;

		// now, see if anything we care about is defined in the ad.
		// this prevents us (for example) from logging another
		// ImageSizeEvent everytime we start running, even if the
		// image size hasn't changed at all...

	int64_t long_value;
	double real_value;

	// REMOTE_SYS_CPU and REMOTE_USER_CPU reflect usage for this execution only.
	// reset to 0 on start or restart.
	real_value = 0.0;
	remote_rusage.ru_stime.tv_sec = (time_t) real_value;
	remote_rusage.ru_utime.tv_sec = (time_t) real_value;
	jA->Assign(ATTR_JOB_REMOTE_USER_CPU, real_value);
	jA->Assign(ATTR_JOB_REMOTE_SYS_CPU, real_value);

	// Set Execute dir was encrypted to undefined to clear out previous values
	// New execute dir may not report/update this information
	if (jA->Lookup(ATTR_EXECUTE_DIRECTORY_ENCRYPTED)) { // Reset if previous defined
		jA->AssignExpr(ATTR_EXECUTE_DIRECTORY_ENCRYPTED, "Undefined");
	}

	if( jA->LookupInteger(ATTR_IMAGE_SIZE, long_value) ) {
		image_size_kb = long_value;
	}

	if( jA->LookupInteger(ATTR_MEMORY_USAGE, long_value) ) {
		memory_usage_mb = long_value;
	}

	if( jA->LookupInteger(ATTR_RESIDENT_SET_SIZE, long_value) ) {
		remote_rusage.ru_maxrss = long_value;
	}

	if( jA->LookupInteger(ATTR_PROPORTIONAL_SET_SIZE, long_value) ) {
		proportional_set_size_kb = long_value;
	}

	// DiskUsage and ScratchDirFileCount should reflect the usage for this single execution
	// so we *don't* propagate the values from the initial job ad
#if 1
	disk_usage = 0;
	scratch_dir_file_count = -1; // -1 because the starter may never send us a value
#else

	if( jA->LookupInteger(ATTR_DISK_USAGE, long_value) ) {
		disk_usage = long_value;
	}

	if( jA->LookupInteger(ATTR_SCRATCH_DIR_FILE_COUNT, long_value) ) {
		scratch_dir_file_count = long_value;
	}
#endif

	if( jA->LookupInteger(ATTR_LAST_JOB_LEASE_RENEWAL, long_value) ) {
		last_job_lease_renewal = (time_t)long_value;
	}

	jA->LookupBool( ATTR_WANT_IO_PROXY, m_want_chirp );
	jA->LookupBool( ATTR_WANT_REMOTE_UPDATES, m_want_remote_updates );
	jA->LookupBool( ATTR_WANT_DELAYED_UPDATES, m_want_delayed );

	bool stream_input=false, stream_output=false, stream_error=false;
	jA->LookupBool(ATTR_STREAM_INPUT,stream_input);
	jA->LookupBool(ATTR_STREAM_OUTPUT,stream_output);
	jA->LookupBool(ATTR_STREAM_ERROR,stream_error);

	m_want_streaming_io = stream_input || stream_output || stream_error;
	if( m_want_chirp || m_want_streaming_io ) {
		dprintf(D_FULLDEBUG,
			"Enabling remote IO syscalls (want chirp=%s,want streaming=%s).\n",
			m_want_chirp ? "true" : "false",
			m_want_streaming_io ? "true" : "false");
	}
	if( m_want_chirp || m_want_remote_updates )
	{
		dprintf(D_FULLDEBUG, "Enabling remote updates.\n");
	}

	jA->LookupString(ATTR_X509_USER_PROXY, proxy_path);
}

void
RemoteResource::updateFromStarterTimeout( int /* timerID */ )
{
	// If we landed here, then we expected to receive an update from the starter,
	// but it didn't arrive yet.  Even if the remote syscall sock is still connected,
	// failing to receive an update could mean that the starter is wedged or dead
	// (and some goofed up NAT box is artifically keeping the remote syscall sock connected).

	// So instead of the shadow hanging out forever waiting to hear from a starter that
	// might be dead, close our remote syscall sock now and try to reconnect.

	// NOTE: only close the sock if we are executing the job, not shutting down or
	// transferring files or whatever.  Why?  Well, in these situations, the starter
	// may legitimately be fine and yet not sending updates anymore
	// because it is about to shutdown, or because a long file transfer is
	// happening in the foreground.

	if (getResourceState() == RR_EXECUTING && !filetrans.transferIsInProgress()) {
		disconnectClaimSock("Failed to receive an update from the starter when expected, forcing disconnect");
	}

	// Timer is not periodic, so since it has now fired, the tid is invalid. Clear it.
	no_update_received_tid = -1;
}


void
RemoteResource::updateFromStarter( ClassAd* update_ad )
{
	int64_t long_value;
	std::string string_value;
	bool bool_value;

	int maxinterval = 0;
	update_ad->LookupInteger(ATTR_JOBINFO_MAXINTERVAL, maxinterval);
	if (no_update_received_tid != -1) {
		daemonCore->Cancel_Timer(no_update_received_tid);
		no_update_received_tid = -1;
	}
	if (maxinterval > 0) {
		no_update_received_tid = daemonCore->Register_Timer(
			maxinterval * 3,  // should receive another update in maxinterval secs, x3 to be sure
			(TimerHandlercpp)&RemoteResource::updateFromStarterTimeout,
			"RemoteResource::updateFromStarterTimeout()", this
		);
	}

	dprintf( D_FULLDEBUG, "Inside RemoteResource::updateFromStarter() maxinterval=%d\n",
		maxinterval);
	hadContact();

	if( IsDebugLevel(D_MACHINE) ) {
		dprintf( D_MACHINE, "Update ad:\n" );
		dPrintAd( D_MACHINE, *update_ad );
		dprintf( D_MACHINE, "--- End of ClassAd ---\n" );
	}

	double real_value;
	if( update_ad->LookupFloat(ATTR_JOB_REMOTE_SYS_CPU, real_value) ) {
		double prevUsage;
		if (!jobAd->LookupFloat(ATTR_JOB_REMOTE_SYS_CPU, prevUsage)) {
			prevUsage = 0.0;
		}

		// Remote cpu usage should be strictly increasing
		if (real_value > prevUsage) {
			double prevTotalUsage = 0.0;
			jobAd->LookupFloat(ATTR_JOB_CUMULATIVE_REMOTE_SYS_CPU, prevTotalUsage);
			jobAd->Assign(ATTR_JOB_CUMULATIVE_REMOTE_SYS_CPU, prevTotalUsage + (real_value - prevUsage));

			// Also, do not reset remote cpu unless there was an increase, to guard
			// against the case starter sending a zero value (perhaps right when the
			// job terminates).
			remote_rusage.ru_stime.tv_sec = (time_t)real_value;
			jobAd->Assign(ATTR_JOB_REMOTE_SYS_CPU, real_value);
		}
	}

	if( update_ad->LookupFloat(ATTR_JOB_REMOTE_USER_CPU, real_value) ) {
		double prevUsage;
		if (!jobAd->LookupFloat(ATTR_JOB_REMOTE_USER_CPU, prevUsage)) {
			prevUsage = 0.0;
		}

		// Remote cpu usage should be strictly increasing
		if (real_value > prevUsage) {
			double prevTotalUsage = 0.0;
			jobAd->LookupFloat(ATTR_JOB_CUMULATIVE_REMOTE_USER_CPU, prevTotalUsage);
			jobAd->Assign(ATTR_JOB_CUMULATIVE_REMOTE_USER_CPU, prevTotalUsage + (real_value - prevUsage));

			// Also, do not reset remote cpu unless there was an increase, to guard
			// against the case starter sending a zero value (perhaps right when the
			// job terminates).
			remote_rusage.ru_utime.tv_sec = (time_t)real_value;
			jobAd->Assign(ATTR_JOB_REMOTE_USER_CPU, real_value);

		}
	}

	if( update_ad->LookupInteger(ATTR_IMAGE_SIZE, long_value) ) {
		if( long_value > image_size_kb ) {
			image_size_kb = long_value;
			jobAd->Assign(ATTR_IMAGE_SIZE, image_size_kb);
		}
	}

	// Update memory_usage_mb, which should be the maximum value seen
	// in the update ad for ATTR_MEMORY_USAGE
	if( EvalInteger(ATTR_MEMORY_USAGE, update_ad, NULL, long_value) ) {
		if( long_value > memory_usage_mb ) {
			memory_usage_mb = long_value;
		}
	}
	// Now update MemoryUsage in the job ad.  If the update ad sent us 
	// a literal value for MemoryUsage, then insert in the job ad the MAX 
	// value we have seen.  But if the update ad sent us MemoryUsage as an
	// expression, then just copy the expression into the job ad.
	classad::ExprTree * tree = update_ad->Lookup(ATTR_MEMORY_USAGE);
	if (tree) {
		if (dynamic_cast<classad::Literal *>(tree) == nullptr) {
				// Copy the exression over
			tree = tree->Copy();
			jobAd->Insert(ATTR_MEMORY_USAGE, tree);
		} else {
				// It is a literal, so insert the MAX of the literals seen
			jobAd->Assign(ATTR_MEMORY_USAGE, memory_usage_mb);
		}
	}

	if( update_ad->LookupFloat(ATTR_JOB_VM_CPU_UTILIZATION, real_value) ) {
		  jobAd->Assign(ATTR_JOB_VM_CPU_UTILIZATION, real_value);
	}

	if( update_ad->LookupInteger(ATTR_RESIDENT_SET_SIZE, long_value) ) {
		int64_t rss = remote_rusage.ru_maxrss;
		if( !jobAd->LookupInteger(ATTR_RESIDENT_SET_SIZE,rss) || rss < long_value ) {
			remote_rusage.ru_maxrss = long_value;
			jobAd->Assign(ATTR_RESIDENT_SET_SIZE, long_value);
		}
	}

	if( update_ad->LookupInteger(ATTR_PROPORTIONAL_SET_SIZE, long_value) ) {
		int64_t pss = proportional_set_size_kb;
		if( !jobAd->LookupInteger(ATTR_PROPORTIONAL_SET_SIZE,pss) || pss < long_value ) {
			proportional_set_size_kb = long_value;
			jobAd->Assign(ATTR_PROPORTIONAL_SET_SIZE, long_value);
		}
	}

    CopyAttribute(ATTR_NETWORK_IN, *jobAd, *update_ad);
    CopyAttribute(ATTR_NETWORK_OUT, *jobAd, *update_ad);

    CopyAttribute(ATTR_BLOCK_READ_KBYTES, *jobAd, *update_ad);
    CopyAttribute(ATTR_BLOCK_WRITE_KBYTES, *jobAd, *update_ad);
    CopyAttribute("Recent" ATTR_BLOCK_READ_KBYTES, *jobAd, *update_ad);
    CopyAttribute("Recent" ATTR_BLOCK_WRITE_KBYTES, *jobAd, *update_ad);

    CopyAttribute(ATTR_BLOCK_READ_BYTES, *jobAd, *update_ad);
    CopyAttribute(ATTR_BLOCK_WRITE_BYTES, *jobAd, *update_ad);
    CopyAttribute("Recent" ATTR_BLOCK_READ_BYTES, *jobAd, *update_ad);
    CopyAttribute("Recent" ATTR_BLOCK_WRITE_BYTES, *jobAd, *update_ad);

    CopyAttribute(ATTR_BLOCK_READS, *jobAd, *update_ad);
    CopyAttribute(ATTR_BLOCK_WRITES, *jobAd, *update_ad);
    CopyAttribute("Recent" ATTR_BLOCK_READS, *jobAd, *update_ad);
    CopyAttribute("Recent" ATTR_BLOCK_WRITES, *jobAd, *update_ad);

    CopyAttribute(ATTR_IO_WAIT, *jobAd, *update_ad);
    CopyAttribute(ATTR_JOB_CPU_INSTRUCTIONS, *jobAd, *update_ad);

	// FIXME: If we're convinced that we want a whitelist here (chirp
	// would seem to make a mockery of that), we should at least rewrite
	// all of the copies to be based on a table.
	CopyAttribute( "PreExitCode", *jobAd, *update_ad );
	CopyAttribute( "PreExitSignal", *jobAd, *update_ad );
	CopyAttribute( "PreExitBySignal", *jobAd, *update_ad );

	CopyAttribute( "PostExitCode", *jobAd, *update_ad );
	CopyAttribute( "PostExitSignal", *jobAd, *update_ad );
	CopyAttribute( "PostExitBySignal", *jobAd, *update_ad );

	classad::ClassAd * toeTag = dynamic_cast<classad::ClassAd *>(update_ad->Lookup(ATTR_JOB_TOE));
	if( toeTag ) {
		CopyAttribute(ATTR_JOB_TOE, *jobAd, *update_ad );

		// Required to actually update the schedd's copy.  (sigh)
		shadow->watchJobAttr(ATTR_JOB_TOE);
	}

    // You MUST NOT use CopyAttribute() here, because the starter doesn't
    // send this on every update: CopyAttribute() deletes the target's
    // attribute if it doesn't exist in the source, which means the schedd
    // may never see this update (because update the schedd on a timer
    // instead of after receiving an update).
    int checkpointNumber = -1;
    if( update_ad->LookupInteger( ATTR_JOB_CHECKPOINT_NUMBER, checkpointNumber )) {
        jobAd->Assign( ATTR_JOB_CHECKPOINT_NUMBER, checkpointNumber );
    }

    // Likewise, most starter updates don't include the newly committed time.
    int newlyCommittedTime = 0;
    if( update_ad->LookupInteger( ATTR_JOB_NEWLY_COMMITTED_TIME, newlyCommittedTime ) ) {
        int committedTime = 0;
        jobAd->LookupInteger( ATTR_JOB_COMMITTED_TIME, committedTime );
        committedTime += newlyCommittedTime;
        jobAd->Assign( ATTR_JOB_COMMITTED_TIME, committedTime );
    }

    // ... or the time of the time of the last checkpoint.  At some point,
    // we might decide that it's safe to trigger all of the left-over old
    // standard universe code by using its attribute names, but let's not
    // for now.
    int lastCheckpointTime = -1;
    if( update_ad->LookupInteger( ATTR_JOB_LAST_CHECKPOINT_TIME, lastCheckpointTime ) ) {
        jobAd->Assign( ATTR_JOB_LAST_CHECKPOINT_TIME, lastCheckpointTime );
    }

    // these are headed for job ads in the scheduler, so rename them
    // to prevent these from colliding with similar attributes from schedd statistics
    CopyAttribute("StatsLastUpdateTimeStarter", *jobAd, "StatsLastUpdateTime", *update_ad);
    CopyAttribute("StatsLifetimeStarter", *jobAd, "StatsLifetime", *update_ad);
    CopyAttribute("RecentStatsLifetimeStarter", *jobAd, "RecentStatsLifetime", *update_ad);
    CopyAttribute("RecentWindowMaxStarter", *jobAd, "RecentWindowMax", *update_ad);
    CopyAttribute("RecentStatsTickTimeStarter", *jobAd, "RecentStatsTickTime", *update_ad);

	bool execute_encrypted = false;
	if( update_ad->LookupBool(ATTR_EXECUTE_DIRECTORY_ENCRYPTED, execute_encrypted) ) {
		bool prev_encryption = false;
		if( ! jobAd->LookupBool(ATTR_EXECUTE_DIRECTORY_ENCRYPTED, prev_encryption) ||
		    prev_encryption != execute_encrypted )
		{
			jobAd->Assign(ATTR_EXECUTE_DIRECTORY_ENCRYPTED, execute_encrypted);
		}
	}

	if( update_ad->LookupInteger(ATTR_DISK_USAGE, long_value) ) {
		if( long_value > disk_usage ) {
			disk_usage = long_value;
			jobAd->Assign(ATTR_DISK_USAGE, disk_usage);
		}
	}

	if( update_ad->LookupInteger(ATTR_SCRATCH_DIR_FILE_COUNT, long_value) ) {
		if( long_value > scratch_dir_file_count ) {
			scratch_dir_file_count = long_value;
			jobAd->Assign(ATTR_SCRATCH_DIR_FILE_COUNT, scratch_dir_file_count);
		}
	}

	if( update_ad->LookupString(ATTR_EXCEPTION_HIERARCHY,string_value) ) {
		jobAd->Assign(ATTR_EXCEPTION_HIERARCHY, string_value);
	}

	if( update_ad->LookupString(ATTR_EXCEPTION_NAME,string_value) ) {
		jobAd->Assign(ATTR_EXCEPTION_NAME, string_value);
	}

	if( update_ad->LookupString(ATTR_EXCEPTION_TYPE,string_value) ) {
		jobAd->Assign(ATTR_EXCEPTION_TYPE, string_value);
	}

	if( update_ad->LookupBool(ATTR_ON_EXIT_BY_SIGNAL, exited_by_signal) ) {
		jobAd->Assign(ATTR_ON_EXIT_BY_SIGNAL, exited_by_signal);
	}

	if( update_ad->LookupInteger(ATTR_ON_EXIT_SIGNAL, long_value) ) {
		jobAd->Assign(ATTR_ON_EXIT_SIGNAL, long_value);
		exit_value = long_value;
	}

	if( update_ad->LookupInteger(ATTR_ON_EXIT_CODE, long_value) ) {
		jobAd->Assign(ATTR_ON_EXIT_CODE, long_value);
		exit_value = long_value;
	}

	if( update_ad->LookupString(ATTR_EXIT_REASON,string_value) ) {
		jobAd->Assign(ATTR_EXIT_REASON, string_value);
	}

	if( update_ad->LookupBool(ATTR_JOB_CORE_DUMPED, bool_value) ) {
		jobAd->Assign(ATTR_JOB_CORE_DUMPED, bool_value);
	}


	std::string PluginResultList = "PluginResultList";
	std::array< std::string, 3 > prefixes( { "Input", "Checkpoint", "Output" } );
	for( const auto & prefix : prefixes ) {
		std::string attributeName = prefix + PluginResultList;
		ExprTree * resultList = update_ad->LookupExpr( attributeName );
		if( resultList != NULL ) {
			classad::ClassAd c;
			// Arguably, the epoch log would be easier to parse if the
			// attribute name were always PluginResultList.
			c.Insert( attributeName, resultList );
			writeJobEpochFile( jobAd, & c, as_upper_case(prefix).c_str() );
			c.Remove( attributeName );
			writeJobEpochFile( jobAd, starterAd, "STARTER" );
		}
	}


		// The starter sends this attribute whether or not we are spooling
		// output (because it doesn't know if we are).  Technically, we
		// only need to write this attribute into the job ClassAd if we
		// are spooling output.  However, it doesn't hurt to have it there
		// otherwise.
	if( update_ad->LookupString(ATTR_SPOOLED_OUTPUT_FILES,string_value) ) {
		jobAd->Assign(ATTR_SPOOLED_OUTPUT_FILES,string_value);
	}
	else if( jobAd->LookupString(ATTR_SPOOLED_OUTPUT_FILES,string_value) ) {
		jobAd->AssignExpr(ATTR_SPOOLED_OUTPUT_FILES,"UNDEFINED");
	}

		// Process all chirp-based updates from the starter.
	for (classad::ClassAd::const_iterator it = update_ad->begin(); it != update_ad->end(); it++) {
		size_t offset = -1;
		if (allowRemoteWriteAttributeAccess(it->first)) {
			classad::ExprTree *expr_copy = it->second->Copy();
			jobAd->Insert(it->first, expr_copy);
			shadow->watchJobAttr(it->first);
		} else if( (offset = it->first.rfind( "AverageUsage" )) != std::string::npos
			&& offset == it->first.length() - 12 ) {
			classad::ExprTree *expr_copy = it->second->Copy();
			jobAd->Insert(it->first, expr_copy);
			shadow->watchJobAttr(it->first);
		} else if( (offset = it->first.rfind( "Usage" )) != std::string::npos
			&& it->first != ATTR_MEMORY_USAGE  // ignore MemoryUsage, we handle it above
			&& it->first != ATTR_DISK_USAGE    // ditto
			// the ATTR_JOB_*_CPU attributes don't end in "Usage"
			&& offset == it->first.length() - 5 ) {
			classad::ExprTree *expr_copy = it->second->Copy();
			jobAd->Insert(it->first, expr_copy);
			shadow->watchJobAttr(it->first);
		} else if( (offset = it->first.rfind( "Provisioned" )) != std::string::npos
			&& offset == it->first.length() - 11 ) {
			classad::ExprTree *expr_copy = it->second->Copy();
			jobAd->Insert(it->first, expr_copy);
			shadow->watchJobAttr(it->first);
		} else if( it->first.find( "Assigned" ) == 0 ) {
			classad::ExprTree *expr_copy = it->second->Copy();
			jobAd->Insert(it->first, expr_copy);
			shadow->watchJobAttr(it->first);
		// Arguably, this should actually check the list of container services
		// and only forward the matching attributes through, but I'm not
		// actually worried.
		} else if( ends_with( it->first, "_HostPort" ) ) {
			classad::ExprTree *expr_copy = it->second->Copy();
			jobAd->Insert(it->first, expr_copy);
			shadow->watchJobAttr(it->first);
		}
	}

	char* job_state = NULL;
	ResourceState new_state = state;
	update_ad->LookupString( ATTR_JOB_STATE, &job_state );
	if( job_state ) { 
			// The starter told us the job state, see what it is and
			// if we need to log anything to the UserLog
		if( strcasecmp(job_state, "Suspended") == MATCH ) {
			new_state = RR_SUSPENDED;
		} else if ( strcasecmp(job_state, "Running") == MATCH ) {
			new_state = RR_EXECUTING;
		} else if ( strcasecmp(job_state, "Checkpointed") == MATCH ) {
			new_state = RR_CHECKPOINTED;
		} else { 
				// For our purposes in here, we don't care about any
				// other possible states at the moment.  If the job
				// has state "Exited", we'll see all that in a second,
				// and we don't want to log any events here. 
		}
		free( job_state );
		if( state == RR_PENDING_DEATH || state == RR_PENDING_TRANSFER ) {
				// we're trying to shutdown, so don't bother recording
				// what we just heard from the starter.  we're done
				// dealing with this update.
			return;
		}
		if( new_state != state ) {
				// State change!  Let's log the appropriate event to
				// the UserLog and keep track of suspend/resume
				// statistics.
			switch( new_state ) {
			case RR_SUSPENDED:
				recordSuspendEvent( update_ad );
				break;
			case RR_EXECUTING:
				if( state == RR_SUSPENDED ) {
					recordResumeEvent( update_ad );
				}
				break;
			case RR_CHECKPOINTED:
				recordCheckpointEvent( update_ad );
				break;
			default:
				EXCEPT( "Trying to log state change for invalid state %s",
						rrStateToString(new_state) );
			}
				// record the new state
			setResourceState( new_state );
		}
	}

	std::string starter_addr;
	update_ad->LookupString( ATTR_STARTER_IP_ADDR, starter_addr );
	if( !starter_addr.empty() ) {
		// The starter sends updated contact info along with the job
		// update (useful if CCB info changes).  It's a bit of a hack
		// to do it through this channel, but better than nothing.
		setStarterAddress( starter_addr.c_str() );
	}

	if( IsDebugLevel(D_MACHINE) ) {
		dprintf( D_MACHINE, "shadow's job ad after update:\n" );
		dPrintAd( D_MACHINE, * jobAd );
		dprintf( D_MACHINE, "--- End of ClassAd ---\n" );
	}

		// now that we've gotten an update, we should evaluate our
		// periodic user policy again, since we have new information
		// and something might now evaluate to true which we should
		// act on.
	shadow->evalPeriodicUserPolicy();
}


bool
RemoteResource::recordSuspendEvent( ClassAd* update_ad )
{
	bool rval = true;
		// First, grab the number of pids that were suspended out of
		// the update ad.
	int num_pids;

	if( ! update_ad->LookupInteger(ATTR_NUM_PIDS, num_pids) ) {
		dprintf( D_FULLDEBUG, "update ad from starter does not define %s\n",
				 ATTR_NUM_PIDS );  
		num_pids = 0;
	}
	
		// Now, we can log this event to the UserLog
	JobSuspendedEvent event;
	event.num_pids = num_pids;
	if( !writeULogEvent(&event) ) {
		dprintf( D_ALWAYS, "Unable to log ULOG_JOB_SUSPENDED event\n" );
		rval = false;
	}

		// Finally, we need to update some attributes in our in-memory
		// copy of the job ClassAd
	time_t now = time(nullptr);
	int total_suspensions = 0;

	jobAd->LookupInteger( ATTR_TOTAL_SUSPENSIONS, total_suspensions );
	total_suspensions++;
	jobAd->Assign( ATTR_TOTAL_SUSPENSIONS, total_suspensions );

	jobAd->Assign( ATTR_LAST_SUSPENSION_TIME, now );

	// Log stuff so we can check our sanity
	printSuspendStats( D_FULLDEBUG );
	
	// TSTCLAIR: In promotion to 1st class status we *must* 
	// update the job in the queue
	jobAd->Assign( ATTR_JOB_STATUS, SUSPENDED );
	shadow->updateJobInQueue(U_STATUS);
	
	return rval;
}


bool
RemoteResource::recordResumeEvent( ClassAd* /* update_ad */ )
{
	bool rval = true;

		// First, log this to the UserLog
	JobUnsuspendedEvent event;
	if( !writeULogEvent(&event) ) {
		dprintf( D_ALWAYS, "Unable to log ULOG_JOB_UNSUSPENDED event\n" );
		rval = false;
	}

		// Now, update our in-memory copy of the job ClassAd
	time_t now = time(nullptr);
	int cumulative_suspension_time = 0;
	time_t last_suspension_time = 0;

		// add in the time I spent suspended to a running total
	jobAd->LookupInteger( ATTR_CUMULATIVE_SUSPENSION_TIME,
						  cumulative_suspension_time );
	jobAd->LookupInteger( ATTR_LAST_SUSPENSION_TIME,
						  last_suspension_time );
	if( last_suspension_time > 0 ) {
		// There was a real job suspension.
		cumulative_suspension_time += now - last_suspension_time;

		int uncommitted_suspension_time = 0;
		jobAd->LookupInteger( ATTR_UNCOMMITTED_SUSPENSION_TIME,
							  uncommitted_suspension_time );
		uncommitted_suspension_time += now - last_suspension_time;
		jobAd->Assign(ATTR_UNCOMMITTED_SUSPENSION_TIME, uncommitted_suspension_time);
	}

	jobAd->Assign( ATTR_CUMULATIVE_SUSPENSION_TIME, cumulative_suspension_time );

		// set the current suspension time to zero, meaning not suspended
	jobAd->Assign( ATTR_LAST_SUSPENSION_TIME, 0 );

		// Log stuff so we can check our sanity
	printSuspendStats( D_FULLDEBUG );

	// TSTCLAIR: In promotion to 1st class status we *must* 
	// update the job in the queue
	jobAd->Assign( ATTR_JOB_STATUS, RUNNING );
	shadow->updateJobInQueue(U_STATUS);

	return rval;
}


bool
RemoteResource::recordCheckpointEvent( ClassAd* update_ad )
{
	bool rval = true;
	std::string string_value;
	time_t int_value = 0;
	static float last_recv_bytes = 0.0;

		// First, log this to the UserLog
	CheckpointedEvent event;

	event.run_remote_rusage = getRUsage();

	float recv_bytes = bytesReceived();

	// Received Bytes for checkpoint
	event.sent_bytes = recv_bytes - last_recv_bytes;
	last_recv_bytes = recv_bytes;

	if( !shadow->uLog.writeEventNoFsync(&event, jobAd) ) {
		dprintf( D_ALWAYS, "Unable to log ULOG_CHECKPOINTED event\n" );
		rval = false;
	}

	// Now, update our in-memory copy of the job ClassAd
	time_t now = time(nullptr);

	// Increase the total count of checkpoint
	// by default, we round ATTR_NUM_CKPTS, so fetch the raw value
	// here (if available) for us to increment later.
	int ckpt_count = 0;
	if( !jobAd->LookupInteger(ATTR_NUM_CKPTS_RAW, ckpt_count) || !ckpt_count ) {
		jobAd->LookupInteger(ATTR_NUM_CKPTS, ckpt_count );
	}
	ckpt_count++;
	jobAd->Assign(ATTR_NUM_CKPTS, ckpt_count);

	time_t last_ckpt_time = 0;
	jobAd->LookupInteger(ATTR_LAST_CKPT_TIME, last_ckpt_time);

	time_t current_start_time = 0;
	jobAd->LookupInteger(ATTR_JOB_CURRENT_START_DATE, current_start_time);

	int_value = (last_ckpt_time > current_start_time) ? 
						last_ckpt_time : current_start_time;

	// Update Job committed time
	if( int_value > 0 ) {
		int job_committed_time = 0;
		jobAd->LookupInteger(ATTR_JOB_COMMITTED_TIME, job_committed_time);
		job_committed_time += now - int_value;
		jobAd->Assign(ATTR_JOB_COMMITTED_TIME, job_committed_time);

		double slot_weight = 1;
		jobAd->LookupFloat(ATTR_JOB_MACHINE_ATTR_SLOT_WEIGHT0, slot_weight);
		double slot_time = 0;
		jobAd->LookupFloat(ATTR_COMMITTED_SLOT_TIME, slot_time);
		slot_time += slot_weight * (now - int_value);
		jobAd->Assign(ATTR_COMMITTED_SLOT_TIME, slot_time);
	}

	// Update timestamp of the last checkpoint
	jobAd->Assign(ATTR_LAST_CKPT_TIME, now);

	// Update Ckpt MAC and IP address of VM
	if( update_ad->LookupString(ATTR_VM_CKPT_MAC,string_value) ) {
		jobAd->Assign(ATTR_VM_CKPT_MAC, string_value);
	}
	if( update_ad->LookupString(ATTR_VM_CKPT_IP,string_value) ) {
		jobAd->Assign(ATTR_VM_CKPT_IP, string_value);
	}

	shadow->CommitSuspensionTime(jobAd);

		// Log stuff so we can check our sanity
	printCheckpointStats( D_FULLDEBUG );

	// We update the schedd right now
	shadow->updateJobInQueue(U_CHECKPOINT);

	return rval;
}


bool
RemoteResource::writeULogEvent( ULogEvent* event )
{
	if( !shadow->uLog.writeEvent(event, jobAd) ) {
		return false;
	}
	return true;
}


void
RemoteResource::printSuspendStats( int debug_level )
{
	int total_suspensions = 0;
	int last_suspension_time = 0;
	int cumulative_suspension_time = 0;

	dprintf( debug_level, "Statistics about job suspension:\n" );
	jobAd->LookupInteger( ATTR_TOTAL_SUSPENSIONS, total_suspensions );
	dprintf( debug_level, "%s = %d\n", ATTR_TOTAL_SUSPENSIONS, 
			 total_suspensions );

	jobAd->LookupInteger( ATTR_LAST_SUSPENSION_TIME,
						  last_suspension_time );
	dprintf( debug_level, "%s = %d\n", ATTR_LAST_SUSPENSION_TIME,
			 last_suspension_time );

	jobAd->LookupInteger( ATTR_CUMULATIVE_SUSPENSION_TIME, 
						  cumulative_suspension_time );
	dprintf( debug_level, "%s = %d\n",
			 ATTR_CUMULATIVE_SUSPENSION_TIME,
			 cumulative_suspension_time );
}


void
RemoteResource::printCheckpointStats( int debug_level )
{
	int int_value = 0;
	std::string string_attr;

	dprintf( debug_level, "Statistics about job checkpointing:\n" );

	// total count of the number of checkpoint
	int_value = 0;
	jobAd->LookupInteger( ATTR_NUM_CKPTS, int_value );
	dprintf( debug_level, "%s = %d\n", ATTR_NUM_CKPTS, int_value );

	// Total Job committed time
	int_value = 0;
	jobAd->LookupInteger(ATTR_JOB_COMMITTED_TIME, int_value);
	dprintf( debug_level, "%s = %d\n", ATTR_JOB_COMMITTED_TIME, int_value);

	int committed_suspension_time = 0;
	jobAd->LookupInteger( ATTR_COMMITTED_SUSPENSION_TIME, 
						  committed_suspension_time );
	dprintf( debug_level, "%s = %d\n",
			 ATTR_COMMITTED_SUSPENSION_TIME,
			 committed_suspension_time );

	// timestamp of the last checkpoint
	int_value = 0;
	jobAd->LookupInteger( ATTR_LAST_CKPT_TIME, int_value);
	dprintf( debug_level, "%s = %d\n", ATTR_LAST_CKPT_TIME, int_value);

	// MAC and IP address of VM
	string_attr = "";
	jobAd->LookupString(ATTR_VM_CKPT_MAC, string_attr);
	dprintf( debug_level, "%s = %s\n", ATTR_VM_CKPT_MAC, string_attr.c_str());

	string_attr = "";
	jobAd->LookupString(ATTR_VM_CKPT_IP, string_attr);
	dprintf( debug_level, "%s = %s\n", ATTR_VM_CKPT_IP, string_attr.c_str());
}


void
RemoteResource::resourceExit( int reason_for_exit, int exit_status )
{
	dprintf( D_FULLDEBUG, "Inside RemoteResource::resourceExit()\n" );
	setExitReason( reason_for_exit );

	m_got_job_exit = true;

	// Record the activation stop time (HTCONDOR-861) and set the
	// corresponding duration attributes.
	if (began_execution) {
		// but only if we have begun execution, which is where we set activation.StartTime
		activation.TerminationTime = time(nullptr);
		time_t ActivationDuration = activation.TerminationTime - activation.StartTime;
		time_t ActivationTeardownDuration = activation.TerminationTime - activation.ExitExecutionTime;

		// Where would these attributes get rotated?  Here?
		jobAd->InsertAttr( ATTR_JOB_ACTIVATION_DURATION, ActivationDuration );
		jobAd->InsertAttr( ATTR_JOB_ACTIVATION_TEARDOWN_DURATION, ActivationTeardownDuration );
		shadow->updateJobInQueue( U_STATUS );
	}

	// record the start time of transfer output into the job ad.
	time_t tStart = -1, tEnd = -1;
	if (filetrans.GetDownloadTimestamps(&tStart, &tEnd)) {
		jobAd->Assign(ATTR_JOB_CURRENT_START_TRANSFER_OUTPUT_DATE, (int)tStart);
		jobAd->Assign(ATTR_JOB_CURRENT_FINISH_TRANSFER_OUTPUT_DATE, (int)tEnd);
	}
	if (filetrans.GetUploadTimestamps(&tStart, &tEnd)) {
		jobAd->Assign(ATTR_JOB_CURRENT_START_TRANSFER_INPUT_DATE, (int)tStart);
		jobAd->Assign(ATTR_JOB_CURRENT_FINISH_TRANSFER_INPUT_DATE, (int)tEnd);
	}

<<<<<<< HEAD
	if( exit_value == -1 ) {
=======
#if 0 // tj: this seems to record only transfer output time, turn it off for now.
	FileTransfer::FileTransferInfo fi = filetrans.GetInfo();
	if (fi.duration) {
		float cumulativeDuration = 0.0;
		if ( ! jobAd->LookupFloat(ATTR_CUMULATIVE_TRANSFER_TIME, cumulativeDuration)) { 
			cumulativeDuration = 0.0; 
		}
		jobAd->Assign(ATTR_CUMULATIVE_TRANSFER_TIME, cumulativeDuration + fi.duration );
	}
#endif

	if( exit_value == -1 && exit_status != -1 ) {
>>>>>>> c5fa8bd9
			/* 
			   Backwards compatibility code...  If we don't have a
			   real value for exit_value yet, it means the starter
			   we're talking to doesn't parse the status integer
			   itself and set the various ClassAd attributes
			   appropriately.  To prevent any trouble in this case, we
			   do the parsing here so everything in the shadow can
			   still work.  Doing this ourselves is potentially
			   inaccurate, since the starter might be a different
			   platform and we might get different results, but it's
			   better than nothing.  However, this is what we've
			   always done in the past, so it's no less accurate than
			   an old shadow talking to the same starter...
			*/
		if( WIFSIGNALED(exit_status) ) {
			exited_by_signal = true;
			jobAd->Assign( ATTR_ON_EXIT_BY_SIGNAL, true );

			exit_value = WTERMSIG( exit_status );
			jobAd->Assign( ATTR_ON_EXIT_SIGNAL, exit_value );

		} else {
			exited_by_signal = false;
			jobAd->Assign( ATTR_ON_EXIT_BY_SIGNAL, false );

			exit_value = WEXITSTATUS( exit_status );
			jobAd->Assign( ATTR_ON_EXIT_CODE, exit_value );
		}
	}
}

void
RemoteResource::incrementJobCompletionCount() {
	int numJobCompletions = 0;
	jobAd->LookupInteger( ATTR_NUM_JOB_COMPLETIONS, numJobCompletions );
	++numJobCompletions;
	jobAd->Assign( ATTR_NUM_JOB_COMPLETIONS, numJobCompletions );
}

void 
RemoteResource::setResourceState( ResourceState s )
{
	if ( state != s )
	{
		dprintf( D_FULLDEBUG,
		         "Resource %s changing state from %s to %s\n",
		         machineName ? machineName : "???",
		         rrStateToString(state),
		         rrStateToString(s) );
		state = s;
	}
}


const char*
rrStateToString( ResourceState s )
{
	if( s >= _RR_STATE_THRESHOLD ) {
		return "Unknown State";
	}
	return Resource_State_String[s];
}

void
RemoteResource::startCheckingProxy()
{
	if( proxy_check_tid != -1 ) {
		return; // already running
	}
	if( !proxy_path.empty() ) {
		// This job has a proxy.  We need to check it regularlly to
		// potentially upload a renewed one.
		int PROXY_CHECK_INTERVAL = param_integer("SHADOW_CHECKPROXY_INTERVAL",60*10,1);
		proxy_check_tid = daemonCore->Register_Timer( 0, PROXY_CHECK_INTERVAL,
							(TimerHandlercpp)&RemoteResource::checkX509Proxy,
							"RemoteResource::checkX509Proxy()", this );
	}
}

void
RemoteResource::beginExecution( void )
{
	//
	// Self-checkpointing jobs may begin execution more than once per
	// activation.  Record that information for use by the activation
	// metrics (HTCONDOR-861).
	//
	time_t now = time(NULL);
	activation.StartExecutionTime = now;

	if( began_execution ) {
		return;
	}

	began_execution = true;
	setResourceState( RR_EXECUTING );

	// add the execution start time into the job ad.
	jobAd->Assign( ATTR_JOB_CURRENT_START_EXECUTING_DATE, now);

	// add ActivationSetupDuration into the job ad.
	// note: we do this just once after the the first exectution, we do not
	// want to update after every exectuion (if the job checkpoints).
	time_t ActivationSetUpDuration = activation.StartExecutionTime - activation.StartTime;
    // Where would this attribute get rotated?  Here?
	jobAd->InsertAttr( ATTR_JOB_ACTIVATION_SETUP_DURATION, ActivationSetUpDuration );
	shadow->updateJobInQueue(U_STATUS);

	startCheckingProxy();

	// Let our shadow know so it can make global decisions (for
	// example, should it log a JOB_EXECUTE event)
	shadow->resourceBeganExecution( this );
}

void
RemoteResource::hadContact( void )
{
	last_job_lease_renewal = time(0);
	jobAd->Assign( ATTR_LAST_JOB_LEASE_RENEWAL, last_job_lease_renewal );
}


bool
RemoteResource::supportsReconnect( void )
{
		// even if the starter we're talking to supports reconnect, we
		// only want to return true if the job we're running supports
		// it too (i.e. has a GlobalJobId and a JobLeaseDuration).
	const char* gjid = shadow->getGlobalJobId();
	if( ! gjid ) {
		return false;
	}
	int tmp;
	if( ! jobAd->LookupInteger(ATTR_JOB_LEASE_DURATION, tmp) || tmp <= 0 ) {
		return false;
	}

		// if we got this far, the job supports it, so we can just
		// return whether the remote resource does or not.
	return supports_reconnect;
}


void
RemoteResource::reconnect( void )
{
	const char* gjid = shadow->getGlobalJobId();
	if( ! gjid ) {
		EXCEPT( "Shadow in reconnect mode but %s is not in the job ad!",
				ATTR_GLOBAL_JOB_ID );
	}
	if( lease_duration < 0 ) { 
			// if it's our first time, figure out what we've got to
			// work with...
		dprintf( D_FULLDEBUG, "Trying to reconnect job %s\n", gjid );
		if( ! jobAd->LookupInteger(ATTR_JOB_LEASE_DURATION,
								   lease_duration) ) {
			EXCEPT( "Shadow in reconnect mode but %s is not in the job ad!",
					ATTR_JOB_LEASE_DURATION );
		}
		if( ! last_job_lease_renewal ) {
				// if we were spawned in reconnect mode, this should
				// be set.  if we're just trying a reconnect because
				// the syscall socket went away, we'll already have
				// initialized last_job_lease_renewal when we started
				// the job
			EXCEPT( "Shadow in reconnect mode but %s is not in the job ad!",
					ATTR_LAST_JOB_LEASE_RENEWAL );
		}
		dprintf( D_ALWAYS, "Trying to reconnect to disconnected job\n" );
		dprintf( D_ALWAYS, "%s: %lld %s", ATTR_LAST_JOB_LEASE_RENEWAL,
				 (long long)last_job_lease_renewal,
				 ctime(&last_job_lease_renewal) );
		dprintf( D_ALWAYS, "%s: %d seconds\n",
				 ATTR_JOB_LEASE_DURATION, lease_duration );
	}

		// If we got here, we're trying to reconnect.  keep track of
		// that since we need to know in certain situations...
	if( state != RR_RECONNECT ) {
		setResourceState( RR_RECONNECT );
	}

		// each time we get here, see how much time remains...
	int remaining = remainingLeaseDuration();
	if( !remaining ) {
		dprintf( D_ALWAYS, "%s remaining: EXPIRED!\n",
			 ATTR_JOB_LEASE_DURATION );
		std::string reason;
		formatstr( reason, "Job disconnected too long: %s (%d seconds) expired",
		           ATTR_JOB_LEASE_DURATION, lease_duration );
		shadow->reconnectFailed( reason.c_str() );
	}
	dprintf( D_ALWAYS, "%s remaining: %d\n", ATTR_JOB_LEASE_DURATION,
			 remaining );

	if( next_reconnect_tid >= 0 ) {
		EXCEPT( "in reconnect() and timer for next attempt already set" );
	}

    int delay = shadow->nextReconnectDelay( reconnect_attempts );
	if( delay > remaining ) {
		delay = remaining;
	}
	if( delay ) {
			// only need to dprintf if we're not doing it right away
		dprintf( D_ALWAYS, "Scheduling another attempt to reconnect "
				 "in %d seconds\n", delay );
	}
	next_reconnect_tid = daemonCore->
		Register_Timer( delay,
						(TimerHandlercpp)&RemoteResource::attemptReconnect,
						"RemoteResource::attemptReconnect()", this );

	if( next_reconnect_tid < 0 ) {
		EXCEPT( "Failed to register timer!" );
	}
}


void
RemoteResource::attemptReconnect( int /* timerID */ )
{
		// now that the timer went off, clear out this variable so we
		// don't get confused later.
	next_reconnect_tid = -1;

		// if if this attempt fails, we need to remember we tried
	reconnect_attempts++;

	jobAd->Assign(ATTR_JOB_CURRENT_RECONNECT_ATTEMPT, reconnect_attempts);
	int total_reconnects = 0;
	jobAd->LookupInteger(ATTR_TOTAL_JOB_RECONNECT_ATTEMPTS, total_reconnects);
	total_reconnects++;
	jobAd->Assign(ATTR_TOTAL_JOB_RECONNECT_ATTEMPTS, total_reconnects);
	shadow->updateJobInQueue(U_STATUS);
	
		// ask the startd if the starter is still alive, and if so,
		// where it is located.  note we must ask the startd, even
		// if we think we already know the address of the starter, since
		// the startd would know if the starter process went away or not.
	if( ! locateReconnectStarter() ) {
		return;
	}
	
		// if we got here, we already know the starter's address, so
		// we can go on to directly request a reconnect... 
	requestReconnect(); 
}


int
RemoteResource::remainingLeaseDuration( void )
{
	if (lease_duration < 0) {
			// No lease, nothing remains.
		return 0;
	}
	time_t now = (int)time(0);
	int remaining = lease_duration - (now - last_job_lease_renewal);
	return ((remaining < 0) ? 0 : remaining);
}


bool
RemoteResource::locateReconnectStarter( void )
{
	dprintf( D_ALWAYS, "Attempting to locate disconnected starter\n" );
	const char* gjid = shadow->getGlobalJobId();
	char *claimid = NULL;
	getClaimId(claimid);

	ClaimIdParser idp( claimid );
	dprintf( D_FULLDEBUG, "gjid is %s claimid is %s\n", gjid, idp.publicClaimId());
	ClassAd reply;
	if( dc_startd->locateStarter(gjid, claimid, public_schedd_addr, &reply, 20) ) {
			// it worked, save the results and return success.
		char* tmp = NULL;
		if( reply.LookupString(ATTR_STARTER_IP_ADDR, &tmp) ) {
			setStarterAddress( tmp );
			dprintf( D_ALWAYS, "Found starter: %s\n", tmp );
			free( tmp );
			free( claimid );
			return true;
		} else {
			reconnect();
			free( claimid );
			return false;
		}
	}
	
		// if we made it here figure out what kind of error we got and
		// act accordingly.  in all cases we want to either exit
		// completely or return false so that attemptReconnect() just
		// returns instead of calling requestReconnect().

	dprintf( D_ALWAYS, "locateStarter(): %s\n", dc_startd->error() );

	switch( dc_startd->errorCode() ) {

	case CA_FAILURE:

			// communication successful but GlobalJobId or starter not
			// found.  either way, we know the job is gone, and can
			// safely give up and restart.
		resourceExit(JOB_SHOULD_REQUEUE, -1);
		shadow->reconnectFailed( "Job not found at execution machine" );
		break;

	case CA_NOT_AUTHENTICATED:
			// Our claim was not recognized by the startd or some
			// other daemon is now listening on the port. Either
			// way, our claim, and thus the job, is dead.
		resourceExit(JOB_SHOULD_REQUEUE, -1);
		shadow->reconnectFailed("Claim not found at execution machine");
		break;

	case CA_CONNECT_FAILED:
	case CA_COMMUNICATION_ERROR:
			// for both of these, we need to keep trying until the
			// lease_duration expires, since the startd might still be alive
			// and only the network is dead...
		reconnect();
		break;

			// All the errors that can only be programmer mistakes:
			// starter should never return any of these...
	case CA_NOT_AUTHORIZED:
	case CA_INVALID_STATE:
	case CA_INVALID_REQUEST:
	case CA_INVALID_REPLY:
		EXCEPT( "impossible: startd returned %s for locateStarter",
				getCAResultString(dc_startd->errorCode()) );
		break;
	case CA_LOCATE_FAILED:
			// remember, this means we couldn't even find the address
			// of the startd, not the starter.  we already know the
			// startd's addr from the ClaimId...
		EXCEPT( "impossible: startd address already known" );
		break;
	case CA_SUCCESS:
		EXCEPT( "impossible: success already handled" );
		break;
	case CA_UNKNOWN_ERROR:
		EXCEPT( "impossible: Unknown error code from startd" );
		break;

	}
	free( claimid );
	return false;
}

void
RemoteResource::getFileTransferStatus(FileTransferStatus &upload_status,FileTransferStatus &download_status) const
{
	upload_status = m_upload_xfer_status;
	download_status = m_download_xfer_status;
}

int
RemoteResource::transferStatusUpdateCallback(FileTransfer *transobject)
{
	ASSERT(jobAd);

	const FileTransfer::FileTransferInfo& info = transobject->GetInfo();
	dprintf(D_FULLDEBUG,"RemoteResource::transferStatusUpdateCallback(in_progress=%d)\n",info.in_progress);

	if( info.type == FileTransfer::DownloadFilesType ) {
		m_download_xfer_status = info.xfer_status;
		if( ! info.in_progress ) {
			m_download_file_stats = info.stats;
		}
	}
	else {
		m_upload_xfer_status = info.xfer_status;
		if( ! info.in_progress ) {
			m_upload_file_stats = info.stats;
		}
	}
	shadow->updateJobInQueue(U_PERIODIC);
	return 0;
}

void
RemoteResource::initFileTransfer()
{
		// FileTransfer now makes sure we only do Init() once.
		//
		// Tell the FileTransfer object to create a file catalog if
		// the job's files are spooled. This prevents FileTransfer
		// from listing unmodified input files as intermediate files
		// that need to be transferred back from the starter.
	ASSERT(jobAd);
	int spool_time = 0;
	jobAd->LookupInteger(ATTR_STAGE_IN_FINISH,spool_time);
	int r = filetrans.Init( jobAd, false, PRIV_USER, spool_time != 0 );
	if (r == 0) {
		// filetransfer Init failed
		EXCEPT( "RemoteResource::initFileTransfer  Init failed");
	}

	filetrans.RegisterCallback(
		(FileTransferHandlerCpp)&RemoteResource::transferStatusUpdateCallback,
		this,
		true);

	if( !daemonCore->DoFakeCreateThread() ) {
		filetrans.SetServerShouldBlock(false);
	}

	int max_upload_mb = -1;
	int max_download_mb = -1;
	param_integer("MAX_TRANSFER_INPUT_MB",max_upload_mb,true,-1,false,INT_MIN,INT_MAX,jobAd);
	param_integer("MAX_TRANSFER_OUTPUT_MB",max_download_mb,true,-1,false,INT_MIN,INT_MAX,jobAd);

		// The job may override the system defaults for max transfer I/O
	int ad_max_upload_mb = -1;
	int ad_max_download_mb = -1;
	if( jobAd->LookupInteger(ATTR_MAX_TRANSFER_INPUT_MB,ad_max_upload_mb) ) {
		max_upload_mb = ad_max_upload_mb;
	}
	if( jobAd->LookupInteger(ATTR_MAX_TRANSFER_OUTPUT_MB,ad_max_download_mb) ) {
		max_download_mb = ad_max_download_mb;
	}

	filetrans.setMaxUploadBytes(max_upload_mb < 0 ? -1 : ((filesize_t)max_upload_mb)*1024*1024);
	filetrans.setMaxDownloadBytes(max_download_mb < 0 ? -1 : ((filesize_t)max_download_mb)*1024*1024);

	// Add extra remaps for the canonical stdout/err filenames.
	// If using the FileTransfer object, the starter will rename the
	// stdout/err files, and we need to remap them back here.
	std::string file;
	if ( jobAd->LookupString( ATTR_JOB_OUTPUT, file ) &&
		 strcmp( file.c_str(), StdoutRemapName ) ) {

		filetrans.AddDownloadFilenameRemap( StdoutRemapName, file.c_str() );
	}
	if ( jobAd->LookupString( ATTR_JOB_ERROR, file ) &&
		 strcmp( file.c_str(), StderrRemapName ) ) {

		filetrans.AddDownloadFilenameRemap( StderrRemapName, file.c_str() );
	}
	if ( jobAd->LookupString( ATTR_JOB_STARTER_LOG, file ) && 
		 strcmp(file.c_str(), SANDBOX_STARTER_LOG_FILENAME )) {

		filetrans.AddDownloadFilenameRemap(SANDBOX_STARTER_LOG_FILENAME, file.c_str());
	}

	//
	// Check this job's SPOOL directory for MANIFEST files and pick the
	// highest-numbered valid one.  That MANIFEST file must be transferred
	// to the starter (so it can validate the checkpoint) and the files
	// therein converted to URLs and added to the transfer list for the
	// starter to fetch.
	//

	std::string checkpointDestination;
	if(! jobAd->LookupString( ATTR_JOB_CHECKPOINT_DESTINATION, checkpointDestination )) {
		return;
	}

	std::string spoolPath;
	SpooledJobFiles::getJobSpoolPath(jobAd, spoolPath);

	// Find the largest manifest number.
	int largestManifestNumber = -1;
	const char * currentFile = NULL;
	Directory spoolDirectory( spoolPath.c_str() );
	while( (currentFile = spoolDirectory.Next()) ) {
		// getNumberFromFileName() ignores FAILURE files, which is
		// exactly the behavior we want here.
		int manifestNumber = manifest::getNumberFromFileName( currentFile );
		if( manifestNumber > largestManifestNumber ) {
			largestManifestNumber = manifestNumber;
		}
	}
	if( largestManifestNumber == -1 ) {
		return;
	}

	// Validate the candidate manifests in reverse ordinal order.
	int manifestNumber = -1;
	std::string manifestFileName;
	if( largestManifestNumber != -1 ) {
		for( int i = largestManifestNumber; i >= 0; --i ) {
			formatstr( manifestFileName, "%s/_condor_checkpoint_MANIFEST.%.4d", spoolPath.c_str(), i );
			if( manifest::validateManifestFile( manifestFileName ) ) {
				manifestNumber = i;
				break;
			} else {
				dprintf( D_VERBOSE, "Manifest file '%s' failed validation.\n", manifestFileName.c_str() );
			}
		}
	}
	if( manifestNumber == -1 ) {
		// This should alarm the administrator, but is not job-fatal.
		dprintf( D_ALWAYS, "No manifest file validated.\n" );
		return;
	}

	std::set< std::string > pathsAlreadyPreserved;

	// Transfer the MANIFEST file.  We can't use AddDownloadFilenameRemap()
	// because those are applied on the starter side and aren't transferred
	// from the shadow (except as part of the job ad, which we've already
	// sent).
	filetrans.addInputFile( manifestFileName, ".MANIFEST", pathsAlreadyPreserved );

	//
	// Transfer every file listed in the MANIFEST file.  It could be quite
	// large, so process it line-by-line, ignoring the last one (which is
	// always itself).
	//

	std::ifstream ifs( manifestFileName.c_str() );
	if(! ifs.good()) {
		dprintf( D_ALWAYS, "Failed to open MANIFEST file (%s), aborting.\n", manifestFileName.c_str() );
		return; // FIMXE
	}

	std::string globalJobID;
	jobAd->LookupString( ATTR_GLOBAL_JOB_ID, globalJobID );
	ASSERT(! globalJobID.empty());
	std::replace( globalJobID.begin(), globalJobID.end(), '#', '_' );

	std::string manifestLine;
	std::string nextManifestLine;
	std::getline( ifs, manifestLine );
	std::getline( ifs, nextManifestLine );
	for( ; ifs.good(); ) {
		std::string checkpointURL;
		std::string checkpointFile = manifest::FileFromLine( manifestLine );
		formatstr( checkpointURL, "%s/%s/%.4d/%s", checkpointDestination.c_str(),
		  globalJobID.c_str(), manifestNumber, checkpointFile.c_str() );
		filetrans.addCheckpointFile( checkpointURL, checkpointFile, pathsAlreadyPreserved );

		manifestLine = nextManifestLine;
		std::getline( ifs, nextManifestLine );
	}

}

void
RemoteResource::requestReconnect( void )
{
	DCStarter starter( starterAddress );

	dprintf( D_ALWAYS, "Attempting to reconnect to starter %s\n", 
			 starterAddress );
		// We want this on the heap, since if this works, we're going
		// to hold onto it and don't want it on the stack...
	ReliSock* rsock = new ReliSock;
	ClassAd req;
	ClassAd reply;
	std::string msg;

		// First, fill up the request with all the data we need
	shadow->publishShadowAttrs( &req );

		// And also put in the request the ATTR_TRANS_SOCK and
		// the ATTR_TRANS_KEY --- the starter will need these two
		// attribute value in order to re-establish the FileTransfer
		// objects.  To get the values for these, just instantiate a 
		// FileTransfer server object right here.  No worries if
		// one already exists, the FileTransfer object will just
		// quickly and quietly return success in that case.
		//
		// Tell the FileTransfer object to create a file catalog if
		// the job's files are spooled. This prevents FileTransfer
		// from listing unmodified input files as intermediate files
		// that need to be transferred back from the starter.
	ASSERT(jobAd);

	initFileTransfer();

	char* value = NULL;
	jobAd->LookupString(ATTR_TRANSFER_KEY,&value);
	if (value) {
		req.Assign(ATTR_TRANSFER_KEY, value);
		free(value);
		value = NULL;
	} else {
		dprintf( D_ALWAYS,"requestReconnect(): failed to determine %s\n",
			ATTR_TRANSFER_KEY );
	}
	jobAd->LookupString(ATTR_TRANSFER_SOCKET,&value);
	if (value) {
		req.Assign(ATTR_TRANSFER_SOCKET, value);
		free(value);
		value = NULL;
	} else {
		dprintf( D_ALWAYS,"requestReconnect(): failed to determine %s\n",
			ATTR_TRANSFER_SOCKET );
	}

		// Use 30s timeout, because we don't want to block forever
		// trying to connect and reestablish contact.  We'll retry if
		// we have to.

		// try the command itself...
	if( ! starter.reconnect(&req, &reply, rsock, 30, m_claim_session.secSessionId()) ) {
		dprintf( D_ALWAYS, "Attempt to reconnect failed: %s\n", 
				 starter.error() );
		delete rsock;
		switch( starter.errorCode() ) {
		case CA_CONNECT_FAILED:
		case CA_COMMUNICATION_ERROR:
			// for both of these, we need to keep trying until the
			// lease_duration expires, since the starter might still be alive
			// and only the network is dead...
			reconnect();
			return;  // reconnect will return right away, and we want
					 // to hand control back to DaemonCore ASAP
			break;

		case CA_NOT_AUTHORIZED:
		case CA_NOT_AUTHENTICATED:
				/*
				  Somehow we authenticated improperly and the starter
				  doesn't think we own our job anymore. :( Trying
				  again won't help us at this point...  Normally this
				  would never happen.  However, if it does, all we can
				  do is try to kill the job (maybe the startd will
				  trust us *grin*), and return failure.
				*/
			shadow->cleanUp();
			msg = "Starter refused request (";
			msg += starter.error();
			msg += ')';
			shadow->reconnectFailed( msg.c_str() );
			break;

				// All the errors that can only be programmer
				// mistakes: the starter should never return them...  
		default:
		case CA_FAILURE:
		case CA_INVALID_STATE:
		case CA_INVALID_REQUEST:
		case CA_INVALID_REPLY:
			EXCEPT( "impossible: starter returned %s for %s",
					getCAResultString(dc_startd->errorCode()),
					getCommandString(CA_RECONNECT_JOB) );
			break;
		case CA_LOCATE_FAILED:
				// we couldn't even find the address of the starter, but
				// we already know it or we wouldn't be trying this
				// method...
			EXCEPT( "impossible: starter address already known" );
			break;
		case CA_SUCCESS:
			EXCEPT( "impossible: success already handled" );
			break;
		}
	}

	dprintf( D_ALWAYS, "Reconnect SUCCESS: connection re-established\n" );

	dprintf( D_FULLDEBUG, "Registering socket for future syscalls\n" );
	if( claim_sock ) {
		dprintf( D_FULLDEBUG, "About to cancel old claim_sock\n" );
		daemonCore->Cancel_Socket( claim_sock );
		delete claim_sock;
	}
	claim_sock = rsock;
	claim_sock->timeout( 300 );
	daemonCore->Register_Socket( claim_sock, "RSC Socket", 
				   (SocketHandlercpp)&RemoteResource::handleSysCalls, 
				   "HandleSyscalls", this );

		// Read all the info out of the reply ad and stash it in our
		// private data members, just like we do when we get the
		// pseudo syscall on job startup for the starter to register
		// this stuff about itself. 
	setStarterInfo( &reply );

	int proxy_expiration = 0;
	if( jobAd->LookupInteger(ATTR_DELEGATED_PROXY_EXPIRATION,proxy_expiration) ) {
		setRemoteProxyRenewTime(proxy_expiration);
	}

	// If the shadow started in reconnect mode, check the job ad to see
	// if we previously heard about the job starting execution, and set
	// up our state accordingly.
	if ( shadow->attemptingReconnectAtStartup ) {
		time_t job_execute_date = 0;
		time_t claim_start_date = 0;
		jobAd->LookupInteger(ATTR_JOB_CURRENT_START_EXECUTING_DATE, job_execute_date);
		jobAd->LookupInteger(ATTR_JOB_CURRENT_START_DATE, claim_start_date);
		if ( job_execute_date >= claim_start_date ) {
			began_execution = true;
			setResourceState( RR_EXECUTING );
			startCheckingProxy();
		} else {
			setResourceState( RR_STARTUP );
		}
	}

	jobAd->AssignExpr(ATTR_JOB_CURRENT_RECONNECT_ATTEMPT, "undefined");
	shadow->updateJobInQueue(U_STATUS);

	reconnect_attempts = 0;
	hadContact();

		// Tell the Shadow object so it can take care of the rest.
	shadow->resourceReconnected( this );

		// that's it, we're done!  we can now return to DaemonCore and
		// wait to service requests on the syscall or command socket
	return;
}

void
RemoteResource::setRemoteProxyRenewTime(time_t expiration_time)
{
	m_remote_proxy_expiration = expiration_time;
	m_remote_proxy_renew_time = GetDelegatedProxyRenewalTime(expiration_time);
	jobAd->Assign(ATTR_DELEGATED_PROXY_EXPIRATION, expiration_time);
}

void
RemoteResource::setRemoteProxyRenewTime()
{
		// When the proxy was (initially) delegated via the file
		// transfer object, we have to do our best here to compute the
		// expiration time of the delegated proxy.  To know what it
		// actually is, we would need to have a better interface for
		// obtaining that information from the file transfer object.

	if( proxy_path.empty() ) {
		return;
	}

	time_t desired_expiration_time = GetDesiredDelegatedJobCredentialExpiration(jobAd);
	time_t proxy_expiration_time = x509_proxy_expiration_time(proxy_path.c_str());
	time_t expiration_time = desired_expiration_time;

	if( proxy_expiration_time == (time_t)-1 ) {
		char const *errmsg = x509_error_string();
		dprintf(D_ALWAYS,"setRemoteProxyRenewTime: failed to get proxy expiration time for %s: %s\n",
				proxy_path.c_str(),
				errmsg ? errmsg : "");
	}
	else {
		if( proxy_expiration_time < desired_expiration_time || desired_expiration_time == 0 ) {
			expiration_time = proxy_expiration_time;
		}
	}

	setRemoteProxyRenewTime(expiration_time);
}

bool
RemoteResource::updateX509Proxy(const char * filename)
{
	ASSERT(filename);
	ASSERT(starterAddress);

	DCStarter starter( starterAddress );

	dprintf( D_FULLDEBUG, "Attempting to connect to starter %s to update X509 proxy\n", 
			 starterAddress );

	DCStarter::X509UpdateStatus ret = DCStarter::XUS_Error;
	if ( param_boolean( "DELEGATE_JOB_GSI_CREDENTIALS", true ) == true ) {
		time_t expiration_time = GetDesiredDelegatedJobCredentialExpiration(jobAd);
		time_t result_expiration_time = 0;
		ret = starter.delegateX509Proxy(filename, expiration_time, m_claim_session.secSessionId(),&result_expiration_time);
		if( ret == DCStarter::XUS_Okay ) {
			setRemoteProxyRenewTime(result_expiration_time);
		}
	}
	if ( ret != DCStarter::XUS_Okay ) {
		ret = starter.updateX509Proxy(filename, m_claim_session.secSessionId());
	}
	switch(ret) {
		case DCStarter::XUS_Error:
			dprintf( D_FULLDEBUG, "Failed to send updated X509 proxy to starter.\n");
			return false;
		case DCStarter::XUS_Okay:
			dprintf( D_FULLDEBUG, "Successfully sent updated X509 proxy to starter.\n");
			return true;
		case DCStarter::XUS_Declined:
			dprintf( D_FULLDEBUG, "Starter doesn't want updated X509 proxies.\n");
			daemonCore->Cancel_Timer(proxy_check_tid);
			return true;
	}
	dprintf( D_FULLDEBUG, "Unexpected response %d from starter when "
		"updating X509 proxy.  Treating as failure.\n", ret);
	return false;
}

void 
RemoteResource::checkX509Proxy( int /* timerID */ )
{
	if( state != RR_EXECUTING ) {
		dprintf(D_FULLDEBUG,"checkX509Proxy() doing nothing, because resource is not in EXECUTING state.\n");
		return;
	}
	if(proxy_path.empty()) {
		/* Harmless, but suspicious. */
		return;
	}
	
	StatInfo si(proxy_path.c_str());
	time_t lastmod = si.GetModifyTime();
	dprintf(D_FULLDEBUG, "Proxy timestamps: remote estimated %ld, local %ld (%ld difference)\n",
		(long)last_proxy_timestamp, (long)lastmod,lastmod - last_proxy_timestamp);

	if( m_remote_proxy_renew_time ) {
		dprintf(D_FULLDEBUG, "Remote short-lived proxy remaining lifetime %lds, to be redelegated in %lds\n",
				(long)(m_remote_proxy_expiration-time(NULL)),
				(long)(m_remote_proxy_renew_time-time(NULL)));
	}

	if( m_remote_proxy_renew_time && m_remote_proxy_renew_time <= time(NULL) ) {
		dprintf(D_ALWAYS,"Time to redelegate short-lived proxy to starter.\n");
	}
	else if(lastmod <= last_proxy_timestamp) {
		// No change.
		return;
	}


	// if the proxy has been modified, attempt to reload the expiration time
	// and update it in the jobAd.  we do this on the submit side regardless
	// of whether or not the remote side succesfully receives the proxy, since
	// this allows us to use the attributes in job policy (periodic_hold, etc.)

	time_t proxy_expiration_time = x509_proxy_expiration_time(proxy_path.c_str());
	jobAd->Assign(ATTR_X509_USER_PROXY_EXPIRATION, proxy_expiration_time);
	shadow->updateJobInQueue(U_X509);

	// Proxy file updated.  Time to upload
	last_proxy_timestamp = lastmod;
	updateX509Proxy(proxy_path.c_str());
}

bool
RemoteResource::getSecSessionInfo(
	char const *,
	std::string &reconnect_session_id,
	std::string &reconnect_session_info,
	std::string &reconnect_session_key,
	char const *,
	std::string &filetrans_session_id,
	std::string &filetrans_session_info,
	std::string &filetrans_session_key)
{
	if( !param_boolean("SEC_ENABLE_MATCH_PASSWORD_AUTHENTICATION", true) ) {
		dprintf(D_ALWAYS,"Request for security session info from starter, but SEC_ENABLE_MATCH_PASSWORD_AUTHENTICATION is not True, so ignoring.\n");
		return false;
	}
	if (m_claim_session.secSessionId()[0] == '\0' || m_filetrans_session.secSessionId()[0] == '\0') {
		dprintf(D_ALWAYS,"Request for security session info from starter, but claim id has no security session, so ignoring.\n");
		return false;
	}

		// For the reconnect session, we have to use something stable that
		// is guaranteed to be the same when the shadow restarts later
		// and tries to reconnect to the starter.  Therefore, we use the
		// main session created from the claim id that is already being
		// used to talk to the startd.

	reconnect_session_id = m_claim_session.secSessionId();
	reconnect_session_info = m_claim_session.secSessionInfo();
	reconnect_session_key = m_claim_session.secSessionKey();

	filetrans_session_id = m_filetrans_session.secSessionId();
	filetrans_session_info = m_filetrans_session.secSessionInfo();
	filetrans_session_key = m_filetrans_session.secSessionKey();

	return true;
}

bool
RemoteResource::allowRemoteReadFileAccess( char const * filename )
{
	bool response = (m_want_chirp || m_want_streaming_io) && allow_shadow_access(filename);
	logRemoteAccessCheck(response,"read access to file",filename);
	return response;
}

bool
RemoteResource::allowRemoteWriteFileAccess( char const * filename )
{
	bool response = (m_want_chirp || m_want_streaming_io) && allow_shadow_access(filename);
	logRemoteAccessCheck(response,"write access to file",filename);
	return response;
}

bool
RemoteResource::allowRemoteReadAttributeAccess( char const * name )
{
	bool response = m_want_chirp || m_want_remote_updates;
	logRemoteAccessCheck(response,"read access to attribute",name);
	return response;
}

bool
RemoteResource::allowRemoteWriteAttributeAccess( const std::string &name )
{
	bool response = m_want_chirp || m_want_remote_updates;
	if (!response && m_want_delayed)
	{
		response = contains_anycase_withwildcard(m_delayed_update_prefix, name);
	}

	// Since this function is called to see if a user job is allowed to update
	// the given attribute (via mechanisms like chirp), make certain we disallow 
	// protected attributes. We do this here because the schedd may allow it to happen 
	// since the shadow will likely be connected as a queue super user with access
	// to modify protected attributes.
	if (response && m_unsettable_attrs.find(name) != m_unsettable_attrs.end()) {
		response = false;
	}

	// Do NOT log failures -- unfortunately, this routine doesn't know about the other
	// whitelisted attributes (for example, ExitCode)
	if (response) logRemoteAccessCheck(response,"write access to attribute",name.c_str());
	return response;
}

void
RemoteResource::logRemoteAccessCheck(bool allow,char const *op,char const *name)
{
	int debug_level = allow ? D_FULLDEBUG : D_ALWAYS;
	dprintf(debug_level,"%s remote request for %s %s\n",
			allow ? "ALLOWING" : "DENYING",
			op,
			name);
}

void
RemoteResource::recordActivationExitExecutionTime(time_t when) {
    activation.ExitExecutionTime = when;
    time_t ActivationExecutionDuration = activation.ExitExecutionTime - activation.StartExecutionTime;

    // Where would this attribute get rotated?  Here?
    jobAd->InsertAttr( ATTR_JOB_ACTIVATION_EXECUTION_DURATION, ActivationExecutionDuration );
    shadow->updateJobInQueue( U_STATUS );
}<|MERGE_RESOLUTION|>--- conflicted
+++ resolved
@@ -1813,22 +1813,7 @@
 		jobAd->Assign(ATTR_JOB_CURRENT_FINISH_TRANSFER_INPUT_DATE, (int)tEnd);
 	}
 
-<<<<<<< HEAD
-	if( exit_value == -1 ) {
-=======
-#if 0 // tj: this seems to record only transfer output time, turn it off for now.
-	FileTransfer::FileTransferInfo fi = filetrans.GetInfo();
-	if (fi.duration) {
-		float cumulativeDuration = 0.0;
-		if ( ! jobAd->LookupFloat(ATTR_CUMULATIVE_TRANSFER_TIME, cumulativeDuration)) { 
-			cumulativeDuration = 0.0; 
-		}
-		jobAd->Assign(ATTR_CUMULATIVE_TRANSFER_TIME, cumulativeDuration + fi.duration );
-	}
-#endif
-
 	if( exit_value == -1 && exit_status != -1 ) {
->>>>>>> c5fa8bd9
 			/* 
 			   Backwards compatibility code...  If we don't have a
 			   real value for exit_value yet, it means the starter
