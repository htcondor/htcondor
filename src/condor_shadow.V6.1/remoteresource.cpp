/***************************************************************
 *
 * Copyright (C) 1990-2007, Condor Team, Computer Sciences Department,
 * University of Wisconsin-Madison, WI.
 * 
 * Licensed under the Apache License, Version 2.0 (the "License"); you
 * may not use this file except in compliance with the License.  You may
 * obtain a copy of the License at
 * 
 *    http://www.apache.org/licenses/LICENSE-2.0
 * 
 * Unless required by applicable law or agreed to in writing, software
 * distributed under the License is distributed on an "AS IS" BASIS,
 * WITHOUT WARRANTIES OR CONDITIONS OF ANY KIND, either express or implied.
 * See the License for the specific language governing permissions and
 * limitations under the License.
 *
 ***************************************************************/


/* This file is the implementation of the RemoteResource class. */

#include "condor_common.h"
#include "remoteresource.h"
#include "exit.h"             // for JOB_BLAH_BLAH exit reasons
#include "condor_debug.h"     // for D_debuglevel #defines
#include "condor_string.h"    // for strnewp()
#include "condor_attributes.h"
#include "internet.h"
#include "condor_daemon_core.h"
#include "dc_starter.h"
#include "directory.h"
#include "condor_claimid_parser.h"
#include "authentication.h"
#include "globus_utils.h"

extern const char* public_schedd_addr;	// in shadow_v61_main.C

// for remote syscalls, this is currently in NTreceivers.C.
extern int do_REMOTE_syscall();

// for remote syscalls...
ReliSock *syscall_sock;
RemoteResource *thisRemoteResource;

static const char *Resource_State_String [] = {
	"PRE", 
	"EXECUTING", 
	"PENDING_DEATH", 
	"PENDING_TRANSFER",
	"FINISHED",
	"SUSPENDED",
	"STARTUP",
	"RECONNECT",
	"CHECKPOINTED",
};


RemoteResource::RemoteResource( BaseShadow *shad ) 
{
	shadow = shad;
	dc_startd = NULL;
	machineName = NULL;
	starterAddress = NULL;
	starterArch = NULL;
	starterOpsys = NULL;
	jobAd = NULL;
	claim_sock = NULL;
	last_job_lease_renewal = 0;
	exit_reason = -1;
	claim_is_closing = false;
	exited_by_signal = false;
	exit_value = -1;
	memset( &remote_rusage, 0, sizeof(struct rusage) );
	disk_usage = 0;
	image_size_kb = 0;
	memory_usage_mb = -1;
	proportional_set_size_kb = -1;
	state = RR_PRE;
	began_execution = false;
	supports_reconnect = false;
	next_reconnect_tid = -1;
	proxy_check_tid = -1;
	last_proxy_timestamp = time(0); // We haven't sent the proxy to the starter yet, so anything before "now" means it hasn't changed.
	m_remote_proxy_expiration = 0;
	m_remote_proxy_renew_time = 0;
	reconnect_attempts = 0;

	lease_duration = -1;
	already_killed_graceful = false;
	already_killed_fast = false;
	m_want_chirp = false;
	m_want_streaming_io = false;
	m_attempt_shutdown_tid = -1;
	m_started_attempting_shutdown = 0;
	m_upload_xfer_status = XFER_STATUS_UNKNOWN;
	m_download_xfer_status = XFER_STATUS_UNKNOWN;
}


RemoteResource::~RemoteResource()
{
	if( syscall_sock == claim_sock ) {
		syscall_sock = NULL;
	}
	if( thisRemoteResource == this ) {
		thisRemoteResource = NULL;
	}
	if ( dc_startd     ) delete dc_startd;
	if ( machineName   ) delete [] machineName;
	if ( starterAddress) delete [] starterAddress;
	if ( starterArch   ) delete [] starterArch;
	if ( starterOpsys  ) delete [] starterOpsys;
	closeClaimSock();
	if ( jobAd && jobAd != shadow->getJobAd() ) {
		delete jobAd;
	}
	if( proxy_check_tid != -1) {
		daemonCore->Cancel_Timer(proxy_check_tid);
		proxy_check_tid = -1;
	}

	if( param_boolean("SEC_ENABLE_MATCH_PASSWORD_AUTHENTICATION",false) ) {
		if( m_claim_session.secSessionId() ) {
			daemonCore->getSecMan()->invalidateKey( m_claim_session.secSessionId() );
		}
		if( m_filetrans_session.secSessionId() ) {
			daemonCore->getSecMan()->invalidateKey( m_filetrans_session.secSessionId() );
		}
	}

	if( m_attempt_shutdown_tid != -1 ) {
		daemonCore->Cancel_Timer(m_attempt_shutdown_tid);
		m_attempt_shutdown_tid = -1;
	}
}


bool
RemoteResource::activateClaim( int starterVersion )
{
	int reply;
	const int max_retries = 20;
	const int retry_delay = 1;
	int num_retries = 0;

	if ( ! dc_startd ) {
		shadow->dprintf( D_ALWAYS, "Shadow doesn't have startd contact "
						 "information in RemoteResource::activateClaim()\n" ); 
		setExitReason(JOB_SHADOW_USAGE);  // no better exit reason available
		return false;
	}

	if ( !jobAd ) {
		shadow->dprintf( D_ALWAYS, "JobAd not defined in RemoteResource\n" );
		setExitReason(JOB_SHADOW_USAGE);  // no better exit reason available
		return false;
	}

	// as part of the initial hack at glexec integration, we need
	// to provide the startd with our user proxy before it
	// executes the starter (since glexec takes the proxy as input
	// in order to determine the UID and GID to use).
	char* proxy;
	if( param_boolean( "GLEXEC_STARTER", false ) &&
	    (jobAd->LookupString( ATTR_X509_USER_PROXY, &proxy ) == 1) ) {
		dprintf( D_FULLDEBUG,
	                 "trying early delegation (for glexec) of proxy: %s\n", proxy );
		time_t expiration_time = GetDesiredDelegatedJobCredentialExpiration(jobAd);
		int dReply = dc_startd->delegateX509Proxy( proxy, expiration_time, NULL );
		if( dReply == OK ) {
			// early delegation was successful. this means the startd
			// is going to launch the starter using glexec, so we need
			// to add the user to our ALLOW_DAEMON list. for now, we'll
			// just pull the user name from the job ad. if we wanted to be
			// airtight here, we'd run the proxy subject through our mapfile,
			// since its possible it could result in a different user

			// TODO: we don't actually need to do the above, since we
			// already open up ALLOW_DAEMON to */<execute_host> (!?!?)
			// in initStartdInfo(). that needs to be fixed, in which case
			// the previous comment will apply and we'll need to open
			// ALLOW_DAEMON here

			dprintf( D_FULLDEBUG,
			         "successfully delegated user proxy to the startd\n" );
		}
		else if( dReply == NOT_OK ) {
			dprintf( D_FULLDEBUG,
			         "proxy delegation waived by startd\n" );
		}
		else {
			// delegation did not work. we log a message and just keep
			// going since it may just be that the startd is old and
			// doesn't know the DELETGATE_GSI_CRED_STARTD command
			dprintf( D_FULLDEBUG,
			         "error delegating credential to startd: %s\n    ",
			         dc_startd->error() );
		}
		free(proxy);
	}

		// we'll eventually return out of this loop...
	while( 1 ) {
		reply = dc_startd->activateClaim( jobAd, starterVersion,
										  &claim_sock );
		switch( reply ) {
		case OK:
			shadow->dprintf( D_ALWAYS, 
							 "Request to run on %s %s was ACCEPTED\n",
							 machineName ? machineName:"", dc_startd->addr() );
				// first, set a timeout on the socket 
			claim_sock->timeout( 300 );
				// Now, register it for remote system calls.
				// It's a bit funky, but works.
			daemonCore->Register_Socket( claim_sock, "RSC Socket", 
				   (SocketHandlercpp)&RemoteResource::handleSysCalls, 
				   "HandleSyscalls", this );
			setResourceState( RR_STARTUP );		
			hadContact();

				// This expiration time we calculate here may be
				// sooner than the proxy, because the proxy may be
				// delegated some time in the future when file
				// transfer happens.  However, that just means we may
				// renew the proxy a few seconds earlier than we would
				// if we were more accurate, so it is ok.
			setRemoteProxyRenewTime();

			return true;
			break;
		case CONDOR_TRY_AGAIN:
			shadow->dprintf( D_ALWAYS, 
							 "Request to run on %s %s was DELAYED (previous job still being vacated)\n",
							 machineName ? machineName:"", dc_startd->addr() );
			num_retries++;
			if( num_retries > max_retries ) {
				dprintf( D_ALWAYS, "activateClaim(): Too many retries, "
						 "giving up.\n" );
				return false;
			}			  
			dprintf( D_FULLDEBUG, 
					 "activateClaim(): will try again in %d seconds\n",
					 retry_delay ); 
			sleep( retry_delay );
			break;

		case CONDOR_ERROR:
			shadow->dprintf( D_ALWAYS, "%s: %s\n", machineName ? machineName:"", dc_startd->error() );
			setExitReason( JOB_NOT_STARTED );
			return false;
			break;

		case NOT_OK:
			shadow->dprintf( D_ALWAYS, 
							 "Request to run on %s %s was REFUSED\n",
							 machineName ? machineName:"", dc_startd->addr() );
			setExitReason( JOB_NOT_STARTED );
			return false;
			break;
		default:
			shadow->dprintf( D_ALWAYS, "Got unknown reply(%d) from "
							 "request to run on %s %s\n", reply,
							 machineName ? machineName:"", dc_startd->addr() );
			setExitReason( JOB_NOT_STARTED );
			return false;
			break;
		}
	}
		// should never get here, but keep gcc happy and return
		// something. 
	return false;
}


bool
RemoteResource::killStarter( bool graceful )
{
	if( (graceful && already_killed_graceful) ||
		(!graceful && already_killed_fast) ) {
			// we've already sent this command to the startd.  we can
			// just return true right away
		return true;
	}
	if ( ! dc_startd ) {
		shadow->dprintf( D_ALWAYS, "RemoteResource::killStarter(): "
						 "DCStartd object NULL!\n");
		return false;
	}

	if( !graceful ) {
			// stop any lingering file transfers, if any
		abortFileTransfer();
	}

	if( ! dc_startd->deactivateClaim(graceful,&claim_is_closing) ) {
		shadow->dprintf( D_ALWAYS, "RemoteResource::killStarter(): "
						 "Could not send command to startd\n" );
		return false;
	}

	if( state != RR_FINISHED ) {
		setResourceState( RR_PENDING_DEATH );
	}

	if( graceful ) {
		already_killed_graceful = true;
	} else {
		already_killed_fast = true;
	}

	char* addr = dc_startd->addr();
	if( addr ) {
		dprintf( D_FULLDEBUG, "Killed starter (%s) at %s\n", 
				 graceful ? "graceful" : "fast", addr );
	}

	int wantReleaseClaim = 0;
	jobAd->LookupBool(ATTR_RELEASE_CLAIM, wantReleaseClaim);
	if (wantReleaseClaim) {
		ClassAd replyAd;
		dc_startd->releaseClaim(VACATE_FAST, &replyAd);
	}
	return true;
}

bool RemoteResource::suspend()
{
	bool bRet = false;
	
	if ( state!= RR_RECONNECT )
	{
		if ( dc_startd )
		{

			if ( dc_startd->_suspendClaim() )
				bRet = true;
			else
				shadow->dprintf( D_ALWAYS, "RemoteResource::suspend(): dc_startd->suspendClaim FAILED!\n");

		}
		else
			shadow->dprintf( D_ALWAYS, "RemoteResource::suspend(): DCStartd object NULL!\n");

	}
	else
		shadow->dprintf( D_ALWAYS, "RemoteResource::suspend(): Not connected to resource!\n");

	return (bRet);
}

bool RemoteResource::resume()
{
	bool bRet = false;
	
	if (state != RR_RECONNECT )
	{
		if ( dc_startd->_continueClaim() )
			bRet = true;
		else
			shadow->dprintf( D_ALWAYS, "RemoteResource::resume(): dc_startd->resume FAILED!\n");
	}
	else
		shadow->dprintf( D_ALWAYS, "RemoteResource::resume(): Not connected to resource!\n");
		
	return (bRet);
}


void
RemoteResource::dprintfSelf( int debugLevel )
{
	shadow->dprintf ( debugLevel, "RemoteResource::dprintSelf printing "
					  "host info:\n");
	if( dc_startd ) {
		char* addr = dc_startd->addr();
		char* id = dc_startd->getClaimId();
		shadow->dprintf( debugLevel, "\tstartdAddr: %s\n", 
						 addr ? addr : "Unknown" );
		shadow->dprintf( debugLevel, "\tClaimId: %s\n", 
						 id ? id : "Unknown" );
	}
	if( machineName ) {
		shadow->dprintf( debugLevel, "\tmachineName: %s\n",
						 machineName );
	}
	if( starterAddress ) {
		shadow->dprintf( debugLevel, "\tstarterAddr: %s\n", 
						 starterAddress );
	}
	shadow->dprintf( debugLevel, "\texit_reason: %d\n", exit_reason );
	shadow->dprintf( debugLevel, "\texited_by_signal: %s\n", 
					 exited_by_signal ? "True" : "False" );
	if( exited_by_signal ) {
		shadow->dprintf( debugLevel, "\texit_signal: %d\n", 
						 exit_value );
	} else {
		shadow->dprintf( debugLevel, "\texit_code: %d\n", 
						 exit_value );
	}
}

int
RemoteResource::attemptShutdownTimeout()
{
	m_attempt_shutdown_tid = -1;
	attemptShutdown();
	return TRUE;
}

void
RemoteResource::abortFileTransfer()
{
	filetrans.stopServer();
	if( state == RR_PENDING_TRANSFER ) {
		state = RR_FINISHED;
	}
}

void
RemoteResource::attemptShutdown()
{
	if( filetrans.transferIsInProgress() ) {
			// This can happen if we process the job exit message
			// before the file transfer reaper processes the exit of
			// the file transfer process

		if( m_attempt_shutdown_tid != -1 ) {
			return;
		}
		if( m_started_attempting_shutdown == 0 ) {
			m_started_attempting_shutdown = time(NULL);
		}
		int total_delay = time(NULL) - m_started_attempting_shutdown;
		if( abs(total_delay) > 300 ) {
				// Something is wrong.  We should not have had to wait this long
				// for the file transfer reaper to finish.
			dprintf(D_ALWAYS,"WARNING: giving up waiting for file transfer "
					"to finish after %ds.  Shutting down shadow.\n",total_delay);
		}
		else {
			m_attempt_shutdown_tid = daemonCore->Register_Timer(1, 0,
				(TimerHandlercpp)&RemoteResource::attemptShutdownTimeout,
				"attempt shutdown", this);
			if( m_attempt_shutdown_tid != -1 ) {
				dprintf(D_FULLDEBUG,"Delaying shutdown of shadow, because file transfer is still active.\n");
				return;
			}
		}
	}

	abortFileTransfer();

		// we call our shadow's shutdown method:
	shadow->shutDown( exit_reason );
}

int
RemoteResource::handleSysCalls( Stream * /* sock */ )
{

		// change value of the syscall_sock to correspond with that of
		// this claim sock right before do_REMOTE_syscall().

	syscall_sock = claim_sock;
	thisRemoteResource = this;

	if (do_REMOTE_syscall() < 0) {
		shadow->dprintf(D_SYSCALLS,"Shadow: do_REMOTE_syscall returned < 0\n");
		attemptShutdown();
		return KEEP_STREAM;
	}
	hadContact();
	return KEEP_STREAM;
}


void
RemoteResource::getMachineName( char *& mName )
{

	if ( !mName ) {
		mName = strnewp( machineName );
	} else {
		if ( machineName ) {
			delete [] mName;
			mName = strnewp( machineName );
		} else {
			mName[0] = '\0';
		}
	}
}


void
RemoteResource::getStartdAddress( char *& sinful )
{
	if( sinful ) {
		sinful[0] = '\0';
	}
	if( ! dc_startd ) {
		return;
	}
	char* addr = dc_startd->addr();
	if( ! addr ) {
		return;
	}
	if( sinful ) {
		delete [] sinful;
	}
	sinful = strnewp( addr );
}

void
RemoteResource::getStartdName( char *& remoteName )
{
	if( remoteName ) {
		remoteName[0] = '\0';
	}
	if( ! dc_startd ) {
		return;
	}
	char* localName = dc_startd->name();
	if( ! localName ) {
		return;
	}
	if( remoteName ) {
		delete [] remoteName;
	}
	remoteName = strnewp( localName );
}



void
RemoteResource::getClaimId( char *& id )
{
	if( id ) {
		id[0] = '\0';
	}
	if( ! dc_startd ) {
		return;
	}
	char* my_id = dc_startd->getClaimId();
	if( ! my_id ) {
		return;
	}
	if( id ) {
		delete[] id;
	}
	id = strnewp( my_id );
}

void
RemoteResource::getStarterAddress( char *& starterAddr )
{

	if (!starterAddr) {
		starterAddr = strnewp( starterAddress );
	} else {
		if ( starterAddress ) {
			delete[] starterAddr;
			starterAddr = strnewp( starterAddress );
		} else {
			starterAddr[0] = '\0';
		}
	}
}

ReliSock*
RemoteResource::getClaimSock()
{
	return claim_sock;
}


void
RemoteResource::closeClaimSock( void )
{
	if( claim_sock ) {
		daemonCore->Cancel_Socket( claim_sock );
		delete claim_sock;
		claim_sock = NULL;
	}
}


int
RemoteResource::getExitReason()
{
	return exit_reason;
}

bool
RemoteResource::claimIsClosing()
{
	return claim_is_closing;
}


int
RemoteResource::exitSignal( void )
{
	if( exited_by_signal ) {
		return exit_value;
	}
	return -1;
}


int
RemoteResource::exitCode( void )
{
	if( ! exited_by_signal ) {
		return exit_value;
	}
	return -1;
}


void
RemoteResource::setStartdInfo( ClassAd* ad )
{
	char* name = NULL;
	ad->LookupString( ATTR_REMOTE_HOST, &name );
	if( ! name ) {
		ad->LookupString( ATTR_NAME, &name );
		if( ! name ) {
			dPrintAd(D_ALWAYS, *ad);
			EXCEPT( "ad includes neither %s nor %s!", ATTR_NAME,
					ATTR_REMOTE_HOST );
		}
	}

	char* pool = NULL;
	ad->LookupString( ATTR_REMOTE_POOL, &pool );
		// we don't care if there's no pool specified...

	char* claim_id = NULL;
	ad->LookupString( ATTR_CLAIM_ID, &claim_id );
	if( ! claim_id ) {
		EXCEPT( "ad does not include %s!", ATTR_CLAIM_ID );
	}

	char* addr = NULL;
	ad->LookupString( ATTR_STARTD_IP_ADDR, &addr );
	if( ! addr ) {
		EXCEPT( "missing %s in ad", ATTR_STARTD_IP_ADDR);
	}

	initStartdInfo( name, pool, addr, claim_id );
	free(name);
	if(pool) free(pool);
	free(addr);
	free(claim_id);
}


void
RemoteResource::setStartdInfo( const char *sinful, 
							   const char* claim_id ) 
{
	initStartdInfo( sinful, NULL, NULL, claim_id );
}


void
RemoteResource::initStartdInfo( const char *name, const char *pool,
								const char *addr, const char* claim_id )
{
	dprintf( D_FULLDEBUG, "in RemoteResource::initStartdInfo()\n" );  

	if( dc_startd ) {
		delete dc_startd;
	}
	dc_startd = new DCStartd( name, pool, addr, claim_id );

	if( name ) {
		setMachineName( name );
	} else if( addr ) {
		setMachineName( addr );
	} else {
		EXCEPT( "in RemoteResource::setStartdInfo() without name or addr" );
	}

	m_claim_session = ClaimIdParser(claim_id);
	if( param_boolean("SEC_ENABLE_MATCH_PASSWORD_AUTHENTICATION",false) ) {
		if( m_claim_session.secSessionId() == NULL ) {
			dprintf(D_ALWAYS,"SEC_ENABLE_MATCH_PASSWORD_AUTHENTICATION: warning - failed to create security session from claim id %s because claim has no session information, likely because the matched startd has SEC_ENABLE_MATCH_PASSWORD_AUTHENTICATION set to False\n",m_claim_session.publicClaimId());
		}
		else {
			bool rc = daemonCore->getSecMan()->CreateNonNegotiatedSecuritySession(
				DAEMON,
				m_claim_session.secSessionId(),
				m_claim_session.secSessionKey(),
				m_claim_session.secSessionInfo(),
				EXECUTE_SIDE_MATCHSESSION_FQU,
				dc_startd->addr(),
				0 /*don't expire*/ );

			if( !rc ) {
				dprintf(D_ALWAYS,"SEC_ENABLE_MATCH_PASSWORD_AUTHENTICATION: failed to create security session for %s, so will fall back on security negotiation\n",m_claim_session.publicClaimId());
			}

				// For the file transfer session, we do not want to use the
				// same claim session used for other DAEMON traffic to the
				// execute node, because file transfer is normally done at
				// WRITE level, giving at least some level of indepenent
				// control for file transfers for settings such as encryption
				// and integrity checking.  Also, the session attributes
				// (e.g. encryption, integrity) for the claim session were set
				// by the startd, but for file transfer, it makes more sense
				// to use the shadow's policy.

			MyString filetrans_claimid;
				// prepend something to the claim id so that the session id
				// is different for file transfer than for the claim session
			filetrans_claimid.formatstr("filetrans.%s",claim_id);
			m_filetrans_session = ClaimIdParser(filetrans_claimid.Value());

				// Get rid of session parameters set by startd.
				// We will set our own based on the shadow WRITE policy.
			m_filetrans_session.setSecSessionInfo(NULL);

				// Since we just removed the session info, we must
				// set ignore_session_info=true in the following call or
				// we will get NULL for the session id.
			MyString filetrans_session_id =
				m_filetrans_session.secSessionId(/*ignore_session_info=*/ true);

			rc = daemonCore->getSecMan()->CreateNonNegotiatedSecuritySession(
				WRITE,
				filetrans_session_id.Value(),
				m_filetrans_session.secSessionKey(),
				NULL,
				EXECUTE_SIDE_MATCHSESSION_FQU,
				NULL,
				0 /*don't expire*/ );

			if( !rc ) {
				dprintf(D_ALWAYS,"SEC_ENABLE_MATCH_PASSWORD_AUTHENTICATION: failed to create security session for %s, so will fall back on security negotiation\n",m_filetrans_session.publicClaimId());
			}
			else {
					// fill in session_info so that starter will have
					// enough info to create a security session
					// compatible with the one we just created.
				MyString session_info;
				rc = daemonCore->getSecMan()->ExportSecSessionInfo(
					filetrans_session_id.Value(),
					session_info );

				if( !rc ) {
					dprintf(D_ALWAYS, "SEC_ENABLE_MATCH_PASSWORD_AUTHENTICATION: failed to get session info for claim id %s\n",m_filetrans_session.publicClaimId());
				}
				else {
					m_filetrans_session.setSecSessionInfo( session_info.Value() );
				}
			}
		}
	}
}


void
RemoteResource::setStarterInfo( ClassAd* ad )
{

	char* tmp = NULL;

	if( ad->LookupString(ATTR_STARTER_IP_ADDR, &tmp) ) {
		setStarterAddress( tmp );
		dprintf( D_SYSCALLS, "  %s = %s\n", ATTR_STARTER_IP_ADDR, tmp ); 
		free( tmp );
		tmp = NULL;
	}

	if( ad->LookupString(ATTR_UID_DOMAIN, &tmp) ) {
		dprintf( D_SYSCALLS, "  %s = %s\n", ATTR_UID_DOMAIN, tmp );
		free( tmp );
		tmp = NULL;
	}

	if( ad->LookupString(ATTR_FILE_SYSTEM_DOMAIN, &tmp) ) {
		dprintf( D_SYSCALLS, "  %s = %s\n", ATTR_FILE_SYSTEM_DOMAIN,
				 tmp );  
		free( tmp );
		tmp = NULL;
	}

	if( ad->LookupString(ATTR_NAME, &tmp) ) {
		if( machineName ) {
			if( is_valid_sinful(machineName) ) {
				delete [] machineName;
				machineName = strnewp( tmp );
			}
		}	
		dprintf( D_SYSCALLS, "  %s = %s\n", ATTR_MACHINE, tmp );
		free( tmp );
		tmp = NULL;
	} else if( ad->LookupString(ATTR_MACHINE, &tmp) ) {
		if( machineName ) {
			if( is_valid_sinful(machineName) ) {
				delete [] machineName;
				machineName = strnewp( tmp );
			}
		}	
		dprintf( D_SYSCALLS, "  %s = %s\n", ATTR_MACHINE, tmp );
		free( tmp );
		tmp = NULL;
	}

	if( ad->LookupString(ATTR_ARCH, &tmp) ) {
		if( starterArch ) {
			delete [] starterArch;
		}	
		starterArch = strnewp( tmp );
		dprintf( D_SYSCALLS, "  %s = %s\n", ATTR_ARCH, tmp ); 
		free( tmp );
		tmp = NULL;
	}

	if( ad->LookupString(ATTR_OPSYS, &tmp) ) {
		if( starterOpsys ) {
			delete [] starterOpsys;
		}	
		starterOpsys = strnewp( tmp );
		dprintf( D_SYSCALLS, "  %s = %s\n", ATTR_OPSYS, tmp ); 
		free( tmp );
		tmp = NULL;
	}

	char* starter_version;
	if( ad->LookupString(ATTR_VERSION, &starter_version) ) {
		dprintf( D_SYSCALLS, "  %s = %s\n", ATTR_VERSION, starter_version ); 
	}

	if ( starter_version == NULL ) {
		dprintf( D_ALWAYS, "Can't determine starter version for FileTransfer!\n" );
	} else {
		filetrans.setPeerVersion( starter_version );
		free(starter_version);
	}

	filetrans.setTransferQueueContactInfo( shadow->getTransferQueueContactInfo() );

	int tmp_int;
	if( ad->LookupBool(ATTR_HAS_RECONNECT, tmp_int) ) {
			// Whatever the starter defines in its own classad
			// overrides whatever we might think...
		supports_reconnect = tmp_int;
		dprintf( D_SYSCALLS, "  %s = %s\n", ATTR_HAS_RECONNECT, 
				 supports_reconnect ? "TRUE" : "FALSE" );
	} else {
		dprintf( D_SYSCALLS, "  %s = FALSE (not specified)\n",
				 ATTR_HAS_RECONNECT );
	}
}


void
RemoteResource::setMachineName( const char * mName )
{

	if ( machineName )
		delete [] machineName;
	
	machineName = strnewp ( mName );
}

void
RemoteResource::setStarterAddress( const char * starterAddr )
{
	if( starterAddress ) {
		delete [] starterAddress;
	}	
	starterAddress = strnewp( starterAddr );
}


void
RemoteResource::setExitReason( int reason )
{
	// Set the exit_reason, but not if the reason is JOB_KILLED.
	// This prevents exit_reason being reset from JOB_KILLED to
	// JOB_NOT_CKPTED or some such when the starter gets killed
	// and the syscall sock goes away.

	if( exit_reason != JOB_KILLED && -1 == exit_reason) {
		shadow->dprintf( D_FULLDEBUG, "setting exit reason on %s to %d\n", 
					 machineName ? machineName : "???", reason ); 
			
		exit_reason = reason;
	}

	// record that this resource is really finished
	if( filetrans.transferIsInProgress() ) {
		setResourceState( RR_PENDING_TRANSFER );
	}
	else {
		setResourceState( RR_FINISHED );
	}
}


float
RemoteResource::bytesSent()
{
	float bytes = 0.0;

	// add in bytes sent by transferring files
	bytes += filetrans.TotalBytesSent();

	// add in bytes sent via remote system calls

	/*** until the day we support syscalls in the new shadow 
	if (syscall_sock) {
		bytes += syscall_sock->get_bytes_sent();
	}
	****/
	
	return bytes;
}


float
RemoteResource::bytesReceived()
{
	float bytes = 0.0;

	// add in bytes sent by transferring files
	bytes += filetrans.TotalBytesReceived();

	// add in bytes sent via remote system calls

	/*** until the day we support syscalls in the new shadow 
	if (syscall_sock) {
		bytes += syscall_sock->get_bytes_recvd();
	}
	****/
	
	return bytes;
}


void
RemoteResource::setJobAd( ClassAd *jA )
{
	this->jobAd = jA;

		// now, see if anything we care about is defined in the ad.
		// this prevents us (for example) from logging another
		// ImageSizeEvent everytime we start running, even if the
		// image size hasn't changed at all...

	int int_value;
	int64_t int64_value;
	double real_value;

	if( jA->LookupFloat(ATTR_JOB_REMOTE_SYS_CPU, real_value) ) {
		remote_rusage.ru_stime.tv_sec = (time_t) real_value;
	}
			
	if( jA->LookupFloat(ATTR_JOB_REMOTE_USER_CPU, real_value) ) {
		remote_rusage.ru_utime.tv_sec = (time_t) real_value;
	}

	if( jA->LookupInteger(ATTR_IMAGE_SIZE, int64_value) ) {
		image_size_kb = int64_value;
	}

	if( jA->LookupInteger(ATTR_MEMORY_USAGE, int64_value) ) {
		memory_usage_mb = int64_value;
	}

	if( jA->LookupInteger(ATTR_RESIDENT_SET_SIZE, int_value) ) {
		remote_rusage.ru_maxrss = int_value;
	}

	if( jA->LookupInteger(ATTR_PROPORTIONAL_SET_SIZE, int64_value) ) {
		proportional_set_size_kb = int64_value;
	}

			
	if( jA->LookupInteger(ATTR_DISK_USAGE, int_value) ) {
		disk_usage = int_value;
	}

	if( jA->LookupInteger(ATTR_LAST_JOB_LEASE_RENEWAL, int_value) ) {
		last_job_lease_renewal = (time_t)int_value;
	}

	jA->LookupBool( ATTR_WANT_IO_PROXY, m_want_chirp );

	bool stream_input=false, stream_output=false, stream_error=false;
	jA->LookupBool(ATTR_STREAM_INPUT,stream_input);
	jA->LookupBool(ATTR_STREAM_OUTPUT,stream_output);
	jA->LookupBool(ATTR_STREAM_ERROR,stream_error);

	m_want_streaming_io = stream_input || stream_output || stream_error;
	if( m_want_chirp || m_want_streaming_io ) {
		dprintf(D_FULLDEBUG,
			"Enabling remote IO syscalls (want chirp=%s,want streaming=%s).\n",
			m_want_chirp ? "true" : "false",
			m_want_streaming_io ? "true" : "false");
	}

	jA->LookupString(ATTR_X509_USER_PROXY, proxy_path);
}


void
RemoteResource::updateFromStarter( ClassAd* update_ad )
{
	int int_value;
	int64_t int64_value;
	MyString string_value;

	dprintf( D_FULLDEBUG, "Inside RemoteResource::updateFromStarter()\n" );
	hadContact();

	if( IsDebugLevel(D_MACHINE) ) {
		dprintf( D_MACHINE, "Update ad:\n" );
		dPrintAd( D_MACHINE, *update_ad );
		dprintf( D_MACHINE, "--- End of ClassAd ---\n" );
	}

<<<<<<< HEAD
	// Copy through Network* attributes
	ExprTree* expr;
	const char * attr_name;
	update_ad->ResetExpr();
	size_t prefix_len = strlen("Network");
	while (update_ad->NextExpr(attr_name, expr)) {
		if (strncmp("Network", attr_name, prefix_len) == 0) {
			dprintf( D_FULLDEBUG, "Adding attribute to jobAd: %s\n", attr_name );
			jobAd->CopyAttribute(attr_name, update_ad);
		}
	}

	if( update_ad->LookupFloat(ATTR_JOB_REMOTE_SYS_CPU, float_value) ) {
		remote_rusage.ru_stime.tv_sec = (int) float_value; 
		jobAd->Assign(ATTR_JOB_REMOTE_SYS_CPU, float_value);
=======
	double real_value;
	if( update_ad->LookupFloat(ATTR_JOB_REMOTE_SYS_CPU, real_value) ) {
		remote_rusage.ru_stime.tv_sec = (time_t) real_value;
		jobAd->Assign(ATTR_JOB_REMOTE_SYS_CPU, real_value);
>>>>>>> 736099c9
	}
			
	if( update_ad->LookupFloat(ATTR_JOB_REMOTE_USER_CPU, real_value) ) {
		remote_rusage.ru_utime.tv_sec = (time_t) real_value;
		jobAd->Assign(ATTR_JOB_REMOTE_USER_CPU, real_value);
	}

	if( update_ad->LookupInteger(ATTR_IMAGE_SIZE, int64_value) ) {
		if( int64_value > image_size_kb ) {
			image_size_kb = int64_value;
			jobAd->Assign(ATTR_IMAGE_SIZE, image_size_kb);
		}
	}

	classad::ExprTree * tree = update_ad->Lookup(ATTR_MEMORY_USAGE);
	if( tree ) {
		tree = tree->Copy();
		jobAd->Insert(ATTR_MEMORY_USAGE, tree, false);
	}

	if( update_ad->LookupFloat(ATTR_JOB_VM_CPU_UTILIZATION, real_value) ) {
		  jobAd->Assign(ATTR_JOB_VM_CPU_UTILIZATION, real_value);
	}
	
	if( update_ad->LookupInteger(ATTR_RESIDENT_SET_SIZE, int_value) ) {
		int rss = remote_rusage.ru_maxrss;
		if( !jobAd->LookupInteger(ATTR_RESIDENT_SET_SIZE,rss) || rss < int_value ) {
			remote_rusage.ru_maxrss = int_value;
			jobAd->Assign(ATTR_RESIDENT_SET_SIZE, int_value);
		}
	}

	if( update_ad->LookupInteger(ATTR_PROPORTIONAL_SET_SIZE, int64_value) ) {
		int64_t pss = proportional_set_size_kb;
		if( !jobAd->LookupInteger(ATTR_PROPORTIONAL_SET_SIZE,pss) || pss < int64_value ) {
			proportional_set_size_kb = int64_value;
			jobAd->Assign(ATTR_PROPORTIONAL_SET_SIZE, int64_value);
		}
	}

	if( update_ad->LookupInteger(ATTR_BLOCK_READ_KBYTES, int_value) ) {
		jobAd->Assign(ATTR_BLOCK_READ_KBYTES, int_value);
	}

	if( update_ad->LookupInteger(ATTR_BLOCK_WRITE_KBYTES, int_value) ) {
		jobAd->Assign(ATTR_BLOCK_WRITE_KBYTES, int_value);
	}

	if( update_ad->LookupInteger(ATTR_DISK_USAGE, int_value) ) {
		if( int_value > disk_usage ) {
			disk_usage = int_value;
			jobAd->Assign(ATTR_DISK_USAGE, int_value);
		}
	}

	if( update_ad->LookupString(ATTR_EXCEPTION_HIERARCHY,string_value) ) {
		jobAd->Assign(ATTR_EXCEPTION_HIERARCHY, string_value.Value());
	}

	if( update_ad->LookupString(ATTR_EXCEPTION_NAME,string_value) ) {
		jobAd->Assign(ATTR_EXCEPTION_NAME, string_value.Value());
	}

	if( update_ad->LookupString(ATTR_EXCEPTION_TYPE,string_value) ) {
		jobAd->Assign(ATTR_EXCEPTION_TYPE, string_value.Value());
	}

	if( update_ad->LookupBool(ATTR_ON_EXIT_BY_SIGNAL, int_value) ) {
		exited_by_signal = (bool)int_value;
		jobAd->Assign(ATTR_ON_EXIT_BY_SIGNAL, (bool)exited_by_signal);
	}

	if( update_ad->LookupInteger(ATTR_ON_EXIT_SIGNAL, int_value) ) {
		jobAd->Assign(ATTR_ON_EXIT_SIGNAL, int_value);
		exit_value = int_value;
	}

	if( update_ad->LookupInteger(ATTR_ON_EXIT_CODE, int_value) ) {
		jobAd->Assign(ATTR_ON_EXIT_CODE, int_value);
		exit_value = int_value;
	}

	if( update_ad->LookupString(ATTR_EXIT_REASON,string_value) ) {
		jobAd->Assign(ATTR_EXIT_REASON, string_value.Value());
	}

	if( update_ad->LookupBool(ATTR_JOB_CORE_DUMPED, int_value) ) {
		jobAd->Assign(ATTR_JOB_CORE_DUMPED, (bool)int_value);
	}

		// The starter sends this attribute whether or not we are spooling
		// output (because it doesn't know if we are).  Technically, we
		// only need to write this attribute into the job ClassAd if we
		// are spooling output.  However, it doesn't hurt to have it there
		// otherwise.
	if( update_ad->LookupString(ATTR_SPOOLED_OUTPUT_FILES,string_value) ) {
		jobAd->Assign(ATTR_SPOOLED_OUTPUT_FILES,string_value.Value());
	}
	else if( jobAd->LookupString(ATTR_SPOOLED_OUTPUT_FILES,string_value) ) {
		jobAd->AssignExpr(ATTR_SPOOLED_OUTPUT_FILES,"UNDEFINED");
	}

	char* job_state = NULL;
	ResourceState new_state = state;
	update_ad->LookupString( ATTR_JOB_STATE, &job_state );
	if( job_state ) { 
			// The starter told us the job state, see what it is and
			// if we need to log anything to the UserLog
		if( strcasecmp(job_state, "Suspended") == MATCH ) {
			new_state = RR_SUSPENDED;
		} else if ( strcasecmp(job_state, "Running") == MATCH ) {
			new_state = RR_EXECUTING;
		} else if ( strcasecmp(job_state, "Checkpointed") == MATCH ) {
			new_state = RR_CHECKPOINTED;
		} else { 
				// For our purposes in here, we don't care about any
				// other possible states at the moment.  If the job
				// has state "Exited", we'll see all that in a second,
				// and we don't want to log any events here. 
		}
		free( job_state );
		if( state == RR_PENDING_DEATH || state == RR_PENDING_TRANSFER ) {
				// we're trying to shutdown, so don't bother recording
				// what we just heard from the starter.  we're done
				// dealing with this update.
			return;
		}
		if( new_state != state ) {
				// State change!  Let's log the appropriate event to
				// the UserLog and keep track of suspend/resume
				// statistics.
			switch( new_state ) {
			case RR_SUSPENDED:
				recordSuspendEvent( update_ad );
				break;
			case RR_EXECUTING:
				if( state == RR_SUSPENDED ) {
					recordResumeEvent( update_ad );
				}
				break;
			case RR_CHECKPOINTED:
				recordCheckpointEvent( update_ad );
				break;
			default:
				EXCEPT( "Trying to log state change for invalid state %s",
						rrStateToString(new_state) );
			}
				// record the new state
			setResourceState( new_state );
		}
	}

	if (jobAd->EvalInteger(ATTR_MEMORY_USAGE, NULL, int64_value)) {
		memory_usage_mb = int64_value;
	}

	MyString starter_addr;
	update_ad->LookupString( ATTR_STARTER_IP_ADDR, starter_addr );
	if( !starter_addr.IsEmpty() ) {
		// The starter sends updated contact info along with the job
		// update (useful if CCB info changes).  It's a bit of a hack
		// to do it through this channel, but better than nothing.
		setStarterAddress( starter_addr.Value() );
	}

		// now that we've gotten an update, we should evaluate our
		// periodic user policy again, since we have new information
		// and something might now evaluate to true which we should
		// act on.
	shadow->evalPeriodicUserPolicy();
}


bool
RemoteResource::recordSuspendEvent( ClassAd* update_ad )
{
	bool rval = true;
		// First, grab the number of pids that were suspended out of
		// the update ad.
	int num_pids;

	if( ! update_ad->LookupInteger(ATTR_NUM_PIDS, num_pids) ) {
		dprintf( D_FULLDEBUG, "update ad from starter does not define %s\n",
				 ATTR_NUM_PIDS );  
		num_pids = 0;
	}
	
		// Now, we can log this event to the UserLog
	JobSuspendedEvent event;
	event.num_pids = num_pids;
	if( !writeULogEvent(&event) ) {
		dprintf( D_ALWAYS, "Unable to log ULOG_JOB_SUSPENDED event\n" );
		rval = false;
	}

		// Finally, we need to update some attributes in our in-memory
		// copy of the job ClassAd
	int now = (int)time(NULL);
	int total_suspensions = 0;
	char tmp[256];

	jobAd->LookupInteger( ATTR_TOTAL_SUSPENSIONS, total_suspensions );
	total_suspensions++;
	sprintf( tmp, "%s = %d", ATTR_TOTAL_SUSPENSIONS, total_suspensions );
	jobAd->Insert( tmp );

	sprintf( tmp, "%s = %d", ATTR_LAST_SUSPENSION_TIME, now );
	jobAd->Insert( tmp );

	// Log stuff so we can check our sanity
	printSuspendStats( D_FULLDEBUG );
	
	// TSTCLAIR: In promotion to 1st class status we *must* 
	// update the job in the queue
	sprintf( tmp, "%s = %d", ATTR_JOB_STATUS , SUSPENDED );
	jobAd->Insert( tmp );
	shadow->updateJobInQueue(U_STATUS);
	
	return rval;
}


bool
RemoteResource::recordResumeEvent( ClassAd* /* update_ad */ )
{
	bool rval = true;

		// First, log this to the UserLog
	JobUnsuspendedEvent event;
	if( !writeULogEvent(&event) ) {
		dprintf( D_ALWAYS, "Unable to log ULOG_JOB_UNSUSPENDED event\n" );
		rval = false;
	}

		// Now, update our in-memory copy of the job ClassAd
	int now = (int)time(NULL);
	int cumulative_suspension_time = 0;
	int last_suspension_time = 0;
	char tmp[256];

		// add in the time I spent suspended to a running total
	jobAd->LookupInteger( ATTR_CUMULATIVE_SUSPENSION_TIME,
						  cumulative_suspension_time );
	jobAd->LookupInteger( ATTR_LAST_SUSPENSION_TIME,
						  last_suspension_time );
	if( last_suspension_time > 0 ) {
		// There was a real job suspension.
		cumulative_suspension_time += now - last_suspension_time;

		int uncommitted_suspension_time = 0;
		jobAd->LookupInteger( ATTR_UNCOMMITTED_SUSPENSION_TIME,
							  uncommitted_suspension_time );
		uncommitted_suspension_time += now - last_suspension_time;
		jobAd->Assign(ATTR_UNCOMMITTED_SUSPENSION_TIME, uncommitted_suspension_time);
	}

	sprintf( tmp, "%s = %d", ATTR_CUMULATIVE_SUSPENSION_TIME,
			 cumulative_suspension_time );
	jobAd->Insert( tmp );

		// set the current suspension time to zero, meaning not suspended
	sprintf(tmp, "%s = 0", ATTR_LAST_SUSPENSION_TIME );
	jobAd->Insert( tmp );

		// Log stuff so we can check our sanity
	printSuspendStats( D_FULLDEBUG );

	// TSTCLAIR: In promotion to 1st class status we *must* 
	// update the job in the queue
	sprintf( tmp, "%s = %d", ATTR_JOB_STATUS , RUNNING );
	jobAd->Insert( tmp );
	shadow->updateJobInQueue(U_STATUS);

	return rval;
}


bool
RemoteResource::recordCheckpointEvent( ClassAd* update_ad )
{
	bool rval = true;
	MyString string_value;
	int int_value = 0;
	static float last_recv_bytes = 0.0;

		// First, log this to the UserLog
	CheckpointedEvent event;

	event.run_remote_rusage = getRUsage();

	float recv_bytes = bytesReceived();

	// Received Bytes for checkpoint
	event.sent_bytes = recv_bytes - last_recv_bytes;
	last_recv_bytes = recv_bytes;

	if( !shadow->uLog.writeEventNoFsync(&event, jobAd) ) {
		dprintf( D_ALWAYS, "Unable to log ULOG_CHECKPOINTED event\n" );
		rval = false;
	}

	// Now, update our in-memory copy of the job ClassAd
	int now = (int)time(NULL);

	// Increase the total count of checkpoint
	// by default, we round ATTR_NUM_CKPTS, so fetch the raw value
	// here (if available) for us to increment later.
	int ckpt_count = 0;
	if( !jobAd->LookupInteger(ATTR_NUM_CKPTS_RAW, ckpt_count) || !ckpt_count ) {
		jobAd->LookupInteger(ATTR_NUM_CKPTS, ckpt_count );
	}
	ckpt_count++;
	jobAd->Assign(ATTR_NUM_CKPTS, ckpt_count);

	int last_ckpt_time = 0;
	jobAd->LookupInteger(ATTR_LAST_CKPT_TIME, last_ckpt_time);

	int current_start_time = 0;
	jobAd->LookupInteger(ATTR_JOB_CURRENT_START_DATE, current_start_time);

	int_value = (last_ckpt_time > current_start_time) ? 
						last_ckpt_time : current_start_time;

	// Update Job committed time
	if( int_value > 0 ) {
		int job_committed_time = 0;
		jobAd->LookupInteger(ATTR_JOB_COMMITTED_TIME, job_committed_time);
		job_committed_time += now - int_value;
		jobAd->Assign(ATTR_JOB_COMMITTED_TIME, job_committed_time);

		float slot_weight = 1;
		jobAd->LookupFloat(ATTR_JOB_MACHINE_ATTR_SLOT_WEIGHT0, slot_weight);
		float slot_time = 0;
		jobAd->LookupFloat(ATTR_COMMITTED_SLOT_TIME, slot_time);
		slot_time += slot_weight * (now - int_value);
		jobAd->Assign(ATTR_COMMITTED_SLOT_TIME, slot_time);
	}

	// Update timestamp of the last checkpoint
	jobAd->Assign(ATTR_LAST_CKPT_TIME, now);

	// Update CkptArch and CkptOpSys
	if( starterArch ) {
		jobAd->Assign(ATTR_CKPT_ARCH, starterArch);
	}
	if( starterOpsys ) {
		jobAd->Assign(ATTR_CKPT_OPSYS, starterOpsys);
	}

	// Update Ckpt MAC and IP address of VM
	if( update_ad->LookupString(ATTR_VM_CKPT_MAC,string_value) ) {
		jobAd->Assign(ATTR_VM_CKPT_MAC, string_value.Value());
	}
	if( update_ad->LookupString(ATTR_VM_CKPT_IP,string_value) ) {
		jobAd->Assign(ATTR_VM_CKPT_IP, string_value.Value());
	}

	shadow->CommitSuspensionTime(jobAd);

		// Log stuff so we can check our sanity
	printCheckpointStats( D_FULLDEBUG );

	// We update the schedd right now
	shadow->updateJobInQueue(U_CHECKPOINT);

	return rval;
}


bool
RemoteResource::writeULogEvent( ULogEvent* event )
{
	if( !shadow->uLog.writeEvent(event, jobAd) ) {
		return false;
	}
	return true;
}


void
RemoteResource::printSuspendStats( int debug_level )
{
	int total_suspensions = 0;
	int last_suspension_time = 0;
	int cumulative_suspension_time = 0;

	dprintf( debug_level, "Statistics about job suspension:\n" );
	jobAd->LookupInteger( ATTR_TOTAL_SUSPENSIONS, total_suspensions );
	dprintf( debug_level, "%s = %d\n", ATTR_TOTAL_SUSPENSIONS, 
			 total_suspensions );

	jobAd->LookupInteger( ATTR_LAST_SUSPENSION_TIME,
						  last_suspension_time );
	dprintf( debug_level, "%s = %d\n", ATTR_LAST_SUSPENSION_TIME,
			 last_suspension_time );

	jobAd->LookupInteger( ATTR_CUMULATIVE_SUSPENSION_TIME, 
						  cumulative_suspension_time );
	dprintf( debug_level, "%s = %d\n",
			 ATTR_CUMULATIVE_SUSPENSION_TIME,
			 cumulative_suspension_time );
}


void
RemoteResource::printCheckpointStats( int debug_level )
{
	int int_value = 0;
	MyString string_attr;

	dprintf( debug_level, "Statistics about job checkpointing:\n" );

	// total count of the number of checkpoint
	int_value = 0;
	jobAd->LookupInteger( ATTR_NUM_CKPTS, int_value );
	dprintf( debug_level, "%s = %d\n", ATTR_NUM_CKPTS, int_value );

	// Total Job committed time
	int_value = 0;
	jobAd->LookupInteger(ATTR_JOB_COMMITTED_TIME, int_value);
	dprintf( debug_level, "%s = %d\n", ATTR_JOB_COMMITTED_TIME, int_value);

	int committed_suspension_time = 0;
	jobAd->LookupInteger( ATTR_COMMITTED_SUSPENSION_TIME, 
						  committed_suspension_time );
	dprintf( debug_level, "%s = %d\n",
			 ATTR_COMMITTED_SUSPENSION_TIME,
			 committed_suspension_time );

	// timestamp of the last checkpoint
	int_value = 0;
	jobAd->LookupInteger( ATTR_LAST_CKPT_TIME, int_value);
	dprintf( debug_level, "%s = %d\n", ATTR_LAST_CKPT_TIME, int_value);

	// CkptArch and CkptOpSys
	string_attr = "";
	jobAd->LookupString(ATTR_CKPT_ARCH, string_attr);
	dprintf( debug_level, "%s = %s\n", ATTR_CKPT_ARCH, string_attr.Value());

	string_attr = "";
	jobAd->LookupString(ATTR_CKPT_OPSYS, string_attr);
	dprintf( debug_level, "%s = %s\n", ATTR_CKPT_OPSYS, string_attr.Value());

	// MAC and IP address of VM
	string_attr = "";
	jobAd->LookupString(ATTR_VM_CKPT_MAC, string_attr);
	dprintf( debug_level, "%s = %s\n", ATTR_VM_CKPT_MAC, string_attr.Value());

	string_attr = "";
	jobAd->LookupString(ATTR_VM_CKPT_IP, string_attr);
	dprintf( debug_level, "%s = %s\n", ATTR_VM_CKPT_IP, string_attr.Value());
}


void
RemoteResource::resourceExit( int reason_for_exit, int exit_status )
{
	dprintf( D_FULLDEBUG, "Inside RemoteResource::resourceExit()\n" );
	setExitReason( reason_for_exit );

	// record the start time of transfer output into the job ad.
	time_t tStart = -1;
	if (filetrans.GetDownloadTimestamps(&tStart)) {
		jobAd->Assign(ATTR_JOB_CURRENT_START_TRANSFER_OUTPUT_DATE, (int)tStart);
	}

#if 0 // tj: this seems to record only transfer output time, turn it off for now.
	FileTransfer::FileTransferInfo fi = filetrans.GetInfo();
	if (fi.duration) {
		float cumulativeDuration = 0.0;
		if ( ! jobAd->LookupFloat(ATTR_CUMULATIVE_TRANSFER_TIME, cumulativeDuration)) { 
			cumulativeDuration = 0.0; 
		}
		jobAd->Assign(ATTR_CUMULATIVE_TRANSFER_TIME, cumulativeDuration + fi.duration );
	}
#endif

	if( exit_value == -1 ) {
			/* 
			   Backwards compatibility code...  If we don't have a
			   real value for exit_value yet, it means the starter
			   we're talking to doesn't parse the status integer
			   itself and set the various ClassAd attributes
			   appropriately.  To prevent any trouble in this case, we
			   do the parsing here so everything in the shadow can
			   still work.  Doing this ourselves is potentially
			   inaccurate, since the starter might be a different
			   platform and we might get different results, but it's
			   better than nothing.  However, this is what we've
			   always done in the past, so it's no less accurate than
			   an old shadow talking to the same starter...
			*/
		char tmp[64];
		if( WIFSIGNALED(exit_status) ) {
			exited_by_signal = true;
			sprintf( tmp, "%s=TRUE", ATTR_ON_EXIT_BY_SIGNAL );
			jobAd->Insert( tmp );

			exit_value = WTERMSIG( exit_status );
			sprintf( tmp, "%s=%d", ATTR_ON_EXIT_SIGNAL, exit_value );
			jobAd->Insert( tmp );

		} else {
			exited_by_signal = false;
			sprintf( tmp, "%s=FALSE", ATTR_ON_EXIT_BY_SIGNAL );
			jobAd->Insert( tmp );

			exit_value = WEXITSTATUS( exit_status );
			sprintf( tmp, "%s=%d", ATTR_ON_EXIT_CODE, exit_value );
			jobAd->Insert( tmp );
		}
	}
}


void 
RemoteResource::setResourceState( ResourceState s )
{
	if ( state != s )
	{
		shadow->dprintf( D_FULLDEBUG,
						"Resource %s changing state from %s to %s\n",
						machineName ? machineName : "???", 
						rrStateToString(state), 
						rrStateToString(s) );
		state = s;
	}
}


const char*
rrStateToString( ResourceState s )
{
	if( s >= _RR_STATE_THRESHOLD ) {
		return "Unknown State";
	}
	return Resource_State_String[s];
}

void
RemoteResource::startCheckingProxy()
{
	if( proxy_check_tid != -1 ) {
		return; // already running
	}
	if( !proxy_path.IsEmpty() ) {
		// This job has a proxy.  We need to check it regularlly to
		// potentially upload a renewed one.
		int PROXY_CHECK_INTERVAL = param_integer("SHADOW_CHECKPROXY_INTERVAL",60*10,1);
		proxy_check_tid = daemonCore->Register_Timer( 0, PROXY_CHECK_INTERVAL,
							(TimerHandlercpp)&RemoteResource::checkX509Proxy,
							"RemoteResource::checkX509Proxy()", this );
    }
}

void 
RemoteResource::beginExecution( void )
{
	if( began_execution ) {
			// Only call this function once per remote resource
		return;
	}

	began_execution = true;
	setResourceState( RR_EXECUTING );

	// add the execution start time into the job ad. 
	int now = (int)time(NULL);
	jobAd->Assign( ATTR_JOB_CURRENT_START_EXECUTING_DATE , now);

	startCheckingProxy();
	
		// Let our shadow know so it can make global decisions (for
		// example, should it log a JOB_EXECUTE event)
	shadow->resourceBeganExecution( this );
}

void
RemoteResource::hadContact( void )
{
		// Length: ATTR_LAST_JOB_LEASE_RENEWAL is 19, '=' is 1,
		// MAX_INT is 10, and another 10 to spare should plenty... 
	char contact_buf[40];
	last_job_lease_renewal = time(0);
	snprintf( contact_buf, 32, "%s=%d", ATTR_LAST_JOB_LEASE_RENEWAL,
			  (int)last_job_lease_renewal );
	jobAd->Insert( contact_buf );
}


bool
RemoteResource::supportsReconnect( void )
{
		// even if the starter we're talking to supports reconnect, we
		// only want to return true if the job we're running supports
		// it too (i.e. has a GlobalJobId and a JobLeaseDuration).
	const char* gjid = shadow->getGlobalJobId();
	if( ! gjid ) {
		return false;
	}
	int tmp;
	if( ! jobAd->LookupInteger(ATTR_JOB_LEASE_DURATION, tmp) ) {
		return false;
	}

		// if we got this far, the job supports it, so we can just
		// return whether the remote resource does or not.
	return supports_reconnect;
}


void
RemoteResource::reconnect( void )
{
	const char* gjid = shadow->getGlobalJobId();
	if( ! gjid ) {
		EXCEPT( "Shadow in reconnect mode but %s is not in the job ad!",
				ATTR_GLOBAL_JOB_ID );
	}
	if( lease_duration < 0 ) { 
			// if it's our first time, figure out what we've got to
			// work with...
		dprintf( D_FULLDEBUG, "Trying to reconnect job %s\n", gjid );
		if( ! jobAd->LookupInteger(ATTR_JOB_LEASE_DURATION,
								   lease_duration) ) {
			EXCEPT( "Shadow in reconnect mode but %s is not in the job ad!",
					ATTR_JOB_LEASE_DURATION );
		}
		if( ! last_job_lease_renewal ) {
				// if we were spawned in reconnect mode, this should
				// be set.  if we're just trying a reconnect because
				// the syscall socket went away, we'll already have
				// initialized last_job_lease_renewal when we started
				// the job
			EXCEPT( "Shadow in reconnect mode but %s is not in the job ad!",
					ATTR_LAST_JOB_LEASE_RENEWAL );
		}
		dprintf( D_ALWAYS, "Trying to reconnect to disconnected job\n" );
		dprintf( D_ALWAYS, "%s: %d %s", ATTR_LAST_JOB_LEASE_RENEWAL,
				 (int)last_job_lease_renewal, 
				 ctime(&last_job_lease_renewal) );
		dprintf( D_ALWAYS, "%s: %d seconds\n",
				 ATTR_JOB_LEASE_DURATION, lease_duration );
	}

		// If we got here, we're trying to reconnect.  keep track of
		// that since we need to know in certain situations...
	if( state != RR_RECONNECT ) {
		setResourceState( RR_RECONNECT );
	}

		// each time we get here, see how much time remains...
	int remaining = remainingLeaseDuration();
	if( !remaining ) {
	dprintf( D_ALWAYS, "%s remaining: EXPIRED!\n",
			 ATTR_JOB_LEASE_DURATION );
		MyString reason = "Job disconnected too long: ";
		reason += ATTR_JOB_LEASE_DURATION;
		reason += " (";
		reason += lease_duration;
		reason += " seconds) expired";
		shadow->reconnectFailed( reason.Value() );
	}
	dprintf( D_ALWAYS, "%s remaining: %d\n", ATTR_JOB_LEASE_DURATION,
			 remaining );

	if( next_reconnect_tid >= 0 ) {
		EXCEPT( "in reconnect() and timer for next attempt already set" );
	}

    int delay = shadow->nextReconnectDelay( reconnect_attempts );
	if( delay > remaining ) {
		delay = remaining;
	}
	if( delay ) {
			// only need to dprintf if we're not doing it right away
		dprintf( D_ALWAYS, "Scheduling another attempt to reconnect "
				 "in %d seconds\n", delay );
	}
	next_reconnect_tid = daemonCore->
		Register_Timer( delay,
						(TimerHandlercpp)&RemoteResource::attemptReconnect,
						"RemoteResource::attemptReconnect()", this );

	if( next_reconnect_tid < 0 ) {
		EXCEPT( "Failed to register timer!" );
	}
}


void
RemoteResource::attemptReconnect( void )
{
		// now that the timer went off, clear out this variable so we
		// don't get confused later.
	next_reconnect_tid = -1;

		// if if this attempt fails, we need to remember we tried
	reconnect_attempts++;

	
		// ask the startd if the starter is still alive, and if so,
		// where it is located.  note we must ask the startd, even
		// if we think we already know the address of the starter, since
		// the startd would know if the starter process went away or not.
	if( ! locateReconnectStarter() ) {
		return;
	}
	
		// if we got here, we already know the starter's address, so
		// we can go on to directly request a reconnect... 
	requestReconnect(); 
}


int
RemoteResource::remainingLeaseDuration( void )
{
	if (lease_duration < 0) {
			// No lease, nothing remains.
		return 0;
	}
	int now = (int)time(0);
	int remaining = lease_duration - (now - last_job_lease_renewal);
	return ((remaining < 0) ? 0 : remaining);
}


bool
RemoteResource::locateReconnectStarter( void )
{
	dprintf( D_ALWAYS, "Attempting to locate disconnected starter\n" );
	const char* gjid = shadow->getGlobalJobId();
	char *claimid = NULL;
	getClaimId(claimid);

	ClaimIdParser idp( claimid );
	dprintf( D_FULLDEBUG, "gjid is %s claimid is %s\n", gjid, idp.publicClaimId());
	ClassAd reply;
	if( dc_startd->locateStarter(gjid, claimid, public_schedd_addr, &reply, 20) ) {
			// it worked, save the results and return success.
		char* tmp = NULL;
		if( reply.LookupString(ATTR_STARTER_IP_ADDR, &tmp) ) {
			setStarterAddress( tmp );
			dprintf( D_ALWAYS, "Found starter: %s\n", tmp );
			free( tmp );
			delete[] claimid;
			return true;
		} else {
			EXCEPT( "impossible: locateStarter() returned success "
					"but %s not found", ATTR_STARTER_IP_ADDR );
		}
	}
	
		// if we made it here figure out what kind of error we got and
		// act accordingly.  in all cases we want to either exit
		// completely or return false so that attemptReconnect() just
		// returns instead of calling requestReconnect().

	dprintf( D_ALWAYS, "locateStarter(): %s\n", dc_startd->error() );

	switch( dc_startd->errorCode() ) {

	case CA_FAILURE:

			// communication successful but GlobalJobId or starter not
			// found.  either way, we know the job is gone, and can
			// safely give up and restart.
		shadow->reconnectFailed( "Job not found at execution machine" );
		break;

	case CA_NOT_AUTHENTICATED:
			// some condor daemon is listening on the port, but it
			// doesn't believe us anymore, so it can't still be our
			// old startd. :( if our job was still there, the old
			// startd would be willing to talk to us.  Just to be
			// safe, try one last time to see if we can kill the old
			// starter.  We don't want the schedd to try this, since
			// it'd block, but we don't have anything better to do,
			// and it helps ensure run-only-once semantics for jobs.
		shadow->cleanUp();
		shadow->reconnectFailed( "Startd is no longer at old port, "
								 "job must have been killed" );
		break;

	case CA_CONNECT_FAILED:
	case CA_COMMUNICATION_ERROR:
			// for both of these, we need to keep trying until the
			// lease_duration expires, since the startd might still be alive
			// and only the network is dead...
		reconnect();
		break;

			// All the errors that can only be programmer mistakes:
			// starter should never return any of these...
	case CA_NOT_AUTHORIZED:
	case CA_INVALID_STATE:
	case CA_INVALID_REQUEST:
	case CA_INVALID_REPLY:
		EXCEPT( "impossible: startd returned %s for locateStarter",
				getCAResultString(dc_startd->errorCode()) );
		break;
	case CA_LOCATE_FAILED:
			// remember, this means we couldn't even find the address
			// of the startd, not the starter.  we already know the
			// startd's addr from the ClaimId...
		EXCEPT( "impossible: startd address already known" );
		break;
	case CA_SUCCESS:
		EXCEPT( "impossible: success already handled" );
		break;
	}
	delete[] claimid;
	return false;
}

void
RemoteResource::getFileTransferStatus(FileTransferStatus &upload_status,FileTransferStatus &download_status)
{
	upload_status = m_upload_xfer_status;
	download_status = m_download_xfer_status;
}

int
RemoteResource::transferStatusUpdateCallback(FileTransfer *transobject)
{
	ASSERT(jobAd);

	FileTransfer::FileTransferInfo info = transobject->GetInfo();
	dprintf(D_FULLDEBUG,"RemoteResource::transferStatusUpdateCallback(in_progress=%d)\n",info.in_progress);

	if( info.type == FileTransfer::DownloadFilesType ) {
		m_download_xfer_status = info.xfer_status;
	}
	else {
		m_upload_xfer_status = info.xfer_status;
	}
	shadow->updateJobInQueue(U_PERIODIC);
	return 0;
}

void
RemoteResource::initFileTransfer()
{
		// FileTransfer now makes sure we only do Init() once.
		//
		// Tell the FileTransfer object to create a file catalog if
		// the job's files are spooled. This prevents FileTransfer
		// from listing unmodified input files as intermediate files
		// that need to be transferred back from the starter.
	ASSERT(jobAd);
	int spool_time = 0;
	jobAd->LookupInteger(ATTR_STAGE_IN_FINISH,spool_time);
	filetrans.Init( jobAd, false, PRIV_USER, spool_time != 0 );

	filetrans.RegisterCallback(
		(FileTransferHandlerCpp)&RemoteResource::transferStatusUpdateCallback,
		this,
		true);

	if( !daemonCore->DoFakeCreateThread() ) {
		filetrans.SetServerShouldBlock(false);
	}

	int max_upload_mb = -1;
	int max_download_mb = -1;
	param_integer("MAX_TRANSFER_INPUT_MB",max_upload_mb,true,-1,false,INT_MIN,INT_MAX,jobAd);
	param_integer("MAX_TRANSFER_OUTPUT_MB",max_download_mb,true,-1,false,INT_MIN,INT_MAX,jobAd);

		// The job may override the system defaults for max transfer I/O
	int ad_max_upload_mb = -1;
	int ad_max_download_mb = -1;
	if( jobAd->EvalInteger(ATTR_MAX_TRANSFER_INPUT_MB,NULL,ad_max_upload_mb) ) {
		max_upload_mb = ad_max_upload_mb;
	}
	if( jobAd->EvalInteger(ATTR_MAX_TRANSFER_OUTPUT_MB,NULL,ad_max_download_mb) ) {
		max_download_mb = ad_max_download_mb;
	}

	filetrans.setMaxUploadBytes(max_upload_mb < 0 ? -1 : ((filesize_t)max_upload_mb)*1024*1024);
	filetrans.setMaxDownloadBytes(max_download_mb < 0 ? -1 : ((filesize_t)max_download_mb)*1024*1024);

	// Add extra remaps for the canonical stdout/err filenames.
	// If using the FileTransfer object, the starter will rename the
	// stdout/err files, and we need to remap them back here.
	std::string file;
	if ( jobAd->LookupString( ATTR_JOB_OUTPUT, file ) &&
		 strcmp( file.c_str(), StdoutRemapName ) ) {

		filetrans.AddDownloadFilenameRemap( StdoutRemapName, file.c_str() );
	}
	if ( jobAd->LookupString( ATTR_JOB_ERROR, file ) &&
		 strcmp( file.c_str(), StderrRemapName ) ) {

		filetrans.AddDownloadFilenameRemap( StderrRemapName, file.c_str() );
	}
}

void
RemoteResource::requestReconnect( void )
{
	DCStarter starter( starterAddress );

	dprintf( D_ALWAYS, "Attempting to reconnect to starter %s\n", 
			 starterAddress );
		// We want this on the heap, since if this works, we're going
		// to hold onto it and don't want it on the stack...
	ReliSock* rsock = new ReliSock;
	ClassAd req;
	ClassAd reply;
	MyString msg;

		// First, fill up the request with all the data we need
	shadow->publishShadowAttrs( &req );

		// And also put in the request the ATTR_TRANS_SOCK and
		// the ATTR_TRANS_KEY --- the starter will need these two
		// attribute value in order to re-establish the FileTransfer
		// objects.  To get the values for these, just instantiate a 
		// FileTransfer server object right here.  No worries if
		// one already exists, the FileTransfer object will just
		// quickly and quietly return success in that case.
		//
		// Tell the FileTransfer object to create a file catalog if
		// the job's files are spooled. This prevents FileTransfer
		// from listing unmodified input files as intermediate files
		// that need to be transferred back from the starter.
	ASSERT(jobAd);

	initFileTransfer();

	char* value = NULL;
	jobAd->LookupString(ATTR_TRANSFER_KEY,&value);
	if (value) {
		msg.formatstr("%s=\"%s\"",ATTR_TRANSFER_KEY,value);
		req.Insert(msg.Value());
		free(value);
		value = NULL;
	} else {
		dprintf( D_ALWAYS,"requestReconnect(): failed to determine %s\n",
			ATTR_TRANSFER_KEY );
	}
	jobAd->LookupString(ATTR_TRANSFER_SOCKET,&value);
	if (value) {
		msg.formatstr("%s=\"%s\"",ATTR_TRANSFER_SOCKET,value);
		req.Insert(msg.Value());
		free(value);
		value = NULL;
	} else {
		dprintf( D_ALWAYS,"requestReconnect(): failed to determine %s\n",
			ATTR_TRANSFER_SOCKET );
	}

		// Use 30s timeout, because we don't want to block forever
		// trying to connect and reestablish contact.  We'll retry if
		// we have to.

		// try the command itself...
	if( ! starter.reconnect(&req, &reply, rsock, 30, m_claim_session.secSessionId()) ) {
		dprintf( D_ALWAYS, "Attempt to reconnect failed: %s\n", 
				 starter.error() );
		delete rsock;
		switch( starter.errorCode() ) {
		case CA_CONNECT_FAILED:
		case CA_COMMUNICATION_ERROR:
			// for both of these, we need to keep trying until the
			// lease_duration expires, since the starter might still be alive
			// and only the network is dead...
			reconnect();
			return;  // reconnect will return right away, and we want
					 // to hand control back to DaemonCore ASAP
			break;

		case CA_NOT_AUTHORIZED:
		case CA_NOT_AUTHENTICATED:
				/*
				  Somehow we authenticated improperly and the starter
				  doesn't think we own our job anymore. :( Trying
				  again won't help us at this point...  Normally this
				  would never happen.  However, if it does, all we can
				  do is try to kill the job (maybe the startd will
				  trust us *grin*), and return failure.
				*/
			shadow->cleanUp();
			msg = "Starter refused request (";
			msg += starter.error();
			msg += ')';
			shadow->reconnectFailed( msg.Value() );
			break;

				// All the errors that can only be programmer
				// mistakes: the starter should never return them...  
		case CA_FAILURE:
		case CA_INVALID_STATE:
		case CA_INVALID_REQUEST:
		case CA_INVALID_REPLY:
			EXCEPT( "impossible: starter returned %s for %s",
					getCAResultString(dc_startd->errorCode()),
					getCommandString(CA_RECONNECT_JOB) );
			break;
		case CA_LOCATE_FAILED:
				// we couldn't even find the address of the starter, but
				// we already know it or we wouldn't be trying this
				// method...
			EXCEPT( "impossible: starter address already known" );
			break;
		case CA_SUCCESS:
			EXCEPT( "impossible: success already handled" );
			break;
		}
	}

	dprintf( D_ALWAYS, "Reconnect SUCCESS: connection re-established\n" );

	dprintf( D_FULLDEBUG, "Registering socket for future syscalls\n" );
	if( claim_sock ) {
		dprintf( D_FULLDEBUG, "About to cancel old claim_sock\n" );
		daemonCore->Cancel_Socket( claim_sock );
		delete claim_sock;
	}
	claim_sock = rsock;
	claim_sock->timeout( 300 );
	daemonCore->Register_Socket( claim_sock, "RSC Socket", 
				   (SocketHandlercpp)&RemoteResource::handleSysCalls, 
				   "HandleSyscalls", this );

		// Read all the info out of the reply ad and stash it in our
		// private data members, just like we do when we get the
		// pseudo syscall on job startup for the starter to register
		// this stuff about itself. 
	setStarterInfo( &reply );

	began_execution = true;
	setResourceState( RR_EXECUTING );
	reconnect_attempts = 0;
	hadContact();

	int proxy_expiration = 0;
	if( jobAd->LookupInteger(ATTR_DELEGATED_PROXY_EXPIRATION,proxy_expiration) ) {
		setRemoteProxyRenewTime(proxy_expiration);
	}
	startCheckingProxy();

		// Tell the Shadow object so it can take care of the rest.
	shadow->resourceReconnected( this );

		// that's it, we're done!  we can now return to DaemonCore and
		// wait to service requests on the syscall or command socket
	return;
}

void
RemoteResource::setRemoteProxyRenewTime(time_t expiration_time)
{
	m_remote_proxy_expiration = expiration_time;
	m_remote_proxy_renew_time = GetDelegatedProxyRenewalTime(expiration_time);
	jobAd->Assign(ATTR_DELEGATED_PROXY_EXPIRATION, (int)expiration_time);
}

void
RemoteResource::setRemoteProxyRenewTime()
{
		// When the proxy was (initially) delegated via the file
		// transfer object, we have to do our best here to compute the
		// expiration time of the delegated proxy.  To know what it
		// actually is, we would need to have a better interface for
		// obtaining that information from the file transfer object.

	if( proxy_path.IsEmpty() ) {
		return;
	}

	time_t desired_expiration_time = GetDesiredDelegatedJobCredentialExpiration(jobAd);
	time_t proxy_expiration_time = x509_proxy_expiration_time(proxy_path.Value());
	time_t expiration_time = desired_expiration_time;

	if( proxy_expiration_time == (time_t)-1 ) {
		char const *errmsg = x509_error_string();
		dprintf(D_ALWAYS,"setRemoteProxyRenewTime: failed to get proxy expiration time for %s: %s\n",
				proxy_path.Value(),
				errmsg ? errmsg : "");
	}
	else {
		if( proxy_expiration_time < desired_expiration_time || desired_expiration_time == 0 ) {
			expiration_time = proxy_expiration_time;
		}
	}

	setRemoteProxyRenewTime(expiration_time);
}

bool
RemoteResource::updateX509Proxy(const char * filename)
{
	ASSERT(filename);
	ASSERT(starterAddress);

	DCStarter starter( starterAddress );

	dprintf( D_FULLDEBUG, "Attempting to connect to starter %s to update X509 proxy\n", 
			 starterAddress );

	DCStarter::X509UpdateStatus ret = DCStarter::XUS_Error;
	if ( param_boolean( "DELEGATE_JOB_GSI_CREDENTIALS", true ) == true ) {
		time_t expiration_time = GetDesiredDelegatedJobCredentialExpiration(jobAd);
		time_t result_expiration_time = 0;
		ret = starter.delegateX509Proxy(filename, expiration_time, m_claim_session.secSessionId(),&result_expiration_time);
		if( ret == DCStarter::XUS_Okay ) {
			setRemoteProxyRenewTime(result_expiration_time);
		}
	}
	if ( ret != DCStarter::XUS_Okay ) {
		ret = starter.updateX509Proxy(filename, m_claim_session.secSessionId());
	}
	switch(ret) {
		case DCStarter::XUS_Error:
			dprintf( D_FULLDEBUG, "Failed to send updated X509 proxy to starter.\n");
			return false;
		case DCStarter::XUS_Okay:
			dprintf( D_FULLDEBUG, "Successfully sent updated X509 proxy to starter.\n");
			return true;
		case DCStarter::XUS_Declined:
			dprintf( D_FULLDEBUG, "Starter doesn't want updated X509 proxies.\n");
			daemonCore->Cancel_Timer(proxy_check_tid);
			return true;
	}
	dprintf( D_FULLDEBUG, "Unexpected response %d from starter when "
		"updating X509 proxy.  Treating as failure.\n", ret);
	return false;
}

void 
RemoteResource::checkX509Proxy( void )
{
	if( state != RR_EXECUTING ) {
		dprintf(D_FULLDEBUG,"checkX509Proxy() doing nothing, because resource is not in EXECUTING state.\n");
		return;
	}
	if(proxy_path.IsEmpty()) {
		/* Harmless, but suspicious. */
		return;
	}
	
	StatInfo si(proxy_path.Value());
	time_t lastmod = si.GetModifyTime();
	dprintf(D_FULLDEBUG, "Proxy timestamps: remote estimated %ld, local %ld (%ld difference)\n",
		(long)last_proxy_timestamp, (long)lastmod,lastmod - last_proxy_timestamp);

	if( m_remote_proxy_renew_time ) {
		dprintf(D_FULLDEBUG, "Remote short-lived proxy remaining lifetime %lds, to be redelegated in %lds\n",
				(long)(m_remote_proxy_expiration-time(NULL)),
				(long)(m_remote_proxy_renew_time-time(NULL)));
	}

	if( m_remote_proxy_renew_time && m_remote_proxy_renew_time <= time(NULL) ) {
		dprintf(D_ALWAYS,"Time to redelegate short-lived proxy to starter.\n");
	}
	else if(lastmod <= last_proxy_timestamp) {
		// No change.
		return;
	}


	// if the proxy has been modified, attempt to reload various attributes
	// and update them in the jobAd.  we do this on the submit side regardless
	// of whether or not the remote side succesfully receives the proxy, since
	// this allows us to use the attributes in job policy (periodic_hold, etc.)

	// first, do the DN and expiration time, which all proxies have
	char* proxy_subject = x509_proxy_identity_name(proxy_path.Value());
	time_t proxy_expiration_time = x509_proxy_expiration_time(proxy_path.Value());
	jobAd->Assign(ATTR_X509_USER_PROXY_SUBJECT, proxy_subject);
	jobAd->Assign(ATTR_X509_USER_PROXY_EXPIRATION, proxy_expiration_time);
	if (proxy_subject) {
		free(proxy_subject);
	}

#if defined(HAVE_EXT_VOMS)
	// second, worry about the VOMS attributes, which may or may not be present
	char * voname = NULL;
	char * firstfqan = NULL;
	char * quoted_DN_and_FQAN = NULL;
	int vomserr = extract_VOMS_info_from_file(
			proxy_path.Value(),
			0 /*do not verify*/,
			&voname,
			&firstfqan,
			&quoted_DN_and_FQAN);
	if (vomserr == 0) {
		// VOMS attributes were found
		if (IsDebugVerbose(D_SECURITY)) {
			dprintf(D_SECURITY, "VOMS attributes were found\n");
		}
		jobAd->Assign(ATTR_X509_USER_PROXY_VONAME, voname);
		jobAd->Assign(ATTR_X509_USER_PROXY_FIRST_FQAN, firstfqan);
		jobAd->Assign(ATTR_X509_USER_PROXY_FQAN, quoted_DN_and_FQAN);
		free(voname);
		free(firstfqan);
		free(quoted_DN_and_FQAN);
	} else {
		if (IsDebugVerbose(D_SECURITY)) {
			dprintf(D_SECURITY, "VOMS attributes were not found\n");
		}
	}
#endif
	shadow->updateJobInQueue(U_X509);

	// Proxy file updated.  Time to upload
	last_proxy_timestamp = lastmod;
	updateX509Proxy(proxy_path.Value());
}

bool
RemoteResource::getSecSessionInfo(
	char const *,
	MyString &reconnect_session_id,
	MyString &reconnect_session_info,
	MyString &reconnect_session_key,
	char const *,
	MyString &filetrans_session_id,
	MyString &filetrans_session_info,
	MyString &filetrans_session_key)
{
	if( !param_boolean("SEC_ENABLE_MATCH_PASSWORD_AUTHENTICATION",false) ) {
		dprintf(D_ALWAYS,"Request for security session info from starter, but SEC_ENABLE_MATCH_PASSWORD_AUTHENTICATION is not True, so ignoring.\n");
		return false;
	}

		// For the reconnect session, we have to use something stable that
		// is guaranteed to be the same when the shadow restarts later
		// and tries to reconnect to the starter.  Therefore, we use the
		// main session created from the claim id that is already being
		// used to talk to the startd.

	reconnect_session_id = m_claim_session.secSessionId();
	reconnect_session_info = m_claim_session.secSessionInfo();
	reconnect_session_key = m_claim_session.secSessionKey();

	filetrans_session_id = m_filetrans_session.secSessionId();
	filetrans_session_info = m_filetrans_session.secSessionInfo();
	filetrans_session_key = m_filetrans_session.secSessionKey();

	return true;
}

bool
RemoteResource::allowRemoteReadFileAccess( char const * filename )
{
	bool response = m_want_chirp || m_want_streaming_io;
	logRemoteAccessCheck(response,"read access to file",filename);
	return response;
}

bool
RemoteResource::allowRemoteWriteFileAccess( char const * filename )
{
	bool response = m_want_chirp || m_want_streaming_io;
	logRemoteAccessCheck(response,"write access to file",filename);
	return response;
}

bool
RemoteResource::allowRemoteReadAttributeAccess( char const * name )
{
	bool response = m_want_chirp;
	logRemoteAccessCheck(response,"read access to attribute",name);
	return response;
}

bool
RemoteResource::allowRemoteWriteAttributeAccess( char const * name )
{
	bool response = m_want_chirp;
	logRemoteAccessCheck(response,"write access to attribute",name);
	return response;
}

void
RemoteResource::logRemoteAccessCheck(bool allow,char const *op,char const *name)
{
	int debug_level = allow ? D_FULLDEBUG : D_ALWAYS;
	dprintf(debug_level,"%s remote request for %s %s\n",
			allow ? "ALLOWING" : "DENYING",
			op,
			name);
}<|MERGE_RESOLUTION|>--- conflicted
+++ resolved
@@ -1024,7 +1024,6 @@
 		dprintf( D_MACHINE, "--- End of ClassAd ---\n" );
 	}
 
-<<<<<<< HEAD
 	// Copy through Network* attributes
 	ExprTree* expr;
 	const char * attr_name;
@@ -1037,15 +1036,10 @@
 		}
 	}
 
-	if( update_ad->LookupFloat(ATTR_JOB_REMOTE_SYS_CPU, float_value) ) {
-		remote_rusage.ru_stime.tv_sec = (int) float_value; 
-		jobAd->Assign(ATTR_JOB_REMOTE_SYS_CPU, float_value);
-=======
 	double real_value;
 	if( update_ad->LookupFloat(ATTR_JOB_REMOTE_SYS_CPU, real_value) ) {
 		remote_rusage.ru_stime.tv_sec = (time_t) real_value;
 		jobAd->Assign(ATTR_JOB_REMOTE_SYS_CPU, real_value);
->>>>>>> 736099c9
 	}
 			
 	if( update_ad->LookupFloat(ATTR_JOB_REMOTE_USER_CPU, real_value) ) {
