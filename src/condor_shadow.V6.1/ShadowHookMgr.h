/***************************************************************
 *
 * Copyright (C) 2022, Condor Team, Computer Sciences Department,
 * University of Wisconsin-Madison, WI.
 *
 * Licensed under the Apache License, Version 2.0 (the "License"); you
 * may not use this file except in compliance with the License.  You may
 * obtain a copy of the License at
 *
 *    http://www.apache.org/licenses/LICENSE-2.0
 *
 * Unless required by applicable law or agreed to in writing, software
 * distributed under the License is distributed on an "AS IS" BASIS,
 * WITHOUT WARRANTIES OR CONDITIONS OF ANY KIND, either express or implied.
 * See the License for the specific language governing permissions and
 * limitations under the License.
 *
 ***************************************************************/

#pragma once

#include "condor_common.h"
#include "HookClientMgr.h"
#include "HookClient.h"

class ShadowHookMgr final : public JobHookClientMgr
{
public:
	ShadowHookMgr();
	virtual ~ShadowHookMgr();

	virtual bool reconfig() override;

<<<<<<< HEAD
=======
	virtual bool useProcd() const override {return false;}

>>>>>>> 70b207a4
	virtual const std::string paramPrefix() const override {return "SHADOW";}

	/**
	 * Invoke the HOOK_PREPARE_JOB as applicable and spawn it.
	 * @return 1 if we spawned the hook, 0 if we're not configured
	 *         to use this hook for the job's hook keyword, or -1 on error.
	 */
	int tryHookPrepareJob();
private:

	std::string m_hook_keyword;

	std::string m_hook_prepare_job;

	ArgList m_args;
};

/**
 * Manages an invoccation of HOOK_PREPARE_JOB
 */
class HookShadowPrepareJobClient : public HookClient
{
	friend class ShadowHookMgr;
public:

	HookShadowPrepareJobClient(const std::string &hook_path);

	/**
	 * Hook has exited.
	 */
	virtual void hookExited(int exit_status) override;
};<|MERGE_RESOLUTION|>--- conflicted
+++ resolved
@@ -31,11 +31,8 @@
 
 	virtual bool reconfig() override;
 
-<<<<<<< HEAD
-=======
 	virtual bool useProcd() const override {return false;}
 
->>>>>>> 70b207a4
 	virtual const std::string paramPrefix() const override {return "SHADOW";}
 
 	/**
