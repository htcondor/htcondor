/***************************************************************
 *
 * Copyright (C) 1990-2007, Condor Team, Computer Sciences Department,
 * University of Wisconsin-Madison, WI.
 * 
 * Licensed under the Apache License, Version 2.0 (the "License"); you
 * may not use this file except in compliance with the License.  You may
 * obtain a copy of the License at
 * 
 *    http://www.apache.org/licenses/LICENSE-2.0
 * 
 * Unless required by applicable law or agreed to in writing, software
 * distributed under the License is distributed on an "AS IS" BASIS,
 * WITHOUT WARRANTIES OR CONDITIONS OF ANY KIND, either express or implied.
 * See the License for the specific language governing permissions and
 * limitations under the License.
 *
 ***************************************************************/



#include "condor_common.h"
#include "baseshadow.h"
#include "condor_classad.h"      // for ClassAds.
#include "condor_qmgr.h"         // have to talk to schedd's Q manager
#include "condor_attributes.h"   // for ATTR_ ClassAd stuff
#include "condor_config.h"       // for param()
#include "condor_email.h"        // for (you guessed it) email stuff
#include "condor_version.h"
#include "condor_ver_info.h"
#include "enum_utils.h"
#include "condor_holdcodes.h"
#include "classad_helpers.h"
#include "classad_merge.h"
#include "dc_startd.h"
#include <math.h>

// these are declared static in baseshadow.h; allocate space here
WriteUserLog BaseShadow::uLog;
BaseShadow* BaseShadow::myshadow_ptr = NULL;


// this appears at the bottom of this file:
//extern "C" int display_dprintf_header(char **buf,int *bufpos,int *buflen);
int display_dprintf_header(char **buf,int *bufpos,int *buflen);
extern bool sendUpdatesToSchedd;

// some helper functions
int getJobAdExitCode(ClassAd *jad, int &exit_code);
int getJobAdExitedBySignal(ClassAd *jad, int &exited_by_signal);
int getJobAdExitSignal(ClassAd *jad, int &exit_signal);

BaseShadow::BaseShadow() {
	jobAd = NULL;
	remove_requested = false;
	cluster = proc = -1;
	gjid = NULL;
	core_file_name = NULL;
	scheddAddr = NULL;
	job_updater = NULL;
	ASSERT( !myshadow_ptr );	// make cetain we're only instantiated once
	myshadow_ptr = this;
	exception_already_logged = false;
	began_execution = FALSE;
	reconnect_e_factor = 0.0;
	reconnect_ceiling = 300;
	prev_run_bytes_sent = 0.0;
	prev_run_bytes_recvd = 0.0;
	m_num_cleanup_retries = 0;
	m_max_cleanup_retries = 5;
	m_lazy_queue_update = true;
	m_cleanup_retry_tid = -1;
	m_cleanup_retry_delay = 30;
	m_RunAsNobody = false;
<<<<<<< HEAD
	attemptingReconnectAtStartup = false;
=======
	m_force_fast_starter_shutdown = false;
>>>>>>> 360bcacb
}

BaseShadow::~BaseShadow() {
	if (jobAd) FreeJobAd(jobAd);
	if (gjid) free(gjid); 
	if (scheddAddr) free(scheddAddr);
	if( job_updater ) delete job_updater;
	if (m_cleanup_retry_tid != -1) daemonCore->Cancel_Timer(m_cleanup_retry_tid);
	free( core_file_name );
}

void
BaseShadow::baseInit( ClassAd *job_ad, const char* schedd_addr, const char *xfer_queue_contact_info )
{
	int pending = FALSE;

	if( ! job_ad ) {
		EXCEPT("baseInit() called with NULL job_ad!");
	}
	jobAd = job_ad;

	if (sendUpdatesToSchedd && ! is_valid_sinful(schedd_addr)) {
		EXCEPT("schedd_addr not specified with valid address");
	}
	scheddAddr = sendUpdatesToSchedd ? strdup( schedd_addr ) : strdup("noschedd");

	m_xfer_queue_contact_info = xfer_queue_contact_info;

	if ( !jobAd->LookupString(ATTR_OWNER, owner)) {
		EXCEPT("Job ad doesn't contain an %s attribute.", ATTR_OWNER);
	}

	if( !jobAd->LookupInteger(ATTR_CLUSTER_ID, cluster)) {
		EXCEPT("Job ad doesn't contain a %s attribute.", ATTR_CLUSTER_ID);
	}

	if( !jobAd->LookupInteger(ATTR_PROC_ID, proc)) {
		EXCEPT("Job ad doesn't contain a %s attribute.", ATTR_PROC_ID);
	}


		// Grab the GlobalJobId if we've got it.
	if( ! jobAd->LookupString(ATTR_GLOBAL_JOB_ID, &gjid) ) {
		gjid = NULL;
	}

	// grab the NT domain if we've got it
	jobAd->LookupString(ATTR_NT_DOMAIN, domain);
	if ( !jobAd->LookupString(ATTR_JOB_IWD, iwd)) {
		EXCEPT("Job ad doesn't contain an %s attribute.", ATTR_JOB_IWD);
	}

	if( !jobAd->LookupFloat(ATTR_BYTES_SENT, prev_run_bytes_sent) ) {
		prev_run_bytes_sent = 0;
	}
	if( !jobAd->LookupFloat(ATTR_BYTES_RECVD, prev_run_bytes_recvd) ) {
		prev_run_bytes_recvd = 0;
	}

		// construct the core file name we'd get if we had one.
	MyString tmp_name = iwd;
	tmp_name += DIR_DELIM_CHAR;
	tmp_name += "core.";
	tmp_name += cluster;
	tmp_name += '.';
	tmp_name += proc;
	core_file_name = strdup( tmp_name.Value() );

        // put the shadow's sinful string into the jobAd.  Helpful for
        // the mpi shadow, at least...and a good idea in general.
	MyString tmp_addr = ATTR_MY_ADDRESS;
	tmp_addr += "=\"";
	tmp_addr += daemonCore->InfoCommandSinfulString();
	tmp_addr += '"';
    if ( !jobAd->Insert( tmp_addr.Value() )) {
        EXCEPT( "Failed to insert %s!", ATTR_MY_ADDRESS );
    }

	DebugId = display_dprintf_header;
	
	config();

		// Make sure we've got enough swap space to run
	checkSwap();

	// handle system calls with Owner's privilege
// XXX this belong here?  We'll see...
	// Calling init_user_ids() while in user priv causes badness.
	// Make sure we're in another priv state.
	set_condor_priv();
	if ( !init_user_ids(owner.Value(), domain.Value())) {
		dprintf(D_ALWAYS, "init_user_ids() failed as user %s\n",owner.Value() );
		// uids.C will EXCEPT when we set_user_priv() now
		// so there's not much we can do at this point
		
#if ! defined(WIN32)
		if ( param_boolean( "SHADOW_RUN_UNKNOWN_USER_JOBS", false ) )
		{
			dprintf(D_ALWAYS, "trying init_user_ids() as user nobody\n" );
			
			owner="nobody";
			domain=NULL;
			if (!init_user_ids(owner.Value(), domain.Value()))
			{
				dprintf(D_ALWAYS, "init_user_ids() failed!\n");
			}
			else
			{
				jobAd->Assign( ATTR_JOB_RUNAS_OWNER, "FALSE" );
				m_RunAsNobody=true;
				dprintf(D_ALWAYS, "init_user_ids() now running as user nobody\n");
			}
		}
#endif

	}
	set_user_priv();
	daemonCore->Register_Priv_State( PRIV_USER );

	dumpClassad( "BaseShadow::baseInit()", this->jobAd, D_JOB );

		// initialize the UserPolicy object
	shadow_user_policy.init( jobAd, this );

		// setup an object to keep our job ad updated to the schedd's
		// permanent job queue.  this clears all the dirty bits on our
		// copy of the classad, so anything we touch after this will
		// be updated to the schedd when appropriate.

		// Unless we got a command line arg asking us not to
	if (sendUpdatesToSchedd) {
		// the usual case
		job_updater = new QmgrJobUpdater( jobAd, scheddAddr, CondorVersion() );
	} else {
		job_updater = new NullQmgrJobUpdater( jobAd, scheddAddr, CondorVersion() );
	}

		// init user log; hold on failure
		// NOTE: job_updater must be initialized _before_ initUserLog(),
		// in order to handle the case of the job going on hold as a
		// result of failure in initUserLog().
	initUserLog();

		// change directory; hold on failure
	if ( cdToIwd() == -1 ) {
		EXCEPT("Could not cd to initial working directory");
	}

		// check to see if this invocation of the shadow is just to write
		// a terminate event and exit since this job had been recorded as
		// pending termination, but somehow the job didn't leave the queue
		// and the schedd is trying to restart it again..
	if( jobAd->LookupInteger(ATTR_TERMINATION_PENDING, pending)) {
		if (pending == TRUE) {
			// If the classad of this job "thinks" that this job should be
			// finished already, let's enact that belief.
			// This function does not return.
			this->terminateJob(US_TERMINATE_PENDING);
		}
	}

		// If we need to claim the startd before activating the claim
	int wantClaiming = 0;
	jobAd->LookupBool(ATTR_CLAIM_STARTD, wantClaiming);
	if (wantClaiming) {
		MyString startdSinful;
		MyString claimid;

			// Pull startd addr and claimid out of the jobad
		jobAd->LookupString(ATTR_STARTD_IP_ADDR, startdSinful);
		jobAd->LookupString(ATTR_CLAIM_ID, claimid);

		dprintf(D_ALWAYS, "%s is true, trying to claim startd %s\n", ATTR_CLAIM_STARTD, startdSinful.Value());

		classy_counted_ptr<DCStartd> startd = new DCStartd("description", NULL, startdSinful.Value(), claimid.Value());
	
		classy_counted_ptr<DCMsgCallback> cb = 
			new DCMsgCallback((DCMsgCallback::CppFunction)&BaseShadow::startdClaimedCB,
			this, jobAd);
																 
			// this can't fail, will always call the callback
		startd->asyncRequestOpportunisticClaim(jobAd, 
											   "description", 
											   daemonCore->InfoCommandSinfulString(), 
											   1200 /*alive interval*/, 
											   20 /* net timeout*/, 
											   100 /*total timeout*/, 
											   cb);
	}
}

	// We land in this callback when we need to claim the startd
	// when we get here, the claiming is finished, successful
	// or not
void BaseShadow::startdClaimedCB(DCMsgCallback *) {

	// We've claimed the startd, the following kicks off the
	// activation of the claim, and runs the job
	this->spawn();
}

void BaseShadow::config()
{
	reconnect_ceiling = param_integer( "RECONNECT_BACKOFF_CEILING", 300 );

	reconnect_e_factor = 0.0;
	reconnect_e_factor = param_double( "RECONNECT_BACKOFF_FACTOR", 2.0, 0.0 );
	if( reconnect_e_factor < -1e-4 || reconnect_e_factor > 1e-4) {
    	reconnect_e_factor = 2.0;
    }

	m_cleanup_retry_tid = -1;
	m_num_cleanup_retries = 0;
		// NOTE: these config knobs are very similar to
		// LOCAL_UNIVERSE_MAX_JOB_CLEANUP_RETRIES and
		// LOCAL_UNIVERSE_JOB_CLEANUP_RETRY_DELAY in the local starter.
	m_max_cleanup_retries = param_integer("SHADOW_MAX_JOB_CLEANUP_RETRIES", 5);
	m_cleanup_retry_delay = param_integer("SHADOW_JOB_CLEANUP_RETRY_DELAY", 30);

	m_lazy_queue_update = param_boolean("SHADOW_LAZY_QUEUE_UPDATE", true);
}


int BaseShadow::cdToIwd() {
	int iRet =0;
	
#if ! defined(WIN32)
	priv_state p = PRIV_UNKNOWN;
	
	if (m_RunAsNobody)
		p = set_root_priv();
#endif
	
	if (chdir(iwd.Value()) < 0) {
		int chdir_errno = errno;
		dprintf(D_ALWAYS, "\n\nPath does not exist.\n"
				"He who travels without bounds\n"
				"Can't locate data.\n\n" );
		MyString hold_reason;
		hold_reason.formatstr("Cannot access initial working directory %s: %s",
		                    iwd.Value(), strerror(chdir_errno));
		dprintf( D_ALWAYS, "%s\n",hold_reason.Value());
		holdJobAndExit(hold_reason.Value(),CONDOR_HOLD_CODE_IwdError,chdir_errno);
		iRet = -1;
	}
	
#if ! defined(WIN32)
	if ( m_RunAsNobody )
		set_priv(p);
#endif
	
	return iRet;
}


void
BaseShadow::shutDown( int reason ) 
{
		// exit now if there is no job ad
	if ( !getJobAd() ) {
		DC_Exit( reason );
	}
	
		// if we are being called from the exception handler, return
		// now to prevent infinite loop in case we call EXCEPT below.
	if ( reason == JOB_EXCEPTION ) {
		return;
	}

		// Only if the job is trying to leave the queue should we
		// evaluate the user job policy...
	if( reason == JOB_EXITED || reason == JOB_COREDUMPED ) {
		if( !waitingToUpdateSchedd() ) {
			shadow_user_policy.checkAtExit();
				// WARNING: 'this' may have been deleted by the time we get here!!!
		}
	}
	else {
		// if we aren't trying to evaluate the user's policy, we just
		// want to evict this job.
		evictJob( reason );
	}
}


int
BaseShadow::nextReconnectDelay( int attempts )
{
	if( ! attempts ) {
			// first time, do it right away
		return 0;
	}
	int n = (int)ceil(::pow(reconnect_e_factor, (attempts+2)));
	if( n > reconnect_ceiling || n < 0 ) {
		n = reconnect_ceiling;
	}
	return n;
}


void
BaseShadow::reconnectFailed( const char* reason )
{
		// try one last time to release the claim, write a UserLog event
		// about it, and exit with a special status. 
	dprintf( D_ALWAYS, "Reconnect FAILED: %s\n", reason );
	
	logReconnectFailedEvent( reason );

		// if the shadow was born disconnected, exit with 
		// JOB_RECONNECT_FAILED so the schedd can make 
		// an accurate restart report.  otherwise just
		// exist with JOB_SHOULD_REQUEUE.
	if ( attemptingReconnectAtStartup ) {
		dprintf(D_ALWAYS,"Exiting with JOB_RECONNECT_FAILED\n");
		// does not return
		DC_Exit( JOB_RECONNECT_FAILED );
	} else {
		dprintf(D_ALWAYS,"Exiting with JOB_SHOULD_REQUEUE\n");
		// does not return
		DC_Exit( JOB_SHOULD_REQUEUE );
	}

	// Should never get here....
	ASSERT(true);
}


void
BaseShadow::holdJob( const char* reason, int hold_reason_code, int hold_reason_subcode )
{
	dprintf( D_ALWAYS, "Job %d.%d going into Hold state (code %d,%d): %s\n", 
			 getCluster(), getProc(), hold_reason_code, hold_reason_subcode,reason );

	if( ! jobAd ) {
		dprintf( D_ALWAYS, "In HoldJob() w/ NULL JobAd!" );
		DC_Exit( JOB_SHOULD_HOLD );
	}

		// cleanup this shadow (kill starters, etc)
	cleanUp( jobWantsGracefulRemoval() );

		// Put the reason in our job ad.
	jobAd->Assign( ATTR_HOLD_REASON, reason );
	jobAd->Assign( ATTR_HOLD_REASON_CODE, hold_reason_code );
	jobAd->Assign( ATTR_HOLD_REASON_SUBCODE, hold_reason_subcode );

		// try to send email (if the user wants it)
	emailHoldEvent( reason );

		// update the job queue for the attributes we care about
	if( !updateJobInQueue(U_HOLD) ) {
			// trouble!  TODO: should we do anything else?
		dprintf( D_ALWAYS, "Failed to update job queue!\n" );
	}

}

void
BaseShadow::holdJobAndExit( const char* reason, int hold_reason_code, int hold_reason_subcode )
{
	m_force_fast_starter_shutdown = true;
	holdJob(reason,hold_reason_code,hold_reason_subcode);

	// finally, exit and tell the schedd what to do
	DC_Exit( JOB_SHOULD_HOLD );
}

void
BaseShadow::mockTerminateJob( MyString exit_reason, 
		bool exited_by_signal, int exit_code, int exit_signal, 
		bool core_dumped )
{
	if (exit_reason == "") {
		exit_reason = "Exited normally";
	}
	
	dprintf( D_ALWAYS, "Mock terminating job %d.%d: "
			"exited_by_signal=%s, exit_code=%d OR exit_signal=%d, "
			"core_dumped=%s, exit_reason=\"%s\"\n", 
			 getCluster(),
			 getProc(), 
			 exited_by_signal ? "TRUE" : "FALSE",
			 exit_code,
			 exit_signal,
			 core_dumped ? "TRUE" : "FALSE",
			 exit_reason.Value());

	if( ! jobAd ) {
		dprintf(D_ALWAYS, "BaseShadow::mockTerminateJob(): NULL JobAd! "
			"Holding Job!");
		DC_Exit( JOB_SHOULD_HOLD );
	}

	// Insert the various exit attributes into our job ad.
	jobAd->Assign( ATTR_JOB_CORE_DUMPED, core_dumped );
	jobAd->Assign( ATTR_ON_EXIT_BY_SIGNAL, exited_by_signal );

	if (exited_by_signal) {
		jobAd->Assign( ATTR_ON_EXIT_SIGNAL, exit_signal );
	} else {
		jobAd->Assign( ATTR_ON_EXIT_CODE, exit_code );
	}

	jobAd->Assign( ATTR_EXIT_REASON, exit_reason );

		// update the job queue for the attributes we care about
	if( !updateJobInQueue(U_TERMINATE) ) {
			// trouble!  TODO: should we do anything else?
		dprintf( D_ALWAYS, "Failed to update job queue!\n" );
	}
}


void BaseShadow::removeJobPre( const char* reason )
{
	if( ! jobAd ) {
		dprintf( D_ALWAYS, "In removeJob() w/ NULL JobAd!" );
	}
	dprintf( D_ALWAYS, "Job %d.%d is being removed: %s\n", 
			 getCluster(), getProc(), reason );

	// cleanup this shadow (kill starters, etc)
	cleanUp( jobWantsGracefulRemoval() );

	// Put the reason in our job ad.
	int size = strlen( reason ) + strlen( ATTR_REMOVE_REASON ) + 4;
	char* buf = (char*)malloc( size * sizeof(char) );
	if( ! buf ) {
		EXCEPT( "Out of memory!" );
	}
	sprintf( buf, "%s=\"%s\"", ATTR_REMOVE_REASON, reason );
	jobAd->Insert( buf );
	free( buf );

	emailRemoveEvent( reason );

	// update the job ad in the queue with some important final
	// attributes so we know what happened to the job when using
	// condor_history...
	if( !updateJobInQueue(U_REMOVE) ) {
			// trouble!  TODO: should we do anything else?
		dprintf( D_ALWAYS, "Failed to update job queue!\n" );
	}
}

void BaseShadow::removeJob( const char* reason )
{
	this->removeJobPre(reason);
	
	// does not return.
	DC_Exit( JOB_SHOULD_REMOVE );
}

void
BaseShadow::retryJobCleanup( void )
{
	m_num_cleanup_retries++;
	if (m_num_cleanup_retries > m_max_cleanup_retries) {
		dprintf(D_ALWAYS,
		        "Maximum number of job cleanup retry attempts "
		        "(SHADOW_MAX_JOB_CLEANUP_RETRIES=%d) reached"
		        "; Forcing job requeue!\n",
		        m_max_cleanup_retries);
		DC_Exit(JOB_SHOULD_REQUEUE);
	}
	ASSERT(m_cleanup_retry_tid == -1);
	m_cleanup_retry_tid = daemonCore->Register_Timer(m_cleanup_retry_delay, 0,
					(TimerHandlercpp)&BaseShadow::retryJobCleanupHandler,
					"retry job cleanup", this);
	dprintf(D_FULLDEBUG, "Will retry job cleanup in "
	        "SHADOW_JOB_CLEANUP_RETRY_DELAY=%d seconds\n",
	        m_cleanup_retry_delay);
}


int
BaseShadow::retryJobCleanupHandler( void )
{
	m_cleanup_retry_tid = -1;
	dprintf(D_ALWAYS, "Retrying job cleanup, calling terminateJob()\n");
	terminateJob();
	return TRUE;
}

void
BaseShadow::terminateJob( update_style_t kind ) // has a default argument of US_NORMAL
{
	int reason;
	bool signaled;
	MyString str;

	if( ! jobAd ) {
		dprintf( D_ALWAYS, "In terminateJob() w/ NULL JobAd!" );
	}

	/* The first thing we do is record that we are in a termination pending
		state. */
	if (kind == US_NORMAL) {
		str.formatstr("%s = TRUE", ATTR_TERMINATION_PENDING);
		jobAd->Insert(str.Value());
	}

	if (kind == US_TERMINATE_PENDING) {
		// In this case, the job had already completed once and the
		// status had been saved to the job queue, however, for
		// some reason, the shadow didn't exit with a good value and
		// the job had been requeued. When this style of update
		// is used, it is a shortcut from the very birth of the shadow
		// to here, and so there will not be a remote resource or
		// anything like that set up. In this situation, we just
		// want to write the log event and mail the user and exit
		// with a good exit code so the schedd removes the job from
		// the queue. If for some reason the logging fails once again,
		// the process continues to repeat. 
		// This means at least once semantics for the termination event
		// and user email, but at no time should the job actually execute
		// again.

		int exited_by_signal = FALSE;
		int exit_signal = 0;
		int exit_code = 0;

		getJobAdExitedBySignal(jobAd, exited_by_signal);
		if (exited_by_signal == TRUE) {
			getJobAdExitSignal(jobAd, exit_signal);
		} else {
			getJobAdExitCode(jobAd, exit_code);
		}

		if (exited_by_signal == TRUE) {
			reason = JOB_COREDUMPED;
			str.formatstr("%s = \"%s\"", ATTR_JOB_CORE_FILENAME, core_file_name);
			jobAd->Insert(str.Value());
		} else {
			reason = JOB_EXITED;
		}

		dprintf( D_ALWAYS, "Job %d.%d terminated: %s %d\n",
	 		getCluster(), getProc(), 
	 		exited_by_signal? "killed by signal" : "exited with status",
	 		exited_by_signal ? exit_signal : exit_code );
		
			// write stuff to user log, but get values from jobad
		logTerminateEvent( reason, kind );

			// email the user, but get values from jobad
		emailTerminateEvent( reason, kind );

		DC_Exit( reason );
	}

	// the default path when kind == US_NORMAL

	// cleanup this shadow (kill starters, etc)
	cleanUp();

	reason = getExitReason();
	signaled = exitedBySignal();

	/* also store the corefilename into the jobad so we can recover this 
		during a termination pending scenario. */
	if( reason == JOB_COREDUMPED ) {
		str.formatstr("%s = \"%s\"", ATTR_JOB_CORE_FILENAME, getCoreName());
		jobAd->Insert(str.Value());
	}

    // Update final Job committed time
    int last_ckpt_time = 0;
    jobAd->LookupInteger(ATTR_LAST_CKPT_TIME, last_ckpt_time);
    int current_start_time = 0;
    jobAd->LookupInteger(ATTR_JOB_CURRENT_START_DATE, current_start_time);
    int int_value = (last_ckpt_time > current_start_time) ?
                        last_ckpt_time : current_start_time;

    if( int_value > 0 ) {
        int job_committed_time = 0;
        jobAd->LookupInteger(ATTR_JOB_COMMITTED_TIME, job_committed_time);
		int delta = (int)time(NULL) - int_value;
        job_committed_time += delta;
        jobAd->Assign(ATTR_JOB_COMMITTED_TIME, job_committed_time);

		float slot_weight = 1;
		jobAd->LookupFloat(ATTR_JOB_MACHINE_ATTR_SLOT_WEIGHT0, slot_weight);
		float slot_time = 0;
		jobAd->LookupFloat(ATTR_COMMITTED_SLOT_TIME, slot_time);
		slot_time += slot_weight * delta;
		jobAd->Assign(ATTR_COMMITTED_SLOT_TIME, slot_time);
    }

	CommitSuspensionTime(jobAd);

	// update the job ad in the queue with some important final
	// attributes so we know what happened to the job when using
	// condor_history...
    if (m_num_cleanup_retries < 1 &&
        param_boolean("SHADOW_TEST_JOB_CLEANUP_RETRY", false)) {
		dprintf( D_ALWAYS,
				 "Testing Failure to perform final update to job queue!\n");
		retryJobCleanup();
		return;
    }
	if( !updateJobInQueue(U_TERMINATE) ) {
		dprintf( D_ALWAYS, 
				 "Failed to perform final update to job queue!\n");
		retryJobCleanup();
		return;
	}

	// Let's maximize the effectiveness of that queue synchronization and
	// only record the job as done if the update to the queue was successful.
	// If any of these next operations fail and the shadow exits with an
	// exit code which causes the job to get requeued, it will be in the
	// "terminate pending" state marked by the ATTR_TERMINATION_PENDING
	// attribute.

	dprintf( D_ALWAYS, "Job %d.%d terminated: %s %d\n",
	 	getCluster(), getProc(), 
	 	signaled ? "killed by signal" : "exited with status",
	 	signaled ? exitSignal() : exitCode() );

	// write stuff to user log:
	logTerminateEvent( reason );

	// email the user
	emailTerminateEvent( reason );

	if( reason == JOB_EXITED && claimIsClosing() ) {
			// Startd not accepting any more jobs on this claim.
			// We do this here to avoid having to treat this case
			// identically to JOB_EXITED in the code leading up to
			// this point.
		dprintf(D_FULLDEBUG,"Startd is closing claim, so no more jobs can be run on it.\n");
		reason = JOB_EXITED_AND_CLAIM_CLOSING;
	}

	// try to get a new job for this shadow
	if( recycleShadow(reason) ) {
		// recycleShadow delete's this, so we must return immediately
		return;
	}

	// does not return.
	DC_Exit( reason );
}


void
BaseShadow::evictJob( int reason )
{
	MyString from_where;
	MyString machine;
	if( getMachineName(machine) ) {
		from_where.formatstr(" from %s",machine.Value());
	}
	dprintf( D_ALWAYS, "Job %d.%d is being evicted%s\n",
			 getCluster(), getProc(), from_where.Value() );

	if( ! jobAd ) {
		dprintf( D_ALWAYS, "In evictJob() w/ NULL JobAd!" );
		DC_Exit( reason );
	}

		// cleanup this shadow (kill starters, etc)
	cleanUp( jobWantsGracefulRemoval() );

		// write stuff to user log:
	logEvictEvent( reason );

		// record the time we were vacated into the job ad 
	char buf[64];
	sprintf( buf, "%s = %d", ATTR_LAST_VACATE_TIME, (int)time(0) ); 
	jobAd->Insert( buf );

		// update the job ad in the queue with some important final
		// attributes so we know what happened to the job when using
		// condor_history...
	if( !updateJobInQueue(U_EVICT) ) {
			// trouble!  TODO: should we do anything else?
		dprintf( D_ALWAYS, "Failed to update job queue!\n" );
	}

		// does not return.
	DC_Exit( reason );
}


void
BaseShadow::requeueJob( const char* reason )
{
	if( ! jobAd ) {
		dprintf( D_ALWAYS, "In requeueJob() w/ NULL JobAd!" );
	}
	dprintf( D_ALWAYS, 
			 "Job %d.%d is being put back in the job queue: %s\n", 
			 getCluster(), getProc(), reason );

		// cleanup this shadow (kill starters, etc)
	cleanUp();

		// Put the reason in our job ad.
	int size = strlen( reason ) + strlen( ATTR_REQUEUE_REASON ) + 4;
	char* buf = (char*)malloc( size * sizeof(char) );
	if( ! buf ) {
		EXCEPT( "Out of memory!" );
	}
	sprintf( buf, "%s=\"%s\"", ATTR_REQUEUE_REASON, reason );
	jobAd->Insert( buf );
	free( buf );

		// write stuff to user log:
	logRequeueEvent( reason );

		// update the job ad in the queue with some important final
		// attributes so we know what happened to the job when using
		// condor_history...
	if( !updateJobInQueue(U_REQUEUE) ) {
			// trouble!  TODO: should we do anything else?
		dprintf( D_ALWAYS, "Failed to update job queue!\n" );
	}

		// does not return.
	DC_Exit( JOB_SHOULD_REQUEUE );
}


void
BaseShadow::emailHoldEvent( const char* reason ) 
{
	Email mailer;
	mailer.sendHold( jobAd, reason );
}


void
BaseShadow::emailRemoveEvent( const char* reason ) 
{
	Email mailer;
	mailer.sendRemove( jobAd, reason );
}


FILE*
BaseShadow::emailUser( const char *subjectline )
{
	dprintf(D_FULLDEBUG, "BaseShadow::emailUser() called.\n");
	if( !jobAd ) {
		return NULL;
	}
	return email_user_open( jobAd, subjectline );
}


void BaseShadow::initUserLog()
{
	MyString logfilename,dagmanLogFile;
	int  use_xml;

		// we expect job_updater to already be initialized, in case we
		// need to put the job on hold as a result of failure to open
		// the log
	ASSERT( job_updater );

	std::vector<const char*> logfiles;
	if ( getPathToUserLog(jobAd, logfilename) ) {
		logfiles.push_back(logfilename.Value());
		dprintf(D_FULLDEBUG, "%s = %s\n", ATTR_ULOG_FILE, logfilename.Value());	
	}
	if ( getPathToUserLog(jobAd, dagmanLogFile, ATTR_DAGMAN_WORKFLOW_LOG) ) {
		logfiles.push_back(dagmanLogFile.Value());
		dprintf(D_FULLDEBUG, "%s = %s\n", ATTR_DAGMAN_WORKFLOW_LOG, dagmanLogFile.Value());	
	}
	if( !logfiles.empty()) {
		if( !uLog.initialize (logfiles, cluster, proc, 0, gjid)) {
			MyString hold_reason;
			hold_reason.formatstr("Failed to initialize user log to %s%s%s",
				logfilename.Value(), logfiles.size() == 1 ? "" : " or ",
				dagmanLogFile.Value());
			dprintf( D_ALWAYS, "%s\n",hold_reason.Value());
			holdJobAndExit(hold_reason.Value(),
					CONDOR_HOLD_CODE_UnableToInitUserLog,0);
				// holdJobAndExit() should not return, but just in case it does
				// EXCEPT
			EXCEPT("Failed to initialize user log: %s",hold_reason.Value());
		}
		uLog.setUseXML(jobAd->LookupBool(ATTR_ULOG_USE_XML, use_xml) &&
			use_xml);
		if(logfiles.size() > 1) {
			MyString msk;
			jobAd->LookupString(ATTR_DAGMAN_WORKFLOW_MASK, msk);
			Tokenize(msk.Value());
			dprintf(D_FULLDEBUG, "Mask is \"%s\"\n", msk.Value());
			while(const char* mask = GetNextToken(",",true)) {
				dprintf(D_FULLDEBUG, "Adding \"%s\" to mask\n",mask);
				uLog.AddToMask(ULogEventNumber(atoi(mask)));
			}
		}
	} else {
		dprintf(D_FULLDEBUG, "no %s found\n", ATTR_ULOG_FILE);
		dprintf(D_FULLDEBUG, "and no %s found\n", ATTR_DAGMAN_WORKFLOW_LOG);
	}
}


// returns TRUE if attribute found.
int getJobAdExitCode(ClassAd *jad, int &exit_code)
{
	if( ! jad->LookupInteger(ATTR_ON_EXIT_CODE, exit_code) ) {
		return FALSE;
	}

	return TRUE;
}

// returns TRUE if attribute found.
int getJobAdExitedBySignal(ClassAd *jad, int &exited_by_signal)
{
	if( ! jad->LookupInteger(ATTR_ON_EXIT_BY_SIGNAL, exited_by_signal) ) {
		return FALSE;
	}

	return TRUE;
}

// returns TRUE if attribute found.
int getJobAdExitSignal(ClassAd *jad, int &exit_signal)
{
	if( ! jad->LookupInteger(ATTR_ON_EXIT_SIGNAL, exit_signal) ) {
		return FALSE;
	}

	return TRUE;
}

static void set_usageAd (ClassAd* jobAd, ClassAd ** ppusageAd) 
{
	std::string resslist;
	if ( ! jobAd->LookupString("ProvisionedResources", resslist))
		resslist = "Cpus, Disk, Memory";

	StringList reslist(resslist.c_str());
	if (reslist.number() > 0) {
		ClassAd * puAd = new ClassAd();

		reslist.rewind();
		while (const char * resname = reslist.next()) {
			std::string attr;
			std::string res = resname;
			title_case(res); // capitalize it to make it print pretty.
			const int copy_ok = classad::Value::ERROR_VALUE | classad::Value::BOOLEAN_VALUE | classad::Value::INTEGER_VALUE | classad::Value::REAL_VALUE;
			classad::Value value;
			attr = res + "Provisioned";	 // provisioned value
			if (jobAd->EvalAttr(attr.c_str(), NULL, value) && (value.GetType() & copy_ok) != 0) {
				classad::ExprTree * plit = classad::Literal::MakeLiteral(value);
				if (plit) {
					puAd->Insert(resname, plit); // usage ad has attribs like they appear in Machine ad
				}
			}
			// /*for debugging*/ else { puAd->Assign(resname, 42); }
			attr = "Request"; attr += res;   	// requested value
			if (jobAd->EvalAttr(attr.c_str(), NULL, value)&& (value.GetType() & copy_ok) != 0) {
				classad::ExprTree * plit = classad::Literal::MakeLiteral(value);
				if (plit) {
					puAd->Insert(attr.c_str(), plit);
				}
			}
			// /*for debugging*/ else { puAd->Assign(attr.Value(), 99); }
			attr = res + "Usage"; // usage value
			if (jobAd->EvalAttr(attr.c_str(), NULL, value) && (value.GetType() & copy_ok) != 0) {
				classad::ExprTree * plit = classad::Literal::MakeLiteral(value);
				if (plit) {
					puAd->Insert(attr.c_str(), plit);
				}
			}
		}
		*ppusageAd = puAd;
	}
}

// kind defaults to US_NORMAL.
void
BaseShadow::logTerminateEvent( int exitReason, update_style_t kind )
{
	struct rusage run_remote_rusage;
	JobTerminatedEvent event;
	MyString corefile;

	memset( &run_remote_rusage, 0, sizeof(struct rusage) );

	switch( exitReason ) {
	case JOB_EXITED:
	case JOB_COREDUMPED:
		break;
	default:
		dprintf( D_ALWAYS, 
				 "UserLog logTerminateEvent with unknown reason (%d), aborting\n",
				 exitReason ); 
		return;
	}

	if (kind == US_TERMINATE_PENDING) {

		int exited_by_signal = FALSE;
		int exit_signal = 0;
		int exit_code = 0;

		getJobAdExitedBySignal(jobAd, exited_by_signal);
		if (exited_by_signal == TRUE) {
			getJobAdExitSignal(jobAd, exit_signal);
			event.normal = false;
			event.signalNumber = exit_signal;
		} else {
			getJobAdExitCode(jobAd, exit_code);
			event.normal = true;
			event.returnValue = exit_code;
		}

		/* grab usage information out of job ad */
		double real_value;
		if( jobAd->LookupFloat(ATTR_JOB_REMOTE_SYS_CPU, real_value) ) {
			run_remote_rusage.ru_stime.tv_sec = (time_t) real_value;
		}

		if( jobAd->LookupFloat(ATTR_JOB_REMOTE_USER_CPU, real_value) ) {
			run_remote_rusage.ru_utime.tv_sec = (time_t) real_value;
		}

		event.run_remote_rusage = run_remote_rusage;
		event.total_remote_rusage = run_remote_rusage;
	
		/*
		  we want to log the events from the perspective of the user
		  job, so if the shadow *sent* the bytes, then that means the
		  user job *received* the bytes
		*/
		jobAd->LookupFloat(ATTR_BYTES_SENT, event.recvd_bytes);
		jobAd->LookupFloat(ATTR_BYTES_RECVD, event.sent_bytes);

		event.total_recvd_bytes = event.recvd_bytes;
		event.total_sent_bytes = event.sent_bytes;
	
		if( exited_by_signal == TRUE ) {
			jobAd->LookupString(ATTR_JOB_CORE_FILENAME, corefile);
			event.setCoreFile( corefile.Value() );
		}

		if (!uLog.writeEvent (&event,jobAd)) {
			dprintf (D_ALWAYS,"Unable to log "
				 	"ULOG_JOB_TERMINATED event\n");
			EXCEPT("UserLog Unable to log ULOG_JOB_TERMINATED event");
		}

		return;
	}

	// the default kind == US_NORMAL path

	run_remote_rusage = getRUsage();
	
	if( exitedBySignal() ) {
		event.normal = false;
		event.signalNumber = exitSignal();
	} else {
		event.normal = true;
		event.returnValue = exitCode();
	}

		// TODO: fill in local/total rusage
		// event.run_local_rusage = r;
	event.run_remote_rusage = run_remote_rusage;
		// event.total_local_rusage = r;
	event.total_remote_rusage = run_remote_rusage;
	
		/*
		  we want to log the events from the perspective of the user
		  job, so if the shadow *sent* the bytes, then that means the
		  user job *received* the bytes
		*/
	event.recvd_bytes = bytesSent();
	event.sent_bytes = bytesReceived();

	event.total_recvd_bytes = prev_run_bytes_recvd + bytesSent();
	event.total_sent_bytes = prev_run_bytes_sent + bytesReceived();
	
	if( exitReason == JOB_COREDUMPED ) {
		event.setCoreFile( core_file_name );
	}

#if 1
	set_usageAd(jobAd, &event.pusageAd);
#else
	std::string resslist;
	if ( ! jobAd->LookupString("PartitionableResources", resslist))
		resslist = "Cpus, Disk, Memory";

	StringList reslist(resslist.c_str());
	if (reslist.number() > 0) {
		int64_t int64_value = 0;
		ClassAd * puAd = new ClassAd();

		reslist.rewind();
		char * resname = NULL;
		while ((resname = reslist.next()) != NULL) {
			MyString attr;
			int64_value = -1;
			attr.formatstr("%s", resname); // provisioned value
			if (jobAd->LookupInteger(attr.Value(), int64_value)) {
				puAd->Assign(resname, int64_value);
			} 
			// /*for debugging*/ else { puAd->Assign(resname, 42); }
			int64_value = -2;
			attr.formatstr("Request%s", resname);	// requested value
			if (jobAd->LookupInteger(attr.Value(), int64_value)) {
				puAd->Assign(attr.Value(), int64_value);
			}
			// /*for debugging*/ else { puAd->Assign(attr.Value(), 99); }
			int64_value = -3;
			attr.formatstr("%sUsage", resname); // usage value
			if (jobAd->LookupInteger(attr.Value(), int64_value)) {
				puAd->Assign(attr.Value(), int64_value);
			}
		}
		event.pusageAd = puAd;
	}
#endif
	
	if (!uLog.writeEvent (&event,jobAd)) {
		dprintf (D_ALWAYS,"Unable to log "
				 "ULOG_JOB_TERMINATED event\n");
		EXCEPT("UserLog Unable to log ULOG_JOB_TERMINATED event");
	}
}


void
BaseShadow::logEvictEvent( int exitReason )
{
	struct rusage run_remote_rusage;
	memset( &run_remote_rusage, 0, sizeof(struct rusage) );

	run_remote_rusage = getRUsage();

	switch( exitReason ) {
	case JOB_CKPTED:
	case JOB_NOT_CKPTED:
	case JOB_KILLED:
		break;
	default:
		dprintf( D_ALWAYS, 
				 "logEvictEvent with unknown reason (%d), not logging.\n",
				 exitReason ); 
		return;
	}

	JobEvictedEvent event;
	event.checkpointed = (exitReason == JOB_CKPTED);
	
		// TODO: fill in local rusage
		// event.run_local_rusage = ???
			
		// remote rusage
	event.run_remote_rusage = run_remote_rusage;
	
	set_usageAd(jobAd, &event.pusageAd);

		/*
		  we want to log the events from the perspective of the user
		  job, so if the shadow *sent* the bytes, then that means the
		  user job *received* the bytes
		*/
	event.recvd_bytes = bytesSent();
	event.sent_bytes = bytesReceived();
	
	if (!uLog.writeEvent (&event,jobAd)) {
		dprintf (D_ALWAYS, "Unable to log ULOG_JOB_EVICTED event\n");
	}
}


void
BaseShadow::logRequeueEvent( const char* reason )
{
	struct rusage run_remote_rusage;
	memset( &run_remote_rusage, 0, sizeof(struct rusage) );

	run_remote_rusage = getRUsage();

	int exit_reason = getExitReason();

	JobEvictedEvent event;

	event.terminate_and_requeued = true;

	if( exitedBySignal() ) {
		event.normal = false;
		event.signal_number = exitSignal();
	} else {
		event.normal = true;
		event.return_value = exitCode();
	}
			
	if( exit_reason == JOB_COREDUMPED ) {
		event.setCoreFile( core_file_name );
	}

	if( reason ) {
		event.setReason( reason );
	}

		// TODO: fill in local rusage
		// event.run_local_rusage = r;
	event.run_remote_rusage = run_remote_rusage;

		/* we want to log the events from the perspective 
		   of the user job, so if the shadow *sent* the 
		   bytes, then that means the user job *received* 
		   the bytes */
	event.recvd_bytes = bytesSent();
	event.sent_bytes = bytesReceived();
	
	if (!uLog.writeEvent (&event,jobAd)) {
		dprintf( D_ALWAYS, "Unable to log ULOG_JOB_EVICTED "
				 "(and requeued) event\n" );
	}
}


void
BaseShadow::checkSwap( void )
{
	int	reserved_swap, free_swap;
		// Reserved swap is specified in megabytes
	reserved_swap = param_integer( "RESERVED_SWAP", 0 );
	reserved_swap *= 1024;

	if( reserved_swap == 0 ) {
			// We're not supposed to care about swap space at all, so
			// none of the rest of the checks matter at all.
		return;
	}

	free_swap = sysapi_swap_space();

	dprintf( D_FULLDEBUG, "*** Reserved Swap = %d\n", reserved_swap );
	dprintf( D_FULLDEBUG, "*** Free Swap = %d\n", free_swap );

	if( free_swap < reserved_swap ) {
		dprintf( D_ALWAYS, "Not enough reserved swap space\n" );
		DC_Exit( JOB_NO_MEM );
	}
}	


// Note: log_except is static
void
BaseShadow::log_except(const char *msg)
{
	// log shadow exception event
	ShadowExceptionEvent event;
	bool exception_already_logged = false;

	if(!msg) msg = "";
	snprintf(event.message, sizeof(event.message), "%s", msg);
	event.message[sizeof(event.message)-1] = '\0';

	if ( BaseShadow::myshadow_ptr ) {
		BaseShadow *shadow = BaseShadow::myshadow_ptr;

		// we want to log the events from the perspective of the
		// user job, so if the shadow *sent* the bytes, then that
		// means the user job *received* the bytes
		event.recvd_bytes = shadow->bytesSent();
		event.sent_bytes = shadow->bytesReceived();
		exception_already_logged = shadow->exception_already_logged;

		if (shadow->began_execution) {
			event.began_execution = TRUE;
		}

	} else {
		event.recvd_bytes = 0.0;
		event.sent_bytes = 0.0;
	}

	if (!exception_already_logged && !uLog.writeEventNoFsync (&event,NULL))
	{
		::dprintf (D_ALWAYS, "Unable to log ULOG_SHADOW_EXCEPTION event\n");
	}
}


bool
BaseShadow::updateJobAttr( const char *name, const char *expr, bool log )
{
	return job_updater->updateAttr( name, expr, false, log );
}


bool
BaseShadow::updateJobAttr( const char *name, int value, bool log )
{
	return job_updater->updateAttr( name, value, false, log );
}


void
BaseShadow::watchJobAttr( const std::string & name )
{
	job_updater->watchAttribute( name.c_str() );
}


bool
BaseShadow::updateJobInQueue( update_t type )
{
		// insert the bytes sent/recv'ed by this job into our job ad.
		// we want this from the perspective of the job, so it's
		// backwards from the perspective of the shadow.  if this
		// value hasn't changed, it won't show up as dirty and we
		// won't actually connect to the job queue for it.  we do this
		// here since we want it for all kinds of updates...
	ClassAd ftAd;
	ftAd.Assign(ATTR_BYTES_SENT, (prev_run_bytes_sent + bytesReceived()) );

	ftAd.Assign(ATTR_BYTES_RECVD, (prev_run_bytes_recvd + bytesSent()) );

	FileTransferStatus upload_status = XFER_STATUS_UNKNOWN;
	FileTransferStatus download_status = XFER_STATUS_UNKNOWN;
	getFileTransferStatus(upload_status,download_status);
	switch(upload_status) {
	case XFER_STATUS_UNKNOWN:
		break;
	case XFER_STATUS_QUEUED:
		ftAd.Assign(ATTR_TRANSFER_QUEUED,true);
		ftAd.Assign(ATTR_TRANSFERRING_INPUT,true);
		break;
	case XFER_STATUS_ACTIVE:
		ftAd.Assign(ATTR_TRANSFER_QUEUED,false);
		ftAd.Assign(ATTR_TRANSFERRING_INPUT,true);
		break;
	case XFER_STATUS_DONE:
		ftAd.Assign(ATTR_TRANSFER_QUEUED,false);
		ftAd.Assign(ATTR_TRANSFERRING_INPUT,false);
		break;
	}
	switch(download_status) {
	case XFER_STATUS_UNKNOWN:
		break;
	case XFER_STATUS_QUEUED:
		ftAd.Assign(ATTR_TRANSFER_QUEUED,true);
		ftAd.Assign(ATTR_TRANSFERRING_OUTPUT,true);
		break;
	case XFER_STATUS_ACTIVE:
		ftAd.Assign(ATTR_TRANSFER_QUEUED,false);
		ftAd.Assign(ATTR_TRANSFERRING_OUTPUT,true);
		break;
	case XFER_STATUS_DONE:
		ftAd.Assign(ATTR_TRANSFER_QUEUED,false);
		ftAd.Assign(ATTR_TRANSFERRING_OUTPUT,false);
		break;
	}

	MergeClassAdsCleanly(jobAd,&ftAd);

	ASSERT( job_updater );

	if( type == U_PERIODIC ) {
			// Make an update happen soon.
		job_updater->resetUpdateTimer();
		return true;
	}

		// Now that the ad is current, just let our QmgrJobUpdater
		// object take care of the rest...
		//
		// Note that we force a non-durable update for X509 updates; if the
		// schedd crashes, we don't really care when the proxy was updated
		// on the worker node.
	return job_updater->updateJob( type, (type == U_PERIODIC) ? NONDURABLE : 0 );
}


void
BaseShadow::evalPeriodicUserPolicy( void )
{
	shadow_user_policy.checkPeriodic();
}


/**
 * Shared code that should be run once the shadow is sure that
 * everything it's watching over has actually started running.  In the
 * uni-shadow case (vanilla, java, etc) this is called immediately
 * as soon as the starter sends the CONDOR_begin_execution RSC.  For
 * multi-shadow (parallel, MPI), this is invoked once all of the
 * starters have reported in.
 */
void
BaseShadow::resourceBeganExecution( RemoteResource* /* rr */ )
{
		// Set our flag to remember we've really started.
	began_execution = true;

		// Start the timer for the periodic user job policy evaluation.
	shadow_user_policy.startTimer();
		
		// Start the timer for updating the job queue for this job.
	startQueueUpdateTimer();

		// Update our copy of NumJobStarts, so that the periodic user
		// policy expressions, etc, all have the correct value.
	int job_start_cnt = 0;
	jobAd->LookupInteger(ATTR_NUM_JOB_STARTS, job_start_cnt);
	job_start_cnt++;
	jobAd->Assign(ATTR_NUM_JOB_STARTS, job_start_cnt);
	dprintf(D_FULLDEBUG, "Set %s to %d\n", ATTR_NUM_JOB_STARTS, job_start_cnt);

		// Update NumJobStarts in the schedd.  We honor a config knob
		// for this since there's a big trade-off: if we update
		// agressively and fsync() it to the job queue as soon as we
		// hear from the starter, the semantics are about as solid as
		// we can hope for, but it's a schedd scalability problem.  If
		// we do a lazy update, there's no additional cost to the
		// schedd, but it means that condor_q and quill won't see the
		// change for N minutes, and if we happen to crash during that
		// time, the attribute is never incremented.  However, the
		// semantics aren't 100% solid, even if we don't update lazy,
		// and since the copy in RAM is already updated, all the
		// periodic user policy expressions will work right, so the
		// default is to do it lazy.
	if (m_lazy_queue_update) {
			// For lazy update, we just want to make sure the
			// job_updater object knows about this attribute (which we
			// already updated our copy of).
		job_updater->watchAttribute(ATTR_NUM_JOB_STARTS);
	}
	else {
			// They want it now, so do the qmgmt operation directly.
		updateJobAttr(ATTR_NUM_JOB_STARTS, job_start_cnt);
	}
}


const char*
BaseShadow::getCoreName( void )
{
	if( core_file_name ) {
		return core_file_name;
	} 
	return "unknown";
}


void
BaseShadow::startQueueUpdateTimer( void )
{
	job_updater->startUpdateTimer();
}


void
BaseShadow::publishShadowAttrs( ClassAd* ad )
{
	MyString tmp;
	tmp = ATTR_SHADOW_IP_ADDR;
	tmp += "=\"";
	tmp += daemonCore->InfoCommandSinfulString();
    tmp += '"';
	ad->Insert( tmp.Value() );

	tmp = ATTR_SHADOW_VERSION;
	tmp += "=\"";
	tmp += CondorVersion();
    tmp += '"';
	ad->Insert( tmp.Value() );

	char* my_uid_domain = param( "UID_DOMAIN" );
	if( my_uid_domain ) {
		tmp = ATTR_UID_DOMAIN;
		tmp += "=\"";
		tmp += my_uid_domain;
		tmp += '"';
		ad->Insert( tmp.Value() );
		free( my_uid_domain );
	}
}


void BaseShadow::dprintf_va( int flags, const char* fmt, va_list args )
{
		// Print nothing in this version.  A subclass like MPIShadow
		// might like to say ::dprintf( flags, "(res %d)"
	const DPF_IDENT ident = 0; // REMIND: maybe something useful here??
	::_condor_dprintf_va( flags, ident, fmt, args );
}

void BaseShadow::dprintf( int flags, const char* fmt, ... )
{
	va_list args;
	va_start( args, fmt );
	this->dprintf_va( flags, fmt, args );
	va_end( args );
}

// This is declared in main.C, and is a pointer to one of the 
// various flavors of derived classes of BaseShadow.  
// It is only needed for this last function.
extern BaseShadow *Shadow;

// This function is called by dprintf - always display our job, proc,
// and pid in our log entries. 
//extern "C" 
int
//display_dprintf_header(char **buf,int *bufpos,int *buflen)
display_dprintf_header(char **buf,int *bufpos,int *buflen)
{
	static pid_t mypid = 0;
	int mycluster = -1;
	int myproc = -1;

	if (!mypid) {
		mypid = daemonCore->getpid();
	}

	if (Shadow) {
		mycluster = Shadow->getCluster();
		myproc = Shadow->getProc();
	}

	if ( mycluster != -1 ) {
		return sprintf_realloc( buf, bufpos, buflen, "(%d.%d) (%ld): ", mycluster, myproc, (long)mypid );
	} else {
		return sprintf_realloc( buf, bufpos, buflen, "(?.?) (%ld): ", (long)mypid );
	}

	return 0;
}

bool
BaseShadow::getMachineName( MyString & /*machineName*/ )
{
	return false;
}

void
BaseShadow::CommitSuspensionTime(ClassAd *jobAd)
{
	int uncommitted_suspension_time = 0;
	jobAd->LookupInteger(ATTR_UNCOMMITTED_SUSPENSION_TIME,uncommitted_suspension_time);
	if( uncommitted_suspension_time > 0 ) {
		int committed_suspension_time = 0;
		jobAd->LookupInteger( ATTR_COMMITTED_SUSPENSION_TIME,
							  committed_suspension_time );
		committed_suspension_time += uncommitted_suspension_time;
		jobAd->Assign( ATTR_COMMITTED_SUSPENSION_TIME, committed_suspension_time );
		jobAd->Assign( ATTR_UNCOMMITTED_SUSPENSION_TIME, 0 );
	}
}

int
BaseShadow::handleUpdateJobAd( int sig )
{
	dprintf ( D_FULLDEBUG, "In handleUpdateJobAd, sig %d\n", sig );
	if (!job_updater->retrieveJobUpdates()) {
		dprintf(D_ALWAYS, "Error: Failed to update JobAd\n");
		return -1;
	}

	// Attributes might have changed that would cause the job policy
	// to evaluate differently, so evaluate now.
	shadow_user_policy.checkPeriodic();
	return 0;
}

bool
BaseShadow::jobWantsGracefulRemoval()
{
	if ( m_force_fast_starter_shutdown ) {
		return false;
	}
	bool job_wants_graceful_removal = param_boolean("GRACEFULLY_REMOVE_JOBS", true);
	bool job_request;
	ClassAd *thejobAd = getJobAd();
	if( thejobAd ) {
		if( thejobAd->LookupBool( ATTR_WANT_GRACEFUL_REMOVAL, job_request ) ) {
			job_wants_graceful_removal = job_request;
		}
	}
	return job_wants_graceful_removal;
}<|MERGE_RESOLUTION|>--- conflicted
+++ resolved
@@ -72,11 +72,8 @@
 	m_cleanup_retry_tid = -1;
 	m_cleanup_retry_delay = 30;
 	m_RunAsNobody = false;
-<<<<<<< HEAD
 	attemptingReconnectAtStartup = false;
-=======
 	m_force_fast_starter_shutdown = false;
->>>>>>> 360bcacb
 }
 
 BaseShadow::~BaseShadow() {
