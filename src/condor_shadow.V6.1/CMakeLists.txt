--- conflicted
+++ resolved
@@ -33,11 +33,4 @@
 )
 
 
-<<<<<<< HEAD
-# Build a small shadow on 32-bit Linux platforms
-if (LINUX AND (${BIT_MODE} MATCHES "32"))
-    condor_daemon( EXE condor_shadow_s SOURCES "${shadowElements}" LIBRARIES "${CONDOR_LIBS_FOR_SHADOW};${CMAKE_DL_LIBS}" INSTALL "${C_SBIN}" )
-endif()
-=======
->>>>>>> 86d7da3a
 condor_daemon( EXE condor_shadow SOURCES "${shadowElements}" LIBRARIES "${CONDOR_LIBS_FOR_SHADOW};${CMAKE_DL_LIBS}" INSTALL "${C_SBIN}" )
