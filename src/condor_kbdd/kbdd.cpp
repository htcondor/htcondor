/***************************************************************
 *
 * Copyright (C) 1990-2007, Condor Team, Computer Sciences Department,
 * University of Wisconsin-Madison, WI.
 * 
 * Licensed under the Apache License, Version 2.0 (the "License"); you
 * may not use this file except in compliance with the License.  You may
 * obtain a copy of the License at
 * 
 *    http://www.apache.org/licenses/LICENSE-2.0
 * 
 * Unless required by applicable law or agreed to in writing, software
 * distributed under the License is distributed on an "AS IS" BASIS,
 * WITHOUT WARRANTIES OR CONDITIONS OF ANY KIND, either express or implied.
 * See the License for the specific language governing permissions and
 * limitations under the License.
 *
 ***************************************************************/

#include "condor_common.h"
#define KBDD
#ifdef WIN32
#include "condor_daemon_core.h"
#include "condor_debug.h"
#include "condor_uid.h"
#else
#include "XInterface.h"
#endif

#include "my_hostname.h"
#include "condor_query.h"
#include "daemon.h"
#include "subsystem_info.h"

#ifdef WIN32
#include <windows.h>
#else
#include <utmp.h>
#include <sys/file.h>
#include <netinet/in.h>
#include <rpc/types.h>
#include <X11/Xlib.h>

XInterface *xinter = NULL;
#endif

DECL_SUBSYSTEM( "KBDD", SUBSYSTEM_TYPE_DAEMON );

bool
update_startd()
{
    static SafeSock ssock;
	static bool first_time = true;
	static Daemon startd( DT_STARTD );
	if( first_time ) {
		if( ! startd.locate() ) {
			dprintf( D_ALWAYS, "Can't locate startd, aborting (%s)\n",
					 startd.error() );
			return false;
		}
		if( !ssock.connect(startd.addr(), 0) ) {
			dprintf( D_ALWAYS, "Can't connect to startd at: %s, "
					 "aborting\n", startd.addr() );
			return false;
		}
		first_time = false;
	}
	if( !startd.sendCommand(X_EVENT_NOTIFICATION, &ssock, 3) ) {
		dprintf( D_ALWAYS, "Can't send X_EVENT_NOTIFICATION command "
				 "to startd at: %s, aborting\n", startd.addr() );
		return false;
	}
	dprintf( D_FULLDEBUG, "Sent update to startd at: %s\n", startd.addr() );
	return true;		
}


void 
PollActivity()
{
#ifdef WIN32
	LASTINPUTINFO lii;
	static POINT previous_pos = { 0, 0 }; 
	static DWORD previous_input_tick = 0;

	lii.cbSize = sizeof(LASTINPUTINFO);
	lii.dwTime = 0;

	if ( !GetLastInputInfo(&lii) ) {
		dprintf(D_ALWAYS, "PollActivity: GetLastInputInfo()"
			" failed with err=%d\n", GetLastError());
	}
	else
	{

		//Check if there has been new keyboard input since the last check.
		if(lii.dwTime > previous_input_tick)
		{
			previous_input_tick = lii.dwTime;
			update_startd();
		}

		return;
	}

	//If no change to keyboard input, check if mouse has been moved.
	CURSORINFO cursor_inf;
	cursor_inf.cbSize = sizeof(CURSORINFO);
	if (!GetCursorInfo(&cursor_inf))
	{
		dprintf(D_ALWAYS,"GetCursorInfo() failed (err=%li)\n",
		GetLastError());
	}
	else
	{
		if ((cursor_inf.ptScreenPos.x != previous_pos.x) || 
			(cursor_inf.ptScreenPos.y != previous_pos.y))
		{
			// the mouse has moved!
			// stash new position
			previous_pos.x = cursor_inf.ptScreenPos.x; 
			previous_pos.y = cursor_inf.ptScreenPos.y;
			previous_input_tick = GetTickCount();
			update_startd();
		}
	}

	return;

#else
    if(xinter != NULL)
    {
	if(xinter->CheckActivity())
	{
	    update_startd();
	}
    }
#endif
}

void 
main_shutdown_graceful()
{
#ifndef WIN32
    delete xinter;
#endif
    DC_Exit(EXIT_SUCCESS);
}

void 
main_shutdown_fast()
{
	DC_Exit(EXIT_SUCCESS);
}

void 
main_config()
{
}

void
main_init(int, char *[])
{
#ifndef WIN32
	xinter = NULL;
#endif
    //Poll for X activity every second.
<<<<<<< HEAD
    id = daemonCore->Register_Timer(5, 5, PollActivity, "PollActivity");
=======
    int id = daemonCore->Register_Timer(5, 5, (Event)PollActivity, "PollActivity");
#ifndef WIN32
	xinter = new XInterface(id);
#endif

    return TRUE;
>>>>>>> 539607d2
}


void
main_pre_dc_init( int, char*[] )
{
}


void
main_pre_command_sock_init( )
{
}

#ifdef WIN32
int WINAPI WinMain( __in HINSTANCE hInstance, __in_opt HINSTANCE hPrevInstance, __in_opt LPSTR lpCmdLine, __in int nShowCmd )
{
	// cons up a "standard" argv for dc_main.
	char **parameters = (char**)malloc(sizeof(char*)*2);
	parameters[0] = "condor_kbdd";
	parameters[1] = NULL;
	dc_main(1, parameters);

	// dc_main should exit() so we probably never get here.
	return 0;
}
#endif
<|MERGE_RESOLUTION|>--- conflicted
+++ resolved
@@ -165,16 +165,10 @@
 	xinter = NULL;
 #endif
     //Poll for X activity every second.
-<<<<<<< HEAD
-    id = daemonCore->Register_Timer(5, 5, PollActivity, "PollActivity");
-=======
-    int id = daemonCore->Register_Timer(5, 5, (Event)PollActivity, "PollActivity");
+    int id = daemonCore->Register_Timer(5, 5, PollActivity, "PollActivity");
 #ifndef WIN32
 	xinter = new XInterface(id);
 #endif
-
-    return TRUE;
->>>>>>> 539607d2
 }
 
 
