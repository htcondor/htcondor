--- conflicted
+++ resolved
@@ -28,15 +28,9 @@
 {
 	sysapi_internal_reconfig();
 
-<<<<<<< HEAD
-	_sysapi_last_x_event = time(NULL);
-	if (IsDebugCategory(D_IDLE)) {
-		dprintf( D_IDLE , "last_x_event set to : %lld\n", (long long)_sysapi_last_x_event);
-=======
 	time_t now = time(NULL);
 	_sysapi_last_x_event = now + delta;
 	if (IsDebugCategory(D_IDLE)) {
 		dprintf( D_IDLE , "last_x_event set to : %lld (now=%lld)\n", (long long)_sysapi_last_x_event, (long long)now);
->>>>>>> 07e754d2
 	}
 }