--- stdsoap2.h.orig	2005-10-31 21:48:07.000000000 -0600
+++ stdsoap2.h	2005-10-31 21:52:52.000000000 -0600
@@ -49,10 +49,15 @@
 --------------------------------------------------------------------------------
 */
 
+#include "condor_common.h"
+
 #ifdef WITH_SOAPDEFS_H
 # include "soapdefs.h"		/* include user-defined stuff */
 #endif
 
+/*
+To build on AIX5.2 with GCC3.3.2 nothing thread related can be used.
+
 #ifndef _THREAD_SAFE
 # define _THREAD_SAFE
 #endif
@@ -62,6 +67,7 @@
 #  define _REENTRANT
 # endif
 #endif
+*/
 
 #ifndef SOAP_FMAC1	/* stdsoap2.h declaration macro */
 # define SOAP_FMAC1
@@ -177,6 +183,7 @@
 #if defined(__alpha) && !defined(__VMS) && !defined(LINUX)
 # ifndef TRU64
 #  define TRU64 
+# include <time.h>
 # endif
 #endif
 
@@ -316,9 +323,11 @@
 #  define HAVE_STRTOULL
 #  define HAVE_GETTIMEOFDAY
 #  define HAVE_SYS_TIMEB_H
+#  if defined(THREAD_SAFE) || defined(_REENTRANT)
 #  define HAVE_RAND_R
 #  define HAVE_GMTIME_R
 #  define HAVE_LOCALTIME_R
+#  endif
 #  define __USE_STD_IOSTREAM
 #  define HAVE_WCTOMB
 #  define HAVE_MBTOWC
<<<<<<< HEAD
@@ -571,7 +562,7 @@
 # define SOAP_SOCKLEN_T SOCKLEN_T
 #elif defined(__socklen_t_defined) || defined(_SOCKLEN_T) || defined(CYGWIN) || defined(FREEBSD) || defined(__FreeBSD__) || defined(__QNX__) || defined(QNX) || defined(_AIX)
 # define SOAP_SOCKLEN_T socklen_t
-#elif defined(IRIX) || defined(WIN32) || defined(__APPLE__) || defined(HP_UX) || defined(SUN_OS) || defined(OPENSERVER) || defined(TRU64) || defined(VXWORKS)
+#elif defined(IRIX) || defined(WIN32) || defined(__APPLE__) || defined(HPUX10) || defined(SUN_OS) || defined(OPENSERVER) || defined(TRU64) || defined(VXWORKS)
 # define SOAP_SOCKLEN_T int
 #else
 # define SOAP_SOCKLEN_T size_t
=======
@@ -418,8 +427,8 @@
 #endif
 
 #if defined(__cplusplus) && !defined(WITH_LEAN)
-# include <string>
-# include <iostream>
+# include <string.h>
+# include "condor_fix_iostream.h"
 #endif
 
 #ifdef WITH_NOHTTP
>>>>>>> bb5f715e
<|MERGE_RESOLUTION|>--- conflicted
+++ resolved
@@ -43,27 +43,4 @@
 +#  endif
  #  define __USE_STD_IOSTREAM
  #  define HAVE_WCTOMB
- #  define HAVE_MBTOWC
-<<<<<<< HEAD
-@@ -571,7 +562,7 @@
- # define SOAP_SOCKLEN_T SOCKLEN_T
- #elif defined(__socklen_t_defined) || defined(_SOCKLEN_T) || defined(CYGWIN) || defined(FREEBSD) || defined(__FreeBSD__) || defined(__QNX__) || defined(QNX) || defined(_AIX)
- # define SOAP_SOCKLEN_T socklen_t
--#elif defined(IRIX) || defined(WIN32) || defined(__APPLE__) || defined(HP_UX) || defined(SUN_OS) || defined(OPENSERVER) || defined(TRU64) || defined(VXWORKS)
-+#elif defined(IRIX) || defined(WIN32) || defined(__APPLE__) || defined(HPUX10) || defined(SUN_OS) || defined(OPENSERVER) || defined(TRU64) || defined(VXWORKS)
- # define SOAP_SOCKLEN_T int
- #else
- # define SOAP_SOCKLEN_T size_t
-=======
-@@ -418,8 +427,8 @@
- #endif
- 
- #if defined(__cplusplus) && !defined(WITH_LEAN)
--# include <string>
--# include <iostream>
-+# include <string.h>
-+# include "condor_fix_iostream.h"
- #endif
- 
- #ifdef WITH_NOHTTP
->>>>>>> bb5f715e
+ #  define HAVE_MBTOWC