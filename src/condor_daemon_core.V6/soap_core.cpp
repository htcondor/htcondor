--- conflicted
+++ resolved
@@ -142,11 +142,7 @@
 			soap_init(ssl_soap);
 			soap_set_namespaces(ssl_soap, namespaces);
 
-<<<<<<< HEAD
-			soap_register_plugin_arg(ssl_soap,http_get,(void*)http_get_handler);
-=======
-			ssl_soap.fget = get_handler;
->>>>>>> 469ca803
+			ssl_soap->fget = get_handler;
 
 			ssl_soap->send_timeout = 20;
 			ssl_soap->recv_timeout = 20;
