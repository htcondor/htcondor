--- conflicted
+++ resolved
@@ -2699,19 +2699,8 @@
 
 int
 DaemonCore::numRegisteredReapers() {
-<<<<<<< HEAD
-	// This would be better as std::count_if() or something.
-	int rv = 0;
-	for (size_t i = 0; i < nReap; ++i) {
-		if( reapTable[i].handler || reapTable[i].handlercpp ) {
-			++rv;
-		}
-	}
-	return rv;
-=======
 	return std::count_if(reapTable.begin(), reapTable.end(),
 			[](const auto &entry) { return entry.handler || entry.handlercpp; });
->>>>>>> 80bc9d04
 }
 
 void DaemonCore::DumpReapTable(int flag, const char* indent)
