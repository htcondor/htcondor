--- conflicted
+++ resolved
@@ -283,14 +283,10 @@
 		maxCommand = DEFAULT_MAXCOMMANDS;
 
 	nCommand = 0;
-<<<<<<< HEAD
-	memset(comTable,'\0',maxCommand*sizeof(CommandEnt));
-	m_unregisteredCommand.num = 0;
-=======
 	CommandEnt blankCommandEnt;
 	memset(&blankCommandEnt, '\0', sizeof(CommandEnt));
 	comTable.fill(blankCommandEnt);
->>>>>>> 74ff7ac5
+	m_unregisteredCommand.num = 0;
 
 	if(maxSig == 0)
 		maxSig = DEFAULT_MAXSIGNALS;
@@ -6581,12 +6577,7 @@
 	}
 	if ( (!enabled_shared_endpoint && want_command_port != FALSE) || (want_command_port > 1 || want_udp_command_port > 1) ) {
 		inherit_handles = TRUE;
-<<<<<<< HEAD
-		SafeSock* ssock_ptr = want_udp ? &ssock : NULL;
-		if (!InitCommandSockets(want_command_port, want_udp_command_port, &rsock, ssock_ptr, false)) {
-=======
-		if (!InitCommandSockets(want_command_port, socks, want_udp, false)) {
->>>>>>> 74ff7ac5
+		if (!InitCommandSockets(want_command_port, want_udp_command_port, socks, want_udp, false)) {
 				// error messages already printed by InitCommandSockets()
 			goto wrapup;
 		}
@@ -8474,11 +8465,7 @@
 		// own udp and tcp sockets, bind them, etc.
 	if( !m_shared_port_endpoint && dc_socks.empty()) {
 			// Final bool indicates any error should be considered fatal.
-<<<<<<< HEAD
-		InitCommandSockets(command_port, command_port, dc_rsock, dc_ssock, true);
-=======
-		InitCommandSockets(command_port, dc_socks, m_wants_dc_udp_self, true);
->>>>>>> 74ff7ac5
+		InitCommandSockets(command_port, command_port, dc_socks, m_wants_dc_udp_self, true);
 	}
 
 	for(SockPairVec::iterator it = dc_socks.begin();
@@ -9644,12 +9631,7 @@
 	return FALSE;
 }
 
-<<<<<<< HEAD
-bool
-InitCommandSockets(int port, int udp_port, ReliSock *rsock, SafeSock *ssock, bool fatal)
-=======
 static bool assign_sock(condor_protocol proto, Sock * sock, bool fatal)
->>>>>>> 74ff7ac5
 {
 	ASSERT(sock);
 	if( sock->assign(proto) ) return true;
@@ -9676,19 +9658,14 @@
 }
 
 static bool 
-InitCommandSocket(condor_protocol proto, int port, DaemonCore::SockPair & sock_pair, bool want_udp, bool fatal)
+InitCommandSocket(condor_protocol proto, int port, int udp_port, DaemonCore::SockPair & sock_pair, bool want_udp, bool fatal)
 {
 	// For historic reasons, port==0 is invalid, while port==-1 or port==1 means "any port." 
 	ASSERT(port != 0);
-<<<<<<< HEAD
 	if ((port > 1) && (udp_port<= 1)) {
 		dprintf(D_ALWAYS | D_FAILURE, "If TCP port is well-known, then UDP port must also be well-known\n");
 		return false;
 	}
-	if (port <= 1) {
-			// Choose any old port (dynamic port)
-		if( !BindAnyCommandPort(rsock, (udp_port <= 1) ? ssock : NULL) ) {
-=======
 	sock_pair.has_relisock(true);
 	if(want_udp) {
 		sock_pair.has_safesock(true);
@@ -9701,7 +9678,6 @@
 		if( !BindAnyCommandPort(rsock, ssock, proto) ) {
 			MyString msg;
 			msg.formatstr("BindAnyCommandPort() failed. Does this computer have %s support?", condor_protocol_to_str(proto).Value());
->>>>>>> 74ff7ac5
 			if (fatal) {
 				EXCEPT("%s", msg.Value());
 			}
@@ -9810,11 +9786,7 @@
 			}
 		}
 			/* bind(FALSE,...) means this is an incoming connection */
-<<<<<<< HEAD
-		if (ssock && !ssock->bind(FALSE, udp_port)) {
-=======
-		if (ssock && !ssock->bind(proto, false, port, false)) {
->>>>>>> 74ff7ac5
+		if (ssock && !ssock->bind(proto, false, udp_port, false)) {
 			if (fatal) {
 				EXCEPT("Failed to bind(%d) on UDP command socket.", port);
 			}
@@ -9836,8 +9808,8 @@
 	return true;
 }
 
-bool 
-InitCommandSockets(int port, DaemonCore::SockPairVec & socks, bool want_udp, bool fatal)
+bool
+InitCommandSockets(int port, int udp_port, DaemonCore::SockPairVec & socks, bool want_udp, bool fatal)
 {
 	// For historic reasons, port==0 is invalid, while port==-1 or port==1 means "any port." 
 	ASSERT(port != 0);
@@ -9846,7 +9818,7 @@
 
 	if(param_boolean("ENABLE_IPV4", true)) {
 		DaemonCore::SockPair sock_pair;
-		if( ! InitCommandSocket(CP_IPV4, port, sock_pair, want_udp, fatal)) {
+		if( ! InitCommandSocket(CP_IPV4, port, udp_port, sock_pair, want_udp, fatal)) {
 			dprintf(D_ALWAYS | D_FAILURE, "Warning: Failed to create IPv4 command socket.\n");
 			return false;
 		}
@@ -9855,7 +9827,7 @@
 
 	if(param_boolean("ENABLE_IPV6", true)) {
 		DaemonCore::SockPair sock_pair;
-		if( ! InitCommandSocket(CP_IPV6, port, sock_pair, want_udp, fatal)) {
+		if( ! InitCommandSocket(CP_IPV6, port, udp_port, sock_pair, want_udp, fatal)) {
 			dprintf(D_ALWAYS | D_FAILURE, "Warning: Failed to create IPv6 command socket.\n");
 			return false;
 		}
