--- conflicted
+++ resolved
@@ -273,12 +273,8 @@
 		&DaemonCore::decrementPendingSockets,
 		&DaemonCore::publicNetworkIpAddr,
 		&DaemonCore::Register_Command,
-<<<<<<< HEAD
-		&DaemonCore::daemonContactInfoChanged);
-=======
 		&DaemonCore::daemonContactInfoChanged,
 		&DaemonCore::Register_Timer_TS);
->>>>>>> 667420c9
 
 	if ( PidSize == 0 )
 		PidSize = DEFAULT_PIDBUCKETS;
@@ -834,10 +830,6 @@
 
 int	DaemonCore::Register_Timer(unsigned deltawhen, TimerHandler handler,
 				const char *event_descrip)
-<<<<<<< HEAD
-{
-	return( t.NewTimer(deltawhen, handler, event_descrip, 0) );
-=======
 {
 	return( t.NewTimer(deltawhen, handler, event_descrip, 0) );
 }
@@ -855,7 +847,6 @@
 #else
 	return 0;
 #endif
->>>>>>> 667420c9
 }
 
 int	DaemonCore::Register_Timer(unsigned deltawhen, TimerHandler handler,
@@ -7155,10 +7146,7 @@
 		int fd = -1;
 		shared_port_endpoint.serialize(inheritbuf,fd);
         inheritFds[numInheritFds++] = fd;
-<<<<<<< HEAD
-=======
 		inherit_handles = true;
->>>>>>> 667420c9
 	}
 	else if ( want_command_port != FALSE ) {
 		inherit_handles = TRUE;
@@ -8741,10 +8729,7 @@
 			ptmp += 11;
 			delete m_shared_port_endpoint;
 			m_shared_port_endpoint = new SharedPortEndpoint();
-<<<<<<< HEAD
-=======
 			dprintf(D_DAEMONCORE, "Inheriting a shared port pipe.\n");
->>>>>>> 667420c9
 			m_shared_port_endpoint->deserialize(ptmp);
 			ptmp=inherit_list.next();
 		}
@@ -10643,13 +10628,9 @@
 	if( !shared_port_fname.IsEmpty() ) {
 			// Clean up the named socket for this process if the child
 			// didn't already do so.
-<<<<<<< HEAD
-		SharedPortEndpoint::RemoveSocket( shared_port_fname.Value() );
-=======
 #ifndef WIN32
 		SharedPortEndpoint::RemoveSocket( shared_port_fname.Value() );
 #endif
->>>>>>> 667420c9
 	}
 }
 
