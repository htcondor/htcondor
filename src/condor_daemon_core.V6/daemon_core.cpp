--- conflicted
+++ resolved
@@ -5178,14 +5178,8 @@
 
 int DaemonCore::Shutdown_Graceful(pid_t pid)
 {
-<<<<<<< HEAD
-	dprintf(D_ALWAYS,"Called DaemonCore::Shutdown_Graceful (%d)\n", pid);
-
-	if ( pid == ppid )
-=======
 	if ( pid == ppid ) {
 		dprintf( D_ALWAYS | D_BACKTRACE, "DaemonCore::Shutdown_Graceful(): tried to kill our own parent.\n" );
->>>>>>> 55a512ee
 		return FALSE;		// cannot shut down our parent
 	}
 
