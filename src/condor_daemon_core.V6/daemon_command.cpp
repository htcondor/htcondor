--- conflicted
+++ resolved
@@ -1480,17 +1480,16 @@
 	}
 */
 
-<<<<<<< HEAD
 	if ( m_real_cmd == DC_SEC_QUERY ) {
 		// send another classad saying what happened
 		// abort before actually calling any command handler.
 		m_result = TRUE;
 		return CommandProtocolFinished;
-=======
+	}
+
 	// call the auditing callback to record the status of this connection
 	if (daemonCore->audit_log_callback_fn) {
 		(*(daemonCore->audit_log_callback_fn))( m_req, (*m_sock), (m_perm != USER_AUTH_SUCCESS) );
->>>>>>> 98cebc17
 	}
 
 	if ( m_reqFound == TRUE ) {
