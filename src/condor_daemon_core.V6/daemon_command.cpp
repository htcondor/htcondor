/***************************************************************
 *
 * Copyright (C) 1990-2011, Condor Team, Computer Sciences Department,
 * University of Wisconsin-Madison, WI.
 * 
 * Licensed under the Apache License, Version 2.0 (the "License"); you
 * may not use this file except in compliance with the License.  You may
 * obtain a copy of the License at
 * 
 *    http://www.apache.org/licenses/LICENSE-2.0
 * 
 * Unless required by applicable law or agreed to in writing, software
 * distributed under the License is distributed on an "AS IS" BASIS,
 * WITHOUT WARRANTIES OR CONDITIONS OF ANY KIND, either express or implied.
 * See the License for the specific language governing permissions and
 * limitations under the License.
 *
 ***************************************************************/

// //////////////////////////////////////////////////////////////////////
//
// Implementation of DaemonCore.
//
//
// //////////////////////////////////////////////////////////////////////

#include "condor_common.h"
#include "authentication.h"
#include "reli_sock.h"
#include "condor_daemon_core.h"
#include "condor_io.h"
#include "condor_rw.h"
#include "condor_config.h"
#include "condor_threads.h"
#include "condor_version.h"
#include "ipv6_hostname.h"
#include "daemon_command.h"


// For AES (and newer).
#define GENERATED_KEY_LENGTH_V9  32

// For BLOWFISH and 3DES
#define GENERATED_KEY_LENGTH_OLD 24


static unsigned int ZZZZZ = 0;
static int ZZZ_always_increase() {
	return ZZZZZ++;
}

const std::string DaemonCommandProtocol::WaitForSocketDataString = "DaemonCommandProtocol::WaitForSocketData";

DaemonCommandProtocol::DaemonCommandProtocol( Stream * sock, bool is_command_sock, bool isSharedPortLoopback ) :
	m_isSharedPortLoopback( isSharedPortLoopback ),
	m_nonblocking(!is_command_sock), // cannot re-register command sockets for non-blocking read
	m_delete_sock(!is_command_sock), // must not delete registered command sockets
	m_sock_had_no_deadline(false),
	m_is_tcp(0),
	m_req(0),
	m_reqFound(FALSE),
	m_result(FALSE),
	m_perm(USER_AUTH_FAILURE),
	m_allow_empty(false),
	m_policy(NULL),
	m_key(NULL),
	m_sid(NULL),
	m_prev_sock_ent(NULL),
	m_async_waiting_time(0),
	m_comTable(daemonCore->comTable),
	m_real_cmd(0),
	m_auth_cmd(0),
	m_cmd_index(0),
	m_errstack(NULL),
	m_new_session(false),
	m_will_enable_encryption(SecMan::SEC_FEAT_ACT_UNDEFINED),
	m_will_enable_integrity(SecMan::SEC_FEAT_ACT_UNDEFINED)
{
	m_sock = dynamic_cast<Sock *>(sock);

	m_sec_man = daemonCore->getSecMan();

	condor_gettimestamp( m_handle_req_start_time );
	timerclear( &m_async_waiting_start_time );

	ASSERT(m_sock);

	switch ( m_sock->type() ) {
		case Stream::reli_sock :
			m_is_tcp = TRUE;
			m_state = CommandProtocolAcceptTCPRequest;
			break;
		case Stream::safe_sock :
			m_is_tcp = FALSE;
			m_state = CommandProtocolAcceptUDPRequest;
			break;
		default:
			// unrecognized Stream sock
			EXCEPT("DaemonCore: HandleReq(): unrecognized Stream sock");
	}
}

DaemonCommandProtocol::~DaemonCommandProtocol()
{
	if (m_errstack) {
		delete m_errstack;
		m_errstack = NULL;
	}
	if (m_policy) {
		delete m_policy;
	}
	if (m_key) {
		delete m_key;
	}
	if (m_sid) {
		free(m_sid);
	}
}

int DaemonCommandProtocol::doProtocol()
{

	CommandProtocolResult what_next = CommandProtocolContinue;

	if( m_sock ) {
		if( m_sock->deadline_expired() ) {
			dprintf(D_ALWAYS,"DaemonCommandProtocol: deadline for security handshake with %s has expired.\n",
					m_sock->peer_description());

			m_result = FALSE;
			what_next = CommandProtocolFinished;
		}
		else if( m_nonblocking && m_sock->is_connect_pending() ) {
			dprintf(D_SECURITY, "DaemonCommandProtocol: Waiting for connect.\n");
			what_next = WaitForSocketData();
		}
		else if( m_is_tcp && !m_sock->is_connected()) {
			dprintf(D_ALWAYS,"DaemonCommandProtocol: TCP connection to %s failed.\n",
					m_sock->peer_description());

			m_result = FALSE;
			what_next = CommandProtocolFinished;
		}
	}

	while( what_next == CommandProtocolContinue ) {
		switch(m_state) {
		case CommandProtocolAcceptTCPRequest:
			what_next = AcceptTCPRequest();
			break;
		case CommandProtocolAcceptUDPRequest:
			what_next = AcceptUDPRequest();
			break;
		case CommandProtocolReadHeader:
			what_next = ReadHeader();
			break;
		case CommandProtocolReadCommand:
			what_next = ReadCommand();
			break;
		case CommandProtocolAuthenticate:
			what_next = Authenticate();
			break;
		case CommandProtocolAuthenticateContinue:
			what_next = AuthenticateContinue();
			break;
		case CommandProtocolEnableCrypto:
			what_next = EnableCrypto();
			break;
		case CommandProtocolVerifyCommand:
			what_next = VerifyCommand();
			break;
		case CommandProtocolSendResponse:
			what_next = SendResponse();
			break;
		case CommandProtocolExecCommand:
			what_next = ExecCommand();
			break;
		}
	}

	if( what_next == CommandProtocolInProgress ) {
		return KEEP_STREAM;
	}

	return finalize();
}

// Register the socket to call us back when data is available to read.
DaemonCommandProtocol::CommandProtocolResult DaemonCommandProtocol::WaitForSocketData()
{
	if( m_sock->get_deadline() == 0 ) {
		int TCP_SESSION_DEADLINE = param_integer("SEC_TCP_SESSION_DEADLINE",120);
		m_sock->set_deadline_timeout(TCP_SESSION_DEADLINE);
		m_sock_had_no_deadline = true;
	}

	int reg_rc = daemonCore->Register_Socket(
			m_sock,
			m_sock->peer_description(),
			(SocketHandlercpp)&DaemonCommandProtocol::SocketCallback,
			WaitForSocketDataString.c_str(),
			this,
			ALLOW,
			HANDLE_READ,
			&m_prev_sock_ent);

	if(reg_rc < 0) {
		dprintf(D_ALWAYS, "DaemonCommandProtocol failed to process command from %s because "
				"Register_Socket returned %d.\n",
				m_sock->get_sinful_peer(),
				reg_rc);

		m_result = FALSE;
		return CommandProtocolFinished;
	}

		// Do not allow ourselves to be deleted until after
		// SocketCallback is called.
	incRefCount();

	condor_gettimestamp( m_async_waiting_start_time );

	return CommandProtocolInProgress;
}

// This function is called by DaemonCore when incoming data is
// available to read, or the socket has become disconnected,
// or the deadline has expired.
int
DaemonCommandProtocol::SocketCallback( Stream *stream )
{
	struct timeval async_waiting_stop_time;
	condor_gettimestamp( async_waiting_stop_time );
	m_async_waiting_time += timersub_double( async_waiting_stop_time, m_async_waiting_start_time );

	daemonCore->Cancel_Socket( stream, m_prev_sock_ent );
	m_prev_sock_ent = NULL;

	int rc = doProtocol();

		// get rid of ref counted when callback was registered
	decRefCount();

	return rc;
}

// This is the first thing we do on an incoming TCP command socket.
// Once this function is finished, m_sock will point to the socket
// from which we should read the command.
DaemonCommandProtocol::CommandProtocolResult DaemonCommandProtocol::AcceptTCPRequest()
{

	m_state = CommandProtocolReadHeader;

		// we have just accepted a socket or perhaps been given a
		// socket from HandleReqAsync().  if there is nothing
		// available yet to read on this socket, we don't want to
		// block when reading the command, so register it
	if ( m_nonblocking && ((ReliSock *)m_sock)->bytes_available_to_read() < 4 ) {
		dprintf(D_SECURITY, "DaemonCommandProtocol: Not enough bytes are ready for read.\n");
		return WaitForSocketData();
	}

	return CommandProtocolContinue;
}

// This is the first thing we do on an incoming UDP command socket.
// Once this function is finished, m_sock will point to the socket
// from which we should read the command.  If the Condor UDP
// packet header indicates that this command is using an existing
// security session, we handle that here.
DaemonCommandProtocol::CommandProtocolResult DaemonCommandProtocol::AcceptUDPRequest()
{
	std::string who;

		// in UDP we cannot display who the command is from until
		// we read something off the socket, so we display who from
		// after we read the command below...

		dprintf ( D_SECURITY,
				  "DC_AUTHENTICATE: received UDP packet from %s.\n",
				  m_sock->peer_description());


		// get the info, if there is any
		const char * cleartext_info = ((SafeSock*)m_sock)->isIncomingDataHashed();
		char * sess_id = NULL;
		char * return_address_ss = NULL;

		if (cleartext_info) {
			StringList info_list(cleartext_info);
			char * tmp = NULL;

			info_list.rewind();
			tmp = info_list.next();
			if (tmp) {
				sess_id = strdup(tmp);
				tmp = info_list.next();
				if (tmp) {
					return_address_ss = strdup(tmp);
					dprintf ( D_SECURITY, "DC_AUTHENTICATE: packet from %s uses hash session %s.\n",
							return_address_ss, sess_id);
				} else {
					dprintf ( D_SECURITY, "DC_AUTHENTICATE: packet uses hash session %s.\n", sess_id);
				}

			} else {
				// protocol violation... StringList didn't give us anything!
				// this is unlikely to work, but we may as well try... so, we
				// don't fail here.
			}
		}

		if (sess_id) {
			KeyCacheEntry *session = NULL;
			bool found_sess = m_sec_man->session_cache->lookup(sess_id, session);

			if (!found_sess) {
				dprintf ( D_ALWAYS, "DC_AUTHENTICATE: session %s NOT FOUND; this session was requested by %s with return address %s\n", sess_id, m_sock->peer_description(), return_address_ss ? return_address_ss : "(none)");
				// no session... we outta here!

				// but first, we should be nice and send a message back to
				// the people who sent us the wrong session id.
				daemonCore->send_invalidate_session ( return_address_ss, sess_id );

				if( return_address_ss ) {
					free( return_address_ss );
					return_address_ss = NULL;
				}
				free( sess_id );
				sess_id = NULL;
				m_result = FALSE;
				return CommandProtocolFinished;
			}

			session->renewLease();

			if (!session->key()) {
				dprintf ( D_ALWAYS, "DC_AUTHENTICATE: session %s is missing the key! This session was requested by %s with return address %s\n", sess_id, m_sock->peer_description(), return_address_ss ? return_address_ss : "(none)");
				// uhm, there should be a key here!
				if( return_address_ss ) {
					free( return_address_ss );
					return_address_ss = NULL;
				}
				free( sess_id );
				sess_id = NULL;
				m_result = FALSE;
				return CommandProtocolFinished;
			}

			if (!m_sock->set_MD_mode(MD_ALWAYS_ON, session->key())) {
				dprintf (D_ALWAYS, "DC_AUTHENTICATE: unable to turn on message authenticator for session %s, failing; this session was requested by %s with return address %s\n",sess_id, m_sock->peer_description(), return_address_ss ? return_address_ss : "(none)");
				if( return_address_ss ) {
					free( return_address_ss );
					return_address_ss = NULL;
				}
				free( sess_id );
				sess_id = NULL;
				m_result = FALSE;
				return CommandProtocolFinished;
			} else {
				dprintf (D_SECURITY, "DC_AUTHENTICATE: message authenticator enabled with key id %s.\n", sess_id);
				m_sec_man->key_printf (D_SECURITY, session->key());
			}

			// Lookup remote user
			session->policy()->LookupString(ATTR_SEC_USER, who);

			free( sess_id );

			if (return_address_ss) {
				free( return_address_ss );
			}
		}


		// get the info, if there is any
		cleartext_info = ((SafeSock*)m_sock)->isIncomingDataEncrypted();
		sess_id = NULL;
		return_address_ss = NULL;

		if (cleartext_info) {
			StringList info_list(cleartext_info);
			char * tmp = NULL;

			info_list.rewind();
			tmp = info_list.next();
			if (tmp) {
				sess_id = strdup(tmp);

				tmp = info_list.next();
				if (tmp) {
					return_address_ss = strdup(tmp);
					dprintf ( D_SECURITY, "DC_AUTHENTICATE: packet from %s uses crypto session %s.\n",
							return_address_ss, sess_id);
				} else {
					dprintf ( D_SECURITY, "DC_AUTHENTICATE: packet uses crypto session %s.\n", sess_id);
				}

			} else {
				// protocol violation... StringList didn't give us anything!
				// this is unlikely to work, but we may as well try... so, we
				// don't fail here.
			}
		}


		if (sess_id) {
			KeyCacheEntry *session = NULL;
			bool found_sess = m_sec_man->session_cache->lookup(sess_id, session);

			if (!found_sess) {
				dprintf ( D_ALWAYS, "DC_AUTHENTICATE: session %s NOT FOUND; this session was requested by %s with return address %s\n", sess_id, m_sock->peer_description(), return_address_ss ? return_address_ss : "(none)");
				// no session... we outta here!

				// but first, send a message to whoever provided us with incorrect session id
				daemonCore->send_invalidate_session( return_address_ss, sess_id );

				if( return_address_ss ) {
					free( return_address_ss );
					return_address_ss = NULL;
				}
				free( sess_id );
				sess_id = NULL;
				m_result = FALSE;
				return CommandProtocolFinished;
			}

			session->renewLease();

			if (!session->key()) {
				dprintf ( D_ALWAYS, "DC_AUTHENTICATE: session %s is missing the key! This session was requested by %s with return address %s\n", sess_id, m_sock->peer_description(), return_address_ss ? return_address_ss : "(none)");
				// uhm, there should be a key here!
				if( return_address_ss ) {
					free( return_address_ss );
					return_address_ss = NULL;
				}
				free( sess_id );
				sess_id = NULL;
				m_result = FALSE;
				return CommandProtocolFinished;
			}

				// NOTE: prior to 7.1.3, we _always_ set the encryption
				// mode to "on" here, regardless of what was previously
				// negotiated.  However, as of now, the sender never
				// sends an encryption id in the UDP packet header unless
				// we did negotiate to use encryption by default.  Once we
				// no longer care about backwards compatibility with
				// versions older than 7.1.3, we could allow the sender to
				// set the encryption id and trust that we will set the mode
				// as was previously negotiated.
			SecMan::sec_feat_act will_enable_encryption = m_sec_man->sec_lookup_feat_act(*session->policy(), ATTR_SEC_ENCRYPTION);
			bool turn_encryption_on = will_enable_encryption == SecMan::SEC_FEAT_ACT_YES;

			KeyInfo* key_to_use;
			KeyInfo* fallback_key;

			// There's no AES support for UDP, so fall back to
			// BLOWFISH (default) or 3DES if specified.  3DES would
			// be preferred in FIPS mode.
			std::string fallback_method_str = "BLOWFISH";
			Protocol fallback_method = CONDOR_BLOWFISH;
			if (param_boolean("FIPS", false)) {
				fallback_method_str = "3DES";
				fallback_method = CONDOR_3DES;
			}
			dprintf(D_SECURITY|D_VERBOSE, "SESSION: fallback crypto method would be %s.\n", fallback_method_str.c_str());

			key_to_use = session->key();
			fallback_key = session->key(fallback_method);

			dprintf(D_NETWORK|D_VERBOSE, "UDP: server normal key (proto %i): %p\n", key_to_use->getProtocol(), key_to_use);
			dprintf(D_NETWORK|D_VERBOSE, "UDP: server %s key (proto %i): %p\n",
				fallback_method_str.c_str(),
				(fallback_key ? fallback_key->getProtocol() : 0), fallback_key);
			dprintf(D_NETWORK|D_VERBOSE, "UDP: server m_is_tcp: 0\n");

			// this is UDP.  if we were going to use AES, use fallback instead (if it exists)
			if((key_to_use->getProtocol() == CONDOR_AESGCM) && (fallback_key)) {
				dprintf(D_NETWORK, "UDP: SWITCHING FROM AES TO %s.\n", fallback_method_str.c_str());
				key_to_use = fallback_key;
			}

			if (!m_sock->set_crypto_key(turn_encryption_on, key_to_use)) {
				dprintf (D_ALWAYS, "DC_AUTHENTICATE: unable to turn on encryption for session %s, failing; this session was requested by %s with return address %s\n",sess_id, m_sock->peer_description(), return_address_ss ? return_address_ss : "(none)");
				if( return_address_ss ) {
					free( return_address_ss );
					return_address_ss = NULL;
				}
				free( sess_id );
				sess_id = NULL;
				m_result = FALSE;
				return CommandProtocolFinished;
			} else {
				dprintf (D_SECURITY,
					"DC_AUTHENTICATE: encryption enabled with key id %s%s.\n",
					sess_id,
					turn_encryption_on ? "" : " (but encryption mode is off by default for this packet)");
				m_sec_man->key_printf (D_SECURITY, session->key());
			}
			// Lookup user if necessary
			if (who.empty()) {
				session->policy()->LookupString(ATTR_SEC_USER, who);
			}
			bool tried_authentication = false;
			session->policy()->LookupBool(ATTR_SEC_TRIED_AUTHENTICATION,tried_authentication);
			m_sock->setTriedAuthentication(tried_authentication);
			m_sock->setSessionID(sess_id);

			free( sess_id );
			if (return_address_ss) {
				free( return_address_ss );
			}
		}

		if (!who.empty()) {
			m_sock->setFullyQualifiedUser(who.c_str());
			dprintf (D_SECURITY, "DC_AUTHENTICATE: UDP message is from %s.\n", who.c_str());
		}

		m_state = CommandProtocolReadHeader;
		return CommandProtocolContinue;
}

// Read the header.  Soap requests are handled here.
// If this is not a soap request and is a registered command,
// pass on to ReadCommand.
// Soap requests are also handled here.
DaemonCommandProtocol::CommandProtocolResult DaemonCommandProtocol::ReadHeader()
{
	m_sock->decode();

		// Determine if incoming socket is HTTP over TCP, or if it is CEDAR.
		// For better or worse, we figure this out by seeing if the socket
		// starts w/ a GET or POST.  Hopefully this does not correspond to
		// a daemoncore command int!  [not ever likely, since CEDAR ints are
		// exapanded out to 8 bytes]  Still, in a perfect world we would replace
		// with a more foolproof method.
		// Note: We no longer support soap, but this peek is part of the
		//   code below that checks if this is a command that shared port
		//   should transparently hand off to the collector.
	char tmpbuf[6];
	memset(tmpbuf,0,sizeof(tmpbuf));
	if ( m_is_tcp && daemonCore->HandleUnregistered() ) {
			// TODO Should we be ignoring the return value of condor_read?
		condor_read(m_sock->peer_description(), m_sock->get_file_desc(),
			tmpbuf, sizeof(tmpbuf) - 1, 1, MSG_PEEK);
	}

		// This was not a soap request; next, see if we have a special command
		// handler for unknown command integers.
		//
		// We do manual CEDAR parsing here to look at the command int directly
		// without consuming data from the socket.  The first few bytes are the
		// size of the message, followed by the command int itself.
	int tmp_req; memcpy(static_cast<void*>(&tmp_req), tmpbuf+1, sizeof(int));
	tmp_req = ntohl(tmp_req);
	if (daemonCore->HandleUnregistered() && (tmp_req >= 8)) {
			// Peek at the command integer if one exists.
		char tmpbuf2[8+5]; memset(tmpbuf2, 0, sizeof(tmpbuf2));
		condor_read(m_sock->peer_description(), m_sock->get_file_desc(),
			tmpbuf2, 8+5, 1, MSG_PEEK);
		char *tmpbuf3 = tmpbuf2 + 5;
		if (8-sizeof(int) > 0) { tmpbuf3 += 8-sizeof(int); } // Skip padding
		memcpy(static_cast<void*>(&tmp_req), tmpbuf3, sizeof(int));
		tmp_req = ntohl(tmp_req);

			// Lookup the command integer in our command table to see if it is unregistered
		int tmp_cmd_index;
		if(	   (!m_isSharedPortLoopback)
			&& (! daemonCore->CommandNumToTableIndex( tmp_req, &tmp_cmd_index ))
			&& ( daemonCore->HandleUnregisteredDCAuth()
				|| (tmp_req != DC_AUTHENTICATE) ) ) {
			ScopedEnableParallel(false);

			if( m_sock_had_no_deadline ) {
					// unset the deadline we assigned in WaitForSocketData
				m_sock->set_deadline(0);
			}

			m_result = daemonCore->CallUnregisteredCommandHandler(tmp_req, m_sock);
			return CommandProtocolFinished;
		}
	}

	m_state = CommandProtocolReadCommand;
	return CommandProtocolContinue;
}

// Read the command.  This function will either be followed by VerifyCommand if
// we aren't using DC_AUTHENTICATE, otherwise either Authenticate or EnableCrypto,
// depending on whether or not authentication was requested.
DaemonCommandProtocol::CommandProtocolResult DaemonCommandProtocol::ReadCommand()
{
	dprintf( D_DAEMONCORE, "DAEMONCORE: ReadCommand()\n");

	m_sock->decode();

	if (m_sock->type() == Stream::reli_sock) {
		// While we know data is waiting for us, the CEDAR 'code' implementation will
		// read in all the data to a EOM; this can be an arbitrary number of bytes, depending
		// on which command is used.
		bool read_would_block;
		{
			BlockingModeGuard guard(static_cast<ReliSock*>(m_sock), 1);
			m_result = m_sock->code(m_req);
			read_would_block = static_cast<ReliSock*>(m_sock)->clear_read_block_flag();
		}
		if (read_would_block)
		{
			dprintf(D_NETWORK, "CommandProtocol read would block; waiting for more data to arrive on the socket.\n");
			return WaitForSocketData();
		}
	}
	else
	{
		m_sock->timeout(1);
		m_result = m_sock->code(m_req);
	}
	// For now, lets set a 20 second timeout, so all command handlers are called with
	// a timeout of 20 seconds on their socket.
	if(!m_result) {
		char const *ip = m_sock->peer_ip_str();
		if(!ip) {
			ip = "unknown address";
		}
		dprintf(D_ALWAYS,
			"DaemonCore: Can't receive command request from %s (perhaps a timeout?)\n", ip);
		m_result = FALSE;
		return CommandProtocolFinished;
	}
	m_sock->timeout(20);

	if (m_req == DC_AUTHENTICATE) {

		// Allow thread to yield during all the authentication network round-trips
		ScopedEnableParallel(true);

		m_sock->decode();

		dprintf (D_SECURITY, "DC_AUTHENTICATE: received DC_AUTHENTICATE from %s\n", m_sock->peer_description());

		if( !getClassAd(m_sock, m_auth_info)) {
			dprintf (D_ALWAYS, "ERROR: DC_AUTHENTICATE unable to "
					 "receive auth_info from %s!\n", m_sock->peer_description());
			m_result = FALSE;
			return CommandProtocolFinished;
		}

		if ( m_is_tcp && !m_sock->end_of_message()) {
			dprintf (D_ALWAYS, "ERROR: DC_AUTHENTICATE is TCP, unable to "
					   "receive eom!\n");
			m_result = FALSE;
			return CommandProtocolFinished;
		}

		if (IsDebugVerbose(D_SECURITY)) {
			dprintf (D_SECURITY, "DC_AUTHENTICATE: received following ClassAd:\n");
			dPrintAd (D_SECURITY, m_auth_info);
		}

		std::string peer_version;
		if( m_auth_info.LookupString( ATTR_SEC_REMOTE_VERSION, peer_version ) ) {
			CondorVersionInfo ver_info( peer_version.c_str() );
			m_sock->set_peer_version( &ver_info );
		}

		// look at the ad.  get the command number.
		m_real_cmd = 0;
		m_auth_cmd = 0;
		m_auth_info.LookupInteger(ATTR_SEC_COMMAND, m_real_cmd);

		if ((m_real_cmd == DC_AUTHENTICATE) || (m_real_cmd == DC_SEC_QUERY)) {
			// we'll set m_auth_cmd temporarily to
			m_auth_info.LookupInteger(ATTR_SEC_AUTH_COMMAND, m_auth_cmd);
		} else {
			m_auth_cmd = m_real_cmd;
		}

		// get the auth level of this command
		// locate the hash table entry
		m_cmd_index = 0;
		m_reqFound = daemonCore->CommandNumToTableIndex(m_auth_cmd,&m_cmd_index);

		if (!m_reqFound) {
			// we have no idea what command they want to send.
			// too bad, bye bye

			dprintf(D_ALWAYS,
					"Received %s command (%d) (%s) from %s %s\n",
					(m_is_tcp) ? "TCP" : "UDP",
					m_auth_cmd,
					"UNREGISTERED COMMAND!",
					m_user.c_str(),
					m_sock->peer_description());

			m_result = FALSE;
			return CommandProtocolFinished;
		}

		m_new_session        = false;
		bool using_cookie       = false;
		bool valid_cookie		= false;

		// check if we are using a cookie
		char *incoming_cookie   = NULL;
		if( m_auth_info.LookupString(ATTR_SEC_COOKIE, &incoming_cookie)) {
			// compare it to the one we have internally

			valid_cookie = daemonCore->cookie_is_valid((unsigned char*)incoming_cookie);
			free (incoming_cookie);

			if ( valid_cookie ) {
				// we have a match... trust this command.
				using_cookie = true;
			} else {
				// bad cookie!!!
				dprintf ( D_ALWAYS, "DC_AUTHENTICATE: received invalid cookie from %s!!!\n", m_sock->peer_description());
				m_result = FALSE;
				return CommandProtocolFinished;
			}
		}

		// check if we are restarting a cached session

		if (!using_cookie) {

			if ( m_sec_man->sec_lookup_feat_act(m_auth_info, ATTR_SEC_USE_SESSION) == SecMan::SEC_FEAT_ACT_YES) {

				KeyCacheEntry *session = NULL;

				if( ! m_auth_info.LookupString(ATTR_SEC_SID, &m_sid)) {
					dprintf (D_ALWAYS, "ERROR: DC_AUTHENTICATE unable to "
							 "extract auth_info.%s from %s!\n", ATTR_SEC_SID,
							 m_sock->peer_description());
					m_result = FALSE;
					return CommandProtocolFinished;
				}

				// lookup the suggested key
				if (!m_sec_man->session_cache->lookup(m_sid, session)) {

					// the key id they sent was not in our cache.  this is a
					// problem.

					char * return_addr = NULL;
					m_auth_info.LookupString(ATTR_SEC_SERVER_COMMAND_SOCK, &return_addr);
					std::string our_sinful;
					m_auth_info.LookupString(ATTR_SEC_CONNECT_SINFUL, our_sinful);
					ClassAd info_ad;
					// Presence of the ConnectSinful attribute indicates
					// that the client understands and wants the
					// extended information ad in the
					// DC_INVALIDATE_KEY message.
					if ( !our_sinful.empty() ) {
						info_ad.Assign(ATTR_SEC_CONNECT_SINFUL, our_sinful);
					}

					dprintf (D_ALWAYS, "DC_AUTHENTICATE: attempt to open "
							   "invalid session %s, failing; this session was requested by %s with return address %s\n", m_sid, m_sock->peer_description(), return_addr ? return_addr : "(none)");
					if( !strncmp( m_sid, "family:", strlen("family:") ) ) {
						dprintf(D_ALWAYS, "  The remote daemon thinks that we are in the same family of Condor daemon processes as it, but I don't recognize its family security session.\n");
						dprintf(D_ALWAYS, "  If we are in the same family of processes, you may need to change how the configuration parameter SEC_USE_FAMILY_SESSION is set.\n");
					}

					if( return_addr ) {
						daemonCore->send_invalidate_session( return_addr, m_sid, &info_ad );
						free (return_addr);
					}

					// consume the rejected message
					m_sock->decode();
					m_sock->end_of_message();

					// close the connection.
					m_result = FALSE;
					return CommandProtocolFinished;

				} else {
					// the session->id() and the_sid strings should be identical.

					if (IsDebugLevel(D_SECURITY)) {
						char *return_addr = NULL;
						if(session->policy()) {
							session->policy()->LookupString(ATTR_SEC_SERVER_COMMAND_SOCK,&return_addr);
						}
						dprintf (D_SECURITY, "DC_AUTHENTICATE: resuming session id %s%s%s:\n",
								 session->id(),
								 return_addr ? " with return address " : "",
								 return_addr ? return_addr : "");
						free(return_addr);
					}
				}

				session->renewLease();

				// If the session has multiple crypto methods, we need to
				// figure out which one to use.
				// If the client's resume session ad gives a crypto method
				// list, use the first entry in it.
				// Otherwise, the client is 8.9, so if we have a list, use
				// the first entry that's BLOWFISH or 3DES.
				// Whichever one we use, set it as the preferred method
				// for the session, in case we need to connect to our
				// peer in the future.
				std::string session_crypto_methods;
				session->policy()->LookupString(ATTR_SEC_CRYPTO_METHODS, session_crypto_methods);
				if (session_crypto_methods.find(',') != std::string::npos) {
					std::string client_crypto_methods;
					Protocol active_crypto = CONDOR_NO_PROTOCOL;
					if (m_auth_info.LookupString(ATTR_SEC_CRYPTO_METHODS, client_crypto_methods)) {
						active_crypto = SecMan::getCryptProtocolNameToEnum(client_crypto_methods.c_str());
					} else {
						std::string pick_crypto;
						pick_crypto = SecMan::getPreferredOldCryptProtocol(session_crypto_methods);
						active_crypto = SecMan::getCryptProtocolNameToEnum(pick_crypto.c_str());
					}
					session->setPreferredProtocol(active_crypto);
				}

				if (session->key()) {
					// copy this to the HandleReq() scope
					m_key = new KeyInfo(*session->key());
				}

				if (session->policy()) {
					// copy this to the HandleReq() scope
					m_policy = new ClassAd(*session->policy());
					if (IsDebugVerbose(D_SECURITY)) {
						dprintf (D_SECURITY, "DC_AUTHENTICATE: Cached Session:\n");
						dPrintAd (D_SECURITY, *m_policy);
					}
				}

				std::string peer_version;

				// grab some attributes out of the policy.
				if (m_policy) {
					char *tmp  = NULL;
					m_policy->LookupString( ATTR_SEC_USER, &tmp);
					if (tmp) {
						// copy this to the HandleReq() scope
						m_user = tmp;
						free( tmp );
						tmp = NULL;
					}
					m_policy->LookupString( ATTR_SEC_AUTHENTICATED_NAME, &tmp);
					if (tmp) {
						// copy this to the HandleReq() scope
						m_sock->setAuthenticatedName(tmp);
						free( tmp );
						tmp = NULL;
					}
					m_policy->LookupString( ATTR_SEC_AUTHENTICATION_METHODS, &tmp);
					if (tmp) {
						// copy this to the HandleReq() scope
						m_sock->setAuthenticationMethodUsed(tmp);
						free( tmp );
						tmp = NULL;
					}

					m_policy->LookupString( ATTR_SEC_REMOTE_VERSION, peer_version );

					bool tried_authentication=false;
					m_policy->LookupBool(ATTR_SEC_TRIED_AUTHENTICATION,tried_authentication);
					m_sock->setTriedAuthentication(tried_authentication);
					m_sock->setSessionID(session->id());
				}

				// When using a cached session, only use the version
				// from the session for the socket's peer version.
				// This maintains symmetry of version info between
				// client and server.
				if ( !peer_version.empty() ) {
					CondorVersionInfo ver_info( peer_version.c_str() );
					m_sock->set_peer_version( &ver_info );
				} else {
					m_sock->set_peer_version( NULL );
				}

				m_new_session = false;

			} // end of case: using existing session
			else {
					// they did not request a cached session.  see if they
					// want to start one.  look at our security policy.
				ClassAd *our_policy;
				if( ! m_sec_man->FillInSecurityPolicyAdFromCache(
					m_comTable[m_cmd_index].perm,
					our_policy,
					false,
					false,
					m_comTable[m_cmd_index].force_authentication ) )
				{
						// our policy is invalid even without the other
						// side getting involved.
					dprintf( D_ALWAYS, "DC_AUTHENTICATE: "
							 "Our security policy is invalid!\n" );
					m_result = FALSE;
					return CommandProtocolFinished;
				}

				if (IsDebugVerbose(D_SECURITY)) {
					dprintf ( D_SECURITY, "DC_AUTHENTICATE: our_policy:\n" );
					dPrintAd(D_SECURITY, *our_policy);
				}

				// reconcile.  if unable, close socket.
				m_policy = m_sec_man->ReconcileSecurityPolicyAds( m_auth_info,
																  *our_policy );

				if (!m_policy) {
					dprintf(D_ALWAYS, "DC_AUTHENTICATE: Unable to reconcile!\n");
					m_result = FALSE;
					return CommandProtocolFinished;
				} else {
					if (IsDebugVerbose(D_SECURITY)) {
						dprintf ( D_SECURITY, "DC_AUTHENTICATE: the_policy:\n" );
						dPrintAd(D_SECURITY, *m_policy);
					}
				}

				// add our version to the policy to be sent over
				m_policy->Assign(ATTR_SEC_REMOTE_VERSION, CondorVersion());

				// handy policy vars
				SecMan::sec_feat_act will_authenticate      = m_sec_man->sec_lookup_feat_act(*m_policy, ATTR_SEC_AUTHENTICATION);

				if (m_sec_man->sec_lookup_feat_act(m_auth_info, ATTR_SEC_NEW_SESSION) == SecMan::SEC_FEAT_ACT_YES) {

					// generate a new session

					// generate a unique ID.
					std::string tmpStr;
					formatstr( tmpStr, "%s:%i:%i:%i",
									get_local_hostname().Value(), daemonCore->mypid,
							 (int)time(0), ZZZ_always_increase() );
					assert (m_sid == NULL);
					m_sid = strdup(tmpStr.c_str());

					if (will_authenticate == SecMan::SEC_FEAT_ACT_YES) {

						char *crypto_method = NULL;
						if (!m_policy->LookupString(ATTR_SEC_CRYPTO_METHODS, &crypto_method)) {
							dprintf ( D_ALWAYS, "DC_AUTHENTICATE: tried to enable encryption for request from %s, but we have none!\n", m_sock->peer_description() );
							m_result = FALSE;
							return CommandProtocolFinished;
						}

						unsigned char* rkey = Condor_Crypt_Base::randomKey(GENERATED_KEY_LENGTH_V9);
						unsigned char  rbuf[GENERATED_KEY_LENGTH_V9];
						if (rkey) {
							memcpy (rbuf, rkey, GENERATED_KEY_LENGTH_V9);
							// this was malloced in randomKey
							free (rkey);
						} else {
							memset (rbuf, 0, GENERATED_KEY_LENGTH_V9);
							dprintf ( D_ALWAYS, "DC_AUTHENTICATE: unable to generate key for request from %s - no crypto available!\n", m_sock->peer_description() );							
							free( crypto_method );
							crypto_method = NULL;
							m_result = FALSE;
							return CommandProtocolFinished;
						}

						Protocol method = SecMan::getCryptProtocolNameToEnum(crypto_method);
						switch (method) {
							case CONDOR_BLOWFISH:
								dprintf (D_SECURITY, "DC_AUTHENTICATE: generating BLOWFISH key for session %s...\n", m_sid);
								m_key = new KeyInfo(rbuf, GENERATED_KEY_LENGTH_OLD, CONDOR_BLOWFISH, 0);
								break;
							case CONDOR_3DES:
								dprintf (D_SECURITY, "DC_AUTHENTICATE: generating 3DES key for session %s...\n", m_sid);
								m_key = new KeyInfo(rbuf, GENERATED_KEY_LENGTH_OLD, CONDOR_3DES, 0);
								break;
							case CONDOR_AESGCM: {
								dprintf (D_SECURITY, "DC_AUTHENTICATE: generating AES-GCM key for session %s...\n", m_sid);
								m_key = new KeyInfo(rbuf, GENERATED_KEY_LENGTH_V9, CONDOR_AESGCM, 0);
								}
								break;
							default:
								dprintf (D_SECURITY, "DC_AUTHENTICATE: generating RANDOM key for session %s...\n", m_sid);
								m_key = new KeyInfo(rbuf, GENERATED_KEY_LENGTH_OLD, CONDOR_NO_PROTOCOL, 0);
								break;
						}

						free( crypto_method );
						crypto_method = NULL;

						if (!m_key) {
							m_result = FALSE;
							return CommandProtocolFinished;
						}

						m_sec_man->key_printf (D_SECURITY, m_key);

						// Update the session policy to reflect the
						// crypto method we're using
						m_policy->Assign(ATTR_SEC_CRYPTO_METHODS, SecMan::getCryptProtocolEnumToName(method));
					} else {
						m_policy->Delete(ATTR_SEC_CRYPTO_METHODS);
					}

					m_new_session = true;
				}

				// if they asked, tell them
				if (m_is_tcp && (m_sec_man->sec_lookup_feat_act(m_auth_info, ATTR_SEC_ENACT) == SecMan::SEC_FEAT_ACT_NO)) {
					if (IsDebugVerbose(D_SECURITY)) {
						dprintf (D_SECURITY, "SECMAN: Sending following response ClassAd:\n");
						dPrintAd( D_SECURITY, *m_policy );
					}
					m_sock->encode();
					if (!putClassAd(m_sock, *m_policy) ||
						!m_sock->end_of_message()) {
						dprintf (D_ALWAYS, "SECMAN: Error sending response classad to %s!\n", m_sock->peer_description());
						dPrintAd (D_ALWAYS, m_auth_info);
						m_result = FALSE;
						return CommandProtocolFinished;
					}
					m_sock->decode();
				} else {
					dprintf( D_SECURITY, "SECMAN: Enact was '%s', not sending response.\n",
						SecMan::sec_feat_act_rev[m_sec_man->sec_lookup_feat_act(m_auth_info, ATTR_SEC_ENACT)] );
				}

			} // end of case: consider establishing a new security session

			if( !m_is_tcp ) {
					// For UDP, if encryption is not on by default,
					// configure it with the session key so that it
					// can be programmatically toggled on and off for
					// portions of the message (e.g. for secret stuff
					// like claimids).  If encryption _is_ on by
					// default, then it will have already been turned
					// on by now, because the UDP header contains the
					// encryption key in that case.

				SecMan::sec_feat_act will_enable_encryption = m_sec_man->sec_lookup_feat_act(*m_policy, ATTR_SEC_ENCRYPTION);

				if( will_enable_encryption != SecMan::SEC_FEAT_ACT_YES
					&& m_key )
				{
					m_sock->set_crypto_key(false, m_key);
					dprintf(D_SECURITY, "DC_AUTHENTICATE: encryption enabled with session key id %s (but encryption mode is off by default for this packet).\n", m_sid ? m_sid : "(null)");
				}
			}

			if (m_is_tcp) {

				// do what we decided

				// handy policy vars
				SecMan::sec_feat_act will_authenticate      = m_sec_man->sec_lookup_feat_act(*m_policy, ATTR_SEC_AUTHENTICATION);
				m_will_enable_encryption = m_sec_man->sec_lookup_feat_act(*m_policy, ATTR_SEC_ENCRYPTION);
				m_will_enable_integrity  = m_sec_man->sec_lookup_feat_act(*m_policy, ATTR_SEC_INTEGRITY);


				// protocol fix:
				//
				// up to and including 6.6.0, will_authenticate would be set to
				// true if we are resuming a session that was authenticated.
				// this is not necessary.
				//
				// so, as of 6.6.1, if we are resuming a session (as determined
				// by the expression (!m_new_session), AND the other side is
				// 6.6.1 or higher, we will force will_authenticate to
				// SEC_FEAT_ACT_NO.

				if ( will_authenticate == SecMan::SEC_FEAT_ACT_YES ) {
					if ((!m_new_session)) {
						char * remote_version = NULL;
						m_policy->LookupString(ATTR_SEC_REMOTE_VERSION, &remote_version);
						if(remote_version) {
							// this attribute was added in 6.6.1.  it's mere
							// presence means that the remote side is 6.6.1 or
							// higher, so no need to instantiate a CondorVersionInfo.
							dprintf( D_SECURITY, "SECMAN: other side is %s, NOT reauthenticating.\n", remote_version );
							will_authenticate = SecMan::SEC_FEAT_ACT_NO;

							free (remote_version);
						} else {
							dprintf( D_SECURITY, "SECMAN: other side is pre 6.6.1, reauthenticating.\n" );
						}
					} else {
						dprintf( D_SECURITY, "SECMAN: new session, doing initial authentication.\n" );
					}
				}



				if (m_is_tcp && (will_authenticate == SecMan::SEC_FEAT_ACT_YES)) {

					m_state = CommandProtocolAuthenticate;
					return CommandProtocolContinue;


				} else {
					if (IsDebugVerbose(D_SECURITY)) {
						dprintf (D_SECURITY, "DC_AUTHENTICATE: not authenticating.\n");
					}
					m_state = CommandProtocolEnableCrypto;
					return CommandProtocolContinue;
				}
			} // end is_tcp
		} // end !using_cookie
	} // end DC_AUTHENTICATE

	dprintf( D_DAEMONCORE, "DAEMONCORE: Leaving ReadCommand(m_req==%i)\n", m_req);

	// This path means they were using "old-school" commands.  No DC_AUTHENTICATE,
	// just raw command numbers.  We still want to do IPVerify on these however, so
	// skip all the Authentication and Crypto and go straight to that phase.
	m_state = CommandProtocolVerifyCommand;
	return CommandProtocolContinue;
}

DaemonCommandProtocol::CommandProtocolResult DaemonCommandProtocol::Authenticate()
{
	dprintf( D_DAEMONCORE, "DAEMONCORE: Authenticate()\n");

	if (m_errstack) { delete m_errstack;}
	m_errstack = new CondorError();

	if( m_nonblocking && !m_sock->readReady() ) {
		dprintf(D_SECURITY, "Returning to DC while we wait for socket to authenticate.\n");
		return WaitForSocketData();
	}

	// we know the ..METHODS_LIST attribute exists since it was put
	// in by us.  pre 6.5.0 protocol does not put it in.
	char * auth_methods = NULL;
	m_policy->LookupString(ATTR_SEC_AUTHENTICATION_METHODS_LIST, &auth_methods);

	if (!auth_methods) {
		dprintf (D_SECURITY, "DC_AUTHENTICATE: no auth methods in response ad from %s, failing!\n", m_sock->peer_description());
		m_result = FALSE;
		return CommandProtocolFinished;
	}

	if (IsDebugVerbose(D_SECURITY)) {
		dprintf (D_SECURITY, "DC_AUTHENTICATE: authenticating RIGHT NOW.\n");
	}

	int auth_timeout = daemonCore->getSecMan()->getSecTimeout( m_comTable[m_cmd_index].perm );

	m_sock->setAuthenticationMethodsTried(auth_methods);

	char *method_used = NULL;
	m_sock->setPolicyAd(*m_policy);
	int auth_success = m_sock->authenticate(m_key, auth_methods, m_errstack, auth_timeout, m_nonblocking, &method_used);
	m_sock->getPolicyAd(*m_policy);
	free( auth_methods );

	if (auth_success == 2) {
		m_state = CommandProtocolAuthenticateContinue;
		dprintf(D_SECURITY, "Will return to DC because authentication is incomplete.\n");
		return WaitForSocketData();
	}
        return AuthenticateFinish(auth_success, method_used);
}

DaemonCommandProtocol::CommandProtocolResult DaemonCommandProtocol::AuthenticateContinue()
{
	dprintf( D_DAEMONCORE, "DAEMONCORE: AuthenticateContinue()\n");

	char *method_used = NULL;
	int auth_result = m_sock->authenticate_continue(m_errstack, true, &method_used);
	if (auth_result == 2) {
		dprintf(D_SECURITY, "Will return to DC to continue authentication..\n");
		return WaitForSocketData();
	}
	return AuthenticateFinish(auth_result, method_used);
}

DaemonCommandProtocol::CommandProtocolResult DaemonCommandProtocol::AuthenticateFinish(int auth_success, char * method_used)
{
	dprintf( D_DAEMONCORE, "DAEMONCORE: AuthenticateFinish(%i, %s)\n", auth_success, method_used?method_used:"(no authentication)");

	if ( method_used ) {
		m_policy->Assign(ATTR_SEC_AUTHENTICATION_METHODS, method_used);

		// For CLAIMTOBE, explicitly limit the authorized permission
		// levels to that of the current command and any implied ones.
		if ( !strcasecmp(method_used, "CLAIMTOBE") ) {
			std::string perm_list;
			DCpermissionHierarchy hierarchy( m_comTable[m_cmd_index].perm );
			DCpermission const *perms = hierarchy.getImpliedPerms();

			// iterate through a list of this perm and all perms implied by it
			for (DCpermission perm = *(perms++); perm != LAST_PERM; perm = *(perms++)) {
				if (!perm_list.empty()) {
					perm_list += ',';
				}
				perm_list += PermString(perm);
			}
			m_policy->Assign(ATTR_SEC_LIMIT_AUTHORIZATION, perm_list);
		}
	}
	if ( m_sock->getAuthenticatedName() ) {
		m_policy->Assign(ATTR_SEC_AUTHENTICATED_NAME, m_sock->getAuthenticatedName() );
	}

	if (!auth_success) {
		// call the auditing callback to record the authentication failure
		if (daemonCore->audit_log_callback_fn) {
			(*(daemonCore->audit_log_callback_fn))( m_auth_cmd, (*m_sock), true );
		}
	}

	free( method_used );

	if( m_comTable[m_cmd_index].force_authentication &&
		!m_sock->isMappedFQU() )
	{
		dprintf(D_ALWAYS, "DC_AUTHENTICATE: authentication of %s did not result in a valid mapped user name, which is required for this command (%d %s), so aborting.\n",
				m_sock->peer_description(),
				m_auth_cmd,
				m_comTable[m_cmd_index].command_descrip );
		if( !auth_success ) {
			dprintf( D_ALWAYS,
					 "DC_AUTHENTICATE: reason for authentication failure: %s\n",
					 m_errstack->getFullText().c_str() );
		}
		m_result = FALSE;
		return CommandProtocolFinished;
	}

	if( auth_success ) {
		dprintf (D_SECURITY, "DC_AUTHENTICATE: authentication of %s complete.\n", m_sock->peer_ip_str());
		m_sock->getPolicyAd(*m_policy);
	}
	else {
		bool auth_required = true;
		m_policy->LookupBool(ATTR_SEC_AUTH_REQUIRED,auth_required);

		if( !auth_required ) {
			dprintf( D_SECURITY|D_FULLDEBUG,
					 "DC_SECURITY: authentication of %s failed but was not required, so continuing.\n",
					 m_sock->peer_ip_str());
			if( m_key ) {
					// Since we did not authenticate, we have not exchanged a key with our peer.
				delete m_key;
				m_key = NULL;
			}
		}
		else {
			dprintf( D_ALWAYS,
					 "DC_AUTHENTICATE: required authentication of %s failed: %s\n",
					 m_sock->peer_ip_str(),
					 m_errstack->getFullText().c_str() );
			m_result = FALSE;
			return CommandProtocolFinished;
		}
	}

	m_state = CommandProtocolEnableCrypto;
	return CommandProtocolContinue;
}

DaemonCommandProtocol::CommandProtocolResult DaemonCommandProtocol::EnableCrypto()
{
	dprintf( D_DAEMONCORE, "DAEMONCORE: EnableCrypto()\n");

	// We must configure encryption before integrity on the socket
	// when using AES over TCP. If we do integrity first, then ReliSock
	// will initialize an MD5 context and then tear it down when it
	// learns it's doing AES. This breaks FIPS compliance.
	if (m_will_enable_encryption == SecMan::SEC_FEAT_ACT_YES) {

		if (!m_key) {
			// uhm, there should be a key here!
			m_result = FALSE;
			return CommandProtocolFinished;
		}

		m_sock->decode();
		if (!m_sock->set_crypto_key(true, m_key) ) {
			dprintf (D_ALWAYS, "DC_AUTHENTICATE: unable to turn on encryption, failing request from %s.\n", m_sock->peer_description());
			m_result = FALSE;
			return CommandProtocolFinished;
		} else {
			dprintf (D_SECURITY, "DC_AUTHENTICATE: encryption enabled for session %s\n", m_sid);
		}
	} else {
		m_sock->set_crypto_key(false, m_key);
	}

	if (m_will_enable_integrity == SecMan::SEC_FEAT_ACT_YES) {

		if (!m_key) {
			// uhm, there should be a key here!
			m_result = FALSE;
			return CommandProtocolFinished;
		}

		m_sock->decode();

		// if the encryption method is AES, we don't actually want to enable the MAC
		// here as that instantiates an MD5 object which will cause FIPS to blow up.
		bool result;
		if(m_key->getProtocol() != CONDOR_AESGCM) {
			result = m_sock->set_MD_mode(MD_ALWAYS_ON, m_key);
		} else {
			dprintf(D_SECURITY|D_VERBOSE, "SECMAN: because protocal is AES, not using other MAC.\n");
			result = m_sock->set_MD_mode(MD_OFF, m_key);
		}

		if (!result) {
			dprintf (D_ALWAYS, "DC_AUTHENTICATE: unable to turn on message authenticator, failing request from %s.\n", m_sock->peer_description());
			m_result = FALSE;
			return CommandProtocolFinished;
		} else {
			dprintf (D_SECURITY, "DC_AUTHENTICATE: message authenticator enabled with key id %s.\n", m_sid);
			m_sec_man->key_printf (D_SECURITY, m_key);
		}
	} else {
		m_sock->set_MD_mode(MD_OFF, m_key);
	}

	m_state = CommandProtocolVerifyCommand;
	return CommandProtocolContinue;
}




DaemonCommandProtocol::CommandProtocolResult DaemonCommandProtocol::VerifyCommand()
{
	dprintf( D_DAEMONCORE, "DAEMONCORE: VerifyCommand()\n");

	CondorError errstack;

	if (m_req == DC_AUTHENTICATE) {

		// this is the opposite... we should assume false and set it true when
		// it is appropriate.
		m_result = TRUE;

		if (m_real_cmd == DC_SEC_QUERY) {
			// continue spoofing another command.  just before calling the command
			// handler we will check m_real_cmd again for DC_SEC_QUERY and abort.
			m_req = m_auth_cmd;
		} else {
			m_req = m_real_cmd;
		}

		// fill in the command info
		m_reqFound = TRUE;
		// is that always true?  we didn't even check?!?


		// I feel like we might need special cases for DC_AUTHENTICATE
		// and DC_SEC_QUERY at this point.  However, we must, in both cases
		// send the response ad first, which includes info on whether or not
		// the command was authorized.


		// This command _might_ be one with no further data.
		// Because of the way DC_AUTHENTICATE was implemented,
		// command handlers that call end_of_message() when
		// nothing more was sent by the peer will get an
		// error, because we have already consumed the end of
		// message.  Therefore, we set a flag on the socket:
		m_allow_empty = true;

		dprintf (D_SECURITY, "DC_AUTHENTICATE: Success.\n");
	} else {
		// we received some command other than DC_AUTHENTICATE
		// get the handler function
		m_reqFound = daemonCore->CommandNumToTableIndex(m_req,&m_cmd_index);

			// There are two cases where we get here:
			//  1. receiving unauthenticated command
			//  2. receiving command on previously authenticated socket

			// See if we should force authentication for this command.
			// The client is expected to do the same.
		if (m_reqFound &&
			m_is_tcp &&
			!m_sock->isAuthenticated() &&
			m_comTable[m_cmd_index].force_authentication &&
			!m_sock->triedAuthentication() )
		{
			SecMan::authenticate_sock(m_sock, WRITE, &errstack);
				// we don't check the return value, because the code below
				// handles what to do with unauthenticated connections
		}

		if (m_reqFound && !m_sock->isAuthenticated()) {
			// need to check our security policy to see if this is allowed.

			dprintf (D_SECURITY, "DaemonCore received UNAUTHENTICATED command %i %s.\n", m_req, m_comTable[m_cmd_index].command_descrip);

			// if the command was registered as "ALLOW", then it doesn't matter what the
			// security policy says, we just allow it.
			if (m_comTable[m_cmd_index].perm != ALLOW) {

				ClassAd *our_policy;
				if( ! m_sec_man->FillInSecurityPolicyAdFromCache(
					m_comTable[m_cmd_index].perm,
					our_policy,
					false,
					false,
					m_comTable[m_cmd_index].force_authentication ) )
				{
					dprintf( D_ALWAYS, "DC_AUTHENTICATE: "
							 "Our security policy is invalid!\n" );
					m_result = FALSE;
					return CommandProtocolFinished;
				}

				// well, they didn't authenticate, turn on encryption,
				// or turn on integrity.  check to see if any of those
				// were required.

				if (  (m_sec_man->sec_lookup_req(*our_policy, ATTR_SEC_NEGOTIATION)
					   == SecMan::SEC_REQ_REQUIRED)
				   || (m_sec_man->sec_lookup_req(*our_policy, ATTR_SEC_AUTHENTICATION)
					   == SecMan::SEC_REQ_REQUIRED)
				   || (m_sec_man->sec_lookup_req(*our_policy, ATTR_SEC_ENCRYPTION)
					   == SecMan::SEC_REQ_REQUIRED)
				   || (m_sec_man->sec_lookup_req(*our_policy, ATTR_SEC_INTEGRITY)
					   == SecMan::SEC_REQ_REQUIRED) ) {

					// yep, they were.  deny.

					dprintf(D_ALWAYS,
						"DaemonCore: PERMISSION DENIED for %d (%s) via %s%s%s from host %s (access level %s)\n",
						m_req,
						m_comTable[m_cmd_index].command_descrip,
						(m_is_tcp) ? "TCP" : "UDP",
						!m_user.empty() ? " from " : "",
						m_user.c_str(),
						m_sock->peer_description(),
						PermString(m_comTable[m_cmd_index].perm));

					m_result = FALSE;
					return CommandProtocolFinished;
				}
			}
		}
	}


	if ( m_reqFound == TRUE ) {

		// Check the daemon core permission for this command handler

		// When re-using security sessions, need to set the socket's
		// authenticated user name from the value stored in the cached
		// session.
		if( m_user.size() && !m_sock->isAuthenticated() ) {
			m_sock->setFullyQualifiedUser(m_user.c_str());
		}

		// grab the user from the socket
		if (m_is_tcp) {
			const char *u = m_sock->getFullyQualifiedUser();
			if (u) {
				m_user = u;
			}
		}

		std::string command_desc;
		formatstr(command_desc,"command %d (%s)",m_req,m_comTable[m_cmd_index].command_descrip);

		// this is the final decision on m_perm.  this is what matters.
		if( m_comTable[m_cmd_index].force_authentication &&
			!m_sock->isMappedFQU() )
		{
			dprintf(D_ALWAYS, "DC_AUTHENTICATE: authentication of %s did not result in a valid mapped user name, which is required for this command (%d %s), so aborting.\n",
					m_sock->peer_description(),
					m_req,
					m_comTable[m_cmd_index].command_descrip );

			m_perm = USER_AUTH_FAILURE;
		}
		else {
				// Authentication methods can limit the authorizations associated with
				// a given identity (at time of coding, only TOKEN does this); apply
				// these limits if present.
			std::string authz_policy;
			bool can_attempt = true;
			if (m_policy && m_policy->EvaluateAttrString(ATTR_SEC_LIMIT_AUTHORIZATION, authz_policy)) {
				StringList authz_limits(authz_policy.c_str());
				authz_limits.rewind();
				const char *perm_cstr = PermString(m_comTable[m_cmd_index].perm);
				const char *authz_name;
				bool found_limit = false;
				while ( (authz_name = authz_limits.next()) ) {
					if (!strcmp(perm_cstr, authz_name)) {
						found_limit = true;
						break;
					}
				}
				bool has_allow_perm = !strcmp(perm_cstr, "ALLOW");
<<<<<<< HEAD
					// If there was no match, iterate through the alternates table.
				if (!found_limit && m_comTable[m_cmd_index].alternate_perm) {
					for (auto perm : *m_comTable[m_cmd_index].alternate_perm) {
						auto perm_cstr = PermString(perm);
						const char *authz_name;
						authz_limits.rewind();
						has_allow_perm |= !strcmp(perm_cstr, "ALLOW");
						while ( (authz_name = authz_limits.next()) ) {
							dprintf(D_SECURITY, "Checking limit in token (%s) for permission %s\n", authz_name, perm_cstr);
							if (!strcmp(perm_cstr, authz_name)) {
								found_limit = true;
								break;
							}
						}
						if (found_limit) {break;}
					}
				}
=======
>>>>>>> 8568e8ba
				if (!found_limit && !has_allow_perm) {
					can_attempt = false;
				}
			}
			if (can_attempt) {
<<<<<<< HEAD
					// A bit redundant to have the outer conditional,
					// but this gets the log verbosity right and has
					// zero cost in the "normal" case with no alternate
					// permissions.
				if (m_comTable[m_cmd_index].alternate_perm) {
					m_perm = daemonCore->Verify(
						command_desc.c_str(),
						m_comTable[m_cmd_index].perm,
						m_sock->peer_addr(),
						m_user.c_str(),
						D_FULLDEBUG|D_SECURITY);
						// Not allowed in the primary permission?  Try the alternates.
					if (m_perm == USER_AUTH_FAILURE) {
						for (auto perm : *m_comTable[m_cmd_index].alternate_perm) {
							m_perm = daemonCore->Verify(
								command_desc.c_str(),
								perm,
								m_sock->peer_addr(),
								m_user.c_str(),
								D_FULLDEBUG|D_SECURITY);
							if (m_perm != USER_AUTH_FAILURE) {break;}
						}
							// Try it once again on the primary perm just to log
							// things appropriately loudly.
						if (m_perm == USER_AUTH_FAILURE) {
							daemonCore->Verify(
								command_desc.c_str(),
								m_comTable[m_cmd_index].perm,
								m_sock->peer_addr(),
								m_user.c_str());
						}
					}
				} else {
					m_perm = daemonCore->Verify(
						command_desc.c_str(),
						m_comTable[m_cmd_index].perm,
						m_sock->peer_addr(),
						m_user.c_str() );
				}
=======
				m_perm = daemonCore->Verify(
					command_desc.c_str(),
					m_comTable[m_cmd_index].perm,
					m_sock->peer_addr(),
					m_user.c_str() );
>>>>>>> 8568e8ba
			} else {
				dprintf(D_ALWAYS, "DC_AUTHENTICATE: authentication of %s was successful but resulted in a limited authorization which did not include this command (%d %s), so aborting.\n",
					m_sock->peer_description(),
					m_req,
					m_comTable[m_cmd_index].command_descrip);
				m_perm = USER_AUTH_FAILURE;
			}
		}

	} else {
		// don't abort yet, we can send back the fact that the command
		// was unregistered in the post-auth classad.

		// also, i really dislike the following code, that modifies the state of the
		// socket in what should be a purely read-only operation of verification.

		// if UDP, consume the rest of this message to try to stay "in-sync"
		if ( !m_is_tcp)
			m_sock->end_of_message();
	}

	// call the auditing callback to record the status of this connection
	if (daemonCore->audit_log_callback_fn) {
		(*(daemonCore->audit_log_callback_fn))( m_req, (*m_sock), (m_perm != USER_AUTH_SUCCESS) );
	}

	m_state = CommandProtocolSendResponse;
	return CommandProtocolContinue;
}

DaemonCommandProtocol::CommandProtocolResult DaemonCommandProtocol::SendResponse()
{
	dprintf( D_DAEMONCORE, "DAEMONCORE: SendResponse()\n");

	if (m_new_session) {
		dprintf( D_DAEMONCORE, "DAEMONCORE: SendResponse() : m_new_session\n");

		// clear the buffer
		m_sock->decode();
		m_sock->end_of_message();

		// ready a classad to send
		ClassAd pa_ad;

		// session user
		const char *fully_qualified_user = m_sock->getFullyQualifiedUser();
		if ( fully_qualified_user ) {
			pa_ad.Assign(ATTR_SEC_USER,fully_qualified_user);
		}

		if (m_sock->triedAuthentication()) {
				// Clients older than 7.1.2 behave differently when re-using a
				// security session.  If they reach a point in the code where
				// authentication is forced (e.g. to submit jobs), they will
				// always re-authenticate at that point.  Therefore, we only
				// set TriedAuthentication=True for newer clients which respect
				// that setting.  When the setting is not there or false, the server
				// and client will re-authenticate at such points because
				// triedAuthentication() (or isAuthenticated() in the older code)
				// will be false.
			char * remote_version = NULL;
			m_policy->LookupString(ATTR_SEC_REMOTE_VERSION, &remote_version);
			CondorVersionInfo verinfo(remote_version);
			free(remote_version);

			if (verinfo.built_since_version(7,1,2)) {
				pa_ad.Assign(ATTR_SEC_TRIED_AUTHENTICATION,m_sock->triedAuthentication());
			}

		}

			// remember on the server side what we told the client
		m_sec_man->sec_copy_attribute( *m_policy, pa_ad, ATTR_SEC_TRIED_AUTHENTICATION );

		// session id
		pa_ad.Assign(ATTR_SEC_SID, m_sid);

		// other commands this session is good for
		pa_ad.Assign(ATTR_SEC_VALID_COMMANDS, daemonCore->GetCommandsInAuthLevel(m_comTable[m_cmd_index].perm,m_sock->isMappedFQU()));

		// what happened with command authorization?
		if(m_reqFound) {
			if(m_perm == USER_AUTH_SUCCESS) {
				pa_ad.Assign(ATTR_SEC_RETURN_CODE, "AUTHORIZED");
			} else {
				pa_ad.Assign(ATTR_SEC_RETURN_CODE, "DENIED");
			}
		} else {
			pa_ad.Assign(ATTR_SEC_RETURN_CODE, "CMD_NOT_FOUND");
		}

		if (IsDebugVerbose(D_SECURITY)) {
			dprintf (D_SECURITY, "DC_AUTHENTICATE: sending session ad:\n");
			dPrintAd( D_SECURITY, pa_ad );
		}

		m_sock->encode();
		if (! putClassAd(m_sock, pa_ad) ||
			! m_sock->end_of_message() ) {
			dprintf (D_ALWAYS, "DC_AUTHENTICATE: unable to send session %s info to %s!\n", m_sid, m_sock->peer_description());
			m_result = FALSE;
			return CommandProtocolFinished;
		} else {
			if (IsDebugVerbose(D_SECURITY)) {
				dprintf (D_SECURITY, "DC_AUTHENTICATE: sent session %s info!\n", m_sid);
			}
		}


		// at this point, we can finally bail if we are not planning on
		// continuing (i.e. a succesful authorization).
		if (!m_reqFound || !(m_perm == USER_AUTH_SUCCESS)) {
			dprintf (D_ALWAYS, "DC_AUTHENTICATE: Command not authorized, done!\n");
			m_result = FALSE;
			return CommandProtocolFinished;
		}


		// also put some attributes in the policy classad we are caching.
		m_sec_man->sec_copy_attribute( *m_policy, m_auth_info, ATTR_SEC_SUBSYSTEM );
		m_sec_man->sec_copy_attribute( *m_policy, m_auth_info, ATTR_SEC_SERVER_COMMAND_SOCK );
		m_sec_man->sec_copy_attribute( *m_policy, m_auth_info, ATTR_SEC_PARENT_UNIQUE_ID );
		m_sec_man->sec_copy_attribute( *m_policy, m_auth_info, ATTR_SEC_SERVER_PID );
		// it matters if the version is empty, so we must explicitly delete it
		m_policy->Delete( ATTR_SEC_REMOTE_VERSION );
		m_sec_man->sec_copy_attribute( *m_policy, m_auth_info, ATTR_SEC_REMOTE_VERSION );
		m_sec_man->sec_copy_attribute( *m_policy, pa_ad, ATTR_SEC_USER );
		m_sec_man->sec_copy_attribute( *m_policy, pa_ad, ATTR_SEC_SID );
		m_sec_man->sec_copy_attribute( *m_policy, pa_ad, ATTR_SEC_VALID_COMMANDS );
		m_sock->setSessionID(m_sid);

		// extract the session duration
		char *dur = NULL;
		m_policy->LookupString(ATTR_SEC_SESSION_DURATION, &dur);

		char *return_addr = NULL;
		m_policy->LookupString(ATTR_SEC_SERVER_COMMAND_SOCK, &return_addr);

		// we add 20 seconds for "slop".  the idea is that if the client were
		// to start a session just as it was expiring, the server will allow a
		// window of 20 seconds to receive the command before throwing out the
		// cached session.
		int slop = param_integer("SEC_SESSION_DURATION_SLOP", 20);
		int durint = atoi(dur) + slop;
		time_t now = time(0);
		int expiration_time = now + durint;

		// extract the session lease time (max unused time)
		int session_lease = 0;
		m_policy->LookupInteger(ATTR_SEC_SESSION_LEASE, session_lease);
		if( session_lease ) {
				// Add some slop on the server side to avoid
				// expiration right before the client tries
				// to renew the lease.
			session_lease += slop;
		}


		// add the key(s) to the cache

		// if this is AES, we'll also create a derived fallback key
		// (for UDP), if fallback is allowed.
		//
		// BLOWFISH is default, 3DES would be preferred in FIPS mode.
		std::string fallback_method_str = "BLOWFISH";
		Protocol fallback_method = CONDOR_BLOWFISH;
		if (param_boolean("FIPS", false)) {
			fallback_method_str = "3DES";
			fallback_method = CONDOR_3DES;
		}
		dprintf(D_SECURITY|D_VERBOSE, "SESSION: fallback crypto method would be %s.\n", fallback_method_str.c_str());

		std::vector<KeyInfo*> keyvec;
		dprintf(D_SECURITY|D_VERBOSE, "SESSION: server checking key type: %i\n", (m_key ? m_key->getProtocol() : -1));
		if (m_key) {
			// put the normal key into the vector
			keyvec.push_back(new KeyInfo(*m_key));

			// now see if we want to (and are allowed) to add a fallback key in addition to AES
			if (m_key->getProtocol() == CONDOR_AESGCM) {
				std::string all_methods;
				if (m_policy->LookupString(ATTR_SEC_CRYPTO_METHODS_LIST, all_methods)) {
					dprintf(D_SECURITY|D_VERBOSE, "SESSION: found list: %s.\n", all_methods.c_str());
					StringList sl(all_methods.c_str());
					if (sl.contains_anycase(fallback_method_str.c_str())) {
						keyvec.push_back(new KeyInfo(m_key->getKeyData(), 24, fallback_method, 0));
						dprintf(D_SECURITY, "SESSION: server duplicated AES to %s key for UDP.\n",
							fallback_method_str.c_str());
					} else {
						dprintf(D_SECURITY, "SESSION: %s not allowed.  UDP will not work.\n",
							fallback_method_str.c_str());
					}
				} else {
					dprintf(D_ALWAYS, "SESSION: no crypto methods list\n");
				}
			}
		}

		// This is a session for incoming connections, so
		// do not pass in m_sock->peer_addr() as addr,
		// because then this key would get confused for an
		// outgoing session to a daemon with that IP and
		// port as its command socket.
		KeyCacheEntry tmp_key(m_sid, NULL, keyvec, m_policy, expiration_time, session_lease );
		m_sec_man->session_cache->insert(tmp_key);
		dprintf (D_SECURITY, "DC_AUTHENTICATE: added incoming session id %s to cache for %i seconds (lease is %ds, return address is %s).\n", m_sid, durint, session_lease, return_addr ? return_addr : "unknown");
		if (IsDebugVerbose(D_SECURITY)) {
			dPrintAd(D_SECURITY, *m_policy);
		}

		free( dur );
		dur = NULL;
		free( return_addr );
		return_addr = NULL;
	} else {
		dprintf( D_DAEMONCORE, "DAEMONCORE: SendResponse() : NOT m_new_session\n");

		// at this point, we can finally bail if we are not planning on
		// continuing (i.e. a succesful authorization).
		if (!m_reqFound || !(m_perm == USER_AUTH_SUCCESS)) {
			dprintf (D_ALWAYS, "DC_AUTHENTICATE: Command not authorized, done!\n");
			m_result = FALSE;
			return CommandProtocolFinished;
		}
	}

	// what about DC_QUERY?  we want to stay in encode()
	if(m_allow_empty) {
		m_sock->decode();
		if( m_comTable[m_cmd_index].wait_for_payload == 0 ) {

				// This command _might_ be one with no further data.
				// Because of the way DC_AUTHENTICATE was implemented,
				// command handlers that call end_of_message() when
				// nothing more was sent by the peer will get an
				// error, because we have already consumed the end of
				// message.  Therefore, we set a flag on the socket:

			m_sock->allow_one_empty_message();
		}
	}

	m_state = CommandProtocolExecCommand;
	return CommandProtocolContinue;
}

// Call the command handle for the requested command.
// Authorization is first verified.
DaemonCommandProtocol::CommandProtocolResult DaemonCommandProtocol::ExecCommand()
{
	dprintf( D_DAEMONCORE, "DAEMONCORE: ExecCommand(m_req == %i, m_real_cmd == %i, m_auth_cmd == %i)\n",
		 m_req, m_real_cmd, m_auth_cmd);

	// There is no command handler for DC_AUTHENTICATE.
	//
	// Sending DC_AUTHENTICATE as the m_real_cmd means a NO-OP.  This will
	// create a session without actually executing any commands.  This is
	// used to create a session using TCP that UDP commands can then resume
	// without any round-trips.
	if (m_real_cmd == DC_AUTHENTICATE) {
		dprintf( D_DAEMONCORE, "DAEMONCORE: ExecCommand : m_real_cmd was DC_AUTHENTICATE. NO-OP.\n");
		m_result = TRUE;
		return CommandProtocolFinished;
	}

	// DC_SEC_QUERY is also a special case.  We are not going to call a command
	// handler, but we need to respond whether or not the authorization for that
	// command would have succeeded.
	if ( m_real_cmd == DC_SEC_QUERY ) {

		// send another classad saying what happened
		ClassAd q_response;
		q_response.Assign( ATTR_SEC_AUTHORIZATION_SUCCEEDED, (m_perm == USER_AUTH_SUCCESS) );

		if (!putClassAd(m_sock, q_response) ||
			!m_sock->end_of_message()) {
			dprintf (D_ALWAYS, "SECMAN: Error sending DC_SEC_QUERY classad to %s!\n", m_sock->peer_description());
			dPrintAd (D_ALWAYS, q_response);
			m_result = FALSE;
			return CommandProtocolFinished;
		}

		dprintf (D_ALWAYS, "SECMAN: Succesfully sent DC_SEC_QUERY classad to %s!\n", m_sock->peer_description());
		dPrintAd (D_ALWAYS, q_response);

		// now, having informed the client about the authorization status,
		// successfully abort before actually calling any command handler.
		m_result = TRUE;
		return CommandProtocolFinished;
	}

	if ( m_reqFound == TRUE ) {
		// Handlers should start out w/ parallel mode disabled by default
		ScopedEnableParallel(false);

		struct timeval handler_start_time;
		condor_gettimestamp( handler_start_time );
		double sec_time = timersub_double( handler_start_time, m_handle_req_start_time );
		sec_time -= m_async_waiting_time;

		if( m_sock_had_no_deadline ) {
				// unset the deadline we assigned in WaitForSocketData
			m_sock->set_deadline(0);
		}

		double begin_time = _condor_debug_get_time_double(); // dc_stats.AddRuntime uses this as a timebase, not UtcTime

		m_result = daemonCore->CallCommandHandler(m_req,m_sock,false /*do not delete m_sock*/,true /*do check for payload*/,sec_time,0);

		// update dc stats for number of commands handled, the time spent in this command handler
		daemonCore->dc_stats.Commands += 1;
		daemonCore->dc_stats.AddRuntime(getCommandStringSafe(m_req), begin_time);
	}

	return CommandProtocolFinished;
}


int DaemonCommandProtocol::finalize()
{
	// the handler is done with the command.  the handler will return
	// with KEEP_STREAM if we should not touch the sock; otherwise, cleanup
	// the sock.  On tcp, we just delete it since the sock is the one we got
	// from accept and our listen socket is still out there.  on udp,
	// however, we cannot just delete it or we will not be "listening"
	// anymore, so we just do an eom flush all buffers, etc.
	// HACK: keep all UDP sockets as well for now.
	if ( m_result != KEEP_STREAM ) {
		if ( m_is_tcp ) {
			m_sock->encode();	// we wanna "flush" below in the encode direction
			m_sock->end_of_message();  // make certain data flushed to the wire
		} else {
			m_sock->decode();
			m_sock->end_of_message();

			// we need to reset the crypto keys
			m_sock->set_MD_mode(MD_OFF);
			m_sock->set_crypto_key(false, NULL);

			// we also need to reset the FQU
			m_sock->setFullyQualifiedUser(NULL);
		}

		if( m_delete_sock ) {
			delete m_sock;
			m_sock = NULL;
		}
	} else {
		if (!m_is_tcp) {
			m_sock->decode();
			m_sock->end_of_message();
			m_sock->set_MD_mode(MD_OFF);
			m_sock->set_crypto_key(false, NULL);
			m_sock->setFullyQualifiedUser(NULL);
		}
	}


	if ( m_result == KEEP_STREAM || m_sock == NULL )
		return KEEP_STREAM;
	else
		return TRUE;
}<|MERGE_RESOLUTION|>--- conflicted
+++ resolved
@@ -1495,7 +1495,6 @@
 					}
 				}
 				bool has_allow_perm = !strcmp(perm_cstr, "ALLOW");
-<<<<<<< HEAD
 					// If there was no match, iterate through the alternates table.
 				if (!found_limit && m_comTable[m_cmd_index].alternate_perm) {
 					for (auto perm : *m_comTable[m_cmd_index].alternate_perm) {
@@ -1513,14 +1512,11 @@
 						if (found_limit) {break;}
 					}
 				}
-=======
->>>>>>> 8568e8ba
 				if (!found_limit && !has_allow_perm) {
 					can_attempt = false;
 				}
 			}
 			if (can_attempt) {
-<<<<<<< HEAD
 					// A bit redundant to have the outer conditional,
 					// but this gets the log verbosity right and has
 					// zero cost in the "normal" case with no alternate
@@ -1560,13 +1556,6 @@
 						m_sock->peer_addr(),
 						m_user.c_str() );
 				}
-=======
-				m_perm = daemonCore->Verify(
-					command_desc.c_str(),
-					m_comTable[m_cmd_index].perm,
-					m_sock->peer_addr(),
-					m_user.c_str() );
->>>>>>> 8568e8ba
 			} else {
 				dprintf(D_ALWAYS, "DC_AUTHENTICATE: authentication of %s was successful but resulted in a limited authorization which did not include this command (%d %s), so aborting.\n",
 					m_sock->peer_description(),
