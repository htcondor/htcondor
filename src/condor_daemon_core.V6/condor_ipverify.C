/***************************************************************
 *
 * Copyright (C) 1990-2007, Condor Team, Computer Sciences Department,
 * University of Wisconsin-Madison, WI.
 * 
 * Licensed under the Apache License, Version 2.0 (the "License"); you
 * may not use this file except in compliance with the License.  You may
 * obtain a copy of the License at
 * 
 *    http://www.apache.org/licenses/LICENSE-2.0
 * 
 * Unless required by applicable law or agreed to in writing, software
 * distributed under the License is distributed on an "AS IS" BASIS,
 * WITHOUT WARRANTIES OR CONDITIONS OF ANY KIND, either express or implied.
 * See the License for the specific language governing permissions and
 * limitations under the License.
 *
 ***************************************************************/

#include "condor_common.h"
#include "condor_ipverify.h"
#include "internet.h"
#include "condor_config.h"
#include "condor_perms.h"
#include "condor_netdb.h"

#include "HashTable.h"
#include "sock.h"
#include "condor_secman.h"

// Externs to Globals
extern char* mySubSystem;	// the subsys ID, such as SCHEDD, STARTD, etc. 

const char TotallyWild[] = "*";


// Hash function for Permission hash table
static unsigned int
compute_perm_hash(const struct in_addr &in_addr)
{
	const unsigned int h = *((const unsigned int *)&in_addr);
	return h;
}

// Hash function for HolePunchTable_t hash tables
static unsigned int
compute_host_hash( const MyString & str )
{
	return ( str.Hash() );
}

// == operator for struct in_addr, also needed for hash table template
bool operator==(const struct in_addr a, const struct in_addr b) {
	return a.s_addr == b.s_addr;
}

// Constructor
IpVerify::IpVerify() 
{
	did_init = FALSE;

	DCpermission perm;
	for (perm=FIRST_PERM; perm<LAST_PERM; perm=NEXT_PERM(perm)) {
		PermTypeArray[perm] = NULL;
	}

	PermHashTable = new PermHashTable_t(797, compute_perm_hash);
}


// Destructor
IpVerify::~IpVerify()
{

	// Clear the Permission Hash Table
	if (PermHashTable) {
		// iterate through the table and delete the entries
		struct in_addr key;
		UserPerm_t * value;
		PermHashTable->startIterations();

		while (PermHashTable->iterate(key, value)) {
			delete value;
		}

		delete PermHashTable;
	}

	// Clear the Permission Type Array
	DCpermission perm;
	for (perm=FIRST_PERM; perm<LAST_PERM; perm=NEXT_PERM(perm)) {
		if ( PermTypeArray[perm] )
			delete PermTypeArray[perm];
	}
}


int
IpVerify::Init()
{
	char *pAllow, *pDeny, *pOldAllow, *pOldDeny, *pNewAllow = NULL, *pNewDeny = NULL;
	DCpermission perm;
	
	did_init = TRUE;

		// Make sure that perm_mask_t is big enough to hold all possible
		// results of allow_mask() and deny_mask().
	ASSERT( sizeof(perm_mask_t)*8 - 2 > LAST_PERM );

	// Clear the Permission Hash Table in case re-initializing
	if (PermHashTable) {
		// iterate through the table and delete the entries
		struct in_addr key;
		UserPerm_t * value;
		PermHashTable->startIterations();

		while (PermHashTable->iterate(key, value)) {
			delete value;
		}

		PermHashTable->clear();
	}

	// and Clear the Permission Type Array
	for (perm=FIRST_PERM; perm<LAST_PERM; perm=NEXT_PERM(perm)) {
		if ( PermTypeArray[perm] ) {
			delete PermTypeArray[perm];
			PermTypeArray[perm] = NULL;
		}
	}

    // This is the new stuff
	for ( perm=FIRST_PERM; perm < LAST_PERM; perm=NEXT_PERM(perm) ) {

		PermTypeEntry* pentry = new PermTypeEntry();
		ASSERT( pentry );
		PermTypeArray[perm] = pentry;

		MyString allow_param, deny_param;

		pNewAllow = SecMan::getSecSetting("ALLOW_%s",perm,&allow_param,mySubSystem);

        // This is the old stuff, eventually it will be gone
		pOldAllow = SecMan::getSecSetting("HOSTALLOW_%s",perm,&allow_param,mySubSystem);

        // Treat a "*", "*/*" for USERALLOW_XXX as if it's just
        // undefined. 
		if( pNewAllow && (!strcmp(pNewAllow, "*") 
                          || !strcmp(pNewAllow, "*/*") ) ) {
			free( pNewAllow );
			pNewAllow = NULL;
		}
        
        if (pOldAllow && (!strcmp(pOldAllow, "*"))) {
            free( pOldAllow );
            pOldAllow = NULL;
        }
        
		// concat the two
		pAllow = merge(pNewAllow, pOldAllow);

		pNewDeny = SecMan::getSecSetting("DENY_%s",perm,&deny_param,mySubSystem);

		pOldDeny = SecMan::getSecSetting("HOSTDENY_%s",perm,&deny_param,mySubSystem);

		// concat the two
		pDeny = merge(pNewDeny, pOldDeny);

		if( pAllow ) {
			dprintf ( D_SECURITY, "IPVERIFY: allow %s : %s (from config value %s)\n", PermString(perm),pAllow,allow_param.Value());
		}
		if( pDeny ) {
			dprintf ( D_SECURITY, "IPVERIFY: deny %s: %s (from config value %s)\n", PermString(perm),pDeny,deny_param.Value());
		}

		if ( !pAllow && !pDeny ) {
			if (perm == CONFIG_PERM) { 	  // deny all CONFIG requests 
				pentry->behavior = USERVERIFY_DENY; // by default
			} else {
				pentry->behavior = USERVERIFY_ALLOW;
			}
		} else {
			if ( pDeny && !pAllow ) {
				pentry->behavior = USERVERIFY_ONLY_DENIES;
			} else {
				pentry->behavior = USERVERIFY_USE_TABLE;
			}
			if ( pAllow ) {
                fill_table( pentry, pAllow, true );
				free(pAllow);
                pAllow = NULL;
			}
			if ( pDeny ) {
				fill_table( pentry,	pDeny, false );
				free(pDeny);
                pDeny = NULL;
			}
		}
        if (pAllow) {
            free(pAllow);
            pAllow = NULL;
        }
        if (pDeny) {
            free(pDeny);
            pDeny = NULL;
        }
        if (pOldAllow) {
            free(pOldAllow);
            pOldAllow = NULL;
        }
        if (pOldDeny) {
            free(pOldDeny);
            pOldDeny = NULL;
        }
        if (pNewAllow) {
            free(pNewAllow);
            pNewAllow = NULL;
        }
        if (pNewDeny) {
            free(pNewDeny);
            pNewDeny = NULL;
        }
    
    }

<<<<<<< HEAD
	dprintf(D_FULLDEBUG|D_SECURITY,"Initialized the following authorization table:\n");
	PrintAuthTable(D_FULLDEBUG|D_SECURITY);

=======
>>>>>>> 658599c9
	dprintf(D_FULLDEBUG|D_SECURITY,"Initialized the following authorization table:\n");
	PrintAuthTable(D_FULLDEBUG|D_SECURITY);

	return TRUE;
}

char * IpVerify :: merge(char * pNewList, char * pOldList)
{
    char * pList = NULL;

    if (pOldList) {
        if (pNewList) {
            pList = (char *)malloc(strlen(pOldList) + strlen(pNewList) + 2);
            sprintf(pList, "%s,%s", pNewList, pOldList);
        }
        else {
            pList = strdup(pOldList);
        }
    }
    else {
        if (pNewList) {
            pList = strdup(pNewList);
        }
    }
    return pList;
}

bool IpVerify :: has_user(UserPerm_t * perm, const char * user, perm_mask_t & mask )
{
    // Now, let's see if the user is there
    MyString user_key;
    assert(perm);

    if( !user || !*user ) {
		user_key = TotallyWild;
	}
	else {
		user_key = user;
	}

    return perm->lookup(user_key, mask) != -1;
}   


bool
IpVerify::LookupCachedVerifyResult( DCpermission perm, const struct in_addr &sin, const char * user, perm_mask_t & mask)
{
    UserPerm_t * ptable = NULL;

	if( PermHashTable->lookup(sin, ptable) != -1 ) {

		if (has_user(ptable, user, mask)) {

				// We do not want to return true unless there is
				// a cached result for this specific perm level.

			if( mask & (allow_mask(perm)|deny_mask(perm)) ) {
				return true;
			}
		}
	}
	return false;
}

int
IpVerify::add_hash_entry(const struct in_addr & sin_addr, const char * user, perm_mask_t new_mask)
{
    UserPerm_t * perm = NULL;
    perm_mask_t old_mask = 0;  // must init old_mask to zero!!!
    MyString user_key = user;

	// assert(PermHashTable);
	if ( PermHashTable->lookup(sin_addr, perm) != -1 ) {
		// found an existing entry.  

		if (has_user(perm, user, old_mask)) {
			// remove it because we are going to edit the mask below
			// and re-insert it.
			perm->remove(user_key);
        }
	}
    else {
        perm = new UserPerm_t(42, compute_host_hash);
        if (PermHashTable->insert(sin_addr, perm) != 0) {
            delete perm;
            return FALSE;
        }
    }

    perm->insert(user_key, old_mask | new_mask);

	if( DebugFlags & (D_FULLDEBUG|D_SECURITY) ) {
		MyString auth_str;
		AuthEntryToString(sin_addr,user,new_mask, auth_str);
		dprintf(D_FULLDEBUG|D_SECURITY,
				"Adding to resolved authorization table: %s\n",
				auth_str.Value());
	}

    return TRUE;
}

perm_mask_t 
IpVerify::allow_mask(DCpermission perm) { 
	return ((perm_mask_t)1 << (1+2*perm));
}

perm_mask_t 
IpVerify::deny_mask(DCpermission perm) { 
	return ((perm_mask_t)1 << (2+2*perm));
}
 
void
IpVerify::PermMaskToString(perm_mask_t mask, MyString &mask_str)
{
	DCpermission perm;
	for(perm=FIRST_PERM; perm<LAST_PERM; perm=NEXT_PERM(perm)) {
		if( mask & allow_mask(perm) ) {
			mask_str.append_to_list(PermString(perm));
		}
		if( mask & deny_mask(perm) ) {
			mask_str.append_to_list("DENY_");
			mask_str += PermString(perm);
		}
	}
}

void
IpVerify::UserHashToString(UserHash_t *user_hash, MyString &result)
{
	ASSERT( user_hash );
	user_hash->startIterations();
	MyString host;
	StringList *users;
	char const *user;
	while( user_hash->iterate(host,users) ) {
		if( users ) {
			users->rewind();
			while( (user=users->next()) ) {
				result.sprintf_cat(" %s/%s",
								   user,
								   host.Value());
			}
		}
	}
}

void
IpVerify::AuthEntryToString(const struct in_addr & host, const char * user, perm_mask_t mask, MyString &result)
{
	MyString mask_str;
	PermMaskToString( mask, mask_str );
	result.sprintf("%s/%s: %s\n",
			user ? user : "(null)",
			inet_ntoa(host),
			mask_str.Value() );
}

void
IpVerify::PrintAuthTable(int dprintf_level) {
	struct in_addr host;
	UserPerm_t * ptable;
	PermHashTable->startIterations();

	while (PermHashTable->iterate(host, ptable)) {
		MyString userid;
		perm_mask_t mask;

		ptable->startIterations();
		while( ptable->iterate(userid,mask) ) {
				// Call has_user() to get the full mask
			has_user(ptable, userid.Value(), mask);

			MyString auth_entry_str;
			AuthEntryToString(host,userid.Value(),mask, auth_entry_str);
			dprintf(dprintf_level,"%s\n", auth_entry_str.Value());
		}
	}

	dprintf(dprintf_level,"Authorizations yet to be resolved:\n");
	DCpermission perm;
	for ( perm=FIRST_PERM; perm < LAST_PERM; perm=NEXT_PERM(perm) ) {

		PermTypeEntry* pentry = PermTypeArray[perm];
		ASSERT( pentry );

		MyString allow_users,deny_users;

		if( pentry->allow_users ) {
			UserHashToString(pentry->allow_users,allow_users);
		}

		if( pentry->deny_users ) {
			UserHashToString(pentry->deny_users,deny_users);
		}

		if( allow_users.Length() ) {
			dprintf(dprintf_level,"allow %s: %s\n",
					PermString(perm),
					allow_users.Value());
		}

		if( deny_users.Length() ) {
			dprintf(dprintf_level,"deny %s: %s\n",
					PermString(perm),
					deny_users.Value());
		}
	}
}

// If host is a valid hostname, add its IP addresses to the list.
// Always add host itself to the list.
static void
ExpandHostAddresses(char const *host,StringList *list)
{
	list->append(host);
	if( strchr(host,'*') || strchr(host,'/') || is_valid_network(host,NULL,NULL) ) {
		return; // not a valid hostname, so don't bother trying to look it up
	}
	struct hostent *h = condor_gethostbyname(host);
	if(!h || h->h_addrtype != AF_INET || !h->h_addr_list) {
		dprintf (D_ALWAYS, "IPVERIFY: unable to resolve IP address of %s\n", host);
		return;
	}

	struct in_addr **addrs = (struct in_addr **)h->h_addr_list;
	for(;*addrs;addrs++) {
		list->append(inet_ntoa(**addrs));
	}
}

void
IpVerify::fill_table(PermTypeEntry * pentry, char * list, bool allow)
{
    NetStringList * whichHostList = NULL;
    UserHash_t * whichUserHash = NULL;
    StringList * slist;

    assert(pentry);

    if (whichHostList == NULL) {
        whichHostList = new NetStringList();
    }
    if (whichUserHash == NULL) {
        whichUserHash = new UserHash_t(1024, compute_host_hash);
    }

    slist = new StringList(list);
	char *entry, * host, * user;
	slist->rewind();
	while ( (entry=slist->next()) ) {
		if (!*entry) {
			// empty string?
			slist->deleteCurrent();
			continue;
		}
		split_entry(entry, &host, &user);

			// If this is a hostname, get all IP addresses for it and
			// add them to the list.  This ensures that if we are given
			// a cname, we do the right thing later when trying to match
			// this record with the official hostname.
		StringList host_addrs;
		ExpandHostAddresses(host,&host_addrs);
		host_addrs.rewind();

		char const *host_addr;
		while( (host_addr=host_addrs.next()) ) {
			MyString hostString(host_addr);
			StringList * userList = 0;
				// add user to user hash, host to host list
			if (whichUserHash->lookup(hostString, userList) == -1) {
				whichUserHash->insert(hostString, new StringList(user)); 
				whichHostList->append(hostString.Value());
			}
			else {
				userList->append(user);
			}
		}

		if (host) {
			free(host);
		}
		if (user) {
			free(user);
		}
	}

    if (allow) {
        pentry->allow_hosts = whichHostList;
        pentry->allow_users  = whichUserHash;
    }
    else {
        pentry->deny_hosts = whichHostList;
        pentry->deny_users = whichUserHash;
    }
    delete slist;
}

void IpVerify :: split_entry(const char * perm_entry, char ** host, char** user)
{
    char * slash0;
    char * slash1;
    char * at;
	char * colon;
    char * permbuf;

	if (!perm_entry || !*perm_entry) {
		EXCEPT("split_entry called with NULL or &NULL!");
	}

    // see if there is a user specified... here are the
	// rules we use:
	//
	// if there are two slashes, the format is always
	// user/net/mask
	// 
	// if there is one slash, it could be either
	// net/mask  or  user/host  if it comes down to
	// the ambiguous */x, it will be user=*/host=x
	//
	// if there are zero slashes it could be either
	// user, host, or wildcard... look for an @ sign
	// to see if it is a user

	// make a local copy
	permbuf = strdup( perm_entry );
	ASSERT( permbuf );

    slash0 = strchr(permbuf, '/');
	if (!slash0) {
		at = strchr(permbuf, '@');
		if (at) {
			*user = strdup(permbuf);
			*host = strdup("*");
		} else {
			*user = strdup("*");

			// look for a colon
			colon = strchr(permbuf, ':');
			if (colon) {
				// colon points into permbuf.  permbuf is a local
				// copy of the data made above, so we can modify it.
				// drop a null in place of the colon so everything
				// from the colon and beyond is gone.
				*colon = 0;
			}

			// now dup it
			*host = strdup(permbuf);
		}
	} else {
		// okay, there was one slash... look for another
		slash1 = strchr(slash0 + 1, '/');
		if (slash1) {
			// form is user/net/mask
			*slash0++ = 0;
			*user = strdup(permbuf);
			*host = strdup(slash0);
		} else {
			// could be either user/host or net/mask
			// handle */x case now too
			at = strchr(permbuf, '@');
			if ((at && at < slash0) || permbuf[0] == '*') {
				*slash0++ = 0;
				*user = strdup(permbuf);
				*host = strdup(slash0);
			} else {
				if (is_valid_network(permbuf, NULL, NULL)) {
					*user = strdup("*");
					*host = strdup(permbuf);
				} else {
					dprintf (D_SECURITY, "IPVERIFY: warning, strange entry %s\n", permbuf);
					*slash0++ = 0;
					*user = strdup(permbuf);
					*host = strdup(slash0);
				}
			}
		}
	}
	free( permbuf );
}

int
IpVerify::Verify( DCpermission perm, const struct sockaddr_in *sin, const char * user )
{
	perm_mask_t mask;
	struct in_addr sin_addr;
	char *thehost;
	char **aliases;
    const char * who = user;

	/*
	 * Be Warned:  careful about parameter "sin" being NULL.  It could be, in
	 * which case we should return FALSE (unless perm is ALLOW)
	 *
	 */

	switch ( perm ) {

	case ALLOW:
		return USER_AUTH_SUCCESS;
		break;

	case IMMEDIATE_FAMILY:
		// TODO!!!  Implement IMMEDIATE_FAMILY someday!
		return TRUE;
		break;

	}

	memcpy(&sin_addr,&sin->sin_addr,sizeof(sin_addr));
	mask = 0;	// must initialize to zero because we logical-or bits into this

    if (who == NULL || *who == '\0') {
        who = TotallyWild;
    }

	if ( !PermTypeArray[perm] ) {
		EXCEPT("IpVerify::Verify: called with unknown permission %d\n",perm);
	}

	// see if a authorization hole has been dyamically punched (via
	// PunchHole) for this perm / user / IP
	//
	if ( PermTypeArray[perm]->hole_punch_table != NULL ) {
		HolePunchTable_t* hpt = PermTypeArray[perm]->hole_punch_table;
		char* ip_str = inet_ntoa(sin->sin_addr);
		MyString id;
		int count;
		if ( who != TotallyWild ) {
			id.sprintf("%s/%s", who, ip_str);
			if ( hpt->lookup(id, count) != -1 ) {
				return USER_AUTH_SUCCESS;
			}
		}
		id = ip_str;
		if ( hpt->lookup(id, count) != -1 ) {
			return USER_AUTH_SUCCESS;
		}
<<<<<<< HEAD
	}
=======

			// see if a authorization hole has been dyamically punched (via
			// PunchHole) for this perm / user / IP
			// Note that the permission hierarchy is dealt with in
			// PunchHole(), by punching a hole for all implied levels.
			// Therefore, if there is a hole or an implied hole, we will
			// always find it here before we get into the subsequent code
			// which recursively calls Verify() to traverse the hierarchy.
			// This is important, because we do not want holes to find
			// there way into the authorization cache.
			//
		if ( PermTypeArray[perm]->hole_punch_table != NULL ) {
			HolePunchTable_t* hpt = PermTypeArray[perm]->hole_punch_table;
			char* ip_str = inet_ntoa(sin->sin_addr);
			MyString id;
			int count;
			if ( who != TotallyWild ) {
				id.sprintf("%s/%s", who, ip_str);
				if ( hpt->lookup(id, count) != -1 ) {
					return USER_AUTH_SUCCESS;
				}
			}
			id = ip_str;
			if ( hpt->lookup(id, count) != -1 ) {
				return USER_AUTH_SUCCESS;
			}
		}
>>>>>>> 658599c9
		
	if ( PermTypeArray[perm]->behavior == USERVERIFY_ALLOW ) {
			// allow if no HOSTALLOW_* or HOSTDENY_* restrictions 
			// specified.
		return USER_AUTH_SUCCESS;
	}
		
	if ( PermTypeArray[perm]->behavior == USERVERIFY_DENY ) {
			// deny
		return USER_AUTH_FAILURE;
	}
		
<<<<<<< HEAD
	if (PermHashTable->lookup(sin_addr, ptable) != -1) {

		if (has_user(ptable, who, mask)) {
			if ( ( (mask & allow_mask(perm)) == 0 ) && ( (mask & deny_mask(perm)) == 0 ) ) {
				found_match = FALSE;
			} else {
				found_match = TRUE;
			}
		}
		else {
			found_match = FALSE;
		}
	}
	else {
		found_match = FALSE;
	}

	if ( found_match == FALSE ) {
		mask = 0;
			// did not find an existing entry, so try subnets
		unsigned char *cur_byte = (unsigned char *) &sin_addr;
		for (i=3; i>0; i--) {
			cur_byte[i] = (unsigned char) 255;

			if ( PermHashTable->lookup(sin_addr, ptable) != -1 ) {
				if (has_user(ptable, who, temp_mask)) {
					subnet_mask = (temp_mask & ( allow_mask(perm) | deny_mask(perm) ));
					if ( subnet_mask != 0 ) {
                            // We found a subnet match.  Logical-or it into our mask.
                            // But only add in the bits that relate to this perm, else
                            // we may not check the hostname strings for a different
                            // perm.
						mask |= subnet_mask;
						break;
					}
				}
			}
		}  // end of for

			// used in next chunks
		const char * hoststring = NULL;

			// check for matching subnets in ip/mask style
		char tmpbuf[16];
		const unsigned char *byte_array = (const unsigned char *) &(sin->sin_addr);
		sprintf(tmpbuf, "%u.%u.%u.%u", byte_array[0], byte_array[1],
				byte_array[2], byte_array[3]);

		StringList * userList;
		if ( PermTypeArray[perm]->allow_hosts &&
			 (hoststring = PermTypeArray[perm]->allow_hosts->
			  string_withnetwork(tmpbuf))) {
				// See if the user exist
			if (PermTypeArray[perm]->allow_users->lookup(hoststring, userList) != -1) {
				if (lookup_user(userList, who)) {
					dprintf ( D_SECURITY, "IPVERIFY: matched with host %s and user %s\n",
							  hoststring, (who && *who) ? who : "*");
					mask |= allow_mask(perm);
				} else {
					dprintf ( D_SECURITY, "IPVERIFY: matched with host %s, but not user %s!\n",
							  hoststring, (who && *who) ? who : "*");
				}
			} else {
				dprintf( D_SECURITY, "IPVERIFY: ip not matched: %s\n", tmpbuf);
			}
		}
    
		if ( PermTypeArray[perm]->deny_hosts &&
			 (hoststring = PermTypeArray[perm]->deny_hosts->
			  string_withnetwork(tmpbuf))) {
			dprintf ( D_SECURITY, "IPVERIFY: matched with %s\n", hoststring);
			if (PermTypeArray[perm]->deny_users->lookup(hoststring, userList) != -1) {
				if (lookup_user(userList, who)) {  
					dprintf ( D_ALWAYS, "IPVERIFY: denied user %s from %s\n", who, hoststring);
					mask |= deny_mask(perm);
				}
			}
		}


			// now scan through hostname strings
		thehost = sin_to_hostname(sin,&aliases);
		i = 0;
		while ( thehost ) {
			MyString     host(thehost);
			if ( PermTypeArray[perm]->allow_hosts &&
				 (hoststring = PermTypeArray[perm]->allow_hosts->
				  string_anycase_withwildcard(thehost))) {
                    // See if the user exist
				dprintf ( D_SECURITY, "IPVERIFY: matched with %s\n", hoststring);
				if (PermTypeArray[perm]->allow_users->lookup(hoststring, userList) != -1) {
					if (lookup_user(userList, who)) {
						mask |= allow_mask(perm);
					}
				}
			} else {
				dprintf( D_SECURITY, "IPVERIFY: hoststring: %s\n", thehost);
			}
                
			if ( PermTypeArray[perm]->deny_hosts &&
				 (hoststring = PermTypeArray[perm]->deny_hosts->
				  string_anycase_withwildcard(thehost))) {
				if (PermTypeArray[perm]->deny_users->lookup(hoststring, userList) != -1) {
					if (lookup_user(userList, who)) {  
						dprintf ( D_SECURITY, "IPVERIFY: matched %s at %s to deny list\n", who,hoststring);
						mask |= deny_mask(perm);
					}
				}
			}
				// check all aliases for this IP as well
			thehost = aliases[i++];
		}
=======
		if( !LookupCachedVerifyResult(perm,sin_addr,who,mask) ) {
			mask = 0;

				// if the deny bit is already set, skip further DENY analysis
			perm_mask_t const deny_resolved = deny_mask(perm);
				// if the allow or deny bit is already set,
				// skip further ALLOW analysis
			perm_mask_t const allow_resolved = allow_mask(perm)|deny_mask(perm);

			// check for matching subnets in ip/mask style
			char ipstr[IP_STRING_BUF_SIZE];
			const unsigned char *byte_array = (const unsigned char *) &(sin->sin_addr);
			sprintf(ipstr, "%u.%u.%u.%u", byte_array[0], byte_array[1],
					byte_array[2], byte_array[3]);

			if ( !(mask&deny_resolved) && lookup_user_ip_deny(perm,who,ipstr)) {
				mask |= deny_mask(perm);
			}

			if ( !(mask&allow_resolved) && lookup_user_ip_allow(perm,who,ipstr)) {
				mask |= allow_mask(perm);
			}


			// now scan through hostname strings
			if( !(mask&allow_resolved) || !(mask&deny_resolved) ) {
				thehost = sin_to_hostname(sin,&aliases);
			}
			else {
				thehost = NULL;
			}
			while ( thehost ) {
                if ( !(mask&deny_resolved) && lookup_user_host_deny(perm,who,thehost) ) {
					mask |= deny_mask(perm);
                }

                if ( !(mask&allow_resolved) && lookup_user_host_allow(perm,who,thehost) ) {
					mask |= allow_mask(perm);
				}
                
				// check all aliases for this IP as well
				thehost = *(aliases++);
			}
>>>>>>> 658599c9
			// if we found something via our hostname or subnet mactching, we now have 
			// a mask, and we should add it into our table so we need not
			// do a gethostbyaddr() next time.  if we still do not have a mask
			// (perhaps because this host doesn't appear in any list), create one
			// and then add to the table.
			// But first, check our parent permission levels in the
			// authorization heirarchy.
			// DAEMON and ADMINISTRATOR imply WRITE.
			// WRITE, NEGOTIATOR, and CONFIG_PERM imply READ.
		if ( mask == 0 ) {
			if ( PermTypeArray[perm]->behavior == USERVERIFY_ONLY_DENIES ) {
				dprintf(D_SECURITY,"IPVERIFY: %s at %s not matched to deny list, so allowing.\n",who,sin_to_string(sin));
				mask |= allow_mask(perm);
			} else {
				DCpermissionHierarchy hierarchy( perm );
				DCpermission const *parent_perms =
					hierarchy.getPermsIAmDirectlyImpliedBy();
				bool parent_allowed = false;
				for( ; *parent_perms != LAST_PERM; parent_perms++ ) {
					if( Verify( *parent_perms, sin, user) == USER_AUTH_SUCCESS ) {
						parent_allowed = true;
						dprintf(D_SECURITY,"IPVERIFY: allowing %s at %s for %s because %s is allowed\n",who,sin_to_string(sin),PermString(perm),PermString(*parent_perms));
						break;
					}
				}
				if( parent_allowed ) {
					mask |= allow_mask(perm);
				}
				else {
					mask |= deny_mask(perm);
				}
			}
		}

			// finally, add the mask we computed into the table with this IP addr
<<<<<<< HEAD
		if ( cache_DNS_results == TRUE ) {
			add_hash_entry(sin->sin_addr, who, mask);			
		}
	}  // end of if find_match is FALSE
=======
			add_hash_entry(sin->sin_addr, who, mask);			
		}
>>>>>>> 658599c9

		// decode the mask and return True or False to the user.
	if ( mask & deny_mask(perm) ) {
		return USER_AUTH_FAILURE;
	}

	if ( mask & allow_mask(perm) ) {
		return USER_AUTH_SUCCESS;
	}

	return USER_AUTH_FAILURE;
}

bool
IpVerify::lookup_user_ip_allow(DCpermission perm, char const *user, char const *ip)
{
	PermTypeEntry *permentry = PermTypeArray[perm];
	return lookup_user(permentry->allow_hosts,permentry->allow_users,user,ip,NULL,true);
}

<<<<<<< HEAD

=======
bool
IpVerify::lookup_user_ip_deny(DCpermission perm, char const *user, char const *ip)
{
	PermTypeEntry *permentry = PermTypeArray[perm];
	return lookup_user(permentry->deny_hosts,permentry->deny_users,user,ip,NULL,false);
}

bool
IpVerify::lookup_user_host_allow(DCpermission perm, char const *user, char const *hostname)
{
	PermTypeEntry *permentry = PermTypeArray[perm];
	return lookup_user(permentry->allow_hosts,permentry->allow_users,user,NULL,hostname,true);
}

bool
IpVerify::lookup_user_host_deny(DCpermission perm, char const *user, char const *hostname)
{
	PermTypeEntry *permentry = PermTypeArray[perm];
	return lookup_user(permentry->deny_hosts,permentry->deny_users,user,NULL,hostname,false);
}

bool
IpVerify::lookup_user(NetStringList *hosts, UserHash_t *users, char const *user, char const *ip, char const *hostname, bool is_allow_list)
{
	if( !hosts || !users ) {
		return false;
	}
	ASSERT( user );

		// we look up by ip OR by hostname, not both
	ASSERT( !ip || !hostname );
	ASSERT( ip || hostname);

	char const * hostmatch = NULL;
	if( ip ) {
		hostmatch = hosts->string_withnetwork(ip);
	}
	else if( hostname ) {
		hostmatch = hosts->string_anycase_withwildcard(hostname);
	}

	if( !hostmatch ) {
		return false;
	}
	StringList *userlist;
	ASSERT( users->lookup(hostmatch,userlist) != -1 );

	if (userlist->contains_anycase_withwildcard(user)) {
		dprintf ( D_SECURITY, "IPVERIFY: matched user %s from %s to %s list\n",
				  user, hostmatch, is_allow_list ? "allow" : "deny" );
		return true;
    }

	return false;
}


>>>>>>> 658599c9
// PunchHole - dynamically opens up a perm level to the
// given user / IP. The hole can be removed with FillHole.
// Additions persist across a reconfig.  This is intended
// for transient permissions (like to automatic permission
// granted to a remote startd host when a shadow starts up.)
//
bool
IpVerify::PunchHole(DCpermission perm, MyString& id)
{
	if (PermTypeArray[perm] == NULL) {
		return false;
	}
	PermTypeEntry* pte = PermTypeArray[perm];

	int count = 0;
	if (pte->hole_punch_table == NULL) {
		pte->hole_punch_table =
			new HolePunchTable_t(compute_host_hash);
		ASSERT(pte->hole_punch_table != NULL);
	}
	else {
		int c;
		if (pte->hole_punch_table->lookup(id, c) != -1) {
			count = c;
			if (pte->hole_punch_table->remove(id) == -1) {
				EXCEPT("IpVerify::PunchHole: "
				           "table entry removal error");
			}
		}
	}

	count++;
	if (pte->hole_punch_table->insert(id, count) == -1) {
		EXCEPT("IpVerify::PunchHole: table entry insertion error");
	}

	if (count == 1) {
		dprintf(D_SECURITY,
		        "IpVerify::PunchHole: opened %s level to %s\n",
		        PermString(perm),
		        id.Value());
	}
	else {
		dprintf(D_SECURITY,
		        "IpVerify::PunchHole: "
			    "open count at level %s for %s now %d\n",
		        PermString(perm),
		        id.Value(),
		        count);
	}

<<<<<<< HEAD
=======
	DCpermissionHierarchy hierarchy( perm );
	DCpermission const *implied_perms=hierarchy.getImpliedPerms();
	for(; implied_perms[0] != LAST_PERM; implied_perms++ ) {
		if( perm != implied_perms[0] ) {
			PunchHole(implied_perms[0],id);
		}
	}

>>>>>>> 658599c9
	return true;
}

// FillHole - plug up a dynamically punched authorization hole
//
bool
IpVerify::FillHole(DCpermission perm, MyString& id)
{
	if (PermTypeArray[perm] == NULL) {
		return false;
	}
	PermTypeEntry* pte = PermTypeArray[perm];

	if (pte->hole_punch_table == NULL) {
		return false;
	}

	int count;
	if (pte->hole_punch_table->lookup(id, count) == -1) {
		return false;
	}
	if (pte->hole_punch_table->remove(id) == -1) {
		EXCEPT("IpVerify::FillHole: table entry removal error");
	}

	count--;

	if (count != 0) {
		if (pte->hole_punch_table->insert(id, count) == -1) {
			EXCEPT("IpVerify::FillHole: "
			           "table entry insertion error");
		}
	}

	if (count == 0) {
		dprintf(D_SECURITY,
		        "IpVerify::FillHole: "
		            "removed %s-level opening for %s\n",
		        PermString(perm),
		        id.Value());
	}
	else {
		dprintf(D_SECURITY,
		        "IpVerify::FillHole: "
		            "open count at level %s for %s now %d\n",
		        PermString(perm),
		        id.Value(),
		        count);
	}

<<<<<<< HEAD
=======
	DCpermissionHierarchy hierarchy( perm );
	DCpermission const *implied_perms=hierarchy.getImpliedPerms();
	for(; implied_perms[0] != LAST_PERM; implied_perms++ ) {
		if( perm != implied_perms[0] ) {
			FillHole(implied_perms[0],id);
		}
	}

>>>>>>> 658599c9
	return true;
}

IpVerify::PermTypeEntry::~PermTypeEntry() {
	if (allow_hosts)
		delete allow_hosts;
	if (deny_hosts)
		delete deny_hosts;
	if (allow_users) {
		MyString    key;
		StringList* value;
		allow_users->startIterations();
		while (allow_users->iterate(key, value)) {
			delete value;
		}
		delete allow_users;
	}
	if (deny_users) {
		MyString    key;
		StringList* value;
		deny_users->startIterations();
		while (deny_users->iterate(key, value)) {
			delete value;
		}
		delete deny_users;
	}
	if (hole_punch_table) {
		delete hole_punch_table;
	}
}


#ifdef WANT_STANDALONE_TESTING
char *mySubSystem = "COLLECTOR";
#include "condor_io.h"
#ifdef WIN32
#	include <crtdbg.h>
   _CrtMemState s1, s2, s3;
#endif
int
main()
{
	char buf[50];
	char buf1[50];
	struct sockaddr_in sin;
	SafeSock ssock;
	IpVerify* userverify;

	config();

#ifdef WIN32
	_CrtMemCheckpoint( &s1 );
#endif

	userverify = new IpVerify();

	userverify->Init();

	buf[0] = '\0';

	while( 1 ) {
		printf("Enter test:\n");
		scanf("%s",buf);
		if ( strncmp(buf,"exit",4) == 0 )
			break;
		if ( strncmp(buf,"reinit",6) == 0 ) {
			config();
			userverify->Init();
			continue;
		}
		printf("Verifying %s ... ",buf);
		sprintf(buf1,"<%s:1970>",buf);
		string_to_sin(buf1,&sin);
		if ( userverify->Verify(WRITE,&sin) == TRUE )
			printf("ALLOW\n");
		else
			printf("DENY\n");
	}
	
	delete userverify;

#ifdef WIN32
	_CrtMemCheckpoint( &s2 );
	// _CrtMemDumpAllObjectsSince( &s1 );
    _CrtSetReportMode(_CRT_WARN, _CRTDBG_MODE_FILE);
    _CrtSetReportFile(_CRT_WARN, _CRTDBG_FILE_STDOUT);
    _CrtSetReportMode(_CRT_ERROR, _CRTDBG_MODE_FILE);
    _CrtSetReportFile(_CRT_ERROR, _CRTDBG_FILE_STDOUT);
    _CrtSetReportMode(_CRT_ASSERT, _CRTDBG_MODE_FILE);
    _CrtSetReportFile(_CRT_ASSERT, _CRTDBG_FILE_STDOUT);
	if ( _CrtMemDifference( &s3, &s1, &s2 ) )
      _CrtMemDumpStatistics( &s3 );
	// _CrtDumpMemoryLeaks();	// report any memory leaks on Win32
#endif

	return TRUE;
}
#endif	// of WANT_STANDALONE_TESTING<|MERGE_RESOLUTION|>--- conflicted
+++ resolved
@@ -223,12 +223,6 @@
     
     }
 
-<<<<<<< HEAD
-	dprintf(D_FULLDEBUG|D_SECURITY,"Initialized the following authorization table:\n");
-	PrintAuthTable(D_FULLDEBUG|D_SECURITY);
-
-=======
->>>>>>> 658599c9
 	dprintf(D_FULLDEBUG|D_SECURITY,"Initialized the following authorization table:\n");
 	PrintAuthTable(D_FULLDEBUG|D_SECURITY);
 
@@ -651,9 +645,17 @@
 		EXCEPT("IpVerify::Verify: called with unknown permission %d\n",perm);
 	}
 
-	// see if a authorization hole has been dyamically punched (via
-	// PunchHole) for this perm / user / IP
-	//
+
+		// see if a authorization hole has been dyamically punched (via
+		// PunchHole) for this perm / user / IP
+		// Note that the permission hierarchy is dealt with in
+		// PunchHole(), by punching a hole for all implied levels.
+		// Therefore, if there is a hole or an implied hole, we will
+		// always find it here before we get into the subsequent code
+		// which recursively calls Verify() to traverse the hierarchy.
+		// This is important, because we do not want holes to find
+		// there way into the authorization cache.
+		//
 	if ( PermTypeArray[perm]->hole_punch_table != NULL ) {
 		HolePunchTable_t* hpt = PermTypeArray[perm]->hole_punch_table;
 		char* ip_str = inet_ntoa(sin->sin_addr);
@@ -669,38 +671,8 @@
 		if ( hpt->lookup(id, count) != -1 ) {
 			return USER_AUTH_SUCCESS;
 		}
-<<<<<<< HEAD
-	}
-=======
-
-			// see if a authorization hole has been dyamically punched (via
-			// PunchHole) for this perm / user / IP
-			// Note that the permission hierarchy is dealt with in
-			// PunchHole(), by punching a hole for all implied levels.
-			// Therefore, if there is a hole or an implied hole, we will
-			// always find it here before we get into the subsequent code
-			// which recursively calls Verify() to traverse the hierarchy.
-			// This is important, because we do not want holes to find
-			// there way into the authorization cache.
-			//
-		if ( PermTypeArray[perm]->hole_punch_table != NULL ) {
-			HolePunchTable_t* hpt = PermTypeArray[perm]->hole_punch_table;
-			char* ip_str = inet_ntoa(sin->sin_addr);
-			MyString id;
-			int count;
-			if ( who != TotallyWild ) {
-				id.sprintf("%s/%s", who, ip_str);
-				if ( hpt->lookup(id, count) != -1 ) {
-					return USER_AUTH_SUCCESS;
-				}
-			}
-			id = ip_str;
-			if ( hpt->lookup(id, count) != -1 ) {
-				return USER_AUTH_SUCCESS;
-			}
-		}
->>>>>>> 658599c9
-		
+	}
+
 	if ( PermTypeArray[perm]->behavior == USERVERIFY_ALLOW ) {
 			// allow if no HOSTALLOW_* or HOSTDENY_* restrictions 
 			// specified.
@@ -712,164 +684,49 @@
 		return USER_AUTH_FAILURE;
 	}
 		
-<<<<<<< HEAD
-	if (PermHashTable->lookup(sin_addr, ptable) != -1) {
-
-		if (has_user(ptable, who, mask)) {
-			if ( ( (mask & allow_mask(perm)) == 0 ) && ( (mask & deny_mask(perm)) == 0 ) ) {
-				found_match = FALSE;
-			} else {
-				found_match = TRUE;
-			}
+	if( !LookupCachedVerifyResult(perm,sin_addr,who,mask) ) {
+		mask = 0;
+
+			// if the deny bit is already set, skip further DENY analysis
+		perm_mask_t const deny_resolved = deny_mask(perm);
+			// if the allow or deny bit is already set,
+			// skip further ALLOW analysis
+		perm_mask_t const allow_resolved = allow_mask(perm)|deny_mask(perm);
+
+			// check for matching subnets in ip/mask style
+		char ipstr[IP_STRING_BUF_SIZE];
+		const unsigned char *byte_array = (const unsigned char *) &(sin->sin_addr);
+		sprintf(ipstr, "%u.%u.%u.%u", byte_array[0], byte_array[1],
+				byte_array[2], byte_array[3]);
+
+		if ( !(mask&deny_resolved) && lookup_user_ip_deny(perm,who,ipstr)) {
+			mask |= deny_mask(perm);
+		}
+
+		if ( !(mask&allow_resolved) && lookup_user_ip_allow(perm,who,ipstr)) {
+			mask |= allow_mask(perm);
+		}
+
+
+		// now scan through hostname strings
+		if( !(mask&allow_resolved) || !(mask&deny_resolved) ) {
+			thehost = sin_to_hostname(sin,&aliases);
 		}
 		else {
-			found_match = FALSE;
-		}
-	}
-	else {
-		found_match = FALSE;
-	}
-
-	if ( found_match == FALSE ) {
-		mask = 0;
-			// did not find an existing entry, so try subnets
-		unsigned char *cur_byte = (unsigned char *) &sin_addr;
-		for (i=3; i>0; i--) {
-			cur_byte[i] = (unsigned char) 255;
-
-			if ( PermHashTable->lookup(sin_addr, ptable) != -1 ) {
-				if (has_user(ptable, who, temp_mask)) {
-					subnet_mask = (temp_mask & ( allow_mask(perm) | deny_mask(perm) ));
-					if ( subnet_mask != 0 ) {
-                            // We found a subnet match.  Logical-or it into our mask.
-                            // But only add in the bits that relate to this perm, else
-                            // we may not check the hostname strings for a different
-                            // perm.
-						mask |= subnet_mask;
-						break;
-					}
-				}
-			}
-		}  // end of for
-
-			// used in next chunks
-		const char * hoststring = NULL;
-
-			// check for matching subnets in ip/mask style
-		char tmpbuf[16];
-		const unsigned char *byte_array = (const unsigned char *) &(sin->sin_addr);
-		sprintf(tmpbuf, "%u.%u.%u.%u", byte_array[0], byte_array[1],
-				byte_array[2], byte_array[3]);
-
-		StringList * userList;
-		if ( PermTypeArray[perm]->allow_hosts &&
-			 (hoststring = PermTypeArray[perm]->allow_hosts->
-			  string_withnetwork(tmpbuf))) {
-				// See if the user exist
-			if (PermTypeArray[perm]->allow_users->lookup(hoststring, userList) != -1) {
-				if (lookup_user(userList, who)) {
-					dprintf ( D_SECURITY, "IPVERIFY: matched with host %s and user %s\n",
-							  hoststring, (who && *who) ? who : "*");
-					mask |= allow_mask(perm);
-				} else {
-					dprintf ( D_SECURITY, "IPVERIFY: matched with host %s, but not user %s!\n",
-							  hoststring, (who && *who) ? who : "*");
-				}
-			} else {
-				dprintf( D_SECURITY, "IPVERIFY: ip not matched: %s\n", tmpbuf);
-			}
-		}
-    
-		if ( PermTypeArray[perm]->deny_hosts &&
-			 (hoststring = PermTypeArray[perm]->deny_hosts->
-			  string_withnetwork(tmpbuf))) {
-			dprintf ( D_SECURITY, "IPVERIFY: matched with %s\n", hoststring);
-			if (PermTypeArray[perm]->deny_users->lookup(hoststring, userList) != -1) {
-				if (lookup_user(userList, who)) {  
-					dprintf ( D_ALWAYS, "IPVERIFY: denied user %s from %s\n", who, hoststring);
-					mask |= deny_mask(perm);
-				}
-			}
-		}
-
-
-			// now scan through hostname strings
-		thehost = sin_to_hostname(sin,&aliases);
-		i = 0;
+			thehost = NULL;
+		}
 		while ( thehost ) {
-			MyString     host(thehost);
-			if ( PermTypeArray[perm]->allow_hosts &&
-				 (hoststring = PermTypeArray[perm]->allow_hosts->
-				  string_anycase_withwildcard(thehost))) {
-                    // See if the user exist
-				dprintf ( D_SECURITY, "IPVERIFY: matched with %s\n", hoststring);
-				if (PermTypeArray[perm]->allow_users->lookup(hoststring, userList) != -1) {
-					if (lookup_user(userList, who)) {
-						mask |= allow_mask(perm);
-					}
-				}
-			} else {
-				dprintf( D_SECURITY, "IPVERIFY: hoststring: %s\n", thehost);
-			}
-                
-			if ( PermTypeArray[perm]->deny_hosts &&
-				 (hoststring = PermTypeArray[perm]->deny_hosts->
-				  string_anycase_withwildcard(thehost))) {
-				if (PermTypeArray[perm]->deny_users->lookup(hoststring, userList) != -1) {
-					if (lookup_user(userList, who)) {  
-						dprintf ( D_SECURITY, "IPVERIFY: matched %s at %s to deny list\n", who,hoststring);
-						mask |= deny_mask(perm);
-					}
-				}
-			}
-				// check all aliases for this IP as well
-			thehost = aliases[i++];
-		}
-=======
-		if( !LookupCachedVerifyResult(perm,sin_addr,who,mask) ) {
-			mask = 0;
-
-				// if the deny bit is already set, skip further DENY analysis
-			perm_mask_t const deny_resolved = deny_mask(perm);
-				// if the allow or deny bit is already set,
-				// skip further ALLOW analysis
-			perm_mask_t const allow_resolved = allow_mask(perm)|deny_mask(perm);
-
-			// check for matching subnets in ip/mask style
-			char ipstr[IP_STRING_BUF_SIZE];
-			const unsigned char *byte_array = (const unsigned char *) &(sin->sin_addr);
-			sprintf(ipstr, "%u.%u.%u.%u", byte_array[0], byte_array[1],
-					byte_array[2], byte_array[3]);
-
-			if ( !(mask&deny_resolved) && lookup_user_ip_deny(perm,who,ipstr)) {
+			if ( !(mask&deny_resolved) && lookup_user_host_deny(perm,who,thehost) ) {
 				mask |= deny_mask(perm);
 			}
 
-			if ( !(mask&allow_resolved) && lookup_user_ip_allow(perm,who,ipstr)) {
+			if ( !(mask&allow_resolved) && lookup_user_host_allow(perm,who,thehost) ) {
 				mask |= allow_mask(perm);
 			}
-
-
-			// now scan through hostname strings
-			if( !(mask&allow_resolved) || !(mask&deny_resolved) ) {
-				thehost = sin_to_hostname(sin,&aliases);
-			}
-			else {
-				thehost = NULL;
-			}
-			while ( thehost ) {
-                if ( !(mask&deny_resolved) && lookup_user_host_deny(perm,who,thehost) ) {
-					mask |= deny_mask(perm);
-                }
-
-                if ( !(mask&allow_resolved) && lookup_user_host_allow(perm,who,thehost) ) {
-					mask |= allow_mask(perm);
-				}
                 
 				// check all aliases for this IP as well
-				thehost = *(aliases++);
-			}
->>>>>>> 658599c9
+			thehost = *(aliases++);
+		}
 			// if we found something via our hostname or subnet mactching, we now have 
 			// a mask, and we should add it into our table so we need not
 			// do a gethostbyaddr() next time.  if we still do not have a mask
@@ -905,15 +762,8 @@
 		}
 
 			// finally, add the mask we computed into the table with this IP addr
-<<<<<<< HEAD
-		if ( cache_DNS_results == TRUE ) {
 			add_hash_entry(sin->sin_addr, who, mask);			
-		}
 	}  // end of if find_match is FALSE
-=======
-			add_hash_entry(sin->sin_addr, who, mask);			
-		}
->>>>>>> 658599c9
 
 		// decode the mask and return True or False to the user.
 	if ( mask & deny_mask(perm) ) {
@@ -934,9 +784,6 @@
 	return lookup_user(permentry->allow_hosts,permentry->allow_users,user,ip,NULL,true);
 }
 
-<<<<<<< HEAD
-
-=======
 bool
 IpVerify::lookup_user_ip_deny(DCpermission perm, char const *user, char const *ip)
 {
@@ -993,8 +840,6 @@
 	return false;
 }
 
-
->>>>>>> 658599c9
 // PunchHole - dynamically opens up a perm level to the
 // given user / IP. The hole can be removed with FillHole.
 // Additions persist across a reconfig.  This is intended
@@ -1046,8 +891,6 @@
 		        count);
 	}
 
-<<<<<<< HEAD
-=======
 	DCpermissionHierarchy hierarchy( perm );
 	DCpermission const *implied_perms=hierarchy.getImpliedPerms();
 	for(; implied_perms[0] != LAST_PERM; implied_perms++ ) {
@@ -1056,7 +899,6 @@
 		}
 	}
 
->>>>>>> 658599c9
 	return true;
 }
 
@@ -1107,8 +949,6 @@
 		        count);
 	}
 
-<<<<<<< HEAD
-=======
 	DCpermissionHierarchy hierarchy( perm );
 	DCpermission const *implied_perms=hierarchy.getImpliedPerms();
 	for(; implied_perms[0] != LAST_PERM; implied_perms++ ) {
@@ -1117,7 +957,6 @@
 		}
 	}
 
->>>>>>> 658599c9
 	return true;
 }
 
