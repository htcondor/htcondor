/***************************************************************
 *
 * Copyright (C) 1990-2011, Condor Team, Computer Sciences Department,
 * University of Wisconsin-Madison, WI.
 * 
 * Licensed under the Apache License, Version 2.0 (the "License"); you
 * may not use this file except in compliance with the License.  You may
 * obtain a copy of the License at
 * 
 *    http://www.apache.org/licenses/LICENSE-2.0
 * 
 * Unless required by applicable law or agreed to in writing, software
 * distributed under the License is distributed on an "AS IS" BASIS,
 * WITHOUT WARRANTIES OR CONDITIONS OF ANY KIND, either express or implied.
 * See the License for the specific language governing permissions and
 * limitations under the License.
 *
 ***************************************************************/


#include "condor_common.h"
#include "condor_open.h"
#include "condor_config.h"
#include "util_lib_proto.h"
#include "basename.h"
#include "ipv6_hostname.h"
#include "condor_version.h"
#include "limit.h"
#include "condor_email.h"
#include "sig_install.h"
#include "daemon.h"
#include "condor_debug.h"
#include "condor_distribution.h"
#include "condor_environ.h"
#include "setenv.h"
#include "time_offset.h"
#include "subsystem_info.h"
#include "file_lock.h"
#include "directory.h"
#include "exit.h"
#include "param_functions.h"

#if HAVE_EXT_GCB
#include "GCB.h"
#endif

#include "file_sql.h"
#include "file_xml.h"

#define _NO_EXTERN_DAEMON_CORE 1	
#include "condor_daemon_core.h"

#ifdef WIN32
#include "exception_handling.WINDOWS.h"
#endif
#if HAVE_EXT_COREDUMPER
#include "google/coredumper.h"
#endif

// Externs to Globals
extern DLL_IMPORT_MAGIC char **environ;


// External protos
void (*dc_main_init)(int argc, char *argv[]) = NULL;	// old main
void (*dc_main_config)() = NULL;
void (*dc_main_shutdown_fast)() = NULL;
void (*dc_main_shutdown_graceful)() = NULL;
void (*dc_main_pre_dc_init)(int argc, char *argv[]) = NULL;
void (*dc_main_pre_command_sock_init)() = NULL;

// Internal protos
void dc_reconfig();
void dc_config_auth();       // Configuring GSI (and maybe other) authentication related stuff
int handle_fetch_log_history(ReliSock *s, char *name);
int handle_fetch_log_history_dir(ReliSock *s, char *name);
int handle_fetch_log_history_purge(ReliSock *s);

// Globals
int		Foreground = 0;		// run in background by default
static const char*	myName;			// set to basename(argv[0])
char *_condor_myServiceName;		// name of service on Win32 (argv[0] from SCM)
static char*	myFullName;		// set to the full path to ourselves
DaemonCore*	daemonCore;
char*	logDir = NULL;
char*	pidFile = NULL;
char*	addrFile = NULL;
static	char*	logAppend = NULL;

static char *core_dir = NULL;

int condor_main_argc;
char **condor_main_argv;
time_t daemon_stop_time;

/* ODBC object */
//extern ODBC *DBObj;

/* FILESQL object */
extern FILESQL *FILEObj;
/* FILEXML object */
extern FILEXML *XMLObj;

#ifdef WIN32
int line_where_service_stopped = 0;
#endif
bool	DynamicDirs = false;

// runfor is non-zero if the -r command-line option is specified. 
// It is specified to tell a daemon to kill itself after runfor minutes.
// Currently, it is only used for the master, and it is specified for 
// glide-in jobs that know that they can only run for a certain amount
// of time. Glide-in will tell the master to kill itself a minute before 
// it needs to quit, and it will kill the other daemons. 
// 
// The master will check this global variable and set an environment
// variable to inform the children how much time they have left to run. 
// This will mainly be used by the startd, which will advertise how much
// time it has left before it exits. This can be used by a job's requirements
// so that it can decide if it should run at a particular machine or not. 
int runfor = 0; //allow cmd line option to exit after *runfor* minutes

// This flag tells daemoncore whether to do the authorization initialization.
// It can be set to false by calling the DC_Skip_Auth_Init() function.
static bool doAuthInit = true;

// This flag tells daemoncore whether to do the core limit initialization.
// It can be set to false by calling the DC_Skip_Core_Init() function.
static bool doCoreInit = true;


#ifndef WIN32
// This function polls our parent process; if it is gone, shutdown.
void
check_parent( )
{
	if ( daemonCore->Is_Pid_Alive( daemonCore->getppid() ) == FALSE ) {
		// our parent is gone!
		dprintf(D_ALWAYS,
			"Our parent process (pid %d) went away; shutting down\n",
			daemonCore->getppid());
		daemonCore->Send_Signal( daemonCore->getpid(), SIGTERM );
	}
}
#endif

// This function clears expired sessions from the cache
void
check_session_cache( )
{
	daemonCore->getSecMan()->invalidateExpiredCache();
}

bool global_dc_set_cookie(int len, unsigned char* data) {
	if (daemonCore) {
		return daemonCore->set_cookie(len, data);
	} else {
		return false;
	}
}

bool global_dc_get_cookie(int &len, unsigned char* &data) {
	if (daemonCore) {
		return daemonCore->get_cookie(len, data);
	} else {
		return false;
	}
}

void
handle_cookie_refresh( )
{
	unsigned char randomjunk[256];
	char symbols[16] = { '0', '1', '2', '3', '4', '5', '6', '7',
		'8', '9', 'A', 'B', 'C', 'D', 'E', 'F' };
	for (int i = 0; i < 128; i++) {
		randomjunk[i] = symbols[rand() % 16];
	}
	
	// good ol null terminator
	randomjunk[127] = 0;

	global_dc_set_cookie (128, randomjunk);	
}

char const* global_dc_sinful() {
	if (daemonCore) {
		return daemonCore->InfoCommandSinfulString();
	} else {
		return NULL;
	}
}

void clean_files()
{
		// If we created a pid file, remove it.
	if( pidFile ) {
		if( unlink(pidFile) < 0 ) {
			dprintf( D_ALWAYS, 
					 "DaemonCore: ERROR: Can't delete pid file %s\n",
					 pidFile );
		} else {
			if( DebugFlags & (D_FULLDEBUG | D_DAEMONCORE) ) {
				dprintf( D_DAEMONCORE, "Removed pid file %s\n", pidFile );
			}
		}
	}

	if( addrFile ) {
		if( unlink(addrFile) < 0 ) {
			dprintf( D_ALWAYS, 
					 "DaemonCore: ERROR: Can't delete address file %s\n",
					 addrFile );
		} else {
			if( DebugFlags & (D_FULLDEBUG | D_DAEMONCORE) ) {
				dprintf( D_DAEMONCORE, "Removed address file %s\n", 
						 addrFile );
			}
		}
			// Since we param()'ed for this, we need to free it now.
		free( addrFile );
	}
	
	if(daemonCore) {
		if( daemonCore->localAdFile ) {
			if( unlink(daemonCore->localAdFile) < 0 ) {
				dprintf( D_ALWAYS, 
						 "DaemonCore: ERROR: Can't delete classad file %s\n",
						 daemonCore->localAdFile );
			} else {
				if( DebugFlags & (D_FULLDEBUG | D_DAEMONCORE) ) {
					dprintf( D_DAEMONCORE, "Removed local classad file %s\n", 
							 daemonCore->localAdFile );
				}
			}
			free( daemonCore->localAdFile );
			daemonCore->localAdFile = NULL;
		}
	}

}


// All daemons call this function when they want daemonCore to really
// exit.  Put any daemon-wide shutdown code in here.   
void
DC_Exit( int status, const char *shutdown_program )
{
		// First, delete any files we might have created, like the
		// address file or the pid file.
	clean_files();

	if(FILEObj) {
		delete FILEObj;
		FILEObj = NULL;
	}
	if(XMLObj) {
		delete XMLObj;
		XMLObj = NULL;
	}


		// See if this daemon wants to be restarted (true by
		// default).  If so, use the given status.  Otherwise, use the
		// special code to tell our parent not to restart us.
	int exit_status;
	if (daemonCore == NULL || daemonCore->wantsRestart()) {
		exit_status = status;
	}
	else {
		exit_status = DAEMON_NO_RESTART;
	}

#ifndef WIN32
	// unregister our signal handlers in case some 3rd-party lib
	// was masking signals on us...no late arrivals
	install_sig_handler(SIGCHLD,SIG_DFL);
	install_sig_handler(SIGHUP,SIG_DFL);
	install_sig_handler(SIGTERM,SIG_DFL);
	install_sig_handler(SIGQUIT,SIG_DFL);
	install_sig_handler(SIGUSR1,SIG_DFL);
	install_sig_handler(SIGUSR2,SIG_DFL);
#endif /* ! WIN32 */

		// Now, delete the daemonCore object, since we allocated it. 
	unsigned long	pid = 0;
	if (daemonCore) {
		pid = daemonCore->getpid( );
		delete daemonCore;
		daemonCore = NULL;
	}

		// Free up the memory from the config hash table, too.
	clear_config();

		// and deallocate the memory from the passwd_cache (uids.C)
	delete_passwd_cache();

	if ( core_dir ) {
		free( core_dir );
		core_dir = NULL;
	}

		/*
		  Log a message.  We want to do this *AFTER* we delete the
		  daemonCore object and free up other memory, just to make
		  sure we don't hit an EXCEPT() or anything in there and end
		  up exiting with something else after we print this.  all the
		  dprintf() code has already initialized everything it needs
		  to know from the config file, so it's ok that we already
		  cleared out our config hashtable, too.  Derek 2004-11-23
		*/
	if ( shutdown_program ) {
#     if (HAVE_EXECL)
		dprintf( D_ALWAYS, "**** %s (%s_%s) pid %lu EXITING BY EXECING %s\n",
				 myName, myDistro->Get(), get_mySubSystem()->getName(), pid,
				 shutdown_program );
		priv_state p = set_root_priv( );
		int exec_status = execl( shutdown_program, shutdown_program, NULL );
		set_priv( p );
		dprintf( D_ALWAYS, "**** execl() FAILED %d %d %s\n",
				 exec_status, errno, strerror(errno) );
#     elif defined(WIN32)
		dprintf( D_ALWAYS,
				 "**** %s (%s_%s) pid %lu EXECING SHUTDOWN PROGRAM %s\n",
				 myName, myDistro->Get(), get_mySubSystem()->getName(), pid,
				 shutdown_program );
		priv_state p = set_root_priv( );
		int exec_status = execl( shutdown_program, shutdown_program, NULL );
		set_priv( p );
		if ( exec_status ) {
			dprintf( D_ALWAYS, "**** _execl() FAILED %d %d %s\n",
					 exec_status, errno, strerror(errno) );
		}
#     else
		dprintf( D_ALWAYS, "**** execl() not available on this system\n" );
#     endif
	}
	dprintf( D_ALWAYS, "**** %s (%s_%s) pid %lu EXITING WITH STATUS %d\n",
			 myName, myDistro->Get(), get_mySubSystem()->getName(), pid,
			 exit_status );

		// Finally, exit with the appropriate status.
	exit( exit_status );
}


void
DC_Skip_Auth_Init()
{
	doAuthInit = false;
}

void
DC_Skip_Core_Init()
{
	doCoreInit = false;
}

static void
kill_daemon_ad_file()
{
	MyString param_name;
	param_name.sprintf( "%s_DAEMON_AD_FILE", get_mySubSystem()->getName() );
	char *ad_file = param(param_name.Value());
	if( !ad_file ) {
		return;
	}

	unlink(ad_file);

	free(ad_file);
}

void
drop_addr_file()
{
	FILE	*ADDR_FILE;
	char	addr_file[100];

	sprintf( addr_file, "%s_ADDRESS_FILE", get_mySubSystem()->getName() );

	if( addrFile ) {
		free( addrFile );
	}
	addrFile = param( addr_file );

	if( addrFile ) {
		MyString newAddrFile;
		newAddrFile.sprintf("%s.new",addrFile);
		if( (ADDR_FILE = safe_fopen_wrapper_follow(newAddrFile.Value(), "w")) ) {
			// Always prefer the local, private address if possible.
			const char* addr = daemonCore->privateNetworkIpAddr();
			if (!addr) {
				// And if not, fall back to the public.
				addr = daemonCore->publicNetworkIpAddr();
			}
			fprintf( ADDR_FILE, "%s\n", addr );
			fprintf( ADDR_FILE, "%s\n", CondorVersion() );
			fprintf( ADDR_FILE, "%s\n", CondorPlatform() );
			fclose( ADDR_FILE );
			if( rotate_file(newAddrFile.Value(),addrFile)!=0 ) {
				dprintf( D_ALWAYS,
						 "DaemonCore: ERROR: failed to rotate %s to %s\n",
						 newAddrFile.Value(),
						 addrFile);
			}
		} else {
			dprintf( D_ALWAYS,
					 "DaemonCore: ERROR: Can't open address file %s\n",
					 newAddrFile.Value() );
		}
	}
}

void
drop_pid_file() 
{
	FILE	*PID_FILE;

	if( !pidFile ) {
			// There's no file, just return
		return;
	}

	if( (PID_FILE = safe_fopen_wrapper_follow(pidFile, "w")) ) {
		fprintf( PID_FILE, "%lu\n", 
				 (unsigned long)daemonCore->getpid() ); 
		fclose( PID_FILE );
	} else {
		dprintf( D_ALWAYS,
				 "DaemonCore: ERROR: Can't open pid file %s\n",
				 pidFile );
	}
}


void
do_kill() 
{
#ifndef WIN32
	FILE	*PID_FILE;
	pid_t 	pid = 0;
	unsigned long tmp_ul_int = 0;
	char	*log, *tmp;

	if( !pidFile ) {
		fprintf( stderr, 
				 "DaemonCore: ERROR: no pidfile specified for -kill\n" );
		exit( 1 );
	}
	if( pidFile[0] != '/' ) {
			// There's no absolute path, append the LOG directory
		if( (log = param("LOG")) ) {
			tmp = (char*)malloc( (strlen(log) + strlen(pidFile) + 2) * 
								 sizeof(char) );
			sprintf( tmp, "%s/%s", log, pidFile );
			free( log );
			pidFile = tmp;
		}
	}
	if( (PID_FILE = safe_fopen_wrapper_follow(pidFile, "r")) ) {
		fscanf( PID_FILE, "%lu", &tmp_ul_int ); 
		pid = (pid_t)tmp_ul_int;
		fclose( PID_FILE );
	} else {
		fprintf( stderr, 
				 "DaemonCore: ERROR: Can't open pid file %s for reading\n",
				 pidFile );
		exit( 1 );
	}
	if( pid > 0 ) {
			// We have a valid pid, try to kill it.
		if( kill(pid, SIGTERM) < 0 ) {
			fprintf( stderr, 
					 "DaemonCore: ERROR: can't send SIGTERM to pid (%lu)\n",  
					 (unsigned long)pid );
			fprintf( stderr, 
					 "\terrno: %d (%s)\n", errno, strerror(errno) );
			exit( 1 );
		} 
			// kill worked, now, make sure the thing is gone.  Keep
			// trying to send signal 0 (test signal) to the process
			// until that fails.  
		while( kill(pid, 0) == 0 ) {
			sleep( 3 );
		}
			// Everything's cool, exit normally.
		exit( 0 );
	} else {  	// Invalid pid
		fprintf( stderr, 
				 "DaemonCore: ERROR: pid (%lu) in pid file (%s) is invalid.\n",
				 (unsigned long)pid, pidFile );	
		exit( 1 );
	}
#endif  // of ifndef WIN32
}


// Create the directory we were given, with extra error checking.  
void
make_dir( const char* logdir )
{
	mode_t mode = S_IRWXU | S_IRWXG | S_IRWXO;
	struct stat stats;
	if( stat(logdir, &stats) >= 0 ) {
		if( ! S_ISDIR(stats.st_mode) ) {
			fprintf( stderr, 
					 "DaemonCore: ERROR: %s exists and is not a directory.\n", 
					 logdir );
			exit( 1 );
		}
	} else {
		if( mkdir(logdir, mode) < 0 ) {
			fprintf( stderr, 
					 "DaemonCore: ERROR: can't create directory %s\n", 
					 logdir );
			fprintf( stderr, 
					 "\terrno: %d (%s)\n", errno, strerror(errno) );
			exit( 1 );
		}
	}
}


// Set our log directory in our config hash table, and create it.
void
set_log_dir()
{
	if( !logDir ) {
		return;
	}
	config_insert( "LOG", logDir );
	make_dir( logDir );
}


void
handle_log_append( char* append_str )
{
	if( ! append_str ) {
		return;
	}
	char *tmp1, *tmp2;
	char buf[100];
	sprintf( buf, "%s_LOG", get_mySubSystem()->getName() );
	if( !(tmp1 = param(buf)) ) { 
		EXCEPT( "%s not defined!", buf );
	}
	tmp2 = (char*)malloc( (strlen(tmp1) + strlen(append_str) + 2)
						  * sizeof(char) );
	if( !tmp2 ) {	
		EXCEPT( "Out of memory!" );
	}
	sprintf( tmp2, "%s.%s", tmp1, append_str );
	config_insert( buf, tmp2 );
	free( tmp1 );
	free( tmp2 );
}


void
dc_touch_log_file( )
{
	dprintf_touch_log();

	daemonCore->Register_Timer( param_integer( "TOUCH_LOG_INTERVAL", 60 ),
				dc_touch_log_file, "dc_touch_log_file" );
}

void
dc_touch_lock_files( )
{
	priv_state p;

	// For any outstanding lock objects that are associated with the real lock
	// file, update their timestamps. Do it as Condor, and ignore files that we
	// don't have permissions to alter. This allows things like the Instance
	// lock to be updated, but doesn't update things like the job event log.

	// do this here to make the priv switching operations fast in the 
	// FileLock Object.
	p = set_condor_priv();

	FileLock::updateAllLockTimestamps();

	set_priv(p);

	// reset the timer for next incarnation of the update.
	daemonCore->Register_Timer(
		param_integer("LOCK_FILE_UPDATE_INTERVAL", 3600 * 8, 60, INT_MAX),
		dc_touch_lock_files, "dc_touch_lock_files" );
}


void
set_dynamic_dir( const char* param_name, const char* append_str )
{
	char* val;
	MyString newdir;

	val = param( param_name );
	if( ! val ) {
			// nothing to do
		return;
	}

		// First, create the new name.
	newdir.sprintf( "%s.%s", val, append_str );
	
		// Next, try to create the given directory, if it doesn't
		// already exist.
	make_dir( newdir.Value() );

		// Now, set our own config hashtable entry so we start using
		// this new directory.
	config_insert( param_name, newdir.Value() );

	// Finally, insert the _condor_<param_name> environment
	// variable, so our children get the right configuration.
	MyString env_str( "_" );
	env_str += myDistro->Get();
	env_str += "_";
	env_str += param_name;
	env_str += "=";
	env_str += newdir;
	char *env_cstr = strdup( env_str.Value() );
	if( SetEnv(env_cstr) != TRUE ) {
		fprintf( stderr, "ERROR: Can't add %s to the environment!\n", 
				 env_cstr );
		exit( 4 );
	}
}


void
handle_dynamic_dirs()
{
		// We want the log, spool and execute directory of ourselves
		// and our children to have our pid appended to them.  If the
		// directories aren't there, we should create them, as Condor,
		// if possible.
	if( ! DynamicDirs ) {
		return;
	}
	int mypid = daemonCore->getpid();
	char buf[256];
	sprintf( buf, "%s-%d", get_local_ipaddr().to_ip_string().Value(), mypid );

	set_dynamic_dir( "LOG", buf );
	set_dynamic_dir( "SPOOL", buf );
	set_dynamic_dir( "EXECUTE", buf );

		// Final, evil hack.  Set the _condor_STARTD_NAME environment
		// variable, so that the startd will have a unique name. 
	sprintf( buf, "_%s_STARTD_NAME=%d", myDistro->Get(), mypid );
	char* env_str = strdup( buf );
	if( SetEnv(env_str) != TRUE ) {
		fprintf( stderr, "ERROR: Can't add %s to the environment!\n", 
				 env_str );
		exit( 4 );
	}
}

#if HAVE_EXT_COREDUMPER
void
linux_sig_coredump(int signum)
{
	struct sigaction sa;
	static bool down = false;

	/* It turns out that the abort() call will unblock the sig
		abort signal and allow the handler to be called again. So,
		in a real world case, which led me to write this test,
		glibc decided something was wrong and called abort(),
		then, in this signal handler, we tickled the exact
		thing glibc didn't like in the first place and so it
		called abort() again, leading back to this handler. A
		segmentation fault happened finally when the stack was
		exhausted. This guard is here to prevent that type
		of scenario from happening again with this handler.
		This fixes ticket number #183 in the condor-wiki. NOTE:
		We never set down to false again, because this handler
		is meant to exit() and not return. */

	if (down == true) {
		return;
	}
	down = true;

	dprintf_dump_stack();

	// Just in case we're running as condor or a user.
	setuid(0);
	setgid(0);

	if (core_dir != NULL) {
		chdir(core_dir);
	}

	WriteCoreDump("core");

	// It would be a good idea to actually terminate for the same reason.
	sa.sa_handler = SIG_DFL;
	sigemptyset(&sa.sa_mask);
	sa.sa_flags = 0;
	sigaction(signum, &sa, NULL);
	sigprocmask(SIG_SETMASK, &sa.sa_mask, NULL);

	raise(signum);

	// If for whatever reason the second raise doesn't kill us properly, 
	// we shall exit with a non-zero code so if anything depends on us,
	// at least they know there was a problem.
	exit(1);
}
#endif


void
install_core_dump_handler()
{
#if HAVE_EXT_COREDUMPER
		// We only need to do this if we're root.
		if( getuid() == 0) {
			dprintf(D_FULLDEBUG, "Running as root.  Enabling specialized core dump routines\n");
			sigset_t fullset;
			sigfillset( &fullset );
			install_sig_handler_with_mask(SIGSEGV, &fullset, linux_sig_coredump);
			install_sig_handler_with_mask(SIGABRT, &fullset, linux_sig_coredump);
			install_sig_handler_with_mask(SIGILL, &fullset, linux_sig_coredump);
			install_sig_handler_with_mask(SIGFPE, &fullset, linux_sig_coredump);
			install_sig_handler_with_mask(SIGBUS, &fullset, linux_sig_coredump);
		}
#	endif // of ifdef HAVE_EXT_COREDUMPER
}

void
drop_core_in_log( void )
{
	// chdir to the LOG directory so that if we dump a core
	// it will go there.
	// and on Win32, tell our ExceptionHandler class to drop
	// its pseudo-core file to the LOG directory as well.
	char* ptmp = param("LOG");
	if ( ptmp ) {
		if ( chdir(ptmp) < 0 ) {
#ifdef WIN32
			if (MATCH == strcmpi(get_mySubSystem()->getName(), "KBDD")) {
				dprintf (D_FULLDEBUG, "chdir() to LOG directory failed for KBDD, "
					     "cannot drop core in LOG dir\n");
				return;
			}
#endif
    	EXCEPT("cannot chdir to dir <%s>",ptmp);
		}
	} else {
		dprintf( D_FULLDEBUG, 
				 "No LOG directory specified in config file(s), "
				 "not calling chdir()\n" );
		return;
	}

	if ( core_dir ) {
		free( core_dir );
		core_dir = NULL;
	}
	core_dir = strdup(ptmp);

	// in some case we need to hook up our own handler to generate
	// core files.
	install_core_dump_handler();

#ifdef WIN32
	{
		// give our Win32 exception handler a filename for the core file
		char pseudoCoreFileName[MAX_PATH];
		sprintf(pseudoCoreFileName,"%s\\core.%s.WIN32",ptmp,
				get_mySubSystem()->getName() );
		g_ExceptionHandler.SetLogFileName(pseudoCoreFileName);

		// set the path where our Win32 exception handler can find
		// debug symbols
		char *binpath = param("BIN");
		if ( binpath ) {
			SetEnv( "_NT_SYMBOL_PATH", binpath );
			free(binpath);
		}

		// give the handler our pid
		g_ExceptionHandler.SetPID ( daemonCore->getpid () );
	}
#endif
	free(ptmp);
}


// See if we should set the limits on core files.  If the parameter is
// defined, do what it says.  Otherwise, do nothing.
// On NT, if CREATE_CORE_FILES is False, then we will use the
// default NT exception handler which brings up the "Abort or Debug"
// dialog box, etc.  Otherwise, we will just write out a core file
// "summary" in the log directory and not display the dialog.
void
check_core_files()
{
	bool want_set_error_mode = param_boolean_crufty("CREATE_CORE_FILES", true);

#ifndef WIN32
	if( want_set_error_mode ) {
		limit( RLIMIT_CORE, RLIM_INFINITY, CONDOR_SOFT_LIMIT,"max core size" );
	} else {
		limit( RLIMIT_CORE, 0, CONDOR_SOFT_LIMIT,"max core size" );
	}
#endif

#ifdef WIN32
		// Call SetErrorMode so that Win32 "critical errors" and such
		// do not open up a dialog window!
	if ( want_set_error_mode ) {
		::SetErrorMode( 
			SEM_NOGPFAULTERRORBOX | SEM_FAILCRITICALERRORS | SEM_NOOPENFILEERRORBOX );
		g_ExceptionHandler.TurnOn();
	} else {
		::SetErrorMode( 0 );
		g_ExceptionHandler.TurnOff();
	}
#endif

}


static int
handle_off_fast( Service*, int, Stream* stream)
{
	if( !stream->end_of_message() ) {
		dprintf( D_ALWAYS, "handle_off_fast: failed to read end of message\n");
		return FALSE;
	}
	if (daemonCore) {
		daemonCore->Send_Signal( daemonCore->getpid(), SIGQUIT );
	}
	return TRUE;
}

	
static int
handle_off_graceful( Service*, int, Stream* stream)
{
	if( !stream->end_of_message() ) {
		dprintf( D_ALWAYS, "handle_off_graceful: failed to read end of message\n");
		return FALSE;
	}
	if (daemonCore) {
		daemonCore->Send_Signal( daemonCore->getpid(), SIGTERM );
	}
	return TRUE;
}

static int
handle_off_peaceful( Service*, int, Stream* stream)
{
	// Peaceful shutdown is the same as graceful, except
	// there is no timeout waiting for things to finish.

	if( !stream->end_of_message() ) {
		dprintf( D_ALWAYS, "handle_off_peaceful: failed to read end of message\n");
		return FALSE;
	}
	if (daemonCore) {
		daemonCore->SetPeacefulShutdown(true);
		daemonCore->Send_Signal( daemonCore->getpid(), SIGTERM );
	}
	return TRUE;
}

static int
handle_set_peaceful_shutdown( Service*, int, Stream* stream)
{
	// If the master could send peaceful shutdown signals, it would
	// not be necessary to have a message for turning on the peaceful
	// shutdown toggle.  Since the master only sends fast and graceful
	// shutdown signals, condor_off is responsible for first turning
	// on peaceful shutdown in appropriate daemons.

	if( !stream->end_of_message() ) {
		dprintf( D_ALWAYS, "handle_set_peaceful_shutdown: failed to read end of message\n");
		return FALSE;
	}
	daemonCore->SetPeacefulShutdown(true);
	return TRUE;
}


static int
handle_reconfig( Service*, int /* cmd */, Stream* stream )
{
	if( !stream->end_of_message() ) {
		dprintf( D_ALWAYS, "handle_reconfig: failed to read end of message\n");
		return FALSE;
	}
	dc_reconfig();
	return TRUE;
}

int
handle_fetch_log( Service *, int, ReliSock *stream )
{
	char *name = NULL;
	int  total_bytes = 0;
	int result;
	int type = -1;

	if( ! stream->code(type) ||
		! stream->code(name) || 
		! stream->end_of_message()) {
		dprintf( D_ALWAYS, "DaemonCore: handle_fetch_log: can't read log request\n" );
		free( name );
		return FALSE;
	}

	stream->encode();

	switch (type) {
		case DC_FETCH_LOG_TYPE_PLAIN:
			break; // handled below
		case DC_FETCH_LOG_TYPE_HISTORY:
			return handle_fetch_log_history(stream, name);
		case DC_FETCH_LOG_TYPE_HISTORY_DIR:
			return handle_fetch_log_history_dir(stream, name);
		case DC_FETCH_LOG_TYPE_HISTORY_PURGE:
			free(name);
			return handle_fetch_log_history_purge(stream);
		default:
			dprintf(D_ALWAYS,"DaemonCore: handle_fetch_log: I don't know about log type %d!\n",type);
			result = DC_FETCH_LOG_RESULT_BAD_TYPE;
			stream->code(result);
			stream->end_of_message();
			free(name);
			return FALSE;
	}

	char *pname = (char*)malloc (strlen(name) + 5);
	char *ext = strchr(name,'.');

	//If there is a dot in the name, it is of the form "<SUBSYS>.<ext>"
	//Otherwise, it is "<SUBSYS>".  The file extension is used to
	//handle such things as "StarterLog.slot1" and "StarterLog.cod"

	if(ext) {
		strncpy(pname, name, ext-name);
		pname[ext-name] = '\0';
	}
	else {
		strcpy(pname, name);
	}

	strcat (pname, "_LOG");

	char *filename = param(pname);
	if(!filename) {
		dprintf( D_ALWAYS, "DaemonCore: handle_fetch_log: no parameter named %s\n",pname);
		result = DC_FETCH_LOG_RESULT_NO_NAME;
		stream->code(result);
		stream->end_of_message();
        free(pname);
        free(name);
		return FALSE;
	}

	MyString full_filename = filename;
	if(ext) {
		full_filename += ext;

		if( strchr(ext,DIR_DELIM_CHAR) ) {
			dprintf( D_ALWAYS, "DaemonCore: handle_fetch_log: invalid file extension specified by user: ext=%s, filename=%s\n",ext,full_filename.Value() );
			return FALSE;
		}
	}

	int fd = safe_open_wrapper_follow(full_filename.Value(),O_RDONLY);
	if(fd<0) {
		dprintf( D_ALWAYS, "DaemonCore: handle_fetch_log: can't open file %s\n",full_filename.Value());
		result = DC_FETCH_LOG_RESULT_CANT_OPEN;
		stream->code(result);
		stream->end_of_message();
        free(filename);
        free(pname);
        free(name);
		return FALSE;
	}

	result = DC_FETCH_LOG_RESULT_SUCCESS;
	stream->code(result);

	filesize_t size;
	stream->put_file(&size, fd);
	total_bytes += size;

	stream->end_of_message();

	if(total_bytes<0) {
		dprintf( D_ALWAYS, "DaemonCore: handle_fetch_log: couldn't send all data!\n");
	}

	close(fd);
	free(filename);
	free(pname);
	free(name);

	return total_bytes>=0;
}

int
handle_fetch_log_history(ReliSock *stream, char *name) {
	int result = DC_FETCH_LOG_RESULT_BAD_TYPE;

	const char *history_file_param = "HISTORY";
	if (strcmp(name, "STARTD_HISTORY") == 0) {
		history_file_param = "STARTD_HISTORY";
	}

	free(name);
	char *history_file = param(history_file_param);

	if (!history_file) {
		dprintf( D_ALWAYS, "DaemonCore: handle_fetch_log_history: no parameter named %s\n", history_file_param);
		stream->code(result);
		stream->end_of_message();
		return FALSE;
	}
	int fd = safe_open_wrapper_follow(history_file,O_RDONLY);
	free(history_file);
	if(fd<0) {
		dprintf( D_ALWAYS, "DaemonCore: handle_fetch_log_history: can't open history file\n");
		result = DC_FETCH_LOG_RESULT_CANT_OPEN;
		stream->code(result);
		stream->end_of_message();
		return FALSE;
	}

	result = DC_FETCH_LOG_RESULT_SUCCESS;
	stream->code(result);

	filesize_t size;
	stream->put_file(&size, fd);

	stream->end_of_message();

	if(size<0) {
		dprintf( D_ALWAYS, "DaemonCore: handle_fetch_log_history: couldn't send all data!\n");
	}

	close(fd);
	return TRUE;
}

int
handle_fetch_log_history_dir(ReliSock *stream, char *paramName) {
	int result = DC_FETCH_LOG_RESULT_BAD_TYPE;

	free(paramName);
	char *dirName = param("STARTD.PER_JOB_HISTORY_DIR"); 
	if (!dirName) {
		dprintf( D_ALWAYS, "DaemonCore: handle_fetch_log_history_dir: no parameter named PER_JOB\n");
		stream->code(result);
		stream->end_of_message();
		return FALSE;
	}

	Directory d(dirName);
	const char *filename;
	int one=1;
	int zero=0;
	while ((filename = d.Next())) {
		stream->code(one); // more data
		stream->put(filename);
		MyString fullPath(dirName);
		fullPath += "/";
		fullPath += filename;
		int fd = safe_open_wrapper_follow(fullPath.Value(),O_RDONLY);
		if (fd > 0) {
			filesize_t size;
			stream->put_file(&size, fd);
		}
	}

	free(dirName);

	stream->code(zero); // no more data
	stream->end_of_message();
	return 0;
}

int
handle_fetch_log_history_purge(ReliSock *s) {

	int result = 0;
	time_t cutoff = 0;
	s->code(cutoff);
	s->end_of_message();

	s->encode();

	char *dirName = param("STARTD.PER_JOB_HISTORY_DIR"); 
	if (!dirName) {
		dprintf( D_ALWAYS, "DaemonCore: handle_fetch_log_history_dir: no parameter named PER_JOB\n");
		s->code(result);
		s->end_of_message();
		return FALSE;
	}

	Directory d(dirName);

	result = 1;
	while (d.Next()) {
		time_t last = d.GetModifyTime();
		if (last < cutoff) {
			d.Remove_Current_File();
		}
	}

    free(dirName);

    s->code(result); // no more data
    s->end_of_message();
    return 0;
}


int
handle_nop( Service*, int, Stream* stream)
{
	if( !stream->end_of_message() ) {
		dprintf( D_FULLDEBUG, "handle_nop: failed to read end of message\n");
		return FALSE;
	}
	return TRUE;
}


int
handle_invalidate_key( Service*, int, Stream* stream)
{
    int result = 0;
	char *key_id = NULL;

	stream->decode();
	if ( ! stream->code(key_id) ) {
		dprintf ( D_ALWAYS, "DC_INVALIDATE_KEY: unable to receive key id!.\n");
		return FALSE;
	}

	if ( ! stream->end_of_message() ) {
		dprintf ( D_ALWAYS, "DC_INVALIDATE_KEY: unable to receive EOM on key %s.\n", key_id);
		return FALSE;
	}

    result = daemonCore->getSecMan()->invalidateKey(key_id);
    free(key_id);
    return result;
}


int
handle_config_val( Service*, int, Stream* stream ) 
{
	char *param_name = NULL, *tmp;

	stream->decode();

	if( ! stream->code(param_name) ) {
		dprintf( D_ALWAYS, "Can't read parameter name\n" );
		free( param_name );
		return FALSE;
	}

	if( ! stream->end_of_message() ) {
		dprintf( D_ALWAYS, "Can't read end_of_message\n" );
		free( param_name );
		return FALSE;
	}

	stream->encode();

	tmp = param( param_name );
	if( ! tmp ) {
		dprintf( D_FULLDEBUG, 
				 "Got DC_CONFIG_VAL request for unknown parameter (%s)\n", 
				 param_name );
		free( param_name );
		if( ! stream->put("Not defined") ) {
			dprintf( D_ALWAYS, "Can't send reply for DC_CONFIG_VAL\n" );
			return FALSE;
		}
		if( ! stream->end_of_message() ) {
			dprintf( D_ALWAYS, "Can't send end of message for DC_CONFIG_VAL\n" );
			return FALSE;
		}
		return FALSE;
	} else {
		free( param_name );
		if( ! stream->code(tmp) ) {
			dprintf( D_ALWAYS, "Can't send reply for DC_CONFIG_VAL\n" );
			free( tmp );
			return FALSE;
		}
		free( tmp );
		if( ! stream->end_of_message() ) {
			dprintf( D_ALWAYS, "Can't send end of message for DC_CONFIG_VAL\n" );
			return FALSE;
		}
	}
	return TRUE;
}


int
handle_config( Service *, int cmd, Stream *stream )
{
	char *admin = NULL, *config = NULL;
	char *to_check = NULL;
	int rval = 0;
	bool failed = false;

	stream->decode();

	if ( ! stream->code(admin) ) {
		dprintf( D_ALWAYS, "Can't read admin string\n" );
		free( admin );
		return FALSE;
	}

	if ( ! stream->code(config) ) {
		dprintf( D_ALWAYS, "Can't read configuration string\n" );
		free( admin );
		free( config );
		return FALSE;
	}

	if( !stream->end_of_message() ) {
		dprintf( D_ALWAYS, "handle_config: failed to read end of message\n");
		return FALSE;
	}
	if( config && config[0] ) {
		to_check = parse_param_name_from_config(config);
	} else {
		to_check = strdup(admin);
	}
	if (!is_valid_param_name(to_check)) {
		dprintf( D_ALWAYS, "Rejecting attempt to set param with invalid name (%s)\n", to_check);
		free(admin); free(config);
		rval = -1;
		failed = true;
	} else if( ! daemonCore->CheckConfigSecurity(to_check, (Sock*)stream) ) {
			// This request is insecure, so don't try to do anything
			// with it.  We can't return yet, since we want to send
			// back an rval indicating the error.
		free( admin );
		free( config );
		rval = -1;
		failed = true;
	} 
	free(to_check);

		// If we haven't hit an error yet, try to process the command  
	if( ! failed ) {
		switch(cmd) {
		case DC_CONFIG_PERSIST:
			rval = set_persistent_config(admin, config);
				// set_persistent_config will free admin and config
				// when appropriate  
			break;
		case DC_CONFIG_RUNTIME:
			rval = set_runtime_config(admin, config);
				// set_runtime_config will free admin and config when
				// appropriate 
			break;
		default:
			dprintf( D_ALWAYS, "unknown DC_CONFIG command!\n" );
			free( admin );
			free( config );
			return FALSE;
		}
	}

	stream->encode();
	if ( ! stream->code(rval) ) {
		dprintf (D_ALWAYS, "Failed to send rval for DC_CONFIG.\n" );
		return FALSE;
	}
	if( ! stream->end_of_message() ) {
		dprintf( D_ALWAYS, "Can't send end of message for DC_CONFIG.\n" );
		return FALSE;
	}

	return (failed ? FALSE : TRUE);
}


#ifndef WIN32
void
unix_sighup(int)
{
	if (daemonCore) {
		daemonCore->Send_Signal( daemonCore->getpid(), SIGHUP );
	}
}


void
unix_sigterm(int)
{
	if (daemonCore) {
		daemonCore->Send_Signal( daemonCore->getpid(), SIGTERM );
	}
}


void
unix_sigquit(int)
{
	if (daemonCore) {
		daemonCore->Send_Signal( daemonCore->getpid(), SIGQUIT );
	}
}


void
unix_sigchld(int)
{
	if (daemonCore) {
		daemonCore->Send_Signal( daemonCore->getpid(), SIGCHLD );
	}
}


void
unix_sigusr1(int)
{
	if (daemonCore) {
		daemonCore->Send_Signal( daemonCore->getpid(), SIGUSR1 );
	}
}

void
unix_sigusr2(int)
{
	if (daemonCore) {
		daemonCore->Send_Signal( daemonCore->getpid(), SIGUSR2 );
	}
}



#endif /* ! WIN32 */



void
dc_reconfig()
{
	param_functions *p_funcs = NULL;
		// do this first in case anything else depends on DNS
	daemonCore->refreshDNS();

		// Actually re-read the files...  Added by Derek Wright on
		// 12/8/97 (long after this function was first written... 
		// nice goin', Todd).  *grin*

		/* purify flags this as a stack bounds array read violation when 
			we're expecting to use the default argument. However, due to
			_craziness_ in the header file that declares this function
			as an extern "C" linkage with a default argument(WTF!?) while
			being called in a C++ context, something goes wrong. So, we'll
			just supply the errant argument. */
	config(0);

		// See if we're supposed to be allowing core files or not
	if ( doCoreInit ) {
		check_core_files();
	}

		// If we're supposed to be using our own log file, reset that here. 
	if( logDir ) {
		set_log_dir();
	}

	if( logAppend ) {
		handle_log_append( logAppend );
	}

	// Reinitialize logging system; after all, LOG may have been changed.
	p_funcs = get_param_functions();
	dprintf_config(get_mySubSystem()->getName(), p_funcs);
	
	// again, chdir to the LOG directory so that if we dump a core
	// it will go there.  the location of LOG may have changed, so redo it here.
	drop_core_in_log();

	// Re-read everything from the config file DaemonCore itself cares about.
	// This also cleares the DNS cache.
	daemonCore->reconfig();

	// Clear out the passwd cache.
	clear_passwd_cache();

	// Re-drop the address file, if it's defined, just to be safe.
	drop_addr_file();

		// Re-drop the pid file, if it's requested, just to be safe.
	if( pidFile ) {
		drop_pid_file();
	}

		// If requested to do so in the config file, do a segv now.
		// This is to test our handling/writing of a core file.
	char* ptmp;
	if ( param_boolean_crufty("DROP_CORE_ON_RECONFIG", false) ) {
			// on purpose, derefernce a null pointer.
			ptmp = NULL;
			char segfault;	
			segfault = *ptmp; // should blow up here
			ptmp[0] = 'a';
			
			// should never make it to here!
			EXCEPT("FAILED TO DROP CORE");	
	}

	// call this daemon's specific main_config()
	dc_main_config();
}

int
handle_dc_sighup( Service*, int )
{
	dprintf( D_ALWAYS, "Got SIGHUP.  Re-reading config files.\n" );
	dc_reconfig();
	return TRUE;
}


void
TimerHandler_main_shutdown_fast()
{
	dc_main_shutdown_fast();
}


int
handle_dc_sigterm( Service*, int )
{
	static int been_here = FALSE;
	if( been_here ) {
		dprintf( D_FULLDEBUG, 
				 "Got SIGTERM, but we've already done graceful shutdown.  Ignoring.\n" );
		return TRUE;
	}
	been_here = TRUE;

	dprintf(D_ALWAYS, "Got SIGTERM. Performing graceful shutdown.\n");

#if defined(WIN32) && 0
	if ( line_where_service_stopped != 0 ) {
		dprintf(D_ALWAYS,"Line where service stopped = %d\n",
			line_where_service_stopped);
	}
#endif

	if( daemonCore->GetPeacefulShutdown() ) {
		dprintf( D_FULLDEBUG, 
				 "Peaceful shutdown in effect.  No timeout enforced.\n");
	}
	else {
		int timeout = param_integer("SHUTDOWN_GRACEFUL_TIMEOUT", 30 * MINUTE);
		daemonCore->Register_Timer( timeout, 0, 
									TimerHandler_main_shutdown_fast,
									"main_shutdown_fast" );
		dprintf( D_FULLDEBUG, 
				 "Started timer to call main_shutdown_fast in %d seconds\n", 
				 timeout );
	}
	dc_main_shutdown_graceful();
	return TRUE;
}

void
TimerHandler_dc_sigterm()
{
	handle_dc_sigterm(NULL, SIGTERM);
}


int
handle_dc_sigquit( Service*, int )
{
	static int been_here = FALSE;
	if( been_here ) {
		dprintf( D_FULLDEBUG, 
				 "Got SIGQUIT, but we've already done fast shutdown.  Ignoring.\n" );
		return TRUE;
	}
	been_here = TRUE;

	dprintf(D_ALWAYS, "Got SIGQUIT.  Performing fast shutdown.\n");
	dc_main_shutdown_fast();
	return TRUE;
}

void
handle_gcb_recovery_failed( )
{
	dprintf( D_ALWAYS, "GCB failed to recover from a failure with the "
			 "Broker. Performing fast shutdown.\n" );
	dc_main_shutdown_fast();
}

#if HAVE_EXT_GCB
static void
gcb_recovery_failed_callback()
{
		// BEWARE! This function is called by GCB. Most likely, either
		// DaemonCore is blocked on a select() or CEDAR is blocked on a
		// network operation. So we register a daemoncore timer to do
		// the real work.
	daemonCore->Register_Timer( 0, handle_gcb_recovery_failed,
								"handle_gcb_recovery_failed" );
}
#endif

// This is the main entry point for daemon core.  On WinNT, however, we
// have a different, smaller main which checks if "-f" is ommitted from
// the command line args of the condor_master, in which case it registers as 
// an NT service.
int dc_main( int argc, char** argv )
{
	char**	ptr;
	int		command_port = -1;
	char const *daemon_sock_name = NULL;
	int 	http_port = -1;
	int		dcargs = 0;		// number of daemon core command-line args found
	char	*ptmp, *ptmp1;
	int		i;
	int		wantsKill = FALSE, wantsQuiet = FALSE;
<<<<<<< HEAD
	param_functions *p_funcs = NULL;
=======
	bool	done;

#ifdef WIN32
	// Scan our command line arguments for a "-f".  If we don't find a "-f",
	// or a "-v", then we want to register as an NT Service.
	i = 0;
	done = false;
	for( ptr = argv + 1; *ptr && (i < argc - 1); ptr++,i++)
	{
		if( ptr[0][0] != '-' ) {
			break;
		}
		switch( ptr[0][1] ) {
		case 'a':		// Append to the log file name.
			ptr++;
			break;
		case 'b':		// run in Background (default)
			break;
		case 'c':		// specify directory where Config file lives
			ptr++;
			break;
		case 'd':		// Dynamic local directories
			break;
		case 'f':		// run in Foreground
			Foreground = 1;
			break;
		case 'l':		// specify Log directory
			 ptr++;
			 break;
		case 'p':		// Use well-known Port for command socket.		
			ptr++;		// Also used to specify a Pid file, but both
			break;		// versions require a 2nd arg, so we're safe. 
		case 'q':		// Quiet output
			break;
		case 'r':		// Run for <arg> minutes, then gracefully exit
			ptr++;
			break;
		case 't':		// log to Terminal (stderr)
			break;
		case 'v':		// display Version info and exit
			printf( "%s\n%s\n", CondorVersion(), CondorPlatform() );
			exit(0);
			break;
		default:
			done = true;
			break;	
		}
		if( done ) {
			break;		// break out of for loop
		}
	}
	if ( (Foreground != 1) && get_mySubSystem()->isType(SUBSYSTEM_TYPE_MASTER) ) {
		dc_main_init(-1,NULL);	// passing the master main_init a -1 will register as an NT service
		return 1;
	}
#endif
>>>>>>> 02fd9fb6

	condor_main_argc = argc;
	condor_main_argv = (char **)malloc((argc+1)*sizeof(char *));
	for(i=0;i<argc;i++) {
		condor_main_argv[i] = strdup(argv[i]);
	}
	condor_main_argv[i] = NULL;

#ifdef WIN32
	/** Enable support of the %n format in the printf family 
		of functions. */
	_set_printf_count_output(TRUE);
#endif

#ifndef WIN32
		// Set a umask value so we get reasonable permissions on the
		// files we create.  Derek Wright <wright@cs.wisc.edu> 3/3/98
	umask( 022 );

		// Handle Unix signals
		// Block all signals now.  We'll unblock them right before we
		// do the select.
	sigset_t fullset;
	sigfillset( &fullset );
	// We do not want to block the following signals ----
	   sigdelset(&fullset, SIGSEGV);	// so we get a core right away
	   sigdelset(&fullset, SIGABRT);	// so assert() failures drop core right away
	   sigdelset(&fullset, SIGILL);		// so we get a core right away
	   sigdelset(&fullset, SIGBUS);		// so we get a core right away
	   sigdelset(&fullset, SIGFPE);		// so we get a core right away
	   sigdelset(&fullset, SIGTRAP);	// so gdb works when it uses SIGTRAP
	sigprocmask( SIG_SETMASK, &fullset, NULL );

		// Install these signal handlers with a default mask
		// of all signals blocked when we're in the handlers.
	install_sig_handler_with_mask(SIGQUIT, &fullset, unix_sigquit);
	install_sig_handler_with_mask(SIGHUP, &fullset, unix_sighup);
	install_sig_handler_with_mask(SIGTERM, &fullset, unix_sigterm);
	install_sig_handler_with_mask(SIGCHLD, &fullset, unix_sigchld);
	install_sig_handler_with_mask(SIGUSR1, &fullset, unix_sigusr1);
	install_sig_handler_with_mask(SIGUSR2, &fullset, unix_sigusr2);
	install_sig_handler(SIGPIPE, SIG_IGN );

#endif // of ifndef WIN32

	_condor_myServiceName = argv[0];
	// set myName to be argv[0] with the path stripped off
	myName = condor_basename(argv[0]);
	myFullName = getExecPath();
	if( ! myFullName ) {
			// if getExecPath() didn't work, the best we can do is try
			// saving argv[0] and hope for the best...
		if( argv[0][0] == '/' ) {
				// great, it's already a full path
			myFullName = strdup(argv[0]);
		} else {
				// we don't have anything reliable, so forget it.  
			myFullName = NULL;
		}
	}

	myDistro->Init( argc, argv );
	if ( EnvInit() < 0 ) {
		exit( 1 );
	}

		// call out to the handler for pre daemonCore initialization
		// stuff so that our client side can do stuff before we start
		// messing with argv[]
	if ( dc_main_pre_dc_init ) {
		dc_main_pre_dc_init( argc, argv );
	}

		// Make sure this is set, since DaemonCore needs it for all
		// sorts of things, and it's better to clearly EXCEPT here
		// than to seg fault down the road...
	if( ! get_mySubSystem() ) {
		EXCEPT( "Programmer error: get_mySubSystem() is NULL!" );
	}
	if( !get_mySubSystem()->isValid() ) {
		get_mySubSystem()->printf( );
		EXCEPT( "Programmer error: get_mySubSystem() info is invalid(%s,%d,%s)!",
				get_mySubSystem()->getName(),
				get_mySubSystem()->getType(),
				get_mySubSystem()->getTypeName() );
	}

	if ( !dc_main_init ) {
		EXCEPT( "Programmer error: dc_main_init is NULL!" );
	}
	if ( !dc_main_config ) {
		EXCEPT( "Programmer error: dc_main_config is NULL!" );
	}
	if ( !dc_main_shutdown_fast ) {
		EXCEPT( "Programmer error: dc_main_shutdown_fast is NULL!" );
	}
	if ( !dc_main_shutdown_graceful ) {
		EXCEPT( "Programmer error: dc_main_shutdown_graceful is NULL!" );
	}

	// strip off any daemon-core specific command line arguments
	// from the front of the command line.
	i = 0;
	done = false;

	for(ptr = argv + 1; *ptr && (i < argc - 1); ptr++,i++) {
		if(ptr[0][0] != '-') {
			break;
		}

			/*
			  NOTE!  If you're adding a new command line argument to
			  this switch statement, YOU HAVE TO ADD IT TO THE #ifdef
			  WIN32 VERSION OF "main()" NEAR THE END OF THIS FILE,
			  TOO.  You should actually deal with the argument here,
			  but you need to add it there to be skipped over because
			  of NT weirdness with starting as a service, etc.  Also,
			  please add your argument in alphabetical order, so we
			  can maintain some semblance of order in here, and make
			  it easier to keep the two switch statements in sync.
			  Derek Wright <wright@cs.wisc.edu> 11/11/99
			*/
		switch(ptr[0][1]) {
		case 'a':		// Append to the log file name.
			ptr++;
			if( ptr && *ptr ) {
				logAppend = *ptr;
				dcargs += 2;
			} else {
				fprintf( stderr, 
						 "DaemonCore: ERROR: -append needs another argument.\n" );
				fprintf( stderr, 
					 "   Please specify a string to append to our log's filename.\n" );
				exit( 1 );
			}
			break;
		case 'b':		// run in Background (default)
			Foreground = 0;
			dcargs++;
			break;
		case 'c':		// specify directory where Config file lives
			ptr++;
			if( ptr && *ptr ) {
				ptmp = *ptr;
				dcargs += 2;

				ptmp1 = 
					(char *)malloc( strlen(ptmp) + myDistro->GetLen() + 10 );
				if ( ptmp1 ) {
					sprintf(ptmp1,"%s_CONFIG=%s", myDistro->GetUc(), ptmp);
					SetEnv(ptmp1);
				}
			} else {
				fprintf( stderr, 
						 "DaemonCore: ERROR: -config needs another argument.\n" );
				fprintf( stderr, 
						 "   Please specify the filename of the config file.\n" );
				exit( 1 );
			}				  
			break;
		case 'd':		// Dynamic local directories
			DynamicDirs = true;
			dcargs++;
			break;
		case 'f':		// run in Foreground
			Foreground = 1;
			dcargs++;
			break;
#ifndef WIN32
		case 'k':		// Kill the pid in the given pid file
			ptr++;
			if( ptr && *ptr ) {
				pidFile = *ptr;
				wantsKill = TRUE;
				dcargs += 2;
			} else {
				fprintf( stderr, 
						 "DaemonCore: ERROR: -kill needs another argument.\n" );
				fprintf( stderr, 
				  "   Please specify a file that holds the pid you want to kill.\n" );
				exit( 1 );
			}
			break;
#endif
		case 'l':	// -local-name or -log
			// specify local name
			if ( strcmp( &ptr[0][1], "local-name" ) == 0 ) {
				ptr++;
				if( ptr && *ptr ) {
					get_mySubSystem()->setLocalName( *ptr );
					dcargs += 2;
				}
				else {
					fprintf( stderr, "DaemonCore: ERROR: "
							 "-local-name needs another argument.\n" );
					fprintf( stderr, 
							 "   Please specify the local config to use.\n" );
					exit( 1 );
				}
			}

			// specify Log directory 
			else {
				ptr++;
				if( ptr && *ptr ) {
					logDir = *ptr;
					dcargs += 2;
				} else {
					fprintf( stderr, "DaemonCore: ERROR: -log needs another "
							 "argument\n" );
					exit( 1 );
				}
			}
			break;

		case 'h':		// -http <port> : specify port for HTTP and SOAP requests
			if ( ptr[0][2] && ptr[0][2] == 't' ) {
					// specify an HTTP port
				ptr++;
				if( ptr && *ptr ) {
					http_port = atoi( *ptr );
					dcargs += 2;
				} else {
					fprintf( stderr, 
							 "DaemonCore: ERROR: -http needs another argument.\n" );
					fprintf( stderr, 
					   "   Please specify the port to use for the HTTP socket.\n" );

					exit( 1 );
				}
			} else {
					// it's not -http, so do NOT consume this arg!!
					// in fact, we're done w/ DC args, since it's the
					// first option we didn't recognize.
				done = true;
			}
			break;
		case 'p':		// use well-known Port for command socket, or
				        // specify a Pidfile to drop your pid into
			if( ptr[0][2] && ptr[0][2] == 'i' ) {
					// Specify a Pidfile
				ptr++;
				if( ptr && *ptr ) {
					pidFile = *ptr;
					dcargs += 2;
				} else {
					fprintf( stderr, 
							 "DaemonCore: ERROR: -pidfile needs another argument.\n" );
					fprintf( stderr, 
							 "   Please specify a filename to store the pid.\n" );
					exit( 1 );
				}
			} else {
					// use well-known Port for command socket				
					// note: "-p 0" means _no_ command socket
				ptr++;
				if( ptr && *ptr ) {
					command_port = atoi( *ptr );
					dcargs += 2;
				} else {
					fprintf( stderr, 
							 "DaemonCore: ERROR: -port needs another argument.\n" );
					fprintf( stderr, 
					   "   Please specify the port to use for the command socket.\n" );

					exit( 1 );
				}
			}
			break;
		case 'q':		// Quiet output
			wantsQuiet = TRUE;
			dcargs++;
			break;			
		case 'r':	   // Run for <arg> minutes, then gracefully exit
			ptr++;
			if( ptr && *ptr ) {
				runfor = atoi( *ptr );
				dcargs += 2;
			}
			else {
				fprintf( stderr, 
						 "DaemonCore: ERROR: -runfor needs another argument.\n" );
				fprintf( stderr, 
				   "   Please specify the number of minutes to run for.\n" );

				exit( 1 );
			}
			//call Register_Timer below after intialized...
			break;
		case 's':
				// the c-gahp uses -s, so for backward compatibility,
				// do not allow abbreviations of -sock
			if( strcmp("-sock",*ptr) ) {
				done = true;
				break;
			}
			else {
				ptr++;
				if( *ptr ) {
					daemon_sock_name = *ptr;
					dcargs += 2;
				} else {
					fprintf( stderr, 
							 "DaemonCore: ERROR: -sock needs another argument.\n" );
					fprintf( stderr, 
							 "   Please specify a socket name.\n" );
					exit( 1 );
				}
			}
			break;
		case 't':		// log to Terminal (stderr)
			Termlog = 1;
			dcargs++;
			break;
		case 'v':		// display Version info and exit
			printf( "%s\n%s\n", CondorVersion(), CondorPlatform() );
			exit(0);
			break;
		default:
			done = true;
			break;	
		}
		if ( done ) {
			break;		// break out of for loop
		}
	}

	// using "-t" also implicitly sets "-f"; i.e. only to stderr in the foreground
	if ( Termlog ) {
		Foreground = 1;
	}

		// call config so we can call param.  
	if ( get_mySubSystem()->isType(SUBSYSTEM_TYPE_SHADOW) ) {
		// Try to minimize shadow footprint by not loading
		// the "extra" info from the config file
		config( wantsQuiet, false, false );
	} else {
		config( wantsQuiet, false, true );
	}


    // call dc_config_GSI to set GSI related parameters so that all
    // the daemons will know what to do.
	if ( doAuthInit ) {
		condor_auth_config( true );
	}

		// See if we're supposed to be allowing core files or not
	if ( doCoreInit ) {
		check_core_files();
	}

		// If we want to kill something, do that now.
	if( wantsKill ) {
		do_kill();
	}

	if( ! DynamicDirs ) {

			// We need to setup logging.  Normally, we want to do this
			// before the fork(), so that if there are problems and we
			// fprintf() to stderr, we'll still see them.  However, if
			// we want DynamicDirs, we can't do this yet, since we
			// need our pid to specify the log directory...

		// If want to override what's set in our config file, we've
		// got to do that here, between where we config and where we
		// setup logging.  Note: we also have to do this in reconfig.
		if( logDir ) {
			set_log_dir();
		}

		// If we're told on the command-line to append something to
		// the name of our log file, we do that here, so that when we
		// setup logging, we get the right filename.  -Derek Wright
		// 11/20/98
		if( logAppend ) {
			handle_log_append( logAppend );
		}
		
			// Actually set up logging.
		p_funcs = get_param_functions();
		dprintf_config(get_mySubSystem()->getName(), p_funcs);
	}

		// run as condor 99.9% of the time, so studies tell us.
	set_condor_priv();

	// we want argv[] stripped of daemoncore options
	ptmp = argv[0];			// save a temp pointer to argv[0]
	argv = --ptr;			// make space for argv[0]
	argv[0] = ptmp;			// set argv[0]
	argc -= dcargs;
	if ( argc < 1 )
		argc = 1;

	// Arrange to run in the background.
	// SPECIAL CASE: if this is the MASTER, and we are to run in the background,
	// then register ourselves as an NT Service.
	if (!Foreground) {
#ifdef WIN32
		// Disconnect from the console
		FreeConsole();
#else	// UNIX
		// on unix, background means just fork ourselves
		if ( fork() ) {
			// parent
			exit(0);
		}

		// And close stdin, out, err if we are the MASTER.

		// NRL 2006-08-10: Here's what and why we're doing this.....
		//
		// In days of yore, we'd simply close FDs 0,1,2 and be done
		// with it.  Unfortunately, some 3rd party tools were writing
		// directly to these FDs.  Now, you might not that that this
		// would be a problem, right?  Unfortunately, once you close
		// an FD (say, 1 or 2), then next safe_open_wrapper() or socket()
		// call can / will now return 1 (or 2).  So, when libfoo.a thinks
		// it fprintf()ing an error message to fd 2 (the FD behind
		// stderr), it's actually sending that message over a socket
		// to a process that has no idea how to handle it.
		//
		// So, here's what we do.  We open /dev/null, and then use
		// dup2() to copy this "safe" fd to these decriptors.  Note
		// that if you don't open it with O_RDWR, you can cause writes
		// to the FD to return errors.
		//
		// Finally, we only do this in the master.  Why?  Because
		// Create_Process() has similar logic, so when the master
		// starts, say, condor_startd, the Create_Process() logic
		// takes over and does The Right Thing(tm).
		//
		// Regarding the std in/out/err streams (the FILE *s, not the
		// FDs), we leave those open.  Otherwise, if libfoo.a tries to
		// fwrite to stderr, it would get back an error from fprintf()
		// (or fwrite(), etc.).  If it checks this, it might Do
		// Something Bad(tm) like abort() -- who knows.  In any case,
		// it seems safest to just leave them open but attached to
		// /dev/null.

		if ( get_mySubSystem()->isType( SUBSYSTEM_TYPE_MASTER ) ) {
			int	fd_null = safe_open_wrapper_follow( NULL_FILE, O_RDWR );
			if ( fd_null < 0 ) {
				fprintf( stderr, "Unable to open %s: %s\n", NULL_FILE, strerror(errno) );
				dprintf( D_ALWAYS, "Unable to open %s: %s\n", NULL_FILE, strerror(errno) );
			}
			int	fd;
			for( fd=0;  fd<=2;  fd++ ) {
				close( fd );
				if ( ( fd_null >= 0 ) && ( fd_null != fd ) &&
					 ( dup2( fd_null, fd ) < 0 )  ) {
					dprintf( D_ALWAYS, "Error dup2()ing %s -> %d: %s\n",
							 NULL_FILE, fd, strerror(errno) );
				}
			}
			// Close the /dev/null descriptor _IF_ it's not stdin/out/err
			if ( fd_null > 2 ) {
				close( fd_null );
			}
		}
		// and detach from the controlling tty
		detach();

#endif	// of else of ifdef WIN32
	}	// if if !Foreground

	// See if the config tells us to wait on startup for a debugger to attach.
	MyString debug_wait_param;
	debug_wait_param.sprintf("%s_DEBUG_WAIT", get_mySubSystem()->getName() );
	if (param_boolean(debug_wait_param.Value(), false, false)) {
		int debug_wait = 1;
		dprintf(D_ALWAYS,
				"%s is TRUE, waiting for debugger to attach to pid %d.\n", 
				debug_wait_param.Value(), (int)::getpid());
		while (debug_wait) {
			sleep(1);
		}
	}

		// Now that we've potentially forked, we have our real pid, so
		// we can instantiate a daemon core and it'll have the right
		// pid. 
	daemonCore = new DaemonCore();

	if( DynamicDirs ) {
			// If we want to use dynamic dirs for log, spool and
			// execute, we now have our real pid, so we can actually
			// give it the correct name.

		handle_dynamic_dirs();

		if( logAppend ) {
			handle_log_append( logAppend );
		}
		
			// Actually set up logging.
		p_funcs = get_param_functions();
		dprintf_config(get_mySubSystem()->getName(), p_funcs);
	}

		// Now that we have the daemonCore object, we can finally
		// know what our pid is, so we can print out our opening
		// banner.  Plus, if we're using dynamic dirs, we have dprintf
		// configured now, so the dprintf()s will work.
	dprintf(D_ALWAYS,"******************************************************\n");
	dprintf(D_ALWAYS,"** %s (%s_%s) STARTING UP\n",
			myName,myDistro->GetUc(), get_mySubSystem()->getName() );
	if( myFullName ) {
		dprintf( D_ALWAYS, "** %s\n", myFullName );
		free( myFullName );
		myFullName = NULL;
	}
	dprintf(D_ALWAYS,"** %s\n", get_mySubSystem()->getString() );
	dprintf(D_ALWAYS,"** Configuration: subsystem:%s local:%s class:%s\n",
			get_mySubSystem()->getName(),
			get_mySubSystem()->getLocalName("<NONE>"),
			get_mySubSystem()->getClassName( )
			);
	dprintf(D_ALWAYS,"** %s\n", CondorVersion());
	dprintf(D_ALWAYS,"** %s\n", CondorPlatform());
	dprintf(D_ALWAYS,"** PID = %lu\n", (unsigned long) daemonCore->getpid());
	time_t log_last_mod_time = dprintf_last_modification();
	if ( log_last_mod_time <= 0 ) {
		dprintf(D_ALWAYS,"** Log last touched time unavailable (%s)\n",
				strerror(-log_last_mod_time));
	} else {
		struct tm *tm = localtime( &log_last_mod_time );
		dprintf(D_ALWAYS,"** Log last touched %d/%d %02d:%02d:%02d\n",
				tm->tm_mon + 1, tm->tm_mday, tm->tm_hour, tm->tm_min,
				tm->tm_sec);
	}

#ifndef WIN32
		// Want to do this dprintf() here, since we can't do it w/n 
		// the priv code itself or we get major problems. 
		// -Derek Wright 12/21/98 
	if( getuid() ) {
		dprintf(D_PRIV, "** Running as non-root: No privilege switching\n");
	} else {
		dprintf(D_PRIV, "** Running as root: Privilege switching in effect\n");
	}
#endif

	dprintf(D_ALWAYS,"******************************************************\n");

	if (global_config_source != "") {
		dprintf(D_ALWAYS, "Using config source: %s\n", 
				global_config_source.Value());
	} else {
		const char* env_name = EnvGetName( ENV_CONFIG );
		char* env = getenv( env_name );
		if( env ) {
			dprintf(D_ALWAYS, 
					"%s is set to '%s', not reading a config file\n",
					env_name, env );
		}
	}

	if (!local_config_sources.isEmpty()) {
		dprintf(D_ALWAYS, "Using local config sources: \n");
		local_config_sources.rewind();
		char *source;
		while( (source = local_config_sources.next()) != NULL ) {
			dprintf(D_ALWAYS, "   %s\n", source );
		}
	}
		// chdir() into our log directory so if we drop core, that's
		// where it goes.  We also do some NT-specific stuff in here.
	drop_core_in_log();

#ifdef WIN32
		// On NT, we need to make certain we have a console allocated,
		// since many standard mechanisms do not work without a console
		// attached [like popen(), stdin/out/err, GenerateConsoleEvent].
		// There are several reasons why we may not have a console
		// right now: a) we are running as a service, and services are 
		// born without a console, or b) the user did not specify "-f" 
		// or "-t", and thus we called FreeConsole() above.

		// for now, don't create a console for the kbdd, as that daemon
		// is now a win32 app and not a console app.
	BOOL is_kbdd = (0 == strcmp(get_mySubSystem()->getName(), "KBDD"));
	if(!is_kbdd)
		AllocConsole();
#endif

#ifndef WIN32
		// Now that logging is setup, create a pipe to deal with unix 
		// async signals.  We do this after logging is setup so that
		// we can EXCEPT (and really log something) on failure...
	if ( pipe(daemonCore->async_pipe) == -1 ||
		 fcntl(daemonCore->async_pipe[0],F_SETFL,O_NONBLOCK) == -1 ||
		 fcntl(daemonCore->async_pipe[1],F_SETFL,O_NONBLOCK) == -1 ) {
			EXCEPT("Failed to create async pipe");
	}
#else
	if ( daemonCore->async_pipe[1].connect_socketpair(daemonCore->async_pipe[0])==false )
	{
		EXCEPT("Failed to create async pipe socket pair");
	}
#endif

#if HAVE_EXT_GCB
		// Set up our GCB failure callback
	GCB_Recovery_failed_callback_set( gcb_recovery_failed_callback );
#endif

	if ( dc_main_pre_command_sock_init ) {
		dc_main_pre_command_sock_init();
	}

		/* NOTE re main_pre_command_sock_init:
		  *
		  * The Master uses main_pre_command_sock_init to check for
		  * the InstanceLock. Any operation that is distructive before
		  * this point will possibly change the state/environment for
		  * an already running master.
		  *
		  *  In the pidfile case, a second Master will start, drop its
		  *  pid in the file and then exit, see GT343.
		  *
		  *  In the DAEMON_AD_FILE case, which isn't actually a
		  *  problem as of this comment because the Master does not
		  *  drop one, there would be a period of time when the file
		  *  would be missing.
		  *
		  * PROBLEM: TRUNC_*_LOG_ON_OPEN=TRUE will get to delete the
		  * log file before getting here.
		  */

		// Now that we have our pid, we could dump our pidfile, if we
		// want it. 
	if( pidFile ) {
		drop_pid_file();
	}

		// Avoid possibility of stale info sticking around from previous run.
		// For example, we had problems in 7.0.4 and earlier with reconnect
		// shadows in parallel universe reading the old schedd ad file.
	kill_daemon_ad_file();


		// SETUP COMMAND SOCKET
	daemonCore->SetDaemonSockName( daemon_sock_name );
	daemonCore->InitDCCommandSocket( command_port );

		// Install DaemonCore signal handlers common to all daemons.
	daemonCore->Register_Signal( SIGHUP, "SIGHUP", 
								 (SignalHandler)handle_dc_sighup,
								 "handle_dc_sighup()" );
	daemonCore->Register_Signal( SIGQUIT, "SIGQUIT", 
								 (SignalHandler)handle_dc_sigquit,
								 "handle_dc_sigquit()" );
	daemonCore->Register_Signal( SIGTERM, "SIGTERM", 
								 (SignalHandler)handle_dc_sigterm,
								 "handle_dc_sigterm()" );

	daemonCore->Register_Signal( DC_SERVICEWAITPIDS, "DC_SERVICEWAITPIDS",
								(SignalHandlercpp)&DaemonCore::HandleDC_SERVICEWAITPIDS,
								"HandleDC_SERVICEWAITPIDS()",daemonCore);
#ifndef WIN32
	daemonCore->Register_Signal( SIGCHLD, "SIGCHLD",
								 (SignalHandlercpp)&DaemonCore::HandleDC_SIGCHLD,
								 "HandleDC_SIGCHLD()",daemonCore);
#endif

		// Install DaemonCore timers common to all daemons.

		//if specified on command line, set timer to gracefully exit
	if ( runfor ) {
		daemon_stop_time = time(NULL)+runfor*60;
		daemonCore->Register_Timer( runfor * 60, 0, 
				TimerHandler_dc_sigterm, "handle_dc_sigterm" );
		dprintf(D_ALWAYS,"Registered Timer for graceful shutdown in %d minutes\n",
				runfor );
	}
	else {
		daemon_stop_time = 0;
	}

#ifndef WIN32
		// This timer checks if our parent is dead; if so, we shutdown.
		// We only do this on Unix; on NT we watch our parent via a different mechanism.
		// Also note: we do not want the master to exibit this behavior!
	if ( ! get_mySubSystem()->isType(SUBSYSTEM_TYPE_MASTER) ) {
		daemonCore->Register_Timer( 15, 120, 
				check_parent, "check_parent" );
	}
#endif

	daemonCore->Register_Timer( 0,
				dc_touch_log_file, "dc_touch_log_file" );

	daemonCore->Register_Timer( 0,
				dc_touch_lock_files, "dc_touch_lock_files" );

	daemonCore->Register_Timer( 0, 5 * 60,
				check_session_cache, "check_session_cache" );
	

	// set the timer for half the session duration, 
	// since we retain the old cookie. Also make sure
	// the value is atleast 1.
	int cookie_refresh = (param_integer("SEC_DEFAULT_SESSION_DURATION", 3600)/2)+1;

	daemonCore->Register_Timer( 0, cookie_refresh, 
				handle_cookie_refresh, "handle_cookie_refresh");
 

	if( get_mySubSystem()->isType( SUBSYSTEM_TYPE_MASTER ) ||
		get_mySubSystem()->isType( SUBSYSTEM_TYPE_COLLECTOR ) ||
		get_mySubSystem()->isType( SUBSYSTEM_TYPE_NEGOTIATOR ) ||
		get_mySubSystem()->isType( SUBSYSTEM_TYPE_SCHEDD ) ||
		get_mySubSystem()->isType( SUBSYSTEM_TYPE_STARTD ) ) {
        daemonCore->monitor_data.EnableMonitoring();
    }

		// Install DaemonCore command handlers common to all daemons.
	daemonCore->Register_Command( DC_RECONFIG, "DC_RECONFIG",
								  (CommandHandler)handle_reconfig,
								  "handle_reconfig()", 0, WRITE );

	daemonCore->Register_Command( DC_RECONFIG_FULL, "DC_RECONFIG_FULL",
								  (CommandHandler)handle_reconfig,
								  "handle_reconfig()", 0, WRITE );

	daemonCore->Register_Command( DC_CONFIG_VAL, "DC_CONFIG_VAL",
								  (CommandHandler)handle_config_val,
								  "handle_config_val()", 0, READ );
		// Deprecated name for it.
	daemonCore->Register_Command( CONFIG_VAL, "CONFIG_VAL",
								  (CommandHandler)handle_config_val,
								  "handle_config_val()", 0, READ );

		// The handler for setting config variables does its own
		// authorization, so these two commands should be registered
		// as "ALLOW" and the handler will do further checks.
	daemonCore->Register_Command( DC_CONFIG_PERSIST, "DC_CONFIG_PERSIST",
								  (CommandHandler)handle_config,
								  "handle_config()", 0, ALLOW );

	daemonCore->Register_Command( DC_CONFIG_RUNTIME, "DC_CONFIG_RUNTIME",
								  (CommandHandler)handle_config,
								  "handle_config()", 0, ALLOW );

	daemonCore->Register_Command( DC_OFF_FAST, "DC_OFF_FAST",
								  (CommandHandler)handle_off_fast,
								  "handle_off_fast()", 0, ADMINISTRATOR );

	daemonCore->Register_Command( DC_OFF_GRACEFUL, "DC_OFF_GRACEFUL",
								  (CommandHandler)handle_off_graceful,
								  "handle_off_graceful()", 0, ADMINISTRATOR );

	daemonCore->Register_Command( DC_OFF_PEACEFUL, "DC_OFF_PEACEFUL",
								  (CommandHandler)handle_off_peaceful,
								  "handle_off_peaceful()", 0, ADMINISTRATOR );

	daemonCore->Register_Command( DC_SET_PEACEFUL_SHUTDOWN, "DC_SET_PEACEFUL_SHUTDOWN",
								  (CommandHandler)handle_set_peaceful_shutdown,
								  "handle_set_peaceful_shutdown()", 0, ADMINISTRATOR );

		// DC_NOP is for waking up select.  There is no need for
		// security here, because anyone can wake up select anyway.
		// This command is also used to gracefully close a socket
		// that has been registered to read a command.
	daemonCore->Register_Command( DC_NOP, "DC_NOP",
								  (CommandHandler)handle_nop,
								  "handle_nop()", 0, ALLOW );

	daemonCore->Register_Command( DC_FETCH_LOG, "DC_FETCH_LOG",
								  (CommandHandler)handle_fetch_log,
								  "handle_fetch_log()", 0, ADMINISTRATOR );

	daemonCore->Register_Command( DC_PURGE_LOG, "DC_PURGE_LOG",
								  (CommandHandler)handle_fetch_log_history_purge,
								  "handle_fetch_log_history_purge()", 0, ADMINISTRATOR );

	daemonCore->Register_Command( DC_INVALIDATE_KEY, "DC_INVALIDATE_KEY",
								  (CommandHandler)handle_invalidate_key,
								  "handle_invalidate_key()", 0, ALLOW );
								  
		//
		// The time offset command is used to figure out what
		// the range of the clock skew is between the daemon code and another
		// entity calling into us
		//
	daemonCore->Register_Command( DC_TIME_OFFSET, "DC_TIME_OFFSET",
								  (CommandHandler)time_offset_receive_cedar_stub,
								  "time_offset_cedar_stub", 0, DAEMON );

	// Call daemonCore's reconfig(), which reads everything from
	// the config file that daemonCore cares about and initializes
	// private data members, etc.
	daemonCore->reconfig();

	// zmiller
	// look in the env for ENV_PARENT_ID
	const char* envName = EnvGetName ( ENV_PARENT_ID );
	MyString parent_id;

	GetEnv( envName, parent_id );

	// send it to the SecMan object so it can include it in any
	// classads it sends.  if this is NULL, it will not include
	// the attribute.
	daemonCore->sec_man->set_parent_unique_id(parent_id.Value());

	// now re-set the identity so that any children we spawn will have it
	// in their environment
	SetEnv( envName, daemonCore->sec_man->my_unique_id() );

	// create a database connection object
	//DBObj = createConnection();

	// create a sql log object. We always have one defined, but 
	// if quill is not enabled we never write data to the logfile
	bool use_sql_log = param_boolean( "QUILL_USE_SQL_LOG", false );

	FILEObj = FILESQL::createInstance(use_sql_log); 
    // create an xml log object
    XMLObj = FILEXML::createInstanceXML();

	// call the daemon's main_init()
	dc_main_init( argc, argv );

	// now call the driver.  we never return from the driver (infinite loop).
	daemonCore->Driver();

	// should never get here
	EXCEPT("returned from Driver()");
	return FALSE;
}	<|MERGE_RESOLUTION|>--- conflicted
+++ resolved
@@ -1542,9 +1542,6 @@
 	char	*ptmp, *ptmp1;
 	int		i;
 	int		wantsKill = FALSE, wantsQuiet = FALSE;
-<<<<<<< HEAD
-	param_functions *p_funcs = NULL;
-=======
 	bool	done;
 
 #ifdef WIN32
@@ -1601,7 +1598,6 @@
 		return 1;
 	}
 #endif
->>>>>>> 02fd9fb6
 
 	condor_main_argc = argc;
 	condor_main_argv = (char **)malloc((argc+1)*sizeof(char *));
@@ -1984,8 +1980,7 @@
 		}
 		
 			// Actually set up logging.
-		p_funcs = get_param_functions();
-		dprintf_config(get_mySubSystem()->getName(), p_funcs);
+		dprintf_config(get_mySubSystem()->getName(), get_param_functions());
 	}
 
 		// run as condor 99.9% of the time, so studies tell us.
