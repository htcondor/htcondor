--- conflicted
+++ resolved
@@ -425,19 +425,7 @@
 		std::string token;
 		if (req.m_client_id.empty()) {
 			req.m_request_id = "";
-<<<<<<< HEAD
 			req.m_client_id = htcondor::generate_client_id();
-=======
-			std::vector<char> hostname;
-			hostname.reserve(MAXHOSTNAMELEN);
-			if (condor_gethostname(&hostname[0], MAXHOSTNAMELEN)) {
-				dprintf(D_ALWAYS, "Unable to determine hostname; cannot start token request.\n");
-				(*req.m_callback_fn)(false, req.m_callback_data);
-				return false;
-			}
-			req.m_client_id = subsys_name + "-" + std::string(&hostname[0]) + "-" +
-			std::to_string(get_csrng_uint() % 100000);
->>>>>>> bbf6acf1
 
 			std::string request_id;
 			std::vector<std::string> authz_list;
