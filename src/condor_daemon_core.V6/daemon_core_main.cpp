/***************************************************************
 *
 * Copyright (C) 1990-2011, Condor Team, Computer Sciences Department,
 * University of Wisconsin-Madison, WI.
 * 
 * Licensed under the Apache License, Version 2.0 (the "License"); you
 * may not use this file except in compliance with the License.  You may
 * obtain a copy of the License at
 * 
 *    http://www.apache.org/licenses/LICENSE-2.0
 * 
 * Unless required by applicable law or agreed to in writing, software
 * distributed under the License is distributed on an "AS IS" BASIS,
 * WITHOUT WARRANTIES OR CONDITIONS OF ANY KIND, either express or implied.
 * See the License for the specific language governing permissions and
 * limitations under the License.
 *
 ***************************************************************/


#include "condor_common.h"
#include "condor_open.h"
#include "condor_config.h"
#include "util_lib_proto.h"
#include "basename.h"
#include "ipv6_hostname.h"
#include "condor_version.h"
#include "limit.h"
#include "condor_email.h"
#include "sig_install.h"
#include "daemon.h"
#include "condor_debug.h"
#include "condor_distribution.h"
#include "condor_environ.h"
#include "setenv.h"
#include "time_offset.h"
#include "subsystem_info.h"
#include "file_lock.h"
#include "directory.h"
#include "exit.h"
#include "match_prefix.h"
#include "historyFileFinder.h"
#include "store_cred.h"
#include "condor_netaddr.h"
#include "dc_collector.h"
#include "token_utils.h"
#include "condor_scitokens.h"

#include <chrono>
#include <algorithm>

#ifdef LINUX
#include <sys/prctl.h>
#endif

#if HAVE_BACKTRACE
#include <execinfo.h>
#endif

#include "condor_auth_passwd.h"
#include "condor_auth_ssl.h"
#include "authentication.h"

#define _NO_EXTERN_DAEMON_CORE 1	
#include "condor_daemon_core.h"
#include "classad/classadCache.h"

#ifdef WIN32
#include "exception_handling.WINDOWS.h"
#endif

#if defined(HAVE_EXT_SCITOKENS)
#include <scitokens/scitokens.h>
#endif

// Externs to Globals
extern DLL_IMPORT_MAGIC char **environ;


// External protos
void (*dc_main_init)(int argc, char *argv[]) = NULL;	// old main
void (*dc_main_config)() = NULL;
void (*dc_main_shutdown_fast)() = NULL;
void (*dc_main_shutdown_graceful)() = NULL;
void (*dc_main_pre_dc_init)(int argc, char *argv[]) = NULL;
void (*dc_main_pre_command_sock_init)() = NULL;

// Internal protos
void dc_reconfig();
void dc_config_auth();       // Configuring GSI (and maybe other) authentication related stuff
int handle_fetch_log_history(ReliSock *s, char *name);
int handle_fetch_log_history_dir(ReliSock *s, char *name);
int handle_fetch_log_history_purge(ReliSock *s);

// Globals
int		Foreground = 1;		// run in foreground by default (condor_master will change this before calling dc_main)
char *_condor_myServiceName;		// name of service on Win32 (argv[0] from SCM)
DaemonCore*	daemonCore;

// Statics (e.g. global only to this file)
static	char*	myFullName;		// set to the full path to ourselves
static const char*	myName;			// set to basename(argv[0])
static	char*	logDir = NULL;
static	char*	pidFile = NULL;
static	char*	addrFile[2] = { NULL, NULL };
static	char*	logAppend = NULL;
static	char*	log2Arg = nullptr;

static int Termlog = 0;	//Replacing the Termlog in dprintf for daemons that use it

static char *core_dir = NULL;
static char *core_name = NULL;

int condor_main_argc;
char **condor_main_argv;
time_t daemon_stop_time;

#ifdef WIN32
int line_where_service_stopped = 0;
#endif
bool	DynamicDirs = false;
bool disable_default_log = false;

// runfor is non-zero if the -r command-line option is specified. 
// It is specified to tell a daemon to kill itself after runfor minutes.
// Currently, it is only used for the master, and it is specified for 
// glide-in jobs that know that they can only run for a certain amount
// of time. Glide-in will tell the master to kill itself a minute before 
// it needs to quit, and it will kill the other daemons. 
// 
// The master will check this global variable and set an environment
// variable to inform the children how much time they have left to run. 
// This will mainly be used by the startd, which will advertise how much
// time it has left before it exits. This can be used by a job's requirements
// so that it can decide if it should run at a particular machine or not. 
int runfor = 0; //allow cmd line option to exit after *runfor* minutes

// This flag tells daemoncore whether to do the core limit initialization.
// It can be set to false by calling the DC_Skip_Core_Init() function.
static bool doCoreInit = true;


	// Right now, the default ID is simply the empty string.
const std::string DCTokenRequester::default_identity = "";

namespace {

class TokenRequest : public Service {
public:

	enum class State {
		Pending,
		Successful,
		Failed,
		Expired
	};

	TokenRequest(const std::string &requester_identity,
			const std::string &requested_identity,
			const std::string &peer_location,
			const std::vector<std::string> &authz_bounding_set,
			int lifetime, const std::string &client_id,
			const std::string &request_id)
	:
		m_lifetime(lifetime),
		m_requested_identity(requested_identity),
		m_requester_identity(requester_identity),
		m_peer_location(peer_location),
		m_authz_bounding_set(authz_bounding_set),
		m_client_id(client_id),
		m_request_id(request_id)
	{
		m_request_time = time(NULL);
	}

	std::string getPublicString() const {
		std::string bounding_set_info = "<none>";
		if (!m_authz_bounding_set.empty()) {
			bounding_set_info = join(m_authz_bounding_set, ",");
		}
		std::string public_str = 
			"[requested_id = " +
		   	m_requested_identity +
			"; requester_id = " +
		   	m_requester_identity +
			"; peer_location = " +
		   	m_peer_location +
			"; m_authz_bounding_set = " +
		   	bounding_set_info +
			"]";
		return public_str;
	}

	void setToken(const std::string &token) {
		m_token = token;
			// Ensure the token expires 60s after it is made.
		m_lifetime = time(NULL) - m_request_time + 60;
		m_state = State::Successful;
	}

	void setFailed() {m_state = State::Failed;}

	void setExpired() {
		if (m_state == State::Pending) {
			m_state = State::Expired;
		}
	}

	const std::string &getToken() const {return m_token;}

	const std::string &getClientId() const {return m_client_id;}

	State getState() const {return m_state;}

	bool isExpiredAt(time_t now, time_t max_lifetime) const {return m_request_time + max_lifetime < now;}

	const std::vector<std::string> &getBoundingSet() const {return m_authz_bounding_set;}

	time_t getLifetime() const {return m_lifetime;}

	const std::string &getRequestedIdentity() const {return m_requested_identity;}

	const std::string &getRequesterIdentity() const {return m_requester_identity;}

	const std::string &getPeerLocation() const {return m_peer_location;}

	const std::string &getRequestId() const {return m_request_id;}

	bool static ShouldAutoApprove(const TokenRequest &token_request, time_t now,
		std::string &rule_text)
	{

			// Only auto-approve requests for the condor identity.
		if (strncmp(token_request.getRequestedIdentity().c_str(), "condor@", 7)) {
			return false;
		}
			// All auto-approve requests must have a bounding set to limit auth.
		if (!token_request.getBoundingSet().size()) {
			return false;
		}
			// Only auto-approve requests from daemons that automatically ask for one.
		for (const auto &authz : token_request.getBoundingSet()) {
			if ((authz != "ADVERTISE_SCHEDD") && (authz != "ADVERTISE_STARTD") && (authz != "ADVERTISE_MASTER")) {
				return false;
			}
		}
			// Only auto-approve requests that aren't pending.
		if (token_request.getState() != State::Pending) {
			dprintf(D_SECURITY|D_FULLDEBUG, "Cannot auto-approve request"
				" because it is pending.\n");
			return false;
		}
			// Only auto-approve requests that haven't expired.
		if (now > (token_request.m_request_time + \
				(token_request.m_lifetime < 0 ?
				86400 * 365 : token_request.m_lifetime))) {
			dprintf(D_SECURITY|D_FULLDEBUG, "Cannot auto-approve request"
				" because it is expired (token was requested at %ld"
				"; lifetime is %ld; now is %ld).\n",
				token_request.m_request_time,
				token_request.m_lifetime, now);
			return false;
		}

		const auto &peer_location = token_request.getPeerLocation();
		dprintf(D_FULLDEBUG|D_SECURITY, "Evaluating request against %zu rules.\n", m_approval_rules.size());
		for (auto &rule : m_approval_rules) {
			if (!matches_withnetwork(rule.m_approval_netblock,
					peer_location.c_str())) {
				dprintf(D_FULLDEBUG|D_SECURITY, "Cannot auto-approve request;"
					" peer %s does not match netblock %s.\n",
					peer_location.c_str(),
					rule.m_approval_netblock.c_str());
				continue;
			}
			if (token_request.m_request_time > rule.m_expiry_time) {
				dprintf(D_SECURITY|D_FULLDEBUG, "Cannot auto-approve request"
					" because request time (%ld) is after rule expiration (%ld).\n",
					token_request.m_request_time, rule.m_expiry_time);
				continue;
			}
				// Approve requests that came in up to 60s before the
				// auto-approval rule was installed.
			if (token_request.m_request_time < rule.m_issue_time - 60) {
				dprintf(D_SECURITY|D_FULLDEBUG, "Cannot auto-approve request"
					" because it is too old");
				continue;
			}
			formatstr(rule_text, "[netblock = %s; lifetime_left = %ld]", rule.m_approval_netblock.c_str(),  rule.m_expiry_time - now);
			return true;
		}
		return false;
	}

	static bool addApprovalRule(std::string netblock, time_t lifetime, CondorError & error ) {
		if( lifetime <= 0 ) {
			error.push( "DAEMON", -1, "Auto-approval rule lifetimes must be greater than zero." );
			return false;
		}

		condor_netaddr na;
		if(! na.from_net_string(netblock.c_str())) {
			error.push( "DAEMON", -2, "Auto-approval rule netblock invalid." );
			return false;
		}

		m_approval_rules.emplace_back();
		auto &rule = m_approval_rules.back();
		rule.m_approval_netblock = netblock;
		rule.m_issue_time = time(NULL);
		rule.m_expiry_time = rule.m_issue_time + lifetime;
		return true;
	}

	static void clearApprovalRules() {m_approval_rules.clear();}

	static void cleanupApprovalRules() {
		auto now = time(NULL);
		m_approval_rules.erase(
			std::remove_if(m_approval_rules.begin(), m_approval_rules.end(),
				[=](const ApprovalRule &rule) {return rule.m_expiry_time < now;}),
			m_approval_rules.end()
		);
	}

		// Callbacks for collector updates; determine whether a token request would be useful!
	static void
	daemonUpdateCallback(bool success, Sock *sock, CondorError *, const std::string &trust_domain, bool should_try_token_request, void *miscdata) {

			// Put our void *miscdata into a managed unique_ptr so it is deallocated on return
		auto data_ptr = reinterpret_cast<DCTokenRequester::DCTokenRequesterData*>(miscdata);
		if (!data_ptr) {
			return;
		}
		std::unique_ptr<DCTokenRequester::DCTokenRequesterData> data(data_ptr);

			// No need request a token if we already successfully updated the
			// collector, or if no request tokens attempts desired...
		if (success || !should_try_token_request || !sock) return;

			// Avoiding requesting tokens for already-pending requests.
		for (const auto &pending_request : m_token_requests) {
			if (pending_request.m_identity != data->m_identity) {
				continue;
			}
			if (pending_request.m_trust_domain == trust_domain) {
				return;
			}
		}

		dprintf(D_ALWAYS, "Collector update failed; will try to get a token request for trust domain %s"
			", identity %s.\n", trust_domain.c_str(),
			data->m_identity == DCTokenRequester::default_identity ?
				"(default)" : data->m_identity.c_str());
		m_token_requests.emplace_back();
		auto &back = m_token_requests.back();
		back.m_identity = data->m_identity;
		back.m_trust_domain = trust_domain;
		back.m_authz_name = data->m_authz_name;
		back.m_daemon.reset(new DCCollector(data->m_addr.c_str()));
		back.m_daemon->setOwner(data->m_identity);
			// Unprivileged requests can only use SSL or TOKEN.
		if (data->m_identity != DCTokenRequester::default_identity) {
			back.m_daemon->setAuthenticationMethods({"SSL", "TOKEN"});
		}
		back.m_callback_fn = &DCTokenRequester::tokenRequestCallback;
		// At this point, the m_callback_data pointer will be deallocated by
		// tokenRequestCallback(), so do a release() here so it is not
		// deallocated when data goes out of scope.
		back.m_callback_data = data.release();

		if (m_token_requests_tid == -1) {
			m_token_requests_tid = daemonCore->Register_Timer( 0,
			(TimerHandler)&TokenRequest::tryTokenRequests,
			"TokenRequest::tryTokenRequests" );
		}

	}

	static void
	clearTokenRequests() {m_token_requests.clear();}

private:
	struct PendingRequest {
			// Request ID sent to the remote server.
		std::string m_request_id;
			// My auto-generated client ID; an empty
			// client ID indicates the token request has not
			// been sent to the remote daemon yet.
		std::string m_client_id;
			// Identity requested for this token
		std::string m_identity;
		std::string m_trust_domain;
			// Authorization level name
		std::string m_authz_name;
		std::unique_ptr<Daemon> m_daemon{nullptr};
		RequestCallbackFn *m_callback_fn{nullptr};
			// Callback data must be guaranteed to outlive the request;
			// borrowed reference.
		void *m_callback_data{nullptr};
	};

	static void
	tryTokenRequests() {
		bool should_reschedule = false;
		dprintf(D_SECURITY|D_FULLDEBUG, "There are %zu token requests remaining.\n",
		m_token_requests.size());
		for (auto & request : m_token_requests)
		{
			should_reschedule |= tryTokenRequest(request);
		}
		if (should_reschedule) {
			daemonCore->Reset_Timer(m_token_requests_tid, 5, 1);
			dprintf(D_SECURITY|D_FULLDEBUG, "Will reschedule another poll of requests.\n");
		} else {
			daemonCore->Cancel_Timer(m_token_requests_tid);
			m_token_requests_tid = -1;
		}
		m_token_requests.erase(
				std::remove_if(
					m_token_requests.begin(),
					m_token_requests.end(),
					[](const PendingRequest &req) {return req.m_client_id.empty();}),
				m_token_requests.end()
				);
	};

	static bool
	tryTokenRequest(PendingRequest &req) {

		/* NOTE: upon leaving this function, in order to avoid leaking memory,
		 * we MUST either have a) set req.m_client_id, or b) invoked the callback and 
		 * cleared the req.m_client_id. 
		 */

		std::string subsys_name = get_mySubSystemName();

		dprintf(D_SECURITY, "Trying token request to remote host %s for user %s.\n",
			req.m_daemon->name() ? req.m_daemon->name() : req.m_daemon->addr(),
			req.m_identity == DCTokenRequester::default_identity ? "(default)" : req.m_identity.c_str());
		if (!req.m_daemon) {
			dprintf(D_ERROR, "Logic error!  Token request without associated daemon.\n");
			req.m_client_id = "";
			(*req.m_callback_fn)(false, req.m_callback_data);
			return false;
		}
		std::string token;
		if (req.m_client_id.empty()) {
			req.m_request_id = "";
			req.m_client_id = htcondor::generate_client_id();

			std::string request_id;
			std::vector<std::string> authz_list;
			authz_list.push_back(req.m_authz_name);
			int lifetime = -1;
			CondorError err;
			if (!req.m_daemon->startTokenRequest(req.m_identity, authz_list, lifetime,
				req.m_client_id, token, request_id, &err))
			{
				dprintf(D_ALWAYS, "Failed to request a new token: %s\n", err.getFullText().c_str());
				req.m_client_id = "";
				(*req.m_callback_fn)(false, req.m_callback_data);
				return false;
			}
			if (token.empty()) {
				req.m_request_id = request_id;
				dprintf(D_ALWAYS, "Token requested; please ask collector %s admin to approve request ID %s.\n", req.m_daemon->name(), request_id.c_str());
				// m_client_id is set here, so safe to return without calling the callback
				return true;
			} else {
				dprintf(D_ALWAYS, "Token request auto-approved.\n");
				Condor_Auth_Passwd::retry_token_search();
				daemonCore->getSecMan()->reconfig();
				(*req.m_callback_fn)(true, req.m_callback_data);
				req.m_client_id = "";
			}
		} else {
			CondorError err;
			if (!req.m_daemon->finishTokenRequest(req.m_client_id, req.m_request_id, token, &err)) {
				dprintf(D_ALWAYS, "Failed to retrieve a new token: %s\n", err.getFullText().c_str());
				req.m_client_id = "";
				(*req.m_callback_fn)(false, req.m_callback_data);
				return false;
			}
			if (token.empty()) {
				dprintf(D_FULLDEBUG|D_SECURITY, "Token request not approved; will retry in 5 seconds.\n");
				dprintf(D_ALWAYS, "Token requested not yet approved; please ask collector %s admin to approve request ID %s.\n", req.m_daemon->name(), req.m_request_id.c_str());
				// m_client_id is set here, so safe to return without calling the callback
				return true;
			} else {
				dprintf(D_ALWAYS, "Token request approved.\n");
					// Flush the cached result of the token search.
				Condor_Auth_Passwd::retry_token_search();
					// Don't flush any security sessions. It's highly unlikely
					// there are any relevant ones, and flushing the
					// non-negotiated sessions will cause problems
					// (like crashing when we want to use the family session).
				#if 0
					// Flush out the security sessions; will need to force a re-auth.
				auto sec_man = daemonCore->getSecMan();
				sec_man->reconfig();
				if (!req.m_identity.empty()) {
					std::string orig_tag = sec_man->getTag();
					sec_man->setTag(req.m_identity);
					sec_man->invalidateAllCache();
					sec_man->setTag(orig_tag);
				} else {
					sec_man->invalidateAllCache();
				}
				#endif
					// Invoke the daemon-provided callback to do daemon-specific cleanups.
				(*req.m_callback_fn)(true, req.m_callback_data);
			}
			req.m_client_id = "";
		}
		if (!token.empty()) {
			htcondor::write_out_token(subsys_name + "_auto_generated_token", token, req.m_identity);
		}
		return false;
	}

	// The initial state of a request should always be pending.
	State m_state{State::Pending};

	// Initialize these to known-bogus values out of an abundance of caution.
	time_t m_request_time{-1};
	time_t m_lifetime{-1};

	std::string m_requested_identity;
	std::string m_requester_identity;
	std::string m_peer_location;
	std::vector<std::string> m_authz_bounding_set;
	std::string m_client_id;
        std::string m_request_id;
	std::string m_token;

	struct ApprovalRule
	{
		std::string m_approval_netblock;
		time_t m_issue_time;
		time_t m_expiry_time;
	};

	static std::vector<ApprovalRule> m_approval_rules;

	static std::vector<PendingRequest> m_token_requests;
	static int m_token_requests_tid;
};


int TokenRequest::m_token_requests_tid{-1};


std::vector<TokenRequest::ApprovalRule> TokenRequest::m_approval_rules;

std::vector<TokenRequest::PendingRequest> TokenRequest::m_token_requests;

typedef std::unordered_map<int, std::unique_ptr<TokenRequest>> TokenMap;

TokenMap g_request_map;

class RequestRateLimiter {
public:
	RequestRateLimiter(unsigned rate_limit)
	: m_rate_limit(rate_limit),
	m_last_update(std::chrono::steady_clock::now())
	{
		std::shared_ptr<stats_ema_config> ema_config(new stats_ema_config);
		ema_config->add(10, "10s");
		m_request_rate.ConfigureEMAHorizons(ema_config);
		m_request_rate.recent_start_time = std::chrono::duration_cast<std::chrono::seconds>(std::chrono::steady_clock::now().time_since_epoch()).count();
		m_request_rate.Update(m_request_rate.recent_start_time);
	}

	RequestRateLimiter(const RequestRateLimiter &) = delete;

	bool AllowIncomingRequest() {
		auto now = std::chrono::steady_clock::now();
		m_request_rate += 1;
		auto duration = m_last_update - now;
		auto seconds_elapsed = std::chrono::duration_cast<std::chrono::seconds>(duration).count();
		if (seconds_elapsed > 0) {
			auto since_epoch = now.time_since_epoch();
			m_request_rate.Update(std::chrono::duration_cast<std::chrono::seconds>(since_epoch).count());
			m_recent_rate = m_request_rate.EMAValue("10s");
			m_last_update = now;
		}
		return (m_rate_limit <= 0) || (m_recent_rate <= m_rate_limit);
	}

	void SetLimit(unsigned rate_limit) {m_rate_limit = rate_limit;}

private:

	double m_rate_limit{0};
	double m_recent_rate{0};
	std::chrono::steady_clock::time_point m_last_update;
	stats_entry_sum_ema_rate<uint64_t> m_request_rate;
};

	// We allow 60 seconds for the remote side to pick up the result.
	// During that time, an attacker can try to brute-force the request ID.
	// This is a variant of the birthday paradox: what's the likelihood of
	// N random selections out of D options being the same as your selection?
	// Turns out, the answer is 1 - ((D-1)/D) ^ N.  Setting D = 9999999 and
	// N = 60*10, there is a 0.006% chance of a determined attacker guessing
	// a 7-digit number
	RequestRateLimiter g_request_limit(10);

	void cleanup_request_map(int /* tid */) {
	std::vector<int> requests_to_delete;
	auto now = time(NULL);
	auto lifetime = param_integer("SEC_TOKEN_REQUEST_LIFETIME", 3600);
	auto max_lifetime = lifetime + 3600;

	for (auto &entry : g_request_map) {
		if (entry.second->isExpiredAt(now, lifetime)) {
			entry.second->setExpired();
			dprintf(D_SECURITY|D_FULLDEBUG, "Request %d has expired.\n", entry.first);
		}
		if (entry.second->isExpiredAt(now, max_lifetime)) {
			requests_to_delete.push_back(entry.first);
		}
	}
	for (auto request : requests_to_delete) {
		dprintf(D_SECURITY|D_FULLDEBUG, "Cleaning up request %d.\n", request);
		auto iter = g_request_map.find(request);
		if (iter != g_request_map.end()) {
			g_request_map.erase(iter);
		}
	}

	TokenRequest::cleanupApprovalRules();
}

}


void*
DCTokenRequester::createCallbackData(const std::string &daemon_addr, const std::string &identity,
	const std::string &authz_name)
{
	DCTokenRequesterData *data = new DCTokenRequesterData();
	data->m_addr = daemon_addr;
	data->m_identity = identity;
	data->m_authz_name = authz_name;
	data->m_callback_fn = m_callback;
	data->m_callback_data = m_callback_data;

	return data;
}


void
DCTokenRequester::tokenRequestCallback(bool success, void *miscdata)
{
	auto data = reinterpret_cast<DCTokenRequester::DCTokenRequesterData *>(miscdata);
	std::unique_ptr<DCTokenRequester::DCTokenRequesterData> data_uptr(data);

	(*data->m_callback_fn)(success, data->m_callback_data);

	// Note: miscdata is being deleted now, as data_uptr is going out of scope...
}


void
DCTokenRequester::daemonUpdateCallback(bool success, Sock *sock, CondorError *errstack, const std::string &trust_domain,
                bool should_try_token_request, void *miscdata)
{
	TokenRequest::daemonUpdateCallback(success, sock, errstack, trust_domain, should_try_token_request, miscdata);
}


#ifndef WIN32
// This function polls our parent process; if it is gone, shutdown.
void
check_parent(int /* tid */)
{
	if ( daemonCore->Is_Pid_Alive( daemonCore->getppid() ) == FALSE ) {
		// our parent is gone!
		dprintf(D_ALWAYS,
			"Our parent process (pid %d) went away; shutting down fast\n",
			daemonCore->getppid());
		daemonCore->Signal_Myself(SIGQUIT); // SIGQUIT means shutdown fast
	}
}
#endif

// This function clears expired sessions from the cache
void
check_session_cache(int /* tid */)
{
	daemonCore->getSecMan()->invalidateExpiredCache();
}

bool global_dc_set_cookie(int len, unsigned char* data) {
	if (daemonCore) {
		return daemonCore->set_cookie(len, data);
	} else {
		return false;
	}
}

bool global_dc_get_cookie(int &len, unsigned char* &data) {
	if (daemonCore) {
		return daemonCore->get_cookie(len, data);
	} else {
		return false;
	}
}

void
handle_cookie_refresh(int /* tid */)
{
	unsigned char randomjunk[256];
	char symbols[16] = { '0', '1', '2', '3', '4', '5', '6', '7',
		'8', '9', 'A', 'B', 'C', 'D', 'E', 'F' };
	for (int i = 0; i < 128; i++) {
		randomjunk[i] = symbols[rand() % 16];
	}
	
	// good ol null terminator
	randomjunk[127] = 0;

	global_dc_set_cookie (128, randomjunk);	
}

char const* global_dc_sinful() {
	if (daemonCore) {
		return daemonCore->InfoCommandSinfulString();
	} else {
		return NULL;
	}
}

void clean_files()
{
		// If we created a pid file, remove it.
	if( pidFile ) {
		if( unlink(pidFile) < 0 ) {
			dprintf( D_ALWAYS, 
					 "DaemonCore: ERROR: Can't delete pid file %s\n",
					 pidFile );
		} else {
			if( IsDebugVerbose( D_DAEMONCORE ) ) {
				dprintf( D_DAEMONCORE, "Removed pid file %s\n", pidFile );
			}
		}
	}

	for (int i=0; i<2; i++) {
		if( addrFile[i] ) {
			if( unlink(addrFile[i]) < 0 ) {
				dprintf( D_ALWAYS,
						 "DaemonCore: ERROR: Can't delete address file %s\n",
						 addrFile[i] );
			} else {
				if( IsDebugVerbose( D_DAEMONCORE ) ) {
					dprintf( D_DAEMONCORE, "Removed address file %s\n",
							 addrFile[i] );
				}
			}
				// Since we param()'ed for this, we need to free it now.
			free( addrFile[i] );
		}
	}
	
	if(daemonCore) {
		if( daemonCore->localAdFile ) {
			if( unlink(daemonCore->localAdFile) < 0 ) {
				dprintf( D_ALWAYS, 
						 "DaemonCore: ERROR: Can't delete classad file %s\n",
						 daemonCore->localAdFile );
			} else {
				if( IsDebugVerbose( D_DAEMONCORE ) ) {
					dprintf( D_DAEMONCORE, "Removed local classad file %s\n", 
							 daemonCore->localAdFile );
				}
			}
			free( daemonCore->localAdFile );
			daemonCore->localAdFile = NULL;
		}
	}

}


void
DaemonCore::kill_immediate_children() {
	// Disabled by default for everything but the schedd in stable.
	bool enabled = param_boolean( "DEFAULT_KILL_CHILDREN_ON_EXIT", true );

	std::string pname;
	formatstr( pname, "%s_KILL_CHILDREN_ON_EXIT", get_mySubSystem()->getName() );
	enabled = param_boolean( pname.c_str(), enabled );

	if(! enabled) { return; }


	//
	// Send each of our children a SIGKILL.  We'd rather kill each child's
	// whole process tree, but we don't want to block talking to the procd.
	//
	for (const auto& [key, pid_entry] : pidTable) {
		// Don't try to kill our parent process; it's a bad idea, Send_Signal()
		// will fail, and we don't want the attempt in the log.
		if( pid_entry.pid == ppid ) { continue; }
		// Don't try to kill processes which have already exited; this avoids
		// a race condition with PID reuse, logging an error in the attempt,
		// and looking like we're trying to kill the job after noticing it die.
		if (pid_entry.process_exited) { continue; }
		if (ProcessExitedButNotReaped(pid_entry.pid)) {
			dprintf(D_FULLDEBUG, "Daemon exiting before reaping child pid %d\n", pid_entry.pid);
			continue;
		}
		if (pid_entry.cleanup_signal == 0) {
			dprintf(D_FULLDEBUG, "Daemon not killing child pid %d at exit\n", pid_entry.pid);
			continue;
		}
		dprintf( D_ALWAYS, "Daemon exiting before all child processes gone; killing %d\n", pid_entry.pid );
		Send_Signal( pid_entry.pid, pid_entry.cleanup_signal );
	}
}


// All daemons call this function when they want daemonCore to really
// exit.  Put any daemon-wide shutdown code in here.   
void
DC_Exit( int status, const char *shutdown_program )
{
	if( daemonCore ) {
		daemonCore->kill_immediate_children();
	}

		// First, delete any files we might have created, like the
		// address file or the pid file.
	clean_files();

		// See if this daemon wants to be restarted (true by
		// default).  If so, use the given status.  Otherwise, use the
		// special code to tell our parent not to restart us.
	int exit_status;
	if (daemonCore == NULL || daemonCore->wantsRestart()) {
		exit_status = status;
	}
	else {
		exit_status = DAEMON_NO_RESTART;
	}

#ifndef WIN32
	// unregister our signal handlers in case some 3rd-party lib
	// was masking signals on us...no late arrivals
	install_sig_handler(SIGCHLD,SIG_DFL);
	install_sig_handler(SIGHUP,SIG_DFL);
	install_sig_handler(SIGTERM,SIG_DFL);
	install_sig_handler(SIGQUIT,SIG_DFL);
	install_sig_handler(SIGUSR1,SIG_DFL);
	install_sig_handler(SIGUSR2,SIG_DFL);
#endif /* ! WIN32 */

		// Now, delete the daemonCore object, since we allocated it. 
	unsigned long	pid = 0;
	if (daemonCore) {
		pid = daemonCore->getpid( );
		delete daemonCore;
		daemonCore = NULL;
	}

		// Free up the memory from the config hash table, too.
	clear_global_config_table();

		// and deallocate the memory from the passwd_cache (uids.C)
	delete_passwd_cache();

	if ( core_dir ) {
		free( core_dir );
		core_dir = NULL;
	}

	if (core_name) {
		free(core_name);
		core_name = NULL;
	}

		/*
		  Log a message.  We want to do this *AFTER* we delete the
		  daemonCore object and free up other memory, just to make
		  sure we don't hit an EXCEPT() or anything in there and end
		  up exiting with something else after we print this.  all the
		  dprintf() code has already initialized everything it needs
		  to know from the config file, so it's ok that we already
		  cleared out our config hashtable, too.  Derek 2004-11-23
		*/
	if ( shutdown_program ) {
#     if !defined(WIN32)
		dprintf( D_ALWAYS, "**** %s (%s_%s) pid %lu EXITING BY EXECING %s\n",
				 myName, MY_condor_NAME, get_mySubSystem()->getName(), pid,
				 shutdown_program );
		priv_state p = set_root_priv( );
		int exec_status = execl( shutdown_program, shutdown_program, NULL );
		set_priv( p );
		dprintf( D_ALWAYS, "**** execl() FAILED %d %d %s\n",
				 exec_status, errno, strerror(errno) );
#     else
		dprintf( D_ALWAYS,
				 "**** %s (%s_%s) pid %lu EXECING SHUTDOWN PROGRAM %s\n",
				 myName, MY_condor_NAME, get_mySubSystem()->getName(), pid,
				 shutdown_program );
		priv_state p = set_root_priv( );
		int exec_status = execl( shutdown_program, shutdown_program, NULL );
		set_priv( p );
		if ( exec_status ) {
			dprintf( D_ALWAYS, "**** _execl() FAILED %d %d %s\n",
					 exec_status, errno, strerror(errno) );
		}
#     endif
	}
	dprintf( D_ALWAYS, "**** %s (%s_%s) pid %lu EXITING WITH STATUS %d\n",
			 myName, MY_condor_NAME, get_mySubSystem()->getName(), pid,
			 exit_status );

	// Disable log rotation during process teardown (i.e. calling
	// destructors of global or static objects).
	dprintf_allow_log_rotation(false);

		// Finally, exit with the appropriate status.
	exit( exit_status );
}


void
DC_Skip_Core_Init()
{
	doCoreInit = false;
}

static void
kill_daemon_ad_file()
{
	std::string param_name;
	formatstr( param_name, "%s_DAEMON_AD_FILE", get_mySubSystem()->getName() );
	char *ad_file = param(param_name.c_str());
	if( !ad_file ) {
		return;
	}

	MSC_SUPPRESS_WARNING_FOREVER(6031) // return value of unlink ignored.
	unlink(ad_file);

	free(ad_file);
}

void
drop_addr_file()
{
	FILE	*ADDR_FILE;
	char	addr_file[100];
	const char* addr[2];

	// build up a prefix as LOCALNAME.SUBSYSTEM or just SUBSYSTEM if no localname
	// that way, daemons that have a localname will never stomp the address file of the
	// primary daemon of that subsys unless explicitly told to do so.
	std::string prefix(get_mySubSystem()->getLocalName(""));
	if ( ! prefix.empty()) { prefix += "."; }
	prefix += get_mySubSystem()->getName();

	// Fill in addrFile[0] and addr[0] with info about regular command port
	snprintf( addr_file, sizeof(addr_file), "%s_ADDRESS_FILE", prefix.c_str() );
	if( addrFile[0] ) {
		free( addrFile[0] );
	}
	addrFile[0] = param( addr_file );
		// Always prefer the local, private address if possible.
	addr[0] = daemonCore->privateNetworkIpAddr();
	if (!addr[0]) {
			// And if not, fall back to the public.
		addr[0] = daemonCore->publicNetworkIpAddr();
	}

	// Fill in addrFile[1] and addr[1] with info about superuser command port
	snprintf( addr_file, sizeof(addr_file), "%s_SUPER_ADDRESS_FILE", prefix.c_str() );
	if( addrFile[1] ) {
		free( addrFile[1] );
	}
	addrFile[1] = param( addr_file );
	addr[1] = daemonCore->superUserNetworkIpAddr();

	for (int i=0; i<2; i++) {
		if( addrFile[i] ) {
			std::string newAddrFile;
			formatstr(newAddrFile,"%s.new",addrFile[i]);
			if( (ADDR_FILE = safe_fopen_wrapper_follow(newAddrFile.c_str(), "w")) ) {
				fprintf( ADDR_FILE, "%s\n", addr[i] );
				fprintf( ADDR_FILE, "%s\n", CondorVersion() );
				fprintf( ADDR_FILE, "%s\n", CondorPlatform() );
				fclose( ADDR_FILE );
				if( rotate_file(newAddrFile.c_str(),addrFile[i])!=0 ) {
					dprintf( D_ALWAYS,
							 "DaemonCore: ERROR: failed to rotate %s to %s\n",
							 newAddrFile.c_str(),
							 addrFile[i]);
				}
			} else {
				dprintf( D_ALWAYS,
						 "DaemonCore: ERROR: Can't open address file %s\n",
						 newAddrFile.c_str() );
			}
		}
	}	// end of for loop
}

void
drop_pid_file() 
{
	FILE	*PID_FILE;

	if( !pidFile ) {
			// There's no file, just return
		return;
	}

	if( (PID_FILE = safe_fopen_wrapper_follow(pidFile, "w")) ) {
		fprintf( PID_FILE, "%lu\n", 
				 (unsigned long)daemonCore->getpid() ); 
		fclose( PID_FILE );
	} else {
		dprintf( D_ALWAYS,
				 "DaemonCore: ERROR: Can't open pid file %s\n",
				 pidFile );
	}
}


void
do_kill() 
{
#ifndef WIN32
	FILE	*PID_FILE;
	pid_t 	pid = 0;
	unsigned long tmp_ul_int = 0;

	if( !pidFile ) {
		fprintf( stderr, 
				 "DaemonCore: ERROR: no pidfile specified for -kill\n" );
		exit( 1 );
	}
	if( pidFile[0] != '/' ) {
			// There's no absolute path, prepend the LOG directory
		std::string log;
		if (param(log, "LOG")) {
			log += '/';
			log += pidFile;
			pidFile = strdup(log.c_str());
		}
	}
	if( (PID_FILE = safe_fopen_wrapper_follow(pidFile, "r")) ) {
		if (fscanf( PID_FILE, "%lu", &tmp_ul_int ) != 1) {
			fprintf( stderr, "DaemonCore: ERROR: fscanf failed processing pid file %s\n",
					 pidFile );
			exit( 1 );
		}
		pid = (pid_t)tmp_ul_int;
		fclose( PID_FILE );
	} else {
		fprintf( stderr, 
				 "DaemonCore: ERROR: Can't open pid file %s for reading\n",
				 pidFile );
		exit( 1 );
	}
	if( pid > 0 ) {
			// We have a valid pid, try to kill it.
		if( kill(pid, SIGTERM) < 0 ) {
			fprintf( stderr, 
					 "DaemonCore: ERROR: can't send SIGTERM to pid (%lu)\n",  
					 (unsigned long)pid );
			fprintf( stderr, 
					 "\terrno: %d (%s)\n", errno, strerror(errno) );
			exit( 1 );
		} 
			// kill worked, now, make sure the thing is gone.  Keep
			// trying to send signal 0 (test signal) to the process
			// until that fails.  
		while( kill(pid, 0) == 0 ) {
			sleep( 3 );
		}
			// Everything's cool, exit normally.
		exit( 0 );
	} else {  	// Invalid pid
		fprintf( stderr, 
				 "DaemonCore: ERROR: pid (%lu) in pid file (%s) is invalid.\n",
				 (unsigned long)pid, pidFile );	
		exit( 1 );
	}
#endif  // of ifndef WIN32
}


// Create the directory we were given, with extra error checking.  
void
make_dir( const char* logdir )
{
	mode_t mode = S_IRWXU | S_IRWXG | S_IRWXO;
	struct stat stats;
	if( stat(logdir, &stats) >= 0 ) {
		if( ! S_ISDIR(stats.st_mode) ) {
			fprintf( stderr, 
					 "DaemonCore: ERROR: %s exists and is not a directory.\n", 
					 logdir );
			exit( 1 );
		}
	} else {
		if( mkdir(logdir, mode) < 0 ) {
			fprintf( stderr, 
					 "DaemonCore: ERROR: can't create directory %s\n", 
					 logdir );
			fprintf( stderr, 
					 "\terrno: %d (%s)\n", errno, strerror(errno) );
			exit( 1 );
		}
	}
}


// Set our log directory in our config hash table, and create it.
void
set_log_dir()
{
	if( !logDir ) {
		return;
	}
	config_insert( "LOG", logDir );
	make_dir( logDir );
}


void
handle_log_append( char* append_str )
{
	if( ! append_str ) {
		return;
	}
	std::string fname;
	char buf[100];
	snprintf( buf, sizeof(buf), "%s_LOG", get_mySubSystem()->getName() );
	if( !param(fname, buf) ) {
		EXCEPT( "%s not defined!", buf );
	}
	fname += '.';
	fname += append_str;
	config_insert( buf, fname.c_str() );

	if (get_mySubSystem()->getLocalName()) {
		std::string fullParamName;
		fullParamName.append(get_mySubSystem()->getLocalName());
		fullParamName.append(".");
		fullParamName.append(get_mySubSystem()->getName());
		fullParamName.append("_LOG");

		config_insert( fullParamName.c_str(), fname.c_str() );
	}
}


void
dc_touch_log_file(int /* tid */)
{
	dprintf_touch_log();

	daemonCore->Register_Timer( param_integer( "TOUCH_LOG_INTERVAL", 60 ),
				dc_touch_log_file, "dc_touch_log_file" );
}

void
dc_touch_lock_files(int /* tid */)
{
	priv_state p;

	// For any outstanding lock objects that are associated with the real lock
	// file, update their timestamps. Do it as Condor, and ignore files that we
	// don't have permissions to alter. This allows things like the Instance
	// lock to be updated, but doesn't update things like the job event log.

	// do this here to make the priv switching operations fast in the 
	// FileLock Object.
	p = set_condor_priv();

	FileLock::updateAllLockTimestamps();

	set_priv(p);

	// reset the timer for next incarnation of the update.
	daemonCore->Register_Timer(
		param_integer("LOCK_FILE_UPDATE_INTERVAL", 3600 * 8, 60, INT_MAX),
		dc_touch_lock_files, "dc_touch_lock_files" );
}


void
set_dynamic_dir( const char* param_name, const char* append_str )
{
	std::string val;
	std::string newdir;

	if( !param( val, param_name ) ) {
			// nothing to do
		return;
	}

		// First, create the new name.
	formatstr( newdir, "%s.%s", val.c_str(), append_str );
	
		// Next, try to create the given directory, if it doesn't
		// already exist.
	make_dir( newdir.c_str() );

		// Now, set our own config hashtable entry so we start using
		// this new directory.
	config_insert( param_name, newdir.c_str() );

	// Finally, insert the _condor_<param_name> environment
	// variable, so our children get the right configuration.
	std::string env_str( "_condor_" );
	env_str += param_name;
	env_str += "=";
	env_str += newdir;
	char *env_cstr = strdup( env_str.c_str() );
	if( SetEnv(env_cstr) != TRUE ) {
		fprintf( stderr, "ERROR: Can't add %s to the environment!\n", 
				 env_cstr );
		free(env_cstr);
		exit( 4 );
	}
	free(env_cstr);
}


void
handle_dynamic_dirs()
{
		// We want the log, spool and execute directory of ourselves
		// and our children to have our pid appended to them.  If the
		// directories aren't there, we should create them, as Condor,
		// if possible.
	if( ! DynamicDirs ) {
		return;
	}

		// if the master is restarting, it already has the changes in
		// the environment and we don't want to append yet another suffix,
		// so bail out if we find our sentinel.
	if(param_boolean("ALREADY_CREATED_LOCAL_DYNAMIC_DIRECTORIES", false)) {
		return;
	}

	int mypid = daemonCore->getpid();
	char buf[256];
	// TODO: Picking IPv4 arbitrarily.
	snprintf( buf, sizeof(buf), "%s-%d", get_local_ipaddr(CP_IPV4).to_ip_string().c_str(), mypid );

	dprintf(D_DAEMONCORE | D_VERBOSE, "Using dynamic directories with suffix: %s\n", buf);
	set_dynamic_dir( "LOG", buf );
	set_dynamic_dir( "SPOOL", buf );
	set_dynamic_dir( "EXECUTE", buf );

		// Final, evil hack.  Set the _condor_STARTD_NAME environment
		// variable, so that the startd will have a unique name. 
	std::string cur_startd_name;
	if(param(cur_startd_name, "STARTD_NAME")) {
		snprintf( buf, sizeof(buf), "_condor_STARTD_NAME=%d@%s", mypid, cur_startd_name.c_str());
	} else {
		snprintf( buf, sizeof(buf), "_condor_STARTD_NAME=%d", mypid );
	}

		// insert modified startd name
	dprintf(D_DAEMONCORE | D_VERBOSE, "Using dynamic directories and setting env %s\n", buf);
	char* env_str = strdup( buf );
	if( SetEnv(env_str) != TRUE ) {
		fprintf( stderr, "ERROR: Can't add %s to the environment!\n", 
				 env_str );
		exit( 4 );
	}
	free(env_str);

		// insert sentinel
	char* acldd = strdup("_condor_ALREADY_CREATED_LOCAL_DYNAMIC_DIRECTORIES=TRUE");
	SetEnv(acldd);
	free(acldd);
}

#if defined(UNIX)
void
unix_sig_coredump(int signum, siginfo_t *s_info, void *)
{
	unsigned long log_args[5];
	struct sigaction sa;
	static bool down = false;

	/* It turns out that the abort() call will unblock the sig
		abort signal and allow the handler to be called again. So,
		in a real world case, which led me to write this test,
		glibc decided something was wrong and called abort(),
		then, in this signal handler, we tickled the exact
		thing glibc didn't like in the first place and so it
		called abort() again, leading back to this handler. A
		segmentation fault happened finally when the stack was
		exhausted. This guard is here to prevent that type
		of scenario from happening again with this handler.
		This fixes ticket number #183 in the condor-wiki. NOTE:
		We never set down to false again, because this handler
		is meant to exit() and not return. */

	if (down == true) {
		return;
	}
	down = true;

	// If si_code > 0, then the signal was generated by the kernel,
	// and si_addr will have relevant data.
	// If si_code <= 0, then the signal was generated via kill() or
	// sigqueue(), and si_pid and si_uid will have relevant data.
	// On linux, si_addr and si_pid/si_uid are in a union distinguished
	// by si_code, so values in the non-relevant fields are invalid and
	// should be ignored.
	log_args[0] = signum;
	log_args[1] = s_info->si_code;
	log_args[2] = s_info->si_pid;
	log_args[3] = s_info->si_uid;
	log_args[4] = (unsigned long)s_info->si_addr;
	dprintf_async_safe("Caught signal %0: si_code=%1, si_pid=%2, si_uid=%3, si_addr=0x%x4\n", log_args, 5);

	dprintf_dump_stack();

	// Just in case we're running as condor or a user.
	if ( setuid(0) ) { }
	if ( setgid(0) ) { }

	if (core_dir != NULL) {
		if (chdir(core_dir)) {
			log_args[0] = (unsigned long)core_dir;
			log_args[1] = (unsigned long)errno;
			dprintf_async_safe("Error: chdir(%s0) failed: %1\n", log_args, 3);
		}
	}

#ifdef LINUX
	if ( prctl(PR_SET_DUMPABLE, 1, 0, 0) != 0 ) {
		log_args[0] = (unsigned long)errno;
		dprintf_async_safe("Warning: prctl() failed: errno %0\n", log_args, 1);
	}
#endif
	// It would be a good idea to actually terminate for the same reason.
	sa.sa_handler = SIG_DFL;
	sigemptyset(&sa.sa_mask);
	sa.sa_flags = 0;
	sigaction(signum, &sa, NULL);
	sigprocmask(SIG_SETMASK, &sa.sa_mask, NULL);

	// On linux, raise() calls tgkill() with values for tgid and tid that
	// are cached in memory by glibc. If clone() was previously called with
	// the CLONE_VM flag, glibc sets these cached values to -1. This will
	// cause the tgkill() call in raise() to fail. raise() then returns
	// failure with errno EINVAL.
	// We use clonse() with CLONE_VM in Create_Process() in the schedd to
	// make spawning of child processes more efficient.
	// tgkill() isn't exposed by glibc, but we can call kill() on ourselves
	// to re-raise the signal.
	// There's a possibility that the signal will be delivered to another
	// thread while this thread continues execution. For this case, add a
	// short sleep to prevent _exit() from happening before the signal is.
	// acted upon.
#if defined(LINUX)
	if ( kill(getpid(),signum) != 0) {
#else
	if ( raise(signum) != 0 ) {
#endif
		log_args[0] = (unsigned long)signum;
		log_args[1] = (unsigned long)errno;
		dprintf_async_safe("Error: raise(%0) failed: errno %1\n", log_args, 2);
	}
#if defined(LINUX)
	else {
		sleep(1);
	}
#endif

	// If for whatever reason the second raise doesn't kill us properly, 
	// we shall exit with a non-zero code so if anything depends on us,
	// at least they know there was a problem.
	_exit(JOB_EXCEPTION);
}
#endif


void
install_core_dump_handler()
{
#if defined(UNIX)
		sigset_t fullset;
		sigfillset( &fullset );
		install_sig_action_with_mask(SIGSEGV, &fullset, unix_sig_coredump);
		install_sig_action_with_mask(SIGABRT, &fullset, unix_sig_coredump);
		install_sig_action_with_mask(SIGILL, &fullset, unix_sig_coredump);
		install_sig_action_with_mask(SIGFPE, &fullset, unix_sig_coredump);
		install_sig_action_with_mask(SIGBUS, &fullset, unix_sig_coredump);
#	endif // of if defined(UNIX)
}

void
drop_core_in_log( void )
{
	// chdir to the LOG directory so that if we dump a core
	// it will go there.
	// and on Win32, tell our ExceptionHandler class to drop
	// its pseudo-core file to the LOG directory as well.
	char* ptmp = param("LOG");
	if ( ptmp ) {
		if ( chdir(ptmp) < 0 ) {
#ifdef WIN32
			if (MATCH == strcmpi(get_mySubSystem()->getName(), "KBDD")) {
				dprintf (D_FULLDEBUG, "chdir() to LOG directory failed for KBDD, "
					     "cannot drop core in LOG dir\n");
				free(ptmp);
				return;
			}
#endif
    	EXCEPT("cannot chdir to dir <%s>",ptmp);
		}
	} else {
		dprintf( D_FULLDEBUG, 
				 "No LOG directory specified in config file(s), "
				 "not calling chdir()\n" );
		return;
	}

	if ( core_dir ) {
		free( core_dir );
		core_dir = NULL;
	}
	core_dir = strdup(ptmp);

	// get the name for core files, we need to access this pointer
	// later in the exception handlers, so keep it around in a module static
	// the core dump handler is expected to deal with the case of core_name == NULL
	// by using a default name.
	if (core_name) {
		free(core_name);
		core_name = NULL;
	}
	core_name = param("CORE_FILE_NAME");

	// in some case we need to hook up our own handler to generate
	// core files.
	install_core_dump_handler();

#ifdef WIN32
	{
		// give our Win32 exception handler a filename for the core file
		std::string pseudoCoreFileName;
		formatstr(pseudoCoreFileName,"%s\\%s", ptmp, core_name ? core_name : "core.WIN32");
		g_ExceptionHandler.SetLogFileName(pseudoCoreFileName.c_str());

		// set the path where our Win32 exception handler can find
		// debug symbols
		char *binpath = param("BIN");
		if ( binpath ) {
			SetEnv( "_NT_SYMBOL_PATH", binpath );
			free(binpath);
		}

		// give the handler our pid
		g_ExceptionHandler.SetPID ( daemonCore->getpid () );
	}
#endif
	free(ptmp);
}


// See if we should set the limits on core files.  If the parameter is
// defined, do what it says.  Otherwise, do nothing.
// On NT, if CREATE_CORE_FILES is False, then we will use the
// default NT exception handler which brings up the "Abort or Debug"
// dialog box, etc.  Otherwise, we will just write out a core file
// "summary" in the log directory and not display the dialog.
void
check_core_files()
{
	bool want_set_error_mode = param_boolean_crufty("CREATE_CORE_FILES", true);

#ifndef WIN32
	if( want_set_error_mode ) {
		limit( RLIMIT_CORE, RLIM_INFINITY, CONDOR_SOFT_LIMIT,"max core size" );
	} else {
		limit( RLIMIT_CORE, 0, CONDOR_SOFT_LIMIT,"max core size" );
	}
#endif

#ifdef WIN32
		// Call SetErrorMode so that Win32 "critical errors" and such
		// do not open up a dialog window!
	if ( want_set_error_mode ) {
		::SetErrorMode( 
			SEM_NOGPFAULTERRORBOX | SEM_FAILCRITICALERRORS | SEM_NOOPENFILEERRORBOX );
		g_ExceptionHandler.TurnOn();
	} else {
		::SetErrorMode( 0 );
		g_ExceptionHandler.TurnOff();
	}
#endif

}


static int
handle_off_fast(int, Stream* stream)
{
	if( !stream->end_of_message() ) {
		dprintf( D_ALWAYS, "handle_off_fast: failed to read end of message\n");
		return FALSE;
	}
	if (daemonCore) {
		daemonCore->Signal_Myself(SIGQUIT);
	}
	return TRUE;
}

	
static int
handle_off_graceful(int, Stream* stream)
{
	if( !stream->end_of_message() ) {
		dprintf( D_ALWAYS, "handle_off_graceful: failed to read end of message\n");
		return FALSE;
	}
	if (daemonCore) {
		daemonCore->Signal_Myself(SIGTERM);
	}
	return TRUE;
}

class SigtermContinue {
public:
	static bool should_sigterm_continue() { return should_continue; };
	static void sigterm_should_not_continue() { should_continue = false; }
	static void sigterm_should_continue() { should_continue = true; }
private:
	static bool should_continue;
};

bool SigtermContinue::should_continue = true;


static int
handle_off_force(int, Stream* stream)
{
	if( !stream->end_of_message() ) {
		dprintf( D_ALWAYS, "handle_off_force: failed to read end of message\n");
		return FALSE;
	}
	if (daemonCore) {
		daemonCore->SetPeacefulShutdown( false );
		SigtermContinue::sigterm_should_continue();
		daemonCore->Signal_Myself(SIGTERM);
	}
	return TRUE;
}

static int
handle_off_peaceful(int, Stream* stream)
{
	// Peaceful shutdown is the same as graceful, except
	// there is no timeout waiting for things to finish.

	if( !stream->end_of_message() ) {
		dprintf( D_ALWAYS, "handle_off_peaceful: failed to read end of message\n");
		return FALSE;
	}
	if (daemonCore) {
		daemonCore->SetPeacefulShutdown(true);
		daemonCore->Signal_Myself(SIGTERM);
	}
	return TRUE;
}

static int
handle_set_peaceful_shutdown(int, Stream* stream)
{
	// If the master could send peaceful shutdown signals, it would
	// not be necessary to have a message for turning on the peaceful
	// shutdown toggle.  Since the master only sends fast and graceful
	// shutdown signals, condor_off is responsible for first turning
	// on peaceful shutdown in appropriate daemons.

	if( !stream->end_of_message() ) {
		dprintf( D_ALWAYS, "handle_set_peaceful_shutdown: failed to read end of message\n");
		return FALSE;
	}
	daemonCore->SetPeacefulShutdown(true);
	return TRUE;
}

static int
handle_set_force_shutdown(int, Stream* stream)
{
	// If the master could send peaceful shutdown signals, it would
	// not be necessary to have a message for turning on the peaceful
	// shutdown toggle.  Since the master only sends fast and graceful
	// shutdown signals, condor_off is responsible for first turning
	// on peaceful shutdown in appropriate daemons.

	if( !stream->end_of_message() ) {
		dprintf( D_ALWAYS, "handle_set_force_shutdown: failed to read end of message\n");
		return FALSE;
	}
	daemonCore->SetPeacefulShutdown( false );
	SigtermContinue::sigterm_should_continue();
	return TRUE;
}


static int
handle_reconfig( int /* cmd */, Stream* stream )
{
	if( !stream->end_of_message() ) {
		dprintf( D_ALWAYS, "handle_reconfig: failed to read end of message\n");
		return FALSE;
	}
	if (!daemonCore->GetDelayReconfig()) {
		dc_reconfig();
	} else {
        dprintf(D_FULLDEBUG, "Delaying reconfig.\n");
 		daemonCore->SetNeedReconfig(true);
	}
	return TRUE;
}

int
handle_fetch_log(int cmd, Stream *s )
{
	char *name = NULL;
	int  total_bytes = 0;
	int result;
	int type = -1;
	ReliSock *stream = (ReliSock *) s;

	if ( cmd == DC_PURGE_LOG ) {
		return handle_fetch_log_history_purge( stream );
	}

	if( ! stream->code(type) ||
		! stream->code(name) || 
		! stream->end_of_message()) {
		dprintf( D_ALWAYS, "DaemonCore: handle_fetch_log: can't read log request\n" );
		free( name );
		return FALSE;
	}

	stream->encode();

	switch (type) {
		case DC_FETCH_LOG_TYPE_PLAIN:
			break; // handled below
		case DC_FETCH_LOG_TYPE_HISTORY:
			return handle_fetch_log_history(stream, name);
		case DC_FETCH_LOG_TYPE_HISTORY_DIR:
			return handle_fetch_log_history_dir(stream, name);
		case DC_FETCH_LOG_TYPE_HISTORY_PURGE:
			free(name);
			return handle_fetch_log_history_purge(stream);
		default:
			dprintf(D_ALWAYS,"DaemonCore: handle_fetch_log: I don't know about log type %d!\n",type);
			result = DC_FETCH_LOG_RESULT_BAD_TYPE;
			if (!stream->code(result)) {
				dprintf(D_ALWAYS,"DaemonCore: handle_fetch_log: and the remote side hung up\n");
			}
			stream->end_of_message();
			free(name);
			return FALSE;
	}

	char *pname = (char*)malloc (strlen(name) + 5);
	ASSERT(pname);
	char *ext = strchr(name,'.');

	//If there is a dot in the name, it is of the form "<SUBSYS>.<ext>"
	//Otherwise, it is "<SUBSYS>".  The file extension is used to
	//handle such things as "StarterLog.slot1" and "StarterLog.cod"

	if(ext) {
		strncpy(pname, name, ext-name);
		pname[ext-name] = '\0';
	}
	else {
		strcpy(pname, name);
	}

	strcat (pname, "_LOG");

	char *filename = param(pname);
	if(!filename) {
		dprintf( D_ALWAYS, "DaemonCore: handle_fetch_log: no parameter named %s\n",pname);
		result = DC_FETCH_LOG_RESULT_NO_NAME;
		if (stream->code(result)) {
				dprintf(D_ALWAYS,"DaemonCore: handle_fetch_log: and the remote side hung up\n");
		}
		stream->end_of_message();
        free(pname);
        free(name);
		return FALSE;
	}

	std::string full_filename = filename;
	if(ext) {
		full_filename += ext;

		if( strchr(ext,DIR_DELIM_CHAR) ) {
			dprintf( D_ALWAYS, "DaemonCore: handle_fetch_log: invalid file extension specified by user: ext=%s, filename=%s\n",ext,full_filename.c_str() );
			free(pname);
			return FALSE;
		}
	}

	int fd = safe_open_wrapper_follow(full_filename.c_str(),O_RDONLY);
	if(fd<0) {
		dprintf( D_ALWAYS, "DaemonCore: handle_fetch_log: can't open file %s\n",full_filename.c_str());
		result = DC_FETCH_LOG_RESULT_CANT_OPEN;
		if (!stream->code(result)) {
				dprintf(D_ALWAYS,"DaemonCore: handle_fetch_log: and the remote side hung up\n");
		}
		stream->end_of_message();
        free(filename);
        free(pname);
        free(name);
		return FALSE;
	}

	result = DC_FETCH_LOG_RESULT_SUCCESS;
	if (!stream->code(result)) {
		dprintf(D_ALWAYS, "DaemonCore: handle_fetch_log: client hung up before we could send result back\n");
	}

	filesize_t size;
	stream->put_file(&size, fd);
	total_bytes += size;

	stream->end_of_message();

	if(total_bytes<0) {
		dprintf( D_ALWAYS, "DaemonCore: handle_fetch_log: couldn't send all data!\n");
	}

	close(fd);
	free(filename);
	free(pname);
	free(name);

	return total_bytes>=0;
}

int
handle_fetch_log_history(ReliSock *stream, char *name) {
	int result = DC_FETCH_LOG_RESULT_BAD_TYPE;

	const char *history_file_param = "HISTORY";
	if (strcmp(name, "STARTD_HISTORY") == 0) {
		history_file_param = "STARTD_HISTORY";
	}

	free(name);

	std::string history_file;
	if (!param(history_file, history_file_param)) {
		dprintf( D_ALWAYS, "DaemonCore: handle_fetch_log_history: no parameter named %s\n", history_file_param);
		if (!stream->code(result)) {
				dprintf(D_ALWAYS,"DaemonCore: handle_fetch_log: and the remote side hung up\n");
		}
		stream->end_of_message();
		return FALSE;
	}

	std::vector<std::string> historyFiles = findHistoryFiles(history_file.c_str());

	result = DC_FETCH_LOG_RESULT_SUCCESS;
	if (!stream->code(result)) {
		dprintf(D_ALWAYS, "DaemonCore: handle_fetch_log_history: client hung up before we could send result back\n");
	}

	for (const auto& histFile : historyFiles) {
		filesize_t size;
		stream->put_file(&size, histFile.c_str());
	}

	stream->end_of_message();

	return TRUE;
}

int
handle_fetch_log_history_dir(ReliSock *stream, char *paramName) {
	int result = DC_FETCH_LOG_RESULT_BAD_TYPE;

	free(paramName);
	char *dirName = param("STARTD.PER_JOB_HISTORY_DIR"); 
	if (!dirName) {
		dprintf( D_ALWAYS, "DaemonCore: handle_fetch_log_history_dir: no parameter named PER_JOB\n");
		if (!stream->code(result)) {
				dprintf( D_ALWAYS, "DaemonCore: handle_fetch_log_history_dir: and the remote side hung up\n");
		}
		stream->end_of_message();
		return FALSE;
	}

	Directory d(dirName);
	const char *filename;
	int one=1;
	int zero=0;
	while ((filename = d.Next())) {
		if (!stream->code(one)) { // more data
			dprintf(D_ALWAYS, "fetch_log_history_dir: client disconnected\n");
			break;
		}
		stream->put(filename);
		std::string fullPath(dirName);
		fullPath += "/";
		fullPath += filename;
		int fd = safe_open_wrapper_follow(fullPath.c_str(),O_RDONLY);
		if (fd >= 0) {
			filesize_t size;
			stream->put_file(&size, fd);
			close(fd);
		}
	}

	free(dirName);


	if (!stream->code(zero)) { // no more data
		dprintf(D_ALWAYS, "DaemonCore: handle_fetch_log_history_dir: client hung up before we could send result back\n");
	}
	stream->end_of_message();
	return 0;
}

int
handle_fetch_log_history_purge(ReliSock *s) {

	int result = 0;
	time_t cutoff = 0;
	if (!s->code(cutoff)) {
		dprintf(D_ALWAYS, "fetch_log_history_purge: client disconnect\n");
	}
	s->end_of_message();

	s->encode();

	char *dirName = param("STARTD.PER_JOB_HISTORY_DIR"); 
	if (!dirName) {
		dprintf( D_ALWAYS, "DaemonCore: handle_fetch_log_history_dir: no parameter named PER_JOB\n");
		if (!s->code(result)) {
				dprintf( D_ALWAYS, "DaemonCore: handle_fetch_log_history_dir: and the remote side hung up\n");
		}
		s->end_of_message();
		return FALSE;
	}

	Directory d(dirName);

	result = 1;
	while (d.Next()) {
		time_t last = d.GetModifyTime();
		if (last < cutoff) {
			d.Remove_Current_File();
		}
	}

    free(dirName);

    if (!s->code(result)) { // no more data
		dprintf(D_ALWAYS, "DaemonCore: handle_fetch_log_history_purge: client hung up before we could send result back\n");
	}
    s->end_of_message();
    return 0;
}

int
handle_dc_query_instance( int, Stream* stream)
{
	if( !stream->end_of_message() ) {
		dprintf( D_FULLDEBUG, "handle_dc_query_instance: failed to read end of message\n");
		return FALSE;
	}

	// the first caller causes us to make a random instance id
	// all subsequent queries will get the same instance id.
	static char * instance_id = NULL;
	const int instance_length = 16;
	if ( ! instance_id) {
		unsigned char * bytes = Condor_Crypt_Base::randomKey(instance_length/2);
		ASSERT(bytes);
		std::string tmp; tmp.reserve(instance_length+1);
		for (int ii = 0; ii < instance_length/2; ++ii) {
			formatstr_cat(tmp, "%02x", bytes[ii]);
		}
		instance_id = strdup(tmp.c_str());
		free(bytes);
	}

	stream->encode();
	if ( ! stream->put_bytes(instance_id, instance_length) ||
		 ! stream->end_of_message()) {
		dprintf( D_FULLDEBUG, "handle_dc_query_instance: failed to send instance value\n");
	}

	return TRUE;
}


static int
handle_dc_start_token_request(int, Stream* stream)
{
	classad::ClassAd ad;
	if (!getClassAd(stream, ad) ||
		!stream->end_of_message())
	{
		dprintf(D_FULLDEBUG, "handle_dc_start_token_request: failed to read input from client\n");
		return false;
	}

	if (!param_boolean("SEC_ENABLE_TOKEN_REQUEST", true)) {
		ClassAd result_ad;
		result_ad.InsertAttr(ATTR_ERROR_STRING, "Token request disabled.");
		result_ad.InsertAttr(ATTR_ERROR_CODE, 44);
		stream->encode();
		putClassAd(stream, result_ad);
		stream->end_of_message();
		return false;
	}

	int error_code = 0;
	std::string error_string;

	std::string client_id;
	if (!ad.EvaluateAttrString(ATTR_SEC_CLIENT_ID, client_id)) {
		error_code = 2;
		error_string = "No client ID provided.";
	}

	std::string requested_identity;
	if (!ad.EvaluateAttrString(ATTR_SEC_USER, requested_identity)) {
		error_code = 2;
		error_string = "No identity request.";
	}
		// Note this allows unauthenticated users.
	const char *fqu = static_cast<Sock*>(stream)->getFullyQualifiedUser();
	if (!fqu) {
		error_code = 2;
		error_string = "Missing requester identity.";
	}

	const char *peer_location = static_cast<Sock*>(stream)->peer_ip_str();

        std::set<std::string> config_bounding_set;
        std::string config_bounding_set_str;
        if (param(config_bounding_set_str, "SEC_TOKEN_REQUEST_LIMITS")) {
                for (const auto& authz: StringTokenIterator(config_bounding_set_str)) {
                        config_bounding_set.insert(authz);
                }
        }

	std::vector<std::string> authz_list;
	std::string authz_list_str;
	if (ad.EvaluateAttrString(ATTR_SEC_LIMIT_AUTHORIZATION, authz_list_str)) {
		for (const auto& authz: StringTokenIterator(authz_list_str)) {
			if (config_bounding_set.empty() || (config_bounding_set.find(authz) != config_bounding_set.end())) {
				authz_list.emplace_back(authz);
			}
		}
			// If all potential bounds were removed by the set intersection,
			// throw an error instead of generating an "all powerful" token.
		if (!config_bounding_set.empty() && authz_list.empty()) {
			error_code = 3;
			error_string = "All requested authorizations were eliminated by the"
				" SEC_TOKEN_REQUEST_LIMITS setting";
		}
	} else if (!config_bounding_set.empty()) {
		for (const auto &authz : config_bounding_set) {
			authz_list.push_back(authz);
		}
	}

	int requested_lifetime;
	if (!ad.EvaluateAttrInt(ATTR_SEC_TOKEN_LIFETIME, requested_lifetime)) {
		requested_lifetime = -1;
	}
	int max_lifetime = param_integer("SEC_ISSUED_TOKEN_EXPIRATION", -1);
	if ((max_lifetime > 0) && (requested_lifetime > max_lifetime)) {
		requested_lifetime = max_lifetime;
	} else if ((max_lifetime > 0)  && (requested_lifetime < 0)) {
		requested_lifetime = max_lifetime;
	}

	classad::ClassAd result_ad;
	if (error_code) {
		result_ad.InsertAttr(ATTR_ERROR_STRING, error_string);
		result_ad.InsertAttr(ATTR_ERROR_CODE, error_code);
		// TODO: If this is an ADMINISTRATOR-level connection, why not authorize immediately?
	} else if (g_request_map.size() > 1000) {
		error_code = 3;
		error_string = "Too many requests in the system.";
	} else {
		unsigned request_id = get_csrng_uint() % 10'000'000;
		auto iter = g_request_map.find(request_id);
		int idx = 0;
			// Try a few randomly generated request IDs; to avoid strange issues,
			// bail out after a fixed limit.
		while ((iter != g_request_map.end() && (idx++ < 5))) {
			request_id = get_csrng_uint() % 10'000'000;
			iter = g_request_map.find(request_id);
		}
		std::string request_id_str;
		formatstr(request_id_str, "%07d", request_id);
		if (iter != g_request_map.end()) {
			result_ad.InsertAttr(ATTR_ERROR_STRING, "Unable to generate new request ID");
			result_ad.InsertAttr(ATTR_ERROR_CODE, 4);
		} else {
			g_request_map[request_id] = std::unique_ptr<TokenRequest>(
				new TokenRequest{fqu, requested_identity, peer_location, authz_list, requested_lifetime, client_id, request_id_str});
		}
			// Note we currently store this as a string; this way we can come back later
			// and introduce alphanumeric characters if we so wish.
		result_ad.InsertAttr(ATTR_SEC_REQUEST_ID, request_id_str);

		iter = g_request_map.find(request_id);
		time_t now = time(NULL);

		CondorError err;
		std::string rule_text;
		std::string final_key_name = htcondor::get_token_signing_key(err);
		if (final_key_name.empty()) {
			result_ad.InsertAttr(ATTR_ERROR_STRING, err.getFullText());
			result_ad.InsertAttr(ATTR_ERROR_CODE, err.code());
			iter = g_request_map.end();
		} else {
			if ((iter != g_request_map.end()) && TokenRequest::ShouldAutoApprove(*(iter->second), now, rule_text)) {
				auto token_request = *(iter->second);
				CondorError err;
				std::string token;
				if (!Condor_Auth_Passwd::generate_token(
					token_request.getRequestedIdentity(),
					final_key_name,
					token_request.getBoundingSet(),
					token_request.getLifetime(),
					token,
					static_cast<Sock*>(stream)->getUniqueId(),
					&err))
				{
					result_ad.InsertAttr(ATTR_ERROR_STRING, err.getFullText());
					result_ad.InsertAttr(ATTR_ERROR_CODE, err.code());
					token_request.setFailed();
				} else {
					g_request_map.erase(iter);
					if (token.empty()) {
						error_code = 6;
						error_string = "Internal state error.";
					}
					result_ad.InsertAttr(ATTR_SEC_TOKEN, token);
					dprintf(D_ALWAYS, "Token request %s approved via auto-approval rule %s.\n",
						token_request.getPublicString().c_str(), rule_text.c_str());
				}
			// Auto-approval rules are effectively host-based security; if we trust the network
			// blindly, the lack of encryption does not bother us.
			//
			// In all other cases, encryption is a hard requirement.
			} else if (!stream->get_encryption()) {
				g_request_map.erase(iter);
				result_ad.Clear();
				result_ad.InsertAttr(ATTR_ERROR_STRING, "Request to server was not encrypted.");
				result_ad.InsertAttr(ATTR_ERROR_CODE, 7);
			} else {
				Sock * sock = dynamic_cast<Sock *>(stream);
				if( sock ) {
					const char * method = sock->getAuthenticationMethodUsed();
					if( strcasecmp( method, "ANONYMOUS" ) == 0 ) {
						g_request_map.erase(iter);
						result_ad.Clear();
						result_ad.InsertAttr(ATTR_ERROR_STRING, "Request to server was made using ANONYMOUS authentication.");
						result_ad.InsertAttr(ATTR_ERROR_CODE, 7);
					}
				}
			}
		}
	}

	stream->encode();
	if (!putClassAd(stream, result_ad) ||
		!stream->end_of_message())
	{
		dprintf(D_FULLDEBUG, "handle_dc_start_token_request: failed to send response ad to client\n");
		return false;
	}
	return true;
}


static int
handle_dc_finish_token_request(int, Stream* stream)
{
	classad::ClassAd ad;
	if (!getClassAd(stream, ad) ||
		!stream->end_of_message())
	{
		dprintf(D_FULLDEBUG, "handle_dc_finish_token_request: failed to read input from client\n");
		return false;
	}

	if (!param_boolean("SEC_ENABLE_TOKEN_REQUEST", true)) {
		ClassAd result_ad;
		result_ad.InsertAttr(ATTR_ERROR_STRING, "Token request disabled.");
		result_ad.InsertAttr(ATTR_ERROR_CODE, 44);
		stream->encode();
		putClassAd(stream, result_ad);
		stream->end_of_message();
		return false;
	}

	int error_code = 0;
	std::string error_string;

	if (!g_request_limit.AllowIncomingRequest()) {
		error_code = 5;
		error_string = "Request rate limit hit.";
	}

	std::string client_id;
	std::string request_id_str;
	int request_id = -1;
	if (!error_code) {
		if (!ad.EvaluateAttrString(ATTR_SEC_CLIENT_ID, client_id)) {
			error_code = 2;
			error_string = "No client ID provided.";
		}

		// See comment in handle_dc_list_token_request().
		if (!ad.EvaluateAttrString(ATTR_SEC_REQUEST_ID, request_id_str)) {
			error_code = 2;
			error_string = "No request ID provided.";
		} else {
			YourStringDeserializer des(request_id_str);
			if ( ! des.deserialize_int(&request_id) || ! des.at_end()) {
				error_code = 2;
				error_string = "Unable to convert request ID to integer.";
			}
		}
	}

	std::string token;
	auto iter = (request_id >= 0) ? g_request_map.find(request_id) : g_request_map.end();
	if (iter == g_request_map.end()) {
		error_code = 3;
		error_string = "Request ID is not known.";
	} else if (iter->second->getClientId() != client_id) {
		error_code = 3;
		error_string = "Client ID is incorrect.";
	} else {
		const auto &req = *(iter->second);
		switch (req.getState()) {
		case TokenRequest::State::Pending:
			break;
		case TokenRequest::State::Successful:
			token = req.getToken();
			// Remove the token from the request list; no one else should be able to retrieve it.
			g_request_map.erase(iter);
			if (token.empty()) {
				error_code = 6;
				error_string = "Internal state error.";
			}
			break;
		case TokenRequest::State::Failed:
			error_code = 4;
			error_string = "Request failed.";
			g_request_map.erase(iter);
			break;
		case TokenRequest::State::Expired:
			g_request_map.erase(iter);
			error_code = 5;
			error_string = "Request has expired.";
		};
	}

	classad::ClassAd result_ad;
	if (error_code) {
		result_ad.InsertAttr(ATTR_ERROR_STRING, error_string);
		result_ad.InsertAttr(ATTR_ERROR_CODE, error_code);
	} else {
			// NOTE: client always expects this attribute to
			// be set; if it is set to an empty string, then
			// it knows to poll again.
		result_ad.InsertAttr(ATTR_SEC_TOKEN, token);
	}

	stream->encode();
	if (!putClassAd(stream, result_ad) ||
		!stream->end_of_message())
	{
		dprintf(D_FULLDEBUG, "handle_dc_finish_token_request: failed to send response ad to client\n");
		return false;
	}
	return true;
}


static int
handle_dc_list_token_request(int, Stream* stream)
{
	classad::ClassAd ad;
	if (!getClassAd(stream, ad) || !stream->end_of_message())
	{
		dprintf(D_FULLDEBUG, "handle_dc_list_token_request: failed to read input from client\n");
		return false;
	}

	if (!param_boolean("SEC_ENABLE_TOKEN_REQUEST", true)) {
		ClassAd result_ad;
		result_ad.InsertAttr(ATTR_ERROR_STRING, "Token request disabled.");
		result_ad.InsertAttr(ATTR_ERROR_CODE, 44);
		stream->encode();
		putClassAd(stream, result_ad);
		stream->end_of_message();
		return false;
	}

	int error_code = 0;
	std::string error_string;

	bool has_admin = static_cast<Sock*>(stream)->isAuthorizationInBoundingSet("ADMINISTRATOR") &&
		daemonCore->Verify("list request", ADMINISTRATOR,
		static_cast<ReliSock*>(stream)->peer_addr(),
		static_cast<Sock*>(stream)->getFullyQualifiedUser());

	// While it looks like we could use EvaluateAttrInt() here, we're storing
	// request IDs as strings in case in turns out people don't like random
	// 7-digit integers.  The std::stol() call is an optimization which we'll
	// have to remove or replace if we cahnge the request ID format.
	//
	// The filter is optional; if it's absent, we'll list all pending requests.
	std::string request_filter_str;
	if (!error_code && (ad.EvaluateAttrString(ATTR_SEC_REQUEST_ID, request_filter_str) && !request_filter_str.empty())) {
		int request_id=-1;
		YourStringDeserializer des(request_filter_str);
		if ( ! des.deserialize_int(&request_id) || ! des.at_end()) {
			error_code = 2;
			error_string = "Unable to convert request ID to integer.";
		}
	}

	stream->encode();

	classad::ClassAd result_ad;
	for (const auto & iter : g_request_map) {
		if (error_code) { break; }

		const auto &token_request = iter.second;

		if (token_request->getState() != TokenRequest::State::Pending) {continue;}

		const auto &request_id_str = iter.second->getRequestId();
		if (!request_filter_str.empty() && (request_filter_str != request_id_str)) {continue;}

		std::string bounds = join(token_request->getBoundingSet(), ",");

			// If we do not have ADMINISTRATOR privileges, the requested identity
			// and the authenticated identity must match!
		if (!has_admin && strcmp(token_request->getRequestedIdentity().c_str(),
			static_cast<Sock*>(stream)->getFullyQualifiedUser()))
		{
			continue;
		}

		if (!result_ad.InsertAttr(ATTR_SEC_REQUEST_ID, request_id_str) ||
			!result_ad.InsertAttr(ATTR_SEC_CLIENT_ID, token_request->getClientId()) ||
			!result_ad.InsertAttr(ATTR_AUTHENTICATED_IDENTITY, token_request->getRequesterIdentity()) ||
			!result_ad.InsertAttr("RequestedIdentity", token_request->getRequestedIdentity()) ||
			!result_ad.InsertAttr("PeerLocation", token_request->getPeerLocation()))
		{
			dprintf(D_FULLDEBUG, "handle_dc_list_token_request: failed to create"
				" token request ad listing.\n");
			return false;
		}
		if (bounds.size() && !result_ad.InsertAttr(ATTR_SEC_LIMIT_AUTHORIZATION, bounds))
		{
			dprintf(D_FULLDEBUG, "handle_dc_list_token_request: failed to create"
				" token request ad listing.\n");
			return false;
		}
		if (token_request->getLifetime() >= 0 && !result_ad.InsertAttr(ATTR_SEC_TOKEN_LIFETIME, token_request->getLifetime())) {
			dprintf(D_FULLDEBUG, "handle_dc_list_token_request: failed to create"
				" token request ad listing.\n");
			return false;
		}

		if (!putClassAd(stream, result_ad) || !stream->end_of_message())
		{
			dprintf(D_FULLDEBUG, "handle_dc_list_token_request: failed to send response ad to client\n");
			return false;
		}
		result_ad.Clear();
	}

	result_ad.Clear();
	int intVal = 0;
	if (!result_ad.InsertAttr(ATTR_ERROR_CODE, error_code) ||
		!result_ad.InsertAttr(ATTR_OWNER, intVal))
	{
		dprintf(D_FULLDEBUG, "handle_dc_list_token_request: failed to create final response ad");
		return false;
	}
	if (error_code) {
		result_ad.InsertAttr(ATTR_ERROR_STRING, error_string);
	}
	if (!putClassAd(stream, result_ad) || !stream->end_of_message())
	{
		dprintf(D_FULLDEBUG, "handle_dc_list_token_request: failed to send final response ad to client\n");
		return false;
	}
	return true;
}


static int
handle_dc_approve_token_request(int, Stream* stream)
{
	classad::ClassAd ad;
	if (!getClassAd(stream, ad) || !stream->end_of_message())
	{
		dprintf(D_FULLDEBUG, "handle_dc_approve_token_request: failed to read input from client\n");
		return false;
	}

	if (!param_boolean("SEC_ENABLE_TOKEN_REQUEST", true)) {
		ClassAd result_ad;
		result_ad.InsertAttr(ATTR_ERROR_STRING, "Token request disabled.");
		result_ad.InsertAttr(ATTR_ERROR_CODE, 44);
		stream->encode();
		putClassAd(stream, result_ad);
		stream->end_of_message();
		return false;
	}

	int error_code = 0;
	std::string error_string;

	bool has_admin = static_cast<Sock*>(stream)->isAuthorizationInBoundingSet("ADMINISTRATOR") &&
		daemonCore->Verify("approve request", ADMINISTRATOR, static_cast<ReliSock*>(stream)->peer_addr(),
		static_cast<Sock*>(stream)->getFullyQualifiedUser());

	// See comment in handle_dc_list_token_request().
	int request_id = -1;
	std::string request_id_str;
	if (!error_code && (!ad.EvaluateAttrString(ATTR_SEC_REQUEST_ID, request_id_str) || request_id_str.empty()))
	{
		error_code = 1;
		error_string = "Request ID not provided.";
	} else {
		YourStringDeserializer des(request_id_str);
		if ( ! des.deserialize_int(&request_id) || ! des.at_end()) {
			error_code = 2;
			error_string = "Unable to convert request ID to integer.";
		}
	}

	auto iter = g_request_map.find(request_id);
	if (!error_code && iter == g_request_map.end()) {
		error_code = 5;
		error_string = "Request unknown.";
		request_id = -1;
		dprintf(D_SECURITY, "Request ID (%d) unknown.\n", request_id);
	}

	std::string client_id;
	if (!error_code && (!ad.EvaluateAttrString(ATTR_SEC_CLIENT_ID, client_id) || client_id.empty()))
	{
		error_code = 1;
		error_string = "Client ID not provided.";
	}

	if (!error_code && request_id != -1 && client_id != iter->second->getClientId()) {
		error_code = 5;
		error_string = "Request unknown.";
		request_id = -1;
		dprintf(D_SECURITY, "Request ID (%s) correct but client ID (%s) incorrect.\n", request_id_str.c_str(),
			client_id.c_str());
	}
	if (!error_code && request_id != -1 && iter->second->getState() != TokenRequest::State::Pending) {
		error_code = 5;
		error_string = "Request in incorrect state.";
		request_id = -1;
	}

		// If we do not have ADMINISTRATOR privileges, the requested identity
		// and the authenticated identity must match!
	if (!error_code && !has_admin && strcmp(iter->second->getRequestedIdentity().c_str(),
		static_cast<Sock*>(stream)->getFullyQualifiedUser()))
	{
		error_code = 6;
		error_string = "Insufficient privilege to approve request.";
		request_id = -1;
	}

	if (!error_code && !has_admin && static_cast<Sock*>(stream)->hasAuthorizationBoundingSet()) {
		auto& token_authz_set = iter->second->getBoundingSet();
		bool reject = false;
		if (token_authz_set.empty()) {
			reject = true;
		}
		for (const auto& authz: token_authz_set) {
			if (! static_cast<Sock*>(stream)->isAuthorizationInBoundingSet(authz)) {
				reject = true;
				break;
			}
		}
		if (reject) {
			error_code = 7;
			error_string = "Insufficient privilege to approve request (scope restricted).";
			request_id = -1;
		}
	}

	if (!error_code && !has_admin) {
		const ClassAd* policy_ad = static_cast<ReliSock*>(stream)->getPolicyAd();
		time_t client_expiry = -1;
		if (policy_ad) {
			policy_ad->LookupInteger("TokenExpirationTime", client_expiry);
		}
		time_t request_lifetime = iter->second->getLifetime();
		if ((request_lifetime == -1 && client_expiry >= 0) ||
<<<<<<< HEAD
			(request_lifetime >= 0 && client_expiry >= 0 && (request_lifetime + time(nullptr) > client_expiry))) {
=======
		    (request_lifetime >= 0 && client_expiry >= 0 && (request_lifetime + time(nullptr) > client_expiry))) {
>>>>>>> 6a27614f
			error_code = 8;
			error_string = "Insufficient privilege to approve request (lifetime).";
			request_id = -1;
		}
	}

	CondorError err;
	std::string final_key_name = htcondor::get_token_signing_key(err);
	if (!error_code && (request_id != -1) && final_key_name.empty()) {
		error_string = err.getFullText();
		error_code = err.code();
	}

	stream->encode();
	classad::ClassAd result_ad;

	if (error_code) {
		result_ad.InsertAttr(ATTR_ERROR_CODE, error_code);
		result_ad.InsertAttr(ATTR_ERROR_STRING, error_string);
	} else {
		auto &token_request = *(iter->second);
		CondorError err;
		std::string token;
		if (!Condor_Auth_Passwd::generate_token(
			token_request.getRequestedIdentity(),
			final_key_name,
			token_request.getBoundingSet(),
			token_request.getLifetime(),
			token,
			static_cast<Sock*>(stream)->getUniqueId(),
			&err))
		{
			result_ad.InsertAttr(ATTR_ERROR_STRING, err.getFullText());
			result_ad.InsertAttr(ATTR_ERROR_CODE, err.code());
			token_request.setFailed();
		} else {
			token_request.setToken(token);
			result_ad.InsertAttr(ATTR_ERROR_CODE, 0);
		}
	}

	if (!putClassAd(stream, result_ad) || !stream->end_of_message())
	{
		dprintf(D_FULLDEBUG, "handle_dc_approve_token_request: failed to send final response ad to client\n");
		return false;
	}
	return true;
}


static int
handle_dc_auto_approve_token_request(int, Stream* stream )
{
	classad::ClassAd ad;
	if (!getClassAd(stream, ad) || !stream->end_of_message())
	{
		dprintf(D_FULLDEBUG, "handle_dc_auto_approve_token_request: failed to read input from client\n");
		return false;
	}

	if (!param_boolean("SEC_ENABLE_TOKEN_REQUEST", true)) {
		ClassAd result_ad;
		result_ad.InsertAttr(ATTR_ERROR_STRING, "Token request disabled.");
		result_ad.InsertAttr(ATTR_ERROR_CODE, 44);
		stream->encode();
		putClassAd(stream, result_ad);
		stream->end_of_message();
		return false;
	}

	std::string netblock;
	time_t lifetime = -1;
	ad.EvaluateAttrString(ATTR_SUBNET, netblock);
	ad.EvaluateAttrInt(ATTR_SEC_LIFETIME, lifetime);
	int max_lifetime = param_integer("TOKEN_REQUEST_AUTO_APPROVE_MAX_LIFETIME", 3600);
	if (lifetime > max_lifetime) lifetime = max_lifetime;

	stream->encode();
	classad::ClassAd result_ad;

	CondorError err;
	int error_code = 0;
	std::string error_string;

	if( TokenRequest::addApprovalRule(netblock, lifetime, err) ) {
		dprintf(D_SECURITY|D_FULLDEBUG, "Added a new auto-approve rule for netblock %s"
			" with lifetime %ld.\n", netblock.c_str(), lifetime);

		std::string final_key_name = htcondor::get_token_signing_key(err);
		if (final_key_name.empty()) {
			error_string = err.getFullText();
			error_code = err.code();
		}

		time_t now = time(NULL);
		// We otherwise only evaluate each request as it comes in, so we have to
		// check all of them now if we want to approve ones that came in recently.
		dprintf(D_SECURITY|D_FULLDEBUG, "Evaluating %zu existing requests for "
			"auto-approval.\n", g_request_map.size());
		for (auto &iter : g_request_map) {
			if (error_code) {break;}

			std::string rule_text;
			if (!TokenRequest::ShouldAutoApprove(*(iter.second), now, rule_text)) {
				continue;
			}
			auto &token_request = *(iter.second);
			CondorError err;
			std::string token;
			if (!Condor_Auth_Passwd::generate_token(
				token_request.getRequestedIdentity(),
				final_key_name,
				token_request.getBoundingSet(),
				token_request.getLifetime(),
				token,
				static_cast<Sock*>(stream)->getUniqueId(),
				&err))
			{
				error_string = err.getFullText();
				error_code = err.code();
				token_request.setFailed();
			} else {
				token_request.setToken(token);
				dprintf(D_SECURITY|D_FULLDEBUG,
					"Auto-approved existing request %d.\n",
					iter.first);
				dprintf(D_ALWAYS, "Token request %s passed via auto-approval rule %s.\n",
					token_request.getPublicString().c_str(), rule_text.c_str());
			}
		}
	} else {
		dprintf(D_FULLDEBUG, "Rejected new auto-approve rule for netblock %s "
			"with lifetime %ld: %s\n", netblock.c_str(), lifetime, err.getFullText().c_str());
		error_string = err.getFullText();
		error_code = err.code();
	}

	result_ad.InsertAttr(ATTR_ERROR_CODE, error_code);
	if (error_code) {
		result_ad.InsertAttr(ATTR_ERROR_STRING, error_string);
	}

	if (!putClassAd(stream, result_ad) || !stream->end_of_message())
	{
		dprintf(D_FULLDEBUG, "handle_dc_auto_approve_token_request: failed to send final response ad to client\n");
		return false;
	}
	return true;
}


static int
handle_dc_exchange_scitoken(int, Stream *stream)
{
	classad::ClassAd request_ad;
	if (!getClassAd(stream, request_ad) ||
		!stream->end_of_message())
	{
		dprintf(D_FULLDEBUG, "handle_dc_exchange_scitoken: failed to read input from client\n");
		return false;
	}

	if (!param_boolean("SEC_ENABLE_SCITOKEN_EXCHANGE", true)) {
		ClassAd result_ad;
		result_ad.InsertAttr(ATTR_ERROR_STRING, "SciToken exchange disabled.");
		result_ad.InsertAttr(ATTR_ERROR_CODE, 44);
		stream->encode();
		putClassAd(stream, result_ad);
		stream->end_of_message();
		return false;
	}

	classad::ClassAd result_ad;
	std::string result_token;
	int error_code = 0;
	std::string error_string;

	std::string scitoken;
	if (!request_ad.EvaluateAttrString(ATTR_SEC_TOKEN, scitoken) || scitoken.empty()) {
		error_code = 1;
		error_string = "SciToken not provided by the client";
	}

#if defined(HAVE_EXT_SCITOKENS)
	if (!error_code) {
		std::string subject;
		std::string issuer;
		long long expiry;
		std::vector<std::string> bounding_set;
		CondorError err;
		std::string key_name;
		auto map_file = Authentication::getGlobalMapFile();
		std::string identity;
		std::string jti;
		std::vector<std::string> groups, scopes;
		if (!htcondor::validate_scitoken(scitoken, issuer, subject, expiry, bounding_set, groups, scopes, jti, static_cast<Sock*>(stream)->getUniqueId(), err))
		{
			error_code = err.code();
			error_string = err.getFullText();
		} else if ((key_name = htcondor::get_token_signing_key(err)).empty()) {
			error_code = err.code();
			error_string = err.getFullText();
		} else if (!map_file || map_file->GetCanonicalization("SCITOKENS", issuer + "," + subject, identity)) {
			error_code = 5;
			error_string = "Failed to map SciToken to a local identity.";
		} else {
			long lifetime = expiry - time(NULL);
			int max_lifetime = param_integer("SEC_ISSUED_TOKEN_EXPIRATION", -1);
			if ((max_lifetime > 0) && (lifetime > max_lifetime)) {
				lifetime = max_lifetime;
			}
			if (lifetime < 0) {lifetime = 0;}

			if (!Condor_Auth_Passwd::generate_token(identity, key_name, bounding_set,
				lifetime, result_token, static_cast<Sock*>(stream)->getUniqueId(), &err))
			{
				error_code = err.code();
				error_string = err.getFullText();
			} else {
				auto peer_location = static_cast<Sock*>(stream)->peer_ip_str();
				auto peer_identity = static_cast<Sock*>(stream)->getFullyQualifiedUser();
				std::string bounding_set_str;
				if (!bounding_set.empty()) {
					bounding_set_str = join(bounding_set, ",");
				} else {
					bounding_set_str = "(none)";
				}

				dprintf(D_ALWAYS, "For peer %s (identity %s), exchanging SciToken "
					"from issuer %s, subject %s for a local token with identity %s,"
					" bounding set %s, and lifetime %ld.\n", peer_location,
					peer_identity, issuer.c_str(), subject.c_str(),
					identity.c_str(), bounding_set_str.c_str(), lifetime);
			}
		}
	}
#else
	error_code = 2;
	error_string = "Server not built with SciTokens support";
#endif

	if (error_code)
	{
		result_ad.InsertAttr(ATTR_ERROR_STRING, error_string);
		result_ad.InsertAttr(ATTR_ERROR_CODE, error_code);
	}
	else
	{
		result_ad.InsertAttr(ATTR_SEC_TOKEN, result_token);
	}

	stream->encode();
	if (!putClassAd(stream, result_ad) ||
		!stream->end_of_message())
	{
		dprintf(D_FULLDEBUG, "handle_dc_exchange_scitoken: failed to send response ad to client\n");
		return false;
	}
	return true;
}


static int
handle_dc_session_token(int, Stream* stream)
{
	classad::ClassAd ad;
	if (!getClassAd(stream, ad) ||
		!stream->end_of_message())
	{
		dprintf(D_FULLDEBUG, "handle_dc_session_token: failed to read input from client\n");
		return false;
	}

	if (!param_boolean("SEC_ENABLE_TOKEN_FETCH", true)) {
		ClassAd result_ad;
		result_ad.InsertAttr(ATTR_ERROR_STRING, "Token fetch disabled.");
		result_ad.InsertAttr(ATTR_ERROR_CODE, 44);
		stream->encode();
		putClassAd(stream, result_ad);
		stream->end_of_message();
		return false;
	}

	CondorError err;
	classad::ClassAd result_ad;

	ReliSock* sock = static_cast<ReliSock*>(stream);
	std::vector<std::string> authz_list;
	std::string authz_list_str;
	ad.EvaluateAttrString(ATTR_SEC_LIMIT_AUTHORIZATION, authz_list_str);
	bool sock_has_authz_limit = sock->hasAuthorizationBoundingSet();
	if (!authz_list_str.empty()) {
		if (sock_has_authz_limit) {
			for (const auto& item: StringTokenIterator(authz_list_str)) {
				if (sock->isAuthorizationInBoundingSet(item)) {
					authz_list.emplace_back(item);
				}
			}
			if (authz_list.empty()) {
				result_ad.InsertAttr(ATTR_ERROR_STRING, "Session doesn't allow requested authorization levels.");
				result_ad.InsertAttr(ATTR_ERROR_CODE, 4);
				stream->encode();
				if (!putClassAd(stream, result_ad) ||
					!stream->end_of_message())
				{
					dprintf(D_FULLDEBUG, "handle_dc_session_token: failed to send response ad to client\n");
					return false;
				}
				return true;
			}
		} else {
			authz_list = split(authz_list_str);
		}
	} else if (sock_has_authz_limit) {
		sock->getPolicyAd()->LookupString(ATTR_SEC_LIMIT_AUTHORIZATION, authz_list_str);
		authz_list = split(authz_list_str);
	}
	int requested_lifetime;
	if (ad.EvaluateAttrInt(ATTR_SEC_TOKEN_LIFETIME, requested_lifetime)) {
		int max_lifetime = param_integer("SEC_ISSUED_TOKEN_EXPIRATION", -1);
		if ((max_lifetime > 0) && (requested_lifetime > max_lifetime)) {
			requested_lifetime = max_lifetime;
		} else if ((max_lifetime > 0)  && (requested_lifetime < 0)) {
			requested_lifetime = max_lifetime;
		}
	} else {
		requested_lifetime = -1;
	}

	std::string requested_key_name;
	std::string final_key_name = htcondor::get_token_signing_key(err);
	if (ad.EvaluateAttrString(ATTR_SEC_REQUESTED_KEY, requested_key_name)) {
		std::string allowed_key_names_list;
		param( allowed_key_names_list, "SEC_TOKEN_FETCH_ALLOWED_SIGNING_KEYS", "POOL" );
		std::vector<std::string> sl = split(allowed_key_names_list);
		if( contains_withwildcard(sl, requested_key_name) ) {
			final_key_name = requested_key_name;
		} else {
			result_ad.InsertAttr(ATTR_ERROR_STRING, "Server will not sign with requested key.");
			result_ad.InsertAttr(ATTR_ERROR_CODE, 3);

			// *sigh*
			stream->encode();
			if (!putClassAd(stream, result_ad) ||
				!stream->end_of_message())
			{
				dprintf(D_FULLDEBUG, "handle_dc_session_token: failed to send response ad to client\n");
				return false;
			}
			return true;
		}
	}

	classad::ClassAd policy_ad;
	static_cast<ReliSock*>(stream)->getPolicyAd(policy_ad);
	const char *auth_user_cstr;
	std::string auth_user;
	long original_expiry = -1;
	long max_lifetime = 0;
	if (policy_ad.EvaluateAttrInt("TokenExpirationTime", original_expiry)) {
		time_t now = time(NULL);
		max_lifetime = original_expiry - now;
		if ((requested_lifetime > max_lifetime) ||
			((max_lifetime >= 0) && (requested_lifetime < 0)))
		{
			requested_lifetime = max_lifetime;
		}
	}

	if (max_lifetime < 0) {
		result_ad.InsertAttr(ATTR_ERROR_STRING, "Cannot create new session as original one expired.");
		result_ad.InsertAttr(ATTR_ERROR_CODE, 3);
	} else if (!static_cast<Sock*>(stream)->isMappedFQU() ||
		!(auth_user_cstr = static_cast<Sock*>(stream)->getFullyQualifiedUser()) ||
		(auth_user = auth_user_cstr).empty())
	{
		result_ad.InsertAttr(ATTR_ERROR_STRING, "Server did not successfully authenticate session.");
		result_ad.InsertAttr(ATTR_ERROR_CODE, 2);
	} else if (final_key_name.empty()) {
		result_ad.InsertAttr(ATTR_ERROR_STRING, "Server does not have access to configured key.");
		result_ad.InsertAttr(ATTR_ERROR_CODE, 1);
		std::string key_name = "POOL";
		param(key_name, "SEC_TOKEN_ISSUER_KEY");
		dprintf(D_SECURITY, "Daemon configured to sign with key named %s; this is not available.\n",
			key_name.c_str());
	}
	else
	{
		std::string token;
		if (!Condor_Auth_Passwd::generate_token(
			auth_user,
			final_key_name,
			authz_list,
			requested_lifetime,
			token,
			static_cast<Sock*>(stream)->getUniqueId(),
			&err))
		{
			result_ad.InsertAttr(ATTR_ERROR_STRING, err.getFullText());
			result_ad.InsertAttr(ATTR_ERROR_CODE, err.code());
		} else {
			result_ad.InsertAttr(ATTR_SEC_TOKEN, token);
		}
	}

	stream->encode();
	if (!putClassAd(stream, result_ad) ||
		!stream->end_of_message())
	{
		dprintf(D_FULLDEBUG, "handle_dc_session_token: failed to send response ad to client\n");
		return false;
	}
	return true;
}

int
handle_nop(int, Stream* stream)
{
	if( !stream->end_of_message() ) {
		dprintf( D_FULLDEBUG, "handle_nop: failed to read end of message\n");
		return FALSE;
	}
	return TRUE;
}


int
handle_invalidate_key(int, Stream* stream)
{
	int result = 0;
	std::string key_id;
	std::string their_sinful;
	size_t id_end_idx;

	stream->decode();
	if ( ! stream->code(key_id) ) {
		dprintf ( D_ALWAYS, "DC_INVALIDATE_KEY: unable to receive key id!.\n");
		return FALSE;
	}

	if ( ! stream->end_of_message() ) {
		dprintf ( D_ALWAYS, "DC_INVALIDATE_KEY: unable to receive EOM on key %s.\n", key_id.c_str());
		return FALSE;
	}

	id_end_idx = key_id.find('\n');
	if (id_end_idx != std::string::npos) {
		ClassAd info_ad;
		int info_ad_idx = id_end_idx + 1;
		classad::ClassAdParser parser;
		if (!parser.ParseClassAd(key_id, info_ad, info_ad_idx)) {
			dprintf ( D_ALWAYS, "DC_INVALIDATE_KEY: got unparseable classad\n");
			return FALSE;
		}
		info_ad.LookupString(ATTR_SEC_CONNECT_SINFUL, their_sinful);
		key_id.erase(id_end_idx);
	}

	if (key_id == daemonCore->m_family_session_id) {
		dprintf(D_FULLDEBUG, "DC_INVALIDATE_KEY: Refusing to invalidate family session\n");
		if (!their_sinful.empty()) {
			dprintf(D_ALWAYS, "DC_INVALIDATE_KEY: The daemon at %s says it's not in the same family of Condor daemon processes as me.\n", their_sinful.c_str());
			dprintf(D_ALWAYS, "  If that is in error, you may need to change how the configuration parameter SEC_USE_FAMILY_SESSION is set.\n");
			daemonCore->getSecMan()->m_not_my_family.insert(their_sinful);
		}
	} else {
		result = daemonCore->getSecMan()->invalidateKey(key_id.c_str());
	}
	return result;
}

int
handle_config_val(int idCmd, Stream* stream ) 
{
	char *param_name = NULL, *tmp;

	stream->decode();

	if ( ! stream->code(param_name)) {
		dprintf( D_ALWAYS, "Can't read parameter name\n" );
		free( param_name );
		return FALSE;
	}

	if( ! stream->end_of_message() ) {
		dprintf( D_ALWAYS, "Can't read end_of_message\n" );
		free( param_name );
		return FALSE;
	}

	stream->encode();

	// DC_CONFIG_VAL command has extended behavior not shared by CONFIG_VAL.
	// if param name begins with ? then it is a command name rather than a param name.
	//   ?names[:pattern] - return a set of strings containing the names of all paramters in the param table.
	if ((DC_CONFIG_VAL == idCmd) && ('?' == param_name[0])) {
		int retval = TRUE; // assume success

		const char * pcolon;
		if (is_arg_colon_prefix(param_name, "?names", &pcolon, -1)) {
			const char * restr = ".*";
			if (pcolon) { restr = ++pcolon; }

			// magic pattern that means they want the -summary names.
			if  (starts_with(restr, ".*|.summary")) {
				// this is a request to return the names that condor_config_val -summary would show (mostly)
				// and in the same order that summary would show, we will also return comment lines
				// with filenames as separators
				std::map<int64_t, std::string> names;
				if (param_names_for_summary(names)) {
					int source_id = -999999;
					std::string line;
					line = "#";
					const char * localname = get_mySubSystem()->getLocalName();
					if ( ! localname || !localname[0]) { localname = get_mySubSystem()->getName(); }
					line += localname; line += " "; line += CondorVersion();
					if ( ! stream->code(line)) {
						dprintf( D_ALWAYS, "Can't send ?names (summary) reply for DC_CONFIG_VAL\n" );
						retval = FALSE;
						names.clear(); // skip the loop.
					}
					for (auto it = names.begin(); it != names.end(); ++it) {
						_param_names_sumy_key key; key.all = it->first;
						if (source_id != key.sid) {
							source_id = key.sid;
							const char * source = config_source_by_id(source_id);
							line = "#";
							if (source) { line += source; }
							if ( ! stream->code(line)) {
								dprintf( D_ALWAYS, "Can't send ?names (summary) reply for DC_CONFIG_VAL\n" );
								retval = FALSE;
								break;
							}
						}
						if ( ! stream->code(it->second)) {
							dprintf( D_ALWAYS, "Can't send ?names (summary) reply for DC_CONFIG_VAL\n" );
							retval = FALSE;
							break;
						}
					}
					if (retval && ! stream->end_of_message() ) {
						dprintf( D_ALWAYS, "Can't send end of message for DC_CONFIG_VAL\n" );
						retval = FALSE;
					}
					return retval;
				}
			}

			Regex re; int errcode = 0, erroffset = 0;

			if ( ! re.compile(restr, &errcode, &erroffset, PCRE2_CASELESS)) {
				dprintf( D_ALWAYS, "Can't compile regex for DC_CONFIG_VAL ?names query\n" );
				std::string errmsg; formatstr(errmsg, "!error:regex:%d: error code %d", erroffset, errcode);
				if (!stream->code(errmsg)) {
						dprintf( D_ALWAYS, "and remote side disconnected from use\n" );
				}
				retval = FALSE;
			} else {
				std::vector<std::string> names;
				if (param_names_matching(re, names)) {
					for (int ii = 0; ii < (int)names.size(); ++ii) {
						if ( ! stream->code(names[ii])) {
							dprintf( D_ALWAYS, "Can't send ?names reply for DC_CONFIG_VAL\n" );
							retval = FALSE;
							break;
						}
					}
				} else {
					std::string empty("");
					if ( ! stream->code(empty)) {
						dprintf( D_ALWAYS, "Can't send ?names reply for DC_CONFIG_VAL\n" );
						retval = FALSE;
					}
				}

				if (retval && ! stream->end_of_message() ) {
					dprintf( D_ALWAYS, "Can't send end of message for DC_CONFIG_VAL\n" );
					retval = FALSE;
				}
				names.clear();
			}
		} else if (is_arg_prefix(param_name, "?stats", -1)) {

			struct _macro_stats stats;
			int cQueries = get_config_stats(&stats);
			// for backward compatility, we have to put a single string on the wire
			// before we can put the stats classad.
			std::string queries;
			formatstr(queries, "%d", cQueries);
			if ( ! stream->code(queries)) {
				dprintf(D_ALWAYS, "Can't send param stats for DC_CONFIG_VAL\n");
				retval = false;
			} else {
				ClassAd ad; ad.Clear(); // remove time()
				ad.Assign("Macros", stats.cEntries);
				ad.Assign("Used", stats.cUsed);
				ad.Assign("Referenced", stats.cReferenced);
				ad.Assign("Files", stats.cFiles);
				ad.Assign("StringBytes", stats.cbStrings);
				ad.Assign("TablesBytes", stats.cbTables);
				ad.Assign("Sorted", stats.cSorted);
				if ( ! putClassAd(stream, ad)) {
					dprintf(D_ALWAYS, "Can't send param stats ad for DC_CONFIG_VAL\n");
					retval = false;
				}
			}
			if (retval && ! stream->end_of_message()) {
				retval = false;
			}

		} else { // unrecognised ?command

			std::string errmsg; formatstr(errmsg, "!error:unsup:1: '%s' is not supported", param_name);
			if ( ! stream->code(errmsg)) retval = FALSE;
			if (retval && ! stream->end_of_message()) retval = FALSE;
		}

		free (param_name);
		return retval;
	}

	// DC_CONFIG_VAL command has extended behavior not shared by CONFIG_VAL.
	// in addition to returning. the param() value, it returns consecutive strings containing
	//   <NAME_USED> = <raw_value>
	//   <filename>[, line <num>]
	//   <default_value>
	//note: ", line <num>" is present only when the line number is meaningful
	//and "<default_value>" may be NULL
	if (idCmd == DC_CONFIG_VAL) {
		int retval = TRUE; // assume success

		std::string name_used;
		std::string value;
		const char * def_val = NULL;
		const MACRO_META * pmet = NULL;
		const char * subsys = get_mySubSystem()->getName();
		const char * local_name  = get_mySubSystem()->getLocalName();
		const char * val = param_get_info(param_name, subsys, local_name, name_used, &def_val, &pmet);
		if (name_used.empty()) {
			dprintf( D_FULLDEBUG,
					 "Got DC_CONFIG_VAL request for unknown parameter (%s)\n",
					 param_name );
			// send a NULL to indicate undefined. (val is NULL here)
			if( ! stream->put_nullstr(val) ) {
				dprintf( D_ALWAYS, "Can't send reply for DC_CONFIG_VAL\n" );
				retval = FALSE;
			}
		} else {

			dprintf(D_CONFIG | D_FULLDEBUG, "DC_CONFIG_VAL(%s) def: %s = %s\n", param_name, name_used.c_str(), def_val ? def_val : "NULL");

			if (val) { tmp = expand_param(val, local_name, subsys, 0); } else { tmp = NULL; }
			if( ! stream->code_nullstr(tmp) ) {
				dprintf( D_ALWAYS, "Can't send reply for DC_CONFIG_VAL\n" );
				retval = FALSE;
			}
			if (tmp) {free(tmp);} tmp = NULL;

			upper_case(name_used);
			name_used += " = ";
			if (val) name_used += val;
			if ( ! stream->code(name_used)) {
				dprintf( D_ALWAYS, "Can't send raw reply for DC_CONFIG_VAL\n" );
			}
			param_get_location(pmet, value);
			if ( ! stream->code(value)) {
				dprintf( D_ALWAYS, "Can't send filename reply for DC_CONFIG_VAL\n" );
			}
			if ( ! stream->put_nullstr(def_val)) {
				dprintf( D_ALWAYS, "Can't send default reply for DC_CONFIG_VAL\n" );
			}
			if (pmet->ref_count) { formatstr(value, "%d / %d", pmet->use_count, pmet->ref_count);
			} else  { formatstr(value, "%d", pmet->use_count); }
			if ( ! stream->code(value)) {
				dprintf( D_ALWAYS, "Can't send use count reply for DC_CONFIG_VAL\n" );
			}
		}
		if( ! stream->end_of_message() ) {
			dprintf( D_ALWAYS, "Can't send end of message for DC_CONFIG_VAL\n" );
			retval = FALSE;
		}
		free (param_name);
		return retval;
	}

	tmp = param( param_name );
	if( ! tmp ) {
		dprintf( D_FULLDEBUG, 
				 "Got CONFIG_VAL request for unknown parameter (%s)\n", 
				 param_name );
		free( param_name );
		if( ! stream->put("Not defined") ) {
			dprintf( D_ALWAYS, "Can't send reply for CONFIG_VAL\n" );
			return FALSE;
		}
		if( ! stream->end_of_message() ) {
			dprintf( D_ALWAYS, "Can't send end of message for CONFIG_VAL\n" );
			return FALSE;
		}
		return FALSE;
	} else {
		if( ! stream->code(tmp) ) {
			dprintf( D_ALWAYS, "Can't send reply for CONFIG_VAL\n" );
			free( param_name );
			free( tmp );
			return FALSE;
		}

		free( param_name );
		free( tmp );
		if( ! stream->end_of_message() ) {
			dprintf( D_ALWAYS, "Can't send end of message for CONFIG_VAL\n" );
			return FALSE;
		}
	}
	return TRUE;
}


int
handle_config(int cmd, Stream *stream )
{
	char *admin = NULL, *config = NULL;
	char *to_check = NULL;
	int rval = 0;
	bool failed = false;

	stream->decode();

	if ( ! stream->code(admin) ) {
		dprintf( D_ALWAYS, "Can't read admin string\n" );
		free( admin );
		return FALSE;
	}

	if ( ! stream->code(config) ) {
		dprintf( D_ALWAYS, "Can't read configuration string\n" );
		free( admin );
		free( config );
		return FALSE;
	}

	if( !stream->end_of_message() ) {
		dprintf( D_ALWAYS, "handle_config: failed to read end of message\n");
		return FALSE;
	}
	bool is_meta = admin[0] == '$';
	if( config && config[0] ) {
		#if 0 // tj: we've decide to just fail the assign instead of 'fixing' it. //def WARN_COLON_FOR_PARAM_ASSIGN
		// for backward compat with older senders, change first : to = before we do the assignment.
		for (char * p = config; *p; ++p) { if (*p==':') *p = '='; if (*p=='=') break; }
		#endif
		to_check = is_valid_config_assignment(config);
	} else {
		to_check = strdup(admin);
	}
	if (!is_valid_param_name(to_check + is_meta)) {
		dprintf( D_ALWAYS, "Rejecting attempt to set param with invalid name (%s)\n", (to_check?to_check:"(null)") );
		free(admin); free(config);
		rval = -1;
		failed = true;
	} else if( ! daemonCore->CheckConfigSecurity(to_check, (Sock*)stream) ) {
			// This request is insecure, so don't try to do anything
			// with it.  We can't return yet, since we want to send
			// back an rval indicating the error.
		free( admin );
		free( config );
		rval = -1;
		failed = true;
	} 
	free(to_check);

		// If we haven't hit an error yet, try to process the command  
	if( ! failed ) {
		switch(cmd) {
		case DC_CONFIG_PERSIST:
			rval = set_persistent_config(admin, config);
				// set_persistent_config will free admin and config
				// when appropriate  
			break;
		case DC_CONFIG_RUNTIME:
			rval = set_runtime_config(admin, config);
				// set_runtime_config will free admin and config when
				// appropriate 
			break;
		default:
			dprintf( D_ALWAYS, "unknown DC_CONFIG command!\n" );
			free( admin );
			free( config );
			return FALSE;
		}
	}

	stream->encode();
	if ( ! stream->code(rval) ) {
		dprintf (D_ALWAYS, "Failed to send rval for DC_CONFIG.\n" );
		return FALSE;
	}
	if( ! stream->end_of_message() ) {
		dprintf( D_ALWAYS, "Can't send end of message for DC_CONFIG.\n" );
		return FALSE;
	}

	return (failed ? FALSE : TRUE);
}


#ifndef WIN32
void
unix_sighup(int)
{
	if (daemonCore) {
		daemonCore->Signal_Myself(SIGHUP);
	}
}


void
unix_sigterm(int, siginfo_t *s_info, void *)
{
	if (daemonCore) {
		dprintf(D_ALWAYS, "Caught SIGTERM: si_pid=%d si_uid=%d\n",
		        (int)s_info->si_pid, (int)s_info->si_uid);
		daemonCore->Signal_Myself(SIGTERM);
	}
}


void
unix_sigquit(int, siginfo_t *s_info, void *)
{
	if (daemonCore) {
		dprintf(D_ALWAYS, "Caught SIGQUIT: si_pid=%d si_uid=%d\n",
		        (int)s_info->si_pid, (int)s_info->si_uid);
		daemonCore->Signal_Myself(SIGQUIT);
	}
}


void
unix_sigchld(int)
{
	if (daemonCore) {
		daemonCore->Signal_Myself(SIGCHLD);
	}
}


void
unix_sigusr1(int)
{
	if (daemonCore) {
		daemonCore->Signal_Myself(SIGUSR1);
	}
	
}

void
unix_sigusr2(int)
{
	if (daemonCore) {
		daemonCore->Signal_Myself(SIGUSR2);
	}
}



#endif /* ! WIN32 */



void
dc_reconfig()
{
		// do this first in case anything else depends on DNS
	daemonCore->refreshDNS();

		// Actually re-read the files...  Added by Derek Wright on
		// 12/8/97 (long after this function was first written... 
		// nice goin', Todd).  *grin*

		// We always want to be root when we read config as a daemon
		// we do this because reading config can run scripts and even create files
	{
		TemporaryPrivSentry sentry(PRIV_ROOT);
		int want_meta = get_mySubSystem()->isType(SUBSYSTEM_TYPE_SHADOW) ? 0 : CONFIG_OPT_WANT_META;
		config_ex(CONFIG_OPT_WANT_QUIET | want_meta);
	}

		// See if we're supposed to be allowing core files or not
	if ( doCoreInit ) {
		check_core_files();
	}

	if ( ! disable_default_log) {
		// If we're supposed to be using our own log file, reset that here. 
		if ( logDir ) {
			set_log_dir();
		}

		if( logAppend ) {
			handle_log_append( logAppend );
		}

		// Reinitialize logging system; after all, LOG may have been changed.
		dprintf_config(get_mySubSystem()->getName(), nullptr, 0, log2Arg);
	}

	// again, chdir to the LOG directory so that if we dump a core
	// it will go there.  the location of LOG may have changed, so redo it here.
	drop_core_in_log();

	// Re-read everything from the config file DaemonCore itself cares about.
	// This also cleares the DNS cache.
	daemonCore->reconfig();

	// Clear out the passwd cache.
	clear_passwd_cache();

	// Clear out the cached list of IDTOKEN issuer key names.
	clearIssuerKeyNameCache();

	// Allow us to search for new tokens
	Condor_Auth_Passwd::retry_token_search();

	// Allow us to search for SSL certificate and key
	Condor_Auth_SSL::retry_cert_search();

	// Re-drop the address file, if it's defined, just to be safe.
	drop_addr_file();

		// Re-drop the pid file, if it's requested, just to be safe.
	if( pidFile ) {
		drop_pid_file();
	}

		// If requested to do so in the config file, do a segv now.
		// This is to test our handling/writing of a core file.
	char* ptmp;
	if ( param_boolean_crufty("DROP_CORE_ON_RECONFIG", false) ) {
			// on purpose, derefernce a null pointer.
			ptmp = NULL;
			char segfault;	
			MSC_SUPPRESS_WARNING_FOREVER(6011) // warning about NULL pointer deref.
			segfault = *ptmp; // should blow up here
			if (segfault) {} // Line to avoid compiler warnings.
			ptmp[0] = 'a';
			
			// should never make it to here!
			EXCEPT("FAILED TO DROP CORE");	
	}

		// On reconfig, reset token requests to a pristine state.
	TokenRequest::clearApprovalRules();
	for (auto &entry : g_request_map) {
		entry.second->setFailed();
	}
	TokenRequest::clearTokenRequests();

	// call this daemon's specific main_config()
	dc_main_config();
}

int
handle_dc_sighup(int )
{
	dprintf( D_ALWAYS, "Got SIGHUP.  Re-reading config files.\n" );
	dc_reconfig();
	return TRUE;
}


void
TimerHandler_main_shutdown_fast(int /* tid */)
{
	dc_main_shutdown_fast();
}


int
handle_dc_sigterm(int )
{
	const char * xful = daemonCore->GetPeacefulShutdown() ? "peaceful" : "graceful";
		// Introduces a race condition.
		// What if SIGTERM received while we are here?
	if( !SigtermContinue::should_sigterm_continue() ) {
		dprintf(D_STATUS, "Got SIGTERM, but we've already started %s shutdown.  Ignoring.\n", xful );
		return TRUE;
	}
	SigtermContinue::sigterm_should_not_continue(); // After this

	dprintf(D_STATUS, "Got SIGTERM. Performing %s shutdown.\n", xful);

#if defined(WIN32) && 0
	if ( line_where_service_stopped != 0 ) {
		dprintf(D_ALWAYS,"Line where service stopped = %d\n",
			line_where_service_stopped);
	}
#endif

	if( daemonCore->GetPeacefulShutdown() ) {
		dprintf( D_FULLDEBUG, 
				 "Peaceful shutdown in effect.  No timeout enforced.\n");
	}
	else {
		int timeout = param_integer("SHUTDOWN_GRACEFUL_TIMEOUT", 30 * MINUTE);
		daemonCore->Register_Timer( timeout, 0, 
									TimerHandler_main_shutdown_fast,
									"main_shutdown_fast" );
		dprintf( D_FULLDEBUG, 
				 "Started timer to call main_shutdown_fast in %d seconds\n", 
				 timeout );
	}
	dc_main_shutdown_graceful();
	return TRUE;
}

void
TimerHandler_dc_sigterm(int /* tid */)
{
	handle_dc_sigterm(SIGTERM);
}


int
handle_dc_sigquit(int )
{
	static int been_here = FALSE;
	if( been_here ) {
		dprintf( D_FULLDEBUG, 
				 "Got SIGQUIT, but we've already done fast shutdown.  Ignoring.\n" );
		return TRUE;
	}
	been_here = TRUE;

	dprintf(D_ALWAYS, "Got SIGQUIT.  Performing fast shutdown.\n");
	dc_main_shutdown_fast();
	return TRUE;
}

#ifndef WIN32
// if we fork into the background, this is the write pipe in the child
// and the read pipe for the parent (i.e. the current process)
static int dc_background_pipe = -1;
static bool dc_background_parent_is_master = false;
bool dc_set_background_parent_mode(bool is_master)
{
	bool retval = dc_background_parent_is_master;
	dc_background_parent_is_master = is_master;
	return retval;
}

bool dc_release_background_parent(int status)
{
	if (dc_background_pipe >= 0) {
		int data = status;
		if (sizeof(data) != write(dc_background_pipe, (void*)&data, sizeof(data))) {
			// do what?
		}
		close(dc_background_pipe); dc_background_pipe = -1;
		return true;
	}
	return false;
}
#endif

// Disable default log setup and ignore -l log. Must be called before dc_main()
void DC_Disable_Default_Log() { disable_default_log = true; }

// This is the main entry point for daemon core.  On WinNT, however, we
// have a different, smaller main which checks if "-f" is ommitted from
// the command line args of the condor_master, in which case it registers as 
// an NT service.
int dc_main( int argc, char** argv )
{
	char**	ptr;
	int		command_port = -1;
	char const *daemon_sock_name = NULL;
	int		dcargs = 0;		// number of daemon core command-line args found
	char	*ptmp;
	int		i;
	int		wantsKill = FALSE, wantsQuiet = FALSE;
	bool	done;

	set_priv_initialize();

	condor_main_argc = argc;
	condor_main_argv = (char **)malloc((argc+1)*sizeof(char *));
	for(i=0;i<argc;i++) {
		condor_main_argv[i] = strdup(argv[i]);
	}
	condor_main_argv[i] = NULL;

#ifdef WIN32
	/** Enable support of the %n format in the printf family 
		of functions. */
	_set_printf_count_output(TRUE);
#endif

#ifndef WIN32
		// Set a umask value so we get reasonable permissions on the
		// files we create.  Derek Wright <wright@cs.wisc.edu> 3/3/98
	umask( 022 );

		// Handle Unix signals
		// Block all signals now.  We'll unblock them right before we
		// do the select.
	sigset_t fullset;
	sigfillset( &fullset );
	// We do not want to block the following signals ----
	   sigdelset(&fullset, SIGSEGV);	// so we get a core right away
	   sigdelset(&fullset, SIGABRT);	// so assert() failures drop core right away
	   sigdelset(&fullset, SIGILL);		// so we get a core right away
	   sigdelset(&fullset, SIGBUS);		// so we get a core right away
	   sigdelset(&fullset, SIGFPE);		// so we get a core right away
	   sigdelset(&fullset, SIGTRAP);	// so gdb works when it uses SIGTRAP
	sigprocmask( SIG_SETMASK, &fullset, NULL );

		// Install these signal handlers with a default mask
		// of all signals blocked when we're in the handlers.
	install_sig_action_with_mask(SIGQUIT, &fullset, unix_sigquit);
	install_sig_handler_with_mask(SIGHUP, &fullset, unix_sighup);
	install_sig_action_with_mask(SIGTERM, &fullset, unix_sigterm);
	install_sig_handler_with_mask(SIGCHLD, &fullset, unix_sigchld);
	install_sig_handler_with_mask(SIGUSR1, &fullset, unix_sigusr1);
	install_sig_handler_with_mask(SIGUSR2, &fullset, unix_sigusr2);
	install_sig_handler(SIGPIPE, SIG_IGN );

#endif // of ifndef WIN32

	_condor_myServiceName = argv[0];
	// set myName to be argv[0] with the path stripped off
	myName = condor_basename(argv[0]);
	myFullName = getExecPath();
	if( ! myFullName ) {
			// if getExecPath() didn't work, the best we can do is try
			// saving argv[0] and hope for the best...
		if( argv[0][0] == '/' ) {
				// great, it's already a full path
			myFullName = strdup(argv[0]);
		} else {
				// we don't have anything reliable, so forget it.  
			myFullName = NULL;
		}
	}

		// call out to the handler for pre daemonCore initialization
		// stuff so that our client side can do stuff before we start
		// messing with argv[]
	if ( dc_main_pre_dc_init ) {
		dc_main_pre_dc_init( argc, argv );
	}

		// Make sure this is set, since DaemonCore needs it for all
		// sorts of things, and it's better to clearly EXCEPT here
		// than to seg fault down the road...
	if( ! get_mySubSystem() ) {
		EXCEPT( "Programmer error: get_mySubSystem() is NULL!" );
	}
	if( !get_mySubSystem()->isValid() ) {
		get_mySubSystem()->printf( );
		EXCEPT( "Programmer error: get_mySubSystem() info is invalid(%s,%ld,%s)!",
				get_mySubSystem()->getName(),
				get_mySubSystem()->getType(),
				get_mySubSystem()->getTypeName() );
	}

	if ( !dc_main_init ) {
		EXCEPT( "Programmer error: dc_main_init is NULL!" );
	}
	if ( !dc_main_config ) {
		EXCEPT( "Programmer error: dc_main_config is NULL!" );
	}
	if ( !dc_main_shutdown_fast ) {
		EXCEPT( "Programmer error: dc_main_shutdown_fast is NULL!" );
	}
	if ( !dc_main_shutdown_graceful ) {
		EXCEPT( "Programmer error: dc_main_shutdown_graceful is NULL!" );
	}

	// strip off any daemon-core specific command line arguments
	// from the front of the command line.
	i = 0;
	done = false;

	for(ptr = argv + 1; *ptr && (i < argc - 1); ptr++,i++) {
		if(ptr[0][0] != '-') {
			break;
		}

			/*
			  NOTE!  If you're adding a new command line argument to
			  this switch statement, YOU HAVE TO ADD IT TO THE #ifdef
			  WIN32 VERSION OF "main()" NEAR THE END OF THIS FILE,
			  TOO.  You should actually deal with the argument here,
			  but you need to add it there to be skipped over because
			  of NT weirdness with starting as a service, etc.  Also,
			  please add your argument in alphabetical order, so we
			  can maintain some semblance of order in here, and make
			  it easier to keep the two switch statements in sync.
			  Derek Wright <wright@cs.wisc.edu> 11/11/99
			*/
		switch(ptr[0][1]) {
		case 'a':		// Append to the log file name, or if "a2" capture the 2nd log argument
			ptr++;
			if( ptr && *ptr ) {
				if (ptr[-1][2] == '2') { // was it -append? or -a2 ?
					log2Arg = *ptr;
				} else {
					logAppend = *ptr;
				}
				dcargs += 2;
			} else {
				fprintf( stderr, 
						 "DaemonCore: ERROR: -append needs another argument.\n" );
				fprintf( stderr, 
					 "   Please specify a string to append to our log's filename.\n" );
				exit( 1 );
			}
			break;
		case 'b':		// run in Background (default for condor_master)
			Foreground = 0;
			dcargs++;
			break;
		case 'c':		// specify directory where Config file lives
			ptr++;
			if( ptr && *ptr ) {
				ptmp = *ptr;
				dcargs += 2;

				SetEnv("CONDOR_CONFIG", ptmp);
			} else {
				fprintf( stderr, 
						 "DaemonCore: ERROR: -config needs another argument.\n" );
				fprintf( stderr, 
						 "   Please specify the filename of the config file.\n" );
				exit( 1 );
			}				  
			break;
		case 'd':		// Dynamic local directories
			if( strcmp( "-d", *ptr ) && strcmp( "-dynamic", *ptr ) ) {
				done = true;
				break;
			}
			else {
				DynamicDirs = true;
				dcargs++;
				break;
			}
		case 'f':		// run in Foreground (default for all daemons other than condor_master)
			Foreground = 1;
			dcargs++;
			break;
#ifndef WIN32
		case 'k':		// Kill the pid in the given pid file
			ptr++;
			if( ptr && *ptr ) {
				pidFile = *ptr;
				wantsKill = TRUE;
				dcargs += 2;
			} else {
				fprintf( stderr, 
						 "DaemonCore: ERROR: -kill needs another argument.\n" );
				fprintf( stderr, 
				  "   Please specify a file that holds the pid you want to kill.\n" );
				exit( 1 );
			}
			break;
#endif
		case 'l':	// -local-name or -log
			// specify local name
			if ( strcmp( &ptr[0][1], "local-name" ) == 0 ) {
				ptr++;
				if( ptr && *ptr ) {
					get_mySubSystem()->setLocalName( *ptr );
					dcargs += 2;
				}
				else {
					fprintf( stderr, "DaemonCore: ERROR: "
							 "-local-name needs another argument.\n" );
					fprintf( stderr, 
							 "   Please specify the local config to use.\n" );
					exit( 1 );
				}
			}

			// Disable the creation of a normal log file in the log directory
			else if (strcmp(&ptr[0][1], "ld") == MATCH) {
				dcargs++;
				disable_default_log = true;
			}

			// specify Log directory 
			else {
				ptr++;
				if( ptr && *ptr ) {
					logDir = *ptr;
					dcargs += 2;
				} else {
					fprintf( stderr, "DaemonCore: ERROR: -log needs another "
							 "argument\n" );
					exit( 1 );
				}
			}
			break;

		case 'h':		// -http <port> : specify port for HTTP and SOAP requests
			if ( ptr[0][2] && ptr[0][2] == 't' ) {
					// specify an HTTP port
				ptr++;
				if( ptr && *ptr ) {
					fprintf( stderr, 
							 "DaemonCore: ERROR: -http no longer accepted.\n" );
					exit( 1 );
				}
			} else {
					// it's not -http, so do NOT consume this arg!!
					// in fact, we're done w/ DC args, since it's the
					// first option we didn't recognize.
				done = true;
			}
			break;
		case 'p':		// use well-known Port for command socket, or
				        // specify a Pidfile to drop your pid into
			if( ptr[0][2] && ptr[0][2] == 'i' ) {
					// Specify a Pidfile
				ptr++;
				if( ptr && *ptr ) {
					pidFile = *ptr;
					dcargs += 2;
				} else {
					fprintf( stderr, 
							 "DaemonCore: ERROR: -pidfile needs another argument.\n" );
					fprintf( stderr, 
							 "   Please specify a filename to store the pid.\n" );
					exit( 1 );
				}
			} else {
					// use well-known Port for command socket				
					// note: "-p 0" means _no_ command socket
				ptr++;
				if( ptr && *ptr ) {
					command_port = atoi( *ptr );
					dcargs += 2;
				} else {
					fprintf( stderr, 
							 "DaemonCore: ERROR: -port needs another argument.\n" );
					fprintf( stderr, 
					   "   Please specify the port to use for the command socket.\n" );

					exit( 1 );
				}
			}
			break;
		case 'q':		// Quiet output
			wantsQuiet = TRUE;
			dcargs++;
			break;			
		case 'r':	   // Run for <arg> minutes, then gracefully exit
			ptr++;
			if( ptr && *ptr ) {
				runfor = atoi( *ptr );
				dcargs += 2;
			}
			else {
				fprintf( stderr, 
						 "DaemonCore: ERROR: -runfor needs another argument.\n" );
				fprintf( stderr, 
				   "   Please specify the number of minutes to run for.\n" );

				exit( 1 );
			}
			//call Register_Timer below after intialized...
			break;
		case 's':
				// the c-gahp uses -s, so for backward compatibility,
				// do not allow abbreviations of -sock
			if( strcmp("-sock",*ptr) ) {
				done = true;
				break;
			}
			else {
				ptr++;
				if( *ptr ) {
					daemon_sock_name = *ptr;
					dcargs += 2;
				} else {
					fprintf( stderr, 
							 "DaemonCore: ERROR: -sock needs another argument.\n" );
					fprintf( stderr, 
							 "   Please specify a socket name.\n" );
					exit( 1 );
				}
			}
			break;
		case 't':		// log to Terminal (stderr)
			Termlog = 1;
			dcargs++;
			break;
		case 'v':		// display Version info and exit
			printf( "%s\n%s\n", CondorVersion(), CondorPlatform() );
			exit(0);
			break;
		default:
			done = true;
			break;	
		}
		if ( done ) {
			break;		// break out of for loop
		}
	}

	// using "-t" also implicitly sets "-f"; i.e. only to stderr in the foreground
	if ( Termlog ) {
		Foreground = 1;
	}

	// call config so we can call param.  
	// Try to minimize shadow footprint by not loading the metadata from the config file
	int config_options = get_mySubSystem()->isType(SUBSYSTEM_TYPE_SHADOW) ? 0 : CONFIG_OPT_WANT_META;
	//config_options |= get_mySubSystem()->isType(SUBSYSTEM_TYPE_MASTER) ? CONFIG_OPT_DEPRECATION_WARNINGS : 0;
	if (wantsQuiet) { config_options |= CONFIG_OPT_WANT_QUIET; }
	config_ex(config_options);


		// See if we're supposed to be allowing core files or not
	if ( doCoreInit ) {
		check_core_files();
	}

		// If we want to kill something, do that now.
	if( wantsKill ) {
		do_kill();
	}

	if (!disable_default_log && !DynamicDirs) {

			// We need to setup logging.  Normally, we want to do this
			// before the fork(), so that if there are problems and we
			// fprintf() to stderr, we'll still see them.  However, if
			// we want DynamicDirs, we can't do this yet, since we
			// need our pid to specify the log directory...

		// If want to override what's set in our config file, we've
		// got to do that here, between where we config and where we
		// setup logging.  Note: we also have to do this in reconfig.
		if( logDir ) {
			set_log_dir();
		}

		// If we're told on the command-line to append something to
		// the name of our log file, we do that here, so that when we
		// setup logging, we get the right filename.  -Derek Wright
		// 11/20/98
		if( logAppend ) {
			handle_log_append( logAppend );
		}
		
			// Actually set up logging.
		if(Termlog)
			dprintf_set_tool_debug(get_mySubSystem()->getName(), 0);
		else
			dprintf_config(get_mySubSystem()->getName(), nullptr, 0, log2Arg);
	}

		// run as condor 99.9% of the time, so studies tell us.
	set_condor_priv();

	// we want argv[] stripped of daemoncore options
	ptmp = argv[0];			// save a temp pointer to argv[0]
	argv = --ptr;			// make space for argv[0]
	argv[0] = ptmp;			// set argv[0]
	argc -= dcargs;
	if ( argc < 1 )
		argc = 1;

	// Arrange to run in the background.
	// SPECIAL CASE: if this is the MASTER, and we are to run in the background,
	// then register ourselves as an NT Service.
	if (!Foreground) {
#ifdef WIN32
		// Disconnect from the console
		FreeConsole();
#else	// UNIX

		// before we fork, make a pipe that the child can use to tell the parent
		// that it's done with initialization.
		int bgpipe[2] = { -1,-1 };
		if (pipe(bgpipe) == -1) {
			fprintf(stderr, "could not open background pipe\n");
		}

		// on unix, background means just fork ourselves
		if ( fork() ) {
			int child_status = 0;
			if (bgpipe[1] >= 0) {
				close(bgpipe[1]); // close write end of pipe
				dc_background_pipe = bgpipe[0];
				if (sizeof(child_status) != read(dc_background_pipe, (void*)&child_status, sizeof(child_status))) {
					child_status = 0; // child never wrote to the pipe!
				}
				close(dc_background_pipe); dc_background_pipe = -1;
				if (child_status != 0) { fprintf(stderr, "forked condor_master status is %d\n", child_status); }
			}
			// parent
			exit(child_status);
		}
		if (bgpipe[0] >= 0) {
			close(bgpipe[0]); // close read end of pipe
			dc_background_pipe = bgpipe[1]; // save hte write end of the pipe for later
		}

		// And close stdin, out, err if we are the MASTER.

		// NRL 2006-08-10: Here's what and why we're doing this.....
		//
		// In days of yore, we'd simply close FDs 0,1,2 and be done
		// with it.  Unfortunately, some 3rd party tools were writing
		// directly to these FDs.  Now, you might not that that this
		// would be a problem, right?  Unfortunately, once you close
		// an FD (say, 1 or 2), then next safe_open_wrapper() or socket()
		// call can / will now return 1 (or 2).  So, when libfoo.a thinks
		// it fprintf()ing an error message to fd 2 (the FD behind
		// stderr), it's actually sending that message over a socket
		// to a process that has no idea how to handle it.
		//
		// So, here's what we do.  We open /dev/null, and then use
		// dup2() to copy this "safe" fd to these decriptors.  Note
		// that if you don't open it with O_RDWR, you can cause writes
		// to the FD to return errors.
		//
		// Finally, we only do this in the master.  Why?  Because
		// Create_Process() has similar logic, so when the master
		// starts, say, condor_startd, the Create_Process() logic
		// takes over and does The Right Thing(tm).
		//
		// Regarding the std in/out/err streams (the FILE *s, not the
		// FDs), we leave those open.  Otherwise, if libfoo.a tries to
		// fwrite to stderr, it would get back an error from fprintf()
		// (or fwrite(), etc.).  If it checks this, it might Do
		// Something Bad(tm) like abort() -- who knows.  In any case,
		// it seems safest to just leave them open but attached to
		// /dev/null.

		if ( get_mySubSystem()->isType( SUBSYSTEM_TYPE_MASTER ) ) {
			int	fd_null = safe_open_wrapper_follow( NULL_FILE, O_RDWR );
			if ( fd_null < 0 ) {
				fprintf( stderr, "Unable to open %s: %s\n", NULL_FILE, strerror(errno) );
				dprintf( D_ALWAYS, "Unable to open %s: %s\n", NULL_FILE, strerror(errno) );
			}
			int	fd;
			for( fd=0;  fd<=2;  fd++ ) {
				close( fd );
				if ( ( fd_null >= 0 ) && ( fd_null != fd ) &&
					 ( dup2( fd_null, fd ) < 0 )  ) {
					dprintf( D_ALWAYS, "Error dup2()ing %s -> %d: %s\n",
							 NULL_FILE, fd, strerror(errno) );
				}
			}
			// Close the /dev/null descriptor _IF_ it's not stdin/out/err
			if ( fd_null > 2 ) {
				close( fd_null );
			}
		}
		// and detach from the controlling tty
		detach();

#endif	// of else of ifdef WIN32
	}	// if if !Foreground

	// See if the config tells us to wait on startup for a debugger to attach.
	std::string debug_wait_param;
	formatstr(debug_wait_param, "%s_DEBUG_WAIT", get_mySubSystem()->getName() );
	if (param_boolean(debug_wait_param.c_str(), false, false)) {
		volatile int debug_wait = 1;
		dprintf(D_ALWAYS,
				"%s is TRUE, waiting for debugger to attach to pid %d.\n", 
				debug_wait_param.c_str(), (int)::getpid());
		#ifndef WIN32
			// since we are about to delay for an arbitrary amount of time, write to the background pipe
			// so that our forked parent can exit.
			dc_release_background_parent(0);
		#endif
		while (debug_wait) {
			sleep(1);
		}
	}

#ifdef WIN32
	formatstr(debug_wait_param, "%s_WAIT_FOR_DEBUGGER", get_mySubSystem()->getName() );
	int wait_for_win32_debugger = param_integer(debug_wait_param.c_str(), 0);
	if (wait_for_win32_debugger) {
		UINT ms = GetTickCount() - 10;
		BOOL is_debugger = IsDebuggerPresent();
		while ( ! is_debugger) {
			if (GetTickCount() > ms) {
				dprintf(D_ALWAYS,
						"%s is %d, waiting for debugger to attach to pid %d.\n", 
						debug_wait_param.c_str(), wait_for_win32_debugger, GetCurrentProcessId());
				ms = GetTickCount() + (1000 * 60 * 1); // repeat message every 1 minute
			}
			sleep(10);
			is_debugger = IsDebuggerPresent();
		}
	}
#endif

		// Now that we've potentially forked, we have our real pid, so
		// we can instantiate a daemon core and it'll have the right
		// pid. 
	daemonCore = new DaemonCore();

	if (!disable_default_log && DynamicDirs) {
			// If we want to use dynamic dirs for log, spool and
			// execute, we now have our real pid, so we can actually
			// give it the correct name.

		handle_dynamic_dirs();

		if( logAppend ) {
			handle_log_append( logAppend );
		}
		
			// Actually set up logging.
		dprintf_config(get_mySubSystem()->getName(), nullptr, 0, log2Arg);
	}

		// Now that we have the daemonCore object, we can finally
		// know what our pid is, so we can print out our opening
		// banner.  Plus, if we're using dynamic dirs, we have dprintf
		// configured now, so the dprintf()s will work.
	dprintf(D_ALWAYS,"******************************************************\n");
	dprintf(D_ALWAYS,"** %s (%s_%s) STARTING UP\n",
			myName, MY_CONDOR_NAME_UC, get_mySubSystem()->getName() );
	if( myFullName ) {
		dprintf( D_ALWAYS, "** %s\n", myFullName );
		free( myFullName );
		myFullName = NULL;
	}
	dprintf(D_ALWAYS,"** %s\n", get_mySubSystem()->getString() );
	dprintf(D_ALWAYS,"** Configuration: subsystem:%s local:%s class:%s\n",
			get_mySubSystem()->getName(),
			get_mySubSystem()->getLocalName("<NONE>"),
			get_mySubSystem()->getClassName( )
			);
	dprintf(D_ALWAYS,"** %s\n", CondorVersion());
	dprintf(D_ALWAYS,"** %s\n", CondorPlatform());
	dprintf(D_ALWAYS,"** PID = %lu", (unsigned long) daemonCore->getpid());
#ifdef WIN32
	dprintf(D_ALWAYS | D_NOHEADER,"\n");
#else
	dprintf(D_ALWAYS | D_NOHEADER, " RealUID = %u\n", getuid());
#endif

	time_t log_last_mod_time = dprintf_last_modification();
	if ( log_last_mod_time <= 0 ) {
		dprintf(D_ALWAYS,"** Log last touched time unavailable (%s)\n",
				strerror(-(int)log_last_mod_time));
	} else {
		struct tm *tm = localtime( &log_last_mod_time );
		dprintf(D_ALWAYS,"** Log last touched %d/%d %02d:%02d:%02d\n",
				tm->tm_mon + 1, tm->tm_mday, tm->tm_hour, tm->tm_min,
				tm->tm_sec);
	}

	dprintf(D_ALWAYS,"******************************************************\n");

	if (global_config_source != "") {
		dprintf(D_ALWAYS, "Using config source: %s\n", 
				global_config_source.c_str());
	} else {
		const char* env_name = ENV_CONDOR_CONFIG;
		char* env = getenv( env_name );
		if( env ) {
			dprintf(D_ALWAYS, 
					"%s is set to '%s', not reading a config file\n",
					env_name, env );
		}
	}

	if (!local_config_sources.empty()) {
		dprintf(D_ALWAYS, "Using local config sources: \n");
		for (const auto& source: local_config_sources) {
			dprintf(D_ALWAYS, "   %s\n", source.c_str() );
		}
	}
	_macro_stats stats;
	get_config_stats(&stats);
	dprintf(D_ALWAYS, "config Macros = %d, Sorted = %d, StringBytes = %d, TablesBytes = %d\n",
				stats.cEntries, stats.cSorted, stats.cbStrings, stats.cbTables);


	// TJ: Aug/2013 we are going to turn on classad caching by default in 8.1.1 we want to see in the log that its on.
	dprintf (D_ALWAYS, "CLASSAD_CACHING is %s\n", param_boolean("ENABLE_CLASSAD_CACHING", false) ? "ENABLED" : "OFF");

		// chdir() into our log directory so if we drop core, that's
		// where it goes.  We also do some NT-specific stuff in here.
	drop_core_in_log();

#if defined(HAVE_BACKTRACE)
	// On linux, the first call to backtrace() may trigger a dlopen() of
	// libgcc, which includes a malloc(). This is not safe in a signal
	// handler triggered by memory corruption, so call it here.
	void* trace[10];
	backtrace(trace, 10);
#endif

	// write dprintf's contribution to the daemon header.
	dprintf_print_daemon_header();

#ifdef WIN32
		// On NT, we need to make certain we have a console allocated,
		// since many standard mechanisms do not work without a console
		// attached [like popen(), stdin/out/err, GenerateConsoleEvent].
		// There are several reasons why we may not have a console
		// right now: a) we are running as a service, and services are 
		// born without a console, or b) the user did not specify "-f" 
		// or "-t", and thus we called FreeConsole() above.

		// for now, don't create a console for the kbdd, as that daemon
		// is now a win32 app and not a console app.
	BOOL is_kbdd = (0 == strcmp(get_mySubSystem()->getName(), "KBDD"));
	if(!is_kbdd)
		AllocConsole();
#endif

#ifndef WIN32
		// Now that logging is setup, create a pipe to deal with unix 
		// async signals.  We do this after logging is setup so that
		// we can EXCEPT (and really log something) on failure...
	if ( pipe(daemonCore->async_pipe) == -1 ||
		 fcntl(daemonCore->async_pipe[0],F_SETFL,O_NONBLOCK) == -1 ||
		 fcntl(daemonCore->async_pipe[1],F_SETFL,O_NONBLOCK) == -1 ) {
			EXCEPT("Failed to create async pipe");
	}
#ifdef LINUX
	// By default, Linux now allocates 16 4kbyte pages for each pipe,
	// until the sum of all pages used for pipe buffers for a user hits
	// /proc/sys/fs/pipe-user-pages-soft , which defaults to 16k.
	// We create one of these pipes to forward signals
	// for each daemon core process, which means that once 1,000 shadows
	// are running for a user, Linux will switch to using one 4k page
	// per pipe.  This particular pipe we just created to forward signals
	// from a signal handler to the select loop doesn't need to be that
	// big, especially as we just turned on non-blocking i/o above.
	// Reduce the size of this pipe to one page, to save pages for
	// other pipes which really need bigger buffers.

	int defaultPipeSize = 0;
	int smallPipeSize = 256; // probably will get rounded up to 4096

	defaultPipeSize = fcntl(daemonCore->async_pipe[0], F_GETPIPE_SZ);
	int r = fcntl(daemonCore->async_pipe[0], F_SETPIPE_SZ, smallPipeSize);
	if (r < 0) {
		dprintf(D_FULLDEBUG, "Unable to reset pipe size to %d, continuing regardless\n", smallPipeSize);
	}
	smallPipeSize = fcntl(daemonCore->async_pipe[0], F_GETPIPE_SZ);
	dprintf(D_FULLDEBUG, "Internal pipe for signals resized to %d from %d\n", smallPipeSize, defaultPipeSize);
#endif

#else
	if ( daemonCore->async_pipe[1].connect_socketpair(daemonCore->async_pipe[0])==false )
	{
		EXCEPT("Failed to create async pipe socket pair");
	}
#endif

	if ( dc_main_pre_command_sock_init ) {
		dc_main_pre_command_sock_init();
	}

		/* NOTE re main_pre_command_sock_init:
		  *
		  * The Master uses main_pre_command_sock_init to check for
		  * the InstanceLock. Any operation that is distructive before
		  * this point will possibly change the state/environment for
		  * an already running master.
		  *
		  *  In the pidfile case, a second Master will start, drop its
		  *  pid in the file and then exit, see GT343.
		  *
		  *  In the DAEMON_AD_FILE case, which isn't actually a
		  *  problem as of this comment because the Master does not
		  *  drop one, there would be a period of time when the file
		  *  would be missing.
		  *
		  * PROBLEM: TRUNC_*_LOG_ON_OPEN=TRUE will get to delete the
		  * log file before getting here.
		  */

		// Now that we have our pid, we could dump our pidfile, if we
		// want it. 
	if( pidFile ) {
		drop_pid_file();
	}

		// Avoid possibility of stale info sticking around from previous run.
		// For example, we had problems in 7.0.4 and earlier with reconnect
		// shadows in parallel universe reading the old schedd ad file.
	kill_daemon_ad_file();


		// SETUP COMMAND SOCKET
	daemonCore->SetDaemonSockName( daemon_sock_name );
	daemonCore->InitDCCommandSocket( command_port );

		// Install DaemonCore signal handlers common to all daemons.
	daemonCore->Register_Signal( SIGHUP, "SIGHUP", 
								 handle_dc_sighup,
								 "handle_dc_sighup()" );
	daemonCore->Register_Signal( SIGQUIT, "SIGQUIT", 
								 handle_dc_sigquit,
								 "handle_dc_sigquit()" );
	daemonCore->Register_Signal( SIGTERM, "SIGTERM", 
								 handle_dc_sigterm,
								 "handle_dc_sigterm()" );

	daemonCore->Register_Signal( DC_SERVICEWAITPIDS, "DC_SERVICEWAITPIDS",
								(SignalHandlercpp)&DaemonCore::HandleDC_SERVICEWAITPIDS,
								"HandleDC_SERVICEWAITPIDS()",daemonCore);
#ifndef WIN32
	daemonCore->Register_Signal( SIGCHLD, "SIGCHLD",
								 (SignalHandlercpp)&DaemonCore::HandleDC_SIGCHLD,
								 "HandleDC_SIGCHLD()",daemonCore);
#endif

		// Install DaemonCore timers common to all daemons.

		//if specified on command line, set timer to gracefully exit
	if ( runfor ) {
		daemon_stop_time = time(NULL)+runfor*60;
		daemonCore->Register_Timer( runfor * 60, 0, 
				TimerHandler_dc_sigterm, "handle_dc_sigterm" );
		dprintf(D_ALWAYS,"Registered Timer for graceful shutdown in %d minutes\n",
				runfor );
	}
	else {
		daemon_stop_time = 0;
	}

#ifndef WIN32
		// This timer checks if our parent is dead; if so, we shutdown.
		// Note: we do not want the master to exibit this behavior!
		// We only do this on Unix; on NT we watch our parent via passing our
		// parent pid into the pidwatcher thread, then shutting down the NT child
		// in DaemonCore::HandleProcessExit().
		//
	if ( ! get_mySubSystem()->isType(SUBSYSTEM_TYPE_MASTER) ) {
		daemonCore->Register_Timer( 15, 120, 
				check_parent, "check_parent" );
	}
#endif

	daemonCore->Register_Timer( 0,
				dc_touch_log_file, "dc_touch_log_file" );

	daemonCore->Register_Timer( 0,
				dc_touch_lock_files, "dc_touch_lock_files" );

	daemonCore->Register_Timer( 0, 5 * 60,
				check_session_cache, "check_session_cache" );

	daemonCore->Register_Timer( 0, 60,
				cleanup_request_map, "cleanup_request_map" );

	// set the timer for half the session duration, 
	// since we retain the old cookie. Also make sure
	// the value is atleast 1.
	int cookie_refresh = (param_integer("SEC_DEFAULT_SESSION_DURATION", 3600)/2)+1;

	daemonCore->Register_Timer( 0, cookie_refresh, 
				handle_cookie_refresh, "handle_cookie_refresh");
 

	if( get_mySubSystem()->isType( SUBSYSTEM_TYPE_MASTER ) ||
		get_mySubSystem()->isType( SUBSYSTEM_TYPE_COLLECTOR ) ||
		get_mySubSystem()->isType( SUBSYSTEM_TYPE_NEGOTIATOR ) ||
		get_mySubSystem()->isType( SUBSYSTEM_TYPE_SCHEDD ) ||
		get_mySubSystem()->isType( SUBSYSTEM_TYPE_STARTD ) ) {
        daemonCore->monitor_data.EnableMonitoring();
    }

	std::vector<DCpermission> allow_perms{ALLOW};


		// Install DaemonCore command handlers common to all daemons.
	daemonCore->Register_Command( DC_RECONFIG, "DC_RECONFIG",
								  handle_reconfig,
								  "handle_reconfig()", ADMINISTRATOR );

	daemonCore->Register_Command( DC_RECONFIG_FULL, "DC_RECONFIG_FULL",
								  handle_reconfig,
								  "handle_reconfig()", ADMINISTRATOR );

	daemonCore->Register_Command( DC_CONFIG_VAL, "DC_CONFIG_VAL",
								  handle_config_val,
								  "handle_config_val()", READ );
		// Deprecated name for it.
	daemonCore->Register_Command( CONFIG_VAL, "CONFIG_VAL",
								  handle_config_val,
								  "handle_config_val()", READ );

		// The handler for setting config variables does its own
		// authorization, so these two commands should be registered
		// as "ALLOW" and the handler will do further checks.
	daemonCore->Register_Command( DC_CONFIG_PERSIST, "DC_CONFIG_PERSIST",
								  handle_config,
								  "handle_config()", DAEMON,
								  false, 0, &allow_perms);

	daemonCore->Register_Command( DC_CONFIG_RUNTIME, "DC_CONFIG_RUNTIME",
								  handle_config,
								  "handle_config()", DAEMON,
								  false, 0, &allow_perms);

	daemonCore->Register_Command( DC_OFF_FAST, "DC_OFF_FAST",
								  handle_off_fast,
								  "handle_off_fast()", ADMINISTRATOR );

	daemonCore->Register_Command( DC_OFF_GRACEFUL, "DC_OFF_GRACEFUL",
								  handle_off_graceful,
								  "handle_off_graceful()", ADMINISTRATOR );

	daemonCore->Register_Command( DC_OFF_FORCE, "DC_OFF_FORCE",
								  handle_off_force,
								  "handle_off_force()", ADMINISTRATOR );

	daemonCore->Register_Command( DC_OFF_PEACEFUL, "DC_OFF_PEACEFUL",
								  handle_off_peaceful,
								  "handle_off_peaceful()", ADMINISTRATOR );

	daemonCore->Register_Command( DC_SET_PEACEFUL_SHUTDOWN, "DC_SET_PEACEFUL_SHUTDOWN",
								  handle_set_peaceful_shutdown,
								  "handle_set_peaceful_shutdown()", ADMINISTRATOR );

	daemonCore->Register_Command( DC_SET_FORCE_SHUTDOWN, "DC_SET_FORCE_SHUTDOWN",
								  handle_set_force_shutdown,
								  "handle_set_force_shutdown()", ADMINISTRATOR );

		// DC_NOP is for waking up select.  There is no need for
		// security here, because anyone can wake up select anyway.
		// This command is also used to gracefully close a socket
		// that has been registered to read a command.
	daemonCore->Register_Command( DC_NOP, "DC_NOP",
								  handle_nop,
								  "handle_nop()", ALLOW );

		// the next several commands are NOPs registered at all permission
		// levels, for security testing and diagnostics.  for now they all
		// invoke the same function, but how they are authorized before calling
		// it may vary depending on the configuration
	daemonCore->Register_Command( DC_NOP_READ, "DC_NOP_READ",
								  handle_nop,
								  "handle_nop()", READ );

	daemonCore->Register_Command( DC_NOP_WRITE, "DC_NOP_WRITE",
								  handle_nop,
								  "handle_nop()", WRITE );

	daemonCore->Register_Command( DC_NOP_NEGOTIATOR, "DC_NOP_NEGOTIATOR",
								  handle_nop,
								  "handle_nop()", NEGOTIATOR );

	daemonCore->Register_Command( DC_NOP_ADMINISTRATOR, "DC_NOP_ADMINISTRATOR",
								  handle_nop,
								  "handle_nop()", ADMINISTRATOR );

	// CRUFT The old OWNER authorization level was merged into
	//   ADMINISTRATOR in HTCondor 9.9.0. For older clients, we still
	//   recognize the DC_NOP_OWNER command.
	//   We should remove it eventually.
	daemonCore->Register_Command( DC_NOP_OWNER, "DC_NOP_OWNER",
								  handle_nop,
								  "handle_nop()", ADMINISTRATOR );

	daemonCore->Register_Command( DC_NOP_CONFIG, "DC_NOP_CONFIG",
								  handle_nop,
								  "handle_nop()", CONFIG_PERM );

	daemonCore->Register_Command( DC_NOP_DAEMON, "DC_NOP_DAEMON",
								  handle_nop,
								  "handle_nop()", DAEMON );

	daemonCore->Register_Command( DC_NOP_ADVERTISE_STARTD, "DC_NOP_ADVERTISE_STARTD",
								  handle_nop,
								  "handle_nop()", ADVERTISE_STARTD_PERM );

	daemonCore->Register_Command( DC_NOP_ADVERTISE_SCHEDD, "DC_NOP_ADVERTISE_SCHEDD",
								  handle_nop,
								  "handle_nop()", ADVERTISE_SCHEDD_PERM );

	daemonCore->Register_Command( DC_NOP_ADVERTISE_MASTER, "DC_NOP_ADVERTISE_MASTER",
								  handle_nop,
								  "handle_nop()", ADVERTISE_MASTER_PERM );


	daemonCore->Register_Command( DC_FETCH_LOG, "DC_FETCH_LOG",
								  handle_fetch_log,
								  "handle_fetch_log()", ADMINISTRATOR );

	daemonCore->Register_Command( DC_PURGE_LOG, "DC_PURGE_LOG",
								  handle_fetch_log,
								  "handle_fetch_log_history_purge()", ADMINISTRATOR );

	daemonCore->Register_Command( DC_INVALIDATE_KEY, "DC_INVALIDATE_KEY",
								  handle_invalidate_key,
								  "handle_invalidate_key()", ALLOW );

		// DC_QUERY_INSTANCE is for determining if you are talking to the correct instance of a daemon.
		// There is no need for security here, the use case is a lambda function in AWS which won't have
		// authorization to do anything else.
	daemonCore->Register_Command( DC_QUERY_INSTANCE, "DC_QUERY_INSTANCE",
								  handle_dc_query_instance,
								  "handle_dc_query_instance()", ALLOW );

		//
		// The time offset command is used to figure out what
		// the range of the clock skew is between the daemon code and another
		// entity calling into us
		//
	daemonCore->Register_Command( DC_TIME_OFFSET, "DC_TIME_OFFSET",
								  time_offset_receive_cedar_stub,
								  "time_offset_cedar_stub", DAEMON );

		//
		// Request a token that can be used to authenticat / authorize a future
		// session using the TOKEN protocol.
		//
	daemonCore->Register_CommandWithPayload( DC_GET_SESSION_TOKEN, "DC_GET_SESSION_TOKEN",
								handle_dc_session_token,
								"handle_dc_session_token()", DAEMON,
								  false, 0, &allow_perms );

		//
		// Start a token request workflow.
		//
	daemonCore->Register_CommandWithPayload( DC_START_TOKEN_REQUEST, "DC_START_TOKEN_REQUEST",
								handle_dc_start_token_request,
								"handle_dc_start_token_request()", DAEMON,
								  false, 0, &allow_perms );

		//
		// Poll for token request completion.
		//
	daemonCore->Register_CommandWithPayload( DC_FINISH_TOKEN_REQUEST, "DC_FINISH_TOKEN_REQUEST",
								handle_dc_finish_token_request,
								"handle_dc_finish_token_request()", DAEMON,
								  false, 0, &allow_perms );

		//
		// List the outstanding token requests.
		//
		// In the handler, we further restrict the returned information based on
		// the user authorization.
		//
	daemonCore->Register_CommandWithPayload( DC_LIST_TOKEN_REQUEST, "DC_LIST_TOKEN_REQUEST",
		handle_dc_list_token_request,
		"handle_dc_list_token_request", DAEMON, true, 0, &allow_perms );

		//
		// Approve a token request.
		//
		// In the handler, we further restrict the returned information based on
		// the user authorization; non-ADMINISTRATORs can only approve their own
		// requests..
		//
	daemonCore->Register_CommandWithPayload( DC_APPROVE_TOKEN_REQUEST, "DC_APPROVE_TOKEN_REQUEST",
		handle_dc_approve_token_request,
		"handle_dc_approve_token_request", DAEMON, true, 0, &allow_perms );

		//
		// Install an auto-approval rule
		//
	daemonCore->Register_CommandWithPayload( DC_AUTO_APPROVE_TOKEN_REQUEST, "DC_AUTO_APPROVE_TOKEN_REQUEST",
		handle_dc_auto_approve_token_request,
		"handle_dc_auto_approve_token_request", ADMINISTRATOR );

		//
		// Exchange a SciToken for an equivalent HTCondor token.
		//
	daemonCore->Register_CommandWithPayload( DC_EXCHANGE_SCITOKEN, "DC_EXCHANGE_SCITOKEN",
		handle_dc_exchange_scitoken,
		"handle_dc_exchange_scitoken", WRITE, true, 0, &allow_perms );

	// Call daemonCore's reconfig(), which reads everything from
	// the config file that daemonCore cares about and initializes
	// private data members, etc.
	daemonCore->reconfig();

	// zmiller
	// look in the env for ENV_PARENT_ID
	const char* envName = ENV_CONDOR_PARENT_ID;
	std::string parent_id;

	GetEnv( envName, parent_id );

	// send it to the SecMan object so it can include it in any
	// classads it sends.  if this is NULL, it will not include
	// the attribute.
	daemonCore->sec_man->set_parent_unique_id(parent_id.c_str());

	// now re-set the identity so that any children we spawn will have it
	// in their environment
	SetEnv( envName, daemonCore->sec_man->my_unique_id() );

	// call the daemon's main_init()
	dc_main_init( argc, argv );

#ifndef WIN32
	// last chance to send status to the fork parent so it can exit.
	// unless we have been put into parent_is_master mode, where we let the master
	// decide when to release the forked parent (i.e. after shared port)
	if ( ! dc_background_parent_is_master) {
		dc_release_background_parent(0);
	}
#endif

	// now call the driver.  we never return from the driver (infinite loop).
	daemonCore->Driver();

	// should never get here
	EXCEPT("returned from Driver()");
	return FALSE;
}	

// set the default for -f / -b flag for this daemon
// used by the master to default to backround, all other daemons default to foreground.
bool dc_args_default_to_background(bool background)
{
	bool ret = ! Foreground;
	Foreground = ! background;
	return ret;
}

// Parse argv enough to decide if we are starting as foreground or as background
// We need this for windows because when starting as background, we need to actually
// start via the Service Control Manager rather than calling dc_main directly.
//
bool dc_args_is_background(int argc, char** argv)
{
    bool ForegroundFlag = Foreground; // default to foreground

	// Scan our command line arguments for a "-f".  If we don't find a "-f",
	// or a "-v", then we want to register as an NT Service.
	int i = 0;
	bool done = false;
	for(char ** ptr = argv + 1; *ptr && (i < argc - 1); ptr++,i++)
	{
		if( ptr[0][0] != '-' ) {
			break;
		}
		switch( ptr[0][1] ) {
		case 'a':		// Append to the log file name.
			ptr++;
			break;
		case 'b':		// run in Background (default)
			ForegroundFlag = false;
			break;
		case 'c':		// specify directory where Config file lives
			ptr++;
			break;
		case 'd':		// Dynamic local directories
			if( strcmp( "-d", *ptr ) && strcmp( "-dynamic", *ptr ) ) {
				done = true;
			}
			break;
		case 't':		// log to Terminal (stderr), implies -f
		case 'f':		// run in ForegroundFlag
			ForegroundFlag = true;
			break;
		case 'h':		// -http
			if ( ptr[0][2] && ptr[0][2] == 't' ) {
					// specify an HTTP port
				ptr++;
			} else {
				done = true;
			}
            break;
#ifndef WIN32
		case 'k':		// Kill the pid in the given pid file
			ptr++;
			break;
#endif
		case 'l':		// specify Log directory
			 ptr++;
			 break;
		case 'p':		// Use well-known Port for command socket.
			ptr++;		// Also used to specify a Pid file, but both
			break;		// versions require a 2nd arg, so we're safe. 
		case 'q':		// Quiet output
			break;
		case 'r':		// Run for <arg> minutes, then gracefully exit
			ptr++;
			break;
		case 's':       // the c-gahp uses -s, so for backward compatibility,
						// do not allow abbreviations of -sock
			if(0 == strcmp("-sock",*ptr)) {
				ptr++;
			} else {
				done = true;
			}
			break;
		case 'v':		// display Version info and exit
			ForegroundFlag = true;
			break;
		default:
			done = true;
			break;	
		}
		if( done ) {
			break;		// break out of for loop
		}
	}

    return ! ForegroundFlag;
}<|MERGE_RESOLUTION|>--- conflicted
+++ resolved
@@ -2432,11 +2432,7 @@
 		}
 		time_t request_lifetime = iter->second->getLifetime();
 		if ((request_lifetime == -1 && client_expiry >= 0) ||
-<<<<<<< HEAD
 			(request_lifetime >= 0 && client_expiry >= 0 && (request_lifetime + time(nullptr) > client_expiry))) {
-=======
-		    (request_lifetime >= 0 && client_expiry >= 0 && (request_lifetime + time(nullptr) > client_expiry))) {
->>>>>>> 6a27614f
 			error_code = 8;
 			error_string = "Insufficient privilege to approve request (lifetime).";
 			request_id = -1;
