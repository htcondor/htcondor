--- conflicted
+++ resolved
@@ -1552,13 +1552,10 @@
 		// do we ourself want/have a udp comment socket?
 	bool m_wants_dc_udp_self;
 	bool m_invalidate_sessions_via_tcp;
-<<<<<<< HEAD
 
 	// This pairing should representing the "same" socket, just on UDP and TCP.
 	// It's okay for parts to be NULL.  Safe to copy, although all of the
 	// copies will be sharing the same sockets.  
-	//
-
   public:
 	class SockPair {
 	public:
@@ -1600,12 +1597,8 @@
 
   private:
 	SockPairVec dc_socks;
-=======
-	ReliSock* dc_rsock;	// tcp command socket
-	SafeSock* dc_ssock;	// udp command socket
 	ReliSock* super_dc_rsock;	// super user tcp command socket
 	SafeSock* super_dc_ssock;	// super user udp command socket
->>>>>>> b752341e
     int m_iMaxAcceptsPerCycle; ///< maximum number of inbound connections to accept per loop
 	int m_iMaxReapsPerCycle; // maximum number reapers to invoke per event loop
 
