--- conflicted
+++ resolved
@@ -975,15 +975,11 @@
     */
     int Cancel_Socket ( Stream * insock, void *prev_entry = NULL );
 
-<<<<<<< HEAD
-
     // Returns the tuple (Stream *, Service *) for each registered
     // socket handler with the given description.
     std::vector<std::pair<Sock *, Service *>>
     findSocketsAndServicesByDescription( const std::string & d );
 
-=======
->>>>>>> 75408bf3
     //
     // Calls the registered "destructor" for each signal handler
     // matching the description.  The registered destructor should
@@ -1189,13 +1185,8 @@
                         const char * event_descrip,
                         Service*     s);
 
-<<<<<<< HEAD
-    int Register_Timer( unsigned        deltawhen,
-                        unsigned        period,
-=======
     int Register_Timer( time_t        deltawhen,
                         time_t        period,
->>>>>>> 75408bf3
                         StdTimerHandler f,
                         const char *    event_description );
 
