--- conflicted
+++ resolved
@@ -1392,8 +1392,6 @@
         long            as_hard_limit        = 0l
         );
 
-<<<<<<< HEAD
-
     int CreateProcessNew(
         const std::string & name,
         const ArgList & argsList,
@@ -1404,8 +1402,6 @@
         const std::vector< std::string > args,
         const OptionalCreateProcessArgs & ocpa = {} );
 
-=======
->>>>>>> 8d3d76cf
     //@}
 
 	/** "Special" errno values that may be set when Create_Process fails
