/***************************************************************
 *
 * Copyright (C) 1990-2008, Condor Team, Computer Sciences Department,
 * University of Wisconsin-Madison, WI.
 * 
 * Licensed under the Apache License, Version 2.0 (the "License"); you
 * may not use this file except in compliance with the License.  You may
 * obtain a copy of the License at
 * 
 *    http://www.apache.org/licenses/LICENSE-2.0
 * 
 * Unless required by applicable law or agreed to in writing, software
 * distributed under the License is distributed on an "AS IS" BASIS,
 * WITHOUT WARRANTIES OR CONDITIONS OF ANY KIND, either express or implied.
 * See the License for the specific language governing permissions and
 * limitations under the License.
 *
 ***************************************************************/

// //////////////////////////////////////////////////////////////////////////
//
// This file contains the definition for class DaemonCore. This is the
// central structure for every daemon in condor. The daemon core triggers
// preregistered handlers for corresponding events. class Service is the base
// class of the classes that daemon_core can serve. In order to use a class
// with the DaemonCore, it has to be a derived class of Service.
//
//
// //////////////////////////////////////////////////////////////////////////

#ifndef _CONDOR_DAEMON_CORE_H_
#define _CONDOR_DAEMON_CORE_H_

#include "condor_common.h"
#include "condor_uid.h"
#include "condor_io.h"
#include "dc_service.h"
#include "condor_timer_manager.h"
#include "condor_commands.h"
#include "command_strings.h"
#include "condor_classad.h"
#include "condor_secman.h"
#include "KeyCache.h"
#include "list.h"
#include "extArray.h"
#include "Queue.h"
#include "MapFile.h"
#ifdef WIN32
#include "ntsysinfo.WINDOWS.h"
#endif
#include "self_monitor.h"
//#include "stdsoap2.h"
#include "condor_pidenvid.h"
#include "condor_arglist.h"
#include "env.h"
#include "daemon.h"
#include "daemon_list.h"
#include "limit.h"
#include "ccb_listener.h"
#include "condor_sinful.h"
#include "condor_sockaddr.h"
#include "generic_stats.h"
#include "filesystem_remap.h"
#include "counted_ptr.h"
#include <vector>

#include "../condor_procd/proc_family_io.h"
class ProcFamilyInterface;

#if defined(WIN32)
#include "pipe.WINDOWS.h"
#endif

#define DEBUG_SETTABLE_ATTR_LISTS 0

template <class Key, class Value> class HashTable; // forward declaration
class Probe;

static const int KEEP_STREAM = 100;
static const int CLOSE_STREAM = 101;
static const int MAX_SOCKS_INHERITED = 4;

/**
   Magic fd to include in the 'std' array argument to Create_Process()
   which means you want a pipe automatically created and handled.
   If you do this to stdin, you get a writeable pipe end (exposed as a FILE*
   Write pipes created like this are stored as MyString objects, which
   you can access via the Get_Pipe_Data() call.
*/
static const int DC_STD_FD_PIPE = -10;

/**
   Constant used to indicate no pipe (or fd at all) should be remapped.
*/
static const int DC_STD_FD_NOPIPE = -1;


int dc_main( int argc, char **argv );
bool dc_args_is_background(int argc, char** argv); // return true if we should run in background


// External protos
extern void (*dc_main_init)(int argc, char *argv[]);	// old main
extern void (*dc_main_config)();
extern void (*dc_main_shutdown_fast)();
extern void (*dc_main_shutdown_graceful)();
extern void (*dc_main_pre_dc_init)(int argc, char *argv[]);
extern void (*dc_main_pre_command_sock_init)();

/** @name Typedefs for Callback Procedures
 */
//@{
///
typedef int     (*CommandHandler)(Service*,int,Stream*);

///
typedef int     (Service::*CommandHandlercpp)(int,Stream*);

///
typedef int     (*SignalHandler)(Service*,int);

///
typedef int     (Service::*SignalHandlercpp)(int);

///
typedef int     (*SocketHandler)(Service*,Stream*);

///
typedef int     (Service::*SocketHandlercpp)(Stream*);

///
typedef int     (*PipeHandler)(Service*,int);

///
typedef int     (Service::*PipeHandlercpp)(int);

///
typedef int     (*ReaperHandler)(Service*,int pid,int exit_status);

///
typedef int     (Service::*ReaperHandlercpp)(int pid,int exit_status);

///
typedef int		(*ThreadStartFunc)(void *,Stream*);

/// Register with RegisterTimeSkipCallback. Call when clock skips.  First
//variable is opaque data pointer passed to RegisterTimeSkipCallback.  Second
//variable is the _rough_ unexpected change in time (negative for backwards).
typedef void	(*TimeSkipFunc)(void *,int);

/** Does work in thread.  For Create_Thread_With_Data.
	@see Create_Thread_With_Data
*/

typedef int	(*DataThreadWorkerFunc)(int data_n1, int data_n2, void * data_vp);

/** Reports to parent when thread finishes.  For Create_Thread_With_Data.
	@see Create_Thread_With_Data
*/
typedef int	(*DataThreadReaperFunc)(int data_n1, int data_n2, void * data_vp, int exit_status);
//@}

typedef enum { 
	HANDLE_READ=1,
	HANDLE_WRITE,
	HANDLE_READ_WRITE
} HandlerType;

// some constants for HandleSig().
#define _DC_RAISESIGNAL 1
#define _DC_BLOCKSIGNAL 2
#define _DC_UNBLOCKSIGNAL 3

// constants for the DaemonCore::Create_Process job_opt_mask bitmask

const int DCJOBOPT_SUSPEND_ON_EXEC  = (1<<1);
const int DCJOBOPT_NO_ENV_INHERIT   = (1<<2);        // do not pass our env or CONDOR_INHERIT to the child
const int DCJOBOPT_NEVER_USE_SHARED_PORT   = (1<<3);
const int DCJOBOPT_NO_UDP           = (1<<4);
const int DCJOBOPT_NO_CONDOR_ENV_INHERIT = (1<<5);   // do not pass CONDOR_INHERIT to the child

#define HAS_DCJOBOPT_SUSPEND_ON_EXEC(mask)  ((mask)&DCJOBOPT_SUSPEND_ON_EXEC)
#define HAS_DCJOBOPT_NO_ENV_INHERIT(mask)  ((mask)&DCJOBOPT_NO_ENV_INHERIT)
#define HAS_DCJOBOPT_ENV_INHERIT(mask)  (!(HAS_DCJOBOPT_NO_ENV_INHERIT(mask)))
#define HAS_DCJOBOPT_NEVER_USE_SHARED_PORT(mask) ((mask)&DCJOBOPT_NEVER_USE_SHARED_PORT)
#define HAS_DCJOBOPT_NO_UDP(mask) ((mask)&DCJOBOPT_NO_UDP)
#define HAS_DCJOBOPT_CONDOR_ENV_INHERIT(mask)  (!((mask)&DCJOBOPT_NO_CONDOR_ENV_INHERIT))

// structure to be used as an argument to Create_Process for tracking process
// families
struct FamilyInfo {

	int max_snapshot_interval;
	const char* login;
#if defined(LINUX)
	gid_t* group_ptr;
#endif
	const char* glexec_proxy;
	bool want_pid_namespace;
	const char* cgroup;

	FamilyInfo() {
		max_snapshot_interval = -1;
		login = NULL;
#if defined(LINUX)
		group_ptr = NULL;
#endif
		glexec_proxy = NULL;
		want_pid_namespace = false;
		cgroup = NULL;
	}
};

// Create_Process takes a sigset_t* as an argument for the signal mask to be
// applied to the child, which is meaningless on Windows
//
#if defined(WIN32)
typedef void sigset_t;
#endif

/** helper function for finding available port for both 
    TCP and UDP command socket.  Only promised to be meaningful
	for the local host.  No promises are made about what 
	protocol will be used.
	*/
int BindAnyLocalCommandPort(ReliSock *rsock, SafeSock *ssock);
/** helper function for finding available port for both 
    TCP and UDP command socket */
int BindAnyCommandPort(ReliSock *rsock, SafeSock *ssock, condor_protocol proto);

<<<<<<< HEAD
/**
 * Helper function to initialize command ports.
 *
 * This function is call for both the initial command sockets and when
 * creating sockets to inherit before DC:Create_Process().  It calls
 * bind() or BindAnyCommandPort()  as needed, listen() and
 * setsockopt() (for SO_REUSEADDR and TCP_NODELAY).
 *
 * @param port
 *   What port you want to bind to, or -1 if you don't care.
 * @param rsock
 *   Pointer to a ReliSock object for the TCP command socket.
 * @param ssock
 *   Pointer to a SafeSock object for the UDP command socket.
 * @param fatal
 *   Should errors be considered fatal (EXCEPT) or not (dprintf).
 *
 * @return
 *   true if everything worked, false if there were any errors.
 *
 * @see BindAnyCommandPort()
 * @see DaemonCore::InitDCCommandSock
 * @see DaemonCore::Create_Process
 */
bool InitCommandSockets(int port, int udp_port, ReliSock *rsock, SafeSock *ssock,
						bool fatal);
=======
>>>>>>> 74ff7ac5

class DCSignalMsg: public DCMsg {
 public:
	DCSignalMsg(pid_t pid, int s): DCMsg(DC_RAISESIGNAL)
		{m_pid = pid; m_signal = s; m_messenger_delivery = false;}

	int theSignal() {return m_signal;}
	pid_t thePid() {return m_pid;}

	char const *signalName();

	bool codeMsg( DCMessenger *messenger, Sock *sock );

	bool writeMsg( DCMessenger *messenger, Sock *sock )
		{return codeMsg(messenger,sock);}
	bool readMsg( DCMessenger *messenger, Sock *sock )
		{return codeMsg(messenger,sock);}

	virtual void reportFailure( DCMessenger *messenger );
	virtual void reportSuccess( DCMessenger *messenger );

	bool messengerDelivery() {return m_messenger_delivery;}
	void messengerDelivery(bool flag) {m_messenger_delivery = flag;}

 private:
	pid_t m_pid;
	int m_signal;
		// true if DaemonCore sends the signal through some means
		// other than delivery of this network message through DCMessenger
	bool m_messenger_delivery;
};


//-----------------------------------------------------------------------------
/** This class badly needs documentation, doesn't it? 
    This file contains the definition for class DaemonCore. This is the
    central structure for every daemon in Condor. The daemon core triggers
    preregistered handlers for corresponding events. class Service is the base
    class of the classes that daemon_core can serve. In order to use a class
    with the DaemonCore, it has to be a derived class of Service.
*/
class DaemonCore : public Service
{
  friend class TimerManager; 
  friend class CreateProcessForkit;
#ifdef WIN32
  friend unsigned pidWatcherThread(void*);
#endif
  friend int dc_main(int, char**);
  friend class DaemonCommandProtocol;
    
  public:
    
  	/* These are all declarations for methods which never need to be
	 * called by the end user.  Thus they are not docified.
	 * Typically these methods are invoked from functions inside 
	 * of daemon_core_main.C.
	 */
    DaemonCore (int PidSize = 0, int ComSize = 0, int SigSize = 0,
                int SocSize = 0, int ReapSize = 0, int PipeSize = 0);
    ~DaemonCore();
    void Driver();

		/**
		   Re-read anything that the daemonCore object got from the
		   config file that might have changed on a reconfig.
		*/
    void reconfig();

	void refreshDNS();

    /** Not_Yet_Documented
        @param perm Not_Yet_Documented
        @param sin  Not_Yet_Documented
        @return Not_Yet_Documented
    */
    int Verify (char const *command_descrip, DCpermission perm, const condor_sockaddr& addr, const char * fqu);
    int AddAllowHost( const char* host, DCpermission perm );

    /** clear all sessions associated with the child 
     */
    void clearSession(pid_t pid);

	/** @name Command Events
	 */
	//@{

    /** Not_Yet_Documented
        @param command         Not_Yet_Documented
        @param com_descrip     Not_Yet_Documented
        @param handler         Not_Yet_Documented
        @param handler_descrip Not_Yet_Documented
        @param s               Not_Yet_Documented
        @param perm            Not_Yet_Documented
        @param dprintf_flag    Not_Yet_Documented
		@param force_authentication This command _must_ be authenticated.
        @param wait_for_payload Do a non-blocking select for read for this
                                many seconds (0 means none) before calling
                                command handler.
        @return Not_Yet_Documented
    */
    int Register_Command (int             command,
                          const char *    com_descrip,
                          CommandHandler  handler, 
                          const char *    handler_descrip,
                          Service *       s                = NULL,
                          DCpermission    perm             = ALLOW,
                          int             dprintf_flag     = D_COMMAND,
                          bool            force_authentication = false,
						  int             wait_for_payload = 0);
    
    /** Not_Yet_Documented
        @param command         Not_Yet_Documented
        @param com_descrip     Not_Yet_Documented
        @param handlercpp      Not_Yet_Documented
        @param handler_descrip Not_Yet_Documented
        @param s               Not_Yet_Documented
        @param perm            Not_Yet_Documented
        @param dprintf_flag    Not_Yet_Documented
		@param force_authentication This command _must_ be authenticated.
        @param wait_for_payload Do a non-blocking select for read for this
                                many seconds (0 means none) before calling
                                command handler.
        @return Not_Yet_Documented
    */
    int Register_Command (int                command,
                          const char *       com_descript,
                          CommandHandlercpp  handlercpp, 
                          const char *       handler_descrip,
                          Service *          s,
                          DCpermission       perm             = ALLOW,
                          int                dprintf_flag     = D_COMMAND,
                          bool               force_authentication = false,
						  int                wait_for_payload = 0);

    int Register_UnregisteredCommandHandler (
		CommandHandlercpp handlercpp,
		const char       *handler_descrip,
		Service          *s,
		bool              include_auth);
    bool HandleUnregistered() const {return m_unregisteredCommand.num;}
    bool HandleUnregisteredDCAuth() const {return HandleUnregistered() && m_unregisteredCommand.is_cpp;}

	/** Register_CommandWithPayload is the same as Register_Command
		but with a different default for wait_for_payload.  By
		default, a non-blocking read will be performed before calling
		the command-handler.  This reduces the threat of having the
		command handler block while waiting for the client to send the
		rest of the command input.  The command handler can therefore
		set a small timeout when reading.
	*/
    int Register_CommandWithPayload (
                          int             command,
                          const char *    com_descrip,
                          CommandHandler  handler, 
                          const char *    handler_descrip,
                          Service *       s                = NULL,
                          DCpermission    perm             = ALLOW,
                          int             dprintf_flag     = D_COMMAND,
                          bool            force_authentication = false,
						  int             wait_for_payload = STANDARD_COMMAND_PAYLOAD_TIMEOUT);
    int Register_CommandWithPayload (
                          int                command,
                          const char *       com_descript,
                          CommandHandlercpp  handlercpp, 
                          const char *       handler_descrip,
                          Service *          s,
                          DCpermission       perm             = ALLOW,
                          int                dprintf_flag     = D_COMMAND,
                          bool               force_authentication = false,
						  int                wait_for_payload = STANDARD_COMMAND_PAYLOAD_TIMEOUT);


    /** Not_Yet_Documented
        @param command Not_Yet_Documented
        @return Not_Yet_Documented
    */
    int Cancel_Command (int command);

    /** Gives the port of the DaemonCore
		command socket of this process.
        @return The port number, or -1 on error */
    int InfoCommandPort();

    /** Returns the Sinful String <host:port> of the DaemonCore
		command socket of this process
        as a default.  If given a pid, it returns the sinful
        string of that pid.
        @param pid The pid to ask about.  -1 (Default) means
                   the calling process
        @return A pointer into a <b>static buffer</b>, or NULL on error */
    char const* InfoCommandSinfulString (int pid = -1);

	void daemonContactInfoChanged();

    /** Returns the Sinful String <host:port> of the DaemonCore
		command socket of this process
		@param usePrivateAddress
			- If false, return our address
			- If true, return our local address, which
			  may not be valid outside of this machine
		@return A pointer into a <b>static buffer</b>, or NULL on error */
	char const * InfoCommandSinfulStringMyself(bool usePrivateAddress);

		/**
		   @return Pointer to a static buffer containing the daemon's
		   public IP address and port.  Same as InfoCommandSinfulString()
		   but with a more obvious name which matches the underlying
		   ClassAd attribute where it is advertised.
		*/
	const char* publicNetworkIpAddr(void);

		/**
		   @return Pointer to a static buffer containing the daemon's
		   true, local IP address and port if CCB is involved,
		   otherwise NULL.  Nearly the same as
		   InfoCommandSinfulStringMyself(true) but with a more obvious
		   name which matches the underlying ClassAd attribute where
		   it is advertised.
		*/
	const char* privateNetworkIpAddr(void);

		/**
		   @return Pointer to a static buffer containing the daemon's
		   superuser local IP address and port (aka sinful string),
		   otherwise NULL.
		*/
	const char* superUserNetworkIpAddr(void);

		/**
		   @return The daemon's private network name, or NULL if there
		   is none (i.e., it's on the public internet).
		*/
	const char* privateNetworkName(void);

	void SetInheritParentSinful( const char *sinful ) {
		m_inherit_parent_sinful = sinful ? sinful : "";
	}

	/** Returns a pointer to the penvid passed in if successful
		in determining the environment id for the pid, or NULL if unable
		to determine.
        @param pid The pid to ask about.  -1 (Default) means
                   the calling process
		@param penvid Address of a structure to be filled in with the 
			environment id of the pid. Left in undefined state after function
			call.
	*/
	PidEnvID* InfoEnvironmentID(PidEnvID *penvid, int pid = -1);


    /** Not_Yet_Documented
        @return Not_Yet_Documented
		*/
    int ServiceCommandSocket();

    /** Not_Yet_Documented
        @return Not_Yet_Documented
    */
    int InServiceCommandSocket() {
        return inServiceCommandSocket_flag;
    }
    
    void SetDelayReconfig(bool value) {
        m_delay_reconfig = value;
    }

    bool GetDelayReconfig() const {
        return m_delay_reconfig;
    }

    void SetNeedReconfig(bool value) {
        m_need_reconfig = value;
    }

    bool GetNeedReconfig() const {
        return m_need_reconfig;
    }   
	//@}
    


	/** @name Signal events
	 */
	//@{

    /** Not_Yet_Documented
        @param sig              Not_Yet_Documented
        @param sig_descrip      Not_Yet_Documented
        @param handler          Not_Yet_Documented
        @param handler_descrip  Not_Yet_Documented
        @param s                Not_Yet_Documented
        @return Not_Yet_Documented
    */
    int Register_Signal (int             sig,
                         const char *    sig_descrip,
                         SignalHandler   handler, 
                         const char *    handler_descrip,
                         Service*        s                = NULL);
    
    /** Not_Yet_Documented
        @param sig              Not_Yet_Documented
        @param sig_descrip      Not_Yet_Documented
        @param handlercpp       Not_Yet_Documented
        @param handler_descrip  Not_Yet_Documented
        @param s                Not_Yet_Documented
        @return Not_Yet_Documented
    */
    int Register_Signal (int                 sig,
                         const char *        sig_descript,
                         SignalHandlercpp    handlercpp, 
                         const char *        handler_descrip,
                         Service*            s);
    
    /** Not_Yet_Documented
        @param sig Not_Yet_Documented
        @return Not_Yet_Documented
    */
    int Cancel_Signal (int sig);


    /** Not_Yet_Documented
        @param sig Not_Yet_Documented
        @return Not_Yet_Documented
    */
    int Block_Signal (int sig) {
        return(HandleSig(_DC_BLOCKSIGNAL,sig));
    }

    /** Not_Yet_Documented
        @param sig Not_Yet_Documented
        @return Not_Yet_Documented
    */
    int Unblock_Signal (int sig) {
        return(HandleSig(_DC_UNBLOCKSIGNAL,sig));
    }

    /** Send a signal to daemonCore processes or non-DC process
        @param pid The receiving process ID
        @param sig The signal to send
        @return Not_Yet_Documented
    */
    bool Send_Signal (pid_t pid, int sig);

	/**  Send a signal to a process, as a nonblocking operation.
		 If the caller cares about the success/failure status, this
		 can be obtained by subclassing DCSignalMsg and overriding
		 the message delivery hooks.
		 @param msg The pid and signal to send as a DCSignalMsg
	 */
	void Send_Signal_nonblocking(classy_counted_ptr<DCSignalMsg> msg);
	//@}


	/** @name Reaper events.
	 */
	//@{


    /** This method selects the reaper to be called when a process exits
        and no reaper is registered.  This can be used, for example,
        to catch the exit of processes that were created by other facilities
        than DaemonCore.

        @param reaper_id The already-registered reaper number to use.
     */

    void Set_Default_Reaper( int reaper_id );

    /** Not_Yet_Documented
        @param reap_descrip     Not_Yet_Documented
        @param handler          Not_Yet_Documented
        @param handler_descrip  Not_Yet_Documented
        @param s                Not_Yet_Documented
        @return Not_Yet_Documented
    */
    int Register_Reaper (const char *    reap_descrip,
                         ReaperHandler   handler,
                         const char *    handler_descrip,
                         Service*        s = NULL);
    
    /** Not_Yet_Documented
        @param reap_descrip     Not_Yet_Documented
        @param handlercpp       Not_Yet_Documented
        @param handler_descrip  Not_Yet_Documented
        @param s                Not_Yet_Documented
        @return Not_Yet_Documented
    */
     int Register_Reaper (const char *      reap_descript,
                          ReaperHandlercpp  handlercpp, 
                          const char *      handler_descrip,
                          Service*          s);

    /** Not_Yet_Documented
        @param rid The Reaper ID
        @param reap_descrip     Not_Yet_Documented
        @param handler          Not_Yet_Documented
        @param handler_descrip  Not_Yet_Documented
        @param s                Not_Yet_Documented
        @return Not_Yet_Documented
    */
    int Reset_Reaper (int              rid,
                      const char *     reap_descrip,
                      ReaperHandler    handler, 
                      const char *     handler_descrip,
                      Service *        s = NULL);
    
    /** Not_Yet_Documented
        @param rid The Reaper ID
        @param reap_descrip     Not_Yet_Documented
        @param handlercpp       Not_Yet_Documented
        @param handler_descrip  Not_Yet_Documented
        @param s                Not_Yet_Documented
        @return Not_Yet_Documented
    */
    int Reset_Reaper (int                    rid,
                      const char *           reap_descript,
                      ReaperHandlercpp       handlercpp, 
                      const char *           handler_descrip,
                      Service*               s);

    /** Not_Yet_Documented
        @param rid The Reaper ID
        @return Not_Yet_Documented
    */
    int Cancel_Reaper (int rid);
   

    /** Not_Yet_Documented
        @param signal signal
        @return Not_Yet_Documented
    */
	static const char *GetExceptionString(int signal);

    /** Not_Yet_Documented
        @param pid pid
        @return Not_Yet_Documented
    */
    int Was_Not_Responding(pid_t pid);
	//@}
        
	/** @name Socket events.
	 */
	//@{
    /** Not_Yet_Documented
        @param iosock           Not_Yet_Documented
        @param iosock_descrip   Not_Yet_Documented
        @param handler          Not_Yet_Documented
        @param handler_descrip  Not_Yet_Documented
        @param s                Not_Yet_Documented
        @param perm             Not_Yet_Documented
        @return -1 if iosock is NULL, -2 is reregister, 0 or above on success
    */
    int Register_Socket (Stream*           iosock,
                         const char *      iosock_descrip,
                         SocketHandler     handler,
                         const char *      handler_descrip,
                         Service *         s                = NULL,
                         DCpermission      perm             = ALLOW,
                         HandlerType       handler_type = HANDLE_READ,
                         void **           prev_entry = NULL);

    /** Not_Yet_Documented
        @param iosock           Not_Yet_Documented
        @param iosock_descrip   Not_Yet_Documented
        @param handlercpp       Not_Yet_Documented
        @param handler_descrip  Not_Yet_Documented
        @param s                Not_Yet_Documented
        @param perm             Not_Yet_Documented
        @return -1 if iosock is NULL, -2 is reregister, 0 or above on success
    */
    int Register_Socket (Stream*              iosock,
                         const char *         iosock_descrip,
                         SocketHandlercpp     handlercpp,
                         const char *         handler_descrip,
                         Service*             s,
                         DCpermission         perm = ALLOW,
                         HandlerType          handler_type = HANDLE_READ,
                         void **              prev_entry = NULL);

    /** Not_Yet_Documented
        @param iosock           Not_Yet_Documented
        @param descrip          Not_Yet_Documented
        @return -1 if iosock is NULL, -2 is reregister, 0 or above on success
    */
    int Register_Command_Socket (Stream*      iosock,
                                 const char * descrip = NULL ) {
        return Register_Socket (iosock,
                                descrip,
                                (SocketHandler)NULL,
                                (SocketHandlercpp)NULL,
                                "DC Command Handler",
                                NULL,
                                ALLOW,
				HANDLE_READ,
                                0); 
    }

    /** Not_Yet_Documented
        @param insock           Not_Yet_Documented
        @return Not_Yet_Documented
    */
    int Cancel_Socket ( Stream * insock, void *prev_entry = NULL );

		// Returns true if the given socket is already registered.
	bool SocketIsRegistered( Stream *sock );

		// Call the registered socket handler for this socket
		// sock - previously registered socket
		// default_to_HandleCommand - true if HandleCommand() should be called
		//                          if there is no other callback function
	void CallSocketHandler( Stream *sock, bool default_to_HandleCommand=false );

		// Call the registered command handler.
		// returns the return code of the handler
		// if delete_stream is true and the command handler does not return
		// KEEP_STREAM, the stream is deleted
	int CallCommandHandler(int req,Stream *stream,bool delete_stream=true,bool check_payload=true,float time_spent_on_sec=0,float time_spent_waiting_for_payload=0);
	int CallUnregisteredCommandHandler(int req, Stream *stream);


		// This function is called in order to have
		// TooManyRegisteredSockets() take into account an extra socket
		// that is waiting for a timer or other callback to complete.
	void incrementPendingSockets() { nPendingSockets++; }

		// This function must be called after incrementPendingSockets()
		// when the socket is being (or about to be) destroyed.
	void decrementPendingSockets() { nPendingSockets--; }

	/**
	   @return Number of currently registered sockets.
	 */
	int RegisteredSocketCount();

	/** This function is specifically tailored for testing if it is
		ok to register a new socket (e.g. for non-blocking connect).
	   @param fd Recently opened file descriptor, helpful, but
	             not required for determining if we are in danger.
	   @param msg Optional string into which this function writes
	              a human readable description of why it was decided
	              that there are too many open sockets.
	   @param num_fds Number of file descriptors that the caller plans
	                  to register. This will usually be 1, but may be
					  2 for UDP (UDP socket plus TCP socket for
					  establishing the security session).
	   @return true of in danger of running out of file descriptors
	 */
	bool TooManyRegisteredSockets(int fd=-1,MyString *msg=NULL,int num_fds=1);

	/**
	   @return Maximum number of persistent file descriptors that
	           we should ever attempt having open at the same time.
	 */
	int FileDescriptorSafetyLimit();

    /** Not_Yet_Documented
        @param insock           Not_Yet_Documented
        @return Not_Yet_Documented
    */
    int Lookup_Socket ( Stream * iosock );
	//@}

	/** @name Pipe events.
	 */
	//@{
    /** Not_Yet_Documented
        @param pipe_end            Not_Yet_Documented
        @param pipe_descrip     Not_Yet_Documented
        @param handler          Not_Yet_Documented
        @param handler_descrip  Not_Yet_Documented
        @param s                Not_Yet_Documented
        @param perm             Not_Yet_Documented
        @return Not_Yet_Documented
    */
    int Register_Pipe (int		           pipe_end,
                         const char *      pipe_descrip,
                         PipeHandler       handler,
                         const char *      handler_descrip,
                         Service *         s                = NULL,
                         HandlerType       handler_type     = HANDLE_READ,    
                         DCpermission      perm             = ALLOW);

    /** Not_Yet_Documented
        @param pipe_end         Not_Yet_Documented
        @param pipe_descrip     Not_Yet_Documented
        @param handlercpp       Not_Yet_Documented
        @param handler_descrip  Not_Yet_Documented
        @param s                Not_Yet_Documented
        @param perm             Not_Yet_Documented
        @return Not_Yet_Documented
    */
    int Register_Pipe (int					  pipe_end,
                         const char *         pipe_descrip,
                         PipeHandlercpp       handlercpp,
                         const char *         handler_descrip,
                         Service*             s,
                         HandlerType          handler_type = HANDLE_READ,    
                         DCpermission         perm = ALLOW);

    /** Not_Yet_Documented
        @param pipe_end           Not_Yet_Documented
        @return Not_Yet_Documented
    */
    int Cancel_Pipe ( int pipe_end );

	/// Cancel and close all pipes.
	int Cancel_And_Close_All_Pipes(void);

	/** Create an anonymous pipe.
	*/
	int Create_Pipe( int *pipe_ends,
			 bool can_register_read = false, bool can_register_write = false,
			 bool nonblocking_read = false, bool nonblocking_write = false,
			 unsigned int psize = 4096);

	/** Create a named pipe
	*/
	int Create_Named_Pipe( int *pipe_ends,
			 bool can_register_read = false, bool can_register_write = false,
			 bool nonblocking_read = false, bool nonblocking_write = false,
			 unsigned int psize = 4096, const char* pipe_name = NULL);
	/** Make DaemonCore aware of an inherited pipe.
	*/
	int Inherit_Pipe( int p, bool write, bool can_register, bool nonblocking, int psize = 4096);

	int Read_Pipe(int pipe_end, void* buffer, int len);

	int Write_Pipe(int pipe_end, const void* buffer, int len);
					 
	/** Close an anonymous pipe.  This function will also call 
	 * Cancel_Pipe() on behalf of the caller if the pipe_end had
	 * been registed via Register_Pipe().
	*/
	int Close_Pipe(int pipe_end);

	int Get_Max_Pipe_Buffer() { return maxPipeBuffer; };

#if !defined(WIN32)
	/** Get the FD underlying the given pipe end. Returns FALSE
	 *  if not given a valid pipe end.
	*/
	int Get_Pipe_FD(int pipe_end, int* fd);
#endif

	/** Close an anonymous pipe or file depending on its value
		relative to PIPE_INDEX_OFFSET.  If the fd's value is 
		>= PIPE_INDEX_OFFSET then it is a pipe; otherwise, it
		is an file.
		*/
	int Close_FD(int fd);

	/**
	   Gain access to data written to a given DC process's std(out|err) pipe.

	   @param pid
	     DC process id of the process to read the data for.
	   @param std_fd
	     The fd to identify the pipe to read: 1 for stdout, 2 for stderr.
	   @return
	     Pointer to a MyString object containing all the data written so far.
	*/
	MyString* Read_Std_Pipe(int pid, int std_fd);

	/**
	   Write data to the given DC process's stdin pipe.
	   @see pipeFullWrite()
	*/
	int Write_Stdin_Pipe(int pid, const void* buffer, int len);

	/**
	   Close a given DC process's stdin pipe.

	   @return true if the given pid was found and had a DC-managed
	     stdin pipe, false if not. 

	   @see Close_Pipe()
	*/
	bool Close_Stdin_Pipe(int pid);

	//@}

	/** @name Timer events.
	 */
	//@{
    /** Not_Yet_Documented
        @param deltawhen       Not_Yet_Documented
        @param event           Not_Yet_Documented
        @param event_descrip   Not_Yet_Documented
        @return Not_Yet_Documented
    */
    int Register_Timer (unsigned     deltawhen,
                        TimerHandler handler,
                        const char * event_descrip);

	/** Not_Yet_Documented
        @param deltawhen       Not_Yet_Documented
        @param event           Not_Yet_Documented
        @param event_descrip   Not_Yet_Documented
        @return Not_Yet_Documented
    */
    int Register_Timer (unsigned     deltawhen,
                        TimerHandler handler,
						Release      release,
                        const char * event_descrip);
    
    /** Not_Yet_Documented
        @param deltawhen       Not_Yet_Documented
        @param period          Not_Yet_Documented
        @param event           Not_Yet_Documented
        @param event_descrip   Not_Yet_Documented
        @return Not_Yet_Documented
    */
    int Register_Timer (unsigned     deltawhen,
                        unsigned     period,
                        TimerHandler handler,
                        const char * event_descrip);

    /** Not_Yet_Documented
        @param deltawhen       Not_Yet_Documented
        @param event           Not_Yet_Documented
        @param event_descrip   Not_Yet_Documented
        @param s               Not_Yet_Documented
        @return Not_Yet_Documented
    */
    int Register_Timer (unsigned     deltawhen,
                        TimerHandlercpp handler,
                        const char * event_descrip,
                        Service*     s);

	/** Thread-safe Register_Timer().
		This function locks the big fat daemon-core mutex, so it can
		be safely called from within a thread, as long as there is no
		way that thread could already have locked the same mutex.
	 */
	int Register_Timer_TS (unsigned deltawhen,
		TimerHandlercpp handler,
		const char * event_descrip,
		Service* s);
    /** Not_Yet_Documented
        @param deltawhen       Not_Yet_Documented
        @param period          Not_Yet_Documented
        @param event           Not_Yet_Documented
        @param event_descrip   Not_Yet_Documented
        @param s               Not_Yet_Documented
        @return Not_Yet_Documented
    */
    int Register_Timer (unsigned     deltawhen,
                        unsigned     period,
                        TimerHandlercpp handler,
                        const char * event_descrip,
                        Service *    s);

    /** 
        @param timeslice       Timeslice object specifying interval parameters
        @param event           Function to call when timer fires.
        @param event_descrip   String describing the function.
        @param s               Service object of which function is a member.
        @return                Timer id or -1 on error
    */
    int Register_Timer (const Timeslice &timeslice,
                        TimerHandlercpp handler,
                        const char * event_descrip,
                        Service*     s);

    /** Not_Yet_Documented
        @param id The timer's ID
        @return Not_Yet_Documented
    */
    int Cancel_Timer ( int id );

    /** Not_Yet_Documented
        @param id The timer's ID
        @param when   Not_Yet_Documented
        @param period Not_Yet_Documented
        @return 0 if successful, -1 on failure (timer not found)
    */
    int Reset_Timer ( int id, unsigned when, unsigned period = 0 );

    /** Change a timer's period.  Recompute time to fire next based on this
		new period and how long this timer has been waiting.
        @param id The timer's ID
        @param period New period for this timer.
        @return 0 on success
    */
    int Reset_Timer_Period ( int id, unsigned period );

    /** Change a timer's timeslice settings.
        @param id The timer's ID
        @param new_timeslice New timeslice settings to use.
        @return 0 on success
    */
    int ResetTimerTimeslice ( int id, Timeslice const &new_timeslice );

    /** Get a timer's timeslice settings.
        @param id The timer's ID
        @param timeslice Object to receive a copy of the timeslice settings.
        @return false if no timeslice associated with this timer
    */
    bool GetTimerTimeslice ( int id, Timeslice &timeslice );

	//@}

    /** Not_Yet_Documented
        @param flag   Not_Yet_Documented
        @param indent Not_Yet_Documented
    */
    void Dump (int flag, const char* indent = NULL );


    /** @name Process management.
        These work on any process, not just daemon core processes.
    */
    //@{

    /** Not_Yet_Documented
        @return Not_Yet_Documented
    */
    inline pid_t getpid() { return this->mypid; };

    /** Not_Yet_Documented
        @return Not_Yet_Documented
    */
    inline pid_t getppid() { return ppid; };

    /** Not_Yet_Documented
        @param pid Not_Yet_Documented
        @return Not_Yet_Documented
    */
    int Is_Pid_Alive (pid_t pid);

		// returns true if we have called waitpid but
		// have still queued the call to the reaper
	bool ProcessExitedButNotReaped(pid_t pid);

    /** Not_Yet_Documented
        @param pid Not_Yet_Documented
        @return Not_Yet_Documented
    */
    int Shutdown_Fast(pid_t pid, bool want_core = false );

    /** Not_Yet_Documented
        @param pid Not_Yet_Documented
        @return Not_Yet_Documented
    */
    int Shutdown_Graceful(pid_t pid);

    /** Not_Yet_Documented
        @param pid Not_Yet_Documented
        @return Not_Yet_Documented
    */
    int Suspend_Process(pid_t pid);

    /** Not_Yet_Documented
        @param pid Not_Yet_Documented
        @return Not_Yet_Documented
    */
    int Continue_Process(pid_t pid);

    /** Create a process.  Works for NT and Unix.  On Unix, a
        fork and exec are done.  Read the source for ugly 
        details - it takes care of most everything.

        @param name The full path name of the executable.  If this 
               is a relative path name AND cwd is specified, then we
               prepend the result of getcwd() to 'name' and pass 
               that to exec().
        @param args The list of args as an ArgList object.  The 
               first arg is argv[0], the name you want to appear in 
               'ps'.  If you don't specify args, then 'name' is 
               used as argv[0].
        @param priv The priv state to change into right before
               the exec.  Default = no action.
        @param reaper_id The reaper number to use.  Default = 1. If a
			   reaper_id of 0 is used, no reaper callback will be invoked.
        @param want_command_port Well, do you?  Default = TRUE.  If
			   want_command_port it TRUE, the child process will be
			   born with a daemonCore command socket on a dynamic port.
			   If it is FALSE, the child process will not have a command
			   socket.  If it is any integer > 1, then it will have a
			   command socket on a port well-known port 
			   specified by want_command_port.
        @param env Environment values to place in job environment.
        @param cwd Current Working Directory
        @param new_process_group Do you want to make one? Default = FALSE.
               This will be forced to FALSE on unix if USE_PROCESS_GROUPS
               is set to false in the config file.
        @param sock_inherit_list A list of socks to inherit.
        @param std An array of three file descriptors to map
               to stdin, stdout, stderr respectively.  If this array
               is NULL, don't perform remapping.  If any one of these
			   is negative, it is ignored and *not* mapped.
			   There's a special case if you use DC_STD_FD_PIPE as the
               value for any of these fds -- DaemonCore will create a
               pipe and register everything for you automatically. If
               you use this for stdin, you can use Write_Std_Pipe() to
               write to the stdin of the child. If you use this for
               std(out|err) then you can get a pointer to a MyString
               with all the data written by the child using Read_Std_Pipe().
        @param nice_inc The value to be passed to nice() in the
               child.  0 < nice < 20, and greater numbers mean
               less priority.  This is an addition to the current
               nice value.
        @param job_opt_mask A bitmask which defines other optional
               behavior we might for this process.  The bits are
               defined above, and always begin with "DCJOBOPT".  In
               addition, each bit should also define a macro to test a
               mask if a given bit is set ("HAS_DCJOBOPT_...")
		@param fd_inherit_list An array of fds which you want the child to
		       inherit. The last element must be 0.
        ...
        @param err_return_msg Returned with error message pertaining to
               failure inside the method.  Ignored if NULL (default).
        @param remap Performs bind mounts for the child process.
               Ignored if NULL (default).  Ignored on non-Linux.
        @return On success, returns the child pid.  On failure, returns FALSE.
    */
    int Create_Process (
        const char      *name,
        ArgList const   &arglist,
        priv_state      priv                 = PRIV_UNKNOWN,
        int             reaper_id            = 1,
        int             want_commanand_port  = TRUE,
        int             want_udp_comm_port   = TRUE,
        Env const       *env                 = NULL,
        const char      *cwd                 = NULL,
        FamilyInfo      *family_info         = NULL,
        Stream          *sock_inherit_list[] = NULL,
        int             std[]                = NULL,
        int             fd_inherit_list[]    = NULL,
        int             nice_inc             = 0,
        sigset_t        *sigmask             = NULL,
        int             job_opt_mask         = 0,
        size_t          *core_hard_limit     = NULL,
        int              *affinity_mask	     = NULL,
        char const      *daemon_sock         = NULL,
        MyString        *err_return_msg      = NULL,
        FilesystemRemap *remap               = NULL,
        long		 	as_hard_limit        = 0l
        );

    //@}

	/** "Special" errno values that may be set when Create_Process fails
	*/
	static const int ERRNO_EXEC_AS_ROOT;
	static const int ERRNO_PID_COLLISION;
	static const int ERRNO_REGISTRATION_FAILED;
	static const int ERRNO_EXIT;

    /** Methods for operating on a process family
    */
    int Get_Family_Usage(pid_t, ProcFamilyUsage&, bool full = false);
    int Suspend_Family(pid_t);
    int Continue_Family(pid_t);
    int Kill_Family(pid_t);
    int Signal_Process(pid_t,int);
    
	/** Used to explicitly initialize our ProcFamilyInterface object.
	    Calling this is not required - if not called, the object
	    will be initialized on-demand: the first time Create_Process
		is called with a non-NULL FamilyInfo argument
	*/
	void Proc_Family_Init();

	/** Used to explicitly cleanup our ProcFamilyInterface object
	    (used by the Master before it restarts, since in that
	    case the DaemonCore destructor won't be called)
	*/
	void Proc_Family_Cleanup();

    /** @name Data pointer functions.
        These functions deal with
        associating a pointer to data with a registered callback.
    */
    //@{
    /** Set the data pointer when you're <b>inside</b> the handler
        function.  It will not work outside.

        @param data The desired pointer to set...
        @return Not_Yet_Documented
    */
    int SetDataPtr( void *data );

    /** "Register" a data pointer.  You want to do this immediately
        after you register a Command/Socket/Timer/etc.  When you enter 
        the handler for this registered function, the pointer you 
        specify will be magically available to (G|S)etDataPtr().

        @param data The desired pointer to set...
        @return Not_Yet_Documented
    */
    int Register_DataPtr( void *data );

    /** Get the data pointer when you're <b>inside</b> the handler
        function.  It will not work outside.  You must have done a 
        Register_DataPtr after the function was registered for this
        to work.

        @return The desired pointer to set...
    */
    void *GetDataPtr();
    //@}
    
	/** @name Key management.
	 */
	//@{
    /** Access to the SecMan object;
        @return Pointer to this daemon's SecMan
    */
    SecMan* getSecMan();
	IpVerify* getIpVerify() {return getSecMan()->getIpVerify();}
    KeyCache* getKeyCache();
	//@}

     
	/** @name Thread management.
	 */
	//@{
		/** Create a "poor man's" thread.  Works for NT (via
			CreateThread) and Unix (via fork).  The new thread does
			not have a DaemonCore command socket.
			NOTE: if DoFakeCreateThread() is true, this will just
			call the specified function directly and then call the
			reaper later in a timer.  Currently, this is the default
			under Windows until thread-safety can be assured.
			@param start_func Function to execute in the thread.
			   This function must not access any shared memory.
			   The only DaemonCore command which may be used in this
			   thread is Send_Signal.
			   When the function returns, the thread exits and the reaper
			   is called in the parent, giving the return value as
			   the thread exit status.
			   The function must take a single argument of type
			   (void *) and return an int.  The value of the return int
			   should ONLY be a 0 or a 1.... the thread reaper can only
			   distinguish between 0 and non-zero.
			@param arg The (void *) argument to be passed to the thread.
			   If not NULL, this must point to a buffer malloc()'ed by
			   the caller.  DaemonCore will free() this memory when
			   appropriate.
			@param sock A socket to be handed off to the thread.  This
			   socket is duplicated; one copy is given to the thread
			   and the other is kept by the caller (parent).  The
			   caller must not access this socket after handing it off
			   while the thread is still alive.  DaemonCore will close
			   the copy given to the thread when the thread exits; the
			   caller (parent) is responsible for eventually closing
			   the copy kept with the caller.  
			@param reaper_id The reaper number to use.  Default = 1.  
			   IMPORTANT: the exit_status passed to the reaper will
			   be a 0 if the start_func returned with 0, and the reaper
			   exit_status will be non-zero if the start_func returns with
			   a 1.  Example: start_func returns 1, the reaper exit_status
			   could be set to 1, or 128, or -1, or 255.... or anything 
			   except 0.  Example: start_func returns 0, the reaper exit_status
			   will be 0, and only 0.
			@return The tid of the newly created thread.
		*/
	int Create_Thread(
		ThreadStartFunc	start_func,
		void			*arg = NULL,
		Stream			*sock = NULL,
		int				reaper_id = 1
		);

		// On some platforms (currently Windows), we do not want
		// Create_Thread() to actually create a thread, because
		// just about nothing in Condor is thread safe at this time.
	bool DoFakeCreateThread() { return m_fake_create_thread; }

	///
	int Suspend_Thread(int tid);

	///
	int Continue_Thread(int tid);

	///
	int Kill_Thread(int tid);
	//@}

	/** Public method to allow things that fork() themselves without
		using Create_Thread() to set the magic DC variable so that our
		version of exit() uses _exit() instead of exit() and we don't
		call destructors when the child exits.
	*/
	void Forked_Child_Wants_Fast_Exit( bool exit_by_exec );

    Stream **GetInheritedSocks() { return (Stream **)inheritedSocks; }


		/** Register the Priv state this Daemon wants to be in, every time
		    DaemonCore is returned to the Handler DaemonCore will check to see
			that this is the current priv state.
			@param priv_state The new priv state you want to be in. DaemonCore
			initializes this to be CONDOR_PRIV.
			@return The priv state you were in before.
		*/
	priv_state Register_Priv_State( priv_state priv );
	
		/** Check the table of attributes we're willing to allow users
			at hosts of different permission levels to change to see
			if we should allow the given request to succeed.
			@param config String containing the configuration request
			@param sock The sock that we're handling this command with
			@return true if we should allow this, false if not
		*/
	bool CheckConfigSecurity( const char* config, Sock* sock );
	bool CheckConfigAttrSecurity( const char* attr, Sock* sock );


    /** Invalidate all session related cache since the configuration
     */
    void invalidateSessionCache();

	/* manage the secret cookie data */
	bool set_cookie( int len, const unsigned char* data );
	bool get_cookie( int &len, unsigned char* &data );
	bool cookie_is_valid( const unsigned char* data );

	/** The peaceful shutdown toggle controls whether graceful shutdown
	   avoids any hard killing.
	*/
	bool GetPeacefulShutdown();
	void SetPeacefulShutdown(bool value);

	/** Called when it looks like the clock jumped unexpectedly.

	data is opaquely passed to the TimeSkipFunc.

	If you register a callback multiple times, it will be called multiple
	times.  Also, you'll need to call Unregister repeatedly if you want to
	totally silence it.  You should probably avoid registering the same
	callback function / data pointer combation multiple times.

	When Unregistering a callback, both fnc and data are considered; it
	must be an exact match for the Registered pair.
	*/
	void RegisterTimeSkipCallback(TimeSkipFunc fnc, void * data);
	void UnregisterTimeSkipCallback(TimeSkipFunc fnc, void * data);
	
        // A little info on the "soap_ssl_sock"... There once was a
        // bug known as the "single transaction problem" and it made
        // the SOAP code very sad because it meant that if anything in
        // the Schedd changed during a SOAP transaction bad things
        // could happen. Things were horrible. A raging EXCEPT monster
        // was roaming the daemons and no one had time to fight
        // it. Until one day a powerful wizard named Ddot said, "I
        // will vanquish the EXCEPT monster! I have a plan to kill it
        // quickly." And everyone was happy, well mostly. For Ddot and
        // others, mostly a young mage Ttam, knew that to truly
        // vanquish the EXCEPT monster was not quick work. But
        // everyone wanted the EXCEPT monster gone and they accepted
        // Ddot's plan. True to his word, Ddot made quick work of the
        // EXCEPT monster. To do so he didn't kill the monster but
        // changed the daemons so that when a SOAP transaction was
        // running everything else except the daemon's command socket
        // (incidentally where the SOAP messages came in on) would be
        // suspended. The plan worked and there was a time of great
        // joy, nervous joy. But the joy could not last forever. Very
        // few things do. The day came when Ttam was busily concocting
        // a spell to secure SOAP communication using SSL. Ttam worked
        // diligently trying to find the best way to integrate his SSL
        // work. He knew that all SOAP communications came in on one
        // port, the initial_command_sock, and he wanted to SOAP SSL
        // communication to as well. Unfortunately, he was thwarted by
        // SSL's evil multiple versions. Ttam could simply not create
        // a simple way to tell if messages sent to daemons were
        // CEDAR, SOAP or SSL messages. Ttam accepted a partial defeat
        // and decided to allow SOAP SSL communication to arrive on a
        // separate port. Ttam was excited, he felt things were
        // working out well for him. Little did he know that the
        // powerful spell the wizard Ddot had cast to vanquish the
        // EXCEPT monster was about to stop him dead in his
        // tracks. There he was, Ttam, nearly finished with the SOAP
        // SSL spell. He had tested it with simple single message
        // tests and it looked good. But, one day Ttam decided to do a
        // full test of the new spell and discovered that it
        // failed. While the first message to the SOAP SSL port went
        // through fine all subsequent ones were ignored. At first
        // Ttam was very perplexed, but then he remembered Ddot's
        // magic. Ddot's solution to ignore all communication with a
        // daemon during a SOAP transaction meant that the SOAP SSL
        // messages were also ignored. The day had come that Ddot and
        // Ttam had dreaded. The EXCEPT monster had to be dealt with
        // properly. Unfortunately, yet again, Ttam was but a mage
        // lacking the great power needed to vanquish the beast. And,
        // Ddot had the power, he was one of the few, but he was off
        // fighting other, more important, monsters in other
        // lands. So, yet again, the EXCEPT monster was to be dealt
        // with quickly instead of completely. A new plan was set and
        // Ttam set out to perform it. A soap_ssl_sock was created
        // that would hold the special number identifying the SOAP SSL
        // port, and during a SOAP transaction not only would the
        // initial_command_sock be allowed to accept messages, but the
        // soap_ssl_sock would as well. Unfortunately, the
        // soap_ssl_sock had to be set from the land of soap_core.C
        // and not daemon_core.C, but that was of little consequence
        // because Ttam knew that his spell must be undone when Ddot
        // could return and properly dispatch the EXCEPT monster.
	int			  	  soap_ssl_sock;

	MapFile * mapfile;
  	
    SelfMonitorData monitor_data;

	char 	*localAdFile;
	void	UpdateLocalAd(ClassAd *daemonAd,char const *fname=NULL); 

		/**
		   Publish all DC-specific attributes into the given ClassAd.
		   Every daemon should call this method on its own copy of its
		   ClassAd, so that these attributes are available in the
		   daemon itself (e.g. in the startd's ClassAd used for
		   evaluating the policy expressions), instead of calling this
		   automatically just when the ad is sent to the collector.
		*/
	void	publish(ClassAd *ad);

		/**
		   @return A pointer to the CollectorList object that holds
		   all of the collectors this daemons is configured to
		   communicate with.
		*/
	CollectorList* getCollectorList(void);

		/**
		   Send the given ClassAd(s) to all of the collectors defined
		   in the COLLECTOR_HOST setting. Now that DaemonCore manages
		   this list of collectors, daemons only need to invoke this
		   method to send out their updates.
		   @param cmd The update command to send (e.g. UPDATE_STARTD_AD)
		   @param ad1 The primary ClassAd to send.
		   @param ad2 The secondary ClassAd to send. Usually NULL,
		     except in the case of startds sending the "private" ad.
		   @param nonblock Should the update use non-blocking communication.
		   @return The number of successful updates that were sent.
		*/
	int sendUpdates(int cmd, ClassAd* ad1, ClassAd* ad2 = NULL,
					bool nonblock = false);

		/**
		   Indicates if this daemon wants to be restarted by its
		   parent or not.  Usually true, unless one of the
		   DAEMON_SHUTDOWN expressions was TRUE, in which case we do
		   not want to be automatically restarted.
		*/
	bool wantsRestart( void );

		/**
		   Set whether this daemon should should send CHILDALIVE commands
		   to its daemoncore parent. Must be called from
		   main_pre_command_sock_init() to have any effect. The default
		   is to send CHILDALIVEs.
		*/
	void WantSendChildAlive( bool send_alive )
		{ m_want_send_child_alive = send_alive; }
	
		/**
			Returns true if a wake signal was sent to the master's select.
			Does nothing and returns false if called by the master or by a thread 
			that is not a condor_thread. 
		*/
	bool Wake_up_select();

		/**
			Wakes up the main condor select, does not check to see if the caller
			is a condor_thread or the main thread. returns true if the main thread
			will wake, or false if unable to send the wake signal.
		*/
	bool Do_Wake_up_select();

		/** Registers a socket for read and then calls HandleReq to
			process a command on the socket once one becomes
			available.
		*/
	void HandleReqAsync(Stream *stream);

		/** Force a reload of the shared port server address.
			Called, for example, after the master has started up the
			shared port server.
		*/
	void ReloadSharedPortServerAddr();
		/** Unset the shared port server address.
			Called, for example, before the master starts up the
			shared port server, to ensure a sensible parent address.
		 */
	void ClearSharedPortServerAddr();

	void InstallAuditingCallback( void (*fn)(int, Sock&, bool) ) { audit_log_callback_fn = fn; }

	//-----------------------------------------------------------------------------
	/*
  	 Statistical values for the operation of DaemonCore, to be published in the
  	 ClassAd for the daemon.
	*/
	class Stats {
	public:
	   // published values
	   time_t StatsLifetime;       // total time the daemon has been collecting statistics. (uptime)
	   time_t StatsLastUpdateTime; // last time that statistics were last updated. (a freshness time)
	   time_t RecentStatsLifetime; // actual time span of current DCRecentXXX data.
   
	   stats_entry_recent<double> SelectWaittime; //  total time spent waiting in select
	   stats_entry_recent<double> SignalRuntime;  //  total time spent handling signals
	   stats_entry_recent<double> TimerRuntime;   //  total time spent handling timers
	   stats_entry_recent<double> SocketRuntime;  //  total time spent handling socket messages
	   stats_entry_recent<double> PipeRuntime;    //  total time spent handling pipe messages

	   stats_entry_recent<int> Signals;        //  number of signals handlers called
	   stats_entry_recent<int> TimersFired;    //  number of timer handlers called
	   stats_entry_recent<int> SockMessages;   //  number of socket handlers called
	   stats_entry_recent<int> PipeMessages;   //  number of pipe handlers called
	   //stats_entry_recent<int64_t> SockBytes;      //  number of bytes passed though the socket (can we do this?)
	   //stats_entry_recent<int64_t> PipeBytes;      //  number of bytes passed though the socket
	   stats_entry_recent<int> DebugOuts;      //  number of dprintf calls that were written to output.
      #ifdef WIN32
	   stats_entry_recent<int> AsyncPipe;      //  number of times async_pipe was signalled
      #endif

       stats_entry_recent<Probe> PumpCycle;   // count of pump cycles plus sum of cycle time with min/max/avg/std 
       stats_entry_sum_ema_rate<int> Commands;

       StatisticsPool          Pool;          // pool of statistics probes and Publish attrib names
       classy_counted_ptr<stats_ema_config> ema_config;	// Exponential moving average config for this pool.

	   time_t InitTime;            // last time we init'ed the structure
	   time_t RecentStatsTickTime; // time of the latest recent buffer Advance
	   int    RecentWindowMax;     // size of the time window over which RecentXXX values are calculated.
       int    RecentWindowQuantum;
       int    PublishFlags;        // verbositiy of publishing

	   // helper methods
	   //Stats();
	   //~Stats();
	   void Init();
       void Reconfig();
	   void Clear();
	   time_t Tick(time_t now=0); // call this when time may have changed to update StatsLastUpdateTime, etc.
	   void SetWindowSize(int window);
	   void Publish(ClassAd & ad) const;
	   void Publish(ClassAd & ad, int flags) const;
       void Publish(ClassAd & ad, const char * config) const;
	   void Unpublish(ClassAd & ad) const;
       void* New(const char * category, const char * name, int as);
       void AddToProbe(const char * name, int val);
       void AddToProbe(const char * name, int64_t val);
       void AddToSumEmaRate(const char * name, int val);
       void AddToAnyProbe(const char * name, int val);
       stats_entry_recent<Probe> * AddSample(const char * name, int as, double val);
       double AddRuntime(const char * name, double before); // returns current time.
       double AddRuntimeSample(const char * name, int as, double before);

	} dc_stats;

  private:      

		// do and our parents/children want/have a udp comment socket?
	bool m_wants_dc_udp;
		// do we ourself want/have a udp comment socket?
	bool m_wants_dc_udp_self;
	bool m_invalidate_sessions_via_tcp;

	// This pairing should representing the "same" socket, just on UDP and TCP.
	// It's okay for parts to be NULL.  Safe to copy, although all of the
	// copies will be sharing the same sockets.  
  public:
	class SockPair {
	public:

		SockPair() : m_rsock(NULL), m_ssock(NULL) {}
		SockPair(const SockPair & src) : m_rsock(src.m_rsock), m_ssock(src.m_ssock) {}

		SockPair & operator=(const SockPair & src) {
			m_rsock = src.m_rsock;
			m_ssock = src.m_ssock;
			return *this;
		}

			// Strictly unnecessary, but proved helpful for debugging.
		~SockPair() {
			m_rsock = counted_ptr<ReliSock>(NULL);
			m_ssock = counted_ptr<SafeSock>(NULL);
		}

		bool has_relisock() const { return !m_rsock.is_null(); }
		bool has_safesock() const { return !m_ssock.is_null(); }
		bool not_empty() const { return has_relisock() || has_safesock(); }

		// If you really need a non-counted_ptr version, use .get(). Avoid
		// doing so if possible.  If you must, keep the usage brief.
		counted_ptr<ReliSock> rsock() { return m_rsock; }
		counted_ptr<SafeSock> ssock() { return m_ssock; }

		// Associate a ReliSock or SafeSock with this SockPair. Does nothing
		// if one is already associated. b must always be true and always
		// returns true.
		bool has_relisock(bool b);
		bool has_safesock(bool b);
	private:
		counted_ptr<ReliSock> m_rsock;	// tcp command socket
		counted_ptr<SafeSock> m_ssock;	// udp command socket
	};
	typedef std::vector<SockPair> SockPairVec;

  private:
	SockPairVec dc_socks;
	ReliSock* super_dc_rsock;	// super user tcp command socket
	SafeSock* super_dc_ssock;	// super user udp command socket
    int m_iMaxAcceptsPerCycle; ///< maximum number of inbound connections to accept per loop
	int m_iMaxReapsPerCycle; // maximum number reapers to invoke per event loop

    void Inherit( void );  // called in main()
	void InitDCCommandSocket( int command_port );  // called in main()
	void SetDaemonSockName( char const *sock_name );

    int HandleSigCommand(int command, Stream* stream);
    int HandleReq(int socki, Stream* accepted_sock=NULL);
	int HandleReq(Stream *insock, Stream* accepted_sock=NULL);
	int HandleReqSocketTimerHandler();
	int HandleReqSocketHandler(Stream *stream);
	int HandleReqPayloadReady(Stream *stream);
    int HandleSig(int command, int sig);

	bool RegisterSocketForHandleReq(Stream *stream);

	friend class FakeCreateThreadReaperCaller;
	void CallReaper(int reaper_id, char const *whatexited, pid_t pid, int exit_status);

    int HandleProcessExitCommand(int command, Stream* stream);
    int HandleProcessExit(pid_t pid, int exit_status);
    int HandleDC_SIGCHLD(int sig);
	int HandleDC_SERVICEWAITPIDS(int sig);
 
    int Register_Command(int command, const char *com_descip,
                         CommandHandler handler, 
                         CommandHandlercpp handlercpp,
                         const char *handler_descrip,
                         Service* s, 
                         DCpermission perm,
                         int dprintf_flag,
                         int is_cpp,
                         bool force_authentication,
						 int wait_for_payload);

    int Register_Signal(int sig,
                        const char *sig_descip,
                        SignalHandler handler, 
                        SignalHandlercpp handlercpp,
                        const char *handler_descrip,
                        Service* s, 
                        int is_cpp);

    int Register_Socket(Stream* iosock,
                        const char *iosock_descrip,
                        SocketHandler handler, 
                        SocketHandlercpp handlercpp,
                        const char *handler_descrip,
                        Service* s, 
                        DCpermission perm,
			HandlerType handler_type,
                        int is_cpp,
                        void **prev_entry = NULL);

    int Register_Pipe(int pipefd,
                        const char *pipefd_descrip,
                        PipeHandler handler, 
                        PipeHandlercpp handlercpp,
                        const char *handler_descrip,
                        Service* s, 
					    HandlerType handler_type, 
					    DCpermission perm,
                        int is_cpp);

    int Register_Reaper(int rid,
                        const char *reap_descip,
                        ReaperHandler handler, 
                        ReaperHandlercpp handlercpp,
                        const char *handler_descrip,
                        Service* s, 
                        int is_cpp);

	bool Register_Family(pid_t child_pid,
	                     pid_t parent_pid,
	                     int max_snapshot_interval,
	                     PidEnvID* penvid,
	                     const char* login,
	                     gid_t* group,
			     const char* cgroup,
	                     const char* glexec_proxy);

	void CheckForTimeSkip(time_t time_before, time_t okay_delta);

		// If this platform supports clone() as a faster alternative to fork(), use it (or not).
#ifdef HAVE_CLONE
	bool m_use_clone_to_create_processes;
	bool UseCloneToCreateProcesses() { return m_use_clone_to_create_processes; }
#endif

	void Send_Signal(classy_counted_ptr<DCSignalMsg> msg, bool nonblocking);

	MyString GetCommandsInAuthLevel(DCpermission perm,bool is_authenticated);

	// Returns first command socket in our list. In general, you
	// probably want to spin over sockTable looking for it->command_sock==true,
	// this is a transitional function for the old initial_command_sock 
	// variable.  Returns index into sockTable, -1 if none available.
	int initial_command_sock() const;

    struct CommandEnt
    {
        int             num;
        bool            is_cpp;
        bool            force_authentication;
        CommandHandler  handler;
        CommandHandlercpp   handlercpp;
        DCpermission    perm;
        Service*        service; 
        char*           command_descrip;
        char*           handler_descrip;
        void*           data_ptr;
        int             dprintf_flag;
		int             wait_for_payload;
    };

    void                DumpCommandTable(int, const char* = NULL);
    int                 maxCommand;     // max number of command handlers
<<<<<<< HEAD
    int                 nCommand;       // number of command handlers used
    CommandEnt*         comTable;       // command table
    CommandEnt          m_unregisteredCommand;
=======
    int                 nCommand;       // number of table entries used
    ExtArray<CommandEnt> comTable;      // command table
>>>>>>> 74ff7ac5

    struct SignalEnt 
    {
        int             num;
        bool            is_cpp;
        bool            is_blocked;
        // Note: is_pending must be volatile because it could be set inside
        // of a Unix asynchronous signal handler (such as SIGCHLD).
        volatile bool   is_pending;
        SignalHandler   handler;
        SignalHandlercpp    handlercpp;
        Service*        service; 
        char*           sig_descrip;
        char*           handler_descrip;
        void*           data_ptr;
    };
    void                DumpSigTable(int, const char* = NULL);
    int                 maxSig;      // max number of signal handlers
    int                 nSig;        // high-water mark of entries used
    ExtArray<SignalEnt> sigTable;    // signal table
    volatile int        sent_signal; // TRUE if a signal handler sends a signal

    struct SockEnt
    {
        Sock*           iosock;
        SocketHandler   handler;
        SocketHandlercpp    handlercpp;
        Service*        service; 
        char*           iosock_descrip;
        char*           handler_descrip;
        void*           data_ptr;
        DCpermission    perm;
        bool            is_cpp;
		bool			is_connect_pending;
		bool			is_reverse_connect_pending;
		bool			call_handler;
		bool			waiting_for_data;
		bool			remove_asap;	// remove when being_serviced==false
		HandlerType		handler_type;
		int				servicing_tid;	// tid servicing this socket
		bool            is_command_sock;
    };
    void              DumpSocketTable(int, const char* = NULL);
    int               maxSocket;  // number of socket handlers to start with
    int               nSock;      // number of socket handler slots in use use
	int				  nRegisteredSocks; // number of sockets registered, always < nSock
	int               nPendingSockets; // number of sockets waiting on timers or any other callbacks
    ExtArray<SockEnt> *sockTable; // socket table; grows dynamically if needed
  	struct soap		  *soap;

		// number of file descriptors in use past which we should start
		// avoiding the creation of new persistent sockets.  Do not use
		// this value directly.  Call FileDescriptorSafetyLimit().
	int file_descriptor_safety_limit;

	bool m_fake_create_thread;

#if defined(WIN32)
	typedef PipeEnd* PipeHandle;
#else
	typedef int PipeHandle;
#endif
	ExtArray<PipeHandle>* pipeHandleTable;
	int maxPipeHandleIndex;
	int pipeHandleTableInsert(PipeHandle);
	void pipeHandleTableRemove(int);
	int pipeHandleTableLookup(int, PipeHandle* = NULL);
	int maxPipeBuffer;

	// this table is for dispatching registered pipes
	class PidEntry;  // forward reference
    struct PipeEnt
    {
        PipeHandler		handler;
        PipeHandlercpp  handlercpp;
        Service*        service; 
        char*           pipe_descrip;
        char*           handler_descrip;
        void*           data_ptr;
		PidEntry*		pentry;
        int				index;		// index into the pipeHandleTable
        DCpermission    perm;
		HandlerType		handler_type;
        bool            is_cpp;
		bool			call_handler;
		bool			in_handler;
    };
    // void              DumpPipeTable(int, const char* = NULL);
    int               maxPipe;  // number of pipe handlers to start with
    int               nPipe;      // number of pipe handlers used
    ExtArray<PipeEnt> *pipeTable; // pipe table; grows dynamically if needed

    struct ReapEnt
    {
        int             num;
        bool            is_cpp;
        ReaperHandler   handler;
        ReaperHandlercpp    handlercpp;
        Service*        service; 
        char*           reap_descrip;
        char*           handler_descrip;
        void*           data_ptr;
    };
    void                DumpReapTable(int, const char* = NULL);
    int                 maxReap;        // max number of reaper handlers
    int                 nReap;          // number of reaper handlers used
    int                 nextReapId;     // next reaper id to use
    ExtArray<ReapEnt>  reapTable;      // reaper table
    int                 defaultReaper;

    class PidEntry : public Service
    {
	public:
		PidEntry();
		~PidEntry();
		int pipeHandler(int pipe_fd);
		int pipeFullWrite(int pipe_fd);

        pid_t pid;
        int new_process_group;
#ifdef WIN32
        HANDLE hProcess;
        HANDLE hThread;
        DWORD tid;
        HWND hWnd;
		LONG pipeReady;
		PipeEnd *pipeEnd;
		LONG deallocate;
		HANDLE watcherEvent;
#endif
        MyString sinful_string;
        MyString parent_sinful_string;
        int is_local;
        int parent_is_local;
        int reaper_id;
        int hung_tid;   // Timer to detect hung processes
        int was_not_responding;
        int std_pipes[3];  // Pipe handles for automagic DC std pipes.
        MyString* pipe_buf[3];  // Buffers for data written to DC std pipes.
        int stdin_offset;

		/* the environment variables which allow me the track the pidfamily
			of this pid (where applicable) */
		PidEnvID penvid;
		MyString shared_port_fname;
		//Session ID and key for child process.
		char* child_session_id;
    };

	int m_refresh_dns_timer;

    typedef HashTable <pid_t, PidEntry *> PidHashTable;
    PidHashTable* pidTable;
    pid_t mypid;
    pid_t ppid;

    ProcFamilyInterface* m_proc_family;

#ifdef WIN32
    // note: as of WinNT 4.0, MAXIMUM_WAIT_OBJECTS == 64
    struct PidWatcherEntry
    {
        PidEntry* pidentries[MAXIMUM_WAIT_OBJECTS - 1];
        HANDLE event;
        HANDLE hThread;
        CRITICAL_SECTION crit_section;
        int nEntries;
    };

    List<PidWatcherEntry> PidWatcherList;

    int                 WatchPid(PidEntry *pidentry);
#endif
            
    static              TimerManager t;
    void                DumpTimerList(int, const char* = NULL);

	SecMan	    		*sec_man;

	int					_cookie_len, _cookie_len_old;
	unsigned char		*_cookie_data, *_cookie_data_old;

	void (*audit_log_callback_fn)( int, Sock &, bool);

#ifdef WIN32
    // the thread id of the thread running the main daemon core
    DWORD   dcmainThreadId;
    CSysinfo ntsysinfo;     // class to do undocumented NT process management

    // set files inheritable or not on NT
    int SetFDInheritFlag(int fd, int flag);
#endif

	// Setup an async_pipe, used to wake up select from another thread.
	// Implemented on Unix via a pipe, on Win32 via a pair of connected tcp sockets.
#ifndef WIN32
    int async_pipe[2];  // 0 for reading, 1 for writing
    volatile int async_sigs_unblocked;
#else
	ReliSock async_pipe[2];  // 0 for reading, 1 for writing
#endif
	volatile bool async_pipe_signal;

	// Data memebers for queuing up waitpid() events
	struct WaitpidEntry_s
	{
		pid_t child_pid;
		int exit_status;
		bool operator==( const struct WaitpidEntry_s &target) { 
			if(child_pid == target.child_pid) {
				return true;
			}
			return false;
		}

	};
	typedef struct WaitpidEntry_s WaitpidEntry;
	Queue<WaitpidEntry> WaitpidQueue;

    Stream *inheritedSocks[MAX_SOCKS_INHERITED+1];

    // methods to detect and kill hung processes
    int HandleChildAliveCommand(int command, Stream* stream);
    int HungChildTimeout();
    int SendAliveToParent();
    int max_hang_time;
	int max_hang_time_raw;
	int m_child_alive_period;
    int send_child_alive_timer;
	bool m_want_send_child_alive;

	// misc helper functions
	void CheckPrivState( void );

		// invoked by CondorThreads upon thread context switch
	static void thread_switch_callback(void* & ptr);

		// Call the registered socket handler for this socket
		// i - index of registered socket
		// default_to_HandleCommand - true if HandleCommand() should be called
		//                          if there is no other callback function
		// On return, i may be modified so that when incremented,
		// it will index the next registered socket.
	void CallSocketHandler( int &i, bool default_to_HandleCommand );
	static void CallSocketHandler_worker_demarshall(void *args);
	void CallSocketHandler_worker( int i, bool default_to_HandleCommand, Stream* asock );
	

		// Returns index of registered socket or -1 if not found.
	int GetRegisteredSocketIndex( Stream *sock );

    int inServiceCommandSocket_flag;
    bool m_need_reconfig;
    bool m_delay_reconfig;
#ifndef WIN32
    static char **ParseArgsString(const char *env);
#endif

	priv_state Default_Priv_State;

		/** Initialize our array of StringLists that we use to verify
			if a given request to set a configuration variable with
			condor_config_val should be allowed.
		*/
	void InitSettableAttrsLists( void );
	bool InitSettableAttrsList( const char* subsys, int i );
	StringList* SettableAttrsLists[LAST_PERM];

	bool peaceful_shutdown;

	struct TimeSkipWatcher {
		TimeSkipFunc fn;
		void * data;
	};

    List<TimeSkipWatcher> m_TimeSkipWatchers;

		/**
		   Evaluate a DC-specific policy expression and return the
		   result.  Prints a message to the log if the expr evaluates
		   to TRUE.
		   @param ad ClassAd to evaluate the expression in.
		   @param param_name Name of the config file parameter that
		     defines the expression.
		   @param attr_name Name of the ClassAd attribute for this
		     expression.
		   @param message Additional text to include in the log
		     message when the expression evaluates to TRUE.
		   @return true if the expression exists and evaluates to
		     TRUE, false otherwise.
		*/
	bool evalExpr( ClassAd* ad, const char* param_name,
				   const char* attr_name, const char* message );

	CollectorList* m_collector_list;

		/**
		   Initialize the list of collectors this daemon is configured
		   to communicate with.  This is handled automatically by
		   DaemonCore, so individual daemons should not all this
		   themselves.
		*/
	void initCollectorList(void);

	void send_invalidate_session ( const char* sinful, const char* sessid );

	bool m_wants_restart;
	bool m_in_daemon_shutdown;
	bool m_in_daemon_shutdown_fast;

	char* m_private_network_name;

	class CCBListeners *m_ccb_listeners;
	class SharedPortEndpoint *m_shared_port_endpoint;
	MyString m_daemon_sock_name;
	Sinful m_sinful;     // full contact info (public, private, ccb, etc.)
	bool m_dirty_sinful; // true if m_sinful needs to be reinitialized

	bool CommandNumToTableIndex(int cmd,int *cmd_index);

	void InitSharedPort(bool in_init_dc_command_socket=false);

	std::string m_inherit_parent_sinful;
};

/**
 * Helper function to initialize command ports.
 *
 * This function is call for both the initial command sockets and when
 * creating sockets to inherit before DC:Create_Process().  It calls
 * bind() or BindAnyCommandPort()  as needed, listen() and
 * setsockopt() (for SO_REUSEADDR and TCP_NODELAY).
 *
 * @param port
 *   What port you want to bind to, or -1 if you don't care.
 * @param socks
 *   Created socks will be pushed onto this list.
 * @param fatal
 *   Should errors be considered fatal (EXCEPT) or not (dprintf).
 *
 * @return
 *   true if everything worked, false if there were any errors.
 *
 * @see BindAnyCommandPort()
 * @see DaemonCore::InitDCCommandSock
 * @see DaemonCore::Create_Process
 */
bool InitCommandSockets(int port, DaemonCore::SockPairVec & socks, bool want_udp, bool fatal);

// helper class that uses C++ constructor/destructor to automatically
// time a function call. 
class dc_stats_auto_runtime_probe
{
public:
    dc_stats_auto_runtime_probe(const char * name, int as);
    ~dc_stats_auto_runtime_probe();
    stats_entry_recent<Probe> * probe;
    double                    begin;
};

#define DC_AUTO_RUNTIME_PROBE(n,a) dc_stats_auto_runtime_probe a(n, IF_VERBOSEPUB)
#define DC_AUTO_FUNCTION_RUNTIME(a) DC_AUTO_RUNTIME_PROBE(__FUNCTION__,a)


#ifndef _NO_EXTERN_DAEMON_CORE

/** Function to call when you want your daemon to really exit.
    This allows DaemonCore a chance to clean up.  This function should be
    used in place of the standard <tt>exit()</tt> function!
    @param status The return status upon exit.  The value you would normally
           pass to the regular <tt>exit()</tt> function if you weren't using
           Daemon Core.
    @param shutdown_program Optional program to exec() instead of permforming
		   a normal "exit".  If the exec() fails, the normal exit() will
		   occur.
*/
extern PREFAST_NORETURN void DC_Exit( int status, const char *shutdown_program = NULL ) GCC_NORETURN;

/** Call this function (inside your main_pre_dc_init() function) to
    bypass the authorization initialization in daemoncore.  This is for
    programs, such as condor_dagman, that are Condor daemons but should
    run with the user's credentials.
*/
extern void DC_Skip_Auth_Init();

/** Call this function (inside your main_pre_dc_init() function) to
    bypass the core limit initialization in daemoncore.  This is for
    programs, such as condor_dagman, that are Condor daemons but should
    run with the user's limits.
*/
extern void DC_Skip_Core_Init();


extern void dc_reconfig();

/** The main DaemonCore object.  This pointer will be automatically instatiated
    for you.  A perfect place to use it would be in your main_init, to access
    Daemon Core's wonderful services, like <tt>Register_Signal()</tt> or
    <tt>Register_Timer()</tt>.
*/

extern DaemonCore* daemonCore;
#endif


/**
	Spawn a thread (process on Unix) to do some work.  "Worker"
	is the function called in the seperate thread/process.  When
	it exits, "Reaper" will be called in the parent
	thread/process.  Both the Worker and Reaper functions will be
	passed three optional opaque data variables, two integers and
	a void *.  The Reaper is also optional.

	@param Worker   Called in seperate thread or process.  Passed
		data_n1, data_n2, and data_vp.  Must be a valid function
		pointer.

	@param Reaper   Called in parent thread or process after the
		Worker exists.  Passed data_n1, data_n2, data_vp and the
		return code of Worker.  Also passed is the "exit status".
		The exit status if false (0) or true (any non-0 result) based
		on if the result from Worker is false or true.  If the result
		is true (non 0), the specific value is undefined beyond "not
		0".  You do not necessarily get the exact value returned by
		the worker.  If you don't want this notification, pass in
		NULL (0).

	@param data_n1   (also data_n2) Opaque values passed to
		worker and reaper.  Useful place to store a cluster and proc,
		but this code doesn't look at the values in any way.

	@param data_n2   see data_n1

	@param data_vp   Opaque value passed to Worker and Reaper.
		For safety this should be in the heap (malloc/new) or a
		pointer to a static data member.  You cannot assume that this
		memory space is shared by the parent and child, it may or may
		not be copied for the child.  If it's heap memory, be sure to
		release it somewhere in the parent, probably in Reaper.

	@return   TID, thread id, as returned by DaemonCore::Create_Thread.
*/

int Create_Thread_With_Data(DataThreadWorkerFunc Worker, DataThreadReaperFunc Reaper, 
	int data_n1 = 0, int data_n2 = 0, void * data_vp = 0);

#define MAX_INHERIT_SOCKS 10
#define MAX_INHERIT_FDS   32

// Prototype to get sinful string.
char const *global_dc_sinful( void );

#endif /* _CONDOR_DAEMON_CORE_H_ */<|MERGE_RESOLUTION|>--- conflicted
+++ resolved
@@ -227,36 +227,6 @@
 /** helper function for finding available port for both 
     TCP and UDP command socket */
 int BindAnyCommandPort(ReliSock *rsock, SafeSock *ssock, condor_protocol proto);
-
-<<<<<<< HEAD
-/**
- * Helper function to initialize command ports.
- *
- * This function is call for both the initial command sockets and when
- * creating sockets to inherit before DC:Create_Process().  It calls
- * bind() or BindAnyCommandPort()  as needed, listen() and
- * setsockopt() (for SO_REUSEADDR and TCP_NODELAY).
- *
- * @param port
- *   What port you want to bind to, or -1 if you don't care.
- * @param rsock
- *   Pointer to a ReliSock object for the TCP command socket.
- * @param ssock
- *   Pointer to a SafeSock object for the UDP command socket.
- * @param fatal
- *   Should errors be considered fatal (EXCEPT) or not (dprintf).
- *
- * @return
- *   true if everything worked, false if there were any errors.
- *
- * @see BindAnyCommandPort()
- * @see DaemonCore::InitDCCommandSock
- * @see DaemonCore::Create_Process
- */
-bool InitCommandSockets(int port, int udp_port, ReliSock *rsock, SafeSock *ssock,
-						bool fatal);
-=======
->>>>>>> 74ff7ac5
 
 class DCSignalMsg: public DCMsg {
  public:
@@ -1784,14 +1754,9 @@
 
     void                DumpCommandTable(int, const char* = NULL);
     int                 maxCommand;     // max number of command handlers
-<<<<<<< HEAD
     int                 nCommand;       // number of command handlers used
-    CommandEnt*         comTable;       // command table
+    ExtArray<CommandEnt>         comTable;       // command table
     CommandEnt          m_unregisteredCommand;
-=======
-    int                 nCommand;       // number of table entries used
-    ExtArray<CommandEnt> comTable;      // command table
->>>>>>> 74ff7ac5
 
     struct SignalEnt 
     {
@@ -2125,8 +2090,14 @@
  * bind() or BindAnyCommandPort()  as needed, listen() and
  * setsockopt() (for SO_REUSEADDR and TCP_NODELAY).
  *
- * @param port
- *   What port you want to bind to, or -1 if you don't care.
+ * @param tcp_port
+ *   What TCP port you want to bind to, or -1 if you don't care.
+ * @param udp_port
+ *   What UDP port you want to bind to, or -1 if you don't care.
+ *   If tcp_port is positive, then udp_port must be the same value.
+ *   If udp_port is positive, then tcp_port may still be -1.
+ *   This allows us to listen on a well-known udp port but let another
+ *   daemon (shared_port) listen on the corresponding tcp port.
  * @param socks
  *   Created socks will be pushed onto this list.
  * @param fatal
@@ -2139,7 +2110,7 @@
  * @see DaemonCore::InitDCCommandSock
  * @see DaemonCore::Create_Process
  */
-bool InitCommandSockets(int port, DaemonCore::SockPairVec & socks, bool want_udp, bool fatal);
+bool InitCommandSockets(int tcp_port, int udp_port, DaemonCore::SockPairVec & socks, bool want_udp, bool fatal);
 
 // helper class that uses C++ constructor/destructor to automatically
 // time a function call. 
