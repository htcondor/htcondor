--- conflicted
+++ resolved
@@ -553,17 +553,10 @@
 #define WJQ_WITH_JOBSETS  2  // include jobset ads when walking the job queue
 #define WJQ_WITH_NO_JOBS  4  // do not include job (proc) ads when walking the job queue
 typedef int (*queue_job_scan_func)(JobQueueJob *ad, const JobQueueKey& key, void* user);
-<<<<<<< HEAD
-void WalkJobQueue3(queue_job_scan_func fn, void* pv, schedd_runtime_probe & ftm);
-#define WalkJobQueue(fn) WalkJobQueue3( (fn), NULL, WalkJobQ_ ## fn ## _runtime )
-#define WalkJobQueue2(fn,pv) WalkJobQueue3( (fn), (pv), WalkJobQ_ ## fn ## _runtime )
-void WalkNonJobQueue3(queue_job_scan_func fn, void* pv, schedd_runtime_probe & ftm); // walk ads other than proc ads
-=======
 void WalkJobQueueEntries(int with, queue_job_scan_func fn, void* pv, schedd_runtime_probe & ftm);
 #define WalkJobQueue(fn) WalkJobQueueEntries(0, (fn), NULL, WalkJobQ_ ## fn ## _runtime )
 #define WalkJobQueue2(fn,pv) WalkJobQueueEntries(0, (fn), (pv), WalkJobQ_ ## fn ## _runtime )
-#define WalkJobQueueWith(with,fn,pv) WalkJobQueueEntries(with, (fn), NULL, WalkJobQ_ ## fn ## _runtime )
->>>>>>> dd23d69b
+#define WalkJobQueueWith(with,fn,pv) WalkJobQueueEntries(with, (fn), pv, WalkJobQ_ ## fn ## _runtime )
 
 bool InWalkJobQueue();
 
