--- conflicted
+++ resolved
@@ -10663,8 +10663,6 @@
 			(CommandHandlercpp)&Scheduler::requestSandboxLocation,
 			"requestSandboxLocation", this, WRITE, D_COMMAND,
 			true /*force authentication*/);
-<<<<<<< HEAD
-=======
 
 		 // Commands used by the startd are registered at READ
 		 // level rather than something like DAEMON or WRITE in order
@@ -10676,7 +10674,6 @@
 	daemonCore->Register_Command(RELEASE_CLAIM, "RELEASE_CLAIM", 
 			(CommandHandlercpp)&Scheduler::release_claim, 
 			"release_claim", this, READ);
->>>>>>> 55834cb6
 	daemonCore->Register_Command( ALIVE, "ALIVE", 
 			(CommandHandlercpp)&Scheduler::receive_startd_alive,
 			"receive_startd_alive", this, READ,
